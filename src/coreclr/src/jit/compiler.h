--- conflicted
+++ resolved
@@ -384,7 +384,6 @@
         ,
 #endif // ASSERTION_PROP
         lvPerSsaData()
-
     {
     }
 
@@ -1543,7 +1542,6 @@
     regNumberSmall regNums[MAX_ARG_REG_COUNT]; // The registers to use when passing this argument, set to REG_STK for
                                                // arguments passed on the stack
 
-<<<<<<< HEAD
 public:
     fgArgTabEntry(unsigned argNum, GenTreeCall::Use* use, unsigned regCount)
         : use(use)
@@ -1565,42 +1563,23 @@
 #ifdef FEATURE_HFA
         , regType(TYP_I_IMPL)
 #endif
-=======
-    bool isLateArg() const
->>>>>>> 40395d66
     {
         assert(regCount <= MAX_ARG_REG_COUNT);
     }
 
-<<<<<<< HEAD
     // Get the use that coresponds to this argument.
     // This is the "real" argument use and not the use of the setup tree.
     GenTreeCall::Use* GetUse() const
-=======
-    unsigned GetLateArgInx() const
->>>>>>> 40395d66
     {
         return lateUse == nullptr ? use : lateUse;
     }
-<<<<<<< HEAD
 
     GenTree* GetNode() const
-=======
-    void SetLateArgInx(unsigned inx)
-    {
-        _lateArgInx = inx;
-    }
-    regNumber GetRegNum() const
->>>>>>> 40395d66
     {
         return GetUse()->GetNode();
     }
 
-<<<<<<< HEAD
     void SetNode(GenTree* node)
-=======
-    regNumber GetOtherRegNum() const
->>>>>>> 40395d66
     {
         GetUse()->SetNode(node);
     }
@@ -1615,11 +1594,7 @@
         return tempLclNum != BAD_VAR_NUM;
     }
 
-<<<<<<< HEAD
     unsigned GetTempLclNum() const
-=======
-    bool IsSplit() const
->>>>>>> 40395d66
     {
         return tempLclNum;
     }
@@ -1630,11 +1605,7 @@
         tempLclNum = lclNum;
     }
 
-<<<<<<< HEAD
     bool IsTempNeeded() const
-=======
-    bool IsVararg() const
->>>>>>> 40395d66
     {
         return m_tempNeeded;
     }
@@ -1644,11 +1615,7 @@
         m_tempNeeded = true;
     }
 
-<<<<<<< HEAD
     bool IsPlaceholderNeeded() const
-=======
-    bool IsHfaArg() const
->>>>>>> 40395d66
     {
 #if FEATURE_FIXED_OUT_ARGS
         return m_placeholderNeeded;
@@ -1657,55 +1624,34 @@
 #endif
     }
 
-<<<<<<< HEAD
 #if FEATURE_FIXED_OUT_ARGS
     void SetPlaceholderNeeded()
-=======
-    bool IsHfaRegArg() const
->>>>>>> 40395d66
     {
         assert(numSlots != 0);
         m_placeholderNeeded = true;
     }
 #endif
 
-<<<<<<< HEAD
     void SetRegNum(unsigned int i, regNumber regNum)
-=======
-    unsigned intRegCount() const
->>>>>>> 40395d66
     {
         assert(i < numRegs);
         regNums[i] = (regNumberSmall)regNum;
     }
 
-<<<<<<< HEAD
     regNumber GetRegNum(unsigned i = 0)
-=======
-    unsigned floatRegCount() const
->>>>>>> 40395d66
     {
         assert(i < numRegs);
         return static_cast<regNumber>(regNums[i]);
     }
 
-<<<<<<< HEAD
 #ifdef FEATURE_HFA
     void SetRegType(var_types type)
-=======
-    unsigned stackSize() const
->>>>>>> 40395d66
     {
         assert(numRegs > 0);
         regType = type;
     }
-<<<<<<< HEAD
 #elif defined(UNIX_AMD64_ABI)
     void SetRegType(unsigned i, var_types type)
-=======
-
-    var_types GetHfaType() const
->>>>>>> 40395d66
     {
         assert(i < numRegs);
         regTypes[i] = type;
@@ -1757,40 +1703,22 @@
 #endif
     }
 
-<<<<<<< HEAD
     bool IsSingleRegOrSlot()
-=======
-    bool isPassedInRegisters() const
->>>>>>> 40395d66
     {
         return numRegs + numSlots == 1;
     }
 
-<<<<<<< HEAD
     unsigned GetRegCount()
-=======
-    bool isPassedInFloatRegisters() const
->>>>>>> 40395d66
     {
         return numRegs;
     }
 
-<<<<<<< HEAD
     unsigned GetSlotCount()
-=======
-    bool isSingleRegOrSlot() const
->>>>>>> 40395d66
     {
         return numSlots;
     }
 
-<<<<<<< HEAD
     bool IsImplicitByRef() const
-=======
-    // Returns the number of "slots" used, where for this purpose a
-    // register counts as a slot.
-    unsigned getSlotCount() const
->>>>>>> 40395d66
     {
 #ifdef TARGET_64BIT
         return m_isImplicitByRef;
@@ -1799,13 +1727,7 @@
 #endif
     }
 
-<<<<<<< HEAD
     void SetIsImplicitByRef(bool isImplicitByRef)
-=======
-    // Returns the size as a multiple of pointer-size.
-    // For targets without HFAs, this is the same as getSlotCount().
-    unsigned getSize() const
->>>>>>> 40395d66
     {
 // UNIX_AMD64_ABI has implicit by-ref parameters but they're C++ specific
 // and thus not expected to appear in CLR programs.
@@ -1845,49 +1767,7 @@
 #endif // FEATURE_MULTIREG_ARGS && !defined(UNIX_AMD64_ABI)
     }
 
-<<<<<<< HEAD
-    INDEBUG(void Dump();)
-=======
-    // Check that the value of 'isStruct' is consistent.
-    // A struct arg must be one of the following:
-    // - A node of struct type,
-    // - A GT_FIELD_LIST, or
-    // - A node of a scalar type, passed in a single register or slot
-    //   (or two slots in the case of a struct pass on the stack as TYP_DOUBLE).
-    //
-    void checkIsStruct() const
-    {
-        GenTree* node = GetNode();
-        if (isStruct)
-        {
-            if (!varTypeIsStruct(node) && !node->OperIs(GT_FIELD_LIST))
-            {
-                // This is the case where we are passing a struct as a primitive type.
-                // On most targets, this is always a single register or slot.
-                // However, on ARM this could be two slots if it is TYP_DOUBLE.
-                bool isPassedAsPrimitiveType = ((numRegs == 1) || ((numRegs == 0) && (numSlots == 1)));
-#ifdef TARGET_ARM
-                if (!isPassedAsPrimitiveType)
-                {
-                    if (node->TypeGet() == TYP_DOUBLE && numRegs == 0 && (numSlots == 2))
-                    {
-                        isPassedAsPrimitiveType = true;
-                    }
-                }
-#endif // TARGET_ARM
-                assert(isPassedAsPrimitiveType);
-            }
-        }
-        else
-        {
-            assert(!varTypeIsStruct(node));
-        }
-    }
-
-#ifdef DEBUG
-    void Dump() const;
-#endif
->>>>>>> 40395d66
+    INDEBUG(void Dump() const;)
 };
 
 typedef fgArgTabEntry CallArgInfo;
@@ -1944,43 +1824,23 @@
     {
         return argCount;
     }
-<<<<<<< HEAD
-
-    fgArgTabEntry** ArgTable()
+
+    fgArgTabEntry** ArgTable() const
     {
         return argTable;
     }
 
-    unsigned GetNextSlotNum()
+    unsigned GetNextSlotNum() const
     {
         return nextSlotNum;
     }
 
-    bool HasRegArgs()
+    bool HasRegArgs() const
     {
         return hasRegArgs;
     }
 
-    bool HasStackArgs()
-=======
-    fgArgTabEntry** ArgTable() const
-    {
-        return argTable;
-    }
-    unsigned GetNextSlotNum() const
-    {
-        return nextSlotNum;
-    }
-    bool HasRegArgs() const
-    {
-        return hasRegArgs;
-    }
-    bool NeedsTemps() const
-    {
-        return needsTemps;
-    }
     bool HasStackArgs() const
->>>>>>> 40395d66
     {
         return nextSlotNum != INIT_ARG_STACK_SLOT;
     }
@@ -2022,43 +1882,7 @@
     }
 #endif // defined(UNIX_X86_ABI)
 
-<<<<<<< HEAD
-    void Dump();
-=======
-    // Get the fgArgTabEntry for the arg at position argNum.
-    fgArgTabEntry* GetArgEntry(unsigned argNum, bool reMorphing = true) const
-    {
-        fgArgTabEntry* curArgTabEntry = nullptr;
-
-        if (!reMorphing)
-        {
-            // The arg table has not yet been sorted.
-            curArgTabEntry = argTable[argNum];
-            assert(curArgTabEntry->argNum == argNum);
-            return curArgTabEntry;
-        }
-
-        for (unsigned i = 0; i < argCount; i++)
-        {
-            curArgTabEntry = argTable[i];
-            if (curArgTabEntry->argNum == argNum)
-            {
-                return curArgTabEntry;
-            }
-        }
-        noway_assert(!"GetArgEntry: argNum not found");
-        return nullptr;
-    }
-
-    // Get the node for the arg at position argIndex.
-    // Caller must ensure that this index is a valid arg index.
-    GenTree* GetArgNode(unsigned argIndex) const
-    {
-        return GetArgEntry(argIndex)->GetNode();
-    }
-
-    void Dump(Compiler* compiler) const;
->>>>>>> 40395d66
+    void Dump() const;
 };
 
 typedef fgArgInfo CallInfo;
