--- conflicted
+++ resolved
@@ -7946,26 +7946,8 @@
     // Normalizes TYP_STRUCT value in case of GT_CALL, GT_RET_EXPR and arg nodes.
     GenTree* impSIMDPopStack(var_types type, bool expectAddr = false, CORINFO_CLASS_HANDLE structType = nullptr);
 
-<<<<<<< HEAD
-    // Creates a GT_SIMD tree for Select operation
-    GenTree* impSIMDSelect(CORINFO_CLASS_HANDLE typeHnd,
-                           var_types            baseType,
-                           unsigned             simdVectorSize,
-                           GenTree*             op1,
-                           GenTree*             op2,
-                           GenTree*             op3);
-
-    // Creates a GT_SIMD tree for Min/Max operation
-    GenTree* impSIMDMinMax(SIMDIntrinsicID      intrinsicId,
-                           CORINFO_CLASS_HANDLE typeHnd,
-                           var_types            baseType,
-                           unsigned             simdVectorSize,
-                           GenTree*             op1,
-                           GenTree*             op2);
-=======
     // Create a GT_SIMD tree for a Get property of SIMD vector with a fixed index.
     GenTreeSIMD* impSIMDGetFixed(var_types simdType, var_types baseType, unsigned simdSize, int index);
->>>>>>> 1c66ad1b
 
     // Transforms operands and returns the SIMD intrinsic to be applied on
     // transformed operands to obtain given relop result.
