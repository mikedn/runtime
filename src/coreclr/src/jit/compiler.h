--- conflicted
+++ resolved
@@ -2547,19 +2547,6 @@
 
     GenTree* gtNewNullCheck(GenTree* addr, BasicBlock* basicBlock);
 
-<<<<<<< HEAD
-=======
-    GenTreeArgList* gtNewArgList(GenTree* op);
-    GenTreeArgList* gtNewArgList(GenTree* op1, GenTree* op2);
-    GenTreeArgList* gtNewArgList(GenTree* op1, GenTree* op2, GenTree* op3);
-    GenTreeArgList* gtNewArgList(GenTree* op1, GenTree* op2, GenTree* op3, GenTree* op4);
-
-    static fgArgTabEntry* gtArgEntryByArgNum(GenTreeCall* call, unsigned argNum);
-    static fgArgTabEntry* gtArgEntryByNode(GenTreeCall* call, GenTree* node);
-    fgArgTabEntry* gtArgEntryByLateArgIndex(GenTreeCall* call, unsigned lateArgInx);
-    static GenTree* gtArgNodeByLateArgInx(GenTreeCall* call, unsigned lateArgInx);
-
->>>>>>> 5da855dc
     GenTreeOp* gtNewAssignNode(GenTree* dst, GenTree* src);
 
     GenTree* gtNewTempAssign(unsigned    tmp,
