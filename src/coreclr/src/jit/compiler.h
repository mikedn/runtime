// Licensed to the .NET Foundation under one or more agreements.
// The .NET Foundation licenses this file to you under the MIT license.

/*XXXXXXXXXXXXXXXXXXXXXXXXXXXXXXXXXXXXXXXXXXXXXXXXXXXXXXXXXXXXXXXXXXXXXXXXXXXXX
XXXXXXXXXXXXXXXXXXXXXXXXXXXXXXXXXXXXXXXXXXXXXXXXXXXXXXXXXXXXXXXXXXXXXXXXXXXXXXX
XX                                                                           XX
XX                           Compiler                                        XX
XX                                                                           XX
XX  Represents the method data we are currently JIT-compiling.               XX
XX  An instance of this class is created for every method we JIT.            XX
XX  This contains all the info needed for the method. So allocating a        XX
XX  a new instance per method makes it thread-safe.                          XX
XX  It should be used to do all the memory management for the compiler run.  XX
XX                                                                           XX
XXXXXXXXXXXXXXXXXXXXXXXXXXXXXXXXXXXXXXXXXXXXXXXXXXXXXXXXXXXXXXXXXXXXXXXXXXXXXXX
XXXXXXXXXXXXXXXXXXXXXXXXXXXXXXXXXXXXXXXXXXXXXXXXXXXXXXXXXXXXXXXXXXXXXXXXXXXXXXX
*/

/*****************************************************************************/
#ifndef _COMPILER_H_
#define _COMPILER_H_
/*****************************************************************************/

#include "jit.h"
#include "opcode.h"
#include "varset.h"
#include "jitstd.h"
#include "jithashtable.h"
#include "gentree.h"
#include "lir.h"
#include "block.h"
#include "inline.h"
#include "jiteh.h"
#include "instr.h"
#include "regalloc.h"
#include "sm.h"
#include "cycletimer.h"
#include "blockset.h"
#include "arraystack.h"
#include "hashbv.h"
#include "jitexpandarray.h"
#include "valuenum.h"
#include "jittelemetry.h"
#include "namedintrinsiclist.h"
#ifdef LATE_DISASM
#include "disasm.h"
#endif

#include "codegeninterface.h"
#include "regset.h"
#include "jitgcinfo.h"

#if DUMP_GC_TABLES && defined(JIT32_GCENCODER)
#include "gcdump.h"
#endif

#include "emit.h"

#include "hwintrinsic.h"
#include "simd.h"
#include "simdashwintrinsic.h"

// This is only used locally in the JIT to indicate that
// a verification block should be inserted
#define SEH_VERIFICATION_EXCEPTION 0xe0564552 // VER

/*****************************************************************************
 *                  Forward declarations
 */

struct InfoHdr;            // defined in GCInfo.h
struct escapeMapping_t;    // defined in flowgraph.cpp
class emitter;             // defined in emit.h
struct ShadowParamVarInfo; // defined in GSChecks.cpp
struct InitVarDscInfo;     // defined in register_arg_convention.h
class FgStack;             // defined in flowgraph.cpp
#if FEATURE_ANYCSE
class CSE_DataFlow; // defined in OptCSE.cpp
#endif
#ifdef DEBUG
struct IndentStack;
#endif

class Lowering; // defined in lower.h

// The following are defined in this file, Compiler.h

class Compiler;

/*****************************************************************************
 *                  Unwind info
 */

#include "unwind.h"

/*****************************************************************************/

//
// Declare global operator new overloads that use the compiler's arena allocator
//

// I wanted to make the second argument optional, with default = CMK_Unknown, but that
// caused these to be ambiguous with the global placement new operators.
void* __cdecl operator new(size_t n, Compiler* context, CompMemKind cmk);
void* __cdecl operator new[](size_t n, Compiler* context, CompMemKind cmk);

// Requires the definitions of "operator new" so including "LoopCloning.h" after the definitions.
#include "loopcloning.h"

/*****************************************************************************/

/* This is included here and not earlier as it needs the definition of "CSE"
 * which is defined in the section above */

/*****************************************************************************/

unsigned genLog2(unsigned value);
unsigned genLog2(unsigned __int64 value);

var_types genActualType(var_types type);
var_types genUnsignedType(var_types type);
var_types genSignedType(var_types type);

unsigned ReinterpretHexAsDecimal(unsigned);

/*****************************************************************************/

const unsigned FLG_CCTOR = (CORINFO_FLG_CONSTRUCTOR | CORINFO_FLG_STATIC);

#ifdef DEBUG
const int BAD_STK_OFFS = 0xBAADF00D; // for LclVarDsc::lvStkOffs
#endif

//------------------------------------------------------------------------
// HFA info shared by LclVarDsc and fgArgTabEntry
//------------------------------------------------------------------------
#ifdef FEATURE_HFA
inline bool IsHfa(CorInfoHFAElemType kind)
{
    return kind != CORINFO_HFA_ELEM_NONE;
}
inline var_types HfaTypeFromElemKind(CorInfoHFAElemType kind)
{
    switch (kind)
    {
        case CORINFO_HFA_ELEM_FLOAT:
            return TYP_FLOAT;
        case CORINFO_HFA_ELEM_DOUBLE:
            return TYP_DOUBLE;
#ifdef FEATURE_SIMD
        case CORINFO_HFA_ELEM_VECTOR64:
            return TYP_SIMD8;
        case CORINFO_HFA_ELEM_VECTOR128:
            return TYP_SIMD16;
#endif
        case CORINFO_HFA_ELEM_NONE:
            return TYP_UNDEF;
        default:
            assert(!"Invalid HfaElemKind");
            return TYP_UNDEF;
    }
}
inline CorInfoHFAElemType HfaElemKindFromType(var_types type)
{
    switch (type)
    {
        case TYP_FLOAT:
            return CORINFO_HFA_ELEM_FLOAT;
        case TYP_DOUBLE:
            return CORINFO_HFA_ELEM_DOUBLE;
#ifdef FEATURE_SIMD
        case TYP_SIMD8:
            return CORINFO_HFA_ELEM_VECTOR64;
        case TYP_SIMD16:
            return CORINFO_HFA_ELEM_VECTOR128;
#endif
        case TYP_UNDEF:
            return CORINFO_HFA_ELEM_NONE;
        default:
            assert(!"Invalid HFA Type");
            return CORINFO_HFA_ELEM_NONE;
    }
}
#endif // FEATURE_HFA

// The following holds the Local var info (scope information)
typedef const char* VarName; // Actual ASCII string
struct VarScopeDsc
{
    unsigned vsdVarNum; // (remapped) LclVarDsc number
    unsigned vsdLVnum;  // 'which' in eeGetLVinfo().
                        // Also, it is the index of this entry in the info.compVarScopes array,
                        // which is useful since the array is also accessed via the
                        // compEnterScopeList and compExitScopeList sorted arrays.

    IL_OFFSET vsdLifeBeg; // instr offset of beg of life
    IL_OFFSET vsdLifeEnd; // instr offset of end of life

#ifdef DEBUG
    VarName vsdName; // name of the var
#endif
};

// This class stores information associated with a LclVar SSA definition.
class LclSsaVarDsc
{
    // The basic block where the definition occurs. Definitions of uninitialized variables
    // are considered to occur at the start of the first basic block (fgFirstBB).
    //
    // TODO-Cleanup: In the case of uninitialized variables the block is set to nullptr by
    // SsaBuilder and changed to fgFirstBB during value numbering. It would be useful to
    // investigate and perhaps eliminate this rather unexpected behavior.
    BasicBlock* m_block;
    // The GT_ASG node that generates the definition, or nullptr for definitions
    // of uninitialized variables.
    GenTreeOp* m_asg;

public:
    LclSsaVarDsc() : m_block(nullptr), m_asg(nullptr)
    {
    }

    LclSsaVarDsc(BasicBlock* block, GenTreeOp* asg) : m_block(block), m_asg(asg)
    {
        assert((asg == nullptr) || asg->OperIs(GT_ASG));
    }

    BasicBlock* GetBlock() const
    {
        return m_block;
    }

    void SetBlock(BasicBlock* block)
    {
        m_block = block;
    }

    GenTreeOp* GetAssignment() const
    {
        return m_asg;
    }

    void SetAssignment(GenTreeOp* asg)
    {
        assert((asg == nullptr) || asg->OperIs(GT_ASG));
        m_asg = asg;
    }

    ValueNumPair m_vnPair;
};

// This class stores information associated with a memory SSA definition.
class SsaMemDef
{
public:
    ValueNumPair m_vnPair;
};

//------------------------------------------------------------------------
// SsaDefArray: A resizable array of SSA definitions.
//
// Unlike an ordinary resizable array implementation, this allows only element
// addition (by calling AllocSsaNum) and has special handling for RESERVED_SSA_NUM
// (basically it's a 1-based array). The array doesn't impose any particular
// requirements on the elements it stores and AllocSsaNum forwards its arguments
// to the array element constructor, this way the array supports both LclSsaVarDsc
// and SsaMemDef elements.
//
template <typename T>
class SsaDefArray
{
    T*       m_array;
    unsigned m_arraySize;
    unsigned m_count;

    static_assert_no_msg(SsaConfig::RESERVED_SSA_NUM == 0);
    static_assert_no_msg(SsaConfig::FIRST_SSA_NUM == 1);

    // Get the minimum valid SSA number.
    unsigned GetMinSsaNum() const
    {
        return SsaConfig::FIRST_SSA_NUM;
    }

    // Increase (double) the size of the array.
    void GrowArray(CompAllocator alloc)
    {
        unsigned oldSize = m_arraySize;
        unsigned newSize = max(2, oldSize * 2);

        T* newArray = alloc.allocate<T>(newSize);

        for (unsigned i = 0; i < oldSize; i++)
        {
            newArray[i] = m_array[i];
        }

        m_array     = newArray;
        m_arraySize = newSize;
    }

public:
    // Construct an empty SsaDefArray.
    SsaDefArray() : m_array(nullptr), m_arraySize(0), m_count(0)
    {
    }

    // Reset the array (used only if the SSA form is reconstructed).
    void Reset()
    {
        m_count = 0;
    }

    // Allocate a new SSA number (starting with SsaConfig::FIRST_SSA_NUM).
    template <class... Args>
    unsigned AllocSsaNum(CompAllocator alloc, Args&&... args)
    {
        if (m_count == m_arraySize)
        {
            GrowArray(alloc);
        }

        unsigned ssaNum    = GetMinSsaNum() + m_count;
        m_array[m_count++] = T(std::forward<Args>(args)...);

        // Ensure that the first SSA number we allocate is SsaConfig::FIRST_SSA_NUM
        assert((ssaNum == SsaConfig::FIRST_SSA_NUM) || (m_count > 1));

        return ssaNum;
    }

    // Get the number of SSA definitions in the array.
    unsigned GetCount() const
    {
        return m_count;
    }

    // Get a pointer to the SSA definition at the specified index.
    T* GetSsaDefByIndex(unsigned index)
    {
        assert(index < m_count);
        return &m_array[index];
    }

    // Check if the specified SSA number is valid.
    bool IsValidSsaNum(unsigned ssaNum) const
    {
        return (GetMinSsaNum() <= ssaNum) && (ssaNum < (GetMinSsaNum() + m_count));
    }

    // Get a pointer to the SSA definition associated with the specified SSA number.
    T* GetSsaDef(unsigned ssaNum)
    {
        assert(ssaNum != SsaConfig::RESERVED_SSA_NUM);
        return GetSsaDefByIndex(ssaNum - GetMinSsaNum());
    }
};

enum RefCountState
{
    RCS_INVALID, // not valid to get/set ref counts
    RCS_EARLY,   // early counts for struct promotion and struct passing
    RCS_NORMAL,  // normal ref counts (from lvaMarkRefs onward)
};

class LclVarDsc
{
public:
    // The constructor. Most things can just be zero'ed.
    //
    // Initialize the ArgRegs to REG_STK.
    // Morph will update if this local is passed in a register.
    LclVarDsc()
        : _lvArgReg(REG_STK)
        ,
#if FEATURE_MULTIREG_ARGS
        _lvOtherArgReg(REG_STK)
        ,
#endif // FEATURE_MULTIREG_ARGS
#if ASSERTION_PROP
        lvRefBlks(BlockSetOps::UninitVal())
        ,
#endif // ASSERTION_PROP
        lvPerSsaData()
    {
    }

    // note this only packs because var_types is a typedef of unsigned char
    var_types lvType : 5; // TYP_INT/LONG/FLOAT/DOUBLE/REF

    unsigned char lvIsParam : 1;           // is this a parameter?
    unsigned char lvIsRegArg : 1;          // is this an argument that was passed by register?
    unsigned char lvFramePointerBased : 1; // 0 = off of REG_SPBASE (e.g., ESP), 1 = off of REG_FPBASE (e.g., EBP)

    unsigned char lvOnFrame : 1;  // (part of) the variable lives on the frame
    unsigned char lvRegister : 1; // assigned to live in a register? For RyuJIT backend, this is only set if the
                                  // variable is in the same register for the entire function.
    unsigned char lvTracked : 1;  // is this a tracked variable?
    bool          lvTrackedNonStruct()
    {
        return lvTracked && lvType != TYP_STRUCT;
    }
    unsigned char lvPinned : 1; // is this a pinned variable?

    unsigned char lvMustInit : 1;    // must be initialized
    unsigned char lvAddrExposed : 1; // The address of this variable is "exposed" -- passed as an argument, stored in a
                                     // global location, etc.
                                     // We cannot reason reliably about the value of the variable.
    unsigned char lvDoNotEnregister : 1; // Do not enregister this variable.
    unsigned char lvFieldAccessed : 1;   // The var is a struct local, and a field of the variable is accessed.  Affects
                                         // struct promotion.
    unsigned char lvLiveInOutOfHndlr : 1; // The variable is live in or out of an exception handler, and therefore must
                                          // be on the stack (at least at those boundaries.)

    unsigned char lvInSsa : 1; // The variable is in SSA form (set by SsaBuilder)

#ifdef DEBUG
    // These further document the reasons for setting "lvDoNotEnregister".  (Note that "lvAddrExposed" is one of the
    // reasons;
    // also, lvType == TYP_STRUCT prevents enregistration.  At least one of the reasons should be true.
    unsigned char lvVMNeedsStackAddr : 1; // The VM may have access to a stack-relative address of the variable, and
                                          // read/write its value.
    unsigned char lvLclFieldExpr : 1;     // The variable is not a struct, but was accessed like one (e.g., reading a
                                          // particular byte from an int).
    unsigned char lvLclBlockOpAddr : 1;   // The variable was written to via a block operation that took its address.
    unsigned char lvLiveAcrossUCall : 1;  // The variable is live across an unmanaged call.
#endif
    unsigned char lvIsCSE : 1;       // Indicates if this LclVar is a CSE variable.
    unsigned char lvHasLdAddrOp : 1; // has ldloca or ldarga opcode on this local.
    unsigned char lvStackByref : 1;  // This is a compiler temporary of TYP_BYREF that is known to point into our local
                                     // stack frame.

    unsigned char lvHasILStoreOp : 1;         // there is at least one STLOC or STARG on this local
    unsigned char lvHasMultipleILStoreOp : 1; // there is more than one STLOC on this local

    unsigned char lvIsTemp : 1; // Short-lifetime compiler temp

#if defined(TARGET_AMD64) || defined(TARGET_ARM64)
    unsigned char lvIsImplicitByRef : 1; // Set if the argument is an implicit byref.
#endif                                   // defined(TARGET_AMD64) || defined(TARGET_ARM64)

    bool IsImplicitByRefParam() const
    {
#if defined(TARGET_AMD64) || defined(TARGET_ARM64)
        assert(!lvIsImplicitByRef || lvIsParam);
        assert(!lvIsImplicitByRef || varTypeIsStruct(lvType) || (lvType == TYP_BYREF));

        return lvIsImplicitByRef;
#else
        return false;
#endif
    }

    ClassLayout* GetImplicitByRefParamLayout() const
    {
        assert(IsImplicitByRefParam());
#if defined(TARGET_AMD64) || defined(TARGET_ARM64)
        assert(m_layout != nullptr);
        return m_layout;
#else
        return nullptr;
#endif
    }

#if OPT_BOOL_OPS
    unsigned char lvIsBoolean : 1; // set if variable is boolean
#endif
    unsigned char lvSingleDef : 1; // variable has a single def
                                   // before lvaMarkLocalVars: identifies ref type locals that can get type updates
                                   // after lvaMarkLocalVars: identifies locals that are suitable for optAddCopies

#if ASSERTION_PROP
    unsigned char lvDisqualify : 1;   // variable is no longer OK for add copy optimization
    unsigned char lvVolatileHint : 1; // hint for AssertionProp
#endif

#ifndef TARGET_64BIT
    unsigned char lvStructDoubleAlign : 1; // Must we double align this struct?
#endif                                     // !TARGET_64BIT
#ifdef TARGET_64BIT
    unsigned char lvQuirkToLong : 1; // Quirk to allocate this LclVar as a 64-bit long
#endif
#ifdef DEBUG
    unsigned char lvKeepType : 1;       // Don't change the type of this variable
    unsigned char lvNoLclFldStress : 1; // Can't apply local field stress on this one
#endif
    unsigned char lvIsPtr : 1; // Might this be used in an address computation? (used by buffer overflow security
                               // checks)
    unsigned char lvIsUnsafeBuffer : 1; // Does this contain an unsafe buffer requiring buffer overflow security checks?
    unsigned char lvPromoted : 1; // True when this local is a promoted struct, a normed struct, or a "split" long on a
                                  // 32-bit target.  For implicit byref parameters, this gets hijacked between
                                  // fgRetypeImplicitByRefArgs and fgMarkDemotedImplicitByRefArgs to indicate whether
                                  // references to the arg are being rewritten as references to a promoted shadow local.
    unsigned char lvIsStructField : 1;     // Is this local var a field of a promoted struct local?
    unsigned char lvOverlappingFields : 1; // True when we have a struct with possibly overlapping fields
    unsigned char lvContainsHoles : 1;     // True when we have a promoted struct that contains holes
    unsigned char lvCustomLayout : 1;      // True when this struct has "CustomLayout"

    unsigned char lvForceLoadNormalize : 1; // True when this local had a cast on the LHS of an assignment

    unsigned char lvIsMultiRegArg : 1; // true if this is a multireg LclVar struct used in an argument context
    unsigned char lvIsMultiRegRet : 1; // true if this is a multireg LclVar struct assigned from a multireg call

#ifdef FEATURE_HFA
    CorInfoHFAElemType _lvHfaElemKind : 3; // What kind of an HFA this is (CORINFO_HFA_ELEM_NONE if it is not an HFA).
#endif                                     // FEATURE_HFA

#ifdef DEBUG
    // TODO-Cleanup: See the note on lvSize() - this flag is only in use by asserts that are checking for struct
    // types, and is needed because of cases where TYP_STRUCT is bashed to an integral type.
    // Consider cleaning this up so this workaround is not required.
    unsigned char lvUnusedStruct : 1; // All references to this promoted struct are through its field locals.
                                      // I.e. there is no longer any reference to the struct directly.
                                      // In this case we can simply remove this struct local.
#endif

    unsigned char lvLRACandidate : 1; // Tracked for linear scan register allocation purposes

#ifdef FEATURE_SIMD
    // Note that both SIMD vector args and locals are marked as lvSIMDType = true, but the
    // type of an arg node is TYP_BYREF and a local node is TYP_SIMD*.
    unsigned char lvSIMDType : 1;            // This is a SIMD struct
    unsigned char lvUsedInSIMDIntrinsic : 1; // This tells lclvar is used for simd intrinsic
    var_types     lvBaseType : 5;            // Note: this only packs because var_types is a typedef of unsigned char
#endif                                       // FEATURE_SIMD
    unsigned char lvRegStruct : 1;           // This is a reg-sized non-field-addressed struct.

    var_types GetSIMDBaseType()
    {
#ifdef FEATURE_SIMD
        return lvBaseType;
#else
        return TYP_UNDEF;
#endif
    }

    unsigned char lvClassIsExact : 1; // lvClassHandle is the exact type

#ifdef DEBUG
    unsigned char lvClassInfoUpdated : 1; // true if this var has updated class handle or exactness
#endif

    unsigned char lvImplicitlyReferenced : 1; // true if there are non-IR references to this local (prolog, epilog, gc,
                                              // eh)

    unsigned char lvSuppressedZeroInit : 1; // local needs zero init if we transform tail call to loop

    unsigned char lvHasExplicitInit : 1; // The local is explicitly initialized and doesn't need zero initialization in
                                         // the prolog. If the local has gc pointers, there are no gc-safe points
                                         // between the prolog and the explicit initialization.

    union {
        unsigned lvFieldLclStart; // The index of the local var representing the first field in the promoted struct
                                  // local.  For implicit byref parameters, this gets hijacked between
                                  // fgRetypeImplicitByRefArgs and fgMarkDemotedImplicitByRefArgs to point to the
                                  // struct local created to model the parameter's struct promotion, if any.
        unsigned lvParentLcl; // The index of the local var representing the parent (i.e. the promoted struct local).
                              // Valid on promoted struct local fields.
    };

    unsigned char lvFieldCnt; //  Number of fields in the promoted VarDsc.
    unsigned char lvFldOffset;
    unsigned char lvFldOrdinal;

    bool IsPromoted() const
    {
        return lvPromoted;
    }

    bool IsPromotedField() const
    {
        return lvIsStructField;
    }

    unsigned GetPromotedFieldCount() const
    {
        assert(lvPromoted);
        return lvFieldCnt;
    }

    unsigned GetPromotedFieldLclNum(unsigned ordinal) const
    {
        assert(lvPromoted && (ordinal < lvFieldCnt));
        return lvFieldLclStart + ordinal;
    }

    unsigned GetPromotedFieldParentLclNum() const
    {
        assert(lvIsStructField);
        return lvParentLcl;
    }

    unsigned GetPromotedFieldOrdinal() const
    {
        assert(lvIsStructField);
        return lvFldOrdinal;
    }

    unsigned GetPromotedFieldOffset() const
    {
        assert(lvIsStructField);
        return lvFldOffset;
    }

    CORINFO_FIELD_HANDLE GetPromotedFieldHandle() const
    {
        assert(lvIsStructField);
        return lvFieldHnd;
    }

#if FEATURE_MULTIREG_ARGS
    regNumber lvRegNumForSlot(unsigned slotNum)
    {
        if (slotNum == 0)
        {
            return (regNumber)_lvArgReg;
        }
        else if (slotNum == 1)
        {
            return GetOtherArgReg();
        }
        else
        {
            assert(false && "Invalid slotNum!");
        }

        unreached();
    }
#endif // FEATURE_MULTIREG_ARGS

    bool lvIsHfa() const
    {
#ifdef FEATURE_HFA
        return IsHfa(_lvHfaElemKind);
#else
        return false;
#endif
    }

    bool lvIsHfaRegArg() const
    {
#ifdef FEATURE_HFA
        return lvIsRegArg && lvIsHfa();
#else
        return false;
#endif
    }

    //------------------------------------------------------------------------------
    // lvHfaSlots: Get the number of slots used by an HFA local
    //
    // Return Value:
    //    On Arm64 - Returns 1-4 indicating the number of register slots used by the HFA
    //    On Arm32 - Returns the total number of single FP register slots used by the HFA, max is 8
    //
    unsigned lvHfaSlots() const
    {
        assert(lvIsHfa());
        assert(varTypeIsStruct(lvType));
        unsigned slots = 0;
#ifdef TARGET_ARM
        slots = lvExactSize / sizeof(float);
        assert(slots <= 8);
#elif defined(TARGET_ARM64)
        switch (_lvHfaElemKind)
        {
            case CORINFO_HFA_ELEM_NONE:
                assert(!"lvHfaSlots called for non-HFA");
                break;
            case CORINFO_HFA_ELEM_FLOAT:
                assert((lvExactSize % 4) == 0);
                slots = lvExactSize >> 2;
                break;
            case CORINFO_HFA_ELEM_DOUBLE:
            case CORINFO_HFA_ELEM_VECTOR64:
                assert((lvExactSize % 8) == 0);
                slots = lvExactSize >> 3;
                break;
            case CORINFO_HFA_ELEM_VECTOR128:
                assert((lvExactSize % 16) == 0);
                slots = lvExactSize >> 4;
                break;
            default:
                unreached();
        }
        assert(slots <= 4);
#endif //  TARGET_ARM64
        return slots;
    }

    // lvIsMultiRegArgOrRet()
    //     returns true if this is a multireg LclVar struct used in an argument context
    //               or if this is a multireg LclVar struct assigned from a multireg call
    bool lvIsMultiRegArgOrRet()
    {
        return lvIsMultiRegArg || lvIsMultiRegRet;
    }

private:
    regNumberSmall _lvRegNum; // Used to store the register this variable is in (or, the low register of a
                              // register pair). It is set during codegen any time the
                              // variable is enregistered (lvRegister is only set
                              // to non-zero if the variable gets the same register assignment for its entire
                              // lifetime).
#if !defined(TARGET_64BIT)
    regNumberSmall _lvOtherReg; // Used for "upper half" of long var.
#endif                          // !defined(TARGET_64BIT)

    regNumberSmall _lvArgReg; // The (first) register in which this argument is passed.

#if FEATURE_MULTIREG_ARGS
    regNumberSmall _lvOtherArgReg; // Used for the second part of the struct passed in a register.
                                   // Note this is defined but not used by ARM32
#endif                             // FEATURE_MULTIREG_ARGS

    regNumberSmall _lvArgInitReg; // the register into which the argument is moved at entry

public:
    // The register number is stored in a small format (8 bits), but the getters return and the setters take
    // a full-size (unsigned) format, to localize the casts here.

    /////////////////////

    regNumber GetRegNum() const
    {
        return (regNumber)_lvRegNum;
    }

    void SetRegNum(regNumber reg)
    {
        _lvRegNum = (regNumberSmall)reg;
        assert(_lvRegNum == reg);
    }

/////////////////////

#if defined(TARGET_64BIT)

    regNumber GetOtherReg() const
    {
        assert(!"shouldn't get here"); // can't use "unreached();" because it's NORETURN, which causes C4072
                                       // "unreachable code" warnings
        return REG_NA;
    }

    void SetOtherReg(regNumber reg)
    {
        assert(!"shouldn't get here"); // can't use "unreached();" because it's NORETURN, which causes C4072
                                       // "unreachable code" warnings
    }
#else  // !TARGET_64BIT

    regNumber GetOtherReg() const
    {
        return (regNumber)_lvOtherReg;
    }

    void SetOtherReg(regNumber reg)
    {
        _lvOtherReg = (regNumberSmall)reg;
        assert(_lvOtherReg == reg);
    }
#endif // !TARGET_64BIT

    /////////////////////

    regNumber GetArgReg() const
    {
        return (regNumber)_lvArgReg;
    }

    void SetArgReg(regNumber reg)
    {
        _lvArgReg = (regNumberSmall)reg;
        assert(_lvArgReg == reg);
    }

#if FEATURE_MULTIREG_ARGS

    regNumber GetOtherArgReg() const
    {
        return (regNumber)_lvOtherArgReg;
    }

    void SetOtherArgReg(regNumber reg)
    {
        _lvOtherArgReg = (regNumberSmall)reg;
        assert(_lvOtherArgReg == reg);
    }
#endif // FEATURE_MULTIREG_ARGS

#ifdef FEATURE_SIMD
    // Is this is a SIMD struct?
    bool lvIsSIMDType() const
    {
        return lvSIMDType;
    }

    // Is this is a SIMD struct which is used for SIMD intrinsic?
    bool lvIsUsedInSIMDIntrinsic() const
    {
        return lvUsedInSIMDIntrinsic;
    }
#else
    // If feature_simd not enabled, return false
    bool lvIsSIMDType() const
    {
        return false;
    }
    bool lvIsUsedInSIMDIntrinsic() const
    {
        return false;
    }
#endif

    /////////////////////

    regNumber GetArgInitReg() const
    {
        return (regNumber)_lvArgInitReg;
    }

    void SetArgInitReg(regNumber reg)
    {
        _lvArgInitReg = (regNumberSmall)reg;
        assert(_lvArgInitReg == reg);
    }

    /////////////////////

    bool lvIsRegCandidate() const
    {
        return lvLRACandidate != 0;
    }

    bool lvIsInReg() const
    {
        return lvIsRegCandidate() && (GetRegNum() != REG_STK);
    }

    regMaskTP lvRegMask() const
    {
        regMaskTP regMask = RBM_NONE;
        if (varTypeUsesFloatReg(TypeGet()))
        {
            if (GetRegNum() != REG_STK)
            {
                regMask = genRegMaskFloat(GetRegNum(), TypeGet());
            }
        }
        else
        {
            if (GetRegNum() != REG_STK)
            {
                regMask = genRegMask(GetRegNum());
            }
        }
        return regMask;
    }

    unsigned short lvVarIndex; // variable tracking index

private:
    unsigned short m_lvRefCnt; // unweighted (real) reference count.  For implicit by reference
                               // parameters, this gets hijacked from fgResetImplicitByRefRefCount
                               // through fgMarkDemotedImplicitByRefArgs, to provide a static
                               // appearance count (computed during address-exposed analysis)
                               // that abiMakeImplicityByRefStructArgCopy consults during global morph
                               // to determine if eliding its copy is legal.

    BasicBlock::weight_t m_lvRefCntWtd; // weighted reference count

public:
    unsigned short lvRefCnt(RefCountState state = RCS_NORMAL) const;
    void incLvRefCnt(unsigned short delta, RefCountState state = RCS_NORMAL);
    void setLvRefCnt(unsigned short newValue, RefCountState state = RCS_NORMAL);

    BasicBlock::weight_t lvRefCntWtd(RefCountState state = RCS_NORMAL) const;
    void incLvRefCntWtd(BasicBlock::weight_t delta, RefCountState state = RCS_NORMAL);
    void setLvRefCntWtd(BasicBlock::weight_t newValue, RefCountState state = RCS_NORMAL);

    int      lvStkOffs;   // stack offset of home
    unsigned lvExactSize; // (exact) size of the type in bytes

    // Is this a promoted struct?
    // This method returns true only for structs (including SIMD structs), not for
    // locals that are split on a 32-bit target.
    // It is only necessary to use this:
    //   1) if only structs are wanted, and
    //   2) if Lowering has already been done.
    // Otherwise lvPromoted is valid.
    bool lvPromotedStruct()
    {
#if !defined(TARGET_64BIT)
        return (lvPromoted && !varTypeIsLong(lvType));
#else  // defined(TARGET_64BIT)
        return lvPromoted;
#endif // defined(TARGET_64BIT)
    }

    unsigned lvSize() const // Size needed for storage representation. Only used for structs or TYP_BLK.
    {
        // TODO-Review: Sometimes we get called on ARM with HFA struct variables that have been promoted,
        // where the struct itself is no longer used because all access is via its member fields.
        // When that happens, the struct is marked as unused and its type has been changed to
        // TYP_INT (to keep the GC tracking code from looking at it).
        // See Compiler::raAssignVars() for details. For example:
        //      N002 (  4,  3) [00EA067C] -------------               return    struct $346
        //      N001 (  3,  2) [00EA0628] -------------                  lclVar    struct(U) V03 loc2
        //                                                                        float  V03.f1 (offs=0x00) -> V12 tmp7
        //                                                                        f8 (last use) (last use) $345
        // Here, the "struct(U)" shows that the "V03 loc2" variable is unused. Not shown is that V03
        // is now TYP_INT in the local variable table. It's not really unused, because it's in the tree.

        assert(varTypeIsStruct(lvType) || (lvType == TYP_BLK) || (lvPromoted && lvUnusedStruct));

#if defined(FEATURE_SIMD) && !defined(TARGET_64BIT)
        // For 32-bit architectures, we make local variable SIMD12 types 16 bytes instead of just 12. We can't do
        // this for arguments, which must be passed according the defined ABI. We don't want to do this for
        // dependently promoted struct fields, but we don't know that here. See lvaMapSimd12ToSimd16().
        // (Note that for 64-bits, we are already rounding up to 16.)
        if ((lvType == TYP_SIMD12) && !lvIsParam)
        {
            assert(lvExactSize == 12);
            return 16;
        }
#endif // defined(FEATURE_SIMD) && !defined(TARGET_64BIT)

        return roundUp(lvExactSize, TARGET_POINTER_SIZE);
    }

    size_t lvArgStackSize() const;

    unsigned lvSlotNum; // original slot # (if remapped)

    typeInfo lvVerTypeInfo; // type info needed for verification

    CORINFO_CLASS_HANDLE lvClassHnd; // class handle for the local, or null if not known

    CORINFO_FIELD_HANDLE lvFieldHnd; // field handle for promoted struct fields

private:
    ClassLayout* m_layout; // layout info for structs

public:
#if ASSERTION_PROP
    BlockSet   lvRefBlks;          // Set of blocks that contain refs
    Statement* lvDefStmt;          // Pointer to the statement with the single definition
    void       lvaDisqualifyVar(); // Call to disqualify a local variable from use in optAddCopies
#endif
    var_types GetType() const
    {
        return lvType;
    }

    void SetType(var_types type)
    {
        assert((TYP_UNDEF < type) && (type < TYP_UNKNOWN) && !varTypeIsStruct(type));
        lvType = type;
    }

    var_types TypeGet() const
    {
        return (var_types)lvType;
    }
    bool lvStackAligned() const
    {
        assert(lvIsStructField);
        return ((lvFldOffset % TARGET_POINTER_SIZE) == 0);
    }
    bool lvNormalizeOnLoad() const
    {
        return varTypeIsSmall(TypeGet()) &&
               // lvIsStructField is treated the same as the aliased local, see fgDoNormalizeOnStore.
               (lvIsParam || lvAddrExposed || lvIsStructField || lvForceLoadNormalize);
    }

    bool lvNormalizeOnStore() const
    {
        return varTypeIsSmall(TypeGet()) &&
               // lvIsStructField is treated the same as the aliased local, see fgDoNormalizeOnStore.
               !(lvIsParam || lvAddrExposed || lvIsStructField || lvForceLoadNormalize);
    }

    void incRefCnts(BasicBlock::weight_t weight,
                    Compiler*            pComp,
                    RefCountState        state     = RCS_NORMAL,
                    bool                 propagate = true);
    bool IsFloatRegType() const
    {
        return varTypeUsesFloatReg(lvType) || lvIsHfaRegArg();
    }

    var_types GetHfaType() const
    {
#ifdef FEATURE_HFA
        assert(lvIsHfa());
        return HfaTypeFromElemKind(_lvHfaElemKind);
#else
        return TYP_UNDEF;
#endif // FEATURE_HFA
    }

    void SetHfaType(var_types type)
    {
#ifdef FEATURE_HFA
        CorInfoHFAElemType elemKind = HfaElemKindFromType(type);
        _lvHfaElemKind              = elemKind;
        // Ensure we've allocated enough bits.
        assert(_lvHfaElemKind == elemKind);
#endif // FEATURE_HFA
    }

    var_types lvaArgType();

    // Returns true if this variable contains GC pointers (including being a GC pointer itself).
    bool HasGCPtr()
    {
        return varTypeIsGC(lvType) || ((lvType == TYP_STRUCT) && m_layout->HasGCPtr());
    }

    // Returns the layout of a struct variable.
    ClassLayout* GetLayout() const
    {
        assert(varTypeIsStruct(lvType));
        return m_layout;
    }

    // Sets the layout of a struct variable.
    void SetLayout(ClassLayout* layout)
    {
        assert(varTypeIsStruct(lvType));
        m_layout = layout;
    }

    SsaDefArray<LclSsaVarDsc> lvPerSsaData;

    // Returns the address of the per-Ssa data for the given ssaNum (which is required
    // not to be the SsaConfig::RESERVED_SSA_NUM, which indicates that the variable is
    // not an SSA variable).
    LclSsaVarDsc* GetPerSsaData(unsigned ssaNum)
    {
        return lvPerSsaData.GetSsaDef(ssaNum);
    }

    //------------------------------------------------------------------------
    // GetRegisterType: Determine register type for that local var.
    //
    // Arguments:
    //    tree - node that uses the local, its type is checked first.
    //
    // Return Value:
    //    TYP_UNDEF if the layout is enregistrable, register type otherwise.
    //
    var_types GetRegisterType(const GenTreeLclVarCommon* tree) const
    {
        var_types targetType = tree->gtType;

#ifdef DEBUG
        // Ensure that lclVar nodes are typed correctly.
        if (tree->OperIs(GT_STORE_LCL_VAR) && lvNormalizeOnStore())
        {
            // TODO: update that assert to work with TypeGet() == TYP_STRUCT case.
            // assert(targetType == genActualType(TypeGet()));
        }
#endif

        if (targetType != TYP_STRUCT)
        {
            return targetType;
        }
        return GetLayout()->GetRegisterType();
    }

    bool CanBeReplacedWithItsField(Compiler* comp) const;

#ifdef DEBUG
public:
    const char* lvReason;

    void PrintVarReg() const
    {
        printf("%s", getRegName(GetRegNum()));
    }
#endif // DEBUG

}; // class LclVarDsc

/*
XXXXXXXXXXXXXXXXXXXXXXXXXXXXXXXXXXXXXXXXXXXXXXXXXXXXXXXXXXXXXXXXXXXXXXXXXXXXXXX
XXXXXXXXXXXXXXXXXXXXXXXXXXXXXXXXXXXXXXXXXXXXXXXXXXXXXXXXXXXXXXXXXXXXXXXXXXXXXXX
XX                                                                           XX
XX                           TempsInfo                                       XX
XX                                                                           XX
XX  The temporary lclVars allocated by the compiler for code generation      XX
XX                                                                           XX
XXXXXXXXXXXXXXXXXXXXXXXXXXXXXXXXXXXXXXXXXXXXXXXXXXXXXXXXXXXXXXXXXXXXXXXXXXXXXXX
XXXXXXXXXXXXXXXXXXXXXXXXXXXXXXXXXXXXXXXXXXXXXXXXXXXXXXXXXXXXXXXXXXXXXXXXXXXXXXX
*/

/*****************************************************************************
 *
 *  The following keeps track of temporaries allocated in the stack frame
 *  during code-generation (after register allocation). These spill-temps are
 *  only used if we run out of registers while evaluating a tree.
 *
 *  These are different from the more common temps allocated by lvaGrabTemp().
 */

class TempDsc
{
public:
    TempDsc* tdNext;

private:
    int tdOffs;
#ifdef DEBUG
    static const int BAD_TEMP_OFFSET = 0xDDDDDDDD; // used as a sentinel "bad value" for tdOffs in DEBUG
#endif                                             // DEBUG

    int       tdNum;
    BYTE      tdSize;
    var_types tdType;

public:
    TempDsc(int _tdNum, unsigned _tdSize, var_types _tdType) : tdNum(_tdNum), tdSize((BYTE)_tdSize), tdType(_tdType)
    {
#ifdef DEBUG
        // temps must have a negative number (so they have a different number from all local variables)
        assert(tdNum < 0);
        tdOffs = BAD_TEMP_OFFSET;
#endif // DEBUG
        if (tdNum != _tdNum)
        {
            IMPL_LIMITATION("too many spill temps");
        }
    }

#ifdef DEBUG
    bool tdLegalOffset() const
    {
        return tdOffs != BAD_TEMP_OFFSET;
    }
#endif // DEBUG

    int tdTempOffs() const
    {
        assert(tdLegalOffset());
        return tdOffs;
    }
    void tdSetTempOffs(int offs)
    {
        tdOffs = offs;
        assert(tdLegalOffset());
    }
    void tdAdjustTempOffs(int offs)
    {
        tdOffs += offs;
        assert(tdLegalOffset());
    }

    int tdTempNum() const
    {
        assert(tdNum < 0);
        return tdNum;
    }
    unsigned tdTempSize() const
    {
        return tdSize;
    }
    var_types tdTempType() const
    {
        return tdType;
    }
};

// interface to hide linearscan implementation from rest of compiler
class LinearScanInterface
{
public:
    virtual void doLinearScan()                                = 0;
    virtual void recordVarLocationsAtStartOfBB(BasicBlock* bb) = 0;
    virtual bool willEnregisterLocalVars() const               = 0;
};

LinearScanInterface* getLinearScanAllocator(Compiler* comp);

// Information about arrays: their element type and size, and the offset of the first element.
// We label GT_IND's that are array indices with GTF_IND_ARR_INDEX, and, for such nodes,
// associate an array info via the map retrieved by GetArrayInfoMap().  This information is used,
// for example, in value numbering of array index expressions.
struct ArrayInfo
{
    var_types            m_elemType;
    CORINFO_CLASS_HANDLE m_elemStructType;
    unsigned             m_elemSize;
    unsigned             m_elemOffset;

    ArrayInfo() : m_elemType(TYP_UNDEF), m_elemStructType(nullptr), m_elemSize(0), m_elemOffset(0)
    {
    }

    ArrayInfo(var_types elemType, unsigned elemSize, unsigned elemOffset, CORINFO_CLASS_HANDLE elemStructType)
        : m_elemType(elemType), m_elemStructType(elemStructType), m_elemSize(elemSize), m_elemOffset(elemOffset)
    {
    }
};

// This enumeration names the phases into which we divide compilation.  The phases should completely
// partition a compilation.
enum Phases
{
#define CompPhaseNameMacro(enum_nm, string_nm, short_nm, hasChildren, parent, measureIR) enum_nm,
#include "compphases.h"
    PHASE_NUMBER_OF
};

extern const char*   PhaseNames[];
extern const char*   PhaseEnums[];
extern const LPCWSTR PhaseShortNames[];

// Specify which checks should be run after each phase
//
enum class PhaseChecks
{
    CHECK_NONE,
    CHECK_ALL
};

// Specify compiler data that a phase might modify
enum class PhaseStatus : unsigned
{
    MODIFIED_NOTHING,
    MODIFIED_EVERYTHING
};

// The following enum provides a simple 1:1 mapping to CLR API's
enum API_ICorJitInfo_Names
{
#define DEF_CLR_API(name) API_##name,
#include "ICorJitInfo_API_names.h"
    API_COUNT
};

//---------------------------------------------------------------
// Compilation time.
//

// A "CompTimeInfo" is a structure for tracking the compilation time of one or more methods.
// We divide a compilation into a sequence of contiguous phases, and track the total (per-thread) cycles
// of the compilation, as well as the cycles for each phase.  We also track the number of bytecodes.
// If there is a failure in reading a timer at any point, the "CompTimeInfo" becomes invalid, as indicated
// by "m_timerFailure" being true.
// If FEATURE_JIT_METHOD_PERF is not set, we define a minimal form of this, enough to let other code compile.
struct CompTimeInfo
{
#ifdef FEATURE_JIT_METHOD_PERF
    // The string names of the phases.
    static const char* PhaseNames[];

    static bool PhaseHasChildren[];
    static int  PhaseParent[];
    static bool PhaseReportsIRSize[];

    unsigned         m_byteCodeBytes;
    unsigned __int64 m_totalCycles;
    unsigned __int64 m_invokesByPhase[PHASE_NUMBER_OF];
    unsigned __int64 m_cyclesByPhase[PHASE_NUMBER_OF];
#if MEASURE_CLRAPI_CALLS
    unsigned __int64 m_CLRinvokesByPhase[PHASE_NUMBER_OF];
    unsigned __int64 m_CLRcyclesByPhase[PHASE_NUMBER_OF];
#endif

    unsigned m_nodeCountAfterPhase[PHASE_NUMBER_OF];

    // For better documentation, we call EndPhase on
    // non-leaf phases.  We should also call EndPhase on the
    // last leaf subphase; obviously, the elapsed cycles between the EndPhase
    // for the last leaf subphase and the EndPhase for an ancestor should be very small.
    // We add all such "redundant end phase" intervals to this variable below; we print
    // it out in a report, so we can verify that it is, indeed, very small.  If it ever
    // isn't, this means that we're doing something significant between the end of the last
    // declared subphase and the end of its parent.
    unsigned __int64 m_parentPhaseEndSlop;
    bool             m_timerFailure;

#if MEASURE_CLRAPI_CALLS
    // The following measures the time spent inside each individual CLR API call.
    unsigned         m_allClrAPIcalls;
    unsigned         m_perClrAPIcalls[API_ICorJitInfo_Names::API_COUNT];
    unsigned __int64 m_allClrAPIcycles;
    unsigned __int64 m_perClrAPIcycles[API_ICorJitInfo_Names::API_COUNT];
    unsigned __int32 m_maxClrAPIcycles[API_ICorJitInfo_Names::API_COUNT];
#endif // MEASURE_CLRAPI_CALLS

    CompTimeInfo(unsigned byteCodeBytes);
#endif
};

#ifdef FEATURE_JIT_METHOD_PERF

#if MEASURE_CLRAPI_CALLS
struct WrapICorJitInfo;
#endif

// This class summarizes the JIT time information over the course of a run: the number of methods compiled,
// and the total and maximum timings.  (These are instances of the "CompTimeInfo" type described above).
// The operation of adding a single method's timing to the summary may be performed concurrently by several
// threads, so it is protected by a lock.
// This class is intended to be used as a singleton type, with only a single instance.
class CompTimeSummaryInfo
{
    // This lock protects the fields of all CompTimeSummaryInfo(s) (of which we expect there to be one).
    static CritSecObject s_compTimeSummaryLock;

    int          m_numMethods;
    int          m_totMethods;
    CompTimeInfo m_total;
    CompTimeInfo m_maximum;

    int          m_numFilteredMethods;
    CompTimeInfo m_filtered;

    // This can use what ever data you want to determine if the value to be added
    // belongs in the filtered section (it's always included in the unfiltered section)
    bool IncludedInFilteredData(CompTimeInfo& info);

public:
    // This is the unique CompTimeSummaryInfo object for this instance of the runtime.
    static CompTimeSummaryInfo s_compTimeSummary;

    CompTimeSummaryInfo()
        : m_numMethods(0), m_totMethods(0), m_total(0), m_maximum(0), m_numFilteredMethods(0), m_filtered(0)
    {
    }

    // Assumes that "info" is a completed CompTimeInfo for a compilation; adds it to the summary.
    // This is thread safe.
    void AddInfo(CompTimeInfo& info, bool includePhases);

    // Print the summary information to "f".
    // This is not thread-safe; assumed to be called by only one thread.
    void Print(FILE* f);
};

// A JitTimer encapsulates a CompTimeInfo for a single compilation. It also tracks the start of compilation,
// and when the current phase started.  This is intended to be part of a Compilation object.
//
class JitTimer
{
    unsigned __int64 m_start;         // Start of the compilation.
    unsigned __int64 m_curPhaseStart; // Start of the current phase.
#if MEASURE_CLRAPI_CALLS
    unsigned __int64 m_CLRcallStart;   // Start of the current CLR API call (if any).
    unsigned __int64 m_CLRcallInvokes; // CLR API invokes under current outer so far
    unsigned __int64 m_CLRcallCycles;  // CLR API  cycles under current outer so far.
    int              m_CLRcallAPInum;  // The enum/index of the current CLR API call (or -1).
    static double    s_cyclesPerSec;   // Cached for speedier measurements
#endif
#ifdef DEBUG
    Phases m_lastPhase; // The last phase that was completed (or (Phases)-1 to start).
#endif
    CompTimeInfo m_info; // The CompTimeInfo for this compilation.

    static CritSecObject s_csvLock; // Lock to protect the time log file.
    void PrintCsvMethodStats(Compiler* comp);

private:
    void* operator new(size_t);
    void* operator new[](size_t);
    void operator delete(void*);
    void operator delete[](void*);

public:
    // Initialized the timer instance
    JitTimer(unsigned byteCodeSize);

    static JitTimer* Create(Compiler* comp, unsigned byteCodeSize)
    {
        return ::new (comp, CMK_Unknown) JitTimer(byteCodeSize);
    }

    static void PrintCsvHeader();

    // Ends the current phase (argument is for a redundant check).
    void EndPhase(Compiler* compiler, Phases phase);

#if MEASURE_CLRAPI_CALLS
    // Start and end a timed CLR API call.
    void CLRApiCallEnter(unsigned apix);
    void CLRApiCallLeave(unsigned apix);
#endif // MEASURE_CLRAPI_CALLS

    // Completes the timing of the current method, which is assumed to have "byteCodeBytes" bytes of bytecode,
    // and adds it to "sum".
    void Terminate(Compiler* comp, CompTimeSummaryInfo& sum, bool includePhases);

    // Attempts to query the cycle counter of the current thread.  If successful, returns "true" and sets
    // *cycles to the cycle counter value.  Otherwise, returns false and sets the "m_timerFailure" flag of
    // "m_info" to true.
    bool GetThreadCycles(unsigned __int64* cycles)
    {
        bool res = CycleTimer::GetThreadCyclesS(cycles);
        if (!res)
        {
            m_info.m_timerFailure = true;
        }
        return res;
    }
};
#endif // FEATURE_JIT_METHOD_PERF

//------------------- Function/Funclet info -------------------------------
enum FuncKind : BYTE
{
    FUNC_ROOT,    // The main/root function (always id==0)
    FUNC_HANDLER, // a funclet associated with an EH handler (finally, fault, catch, filter handler)
    FUNC_FILTER,  // a funclet associated with an EH filter
    FUNC_COUNT
};

class emitLocation;

struct FuncInfoDsc
{
    FuncKind       funKind;
    BYTE           funFlags;   // Currently unused, just here for padding
    unsigned short funEHIndex; // index, into the ebd table, of innermost EH clause corresponding to this
                               // funclet. It is only valid if funKind field indicates this is a
                               // EH-related funclet: FUNC_HANDLER or FUNC_FILTER

#if defined(TARGET_AMD64)

    // TODO-AMD64-Throughput: make the AMD64 info more like the ARM info to avoid having this large static array.
    emitLocation* startLoc;
    emitLocation* endLoc;
    emitLocation* coldStartLoc; // locations for the cold section, if there is one.
    emitLocation* coldEndLoc;
    UNWIND_INFO   unwindHeader;
    // Maximum of 255 UNWIND_CODE 'nodes' and then the unwind header. If there are an odd
    // number of codes, the VM or Zapper will 4-byte align the whole thing.
    BYTE     unwindCodes[offsetof(UNWIND_INFO, UnwindCode) + (0xFF * sizeof(UNWIND_CODE))];
    unsigned unwindCodeSlot;

#elif defined(TARGET_X86)

#if defined(TARGET_UNIX)
    emitLocation* startLoc;
    emitLocation* endLoc;
    emitLocation* coldStartLoc; // locations for the cold section, if there is one.
    emitLocation* coldEndLoc;
#endif // TARGET_UNIX

#elif defined(TARGET_ARMARCH)

    UnwindInfo  uwi;     // Unwind information for this function/funclet's hot  section
    UnwindInfo* uwiCold; // Unwind information for this function/funclet's cold section
                         //   Note: we only have a pointer here instead of the actual object,
                         //   to save memory in the JIT case (compared to the NGEN case),
                         //   where we don't have any cold section.
                         //   Note 2: we currently don't support hot/cold splitting in functions
                         //   with EH, so uwiCold will be NULL for all funclets.

#if defined(TARGET_UNIX)
    emitLocation* startLoc;
    emitLocation* endLoc;
    emitLocation* coldStartLoc; // locations for the cold section, if there is one.
    emitLocation* coldEndLoc;
#endif // TARGET_UNIX

#endif // TARGET_ARMARCH

#if defined(TARGET_UNIX)
    jitstd::vector<CFI_CODE>* cfiCodes;
#endif // TARGET_UNIX

    // Eventually we may want to move rsModifiedRegsMask, lvaOutgoingArgSize, and anything else
    // that isn't shared between the main function body and funclets.
};

struct fgArgTabEntry
{
    GenTreeCall::Use* use;     // Points to the argument's GenTreeCall::Use in gtCallArgs or gtCallThisArg.
    GenTreeCall::Use* lateUse; // Points to the argument's GenTreeCall::Use in gtCallLateArgs, if any.
    unsigned argNum; // The original argument number, also specifies the required argument evaluation order from the IL

    // A slot is a pointer sized region in the OutArg area.
    unsigned slotNum;  // When an argument is passed in the OutArg area this is the slot number in the OutArg area
    unsigned numSlots; // Count of number of slots that this argument uses

private:
    unsigned tempLclNum; // the LclVar number if we had to force evaluation of this arg

public:
    var_types argType; // The type used to pass this argument. This is generally the original argument type, but when a
                       // struct is passed as a scalar type, this is that type.
                       // Note that if a struct is passed by reference, this will still be the struct type.

    bool m_tempNeeded : 1; // True when we force this argument's evaluation into a temp LclVar
#if FEATURE_FIXED_OUT_ARGS
    bool m_placeholderNeeded : 1; // True when we must replace this argument with a placeholder node
#endif
    bool isNonStandard : 1; // True if it is an arg that is passed in a reg other than a standard arg reg, or is forced
                            // to be on the stack despite its arg list position.
#ifdef TARGET_64BIT
    bool m_isImplicitByRef : 1;
#endif

    uint8_t numRegs; // Count of number of registers that this argument uses.
                     // Note that on ARM, if we have a double hfa, this reflects the number
                     // of DOUBLE registers.

#ifdef FEATURE_HFA
    var_types regType;
#elif defined(UNIX_AMD64_ABI)
    var_types     regTypes[MAX_ARG_REG_COUNT];
#endif
private:
    regNumberSmall regNums[MAX_ARG_REG_COUNT]; // The registers to use when passing this argument, set to REG_STK for
                                               // arguments passed on the stack

public:
    fgArgTabEntry(unsigned argNum, GenTreeCall::Use* use, unsigned regCount)
        : use(use)
        , lateUse(nullptr)
        , argNum(argNum)
        , slotNum(0)
        , numSlots(0)
        , tempLclNum(BAD_VAR_NUM)
        , argType(TYP_UNDEF)
        , m_tempNeeded(false)
#if FEATURE_FIXED_OUT_ARGS
        , m_placeholderNeeded(false)
#endif
        , isNonStandard(false)
#ifdef TARGET_64BIT
        , m_isImplicitByRef(false)
#endif
        , numRegs(static_cast<uint8_t>(regCount))
#ifdef FEATURE_HFA
        , regType(TYP_I_IMPL)
#endif
    {
        assert(regCount <= MAX_ARG_REG_COUNT);
    }

    // Get the use that coresponds to this argument.
    // This is the "real" argument use and not the use of the setup tree.
    GenTreeCall::Use* GetUse() const
    {
        return lateUse == nullptr ? use : lateUse;
    }

    GenTree* GetNode() const
    {
        return GetUse()->GetNode();
    }

    void SetNode(GenTree* node)
    {
        GetUse()->SetNode(node);
    }

    bool HasLateUse() const
    {
        return lateUse != nullptr;
    }

    bool HasTemp() const
    {
        return tempLclNum != BAD_VAR_NUM;
    }

    unsigned GetTempLclNum() const
    {
        return tempLclNum;
    }

    void SetTempLclNum(unsigned lclNum)
    {
        assert(tempLclNum == BAD_VAR_NUM);
        tempLclNum = lclNum;
    }

    bool IsTempNeeded() const
    {
        return m_tempNeeded;
    }

    void SetTempNeeded()
    {
        m_tempNeeded = true;
    }

    bool IsPlaceholderNeeded() const
    {
#if FEATURE_FIXED_OUT_ARGS
        return m_placeholderNeeded;
#else
        return false;
#endif
    }

#if FEATURE_FIXED_OUT_ARGS
    void SetPlaceholderNeeded()
    {
        assert(numSlots != 0);
        m_placeholderNeeded = true;
    }
#endif

    void SetRegNum(unsigned int i, regNumber regNum)
    {
        assert(i < numRegs);
        regNums[i] = (regNumberSmall)regNum;
    }

    regNumber GetRegNum(unsigned i = 0)
    {
        assert(i < numRegs);
        return static_cast<regNumber>(regNums[i]);
    }

#ifdef FEATURE_HFA
    void SetRegType(var_types type)
    {
        assert(numRegs > 0);
        regType = type;
    }
#elif defined(UNIX_AMD64_ABI)
    void SetRegType(unsigned i, var_types type)
    {
        assert(i < numRegs);
        regTypes[i] = type;
    }
#endif

#if defined(UNIX_AMD64_ABI)
    var_types GetRegType(unsigned i) const
#else
    var_types GetRegType(unsigned i = 0) const
#endif
    {
        assert(i < numRegs);
#if defined(UNIX_AMD64_ABI)
        return regTypes[i];
#elif defined(FEATURE_HFA)
        return regType;
#else
        return TYP_I_IMPL;
#endif
    }

    unsigned GetSlotNum() const
    {
        return slotNum;
    }

    void SetStackSlots(unsigned firstSlot, unsigned slotCount)
    {
        slotNum  = firstSlot;
        numSlots = slotCount;
    }

    bool IsHfaArg()
    {
#ifdef FEATURE_HFA
        return regType != TYP_I_IMPL;
#else
        return false;
#endif
    }

    bool IsSplit() const
    {
#ifdef FEATURE_ARG_SPLIT
        return (numRegs != 0) && (numSlots != 0);
#else
        return false;
#endif
    }

    bool IsSingleRegOrSlot()
    {
        return numRegs + numSlots == 1;
    }

    unsigned GetRegCount()
    {
        return numRegs;
    }

    unsigned GetSlotCount()
    {
        return numSlots;
    }

    bool IsImplicitByRef() const
    {
#ifdef TARGET_64BIT
        return m_isImplicitByRef;
#else
        return false;
#endif
    }

    void SetIsImplicitByRef(bool isImplicitByRef)
    {
// UNIX_AMD64_ABI has implicit by-ref parameters but they're C++ specific
// and thus not expected to appear in CLR programs.
#if defined(TARGET_64BIT) && !defined(UNIX_AMD64_ABI)
        m_isImplicitByRef = isImplicitByRef;
#else
        assert(!isImplicitByRef);
#endif
    }

    // Set the register numbers for a multireg argument.
    // There's nothing to do on x64/Ux because the structDesc has already been used to set the
    // register numbers.
    void SetMultiRegNums()
    {
#if FEATURE_MULTIREG_ARGS && !defined(UNIX_AMD64_ABI)
        if (numRegs == 1)
        {
            return;
        }

        regNumber argReg = GetRegNum(0);
#if defined(TARGET_ARM) && defined(FEATURE_HFA)
        unsigned int regSize = (regType == TYP_DOUBLE) ? 2 : 1;
#else
        unsigned int regSize = 1;
#endif

        if (numRegs > MAX_ARG_REG_COUNT)
            NO_WAY("Multireg argument exceeds the maximum length");

        for (unsigned int regIndex = 1; regIndex < numRegs; regIndex++)
        {
            argReg = (regNumber)(argReg + regSize);
            SetRegNum(regIndex, argReg);
        }
#endif // FEATURE_MULTIREG_ARGS && !defined(UNIX_AMD64_ABI)
    }

    INDEBUG(void Dump();)
};

typedef fgArgTabEntry CallArgInfo;

//-------------------------------------------------------------------------
//
//  The class fgArgInfo is used to handle the arguments
//  when morphing a GT_CALL node.
//

class fgArgInfo
{
    fgArgTabEntry** argTable;       // variable sized array of per argument descrption: (i.e. argTable[argTableSize])
    INDEBUG(unsigned argTableSize;) // size of argTable array (equal to the argCount when done with fgMorphArgs)
    unsigned argCount;              // Updatable arg count value
    unsigned nextSlotNum;           // Updatable slot count value

#if defined(UNIX_X86_ABI)
    unsigned stkSizeBytes;  // Size of stack used by this call, in bytes. Calculated during fgMorphArgs().
    unsigned padStkAlign;   // Stack alignment in bytes required before arguments are pushed for this call.
                            // Computed dynamically during codegen, based on stkSizeBytes and the current
                            // stack level (genStackLevel) when the first stack adjustment is made for
                            // this call.
    bool alignmentDone : 1; // Updateable flag, set to 'true' after we've done any required alignment.
#endif
    bool hasRegArgs : 1;   // true if we have one or more register arguments
    bool argsComplete : 1; // marker for state

    void SortArgs(Compiler* compiler, GenTreeCall* call);
    void EvalArgsToTemps(Compiler* compiler, GenTreeCall* call);

public:
    fgArgInfo(Compiler* comp, GenTreeCall* call, unsigned argCount);
    fgArgInfo(Compiler* comp, GenTreeCall* newCall, GenTreeCall* oldCall);

    void AddArg(CallArgInfo* argInfo);

    unsigned AllocateStackSlots(unsigned slotCount, unsigned alignment);

    void ArgsComplete(Compiler* compiler, GenTreeCall* call);

    unsigned GetArgCount() const
    {
        return argCount;
    }

    CallArgInfo* GetArgInfo(unsigned i) const
    {
        assert(i < argCount);
        return argTable[i];
    }

    unsigned ArgCount()
    {
        return argCount;
    }

    fgArgTabEntry** ArgTable()
    {
        return argTable;
    }

    unsigned GetNextSlotNum()
    {
        return nextSlotNum;
    }

    bool HasRegArgs()
    {
        return hasRegArgs;
    }

    bool HasStackArgs()
    {
        return nextSlotNum != INIT_ARG_STACK_SLOT;
    }

    bool AreArgsComplete() const
    {
        return argsComplete;
    }

#if defined(UNIX_X86_ABI)
    void ComputeStackAlignment(unsigned curStackLevelInBytes)
    {
        padStkAlign = AlignmentPad(curStackLevelInBytes, STACK_ALIGN);
    }

    unsigned GetStkAlign()
    {
        return padStkAlign;
    }

    void SetStkSizeBytes(unsigned newStkSizeBytes)
    {
        stkSizeBytes = newStkSizeBytes;
    }

    unsigned GetStkSizeBytes() const
    {
        return stkSizeBytes;
    }

    bool IsStkAlignmentDone() const
    {
        return alignmentDone;
    }

    void SetStkAlignmentDone()
    {
        alignmentDone = true;
    }
#endif // defined(UNIX_X86_ABI)

    void Dump();
};

typedef fgArgInfo CallInfo;

#ifdef DEBUG
// XXXXXXXXXXXXXXXXXXXXXXXXXXXXXXXXXXXXXXXXXXXXXXXXXXXXXXXXXXXXXXXXXXXXXXXXXXXXXX
// We have the ability to mark source expressions with "Test Labels."
// These drive assertions within the JIT, or internal JIT testing.  For example, we could label expressions
// that should be CSE defs, and other expressions that should uses of those defs, with a shared label.

enum TestLabel // This must be kept identical to System.Runtime.CompilerServices.JitTestLabel.TestLabel.
{
    TL_SsaName,
    TL_VN,        // Defines a "VN equivalence class".  (For full VN, including exceptions thrown).
    TL_VNNorm,    // Like above, but uses the non-exceptional value of the expression.
    TL_CSE_Def,   //  This must be identified in the JIT as a CSE def
    TL_CSE_Use,   //  This must be identified in the JIT as a CSE use
    TL_LoopHoist, // Expression must (or must not) be hoisted out of the loop.
};

struct TestLabelAndNum
{
    TestLabel m_tl;
    ssize_t   m_num;

    TestLabelAndNum() : m_tl(TestLabel(0)), m_num(0)
    {
    }
};

typedef JitHashTable<GenTree*, JitPtrKeyFuncs<GenTree>, TestLabelAndNum> NodeToTestDataMap;

// XXXXXXXXXXXXXXXXXXXXXXXXXXXXXXXXXXXXXXXXXXXXXXXXXXXXXXXXXXXXXXXXXXXXXXXXXXXXXX
#endif // DEBUG

/*
XXXXXXXXXXXXXXXXXXXXXXXXXXXXXXXXXXXXXXXXXXXXXXXXXXXXXXXXXXXXXXXXXXXXXXXXXXXXXXX
XXXXXXXXXXXXXXXXXXXXXXXXXXXXXXXXXXXXXXXXXXXXXXXXXXXXXXXXXXXXXXXXXXXXXXXXXXXXXXX
XX                                                                           XX
XX   The big guy. The sections are currently organized as :                  XX
XX                                                                           XX
XX    o  GenTree and BasicBlock                                              XX
XX    o  LclVarsInfo                                                         XX
XX    o  Importer                                                            XX
XX    o  FlowGraph                                                           XX
XX    o  Optimizer                                                           XX
XX    o  RegAlloc                                                            XX
XX    o  EEInterface                                                         XX
XX    o  TempsInfo                                                           XX
XX    o  RegSet                                                              XX
XX    o  GCInfo                                                              XX
XX    o  Instruction                                                         XX
XX    o  ScopeInfo                                                           XX
XX    o  PrologScopeInfo                                                     XX
XX    o  CodeGenerator                                                       XX
XX    o  UnwindInfo                                                          XX
XX    o  Compiler                                                            XX
XX    o  typeInfo                                                            XX
XX                                                                           XX
XXXXXXXXXXXXXXXXXXXXXXXXXXXXXXXXXXXXXXXXXXXXXXXXXXXXXXXXXXXXXXXXXXXXXXXXXXXXXXX
XXXXXXXXXXXXXXXXXXXXXXXXXXXXXXXXXXXXXXXXXXXXXXXXXXXXXXXXXXXXXXXXXXXXXXXXXXXXXXX
*/

struct HWIntrinsicInfo;

class Compiler
{
    friend class emitter;
    friend class UnwindInfo;
    friend class UnwindFragmentInfo;
    friend class UnwindEpilogInfo;
    friend class JitTimer;
    friend class LinearScan;
    friend class fgArgInfo;
    friend class Rationalizer;
    friend class Phase;
    friend class Lowering;
    friend class CSE_DataFlow;
    friend class CSE_Heuristic;
    friend class CodeGenInterface;
    friend class CodeGen;
    friend class LclVarDsc;
    friend class TempDsc;
    friend class LIR;
    friend class ObjectAllocator;
    friend class LocalAddressVisitor;
    friend struct GenTree;

#ifdef FEATURE_HW_INTRINSICS
    friend struct HWIntrinsicInfo;
#endif // FEATURE_HW_INTRINSICS

#ifndef TARGET_64BIT
    friend class DecomposeLongs;
#endif // !TARGET_64BIT

    /*
    XXXXXXXXXXXXXXXXXXXXXXXXXXXXXXXXXXXXXXXXXXXXXXXXXXXXXXXXXXXXXXXXXXXXXXXXXXXXXXX
    XXXXXXXXXXXXXXXXXXXXXXXXXXXXXXXXXXXXXXXXXXXXXXXXXXXXXXXXXXXXXXXXXXXXXXXXXXXXXXX
    XX                                                                           XX
    XX  Misc structs definitions                                                 XX
    XX                                                                           XX
    XXXXXXXXXXXXXXXXXXXXXXXXXXXXXXXXXXXXXXXXXXXXXXXXXXXXXXXXXXXXXXXXXXXXXXXXXXXXXXX
    XXXXXXXXXXXXXXXXXXXXXXXXXXXXXXXXXXXXXXXXXXXXXXXXXXXXXXXXXXXXXXXXXXXXXXXXXXXXXXX
    */

public:
    hashBvGlobalData hbvGlobalData; // Used by the hashBv bitvector package.

#ifdef DEBUG
    bool verbose;
    bool verboseTrees;
    bool shouldUseVerboseTrees();
    bool asciiTrees; // If true, dump trees using only ASCII characters
    bool shouldDumpASCIITrees();
    bool verboseSsa; // If true, produce especially verbose dump output in SSA construction.
    bool shouldUseVerboseSsa();
    bool treesBeforeAfterMorph; // If true, print trees before/after morphing (paired by an intra-compilation id:
    int  morphNum;              // This counts the the trees that have been morphed, allowing us to label each uniquely.
    bool doExtraSuperPmiQueries;
    void makeExtraStructQueries(CORINFO_CLASS_HANDLE structHandle, int level); // Make queries recursively 'level' deep.

    const char* VarNameToStr(VarName name)
    {
        return name;
    }

    DWORD expensiveDebugCheckLevel;
#endif

#if FEATURE_MULTIREG_RET
    GenTree* impAssignMultiRegTypeToVar(GenTree* op, CORINFO_CLASS_HANDLE hClass);
#endif // FEATURE_MULTIREG_RET

    GenTree* impAssignSmallStructTypeToVar(GenTree* op, CORINFO_CLASS_HANDLE hClass);

#ifdef ARM_SOFTFP
    bool isSingleFloat32Struct(CORINFO_CLASS_HANDLE hClass);
#endif // ARM_SOFTFP

    //-------------------------------------------------------------------------
    // Functions to handle homogeneous floating-point aggregates (HFAs) in ARM/ARM64.
    // HFAs are one to four element structs where each element is the same
    // type, either all float or all double. We handle HVAs (one to four elements of
    // vector types) uniformly with HFAs. HFAs are treated specially
    // in the ARM/ARM64 Procedure Call Standards, specifically, they are passed in
    // floating-point registers instead of the general purpose registers.
    //

    bool IsHfa(CORINFO_CLASS_HANDLE hClass);
    var_types GetHfaType(CORINFO_CLASS_HANDLE hClass);
    unsigned GetHfaCount(CORINFO_CLASS_HANDLE hClass);

    bool IsMultiRegReturnedType(CORINFO_CLASS_HANDLE hClass);

    //-------------------------------------------------------------------------
    // The following is used for validating format of EH table
    //

    struct EHNodeDsc;
    typedef struct EHNodeDsc* pEHNodeDsc;

    EHNodeDsc* ehnTree; // root of the tree comprising the EHnodes.
    EHNodeDsc* ehnNext; // root of the tree comprising the EHnodes.

    struct EHNodeDsc
    {
        enum EHBlockType
        {
            TryNode,
            FilterNode,
            HandlerNode,
            FinallyNode,
            FaultNode
        };

        EHBlockType ehnBlockType;   // kind of EH block
        IL_OFFSET   ehnStartOffset; // IL offset of start of the EH block
        IL_OFFSET ehnEndOffset; // IL offset past end of the EH block. (TODO: looks like verInsertEhNode() sets this to
                                // the last IL offset, not "one past the last one", i.e., the range Start to End is
                                // inclusive).
        pEHNodeDsc ehnNext;     // next (non-nested) block in sequential order
        pEHNodeDsc ehnChild;    // leftmost nested block
        union {
            pEHNodeDsc ehnTryNode;     // for filters and handlers, the corresponding try node
            pEHNodeDsc ehnHandlerNode; // for a try node, the corresponding handler node
        };
        pEHNodeDsc ehnFilterNode; // if this is a try node and has a filter, otherwise 0
        pEHNodeDsc ehnEquivalent; // if blockType=tryNode, start offset and end offset is same,

        void ehnSetTryNodeType()
        {
            ehnBlockType = TryNode;
        }
        void ehnSetFilterNodeType()
        {
            ehnBlockType = FilterNode;
        }
        void ehnSetHandlerNodeType()
        {
            ehnBlockType = HandlerNode;
        }
        void ehnSetFinallyNodeType()
        {
            ehnBlockType = FinallyNode;
        }
        void ehnSetFaultNodeType()
        {
            ehnBlockType = FaultNode;
        }

        BOOL ehnIsTryBlock()
        {
            return ehnBlockType == TryNode;
        }
        BOOL ehnIsFilterBlock()
        {
            return ehnBlockType == FilterNode;
        }
        BOOL ehnIsHandlerBlock()
        {
            return ehnBlockType == HandlerNode;
        }
        BOOL ehnIsFinallyBlock()
        {
            return ehnBlockType == FinallyNode;
        }
        BOOL ehnIsFaultBlock()
        {
            return ehnBlockType == FaultNode;
        }

        // returns true if there is any overlap between the two nodes
        static BOOL ehnIsOverlap(pEHNodeDsc node1, pEHNodeDsc node2)
        {
            if (node1->ehnStartOffset < node2->ehnStartOffset)
            {
                return (node1->ehnEndOffset >= node2->ehnStartOffset);
            }
            else
            {
                return (node1->ehnStartOffset <= node2->ehnEndOffset);
            }
        }

        // fails with BADCODE if inner is not completely nested inside outer
        static BOOL ehnIsNested(pEHNodeDsc inner, pEHNodeDsc outer)
        {
            return ((inner->ehnStartOffset >= outer->ehnStartOffset) && (inner->ehnEndOffset <= outer->ehnEndOffset));
        }
    };

//-------------------------------------------------------------------------
// Exception handling functions
//

#if !defined(FEATURE_EH_FUNCLETS)

    bool ehNeedsShadowSPslots()
    {
        return (info.compXcptnsCount || opts.compDbgEnC);
    }

    // 0 for methods with no EH
    // 1 for methods with non-nested EH, or where only the try blocks are nested
    // 2 for a method with a catch within a catch
    // etc.
    unsigned ehMaxHndNestingCount;

#endif // !FEATURE_EH_FUNCLETS

    static bool jitIsBetween(unsigned value, unsigned start, unsigned end);
    static bool jitIsBetweenInclusive(unsigned value, unsigned start, unsigned end);

    bool bbInCatchHandlerILRange(BasicBlock* blk);
    bool bbInFilterILRange(BasicBlock* blk);
    bool bbInTryRegions(unsigned regionIndex, BasicBlock* blk);
    bool bbInExnFlowRegions(unsigned regionIndex, BasicBlock* blk);
    bool bbInHandlerRegions(unsigned regionIndex, BasicBlock* blk);
    bool bbInCatchHandlerRegions(BasicBlock* tryBlk, BasicBlock* hndBlk);
    unsigned short bbFindInnermostCommonTryRegion(BasicBlock* bbOne, BasicBlock* bbTwo);

    unsigned short bbFindInnermostTryRegionContainingHandlerRegion(unsigned handlerIndex);
    unsigned short bbFindInnermostHandlerRegionContainingTryRegion(unsigned tryIndex);

    // Returns true if "block" is the start of a try region.
    bool bbIsTryBeg(BasicBlock* block);

    // Returns true if "block" is the start of a handler or filter region.
    bool bbIsHandlerBeg(BasicBlock* block);

    // Returns true iff "block" is where control flows if an exception is raised in the
    // try region, and sets "*regionIndex" to the index of the try for the handler.
    // Differs from "IsHandlerBeg" in the case of filters, where this is true for the first
    // block of the filter, but not for the filter's handler.
    bool bbIsExFlowBlock(BasicBlock* block, unsigned* regionIndex);

    bool ehHasCallableHandlers();

    // Return the EH descriptor for the given region index.
    EHblkDsc* ehGetDsc(unsigned regionIndex);

    // Return the EH index given a region descriptor.
    unsigned ehGetIndex(EHblkDsc* ehDsc);

    // Return the EH descriptor index of the enclosing try, for the given region index.
    unsigned ehGetEnclosingTryIndex(unsigned regionIndex);

    // Return the EH descriptor index of the enclosing handler, for the given region index.
    unsigned ehGetEnclosingHndIndex(unsigned regionIndex);

    // Return the EH descriptor for the most nested 'try' region this BasicBlock is a member of (or nullptr if this
    // block is not in a 'try' region).
    EHblkDsc* ehGetBlockTryDsc(BasicBlock* block);

    // Return the EH descriptor for the most nested filter or handler region this BasicBlock is a member of (or nullptr
    // if this block is not in a filter or handler region).
    EHblkDsc* ehGetBlockHndDsc(BasicBlock* block);

    // Return the EH descriptor for the most nested region that may handle exceptions raised in this BasicBlock (or
    // nullptr if this block's exceptions propagate to caller).
    EHblkDsc* ehGetBlockExnFlowDsc(BasicBlock* block);

    EHblkDsc* ehIsBlockTryLast(BasicBlock* block);
    EHblkDsc* ehIsBlockHndLast(BasicBlock* block);
    bool ehIsBlockEHLast(BasicBlock* block);

    bool ehBlockHasExnFlowDsc(BasicBlock* block);

    // Return the region index of the most nested EH region this block is in.
    unsigned ehGetMostNestedRegionIndex(BasicBlock* block, bool* inTryRegion);

    // Find the true enclosing try index, ignoring 'mutual protect' try. Uses IL ranges to check.
    unsigned ehTrueEnclosingTryIndexIL(unsigned regionIndex);

    // Return the index of the most nested enclosing region for a particular EH region. Returns NO_ENCLOSING_INDEX
    // if there is no enclosing region. If the returned index is not NO_ENCLOSING_INDEX, then '*inTryRegion'
    // is set to 'true' if the enclosing region is a 'try', or 'false' if the enclosing region is a handler.
    // (It can never be a filter.)
    unsigned ehGetEnclosingRegionIndex(unsigned regionIndex, bool* inTryRegion);

    // A block has been deleted. Update the EH table appropriately.
    void ehUpdateForDeletedBlock(BasicBlock* block);

    // Determine whether a block can be deleted while preserving the EH normalization rules.
    bool ehCanDeleteEmptyBlock(BasicBlock* block);

    // Update the 'last' pointers in the EH table to reflect new or deleted blocks in an EH region.
    void ehUpdateLastBlocks(BasicBlock* oldLast, BasicBlock* newLast);

    // For a finally handler, find the region index that the BBJ_CALLFINALLY lives in that calls the handler,
    // or NO_ENCLOSING_INDEX if the BBJ_CALLFINALLY lives in the main function body. Normally, the index
    // is the same index as the handler (and the BBJ_CALLFINALLY lives in the 'try' region), but for AMD64 the
    // BBJ_CALLFINALLY lives in the enclosing try or handler region, whichever is more nested, or the main function
    // body. If the returned index is not NO_ENCLOSING_INDEX, then '*inTryRegion' is set to 'true' if the
    // BBJ_CALLFINALLY lives in the returned index's 'try' region, or 'false' if lives in the handler region. (It never
    // lives in a filter.)
    unsigned ehGetCallFinallyRegionIndex(unsigned finallyIndex, bool* inTryRegion);

    // Find the range of basic blocks in which all BBJ_CALLFINALLY will be found that target the 'finallyIndex' region's
    // handler. Set begBlk to the first block, and endBlk to the block after the last block of the range
    // (nullptr if the last block is the last block in the program).
    // Precondition: 'finallyIndex' is the EH region of a try/finally clause.
    void ehGetCallFinallyBlockRange(unsigned finallyIndex, BasicBlock** begBlk, BasicBlock** endBlk);

#ifdef DEBUG
    // Given a BBJ_CALLFINALLY block and the EH region index of the finally it is calling, return
    // 'true' if the BBJ_CALLFINALLY is in the correct EH region.
    bool ehCallFinallyInCorrectRegion(BasicBlock* blockCallFinally, unsigned finallyIndex);
#endif // DEBUG

#if defined(FEATURE_EH_FUNCLETS)
    // Do we need a PSPSym in the main function? For codegen purposes, we only need one
    // if there is a filter that protects a region with a nested EH clause (such as a
    // try/catch nested in the 'try' body of a try/filter/filter-handler). See
    // genFuncletProlog() for more details. However, the VM seems to use it for more
    // purposes, maybe including debugging. Until we are sure otherwise, always create
    // a PSPSym for functions with any EH.
    bool ehNeedsPSPSym() const
    {
#ifdef TARGET_X86
        return false;
#else  // TARGET_X86
        return compHndBBtabCount > 0;
#endif // TARGET_X86
    }

    bool     ehAnyFunclets();  // Are there any funclets in this function?
    unsigned ehFuncletCount(); // Return the count of funclets in the function

    unsigned bbThrowIndex(BasicBlock* blk); // Get the index to use as the cache key for sharing throw blocks
#else                                       // !FEATURE_EH_FUNCLETS
    bool ehAnyFunclets()
    {
        return false;
    }
    unsigned ehFuncletCount()
    {
        return 0;
    }

    unsigned bbThrowIndex(BasicBlock* blk)
    {
        return blk->bbTryIndex;
    } // Get the index to use as the cache key for sharing throw blocks
#endif                                      // !FEATURE_EH_FUNCLETS

    // Returns a flowList representing the "EH predecessors" of "blk".  These are the normal predecessors of
    // "blk", plus one special case: if "blk" is the first block of a handler, considers the predecessor(s) of the first
    // first block of the corresponding try region to be "EH predecessors".  (If there is a single such predecessor,
    // for example, we want to consider that the immediate dominator of the catch clause start block, so it's
    // convenient to also consider it a predecessor.)
    flowList* BlockPredsWithEH(BasicBlock* blk);

    // This table is useful for memoization of the method above.
    typedef JitHashTable<BasicBlock*, JitPtrKeyFuncs<BasicBlock>, flowList*> BlockToFlowListMap;
    BlockToFlowListMap* m_blockToEHPreds;
    BlockToFlowListMap* GetBlockToEHPreds()
    {
        if (m_blockToEHPreds == nullptr)
        {
            m_blockToEHPreds = new (getAllocator()) BlockToFlowListMap(getAllocator());
        }
        return m_blockToEHPreds;
    }

    void* ehEmitCookie(BasicBlock* block);
    UNATIVE_OFFSET ehCodeOffset(BasicBlock* block);

    EHblkDsc* ehInitHndRange(BasicBlock* src, IL_OFFSET* hndBeg, IL_OFFSET* hndEnd, bool* inFilter);

    EHblkDsc* ehInitTryRange(BasicBlock* src, IL_OFFSET* tryBeg, IL_OFFSET* tryEnd);

    EHblkDsc* ehInitHndBlockRange(BasicBlock* blk, BasicBlock** hndBeg, BasicBlock** hndLast, bool* inFilter);

    EHblkDsc* ehInitTryBlockRange(BasicBlock* blk, BasicBlock** tryBeg, BasicBlock** tryLast);

    void fgSetTryBeg(EHblkDsc* handlerTab, BasicBlock* newTryBeg);

    void fgSetTryEnd(EHblkDsc* handlerTab, BasicBlock* newTryLast);

    void fgSetHndEnd(EHblkDsc* handlerTab, BasicBlock* newHndLast);

    void fgSkipRmvdBlocks(EHblkDsc* handlerTab);

    void fgAllocEHTable();

    void fgRemoveEHTableEntry(unsigned XTnum);

#if defined(FEATURE_EH_FUNCLETS)

    EHblkDsc* fgAddEHTableEntry(unsigned XTnum);

#endif // FEATURE_EH_FUNCLETS

#if !FEATURE_EH
    void fgRemoveEH();
#endif // !FEATURE_EH

    void fgSortEHTable();

    // Causes the EH table to obey some well-formedness conditions, by inserting
    // empty BB's when necessary:
    //   * No block is both the first block of a handler and the first block of a try.
    //   * No block is the first block of multiple 'try' regions.
    //   * No block is the last block of multiple EH regions.
    void fgNormalizeEH();
    bool fgNormalizeEHCase1();
    bool fgNormalizeEHCase2();
    bool fgNormalizeEHCase3();

#ifdef DEBUG
    void dispIncomingEHClause(unsigned num, const CORINFO_EH_CLAUSE& clause);
    void dispOutgoingEHClause(unsigned num, const CORINFO_EH_CLAUSE& clause);
    void fgVerifyHandlerTab();
    void fgDispHandlerTab();
#endif // DEBUG

    bool fgNeedToSortEHTable;

    void verInitEHTree(unsigned numEHClauses);
    void verInsertEhNode(CORINFO_EH_CLAUSE* clause, EHblkDsc* handlerTab);
    void verInsertEhNodeInTree(EHNodeDsc** ppRoot, EHNodeDsc* node);
    void verInsertEhNodeParent(EHNodeDsc** ppRoot, EHNodeDsc* node);
    void verCheckNestingLevel(EHNodeDsc* initRoot);

    /*
    XXXXXXXXXXXXXXXXXXXXXXXXXXXXXXXXXXXXXXXXXXXXXXXXXXXXXXXXXXXXXXXXXXXXXXXXXXXXXXX
    XXXXXXXXXXXXXXXXXXXXXXXXXXXXXXXXXXXXXXXXXXXXXXXXXXXXXXXXXXXXXXXXXXXXXXXXXXXXXXX
    XX                                                                           XX
    XX                        GenTree and BasicBlock                             XX
    XX                                                                           XX
    XX  Functions to allocate and display the GenTrees and BasicBlocks           XX
    XX                                                                           XX
    XXXXXXXXXXXXXXXXXXXXXXXXXXXXXXXXXXXXXXXXXXXXXXXXXXXXXXXXXXXXXXXXXXXXXXXXXXXXXXX
    XXXXXXXXXXXXXXXXXXXXXXXXXXXXXXXXXXXXXXXXXXXXXXXXXXXXXXXXXXXXXXXXXXXXXXXXXXXXXXX
    */

    // Functions to create nodes
    Statement* gtNewStmt(GenTree* expr = nullptr, IL_OFFSETX offset = BAD_IL_OFFSET);

    // For unary opers.
    GenTree* gtNewOperNode(genTreeOps oper, var_types type, GenTree* op1, bool doSimplifications = TRUE);

    // For binary opers.
    GenTreeOp* gtNewOperNode(genTreeOps oper, var_types type, GenTree* op1, GenTree* op2);

    GenTreeQmark* gtNewQmarkNode(var_types type, GenTree* cond, GenTree* colon);

    GenTree* gtNewLargeOperNode(genTreeOps oper,
                                var_types  type = TYP_I_IMPL,
                                GenTree*   op1  = nullptr,
                                GenTree*   op2  = nullptr);

    GenTreeIntCon* gtNewIconNode(ssize_t value, var_types type = TYP_INT);
    GenTreeIntCon* gtNewIconNode(unsigned fieldOffset, FieldSeqNode* fieldSeq);

    GenTree* gtNewPhysRegNode(regNumber reg, var_types type);

    GenTree* gtNewJmpTableNode();

    GenTree* gtNewIndOfIconHandleNode(var_types indType, size_t value, unsigned iconFlags, bool isInvariant);

    GenTree* gtNewIconHandleNode(size_t value, unsigned flags, FieldSeqNode* fields = nullptr);

    unsigned gtTokenToIconFlags(unsigned token);

    GenTree* gtNewIconEmbHndNode(void* value, void* pValue, unsigned flags, void* compileTimeHandle);

    GenTree* gtNewIconEmbScpHndNode(CORINFO_MODULE_HANDLE scpHnd);
    GenTree* gtNewIconEmbClsHndNode(CORINFO_CLASS_HANDLE clsHnd);
    GenTree* gtNewIconEmbMethHndNode(CORINFO_METHOD_HANDLE methHnd);
    GenTree* gtNewIconEmbFldHndNode(CORINFO_FIELD_HANDLE fldHnd);

    GenTree* gtNewStringLiteralNode(InfoAccessType iat, void* pValue);

    GenTree* gtNewLconNode(__int64 value);

    GenTree* gtNewDconNode(double value, var_types type = TYP_DOUBLE);

    GenTree* gtNewSconNode(int CPX, CORINFO_MODULE_HANDLE scpHandle);

    GenTree* gtNewZeroConNode(var_types type);

    GenTree* gtNewOneConNode(var_types type);

#ifdef FEATURE_SIMD
    GenTree* gtNewSIMDVectorZero(var_types simdType, var_types baseType, unsigned size);
#endif

    GenTree* gtNewBlkOpNode(GenTree* dst, GenTree* srcOrFillVal, bool isVolatile, bool isCopyBlock);

    GenTree* gtNewPutArgReg(var_types type, GenTree* arg, regNumber argReg);

    GenTreeUnOp* gtNewBitCastNode(var_types type, GenTree* arg);

protected:
    void gtBlockOpInit(GenTree* result, GenTree* dst, GenTree* srcOrFillVal, bool isVolatile);

public:
    GenTreeObj* gtNewObjNode(CORINFO_CLASS_HANDLE structHnd, GenTree* addr);
    void gtSetObjGcInfo(GenTreeObj* objNode);
    GenTree* gtNewStructVal(CORINFO_CLASS_HANDLE structHnd, GenTree* addr);
    GenTree* gtNewBlockVal(GenTree* addr, unsigned size);

    GenTree* gtNewCpObjNode(GenTree* dst, GenTree* src, CORINFO_CLASS_HANDLE structHnd, bool isVolatile);

    GenTreeCall::Use* gtNewCallArgs(GenTree* node);
    GenTreeCall::Use* gtNewCallArgs(GenTree* node1, GenTree* node2);
    GenTreeCall::Use* gtNewCallArgs(GenTree* node1, GenTree* node2, GenTree* node3);
    GenTreeCall::Use* gtNewCallArgs(GenTree* node1, GenTree* node2, GenTree* node3, GenTree* node4);
    GenTreeCall::Use* gtPrependNewCallArg(GenTree* node, GenTreeCall::Use* args);
    GenTreeCall::Use* gtInsertNewCallArgAfter(GenTree* node, GenTreeCall::Use* after);

    GenTreeCall* gtNewCallNode(gtCallTypes           callType,
                               CORINFO_METHOD_HANDLE handle,
                               var_types             type,
                               GenTreeCall::Use*     args,
                               IL_OFFSETX            ilOffset = BAD_IL_OFFSET);

    GenTreeCall* gtNewIndCallNode(GenTree*          addr,
                                  var_types         type,
                                  GenTreeCall::Use* args,
                                  IL_OFFSETX        ilOffset = BAD_IL_OFFSET);

    GenTreeCall* gtNewHelperCallNode(unsigned helper, var_types type, GenTreeCall::Use* args = nullptr);

    GenTreeCall* gtNewRuntimeLookupHelperCallNode(CORINFO_RUNTIME_LOOKUP* pRuntimeLookup,
                                                  GenTree*                ctxTree,
                                                  void*                   compileTimeHandle);

    GenTreeLclVar* gtNewLclvNode(unsigned lnum, var_types type DEBUGARG(IL_OFFSETX ILoffs = BAD_IL_OFFSET));
    GenTreeLclVar* gtNewLclLNode(unsigned lnum, var_types type DEBUGARG(IL_OFFSETX ILoffs = BAD_IL_OFFSET));

    GenTreeLclVar* gtNewLclVarAddrNode(unsigned lclNum, var_types type = TYP_I_IMPL);
    GenTreeLclFld* gtNewLclFldAddrNode(unsigned      lclNum,
                                       unsigned      lclOffs,
                                       FieldSeqNode* fieldSeq,
                                       var_types     type = TYP_I_IMPL);

#ifdef FEATURE_SIMD
    GenTreeSIMD* gtNewSIMDNode(
        var_types type, SIMDIntrinsicID simdIntrinsicID, var_types baseType, unsigned size, GenTree* op1);
    GenTreeSIMD* gtNewSIMDNode(
        var_types type, SIMDIntrinsicID simdIntrinsicID, var_types baseType, unsigned size, GenTree* op1, GenTree* op2);
    GenTreeSIMD* gtNewSIMDNode(var_types       type,
                               SIMDIntrinsicID simdIntrinsicID,
                               var_types       baseType,
                               unsigned        size,
                               unsigned        numOps,
                               GenTree**       ops);
    void SetOpLclRelatedToSIMDIntrinsic(GenTree* op);
#endif

#ifdef FEATURE_HW_INTRINSICS
    GenTreeHWIntrinsic* gtNewSimdHWIntrinsicNode(var_types      type,
                                                 NamedIntrinsic hwIntrinsicID,
                                                 var_types      baseType,
                                                 unsigned       size);
    GenTreeHWIntrinsic* gtNewSimdHWIntrinsicNode(
        var_types type, NamedIntrinsic hwIntrinsicID, var_types baseType, unsigned size, GenTree* op1);
    GenTreeHWIntrinsic* gtNewSimdHWIntrinsicNode(
        var_types type, NamedIntrinsic hwIntrinsicID, var_types baseType, unsigned size, GenTree* op1, GenTree* op2);
    GenTreeHWIntrinsic* gtNewSimdHWIntrinsicNode(var_types      type,
                                                 NamedIntrinsic hwIntrinsicID,
                                                 var_types      baseType,
                                                 unsigned       size,
                                                 GenTree*       op1,
                                                 GenTree*       op2,
                                                 GenTree*       op3);
    GenTreeHWIntrinsic* gtNewSimdHWIntrinsicNode(var_types      type,
                                                 NamedIntrinsic hwIntrinsicID,
                                                 var_types      baseType,
                                                 unsigned       size,
                                                 GenTree*       op1,
                                                 GenTree*       op2,
                                                 GenTree*       op3,
                                                 GenTree*       op4);
    GenTreeHWIntrinsic* gtNewSimdHWIntrinsicNode(var_types      type,
                                                 NamedIntrinsic hwIntrinsicID,
                                                 var_types      baseType,
                                                 unsigned       size,
                                                 GenTree*       op1,
                                                 GenTree*       op2,
                                                 GenTree*       op3,
                                                 GenTree*       op4,
                                                 GenTree*       op5);

    GenTreeHWIntrinsic* gtNewSimdCreateBroadcastNode(
        var_types type, GenTree* op1, var_types baseType, unsigned size, bool isSimdAsHWIntrinsic);

    GenTreeHWIntrinsic* gtNewSimdAsHWIntrinsicNode(var_types      type,
                                                   NamedIntrinsic hwIntrinsicID,
                                                   var_types      baseType,
                                                   unsigned       size)
    {
        GenTreeHWIntrinsic* node = gtNewSimdHWIntrinsicNode(type, hwIntrinsicID, baseType, size);
        node->gtFlags |= GTF_SIMDASHW_OP;
        return node;
    }

    GenTreeHWIntrinsic* gtNewSimdAsHWIntrinsicNode(
        var_types type, NamedIntrinsic hwIntrinsicID, var_types baseType, unsigned size, GenTree* op1)
    {
        GenTreeHWIntrinsic* node = gtNewSimdHWIntrinsicNode(type, hwIntrinsicID, baseType, size, op1);
        node->gtFlags |= GTF_SIMDASHW_OP;
        return node;
    }

    GenTreeHWIntrinsic* gtNewSimdAsHWIntrinsicNode(
        var_types type, NamedIntrinsic hwIntrinsicID, var_types baseType, unsigned size, GenTree* op1, GenTree* op2)
    {
        GenTreeHWIntrinsic* node = gtNewSimdHWIntrinsicNode(type, hwIntrinsicID, baseType, size, op1, op2);
        node->gtFlags |= GTF_SIMDASHW_OP;
        return node;
    }

    GenTreeHWIntrinsic* gtNewSimdAsHWIntrinsicNode(var_types      type,
                                                   NamedIntrinsic hwIntrinsicID,
                                                   var_types      baseType,
                                                   unsigned       size,
                                                   GenTree*       op1,
                                                   GenTree*       op2,
                                                   GenTree*       op3)
    {
        GenTreeHWIntrinsic* node = gtNewSimdHWIntrinsicNode(type, hwIntrinsicID, baseType, size, op1, op2, op3);
        node->gtFlags |= GTF_SIMDASHW_OP;
        return node;
    }

    GenTreeHWIntrinsic* gtNewScalarHWIntrinsicNode(var_types type, NamedIntrinsic hwIntrinsicID, GenTree* op1);
    GenTreeHWIntrinsic* gtNewScalarHWIntrinsicNode(var_types      type,
                                                   NamedIntrinsic hwIntrinsicID,
                                                   GenTree*       op1,
                                                   GenTree*       op2);
    GenTreeHWIntrinsic* gtNewScalarHWIntrinsicNode(
        var_types type, NamedIntrinsic hwIntrinsicID, GenTree* op1, GenTree* op2, GenTree* op3);
    CORINFO_CLASS_HANDLE gtGetStructHandleForHWSIMD(var_types simdType, var_types simdBaseType);
    var_types getBaseTypeFromArgIfNeeded(NamedIntrinsic       intrinsic,
                                         CORINFO_CLASS_HANDLE clsHnd,
                                         CORINFO_SIG_INFO*    sig,
                                         var_types            baseType);
#endif // FEATURE_HW_INTRINSICS

    GenTree* gtNewMustThrowException(unsigned helper, var_types type, CORINFO_CLASS_HANDLE clsHnd);

    GenTreeLclFld* gtNewLclFldNode(unsigned lnum, var_types type, unsigned offset);
    GenTreeRetExpr* gtNewInlineCandidateReturnExpr(GenTree* inlineCandidate, var_types type, uint64_t bbFlags);

    GenTreeField* gtNewFieldRef(var_types typ, CORINFO_FIELD_HANDLE fldHnd, GenTree* obj = nullptr, DWORD offset = 0);

    GenTree* gtNewIndexRef(var_types typ, GenTree* arrayOp, GenTree* indexOp);

    GenTreeArrLen* gtNewArrLen(var_types typ, GenTree* arrayOp, int lenOffset, BasicBlock* block);

    GenTree* gtNewIndir(var_types typ, GenTree* addr);

    GenTree* gtNewNullCheck(GenTree* addr, BasicBlock* basicBlock);

<<<<<<< HEAD
=======
    void gtChangeOperToNullCheck(GenTree* tree, BasicBlock* block);

    GenTreeArgList* gtNewArgList(GenTree* op);
    GenTreeArgList* gtNewArgList(GenTree* op1, GenTree* op2);
    GenTreeArgList* gtNewArgList(GenTree* op1, GenTree* op2, GenTree* op3);
    GenTreeArgList* gtNewArgList(GenTree* op1, GenTree* op2, GenTree* op3, GenTree* op4);

    static fgArgTabEntry* gtArgEntryByArgNum(GenTreeCall* call, unsigned argNum);
    static fgArgTabEntry* gtArgEntryByNode(GenTreeCall* call, GenTree* node);
    fgArgTabEntry* gtArgEntryByLateArgIndex(GenTreeCall* call, unsigned lateArgInx);
    static GenTree* gtArgNodeByLateArgInx(GenTreeCall* call, unsigned lateArgInx);

>>>>>>> a3515ba0
    GenTreeOp* gtNewAssignNode(GenTree* dst, GenTree* src);

    GenTree* gtNewTempAssign(unsigned    tmp,
                             GenTree*    val,
                             Statement** pAfterStmt = nullptr,
                             IL_OFFSETX  ilOffset   = BAD_IL_OFFSET,
                             BasicBlock* block      = nullptr);

    GenTree* gtNewRefCOMfield(GenTree*                objPtr,
                              CORINFO_RESOLVED_TOKEN* pResolvedToken,
                              CORINFO_ACCESS_FLAGS    access,
                              CORINFO_FIELD_INFO*     pFieldInfo,
                              var_types               lclTyp,
                              CORINFO_CLASS_HANDLE    structType,
                              GenTree*                assg);

    GenTree* gtNewNothingNode();

    GenTree* gtUnusedValNode(GenTree* expr);

    GenTreeCast* gtNewCastNode(var_types typ, GenTree* op1, bool fromUnsigned, var_types castType);

    GenTreeAllocObj* gtNewAllocObjNode(
        unsigned int helper, bool helperHasSideEffects, CORINFO_CLASS_HANDLE clsHnd, var_types type, GenTree* op1);

    GenTreeAllocObj* gtNewAllocObjNode(CORINFO_RESOLVED_TOKEN* pResolvedToken, BOOL useParent);

    GenTree* gtNewRuntimeLookup(CORINFO_GENERIC_HANDLE hnd, CorInfoGenericHandleType hndTyp, GenTree* lookupTree);

    //------------------------------------------------------------------------
    // Other GenTree functions

    GenTree* gtClone(GenTree* tree, bool complexOK = false);

    // If `tree` is a lclVar with lclNum `varNum`, return an IntCns with value `varVal`; otherwise,
    // create a copy of `tree`, adding specified flags, replacing uses of lclVar `deepVarNum` with
    // IntCnses with value `deepVarVal`.
    GenTree* gtCloneExpr(
        GenTree* tree, unsigned addFlags, unsigned varNum, int varVal, unsigned deepVarNum, int deepVarVal);

    // Create a copy of `tree`, optionally adding specifed flags, and optionally mapping uses of local
    // `varNum` to int constants with value `varVal`.
    GenTree* gtCloneExpr(GenTree* tree, unsigned addFlags = 0, unsigned varNum = BAD_VAR_NUM, int varVal = 0)
    {
        return gtCloneExpr(tree, addFlags, varNum, varVal, varNum, varVal);
    }

    Statement* gtCloneStmt(Statement* stmt)
    {
        GenTree* exprClone = gtCloneExpr(stmt->GetRootNode());
        return gtNewStmt(exprClone, stmt->GetILOffsetX());
    }

    // Internal helper for cloning a call
    GenTreeCall* gtCloneExprCallHelper(GenTreeCall* call,
                                       unsigned     addFlags   = 0,
                                       unsigned     deepVarNum = BAD_VAR_NUM,
                                       int          deepVarVal = 0);

    // Create copy of an inline or guarded devirtualization candidate tree.
    GenTreeCall* gtCloneCandidateCall(GenTreeCall* call);

    void gtUpdateSideEffects(Statement* stmt, GenTree* tree);

    void gtUpdateTreeAncestorsSideEffects(GenTree* tree);

    void gtUpdateStmtSideEffects(Statement* stmt);

    void gtUpdateNodeSideEffects(GenTree* tree);

    void gtUpdateNodeOperSideEffects(GenTree* tree);

    // Returns "true" iff the complexity (not formally defined, but first interpretation
    // is #of nodes in subtree) of "tree" is greater than "limit".
    // (This is somewhat redundant with the "GetCostEx()/GetCostSz()" fields, but can be used
    // before they have been set.)
    bool gtComplexityExceeds(GenTree** tree, unsigned limit);

    bool gtCompareTree(GenTree* op1, GenTree* op2);

    GenTree* gtReverseCond(GenTree* tree);

    bool gtHasRef(GenTree* tree, ssize_t lclNum, bool defOnly);

    bool gtHasLocalsWithAddrOp(GenTree* tree);

    unsigned gtSetCallArgsOrder(const GenTreeCall::UseList& args, bool lateArgs, int* callCostEx, int* callCostSz);

    void gtWalkOp(GenTree** op1, GenTree** op2, GenTree* base, bool constOnly);

#ifdef DEBUG
    unsigned gtHashValue(GenTree* tree);

    GenTree* gtWalkOpEffectiveVal(GenTree* op);
#endif

    void gtPrepareCost(GenTree* tree);
    bool gtIsLikelyRegVar(GenTree* tree);

    // Returns true iff the secondNode can be swapped with firstNode.
    bool gtCanSwapOrder(GenTree* firstNode, GenTree* secondNode);

    // Given an address expression, compute its costs and addressing mode opportunities,
    // and mark addressing mode candidates as GTF_DONT_CSE.
    // TODO-Throughput - Consider actually instantiating these early, to avoid
    // having to re-run the algorithm that looks for them (might also improve CQ).
    bool gtMarkAddrMode(GenTree* addr, int* costEx, int* costSz, var_types type);

    unsigned gtSetEvalOrder(GenTree* tree);

    void gtSetStmtInfo(Statement* stmt);

    // Returns "true" iff "node" has any of the side effects in "flags".
    bool gtNodeHasSideEffects(GenTree* node, unsigned flags);

    // Returns "true" iff "tree" or its (transitive) children have any of the side effects in "flags".
    bool gtTreeHasSideEffects(GenTree* tree, unsigned flags);

    // Appends 'expr' in front of 'list'
    //    'list' will typically start off as 'nullptr'
    //    when 'list' is non-null a GT_COMMA node is used to insert 'expr'
    GenTree* gtBuildCommaList(GenTree* list, GenTree* expr);

    void gtExtractSideEffList(GenTree*  expr,
                              GenTree** pList,
                              unsigned  flags      = GTF_SIDE_EFFECT,
                              bool      ignoreRoot = false);

    GenTree* gtGetThisArg(GenTreeCall* call);

    // Static fields of struct types (and sometimes the types that those are reduced to) are represented by having the
    // static field contain an object pointer to the boxed struct.  This simplifies the GC implementation...but
    // complicates the JIT somewhat.  This predicate returns "true" iff a node with type "fieldNodeType", representing
    // the given "fldHnd", is such an object pointer.
    bool gtIsStaticFieldPtrToBoxedStruct(var_types fieldNodeType, CORINFO_FIELD_HANDLE fldHnd);

    // Return true if call is a recursive call; return false otherwise.
    // Note when inlining, this looks for calls back to the root method.
    bool gtIsRecursiveCall(GenTreeCall* call)
    {
        return gtIsRecursiveCall(call->gtCallMethHnd);
    }

    bool gtIsRecursiveCall(CORINFO_METHOD_HANDLE callMethodHandle)
    {
        return (callMethodHandle == impInlineRoot()->info.compMethodHnd);
    }

    //-------------------------------------------------------------------------

    GenTree* gtFoldExpr(GenTree* tree);
    GenTree*
#ifdef __clang__
        // TODO-Amd64-Unix: Remove this when the clang optimizer is fixed and/or the method implementation is
        // refactored in a simpler code. This is a workaround for a bug in the clang-3.5 optimizer. The issue is that in
        // release build the optimizer is mistyping (or just wrongly decides to use 32 bit operation for a corner case
        // of MIN_LONG) the args of the (ltemp / lval2) to int (it does a 32 bit div operation instead of 64 bit) - see
        // the implementation of the method in gentree.cpp. For the case of lval1 and lval2 equal to MIN_LONG
        // (0x8000000000000000) this results in raising a SIGFPE. The method implementation is rather complex. Disable
        // optimizations for now.
        __attribute__((optnone))
#endif // __clang__
        gtFoldExprConst(GenTree* tree);
    GenTree* gtFoldExprSpecial(GenTree* tree);
    GenTree* gtFoldBoxNullable(GenTree* tree);
    GenTree* gtFoldExprCompare(GenTree* tree);
    GenTree* gtCreateHandleCompare(genTreeOps             oper,
                                   GenTree*               op1,
                                   GenTree*               op2,
                                   CorInfoInlineTypeCheck typeCheckInliningResult);
    GenTree* gtFoldExprCall(GenTreeCall* call);
    GenTree* gtFoldTypeCompare(GenTree* tree);
    GenTree* gtFoldTypeEqualityCall(CorInfoIntrinsics methodID, GenTree* op1, GenTree* op2);

    // Options to control behavior of gtTryRemoveBoxUpstreamEffects
    enum BoxRemovalOptions
    {
        BR_REMOVE_AND_NARROW, // remove effects, minimize remaining work, return possibly narrowed source tree
        BR_REMOVE_AND_NARROW_WANT_TYPE_HANDLE, // remove effects and minimize remaining work, return type handle tree
        BR_REMOVE_BUT_NOT_NARROW,              // remove effects, return original source tree
        BR_DONT_REMOVE,                        // check if removal is possible, return copy source tree
        BR_DONT_REMOVE_WANT_TYPE_HANDLE,       // check if removal is possible, return type handle tree
        BR_MAKE_LOCAL_COPY                     // revise box to copy to temp local and return local's address
    };

    GenTree* gtTryRemoveBoxUpstreamEffects(GenTree* tree, BoxRemovalOptions options = BR_REMOVE_AND_NARROW);
    GenTree* gtOptimizeEnumHasFlag(GenTree* thisOp, GenTree* flagOp);

    //-------------------------------------------------------------------------
    // Get the handle, if any.
    CORINFO_CLASS_HANDLE gtGetStructHandleIfPresent(GenTree* tree);
    // Get the handle, and assert if not found.
    CORINFO_CLASS_HANDLE gtGetStructHandle(GenTree* tree);
    // Get the handle for a ref type.
    CORINFO_CLASS_HANDLE gtGetClassHandle(GenTree* tree, bool* pIsExact, bool* pIsNonNull);
    // Get the class handle for an helper call
    CORINFO_CLASS_HANDLE gtGetHelperCallClassHandle(GenTreeCall* call, bool* pIsExact, bool* pIsNonNull);
    // Get the element handle for an array of ref type.
    CORINFO_CLASS_HANDLE gtGetArrayElementClassHandle(GenTree* array);
    // Get a class handle from a helper call argument
    CORINFO_CLASS_HANDLE gtGetHelperArgClassHandle(GenTree* array);
    // Get the class handle for a field
    CORINFO_CLASS_HANDLE gtGetFieldClassHandle(CORINFO_FIELD_HANDLE fieldHnd, bool* pIsExact, bool* pIsNonNull);
    // Check if this tree is a gc static base helper call
    bool gtIsStaticGCBaseHelperCall(GenTree* tree);

//-------------------------------------------------------------------------
// Functions to display the trees

#ifdef DEBUG
    void gtDispNode(GenTree* tree, IndentStack* indentStack, __in_z const char* msg, bool isLIR);
    int gtDispNodeHeader(GenTree* tree, IndentStack* indentStack, int msgLength);

    void gtDispConst(GenTree* tree);
    void gtDispLeaf(GenTree* tree, IndentStack* indentStack);
    void gtDispNodeName(GenTree* tree);
    void gtDispRegVal(GenTree* tree);
    void gtDispZeroFieldSeq(GenTree* tree);
    void gtDispVN(GenTree* tree);
    void gtDispCommonEndLine(GenTree* tree);

    enum IndentInfo
    {
        IINone,
        IIArc,
        IIArcTop,
        IIArcBottom,
        IIEmbedded,
        IIError,
        IndentInfoCount
    };
    void gtDispChild(GenTree*             child,
                     IndentStack*         indentStack,
                     IndentInfo           arcType,
                     __in_opt const char* msg     = nullptr,
                     bool                 topOnly = false);
    void gtDispTree(GenTree*             tree,
                    IndentStack*         indentStack = nullptr,
                    __in_opt const char* msg         = nullptr,
                    bool                 topOnly     = false,
                    bool                 isLIR       = false);
    void gtGetLclVarNameInfo(unsigned lclNum, const char** ilKindOut, const char** ilNameOut, unsigned* ilNumOut);
    int gtGetLclVarName(unsigned lclNum, char* buf, unsigned buf_remaining);
    char* gtGetLclVarName(unsigned lclNum);
    void gtDispLclVar(unsigned lclNum, bool padForBiggestDisp = true);
    void gtDispLclVarStructType(unsigned lclNum);
    void gtDispClassLayout(ClassLayout* layout, var_types type);
    void gtDispStmt(Statement* stmt, const char* msg = nullptr);
    void gtDispBlockStmts(BasicBlock* block);
    void gtGetArgMsg(GenTreeCall* call, GenTree* arg, unsigned argNum, int listCount, char* bufp, unsigned bufLength);
    void gtGetLateArgMsg(
        GenTreeCall* call, GenTree* arg, CallArgInfo* argInfo, int listCount, char* bufp, unsigned bufLength);
    void gtDispFieldSeq(FieldSeqNode* pfsn);

    void gtDispRange(LIR::ReadOnlyRange const& range);

    void gtDispTreeRange(LIR::Range& containingRange, GenTree* tree);

    void gtDispLIRNode(GenTree* node, const char* prefixMsg = nullptr);
#endif

    // For tree walks

    enum fgWalkResult
    {
        WALK_CONTINUE,
        WALK_SKIP_SUBTREES,
        WALK_ABORT
    };
    struct fgWalkData;
    typedef fgWalkResult(fgWalkPreFn)(GenTree** pTree, fgWalkData* data);
    typedef fgWalkResult(fgWalkPostFn)(GenTree** pTree, fgWalkData* data);

#ifdef DEBUG
    static fgWalkPreFn gtAssertColonCond;
#endif
    static fgWalkPreFn gtMarkColonCond;
    static fgWalkPreFn gtClearColonCond;

    struct FindLinkData
    {
        GenTree*  nodeToFind;
        GenTree** result;
        GenTree*  parent;
    };

    FindLinkData gtFindLink(Statement* stmt, GenTree* node);
    bool gtHasCatchArg(GenTree* tree);

    typedef ArrayStack<GenTree*> GenTreeStack;

    static bool gtHasCallOnStack(GenTreeStack* parentStack);

//=========================================================================
// BasicBlock functions
#ifdef DEBUG
    // This is a debug flag we will use to assert when creating block during codegen
    // as this interferes with procedure splitting. If you know what you're doing, set
    // it to true before creating the block. (DEBUG only)
    bool fgSafeBasicBlockCreation;
#endif

    BasicBlock* bbNewBasicBlock(BBjumpKinds jumpKind);

    /*
    XXXXXXXXXXXXXXXXXXXXXXXXXXXXXXXXXXXXXXXXXXXXXXXXXXXXXXXXXXXXXXXXXXXXXXXXXXXXXXX
    XXXXXXXXXXXXXXXXXXXXXXXXXXXXXXXXXXXXXXXXXXXXXXXXXXXXXXXXXXXXXXXXXXXXXXXXXXXXXXX
    XX                                                                           XX
    XX                           LclVarsInfo                                     XX
    XX                                                                           XX
    XX   The variables to be used by the code generator.                         XX
    XX                                                                           XX
    XXXXXXXXXXXXXXXXXXXXXXXXXXXXXXXXXXXXXXXXXXXXXXXXXXXXXXXXXXXXXXXXXXXXXXXXXXXXXXX
    XXXXXXXXXXXXXXXXXXXXXXXXXXXXXXXXXXXXXXXXXXXXXXXXXXXXXXXXXXXXXXXXXXXXXXXXXXXXXXX
    */

    //
    // For both PROMOTION_TYPE_NONE and PROMOTION_TYPE_DEPENDENT the struct will
    // be placed in the stack frame and it's fields must be laid out sequentially.
    //
    // For PROMOTION_TYPE_INDEPENDENT each of the struct's fields is replaced by
    //  a local variable that can be enregistered or placed in the stack frame.
    //  The fields do not need to be laid out sequentially
    //
    enum lvaPromotionType
    {
        PROMOTION_TYPE_NONE,        // The struct local is not promoted
        PROMOTION_TYPE_INDEPENDENT, // The struct local is promoted,
                                    //   and its field locals are independent of its parent struct local.
        PROMOTION_TYPE_DEPENDENT    // The struct local is promoted,
                                    //   but its field locals depend on its parent struct local.
    };

    /*****************************************************************************/

    enum FrameLayoutState
    {
        NO_FRAME_LAYOUT,
        INITIAL_FRAME_LAYOUT,
        PRE_REGALLOC_FRAME_LAYOUT,
        REGALLOC_FRAME_LAYOUT,
        TENTATIVE_FRAME_LAYOUT,
        FINAL_FRAME_LAYOUT
    };

public:
    RefCountState lvaRefCountState; // Current local ref count state

    bool lvaLocalVarRefCounted() const
    {
        return lvaRefCountState == RCS_NORMAL;
    }

    bool     lvaTrackedFixed; // true: We cannot add new 'tracked' variable
    unsigned lvaCount;        // total number of locals, which includes function arguments,
                              // special arguments, IL local variables, and JIT temporary variables

    unsigned   lvaRefCount; // total number of references to locals
    LclVarDsc* lvaTable;    // variable descriptor table
    unsigned   lvaTableCnt; // lvaTable size (>= lvaCount)

    unsigned lvaTrackedCount;             // actual # of locals being tracked
    unsigned lvaTrackedCountInSizeTUnits; // min # of size_t's sufficient to hold a bit for all the locals being tracked

#ifdef DEBUG
    VARSET_TP lvaTrackedVars; // set of tracked variables
#endif
#ifndef TARGET_64BIT
    VARSET_TP lvaLongVars; // set of long (64-bit) variables
#endif
    VARSET_TP lvaFloatVars; // set of floating-point (32-bit and 64-bit) variables

    unsigned lvaCurEpoch; // VarSets are relative to a specific set of tracked var indices.
                          // It that changes, this changes.  VarSets from different epochs
                          // cannot be meaningfully combined.

    unsigned GetCurLVEpoch()
    {
        return lvaCurEpoch;
    }

    // reverse map of tracked number to var number
    unsigned  lvaTrackedToVarNumSize;
    unsigned* lvaTrackedToVarNum;

#if DOUBLE_ALIGN
#ifdef DEBUG
    // # of procs compiled a with double-aligned stack
    static unsigned s_lvaDoubleAlignedProcsCount;
#endif
#endif

    // Getters and setters for address-exposed and do-not-enregister local var properties.
    bool lvaVarAddrExposed(unsigned varNum);
    void lvaSetVarAddrExposed(unsigned varNum);
    void lvaSetVarLiveInOutOfHandler(unsigned varNum);
    bool lvaVarDoNotEnregister(unsigned varNum);

    bool lvaEnregEHVars;
    bool lvaEnregMultiRegVars;

#ifdef DEBUG
    // Reasons why we can't enregister.  Some of these correspond to debug properties of local vars.
    enum DoNotEnregisterReason
    {
        DNER_AddrExposed,
        DNER_IsStruct,
        DNER_LocalField,
        DNER_VMNeedsStackAddr,
        DNER_LiveInOutOfHandler,
        DNER_LiveAcrossUnmanagedCall,
        DNER_BlockOp,     // Is read or written via a block operation that explicitly takes the address.
        DNER_IsStructArg, // Is a struct passed as an argument in a way that requires a stack location.
        DNER_DepField,    // It is a field of a dependently promoted struct
        DNER_NoRegVars,   // opts.compFlags & CLFLG_REGVAR is not set
        DNER_MinOptsGC,   // It is a GC Ref and we are compiling MinOpts
#if !defined(TARGET_64BIT)
        DNER_LongParamField, // It is a decomposed field of a long parameter.
#endif
#ifdef JIT32_GCENCODER
        DNER_PinningRef,
#endif
    };

#endif
    void lvaSetVarDoNotEnregister(unsigned varNum DEBUGARG(DoNotEnregisterReason reason));

    unsigned lvaVarargsHandleArg;
#ifdef TARGET_X86
    unsigned lvaVarargsBaseOfStkArgs; // Pointer (computed based on incoming varargs handle) to the start of the stack
                                      // arguments
#endif                                // TARGET_X86

    unsigned lvaInlinedPInvokeFrameVar; // variable representing the InlinedCallFrame
    unsigned lvaReversePInvokeFrameVar; // variable representing the reverse PInvoke frame
#if FEATURE_FIXED_OUT_ARGS
    unsigned lvaPInvokeFrameRegSaveVar; // variable representing the RegSave for PInvoke inlining.
#endif
    unsigned lvaMonAcquired; // boolean variable introduced into in synchronized methods
                             // that tracks whether the lock has been taken

    unsigned lvaArg0Var; // The lclNum of arg0. Normally this will be info.compThisArg.
                         // However, if there is a "ldarga 0" or "starg 0" in the IL,
                         // we will redirect all "ldarg(a) 0" and "starg 0" to this temp.

    unsigned lvaInlineeReturnSpillTemp; // The temp to spill the non-VOID return expression
                                        // in case there are multiple BBJ_RETURN blocks in the inlinee
                                        // or if the inlinee has GC ref locals.

#if FEATURE_FIXED_OUT_ARGS
    unsigned            lvaOutgoingArgSpaceVar;  // dummy TYP_LCLBLK var for fixed outgoing argument space
    PhasedVar<unsigned> lvaOutgoingArgSpaceSize; // size of fixed outgoing argument space
#endif                                           // FEATURE_FIXED_OUT_ARGS
    // Variable representing the return address. The helper-based tailcall
    // mechanism passes the address of the return address to a runtime helper
    // where it is used to detect tail-call chains.
    unsigned lvaRetAddrVar;

#if defined(DEBUG) && defined(TARGET_XARCH)

    unsigned lvaReturnSpCheck; // Stores SP to confirm it is not corrupted on return.

#endif // defined(DEBUG) && defined(TARGET_XARCH)

#if defined(DEBUG) && defined(TARGET_X86)

    unsigned lvaCallSpCheck; // Stores SP to confirm it is not corrupted after every call.

#endif // defined(DEBUG) && defined(TARGET_X86)

    bool lvaGenericsContextInUse;

    bool lvaKeepAliveAndReportThis(); // Synchronized instance method of a reference type, or
                                      // CORINFO_GENERICS_CTXT_FROM_THIS?
    bool lvaReportParamTypeArg();     // Exceptions and CORINFO_GENERICS_CTXT_FROM_PARAMTYPEARG?

//-------------------------------------------------------------------------
// All these frame offsets are inter-related and must be kept in sync

#if !defined(FEATURE_EH_FUNCLETS)
    // This is used for the callable handlers
    unsigned lvaShadowSPslotsVar; // TYP_BLK variable for all the shadow SP slots
#endif                            // FEATURE_EH_FUNCLETS

    int lvaCachedGenericContextArgOffs;
    int lvaCachedGenericContextArgOffset(); // For CORINFO_CALLCONV_PARAMTYPE and if generic context is passed as
                                            // THIS pointer

#ifdef JIT32_GCENCODER

    unsigned lvaLocAllocSPvar; // variable which stores the value of ESP after the the last alloca/localloc

#endif // JIT32_GCENCODER

    unsigned lvaNewObjArrayArgs; // variable with arguments for new MD array helper

    // TODO-Review: Prior to reg predict we reserve 24 bytes for Spill temps.
    //              after the reg predict we will use a computed maxTmpSize
    //              which is based upon the number of spill temps predicted by reg predict
    //              All this is necessary because if we under-estimate the size of the spill
    //              temps we could fail when encoding instructions that reference stack offsets for ARM.
    //
    // Pre codegen max spill temp size.
    static const unsigned MAX_SPILL_TEMP_SIZE = 24;

    //-------------------------------------------------------------------------

    unsigned lvaGetMaxSpillTempSize();
#ifdef TARGET_ARM
    bool lvaIsPreSpilled(unsigned lclNum, regMaskTP preSpillMask);
#endif // TARGET_ARM
    void lvaAssignFrameOffsets(FrameLayoutState curState);
    void lvaFixVirtualFrameOffsets();
    void lvaUpdateArgWithInitialReg(LclVarDsc* varDsc);
    void lvaUpdateArgsWithInitialReg();
    void lvaAssignVirtualFrameOffsetsToArgs();
#ifdef UNIX_AMD64_ABI
    int lvaAssignVirtualFrameOffsetToArg(unsigned lclNum, unsigned argSize, int argOffs, int* callerArgOffset);
#else  // !UNIX_AMD64_ABI
    int lvaAssignVirtualFrameOffsetToArg(unsigned lclNum, unsigned argSize, int argOffs);
#endif // !UNIX_AMD64_ABI
    void lvaAssignVirtualFrameOffsetsToLocals();
    int lvaAllocLocalAndSetVirtualOffset(unsigned lclNum, unsigned size, int stkOffs);
#ifdef TARGET_AMD64
    // Returns true if compCalleeRegsPushed (including RBP if used as frame pointer) is even.
    bool lvaIsCalleeSavedIntRegCountEven();
#endif
    void lvaAlignFrame();
    void lvaAssignFrameOffsetsToPromotedStructs();
    int lvaAllocateTemps(int stkOffs, bool mustDoubleAlign);

#ifdef DEBUG
    void lvaDumpRegLocation(unsigned lclNum);
    void lvaDumpFrameLocation(unsigned lclNum);
    void lvaDumpEntry(unsigned lclNum, FrameLayoutState curState, size_t refCntWtdWidth = 6);
    void lvaTableDump(FrameLayoutState curState = NO_FRAME_LAYOUT); // NO_FRAME_LAYOUT means use the current frame
                                                                    // layout state defined by lvaDoneFrameLayout
#endif

// Limit frames size to 1GB. The maximum is 2GB in theory - make it intentionally smaller
// to avoid bugs from borderline cases.
#define MAX_FrameSize 0x3FFFFFFF
    void lvaIncrementFrameSize(unsigned size);

    unsigned lvaFrameSize(FrameLayoutState curState);

    // Returns the caller-SP-relative offset for the SP/FP relative offset determined by FP based.
    int lvaToCallerSPRelativeOffset(int offs, bool isFpBased) const;

    // Returns the caller-SP-relative offset for the local variable "varNum."
    int lvaGetCallerSPRelativeOffset(unsigned varNum);

    // Returns the SP-relative offset for the local variable "varNum". Illegal to ask this for functions with localloc.
    int lvaGetSPRelativeOffset(unsigned varNum);

    int lvaToInitialSPRelativeOffset(unsigned offset, bool isFpBased);
    int lvaGetInitialSPRelativeOffset(unsigned varNum);

    // True if this is an OSR compilation and this local is potentially
    // located on the original method stack frame.
    bool lvaIsOSRLocal(unsigned varNum);

    //------------------------ For splitting types ----------------------------

    void lvaInitTypeRef();

    void lvaInitArgs(InitVarDscInfo* varDscInfo);
    void lvaInitThisPtr(InitVarDscInfo* varDscInfo);
    void lvaInitRetBuffArg(InitVarDscInfo* varDscInfo);
    void lvaInitUserArgs(InitVarDscInfo* varDscInfo);
    void lvaInitGenericsCtxt(InitVarDscInfo* varDscInfo);
    void lvaInitVarArgsHandle(InitVarDscInfo* varDscInfo);

    void lvaInitVarDsc(LclVarDsc*              varDsc,
                       unsigned                varNum,
                       CorInfoType             corInfoType,
                       CORINFO_CLASS_HANDLE    typeHnd,
                       CORINFO_ARG_LIST_HANDLE varList,
                       CORINFO_SIG_INFO*       varSig);

    var_types lvaGetActualType(unsigned lclNum);
    var_types lvaGetRealType(unsigned lclNum);

    //-------------------------------------------------------------------------

    void lvaInit();

    LclVarDsc* lvaGetDesc(unsigned lclNum)
    {
        assert(lclNum < lvaCount);
        return &lvaTable[lclNum];
    }

    LclVarDsc* lvaGetDesc(GenTreeLclVarCommon* lclVar)
    {
        assert(lclVar->GetLclNum() < lvaCount);
        return &lvaTable[lclVar->GetLclNum()];
    }

    unsigned lvaTrackedIndexToLclNum(unsigned trackedIndex)
    {
        assert(trackedIndex < lvaTrackedCount);
        unsigned lclNum = lvaTrackedToVarNum[trackedIndex];
        assert(lclNum < lvaCount);
        return lclNum;
    }

    LclVarDsc* lvaGetDescByTrackedIndex(unsigned trackedIndex)
    {
        return lvaGetDesc(lvaTrackedIndexToLclNum(trackedIndex));
    }

    unsigned lvaLclSize(unsigned varNum);
    unsigned lvaLclExactSize(unsigned varNum);

    bool lvaHaveManyLocals() const;

    unsigned lvaNewTemp(var_types type, bool shortLifetime DEBUGARG(const char* reason));
    unsigned lvaNewTemp(ClassLayout* layout, bool shortLifetime DEBUGARG(const char* reason));
    unsigned lvaNewTemp(CORINFO_CLASS_HANDLE classHandle, bool shortLifetime DEBUGARG(const char* reason));

    unsigned lvaGrabTemp(bool shortLifetime DEBUGARG(const char* reason));
    unsigned lvaGrabTemps(unsigned cnt DEBUGARG(const char* reason));
    unsigned lvaGrabTempWithImplicitUse(bool shortLifetime DEBUGARG(const char* reason));

    void lvaSortByRefCount();

    void lvaMarkLocalVars(); // Local variable ref-counting
    void lvaComputeRefCounts(bool isRecompute, bool setSlotNumbers);
    void lvaMarkLocalVars(BasicBlock* block, bool isRecompute);

    void lvaAllocOutgoingArgSpaceVar(); // Set up lvaOutgoingArgSpaceVar

    VARSET_VALRET_TP lvaStmtLclMask(Statement* stmt);

#ifdef DEBUG
    struct lvaStressLclFldArgs
    {
        Compiler* m_pCompiler;
        bool      m_bFirstPass;
    };

    static fgWalkPreFn lvaStressLclFldCB;
    void               lvaStressLclFld();

    void lvaDispVarSet(VARSET_VALARG_TP set, VARSET_VALARG_TP allVars);
    void lvaDispVarSet(VARSET_VALARG_TP set);

#ifdef TARGET_ARMARCH
    unsigned lvaStressLclFldGetAlignment(GenTreeLclVar* lclNode);
#endif
#endif

#ifdef TARGET_ARM
    int lvaFrameAddress(int varNum, bool mustBeFPBased, regNumber* pBaseReg, int addrModeOffset, bool isFloatUsage);
#else
    int lvaFrameAddress(int varNum, bool* pFPbased);
#endif

    bool lvaIsParameter(unsigned varNum);
    bool lvaIsRegArgument(unsigned varNum);
    BOOL lvaIsOriginalThisArg(unsigned varNum); // Is this varNum the original this argument?
    BOOL lvaIsOriginalThisReadOnly();           // return TRUE if there is no place in the code
                                                // that writes to arg0

    bool lvaIsImplicitByRefLocal(unsigned varNum)
    {
        return lvaGetDesc(varNum)->IsImplicitByRefParam();
    }

    // Returns true if this local var is a multireg struct
    bool lvaIsMultiregStruct(LclVarDsc* varDsc, bool isVararg);

    // If the local is a TYP_STRUCT, get/set a class handle describing it
    CORINFO_CLASS_HANDLE lvaGetStruct(unsigned varNum);
    void lvaSetStruct(unsigned varNum, CORINFO_CLASS_HANDLE typeHnd, bool unsafeValueClsCheck, bool setTypeInfo = true);
    void lvaSetStructUsedAsVarArg(unsigned varNum);

    // If the local is TYP_REF, set or update the associated class information.
    void lvaSetClass(unsigned varNum, CORINFO_CLASS_HANDLE clsHnd, bool isExact = false);
    void lvaSetClass(unsigned varNum, GenTree* tree, CORINFO_CLASS_HANDLE stackHandle = nullptr);
    void lvaUpdateClass(unsigned varNum, CORINFO_CLASS_HANDLE clsHnd, bool isExact = false);
    void lvaUpdateClass(unsigned varNum, GenTree* tree, CORINFO_CLASS_HANDLE stackHandle = nullptr);

#define MAX_NumOfFieldsInPromotableStruct 4 // Maximum number of fields in promotable struct

    // Info about struct type fields.
    struct lvaStructFieldInfo
    {
        CORINFO_FIELD_HANDLE fldHnd;
        unsigned char        fldOffset;
        unsigned char        fldOrdinal;
        var_types            fldType;
        unsigned             fldSize;
        CORINFO_CLASS_HANDLE fldTypeHnd;

        lvaStructFieldInfo()
            : fldHnd(nullptr), fldOffset(0), fldOrdinal(0), fldType(TYP_UNDEF), fldSize(0), fldTypeHnd(nullptr)
        {
        }
    };

    // Info about a struct type, instances of which may be candidates for promotion.
    struct lvaStructPromotionInfo
    {
        CORINFO_CLASS_HANDLE typeHnd;
        bool                 canPromote;
        bool                 containsHoles;
        bool                 customLayout;
        bool                 fieldsSorted;
        unsigned char        fieldCnt;
        lvaStructFieldInfo   fields[MAX_NumOfFieldsInPromotableStruct];

        lvaStructPromotionInfo(CORINFO_CLASS_HANDLE typeHnd = nullptr)
            : typeHnd(typeHnd)
            , canPromote(false)
            , containsHoles(false)
            , customLayout(false)
            , fieldsSorted(false)
            , fieldCnt(0)
        {
        }
    };

    static int __cdecl lvaFieldOffsetCmp(const void* field1, const void* field2);

    // This class is responsible for checking validity and profitability of struct promotion.
    // If it is both legal and profitable, then TryPromoteStructVar promotes the struct and initializes
    // nessesary information for fgMorphStructField to use.
    class StructPromotionHelper
    {
    public:
        StructPromotionHelper(Compiler* compiler);

        bool CanPromoteStructType(CORINFO_CLASS_HANDLE typeHnd);
        bool TryPromoteStructVar(unsigned lclNum);
        void Clear()
        {
            structPromotionInfo.typeHnd = NO_CLASS_HANDLE;
        }

#ifdef DEBUG
        void CheckRetypedAsScalar(CORINFO_FIELD_HANDLE fieldHnd, var_types requestedType);
#endif // DEBUG

#ifdef TARGET_ARM
        bool GetRequiresScratchVar();
#endif // TARGET_ARM

    private:
        bool CanPromoteStructVar(unsigned lclNum);
        bool ShouldPromoteStructVar(unsigned lclNum);
        void PromoteStructVar(unsigned lclNum);
        void SortStructFields();

        lvaStructFieldInfo GetFieldInfo(CORINFO_FIELD_HANDLE fieldHnd, BYTE ordinal);
        bool TryPromoteStructField(lvaStructFieldInfo& outerFieldInfo);

    private:
        Compiler*              compiler;
        lvaStructPromotionInfo structPromotionInfo;

#ifdef DEBUG
        typedef JitHashTable<CORINFO_FIELD_HANDLE, JitPtrKeyFuncs<CORINFO_FIELD_STRUCT_>, var_types>
                                 RetypedAsScalarFieldsMap;
        RetypedAsScalarFieldsMap retypedFieldsMap;
#endif // DEBUG
    };

    StructPromotionHelper* structPromotionHelper;

#if !defined(TARGET_64BIT)
    void lvaPromoteLongVars();
#endif // !defined(TARGET_64BIT)
    unsigned lvaGetFieldLocal(const LclVarDsc* varDsc, unsigned int fldOffset);
    lvaPromotionType lvaGetPromotionType(const LclVarDsc* varDsc);
    lvaPromotionType lvaGetPromotionType(unsigned varNum);
    lvaPromotionType lvaGetParentPromotionType(const LclVarDsc* varDsc);
    lvaPromotionType lvaGetParentPromotionType(unsigned varNum);
    bool lvaIsFieldOfDependentlyPromotedStruct(const LclVarDsc* varDsc);
    bool lvaIsGCTracked(const LclVarDsc* varDsc);

#if defined(FEATURE_SIMD)
    bool lvaMapSimd12ToSimd16(const LclVarDsc* varDsc)
    {
        assert(varDsc->lvType == TYP_SIMD12);
        assert(varDsc->lvExactSize == 12);

#if defined(TARGET_64BIT)
        assert(varDsc->lvSize() == 16);
#endif // defined(TARGET_64BIT)

        // We make local variable SIMD12 types 16 bytes instead of just 12.
        // lvSize() will return 16 bytes for SIMD12, even for fields.
        // However, we can't do that mapping if the var is a dependently promoted struct field.
        // Such a field must remain its exact size within its parent struct unless it is a single
        // field *and* it is the only field in a struct of 16 bytes.
        if (varDsc->lvSize() != 16)
        {
            return false;
        }
        if (lvaIsFieldOfDependentlyPromotedStruct(varDsc))
        {
            LclVarDsc* parentVarDsc = lvaGetDesc(varDsc->lvParentLcl);
            return (parentVarDsc->lvFieldCnt == 1) && (parentVarDsc->lvSize() == 16);
        }
        return true;
    }
#endif // defined(FEATURE_SIMD)

    unsigned lvaGSSecurityCookie; // LclVar number
    bool     lvaTempsHaveLargerOffsetThanVars();

    // Returns "true" iff local variable "lclNum" is in SSA form.
    bool lvaInSsa(unsigned lclNum)
    {
        assert(lclNum < lvaCount);
        return lvaTable[lclNum].lvInSsa;
    }

    unsigned lvaStubArgumentVar; // variable representing the secret stub argument coming in EAX

#if defined(FEATURE_EH_FUNCLETS)
    unsigned lvaPSPSym; // variable representing the PSPSym
#endif

    InlineInfo*     impInlineInfo;
    InlineStrategy* m_inlineStrategy;

    // The Compiler* that is the root of the inlining tree of which "this" is a member.
    Compiler* impInlineRoot();

#if defined(DEBUG) || defined(INLINE_DATA)
    unsigned __int64 getInlineCycleCount()
    {
        return m_compCycles;
    }
#endif // defined(DEBUG) || defined(INLINE_DATA)

    bool fgNoStructPromotion;      // Set to TRUE to turn off struct promotion for this method.
    bool fgNoStructParamPromotion; // Set to TRUE to turn off struct promotion for parameters this method.

    //=========================================================================
    //                          PROTECTED
    //=========================================================================

protected:
    //---------------- Local variable ref-counting ----------------------------

    void lvaMarkLclRefs(GenTree* tree, GenTree* user, BasicBlock* block, Statement* stmt, bool isRecompute);
    bool IsDominatedByExceptionalEntry(BasicBlock* block);
    void SetVolatileHint(LclVarDsc* varDsc);

    // Keeps the mapping from SSA #'s to VN's for the implicit memory variables.
    SsaDefArray<SsaMemDef> lvMemoryPerSsaData;

public:
    // Returns the address of the per-Ssa data for memory at the given ssaNum (which is required
    // not to be the SsaConfig::RESERVED_SSA_NUM, which indicates that the variable is
    // not an SSA variable).
    SsaMemDef* GetMemoryPerSsaData(unsigned ssaNum)
    {
        return lvMemoryPerSsaData.GetSsaDef(ssaNum);
    }

    /*
    XXXXXXXXXXXXXXXXXXXXXXXXXXXXXXXXXXXXXXXXXXXXXXXXXXXXXXXXXXXXXXXXXXXXXXXXXXXXXXX
    XXXXXXXXXXXXXXXXXXXXXXXXXXXXXXXXXXXXXXXXXXXXXXXXXXXXXXXXXXXXXXXXXXXXXXXXXXXXXXX
    XX                                                                           XX
    XX                           Importer                                        XX
    XX                                                                           XX
    XX   Imports the given method and converts it to semantic trees              XX
    XX                                                                           XX
    XXXXXXXXXXXXXXXXXXXXXXXXXXXXXXXXXXXXXXXXXXXXXXXXXXXXXXXXXXXXXXXXXXXXXXXXXXXXXXX
    XXXXXXXXXXXXXXXXXXXXXXXXXXXXXXXXXXXXXXXXXXXXXXXXXXXXXXXXXXXXXXXXXXXXXXXXXXXXXXX
    */

public:
    void impInit();
    void impImport();

    CORINFO_CLASS_HANDLE impGetRefAnyClass();
    CORINFO_CLASS_HANDLE impGetRuntimeArgumentHandle();
    CORINFO_CLASS_HANDLE impGetTypeHandleClass();
    CORINFO_CLASS_HANDLE impGetStringClass();
    CORINFO_CLASS_HANDLE impGetObjectClass();

    // Returns underlying type of handles returned by ldtoken instruction
    var_types GetRuntimeHandleUnderlyingType()
    {
        // RuntimeTypeHandle is backed by raw pointer on CoreRT and by object reference on other runtimes
        return IsTargetAbi(CORINFO_CORERT_ABI) ? TYP_I_IMPL : TYP_REF;
    }

    void impDevirtualizeCall(GenTreeCall*            call,
                             CORINFO_METHOD_HANDLE*  method,
                             unsigned*               methodFlags,
                             CORINFO_CONTEXT_HANDLE* contextHandle,
                             CORINFO_CONTEXT_HANDLE* exactContextHandle,
                             bool                    isLateDevirtualization,
                             bool                    isExplicitTailCall);

    //=========================================================================
    //                          PROTECTED
    //=========================================================================

protected:
    //-------------------- Stack manipulation ---------------------------------

    unsigned impStkSize; // Size of the full stack

#define SMALL_STACK_SIZE 16 // number of elements in impSmallStack

    struct SavedStack // used to save/restore stack contents.
    {
        unsigned    ssDepth; // number of values on stack
        StackEntry* ssTrees; // saved tree values
    };

    bool impIsPrimitive(CorInfoType type);
    bool impILConsumesAddr(const BYTE* codeAddr);

    void impResolveToken(const BYTE* addr, CORINFO_RESOLVED_TOKEN* pResolvedToken, CorInfoTokenKind kind);

    void impPushOnStack(GenTree* tree, typeInfo ti);
    void        impPushNullObjRefOnStack();
    StackEntry  impPopStack();
    StackEntry& impStackTop(unsigned n = 0);
    unsigned impStackHeight();

    void impSaveStackState(SavedStack* savePtr, bool copy);
    void impRestoreStackState(SavedStack* savePtr);

    GenTree* impImportLdvirtftn(GenTree* thisPtr, CORINFO_RESOLVED_TOKEN* pResolvedToken, CORINFO_CALL_INFO* pCallInfo);

    int impBoxPatternMatch(CORINFO_RESOLVED_TOKEN* pResolvedToken, const BYTE* codeAddr, const BYTE* codeEndp);
    void impImportAndPushBox(CORINFO_RESOLVED_TOKEN* pResolvedToken);

    void impImportNewObjArray(CORINFO_RESOLVED_TOKEN* pResolvedToken, CORINFO_CALL_INFO* pCallInfo);

    bool impCanPInvokeInline();
    bool impCanPInvokeInlineCallSite(BasicBlock* block);
    void impCheckForPInvokeCall(
        GenTreeCall* call, CORINFO_METHOD_HANDLE methHnd, CORINFO_SIG_INFO* sig, unsigned mflags, BasicBlock* block);
    GenTreeCall* impImportIndirectCall(CORINFO_SIG_INFO* sig, IL_OFFSETX ilOffset = BAD_IL_OFFSET);
    void impPopArgsForUnmanagedCall(GenTree* call, CORINFO_SIG_INFO* sig);

    void impInsertHelperCall(CORINFO_HELPER_DESC* helperCall);
    void impHandleAccessAllowed(CorInfoIsAccessAllowedResult result, CORINFO_HELPER_DESC* helperCall);
    void impHandleAccessAllowedInternal(CorInfoIsAccessAllowedResult result, CORINFO_HELPER_DESC* helperCall);

    var_types impImportCall(OPCODE                  opcode,
                            CORINFO_RESOLVED_TOKEN* pResolvedToken,
                            CORINFO_RESOLVED_TOKEN* pConstrainedResolvedToken, // Is this a "constrained." call on a
                                                                               // type parameter?
                            GenTree*           newobjThis,
                            int                prefixFlags,
                            CORINFO_CALL_INFO* callInfo,
                            IL_OFFSET          rawILOffset);

    CORINFO_CLASS_HANDLE impGetSpecialIntrinsicExactReturnType(CORINFO_METHOD_HANDLE specialIntrinsicHandle);

    bool impMethodInfo_hasRetBuffArg(CORINFO_METHOD_INFO* methInfo);

    GenTree* impFixupCallStructReturn(GenTreeCall* call, CORINFO_CLASS_HANDLE retClsHnd);

    GenTree* impFixupStructReturnType(GenTree* op, CORINFO_CLASS_HANDLE retClsHnd);

#ifdef DEBUG
    var_types impImportJitTestLabelMark(int numArgs);
#endif // DEBUG

    GenTree* impInitClass(CORINFO_RESOLVED_TOKEN* pResolvedToken);

    GenTree* impImportStaticReadOnlyField(void* fldAddr, var_types lclTyp);

    GenTree* impImportStaticFieldAccess(CORINFO_RESOLVED_TOKEN* pResolvedToken,
                                        CORINFO_ACCESS_FLAGS    access,
                                        CORINFO_FIELD_INFO*     pFieldInfo,
                                        var_types               lclTyp);

    static void impBashVarAddrsToI(GenTree* tree1, GenTree* tree2 = nullptr);

    GenTree* impImplicitIorI4Cast(GenTree* tree, var_types dstTyp);

    GenTree* impImplicitR4orR8Cast(GenTree* tree, var_types dstTyp);

    void impImportLeave(BasicBlock* block);
    void impResetLeaveBlock(BasicBlock* block, unsigned jmpAddr);
    GenTree* impTypeIsAssignable(GenTree* typeTo, GenTree* typeFrom);
    GenTree* impIntrinsic(GenTree*                newobjThis,
                          CORINFO_CLASS_HANDLE    clsHnd,
                          CORINFO_METHOD_HANDLE   method,
                          CORINFO_SIG_INFO*       sig,
                          unsigned                methodFlags,
                          int                     memberRef,
                          bool                    readonlyCall,
                          bool                    tailCall,
                          CORINFO_RESOLVED_TOKEN* pContstrainedResolvedToken,
                          CORINFO_THIS_TRANSFORM  constraintCallThisTransform,
                          CorInfoIntrinsics*      pIntrinsicID,
                          bool*                   isSpecialIntrinsic = nullptr);
    GenTree* impMathIntrinsic(CORINFO_METHOD_HANDLE method,
                              CORINFO_SIG_INFO*     sig,
                              var_types             callType,
                              NamedIntrinsic        intrinsicName,
                              bool                  tailCall);
    NamedIntrinsic lookupNamedIntrinsic(CORINFO_METHOD_HANDLE method);
    GenTree* impUnsupportedNamedIntrinsic(unsigned              helper,
                                          CORINFO_METHOD_HANDLE method,
                                          CORINFO_SIG_INFO*     sig,
                                          bool                  mustExpand);

#ifdef FEATURE_HW_INTRINSICS
    GenTree* impHWIntrinsic(NamedIntrinsic        intrinsic,
                            CORINFO_CLASS_HANDLE  clsHnd,
                            CORINFO_METHOD_HANDLE method,
                            CORINFO_SIG_INFO*     sig,
                            bool                  mustExpand);
    GenTree* impSimdAsHWIntrinsic(NamedIntrinsic        intrinsic,
                                  CORINFO_CLASS_HANDLE  clsHnd,
                                  CORINFO_METHOD_HANDLE method,
                                  CORINFO_SIG_INFO*     sig,
                                  GenTree*              newobjThis);

protected:
    bool compSupportsHWIntrinsic(CORINFO_InstructionSet isa);

    GenTree* impSimdAsHWIntrinsicSpecial(NamedIntrinsic       intrinsic,
                                         CORINFO_CLASS_HANDLE clsHnd,
                                         CORINFO_SIG_INFO*    sig,
                                         var_types            retType,
                                         var_types            baseType,
                                         unsigned             simdSize,
                                         GenTree*             newobjThis);

    GenTree* impSimdAsHWIntrinsicCndSel(CORINFO_CLASS_HANDLE clsHnd,
                                        var_types            retType,
                                        var_types            baseType,
                                        unsigned             simdSize,
                                        GenTree*             op1,
                                        GenTree*             op2,
                                        GenTree*             op3);

    GenTree* impSpecialIntrinsic(NamedIntrinsic        intrinsic,
                                 CORINFO_CLASS_HANDLE  clsHnd,
                                 CORINFO_METHOD_HANDLE method,
                                 CORINFO_SIG_INFO*     sig,
                                 var_types             baseType,
                                 var_types             retType,
                                 unsigned              simdSize);

    GenTree* getArgForHWIntrinsic(var_types            argType,
                                  CORINFO_CLASS_HANDLE argClass,
                                  bool                 expectAddr = false,
                                  GenTree*             newobjThis = nullptr);
    GenTree* impNonConstFallback(NamedIntrinsic intrinsic, var_types simdType, var_types baseType);
    GenTree* addRangeCheckIfNeeded(
        NamedIntrinsic intrinsic, GenTree* immOp, bool mustExpand, int immLowerBound, int immUpperBound);

#ifdef TARGET_XARCH
    GenTree* impBaseIntrinsic(NamedIntrinsic        intrinsic,
                              CORINFO_CLASS_HANDLE  clsHnd,
                              CORINFO_METHOD_HANDLE method,
                              CORINFO_SIG_INFO*     sig,
                              var_types             baseType,
                              var_types             retType,
                              unsigned              simdSize);
    GenTree* impSSEIntrinsic(NamedIntrinsic intrinsic, CORINFO_METHOD_HANDLE method, CORINFO_SIG_INFO* sig);
    GenTree* impSSE2Intrinsic(NamedIntrinsic intrinsic, CORINFO_METHOD_HANDLE method, CORINFO_SIG_INFO* sig);
    GenTree* impAvxOrAvx2Intrinsic(NamedIntrinsic intrinsic, CORINFO_METHOD_HANDLE method, CORINFO_SIG_INFO* sig);
    GenTree* impBMI1OrBMI2Intrinsic(NamedIntrinsic intrinsic, CORINFO_METHOD_HANDLE method, CORINFO_SIG_INFO* sig);

    GenTree* impSimdAsHWIntrinsicRelOp(NamedIntrinsic       intrinsic,
                                       CORINFO_CLASS_HANDLE clsHnd,
                                       var_types            retType,
                                       var_types            baseType,
                                       unsigned             simdSize,
                                       GenTree*             op1,
                                       GenTree*             op2);
#endif // TARGET_XARCH
#endif // FEATURE_HW_INTRINSICS
    GenTree* impArrayAccessIntrinsic(CORINFO_CLASS_HANDLE clsHnd,
                                     CORINFO_SIG_INFO*    sig,
                                     int                  memberRef,
                                     bool                 readonlyCall,
                                     CorInfoIntrinsics    intrinsicID);
    GenTree* impInitializeArrayIntrinsic(CORINFO_SIG_INFO* sig);

    GenTree* impMethodPointer(CORINFO_RESOLVED_TOKEN* pResolvedToken, CORINFO_CALL_INFO* pCallInfo);

    GenTree* impTransformThis(GenTree*                thisPtr,
                              CORINFO_RESOLVED_TOKEN* pConstrainedResolvedToken,
                              CORINFO_THIS_TRANSFORM  transform);

    //----------------- Manipulating the trees and stmts ----------------------

    Statement* impStmtList; // Statements for the BB being imported.
    Statement* impLastStmt; // The last statement for the current BB.

public:
    enum
    {
        CHECK_SPILL_ALL  = -1,
        CHECK_SPILL_NONE = -2
    };

    void impBeginTreeList();
    void impEndTreeList(BasicBlock* block, Statement* firstStmt, Statement* lastStmt);
    void impEndTreeList(BasicBlock* block);
    void impAppendStmtCheck(Statement* stmt, unsigned chkLevel);
    void impAppendStmt(Statement* stmt, unsigned chkLevel);
    void impAppendStmt(Statement* stmt);
    void impInsertStmtBefore(Statement* stmt, Statement* stmtBefore);
    Statement* impAppendTree(GenTree* tree, unsigned chkLevel, IL_OFFSETX offset);
    void impInsertTreeBefore(GenTree* tree, IL_OFFSETX offset, Statement* stmtBefore);
    void impAssignTempGen(unsigned    tmp,
                          GenTree*    val,
                          unsigned    curLevel,
                          Statement** pAfterStmt = nullptr,
                          IL_OFFSETX  ilOffset   = BAD_IL_OFFSET,
                          BasicBlock* block      = nullptr);
    void impAssignTempGen(unsigned             tmpNum,
                          GenTree*             val,
                          CORINFO_CLASS_HANDLE structHnd,
                          unsigned             curLevel,
                          Statement**          pAfterStmt = nullptr,
                          IL_OFFSETX           ilOffset   = BAD_IL_OFFSET,
                          BasicBlock*          block      = nullptr);

    Statement* impExtractLastStmt();
    GenTree* impCloneExpr(GenTree*             tree,
                          GenTree**            clone,
                          CORINFO_CLASS_HANDLE structHnd,
                          unsigned             curLevel,
                          Statement** pAfterStmt DEBUGARG(const char* reason));
    GenTree* impAssignStruct(GenTree*             dest,
                             GenTree*             src,
                             CORINFO_CLASS_HANDLE structHnd,
                             unsigned             curLevel,
                             Statement**          pAfterStmt = nullptr,
                             IL_OFFSETX           ilOffset   = BAD_IL_OFFSET,
                             BasicBlock*          block      = nullptr);
    GenTree* impAssignStructPtr(GenTree*             dest,
                                GenTree*             src,
                                CORINFO_CLASS_HANDLE structHnd,
                                unsigned             curLevel,
                                Statement**          pAfterStmt = nullptr,
                                IL_OFFSETX           ilOffset   = BAD_IL_OFFSET,
                                BasicBlock*          block      = nullptr);

    GenTree* impGetStructAddr(GenTree* structVal, CORINFO_CLASS_HANDLE structHnd, unsigned curLevel, bool willDeref);

    var_types impNormStructType(CORINFO_CLASS_HANDLE structHnd, var_types* simdBaseType = nullptr);

    GenTree* impNormStructVal(GenTree*             structVal,
                              CORINFO_CLASS_HANDLE structHnd,
                              unsigned             curLevel,
                              bool                 forceNormalization = false);

    GenTree* impTokenToHandle(CORINFO_RESOLVED_TOKEN* pResolvedToken,
                              BOOL*                   pRuntimeLookup    = nullptr,
                              BOOL                    mustRestoreHandle = FALSE,
                              BOOL                    importParent      = FALSE);

    GenTree* impParentClassTokenToHandle(CORINFO_RESOLVED_TOKEN* pResolvedToken,
                                         BOOL*                   pRuntimeLookup    = nullptr,
                                         BOOL                    mustRestoreHandle = FALSE)
    {
        return impTokenToHandle(pResolvedToken, pRuntimeLookup, mustRestoreHandle, TRUE);
    }

    GenTree* impLookupToTree(CORINFO_RESOLVED_TOKEN* pResolvedToken,
                             CORINFO_LOOKUP*         pLookup,
                             unsigned                flags,
                             void*                   compileTimeHandle);

    GenTree* getRuntimeContextTree(CORINFO_RUNTIME_LOOKUP_KIND kind);

    GenTree* impRuntimeLookupToTree(CORINFO_RESOLVED_TOKEN* pResolvedToken,
                                    CORINFO_LOOKUP*         pLookup,
                                    void*                   compileTimeHandle);

    GenTree* impReadyToRunLookupToTree(CORINFO_CONST_LOOKUP* pLookup, unsigned flags, void* compileTimeHandle);

    GenTreeCall* impReadyToRunHelperToTree(CORINFO_RESOLVED_TOKEN* pResolvedToken,
                                           CorInfoHelpFunc         helper,
                                           var_types               type,
                                           GenTreeCall::Use*       args               = nullptr,
                                           CORINFO_LOOKUP_KIND*    pGenericLookupKind = nullptr);

    GenTree* impCastClassOrIsInstToTree(GenTree*                op1,
                                        GenTree*                op2,
                                        CORINFO_RESOLVED_TOKEN* pResolvedToken,
                                        bool                    isCastClass);

    GenTree* impOptimizeCastClassOrIsInst(GenTree* op1, CORINFO_RESOLVED_TOKEN* pResolvedToken, bool isCastClass);

    bool VarTypeIsMultiByteAndCanEnreg(
        var_types type, CORINFO_CLASS_HANDLE typeClass, unsigned* typeSize, bool forReturn, bool isVarArg);

    bool IsIntrinsicImplementedByUserCall(NamedIntrinsic intrinsicName);
    bool IsTargetIntrinsic(NamedIntrinsic intrinsicName);
    bool IsMathIntrinsic(NamedIntrinsic intrinsicName);
    bool IsMathIntrinsic(GenTree* tree);

private:
    //----------------- Importing the method ----------------------------------

    CORINFO_CONTEXT_HANDLE impTokenLookupContextHandle; // The context used for looking up tokens.

#ifdef DEBUG
    unsigned    impCurOpcOffs;
    const char* impCurOpcName;
    bool        impNestedStackSpill;

    // For displaying instrs with generated native code (-n:B)
    Statement* impLastILoffsStmt; // oldest stmt added for which we did not call SetLastILOffset().
    void       impNoteLastILoffs();
#endif

    /* IL offset of the stmt currently being imported. It gets set to
       BAD_IL_OFFSET after it has been set in the appended trees. Then it gets
       updated at IL offsets for which we have to report mapping info.
       It also includes flag bits, so use jitGetILoffs()
       to get the actual IL offset value.
    */

    IL_OFFSETX impCurStmtOffs;
    void impCurStmtOffsSet(IL_OFFSET offs);

    void impNoteBranchOffs();

    unsigned impInitBlockLineInfo();

    GenTree* impCheckForNullPointer(GenTree* obj);
    bool impIsThis(GenTree* obj);
    bool impIsLDFTN_TOKEN(const BYTE* delegateCreateStart, const BYTE* newobjCodeAddr);
    bool impIsDUP_LDVIRTFTN_TOKEN(const BYTE* delegateCreateStart, const BYTE* newobjCodeAddr);
    bool impIsAnySTLOC(OPCODE opcode)
    {
        return ((opcode == CEE_STLOC) || (opcode == CEE_STLOC_S) ||
                ((opcode >= CEE_STLOC_0) && (opcode <= CEE_STLOC_3)));
    }

    GenTreeCall::Use* impPopCallArgs(unsigned count, CORINFO_SIG_INFO* sig, GenTreeCall::Use* prefixArgs = nullptr);

    GenTreeCall::Use* impPopReverseCallArgs(unsigned count, CORINFO_SIG_INFO* sig, unsigned skipReverseCount = 0);

    /*
     * Get current IL offset with stack-empty info incoporated
     */
    IL_OFFSETX impCurILOffset(IL_OFFSET offs, bool callInstruction = false);

    //---------------- Spilling the importer stack ----------------------------

    // The maximum number of bytes of IL processed without clean stack state.
    // It allows to limit the maximum tree size and depth.
    static const unsigned MAX_TREE_SIZE = 200;
    bool impCanSpillNow(OPCODE prevOpcode);

    struct PendingDsc
    {
        PendingDsc*   pdNext;
        BasicBlock*   pdBB;
        SavedStack    pdSavedStack;
        ThisInitState pdThisPtrInit;
    };

    PendingDsc* impPendingList; // list of BBs currently waiting to be imported.
    PendingDsc* impPendingFree; // Freed up dscs that can be reused

    // We keep a byte-per-block map (dynamically extended) in the top-level Compiler object of a compilation.
    JitExpandArray<BYTE> impPendingBlockMembers;

    // Return the byte for "b" (allocating/extending impPendingBlockMembers if necessary.)
    // Operates on the map in the top-level ancestor.
    BYTE impGetPendingBlockMember(BasicBlock* blk)
    {
        return impInlineRoot()->impPendingBlockMembers.Get(blk->bbInd());
    }

    // Set the byte for "b" to "val" (allocating/extending impPendingBlockMembers if necessary.)
    // Operates on the map in the top-level ancestor.
    void impSetPendingBlockMember(BasicBlock* blk, BYTE val)
    {
        impInlineRoot()->impPendingBlockMembers.Set(blk->bbInd(), val);
    }

    bool impCanReimport;

    bool impSpillStackEntry(unsigned level,
                            unsigned varNum
#ifdef DEBUG
                            ,
                            bool        bAssertOnRecursion,
                            const char* reason
#endif
                            );

    void impSpillStackEnsure(bool spillLeaves = false);
    void impEvalSideEffects();
    void impSpillSpecialSideEff();
    void impSpillSideEffects(bool spillGlobEffects, unsigned chkLevel DEBUGARG(const char* reason));
    void               impSpillValueClasses();
    void               impSpillEvalStack();
    static fgWalkPreFn impFindValueClasses;
    void impSpillLclRefs(ssize_t lclNum);

    BasicBlock* impPushCatchArgOnStack(BasicBlock* hndBlk, CORINFO_CLASS_HANDLE clsHnd, bool isSingleBlockFilter);

    void impImportBlockCode(BasicBlock* block);

    void impReimportMarkBlock(BasicBlock* block);
    void impReimportMarkSuccessors(BasicBlock* block);

    void impVerifyEHBlock(BasicBlock* block, bool isTryStart);

    void impImportBlockPending(BasicBlock* block);

    // Similar to impImportBlockPending, but assumes that block has already been imported once and is being
    // reimported for some reason.  It specifically does *not* look at verCurrentState to set the EntryState
    // for the block, but instead, just re-uses the block's existing EntryState.
    void impReimportBlockPending(BasicBlock* block);

    var_types impGetByRefResultType(genTreeOps oper, bool fUnsigned, GenTree** pOp1, GenTree** pOp2);

    void impImportBlock(BasicBlock* block);

    // Assumes that "block" is a basic block that completes with a non-empty stack. We will assign the values
    // on the stack to local variables (the "spill temp" variables). The successor blocks will assume that
    // its incoming stack contents are in those locals. This requires "block" and its successors to agree on
    // the variables that will be used -- and for all the predecessors of those successors, and the
    // successors of those predecessors, etc. Call such a set of blocks closed under alternating
    // successor/predecessor edges a "spill clique." A block is a "predecessor" or "successor" member of the
    // clique (or, conceivably, both). Each block has a specified sequence of incoming and outgoing spill
    // temps. If "block" already has its outgoing spill temps assigned (they are always a contiguous series
    // of local variable numbers, so we represent them with the base local variable number), returns that.
    // Otherwise, picks a set of spill temps, and propagates this choice to all blocks in the spill clique of
    // which "block" is a member (asserting, in debug mode, that no block in this clique had its spill temps
    // chosen already. More precisely, that the incoming or outgoing spill temps are not chosen, depending
    // on which kind of member of the clique the block is).
    unsigned impGetSpillTmpBase(BasicBlock* block);

    // Assumes that "block" is a basic block that completes with a non-empty stack. We have previously
    // assigned the values on the stack to local variables (the "spill temp" variables). The successor blocks
    // will assume that its incoming stack contents are in those locals. This requires "block" and its
    // successors to agree on the variables and their types that will be used.  The CLI spec allows implicit
    // conversions between 'int' and 'native int' or 'float' and 'double' stack types. So one predecessor can
    // push an int and another can push a native int.  For 64-bit we have chosen to implement this by typing
    // the "spill temp" as native int, and then importing (or re-importing as needed) so that all the
    // predecessors in the "spill clique" push a native int (sign-extending if needed), and all the
    // successors receive a native int. Similarly float and double are unified to double.
    // This routine is called after a type-mismatch is detected, and it will walk the spill clique to mark
    // blocks for re-importation as appropriate (both successors, so they get the right incoming type, and
    // predecessors, so they insert an upcast if needed).
    void impReimportSpillClique(BasicBlock* block);

    // When we compute a "spill clique" (see above) these byte-maps are allocated to have a byte per basic
    // block, and represent the predecessor and successor members of the clique currently being computed.
    // *** Access to these will need to be locked in a parallel compiler.
    JitExpandArray<BYTE> impSpillCliquePredMembers;
    JitExpandArray<BYTE> impSpillCliqueSuccMembers;

    enum SpillCliqueDir
    {
        SpillCliquePred,
        SpillCliqueSucc
    };

    // Abstract class for receiving a callback while walking a spill clique
    class SpillCliqueWalker
    {
    public:
        virtual void Visit(SpillCliqueDir predOrSucc, BasicBlock* blk) = 0;
    };

    // This class is used for setting the bbStkTempsIn and bbStkTempsOut on the blocks within a spill clique
    class SetSpillTempsBase : public SpillCliqueWalker
    {
        unsigned m_baseTmp;

    public:
        SetSpillTempsBase(unsigned baseTmp) : m_baseTmp(baseTmp)
        {
        }
        virtual void Visit(SpillCliqueDir predOrSucc, BasicBlock* blk);
    };

    // This class is used for implementing impReimportSpillClique part on each block within the spill clique
    class ReimportSpillClique : public SpillCliqueWalker
    {
        Compiler* m_pComp;

    public:
        ReimportSpillClique(Compiler* pComp) : m_pComp(pComp)
        {
        }
        virtual void Visit(SpillCliqueDir predOrSucc, BasicBlock* blk);
    };

    // This is the heart of the algorithm for walking spill cliques. It invokes callback->Visit for each
    // predecessor or successor within the spill clique
    void impWalkSpillCliqueFromPred(BasicBlock* pred, SpillCliqueWalker* callback);

    // For a BasicBlock that has already been imported, the EntryState has an array of GenTrees for the
    // incoming locals. This walks that list an resets the types of the GenTrees to match the types of
    // the VarDscs. They get out of sync when we have int/native int issues (see impReimportSpillClique).
    void impRetypeEntryStateTemps(BasicBlock* blk);

    BYTE impSpillCliqueGetMember(SpillCliqueDir predOrSucc, BasicBlock* blk);
    void impSpillCliqueSetMember(SpillCliqueDir predOrSucc, BasicBlock* blk, BYTE val);

    void impPushVar(GenTree* op, typeInfo tiRetVal);
    void impLoadVar(unsigned lclNum, IL_OFFSET offset, const typeInfo& tiRetVal);
    void impLoadVar(unsigned lclNum, IL_OFFSET offset)
    {
        impLoadVar(lclNum, offset, lvaTable[lclNum].lvVerTypeInfo);
    }
    void impLoadArg(unsigned ilArgNum, IL_OFFSET offset);
    void impLoadLoc(unsigned ilLclNum, IL_OFFSET offset);
    bool impReturnInstruction(int prefixFlags, OPCODE& opcode);

#ifdef TARGET_ARM
    void impMarkLclDstNotPromotable(unsigned tmpNum, GenTree* op, CORINFO_CLASS_HANDLE hClass);
#endif

    // A free list of linked list nodes used to represent to-do stacks of basic blocks.
    struct BlockListNode
    {
        BasicBlock*    m_blk;
        BlockListNode* m_next;
        BlockListNode(BasicBlock* blk, BlockListNode* next = nullptr) : m_blk(blk), m_next(next)
        {
        }
        void* operator new(size_t sz, Compiler* comp);
    };
    BlockListNode* impBlockListNodeFreeList;

    void FreeBlockListNode(BlockListNode* node);

    bool impIsValueType(typeInfo* pTypeInfo);
    var_types mangleVarArgsType(var_types type);

#if FEATURE_VARARG
    regNumber getCallArgIntRegister(regNumber floatReg);
    regNumber getCallArgFloatRegister(regNumber intReg);
#endif // FEATURE_VARARG

#if defined(DEBUG)
    static unsigned jitTotalMethodCompiled;
#endif

#ifdef DEBUG
    static LONG jitNestingLevel;
#endif // DEBUG

    static GenTreeLclVar* impIsAddressInLocal(GenTree* tree);

    void impMakeDiscretionaryInlineObservations(InlineInfo* pInlineInfo, InlineResult* inlineResult);

    // STATIC inlining decision based on the IL code.
    void impCanInlineIL(CORINFO_METHOD_HANDLE fncHandle,
                        CORINFO_METHOD_INFO*  methInfo,
                        bool                  forceInline,
                        InlineResult*         inlineResult);

    void impCheckCanInline(GenTreeCall*           call,
                           CORINFO_METHOD_HANDLE  fncHandle,
                           unsigned               methAttr,
                           CORINFO_CONTEXT_HANDLE exactContextHnd,
                           InlineCandidateInfo**  ppInlineCandidateInfo,
                           InlineResult*          inlineResult);

    void impInlineRecordArgInfo(InlineInfo*      pInlineInfo,
                                GenTree*         curArgVal,
                                unsigned         argNum,
                                unsigned __int64 bbFlags,
                                InlineResult*    inlineResult);

    void impInlineInitVars(InlineInfo* pInlineInfo);

    unsigned impInlineFetchLocal(unsigned lclNum DEBUGARG(const char* reason));

    GenTree* impInlineFetchArg(unsigned lclNum, InlArgInfo* inlArgInfo, InlLclVarInfo* lclTypeInfo);

    BOOL impInlineIsThis(GenTree* tree, InlArgInfo* inlArgInfo);

    BOOL impInlineIsGuaranteedThisDerefBeforeAnySideEffects(GenTree*          additionalTree,
                                                            GenTreeCall::Use* additionalCallArgs,
                                                            GenTree*          dereferencedAddress,
                                                            InlArgInfo*       inlArgInfo);

    void impMarkInlineCandidate(GenTree*               call,
                                CORINFO_CONTEXT_HANDLE exactContextHnd,
                                bool                   exactContextNeedsRuntimeLookup,
                                CORINFO_CALL_INFO*     callInfo);

    void impMarkInlineCandidateHelper(GenTreeCall*           call,
                                      CORINFO_CONTEXT_HANDLE exactContextHnd,
                                      bool                   exactContextNeedsRuntimeLookup,
                                      CORINFO_CALL_INFO*     callInfo);

    bool impTailCallRetTypeCompatible(var_types            callerRetType,
                                      CORINFO_CLASS_HANDLE callerRetTypeClass,
                                      var_types            calleeRetType,
                                      CORINFO_CLASS_HANDLE calleeRetTypeClass);

    bool impIsTailCallILPattern(
        bool tailPrefixed, OPCODE curOpcode, const BYTE* codeAddrOfNextOpcode, const BYTE* codeEnd, bool isRecursive);

    bool impIsImplicitTailCallCandidate(
        OPCODE curOpcode, const BYTE* codeAddrOfNextOpcode, const BYTE* codeEnd, int prefixFlags, bool isRecursive);

    bool impIsClassExact(CORINFO_CLASS_HANDLE classHnd);
    bool impCanSkipCovariantStoreCheck(GenTree* value, GenTree* array);

    CORINFO_RESOLVED_TOKEN* impAllocateToken(const CORINFO_RESOLVED_TOKEN& token);

    /*
    XXXXXXXXXXXXXXXXXXXXXXXXXXXXXXXXXXXXXXXXXXXXXXXXXXXXXXXXXXXXXXXXXXXXXXXXXXXXXXX
    XXXXXXXXXXXXXXXXXXXXXXXXXXXXXXXXXXXXXXXXXXXXXXXXXXXXXXXXXXXXXXXXXXXXXXXXXXXXXXX
    XX                                                                           XX
    XX                           FlowGraph                                       XX
    XX                                                                           XX
    XX   Info about the basic-blocks, their contents and the flow analysis       XX
    XX                                                                           XX
    XXXXXXXXXXXXXXXXXXXXXXXXXXXXXXXXXXXXXXXXXXXXXXXXXXXXXXXXXXXXXXXXXXXXXXXXXXXXXXX
    XXXXXXXXXXXXXXXXXXXXXXXXXXXXXXXXXXXXXXXXXXXXXXXXXXXXXXXXXXXXXXXXXXXXXXXXXXXXXXX
    */

public:
    BasicBlock* fgFirstBB;        // Beginning of the basic block list
    BasicBlock* fgLastBB;         // End of the basic block list
    BasicBlock* fgFirstColdBlock; // First block to be placed in the cold section
    BasicBlock* fgEntryBB;        // For OSR, the original method's entry point
#if defined(FEATURE_EH_FUNCLETS)
    BasicBlock* fgFirstFuncletBB; // First block of outlined funclets (to allow block insertion before the funclets)
#endif
    BasicBlock* fgFirstBBScratch;   // Block inserted for initialization stuff. Is nullptr if no such block has been
                                    // created.
    BasicBlockList* fgReturnBlocks; // list of BBJ_RETURN blocks
    unsigned        fgEdgeCount;    // # of control flow edges between the BBs
    unsigned        fgBBcount;      // # of BBs in the method
#ifdef DEBUG
    unsigned fgBBcountAtCodegen; // # of BBs in the method at the start of codegen
#endif
    unsigned     fgBBNumMax;       // The max bbNum that has been assigned to basic blocks
    unsigned     fgDomBBcount;     // # of BBs for which we have dominator and reachability information
    BasicBlock** fgBBInvPostOrder; // The flow graph stored in an array sorted in topological order, needed to compute
                                   // dominance. Indexed by block number. Size: fgBBNumMax + 1.

    // After the dominance tree is computed, we cache a DFS preorder number and DFS postorder number to compute
    // dominance queries in O(1). fgDomTreePreOrder and fgDomTreePostOrder are arrays giving the block's preorder and
    // postorder number, respectively. The arrays are indexed by basic block number. (Note that blocks are numbered
    // starting from one. Thus, we always waste element zero. This makes debugging easier and makes the code less likely
    // to suffer from bugs stemming from forgetting to add or subtract one from the block number to form an array
    // index). The arrays are of size fgBBNumMax + 1.
    unsigned* fgDomTreePreOrder;
    unsigned* fgDomTreePostOrder;

    // Dominator tree used by SSA construction and copy propagation (the two are expected to use the same tree
    // in order to avoid the need for SSA reconstruction and an "out of SSA" phase).
    DomTreeNode* fgSsaDomTree;

    bool fgBBVarSetsInited;

    // Allocate array like T* a = new T[fgBBNumMax + 1];
    // Using helper so we don't keep forgetting +1.
    template <typename T>
    T* fgAllocateTypeForEachBlk(CompMemKind cmk = CMK_Unknown)
    {
        return getAllocator(cmk).allocate<T>(fgBBNumMax + 1);
    }

    // BlockSets are relative to a specific set of BasicBlock numbers. If that changes
    // (if the blocks are renumbered), this changes. BlockSets from different epochs
    // cannot be meaningfully combined. Note that new blocks can be created with higher
    // block numbers without changing the basic block epoch. These blocks *cannot*
    // participate in a block set until the blocks are all renumbered, causing the epoch
    // to change. This is useful if continuing to use previous block sets is valuable.
    // If the epoch is zero, then it is uninitialized, and block sets can't be used.
    unsigned fgCurBBEpoch;

    unsigned GetCurBasicBlockEpoch()
    {
        return fgCurBBEpoch;
    }

    // The number of basic blocks in the current epoch. When the blocks are renumbered,
    // this is fgBBcount. As blocks are added, fgBBcount increases, fgCurBBEpochSize remains
    // the same, until a new BasicBlock epoch is created, such as when the blocks are all renumbered.
    unsigned fgCurBBEpochSize;

    // The number of "size_t" elements required to hold a bitset large enough for fgCurBBEpochSize
    // bits. This is precomputed to avoid doing math every time BasicBlockBitSetTraits::GetArrSize() is called.
    unsigned fgBBSetCountInSizeTUnits;

    void NewBasicBlockEpoch()
    {
        INDEBUG(unsigned oldEpochArrSize = fgBBSetCountInSizeTUnits);

        // We have a new epoch. Compute and cache the size needed for new BlockSets.
        fgCurBBEpoch++;
        fgCurBBEpochSize = fgBBNumMax + 1;
        fgBBSetCountInSizeTUnits =
            roundUp(fgCurBBEpochSize, (unsigned)(sizeof(size_t) * 8)) / unsigned(sizeof(size_t) * 8);

#ifdef DEBUG
        // All BlockSet objects are now invalid!
        fgReachabilitySetsValid = false; // the bbReach sets are now invalid!
        fgEnterBlksSetValid     = false; // the fgEnterBlks set is now invalid!

        if (verbose)
        {
            unsigned epochArrSize = BasicBlockBitSetTraits::GetArrSize(this, sizeof(size_t));
            printf("\nNew BlockSet epoch %d, # of blocks (including unused BB00): %u, bitset array size: %u (%s)",
                   fgCurBBEpoch, fgCurBBEpochSize, epochArrSize, (epochArrSize <= 1) ? "short" : "long");
            if ((fgCurBBEpoch != 1) && ((oldEpochArrSize <= 1) != (epochArrSize <= 1)))
            {
                // If we're not just establishing the first epoch, and the epoch array size has changed such that we're
                // going to change our bitset representation from short (just a size_t bitset) to long (a pointer to an
                // array of size_t bitsets), then print that out.
                printf("; NOTE: BlockSet size was previously %s!", (oldEpochArrSize <= 1) ? "short" : "long");
            }
            printf("\n");
        }
#endif // DEBUG
    }

    void EnsureBasicBlockEpoch()
    {
        if (fgCurBBEpochSize != fgBBNumMax + 1)
        {
            NewBasicBlockEpoch();
        }
    }

    BasicBlock* fgNewBasicBlock(BBjumpKinds jumpKind);
    void fgEnsureFirstBBisScratch();
    bool fgFirstBBisScratch();
    bool fgBBisScratch(BasicBlock* block);

    void fgExtendEHRegionBefore(BasicBlock* block);
    void fgExtendEHRegionAfter(BasicBlock* block);

    BasicBlock* fgNewBBbefore(BBjumpKinds jumpKind, BasicBlock* block, bool extendRegion);

    BasicBlock* fgNewBBafter(BBjumpKinds jumpKind, BasicBlock* block, bool extendRegion);

    BasicBlock* fgNewBBinRegion(BBjumpKinds jumpKind,
                                unsigned    tryIndex,
                                unsigned    hndIndex,
                                BasicBlock* nearBlk,
                                bool        putInFilter = false,
                                bool        runRarely   = false,
                                bool        insertAtEnd = false);

    BasicBlock* fgNewBBinRegion(BBjumpKinds jumpKind,
                                BasicBlock* srcBlk,
                                bool        runRarely   = false,
                                bool        insertAtEnd = false);

    BasicBlock* fgNewBBinRegion(BBjumpKinds jumpKind);

    BasicBlock* fgNewBBinRegionWorker(BBjumpKinds jumpKind,
                                      BasicBlock* afterBlk,
                                      unsigned    xcptnIndex,
                                      bool        putInTryRegion);

    void fgInsertBBbefore(BasicBlock* insertBeforeBlk, BasicBlock* newBlk);
    void fgInsertBBafter(BasicBlock* insertAfterBlk, BasicBlock* newBlk);
    void fgUnlinkBlock(BasicBlock* block);

    unsigned fgMeasureIR();

    bool fgModified;         // True if the flow graph has been modified recently
    bool fgComputePredsDone; // Have we computed the bbPreds list
    bool fgCheapPredsValid;  // Is the bbCheapPreds list valid?
    bool fgDomsComputed;     // Have we computed the dominator sets?
    bool fgOptimizedFinally; // Did we optimize any try-finallys?

    bool fgHasSwitch; // any BBJ_SWITCH jumps?

    BlockSet fgEnterBlks; // Set of blocks which have a special transfer of control; the "entry" blocks plus EH handler
                          // begin blocks.

#ifdef DEBUG
    bool fgReachabilitySetsValid; // Are the bbReach sets valid?
    bool fgEnterBlksSetValid;     // Is the fgEnterBlks set valid?
#endif                            // DEBUG

    bool fgRemoveRestOfBlock; // true if we know that we will throw
    bool fgStmtRemoved;       // true if we remove statements -> need new DFA

    // There are two modes for ordering of the trees.
    //  - In FGOrderTree, the dominant ordering is the tree order, and the nodes contained in
    //    each tree and sub-tree are contiguous, and can be traversed (in gtNext/gtPrev order)
    //    by traversing the tree according to the order of the operands.
    //  - In FGOrderLinear, the dominant ordering is the linear order.

    enum FlowGraphOrder
    {
        FGOrderTree,
        FGOrderLinear
    };
    FlowGraphOrder fgOrder;

    // The following are boolean flags that keep track of the state of internal data structures

    bool                 fgStmtListThreaded;       // true if the node list is now threaded
    bool                 fgCanRelocateEHRegions;   // true if we are allowed to relocate the EH regions
    bool                 fgEdgeWeightsComputed;    // true after we have called fgComputeEdgeWeights
    bool                 fgHaveValidEdgeWeights;   // true if we were successful in computing all of the edge weights
    bool                 fgSlopUsedInEdgeWeights;  // true if their was some slop used when computing the edge weights
    bool                 fgRangeUsedInEdgeWeights; // true if some of the edgeWeight are expressed in Min..Max form
    bool                 fgNeedsUpdateFlowGraph;   // true if we need to run fgUpdateFlowGraph
    BasicBlock::weight_t fgCalledCount;            // count of the number of times this method was called
                                                   // This is derived from the profile data
                                                   // or is BB_UNITY_WEIGHT when we don't have profile data

#if defined(FEATURE_EH_FUNCLETS)
    bool fgFuncletsCreated; // true if the funclet creation phase has been run
#endif                      // FEATURE_EH_FUNCLETS

    bool fgGlobalMorph; // indicates if we are during the global morphing phase
                        // since fgMorphTree can be called from several places

    bool     impBoxTempInUse; // the temp below is valid and available
    unsigned impBoxTemp;      // a temporary that is used for boxing

#ifdef DEBUG
    bool jitFallbackCompile; // Are we doing a fallback compile? That is, have we executed a NO_WAY assert,
                             //   and we are trying to compile again in a "safer", minopts mode?
#endif

#if defined(DEBUG)
    unsigned impInlinedCodeSize;
    bool     fgPrintInlinedMethods;
#endif

    //-------------------------------------------------------------------------

    void fgInit();

    PhaseStatus fgImport();

    PhaseStatus fgTransformIndirectCalls();

    PhaseStatus fgTransformPatchpoints();

    PhaseStatus fgInline();

    PhaseStatus fgRemoveEmptyTry();

    PhaseStatus fgRemoveEmptyFinally();

    PhaseStatus fgMergeFinallyChains();

    PhaseStatus fgCloneFinally();

    void fgCleanupContinuation(BasicBlock* continuation);

#if defined(FEATURE_EH_FUNCLETS) && defined(TARGET_ARM)

    PhaseStatus fgUpdateFinallyTargetFlags();

    void fgClearAllFinallyTargetBits();

    void fgAddFinallyTargetFlags();

#endif // defined(FEATURE_EH_FUNCLETS) && defined(TARGET_ARM)

    PhaseStatus fgTailMergeThrows();
    void fgTailMergeThrowsFallThroughHelper(BasicBlock* predBlock,
                                            BasicBlock* nonCanonicalBlock,
                                            BasicBlock* canonicalBlock,
                                            flowList*   predEdge);
    void fgTailMergeThrowsJumpToHelper(BasicBlock* predBlock,
                                       BasicBlock* nonCanonicalBlock,
                                       BasicBlock* canonicalBlock,
                                       flowList*   predEdge);

#if defined(FEATURE_EH_FUNCLETS) && defined(TARGET_ARM)
    // Sometimes we need to defer updating the BBF_FINALLY_TARGET bit. fgNeedToAddFinallyTargetBits signals
    // when this is necessary.
    bool fgNeedToAddFinallyTargetBits;
#endif // defined(FEATURE_EH_FUNCLETS) && defined(TARGET_ARM)

    bool fgRetargetBranchesToCanonicalCallFinally(BasicBlock*      block,
                                                  BasicBlock*      handler,
                                                  BlockToBlockMap& continuationMap);

    GenTree* fgGetCritSectOfStaticMethod();

#if defined(FEATURE_EH_FUNCLETS)

    void fgAddSyncMethodEnterExit();

    GenTree* fgCreateMonitorTree(unsigned lvaMonitorBool, unsigned lvaThisVar, BasicBlock* block, bool enter);

    void fgConvertSyncReturnToLeave(BasicBlock* block);

#endif // FEATURE_EH_FUNCLETS

    void fgAddReversePInvokeEnterExit();

    bool fgMoreThanOneReturnBlock();

    // The number of separate return points in the method.
    unsigned fgReturnCount;

    void fgAddInternal();

    bool fgFoldConditional(BasicBlock* block);

    void fgMorphStmts(BasicBlock* block, bool* lnot, bool* loadw);
    void fgMorphBlocks();

    void fgMergeBlockReturn(BasicBlock* block);

    bool fgMorphBlockStmt(BasicBlock* block, Statement* stmt DEBUGARG(const char* msg));

    void fgSetOptions();

#ifdef DEBUG
    static fgWalkPreFn fgAssertNoQmark;
    void fgPreExpandQmarkChecks(GenTree* expr);
    void        fgPostExpandQmarkChecks();
    static void fgCheckQmarkAllowedForm(GenTree* tree);
#endif

    IL_OFFSET fgFindBlockILOffset(BasicBlock* block);

    BasicBlock* fgSplitBlockAtBeginning(BasicBlock* curr);
    BasicBlock* fgSplitBlockAtEnd(BasicBlock* curr);
    BasicBlock* fgSplitBlockAfterStatement(BasicBlock* curr, Statement* stmt);
    BasicBlock* fgSplitBlockAfterNode(BasicBlock* curr, GenTree* node); // for LIR
    BasicBlock* fgSplitEdge(BasicBlock* curr, BasicBlock* succ);

    Statement* fgNewStmtFromTree(GenTree* tree, BasicBlock* block, IL_OFFSETX offs);
    Statement* fgNewStmtFromTree(GenTree* tree);
    Statement* fgNewStmtFromTree(GenTree* tree, BasicBlock* block);
    Statement* fgNewStmtFromTree(GenTree* tree, IL_OFFSETX offs);

    GenTree* fgGetTopLevelQmark(GenTree* expr, GenTree** ppDst = nullptr);
    void fgExpandQmarkForCastInstOf(BasicBlock* block, Statement* stmt);
    void fgExpandQmarkStmt(BasicBlock* block, Statement* stmt);
    void fgExpandQmarkNodes();

    // Do "simple lowering."  This functionality is (conceptually) part of "general"
    // lowering that is distributed between fgMorph and the lowering phase of LSRA.
    void fgSimpleLowering();

    GenTree* fgInitThisClass();

    GenTreeCall* fgGetStaticsCCtorHelper(CORINFO_CLASS_HANDLE cls, CorInfoHelpFunc helper);

    GenTreeCall* fgGetSharedCCtor(CORINFO_CLASS_HANDLE cls);

    bool backendRequiresLocalVarLifetimes()
    {
        return !opts.MinOpts() || m_pLinearScan->willEnregisterLocalVars();
    }

    void fgLocalVarLiveness();

    void fgLocalVarLivenessInit();

    void fgPerNodeLocalVarLiveness(GenTree* node);
    void fgPerBlockLocalVarLiveness();

    VARSET_VALRET_TP fgGetHandlerLiveVars(BasicBlock* block);

    void fgLiveVarAnalysis(bool updateInternalOnly = false);

    void fgComputeLifeCall(VARSET_TP& life, GenTreeCall* call);

    void fgComputeLifeTrackedLocalUse(VARSET_TP& life, LclVarDsc& varDsc, GenTreeLclVarCommon* node);
    bool fgComputeLifeTrackedLocalDef(VARSET_TP&           life,
                                      VARSET_VALARG_TP     keepAliveVars,
                                      LclVarDsc&           varDsc,
                                      GenTreeLclVarCommon* node);
    bool fgComputeLifeUntrackedLocal(VARSET_TP&           life,
                                     VARSET_VALARG_TP     keepAliveVars,
                                     LclVarDsc&           varDsc,
                                     GenTreeLclVarCommon* lclVarNode);
    bool fgComputeLifeLocal(VARSET_TP& life, VARSET_VALARG_TP keepAliveVars, GenTree* lclVarNode);

    void fgComputeLife(VARSET_TP&       life,
                       GenTree*         startNode,
                       GenTree*         endNode,
                       VARSET_VALARG_TP volatileVars,
                       bool* pStmtInfoDirty DEBUGARG(bool* treeModf));

    void fgComputeLifeLIR(VARSET_TP& life, BasicBlock* block, VARSET_VALARG_TP volatileVars);

    bool fgTryRemoveNonLocal(GenTree* node, LIR::Range* blockRange);

    void fgRemoveDeadStoreLIR(GenTree* store, BasicBlock* block);
    bool fgRemoveDeadStore(GenTree**        pTree,
                           LclVarDsc*       varDsc,
                           VARSET_VALARG_TP life,
                           bool*            doAgain,
                           bool* pStmtInfoDirty DEBUGARG(bool* treeModf));

    void fgInterBlockLocalVarLiveness();

    // The presence of a partial definition presents some difficulties for SSA: this is both a use of some SSA name
    // of "x", and a def of a new SSA name for "x".  The tree only has one local variable for "x", so it has to choose
    // whether to treat that as the use or def.  It chooses the "use", and thus the old SSA name.  This map allows us
    // to record/recover the "def" SSA number, given the lcl var node for "x" in such a tree.
    typedef JitHashTable<GenTree*, JitPtrKeyFuncs<GenTree>, unsigned> NodeToUnsignedMap;
    NodeToUnsignedMap* m_opAsgnVarDefSsaNums;
    NodeToUnsignedMap* GetOpAsgnVarDefSsaNums()
    {
        if (m_opAsgnVarDefSsaNums == nullptr)
        {
            m_opAsgnVarDefSsaNums = new (getAllocator()) NodeToUnsignedMap(getAllocator());
        }
        return m_opAsgnVarDefSsaNums;
    }

    // Requires value numbering phase to have completed. Returns the value number ("gtVN") of the
    // "tree," EXCEPT in the case of GTF_VAR_USEASG, because the tree node's gtVN member is the
    // "use" VN. Performs a lookup into the map of (use asg tree -> def VN.) to return the "def's"
    // VN.
    inline ValueNum GetUseAsgDefVNOrTreeVN(GenTree* tree);

    // Requires that "lcl" has the GTF_VAR_DEF flag set.  Returns the SSA number of "lcl".
    // Except: assumes that lcl is a def, and if it is
    // a partial def (GTF_VAR_USEASG), looks up and returns the SSA number for the "def",
    // rather than the "use" SSA number recorded in the tree "lcl".
    inline unsigned GetSsaNumForLocalVarDef(GenTree* lcl);

    // Performs SSA conversion.
    void fgSsaBuild();

    // Reset any data structures to the state expected by "fgSsaBuild", so it can be run again.
    void fgResetForSsa();

    unsigned fgSsaPassesCompleted; // Number of times fgSsaBuild has been run.

    // Returns "true" if this is a special variable that is never zero initialized in the prolog.
    inline bool fgVarIsNeverZeroInitializedInProlog(unsigned varNum);

    // Returns "true" if the variable needs explicit zero initialization.
    inline bool fgVarNeedsExplicitZeroInit(unsigned varNum, bool bbInALoop, bool bbIsReturn);

    // The value numbers for this compilation.
    ValueNumStore* vnStore;

public:
    ValueNumStore* GetValueNumStore()
    {
        return vnStore;
    }

    // Do value numbering (assign a value number to each
    // tree node).
    void fgValueNumber();

    // Computes new GcHeap VN via the assignment H[elemTypeEq][arrVN][inx][fldSeq] = rhsVN.
    // Assumes that "elemTypeEq" is the (equivalence class rep) of the array element type.
    // The 'indType' is the indirection type of the lhs of the assignment and will typically
    // match the element type of the array or fldSeq.  When this type doesn't match
    // or if the fldSeq is 'NotAField' we invalidate the array contents H[elemTypeEq][arrVN]
    //
    ValueNum fgValueNumberArrIndexAssign(CORINFO_CLASS_HANDLE elemTypeEq,
                                         ValueNum             arrVN,
                                         ValueNum             inxVN,
                                         FieldSeqNode*        fldSeq,
                                         ValueNum             rhsVN,
                                         var_types            indType);

    // Requires that "tree" is a GT_IND marked as an array index, and that its address argument
    // has been parsed to yield the other input arguments.  If evaluation of the address
    // can raise exceptions, those should be captured in the exception set "excVN."
    // Assumes that "elemTypeEq" is the (equivalence class rep) of the array element type.
    // Marks "tree" with the VN for H[elemTypeEq][arrVN][inx][fldSeq] (for the liberal VN; a new unique
    // VN for the conservative VN.)  Also marks the tree's argument as the address of an array element.
    // The type tree->TypeGet() will typically match the element type of the array or fldSeq.
    // When this type doesn't match or if the fldSeq is 'NotAField' we return a new unique VN
    //
    ValueNum fgValueNumberArrIndexVal(GenTree*             tree,
                                      CORINFO_CLASS_HANDLE elemTypeEq,
                                      ValueNum             arrVN,
                                      ValueNum             inxVN,
                                      ValueNum             excVN,
                                      FieldSeqNode*        fldSeq);

    // Requires "funcApp" to be a VNF_PtrToArrElem, and "addrXvn" to represent the exception set thrown
    // by evaluating the array index expression "tree".  Returns the value number resulting from
    // dereferencing the array in the current GcHeap state.  If "tree" is non-null, it must be the
    // "GT_IND" that does the dereference, and it is given the returned value number.
    ValueNum fgValueNumberArrIndexVal(GenTree* tree, struct VNFuncApp* funcApp, ValueNum addrXvn);

    // Compute the value number for a byref-exposed load of the given type via the given pointerVN.
    ValueNum fgValueNumberByrefExposedLoad(var_types type, ValueNum pointerVN);

    unsigned fgVNPassesCompleted; // Number of times fgValueNumber has been run.

    // Utility functions for fgValueNumber.

    // Perform value-numbering for the trees in "blk".
    void fgValueNumberBlock(BasicBlock* blk);

    // Requires that "entryBlock" is the entry block of loop "loopNum", and that "loopNum" is the
    // innermost loop of which "entryBlock" is the entry.  Returns the value number that should be
    // assumed for the memoryKind at the start "entryBlk".
    ValueNum fgMemoryVNForLoopSideEffects(MemoryKind memoryKind, BasicBlock* entryBlock, unsigned loopNum);

    // Called when an operation (performed by "tree", described by "msg") may cause the GcHeap to be mutated.
    // As GcHeap is a subset of ByrefExposed, this will also annotate the ByrefExposed mutation.
    void fgMutateGcHeap(GenTree* tree DEBUGARG(const char* msg));

    // Called when an operation (performed by "tree", described by "msg") may cause an address-exposed local to be
    // mutated.
    void fgMutateAddressExposedLocal(GenTree* tree DEBUGARG(const char* msg));

    // For a GC heap store at curTree, record the new curMemoryVN's and update curTree's MemorySsaMap.
    // As GcHeap is a subset of ByrefExposed, this will also record the ByrefExposed store.
    void recordGcHeapStore(GenTree* curTree, ValueNum gcHeapVN DEBUGARG(const char* msg));

    // For a store to an address-exposed local at curTree, record the new curMemoryVN and update curTree's MemorySsaMap.
    void recordAddressExposedLocalStore(GenTree* curTree, ValueNum memoryVN DEBUGARG(const char* msg));

    // Tree caused an update in the current memory VN.  If "tree" has an associated heap SSA #, record that
    // value in that SSA #.
    void fgValueNumberRecordMemorySsa(MemoryKind memoryKind, GenTree* tree);

    // The input 'tree' is a leaf node that is a constant
    // Assign the proper value number to the tree
    void fgValueNumberTreeConst(GenTree* tree);

    // Assumes that all inputs to "tree" have had value numbers assigned; assigns a VN to tree.
    // (With some exceptions: the VN of the lhs of an assignment is assigned as part of the
    // assignment.)
    void fgValueNumberTree(GenTree* tree);

    // Does value-numbering for a block assignment.
    void fgValueNumberBlockAssignment(GenTree* tree);

    // Does value-numbering for a cast tree.
    void fgValueNumberCastTree(GenTree* tree);

    // Does value-numbering for a bitcast tree.
    void fgValueNumberBitCastTree(GenTreeUnOp* tree);

    // Does value-numbering for an intrinsic tree.
    void fgValueNumberIntrinsic(GenTree* tree);

#ifdef FEATURE_SIMD
    // Does value-numbering for a GT_SIMD tree
    void fgValueNumberSimd(GenTreeSIMD* simdNode);
#endif // FEATURE_SIMD

#ifdef FEATURE_HW_INTRINSICS
    // Does value-numbering for a GT_HWINTRINSIC tree
    void fgValueNumberHWIntrinsic(GenTreeHWIntrinsic* hwIntrinsicNode);
#endif // FEATURE_HW_INTRINSICS

    // Does value-numbering for a call.  We interpret some helper calls.
    void fgValueNumberCall(GenTreeCall* call);

    // Does value-numbering for a helper "call" that has a VN function symbol "vnf".
    void fgValueNumberHelperCallFunc(GenTreeCall* call, VNFunc vnf, ValueNumPair vnpExc);

    // Requires "helpCall" to be a helper call.  Assigns it a value number;
    // we understand the semantics of some of the calls.  Returns "true" if
    // the call may modify the heap (we assume arbitrary memory side effects if so).
    bool fgValueNumberHelperCall(GenTreeCall* helpCall);

    // Requires that "helpFunc" is one of the pure Jit Helper methods.
    // Returns the corresponding VNFunc to use for value numbering
    VNFunc fgValueNumberJitHelperMethodVNFunc(CorInfoHelpFunc helpFunc);

    // Adds the exception set for the current tree node which has a memory indirection operation
    void fgValueNumberAddExceptionSetForIndirection(GenTree* tree, GenTree* baseAddr);

    // Adds the exception sets for the current tree node which is performing a division or modulus operation
    void fgValueNumberAddExceptionSetForDivision(GenTree* tree);

    // Adds the exception set for the current tree node which is performing a overflow checking operation
    void fgValueNumberAddExceptionSetForOverflow(GenTree* tree);

    // Adds the exception set for the current tree node which is performing a bounds check operation
    void fgValueNumberAddExceptionSetForBoundsCheck(GenTree* tree);

    // Adds the exception set for the current tree node which is performing a ckfinite operation
    void fgValueNumberAddExceptionSetForCkFinite(GenTree* tree);

    // Adds the exception sets for the current tree node
    void fgValueNumberAddExceptionSet(GenTree* tree);

    // These are the current value number for the memory implicit variables while
    // doing value numbering.  These are the value numbers under the "liberal" interpretation
    // of memory values; the "conservative" interpretation needs no VN, since every access of
    // memory yields an unknown value.
    ValueNum fgCurMemoryVN[MemoryKindCount];

    // Return a "pseudo"-class handle for an array element type.  If "elemType" is TYP_STRUCT,
    // requires "elemStructType" to be non-null (and to have a low-order zero).  Otherwise, low order bit
    // is 1, and the rest is an encoding of "elemTyp".
    static CORINFO_CLASS_HANDLE EncodeElemType(var_types elemTyp, CORINFO_CLASS_HANDLE elemStructType)
    {
        if (elemStructType != nullptr)
        {
            assert(varTypeIsStruct(elemTyp) || elemTyp == TYP_REF || elemTyp == TYP_BYREF ||
                   varTypeIsIntegral(elemTyp));
            assert((size_t(elemStructType) & 0x1) == 0x0); // Make sure the encoding below is valid.
            return elemStructType;
        }
        else
        {
            assert(elemTyp != TYP_STRUCT);
            elemTyp = varTypeUnsignedToSigned(elemTyp);
            return CORINFO_CLASS_HANDLE(size_t(elemTyp) << 1 | 0x1);
        }
    }
    // If "clsHnd" is the result of an "EncodePrim" call, returns true and sets "*pPrimType" to the
    // var_types it represents.  Otherwise, returns TYP_STRUCT (on the assumption that "clsHnd" is
    // the struct type of the element).
    static var_types DecodeElemType(CORINFO_CLASS_HANDLE clsHnd)
    {
        size_t clsHndVal = size_t(clsHnd);
        if (clsHndVal & 0x1)
        {
            return var_types(clsHndVal >> 1);
        }
        else
        {
            return TYP_STRUCT;
        }
    }

    // Convert a BYTE which represents the VM's CorInfoGCtype to the JIT's var_types
    var_types getJitGCType(BYTE gcType);

    enum structPassingKind
    {
        SPK_Unknown,       // Invalid value, never returned
        SPK_PrimitiveType, // The struct is passed/returned using a primitive type.
        SPK_EnclosingType, // Like SPK_Primitive type, but used for return types that
                           //  require a primitive type temp that is larger than the struct size.
                           //  Currently used for structs of size 3, 5, 6, or 7 bytes.
        SPK_ByValue,       // The struct is passed/returned by value (using the ABI rules)
                           //  for ARM64 and UNIX_X64 in multiple registers. (when all of the
                           //   parameters registers are used, then the stack will be used)
                           //  for X86 passed on the stack, for ARM32 passed in registers
                           //   or the stack or split between registers and the stack.
        SPK_ByValueAsHfa,  // The struct is passed/returned as an HFA in multiple registers.
        SPK_ByReference
    }; // The struct is passed/returned by reference to a copy/buffer.

    // Get the "primitive" type that is is used when we are given a struct of size 'structSize'.
    // For pointer sized structs the 'clsHnd' is used to determine if the struct contains GC ref.
    // A "primitive" type is one of the scalar types: byte, short, int, long, ref, float, double
    // If we can't or shouldn't use a "primitive" type then TYP_UNKNOWN is returned.
    //
    // isVarArg is passed for use on Windows Arm64 to change the decision returned regarding
    // hfa types.
    //
    var_types getPrimitiveTypeForStruct(unsigned structSize, CORINFO_CLASS_HANDLE clsHnd, bool isVarArg);

    // Get the type that is used to pass values of the given struct type.
    // isVarArg is passed for use on Windows Arm64 to change the decision returned regarding
    // hfa types.
    //
    var_types getArgTypeForStruct(CORINFO_CLASS_HANDLE clsHnd,
                                  structPassingKind*   wbPassStruct,
                                  bool                 isVarArg,
                                  unsigned             structSize);

    // Get the type that is used to return values of the given struct type.
    // If the size is unknown, pass 0 and it will be determined from 'clsHnd'.
    var_types getReturnTypeForStruct(CORINFO_CLASS_HANDLE clsHnd,
                                     structPassingKind*   wbPassStruct = nullptr,
                                     unsigned             structSize   = 0);

#ifdef DEBUG
    // Print a representation of "vnp" or "vn" on standard output.
    // If "level" is non-zero, we also print out a partial expansion of the value.
    void vnpPrint(ValueNumPair vnp, unsigned level);
    void vnPrint(ValueNum vn, unsigned level);
#endif

    bool fgDominate(BasicBlock* b1, BasicBlock* b2); // Return true if b1 dominates b2

    // Dominator computation member functions
    // Not exposed outside Compiler
protected:
    bool fgReachable(BasicBlock* b1, BasicBlock* b2); // Returns true if block b1 can reach block b2

    // Compute immediate dominators, the dominator tree and and its pre/post-order travsersal numbers.
    void fgComputeDoms();

    void fgCompDominatedByExceptionalEntryBlocks();

    BlockSet_ValRet_T fgGetDominatorSet(BasicBlock* block); // Returns a set of blocks that dominate the given block.
    // Note: this is relatively slow compared to calling fgDominate(),
    // especially if dealing with a single block versus block check.

    void fgComputeReachabilitySets(); // Compute bbReach sets. (Also sets BBF_GC_SAFE_POINT flag on blocks.)

    void fgComputeEnterBlocksSet(); // Compute the set of entry blocks, 'fgEnterBlks'.

    bool fgRemoveUnreachableBlocks(); // Remove blocks determined to be unreachable by the bbReach sets.

    void fgComputeReachability(); // Perform flow graph node reachability analysis.

    BasicBlock* fgIntersectDom(BasicBlock* a, BasicBlock* b); // Intersect two immediate dominator sets.

    void fgDfsInvPostOrder(); // In order to compute dominance using fgIntersectDom, the flow graph nodes must be
                              // processed in topological sort, this function takes care of that.

    void fgDfsInvPostOrderHelper(BasicBlock* block, BlockSet& visited, unsigned* count);

    BlockSet_ValRet_T fgDomFindStartNodes(); // Computes which basic blocks don't have incoming edges in the flow graph.
                                             // Returns this as a set.

    INDEBUG(void fgDispDomTree(DomTreeNode* domTree);) // Helper that prints out the Dominator Tree in debug builds.

    DomTreeNode* fgBuildDomTree(); // Once we compute all the immediate dominator sets for each node in the flow graph
                                   // (performed by fgComputeDoms), this procedure builds the dominance tree represented
                                   // adjacency lists.

    // In order to speed up the queries of the form 'Does A dominates B', we can perform a DFS preorder and postorder
    // traversal of the dominance tree and the dominance query will become A dominates B iif preOrder(A) <= preOrder(B)
    // && postOrder(A) >= postOrder(B) making the computation O(1).
    void fgNumberDomTree(DomTreeNode* domTree);

    // When the flow graph changes, we need to update the block numbers, predecessor lists, reachability sets, and
    // dominators.
    void fgUpdateChangedFlowGraph(bool computeDoms = true);

public:
    // Compute the predecessors of the blocks in the control flow graph.
    void fgComputePreds();

    // Remove all predecessor information.
    void fgRemovePreds();

    // Compute the cheap flow graph predecessors lists. This is used in some early phases
    // before the full predecessors lists are computed.
    void fgComputeCheapPreds();

private:
    void fgAddCheapPred(BasicBlock* block, BasicBlock* blockPred);

    void fgRemoveCheapPred(BasicBlock* block, BasicBlock* blockPred);

public:
    enum GCPollType
    {
        GCPOLL_NONE,
        GCPOLL_CALL,
        GCPOLL_INLINE
    };

    // Initialize the per-block variable sets (used for liveness analysis).
    void fgInitBlockVarSets();

    // true if we've gone through and created GC Poll calls.
    bool        fgGCPollsCreated;
    void        fgMarkGCPollBlocks();
    void        fgCreateGCPolls();
    PhaseStatus fgInsertGCPolls();
    BasicBlock* fgCreateGCPoll(GCPollType pollType, BasicBlock* block);

    // Requires that "block" is a block that returns from
    // a finally.  Returns the number of successors (jump targets of
    // of blocks in the covered "try" that did a "LEAVE".)
    unsigned fgNSuccsOfFinallyRet(BasicBlock* block);

    // Requires that "block" is a block that returns (in the sense of BBJ_EHFINALLYRET) from
    // a finally.  Returns its "i"th successor (jump targets of
    // of blocks in the covered "try" that did a "LEAVE".)
    // Requires that "i" < fgNSuccsOfFinallyRet(block).
    BasicBlock* fgSuccOfFinallyRet(BasicBlock* block, unsigned i);

private:
    // Factor out common portions of the impls of the methods above.
    void fgSuccOfFinallyRetWork(BasicBlock* block, unsigned i, BasicBlock** bres, unsigned* nres);

public:
    // For many purposes, it is desirable to be able to enumerate the *distinct* targets of a switch statement,
    // skipping duplicate targets.  (E.g., in flow analyses that are only interested in the set of possible targets.)
    // SwitchUniqueSuccSet contains the non-duplicated switch targets.
    // (Code that modifies the jump table of a switch has an obligation to call Compiler::UpdateSwitchTableTarget,
    // which in turn will call the "UpdateTarget" method of this type if a SwitchUniqueSuccSet has already
    // been computed for the switch block.  If a switch block is deleted or is transformed into a non-switch,
    // we leave the entry associated with the block, but it will no longer be accessed.)
    struct SwitchUniqueSuccSet
    {
        unsigned     numDistinctSuccs; // Number of distinct targets of the switch.
        BasicBlock** nonDuplicates;    // Array of "numDistinctSuccs", containing all the distinct switch target
                                       // successors.

        // The switch block "switchBlk" just had an entry with value "from" modified to the value "to".
        // Update "this" as necessary: if "from" is no longer an element of the jump table of "switchBlk",
        // remove it from "this", and ensure that "to" is a member.  Use "alloc" to do any required allocation.
        void UpdateTarget(CompAllocator alloc, BasicBlock* switchBlk, BasicBlock* from, BasicBlock* to);
    };

    typedef JitHashTable<BasicBlock*, JitPtrKeyFuncs<BasicBlock>, SwitchUniqueSuccSet> BlockToSwitchDescMap;

private:
    // Maps BasicBlock*'s that end in switch statements to SwitchUniqueSuccSets that allow
    // iteration over only the distinct successors.
    BlockToSwitchDescMap* m_switchDescMap;

public:
    BlockToSwitchDescMap* GetSwitchDescMap(bool createIfNull = true)
    {
        if ((m_switchDescMap == nullptr) && createIfNull)
        {
            m_switchDescMap = new (getAllocator()) BlockToSwitchDescMap(getAllocator());
        }
        return m_switchDescMap;
    }

    // Invalidate the map of unique switch block successors. For example, since the hash key of the map
    // depends on block numbers, we must invalidate the map when the blocks are renumbered, to ensure that
    // we don't accidentally look up and return the wrong switch data.
    void InvalidateUniqueSwitchSuccMap()
    {
        m_switchDescMap = nullptr;
    }

    // Requires "switchBlock" to be a block that ends in a switch.  Returns
    // the corresponding SwitchUniqueSuccSet.
    SwitchUniqueSuccSet GetDescriptorForSwitch(BasicBlock* switchBlk);

    // The switch block "switchBlk" just had an entry with value "from" modified to the value "to".
    // Update "this" as necessary: if "from" is no longer an element of the jump table of "switchBlk",
    // remove it from "this", and ensure that "to" is a member.
    void UpdateSwitchTableTarget(BasicBlock* switchBlk, BasicBlock* from, BasicBlock* to);

    // Remove the "SwitchUniqueSuccSet" of "switchBlk" in the BlockToSwitchDescMap.
    void fgInvalidateSwitchDescMapEntry(BasicBlock* switchBlk);

    BasicBlock* fgFirstBlockOfHandler(BasicBlock* block);

    flowList* fgGetPredForBlock(BasicBlock* block, BasicBlock* blockPred);

    flowList* fgGetPredForBlock(BasicBlock* block, BasicBlock* blockPred, flowList*** ptrToPred);

    flowList* fgSpliceOutPred(BasicBlock* block, BasicBlock* blockPred);

    flowList* fgRemoveRefPred(BasicBlock* block, BasicBlock* blockPred);

    flowList* fgRemoveAllRefPreds(BasicBlock* block, BasicBlock* blockPred);

    flowList* fgRemoveAllRefPreds(BasicBlock* block, flowList** ptrToPred);

    void fgRemoveBlockAsPred(BasicBlock* block);

    void fgChangeSwitchBlock(BasicBlock* oldSwitchBlock, BasicBlock* newSwitchBlock);

    void fgReplaceSwitchJumpTarget(BasicBlock* blockSwitch, BasicBlock* newTarget, BasicBlock* oldTarget);

    void fgReplaceJumpTarget(BasicBlock* block, BasicBlock* newTarget, BasicBlock* oldTarget);

    void fgReplacePred(BasicBlock* block, BasicBlock* oldPred, BasicBlock* newPred);

    flowList* fgAddRefPred(BasicBlock* block,
                           BasicBlock* blockPred,
                           flowList*   oldEdge           = nullptr,
                           bool        initializingPreds = false); // Only set to 'true' when we are computing preds in
                                                                   // fgComputePreds()

    void fgFindBasicBlocks();

    bool fgIsBetterFallThrough(BasicBlock* bCur, BasicBlock* bAlt);

    bool fgCheckEHCanInsertAfterBlock(BasicBlock* blk, unsigned regionIndex, bool putInTryRegion);

    BasicBlock* fgFindInsertPoint(unsigned    regionIndex,
                                  bool        putInTryRegion,
                                  BasicBlock* startBlk,
                                  BasicBlock* endBlk,
                                  BasicBlock* nearBlk,
                                  BasicBlock* jumpBlk,
                                  bool        runRarely);

    unsigned fgGetNestingLevel(BasicBlock* block, unsigned* pFinallyNesting = nullptr);

    void fgRemoveEmptyBlocks();

    void fgRemoveStmt(BasicBlock* block, Statement* stmt);

    bool fgCheckRemoveStmt(BasicBlock* block, Statement* stmt);

    void fgCreateLoopPreHeader(unsigned lnum);

    void fgUnreachableBlock(BasicBlock* block);

    void fgRemoveConditionalJump(BasicBlock* block);

    BasicBlock* fgLastBBInMainFunction();

    BasicBlock* fgEndBBAfterMainFunction();

    void fgUnlinkRange(BasicBlock* bBeg, BasicBlock* bEnd);

    void fgRemoveBlock(BasicBlock* block, bool unreachable);

    bool fgCanCompactBlocks(BasicBlock* block, BasicBlock* bNext);

    void fgCompactBlocks(BasicBlock* block, BasicBlock* bNext);

    void fgUpdateLoopsAfterCompacting(BasicBlock* block, BasicBlock* bNext);

    BasicBlock* fgConnectFallThrough(BasicBlock* bSrc, BasicBlock* bDst);

    bool fgRenumberBlocks();

    bool fgExpandRarelyRunBlocks();

    bool fgEhAllowsMoveBlock(BasicBlock* bBefore, BasicBlock* bAfter);

    void fgMoveBlocksAfter(BasicBlock* bStart, BasicBlock* bEnd, BasicBlock* insertAfterBlk);

    enum FG_RELOCATE_TYPE
    {
        FG_RELOCATE_TRY,    // relocate the 'try' region
        FG_RELOCATE_HANDLER // relocate the handler region (including the filter if necessary)
    };
    BasicBlock* fgRelocateEHRange(unsigned regionIndex, FG_RELOCATE_TYPE relocateType);

#if defined(FEATURE_EH_FUNCLETS)
#if defined(TARGET_ARM)
    void fgClearFinallyTargetBit(BasicBlock* block);
#endif // defined(TARGET_ARM)
    bool fgIsIntraHandlerPred(BasicBlock* predBlock, BasicBlock* block);
    bool fgAnyIntraHandlerPreds(BasicBlock* block);
    void fgInsertFuncletPrologBlock(BasicBlock* block);
    void fgCreateFuncletPrologBlocks();
    void fgCreateFunclets();
#else  // !FEATURE_EH_FUNCLETS
    bool fgRelocateEHRegions();
#endif // !FEATURE_EH_FUNCLETS

    bool fgOptimizeUncondBranchToSimpleCond(BasicBlock* block, BasicBlock* target);

    bool fgBlockEndFavorsTailDuplication(BasicBlock* block, unsigned lclNum);

    bool fgBlockIsGoodTailDuplicationCandidate(BasicBlock* block, unsigned* lclNum);

    bool fgOptimizeEmptyBlock(BasicBlock* block);

    bool fgOptimizeBranchToEmptyUnconditional(BasicBlock* block, BasicBlock* bDest);

    bool fgOptimizeBranch(BasicBlock* bJump);

    bool fgOptimizeSwitchBranches(BasicBlock* block);

    bool fgOptimizeBranchToNext(BasicBlock* block, BasicBlock* bNext, BasicBlock* bPrev);

    bool fgOptimizeSwitchJumps();
#ifdef DEBUG
    void fgPrintEdgeWeights();
#endif
    void                 fgComputeBlockAndEdgeWeights();
    BasicBlock::weight_t fgComputeMissingBlockWeights();
    void fgComputeCalledCount(BasicBlock::weight_t returnWeight);
    void fgComputeEdgeWeights();

    void fgReorderBlocks();

    void fgDetermineFirstColdBlock();

    bool fgIsForwardBranch(BasicBlock* bJump, BasicBlock* bSrc = nullptr);

    bool fgUpdateFlowGraph(bool doTailDup = false);

    void fgFindOperOrder();

    // method that returns if you should split here
    typedef bool(fgSplitPredicate)(GenTree* tree, GenTree* parent, fgWalkData* data);

    void fgSetBlockOrder();

    void fgRemoveReturnBlock(BasicBlock* block);

    /* Helper code that has been factored out */
    inline void fgConvertBBToThrowBB(BasicBlock* block);

    bool fgCastNeeded(GenTree* tree, var_types toType);
    GenTree* fgDoNormalizeOnStore(GenTree* tree);

    // The following check for loops that don't execute calls
    bool fgLoopCallMarked;

    void fgLoopCallTest(BasicBlock* srcBB, BasicBlock* dstBB);
    void fgLoopCallMark();

    void fgMarkLoopHead(BasicBlock* block);

    unsigned fgGetCodeEstimate(BasicBlock* block);

#if DUMP_FLOWGRAPHS
    const char* fgProcessEscapes(const char* nameIn, escapeMapping_t* map);
    FILE* fgOpenFlowGraphFile(bool* wbDontClose, Phases phase, LPCWSTR type);
    bool fgDumpFlowGraph(Phases phase);

#endif // DUMP_FLOWGRAPHS

#ifdef DEBUG
    void fgDispDoms();
    void fgDispReach();
    void fgDispBBLiveness(BasicBlock* block);
    void fgDispBBLiveness();
    void fgTableDispBasicBlock(BasicBlock* block, int ibcColWidth = 0);
    void fgDispBasicBlocks(BasicBlock* firstBlock, BasicBlock* lastBlock, bool dumpTrees);
    void fgDispBasicBlocks(bool dumpTrees = false);
    void fgDumpStmtTree(Statement* stmt, unsigned bbNum);
    void fgDumpBlock(BasicBlock* block);
    void fgDumpTrees(BasicBlock* firstBlock, BasicBlock* lastBlock);

    static fgWalkPreFn fgStress64RsltMulCB;
    void               fgStress64RsltMul();
    void               fgDebugCheckUpdate();
    void fgDebugCheckBBlist(bool checkBBNum = false, bool checkBBRefs = true);
    void fgDebugCheckBlockLinks();
    void fgDebugCheckLinks(bool morphTrees = false);
    void fgDebugCheckStmtsList(BasicBlock* block, bool morphTrees);
    void fgDebugCheckNodeLinks(BasicBlock* block, Statement* stmt);
    void fgDebugCheckNodesUniqueness();

    void fgDebugCheckFlags(GenTree* tree);
    void fgDebugCheckFlagsHelper(GenTree* tree, unsigned treeFlags, unsigned chkFlags);
    void fgDebugCheckTryFinallyExits();
#endif

    static GenTree* fgGetFirstNode(GenTree* tree);

    //--------------------- Walking the trees in the IR -----------------------

    struct fgWalkData
    {
        Compiler*     compiler;
        fgWalkPreFn*  wtprVisitorFn;
        fgWalkPostFn* wtpoVisitorFn;
        void*         pCallbackData; // user-provided data
        GenTree*      parent;        // parent of current node, provided to callback
        GenTreeStack* parentStack;   // stack of parent nodes, if asked for
        bool          wtprLclsOnly;  // whether to only visit lclvar nodes
#ifdef DEBUG
        bool printModified; // callback can use this
#endif
    };

    fgWalkResult fgWalkTreePre(GenTree**    pTree,
                               fgWalkPreFn* visitor,
                               void*        pCallBackData = nullptr,
                               bool         lclVarsOnly   = false,
                               bool         computeStack  = false);

    fgWalkResult fgWalkTree(GenTree**     pTree,
                            fgWalkPreFn*  preVisitor,
                            fgWalkPostFn* postVisitor,
                            void*         pCallBackData = nullptr);

    void fgWalkAllTreesPre(fgWalkPreFn* visitor, void* pCallBackData);

    //----- Postorder

    fgWalkResult fgWalkTreePost(GenTree**     pTree,
                                fgWalkPostFn* visitor,
                                void*         pCallBackData = nullptr,
                                bool          computeStack  = false);

    // An fgWalkPreFn that looks for expressions that have inline throws in
    // minopts mode. Basically it looks for tress with gtOverflowEx() or
    // GTF_IND_RNGCHK.  It returns WALK_ABORT if one is found.  It
    // returns WALK_SKIP_SUBTREES if GTF_EXCEPT is not set (assumes flags
    // properly propagated to parent trees).  It returns WALK_CONTINUE
    // otherwise.
    static fgWalkResult fgChkThrowCB(GenTree** pTree, Compiler::fgWalkData* data);
    static fgWalkResult fgChkLocAllocCB(GenTree** pTree, Compiler::fgWalkData* data);

    /**************************************************************************
     *                          PROTECTED
     *************************************************************************/

protected:
    friend class SsaBuilder;
    friend struct ValueNumberState;

    //--------------------- Detect the basic blocks ---------------------------

    BasicBlock** fgBBs; // Table of pointers to the BBs

    void        fgInitBBLookup();
    BasicBlock* fgLookupBB(unsigned addr);

    bool fgCanSwitchToOptimized();
    void fgSwitchToOptimized();

    bool fgMayExplicitTailCall();

    void fgFindJumpTargets(const BYTE* codeAddr, IL_OFFSET codeSize, FixedBitVect* jumpTarget);

    void fgMarkBackwardJump(BasicBlock* startBlock, BasicBlock* endBlock);

    void fgLinkBasicBlocks();

    unsigned fgMakeBasicBlocks(const BYTE* codeAddr, IL_OFFSET codeSize, FixedBitVect* jumpTarget);

    void fgCheckBasicBlockControlFlow();

    void fgControlFlowPermitted(BasicBlock* blkSrc,
                                BasicBlock* blkDest,
                                BOOL        IsLeave = false /* is the src a leave block */);

    bool fgFlowToFirstBlockOfInnerTry(BasicBlock* blkSrc, BasicBlock* blkDest, bool sibling);

    void fgObserveInlineConstants(OPCODE opcode, const FgStack& stack, bool isInlining);

    void fgAdjustForAddressExposedOrWrittenThis();

    bool                      fgProfileData_ILSizeMismatch;
    ICorJitInfo::BlockCounts* fgBlockCounts;
    UINT32                    fgBlockCountsCount;
    UINT32                    fgNumProfileRuns;

    unsigned fgStressBBProf()
    {
#ifdef DEBUG
        unsigned result = JitConfig.JitStressBBProf();
        if (result == 0)
        {
            if (compStressCompile(STRESS_BB_PROFILE, 15))
            {
                result = 1;
            }
        }
        return result;
#else
        return 0;
#endif
    }

    bool fgHaveProfileData();
    bool fgGetProfileWeightForBasicBlock(IL_OFFSET offset, unsigned* weight);
    void fgInstrumentMethod();

public:
    // fgIsUsingProfileWeights - returns true if we have real profile data for this method
    //                           or if we have some fake profile data for the stress mode
    bool fgIsUsingProfileWeights()
    {
        return (fgHaveProfileData() || fgStressBBProf());
    }

    // fgProfileRunsCount - returns total number of scenario runs for the profile data
    //                      or BB_UNITY_WEIGHT when we aren't using profile data.
    unsigned fgProfileRunsCount()
    {
        return fgIsUsingProfileWeights() ? fgNumProfileRuns : BB_UNITY_WEIGHT;
    }

//-------- Insert a statement at the start or end of a basic block --------

#ifdef DEBUG
public:
    static bool fgBlockContainsStatementBounded(BasicBlock* block, Statement* stmt, bool answerOnBoundExceeded = true);
#endif

public:
    void fgInsertStmtAtEnd(BasicBlock* block, Statement* stmt);
    Statement* fgNewStmtAtEnd(BasicBlock* block, GenTree* tree);
    Statement* fgNewStmtNearEnd(BasicBlock* block, GenTree* tree);

private:
    void fgInsertStmtNearEnd(BasicBlock* block, Statement* stmt);
    void fgInsertStmtAtBeg(BasicBlock* block, Statement* stmt);
    Statement* fgNewStmtAtBeg(BasicBlock* block, GenTree* tree);

    void fgInsertStmtAfter(BasicBlock* block, Statement* insertionPoint, Statement* stmt);

public:
    void fgInsertStmtBefore(BasicBlock* block, Statement* insertionPoint, Statement* stmt);

private:
    Statement* fgInsertStmtListAfter(BasicBlock* block, Statement* stmtAfter, Statement* stmtList);

    //                  Create a new temporary variable to hold the result of *ppTree,
    //                  and transform the graph accordingly.
    GenTree* fgInsertCommaFormTemp(GenTree** ppTree, CORINFO_CLASS_HANDLE structType = nullptr);
    GenTree* fgMakeMultiUse(GenTree** ppTree);

private:
    //                  Recognize a bitwise rotation pattern and convert into a GT_ROL or a GT_ROR node.
    GenTree* fgRecognizeAndMorphBitwiseRotation(GenTree* tree);
    bool fgOperIsBitwiseRotationRoot(genTreeOps oper);

    //-------- Determine the order in which the trees will be evaluated -------

    GenTree* fgSetTreeSeq(GenTree* tree, bool isLIR = false);
    void fgSetStmtSeq(Statement* stmt);
    void fgSetBlockOrder(BasicBlock* block);

    //------------------------- Morphing --------------------------------------

    unsigned fgPtrArgCntMax;

public:
    //------------------------------------------------------------------------
    // fgGetPtrArgCntMax: Return the maximum number of pointer-sized stack arguments that calls inside this method
    // can push on the stack. This value is calculated during morph.
    //
    // Return Value:
    //    Returns fgPtrArgCntMax, that is a private field.
    //
    unsigned fgGetPtrArgCntMax() const
    {
        return fgPtrArgCntMax;
    }

    //------------------------------------------------------------------------
    // fgSetPtrArgCntMax: Set the maximum number of pointer-sized stack arguments that calls inside this method
    // can push on the stack. This function is used during StackLevelSetter to fix incorrect morph calculations.
    //
    void fgSetPtrArgCntMax(unsigned argCntMax)
    {
        fgPtrArgCntMax = argCntMax;
    }

    bool compCanEncodePtrArgCntMax();

private:
#ifndef TARGET_X86
    hashBv* m_abiStructArgTemps;
    hashBv* m_abiStructArgTempsInUse;
#endif

    void fgSetRngChkTarget(GenTree* tree, bool delay = true);

    BasicBlock* fgSetRngChkTargetInner(SpecialCodeKind kind, bool delay);

#if REARRANGE_ADDS
    void fgMoveOpsLeft(GenTree* tree);
#endif

    bool fgIsCommaThrow(GenTree* tree, bool forFolding = false);

    bool fgIsThrow(GenTree* tree);

    bool fgInDifferentRegions(BasicBlock* blk1, BasicBlock* blk2);
    bool fgIsBlockCold(BasicBlock* block);

    GenTree* fgMorphCastIntoHelper(GenTreeCast* cast, int helper);

    GenTree* fgMorphIntoHelperCall(GenTree* tree, int helper, GenTreeCall::Use* args, bool morphArgs = true);

    // A "MorphAddrContext" carries information from the surrounding context.  If we are evaluating a byref address,
    // it is useful to know whether the address will be immediately dereferenced, or whether the address value will
    // be used, perhaps by passing it as an argument to a called method.  This affects how null checking is done:
    // for sufficiently small offsets, we can rely on OS page protection to implicitly null-check addresses that we
    // know will be dereferenced.  To know that reliance on implicit null checking is sound, we must further know that
    // all offsets between the top-level indirection and the bottom are constant, and that their sum is sufficiently
    // small; hence the other fields of MorphAddrContext.
    enum MorphAddrContextKind
    {
        MACK_Ind,
        MACK_Addr,
    };
    struct MorphAddrContext
    {
        MorphAddrContextKind m_kind;
        bool                 m_allConstantOffsets; // Valid only for "m_kind == MACK_Ind".  True iff all offsets between
                                                   // top-level indirection and here have been constants.
        size_t m_totalOffset; // Valid only for "m_kind == MACK_Ind", and if "m_allConstantOffsets" is true.
                              // In that case, is the sum of those constant offsets.

        MorphAddrContext(MorphAddrContextKind kind) : m_kind(kind), m_allConstantOffsets(true), m_totalOffset(0)
        {
        }
    };

    // A MACK_CopyBlock context is immutable, so we can just make one of these and share it.
    static MorphAddrContext s_CopyBlockMAC;

#ifdef FEATURE_SIMD
    GenTree* getSIMDStructFromField(GenTree*   tree,
                                    var_types* baseTypeOut,
                                    unsigned*  indexOut,
                                    unsigned*  simdSizeOut,
                                    bool       ignoreUsedInSIMDIntrinsic = false);
    GenTree* fgMorphFieldAssignToSIMDIntrinsicSet(GenTree* tree);
    GenTree* fgMorphFieldToSIMDIntrinsicGet(GenTree* tree);
    bool fgMorphCombineSIMDFieldAssignments(BasicBlock* block, Statement* stmt);
    void impMarkContiguousSIMDFieldAssignments(Statement* stmt);

    // fgPreviousCandidateSIMDFieldAsgStmt is only used for tracking previous simd field assignment
    // in function: Complier::impMarkContiguousSIMDFieldAssignments.
    Statement* fgPreviousCandidateSIMDFieldAsgStmt;

#endif // FEATURE_SIMD
    GenTree* fgMorphArrayIndex(GenTree* tree);
    GenTree* fgMorphCast(GenTreeCast* cast);
    void fgInitArgInfo(GenTreeCall* call);
    GenTreeCall* fgMorphArgs(GenTreeCall* call);

    void fgFixupStructReturn(GenTree* call);
    GenTree* fgMorphLocalVar(GenTree* tree, bool forceRemorph);

public:
    bool fgAddrCouldBeNull(GenTree* addr);

private:
    GenTree* fgMorphField(GenTree* tree, MorphAddrContext* mac);
    bool fgCanFastTailCall(GenTreeCall* call, const char** failReason);
#if FEATURE_FASTTAILCALL
    bool fgCallHasMustCopyByrefParameter(GenTreeCall* callee);
#endif
    bool     fgCheckStmtAfterTailCall();
    GenTree* fgMorphTailCallViaHelpers(GenTreeCall* call, CORINFO_TAILCALL_HELPERS& help);
    bool fgCanTailCallViaJitHelper();
    void fgMorphTailCallViaJitHelper(GenTreeCall* call);
    GenTree* fgCreateCallDispatcherAndGetResult(GenTreeCall*          origCall,
                                                CORINFO_METHOD_HANDLE callTargetStubHnd,
                                                CORINFO_METHOD_HANDLE dispatcherHnd);
    GenTree* getLookupTree(CORINFO_RESOLVED_TOKEN* pResolvedToken,
                           CORINFO_LOOKUP*         pLookup,
                           unsigned                handleFlags,
                           void*                   compileTimeHandle);
    GenTree* getRuntimeLookupTree(CORINFO_RESOLVED_TOKEN* pResolvedToken,
                                  CORINFO_LOOKUP*         pLookup,
                                  void*                   compileTimeHandle);
    GenTree* getVirtMethodPointerTree(GenTree*                thisPtr,
                                      CORINFO_RESOLVED_TOKEN* pResolvedToken,
                                      CORINFO_CALL_INFO*      pCallInfo);
    GenTree* getTokenHandleTree(CORINFO_RESOLVED_TOKEN* pResolvedToken, bool parent);

    GenTree* fgMorphPotentialTailCall(GenTreeCall* call);
    GenTree* fgGetStubAddrArg(GenTreeCall* call);
    void fgMorphRecursiveFastTailCallIntoLoop(BasicBlock* block, GenTreeCall* recursiveTailCall);
    Statement* fgAssignRecursiveCallArgToCallerParam(GenTree*       arg,
                                                     fgArgTabEntry* argTabEntry,
                                                     BasicBlock*    block,
                                                     IL_OFFSETX     callILOffset,
                                                     Statement*     tmpAssignmentInsertionPoint,
                                                     Statement*     paramAssignmentInsertionPoint);
    GenTree* fgMorphCall(GenTreeCall* call);
    void fgMorphCallInline(GenTreeCall* call, InlineResult* result);
    void fgMorphCallInlineHelper(GenTreeCall* call, InlineResult* result);
#if DEBUG
    void fgNoteNonInlineCandidate(Statement* stmt, GenTreeCall* call);
    static fgWalkPreFn fgFindNonInlineCandidate;
#endif
    GenTree* fgOptimizeDelegateConstructor(GenTreeCall*            call,
                                           CORINFO_CONTEXT_HANDLE* ExactContextHnd,
                                           CORINFO_RESOLVED_TOKEN* ldftnToken);
    GenTree* fgMorphLeaf(GenTree* tree);
    void fgAssignSetVarDef(GenTree* tree);
    GenTree* fgMorphInitBlock(GenTreeOp* asg);
    GenTree* fgMorphPromoteLocalInitBlock(LclVarDsc* destLclVar, GenTree* initVal);
    GenTree* fgMorphInitBlockConstant(GenTreeIntCon* initVal,
                                      var_types      type,
                                      bool           extendToActualType,
                                      var_types      simdBaseType);
    GenTree* fgMorphBlkNode(GenTree* tree, bool isDest);
    GenTree* fgMorphCopyBlock(GenTreeOp* asg);
    GenTree* fgMorphForRegisterFP(GenTree* tree);
    GenTree* fgMorphSmpOp(GenTree* tree, MorphAddrContext* mac = nullptr);
    GenTree* fgMorphRetInd(GenTreeUnOp* tree);
    GenTree* fgMorphModToSubMulDiv(GenTreeOp* tree);
    GenTree* fgMorphSmpOpOptional(GenTreeOp* tree);

    GenTree* fgMorphToEmulatedFP(GenTree* tree);
    GenTree* fgMorphConst(GenTree* tree);

    GenTreeLclVar* fgMorphTryFoldObjAsLclVar(GenTreeObj* obj);

public:
    GenTree* fgMorphTree(GenTree* tree, MorphAddrContext* mac = nullptr);

    INDEBUG(void fgMorphClearDebugNodeMorphed(GenTree* tree);)

private:
#if LOCAL_ASSERTION_PROP
    void fgKillDependentAssertionsSingle(unsigned lclNum DEBUGARG(GenTree* tree));
    void fgKillDependentAssertions(unsigned lclNum DEBUGARG(GenTree* tree));
#endif
    void fgMorphTreeDone(GenTree* tree, GenTree* oldTree = nullptr DEBUGARG(int morphNum = 0));

    Statement* fgMorphStmt;

    unsigned fgGetBigOffsetMorphingTemp(var_types type); // We cache one temp per type to be
                                                         // used when morphing big offset.

    //----------------------- Liveness analysis -------------------------------

    VARSET_TP fgCurUseSet; // vars used     by block (before an assignment)
    VARSET_TP fgCurDefSet; // vars assigned by block (before a use)

    MemoryKindSet fgCurMemoryUse;   // True iff the current basic block uses memory.
    MemoryKindSet fgCurMemoryDef;   // True iff the current basic block modifies memory.
    MemoryKindSet fgCurMemoryHavoc; // True if  the current basic block is known to set memory to a "havoc" value.

    bool byrefStatesMatchGcHeapStates; // True iff GcHeap and ByrefExposed memory have all the same def points.

    void fgMarkUseDef(GenTreeLclVarCommon* tree);

    void fgBeginScopeLife(VARSET_TP* inScope, VarScopeDsc* var);
    void fgEndScopeLife(VARSET_TP* inScope, VarScopeDsc* var);

    void fgMarkInScope(BasicBlock* block, VARSET_VALARG_TP inScope);
    void fgUnmarkInScope(BasicBlock* block, VARSET_VALARG_TP unmarkScope);

    void fgExtendDbgScopes();
    void fgExtendDbgLifetimes();

#ifdef DEBUG
    void fgDispDebugScopes();
#endif // DEBUG

    //-------------------------------------------------------------------------
    //
    //  The following keeps track of any code we've added for things like array
    //  range checking or explicit calls to enable GC, and so on.
    //
public:
    struct AddCodeDsc
    {
        AddCodeDsc*     acdNext;
        BasicBlock*     acdDstBlk; // block  to  which we jump
        unsigned        acdData;
        SpecialCodeKind acdKind; // what kind of a special block is this?
#if !FEATURE_FIXED_OUT_ARGS
        bool     acdStkLvlInit; // has acdStkLvl value been already set?
        unsigned acdStkLvl;
#endif // !FEATURE_FIXED_OUT_ARGS
    };

private:
    static unsigned acdHelper(SpecialCodeKind codeKind);

    AddCodeDsc* fgAddCodeList;
    bool        fgAddCodeModf;
    bool        fgRngChkThrowAdded;
    AddCodeDsc* fgExcptnTargetCache[SCK_COUNT];

    BasicBlock* fgRngChkTarget(BasicBlock* block, SpecialCodeKind kind);

    BasicBlock* fgAddCodeRef(BasicBlock* srcBlk, unsigned refData, SpecialCodeKind kind);

public:
    AddCodeDsc* fgFindExcptnTarget(SpecialCodeKind kind, unsigned refData);

    bool fgUseThrowHelperBlocks();

    AddCodeDsc* fgGetAdditionalCodeDescriptors()
    {
        return fgAddCodeList;
    }

private:
    bool fgIsCodeAdded();

    bool fgIsThrowHlpBlk(BasicBlock* block);

#if !FEATURE_FIXED_OUT_ARGS
    unsigned fgThrowHlpBlkStkLevel(BasicBlock* block);
#endif // !FEATURE_FIXED_OUT_ARGS

    unsigned fgBigOffsetMorphingTemps[TYP_COUNT];

    unsigned fgCheckInlineDepthAndRecursion(InlineInfo* inlineInfo);
    void fgInvokeInlineeCompiler(GenTreeCall* call, InlineResult* result);
    void fgInsertInlineeBlocks(InlineInfo* pInlineInfo);
    Statement* fgInlinePrependStatements(InlineInfo* inlineInfo);
    void fgInlineAppendStatements(InlineInfo* inlineInfo, BasicBlock* block, Statement* stmt);

#if FEATURE_MULTIREG_RET
    GenTree* fgGetStructAsStructPtr(GenTree* tree);
    GenTree* fgAssignStructInlineeToVar(GenTree* child, CORINFO_CLASS_HANDLE retClsHnd);
    void fgAttachStructInlineeToAsg(GenTree* tree, GenTree* child, CORINFO_CLASS_HANDLE retClsHnd);
#endif // FEATURE_MULTIREG_RET

    static fgWalkPreFn  fgUpdateInlineReturnExpressionPlaceHolder;
    static fgWalkPostFn fgLateDevirtualization;

#ifdef DEBUG
    static fgWalkPreFn fgDebugCheckInlineCandidates;

    void               CheckNoTransformableIndirectCallsRemain();
    static fgWalkPreFn fgDebugCheckForTransformableIndirectCalls;
#endif

    void fgPromoteStructs();

    // Reset the refCount for implicit byrefs.
    void fgResetImplicitByRefRefCount();

    // Change implicit byrefs' types from struct to pointer, and for any that were
    // promoted, create new promoted struct temps.
    void fgRetypeImplicitByRefArgs();

#if (defined(TARGET_AMD64) && !defined(UNIX_AMD64_ABI)) || defined(TARGET_ARM64) || defined(TARGET_X86)
    // Rewrite appearances of implicit byrefs (manifest the implied additional level of indirection)
    // or stack args of x86 varargs methods.
    void fgMorphIndirectArgs(Statement* stmt);
#endif

    // Clear up annotations for any struct promotion temps created for implicit byrefs.
    void fgMarkDemotedImplicitByRefArgs();

    void fgMarkAddressExposedLocals();
    void fgMarkAddressExposedLocals(Statement* stmt);

    static fgWalkPreFn  fgUpdateSideEffectsPre;
    static fgWalkPostFn fgUpdateSideEffectsPost;

    // The given local variable, required to be a struct variable, is being assigned via
    // a "lclField", to make it masquerade as an integral type in the ABI.  Make sure that
    // the variable is not enregistered, and is therefore not promoted independently.
    void fgLclFldAssign(unsigned lclNum);

    static fgWalkPreFn gtHasLocalsWithAddrOpCB;

    enum TypeProducerKind
    {
        TPK_Unknown = 0, // May not be a RuntimeType
        TPK_Handle  = 1, // RuntimeType via handle
        TPK_GetType = 2, // RuntimeType via Object.get_Type()
        TPK_Null    = 3, // Tree value is null
        TPK_Other   = 4  // RuntimeType via other means
    };

    TypeProducerKind gtGetTypeProducerKind(GenTree* tree);
    bool gtIsTypeHandleToRuntimeTypeHelper(GenTreeCall* call);
    bool gtIsTypeHandleToRuntimeTypeHandleHelper(GenTreeCall* call, CorInfoHelpFunc* pHelper = nullptr);
    bool gtIsActiveCSE_Candidate(GenTree* tree);

    bool fgIsBigOffset(size_t offset);

    bool fgNeedReturnSpillTemp();

    /*
    XXXXXXXXXXXXXXXXXXXXXXXXXXXXXXXXXXXXXXXXXXXXXXXXXXXXXXXXXXXXXXXXXXXXXXXXXXXXXXX
    XXXXXXXXXXXXXXXXXXXXXXXXXXXXXXXXXXXXXXXXXXXXXXXXXXXXXXXXXXXXXXXXXXXXXXXXXXXXXXX
    XX                                                                           XX
    XX                           Optimizer                                       XX
    XX                                                                           XX
    XXXXXXXXXXXXXXXXXXXXXXXXXXXXXXXXXXXXXXXXXXXXXXXXXXXXXXXXXXXXXXXXXXXXXXXXXXXXXXX
    XXXXXXXXXXXXXXXXXXXXXXXXXXXXXXXXXXXXXXXXXXXXXXXXXXXXXXXXXXXXXXXXXXXXXXXXXXXXXXX
    */

public:
    void optInit();

    void optRemoveRangeCheck(GenTree* tree, Statement* stmt);
    bool optIsRangeCheckRemovable(GenTree* tree);

protected:
    static fgWalkPreFn optValidRangeCheckIndex;

    /**************************************************************************
     *
     *************************************************************************/

protected:
    // Do hoisting for all loops.
    void optHoistLoopCode();

    // To represent sets of VN's that have already been hoisted in outer loops.
    typedef JitHashTable<ValueNum, JitSmallPrimitiveKeyFuncs<ValueNum>, bool> VNToBoolMap;
    typedef VNToBoolMap VNSet;

    struct LoopHoistContext
    {
    private:
        // The set of variables hoisted in the current loop (or nullptr if there are none).
        VNSet* m_pHoistedInCurLoop;

    public:
        // Value numbers of expressions that have been hoisted in parent loops in the loop nest.
        VNSet m_hoistedInParentLoops;
        // Value numbers of expressions that have been hoisted in the current (or most recent) loop in the nest.
        // Previous decisions on loop-invariance of value numbers in the current loop.
        VNToBoolMap m_curLoopVnInvariantCache;

        VNSet* GetHoistedInCurLoop(Compiler* comp)
        {
            if (m_pHoistedInCurLoop == nullptr)
            {
                m_pHoistedInCurLoop = new (comp->getAllocatorLoopHoist()) VNSet(comp->getAllocatorLoopHoist());
            }
            return m_pHoistedInCurLoop;
        }

        VNSet* ExtractHoistedInCurLoop()
        {
            VNSet* res          = m_pHoistedInCurLoop;
            m_pHoistedInCurLoop = nullptr;
            return res;
        }

        LoopHoistContext(Compiler* comp)
            : m_pHoistedInCurLoop(nullptr)
            , m_hoistedInParentLoops(comp->getAllocatorLoopHoist())
            , m_curLoopVnInvariantCache(comp->getAllocatorLoopHoist())
        {
        }
    };

    // Do hoisting for loop "lnum" (an index into the optLoopTable), and all loops nested within it.
    // Tracks the expressions that have been hoisted by containing loops by temporary recording their
    // value numbers in "m_hoistedInParentLoops".  This set is not modified by the call.
    void optHoistLoopNest(unsigned lnum, LoopHoistContext* hoistCtxt);

    // Do hoisting for a particular loop ("lnum" is an index into the optLoopTable.)
    // Assumes that expressions have been hoisted in containing loops if their value numbers are in
    // "m_hoistedInParentLoops".
    //
    void optHoistThisLoop(unsigned lnum, LoopHoistContext* hoistCtxt);

    // Hoist all expressions in "blk" that are invariant in loop "lnum" (an index into the optLoopTable)
    // outside of that loop.  Exempt expressions whose value number is in "m_hoistedInParentLoops"; add VN's of hoisted
    // expressions to "hoistInLoop".
    void optHoistLoopBlocks(unsigned loopNum, ArrayStack<BasicBlock*>* blocks, LoopHoistContext* hoistContext);

    // Return true if the tree looks profitable to hoist out of loop 'lnum'.
    bool optIsProfitableToHoistableTree(GenTree* tree, unsigned lnum);

    // Performs the hoisting 'tree' into the PreHeader for loop 'lnum'
    void optHoistCandidate(GenTree* tree, unsigned lnum, LoopHoistContext* hoistCtxt);

    // Returns true iff the ValueNum "vn" represents a value that is loop-invariant in "lnum".
    //   Constants and init values are always loop invariant.
    //   VNPhi's connect VN's to the SSA definition, so we can know if the SSA def occurs in the loop.
    bool optVNIsLoopInvariant(ValueNum vn, unsigned lnum, VNToBoolMap* recordedVNs);

    // If "blk" is the entry block of a natural loop, returns true and sets "*pLnum" to the index of the loop
    // in the loop table.
    bool optBlockIsLoopEntry(BasicBlock* blk, unsigned* pLnum);

    // Records the set of "side effects" of all loops: fields (object instance and static)
    // written to, and SZ-array element type equivalence classes updated.
    void optComputeLoopSideEffects();

private:
    // Requires "lnum" to be the index of an outermost loop in the loop table.  Traverses the body of that loop,
    // including all nested loops, and records the set of "side effects" of the loop: fields (object instance and
    // static) written to, and SZ-array element type equivalence classes updated.
    void optComputeLoopNestSideEffects(unsigned lnum);

    // Given a loop number 'lnum' mark it and any nested loops as having 'memoryHavoc'
    void optRecordLoopNestsMemoryHavoc(unsigned lnum, MemoryKindSet memoryHavoc);

    // Add the side effects of "blk" (which is required to be within a loop) to all loops of which it is a part.
    // Returns false if we encounter a block that is not marked as being inside a loop.
    //
    bool optComputeLoopSideEffectsOfBlock(BasicBlock* blk);

    // Hoist the expression "expr" out of loop "lnum".
    void optPerformHoistExpr(GenTree* expr, unsigned lnum);

public:
    void optOptimizeBools();

private:
    GenTree* optIsBoolCond(GenTree* condBranch, GenTree** compPtr, bool* boolPtr);
#ifdef DEBUG
    void optOptimizeBoolsGcStress(BasicBlock* condBlock);
#endif
public:
    void optOptimizeLayout(); // Optimize the BasicBlock layout of the method

    void optOptimizeLoops(); // for "while-do" loops duplicates simple loop conditions and transforms
                             // the loop into a "do-while" loop
                             // Also finds all natural loops and records them in the loop table

    // Optionally clone loops in the loop table.
    void optCloneLoops();

    // Clone loop "loopInd" in the loop table.
    void optCloneLoop(unsigned loopInd, LoopCloneContext* context);

    // Ensure that loop "loopInd" has a unique head block.  (If the existing entry has
    // non-loop predecessors other than the head entry, create a new, empty block that goes (only) to the entry,
    // and redirects the preds of the entry to this new block.)  Sets the weight of the newly created block to
    // "ambientWeight".
    void optEnsureUniqueHead(unsigned loopInd, unsigned ambientWeight);

    void optUnrollLoops(); // Unrolls loops (needs to have cost info)

    void optRemoveRedundantZeroInits();

protected:
    // This enumeration describes what is killed by a call.

    enum callInterf
    {
        CALLINT_NONE,       // no interference                               (most helpers)
        CALLINT_REF_INDIRS, // kills GC ref indirections                     (SETFIELD OBJ)
        CALLINT_SCL_INDIRS, // kills non GC ref indirections                 (SETFIELD non-OBJ)
        CALLINT_ALL_INDIRS, // kills both GC ref and non GC ref indirections (SETFIELD STRUCT)
        CALLINT_ALL,        // kills everything                              (normal method call)
    };

public:
    // A "LoopDsc" describes a ("natural") loop.  We (currently) require the body of a loop to be a contiguous (in
    // bbNext order) sequence of basic blocks.  (At times, we may require the blocks in a loop to be "properly numbered"
    // in bbNext order; we use comparisons on the bbNum to decide order.)
    // The blocks that define the body are
    //   first <= top <= entry <= bottom   .
    // The "head" of the loop is a block outside the loop that has "entry" as a successor. We only support loops with a
    // single 'head' block. The meanings of these blocks are given in the definitions below. Also see the picture at
    // Compiler::optFindNaturalLoops().
    struct LoopDsc
    {
        BasicBlock* lpHead;  // HEAD of the loop (not part of the looping of the loop) -- has ENTRY as a successor.
        BasicBlock* lpFirst; // FIRST block (in bbNext order) reachable within this loop.  (May be part of a nested
                             // loop, but not the outer loop.)
        BasicBlock* lpTop;   // loop TOP (the back edge from lpBottom reaches here) (in most cases FIRST and TOP are the
                             // same)
        BasicBlock* lpEntry; // the ENTRY in the loop (in most cases TOP or BOTTOM)
        BasicBlock* lpBottom; // loop BOTTOM (from here we have a back edge to the TOP)
        BasicBlock* lpExit;   // if a single exit loop this is the EXIT (in most cases BOTTOM)

        callInterf   lpAsgCall;     // "callInterf" for calls in the loop
        ALLVARSET_TP lpAsgVars;     // set of vars assigned within the loop (all vars, not just tracked)
        varRefKinds  lpAsgInds : 8; // set of inds modified within the loop

        unsigned short lpFlags; // Mask of the LPFLG_* constants

        unsigned char lpExitCnt; // number of exits from the loop

        unsigned char lpParent;  // The index of the most-nested loop that completely contains this one,
                                 // or else BasicBlock::NOT_IN_LOOP if no such loop exists.
        unsigned char lpChild;   // The index of a nested loop, or else BasicBlock::NOT_IN_LOOP if no child exists.
                                 // (Actually, an "immediately" nested loop --
                                 // no other child of this loop is a parent of lpChild.)
        unsigned char lpSibling; // The index of another loop that is an immediate child of lpParent,
                                 // or else BasicBlock::NOT_IN_LOOP.  One can enumerate all the children of a loop
                                 // by following "lpChild" then "lpSibling" links.

#define LPFLG_DO_WHILE 0x0001 // it's a do-while loop (i.e ENTRY is at the TOP)
#define LPFLG_ONE_EXIT 0x0002 // the loop has only one exit

#define LPFLG_ITER 0x0004      // for (i = icon or lclVar; test_condition(); i++)
#define LPFLG_HOISTABLE 0x0008 // the loop is in a form that is suitable for hoisting expressions
#define LPFLG_CONST 0x0010     // for (i=icon;i<icon;i++){ ... } - constant loop

#define LPFLG_VAR_INIT 0x0020   // iterator is initialized with a local var (var # found in lpVarInit)
#define LPFLG_CONST_INIT 0x0040 // iterator is initialized with a constant (found in lpConstInit)

#define LPFLG_VAR_LIMIT 0x0100    // iterator is compared with a local var (var # found in lpVarLimit)
#define LPFLG_CONST_LIMIT 0x0200  // iterator is compared with a constant (found in lpConstLimit)
#define LPFLG_ARRLEN_LIMIT 0x0400 // iterator is compared with a.len or a[i].len (found in lpArrLenLimit)
#define LPFLG_SIMD_LIMIT 0x0080   // iterator is compared with vector element count (found in lpConstLimit)

#define LPFLG_HAS_PREHEAD 0x0800 // lpHead is known to be a preHead for this loop
#define LPFLG_REMOVED 0x1000     // has been removed from the loop table (unrolled or optimized away)
#define LPFLG_DONT_UNROLL 0x2000 // do not unroll this loop

#define LPFLG_ASGVARS_YES 0x4000 // "lpAsgVars" has been  computed
#define LPFLG_ASGVARS_INC 0x8000 // "lpAsgVars" is incomplete -- vars beyond those representable in an AllVarSet
                                 // type are assigned to.

        bool lpLoopHasMemoryHavoc[MemoryKindCount]; // The loop contains an operation that we assume has arbitrary
                                                    // memory side effects.  If this is set, the fields below
                                                    // may not be accurate (since they become irrelevant.)
        bool lpContainsCall;                        // True if executing the loop body *may* execute a call

        VARSET_TP lpVarInOut;  // The set of variables that are IN or OUT during the execution of this loop
        VARSET_TP lpVarUseDef; // The set of variables that are USE or DEF during the execution of this loop

        int lpHoistedExprCount; // The register count for the non-FP expressions from inside this loop that have been
                                // hoisted
        int lpLoopVarCount;     // The register count for the non-FP LclVars that are read/written inside this loop
        int lpVarInOutCount;    // The register count for the non-FP LclVars that are alive inside or accross this loop

        int lpHoistedFPExprCount; // The register count for the FP expressions from inside this loop that have been
                                  // hoisted
        int lpLoopVarFPCount;     // The register count for the FP LclVars that are read/written inside this loop
        int lpVarInOutFPCount;    // The register count for the FP LclVars that are alive inside or accross this loop

        typedef JitHashTable<CORINFO_FIELD_HANDLE, JitPtrKeyFuncs<struct CORINFO_FIELD_STRUCT_>, bool> FieldHandleSet;
        FieldHandleSet* lpFieldsModified; // This has entries (mappings to "true") for all static field and object
                                          // instance fields modified
                                          // in the loop.

        typedef JitHashTable<CORINFO_CLASS_HANDLE, JitPtrKeyFuncs<struct CORINFO_CLASS_STRUCT_>, bool> ClassHandleSet;
        ClassHandleSet* lpArrayElemTypesModified; // Bits set indicate the set of sz array element types such that
                                                  // arrays of that type are modified
                                                  // in the loop.

        // Adds the variable liveness information for 'blk' to 'this' LoopDsc
        void AddVariableLiveness(Compiler* comp, BasicBlock* blk);

        inline void AddModifiedField(Compiler* comp, CORINFO_FIELD_HANDLE fldHnd);
        // This doesn't *always* take a class handle -- it can also take primitive types, encoded as class handles
        // (shifted left, with a low-order bit set to distinguish.)
        // Use the {Encode/Decode}ElemType methods to construct/destruct these.
        inline void AddModifiedElemType(Compiler* comp, CORINFO_CLASS_HANDLE structHnd);

        /* The following values are set only for iterator loops, i.e. has the flag LPFLG_ITER set */

        GenTree*   lpIterTree;    // The "i = i <op> const" tree
        unsigned   lpIterVar();   // iterator variable #
        int        lpIterConst(); // the constant with which the iterator is incremented
        genTreeOps lpIterOper();  // the type of the operation on the iterator (ASG_ADD, ASG_SUB, etc.)
        void       VERIFY_lpIterTree();

        var_types lpIterOperType(); // For overflow instructions

        union {
            int lpConstInit; // initial constant value of iterator                           : Valid if LPFLG_CONST_INIT
            unsigned lpVarInit; // initial local var number to which we initialize the iterator : Valid if
                                // LPFLG_VAR_INIT
        };

        /* The following is for LPFLG_ITER loops only (i.e. the loop condition is "i RELOP const or var" */

        GenTree*   lpTestTree;   // pointer to the node containing the loop test
        genTreeOps lpTestOper(); // the type of the comparison between the iterator and the limit (GT_LE, GT_GE, etc.)
        void       VERIFY_lpTestTree();

        bool     lpIsReversed(); // true if the iterator node is the second operand in the loop condition
        GenTree* lpIterator();   // the iterator node in the loop test
        GenTree* lpLimit();      // the limit node in the loop test

        int lpConstLimit();    // limit   constant value of iterator - loop condition is "i RELOP const" : Valid if
                               // LPFLG_CONST_LIMIT
        unsigned lpVarLimit(); // the lclVar # in the loop condition ( "i RELOP lclVar" )                : Valid if
                               // LPFLG_VAR_LIMIT
        bool lpArrLenLimit(Compiler* comp, ArrIndex* index); // The array length in the loop condition ( "i RELOP
                                                             // arr.len" or "i RELOP arr[i][j].len" )  : Valid if
                                                             // LPFLG_ARRLEN_LIMIT

        // Returns "true" iff "*this" contains the blk.
        bool lpContains(BasicBlock* blk)
        {
            return lpFirst->bbNum <= blk->bbNum && blk->bbNum <= lpBottom->bbNum;
        }
        // Returns "true" iff "*this" (properly) contains the range [first, bottom] (allowing firsts
        // to be equal, but requiring bottoms to be different.)
        bool lpContains(BasicBlock* first, BasicBlock* bottom)
        {
            return lpFirst->bbNum <= first->bbNum && bottom->bbNum < lpBottom->bbNum;
        }

        // Returns "true" iff "*this" (properly) contains "lp2" (allowing firsts to be equal, but requiring
        // bottoms to be different.)
        bool lpContains(const LoopDsc& lp2)
        {
            return lpContains(lp2.lpFirst, lp2.lpBottom);
        }

        // Returns "true" iff "*this" is (properly) contained by the range [first, bottom]
        // (allowing firsts to be equal, but requiring bottoms to be different.)
        bool lpContainedBy(BasicBlock* first, BasicBlock* bottom)
        {
            return first->bbNum <= lpFirst->bbNum && lpBottom->bbNum < bottom->bbNum;
        }

        // Returns "true" iff "*this" is (properly) contained by "lp2"
        // (allowing firsts to be equal, but requiring bottoms to be different.)
        bool lpContainedBy(const LoopDsc& lp2)
        {
            return lpContains(lp2.lpFirst, lp2.lpBottom);
        }

        // Returns "true" iff "*this" is disjoint from the range [top, bottom].
        bool lpDisjoint(BasicBlock* first, BasicBlock* bottom)
        {
            return bottom->bbNum < lpFirst->bbNum || lpBottom->bbNum < first->bbNum;
        }
        // Returns "true" iff "*this" is disjoint from "lp2".
        bool lpDisjoint(const LoopDsc& lp2)
        {
            return lpDisjoint(lp2.lpFirst, lp2.lpBottom);
        }
        // Returns "true" iff the loop is well-formed (see code for defn).
        bool lpWellFormed()
        {
            return lpFirst->bbNum <= lpTop->bbNum && lpTop->bbNum <= lpEntry->bbNum &&
                   lpEntry->bbNum <= lpBottom->bbNum &&
                   (lpHead->bbNum < lpTop->bbNum || lpHead->bbNum > lpBottom->bbNum);
        }
    };

protected:
    bool fgMightHaveLoop(); // returns true if there are any backedges
    bool fgHasLoops;        // True if this method has any loops, set in fgComputeReachability

public:
    LoopDsc*      optLoopTable; // loop descriptor table
    unsigned char optLoopCount; // number of tracked loops

    bool optRecordLoop(BasicBlock*   head,
                       BasicBlock*   first,
                       BasicBlock*   top,
                       BasicBlock*   entry,
                       BasicBlock*   bottom,
                       BasicBlock*   exit,
                       unsigned char exitCnt);

protected:
    unsigned optCallCount;         // number of calls made in the method
    unsigned optIndirectCallCount; // number of virtual, interface and indirect calls made in the method
    unsigned optNativeCallCount;   // number of Pinvoke/Native calls made in the method
    unsigned optLoopsCloned;       // number of loops cloned in the current method.

#ifdef DEBUG
    unsigned optFindLoopNumberFromBeginBlock(BasicBlock* begBlk);
    void optPrintLoopInfo(unsigned      loopNum,
                          BasicBlock*   lpHead,
                          BasicBlock*   lpFirst,
                          BasicBlock*   lpTop,
                          BasicBlock*   lpEntry,
                          BasicBlock*   lpBottom,
                          unsigned char lpExitCnt,
                          BasicBlock*   lpExit,
                          unsigned      parentLoop = BasicBlock::NOT_IN_LOOP);
    void optPrintLoopInfo(unsigned lnum);
    void optPrintLoopRecording(unsigned lnum);

    void optCheckPreds();
#endif

    void optSetBlockWeights();

    void optMarkLoopBlocks(BasicBlock* begBlk, BasicBlock* endBlk, bool excludeEndBlk);

    void optUnmarkLoopBlocks(BasicBlock* begBlk, BasicBlock* endBlk);

    void optUpdateLoopsBeforeRemoveBlock(BasicBlock* block, bool skipUnmarkLoop = false);

    bool optIsLoopTestEvalIntoTemp(Statement* testStmt, Statement** newTestStmt);
    unsigned optIsLoopIncrTree(GenTree* incr);
    bool optCheckIterInLoopTest(unsigned loopInd, GenTree* test, BasicBlock* from, BasicBlock* to, unsigned iterVar);
    bool optComputeIterInfo(GenTree* incr, BasicBlock* from, BasicBlock* to, unsigned* pIterVar);
    bool optPopulateInitInfo(unsigned loopInd, GenTree* init, unsigned iterVar);
    bool optExtractInitTestIncr(
        BasicBlock* head, BasicBlock* bottom, BasicBlock* exit, GenTree** ppInit, GenTree** ppTest, GenTree** ppIncr);

    void optFindNaturalLoops();

    // Ensures that all the loops in the loop nest rooted at "loopInd" (an index into the loop table) are 'canonical' --
    // each loop has a unique "top."  Returns "true" iff the flowgraph has been modified.
    bool optCanonicalizeLoopNest(unsigned char loopInd);

    // Ensures that the loop "loopInd" (an index into the loop table) is 'canonical' -- it has a unique "top,"
    // unshared with any other loop.  Returns "true" iff the flowgraph has been modified
    bool optCanonicalizeLoop(unsigned char loopInd);

    // Requires "l1" to be a valid loop table index, and not "BasicBlock::NOT_IN_LOOP".  Requires "l2" to be
    // a valid loop table index, or else "BasicBlock::NOT_IN_LOOP".  Returns true
    // iff "l2" is not NOT_IN_LOOP, and "l1" contains "l2".
    bool optLoopContains(unsigned l1, unsigned l2);

    // Requires "loopInd" to be a valid index into the loop table.

    // Updates the loop table by changing loop "loopInd", whose head is required
    // to be "from", to be "to".  Also performs this transformation for any
    // loop nested in "loopInd" that shares the same head as "loopInd".
    void optUpdateLoopHead(unsigned loopInd, BasicBlock* from, BasicBlock* to);

    // Updates the successors of "blk": if "blk2" is a successor of "blk", and there is a mapping for "blk2->blk3" in
    // "redirectMap", change "blk" so that "blk3" is this successor. Note that the predecessor lists are not updated.
    void optRedirectBlock(BasicBlock* blk, BlockToBlockMap* redirectMap);

    // Marks the containsCall information to "lnum" and any parent loops.
    void AddContainsCallAllContainingLoops(unsigned lnum);
    // Adds the variable liveness information from 'blk' to "lnum" and any parent loops.
    void AddVariableLivenessAllContainingLoops(unsigned lnum, BasicBlock* blk);
    // Adds "fldHnd" to the set of modified fields of "lnum" and any parent loops.
    void AddModifiedFieldAllContainingLoops(unsigned lnum, CORINFO_FIELD_HANDLE fldHnd);
    // Adds "elemType" to the set of modified array element types of "lnum" and any parent loops.
    void AddModifiedElemTypeAllContainingLoops(unsigned lnum, CORINFO_CLASS_HANDLE elemType);

    // Requires that "from" and "to" have the same "bbJumpKind" (perhaps because "to" is a clone
    // of "from".)  Copies the jump destination from "from" to "to".
    void optCopyBlkDest(BasicBlock* from, BasicBlock* to);

    // Returns true if 'block' is an entry block for any loop in 'optLoopTable'
    bool optIsLoopEntry(BasicBlock* block);

    // The depth of the loop described by "lnum" (an index into the loop table.) (0 == top level)
    unsigned optLoopDepth(unsigned lnum)
    {
        unsigned par = optLoopTable[lnum].lpParent;
        if (par == BasicBlock::NOT_IN_LOOP)
        {
            return 0;
        }
        else
        {
            return 1 + optLoopDepth(par);
        }
    }

    void fgOptWhileLoop(BasicBlock* block);

    bool optComputeLoopRep(int        constInit,
                           int        constLimit,
                           int        iterInc,
                           genTreeOps iterOper,
                           var_types  iterType,
                           genTreeOps testOper,
                           bool       unsignedTest,
                           bool       dupCond,
                           unsigned*  iterCount);

private:
    static fgWalkPreFn optIsVarAssgCB;

protected:
    bool optIsVarAssigned(BasicBlock* beg, BasicBlock* end, GenTree* skip, unsigned var);

    bool optIsVarAssgLoop(unsigned lnum, unsigned var);

    int optIsSetAssgLoop(unsigned lnum, ALLVARSET_VALARG_TP vars, varRefKinds inds = VR_NONE);

    bool optNarrowTree(GenTree* tree, var_types srct, var_types dstt, ValueNumPair vnpNarrow, bool doit);

    /**************************************************************************
     *                       Optimization conditions
     *************************************************************************/

    bool optFastCodeOrBlendedLoop(BasicBlock::weight_t bbWeight);
    bool optPentium4(void);
    bool optAvoidIncDec(BasicBlock::weight_t bbWeight);
    bool optAvoidIntMult(void);

#if FEATURE_ANYCSE

protected:
    //  The following is the upper limit on how many expressions we'll keep track
    //  of for the CSE analysis.
    //
    static const unsigned MAX_CSE_CNT = EXPSET_SZ;

    static const int MIN_CSE_COST = 2;

    // BitVec trait information only used by the optCSE_canSwap() method, for the  CSE_defMask and CSE_useMask.
    // This BitVec uses one bit per CSE candidate
    BitVecTraits* cseMaskTraits; // one bit per CSE candidate

    // BitVec trait information for computing CSE availability using the CSE_DataFlow algorithm.
    // Two bits are allocated per CSE candidate to compute CSE availability
    // plus an extra bit to handle the initial unvisited case.
    // (See CSE_DataFlow::EndMerge for an explaination of why this is necessary)
    //
    // The two bits per CSE candidate have the following meanings:
    //     11 - The CSE is available, and is also available when considering calls as killing availability.
    //     10 - The CSE is available, but is not available when considering calls as killing availability.
    //     00 - The CSE is not available
    //     01 - An illegal combination
    //
    BitVecTraits* cseLivenessTraits;

    EXPSET_TP cseCallKillsMask; // Computed once - A mask that is used to kill available CSEs at callsites

    /* Generic list of nodes - used by the CSE logic */

    struct treeLst
    {
        treeLst* tlNext;
        GenTree* tlTree;
    };

    struct treeStmtLst
    {
        treeStmtLst* tslNext;
        GenTree*     tslTree;  // tree node
        Statement*   tslStmt;  // statement containing the tree
        BasicBlock*  tslBlock; // block containing the statement
    };

    // The following logic keeps track of expressions via a simple hash table.

    struct CSEdsc
    {
        CSEdsc*  csdNextInBucket;  // used by the hash table
        size_t   csdHashKey;       // the orginal hashkey
        ssize_t  csdConstDefValue; // When we CSE similar constants, this is the value that we use as the def
        ValueNum csdConstDefVN;    // When we CSE similar constants, this is the ValueNumber that we use for the LclVar
                                   // assignment
        unsigned csdIndex;         // 1..optCSECandidateCount
        bool     csdLiveAcrossCall;

        unsigned short csdDefCount; // definition   count
        unsigned short csdUseCount; // use          count  (excluding the implicit uses at defs)

        unsigned csdDefWtCnt; // weighted def count
        unsigned csdUseWtCnt; // weighted use count  (excluding the implicit uses at defs)

        GenTree*    csdTree;  // treenode containing the 1st occurrence
        Statement*  csdStmt;  // stmt containing the 1st occurrence
        BasicBlock* csdBlock; // block containing the 1st occurrence

        treeStmtLst* csdTreeList; // list of matching tree nodes: head
        treeStmtLst* csdTreeLast; // list of matching tree nodes: tail

        // ToDo: This can be removed when gtGetStructHandleIfPresent stops guessing
        // and GT_IND nodes always have valid struct handle.
        //
        CORINFO_CLASS_HANDLE csdStructHnd; // The class handle, currently needed to create a SIMD LclVar in PerformCSE
        bool                 csdStructHndMismatch;

        ValueNum defExcSetPromise; // The exception set that is now required for all defs of this CSE.
                                   // This will be set to NoVN if we decide to abandon this CSE

        ValueNum defExcSetCurrent; // The set of exceptions we currently can use for CSE uses.

        ValueNum defConservNormVN; // if all def occurrences share the same conservative normal value
                                   // number, this will reflect it; otherwise, NoVN.
                                   // not used for shared const CSE's
    };

    static const size_t s_optCSEhashSizeInitial;
    static const size_t s_optCSEhashGrowthFactor;
    static const size_t s_optCSEhashBucketSize;
    size_t              optCSEhashSize;                 // The current size of hashtable
    size_t              optCSEhashCount;                // Number of entries in hashtable
    size_t              optCSEhashMaxCountBeforeResize; // Number of entries before resize
    CSEdsc**            optCSEhash;
    CSEdsc**            optCSEtab;

    typedef JitHashTable<GenTree*, JitPtrKeyFuncs<GenTree>, GenTree*> NodeToNodeMap;

    NodeToNodeMap* optCseCheckedBoundMap; // Maps bound nodes to ancestor compares that should be
                                          // re-numbered with the bound to improve range check elimination

    // Given a compare, look for a cse candidate checked bound feeding it and add a map entry if found.
    void optCseUpdateCheckedBoundMap(GenTree* compare);

    void optCSEstop();

    CSEdsc* optCSEfindDsc(unsigned index);
    bool optUnmarkCSE(GenTree* tree);

    // user defined callback data for the tree walk function optCSE_MaskHelper()
    struct optCSE_MaskData
    {
        EXPSET_TP CSE_defMask;
        EXPSET_TP CSE_useMask;
    };

    // Treewalk helper for optCSE_DefMask and optCSE_UseMask
    static fgWalkPreFn optCSE_MaskHelper;

    // This function walks all the node for an given tree
    // and return the mask of CSE definitions and uses for the tree
    //
    void optCSE_GetMaskData(GenTree* tree, optCSE_MaskData* pMaskData);

    // Given a binary tree node return true if it is safe to swap the order of evaluation for op1 and op2.
    bool optCSE_canSwap(GenTree* firstNode, GenTree* secondNode);
    bool optCSE_canSwap(GenTree* tree);

    static int __cdecl optCSEcostCmpEx(const void* op1, const void* op2);
    static int __cdecl optCSEcostCmpSz(const void* op1, const void* op2);

    void optCleanupCSEs();

#ifdef DEBUG
    void optEnsureClearCSEInfo();
#endif // DEBUG

    static bool Is_Shared_Const_CSE(size_t key)
    {
        return ((key & TARGET_SIGN_BIT) != 0);
    }

    static size_t Decode_Shared_Const_CSE_Value(size_t key)
    {
        return (key & ~TARGET_SIGN_BIT) << CSE_CONST_SHARED_LOW_BITS;
    }

#endif // FEATURE_ANYCSE

#if FEATURE_VALNUM_CSE
    /**************************************************************************
     *                   Value Number based CSEs
     *************************************************************************/

public:
    void optOptimizeValnumCSEs();

protected:
    void     optValnumCSE_Init();
    unsigned optValnumCSE_Index(GenTree* tree, Statement* stmt);
    unsigned optValnumCSE_Locate();
    void     optValnumCSE_InitDataFlow();
    void     optValnumCSE_DataFlow();
    void     optValnumCSE_Availablity();
    void     optValnumCSE_Heuristic();

#endif // FEATURE_VALNUM_CSE

#if FEATURE_ANYCSE
    bool     optDoCSE;             // True when we have found a duplicate CSE tree
    bool     optValnumCSE_phase;   // True when we are executing the optValnumCSE_phase
    unsigned optCSECandidateTotal; // Grand total of CSE candidates for both Lexical and ValNum
    unsigned optCSECandidateCount; // Count of CSE's candidates, reset for Lexical and ValNum CSE's
    unsigned optCSEstart;          // The first local variable number that is a CSE
    unsigned optCSEcount;          // The total count of CSE's introduced.
    unsigned optCSEweight;         // The weight of the current block when we are doing PerformCSE

    bool optIsCSEcandidate(GenTree* tree);

    // lclNumIsTrueCSE returns true if the LclVar was introduced by the CSE phase of the compiler
    //
    bool lclNumIsTrueCSE(unsigned lclNum) const
    {
        return ((optCSEcount > 0) && (lclNum >= optCSEstart) && (lclNum < optCSEstart + optCSEcount));
    }

    //  lclNumIsCSE returns true if the LclVar should be treated like a CSE with regards to constant prop.
    //
    bool lclNumIsCSE(unsigned lclNum) const
    {
        return lvaTable[lclNum].lvIsCSE;
    }

#ifdef DEBUG
    bool optConfigDisableCSE();
    bool optConfigDisableCSE2();
#endif
    void optOptimizeCSEs();

#endif // FEATURE_ANYCSE

    struct isVarAssgDsc
    {
        GenTree*     ivaSkip;
        ALLVARSET_TP ivaMaskVal; // Set of variables assigned to.  This is a set of all vars, not tracked vars.
#ifdef DEBUG
        void* ivaSelf;
#endif
        unsigned    ivaVar;            // Variable we are interested in, or -1
        varRefKinds ivaMaskInd;        // What kind of indirect assignments are there?
        callInterf  ivaMaskCall;       // What kind of calls are there?
        bool        ivaMaskIncomplete; // Variables not representable in ivaMaskVal were assigned to.
    };

    static callInterf optCallInterf(GenTreeCall* call);

public:
    // VN based copy propagation.
    typedef ArrayStack<GenTree*> GenTreePtrStack;
    typedef JitHashTable<unsigned, JitSmallPrimitiveKeyFuncs<unsigned>, GenTreePtrStack*> LclNumToGenTreePtrStack;

    // Kill set to track variables with intervening definitions.
    VARSET_TP optCopyPropKillSet;

    // Copy propagation functions.
    void optCopyProp(BasicBlock* block, Statement* stmt, GenTree* tree, LclNumToGenTreePtrStack* curSsaName);
    void optBlockCopyPropPopStacks(BasicBlock* block, LclNumToGenTreePtrStack* curSsaName);
    void optBlockCopyProp(BasicBlock* block, LclNumToGenTreePtrStack* curSsaName);
    unsigned optIsSsaLocal(GenTree* tree);
    int optCopyProp_LclVarScore(LclVarDsc* lclVarDsc, LclVarDsc* copyVarDsc, bool preferOp2);
    void optVnCopyProp();
    INDEBUG(void optDumpCopyPropStack(LclNumToGenTreePtrStack* curSsaName));

    /**************************************************************************
     *               Early value propagation
     *************************************************************************/
    struct SSAName
    {
        unsigned m_lvNum;
        unsigned m_ssaNum;

        SSAName(unsigned lvNum, unsigned ssaNum) : m_lvNum(lvNum), m_ssaNum(ssaNum)
        {
        }

        static unsigned GetHashCode(SSAName ssaNm)
        {
            return (ssaNm.m_lvNum << 16) | (ssaNm.m_ssaNum);
        }

        static bool Equals(SSAName ssaNm1, SSAName ssaNm2)
        {
            return (ssaNm1.m_lvNum == ssaNm2.m_lvNum) && (ssaNm1.m_ssaNum == ssaNm2.m_ssaNum);
        }
    };

#define OMF_HAS_NEWARRAY 0x00000001         // Method contains 'new' of an array
#define OMF_HAS_NEWOBJ 0x00000002           // Method contains 'new' of an object type.
#define OMF_HAS_ARRAYREF 0x00000004         // Method contains array element loads or stores.
#define OMF_HAS_VTABLEREF 0x00000008        // Method contains method table reference.
#define OMF_HAS_NULLCHECK 0x00000010        // Method contains null check.
#define OMF_HAS_FATPOINTER 0x00000020       // Method contains call, that needs fat pointer transformation.
#define OMF_HAS_OBJSTACKALLOC 0x00000040    // Method contains an object allocated on the stack.
#define OMF_HAS_GUARDEDDEVIRT 0x00000080    // Method contains guarded devirtualization candidate
#define OMF_HAS_EXPRUNTIMELOOKUP 0x00000100 // Method contains a runtime lookup to an expandable dictionary.
#define OMF_HAS_PATCHPOINT 0x00000200       // Method contains patchpoints
#define OMF_NEEDS_GCPOLLS 0x00000400        // Method needs GC polls

    bool doesMethodHaveFatPointer()
    {
        return (optMethodFlags & OMF_HAS_FATPOINTER) != 0;
    }

    void setMethodHasFatPointer()
    {
        optMethodFlags |= OMF_HAS_FATPOINTER;
    }

    void clearMethodHasFatPointer()
    {
        optMethodFlags &= ~OMF_HAS_FATPOINTER;
    }

    void addFatPointerCandidate(GenTreeCall* call);

    bool doesMethodHaveGuardedDevirtualization()
    {
        return (optMethodFlags & OMF_HAS_GUARDEDDEVIRT) != 0;
    }

    void setMethodHasGuardedDevirtualization()
    {
        optMethodFlags |= OMF_HAS_GUARDEDDEVIRT;
    }

    void clearMethodHasGuardedDevirtualization()
    {
        optMethodFlags &= ~OMF_HAS_GUARDEDDEVIRT;
    }

    void addGuardedDevirtualizationCandidate(GenTreeCall*          call,
                                             CORINFO_METHOD_HANDLE methodHandle,
                                             CORINFO_CLASS_HANDLE  classHandle,
                                             unsigned              methodAttr,
                                             unsigned              classAttr);

    bool doesMethodHaveExpRuntimeLookup()
    {
        return (optMethodFlags & OMF_HAS_EXPRUNTIMELOOKUP) != 0;
    }

    void setMethodHasExpRuntimeLookup()
    {
        optMethodFlags |= OMF_HAS_EXPRUNTIMELOOKUP;
    }

    void clearMethodHasExpRuntimeLookup()
    {
        optMethodFlags &= ~OMF_HAS_EXPRUNTIMELOOKUP;
    }

    void addExpRuntimeLookupCandidate(GenTreeCall* call);

    bool doesMethodHavePatchpoints()
    {
        return (optMethodFlags & OMF_HAS_PATCHPOINT) != 0;
    }

    void setMethodHasPatchpoint()
    {
        optMethodFlags |= OMF_HAS_PATCHPOINT;
    }

    unsigned optMethodFlags;

    bool doesMethodHaveNoReturnCalls()
    {
        return optNoReturnCallCount > 0;
    }

    void setMethodHasNoReturnCalls()
    {
        optNoReturnCallCount++;
    }

    unsigned optNoReturnCallCount;

    // Recursion bound controls how far we can go backwards tracking for a SSA value.
    // No throughput diff was found with backward walk bound between 3-8.
    static const int optEarlyPropRecurBound = 5;

    enum class optPropKind
    {
        OPK_INVALID,
        OPK_ARRAYLEN,
        OPK_OBJ_GETTYPE,
        OPK_NULLCHECK
    };

    typedef JitHashTable<unsigned, JitSmallPrimitiveKeyFuncs<unsigned>, GenTree*> LocalNumberToNullCheckTreeMap;

    bool gtIsVtableRef(GenTree* tree);
    GenTree* getArrayLengthFromAllocation(GenTree* tree DEBUGARG(BasicBlock* block));
    GenTree* getObjectHandleNodeFromAllocation(GenTree* tree DEBUGARG(BasicBlock* block));
    GenTree* optPropGetValueRec(unsigned lclNum, unsigned ssaNum, optPropKind valueKind, int walkDepth);
    GenTree* optPropGetValue(unsigned lclNum, unsigned ssaNum, optPropKind valueKind);
    GenTree* optEarlyPropRewriteTree(GenTree* tree, LocalNumberToNullCheckTreeMap* nullCheckMap);
    bool optDoEarlyPropForBlock(BasicBlock* block);
    bool optDoEarlyPropForFunc();
    void optEarlyProp();
    void optFoldNullCheck(GenTree* tree, LocalNumberToNullCheckTreeMap* nullCheckMap);
    GenTree* optFindNullCheckToFold(GenTree* tree, LocalNumberToNullCheckTreeMap* nullCheckMap);
    bool optIsNullCheckFoldingLegal(GenTree*    tree,
                                    GenTree*    nullCheckTree,
                                    GenTree**   nullCheckParent,
                                    Statement** nullCheckStmt);
    bool optCanMoveNullCheckPastTree(GenTree* tree,
                                     unsigned nullCheckLclNum,
                                     bool     isInsideTry,
                                     bool     checkSideEffectSummary);
#if DEBUG
    void optCheckFlagsAreSet(unsigned    methodFlag,
                             const char* methodFlagStr,
                             unsigned    bbFlag,
                             const char* bbFlagStr,
                             GenTree*    tree,
                             BasicBlock* basicBlock);
#endif

#if ASSERTION_PROP
    /**************************************************************************
     *               Value/Assertion propagation
     *************************************************************************/
public:
    // Data structures for assertion prop
    BitVecTraits* apTraits;
    ASSERT_TP     apFull;

    enum optAssertionKind
    {
        OAK_INVALID,
        OAK_EQUAL,
        OAK_NOT_EQUAL,
        OAK_SUBRANGE,
        OAK_NO_THROW,
        OAK_COUNT
    };

    enum optOp1Kind
    {
        O1K_INVALID,
        O1K_LCLVAR,
        O1K_ARR_BND,
        O1K_BOUND_OPER_BND,
        O1K_BOUND_LOOP_BND,
        O1K_CONSTANT_LOOP_BND,
        O1K_EXACT_TYPE,
        O1K_SUBTYPE,
        O1K_VALUE_NUMBER,
        O1K_COUNT
    };

    enum optOp2Kind
    {
        O2K_INVALID,
        O2K_LCLVAR_COPY,
        O2K_IND_CNS_INT,
        O2K_CONST_INT,
        O2K_CONST_LONG,
        O2K_CONST_DOUBLE,
        O2K_ARR_LEN,
        O2K_SUBRANGE,
        O2K_COUNT
    };
    struct AssertionDsc
    {
        optAssertionKind assertionKind;
        struct SsaVar
        {
            unsigned lclNum; // assigned to or property of this local var number
            unsigned ssaNum;
        };
        struct ArrBnd
        {
            ValueNum vnIdx;
            ValueNum vnLen;
        };
        struct AssertionDscOp1
        {
            optOp1Kind kind; // a normal LclVar, or Exact-type or Subtype
            ValueNum   vn;
            union {
                SsaVar lcl;
                ArrBnd bnd;
            };
        } op1;
        struct AssertionDscOp2
        {
            optOp2Kind kind; // a const or copy assignment
            ValueNum   vn;
            struct IntVal
            {
                ssize_t  iconVal;   // integer
                unsigned padding;   // unused; ensures iconFlags does not overlap lconVal
                unsigned iconFlags; // gtFlags
            };
            struct Range // integer subrange
            {
                ssize_t loBound;
                ssize_t hiBound;
            };
            union {
                SsaVar  lcl;
                IntVal  u1;
                __int64 lconVal;
                double  dconVal;
                Range   u2;
            };
        } op2;

        bool IsCheckedBoundArithBound()
        {
            return ((assertionKind == OAK_EQUAL || assertionKind == OAK_NOT_EQUAL) && op1.kind == O1K_BOUND_OPER_BND);
        }
        bool IsCheckedBoundBound()
        {
            return ((assertionKind == OAK_EQUAL || assertionKind == OAK_NOT_EQUAL) && op1.kind == O1K_BOUND_LOOP_BND);
        }
        bool IsConstantBound()
        {
            return ((assertionKind == OAK_EQUAL || assertionKind == OAK_NOT_EQUAL) &&
                    op1.kind == O1K_CONSTANT_LOOP_BND);
        }
        bool IsBoundsCheckNoThrow()
        {
            return ((assertionKind == OAK_NO_THROW) && (op1.kind == O1K_ARR_BND));
        }

        bool IsCopyAssertion()
        {
            return ((assertionKind == OAK_EQUAL) && (op1.kind == O1K_LCLVAR) && (op2.kind == O2K_LCLVAR_COPY));
        }

        static bool SameKind(AssertionDsc* a1, AssertionDsc* a2)
        {
            return a1->assertionKind == a2->assertionKind && a1->op1.kind == a2->op1.kind &&
                   a1->op2.kind == a2->op2.kind;
        }

        static bool ComplementaryKind(optAssertionKind kind, optAssertionKind kind2)
        {
            if (kind == OAK_EQUAL)
            {
                return kind2 == OAK_NOT_EQUAL;
            }
            else if (kind == OAK_NOT_EQUAL)
            {
                return kind2 == OAK_EQUAL;
            }
            return false;
        }

        static ssize_t GetLowerBoundForIntegralType(var_types type)
        {
            switch (type)
            {
                case TYP_BYTE:
                    return SCHAR_MIN;
                case TYP_SHORT:
                    return SHRT_MIN;
                case TYP_INT:
                    return INT_MIN;
                case TYP_BOOL:
                case TYP_UBYTE:
                case TYP_USHORT:
                case TYP_UINT:
                    return 0;
                default:
                    unreached();
            }
        }
        static ssize_t GetUpperBoundForIntegralType(var_types type)
        {
            switch (type)
            {
                case TYP_BOOL:
                    return 1;
                case TYP_BYTE:
                    return SCHAR_MAX;
                case TYP_SHORT:
                    return SHRT_MAX;
                case TYP_INT:
                    return INT_MAX;
                case TYP_UBYTE:
                    return UCHAR_MAX;
                case TYP_USHORT:
                    return USHRT_MAX;
                case TYP_UINT:
                    return UINT_MAX;
                default:
                    unreached();
            }
        }

        bool HasSameOp1(AssertionDsc* that, bool vnBased)
        {
            if (op1.kind != that->op1.kind)
            {
                return false;
            }
            else if (op1.kind == O1K_ARR_BND)
            {
                assert(vnBased);
                return (op1.bnd.vnIdx == that->op1.bnd.vnIdx) && (op1.bnd.vnLen == that->op1.bnd.vnLen);
            }
            else
            {
                return ((vnBased && (op1.vn == that->op1.vn)) ||
                        (!vnBased && (op1.lcl.lclNum == that->op1.lcl.lclNum)));
            }
        }

        bool HasSameOp2(AssertionDsc* that, bool vnBased)
        {
            if (op2.kind != that->op2.kind)
            {
                return false;
            }
            switch (op2.kind)
            {
                case O2K_IND_CNS_INT:
                case O2K_CONST_INT:
                    return ((op2.u1.iconVal == that->op2.u1.iconVal) && (op2.u1.iconFlags == that->op2.u1.iconFlags));

                case O2K_CONST_LONG:
                    return (op2.lconVal == that->op2.lconVal);

                case O2K_CONST_DOUBLE:
                    // exact match because of positive and negative zero.
                    return (memcmp(&op2.dconVal, &that->op2.dconVal, sizeof(double)) == 0);

                case O2K_LCLVAR_COPY:
                case O2K_ARR_LEN:
                    return (op2.lcl.lclNum == that->op2.lcl.lclNum) &&
                           (!vnBased || op2.lcl.ssaNum == that->op2.lcl.ssaNum);

                case O2K_SUBRANGE:
                    return ((op2.u2.loBound == that->op2.u2.loBound) && (op2.u2.hiBound == that->op2.u2.hiBound));

                case O2K_INVALID:
                    // we will return false
                    break;

                default:
                    assert(!"Unexpected value for op2.kind in AssertionDsc.");
                    break;
            }
            return false;
        }

        bool Complementary(AssertionDsc* that, bool vnBased)
        {
            return ComplementaryKind(assertionKind, that->assertionKind) && HasSameOp1(that, vnBased) &&
                   HasSameOp2(that, vnBased);
        }

        bool Equals(AssertionDsc* that, bool vnBased)
        {
            if (assertionKind != that->assertionKind)
            {
                return false;
            }
            else if (assertionKind == OAK_NO_THROW)
            {
                assert(op2.kind == O2K_INVALID);
                return HasSameOp1(that, vnBased);
            }
            else
            {
                return HasSameOp1(that, vnBased) && HasSameOp2(that, vnBased);
            }
        }
    };

protected:
    static fgWalkPreFn optAddCopiesCallback;
    static fgWalkPreFn optVNAssertionPropCurStmtVisitor;
    unsigned           optAddCopyLclNum;
    GenTree*           optAddCopyAsgnNode;

    bool optLocalAssertionProp;  // indicates that we are performing local assertion prop
    bool optAssertionPropagated; // set to true if we modified the trees
    bool optAssertionPropagatedCurrentStmt;
#ifdef DEBUG
    GenTree* optAssertionPropCurrentTree;
#endif
    AssertionIndex*            optComplementaryAssertionMap;
    JitExpandArray<ASSERT_TP>* optAssertionDep; // table that holds dependent assertions (assertions
                                                // using the value of a local var) for each local var
    AssertionDsc*  optAssertionTabPrivate;      // table that holds info about value assignments
    AssertionIndex optAssertionCount;           // total number of assertions in the assertion table
    AssertionIndex optMaxAssertionCount;

public:
    void optVnNonNullPropCurStmt(BasicBlock* block, Statement* stmt, GenTree* tree);
    fgWalkResult optVNConstantPropCurStmt(BasicBlock* block, Statement* stmt, GenTree* tree);
    GenTree* optVNConstantPropOnJTrue(BasicBlock* block, GenTree* test);
    GenTree* optVNConstantPropOnTree(BasicBlock* block, GenTree* tree);
    GenTree* optExtractSideEffListFromConst(GenTree* tree);

    AssertionIndex GetAssertionCount()
    {
        return optAssertionCount;
    }
    ASSERT_TP* bbJtrueAssertionOut;
    typedef JitHashTable<ValueNum, JitSmallPrimitiveKeyFuncs<ValueNum>, ASSERT_TP> ValueNumToAssertsMap;
    ValueNumToAssertsMap* optValueNumToAsserts;

    // Assertion prop helpers.
    ASSERT_TP& GetAssertionDep(unsigned lclNum);
    AssertionDsc* optGetAssertion(AssertionIndex assertIndex);
    void optAssertionInit(bool isLocalProp);
    void optAssertionTraitsInit(AssertionIndex assertionCount);
#if LOCAL_ASSERTION_PROP
    void optAssertionReset(AssertionIndex limit);
    void optAssertionRemove(AssertionIndex index);
#endif

    // Assertion prop data flow functions.
    void       optAssertionPropMain();
    Statement* optVNAssertionPropCurStmt(BasicBlock* block, Statement* stmt);
    bool optIsTreeKnownIntValue(bool vnBased, GenTree* tree, ssize_t* pConstant, unsigned* pIconFlags);
    ASSERT_TP* optInitAssertionDataflowFlags();
    ASSERT_TP* optComputeAssertionGen();

    // Assertion Gen functions.
    void optAssertionGen(GenTree* tree);
    AssertionIndex optAssertionGenPhiDefn(GenTree* tree);
    AssertionInfo optCreateJTrueBoundsAssertion(GenTree* tree);
    AssertionInfo optAssertionGenJtrue(GenTree* tree);
    AssertionIndex optCreateJtrueAssertions(GenTree*                   op1,
                                            GenTree*                   op2,
                                            Compiler::optAssertionKind assertionKind,
                                            bool                       helperCallArgs = false);
    AssertionIndex optFindComplementary(AssertionIndex assertionIndex);
    void optMapComplementary(AssertionIndex assertionIndex, AssertionIndex index);

    // Assertion creation functions.
    AssertionIndex optCreateAssertion(GenTree*         op1,
                                      GenTree*         op2,
                                      optAssertionKind assertionKind,
                                      bool             helperCallArgs = false);
    void optCreateComplementaryAssertion(AssertionIndex assertionIndex,
                                         GenTree*       op1,
                                         GenTree*       op2,
                                         bool           helperCallArgs = false);

    bool optAssertionVnInvolvesNan(AssertionDsc* assertion);
    AssertionIndex optAddAssertion(AssertionDsc* assertion);
    void optAddVnAssertionMapping(ValueNum vn, AssertionIndex index);
#ifdef DEBUG
    void optPrintVnAssertionMapping();
#endif
    ASSERT_TP optGetVnMappedAssertions(ValueNum vn);

    // Used for respective assertion propagations.
    AssertionIndex optAssertionIsSubrange(GenTree*         tree,
                                          var_types        fromType,
                                          var_types        toType,
                                          ASSERT_VALARG_TP assertions);
    AssertionIndex optAssertionIsSubtype(GenTree* tree, GenTree* methodTableArg, ASSERT_VALARG_TP assertions);
    AssertionIndex optAssertionIsNonNullInternal(GenTree* op, ASSERT_VALARG_TP assertions);
    bool optAssertionIsNonNull(GenTree*         op,
                               ASSERT_VALARG_TP assertions DEBUGARG(bool* pVnBased) DEBUGARG(AssertionIndex* pIndex));

    // Used for Relop propagation.
    AssertionIndex optGlobalAssertionIsEqualOrNotEqual(ASSERT_VALARG_TP assertions, GenTree* op1, GenTree* op2);
    AssertionIndex optGlobalAssertionIsEqualOrNotEqualZero(ASSERT_VALARG_TP assertions, GenTree* op1);
    AssertionIndex optLocalAssertionIsEqualOrNotEqual(
        optOp1Kind op1Kind, unsigned lclNum, optOp2Kind op2Kind, ssize_t cnsVal, ASSERT_VALARG_TP assertions);

    // Assertion prop for lcl var functions.
    bool optAssertionProp_LclVarTypeCheck(GenTree* tree, LclVarDsc* lclVarDsc, LclVarDsc* copyVarDsc);
    GenTree* optCopyAssertionProp(AssertionDsc*        curAssertion,
                                  GenTreeLclVarCommon* tree,
                                  Statement* stmt DEBUGARG(AssertionIndex index));
    GenTree* optConstantAssertionProp(AssertionDsc*        curAssertion,
                                      GenTreeLclVarCommon* tree,
                                      Statement* stmt DEBUGARG(AssertionIndex index));

    // Assertion propagation functions.
    GenTree* optAssertionProp(ASSERT_VALARG_TP assertions, GenTree* tree, Statement* stmt, BasicBlock* block);
    GenTree* optAssertionProp_LclVar(ASSERT_VALARG_TP assertions, GenTreeLclVarCommon* tree, Statement* stmt);
    GenTree* optAssertionProp_Ind(ASSERT_VALARG_TP assertions, GenTree* tree, Statement* stmt);
    GenTree* optAssertionProp_Cast(ASSERT_VALARG_TP assertions, GenTree* tree, Statement* stmt);
    GenTree* optAssertionProp_Call(ASSERT_VALARG_TP assertions, GenTreeCall* call, Statement* stmt);
    GenTree* optAssertionProp_RelOp(ASSERT_VALARG_TP assertions, GenTree* tree, Statement* stmt);
    GenTree* optAssertionProp_Comma(ASSERT_VALARG_TP assertions, GenTree* tree, Statement* stmt);
    GenTree* optAssertionProp_BndsChk(ASSERT_VALARG_TP assertions, GenTree* tree);
    GenTree* optAssertionPropGlobal_RelOp(ASSERT_VALARG_TP assertions, GenTree* tree, Statement* stmt);
    GenTree* optAssertionPropLocal_RelOp(ASSERT_VALARG_TP assertions, GenTree* tree, Statement* stmt);
    GenTree* optAssertionProp_Update(GenTree* newTree, GenTree* tree, Statement* stmt);
    GenTree* optNonNullAssertionProp_Call(ASSERT_VALARG_TP assertions, GenTreeCall* call);

    // Implied assertion functions.
    void optImpliedAssertions(AssertionIndex assertionIndex, ASSERT_TP& activeAssertions);
    void optImpliedByTypeOfAssertions(ASSERT_TP& activeAssertions);
    void optImpliedByCopyAssertion(AssertionDsc* copyAssertion, AssertionDsc* depAssertion, ASSERT_TP& result);
    void optImpliedByConstAssertion(AssertionDsc* curAssertion, ASSERT_TP& result);

#ifdef DEBUG
    void optPrintAssertion(AssertionDsc* newAssertion, AssertionIndex assertionIndex = 0);
    void optDebugCheckAssertion(AssertionDsc* assertion);
    void optDebugCheckAssertions(AssertionIndex AssertionIndex);
#endif
    void optAddCopies();
#endif // ASSERTION_PROP

    /**************************************************************************
     *                          Range checks
     *************************************************************************/

public:
    struct LoopCloneVisitorInfo
    {
        LoopCloneContext* context;
        unsigned          loopNum;
        Statement*        stmt;
        LoopCloneVisitorInfo(LoopCloneContext* context, unsigned loopNum, Statement* stmt)
            : context(context), loopNum(loopNum), stmt(nullptr)
        {
        }
    };

    bool optIsStackLocalInvariant(unsigned loopNum, unsigned lclNum);
    bool optExtractArrIndex(GenTree* tree, ArrIndex* result, unsigned lhsNum);
    bool optReconstructArrIndex(GenTree* tree, ArrIndex* result, unsigned lhsNum);
    bool optIdentifyLoopOptInfo(unsigned loopNum, LoopCloneContext* context);
    static fgWalkPreFn optCanOptimizeByLoopCloningVisitor;
    fgWalkResult optCanOptimizeByLoopCloning(GenTree* tree, LoopCloneVisitorInfo* info);
    void optObtainLoopCloningOpts(LoopCloneContext* context);
    bool optIsLoopClonable(unsigned loopInd);

    bool optCanCloneLoops();

#ifdef DEBUG
    void optDebugLogLoopCloning(BasicBlock* block, Statement* insertBefore);
#endif
    void optPerformStaticOptimizations(unsigned loopNum, LoopCloneContext* context DEBUGARG(bool fastPath));
    bool optComputeDerefConditions(unsigned loopNum, LoopCloneContext* context);
    bool optDeriveLoopCloningConditions(unsigned loopNum, LoopCloneContext* context);
    BasicBlock* optInsertLoopChoiceConditions(LoopCloneContext* context,
                                              unsigned          loopNum,
                                              BasicBlock*       head,
                                              BasicBlock*       slow);

protected:
    ssize_t optGetArrayRefScaleAndIndex(GenTree* mul, GenTree** pIndex DEBUGARG(bool bRngChk));

    bool optReachWithoutCall(BasicBlock* srcBB, BasicBlock* dstBB);

protected:
    bool optLoopsMarked;

    /*
    XXXXXXXXXXXXXXXXXXXXXXXXXXXXXXXXXXXXXXXXXXXXXXXXXXXXXXXXXXXXXXXXXXXXXXXXXXXXXXX
    XXXXXXXXXXXXXXXXXXXXXXXXXXXXXXXXXXXXXXXXXXXXXXXXXXXXXXXXXXXXXXXXXXXXXXXXXXXXXXX
    XX                                                                           XX
    XX                           RegAlloc                                        XX
    XX                                                                           XX
    XX  Does the register allocation and puts the remaining lclVars on the stack XX
    XX                                                                           XX
    XXXXXXXXXXXXXXXXXXXXXXXXXXXXXXXXXXXXXXXXXXXXXXXXXXXXXXXXXXXXXXXXXXXXXXXXXXXXXXX
    XXXXXXXXXXXXXXXXXXXXXXXXXXXXXXXXXXXXXXXXXXXXXXXXXXXXXXXXXXXXXXXXXXXXXXXXXXXXXXX
    */

public:
    regNumber raUpdateRegStateForArg(RegState* regState, LclVarDsc* argDsc);

    void raMarkStkVars();

protected:
    // Some things are used by both LSRA and regpredict allocators.

    FrameType rpFrameType;
    bool      rpMustCreateEBPCalled; // Set to true after we have called rpMustCreateEBPFrame once

    bool rpMustCreateEBPFrame(INDEBUG(const char** wbReason));

private:
    Lowering*            m_pLowering;   // Lowering; needed to Lower IR that's added or modified after Lowering.
    LinearScanInterface* m_pLinearScan; // Linear Scan allocator

    /* raIsVarargsStackArg is called by raMaskStkVars and by
       lvaComputeRefCounts.  It identifies the special case
       where a varargs function has a parameter passed on the
       stack, other than the special varargs handle.  Such parameters
       require special treatment, because they cannot be tracked
       by the GC (their offsets in the stack are not known
       at compile time).
    */

    bool raIsVarargsStackArg(unsigned lclNum)
    {
#ifdef TARGET_X86

        LclVarDsc* varDsc = &lvaTable[lclNum];

        assert(varDsc->lvIsParam);

        return (info.compIsVarArgs && !varDsc->lvIsRegArg && (lclNum != lvaVarargsHandleArg));

#else // TARGET_X86

        return false;

#endif // TARGET_X86
    }

    /*
    XXXXXXXXXXXXXXXXXXXXXXXXXXXXXXXXXXXXXXXXXXXXXXXXXXXXXXXXXXXXXXXXXXXXXXXXXXXXXXX
    XXXXXXXXXXXXXXXXXXXXXXXXXXXXXXXXXXXXXXXXXXXXXXXXXXXXXXXXXXXXXXXXXXXXXXXXXXXXXXX
    XX                                                                           XX
    XX                           EEInterface                                     XX
    XX                                                                           XX
    XX   Get to the class and method info from the Execution Engine given        XX
    XX   tokens for the class and method                                         XX
    XX                                                                           XX
    XXXXXXXXXXXXXXXXXXXXXXXXXXXXXXXXXXXXXXXXXXXXXXXXXXXXXXXXXXXXXXXXXXXXXXXXXXXXXXX
    XXXXXXXXXXXXXXXXXXXXXXXXXXXXXXXXXXXXXXXXXXXXXXXXXXXXXXXXXXXXXXXXXXXXXXXXXXXXXXX
    */

public:
    // Get handles

    void eeGetCallInfo(CORINFO_RESOLVED_TOKEN* pResolvedToken,
                       CORINFO_RESOLVED_TOKEN* pConstrainedToken,
                       CORINFO_CALLINFO_FLAGS  flags,
                       CORINFO_CALL_INFO*      pResult);
    inline CORINFO_CALLINFO_FLAGS addVerifyFlag(CORINFO_CALLINFO_FLAGS flags);

    void eeGetFieldInfo(CORINFO_RESOLVED_TOKEN* pResolvedToken,
                        CORINFO_ACCESS_FLAGS    flags,
                        CORINFO_FIELD_INFO*     pResult);

    // Get the flags

    BOOL eeIsValueClass(CORINFO_CLASS_HANDLE clsHnd);

#if defined(DEBUG) || defined(FEATURE_JIT_METHOD_PERF) || defined(FEATURE_SIMD) || defined(TRACK_LSRA_STATS)

    bool IsSuperPMIException(unsigned code)
    {
        // Copied from NDP\clr\src\ToolBox\SuperPMI\SuperPMI-Shared\ErrorHandling.h

        const unsigned EXCEPTIONCODE_DebugBreakorAV = 0xe0421000;
        const unsigned EXCEPTIONCODE_MC             = 0xe0422000;
        const unsigned EXCEPTIONCODE_LWM            = 0xe0423000;
        const unsigned EXCEPTIONCODE_SASM           = 0xe0424000;
        const unsigned EXCEPTIONCODE_SSYM           = 0xe0425000;
        const unsigned EXCEPTIONCODE_CALLUTILS      = 0xe0426000;
        const unsigned EXCEPTIONCODE_TYPEUTILS      = 0xe0427000;
        const unsigned EXCEPTIONCODE_ASSERT         = 0xe0440000;

        switch (code)
        {
            case EXCEPTIONCODE_DebugBreakorAV:
            case EXCEPTIONCODE_MC:
            case EXCEPTIONCODE_LWM:
            case EXCEPTIONCODE_SASM:
            case EXCEPTIONCODE_SSYM:
            case EXCEPTIONCODE_CALLUTILS:
            case EXCEPTIONCODE_TYPEUTILS:
            case EXCEPTIONCODE_ASSERT:
                return true;
            default:
                return false;
        }
    }

    const char* eeGetMethodName(CORINFO_METHOD_HANDLE hnd, const char** className);
    const char* eeGetMethodFullName(CORINFO_METHOD_HANDLE hnd);

    bool eeIsNativeMethod(CORINFO_METHOD_HANDLE method);
    CORINFO_METHOD_HANDLE eeGetMethodHandleForNative(CORINFO_METHOD_HANDLE method);
#endif

    var_types eeGetArgType(CORINFO_ARG_LIST_HANDLE list, CORINFO_SIG_INFO* sig);
    var_types eeGetArgType(CORINFO_ARG_LIST_HANDLE list, CORINFO_SIG_INFO* sig, bool* isPinned);
    CORINFO_CLASS_HANDLE eeGetArgClass(CORINFO_SIG_INFO* sig, CORINFO_ARG_LIST_HANDLE list);
    CORINFO_CLASS_HANDLE eeGetClassFromContext(CORINFO_CONTEXT_HANDLE context);
    unsigned eeGetArgSize(CORINFO_ARG_LIST_HANDLE list, CORINFO_SIG_INFO* sig);

    // VOM info, method sigs

    void eeGetSig(unsigned               sigTok,
                  CORINFO_MODULE_HANDLE  scope,
                  CORINFO_CONTEXT_HANDLE context,
                  CORINFO_SIG_INFO*      retSig);

    void eeGetCallSiteSig(unsigned               sigTok,
                          CORINFO_MODULE_HANDLE  scope,
                          CORINFO_CONTEXT_HANDLE context,
                          CORINFO_SIG_INFO*      retSig);

    void eeGetMethodSig(CORINFO_METHOD_HANDLE methHnd, CORINFO_SIG_INFO* retSig, CORINFO_CLASS_HANDLE owner = nullptr);

    // Method entry-points, instrs

    CORINFO_METHOD_HANDLE eeMarkNativeTarget(CORINFO_METHOD_HANDLE method);

    CORINFO_EE_INFO eeInfo;
    bool            eeInfoInitialized;

    CORINFO_EE_INFO* eeGetEEInfo();

    // Gets the offset of a SDArray's first element
    unsigned eeGetArrayDataOffset(var_types type);
    // Gets the offset of a MDArray's first element
    unsigned eeGetMDArrayDataOffset(var_types type, unsigned rank);

    GenTree* eeGetPInvokeCookie(CORINFO_SIG_INFO* szMetaSig);

    // Returns the page size for the target machine as reported by the EE.
    target_size_t eeGetPageSize()
    {
        return (target_size_t)eeGetEEInfo()->osPageSize;
    }

    // Returns the frame size at which we will generate a loop to probe the stack.
    target_size_t getVeryLargeFrameSize()
    {
#ifdef TARGET_ARM
        // The looping probe code is 40 bytes, whereas the straight-line probing for
        // the (0x2000..0x3000) case is 44, so use looping for anything 0x2000 bytes
        // or greater, to generate smaller code.
        return 2 * eeGetPageSize();
#else
        return 3 * eeGetPageSize();
#endif
    }

    //------------------------------------------------------------------------
    // VirtualStubParam: virtual stub dispatch extra parameter (slot address).
    //
    // It represents Abi and target specific registers for the parameter.
    //
    class VirtualStubParamInfo
    {
    public:
        VirtualStubParamInfo(bool isCoreRTABI)
        {
#if defined(TARGET_X86)
            reg     = REG_EAX;
            regMask = RBM_EAX;
#elif defined(TARGET_AMD64)
            if (isCoreRTABI)
            {
                reg     = REG_R10;
                regMask = RBM_R10;
            }
            else
            {
                reg     = REG_R11;
                regMask = RBM_R11;
            }
#elif defined(TARGET_ARM)
            if (isCoreRTABI)
            {
                reg     = REG_R12;
                regMask = RBM_R12;
            }
            else
            {
                reg     = REG_R4;
                regMask = RBM_R4;
            }
#elif defined(TARGET_ARM64)
            reg     = REG_R11;
            regMask = RBM_R11;
#else
#error Unsupported or unset target architecture
#endif
        }

        regNumber GetReg() const
        {
            return reg;
        }

        _regMask_enum GetRegMask() const
        {
            return regMask;
        }

    private:
        regNumber     reg;
        _regMask_enum regMask;
    };

    VirtualStubParamInfo* virtualStubParamInfo;

    bool IsTargetAbi(CORINFO_RUNTIME_ABI abi)
    {
        return eeGetEEInfo()->targetAbi == abi;
    }

    bool generateCFIUnwindCodes()
    {
#if defined(TARGET_UNIX)
        return IsTargetAbi(CORINFO_CORERT_ABI);
#else
        return false;
#endif
    }

    // Debugging support - Line number info

    void eeGetStmtOffsets();

    unsigned eeBoundariesCount;

    struct boundariesDsc
    {
        UNATIVE_OFFSET nativeIP;
        IL_OFFSET      ilOffset;
        unsigned       sourceReason;
    } * eeBoundaries; // Boundaries to report to EE
    void eeSetLIcount(unsigned count);
    void eeSetLIinfo(unsigned which, UNATIVE_OFFSET offs, unsigned srcIP, bool stkEmpty, bool callInstruction);
    void eeSetLIdone();

#ifdef DEBUG
    static void eeDispILOffs(IL_OFFSET offs);
    static void eeDispLineInfo(const boundariesDsc* line);
    void eeDispLineInfos();
#endif // DEBUG

    // Debugging support - Local var info

    void eeGetVars();

    unsigned eeVarsCount;

    struct VarResultInfo
    {
        UNATIVE_OFFSET             startOffset;
        UNATIVE_OFFSET             endOffset;
        DWORD                      varNumber;
        CodeGenInterface::siVarLoc loc;
    } * eeVars;
    void eeSetLVcount(unsigned count);
    void eeSetLVinfo(unsigned                          which,
                     UNATIVE_OFFSET                    startOffs,
                     UNATIVE_OFFSET                    length,
                     unsigned                          varNum,
                     const CodeGenInterface::siVarLoc& loc);
    void eeSetLVdone();

#ifdef DEBUG
    void eeDispVar(ICorDebugInfo::NativeVarInfo* var);
    void eeDispVars(CORINFO_METHOD_HANDLE ftn, ULONG32 cVars, ICorDebugInfo::NativeVarInfo* vars);
#endif // DEBUG

    // ICorJitInfo wrappers

    void eeReserveUnwindInfo(BOOL isFunclet, BOOL isColdCode, ULONG unwindSize);

    void eeAllocUnwindInfo(BYTE*          pHotCode,
                           BYTE*          pColdCode,
                           ULONG          startOffset,
                           ULONG          endOffset,
                           ULONG          unwindSize,
                           BYTE*          pUnwindBlock,
                           CorJitFuncKind funcKind);

    void eeSetEHcount(unsigned cEH);

    void eeSetEHinfo(unsigned EHnumber, const CORINFO_EH_CLAUSE* clause);

    WORD eeGetRelocTypeHint(void* target);

    // ICorStaticInfo wrapper functions

    bool eeTryResolveToken(CORINFO_RESOLVED_TOKEN* resolvedToken);

#if defined(UNIX_AMD64_ABI)
#ifdef DEBUG
    static void dumpSystemVClassificationType(SystemVClassificationType ct);
#endif // DEBUG

    void eeGetSystemVAmd64PassStructInRegisterDescriptor(
        /*IN*/ CORINFO_CLASS_HANDLE                                  structHnd,
        /*OUT*/ SYSTEMV_AMD64_CORINFO_STRUCT_REG_PASSING_DESCRIPTOR* structPassInRegDescPtr);
#endif // UNIX_AMD64_ABI

    template <typename ParamType>
    bool eeRunWithErrorTrap(void (*function)(ParamType*), ParamType* param)
    {
        return eeRunWithErrorTrapImp(reinterpret_cast<void (*)(void*)>(function), reinterpret_cast<void*>(param));
    }

    bool eeRunWithErrorTrapImp(void (*function)(void*), void* param);

    // Utility functions

    const char* eeGetFieldName(CORINFO_FIELD_HANDLE fieldHnd, const char** classNamePtr = nullptr);

#if defined(DEBUG)
    const WCHAR* eeGetCPString(size_t stringHandle);
#endif

    const char* eeGetClassName(CORINFO_CLASS_HANDLE clsHnd);

    static CORINFO_METHOD_HANDLE eeFindHelper(unsigned helper);
    static CorInfoHelpFunc eeGetHelperNum(CORINFO_METHOD_HANDLE method);

    static fgWalkPreFn CountSharedStaticHelper;
    static bool IsSharedStaticHelper(GenTree* tree);
    static bool IsTreeAlwaysHoistable(GenTree* tree);
    static bool IsGcSafePoint(GenTree* tree);

    static CORINFO_FIELD_HANDLE eeFindJitDataOffs(unsigned jitDataOffs);
    // returns true/false if 'field' is a Jit Data offset
    static bool eeIsJitDataOffs(CORINFO_FIELD_HANDLE field);
    // returns a number < 0 if 'field' is not a Jit Data offset, otherwise the data offset (limited to 2GB)
    static int eeGetJitDataOffs(CORINFO_FIELD_HANDLE field);

    /*****************************************************************************/

    /*
    XXXXXXXXXXXXXXXXXXXXXXXXXXXXXXXXXXXXXXXXXXXXXXXXXXXXXXXXXXXXXXXXXXXXXXXXXXXXXXX
    XXXXXXXXXXXXXXXXXXXXXXXXXXXXXXXXXXXXXXXXXXXXXXXXXXXXXXXXXXXXXXXXXXXXXXXXXXXXXXX
    XX                                                                           XX
    XX                           CodeGenerator                                   XX
    XX                                                                           XX
    XXXXXXXXXXXXXXXXXXXXXXXXXXXXXXXXXXXXXXXXXXXXXXXXXXXXXXXXXXXXXXXXXXXXXXXXXXXXXXX
    XXXXXXXXXXXXXXXXXXXXXXXXXXXXXXXXXXXXXXXXXXXXXXXXXXXXXXXXXXXXXXXXXXXXXXXXXXXXXXX
    */

public:
    CodeGenInterface* codeGen;

    //  The following holds information about instr offsets in terms of generated code.

    struct IPmappingDsc
    {
        IPmappingDsc* ipmdNext;      // next line# record
        emitLocation  ipmdNativeLoc; // the emitter location of the native code corresponding to the IL offset
        IL_OFFSETX    ipmdILoffsx;   // the instr offset
        bool          ipmdIsLabel;   // Can this code be a branch label?
    };

    // Record the instr offset mapping to the generated code

    IPmappingDsc* genIPmappingList;
    IPmappingDsc* genIPmappingLast;

    // Managed RetVal - A side hash table meant to record the mapping from a
    // GT_CALL node to its IL offset.  This info is used to emit sequence points
    // that can be used by debugger to determine the native offset at which the
    // managed RetVal will be available.
    //
    // In fact we can store IL offset in a GT_CALL node.  This was ruled out in
    // favor of a side table for two reasons: 1) We need IL offset for only those
    // GT_CALL nodes (created during importation) that correspond to an IL call and
    // whose return type is other than TYP_VOID. 2) GT_CALL node is a frequently used
    // structure and IL offset is needed only when generating debuggable code. Therefore
    // it is desirable to avoid memory size penalty in retail scenarios.
    typedef JitHashTable<GenTree*, JitPtrKeyFuncs<GenTree>, IL_OFFSETX> CallSiteILOffsetTable;
    CallSiteILOffsetTable* genCallSite2ILOffsetMap;

    unsigned    genReturnLocal; // Local number for the return value when applicable.
    BasicBlock* genReturnBB;    // jumped to when not optimizing for speed.

    // The following properties are part of CodeGenContext.  Getters are provided here for
    // convenience and backward compatibility, but the properties can only be set by invoking
    // the setter on CodeGenContext directly.

    emitter* GetEmitter() const
    {
        return codeGen->GetEmitter();
    }

    bool isFramePointerUsed() const
    {
        return codeGen->isFramePointerUsed();
    }

    bool GetInterruptible()
    {
        return codeGen->GetInterruptible();
    }
    void SetInterruptible(bool value)
    {
        codeGen->SetInterruptible(value);
    }

#ifdef TARGET_ARMARCH

    bool GetHasTailCalls()
    {
        return codeGen->GetHasTailCalls();
    }
    void SetHasTailCalls(bool value)
    {
        codeGen->SetHasTailCalls(value);
    }
#endif // TARGET_ARMARCH

#if DOUBLE_ALIGN
    const bool genDoubleAlign()
    {
        return codeGen->doDoubleAlign();
    }
    DWORD getCanDoubleAlign();
    bool shouldDoubleAlign(unsigned refCntStk,
                           unsigned refCntReg,
                           unsigned refCntWtdReg,
                           unsigned refCntStkParam,
                           unsigned refCntWtdStkDbl);
#endif // DOUBLE_ALIGN

    bool IsFullPtrRegMapRequired()
    {
        return codeGen->IsFullPtrRegMapRequired();
    }
    void SetFullPtrRegMapRequired(bool value)
    {
        codeGen->SetFullPtrRegMapRequired(value);
    }

// Things that MAY belong either in CodeGen or CodeGenContext

#if defined(FEATURE_EH_FUNCLETS)
    FuncInfoDsc*   compFuncInfos;
    unsigned short compCurrFuncIdx;
    unsigned short compFuncInfoCount;

    unsigned short compFuncCount()
    {
        assert(fgFuncletsCreated);
        return compFuncInfoCount;
    }

#else // !FEATURE_EH_FUNCLETS

    // This is a no-op when there are no funclets!
    void genUpdateCurrentFunclet(BasicBlock* block)
    {
        return;
    }

    FuncInfoDsc compFuncInfoRoot;

    static const unsigned compCurrFuncIdx = 0;

    unsigned short compFuncCount()
    {
        return 1;
    }

#endif // !FEATURE_EH_FUNCLETS

    FuncInfoDsc* funCurrentFunc();
    void funSetCurrentFunc(unsigned funcIdx);
    FuncInfoDsc* funGetFunc(unsigned funcIdx);
    unsigned int funGetFuncIdx(BasicBlock* block);

    // LIVENESS

    VARSET_TP compCurLife;     // current live variables
    GenTree*  compCurLifeTree; // node after which compCurLife has been computed

    // Compare the given "newLife" with last set of live variables and update
    // codeGen "gcInfo", siScopes, "regSet" with the new variable's homes/liveness.
    template <bool ForCodeGen>
    void compChangeLife(VARSET_VALARG_TP newLife);

    // Update the GC's masks, register's masks and reports change on variable's homes given a set of
    // current live variables if changes have happened since "compCurLife".
    template <bool ForCodeGen>
    inline void compUpdateLife(VARSET_VALARG_TP newLife);

    // Gets a register mask that represent the kill set for a helper call since
    // not all JIT Helper calls follow the standard ABI on the target architecture.
    regMaskTP compHelperCallKillSet(CorInfoHelpFunc helper);

    // If "tree" is a indirection (GT_IND, or GT_OBJ) whose arg is an ADDR, whose arg is a LCL_VAR, return that LCL_VAR
    // node, else NULL.
    static GenTreeLclVar* fgIsIndirOfAddrOfLocal(GenTree* tree);

    // This map is indexed by GT_OBJ nodes that are address of promoted struct variables, which
    // have been annotated with the GTF_VAR_DEATH flag.  If such a node is *not* mapped in this
    // table, one may assume that all the (tracked) field vars die at this GT_OBJ.  Otherwise,
    // the node maps to a pointer to a VARSET_TP, containing set bits for each of the tracked field
    // vars of the promoted struct local that go dead at the given node (the set bits are the bits
    // for the tracked var indices of the field vars, as in a live var set).
    //
    // The map is allocated on demand so all map operations should use one of the following three
    // wrapper methods.

    NodeToVarsetPtrMap* m_promotedStructDeathVars;

    NodeToVarsetPtrMap* GetPromotedStructDeathVars()
    {
        if (m_promotedStructDeathVars == nullptr)
        {
            m_promotedStructDeathVars = new (getAllocator()) NodeToVarsetPtrMap(getAllocator());
        }
        return m_promotedStructDeathVars;
    }

    void ClearPromotedStructDeathVars()
    {
        if (m_promotedStructDeathVars != nullptr)
        {
            m_promotedStructDeathVars->RemoveAll();
        }
    }

    bool LookupPromotedStructDeathVars(GenTree* tree, VARSET_TP** bits)
    {
        *bits       = nullptr;
        bool result = false;

        if (m_promotedStructDeathVars != nullptr)
        {
            result = m_promotedStructDeathVars->Lookup(tree, bits);
        }

        return result;
    }

/*
XXXXXXXXXXXXXXXXXXXXXXXXXXXXXXXXXXXXXXXXXXXXXXXXXXXXXXXXXXXXXXXXXXXXXXXXXXXXXXX
XXXXXXXXXXXXXXXXXXXXXXXXXXXXXXXXXXXXXXXXXXXXXXXXXXXXXXXXXXXXXXXXXXXXXXXXXXXXXXX
XX                                                                           XX
XX                           UnwindInfo                                      XX
XX                                                                           XX
XXXXXXXXXXXXXXXXXXXXXXXXXXXXXXXXXXXXXXXXXXXXXXXXXXXXXXXXXXXXXXXXXXXXXXXXXXXXXXX
XXXXXXXXXXXXXXXXXXXXXXXXXXXXXXXXXXXXXXXXXXXXXXXXXXXXXXXXXXXXXXXXXXXXXXXXXXXXXXX
*/

#if !defined(__GNUC__)
#pragma region Unwind information
#endif

public:
    //
    // Infrastructure functions: start/stop/reserve/emit.
    //

    void unwindBegProlog();
    void unwindEndProlog();
    void unwindBegEpilog();
    void unwindEndEpilog();
    void unwindReserve();
    void unwindEmit(void* pHotCode, void* pColdCode);

    //
    // Specific unwind information functions: called by code generation to indicate a particular
    // prolog or epilog unwindable instruction has been generated.
    //

    void unwindPush(regNumber reg);
    void unwindAllocStack(unsigned size);
    void unwindSetFrameReg(regNumber reg, unsigned offset);
    void unwindSaveReg(regNumber reg, unsigned offset);

#if defined(TARGET_ARM)
    void unwindPushMaskInt(regMaskTP mask);
    void unwindPushMaskFloat(regMaskTP mask);
    void unwindPopMaskInt(regMaskTP mask);
    void unwindPopMaskFloat(regMaskTP mask);
    void unwindBranch16();                    // The epilog terminates with a 16-bit branch (e.g., "bx lr")
    void unwindNop(unsigned codeSizeInBytes); // Generate unwind NOP code. 'codeSizeInBytes' is 2 or 4 bytes. Only
                                              // called via unwindPadding().
    void unwindPadding(); // Generate a sequence of unwind NOP codes representing instructions between the last
                          // instruction and the current location.
#endif                    // TARGET_ARM

#if defined(TARGET_ARM64)
    void unwindNop();
    void unwindPadding(); // Generate a sequence of unwind NOP codes representing instructions between the last
                          // instruction and the current location.
    void unwindSaveReg(regNumber reg, int offset);                                // str reg, [sp, #offset]
    void unwindSaveRegPreindexed(regNumber reg, int offset);                      // str reg, [sp, #offset]!
    void unwindSaveRegPair(regNumber reg1, regNumber reg2, int offset);           // stp reg1, reg2, [sp, #offset]
    void unwindSaveRegPairPreindexed(regNumber reg1, regNumber reg2, int offset); // stp reg1, reg2, [sp, #offset]!
    void unwindSaveNext();                                                        // unwind code: save_next
    void unwindReturn(regNumber reg);                                             // ret lr
#endif                                                                            // defined(TARGET_ARM64)

    //
    // Private "helper" functions for the unwind implementation.
    //

private:
#if defined(FEATURE_EH_FUNCLETS)
    void unwindGetFuncLocations(FuncInfoDsc*             func,
                                bool                     getHotSectionData,
                                /* OUT */ emitLocation** ppStartLoc,
                                /* OUT */ emitLocation** ppEndLoc);
#endif // FEATURE_EH_FUNCLETS

    void unwindReserveFunc(FuncInfoDsc* func);
    void unwindEmitFunc(FuncInfoDsc* func, void* pHotCode, void* pColdCode);

#if defined(TARGET_AMD64) || (defined(TARGET_X86) && defined(FEATURE_EH_FUNCLETS))

    void unwindReserveFuncHelper(FuncInfoDsc* func, bool isHotCode);
    void unwindEmitFuncHelper(FuncInfoDsc* func, void* pHotCode, void* pColdCode, bool isHotCode);

#endif // TARGET_AMD64 || (TARGET_X86 && FEATURE_EH_FUNCLETS)

    UNATIVE_OFFSET unwindGetCurrentOffset(FuncInfoDsc* func);

#if defined(TARGET_AMD64)

    void unwindBegPrologWindows();
    void unwindPushWindows(regNumber reg);
    void unwindAllocStackWindows(unsigned size);
    void unwindSetFrameRegWindows(regNumber reg, unsigned offset);
    void unwindSaveRegWindows(regNumber reg, unsigned offset);

#ifdef UNIX_AMD64_ABI
    void unwindSaveRegCFI(regNumber reg, unsigned offset);
#endif // UNIX_AMD64_ABI
#elif defined(TARGET_ARM)

    void unwindPushPopMaskInt(regMaskTP mask, bool useOpsize16);
    void unwindPushPopMaskFloat(regMaskTP mask);

#endif // TARGET_ARM

#if defined(TARGET_UNIX)
    short mapRegNumToDwarfReg(regNumber reg);
    void createCfiCode(FuncInfoDsc* func, UNATIVE_OFFSET codeOffset, UCHAR opcode, short dwarfReg, INT offset = 0);
    void unwindPushPopCFI(regNumber reg);
    void unwindBegPrologCFI();
    void unwindPushPopMaskCFI(regMaskTP regMask, bool isFloat);
    void unwindAllocStackCFI(unsigned size);
    void unwindSetFrameRegCFI(regNumber reg, unsigned offset);
    void unwindEmitFuncCFI(FuncInfoDsc* func, void* pHotCode, void* pColdCode);
#ifdef DEBUG
    void DumpCfiInfo(bool                  isHotCode,
                     UNATIVE_OFFSET        startOffset,
                     UNATIVE_OFFSET        endOffset,
                     DWORD                 cfiCodeBytes,
                     const CFI_CODE* const pCfiCode);
#endif

#endif // TARGET_UNIX

#if !defined(__GNUC__)
#pragma endregion // Note: region is NOT under !defined(__GNUC__)
#endif

    /*
    XXXXXXXXXXXXXXXXXXXXXXXXXXXXXXXXXXXXXXXXXXXXXXXXXXXXXXXXXXXXXXXXXXXXXXXXXXXXXXX
    XXXXXXXXXXXXXXXXXXXXXXXXXXXXXXXXXXXXXXXXXXXXXXXXXXXXXXXXXXXXXXXXXXXXXXXXXXXXXXX
    XX                                                                           XX
    XX                               SIMD                                        XX
    XX                                                                           XX
    XX   Info about SIMD types, methods and the SIMD assembly (i.e. the assembly XX
    XX   that contains the distinguished, well-known SIMD type definitions).     XX
    XX                                                                           XX
    XXXXXXXXXXXXXXXXXXXXXXXXXXXXXXXXXXXXXXXXXXXXXXXXXXXXXXXXXXXXXXXXXXXXXXXXXXXXXXX
    XXXXXXXXXXXXXXXXXXXXXXXXXXXXXXXXXXXXXXXXXXXXXXXXXXXXXXXXXXXXXXXXXXXXXXXXXXXXXXX
    */

    // Get highest available level for SIMD codegen
    SIMDLevel getSIMDSupportLevel()
    {
#if defined(TARGET_XARCH)
        if (compOpportunisticallyDependsOn(InstructionSet_AVX2))
        {
            return SIMD_AVX2_Supported;
        }

        if (compOpportunisticallyDependsOn(InstructionSet_SSE42))
        {
            return SIMD_SSE4_Supported;
        }

        // min bar is SSE2
        return SIMD_SSE2_Supported;
#else
        assert(!"Available instruction set(s) for SIMD codegen is not defined for target arch");
        unreached();
        return SIMD_Not_Supported;
#endif
    }

#ifdef FEATURE_SIMD

    // Should we support SIMD intrinsics?
    bool featureSIMD;

    // Should we recognize SIMD types?
    // We always do this on ARM64 to support HVA types.
    bool supportSIMDTypes()
    {
#ifdef TARGET_ARM64
        return true;
#else
        return featureSIMD;
#endif
    }

    // Have we identified any SIMD types?
    // This is currently used by struct promotion to avoid getting type information for a struct
    // field to see if it is a SIMD type, if we haven't seen any SIMD types or operations in
    // the method.
    bool _usesSIMDTypes;
    bool usesSIMDTypes()
    {
        return _usesSIMDTypes;
    }
    void setUsesSIMDTypes(bool value)
    {
        _usesSIMDTypes = value;
    }

    // This is a temp lclVar allocated on the stack as TYP_SIMD.  It is used to implement intrinsics
    // that require indexed access to the individual fields of the vector, which is not well supported
    // by the hardware.  It is allocated when/if such situations are encountered during Lowering.
    unsigned lvaSIMDInitTempVarNum;

    struct SIMDHandlesCache
    {
        // SIMD Types
        CORINFO_CLASS_HANDLE SIMDFloatHandle;
        CORINFO_CLASS_HANDLE SIMDDoubleHandle;
        CORINFO_CLASS_HANDLE SIMDIntHandle;
        CORINFO_CLASS_HANDLE SIMDUShortHandle;
        CORINFO_CLASS_HANDLE SIMDUByteHandle;
        CORINFO_CLASS_HANDLE SIMDShortHandle;
        CORINFO_CLASS_HANDLE SIMDByteHandle;
        CORINFO_CLASS_HANDLE SIMDLongHandle;
        CORINFO_CLASS_HANDLE SIMDUIntHandle;
        CORINFO_CLASS_HANDLE SIMDULongHandle;
        CORINFO_CLASS_HANDLE SIMDVector2Handle;
        CORINFO_CLASS_HANDLE SIMDVector3Handle;
        CORINFO_CLASS_HANDLE SIMDVector4Handle;
        CORINFO_CLASS_HANDLE SIMDVectorHandle;

#ifdef FEATURE_HW_INTRINSICS
#if defined(TARGET_ARM64)
        CORINFO_CLASS_HANDLE Vector64FloatHandle;
        CORINFO_CLASS_HANDLE Vector64DoubleHandle;
        CORINFO_CLASS_HANDLE Vector64IntHandle;
        CORINFO_CLASS_HANDLE Vector64UShortHandle;
        CORINFO_CLASS_HANDLE Vector64UByteHandle;
        CORINFO_CLASS_HANDLE Vector64ShortHandle;
        CORINFO_CLASS_HANDLE Vector64ByteHandle;
        CORINFO_CLASS_HANDLE Vector64LongHandle;
        CORINFO_CLASS_HANDLE Vector64UIntHandle;
        CORINFO_CLASS_HANDLE Vector64ULongHandle;
#endif // defined(TARGET_ARM64)
        CORINFO_CLASS_HANDLE Vector128FloatHandle;
        CORINFO_CLASS_HANDLE Vector128DoubleHandle;
        CORINFO_CLASS_HANDLE Vector128IntHandle;
        CORINFO_CLASS_HANDLE Vector128UShortHandle;
        CORINFO_CLASS_HANDLE Vector128UByteHandle;
        CORINFO_CLASS_HANDLE Vector128ShortHandle;
        CORINFO_CLASS_HANDLE Vector128ByteHandle;
        CORINFO_CLASS_HANDLE Vector128LongHandle;
        CORINFO_CLASS_HANDLE Vector128UIntHandle;
        CORINFO_CLASS_HANDLE Vector128ULongHandle;
#if defined(TARGET_XARCH)
        CORINFO_CLASS_HANDLE Vector256FloatHandle;
        CORINFO_CLASS_HANDLE Vector256DoubleHandle;
        CORINFO_CLASS_HANDLE Vector256IntHandle;
        CORINFO_CLASS_HANDLE Vector256UShortHandle;
        CORINFO_CLASS_HANDLE Vector256UByteHandle;
        CORINFO_CLASS_HANDLE Vector256ShortHandle;
        CORINFO_CLASS_HANDLE Vector256ByteHandle;
        CORINFO_CLASS_HANDLE Vector256LongHandle;
        CORINFO_CLASS_HANDLE Vector256UIntHandle;
        CORINFO_CLASS_HANDLE Vector256ULongHandle;
#endif // defined(TARGET_XARCH)
#endif // FEATURE_HW_INTRINSICS

        SIMDHandlesCache()
        {
            memset(this, 0, sizeof(*this));
        }
    };

    SIMDHandlesCache* m_simdHandleCache;

    // Get an appropriate "zero" for the given type and class handle.
    GenTree* gtGetSIMDZero(var_types simdType, var_types baseType, CORINFO_CLASS_HANDLE simdHandle);

    // Get the handle for a SIMD type.
    CORINFO_CLASS_HANDLE gtGetStructHandleForSIMD(var_types simdType, var_types simdBaseType)
    {
        if (m_simdHandleCache == nullptr)
        {
            // This may happen if the JIT generates SIMD node on its own, without importing them.
            // Otherwise getBaseTypeAndSizeOfSIMDType should have created the cache.
            return NO_CLASS_HANDLE;
        }

        if (simdBaseType == TYP_FLOAT)
        {
            switch (simdType)
            {
                case TYP_SIMD8:
                    return m_simdHandleCache->SIMDVector2Handle;
                case TYP_SIMD12:
                    return m_simdHandleCache->SIMDVector3Handle;
                case TYP_SIMD16:
                    if ((getSIMDVectorType() == TYP_SIMD32) ||
                        (m_simdHandleCache->SIMDVector4Handle != NO_CLASS_HANDLE))
                    {
                        return m_simdHandleCache->SIMDVector4Handle;
                    }
                    break;
                case TYP_SIMD32:
                    break;
                default:
                    unreached();
            }
        }
        assert(emitTypeSize(simdType) <= largestEnregisterableStructSize());
        switch (simdBaseType)
        {
            case TYP_FLOAT:
                return m_simdHandleCache->SIMDFloatHandle;
            case TYP_DOUBLE:
                return m_simdHandleCache->SIMDDoubleHandle;
            case TYP_INT:
                return m_simdHandleCache->SIMDIntHandle;
            case TYP_USHORT:
                return m_simdHandleCache->SIMDUShortHandle;
            case TYP_UBYTE:
                return m_simdHandleCache->SIMDUByteHandle;
            case TYP_SHORT:
                return m_simdHandleCache->SIMDShortHandle;
            case TYP_BYTE:
                return m_simdHandleCache->SIMDByteHandle;
            case TYP_LONG:
                return m_simdHandleCache->SIMDLongHandle;
            case TYP_UINT:
                return m_simdHandleCache->SIMDUIntHandle;
            case TYP_ULONG:
                return m_simdHandleCache->SIMDULongHandle;
            default:
                assert(!"Didn't find a class handle for simdType");
        }
        return NO_CLASS_HANDLE;
    }

    // Returns true if this is a SIMD type that should be considered an opaque
    // vector type (i.e. do not analyze or promote its fields).
    // Note that all but the fixed vector types are opaque, even though they may
    // actually be declared as having fields.
    bool isOpaqueSIMDType(CORINFO_CLASS_HANDLE structHandle) const
    {
        return ((m_simdHandleCache != nullptr) && (structHandle != m_simdHandleCache->SIMDVector2Handle) &&
                (structHandle != m_simdHandleCache->SIMDVector3Handle) &&
                (structHandle != m_simdHandleCache->SIMDVector4Handle));
    }

    // Returns true if the tree corresponds to a TYP_SIMD lcl var.
    // Note that both SIMD vector args and locals are mared as lvSIMDType = true, but
    // type of an arg node is TYP_BYREF and a local node is TYP_SIMD or TYP_STRUCT.
    bool isSIMDTypeLocal(GenTree* tree)
    {
        return tree->OperIsLocal() && lvaTable[tree->AsLclVarCommon()->GetLclNum()].lvSIMDType;
    }

    // Returns true if the lclVar is an opaque SIMD type.
    bool isOpaqueSIMDLclVar(const LclVarDsc* varDsc) const
    {
        if (!varDsc->lvSIMDType)
        {
            return false;
        }
        return isOpaqueSIMDType(varDsc->lvVerTypeInfo.GetClassHandle());
    }

    static bool isRelOpSIMDIntrinsic(SIMDIntrinsicID intrinsicId)
    {
        return (intrinsicId == SIMDIntrinsicEqual);
    }

    // Returns base type of a TYP_SIMD local.
    // Returns TYP_UNKNOWN if the local is not TYP_SIMD.
    var_types getBaseTypeOfSIMDLocal(GenTree* tree)
    {
        if (isSIMDTypeLocal(tree))
        {
            return lvaTable[tree->AsLclVarCommon()->GetLclNum()].lvBaseType;
        }

        return TYP_UNKNOWN;
    }

    bool isSIMDClass(CORINFO_CLASS_HANDLE clsHnd)
    {
        if (isIntrinsicType(clsHnd))
        {
            const char* namespaceName = nullptr;
            (void)getClassNameFromMetadata(clsHnd, &namespaceName);
            return strcmp(namespaceName, "System.Numerics") == 0;
        }
        return false;
    }

    bool isIntrinsicType(CORINFO_CLASS_HANDLE clsHnd)
    {
        return info.compCompHnd->isIntrinsicType(clsHnd);
    }

    const char* getClassNameFromMetadata(CORINFO_CLASS_HANDLE cls, const char** namespaceName)
    {
        return info.compCompHnd->getClassNameFromMetadata(cls, namespaceName);
    }

    CORINFO_CLASS_HANDLE getTypeInstantiationArgument(CORINFO_CLASS_HANDLE cls, unsigned index)
    {
        return info.compCompHnd->getTypeInstantiationArgument(cls, index);
    }

    bool isSIMDClass(typeInfo* pTypeInfo)
    {
        return pTypeInfo->IsStruct() && isSIMDClass(pTypeInfo->GetClassHandleForValueClass());
    }

    bool isHWSIMDClass(CORINFO_CLASS_HANDLE clsHnd)
    {
#ifdef FEATURE_HW_INTRINSICS
        if (isIntrinsicType(clsHnd))
        {
            const char* namespaceName = nullptr;
            (void)getClassNameFromMetadata(clsHnd, &namespaceName);
            return strcmp(namespaceName, "System.Runtime.Intrinsics") == 0;
        }
#endif // FEATURE_HW_INTRINSICS
        return false;
    }

    bool isHWSIMDClass(typeInfo* pTypeInfo)
    {
#ifdef FEATURE_HW_INTRINSICS
        return pTypeInfo->IsStruct() && isHWSIMDClass(pTypeInfo->GetClassHandleForValueClass());
#else
        return false;
#endif
    }

    bool isSIMDorHWSIMDClass(CORINFO_CLASS_HANDLE clsHnd)
    {
        return isSIMDClass(clsHnd) || isHWSIMDClass(clsHnd);
    }

    bool isSIMDorHWSIMDClass(typeInfo* pTypeInfo)
    {
        return isSIMDClass(pTypeInfo) || isHWSIMDClass(pTypeInfo);
    }

    // Get the base (element) type and size in bytes for a SIMD type. Returns TYP_UNKNOWN
    // if it is not a SIMD type or is an unsupported base type.
    var_types getBaseTypeAndSizeOfSIMDType(CORINFO_CLASS_HANDLE typeHnd, unsigned* sizeBytes = nullptr);

    var_types getBaseTypeOfSIMDType(CORINFO_CLASS_HANDLE typeHnd)
    {
        return getBaseTypeAndSizeOfSIMDType(typeHnd, nullptr);
    }

    // Get SIMD Intrinsic info given the method handle.
    // Also sets typeHnd, argCount, baseType and sizeBytes out params.
    const SIMDIntrinsicInfo* getSIMDIntrinsicInfo(CORINFO_CLASS_HANDLE* typeHnd,
                                                  CORINFO_METHOD_HANDLE methodHnd,
                                                  CORINFO_SIG_INFO*     sig,
                                                  bool                  isNewObj,
                                                  unsigned*             argCount,
                                                  var_types*            baseType,
                                                  unsigned*             sizeBytes);

    // Pops and returns GenTree node from importers type stack.
    // Normalizes TYP_STRUCT value in case of GT_CALL, GT_RET_EXPR and arg nodes.
    GenTree* impSIMDPopStack(var_types type, bool expectAddr = false, CORINFO_CLASS_HANDLE structType = nullptr);

    // Transforms operands and returns the SIMD intrinsic to be applied on
    // transformed operands to obtain given relop result.
    SIMDIntrinsicID impSIMDRelOp(SIMDIntrinsicID      relOpIntrinsicId,
                                 CORINFO_CLASS_HANDLE typeHnd,
                                 unsigned             simdVectorSize,
                                 var_types*           baseType,
                                 GenTree**            op1,
                                 GenTree**            op2);

#if defined(TARGET_XARCH)

    // Transforms operands and returns the SIMD intrinsic to be applied on
    // transformed operands to obtain == comparison result.
    SIMDIntrinsicID impSIMDLongRelOpEqual(CORINFO_CLASS_HANDLE typeHnd,
                                          unsigned             simdVectorSize,
                                          GenTree**            op1,
                                          GenTree**            op2);

#endif // defined(TARGET_XARCH)

    void setLclRelatedToSIMDIntrinsic(GenTree* tree);
    bool areFieldsContiguous(GenTree* op1, GenTree* op2);
    bool areLocalFieldsContiguous(GenTreeLclFld* first, GenTreeLclFld* second);
    bool areArrayElementsContiguous(GenTree* op1, GenTree* op2);
    bool areArgumentsContiguous(GenTree* op1, GenTree* op2);
    GenTree* createAddressNodeForSIMDInit(GenTree* tree, unsigned simdSize);

    // check methodHnd to see if it is a SIMD method that is expanded as an intrinsic in the JIT.
    GenTree* impSIMDIntrinsic(OPCODE                opcode,
                              GenTree*              newobjThis,
                              CORINFO_CLASS_HANDLE  clsHnd,
                              CORINFO_METHOD_HANDLE method,
                              CORINFO_SIG_INFO*     sig,
                              unsigned              methodFlags,
                              int                   memberRef);

    GenTreeOp* impAssignSIMDAddr(GenTree* destAddr, GenTree* src);

    GenTree* getOp1ForConstructor(OPCODE opcode, GenTree* newobjThis, CORINFO_CLASS_HANDLE clsHnd);

    // Whether SIMD vector occupies part of SIMD register.
    // SSE2: vector2f/3f are considered sub register SIMD types.
    // AVX: vector2f, 3f and 4f are all considered sub register SIMD types.
    bool isSubRegisterSIMDType(GenTreeSIMD* simdNode)
    {
        unsigned vectorRegisterByteLength;
#if defined(TARGET_XARCH)
        // Calling the getSIMDVectorRegisterByteLength api causes the size of Vector<T> to be recorded
        // with the AOT compiler, so that it cannot change from aot compilation time to runtime
        // This api does not require such fixing as it merely pertains to the size of the simd type
        // relative to the Vector<T> size as used at compile time. (So detecting a vector length of 16 here
        // does not preclude the code from being used on a machine with a larger vector length.)
        if (getSIMDSupportLevel() < SIMD_AVX2_Supported)
        {
            vectorRegisterByteLength = 16;
        }
        else
        {
            vectorRegisterByteLength = 32;
        }
#else
        vectorRegisterByteLength = getSIMDVectorRegisterByteLength();
#endif
        return (simdNode->gtSIMDSize < vectorRegisterByteLength);
    }

    // Get the type for the hardware SIMD vector.
    // This is the maximum SIMD type supported for this target.
    var_types getSIMDVectorType()
    {
#if defined(TARGET_XARCH)
        if (getSIMDSupportLevel() == SIMD_AVX2_Supported)
        {
            return JitConfig.EnableHWIntrinsic() ? TYP_SIMD32 : TYP_SIMD16;
        }
        else
        {
            // Verify and record that AVX2 isn't supported
            compVerifyInstructionSetUnuseable(InstructionSet_AVX2);
            assert(getSIMDSupportLevel() >= SIMD_SSE2_Supported);
            return TYP_SIMD16;
        }
#elif defined(TARGET_ARM64)
        return TYP_SIMD16;
#else
        assert(!"getSIMDVectorType() unimplemented on target arch");
        unreached();
#endif
    }

    // Get the size of the SIMD type in bytes
    int getSIMDTypeSizeInBytes(CORINFO_CLASS_HANDLE typeHnd)
    {
        unsigned sizeBytes = 0;
        (void)getBaseTypeAndSizeOfSIMDType(typeHnd, &sizeBytes);
        return sizeBytes;
    }

    // Get the the number of elements of basetype of SIMD vector given by its size and baseType
    static int getSIMDVectorLength(unsigned simdSize, var_types baseType);

    // Get the the number of elements of basetype of SIMD vector given by its type handle
    int getSIMDVectorLength(CORINFO_CLASS_HANDLE typeHnd);

    // Get preferred alignment of SIMD type.
    int getSIMDTypeAlignment(var_types simdType);

    // Get the number of bytes in a System.Numeric.Vector<T> for the current compilation.
    // Note - cannot be used for System.Runtime.Intrinsic
    unsigned getSIMDVectorRegisterByteLength()
    {
#if defined(TARGET_XARCH)
        if (getSIMDSupportLevel() == SIMD_AVX2_Supported)
        {
            return JitConfig.EnableHWIntrinsic() ? YMM_REGSIZE_BYTES : XMM_REGSIZE_BYTES;
        }
        else
        {
            assert(getSIMDSupportLevel() >= SIMD_SSE2_Supported);

            // Verify and record that AVX2 isn't supported
            compVerifyInstructionSetUnuseable(InstructionSet_AVX2);
            return XMM_REGSIZE_BYTES;
        }
#elif defined(TARGET_ARM64)
        return FP_REGSIZE_BYTES;
#else
        assert(!"getSIMDVectorRegisterByteLength() unimplemented on target arch");
        unreached();
#endif
    }

    // The minimum and maximum possible number of bytes in a SIMD vector.

    // maxSIMDStructBytes
    // The minimum SIMD size supported by System.Numeric.Vectors or System.Runtime.Intrinsic
    // SSE:  16-byte Vector<T> and Vector128<T>
    // AVX:  32-byte Vector256<T> (Vector<T> is 16-byte)
    // AVX2: 32-byte Vector<T> and Vector256<T>
    unsigned int maxSIMDStructBytes()
    {
#if defined(FEATURE_HW_INTRINSICS) && defined(TARGET_XARCH)
        if (compOpportunisticallyDependsOn(InstructionSet_AVX))
        {
            return JitConfig.EnableHWIntrinsic() ? YMM_REGSIZE_BYTES : XMM_REGSIZE_BYTES;
        }
        else
        {
            assert(getSIMDSupportLevel() >= SIMD_SSE2_Supported);
            return XMM_REGSIZE_BYTES;
        }
#else
        return getSIMDVectorRegisterByteLength();
#endif
    }

    unsigned int minSIMDStructBytes()
    {
        return emitTypeSize(TYP_SIMD8);
    }

public:
    // Returns the codegen type for a given SIMD size.
    static var_types getSIMDTypeForSize(unsigned size)
    {
        var_types simdType = TYP_UNDEF;
        if (size == 8)
        {
            simdType = TYP_SIMD8;
        }
        else if (size == 12)
        {
            simdType = TYP_SIMD12;
        }
        else if (size == 16)
        {
            simdType = TYP_SIMD16;
        }
        else if (size == 32)
        {
            simdType = TYP_SIMD32;
        }
        else
        {
            noway_assert(!"Unexpected size for SIMD type");
        }
        return simdType;
    }

private:
    unsigned getSIMDInitTempVarNum()
    {
        if (lvaSIMDInitTempVarNum == BAD_VAR_NUM)
        {
            lvaSIMDInitTempVarNum                  = lvaGrabTempWithImplicitUse(false DEBUGARG("SIMDInitTempVar"));
            lvaTable[lvaSIMDInitTempVarNum].lvType = getSIMDVectorType();
        }
        return lvaSIMDInitTempVarNum;
    }

#else  // !FEATURE_SIMD
    bool isOpaqueSIMDLclVar(LclVarDsc* varDsc)
    {
        return false;
    }
#endif // FEATURE_SIMD

public:
    //------------------------------------------------------------------------
    // largestEnregisterableStruct: The size in bytes of the largest struct that can be enregistered.
    //
    // Notes: It is not guaranteed that the struct of this size or smaller WILL be a
    //        candidate for enregistration.

    unsigned largestEnregisterableStructSize()
    {
#ifdef FEATURE_SIMD
#if defined(FEATURE_HW_INTRINSICS) && defined(TARGET_XARCH)
        if (opts.IsReadyToRun())
        {
            // Return constant instead of maxSIMDStructBytes, as maxSIMDStructBytes performs
            // checks that are effected by the current level of instruction set support would
            // otherwise cause the highest level of instruction set support to be reported to crossgen2.
            // and this api is only ever used as an optimization or assert, so no reporting should
            // ever happen.
            return YMM_REGSIZE_BYTES;
        }
#endif // defined(FEATURE_HW_INTRINSICS) && defined(TARGET_XARCH)
        unsigned vectorRegSize = maxSIMDStructBytes();
        assert(vectorRegSize >= TARGET_POINTER_SIZE);
        return vectorRegSize;
#else  // !FEATURE_SIMD
        return TARGET_POINTER_SIZE;
#endif // !FEATURE_SIMD
    }

    // Use to determine if a struct *might* be a SIMD type. As this function only takes a size, many
    // structs will fit the criteria.
    bool structSizeMightRepresentSIMDType(size_t structSize)
    {
#ifdef FEATURE_SIMD
        // Do not use maxSIMDStructBytes as that api in R2R on X86 and X64 may notify the JIT
        // about the size of a struct under the assumption that the struct size needs to be recorded.
        // By using largestEnregisterableStructSize here, the detail of whether or not Vector256<T> is
        // enregistered or not will not be messaged to the R2R compiler.
        return (structSize >= minSIMDStructBytes()) && (structSize <= largestEnregisterableStructSize());
#else
        return false;
#endif // FEATURE_SIMD
    }

#ifdef FEATURE_SIMD
    static bool vnEncodesResultTypeForSIMDIntrinsic(SIMDIntrinsicID intrinsicId);
#endif // !FEATURE_SIMD
#ifdef FEATURE_HW_INTRINSICS
    static bool vnEncodesResultTypeForHWIntrinsic(NamedIntrinsic hwIntrinsicID);
#endif // FEATURE_HW_INTRINSICS

private:
    // These routines need not be enclosed under FEATURE_SIMD since lvIsSIMDType()
    // is defined for both FEATURE_SIMD and !FEATURE_SIMD apropriately. The use
    // of this routines also avoids the need of #ifdef FEATURE_SIMD specific code.

    // Is this var is of type simd struct?
    bool lclVarIsSIMDType(unsigned varNum)
    {
        LclVarDsc* varDsc = lvaTable + varNum;
        return varDsc->lvIsSIMDType();
    }

    // Is this Local node a SIMD local?
    bool lclVarIsSIMDType(GenTreeLclVarCommon* lclVarTree)
    {
        return lclVarIsSIMDType(lclVarTree->GetLclNum());
    }

    // Returns true if the TYP_SIMD locals on stack are aligned at their
    // preferred byte boundary specified by getSIMDTypeAlignment().
    //
    // As per the Intel manual, the preferred alignment for AVX vectors is
    // 32-bytes. It is not clear whether additional stack space used in
    // aligning stack is worth the benefit and for now will use 16-byte
    // alignment for AVX 256-bit vectors with unaligned load/stores to/from
    // memory. On x86, the stack frame is aligned to 4 bytes. We need to extend
    // existing support for double (8-byte) alignment to 16 or 32 byte
    // alignment for frames with local SIMD vars, if that is determined to be
    // profitable.
    //
    // On Amd64 and SysV, RSP+8 is aligned on entry to the function (before
    // prolog has run). This means that in RBP-based frames RBP will be 16-byte
    // aligned. For RSP-based frames these are only sometimes aligned, depending
    // on the frame size.
    //
    bool isSIMDTypeLocalAligned(unsigned varNum)
    {
#if defined(FEATURE_SIMD) && ALIGN_SIMD_TYPES
        if (lclVarIsSIMDType(varNum) && lvaTable[varNum].lvType != TYP_BYREF)
        {
            // TODO-Cleanup: Can't this use the lvExactSize on the varDsc?
            int alignment = getSIMDTypeAlignment(lvaTable[varNum].lvType);
            if (alignment <= STACK_ALIGN)
            {
                bool rbpBased;
                int  off = lvaFrameAddress(varNum, &rbpBased);
                // On SysV and Winx64 ABIs RSP+8 will be 16-byte aligned at the
                // first instruction of a function. If our frame is RBP based
                // then RBP will always be 16 bytes aligned, so we can simply
                // check the offset.
                if (rbpBased)
                {
                    return (off % alignment) == 0;
                }

                // For RSP-based frame the alignment of RSP depends on our
                // locals. rsp+8 is aligned on entry and we just subtract frame
                // size so it is not hard to compute. Note that the compiler
                // tries hard to make sure the frame size means RSP will be
                // 16-byte aligned, but for leaf functions without locals (i.e.
                // frameSize = 0) it will not be.
                int frameSize = codeGen->genTotalFrameSize();
                return ((8 - frameSize + off) % alignment) == 0;
            }
        }
#endif // FEATURE_SIMD

        return false;
    }

#ifdef DEBUG
    // Answer the question: Is a particular ISA supported?
    // Use this api when asking the question so that future
    // ISA questions can be asked correctly or when asserting
    // support/nonsupport for an instruction set
    bool compIsaSupportedDebugOnly(CORINFO_InstructionSet isa) const
    {
#if defined(TARGET_XARCH) || defined(TARGET_ARM64)
        return (opts.compSupportsISA & (1ULL << isa)) != 0;
#else
        return false;
#endif
    }
#endif // DEBUG

    void notifyInstructionSetUsage(CORINFO_InstructionSet isa, bool supported) const;

    // Answer the question: Is a particular ISA supported?
    // The result of this api call will exactly match the target machine
    // on which the function is executed (except for CoreLib, where there are special rules)
    bool compExactlyDependsOn(CORINFO_InstructionSet isa) const
    {

#if defined(TARGET_XARCH) || defined(TARGET_ARM64)
        uint64_t isaBit       = (1ULL << isa);
        bool     isaSupported = (opts.compSupportsISA & (1ULL << isa)) != 0;
        if ((opts.compSupportsISAReported & isaBit) == 0)
        {
            notifyInstructionSetUsage(isa, isaSupported);
            ((Compiler*)this)->opts.compSupportsISAReported |= isaBit;
        }

        return isaSupported;
#else
        return false;
#endif
    }

    // Ensure that code will not execute if an instruction set is useable. Call only
    // if the instruction set has previously reported as unuseable, but when
    // that that status has not yet been recorded to the AOT compiler
    void compVerifyInstructionSetUnuseable(CORINFO_InstructionSet isa)
    {
        // use compExactlyDependsOn to capture are record the use of the isa
        bool isaUseable = compExactlyDependsOn(isa);
        // Assert that the is unuseable. If true, this function should never be called.
        assert(!isaUseable);
    }

    // Answer the question: Is a particular ISA supported?
    // The result of this api call will match the target machine if the result is true
    // If the result is false, then the target machine may have support for the instruction
    bool compOpportunisticallyDependsOn(CORINFO_InstructionSet isa) const
    {
        if ((opts.compSupportsISA & (1ULL << isa)) != 0)
        {
            return compExactlyDependsOn(isa);
        }
        else
        {
            return false;
        }
    }

    bool canUseVexEncoding() const
    {
#ifdef TARGET_XARCH
        return compOpportunisticallyDependsOn(InstructionSet_AVX);
#else
        return false;
#endif
    }

    /*
    XXXXXXXXXXXXXXXXXXXXXXXXXXXXXXXXXXXXXXXXXXXXXXXXXXXXXXXXXXXXXXXXXXXXXXXXXXXXXXX
    XXXXXXXXXXXXXXXXXXXXXXXXXXXXXXXXXXXXXXXXXXXXXXXXXXXXXXXXXXXXXXXXXXXXXXXXXXXXXXX
    XX                                                                           XX
    XX                           Compiler                                        XX
    XX                                                                           XX
    XX   Generic info about the compilation and the method being compiled.       XX
    XX   It is responsible for driving the other phases.                         XX
    XX   It is also responsible for all the memory management.                   XX
    XX                                                                           XX
    XXXXXXXXXXXXXXXXXXXXXXXXXXXXXXXXXXXXXXXXXXXXXXXXXXXXXXXXXXXXXXXXXXXXXXXXXXXXXXX
    XXXXXXXXXXXXXXXXXXXXXXXXXXXXXXXXXXXXXXXXXXXXXXXXXXXXXXXXXXXXXXXXXXXXXXXXXXXXXXX
    */

public:
    Compiler* InlineeCompiler; // The Compiler instance for the inlinee

    InlineResult* compInlineResult; // The result of importing the inlinee method.

    bool compDoAggressiveInlining; // If true, mark every method as CORINFO_FLG_FORCEINLINE
    bool compJmpOpUsed;            // Does the method do a JMP
    bool compLongUsed;             // Does the method use TYP_LONG
    bool compFloatingPointUsed;    // Does the method use TYP_FLOAT or TYP_DOUBLE
    bool compTailCallUsed;         // Does the method do a tailcall
    bool compLocallocUsed;         // Does the method use localloc.
    bool compLocallocOptimized;    // Does the method have an optimized localloc
    bool compQmarkUsed;            // Does the method use GT_QMARK/GT_COLON
    bool compQmarkRationalized;    // Is it allowed to use a GT_QMARK/GT_COLON node.
    bool compUnsafeCastUsed;       // Does the method use LDIND/STIND to cast between scalar/refernce types
    bool compHasBackwardJump;      // Does the method (or some inlinee) have a lexically backwards jump?
    bool compSwitchedToOptimized;  // Codegen initially was Tier0 but jit switched to FullOpts
    bool compSwitchedToMinOpts;    // Codegen initially was Tier1/FullOpts but jit switched to MinOpts
    bool compSuppressedZeroInit;   // There are vars with lvSuppressedZeroInit set

// NOTE: These values are only reliable after
//       the importing is completely finished.

#ifdef DEBUG
    // State information - which phases have completed?
    // These are kept together for easy discoverability

    bool    bRangeAllowStress;
    bool    compCodeGenDone;
    int64_t compNumStatementLinksTraversed; // # of links traversed while doing debug checks
    bool    fgNormalizeEHDone;              // Has the flowgraph EH normalization phase been done?
    size_t  compSizeEstimate;               // The estimated size of the method as per `gtSetEvalOrder`.
    size_t  compCycleEstimate;              // The estimated cycle count of the method as per `gtSetEvalOrder`
#endif                                      // DEBUG

    bool fgLocalVarLivenessDone; // Note that this one is used outside of debug.
    bool fgLocalVarLivenessChanged;
    bool compLSRADone;
    bool compRationalIRForm;

    bool compUsesThrowHelper; // There is a call to a THROW_HELPER for the compiled method.

    bool compGeneratingProlog;
    bool compGeneratingEpilog;
    bool compNeedsGSSecurityCookie; // There is an unsafe buffer (or localloc) on the stack.
                                    // Insert cookie on frame and code to check the cookie, like VC++ -GS.
    bool compGSReorderStackLayout;  // There is an unsafe buffer on the stack, reorder locals and make local
    // copies of susceptible parameters to avoid buffer overrun attacks through locals/params
    bool getNeedsGSSecurityCookie() const
    {
        return compNeedsGSSecurityCookie;
    }
    void setNeedsGSSecurityCookie()
    {
        compNeedsGSSecurityCookie = true;
    }

    FrameLayoutState lvaDoneFrameLayout; // The highest frame layout state that we've completed. During
                                         // frame layout calculations, this is the level we are currently
                                         // computing.

    //---------------------------- JITing options -----------------------------

    enum codeOptimize
    {
        BLENDED_CODE,
        SMALL_CODE,
        FAST_CODE,

        COUNT_OPT_CODE
    };

    struct Options
    {
        JitFlags* jitFlags; // all flags passed from the EE

        uint64_t compSupportsISA;
        uint64_t compSupportsISAReported;
        void setSupportedISAs(CORINFO_InstructionSetFlags isas)
        {
            compSupportsISA = isas.GetFlagsRaw();
        }

        unsigned compFlags; // method attributes
        unsigned instrCount;
        unsigned lvRefCount;

        codeOptimize compCodeOpt; // what type of code optimizations

        bool compUseCMOV;

// optimize maximally and/or favor speed over size?

#define DEFAULT_MIN_OPTS_CODE_SIZE 60000
#define DEFAULT_MIN_OPTS_INSTR_COUNT 20000
#define DEFAULT_MIN_OPTS_BB_COUNT 2000
#define DEFAULT_MIN_OPTS_LV_NUM_COUNT 2000
#define DEFAULT_MIN_OPTS_LV_REF_COUNT 8000

// Maximun number of locals before turning off the inlining
#define MAX_LV_NUM_COUNT_FOR_INLINING 512

        bool compMinOpts;
        bool compMinOptsIsSet;
#ifdef DEBUG
        mutable bool compMinOptsIsUsed;

        bool MinOpts() const
        {
            assert(compMinOptsIsSet);
            compMinOptsIsUsed = true;
            return compMinOpts;
        }
        bool IsMinOptsSet()
        {
            return compMinOptsIsSet;
        }
#else  // !DEBUG
        bool MinOpts() const
        {
            return compMinOpts;
        }
        bool IsMinOptsSet()
        {
            return compMinOptsIsSet;
        }
#endif // !DEBUG

        bool OptimizationDisabled() const
        {
            return MinOpts() || compDbgCode;
        }
        bool OptimizationEnabled() const
        {
            return !OptimizationDisabled();
        }

        void SetMinOpts(bool val)
        {
            assert(!compMinOptsIsUsed);
            assert(!compMinOptsIsSet || (compMinOpts == val));
            compMinOpts      = val;
            compMinOptsIsSet = true;
        }

        // true if the CLFLG_* for an optimization is set.
        bool OptEnabled(unsigned optFlag)
        {
            return !!(compFlags & optFlag);
        }

#ifdef FEATURE_READYTORUN_COMPILER
        bool IsReadyToRun()
        {
            return jitFlags->IsSet(JitFlags::JIT_FLAG_READYTORUN);
        }
#else
        bool IsReadyToRun()
        {
            return false;
        }
#endif

#ifdef FEATURE_ON_STACK_REPLACEMENT
        bool IsOSR() const
        {
            return jitFlags->IsSet(JitFlags::JIT_FLAG_OSR);
        }
#else
        bool IsOSR() const
        {
            return false;
        }
#endif

        // true if we should use the PINVOKE_{BEGIN,END} helpers instead of generating
        // PInvoke transitions inline (e.g. when targeting CoreRT).
        bool ShouldUsePInvokeHelpers()
        {
            return jitFlags->IsSet(JitFlags::JIT_FLAG_USE_PINVOKE_HELPERS);
        }

        // true if we should use insert the REVERSE_PINVOKE_{ENTER,EXIT} helpers in the method
        // prolog/epilog
        bool IsReversePInvoke()
        {
            return jitFlags->IsSet(JitFlags::JIT_FLAG_REVERSE_PINVOKE);
        }

        bool compScopeInfo; // Generate the LocalVar info ?
        bool compDbgCode;   // Generate debugger-friendly code?
        bool compDbgInfo;   // Gather debugging info?
        bool compDbgEnC;

#ifdef PROFILING_SUPPORTED
        bool compNoPInvokeInlineCB;
#else
        static const bool compNoPInvokeInlineCB;
#endif

#ifdef DEBUG
        bool compGcChecks; // Check arguments and return values to ensure they are sane
#endif

#if defined(DEBUG) && defined(TARGET_XARCH)

        bool compStackCheckOnRet; // Check stack pointer on return to ensure it is correct.

#endif // defined(DEBUG) && defined(TARGET_XARCH)

#if defined(DEBUG) && defined(TARGET_X86)

        bool compStackCheckOnCall; // Check stack pointer after call to ensure it is correct. Only for x86.

#endif // defined(DEBUG) && defined(TARGET_X86)

        bool compReloc; // Generate relocs for pointers in code, true for all ngen/prejit codegen

#ifdef DEBUG
#if defined(TARGET_XARCH)
        bool compEnablePCRelAddr; // Whether absolute addr be encoded as PC-rel offset by RyuJIT where possible
#endif
#endif // DEBUG

#ifdef UNIX_AMD64_ABI
        // This flag  is indicating if there is a need to align the frame.
        // On AMD64-Windows, if there are calls, 4 slots for the outgoing ars are allocated, except for
        // FastTailCall. This slots makes the frame size non-zero, so alignment logic will be called.
        // On AMD64-Unix, there are no such slots. There is a possibility to have calls in the method with frame size of
        // 0. The frame alignment logic won't kick in. This flags takes care of the AMD64-Unix case by remembering that
        // there are calls and making sure the frame alignment logic is executed.
        bool compNeedToAlignFrame;
#endif // UNIX_AMD64_ABI

        bool compProcedureSplitting; // Separate cold code from hot code

        bool genFPorder; // Preserve FP order (operations are non-commutative)
        bool genFPopt;   // Can we do frame-pointer-omission optimization?
        bool altJit;     // True if we are an altjit and are compiling this method

#ifdef OPT_CONFIG
        bool optRepeat; // Repeat optimizer phases k times
#endif

#ifdef DEBUG
        bool compProcedureSplittingEH; // Separate cold code from hot code for functions with EH
        bool dspCode;                  // Display native code generated
        bool dspEHTable;               // Display the EH table reported to the VM
        bool dspDebugInfo;             // Display the Debug info reported to the VM
        bool dspInstrs;                // Display the IL instructions intermixed with the native code output
        bool dspEmit;                  // Display emitter output
        bool dspLines;                 // Display source-code lines intermixed with native code output
        bool dmpHex;                   // Display raw bytes in hex of native code output
        bool varNames;                 // Display variables names in native code output
        bool disAsm;                   // Display native code as it is generated
        bool disAsmSpilled;            // Display native code when any register spilling occurs
        bool disDiffable;              // Makes the Disassembly code 'diff-able'
        bool disAsm2;                  // Display native code after it is generated using external disassembler
        bool dspOrder;                 // Display names of each of the methods that we ngen/jit
        bool dspUnwind;                // Display the unwind info output
        bool dspDiffable;     // Makes the Jit Dump 'diff-able' (currently uses same COMPlus_* flag as disDiffable)
        bool compLongAddress; // Force using large pseudo instructions for long address
                              // (IF_LARGEJMP/IF_LARGEADR/IF_LARGLDC)
        bool dspGCtbls;       // Display the GC tables
#endif

#ifdef LATE_DISASM
        bool doLateDisasm; // Run the late disassembler
#endif                     // LATE_DISASM

#if DUMP_GC_TABLES && !defined(DEBUG)
#pragma message("NOTE: this non-debug build has GC ptr table dumping always enabled!")
        static const bool dspGCtbls = true;
#endif

#ifdef PROFILING_SUPPORTED
        // Whether to emit Enter/Leave/TailCall hooks using a dummy stub (DummyProfilerELTStub()).
        // This option helps make the JIT behave as if it is running under a profiler.
        bool compJitELTHookEnabled;
#endif // PROFILING_SUPPORTED

#if FEATURE_TAILCALL_OPT
        // Whether opportunistic or implicit tail call optimization is enabled.
        bool compTailCallOpt;
        // Whether optimization of transforming a recursive tail call into a loop is enabled.
        bool compTailCallLoopOpt;
#endif

#if FEATURE_FASTTAILCALL
        // Whether fast tail calls are allowed.
        bool compFastTailCalls;
#endif // FEATURE_FASTTAILCALL

#if defined(TARGET_ARM64)
        // Decision about whether to save FP/LR registers with callee-saved registers (see
        // COMPlus_JitSaveFpLrWithCalleSavedRegisters).
        int compJitSaveFpLrWithCalleeSavedRegisters;
#endif // defined(TARGET_ARM64)

#ifdef ARM_SOFTFP
        static const bool compUseSoftFP = true;
#else // !ARM_SOFTFP
        static const bool compUseSoftFP = false;
#endif

        GCPollType compGCPollType;
    } opts;

#ifdef ALT_JIT
    static bool                s_pAltJitExcludeAssembliesListInitialized;
    static AssemblyNamesList2* s_pAltJitExcludeAssembliesList;
#endif // ALT_JIT

#ifdef DEBUG
    static bool                s_pJitDisasmIncludeAssembliesListInitialized;
    static AssemblyNamesList2* s_pJitDisasmIncludeAssembliesList;

    static bool       s_pJitFunctionFileInitialized;
    static MethodSet* s_pJitMethodSet;
#endif // DEBUG

#ifdef DEBUG
// silence warning of cast to greater size. It is easier to silence than construct code the compiler is happy with, and
// it is safe in this case
#pragma warning(push)
#pragma warning(disable : 4312)

    template <typename T>
    T dspPtr(T p)
    {
        return (p == ZERO) ? ZERO : (opts.dspDiffable ? T(0xD1FFAB1E) : p);
    }

    template <typename T>
    T dspOffset(T o)
    {
        return (o == ZERO) ? ZERO : (opts.dspDiffable ? T(0xD1FFAB1E) : o);
    }
#pragma warning(pop)

    static int dspTreeID(GenTree* tree)
    {
        return tree->gtTreeID;
    }

    static void printStmtID(Statement* stmt)
    {
        assert(stmt != nullptr);
        printf(FMT_STMT, stmt->GetID());
    }

    static void printTreeID(GenTree* tree)
    {
        if (tree == nullptr)
        {
            printf("[------]");
        }
        else
        {
            printf("[%06d]", dspTreeID(tree));
        }
    }

#endif // DEBUG

// clang-format off
#define STRESS_MODES                                                                            \
                                                                                                \
        STRESS_MODE(NONE)                                                                       \
                                                                                                \
        /* "Variations" stress areas which we try to mix up with each other. */                 \
        /* These should not be exhaustively used as they might */                               \
        /* hide/trivialize other areas */                                                       \
                                                                                                \
        STRESS_MODE(REGS)                                                                       \
        STRESS_MODE(DBL_ALN)                                                                    \
        STRESS_MODE(LCL_FLDS)                                                                   \
        STRESS_MODE(UNROLL_LOOPS)                                                               \
        STRESS_MODE(MAKE_CSE)                                                                   \
        STRESS_MODE(LEGACY_INLINE)                                                              \
        STRESS_MODE(CLONE_EXPR)                                                                 \
        STRESS_MODE(USE_CMOV)                                                                   \
        STRESS_MODE(FOLD)                                                                       \
        STRESS_MODE(BB_PROFILE)                                                                 \
        STRESS_MODE(OPT_BOOLS_GC)                                                               \
        STRESS_MODE(REMORPH_TREES)                                                              \
        STRESS_MODE(64RSLT_MUL)                                                                 \
        STRESS_MODE(DO_WHILE_LOOPS)                                                             \
        STRESS_MODE(MIN_OPTS)                                                                   \
        STRESS_MODE(REVERSE_FLAG)     /* Will set GTF_REVERSE_OPS whenever we can */            \
        STRESS_MODE(REVERSE_COMMA)    /* Will reverse commas created  with gtNewCommaNode */    \
        STRESS_MODE(TAILCALL)         /* Will make the call as a tailcall whenever legal */     \
        STRESS_MODE(CATCH_ARG)        /* Will spill catch arg */                                \
        STRESS_MODE(UNSAFE_BUFFER_CHECKS)                                                       \
        STRESS_MODE(NULL_OBJECT_CHECK)                                                          \
        STRESS_MODE(PINVOKE_RESTORE_ESP)                                                        \
        STRESS_MODE(RANDOM_INLINE)                                                              \
        STRESS_MODE(SWITCH_CMP_BR_EXPANSION)                                                    \
        STRESS_MODE(GENERIC_VARN)                                                               \
        STRESS_MODE(PROFILER_CALLBACKS) /* Will generate profiler hooks for ELT callbacks */    \
                                                                                                \
        /* After COUNT_VARN, stress level 2 does all of these all the time */                   \
                                                                                                \
        STRESS_MODE(COUNT_VARN)                                                                 \
                                                                                                \
        /* "Check" stress areas that can be exhaustively used if we */                          \
        /*  dont care about performance at all */                                               \
                                                                                                \
        STRESS_MODE(FORCE_INLINE) /* Treat every method as AggressiveInlining */                \
        STRESS_MODE(CHK_FLOW_UPDATE)                                                            \
        STRESS_MODE(EMITTER)                                                                    \
        STRESS_MODE(CHK_REIMPORT)                                                               \
        STRESS_MODE(FLATFP)                                                                     \
        STRESS_MODE(GENERIC_CHECK)                                                              \
        STRESS_MODE(COUNT)

    enum                compStressArea
    {
#define STRESS_MODE(mode) STRESS_##mode,
        STRESS_MODES
#undef STRESS_MODE
    };
// clang-format on

#ifdef DEBUG
    static const LPCWSTR s_compStressModeNames[STRESS_COUNT + 1];
    BYTE                 compActiveStressModes[STRESS_COUNT];
#endif // DEBUG

#define MAX_STRESS_WEIGHT 100

    bool compStressCompile(compStressArea stressArea, unsigned weightPercentage);
    bool compStressCompileHelper(compStressArea stressArea, unsigned weightPercentage);

#ifdef DEBUG

    bool compInlineStress()
    {
        return compStressCompile(STRESS_LEGACY_INLINE, 50);
    }

    bool compRandomInlineStress()
    {
        return compStressCompile(STRESS_RANDOM_INLINE, 50);
    }

#endif // DEBUG

    bool compTailCallStress()
    {
#ifdef DEBUG
        // Do not stress tailcalls in IL stubs as the runtime creates several IL
        // stubs to implement the tailcall mechanism, which would then
        // recursively create more IL stubs.
        return !opts.jitFlags->IsSet(JitFlags::JIT_FLAG_IL_STUB) &&
               (JitConfig.TailcallStress() != 0 || compStressCompile(STRESS_TAILCALL, 5));
#else
        return false;
#endif
    }

    const char* compGetTieringName() const;
    const char* compGetStressMessage() const;

    codeOptimize compCodeOpt()
    {
#if 0
        // Switching between size & speed has measurable throughput impact
        // (3.5% on NGen CoreLib when measured). It used to be enabled for
        // DEBUG, but should generate identical code between CHK & RET builds,
        // so that's not acceptable.
        // TODO-Throughput: Figure out what to do about size vs. speed & throughput.
        //                  Investigate the cause of the throughput regression.

        return opts.compCodeOpt;
#else
        return BLENDED_CODE;
#endif
    }

    //--------------------- Info about the procedure --------------------------

    struct Info
    {
        COMP_HANDLE           compCompHnd;
        CORINFO_MODULE_HANDLE compScopeHnd;
        CORINFO_CLASS_HANDLE  compClassHnd;
        CORINFO_METHOD_HANDLE compMethodHnd;
        CORINFO_METHOD_INFO*  compMethodInfo;

        BOOL hasCircularClassConstraints;
        BOOL hasCircularMethodConstraints;

#if defined(DEBUG) || defined(LATE_DISASM)
        const char* compMethodName;
        const char* compClassName;
        const char* compFullName;
        double      compPerfScore;
#endif // defined(DEBUG) || defined(LATE_DISASM)

#if defined(DEBUG) || defined(INLINE_DATA)
        // Method hash is logcally const, but computed
        // on first demand.
        mutable unsigned compMethodHashPrivate;
        unsigned         compMethodHash() const;
#endif // defined(DEBUG) || defined(INLINE_DATA)

#ifdef PSEUDORANDOM_NOP_INSERTION
        // things for pseudorandom nop insertion
        unsigned  compChecksum;
        CLRRandom compRNG;
#endif

        // The following holds the FLG_xxxx flags for the method we're compiling.
        unsigned compFlags;

        // The following holds the class attributes for the method we're compiling.
        unsigned compClassAttr;

        const BYTE*     compCode;
        IL_OFFSET       compILCodeSize;     // The IL code size
        IL_OFFSET       compILImportSize;   // Estimated amount of IL actually imported
        IL_OFFSET       compILEntry;        // The IL entry point (normally 0)
        PatchpointInfo* compPatchpointInfo; // Patchpoint data for OSR (normally nullptr)
        UNATIVE_OFFSET  compNativeCodeSize; // The native code size, after instructions are issued. This
        // is less than (compTotalHotCodeSize + compTotalColdCodeSize) only if:
        // (1) the code is not hot/cold split, and we issued less code than we expected, or
        // (2) the code is hot/cold split, and we issued less code than we expected
        // in the cold section (the hot section will always be padded out to compTotalHotCodeSize).

        bool compIsStatic : 1;           // Is the method static (no 'this' pointer)?
        bool compIsVarArgs : 1;          // Does the method have varargs parameters?
        bool compInitMem : 1;            // Is the CORINFO_OPT_INIT_LOCALS bit set in the method info options?
        bool compProfilerCallback : 1;   // JIT inserted a profiler Enter callback
        bool compPublishStubParam : 1;   // EAX captured in prolog will be available through an intrinsic
        bool compRetBuffDefStack : 1;    // The ret buff argument definitely points into the stack.
        bool compHasNextCallRetAddr : 1; // The NextCallReturnAddress intrinsic is used.

        var_types compRetType;       // Return type of the method as declared in IL
        var_types compRetNativeType; // Normalized return type as per target arch ABI
        unsigned  compILargsCount;   // Number of arguments (incl. implicit but not hidden)
        unsigned  compArgsCount;     // Number of arguments (incl. implicit and     hidden)

#if FEATURE_FASTTAILCALL
        unsigned compArgStackSize; // Incoming argument stack size in bytes
#endif                             // FEATURE_FASTTAILCALL

        unsigned compRetBuffArg; // position of hidden return param var (0, 1) (BAD_VAR_NUM means not present);
        int compTypeCtxtArg; // position of hidden param for type context for generic code (CORINFO_CALLCONV_PARAMTYPE)
        unsigned       compThisArg; // position of implicit this pointer param (not to be confused with lvaArg0Var)
        unsigned       compILlocalsCount; // Number of vars : args + locals (incl. implicit but not hidden)
        unsigned       compLocalsCount;   // Number of vars : args + locals (incl. implicit and     hidden)
        unsigned       compMaxStack;
        UNATIVE_OFFSET compTotalHotCodeSize;  // Total number of bytes of Hot Code in the method
        UNATIVE_OFFSET compTotalColdCodeSize; // Total number of bytes of Cold Code in the method

        unsigned compUnmanagedCallCountWithGCTransition; // count of unmanaged calls with GC transition.

        unsigned compLvFrameListRoot; // lclNum for the Frame root
        unsigned compXcptnsCount;     // Number of exception-handling clauses read in the method's IL.
                                      // You should generally use compHndBBtabCount instead: it is the
                                      // current number of EH clauses (after additions like synchronized
        // methods and funclets, and removals like unreachable code deletion).

        bool compMatchedVM; // true if the VM is "matched": either the JIT is a cross-compiler
                            // and the VM expects that, or the JIT is a "self-host" compiler
                            // (e.g., x86 hosted targeting x86) and the VM expects that.

        /*  The following holds IL scope information about local variables.
         */

        unsigned     compVarScopesCount;
        VarScopeDsc* compVarScopes;

        /* The following holds information about instr offsets for
         * which we need to report IP-mappings
         */

        IL_OFFSET*                   compStmtOffsets; // sorted
        unsigned                     compStmtOffsetsCount;
        ICorDebugInfo::BoundaryTypes compStmtOffsetsImplicit;

#define CPU_X86 0x0100 // The generic X86 CPU
#define CPU_X86_PENTIUM_4 0x0110

#define CPU_X64 0x0200       // The generic x64 CPU
#define CPU_AMD_X64 0x0210   // AMD x64 CPU
#define CPU_INTEL_X64 0x0240 // Intel x64 CPU

#define CPU_ARM 0x0300   // The generic ARM CPU
#define CPU_ARM64 0x0400 // The generic ARM64 CPU

        unsigned genCPU; // What CPU are we running on
    } info;

    // Returns true if the method being compiled returns a non-void and non-struct value.
    // Note that lvaInitTypeRef() normalizes compRetNativeType for struct returns in a
    // single register as per target arch ABI (e.g on Amd64 Windows structs of size 1, 2,
    // 4 or 8 gets normalized to TYP_BYTE/TYP_SHORT/TYP_INT/TYP_LONG; On Arm HFA structs).
    // Methods returning such structs are considered to return non-struct return value and
    // this method returns true in that case.
    bool compMethodReturnsNativeScalarType()
    {
        return (info.compRetType != TYP_VOID) && !varTypeIsStruct(info.compRetNativeType);
    }

    // Returns true if the method being compiled returns RetBuf addr as its return value
    bool compMethodReturnsRetBufAddr()
    {
        // There are cases where implicit RetBuf argument should be explicitly returned in a register.
        // In such cases the return type is changed to TYP_BYREF and appropriate IR is generated.
        // These cases are:
        // 1. Profiler Leave calllback expects the address of retbuf as return value for
        //    methods with hidden RetBuf argument.  impReturnInstruction() when profiler
        //    callbacks are needed creates GT_RETURN(TYP_BYREF, op1 = Addr of RetBuf) for
        //    methods with hidden RetBufArg.
        //
        // 2. As per the System V ABI, the address of RetBuf needs to be returned by
        //    methods with hidden RetBufArg in RAX. In such case GT_RETURN is of TYP_BYREF,
        //    returning the address of RetBuf.
        //
        // 3. Windows 64-bit native calling convention also requires the address of RetBuff
        //    to be returned in RAX.
        CLANG_FORMAT_COMMENT_ANCHOR;

#ifdef TARGET_AMD64
        return (info.compRetBuffArg != BAD_VAR_NUM);
#else  // !TARGET_AMD64
        return (compIsProfilerHookNeeded()) && (info.compRetBuffArg != BAD_VAR_NUM);
#endif // !TARGET_AMD64
    }

    bool compDoOldStructRetyping()
    {
        return JitConfig.JitDoOldStructRetyping();
    }

    // Returns true if the method returns a value in more than one return register
    // TODO-ARM-Bug: Deal with multi-register genReturnLocaled structs?
    // TODO-ARM64: Does this apply for ARM64 too?
    bool compMethodReturnsMultiRegRetType()
    {
#if FEATURE_MULTIREG_RET
#if defined(TARGET_X86)
        // On x86 only 64-bit longs are returned in multiple registers
        return varTypeIsLong(info.compRetNativeType);
#else  // targets: X64-UNIX, ARM64 or ARM32
        // On all other targets that support multireg return values:
        // Methods returning a struct in multiple registers have a return value of TYP_STRUCT.
        // Such method's compRetNativeType is TYP_STRUCT without a hidden RetBufArg
        return varTypeIsStruct(info.compRetNativeType) && (info.compRetBuffArg == BAD_VAR_NUM);
#endif // TARGET_XXX

#else // not FEATURE_MULTIREG_RET

        // For this architecture there are no multireg returns
        return false;

#endif // FEATURE_MULTIREG_RET
    }

    // Returns true if the method returns a value in more than one return register,
    // it should replace/be  merged with compMethodReturnsMultiRegRetType when #36868 is fixed.
    // The difference from original `compMethodReturnsMultiRegRetType` is in ARM64 SIMD* handling,
    // this method correctly returns false for it (it is passed as HVA), when the original returns true.
    bool compMethodReturnsMultiRegRegTypeAlternate()
    {
#if FEATURE_MULTIREG_RET
#if defined(TARGET_X86)
        // On x86 only 64-bit longs are returned in multiple registers
        return varTypeIsLong(info.compRetNativeType);
#else // targets: X64-UNIX, ARM64 or ARM32
#if defined(TARGET_ARM64)
        // TYP_SIMD* are returned in one register.
        if (varTypeIsSIMD(info.compRetNativeType))
        {
            return false;
        }
#endif
        // On all other targets that support multireg return values:
        // Methods returning a struct in multiple registers have a return value of TYP_STRUCT.
        // Such method's compRetNativeType is TYP_STRUCT without a hidden RetBufArg
        return varTypeIsStruct(info.compRetNativeType) && (info.compRetBuffArg == BAD_VAR_NUM);
#endif // TARGET_XXX

#else // not FEATURE_MULTIREG_RET

        // For this architecture there are no multireg returns
        return false;

#endif // FEATURE_MULTIREG_RET
    }

    // Returns true if the method being compiled returns a value
    bool compMethodHasRetVal()
    {
        return compMethodReturnsNativeScalarType() || compMethodReturnsRetBufAddr() ||
               compMethodReturnsMultiRegRetType();
    }

    // Returns true if the method requires a PInvoke prolog and epilog
    bool compMethodRequiresPInvokeFrame()
    {
        return (info.compUnmanagedCallCountWithGCTransition > 0);
    }

#if defined(DEBUG)

    void compDispLocalVars();

#endif // DEBUG

private:
    class ClassLayoutTable* m_classLayoutTable;

    class ClassLayoutTable* typCreateClassLayoutTable();
    class ClassLayoutTable* typGetClassLayoutTable();

public:
    // Get the layout having the specified layout number.
    ClassLayout* typGetLayoutByNum(unsigned layoutNum);
    // Get the layout number of the specified layout.
    unsigned typGetLayoutNum(ClassLayout* layout);
    // Get the layout having the specified size but no class handle.
    ClassLayout* typGetBlkLayout(unsigned blockSize);
    // Get the number of a layout having the specified size but no class handle.
    unsigned typGetBlkLayoutNum(unsigned blockSize);
    // Get the layout for the specified class handle.
    ClassLayout* typGetObjLayout(CORINFO_CLASS_HANDLE classHandle);
    // Get the number of a layout for the specified class handle.
    unsigned typGetObjLayoutNum(CORINFO_CLASS_HANDLE classHandle);

//-------------------------- Global Compiler Data ------------------------------------

#ifdef DEBUG
private:
    static LONG s_compMethodsCount; // to produce unique label names
#endif

public:
#ifdef DEBUG
    LONG     compMethodID;
    unsigned compGenTreeID;
    unsigned compStatementID;
    unsigned compBasicBlockID;
#endif

    BasicBlock* compCurBB;   // the current basic block in process
    Statement*  compCurStmt; // the current statement in process

    //  The following is used to create the 'method JIT info' block.
    size_t compInfoBlkSize;
    BYTE*  compInfoBlkAddr;

    EHblkDsc* compHndBBtab;           // array of EH data
    unsigned  compHndBBtabCount;      // element count of used elements in EH data array
    unsigned  compHndBBtabAllocCount; // element count of allocated elements in EH data array

#if defined(TARGET_X86)

    //-------------------------------------------------------------------------
    //  Tracking of region covered by the monitor in synchronized methods
    void* syncStartEmitCookie; // the emitter cookie for first instruction after the call to MON_ENTER
    void* syncEndEmitCookie;   // the emitter cookie for first instruction after the call to MON_EXIT

#endif // !TARGET_X86

    Phases      mostRecentlyActivePhase; // the most recently active phase
    PhaseChecks activePhaseChecks;       // the currently active phase checks

    //-------------------------------------------------------------------------
    //  The following keeps track of how many bytes of local frame space we've
    //  grabbed so far in the current function, and how many argument bytes we
    //  need to pop when we return.
    //

    unsigned compLclFrameSize; // secObject+lclBlk+locals+temps

    // Count of callee-saved regs we pushed in the prolog.
    // Does not include EBP for isFramePointerUsed() and double-aligned frames.
    // In case of Amd64 this doesn't include float regs saved on stack.
    unsigned compCalleeRegsPushed;

#if defined(TARGET_XARCH)
    // Mask of callee saved float regs on stack.
    regMaskTP compCalleeFPRegsSavedMask;
#endif
#ifdef TARGET_AMD64
// Quirk for VS debug-launch scenario to work:
// Bytes of padding between save-reg area and locals.
#define VSQUIRK_STACK_PAD (2 * REGSIZE_BYTES)
    unsigned compVSQuirkStackPaddingNeeded;
    bool     compQuirkForPPPflag;
#endif

    unsigned compArgSize; // total size of arguments in bytes (including register args (lvIsRegArg))

    unsigned compMapILargNum(unsigned ILargNum);      // map accounting for hidden args
    unsigned compMapILvarNum(unsigned ILvarNum);      // map accounting for hidden args
    unsigned compMap2ILvarNum(unsigned varNum) const; // map accounting for hidden args

    //-------------------------------------------------------------------------

    static void compStartup();  // One-time initialization
    static void compShutdown(); // One-time finalization

    void compInit(ArenaAllocator*       pAlloc,
                  CORINFO_METHOD_HANDLE methodHnd,
                  COMP_HANDLE           compHnd,
                  CORINFO_METHOD_INFO*  methodInfo,
                  InlineInfo*           inlineInfo);
    void compDone();

    static void compDisplayStaticSizes(FILE* fout);

    //------------ Some utility functions --------------

    void* compGetHelperFtn(CorInfoHelpFunc ftnNum,         /* IN  */
                           void**          ppIndirection); /* OUT */

    // Several JIT/EE interface functions return a CorInfoType, and also return a
    // class handle as an out parameter if the type is a value class.  Returns the
    // size of the type these describe.
    unsigned compGetTypeSize(CorInfoType cit, CORINFO_CLASS_HANDLE clsHnd);

#ifdef DEBUG
    // Components used by the compiler may write unit test suites, and
    // have them run within this method.  They will be run only once per process, and only
    // in debug.  (Perhaps should be under the control of a COMPlus_ flag.)
    // These should fail by asserting.
    void compDoComponentUnitTestsOnce();
#endif // DEBUG

    int compCompile(CORINFO_MODULE_HANDLE classPtr,
                    void**                methodCodePtr,
                    ULONG*                methodCodeSize,
                    JitFlags*             compileFlags);
    void compCompileFinish();
    int compCompileHelper(CORINFO_MODULE_HANDLE classPtr,
                          COMP_HANDLE           compHnd,
                          CORINFO_METHOD_INFO*  methodInfo,
                          void**                methodCodePtr,
                          ULONG*                methodCodeSize,
                          JitFlags*             compileFlag);

    ArenaAllocator* compGetArenaAllocator();

    void generatePatchpointInfo();

#if MEASURE_MEM_ALLOC
    static bool s_dspMemStats; // Display per-phase memory statistics for every function
#endif                         // MEASURE_MEM_ALLOC

#if LOOP_HOIST_STATS
    unsigned m_loopsConsidered;
    bool     m_curLoopHasHoistedExpression;
    unsigned m_loopsWithHoistedExpressions;
    unsigned m_totalHoistedExpressions;

    void AddLoopHoistStats();
    void PrintPerMethodLoopHoistStats();

    static CritSecObject s_loopHoistStatsLock; // This lock protects the data structures below.
    static unsigned      s_loopsConsidered;
    static unsigned      s_loopsWithHoistedExpressions;
    static unsigned      s_totalHoistedExpressions;

    static void PrintAggregateLoopHoistStats(FILE* f);
#endif // LOOP_HOIST_STATS

    bool compIsForImportOnly();
    bool compIsForInlining() const;
    bool compDonotInline();

#ifdef DEBUG
    // Get the default fill char value we randomize this value when JitStress is enabled.
    static unsigned char compGetJitDefaultFill(Compiler* comp);

    const char* compLocalVarName(unsigned varNum, unsigned offs);
    VarName compVarName(regNumber reg, bool isFloatReg = false);
    const char* compRegVarName(regNumber reg, bool displayVar = false, bool isFloatReg = false);
    const char* compRegNameForSize(regNumber reg, size_t size);
    const char* compFPregVarName(unsigned fpReg, bool displayVar = false);
    void compDspSrcLinesByNativeIP(UNATIVE_OFFSET curIP);
    void compDspSrcLinesByLineNum(unsigned line, bool seek = false);
#endif // DEBUG

    //-------------------------------------------------------------------------

    struct VarScopeListNode
    {
        VarScopeDsc*             data;
        VarScopeListNode*        next;
        static VarScopeListNode* Create(VarScopeDsc* value, CompAllocator alloc)
        {
            VarScopeListNode* node = new (alloc) VarScopeListNode;
            node->data             = value;
            node->next             = nullptr;
            return node;
        }
    };

    struct VarScopeMapInfo
    {
        VarScopeListNode*       head;
        VarScopeListNode*       tail;
        static VarScopeMapInfo* Create(VarScopeListNode* node, CompAllocator alloc)
        {
            VarScopeMapInfo* info = new (alloc) VarScopeMapInfo;
            info->head            = node;
            info->tail            = node;
            return info;
        }
    };

    // Max value of scope count for which we would use linear search; for larger values we would use hashtable lookup.
    static const unsigned MAX_LINEAR_FIND_LCL_SCOPELIST = 32;

    typedef JitHashTable<unsigned, JitSmallPrimitiveKeyFuncs<unsigned>, VarScopeMapInfo*> VarNumToScopeDscMap;

    // Map to keep variables' scope indexed by varNum containing it's scope dscs at the index.
    VarNumToScopeDscMap* compVarScopeMap;

    VarScopeDsc* compFindLocalVar(unsigned varNum, unsigned lifeBeg, unsigned lifeEnd);

    VarScopeDsc* compFindLocalVar(unsigned varNum, unsigned offs);

    VarScopeDsc* compFindLocalVarLinear(unsigned varNum, unsigned offs);

    void compInitVarScopeMap();

    VarScopeDsc** compEnterScopeList; // List has the offsets where variables
                                      // enter scope, sorted by instr offset
    unsigned compNextEnterScope;

    VarScopeDsc** compExitScopeList; // List has the offsets where variables
                                     // go out of scope, sorted by instr offset
    unsigned compNextExitScope;

    void compInitScopeLists();

    void compResetScopeLists();

    VarScopeDsc* compGetNextEnterScope(unsigned offs, bool scan = false);

    VarScopeDsc* compGetNextExitScope(unsigned offs, bool scan = false);

    void compProcessScopesUntil(unsigned   offset,
                                VARSET_TP* inScope,
                                void (Compiler::*enterScopeFn)(VARSET_TP* inScope, VarScopeDsc*),
                                void (Compiler::*exitScopeFn)(VARSET_TP* inScope, VarScopeDsc*));

#ifdef DEBUG
    void compDispScopeLists();
#endif // DEBUG

    bool compIsProfilerHookNeeded();

    //-------------------------------------------------------------------------
    /*               Statistical Data Gathering                               */

    void compJitStats(); // call this function and enable
                         // various ifdef's below for statistical data

#if CALL_ARG_STATS
    void        compCallArgStats();
    static void compDispCallArgStats(FILE* fout);
#endif

    //-------------------------------------------------------------------------

protected:
#ifdef DEBUG
    bool skipMethod();
#endif

    ArenaAllocator* compArenaAllocator;

public:
    void compFunctionTraceStart();
    void compFunctionTraceEnd(void* methodCodePtr, ULONG methodCodeSize, bool isNYI);

protected:
    size_t compMaxUncheckedOffsetForNullObject;

    void compInitOptions(JitFlags* compileFlags);

    void compSetProcessor();
    void compInitDebuggingInfo();
    void compSetOptimizationLevel();
#ifdef TARGET_ARMARCH
    bool compRsvdRegCheck(FrameLayoutState curState);
#endif
    void compCompile(void** methodCodePtr, ULONG* methodCodeSize, JitFlags* compileFlags);

    // Clear annotations produced during optimizations; to be used between iterations when repeating opts.
    void ResetOptAnnotations();

    // Regenerate loop descriptors; to be used between iterations when repeating opts.
    void RecomputeLoopInfo();

#ifdef PROFILING_SUPPORTED
    // Data required for generating profiler Enter/Leave/TailCall hooks

    bool  compProfilerHookNeeded; // Whether profiler Enter/Leave/TailCall hook needs to be generated for the method
    void* compProfilerMethHnd;    // Profiler handle of the method being compiled. Passed as param to ELT callbacks
    bool  compProfilerMethHndIndirected; // Whether compProfilerHandle is pointer to the handle or is an actual handle
#endif

#ifdef TARGET_AMD64
    bool compQuirkForPPP(); // Check if this method should be Quirked for the PPP issue
#endif
public:
    // Assumes called as part of process shutdown; does any compiler-specific work associated with that.
    static void ProcessShutdownWork(ICorStaticInfo* statInfo);

    CompAllocator getAllocator(CompMemKind cmk = CMK_Generic)
    {
        return CompAllocator(compArenaAllocator, cmk);
    }

    CompAllocator getAllocatorGC()
    {
        return getAllocator(CMK_GC);
    }

    CompAllocator getAllocatorLoopHoist()
    {
        return getAllocator(CMK_LoopHoist);
    }

#ifdef DEBUG
    CompAllocator getAllocatorDebugOnly()
    {
        return getAllocator(CMK_DebugOnly);
    }
#endif // DEBUG

    /*
    XXXXXXXXXXXXXXXXXXXXXXXXXXXXXXXXXXXXXXXXXXXXXXXXXXXXXXXXXXXXXXXXXXXXXXXXXXXXXXX
    XXXXXXXXXXXXXXXXXXXXXXXXXXXXXXXXXXXXXXXXXXXXXXXXXXXXXXXXXXXXXXXXXXXXXXXXXXXXXXX
    XX                                                                           XX
    XX                           typeInfo                                        XX
    XX                                                                           XX
    XX   Checks for type compatibility and merges types                          XX
    XX                                                                           XX
    XXXXXXXXXXXXXXXXXXXXXXXXXXXXXXXXXXXXXXXXXXXXXXXXXXXXXXXXXXXXXXXXXXXXXXXXXXXXXXX
    XXXXXXXXXXXXXXXXXXXXXXXXXXXXXXXXXXXXXXXXXXXXXXXXXXXXXXXXXXXXXXXXXXXXXXXXXXXXXXX
    */

public:
    // Set to TRUE if verification cannot be skipped for this method
    // CoreCLR does not ever run IL verification. Compile out the verifier from the JIT by making this a constant.
    // TODO: Delete the verifier from the JIT? (https://github.com/dotnet/runtime/issues/32648)
    // BOOL tiVerificationNeeded;
    static const BOOL tiVerificationNeeded = FALSE;

    // Returns TRUE if child is equal to or a subtype of parent for merge purposes
    // This support is necessary to suport attributes that are not described in
    // for example, signatures. For example, the permanent home byref (byref that
    // points to the gc heap), isn't a property of method signatures, therefore,
    // it is safe to have mismatches here (that tiCompatibleWith will not flag),
    // but when deciding if we need to reimport a block, we need to take these
    // in account
    BOOL tiMergeCompatibleWith(const typeInfo& pChild, const typeInfo& pParent, bool normalisedForStack) const;

    // Returns TRUE if child is equal to or a subtype of parent.
    // normalisedForStack indicates that both types are normalised for the stack
    BOOL tiCompatibleWith(const typeInfo& pChild, const typeInfo& pParent, bool normalisedForStack) const;

    // Merges pDest and pSrc. Returns FALSE if merge is undefined.
    // *pDest is modified to represent the merged type.  Sets "*changed" to true
    // if this changes "*pDest".
    BOOL tiMergeToCommonParent(typeInfo* pDest, const typeInfo* pSrc, bool* changed) const;

#ifdef DEBUG
    // <BUGNUM> VSW 471305
    // IJW allows assigning REF to BYREF. The following allows us to temporarily
    // bypass the assert check in gcMarkRegSetGCref and gcMarkRegSetByref
    // We use a "short" as we need to push/pop this scope.
    // </BUGNUM>
    short compRegSetCheckLevel;
#endif

    /*
    XXXXXXXXXXXXXXXXXXXXXXXXXXXXXXXXXXXXXXXXXXXXXXXXXXXXXXXXXXXXXXXXXXXXXXXXXXXXXXX
    XXXXXXXXXXXXXXXXXXXXXXXXXXXXXXXXXXXXXXXXXXXXXXXXXXXXXXXXXXXXXXXXXXXXXXXXXXXXXXX
    XX                                                                           XX
    XX                           IL verification stuff                           XX
    XX                                                                           XX
    XX                                                                           XX
    XXXXXXXXXXXXXXXXXXXXXXXXXXXXXXXXXXXXXXXXXXXXXXXXXXXXXXXXXXXXXXXXXXXXXXXXXXXXXXX
    XXXXXXXXXXXXXXXXXXXXXXXXXXXXXXXXXXXXXXXXXXXXXXXXXXXXXXXXXXXXXXXXXXXXXXXXXXXXXXX
    */

public:
    // The following is used to track liveness of local variables, initialization
    // of valueclass constructors, and type safe use of IL instructions.

    // dynamic state info needed for verification
    EntryState verCurrentState;

    // this ptr of object type .ctors are considered intited only after
    // the base class ctor is called, or an alternate ctor is called.
    // An uninited this ptr can be used to access fields, but cannot
    // be used to call a member function.
    BOOL verTrackObjCtorInitState;

    void verInitBBEntryState(BasicBlock* block, EntryState* currentState);

    // Requires that "tis" is not TIS_Bottom -- it's a definite init/uninit state.
    void verSetThisInit(BasicBlock* block, ThisInitState tis);
    void verInitCurrentState();
    void verResetCurrentState(BasicBlock* block, EntryState* currentState);

    // Merges the current verification state into the entry state of "block", return FALSE if that merge fails,
    // TRUE if it succeeds.  Further sets "*changed" to true if this changes the entry state of "block".
    BOOL verMergeEntryStates(BasicBlock* block, bool* changed);

    void verConvertBBToThrowVerificationException(BasicBlock* block DEBUGARG(bool logMsg));
    void verHandleVerificationFailure(BasicBlock* block DEBUGARG(bool logMsg));
    typeInfo verMakeTypeInfo(CORINFO_CLASS_HANDLE clsHnd,
                             bool bashStructToRef = false); // converts from jit type representation to typeInfo
    typeInfo verMakeTypeInfo(CorInfoType          ciType,
                             CORINFO_CLASS_HANDLE clsHnd); // converts from jit type representation to typeInfo
    BOOL verIsSDArray(const typeInfo& ti);
    typeInfo verGetArrayElemType(const typeInfo& ti);

    typeInfo verParseArgSigToTypeInfo(CORINFO_SIG_INFO* sig, CORINFO_ARG_LIST_HANDLE args);
    BOOL verIsByRefLike(const typeInfo& ti);
    BOOL verIsSafeToReturnByRef(const typeInfo& ti);

    // generic type variables range over types that satisfy IsBoxable
    BOOL verIsBoxable(const typeInfo& ti);

    void DECLSPEC_NORETURN verRaiseVerifyException(INDEBUG(const char* reason) DEBUGARG(const char* file)
                                                       DEBUGARG(unsigned line));
    void verRaiseVerifyExceptionIfNeeded(INDEBUG(const char* reason) DEBUGARG(const char* file)
                                             DEBUGARG(unsigned line));
    bool verCheckTailCallConstraint(OPCODE                  opcode,
                                    CORINFO_RESOLVED_TOKEN* pResolvedToken,
                                    CORINFO_RESOLVED_TOKEN* pConstrainedResolvedToken, // Is this a "constrained." call
                                                                                       // on a type parameter?
                                    bool speculative // If true, won't throw if verificatoin fails. Instead it will
                                                     // return false to the caller.
                                                     // If false, it will throw.
                                    );
    bool verIsBoxedValueType(const typeInfo& ti);

    void verVerifyCall(OPCODE                  opcode,
                       CORINFO_RESOLVED_TOKEN* pResolvedToken,
                       CORINFO_RESOLVED_TOKEN* pConstrainedResolvedToken,
                       bool                    tailCall,
                       bool                    readonlyCall, // is this a "readonly." call?
                       const BYTE*             delegateCreateStart,
                       const BYTE*             codeAddr,
                       CORINFO_CALL_INFO* callInfo DEBUGARG(const char* methodName));

    BOOL verCheckDelegateCreation(const BYTE* delegateCreateStart, const BYTE* codeAddr, mdMemberRef& targetMemberRef);

    typeInfo verVerifySTIND(const typeInfo& ptr, const typeInfo& value, const typeInfo& instrType);
    typeInfo verVerifyLDIND(const typeInfo& ptr, const typeInfo& instrType);
    void verVerifyField(CORINFO_RESOLVED_TOKEN*   pResolvedToken,
                        const CORINFO_FIELD_INFO& fieldInfo,
                        const typeInfo*           tiThis,
                        BOOL                      mutator,
                        BOOL                      allowPlainStructAsThis = FALSE);
    void verVerifyCond(const typeInfo& tiOp1, const typeInfo& tiOp2, unsigned opcode);
    void verVerifyThisPtrInitialised();
    BOOL verIsCallToInitThisPtr(CORINFO_CLASS_HANDLE context, CORINFO_CLASS_HANDLE target);

#ifdef DEBUG

    // One line log function. Default level is 0. Increasing it gives you
    // more log information

    // levels are currently unused: #define JITDUMP(level,...)                     ();
    void JitLogEE(unsigned level, const char* fmt, ...);

    bool compDebugBreak;

    bool compJitHaltMethod();

#endif

    /*
    XXXXXXXXXXXXXXXXXXXXXXXXXXXXXXXXXXXXXXXXXXXXXXXXXXXXXXXXXXXXXXXXXXXXXXXXXXXXXXX
    XXXXXXXXXXXXXXXXXXXXXXXXXXXXXXXXXXXXXXXXXXXXXXXXXXXXXXXXXXXXXXXXXXXXXXXXXXXXXXX
    XX                                                                           XX
    XX                   GS Security checks for unsafe buffers                   XX
    XX                                                                           XX
    XXXXXXXXXXXXXXXXXXXXXXXXXXXXXXXXXXXXXXXXXXXXXXXXXXXXXXXXXXXXXXXXXXXXXXXXXXXXXXX
    XXXXXXXXXXXXXXXXXXXXXXXXXXXXXXXXXXXXXXXXXXXXXXXXXXXXXXXXXXXXXXXXXXXXXXXXXXXXXXX
    */
public:
    struct ShadowParamVarInfo
    {
        FixedBitVect* assignGroup; // the closure set of variables whose values depend on each other
        unsigned      shadowCopy;  // Lcl var num, valid only if not set to NO_SHADOW_COPY

        static bool mayNeedShadowCopy(LclVarDsc* varDsc)
        {
#if defined(TARGET_AMD64)
            // GS cookie logic to create shadow slots, create trees to copy reg args to shadow
            // slots and update all trees to refer to shadow slots is done immediately after
            // fgMorph().  Lsra could potentially mark a param as DoNotEnregister after JIT determines
            // not to shadow a parameter.  Also, LSRA could potentially spill a param which is passed
            // in register. Therefore, conservatively all params may need a shadow copy.  Note that
            // GS cookie logic further checks whether the param is a ptr or an unsafe buffer before
            // creating a shadow slot even though this routine returns true.
            //
            // TODO-AMD64-CQ: Revisit this conservative approach as it could create more shadow slots than
            // required. There are two cases under which a reg arg could potentially be used from its
            // home location:
            //   a) LSRA marks it as DoNotEnregister (see LinearScan::identifyCandidates())
            //   b) LSRA spills it
            //
            // Possible solution to address case (a)
            //   - The conditions under which LSRA marks a varDsc as DoNotEnregister could be checked
            //     in this routine.  Note that live out of exception handler is something we may not be
            //     able to do it here since GS cookie logic is invoked ahead of liveness computation.
            //     Therefore, for methods with exception handling and need GS cookie check we might have
            //     to take conservative approach.
            //
            // Possible solution to address case (b)
            //   - Whenver a parameter passed in an argument register needs to be spilled by LSRA, we
            //     create a new spill temp if the method needs GS cookie check.
            return varDsc->lvIsParam;
#else // !defined(TARGET_AMD64)
            return varDsc->lvIsParam && !varDsc->lvIsRegArg;
#endif
        }

#ifdef DEBUG
        void Print()
        {
            printf("assignGroup [%p]; shadowCopy: [%d];\n", assignGroup, shadowCopy);
        }
#endif
    };

    GSCookie*           gsGlobalSecurityCookieAddr; // Address of global cookie for unsafe buffer checks
    GSCookie            gsGlobalSecurityCookieVal;  // Value of global cookie if addr is NULL
    ShadowParamVarInfo* gsShadowVarInfo;            // Table used by shadow param analysis code

    void gsGSChecksInitCookie();   // Grabs cookie variable
    void gsCopyShadowParams();     // Identify vulnerable params and create dhadow copies
    bool gsFindVulnerableParams(); // Shadow param analysis code
    void gsParamsToShadows();      // Insert copy code and replave param uses by shadow

    static fgWalkPreFn gsMarkPtrsAndAssignGroups; // Shadow param analysis tree-walk
    static fgWalkPreFn gsReplaceShadowParams;     // Shadow param replacement tree-walk

#define DEFAULT_MAX_INLINE_SIZE 100 // Methods with >  DEFAULT_MAX_INLINE_SIZE IL bytes will never be inlined.
                                    // This can be overwritten by setting complus_JITInlineSize env variable.

#define DEFAULT_MAX_INLINE_DEPTH 20 // Methods at more than this level deep will not be inlined

#define DEFAULT_MAX_LOCALLOC_TO_LOCAL_SIZE 32 // fixed locallocs of this size or smaller will convert to local buffers

private:
#ifdef FEATURE_JIT_METHOD_PERF
    JitTimer*                  pCompJitTimer;         // Timer data structure (by phases) for current compilation.
    static CompTimeSummaryInfo s_compJitTimerSummary; // Summary of the Timer information for the whole run.

    static LPCWSTR JitTimeLogCsv();        // Retrieve the file name for CSV from ConfigDWORD.
    static LPCWSTR compJitTimeLogFilename; // If a log file for JIT time is desired, filename to write it to.
#endif
    void BeginPhase(Phases phase); // Indicate the start of the given phase.
    void EndPhase(Phases phase);   // Indicate the end of the given phase.

#if MEASURE_CLRAPI_CALLS
    // Thin wrappers that call into JitTimer (if present).
    inline void CLRApiCallEnter(unsigned apix);
    inline void CLRApiCallLeave(unsigned apix);

public:
    inline void CLR_API_Enter(API_ICorJitInfo_Names ename);
    inline void CLR_API_Leave(API_ICorJitInfo_Names ename);

private:
#endif

#if defined(DEBUG) || defined(INLINE_DATA)
    // These variables are associated with maintaining SQM data about compile time.
    unsigned __int64 m_compCyclesAtEndOfInlining; // The thread-virtualized cycle count at the end of the inlining phase
                                                  // in the current compilation.
    unsigned __int64 m_compCycles;                // Net cycle count for current compilation
    DWORD m_compTickCountAtEndOfInlining; // The result of GetTickCount() (# ms since some epoch marker) at the end of
                                          // the inlining phase in the current compilation.
#endif                                    // defined(DEBUG) || defined(INLINE_DATA)

    // Records the SQM-relevant (cycles and tick count).  Should be called after inlining is complete.
    // (We do this after inlining because this marks the last point at which the JIT is likely to cause
    // type-loading and class initialization).
    void RecordStateAtEndOfInlining();
    // Assumes being called at the end of compilation.  Update the SQM state.
    void RecordStateAtEndOfCompilation();

public:
#if FUNC_INFO_LOGGING
    static LPCWSTR compJitFuncInfoFilename; // If a log file for per-function information is required, this is the
                                            // filename to write it to.
    static FILE* compJitFuncInfoFile;       // And this is the actual FILE* to write to.
#endif                                      // FUNC_INFO_LOGGING

    Compiler* prevCompiler; // Previous compiler on stack for TLS Compiler* linked list for reentrant compilers.

#if MEASURE_NOWAY
    void RecordNowayAssert(const char* filename, unsigned line, const char* condStr);
#endif // MEASURE_NOWAY

#ifndef FEATURE_TRACELOGGING
    // Should we actually fire the noway assert body and the exception handler?
    bool compShouldThrowOnNoway();
#else  // FEATURE_TRACELOGGING
    // Should we actually fire the noway assert body and the exception handler?
    bool compShouldThrowOnNoway(const char* filename, unsigned line);

    // Telemetry instance to use per method compilation.
    JitTelemetry compJitTelemetry;

    // Get common parameters that have to be logged with most telemetry data.
    void compGetTelemetryDefaults(const char** assemblyName,
                                  const char** scopeName,
                                  const char** methodName,
                                  unsigned*    methodHash);
#endif // !FEATURE_TRACELOGGING

#ifdef DEBUG
private:
    NodeToTestDataMap* m_nodeTestData;

    static const unsigned FIRST_LOOP_HOIST_CSE_CLASS = 1000;
    unsigned              m_loopHoistCSEClass; // LoopHoist test annotations turn into CSE requirements; we
                                               // label them with CSE Class #'s starting at FIRST_LOOP_HOIST_CSE_CLASS.
                                               // Current kept in this.
public:
    NodeToTestDataMap* GetNodeTestData()
    {
        Compiler* compRoot = impInlineRoot();
        if (compRoot->m_nodeTestData == nullptr)
        {
            compRoot->m_nodeTestData = new (getAllocatorDebugOnly()) NodeToTestDataMap(getAllocatorDebugOnly());
        }
        return compRoot->m_nodeTestData;
    }

    typedef JitHashTable<GenTree*, JitPtrKeyFuncs<GenTree>, int> NodeToIntMap;

    // Returns the set (i.e., the domain of the result map) of nodes that are keys in m_nodeTestData, and
    // currently occur in the AST graph.
    NodeToIntMap* FindReachableNodesInNodeTestData();

    // Node "from" is being eliminated, and being replaced by node "to".  If "from" had any associated
    // test data, associate that data with "to".
    void TransferTestDataToNode(GenTree* from, GenTree* to);

    // These are the methods that test that the various conditions implied by the
    // test attributes are satisfied.
    void JitTestCheckSSA(); // SSA builder tests.
    void JitTestCheckVN();  // Value numbering tests.
#endif                      // DEBUG

    // The "FieldSeqStore", for canonicalizing field sequences.  See the definition of FieldSeqStore for
    // operations.
    FieldSeqStore* m_fieldSeqStore;

    FieldSeqStore* GetFieldSeqStore()
    {
        Compiler* compRoot = impInlineRoot();
        if (compRoot->m_fieldSeqStore == nullptr)
        {
            // Create a CompAllocator that labels sub-structure with CMK_FieldSeqStore, and use that for allocation.
            CompAllocator ialloc(getAllocator(CMK_FieldSeqStore));
            compRoot->m_fieldSeqStore = new (ialloc) FieldSeqStore(ialloc);
        }
        return compRoot->m_fieldSeqStore;
    }

    typedef JitHashTable<GenTree*, JitPtrKeyFuncs<GenTree>, FieldSeqNode*> NodeToFieldSeqMap;

    // Some nodes of "TYP_BYREF" or "TYP_I_IMPL" actually represent the address of a field within a struct, but since
    // the offset of the field is zero, there's no "GT_ADD" node.  We normally attach a field sequence to the constant
    // that is added, but what do we do when that constant is zero, and is thus not present?  We use this mechanism to
    // attach the field sequence directly to the address node.
    NodeToFieldSeqMap* m_zeroOffsetFieldMap;

    NodeToFieldSeqMap* GetZeroOffsetFieldMap()
    {
        // Don't need to worry about inlining here
        if (m_zeroOffsetFieldMap == nullptr)
        {
            // Create a CompAllocator that labels sub-structure with CMK_ZeroOffsetFieldMap, and use that for
            // allocation.
            CompAllocator ialloc(getAllocator(CMK_ZeroOffsetFieldMap));
            m_zeroOffsetFieldMap = new (ialloc) NodeToFieldSeqMap(ialloc);
        }
        return m_zeroOffsetFieldMap;
    }

    // Requires that "op1" is a node of type "TYP_BYREF" or "TYP_I_IMPL".  We are dereferencing this with the fields in
    // "fieldSeq", whose offsets are required all to be zero.  Ensures that any field sequence annotation currently on
    // "op1" or its components is augmented by appending "fieldSeq".  In practice, if "op1" is a GT_LCL_FLD, it has
    // a field sequence as a member; otherwise, it may be the addition of an a byref and a constant, where the const
    // has a field sequence -- in this case "fieldSeq" is appended to that of the constant; otherwise, we
    // record the the field sequence using the ZeroOffsetFieldMap described above.
    //
    // One exception above is that "op1" is a node of type "TYP_REF" where "op1" is a GT_LCL_VAR.
    // This happens when System.Object vtable pointer is a regular field at offset 0 in System.Private.CoreLib in
    // CoreRT. Such case is handled same as the default case.
    void fgAddFieldSeqForZeroOffset(GenTree* op1, FieldSeqNode* fieldSeq);

    typedef JitHashTable<const GenTree*, JitPtrKeyFuncs<GenTree>, ArrayInfo> NodeToArrayInfoMap;
    NodeToArrayInfoMap* m_arrayInfoMap;

    NodeToArrayInfoMap* GetArrayInfoMap()
    {
        Compiler* compRoot = impInlineRoot();
        if (compRoot->m_arrayInfoMap == nullptr)
        {
            // Create a CompAllocator that labels sub-structure with CMK_ArrayInfoMap, and use that for allocation.
            CompAllocator ialloc(getAllocator(CMK_ArrayInfoMap));
            compRoot->m_arrayInfoMap = new (ialloc) NodeToArrayInfoMap(ialloc);
        }
        return compRoot->m_arrayInfoMap;
    }

    //-----------------------------------------------------------------------------------------------------------------
    // Compiler::TryGetArrayInfo:
    //    Given an indirection node, checks to see whether or not that indirection represents an array access, and
    //    if so returns information about the array.
    //
    // Arguments:
    //    indir           - The `GT_IND` node.
    //    arrayInfo (out) - Information about the accessed array if this function returns true. Undefined otherwise.
    //
    // Returns:
    //    True if the `GT_IND` node represents an array access; false otherwise.
    bool TryGetArrayInfo(GenTreeIndir* indir, ArrayInfo* arrayInfo)
    {
        if ((indir->gtFlags & GTF_IND_ARR_INDEX) == 0)
        {
            return false;
        }

        if (indir->gtOp1->OperIs(GT_INDEX_ADDR))
        {
            GenTreeIndexAddr* const indexAddr = indir->gtOp1->AsIndexAddr();
            *arrayInfo = ArrayInfo(indexAddr->gtElemType, indexAddr->gtElemSize, indexAddr->gtElemOffset,
                                   indexAddr->gtStructElemClass);
            return true;
        }

        bool found = GetArrayInfoMap()->Lookup(indir, arrayInfo);
        assert(found);
        return true;
    }

    NodeToUnsignedMap* m_memorySsaMap[MemoryKindCount];

    // In some cases, we want to assign intermediate SSA #'s to memory states, and know what nodes create those memory
    // states. (We do this for try blocks, where, if the try block doesn't do a call that loses track of the memory
    // state, all the possible memory states are possible initial states of the corresponding catch block(s).)
    NodeToUnsignedMap* GetMemorySsaMap(MemoryKind memoryKind)
    {
        if (memoryKind == GcHeap && byrefStatesMatchGcHeapStates)
        {
            // Use the same map for GCHeap and ByrefExposed when their states match.
            memoryKind = ByrefExposed;
        }

        assert(memoryKind < MemoryKindCount);
        Compiler* compRoot = impInlineRoot();
        if (compRoot->m_memorySsaMap[memoryKind] == nullptr)
        {
            // Create a CompAllocator that labels sub-structure with CMK_ArrayInfoMap, and use that for allocation.
            CompAllocator ialloc(getAllocator(CMK_ArrayInfoMap));
            compRoot->m_memorySsaMap[memoryKind] = new (ialloc) NodeToUnsignedMap(ialloc);
        }
        return compRoot->m_memorySsaMap[memoryKind];
    }

    // The Refany type is the only struct type whose structure is implicitly assumed by IL.  We need its fields.
    CORINFO_CLASS_HANDLE m_refAnyClass;
    CORINFO_FIELD_HANDLE GetRefanyDataField()
    {
        if (m_refAnyClass == nullptr)
        {
            m_refAnyClass = info.compCompHnd->getBuiltinClass(CLASSID_TYPED_BYREF);
        }
        return info.compCompHnd->getFieldInClass(m_refAnyClass, 0);
    }
    CORINFO_FIELD_HANDLE GetRefanyTypeField()
    {
        if (m_refAnyClass == nullptr)
        {
            m_refAnyClass = info.compCompHnd->getBuiltinClass(CLASSID_TYPED_BYREF);
        }
        return info.compCompHnd->getFieldInClass(m_refAnyClass, 1);
    }

#if VARSET_COUNTOPS
    static BitSetSupport::BitSetOpCounter m_varsetOpCounter;
#endif
#if ALLVARSET_COUNTOPS
    static BitSetSupport::BitSetOpCounter m_allvarsetOpCounter;
#endif

    static HelperCallProperties s_helperCallProperties;

#ifdef UNIX_AMD64_ABI
    static var_types GetTypeFromClassificationAndSizes(SystemVClassificationType classType, int size);
    static var_types GetEightByteType(const SYSTEMV_AMD64_CORINFO_STRUCT_REG_PASSING_DESCRIPTOR& structDesc,
                                      unsigned                                                   slotNum);

    static void GetStructTypeOffset(const SYSTEMV_AMD64_CORINFO_STRUCT_REG_PASSING_DESCRIPTOR& structDesc,
                                    var_types*                                                 type0,
                                    var_types*                                                 type1,
                                    unsigned __int8*                                           offset0,
                                    unsigned __int8*                                           offset1);

    void GetStructTypeOffset(CORINFO_CLASS_HANDLE typeHnd,
                             var_types*           type0,
                             var_types*           type1,
                             unsigned __int8*     offset0,
                             unsigned __int8*     offset1);

#endif // defined(UNIX_AMD64_ABI)

    bool abiMorphStackStructArg(CallArgInfo* argInfo, GenTree* arg);
    void abiMorphStackLclArgPromoted(CallArgInfo* argInfo, GenTreeLclVar* arg);
    void abiMorphMkRefAnyToFieldList(CallArgInfo* argInfo, GenTreeOp* mkrefany);
    GenTreeFieldList* abiMakeFieldList(GenTree* arg);
#ifndef TARGET_X86
    void abiMorphArgs2ndPass(GenTreeCall* call);
    void abiMorphSingleRegStructArg(CallArgInfo* argInfo, GenTree* arg);
    GenTree* abiMorphSingleRegLclArgPromoted(GenTreeLclVar* arg, var_types argRegType, unsigned argSize);
    GenTree* abiMorphMkRefAnyToStore(unsigned tempLclNum, GenTreeOp* mkrefany);
#if FEATURE_MULTIREG_ARGS
    bool abiCanMorphMultiRegLclArgPromoted(CallArgInfo* argInfo, LclVarDsc* lcl);
    GenTree* abiMorphMultiRegLclArgPromoted(CallArgInfo* argInfo, LclVarDsc* lcl);
    GenTree* abiMorphMultiRegStructArg(CallArgInfo* argInfo, GenTree* arg);
#ifdef FEATURE_SIMD
    GenTree* abiMorphMultiRegSimdArg(CallArgInfo* argInfo, GenTree* arg);
#endif
    GenTree* abiMorphMultiRegLclArg(CallArgInfo* argInfo, GenTreeLclVarCommon* arg);
    GenTree* abiMorphMultiRegObjArg(CallArgInfo* argInfo, GenTreeObj* arg);
    GenTree* abiMakeIndirAddrMultiUse(GenTree** addrInOut, ssize_t* addrOffsetOut, unsigned indirSize);
    GenTree* abiNewMultiLoadIndir(GenTree* addr, ssize_t addrOffset, unsigned indirSize);
#endif
    unsigned abiAllocateStructArgTemp(CORINFO_CLASS_HANDLE argClass);
    void abiFreeAllStructArgTemps();
#if TARGET_64BIT
    void abiMorphImplicityByRefStructArg(GenTreeCall* call, CallArgInfo* argInfo);
#endif
#endif // !TARGET_X86

    bool killGCRefs(GenTree* tree);

}; // end of class Compiler

#ifdef TARGET_ARM64
// TODO-MIKE-Cleanup: It's not clear if storing immediates directly inside GenTreeInstr
// is a good idea. It does avoid the need for "containment" but there's not enough space
// in GenTreeInstr to store a 64 bit bitmask immediate so it has to be stored in its
// encoded form so anyone who cares about the value has to decode it first. But then
// there's not a lot going on post lowering that involves looking at immediates so it's
// not such a big issue.
// And at least in theory, storing the encoded immediate is good for throughput, since
// the rather expensive encoding is done only once, in lowering. Except that currently
// the emitter interface requires decoded immediates, only for the emitter to encode it
// again...
ssize_t DecodeBitmaskImm(unsigned encoded, emitAttr size);
#endif

struct GenTreeInstr : public GenTree
{
    using Use = GenTreeUse;

private:
#if defined(TARGET_ARM64)
    static constexpr unsigned NUM_OPS_BITS = 2;
    static constexpr unsigned INS_BITS     = 9;
    static constexpr unsigned SIZE_BITS    = 9;
    static constexpr unsigned OPT_BITS     = 4;
#elif defined(TARGET_ARM)
    static constexpr unsigned NUM_OPS_BITS = 2;
    static constexpr unsigned INS_BITS     = 9;
    static constexpr unsigned SIZE_BITS    = 9;
    static constexpr unsigned OPT_BITS     = 3;
#elif defined(TARGET_XARCH)
    // TODO-MIKE-Cleanup: Wishful thinking... it may be nice to use GenTreeInstr on x86/64
    // but compared to ARM there aren't many interesting use cases and x86/64 instructions
    // are problematic due the possibility of having a 32 bit immediate and a 32 bit address
    // mode displacement.
    // There's just not enough room for both imm32 and disp32, no matter how things are packed.
    // Except if we steal some bits from GenTree, value numbers aren't normally needed in and
    // post lowering (except for the dumb gcIsWriteBarrierCandidate that checks for nulls !?!).
    static constexpr unsigned NUM_OPS_BITS = 2;
    static constexpr unsigned INS_BITS     = 10;
    static constexpr unsigned SIZE_BITS    = 9;
#endif

    static_assert_no_msg(INS_count <= (1 << INS_BITS));
    static_assert_no_msg(EA_BYREF < (1 << SIZE_BITS));
#if defined(TARGET_ARM64)
    static_assert_no_msg(INS_OPTS_SXTX < (1 << OPT_BITS));
#elif defined(TARGET_ARM)
    static_assert_no_msg(INS_OPTS_ROR < (1 << OPT_BITS));
#endif

    unsigned    m_numOps : NUM_OPS_BITS;
    instruction m_ins : INS_BITS;
    // TODO-MIKE-Cleanup: Using emitAttr for size is overkill, all we need is to be able to control
    // the instruction size (32/64 bit) independently from type so we can potentially take advantage
    // of the implicit zero extension that 32 bit instructions perform. But there's no need to do
    // this for GC types so the GC info conveyed by emitAttr isn't necessary.
    emitAttr m_size : SIZE_BITS;
#ifdef TARGET_ARMARCH
    insOpts m_opt : OPT_BITS;
#endif
    unsigned m_imm;

    union {
        Use  m_inlineUses[3];
        Use* m_uses;
    };

public:
    GenTreeInstr(var_types type, instruction ins, GenTree* op1)
        : GenTree(GT_INSTR, type)
        , m_numOps(1)
        , m_ins(ins)
        , m_size(emitActualTypeSize(type))
#ifdef TARGET_ARMARCH
        , m_opt(INS_OPTS_NONE)
#endif
        , m_imm(0)
        , m_inlineUses{op1}
    {
    }

    GenTreeInstr(var_types type, instruction ins, GenTree* op1, GenTree* op2)
        : GenTree(GT_INSTR, type)
        , m_numOps(2)
        , m_ins(ins)
        , m_size(emitActualTypeSize(type))
#ifdef TARGET_ARMARCH
        , m_opt(INS_OPTS_NONE)
#endif
        , m_imm(0)
        , m_inlineUses{op1, op2}
    {
    }

    GenTreeInstr(GenTreeInstr* from, Compiler* compiler)
        : GenTree(from->GetOper(), from->GetType())
        , m_ins(from->m_ins)
        , m_size(from->m_size)
#ifdef TARGET_ARMARCH
        , m_opt(from->m_opt)
#endif
        , m_imm(from->m_imm)
    {
        SetNumOps(from->m_numOps, compiler->getAllocator(CMK_ASTNode));

        for (unsigned i = 0; i < from->m_numOps; i++)
        {
            SetOp(i, compiler->gtCloneExpr(from->GetOp(i)));
        }
    }

    instruction GetIns() const
    {
        return m_ins;
    }

    emitAttr GetSize() const
    {
        return m_size;
    }

#ifdef TARGET_ARMARCH
    insOpts GetOption() const
    {
        return m_opt;
    }

    void SetOption(insOpts opt)
    {
        m_opt = opt;
    }
#endif

    void SetIns(instruction ins)
    {
        assert(ins < INS_count);

        m_ins  = ins;
        m_size = emitActualTypeSize(GetType());
#ifdef TARGET_ARMARCH
        m_opt = INS_OPTS_NONE;
#endif
    }

    void SetIns(instruction ins,
                emitAttr    size
#ifdef TARGET_ARMARCH
                ,
                insOpts opt = INS_OPTS_NONE
#endif
                )
    {
        assert(ins < INS_count);
        assert(size <= EA_BYREF);
#if defined(TARGET_ARM64)
        assert(opt <= INS_OPTS_SXTX);
#elif defined(TARGET_ARM)
        assert(opt <= INS_OPTS_ROR);
#endif

        m_ins  = ins;
        m_size = size;
#ifdef TARGET_ARMARCH
        m_opt = opt;
#endif
    }

    unsigned GetImmediate() const
    {
        return m_imm;
    }

    void SetImmediate(unsigned imm)
    {
        m_imm = imm;
    }

    unsigned GetNumOps() const
    {
        return m_numOps;
    }

    void SetNumOps(unsigned numOps)
    {
        assert(m_numOps == 0);

        m_numOps = static_cast<uint16_t>(numOps);
        assert(HasInlineUses());

        new (m_inlineUses) Use[numOps]();
    }

    void SetNumOps(unsigned numOps, CompAllocator alloc)
    {
        assert(numOps < UINT16_MAX);
        assert(m_numOps == 0);

        m_numOps = static_cast<uint16_t>(numOps);

        if (HasInlineUses())
        {
            new (m_inlineUses) Use[numOps]();
        }
        else
        {
            m_uses = new (alloc) Use[numOps]();
        }
    }

    GenTree* GetOp(unsigned index) const
    {
        return GetUse(index).GetNode();
    }

    void SetOp(unsigned index, GenTree* node)
    {
        assert(node != nullptr);
        GetUse(index).SetNode(node);
    }

    const Use& GetUse(unsigned index) const
    {
        assert(index < m_numOps);
        return GetUses()[index];
    }

    Use& GetUse(unsigned index)
    {
        assert(index < m_numOps);
        return GetUses()[index];
    }

    IteratorPair<Use*> Uses()
    {
        Use* uses = GetUses();
        return MakeIteratorPair(uses, uses + GetNumOps());
    }

    static bool Equals(GenTreeInstr* instr1, GenTreeInstr* instr2)
    {
        if ((instr1->GetType() != instr2->GetType()) || (instr1->m_ins != instr2->m_ins) ||
            (instr1->m_size != instr2->m_size) ||
#ifdef TARGET_ARMARCH
            (instr1->m_opt != instr2->m_opt) ||
#endif
            (instr1->m_numOps != instr2->m_numOps))
        {
            return false;
        }

        for (unsigned i = 0; i < instr1->m_numOps; i++)
        {
            if (!Compare(instr1->GetOp(i), instr2->GetOp(i)))
            {
                return false;
            }
        }

        return true;
    }

    // Delete some functions inherited from GenTree to avoid accidental use, at least
    // when the node object is accessed via GenTreeInstr* rather than GenTree*.
    GenTree*           gtGetOp1() const          = delete;
    GenTree*           gtGetOp2() const          = delete;
    GenTree*           gtGetOp2IfPresent() const = delete;
    GenTreeUnOp*       AsUnOp()                  = delete;
    const GenTreeUnOp* AsUnOp() const            = delete;
    GenTreeOp*         AsOp()                    = delete;
    const GenTreeOp*   AsOp() const              = delete;

private:
    bool HasInlineUses() const
    {
        return m_numOps <= _countof(m_inlineUses);
    }

    Use* GetUses()
    {
        return HasInlineUses() ? m_inlineUses : m_uses;
    }

    const Use* GetUses() const
    {
        return HasInlineUses() ? m_inlineUses : m_uses;
    }

#if DEBUGGABLE_GENTREE
public:
    GenTreeInstr() : GenTree()
    {
    }
#endif
};

//---------------------------------------------------------------------------------------------------------------------
// GenTreeVisitor: a flexible tree walker implemented using the curiously-recurring-template pattern.
//
// This class implements a configurable walker for IR trees. There are five configuration options (defaults values are
// shown in parentheses):
//
// - ComputeStack (false): when true, the walker will push each node onto the `m_ancestors` stack. "Ancestors" is a bit
//                         of a misnomer, as the first entry will always be the current node.
//
// - DoPreOrder (false): when true, the walker will invoke `TVisitor::PreOrderVisit` with the current node as an
//                       argument before visiting the node's operands.
//
// - DoPostOrder (false): when true, the walker will invoke `TVisitor::PostOrderVisit` with the current node as an
//                        argument after visiting the node's operands.
//
// - DoLclVarsOnly (false): when true, the walker will only invoke `TVisitor::PreOrderVisit` for lclVar nodes.
//                          `DoPreOrder` must be true if this option is true.
//
// - UseExecutionOrder (false): when true, then walker will visit a node's operands in execution order (e.g. if a
//                              binary operator has the `GTF_REVERSE_OPS` flag set, the second operand will be
//                              visited before the first).
//
// At least one of `DoPreOrder` and `DoPostOrder` must be specified.
//
// A simple pre-order visitor might look something like the following:
//
//     class CountingVisitor final : public GenTreeVisitor<CountingVisitor>
//     {
//     public:
//         enum
//         {
//             DoPreOrder = true
//         };
//
//         unsigned m_count;
//
//         CountingVisitor(Compiler* compiler)
//             : GenTreeVisitor<CountingVisitor>(compiler), m_count(0)
//         {
//         }
//
//         Compiler::fgWalkResult PreOrderVisit(GenTree* node)
//         {
//             m_count++;
//         }
//     };
//
// This visitor would then be used like so:
//
//     CountingVisitor countingVisitor(compiler);
//     countingVisitor.WalkTree(root);
//
template <typename TVisitor>
class GenTreeVisitor
{
protected:
    typedef Compiler::fgWalkResult fgWalkResult;

    enum
    {
        ComputeStack      = false,
        DoPreOrder        = false,
        DoPostOrder       = false,
        DoLclVarsOnly     = false,
        UseExecutionOrder = false,
    };

    Compiler*            m_compiler;
    ArrayStack<GenTree*> m_ancestors;

    GenTreeVisitor(Compiler* compiler) : m_compiler(compiler), m_ancestors(compiler->getAllocator(CMK_ArrayStack))
    {
        assert(compiler != nullptr);

        static_assert_no_msg(TVisitor::DoPreOrder || TVisitor::DoPostOrder);
        static_assert_no_msg(!TVisitor::DoLclVarsOnly || TVisitor::DoPreOrder);
    }

    fgWalkResult PreOrderVisit(GenTree** use, GenTree* user)
    {
        return fgWalkResult::WALK_CONTINUE;
    }

    fgWalkResult PostOrderVisit(GenTree** use, GenTree* user)
    {
        return fgWalkResult::WALK_CONTINUE;
    }

public:
    fgWalkResult WalkTree(GenTree** use, GenTree* user)
    {
        assert(use != nullptr);

        GenTree* node = *use;

        if (TVisitor::ComputeStack)
        {
            m_ancestors.Push(node);
        }

        fgWalkResult result = fgWalkResult::WALK_CONTINUE;
        if (TVisitor::DoPreOrder && !TVisitor::DoLclVarsOnly)
        {
            result = reinterpret_cast<TVisitor*>(this)->PreOrderVisit(use, user);
            if (result == fgWalkResult::WALK_ABORT)
            {
                return result;
            }

            node = *use;
            if ((node == nullptr) || (result == fgWalkResult::WALK_SKIP_SUBTREES))
            {
                goto DONE;
            }
        }

        switch (node->OperGet())
        {
            // Leaf lclVars
            case GT_LCL_VAR:
            case GT_LCL_FLD:
            case GT_LCL_VAR_ADDR:
            case GT_LCL_FLD_ADDR:
                if (TVisitor::DoLclVarsOnly)
                {
                    result = reinterpret_cast<TVisitor*>(this)->PreOrderVisit(use, user);
                    if (result == fgWalkResult::WALK_ABORT)
                    {
                        return result;
                    }
                }
                __fallthrough;

            // Leaf nodes
            case GT_CATCH_ARG:
            case GT_LABEL:
            case GT_FTN_ADDR:
            case GT_RET_EXPR:
            case GT_CNS_INT:
            case GT_CNS_LNG:
            case GT_CNS_DBL:
            case GT_CNS_STR:
            case GT_MEMORYBARRIER:
            case GT_JMP:
            case GT_JCC:
            case GT_SETCC:
            case GT_NO_OP:
            case GT_START_NONGC:
            case GT_START_PREEMPTGC:
            case GT_PROF_HOOK:
#if !defined(FEATURE_EH_FUNCLETS)
            case GT_END_LFIN:
#endif // !FEATURE_EH_FUNCLETS
            case GT_PHI_ARG:
            case GT_JMPTABLE:
            case GT_CLS_VAR:
            case GT_CLS_VAR_ADDR:
            case GT_ARGPLACE:
            case GT_PHYSREG:
            case GT_EMITNOP:
            case GT_PINVOKE_PROLOG:
            case GT_PINVOKE_EPILOG:
            case GT_IL_OFFSET:
                break;

            // Lclvar unary operators
            case GT_STORE_LCL_VAR:
            case GT_STORE_LCL_FLD:
                if (TVisitor::DoLclVarsOnly)
                {
                    result = reinterpret_cast<TVisitor*>(this)->PreOrderVisit(use, user);
                    if (result == fgWalkResult::WALK_ABORT)
                    {
                        return result;
                    }
                }
                __fallthrough;

            // Standard unary operators
            case GT_NOT:
            case GT_NEG:
            case GT_BSWAP:
            case GT_BSWAP16:
            case GT_COPY:
            case GT_RELOAD:
            case GT_ARR_LENGTH:
            case GT_CAST:
            case GT_BITCAST:
            case GT_CKFINITE:
            case GT_LCLHEAP:
            case GT_ADDR:
            case GT_IND:
            case GT_OBJ:
            case GT_BLK:
            case GT_BOX:
            case GT_ALLOCOBJ:
            case GT_INIT_VAL:
            case GT_JTRUE:
            case GT_SWITCH:
            case GT_NULLCHECK:
            case GT_PUTARG_REG:
            case GT_PUTARG_STK:
            case GT_RETURNTRAP:
            case GT_NOP:
            case GT_RETURN:
            case GT_RETFILT:
            case GT_RUNTIMELOOKUP:
            case GT_KEEPALIVE:
            {
                GenTreeUnOp* const unOp = node->AsUnOp();
                if (unOp->gtOp1 != nullptr)
                {
                    result = WalkTree(&unOp->gtOp1, unOp);
                    if (result == fgWalkResult::WALK_ABORT)
                    {
                        return result;
                    }
                }
                break;
            }

            // Special nodes
            case GT_PHI:
                for (GenTreePhi::Use& use : node->AsPhi()->Uses())
                {
                    result = WalkTree(&use.NodeRef(), node);
                    if (result == fgWalkResult::WALK_ABORT)
                    {
                        return result;
                    }
                }
                break;

            case GT_FIELD_LIST:
                for (GenTreeFieldList::Use& use : node->AsFieldList()->Uses())
                {
                    result = WalkTree(&use.NodeRef(), node);
                    if (result == fgWalkResult::WALK_ABORT)
                    {
                        return result;
                    }
                }
                break;

#ifdef FEATURE_SIMD
            case GT_SIMD:
                if (TVisitor::UseExecutionOrder && node->AsSIMD()->IsBinary() && node->IsReverseOp())
                {
                    result = WalkTree(&node->AsSIMD()->GetUse(1).NodeRef(), node);
                    if (result == fgWalkResult::WALK_ABORT)
                    {
                        return result;
                    }
                    result = WalkTree(&node->AsSIMD()->GetUse(0).NodeRef(), node);
                    if (result == fgWalkResult::WALK_ABORT)
                    {
                        return result;
                    }
                }
                else
                {
                    for (GenTreeSIMD::Use& use : node->AsSIMD()->Uses())
                    {
                        result = WalkTree(&use.NodeRef(), node);
                        if (result == fgWalkResult::WALK_ABORT)
                        {
                            return result;
                        }
                    }
                }
                break;
#endif

#ifdef FEATURE_HW_INTRINSICS
            case GT_HWINTRINSIC:
                if (TVisitor::UseExecutionOrder && node->AsHWIntrinsic()->IsBinary() && node->IsReverseOp())
                {
                    result = WalkTree(&node->AsHWIntrinsic()->GetUse(1).NodeRef(), node);
                    if (result == fgWalkResult::WALK_ABORT)
                    {
                        return result;
                    }
                    result = WalkTree(&node->AsHWIntrinsic()->GetUse(0).NodeRef(), node);
                    if (result == fgWalkResult::WALK_ABORT)
                    {
                        return result;
                    }
                }
                else
                {
                    for (GenTreeHWIntrinsic::Use& use : node->AsHWIntrinsic()->Uses())
                    {
                        result = WalkTree(&use.NodeRef(), node);
                        if (result == fgWalkResult::WALK_ABORT)
                        {
                            return result;
                        }
                    }
                }
                break;
#endif

            case GT_INSTR:
                for (GenTreeInstr::Use& use : node->AsInstr()->Uses())
                {
                    result = WalkTree(&use.NodeRef(), node);
                    if (result == fgWalkResult::WALK_ABORT)
                    {
                        return result;
                    }
                }
                break;

            case GT_CMPXCHG:
            {
                GenTreeCmpXchg* const cmpXchg = node->AsCmpXchg();

                result = WalkTree(&cmpXchg->gtOpLocation, cmpXchg);
                if (result == fgWalkResult::WALK_ABORT)
                {
                    return result;
                }
                result = WalkTree(&cmpXchg->gtOpValue, cmpXchg);
                if (result == fgWalkResult::WALK_ABORT)
                {
                    return result;
                }
                result = WalkTree(&cmpXchg->gtOpComparand, cmpXchg);
                if (result == fgWalkResult::WALK_ABORT)
                {
                    return result;
                }
                break;
            }

            case GT_ARR_BOUNDS_CHECK:
#ifdef FEATURE_SIMD
            case GT_SIMD_CHK:
#endif // FEATURE_SIMD
#ifdef FEATURE_HW_INTRINSICS
            case GT_HW_INTRINSIC_CHK:
#endif // FEATURE_HW_INTRINSICS
            {
                GenTreeBoundsChk* const boundsChk = node->AsBoundsChk();

                result = WalkTree(&boundsChk->gtIndex, boundsChk);
                if (result == fgWalkResult::WALK_ABORT)
                {
                    return result;
                }
                result = WalkTree(&boundsChk->gtArrLen, boundsChk);
                if (result == fgWalkResult::WALK_ABORT)
                {
                    return result;
                }
                break;
            }

            case GT_FIELD:
            {
                GenTreeField* const field = node->AsField();

                if (field->gtFldObj != nullptr)
                {
                    result = WalkTree(&field->gtFldObj, field);
                    if (result == fgWalkResult::WALK_ABORT)
                    {
                        return result;
                    }
                }
                break;
            }

            case GT_ARR_ELEM:
            {
                GenTreeArrElem* const arrElem = node->AsArrElem();

                result = WalkTree(&arrElem->gtArrObj, arrElem);
                if (result == fgWalkResult::WALK_ABORT)
                {
                    return result;
                }

                const unsigned rank = arrElem->gtArrRank;
                for (unsigned dim = 0; dim < rank; dim++)
                {
                    result = WalkTree(&arrElem->gtArrInds[dim], arrElem);
                    if (result == fgWalkResult::WALK_ABORT)
                    {
                        return result;
                    }
                }
                break;
            }

            case GT_ARR_OFFSET:
            {
                GenTreeArrOffs* const arrOffs = node->AsArrOffs();

                result = WalkTree(&arrOffs->gtOffset, arrOffs);
                if (result == fgWalkResult::WALK_ABORT)
                {
                    return result;
                }
                result = WalkTree(&arrOffs->gtIndex, arrOffs);
                if (result == fgWalkResult::WALK_ABORT)
                {
                    return result;
                }
                result = WalkTree(&arrOffs->gtArrObj, arrOffs);
                if (result == fgWalkResult::WALK_ABORT)
                {
                    return result;
                }
                break;
            }

            case GT_DYN_BLK:
            {
                GenTreeDynBlk* const dynBlock = node->AsDynBlk();

                GenTree** op1Use = &dynBlock->gtOp1;
                GenTree** op2Use = &dynBlock->gtDynamicSize;

                if (TVisitor::UseExecutionOrder && dynBlock->gtEvalSizeFirst)
                {
                    std::swap(op1Use, op2Use);
                }

                result = WalkTree(op1Use, dynBlock);
                if (result == fgWalkResult::WALK_ABORT)
                {
                    return result;
                }
                result = WalkTree(op2Use, dynBlock);
                if (result == fgWalkResult::WALK_ABORT)
                {
                    return result;
                }
                break;
            }

            case GT_STORE_DYN_BLK:
            {
                GenTreeDynBlk* const dynBlock = node->AsDynBlk();

                GenTree** op1Use = &dynBlock->gtOp1;
                GenTree** op2Use = &dynBlock->gtOp2;
                GenTree** op3Use = &dynBlock->gtDynamicSize;

                if (TVisitor::UseExecutionOrder)
                {
                    if (dynBlock->IsReverseOp())
                    {
                        std::swap(op1Use, op2Use);
                    }
                    if (dynBlock->gtEvalSizeFirst)
                    {
                        std::swap(op3Use, op2Use);
                        std::swap(op2Use, op1Use);
                    }
                }

                result = WalkTree(op1Use, dynBlock);
                if (result == fgWalkResult::WALK_ABORT)
                {
                    return result;
                }
                result = WalkTree(op2Use, dynBlock);
                if (result == fgWalkResult::WALK_ABORT)
                {
                    return result;
                }
                result = WalkTree(op3Use, dynBlock);
                if (result == fgWalkResult::WALK_ABORT)
                {
                    return result;
                }
                break;
            }

            case GT_CALL:
            {
                GenTreeCall* const call = node->AsCall();

                if (call->gtCallThisArg != nullptr)
                {
                    result = WalkTree(&call->gtCallThisArg->NodeRef(), call);
                    if (result == fgWalkResult::WALK_ABORT)
                    {
                        return result;
                    }
                }

                for (GenTreeCall::Use& use : call->Args())
                {
                    result = WalkTree(&use.NodeRef(), call);
                    if (result == fgWalkResult::WALK_ABORT)
                    {
                        return result;
                    }
                }

                for (GenTreeCall::Use& use : call->LateArgs())
                {
                    result = WalkTree(&use.NodeRef(), call);
                    if (result == fgWalkResult::WALK_ABORT)
                    {
                        return result;
                    }
                }

                if (call->gtCallType == CT_INDIRECT)
                {
                    if (call->gtCallCookie != nullptr)
                    {
                        result = WalkTree(&call->gtCallCookie, call);
                        if (result == fgWalkResult::WALK_ABORT)
                        {
                            return result;
                        }
                    }

                    result = WalkTree(&call->gtCallAddr, call);
                    if (result == fgWalkResult::WALK_ABORT)
                    {
                        return result;
                    }
                }

                if (call->gtControlExpr != nullptr)
                {
                    result = WalkTree(&call->gtControlExpr, call);
                    if (result == fgWalkResult::WALK_ABORT)
                    {
                        return result;
                    }
                }

                break;
            }

            // Binary nodes
            default:
            {
                assert(node->OperIsBinary());

                GenTreeOp* const op = node->AsOp();

                GenTree** op1Use = &op->gtOp1;
                GenTree** op2Use = &op->gtOp2;

                if (TVisitor::UseExecutionOrder && node->IsReverseOp())
                {
                    std::swap(op1Use, op2Use);
                }

                if (*op1Use != nullptr)
                {
                    result = WalkTree(op1Use, op);
                    if (result == fgWalkResult::WALK_ABORT)
                    {
                        return result;
                    }
                }

                if (*op2Use != nullptr)
                {
                    result = WalkTree(op2Use, op);
                    if (result == fgWalkResult::WALK_ABORT)
                    {
                        return result;
                    }
                }
                break;
            }
        }

    DONE:
        // Finally, visit the current node
        if (TVisitor::DoPostOrder)
        {
            result = reinterpret_cast<TVisitor*>(this)->PostOrderVisit(use, user);
        }

        if (TVisitor::ComputeStack)
        {
            m_ancestors.Pop();
        }

        return result;
    }
};

template <bool computeStack, bool doPreOrder, bool doPostOrder, bool doLclVarsOnly, bool useExecutionOrder>
class GenericTreeWalker final
    : public GenTreeVisitor<GenericTreeWalker<computeStack, doPreOrder, doPostOrder, doLclVarsOnly, useExecutionOrder>>
{
public:
    enum
    {
        ComputeStack      = computeStack,
        DoPreOrder        = doPreOrder,
        DoPostOrder       = doPostOrder,
        DoLclVarsOnly     = doLclVarsOnly,
        UseExecutionOrder = useExecutionOrder,
    };

private:
    Compiler::fgWalkData* m_walkData;

public:
    GenericTreeWalker(Compiler::fgWalkData* walkData)
        : GenTreeVisitor<GenericTreeWalker<computeStack, doPreOrder, doPostOrder, doLclVarsOnly, useExecutionOrder>>(
              walkData->compiler)
        , m_walkData(walkData)
    {
        assert(walkData != nullptr);

        if (computeStack)
        {
            walkData->parentStack = &this->m_ancestors;
        }
    }

    Compiler::fgWalkResult PreOrderVisit(GenTree** use, GenTree* user)
    {
        m_walkData->parent = user;
        return m_walkData->wtprVisitorFn(use, m_walkData);
    }

    Compiler::fgWalkResult PostOrderVisit(GenTree** use, GenTree* user)
    {
        m_walkData->parent = user;
        return m_walkData->wtpoVisitorFn(use, m_walkData);
    }
};

// A dominator tree visitor implemented using the curiously-recurring-template pattern, similar to GenTreeVisitor.
template <typename TVisitor>
class DomTreeVisitor
{
protected:
    Compiler* const    m_compiler;
    DomTreeNode* const m_domTree;

    DomTreeVisitor(Compiler* compiler, DomTreeNode* domTree) : m_compiler(compiler), m_domTree(domTree)
    {
    }

    void Begin()
    {
    }

    void PreOrderVisit(BasicBlock* block)
    {
    }

    void PostOrderVisit(BasicBlock* block)
    {
    }

    void End()
    {
    }

public:
    //------------------------------------------------------------------------
    // WalkTree: Walk the dominator tree, starting from fgFirstBB.
    //
    // Notes:
    //    This performs a non-recursive, non-allocating walk of the tree by using
    //    DomTreeNode's firstChild and nextSibling links to locate the children of
    //    a node and BasicBlock's bbIDom parent link to go back up the tree when
    //    no more children are left.
    //
    //    Forests are also supported, provided that all the roots are chained via
    //    DomTreeNode::nextSibling to fgFirstBB.
    //
    void WalkTree()
    {
        static_cast<TVisitor*>(this)->Begin();

        for (BasicBlock *next, *block = m_compiler->fgFirstBB; block != nullptr; block = next)
        {
            static_cast<TVisitor*>(this)->PreOrderVisit(block);

            next = m_domTree[block->bbNum].firstChild;

            if (next != nullptr)
            {
                assert(next->bbIDom == block);
                continue;
            }

            do
            {
                static_cast<TVisitor*>(this)->PostOrderVisit(block);

                next = m_domTree[block->bbNum].nextSibling;

                if (next != nullptr)
                {
                    assert(next->bbIDom == block->bbIDom);
                    break;
                }

                block = block->bbIDom;

            } while (block != nullptr);
        }

        static_cast<TVisitor*>(this)->End();
    }
};

/*
XXXXXXXXXXXXXXXXXXXXXXXXXXXXXXXXXXXXXXXXXXXXXXXXXXXXXXXXXXXXXXXXXXXXXXXXXXXXXXX
XXXXXXXXXXXXXXXXXXXXXXXXXXXXXXXXXXXXXXXXXXXXXXXXXXXXXXXXXXXXXXXXXXXXXXXXXXXXXXX
XX                                                                           XX
XX                   Miscellaneous Compiler stuff                            XX
XX                                                                           XX
XXXXXXXXXXXXXXXXXXXXXXXXXXXXXXXXXXXXXXXXXXXXXXXXXXXXXXXXXXXXXXXXXXXXXXXXXXXXXXX
XXXXXXXXXXXXXXXXXXXXXXXXXXXXXXXXXXXXXXXXXXXXXXXXXXXXXXXXXXXXXXXXXXXXXXXXXXXXXXX
*/

/*****************************************************************************
 *
 *  Variables to keep track of total code amounts.
 */

#if DISPLAY_SIZES

extern size_t grossVMsize;
extern size_t grossNCsize;
extern size_t totalNCsize;

extern unsigned genMethodICnt;
extern unsigned genMethodNCnt;
extern size_t   gcHeaderISize;
extern size_t   gcPtrMapISize;
extern size_t   gcHeaderNSize;
extern size_t   gcPtrMapNSize;

#endif // DISPLAY_SIZES

/*****************************************************************************
 *
 *  Variables to keep track of basic block counts (more data on 1 BB methods)
 */

#if COUNT_BASIC_BLOCKS
extern Histogram bbCntTable;
extern Histogram bbOneBBSizeTable;
#endif

/*****************************************************************************
 *
 *  Used by optFindNaturalLoops to gather statistical information such as
 *   - total number of natural loops
 *   - number of loops with 1, 2, ... exit conditions
 *   - number of loops that have an iterator (for like)
 *   - number of loops that have a constant iterator
 */

#if COUNT_LOOPS

extern unsigned totalLoopMethods;        // counts the total number of methods that have natural loops
extern unsigned maxLoopsPerMethod;       // counts the maximum number of loops a method has
extern unsigned totalLoopOverflows;      // # of methods that identified more loops than we can represent
extern unsigned totalLoopCount;          // counts the total number of natural loops
extern unsigned totalUnnatLoopCount;     // counts the total number of (not-necessarily natural) loops
extern unsigned totalUnnatLoopOverflows; // # of methods that identified more unnatural loops than we can represent
extern unsigned iterLoopCount;           // counts the # of loops with an iterator (for like)
extern unsigned simpleTestLoopCount;     // counts the # of loops with an iterator and a simple loop condition (iter <
                                         // const)
extern unsigned  constIterLoopCount;     // counts the # of loops with a constant iterator (for like)
extern bool      hasMethodLoops;         // flag to keep track if we already counted a method as having loops
extern unsigned  loopsThisMethod;        // counts the number of loops in the current method
extern bool      loopOverflowThisMethod; // True if we exceeded the max # of loops in the method.
extern Histogram loopCountTable;         // Histogram of loop counts
extern Histogram loopExitCountTable;     // Histogram of loop exit counts

#endif // COUNT_LOOPS

/*****************************************************************************
 * variables to keep track of how many iterations we go in a dataflow pass
 */

#if DATAFLOW_ITER

extern unsigned CSEiterCount; // counts the # of iteration for the CSE dataflow
extern unsigned CFiterCount;  // counts the # of iteration for the Const Folding dataflow

#endif // DATAFLOW_ITER

#if MEASURE_BLOCK_SIZE
extern size_t genFlowNodeSize;
extern size_t genFlowNodeCnt;
#endif // MEASURE_BLOCK_SIZE

#if MEASURE_NODE_SIZE
struct NodeSizeStats
{
    void Init()
    {
        genTreeNodeCnt        = 0;
        genTreeNodeSize       = 0;
        genTreeNodeActualSize = 0;
    }

    // Count of tree nodes allocated.
    unsigned __int64 genTreeNodeCnt;

    // The size we allocate.
    unsigned __int64 genTreeNodeSize;

    // The actual size of the node. Note that the actual size will likely be smaller
    // than the allocated size, but we sometimes use SetOper()/ChangeOper() to change
    // a smaller node to a larger one. TODO-Cleanup: add stats on
    // SetOper()/ChangeOper() usage to quantify this.
    unsigned __int64 genTreeNodeActualSize;
};
extern NodeSizeStats genNodeSizeStats;        // Total node size stats
extern NodeSizeStats genNodeSizeStatsPerFunc; // Per-function node size stats
extern Histogram     genTreeNcntHist;
extern Histogram     genTreeNsizHist;
#endif // MEASURE_NODE_SIZE

/*****************************************************************************
 *  Count fatal errors (including noway_asserts).
 */

#if MEASURE_FATAL
extern unsigned fatal_badCode;
extern unsigned fatal_noWay;
extern unsigned fatal_NOMEM;
extern unsigned fatal_noWayAssertBody;
#ifdef DEBUG
extern unsigned fatal_noWayAssertBodyArgs;
#endif // DEBUG
extern unsigned fatal_NYI;
#endif // MEASURE_FATAL

/*****************************************************************************
 * Codegen
 */

#ifdef TARGET_XARCH

const instruction INS_SHIFT_LEFT_LOGICAL  = INS_shl;
const instruction INS_SHIFT_RIGHT_LOGICAL = INS_shr;
const instruction INS_SHIFT_RIGHT_ARITHM  = INS_sar;

const instruction INS_AND             = INS_and;
const instruction INS_OR              = INS_or;
const instruction INS_XOR             = INS_xor;
const instruction INS_NEG             = INS_neg;
const instruction INS_TEST            = INS_test;
const instruction INS_MUL             = INS_imul;
const instruction INS_SIGNED_DIVIDE   = INS_idiv;
const instruction INS_UNSIGNED_DIVIDE = INS_div;
const instruction INS_BREAKPOINT      = INS_int3;
const instruction INS_ADDC            = INS_adc;
const instruction INS_SUBC            = INS_sbb;
const instruction INS_NOT             = INS_not;

#endif // TARGET_XARCH

#ifdef TARGET_ARM

const instruction INS_SHIFT_LEFT_LOGICAL  = INS_lsl;
const instruction INS_SHIFT_RIGHT_LOGICAL = INS_lsr;
const instruction INS_SHIFT_RIGHT_ARITHM  = INS_asr;

const instruction INS_AND             = INS_and;
const instruction INS_OR              = INS_orr;
const instruction INS_XOR             = INS_eor;
const instruction INS_NEG             = INS_rsb;
const instruction INS_TEST            = INS_tst;
const instruction INS_MUL             = INS_mul;
const instruction INS_MULADD          = INS_mla;
const instruction INS_SIGNED_DIVIDE   = INS_sdiv;
const instruction INS_UNSIGNED_DIVIDE = INS_udiv;
const instruction INS_BREAKPOINT      = INS_bkpt;
const instruction INS_ADDC            = INS_adc;
const instruction INS_SUBC            = INS_sbc;
const instruction INS_NOT             = INS_mvn;

const instruction INS_ABS  = INS_vabs;
const instruction INS_SQRT = INS_vsqrt;

#endif // TARGET_ARM

#ifdef TARGET_ARM64

const instruction INS_MULADD = INS_madd;
#if defined(TARGET_UNIX)
const instruction INS_BREAKPOINT = INS_brk;
#else
const instruction INS_BREAKPOINT = INS_bkpt;
#endif

const instruction INS_ABS  = INS_fabs;
const instruction INS_SQRT = INS_fsqrt;

#endif // TARGET_ARM64

/*****************************************************************************/

extern const BYTE genTypeSizes[];
extern const BYTE genTypeAlignments[];
extern const BYTE genTypeStSzs[];
extern const BYTE genActualTypes[];

/*****************************************************************************/

extern BasicBlock dummyBB;

/*****************************************************************************/
/*****************************************************************************/

// foreach_block: An iterator over all blocks in the function.
//    __compiler: the Compiler* object
//    __block   : a BasicBlock*, already declared, that gets updated each iteration.

#define foreach_block(__compiler, __block)                                                                             \
    for ((__block) = (__compiler)->fgFirstBB; (__block); (__block) = (__block)->bbNext)

/*****************************************************************************/
/*****************************************************************************/

#ifdef DEBUG
void dumpConvertedVarSet(Compiler* comp, VARSET_VALARG_TP vars);
#endif // DEBUG

#include "compiler.hpp" // All the shared inline functions

/*****************************************************************************/
#endif //_COMPILER_H_
/*****************************************************************************/<|MERGE_RESOLUTION|>--- conflicted
+++ resolved
@@ -2579,21 +2579,8 @@
 
     GenTree* gtNewNullCheck(GenTree* addr, BasicBlock* basicBlock);
 
-<<<<<<< HEAD
-=======
     void gtChangeOperToNullCheck(GenTree* tree, BasicBlock* block);
 
-    GenTreeArgList* gtNewArgList(GenTree* op);
-    GenTreeArgList* gtNewArgList(GenTree* op1, GenTree* op2);
-    GenTreeArgList* gtNewArgList(GenTree* op1, GenTree* op2, GenTree* op3);
-    GenTreeArgList* gtNewArgList(GenTree* op1, GenTree* op2, GenTree* op3, GenTree* op4);
-
-    static fgArgTabEntry* gtArgEntryByArgNum(GenTreeCall* call, unsigned argNum);
-    static fgArgTabEntry* gtArgEntryByNode(GenTreeCall* call, GenTree* node);
-    fgArgTabEntry* gtArgEntryByLateArgIndex(GenTreeCall* call, unsigned lateArgInx);
-    static GenTree* gtArgNodeByLateArgInx(GenTreeCall* call, unsigned lateArgInx);
-
->>>>>>> a3515ba0
     GenTreeOp* gtNewAssignNode(GenTree* dst, GenTree* src);
 
     GenTree* gtNewTempAssign(unsigned    tmp,
