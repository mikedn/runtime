// Licensed to the .NET Foundation under one or more agreements.
// The .NET Foundation licenses this file to you under the MIT license.
// See the LICENSE file in the project root for more information.

/*XXXXXXXXXXXXXXXXXXXXXXXXXXXXXXXXXXXXXXXXXXXXXXXXXXXXXXXXXXXXXXXXXXXXXXXXXXXXX
XXXXXXXXXXXXXXXXXXXXXXXXXXXXXXXXXXXXXXXXXXXXXXXXXXXXXXXXXXXXXXXXXXXXXXXXXXXXXXX
XX                                                                           XX
XX                           Compiler                                        XX
XX                                                                           XX
XX  Represents the method data we are currently JIT-compiling.               XX
XX  An instance of this class is created for every method we JIT.            XX
XX  This contains all the info needed for the method. So allocating a        XX
XX  a new instance per method makes it thread-safe.                          XX
XX  It should be used to do all the memory management for the compiler run.  XX
XX                                                                           XX
XXXXXXXXXXXXXXXXXXXXXXXXXXXXXXXXXXXXXXXXXXXXXXXXXXXXXXXXXXXXXXXXXXXXXXXXXXXXXXX
XXXXXXXXXXXXXXXXXXXXXXXXXXXXXXXXXXXXXXXXXXXXXXXXXXXXXXXXXXXXXXXXXXXXXXXXXXXXXXX
*/

/*****************************************************************************/
#ifndef _COMPILER_H_
#define _COMPILER_H_
/*****************************************************************************/

#include "jit.h"
#include "opcode.h"
#include "varset.h"
#include "jitstd.h"
#include "jithashtable.h"
#include "gentree.h"
#include "lir.h"
#include "block.h"
#include "inline.h"
#include "jiteh.h"
#include "instr.h"
#include "regalloc.h"
#include "sm.h"
#include "cycletimer.h"
#include "blockset.h"
#include "arraystack.h"
#include "hashbv.h"
#include "jitexpandarray.h"
#include "tinyarray.h"
#include "valuenum.h"
#include "reglist.h"
#include "jittelemetry.h"
#include "namedintrinsiclist.h"
#ifdef LATE_DISASM
#include "disasm.h"
#endif

#include "codegeninterface.h"
#include "regset.h"
#include "jitgcinfo.h"

#if DUMP_GC_TABLES && defined(JIT32_GCENCODER)
#include "gcdump.h"
#endif

#include "emit.h"

#include "hwintrinsic.h"
#include "simd.h"

// This is only used locally in the JIT to indicate that
// a verification block should be inserted
#define SEH_VERIFICATION_EXCEPTION 0xe0564552 // VER

/*****************************************************************************
 *                  Forward declarations
 */

struct InfoHdr;            // defined in GCInfo.h
struct escapeMapping_t;    // defined in flowgraph.cpp
class emitter;             // defined in emit.h
struct ShadowParamVarInfo; // defined in GSChecks.cpp
struct InitVarDscInfo;     // defined in register_arg_convention.h
class FgStack;             // defined in flowgraph.cpp
#if FEATURE_ANYCSE
class CSE_DataFlow; // defined in OptCSE.cpp
#endif
#ifdef DEBUG
struct IndentStack;
#endif

class Lowering; // defined in lower.h

// The following are defined in this file, Compiler.h

class Compiler;

/*****************************************************************************
 *                  Unwind info
 */

#include "unwind.h"

/*****************************************************************************/

//
// Declare global operator new overloads that use the compiler's arena allocator
//

// I wanted to make the second argument optional, with default = CMK_Unknown, but that
// caused these to be ambiguous with the global placement new operators.
void* __cdecl operator new(size_t n, Compiler* context, CompMemKind cmk);
void* __cdecl operator new[](size_t n, Compiler* context, CompMemKind cmk);

// Requires the definitions of "operator new" so including "LoopCloning.h" after the definitions.
#include "loopcloning.h"

/*****************************************************************************/

/* This is included here and not earlier as it needs the definition of "CSE"
 * which is defined in the section above */

/*****************************************************************************/

unsigned genLog2(unsigned value);
unsigned genLog2(unsigned __int64 value);

var_types genActualType(var_types type);
var_types genUnsignedType(var_types type);
var_types genSignedType(var_types type);

unsigned ReinterpretHexAsDecimal(unsigned);

/*****************************************************************************/

const unsigned FLG_CCTOR = (CORINFO_FLG_CONSTRUCTOR | CORINFO_FLG_STATIC);

#ifdef DEBUG
const int BAD_STK_OFFS = 0xBAADF00D; // for LclVarDsc::lvStkOffs
#endif

//------------------------------------------------------------------------
// HFA info shared by LclVarDsc and fgArgTabEntry
//------------------------------------------------------------------------
#ifdef FEATURE_HFA
enum HfaElemKind : unsigned int
{
    HFA_ELEM_NONE,
    HFA_ELEM_FLOAT,
    HFA_ELEM_DOUBLE,
    HFA_ELEM_SIMD16
};
inline bool IsHfa(HfaElemKind kind)
{
    return kind != HFA_ELEM_NONE;
}
inline var_types HfaTypeFromElemKind(HfaElemKind kind)
{
    switch (kind)
    {
        case HFA_ELEM_FLOAT:
            return TYP_FLOAT;
        case HFA_ELEM_DOUBLE:
            return TYP_DOUBLE;
#ifdef FEATURE_SIMD
        case HFA_ELEM_SIMD16:
            return TYP_SIMD16;
#endif
        case HFA_ELEM_NONE:
            return TYP_UNDEF;
        default:
            assert(!"Invalid HfaElemKind");
            return TYP_UNDEF;
    }
}
inline HfaElemKind HfaElemKindFromType(var_types type)
{
    switch (type)
    {
        case TYP_FLOAT:
            return HFA_ELEM_FLOAT;
        case TYP_DOUBLE:
            return HFA_ELEM_DOUBLE;
#ifdef FEATURE_SIMD
        case TYP_SIMD16:
            return HFA_ELEM_SIMD16;
#endif
        case TYP_UNDEF:
            return HFA_ELEM_NONE;
        default:
            assert(!"Invalid HFA Type");
            return HFA_ELEM_NONE;
    }
}
#endif // FEATURE_HFA

// The following holds the Local var info (scope information)
typedef const char* VarName; // Actual ASCII string
struct VarScopeDsc
{
    unsigned vsdVarNum; // (remapped) LclVarDsc number
    unsigned vsdLVnum;  // 'which' in eeGetLVinfo().
                        // Also, it is the index of this entry in the info.compVarScopes array,
                        // which is useful since the array is also accessed via the
                        // compEnterScopeList and compExitScopeList sorted arrays.

    IL_OFFSET vsdLifeBeg; // instr offset of beg of life
    IL_OFFSET vsdLifeEnd; // instr offset of end of life

#ifdef DEBUG
    VarName vsdName; // name of the var
#endif
};

// This class stores information associated with a LclVar SSA definition.
class LclSsaVarDsc
{
    // The basic block where the definition occurs. Definitions of uninitialized variables
    // are considered to occur at the start of the first basic block (fgFirstBB).
    //
    // TODO-Cleanup: In the case of uninitialized variables the block is set to nullptr by
    // SsaBuilder and changed to fgFirstBB during value numbering. It would be useful to
    // investigate and perhaps eliminate this rather unexpected behavior.
    BasicBlock* m_block;
    // The GT_ASG node that generates the definition, or nullptr for definitions
    // of uninitialized variables.
    GenTreeOp* m_asg;

public:
    LclSsaVarDsc() : m_block(nullptr), m_asg(nullptr)
    {
    }

    LclSsaVarDsc(BasicBlock* block, GenTreeOp* asg) : m_block(block), m_asg(asg)
    {
        assert((asg == nullptr) || asg->OperIs(GT_ASG));
    }

    BasicBlock* GetBlock() const
    {
        return m_block;
    }

    void SetBlock(BasicBlock* block)
    {
        m_block = block;
    }

    GenTreeOp* GetAssignment() const
    {
        return m_asg;
    }

    void SetAssignment(GenTreeOp* asg)
    {
        assert((asg == nullptr) || asg->OperIs(GT_ASG));
        m_asg = asg;
    }

    ValueNumPair m_vnPair;
};

// This class stores information associated with a memory SSA definition.
class SsaMemDef
{
public:
    ValueNumPair m_vnPair;
};

//------------------------------------------------------------------------
// SsaDefArray: A resizable array of SSA definitions.
//
// Unlike an ordinary resizable array implementation, this allows only element
// addition (by calling AllocSsaNum) and has special handling for RESERVED_SSA_NUM
// (basically it's a 1-based array). The array doesn't impose any particular
// requirements on the elements it stores and AllocSsaNum forwards its arguments
// to the array element constructor, this way the array supports both LclSsaVarDsc
// and SsaMemDef elements.
//
template <typename T>
class SsaDefArray
{
    T*       m_array;
    unsigned m_arraySize;
    unsigned m_count;

    static_assert_no_msg(SsaConfig::RESERVED_SSA_NUM == 0);
    static_assert_no_msg(SsaConfig::FIRST_SSA_NUM == 1);

    // Get the minimum valid SSA number.
    unsigned GetMinSsaNum() const
    {
        return SsaConfig::FIRST_SSA_NUM;
    }

    // Increase (double) the size of the array.
    void GrowArray(CompAllocator alloc)
    {
        unsigned oldSize = m_arraySize;
        unsigned newSize = max(2, oldSize * 2);

        T* newArray = alloc.allocate<T>(newSize);

        for (unsigned i = 0; i < oldSize; i++)
        {
            newArray[i] = m_array[i];
        }

        m_array     = newArray;
        m_arraySize = newSize;
    }

public:
    // Construct an empty SsaDefArray.
    SsaDefArray() : m_array(nullptr), m_arraySize(0), m_count(0)
    {
    }

    // Reset the array (used only if the SSA form is reconstructed).
    void Reset()
    {
        m_count = 0;
    }

    // Allocate a new SSA number (starting with SsaConfig::FIRST_SSA_NUM).
    template <class... Args>
    unsigned AllocSsaNum(CompAllocator alloc, Args&&... args)
    {
        if (m_count == m_arraySize)
        {
            GrowArray(alloc);
        }

        unsigned ssaNum    = GetMinSsaNum() + m_count;
        m_array[m_count++] = T(std::forward<Args>(args)...);

        // Ensure that the first SSA number we allocate is SsaConfig::FIRST_SSA_NUM
        assert((ssaNum == SsaConfig::FIRST_SSA_NUM) || (m_count > 1));

        return ssaNum;
    }

    // Get the number of SSA definitions in the array.
    unsigned GetCount() const
    {
        return m_count;
    }

    // Get a pointer to the SSA definition at the specified index.
    T* GetSsaDefByIndex(unsigned index)
    {
        assert(index < m_count);
        return &m_array[index];
    }

    // Check if the specified SSA number is valid.
    bool IsValidSsaNum(unsigned ssaNum) const
    {
        return (GetMinSsaNum() <= ssaNum) && (ssaNum < (GetMinSsaNum() + m_count));
    }

    // Get a pointer to the SSA definition associated with the specified SSA number.
    T* GetSsaDef(unsigned ssaNum)
    {
        assert(ssaNum != SsaConfig::RESERVED_SSA_NUM);
        return GetSsaDefByIndex(ssaNum - GetMinSsaNum());
    }
};

enum RefCountState
{
    RCS_INVALID, // not valid to get/set ref counts
    RCS_EARLY,   // early counts for struct promotion and struct passing
    RCS_NORMAL,  // normal ref counts (from lvaMarkRefs onward)
};

class LclVarDsc
{
public:
    // The constructor. Most things can just be zero'ed.
    //
    // Initialize the ArgRegs to REG_STK.
    // Morph will update if this local is passed in a register.
    LclVarDsc()
        : _lvArgReg(REG_STK)
        ,
#if FEATURE_MULTIREG_ARGS
        _lvOtherArgReg(REG_STK)
        ,
#endif // FEATURE_MULTIREG_ARGS
#if ASSERTION_PROP
        lvRefBlks(BlockSetOps::UninitVal())
        ,
#endif // ASSERTION_PROP
        lvPerSsaData()
    {
    }

    // note this only packs because var_types is a typedef of unsigned char
    var_types lvType : 5; // TYP_INT/LONG/FLOAT/DOUBLE/REF

    unsigned char lvIsParam : 1;           // is this a parameter?
    unsigned char lvIsRegArg : 1;          // is this an argument that was passed by register?
    unsigned char lvFramePointerBased : 1; // 0 = off of REG_SPBASE (e.g., ESP), 1 = off of REG_FPBASE (e.g., EBP)

    unsigned char lvOnFrame : 1;  // (part of) the variable lives on the frame
    unsigned char lvRegister : 1; // assigned to live in a register? For RyuJIT backend, this is only set if the
                                  // variable is in the same register for the entire function.
    unsigned char lvTracked : 1;  // is this a tracked variable?
    bool          lvTrackedNonStruct()
    {
        return lvTracked && lvType != TYP_STRUCT;
    }
    unsigned char lvPinned : 1; // is this a pinned variable?

    unsigned char lvMustInit : 1;    // must be initialized
    unsigned char lvAddrExposed : 1; // The address of this variable is "exposed" -- passed as an argument, stored in a
                                     // global location, etc.
                                     // We cannot reason reliably about the value of the variable.
    unsigned char lvDoNotEnregister : 1; // Do not enregister this variable.
    unsigned char lvFieldAccessed : 1;   // The var is a struct local, and a field of the variable is accessed.  Affects
                                         // struct promotion.
    unsigned char lvLiveInOutOfHndlr : 1; // The variable is live in or out of an exception handler, and therefore must
                                          // be on the stack (at least at those boundaries.)

    unsigned char lvInSsa : 1; // The variable is in SSA form (set by SsaBuilder)

#ifdef DEBUG
    // These further document the reasons for setting "lvDoNotEnregister".  (Note that "lvAddrExposed" is one of the
    // reasons;
    // also, lvType == TYP_STRUCT prevents enregistration.  At least one of the reasons should be true.
    unsigned char lvVMNeedsStackAddr : 1; // The VM may have access to a stack-relative address of the variable, and
                                          // read/write its value.
    unsigned char lvLclFieldExpr : 1;     // The variable is not a struct, but was accessed like one (e.g., reading a
                                          // particular byte from an int).
    unsigned char lvLclBlockOpAddr : 1;   // The variable was written to via a block operation that took its address.
    unsigned char lvLiveAcrossUCall : 1;  // The variable is live across an unmanaged call.
#endif
    unsigned char lvIsCSE : 1;       // Indicates if this LclVar is a CSE variable.
    unsigned char lvHasLdAddrOp : 1; // has ldloca or ldarga opcode on this local.
    unsigned char lvStackByref : 1;  // This is a compiler temporary of TYP_BYREF that is known to point into our local
                                     // stack frame.

    unsigned char lvHasILStoreOp : 1;         // there is at least one STLOC or STARG on this local
    unsigned char lvHasMultipleILStoreOp : 1; // there is more than one STLOC on this local

    unsigned char lvIsTemp : 1; // Short-lifetime compiler temp

#if defined(TARGET_AMD64) || defined(TARGET_ARM64)
    unsigned char lvIsImplicitByRef : 1; // Set if the argument is an implicit byref.
#endif                                   // defined(TARGET_AMD64) || defined(TARGET_ARM64)

#if OPT_BOOL_OPS
    unsigned char lvIsBoolean : 1; // set if variable is boolean
#endif
    unsigned char lvSingleDef : 1; // variable has a single def
                                   // before lvaMarkLocalVars: identifies ref type locals that can get type updates
                                   // after lvaMarkLocalVars: identifies locals that are suitable for optAddCopies

#if ASSERTION_PROP
    unsigned char lvDisqualify : 1;   // variable is no longer OK for add copy optimization
    unsigned char lvVolatileHint : 1; // hint for AssertionProp
#endif

#ifndef TARGET_64BIT
    unsigned char lvStructDoubleAlign : 1; // Must we double align this struct?
#endif                                     // !TARGET_64BIT
#ifdef TARGET_64BIT
    unsigned char lvQuirkToLong : 1; // Quirk to allocate this LclVar as a 64-bit long
#endif
#ifdef DEBUG
    unsigned char lvKeepType : 1;       // Don't change the type of this variable
    unsigned char lvNoLclFldStress : 1; // Can't apply local field stress on this one
#endif
    unsigned char lvIsPtr : 1; // Might this be used in an address computation? (used by buffer overflow security
                               // checks)
    unsigned char lvIsUnsafeBuffer : 1; // Does this contain an unsafe buffer requiring buffer overflow security checks?
    unsigned char lvPromoted : 1; // True when this local is a promoted struct, a normed struct, or a "split" long on a
                                  // 32-bit target.  For implicit byref parameters, this gets hijacked between
                                  // fgRetypeImplicitByRefArgs and fgMarkDemotedImplicitByRefArgs to indicate whether
                                  // references to the arg are being rewritten as references to a promoted shadow local.
    unsigned char lvIsStructField : 1;     // Is this local var a field of a promoted struct local?
    unsigned char lvOverlappingFields : 1; // True when we have a struct with possibly overlapping fields
    unsigned char lvContainsHoles : 1;     // True when we have a promoted struct that contains holes
    unsigned char lvCustomLayout : 1;      // True when this struct has "CustomLayout"

    unsigned char lvIsMultiRegArg : 1; // true if this is a multireg LclVar struct used in an argument context
    unsigned char lvIsMultiRegRet : 1; // true if this is a multireg LclVar struct assigned from a multireg call

#ifdef FEATURE_HFA
    HfaElemKind _lvHfaElemKind : 2; // What kind of an HFA this is (HFA_ELEM_NONE if it is not an HFA).
#endif                              // FEATURE_HFA

#ifdef DEBUG
    // TODO-Cleanup: See the note on lvSize() - this flag is only in use by asserts that are checking for struct
    // types, and is needed because of cases where TYP_STRUCT is bashed to an integral type.
    // Consider cleaning this up so this workaround is not required.
    unsigned char lvUnusedStruct : 1; // All references to this promoted struct are through its field locals.
                                      // I.e. there is no longer any reference to the struct directly.
                                      // In this case we can simply remove this struct local.
#endif

    unsigned char lvLRACandidate : 1; // Tracked for linear scan register allocation purposes

#ifdef FEATURE_SIMD
    // Note that both SIMD vector args and locals are marked as lvSIMDType = true, but the
    // type of an arg node is TYP_BYREF and a local node is TYP_SIMD*.
    unsigned char lvSIMDType : 1;            // This is a SIMD struct
    unsigned char lvUsedInSIMDIntrinsic : 1; // This tells lclvar is used for simd intrinsic
    var_types     lvBaseType : 5;            // Note: this only packs because var_types is a typedef of unsigned char
#endif                                       // FEATURE_SIMD
    unsigned char lvRegStruct : 1;           // This is a reg-sized non-field-addressed struct.

    var_types GetSIMDBaseType()
    {
#ifdef FEATURE_SIMD
        return lvBaseType;
#else
        return TYP_UNDEF;
#endif
    }

    unsigned char lvClassIsExact : 1; // lvClassHandle is the exact type

#ifdef DEBUG
    unsigned char lvClassInfoUpdated : 1; // true if this var has updated class handle or exactness
#endif

    unsigned char lvImplicitlyReferenced : 1; // true if there are non-IR references to this local (prolog, epilog, gc,
                                              // eh)

    unsigned char lvSuppressedZeroInit : 1; // local needs zero init if we transform tail call to loop

    union {
        unsigned lvFieldLclStart; // The index of the local var representing the first field in the promoted struct
                                  // local.  For implicit byref parameters, this gets hijacked between
                                  // fgRetypeImplicitByRefArgs and fgMarkDemotedImplicitByRefArgs to point to the
                                  // struct local created to model the parameter's struct promotion, if any.
        unsigned lvParentLcl; // The index of the local var representing the parent (i.e. the promoted struct local).
                              // Valid on promoted struct local fields.
    };

    unsigned char lvFieldCnt; //  Number of fields in the promoted VarDsc.
    unsigned char lvFldOffset;
    unsigned char lvFldOrdinal;

    unsigned GetPromotedFieldCount() const
    {
        assert(lvPromoted);
        return lvFieldCnt;
    }

    unsigned GetPromotedFieldLclNum(unsigned ordinal) const
    {
        assert(lvPromoted && (ordinal < lvFieldCnt));
        return lvFieldLclStart + ordinal;
    }

    unsigned GetPromotedFieldParentLclNum() const
    {
        assert(lvIsStructField);
        return lvParentLcl;
    }

    unsigned GetPromotedFieldOrdinal() const
    {
        assert(lvIsStructField);
        return lvFldOrdinal;
    }

    unsigned GetPromotedFieldOffset() const
    {
        assert(lvIsStructField);
        return lvFldOffset;
    }

    CORINFO_FIELD_HANDLE GetPromotedFieldHandle() const
    {
        assert(lvIsStructField);
        return lvFieldHnd;
    }

#if FEATURE_MULTIREG_ARGS
    regNumber lvRegNumForSlot(unsigned slotNum)
    {
        if (slotNum == 0)
        {
            return (regNumber)_lvArgReg;
        }
        else if (slotNum == 1)
        {
            return GetOtherArgReg();
        }
        else
        {
            assert(false && "Invalid slotNum!");
        }

        unreached();
    }
#endif // FEATURE_MULTIREG_ARGS

    bool lvIsHfa() const
    {
#ifdef FEATURE_HFA
        return IsHfa(_lvHfaElemKind);
#else
        return false;
#endif
    }

    bool lvIsHfaRegArg() const
    {
#ifdef FEATURE_HFA
        return lvIsRegArg && lvIsHfa();
#else
        return false;
#endif
    }

    //------------------------------------------------------------------------------
    // lvHfaSlots: Get the number of slots used by an HFA local
    //
    // Return Value:
    //    On Arm64 - Returns 1-4 indicating the number of register slots used by the HFA
    //    On Arm32 - Returns the total number of single FP register slots used by the HFA, max is 8
    //
    unsigned lvHfaSlots() const
    {
        assert(lvIsHfa());
        assert(varTypeIsStruct(lvType));
        unsigned slots = 0;
#ifdef TARGET_ARM
        slots = lvExactSize / sizeof(float);
        assert(slots <= 8);
#elif defined(TARGET_ARM64)
        switch (_lvHfaElemKind)
        {
            case HFA_ELEM_NONE:
                assert(!"lvHfaSlots called for non-HFA");
                break;
            case HFA_ELEM_FLOAT:
                assert((lvExactSize % 4) == 0);
                slots = lvExactSize >> 2;
                break;
            case HFA_ELEM_DOUBLE:
                assert((lvExactSize % 8) == 0);
                slots = lvExactSize >> 3;
                break;
            case HFA_ELEM_SIMD16:
                assert((lvExactSize % 16) == 0);
                slots = lvExactSize >> 4;
                break;
            default:
                unreached();
        }
        assert(slots <= 4);
#endif //  TARGET_ARM64
        return slots;
    }

    // lvIsMultiRegArgOrRet()
    //     returns true if this is a multireg LclVar struct used in an argument context
    //               or if this is a multireg LclVar struct assigned from a multireg call
    bool lvIsMultiRegArgOrRet()
    {
        return lvIsMultiRegArg || lvIsMultiRegRet;
    }

private:
    regNumberSmall _lvRegNum; // Used to store the register this variable is in (or, the low register of a
                              // register pair). It is set during codegen any time the
                              // variable is enregistered (lvRegister is only set
                              // to non-zero if the variable gets the same register assignment for its entire
                              // lifetime).
#if !defined(TARGET_64BIT)
    regNumberSmall _lvOtherReg; // Used for "upper half" of long var.
#endif                          // !defined(TARGET_64BIT)

    regNumberSmall _lvArgReg; // The (first) register in which this argument is passed.

#if FEATURE_MULTIREG_ARGS
    regNumberSmall _lvOtherArgReg; // Used for the second part of the struct passed in a register.
                                   // Note this is defined but not used by ARM32
#endif                             // FEATURE_MULTIREG_ARGS

    regNumberSmall _lvArgInitReg; // the register into which the argument is moved at entry

public:
    // The register number is stored in a small format (8 bits), but the getters return and the setters take
    // a full-size (unsigned) format, to localize the casts here.

    /////////////////////

    regNumber GetRegNum() const
    {
        return (regNumber)_lvRegNum;
    }

    void SetRegNum(regNumber reg)
    {
        _lvRegNum = (regNumberSmall)reg;
        assert(_lvRegNum == reg);
    }

/////////////////////

#if defined(TARGET_64BIT)

    regNumber GetOtherReg() const
    {
        assert(!"shouldn't get here"); // can't use "unreached();" because it's NORETURN, which causes C4072
                                       // "unreachable code" warnings
        return REG_NA;
    }

    void SetOtherReg(regNumber reg)
    {
        assert(!"shouldn't get here"); // can't use "unreached();" because it's NORETURN, which causes C4072
                                       // "unreachable code" warnings
    }
#else  // !TARGET_64BIT

    regNumber GetOtherReg() const
    {
        return (regNumber)_lvOtherReg;
    }

    void SetOtherReg(regNumber reg)
    {
        _lvOtherReg = (regNumberSmall)reg;
        assert(_lvOtherReg == reg);
    }
#endif // !TARGET_64BIT

    /////////////////////

    regNumber GetArgReg() const
    {
        return (regNumber)_lvArgReg;
    }

    void SetArgReg(regNumber reg)
    {
        _lvArgReg = (regNumberSmall)reg;
        assert(_lvArgReg == reg);
    }

#if FEATURE_MULTIREG_ARGS

    regNumber GetOtherArgReg() const
    {
        return (regNumber)_lvOtherArgReg;
    }

    void SetOtherArgReg(regNumber reg)
    {
        _lvOtherArgReg = (regNumberSmall)reg;
        assert(_lvOtherArgReg == reg);
    }
#endif // FEATURE_MULTIREG_ARGS

#ifdef FEATURE_SIMD
    // Is this is a SIMD struct?
    bool lvIsSIMDType() const
    {
        return lvSIMDType;
    }

    // Is this is a SIMD struct which is used for SIMD intrinsic?
    bool lvIsUsedInSIMDIntrinsic() const
    {
        return lvUsedInSIMDIntrinsic;
    }
#else
    // If feature_simd not enabled, return false
    bool lvIsSIMDType() const
    {
        return false;
    }
    bool lvIsUsedInSIMDIntrinsic() const
    {
        return false;
    }
#endif

    /////////////////////

    regNumber GetArgInitReg() const
    {
        return (regNumber)_lvArgInitReg;
    }

    void SetArgInitReg(regNumber reg)
    {
        _lvArgInitReg = (regNumberSmall)reg;
        assert(_lvArgInitReg == reg);
    }

    /////////////////////

    bool lvIsRegCandidate() const
    {
        return lvLRACandidate != 0;
    }

    bool lvIsInReg() const
    {
        return lvIsRegCandidate() && (GetRegNum() != REG_STK);
    }

    regMaskTP lvRegMask() const
    {
        regMaskTP regMask = RBM_NONE;
        if (varTypeIsFloating(TypeGet()))
        {
            if (GetRegNum() != REG_STK)
            {
                regMask = genRegMaskFloat(GetRegNum(), TypeGet());
            }
        }
        else
        {
            if (GetRegNum() != REG_STK)
            {
                regMask = genRegMask(GetRegNum());
            }
        }
        return regMask;
    }

    unsigned short lvVarIndex; // variable tracking index

private:
    unsigned short m_lvRefCnt; // unweighted (real) reference count.  For implicit by reference
                               // parameters, this gets hijacked from fgResetImplicitByRefRefCount
                               // through fgMarkDemotedImplicitByRefArgs, to provide a static
                               // appearance count (computed during address-exposed analysis)
                               // that fgMakeOutgoingStructArgCopy consults during global morph
                               // to determine if eliding its copy is legal.

    BasicBlock::weight_t m_lvRefCntWtd; // weighted reference count

public:
    unsigned short lvRefCnt(RefCountState state = RCS_NORMAL) const;
    void incLvRefCnt(unsigned short delta, RefCountState state = RCS_NORMAL);
    void setLvRefCnt(unsigned short newValue, RefCountState state = RCS_NORMAL);

    BasicBlock::weight_t lvRefCntWtd(RefCountState state = RCS_NORMAL) const;
    void incLvRefCntWtd(BasicBlock::weight_t delta, RefCountState state = RCS_NORMAL);
    void setLvRefCntWtd(BasicBlock::weight_t newValue, RefCountState state = RCS_NORMAL);

    int      lvStkOffs;   // stack offset of home
    unsigned lvExactSize; // (exact) size of the type in bytes

    // Is this a promoted struct?
    // This method returns true only for structs (including SIMD structs), not for
    // locals that are split on a 32-bit target.
    // It is only necessary to use this:
    //   1) if only structs are wanted, and
    //   2) if Lowering has already been done.
    // Otherwise lvPromoted is valid.
    bool lvPromotedStruct()
    {
#if !defined(TARGET_64BIT)
        return (lvPromoted && !varTypeIsLong(lvType));
#else  // defined(TARGET_64BIT)
        return lvPromoted;
#endif // defined(TARGET_64BIT)
    }

    unsigned lvSize() const // Size needed for storage representation. Only used for structs or TYP_BLK.
    {
        // TODO-Review: Sometimes we get called on ARM with HFA struct variables that have been promoted,
        // where the struct itself is no longer used because all access is via its member fields.
        // When that happens, the struct is marked as unused and its type has been changed to
        // TYP_INT (to keep the GC tracking code from looking at it).
        // See Compiler::raAssignVars() for details. For example:
        //      N002 (  4,  3) [00EA067C] -------------               return    struct $346
        //      N001 (  3,  2) [00EA0628] -------------                  lclVar    struct(U) V03 loc2
        //                                                                        float  V03.f1 (offs=0x00) -> V12 tmp7
        //                                                                        f8 (last use) (last use) $345
        // Here, the "struct(U)" shows that the "V03 loc2" variable is unused. Not shown is that V03
        // is now TYP_INT in the local variable table. It's not really unused, because it's in the tree.

        assert(varTypeIsStruct(lvType) || (lvType == TYP_BLK) || (lvPromoted && lvUnusedStruct));

#if defined(FEATURE_SIMD) && !defined(TARGET_64BIT)
        // For 32-bit architectures, we make local variable SIMD12 types 16 bytes instead of just 12. We can't do
        // this for arguments, which must be passed according the defined ABI. We don't want to do this for
        // dependently promoted struct fields, but we don't know that here. See lvaMapSimd12ToSimd16().
        // (Note that for 64-bits, we are already rounding up to 16.)
        if ((lvType == TYP_SIMD12) && !lvIsParam)
        {
            assert(lvExactSize == 12);
            return 16;
        }
#endif // defined(FEATURE_SIMD) && !defined(TARGET_64BIT)

        return roundUp(lvExactSize, TARGET_POINTER_SIZE);
    }

    size_t lvArgStackSize() const;

    unsigned lvSlotNum; // original slot # (if remapped)

    typeInfo lvVerTypeInfo; // type info needed for verification

    CORINFO_CLASS_HANDLE lvClassHnd; // class handle for the local, or null if not known

    CORINFO_FIELD_HANDLE lvFieldHnd; // field handle for promoted struct fields

private:
    ClassLayout* m_layout; // layout info for structs

public:
#if ASSERTION_PROP
    BlockSet   lvRefBlks;          // Set of blocks that contain refs
    Statement* lvDefStmt;          // Pointer to the statement with the single definition
    void       lvaDisqualifyVar(); // Call to disqualify a local variable from use in optAddCopies
#endif
    var_types GetType() const
    {
        return lvType;
    }

    void SetType(var_types type)
    {
        assert((TYP_UNDEF < type) && (type < TYP_UNKNOWN) && !varTypeIsStruct(type));
        lvType = type;
    }

    var_types TypeGet() const
    {
        return (var_types)lvType;
    }
    bool lvStackAligned() const
    {
        assert(lvIsStructField);
        return ((lvFldOffset % TARGET_POINTER_SIZE) == 0);
    }
    bool lvNormalizeOnLoad() const
    {
        return varTypeIsSmall(TypeGet()) &&
               // lvIsStructField is treated the same as the aliased local, see fgDoNormalizeOnStore.
               (lvIsParam || lvAddrExposed || lvIsStructField);
    }

    bool lvNormalizeOnStore() const
    {
        return varTypeIsSmall(TypeGet()) &&
               // lvIsStructField is treated the same as the aliased local, see fgDoNormalizeOnStore.
               !(lvIsParam || lvAddrExposed || lvIsStructField);
    }

    void incRefCnts(BasicBlock::weight_t weight,
                    Compiler*            pComp,
                    RefCountState        state     = RCS_NORMAL,
                    bool                 propagate = true);
    bool IsFloatRegType() const
    {
        return isFloatRegType(lvType) || lvIsHfaRegArg();
    }

    var_types GetHfaType() const
    {
#ifdef FEATURE_HFA
        assert(lvIsHfa());
        return HfaTypeFromElemKind(_lvHfaElemKind);
#else
        return TYP_UNDEF;
#endif // FEATURE_HFA
    }

    void SetHfaType(var_types type)
    {
#ifdef FEATURE_HFA
        _lvHfaElemKind = HfaElemKindFromType(type);
#endif // FEATURE_HFA
    }

    var_types lvaArgType();

    // Returns true if this variable contains GC pointers (including being a GC pointer itself).
    bool HasGCPtr()
    {
        return varTypeIsGC(lvType) || ((lvType == TYP_STRUCT) && m_layout->HasGCPtr());
    }

    // Returns the layout of a struct variable.
    ClassLayout* GetLayout() const
    {
        assert(varTypeIsStruct(lvType));
        return m_layout;
    }

    // Sets the layout of a struct variable.
    void SetLayout(ClassLayout* layout)
    {
        assert(varTypeIsStruct(lvType));
        m_layout = layout;
    }

    SsaDefArray<LclSsaVarDsc> lvPerSsaData;

    // Returns the address of the per-Ssa data for the given ssaNum (which is required
    // not to be the SsaConfig::RESERVED_SSA_NUM, which indicates that the variable is
    // not an SSA variable).
    LclSsaVarDsc* GetPerSsaData(unsigned ssaNum)
    {
        return lvPerSsaData.GetSsaDef(ssaNum);
    }

    //------------------------------------------------------------------------
    // GetRegisterType: Determine register type for that local var.
    //
    // Arguments:
    //    tree - node that uses the local, its type is checked first.
    //
    // Return Value:
    //    TYP_UNDEF if the layout is enregistrable, register type otherwise.
    //
    var_types GetRegisterType(const GenTreeLclVarCommon* tree) const
    {
        var_types targetType = tree->gtType;

#ifdef DEBUG
        // Ensure that lclVar nodes are typed correctly.
        if (tree->OperIs(GT_STORE_LCL_VAR) && lvNormalizeOnStore())
        {
            // TODO: update that assert to work with TypeGet() == TYP_STRUCT case.
            // assert(targetType == genActualType(TypeGet()));
        }
#endif

        if (targetType != TYP_STRUCT)
        {
            return targetType;
        }
        return GetLayout()->GetRegisterType();
    }

#ifdef DEBUG
public:
    const char* lvReason;

    void PrintVarReg() const
    {
        printf("%s", getRegName(GetRegNum()));
    }
#endif // DEBUG

}; // class LclVarDsc

/*
XXXXXXXXXXXXXXXXXXXXXXXXXXXXXXXXXXXXXXXXXXXXXXXXXXXXXXXXXXXXXXXXXXXXXXXXXXXXXXX
XXXXXXXXXXXXXXXXXXXXXXXXXXXXXXXXXXXXXXXXXXXXXXXXXXXXXXXXXXXXXXXXXXXXXXXXXXXXXXX
XX                                                                           XX
XX                           TempsInfo                                       XX
XX                                                                           XX
XX  The temporary lclVars allocated by the compiler for code generation      XX
XX                                                                           XX
XXXXXXXXXXXXXXXXXXXXXXXXXXXXXXXXXXXXXXXXXXXXXXXXXXXXXXXXXXXXXXXXXXXXXXXXXXXXXXX
XXXXXXXXXXXXXXXXXXXXXXXXXXXXXXXXXXXXXXXXXXXXXXXXXXXXXXXXXXXXXXXXXXXXXXXXXXXXXXX
*/

/*****************************************************************************
 *
 *  The following keeps track of temporaries allocated in the stack frame
 *  during code-generation (after register allocation). These spill-temps are
 *  only used if we run out of registers while evaluating a tree.
 *
 *  These are different from the more common temps allocated by lvaGrabTemp().
 */

class TempDsc
{
public:
    TempDsc* tdNext;

private:
    int tdOffs;
#ifdef DEBUG
    static const int BAD_TEMP_OFFSET = 0xDDDDDDDD; // used as a sentinel "bad value" for tdOffs in DEBUG
#endif                                             // DEBUG

    int       tdNum;
    BYTE      tdSize;
    var_types tdType;

public:
    TempDsc(int _tdNum, unsigned _tdSize, var_types _tdType) : tdNum(_tdNum), tdSize((BYTE)_tdSize), tdType(_tdType)
    {
#ifdef DEBUG
        // temps must have a negative number (so they have a different number from all local variables)
        assert(tdNum < 0);
        tdOffs = BAD_TEMP_OFFSET;
#endif // DEBUG
        if (tdNum != _tdNum)
        {
            IMPL_LIMITATION("too many spill temps");
        }
    }

#ifdef DEBUG
    bool tdLegalOffset() const
    {
        return tdOffs != BAD_TEMP_OFFSET;
    }
#endif // DEBUG

    int tdTempOffs() const
    {
        assert(tdLegalOffset());
        return tdOffs;
    }
    void tdSetTempOffs(int offs)
    {
        tdOffs = offs;
        assert(tdLegalOffset());
    }
    void tdAdjustTempOffs(int offs)
    {
        tdOffs += offs;
        assert(tdLegalOffset());
    }

    int tdTempNum() const
    {
        assert(tdNum < 0);
        return tdNum;
    }
    unsigned tdTempSize() const
    {
        return tdSize;
    }
    var_types tdTempType() const
    {
        return tdType;
    }
};

// interface to hide linearscan implementation from rest of compiler
class LinearScanInterface
{
public:
    virtual void doLinearScan()                                = 0;
    virtual void recordVarLocationsAtStartOfBB(BasicBlock* bb) = 0;
    virtual bool willEnregisterLocalVars() const               = 0;
};

LinearScanInterface* getLinearScanAllocator(Compiler* comp);

// Information about arrays: their element type and size, and the offset of the first element.
// We label GT_IND's that are array indices with GTF_IND_ARR_INDEX, and, for such nodes,
// associate an array info via the map retrieved by GetArrayInfoMap().  This information is used,
// for example, in value numbering of array index expressions.
struct ArrayInfo
{
    var_types            m_elemType;
    CORINFO_CLASS_HANDLE m_elemStructType;
    unsigned             m_elemSize;
    unsigned             m_elemOffset;

    ArrayInfo() : m_elemType(TYP_UNDEF), m_elemStructType(nullptr), m_elemSize(0), m_elemOffset(0)
    {
    }

    ArrayInfo(var_types elemType, unsigned elemSize, unsigned elemOffset, CORINFO_CLASS_HANDLE elemStructType)
        : m_elemType(elemType), m_elemStructType(elemStructType), m_elemSize(elemSize), m_elemOffset(elemOffset)
    {
    }
};

// This enumeration names the phases into which we divide compilation.  The phases should completely
// partition a compilation.
enum Phases
{
#define CompPhaseNameMacro(enum_nm, string_nm, short_nm, hasChildren, parent, measureIR) enum_nm,
#include "compphases.h"
    PHASE_NUMBER_OF
};

extern const char*   PhaseNames[];
extern const char*   PhaseEnums[];
extern const LPCWSTR PhaseShortNames[];

// Specify which checks should be run after each phase
//
enum class PhaseChecks
{
    CHECK_NONE,
    CHECK_ALL
};

// Specify compiler data that a phase might modify
enum class PhaseStatus : unsigned
{
    MODIFIED_NOTHING,
    MODIFIED_EVERYTHING
};

// The following enum provides a simple 1:1 mapping to CLR API's
enum API_ICorJitInfo_Names
{
#define DEF_CLR_API(name) API_##name,
#include "ICorJitInfo_API_names.h"
    API_COUNT
};

//---------------------------------------------------------------
// Compilation time.
//

// A "CompTimeInfo" is a structure for tracking the compilation time of one or more methods.
// We divide a compilation into a sequence of contiguous phases, and track the total (per-thread) cycles
// of the compilation, as well as the cycles for each phase.  We also track the number of bytecodes.
// If there is a failure in reading a timer at any point, the "CompTimeInfo" becomes invalid, as indicated
// by "m_timerFailure" being true.
// If FEATURE_JIT_METHOD_PERF is not set, we define a minimal form of this, enough to let other code compile.
struct CompTimeInfo
{
#ifdef FEATURE_JIT_METHOD_PERF
    // The string names of the phases.
    static const char* PhaseNames[];

    static bool PhaseHasChildren[];
    static int  PhaseParent[];
    static bool PhaseReportsIRSize[];

    unsigned         m_byteCodeBytes;
    unsigned __int64 m_totalCycles;
    unsigned __int64 m_invokesByPhase[PHASE_NUMBER_OF];
    unsigned __int64 m_cyclesByPhase[PHASE_NUMBER_OF];
#if MEASURE_CLRAPI_CALLS
    unsigned __int64 m_CLRinvokesByPhase[PHASE_NUMBER_OF];
    unsigned __int64 m_CLRcyclesByPhase[PHASE_NUMBER_OF];
#endif

    unsigned m_nodeCountAfterPhase[PHASE_NUMBER_OF];

    // For better documentation, we call EndPhase on
    // non-leaf phases.  We should also call EndPhase on the
    // last leaf subphase; obviously, the elapsed cycles between the EndPhase
    // for the last leaf subphase and the EndPhase for an ancestor should be very small.
    // We add all such "redundant end phase" intervals to this variable below; we print
    // it out in a report, so we can verify that it is, indeed, very small.  If it ever
    // isn't, this means that we're doing something significant between the end of the last
    // declared subphase and the end of its parent.
    unsigned __int64 m_parentPhaseEndSlop;
    bool             m_timerFailure;

#if MEASURE_CLRAPI_CALLS
    // The following measures the time spent inside each individual CLR API call.
    unsigned         m_allClrAPIcalls;
    unsigned         m_perClrAPIcalls[API_ICorJitInfo_Names::API_COUNT];
    unsigned __int64 m_allClrAPIcycles;
    unsigned __int64 m_perClrAPIcycles[API_ICorJitInfo_Names::API_COUNT];
    unsigned __int32 m_maxClrAPIcycles[API_ICorJitInfo_Names::API_COUNT];
#endif // MEASURE_CLRAPI_CALLS

    CompTimeInfo(unsigned byteCodeBytes);
#endif
};

#ifdef FEATURE_JIT_METHOD_PERF

#if MEASURE_CLRAPI_CALLS
struct WrapICorJitInfo;
#endif

// This class summarizes the JIT time information over the course of a run: the number of methods compiled,
// and the total and maximum timings.  (These are instances of the "CompTimeInfo" type described above).
// The operation of adding a single method's timing to the summary may be performed concurrently by several
// threads, so it is protected by a lock.
// This class is intended to be used as a singleton type, with only a single instance.
class CompTimeSummaryInfo
{
    // This lock protects the fields of all CompTimeSummaryInfo(s) (of which we expect there to be one).
    static CritSecObject s_compTimeSummaryLock;

    int          m_numMethods;
    int          m_totMethods;
    CompTimeInfo m_total;
    CompTimeInfo m_maximum;

    int          m_numFilteredMethods;
    CompTimeInfo m_filtered;

    // This can use what ever data you want to determine if the value to be added
    // belongs in the filtered section (it's always included in the unfiltered section)
    bool IncludedInFilteredData(CompTimeInfo& info);

public:
    // This is the unique CompTimeSummaryInfo object for this instance of the runtime.
    static CompTimeSummaryInfo s_compTimeSummary;

    CompTimeSummaryInfo()
        : m_numMethods(0), m_totMethods(0), m_total(0), m_maximum(0), m_numFilteredMethods(0), m_filtered(0)
    {
    }

    // Assumes that "info" is a completed CompTimeInfo for a compilation; adds it to the summary.
    // This is thread safe.
    void AddInfo(CompTimeInfo& info, bool includePhases);

    // Print the summary information to "f".
    // This is not thread-safe; assumed to be called by only one thread.
    void Print(FILE* f);
};

// A JitTimer encapsulates a CompTimeInfo for a single compilation. It also tracks the start of compilation,
// and when the current phase started.  This is intended to be part of a Compilation object.
//
class JitTimer
{
    unsigned __int64 m_start;         // Start of the compilation.
    unsigned __int64 m_curPhaseStart; // Start of the current phase.
#if MEASURE_CLRAPI_CALLS
    unsigned __int64 m_CLRcallStart;   // Start of the current CLR API call (if any).
    unsigned __int64 m_CLRcallInvokes; // CLR API invokes under current outer so far
    unsigned __int64 m_CLRcallCycles;  // CLR API  cycles under current outer so far.
    int              m_CLRcallAPInum;  // The enum/index of the current CLR API call (or -1).
    static double    s_cyclesPerSec;   // Cached for speedier measurements
#endif
#ifdef DEBUG
    Phases m_lastPhase; // The last phase that was completed (or (Phases)-1 to start).
#endif
    CompTimeInfo m_info; // The CompTimeInfo for this compilation.

    static CritSecObject s_csvLock; // Lock to protect the time log file.
    void PrintCsvMethodStats(Compiler* comp);

private:
    void* operator new(size_t);
    void* operator new[](size_t);
    void operator delete(void*);
    void operator delete[](void*);

public:
    // Initialized the timer instance
    JitTimer(unsigned byteCodeSize);

    static JitTimer* Create(Compiler* comp, unsigned byteCodeSize)
    {
        return ::new (comp, CMK_Unknown) JitTimer(byteCodeSize);
    }

    static void PrintCsvHeader();

    // Ends the current phase (argument is for a redundant check).
    void EndPhase(Compiler* compiler, Phases phase);

#if MEASURE_CLRAPI_CALLS
    // Start and end a timed CLR API call.
    void CLRApiCallEnter(unsigned apix);
    void CLRApiCallLeave(unsigned apix);
#endif // MEASURE_CLRAPI_CALLS

    // Completes the timing of the current method, which is assumed to have "byteCodeBytes" bytes of bytecode,
    // and adds it to "sum".
    void Terminate(Compiler* comp, CompTimeSummaryInfo& sum, bool includePhases);

    // Attempts to query the cycle counter of the current thread.  If successful, returns "true" and sets
    // *cycles to the cycle counter value.  Otherwise, returns false and sets the "m_timerFailure" flag of
    // "m_info" to true.
    bool GetThreadCycles(unsigned __int64* cycles)
    {
        bool res = CycleTimer::GetThreadCyclesS(cycles);
        if (!res)
        {
            m_info.m_timerFailure = true;
        }
        return res;
    }
};
#endif // FEATURE_JIT_METHOD_PERF

//------------------- Function/Funclet info -------------------------------
enum FuncKind : BYTE
{
    FUNC_ROOT,    // The main/root function (always id==0)
    FUNC_HANDLER, // a funclet associated with an EH handler (finally, fault, catch, filter handler)
    FUNC_FILTER,  // a funclet associated with an EH filter
    FUNC_COUNT
};

class emitLocation;

struct FuncInfoDsc
{
    FuncKind       funKind;
    BYTE           funFlags;   // Currently unused, just here for padding
    unsigned short funEHIndex; // index, into the ebd table, of innermost EH clause corresponding to this
                               // funclet. It is only valid if funKind field indicates this is a
                               // EH-related funclet: FUNC_HANDLER or FUNC_FILTER

#if defined(TARGET_AMD64)

    // TODO-AMD64-Throughput: make the AMD64 info more like the ARM info to avoid having this large static array.
    emitLocation* startLoc;
    emitLocation* endLoc;
    emitLocation* coldStartLoc; // locations for the cold section, if there is one.
    emitLocation* coldEndLoc;
    UNWIND_INFO   unwindHeader;
    // Maximum of 255 UNWIND_CODE 'nodes' and then the unwind header. If there are an odd
    // number of codes, the VM or Zapper will 4-byte align the whole thing.
    BYTE     unwindCodes[offsetof(UNWIND_INFO, UnwindCode) + (0xFF * sizeof(UNWIND_CODE))];
    unsigned unwindCodeSlot;

#elif defined(TARGET_X86)

#if defined(TARGET_UNIX)
    emitLocation* startLoc;
    emitLocation* endLoc;
    emitLocation* coldStartLoc; // locations for the cold section, if there is one.
    emitLocation* coldEndLoc;
#endif // TARGET_UNIX

#elif defined(TARGET_ARMARCH)

    UnwindInfo  uwi;     // Unwind information for this function/funclet's hot  section
    UnwindInfo* uwiCold; // Unwind information for this function/funclet's cold section
                         //   Note: we only have a pointer here instead of the actual object,
                         //   to save memory in the JIT case (compared to the NGEN case),
                         //   where we don't have any cold section.
                         //   Note 2: we currently don't support hot/cold splitting in functions
                         //   with EH, so uwiCold will be NULL for all funclets.

#if defined(TARGET_UNIX)
    emitLocation* startLoc;
    emitLocation* endLoc;
    emitLocation* coldStartLoc; // locations for the cold section, if there is one.
    emitLocation* coldEndLoc;
#endif // TARGET_UNIX

#endif // TARGET_ARMARCH

#if defined(TARGET_UNIX)
    jitstd::vector<CFI_CODE>* cfiCodes;
#endif // TARGET_UNIX

    // Eventually we may want to move rsModifiedRegsMask, lvaOutgoingArgSize, and anything else
    // that isn't shared between the main function body and funclets.
};

struct fgArgTabEntry
{
    GenTreeCall::Use* use;     // Points to the argument's GenTreeCall::Use in gtCallArgs or gtCallThisArg.
    GenTreeCall::Use* lateUse; // Points to the argument's GenTreeCall::Use in gtCallLateArgs, if any.

    // Get the node that coresponds to this argument entry.
    // This is the "real" node and not a placeholder or setup node.
    GenTree* GetNode() const
    {
        return lateUse == nullptr ? use->GetNode() : lateUse->GetNode();
    }

    unsigned argNum; // The original argument number, also specifies the required argument evaluation order from the IL

private:
    regNumberSmall regNums[MAX_ARG_REG_COUNT]; // The registers to use when passing this argument, set to REG_STK for
                                               // arguments passed on the stack
public:
    unsigned numRegs; // Count of number of registers that this argument uses.
                      // Note that on ARM, if we have a double hfa, this reflects the number
                      // of DOUBLE registers.

#if defined(UNIX_AMD64_ABI)
    // Unix amd64 will split floating point types and integer types in structs
    // between floating point and general purpose registers. Keep track of that
    // information so we do not need to recompute it later.
    unsigned structIntRegs;
    unsigned structFloatRegs;
#endif // UNIX_AMD64_ABI

    // A slot is a pointer sized region in the OutArg area.
    unsigned slotNum;  // When an argument is passed in the OutArg area this is the slot number in the OutArg area
    unsigned numSlots; // Count of number of slots that this argument uses

    unsigned alignment; // 1 or 2 (slots/registers)
private:
    unsigned _lateArgInx; // index into gtCallLateArgs list; UINT_MAX if this is not a late arg.
public:
    unsigned tmpNum; // the LclVar number if we had to force evaluation of this arg

    var_types argType; // The type used to pass this argument. This is generally the original argument type, but when a
                       // struct is passed as a scalar type, this is that type.
                       // Note that if a struct is passed by reference, this will still be the struct type.

    bool needTmp : 1;       // True when we force this argument's evaluation into a temp LclVar
    bool needPlace : 1;     // True when we must replace this argument with a placeholder node
    bool isTmp : 1;         // True when we setup a temp LclVar for this argument due to size issues with the struct
    bool processed : 1;     // True when we have decided the evaluation order for this argument in the gtCallLateArgs
    bool isBackFilled : 1;  // True when the argument fills a register slot skipped due to alignment requirements of
                            // previous arguments.
    bool isNonStandard : 1; // True if it is an arg that is passed in a reg other than a standard arg reg, or is forced
                            // to be on the stack despite its arg list position.
    bool isStruct : 1;      // True if this is a struct arg
    bool _isVararg : 1;     // True if the argument is in a vararg context.
    bool passedByRef : 1;   // True iff the argument is passed by reference.
#ifdef FEATURE_ARG_SPLIT
    bool _isSplit : 1; // True when this argument is split between the registers and OutArg area
#endif                 // FEATURE_ARG_SPLIT
#ifdef FEATURE_HFA
    HfaElemKind _hfaElemKind : 2; // What kind of an HFA this is (HFA_ELEM_NONE if it is not an HFA).
#endif

    bool isLateArg()
    {
        bool isLate = (_lateArgInx != UINT_MAX);
        return isLate;
    }

    unsigned GetLateArgInx()
    {
        assert(isLateArg());
        return _lateArgInx;
    }
    void SetLateArgInx(unsigned inx)
    {
        _lateArgInx = inx;
    }

    unsigned GetTempLclNum() const
    {
        return tmpNum;
    }

    regNumber GetRegNum()
    {
        return (regNumber)regNums[0];
    }

    regNumber GetOtherRegNum()
    {
        return (regNumber)regNums[1];
    }

#if defined(UNIX_AMD64_ABI)
    SYSTEMV_AMD64_CORINFO_STRUCT_REG_PASSING_DESCRIPTOR structDesc;
#endif

    void setRegNum(unsigned int i, regNumber regNum)
    {
        assert(i < MAX_ARG_REG_COUNT);
        regNums[i] = (regNumberSmall)regNum;
    }
    regNumber GetRegNum(unsigned int i)
    {
        assert(i < MAX_ARG_REG_COUNT);
        return (regNumber)regNums[i];
    }

    bool IsSplit()
    {
#ifdef FEATURE_ARG_SPLIT
        return _isSplit;
#else // FEATURE_ARG_SPLIT
        return false;
#endif
    }
    void SetSplit(bool value)
    {
#ifdef FEATURE_ARG_SPLIT
        _isSplit = value;
#endif
    }

    bool IsVararg()
    {
#ifdef FEATURE_VARARG
        return _isVararg;
#else
        return false;
#endif
    }
    void SetIsVararg(bool value)
    {
#ifdef FEATURE_VARARG
        _isVararg = value;
#endif // FEATURE_VARARG
    }

    bool IsHfaArg()
    {
#ifdef FEATURE_HFA
        return IsHfa(_hfaElemKind);
#else
        return false;
#endif
    }

    bool IsHfaRegArg()
    {
#ifdef FEATURE_HFA
        return IsHfa(_hfaElemKind) && isPassedInRegisters();
#else
        return false;
#endif
    }

    unsigned intRegCount()
    {
#if defined(UNIX_AMD64_ABI)
        if (this->isStruct)
        {
            return this->structIntRegs;
        }
#endif // defined(UNIX_AMD64_ABI)

        if (!this->isPassedInFloatRegisters())
        {
            return this->numRegs;
        }

        return 0;
    }

    unsigned floatRegCount()
    {
#if defined(UNIX_AMD64_ABI)
        if (this->isStruct)
        {
            return this->structFloatRegs;
        }
#endif // defined(UNIX_AMD64_ABI)

        if (this->isPassedInFloatRegisters())
        {
            return this->numRegs;
        }

        return 0;
    }

    unsigned stackSize()
    {
        return (TARGET_POINTER_SIZE * this->numSlots);
    }

    var_types GetHfaType()
    {
#ifdef FEATURE_HFA
        return HfaTypeFromElemKind(_hfaElemKind);
#else
        return TYP_UNDEF;
#endif // FEATURE_HFA
    }

    void SetHfaType(var_types type, unsigned hfaSlots)
    {
#ifdef FEATURE_HFA
        if (type != TYP_UNDEF)
        {
            // We must already have set the passing mode.
            assert(numRegs != 0 || numSlots != 0);
            // We originally set numRegs according to the size of the struct, but if the size of the
            // hfaType is not the same as the pointer size, we need to correct it.
            // Note that hfaSlots is the number of registers we will use. For ARM, that is twice
            // the number of "double registers".
            unsigned numHfaRegs = hfaSlots;
#ifdef TARGET_ARM
            if (type == TYP_DOUBLE)
            {
                // Must be an even number of registers.
                assert((numRegs & 1) == 0);
                numHfaRegs = hfaSlots / 2;
            }
#endif // TARGET_ARM

            if (!IsHfaArg())
            {
                // We haven't previously set this; do so now.
                _hfaElemKind = HfaElemKindFromType(type);
                if (isPassedInRegisters())
                {
                    numRegs = numHfaRegs;
                }
            }
            else
            {
                // We've already set this; ensure that it's consistent.
                if (isPassedInRegisters())
                {
                    assert(numRegs == numHfaRegs);
                }
                assert(type == HfaTypeFromElemKind(_hfaElemKind));
            }
        }
#endif // FEATURE_HFA
    }

#ifdef TARGET_ARM
    void SetIsBackFilled(bool backFilled)
    {
        isBackFilled = backFilled;
    }

    bool IsBackFilled() const
    {
        return isBackFilled;
    }
#else  // !TARGET_ARM
    void SetIsBackFilled(bool backFilled)
    {
    }

    bool IsBackFilled() const
    {
        return false;
    }
#endif // !TARGET_ARM

    bool isPassedInRegisters()
    {
        return !IsSplit() && (numRegs != 0);
    }

    bool isPassedInFloatRegisters()
    {
#ifdef TARGET_X86
        return false;
#else
        return isValidFloatArgReg(GetRegNum());
#endif
    }

    bool isSingleRegOrSlot()
    {
        return !IsSplit() && ((numRegs == 1) || (numSlots == 1));
    }

    // Returns the number of "slots" used, where for this purpose a
    // register counts as a slot.
    unsigned getSlotCount()
    {
        if (isBackFilled)
        {
            assert(isPassedInRegisters());
            assert(numRegs == 1);
        }
        else if (GetRegNum() == REG_STK)
        {
            assert(!isPassedInRegisters());
            assert(numRegs == 0);
        }
        else
        {
            assert(numRegs > 0);
        }
        return numSlots + numRegs;
    }

    // Returns the size as a multiple of pointer-size.
    // For targets without HFAs, this is the same as getSlotCount().
    unsigned getSize()
    {
        unsigned size = getSlotCount();
#ifdef FEATURE_HFA
        if (IsHfaRegArg())
        {
#ifdef TARGET_ARM
            // We counted the number of regs, but if they are DOUBLE hfa regs we have to double the size.
            if (GetHfaType() == TYP_DOUBLE)
            {
                assert(!IsSplit());
                size <<= 1;
            }
#elif defined(TARGET_ARM64)
            // We counted the number of regs, but if they are FLOAT hfa regs we have to halve the size,
            // or if they are SIMD16 vector hfa regs we have to double the size.
            if (GetHfaType() == TYP_FLOAT)
            {
                // Round up in case of odd HFA count.
                size = (size + 1) >> 1;
            }
#ifdef FEATURE_SIMD
            else if (GetHfaType() == TYP_SIMD16)
            {
                size <<= 1;
            }
#endif // FEATURE_SIMD
#endif // TARGET_ARM64
        }
#endif // FEATURE_HFA
        return size;
    }

    // Set the register numbers for a multireg argument.
    // There's nothing to do on x64/Ux because the structDesc has already been used to set the
    // register numbers.
    void SetMultiRegNums()
    {
#if FEATURE_MULTIREG_ARGS && !defined(UNIX_AMD64_ABI)
        if (numRegs == 1)
        {
            return;
        }

        regNumber argReg = GetRegNum(0);
#ifdef TARGET_ARM
        unsigned int regSize = (GetHfaType() == TYP_DOUBLE) ? 2 : 1;
#else
        unsigned int regSize = 1;
#endif
        for (unsigned int regIndex = 1; regIndex < numRegs; regIndex++)
        {
            argReg = (regNumber)(argReg + regSize);
            setRegNum(regIndex, argReg);
        }
#endif // FEATURE_MULTIREG_ARGS && !defined(UNIX_AMD64_ABI)
    }

    // Check that the value of 'isStruct' is consistent.
    // A struct arg must be one of the following:
    // - A node of struct type,
    // - A GT_FIELD_LIST, or
    // - A node of a scalar type, passed in a single register or slot
    //   (or two slots in the case of a struct pass on the stack as TYP_DOUBLE).
    //
    void checkIsStruct()
    {
        GenTree* node = GetNode();
        if (isStruct)
        {
            if (!varTypeIsStruct(node) && !node->OperIs(GT_FIELD_LIST))
            {
                // This is the case where we are passing a struct as a primitive type.
                // On most targets, this is always a single register or slot.
                // However, on ARM this could be two slots if it is TYP_DOUBLE.
                bool isPassedAsPrimitiveType = ((numRegs == 1) || ((numRegs == 0) && (numSlots == 1)));
#ifdef TARGET_ARM
                if (!isPassedAsPrimitiveType)
                {
                    if (node->TypeGet() == TYP_DOUBLE && numRegs == 0 && (numSlots == 2))
                    {
                        isPassedAsPrimitiveType = true;
                    }
                }
#endif // TARGET_ARM
                assert(isPassedAsPrimitiveType);
            }
        }
        else
        {
            assert(!varTypeIsStruct(node));
        }
    }

#ifdef DEBUG
    void Dump();
#endif
};

typedef fgArgTabEntry CallArgInfo;

//-------------------------------------------------------------------------
//
//  The class fgArgInfo is used to handle the arguments
//  when morphing a GT_CALL node.
//

class fgArgInfo
{
    Compiler*    compiler;    // Back pointer to the compiler instance so that we can allocate memory
    GenTreeCall* callTree;    // Back pointer to the GT_CALL node for this fgArgInfo
    unsigned     argCount;    // Updatable arg count value
    unsigned     nextSlotNum; // Updatable slot count value
    unsigned     stkLevel;    // Stack depth when we make this call (for x86)

#if defined(UNIX_X86_ABI)
    bool     alignmentDone; // Updateable flag, set to 'true' after we've done any required alignment.
    unsigned stkSizeBytes;  // Size of stack used by this call, in bytes. Calculated during fgMorphArgs().
    unsigned padStkAlign;   // Stack alignment in bytes required before arguments are pushed for this call.
                            // Computed dynamically during codegen, based on stkSizeBytes and the current
                            // stack level (genStackLevel) when the first stack adjustment is made for
                            // this call.
#endif

#if FEATURE_FIXED_OUT_ARGS
    unsigned outArgSize; // Size of the out arg area for the call, will be at least MIN_ARG_AREA_FOR_CALL
#endif

    unsigned        argTableSize; // size of argTable array (equal to the argCount when done with fgMorphArgs)
    bool            hasRegArgs;   // true if we have one or more register arguments
    bool            hasStackArgs; // true if we have one or more stack arguments
    bool            argsComplete; // marker for state
    bool            argsSorted;   // marker for state
    bool            needsTemps;   // one or more arguments must be copied to a temp by EvalArgsToTemps
    fgArgTabEntry** argTable;     // variable sized array of per argument descrption: (i.e. argTable[argTableSize])

private:
    void AddArg(fgArgTabEntry* curArgTabEntry);

public:
    fgArgInfo(Compiler* comp, GenTreeCall* call, unsigned argCount);
    fgArgInfo(GenTreeCall* newCall, GenTreeCall* oldCall);

    fgArgTabEntry* AddRegArg(unsigned          argNum,
                             GenTree*          node,
                             GenTreeCall::Use* use,
                             regNumber         regNum,
                             unsigned          numRegs,
                             unsigned          alignment,
                             bool              isStruct,
                             bool              isVararg = false);

#ifdef UNIX_AMD64_ABI
    fgArgTabEntry* AddRegArg(unsigned                                                         argNum,
                             GenTree*                                                         node,
                             GenTreeCall::Use*                                                use,
                             regNumber                                                        regNum,
                             unsigned                                                         numRegs,
                             unsigned                                                         alignment,
                             const bool                                                       isStruct,
                             const bool                                                       isVararg,
                             const regNumber                                                  otherRegNum,
                             const unsigned                                                   structIntRegs,
                             const unsigned                                                   structFloatRegs,
                             const SYSTEMV_AMD64_CORINFO_STRUCT_REG_PASSING_DESCRIPTOR* const structDescPtr = nullptr);
#endif // UNIX_AMD64_ABI

    fgArgTabEntry* AddStkArg(unsigned          argNum,
                             GenTree*          node,
                             GenTreeCall::Use* use,
                             unsigned          numSlots,
                             unsigned          alignment,
                             bool              isStruct,
                             bool              isVararg = false);

    void RemorphReset();
    void UpdateRegArg(fgArgTabEntry* argEntry, GenTree* node, bool reMorphing);
    void UpdateStkArg(fgArgTabEntry* argEntry, GenTree* node, bool reMorphing);

    void SplitArg(unsigned argNum, unsigned numRegs, unsigned numSlots);

    void EvalToTmp(fgArgTabEntry* curArgTabEntry, unsigned tmpNum, GenTree* newNode);

    void ArgsComplete();

    void SortArgs();

    void EvalArgsToTemps();

    unsigned ArgCount()
    {
        return argCount;
    }
    fgArgTabEntry** ArgTable()
    {
        return argTable;
    }
    unsigned GetNextSlotNum()
    {
        return nextSlotNum;
    }
    bool HasRegArgs()
    {
        return hasRegArgs;
    }
    bool NeedsTemps()
    {
        return needsTemps;
    }
    bool HasStackArgs()
    {
        return hasStackArgs;
    }
    bool AreArgsComplete() const
    {
        return argsComplete;
    }
#if FEATURE_FIXED_OUT_ARGS
    unsigned GetOutArgSize() const
    {
        return outArgSize;
    }
    void SetOutArgSize(unsigned newVal)
    {
        outArgSize = newVal;
    }
#endif // FEATURE_FIXED_OUT_ARGS

#if defined(UNIX_X86_ABI)
    void ComputeStackAlignment(unsigned curStackLevelInBytes)
    {
        padStkAlign = AlignmentPad(curStackLevelInBytes, STACK_ALIGN);
    }

    unsigned GetStkAlign()
    {
        return padStkAlign;
    }

    void SetStkSizeBytes(unsigned newStkSizeBytes)
    {
        stkSizeBytes = newStkSizeBytes;
    }

    unsigned GetStkSizeBytes() const
    {
        return stkSizeBytes;
    }

    bool IsStkAlignmentDone() const
    {
        return alignmentDone;
    }

    void SetStkAlignmentDone()
    {
        alignmentDone = true;
    }
#endif // defined(UNIX_X86_ABI)

    // Get the fgArgTabEntry for the arg at position argNum.
    fgArgTabEntry* GetArgEntry(unsigned argNum, bool reMorphing = true)
    {
        fgArgTabEntry* curArgTabEntry = nullptr;

        if (!reMorphing)
        {
            // The arg table has not yet been sorted.
            curArgTabEntry = argTable[argNum];
            assert(curArgTabEntry->argNum == argNum);
            return curArgTabEntry;
        }

        for (unsigned i = 0; i < argCount; i++)
        {
            curArgTabEntry = argTable[i];
            if (curArgTabEntry->argNum == argNum)
            {
                return curArgTabEntry;
            }
        }
        noway_assert(!"GetArgEntry: argNum not found");
        return nullptr;
    }

    // Get the node for the arg at position argIndex.
    // Caller must ensure that this index is a valid arg index.
    GenTree* GetArgNode(unsigned argIndex)
    {
        return GetArgEntry(argIndex)->GetNode();
    }

    void Dump(Compiler* compiler);
};

#ifdef DEBUG
// XXXXXXXXXXXXXXXXXXXXXXXXXXXXXXXXXXXXXXXXXXXXXXXXXXXXXXXXXXXXXXXXXXXXXXXXXXXXXX
// We have the ability to mark source expressions with "Test Labels."
// These drive assertions within the JIT, or internal JIT testing.  For example, we could label expressions
// that should be CSE defs, and other expressions that should uses of those defs, with a shared label.

enum TestLabel // This must be kept identical to System.Runtime.CompilerServices.JitTestLabel.TestLabel.
{
    TL_SsaName,
    TL_VN,        // Defines a "VN equivalence class".  (For full VN, including exceptions thrown).
    TL_VNNorm,    // Like above, but uses the non-exceptional value of the expression.
    TL_CSE_Def,   //  This must be identified in the JIT as a CSE def
    TL_CSE_Use,   //  This must be identified in the JIT as a CSE use
    TL_LoopHoist, // Expression must (or must not) be hoisted out of the loop.
};

struct TestLabelAndNum
{
    TestLabel m_tl;
    ssize_t   m_num;

    TestLabelAndNum() : m_tl(TestLabel(0)), m_num(0)
    {
    }
};

typedef JitHashTable<GenTree*, JitPtrKeyFuncs<GenTree>, TestLabelAndNum> NodeToTestDataMap;

// XXXXXXXXXXXXXXXXXXXXXXXXXXXXXXXXXXXXXXXXXXXXXXXXXXXXXXXXXXXXXXXXXXXXXXXXXXXXXX
#endif // DEBUG

/*
XXXXXXXXXXXXXXXXXXXXXXXXXXXXXXXXXXXXXXXXXXXXXXXXXXXXXXXXXXXXXXXXXXXXXXXXXXXXXXX
XXXXXXXXXXXXXXXXXXXXXXXXXXXXXXXXXXXXXXXXXXXXXXXXXXXXXXXXXXXXXXXXXXXXXXXXXXXXXXX
XX                                                                           XX
XX   The big guy. The sections are currently organized as :                  XX
XX                                                                           XX
XX    o  GenTree and BasicBlock                                              XX
XX    o  LclVarsInfo                                                         XX
XX    o  Importer                                                            XX
XX    o  FlowGraph                                                           XX
XX    o  Optimizer                                                           XX
XX    o  RegAlloc                                                            XX
XX    o  EEInterface                                                         XX
XX    o  TempsInfo                                                           XX
XX    o  RegSet                                                              XX
XX    o  GCInfo                                                              XX
XX    o  Instruction                                                         XX
XX    o  ScopeInfo                                                           XX
XX    o  PrologScopeInfo                                                     XX
XX    o  CodeGenerator                                                       XX
XX    o  UnwindInfo                                                          XX
XX    o  Compiler                                                            XX
XX    o  typeInfo                                                            XX
XX                                                                           XX
XXXXXXXXXXXXXXXXXXXXXXXXXXXXXXXXXXXXXXXXXXXXXXXXXXXXXXXXXXXXXXXXXXXXXXXXXXXXXXX
XXXXXXXXXXXXXXXXXXXXXXXXXXXXXXXXXXXXXXXXXXXXXXXXXXXXXXXXXXXXXXXXXXXXXXXXXXXXXXX
*/

struct HWIntrinsicInfo;

class Compiler
{
    friend class emitter;
    friend class UnwindInfo;
    friend class UnwindFragmentInfo;
    friend class UnwindEpilogInfo;
    friend class JitTimer;
    friend class LinearScan;
    friend class fgArgInfo;
    friend class Rationalizer;
    friend class Phase;
    friend class Lowering;
    friend class CSE_DataFlow;
    friend class CSE_Heuristic;
    friend class CodeGenInterface;
    friend class CodeGen;
    friend class LclVarDsc;
    friend class TempDsc;
    friend class LIR;
    friend class ObjectAllocator;
    friend class LocalAddressVisitor;
    friend struct GenTree;

#ifdef FEATURE_HW_INTRINSICS
    friend struct HWIntrinsicInfo;
#endif // FEATURE_HW_INTRINSICS

#ifndef TARGET_64BIT
    friend class DecomposeLongs;
#endif // !TARGET_64BIT

    /*
    XXXXXXXXXXXXXXXXXXXXXXXXXXXXXXXXXXXXXXXXXXXXXXXXXXXXXXXXXXXXXXXXXXXXXXXXXXXXXXX
    XXXXXXXXXXXXXXXXXXXXXXXXXXXXXXXXXXXXXXXXXXXXXXXXXXXXXXXXXXXXXXXXXXXXXXXXXXXXXXX
    XX                                                                           XX
    XX  Misc structs definitions                                                 XX
    XX                                                                           XX
    XXXXXXXXXXXXXXXXXXXXXXXXXXXXXXXXXXXXXXXXXXXXXXXXXXXXXXXXXXXXXXXXXXXXXXXXXXXXXXX
    XXXXXXXXXXXXXXXXXXXXXXXXXXXXXXXXXXXXXXXXXXXXXXXXXXXXXXXXXXXXXXXXXXXXXXXXXXXXXXX
    */

public:
    hashBvGlobalData hbvGlobalData; // Used by the hashBv bitvector package.

#ifdef DEBUG
    bool verbose;
    bool verboseTrees;
    bool shouldUseVerboseTrees();
    bool asciiTrees; // If true, dump trees using only ASCII characters
    bool shouldDumpASCIITrees();
    bool verboseSsa; // If true, produce especially verbose dump output in SSA construction.
    bool shouldUseVerboseSsa();
    bool treesBeforeAfterMorph; // If true, print trees before/after morphing (paired by an intra-compilation id:
    int  morphNum;              // This counts the the trees that have been morphed, allowing us to label each uniquely.

    const char* VarNameToStr(VarName name)
    {
        return name;
    }

    DWORD expensiveDebugCheckLevel;
#endif

#if FEATURE_MULTIREG_RET
    GenTree* impAssignMultiRegTypeToVar(GenTree* op, CORINFO_CLASS_HANDLE hClass);
#endif // FEATURE_MULTIREG_RET

    GenTree* impAssignSmallStructTypeToVar(GenTree* op, CORINFO_CLASS_HANDLE hClass);

#ifdef ARM_SOFTFP
    bool isSingleFloat32Struct(CORINFO_CLASS_HANDLE hClass);
#endif // ARM_SOFTFP

    //-------------------------------------------------------------------------
    // Functions to handle homogeneous floating-point aggregates (HFAs) in ARM.
    // HFAs are one to four element structs where each element is the same
    // type, either all float or all double. They are treated specially
    // in the ARM Procedure Call Standard, specifically, they are passed in
    // floating-point registers instead of the general purpose registers.
    //

    bool IsHfa(CORINFO_CLASS_HANDLE hClass);
    bool IsHfa(GenTree* tree);

    var_types GetHfaType(GenTree* tree);
    unsigned GetHfaCount(GenTree* tree);

    var_types GetHfaType(CORINFO_CLASS_HANDLE hClass);
    unsigned GetHfaCount(CORINFO_CLASS_HANDLE hClass);

    bool IsMultiRegReturnedType(CORINFO_CLASS_HANDLE hClass);

    //-------------------------------------------------------------------------
    // The following is used for validating format of EH table
    //

    struct EHNodeDsc;
    typedef struct EHNodeDsc* pEHNodeDsc;

    EHNodeDsc* ehnTree; // root of the tree comprising the EHnodes.
    EHNodeDsc* ehnNext; // root of the tree comprising the EHnodes.

    struct EHNodeDsc
    {
        enum EHBlockType
        {
            TryNode,
            FilterNode,
            HandlerNode,
            FinallyNode,
            FaultNode
        };

        EHBlockType ehnBlockType;   // kind of EH block
        IL_OFFSET   ehnStartOffset; // IL offset of start of the EH block
        IL_OFFSET ehnEndOffset; // IL offset past end of the EH block. (TODO: looks like verInsertEhNode() sets this to
                                // the last IL offset, not "one past the last one", i.e., the range Start to End is
                                // inclusive).
        pEHNodeDsc ehnNext;     // next (non-nested) block in sequential order
        pEHNodeDsc ehnChild;    // leftmost nested block
        union {
            pEHNodeDsc ehnTryNode;     // for filters and handlers, the corresponding try node
            pEHNodeDsc ehnHandlerNode; // for a try node, the corresponding handler node
        };
        pEHNodeDsc ehnFilterNode; // if this is a try node and has a filter, otherwise 0
        pEHNodeDsc ehnEquivalent; // if blockType=tryNode, start offset and end offset is same,

        void ehnSetTryNodeType()
        {
            ehnBlockType = TryNode;
        }
        void ehnSetFilterNodeType()
        {
            ehnBlockType = FilterNode;
        }
        void ehnSetHandlerNodeType()
        {
            ehnBlockType = HandlerNode;
        }
        void ehnSetFinallyNodeType()
        {
            ehnBlockType = FinallyNode;
        }
        void ehnSetFaultNodeType()
        {
            ehnBlockType = FaultNode;
        }

        BOOL ehnIsTryBlock()
        {
            return ehnBlockType == TryNode;
        }
        BOOL ehnIsFilterBlock()
        {
            return ehnBlockType == FilterNode;
        }
        BOOL ehnIsHandlerBlock()
        {
            return ehnBlockType == HandlerNode;
        }
        BOOL ehnIsFinallyBlock()
        {
            return ehnBlockType == FinallyNode;
        }
        BOOL ehnIsFaultBlock()
        {
            return ehnBlockType == FaultNode;
        }

        // returns true if there is any overlap between the two nodes
        static BOOL ehnIsOverlap(pEHNodeDsc node1, pEHNodeDsc node2)
        {
            if (node1->ehnStartOffset < node2->ehnStartOffset)
            {
                return (node1->ehnEndOffset >= node2->ehnStartOffset);
            }
            else
            {
                return (node1->ehnStartOffset <= node2->ehnEndOffset);
            }
        }

        // fails with BADCODE if inner is not completely nested inside outer
        static BOOL ehnIsNested(pEHNodeDsc inner, pEHNodeDsc outer)
        {
            return ((inner->ehnStartOffset >= outer->ehnStartOffset) && (inner->ehnEndOffset <= outer->ehnEndOffset));
        }
    };

//-------------------------------------------------------------------------
// Exception handling functions
//

#if !defined(FEATURE_EH_FUNCLETS)

    bool ehNeedsShadowSPslots()
    {
        return (info.compXcptnsCount || opts.compDbgEnC);
    }

    // 0 for methods with no EH
    // 1 for methods with non-nested EH, or where only the try blocks are nested
    // 2 for a method with a catch within a catch
    // etc.
    unsigned ehMaxHndNestingCount;

#endif // !FEATURE_EH_FUNCLETS

    static bool jitIsBetween(unsigned value, unsigned start, unsigned end);
    static bool jitIsBetweenInclusive(unsigned value, unsigned start, unsigned end);

    bool bbInCatchHandlerILRange(BasicBlock* blk);
    bool bbInFilterILRange(BasicBlock* blk);
    bool bbInTryRegions(unsigned regionIndex, BasicBlock* blk);
    bool bbInExnFlowRegions(unsigned regionIndex, BasicBlock* blk);
    bool bbInHandlerRegions(unsigned regionIndex, BasicBlock* blk);
    bool bbInCatchHandlerRegions(BasicBlock* tryBlk, BasicBlock* hndBlk);
    unsigned short bbFindInnermostCommonTryRegion(BasicBlock* bbOne, BasicBlock* bbTwo);

    unsigned short bbFindInnermostTryRegionContainingHandlerRegion(unsigned handlerIndex);
    unsigned short bbFindInnermostHandlerRegionContainingTryRegion(unsigned tryIndex);

    // Returns true if "block" is the start of a try region.
    bool bbIsTryBeg(BasicBlock* block);

    // Returns true if "block" is the start of a handler or filter region.
    bool bbIsHandlerBeg(BasicBlock* block);

    // Returns true iff "block" is where control flows if an exception is raised in the
    // try region, and sets "*regionIndex" to the index of the try for the handler.
    // Differs from "IsHandlerBeg" in the case of filters, where this is true for the first
    // block of the filter, but not for the filter's handler.
    bool bbIsExFlowBlock(BasicBlock* block, unsigned* regionIndex);

    bool ehHasCallableHandlers();

    // Return the EH descriptor for the given region index.
    EHblkDsc* ehGetDsc(unsigned regionIndex);

    // Return the EH index given a region descriptor.
    unsigned ehGetIndex(EHblkDsc* ehDsc);

    // Return the EH descriptor index of the enclosing try, for the given region index.
    unsigned ehGetEnclosingTryIndex(unsigned regionIndex);

    // Return the EH descriptor index of the enclosing handler, for the given region index.
    unsigned ehGetEnclosingHndIndex(unsigned regionIndex);

    // Return the EH descriptor for the most nested 'try' region this BasicBlock is a member of (or nullptr if this
    // block is not in a 'try' region).
    EHblkDsc* ehGetBlockTryDsc(BasicBlock* block);

    // Return the EH descriptor for the most nested filter or handler region this BasicBlock is a member of (or nullptr
    // if this block is not in a filter or handler region).
    EHblkDsc* ehGetBlockHndDsc(BasicBlock* block);

    // Return the EH descriptor for the most nested region that may handle exceptions raised in this BasicBlock (or
    // nullptr if this block's exceptions propagate to caller).
    EHblkDsc* ehGetBlockExnFlowDsc(BasicBlock* block);

    EHblkDsc* ehIsBlockTryLast(BasicBlock* block);
    EHblkDsc* ehIsBlockHndLast(BasicBlock* block);
    bool ehIsBlockEHLast(BasicBlock* block);

    bool ehBlockHasExnFlowDsc(BasicBlock* block);

    // Return the region index of the most nested EH region this block is in.
    unsigned ehGetMostNestedRegionIndex(BasicBlock* block, bool* inTryRegion);

    // Find the true enclosing try index, ignoring 'mutual protect' try. Uses IL ranges to check.
    unsigned ehTrueEnclosingTryIndexIL(unsigned regionIndex);

    // Return the index of the most nested enclosing region for a particular EH region. Returns NO_ENCLOSING_INDEX
    // if there is no enclosing region. If the returned index is not NO_ENCLOSING_INDEX, then '*inTryRegion'
    // is set to 'true' if the enclosing region is a 'try', or 'false' if the enclosing region is a handler.
    // (It can never be a filter.)
    unsigned ehGetEnclosingRegionIndex(unsigned regionIndex, bool* inTryRegion);

    // A block has been deleted. Update the EH table appropriately.
    void ehUpdateForDeletedBlock(BasicBlock* block);

    // Determine whether a block can be deleted while preserving the EH normalization rules.
    bool ehCanDeleteEmptyBlock(BasicBlock* block);

    // Update the 'last' pointers in the EH table to reflect new or deleted blocks in an EH region.
    void ehUpdateLastBlocks(BasicBlock* oldLast, BasicBlock* newLast);

    // For a finally handler, find the region index that the BBJ_CALLFINALLY lives in that calls the handler,
    // or NO_ENCLOSING_INDEX if the BBJ_CALLFINALLY lives in the main function body. Normally, the index
    // is the same index as the handler (and the BBJ_CALLFINALLY lives in the 'try' region), but for AMD64 the
    // BBJ_CALLFINALLY lives in the enclosing try or handler region, whichever is more nested, or the main function
    // body. If the returned index is not NO_ENCLOSING_INDEX, then '*inTryRegion' is set to 'true' if the
    // BBJ_CALLFINALLY lives in the returned index's 'try' region, or 'false' if lives in the handler region. (It never
    // lives in a filter.)
    unsigned ehGetCallFinallyRegionIndex(unsigned finallyIndex, bool* inTryRegion);

    // Find the range of basic blocks in which all BBJ_CALLFINALLY will be found that target the 'finallyIndex' region's
    // handler. Set begBlk to the first block, and endBlk to the block after the last block of the range
    // (nullptr if the last block is the last block in the program).
    // Precondition: 'finallyIndex' is the EH region of a try/finally clause.
    void ehGetCallFinallyBlockRange(unsigned finallyIndex, BasicBlock** begBlk, BasicBlock** endBlk);

#ifdef DEBUG
    // Given a BBJ_CALLFINALLY block and the EH region index of the finally it is calling, return
    // 'true' if the BBJ_CALLFINALLY is in the correct EH region.
    bool ehCallFinallyInCorrectRegion(BasicBlock* blockCallFinally, unsigned finallyIndex);
#endif // DEBUG

#if defined(FEATURE_EH_FUNCLETS)
    // Do we need a PSPSym in the main function? For codegen purposes, we only need one
    // if there is a filter that protects a region with a nested EH clause (such as a
    // try/catch nested in the 'try' body of a try/filter/filter-handler). See
    // genFuncletProlog() for more details. However, the VM seems to use it for more
    // purposes, maybe including debugging. Until we are sure otherwise, always create
    // a PSPSym for functions with any EH.
    bool ehNeedsPSPSym() const
    {
#ifdef TARGET_X86
        return false;
#else  // TARGET_X86
        return compHndBBtabCount > 0;
#endif // TARGET_X86
    }

    bool     ehAnyFunclets();  // Are there any funclets in this function?
    unsigned ehFuncletCount(); // Return the count of funclets in the function

    unsigned bbThrowIndex(BasicBlock* blk); // Get the index to use as the cache key for sharing throw blocks
#else                                       // !FEATURE_EH_FUNCLETS
    bool ehAnyFunclets()
    {
        return false;
    }
    unsigned ehFuncletCount()
    {
        return 0;
    }

    unsigned bbThrowIndex(BasicBlock* blk)
    {
        return blk->bbTryIndex;
    } // Get the index to use as the cache key for sharing throw blocks
#endif                                      // !FEATURE_EH_FUNCLETS

    // Returns a flowList representing the "EH predecessors" of "blk".  These are the normal predecessors of
    // "blk", plus one special case: if "blk" is the first block of a handler, considers the predecessor(s) of the first
    // first block of the corresponding try region to be "EH predecessors".  (If there is a single such predecessor,
    // for example, we want to consider that the immediate dominator of the catch clause start block, so it's
    // convenient to also consider it a predecessor.)
    flowList* BlockPredsWithEH(BasicBlock* blk);

    // This table is useful for memoization of the method above.
    typedef JitHashTable<BasicBlock*, JitPtrKeyFuncs<BasicBlock>, flowList*> BlockToFlowListMap;
    BlockToFlowListMap* m_blockToEHPreds;
    BlockToFlowListMap* GetBlockToEHPreds()
    {
        if (m_blockToEHPreds == nullptr)
        {
            m_blockToEHPreds = new (getAllocator()) BlockToFlowListMap(getAllocator());
        }
        return m_blockToEHPreds;
    }

    void* ehEmitCookie(BasicBlock* block);
    UNATIVE_OFFSET ehCodeOffset(BasicBlock* block);

    EHblkDsc* ehInitHndRange(BasicBlock* src, IL_OFFSET* hndBeg, IL_OFFSET* hndEnd, bool* inFilter);

    EHblkDsc* ehInitTryRange(BasicBlock* src, IL_OFFSET* tryBeg, IL_OFFSET* tryEnd);

    EHblkDsc* ehInitHndBlockRange(BasicBlock* blk, BasicBlock** hndBeg, BasicBlock** hndLast, bool* inFilter);

    EHblkDsc* ehInitTryBlockRange(BasicBlock* blk, BasicBlock** tryBeg, BasicBlock** tryLast);

    void fgSetTryBeg(EHblkDsc* handlerTab, BasicBlock* newTryBeg);

    void fgSetTryEnd(EHblkDsc* handlerTab, BasicBlock* newTryLast);

    void fgSetHndEnd(EHblkDsc* handlerTab, BasicBlock* newHndLast);

    void fgSkipRmvdBlocks(EHblkDsc* handlerTab);

    void fgAllocEHTable();

    void fgRemoveEHTableEntry(unsigned XTnum);

#if defined(FEATURE_EH_FUNCLETS)

    EHblkDsc* fgAddEHTableEntry(unsigned XTnum);

#endif // FEATURE_EH_FUNCLETS

#if !FEATURE_EH
    void fgRemoveEH();
#endif // !FEATURE_EH

    void fgSortEHTable();

    // Causes the EH table to obey some well-formedness conditions, by inserting
    // empty BB's when necessary:
    //   * No block is both the first block of a handler and the first block of a try.
    //   * No block is the first block of multiple 'try' regions.
    //   * No block is the last block of multiple EH regions.
    void fgNormalizeEH();
    bool fgNormalizeEHCase1();
    bool fgNormalizeEHCase2();
    bool fgNormalizeEHCase3();

#ifdef DEBUG
    void dispIncomingEHClause(unsigned num, const CORINFO_EH_CLAUSE& clause);
    void dispOutgoingEHClause(unsigned num, const CORINFO_EH_CLAUSE& clause);
    void fgVerifyHandlerTab();
    void fgDispHandlerTab();
#endif // DEBUG

    bool fgNeedToSortEHTable;

    void verInitEHTree(unsigned numEHClauses);
    void verInsertEhNode(CORINFO_EH_CLAUSE* clause, EHblkDsc* handlerTab);
    void verInsertEhNodeInTree(EHNodeDsc** ppRoot, EHNodeDsc* node);
    void verInsertEhNodeParent(EHNodeDsc** ppRoot, EHNodeDsc* node);
    void verCheckNestingLevel(EHNodeDsc* initRoot);

    /*
    XXXXXXXXXXXXXXXXXXXXXXXXXXXXXXXXXXXXXXXXXXXXXXXXXXXXXXXXXXXXXXXXXXXXXXXXXXXXXXX
    XXXXXXXXXXXXXXXXXXXXXXXXXXXXXXXXXXXXXXXXXXXXXXXXXXXXXXXXXXXXXXXXXXXXXXXXXXXXXXX
    XX                                                                           XX
    XX                        GenTree and BasicBlock                             XX
    XX                                                                           XX
    XX  Functions to allocate and display the GenTrees and BasicBlocks           XX
    XX                                                                           XX
    XXXXXXXXXXXXXXXXXXXXXXXXXXXXXXXXXXXXXXXXXXXXXXXXXXXXXXXXXXXXXXXXXXXXXXXXXXXXXXX
    XXXXXXXXXXXXXXXXXXXXXXXXXXXXXXXXXXXXXXXXXXXXXXXXXXXXXXXXXXXXXXXXXXXXXXXXXXXXXXX
    */

    // Functions to create nodes
    Statement* gtNewStmt(GenTree* expr = nullptr, IL_OFFSETX offset = BAD_IL_OFFSET);

    // For unary opers.
    GenTree* gtNewOperNode(genTreeOps oper, var_types type, GenTree* op1, bool doSimplifications = TRUE);

    // For binary opers.
    GenTreeOp* gtNewOperNode(genTreeOps oper, var_types type, GenTree* op1, GenTree* op2);

    GenTreeQmark* gtNewQmarkNode(var_types type, GenTree* cond, GenTree* colon);

    GenTree* gtNewLargeOperNode(genTreeOps oper,
                                var_types  type = TYP_I_IMPL,
                                GenTree*   op1  = nullptr,
                                GenTree*   op2  = nullptr);

    GenTreeIntCon* gtNewIconNode(ssize_t value, var_types type = TYP_INT);
    GenTreeIntCon* gtNewIconNode(unsigned fieldOffset, FieldSeqNode* fieldSeq);

    GenTree* gtNewPhysRegNode(regNumber reg, var_types type);

    GenTree* gtNewJmpTableNode();

    GenTree* gtNewIndOfIconHandleNode(var_types indType, size_t value, unsigned iconFlags, bool isInvariant);

    GenTree* gtNewIconHandleNode(size_t value, unsigned flags, FieldSeqNode* fields = nullptr);

    unsigned gtTokenToIconFlags(unsigned token);

    GenTree* gtNewIconEmbHndNode(void* value, void* pValue, unsigned flags, void* compileTimeHandle);

    GenTree* gtNewIconEmbScpHndNode(CORINFO_MODULE_HANDLE scpHnd);
    GenTree* gtNewIconEmbClsHndNode(CORINFO_CLASS_HANDLE clsHnd);
    GenTree* gtNewIconEmbMethHndNode(CORINFO_METHOD_HANDLE methHnd);
    GenTree* gtNewIconEmbFldHndNode(CORINFO_FIELD_HANDLE fldHnd);

    GenTree* gtNewStringLiteralNode(InfoAccessType iat, void* pValue);

    GenTree* gtNewLconNode(__int64 value);

    GenTree* gtNewDconNode(double value, var_types type = TYP_DOUBLE);

    GenTree* gtNewSconNode(int CPX, CORINFO_MODULE_HANDLE scpHandle);

    GenTree* gtNewZeroConNode(var_types type);

    GenTree* gtNewOneConNode(var_types type);

#ifdef FEATURE_SIMD
    GenTree* gtNewSIMDVectorZero(var_types simdType, var_types baseType, unsigned size);
    GenTree* gtNewSIMDVectorOne(var_types simdType, var_types baseType, unsigned size);
#endif

    GenTree* gtNewBlkOpNode(GenTree* dst, GenTree* srcOrFillVal, bool isVolatile, bool isCopyBlock);

    GenTree* gtNewPutArgReg(var_types type, GenTree* arg, regNumber argReg);

    GenTreeUnOp* gtNewBitCastNode(var_types type, GenTree* arg);

protected:
    void gtBlockOpInit(GenTree* result, GenTree* dst, GenTree* srcOrFillVal, bool isVolatile);

public:
    GenTreeObj* gtNewObjNode(CORINFO_CLASS_HANDLE structHnd, GenTree* addr);
    void gtSetObjGcInfo(GenTreeObj* objNode);
    GenTree* gtNewStructVal(CORINFO_CLASS_HANDLE structHnd, GenTree* addr);
    GenTree* gtNewBlockVal(GenTree* addr, unsigned size);

    GenTree* gtNewCpObjNode(GenTree* dst, GenTree* src, CORINFO_CLASS_HANDLE structHnd, bool isVolatile);

    GenTreeCall::Use* gtNewCallArgs(GenTree* node);
    GenTreeCall::Use* gtNewCallArgs(GenTree* node1, GenTree* node2);
    GenTreeCall::Use* gtNewCallArgs(GenTree* node1, GenTree* node2, GenTree* node3);
    GenTreeCall::Use* gtNewCallArgs(GenTree* node1, GenTree* node2, GenTree* node3, GenTree* node4);
    GenTreeCall::Use* gtPrependNewCallArg(GenTree* node, GenTreeCall::Use* args);
    GenTreeCall::Use* gtInsertNewCallArgAfter(GenTree* node, GenTreeCall::Use* after);

    GenTreeCall* gtNewCallNode(gtCallTypes           callType,
                               CORINFO_METHOD_HANDLE handle,
                               var_types             type,
                               GenTreeCall::Use*     args,
                               IL_OFFSETX            ilOffset = BAD_IL_OFFSET);

    GenTreeCall* gtNewIndCallNode(GenTree*          addr,
                                  var_types         type,
                                  GenTreeCall::Use* args,
                                  IL_OFFSETX        ilOffset = BAD_IL_OFFSET);

    GenTreeCall* gtNewHelperCallNode(unsigned helper, var_types type, GenTreeCall::Use* args = nullptr);

<<<<<<< HEAD
    GenTreeLclVar* gtNewLclvNode(unsigned lnum, var_types type DEBUGARG(IL_OFFSETX ILoffs = BAD_IL_OFFSET));
    GenTreeLclVar* gtNewLclLNode(unsigned lnum, var_types type DEBUGARG(IL_OFFSETX ILoffs = BAD_IL_OFFSET));
=======
    GenTreeCall* gtNewRuntimeLookupHelperCallNode(CORINFO_RUNTIME_LOOKUP* pRuntimeLookup,
                                                  GenTree*                ctxTree,
                                                  void*                   compileTimeHandle);

    GenTree* gtNewLclvNode(unsigned lnum, var_types type DEBUGARG(IL_OFFSETX ILoffs = BAD_IL_OFFSET));
    GenTree* gtNewLclLNode(unsigned lnum, var_types type DEBUGARG(IL_OFFSETX ILoffs = BAD_IL_OFFSET));
>>>>>>> 5f09f33b

    GenTreeLclVar* gtNewLclVarAddrNode(unsigned lclNum, var_types type = TYP_I_IMPL);
    GenTreeLclFld* gtNewLclFldAddrNode(unsigned      lclNum,
                                       unsigned      lclOffs,
                                       FieldSeqNode* fieldSeq,
                                       var_types     type = TYP_I_IMPL);

#ifdef FEATURE_SIMD
    GenTreeSIMD* gtNewSIMDNode(
        var_types type, SIMDIntrinsicID simdIntrinsicID, var_types baseType, unsigned size, GenTree* op1);
    GenTreeSIMD* gtNewSIMDNode(
        var_types type, SIMDIntrinsicID simdIntrinsicID, var_types baseType, unsigned size, GenTree* op1, GenTree* op2);
    GenTreeSIMD* gtNewSIMDNode(var_types       type,
                               SIMDIntrinsicID simdIntrinsicID,
                               var_types       baseType,
                               unsigned        size,
                               unsigned        numOps,
                               GenTree**       ops);
    void SetOpLclRelatedToSIMDIntrinsic(GenTree* op);
#endif

#ifdef FEATURE_HW_INTRINSICS
    GenTreeHWIntrinsic* gtNewSimdHWIntrinsicNode(var_types      type,
                                                 NamedIntrinsic hwIntrinsicID,
                                                 var_types      baseType,
                                                 unsigned       size);
    GenTreeHWIntrinsic* gtNewSimdHWIntrinsicNode(
        var_types type, NamedIntrinsic hwIntrinsicID, var_types baseType, unsigned size, GenTree* op1);
    GenTreeHWIntrinsic* gtNewSimdHWIntrinsicNode(
        var_types type, NamedIntrinsic hwIntrinsicID, var_types baseType, unsigned size, GenTree* op1, GenTree* op2);
    GenTreeHWIntrinsic* gtNewSimdHWIntrinsicNode(var_types      type,
                                                 NamedIntrinsic hwIntrinsicID,
                                                 var_types      baseType,
                                                 unsigned       size,
                                                 GenTree*       op1,
                                                 GenTree*       op2,
                                                 GenTree*       op3);
    GenTreeHWIntrinsic* gtNewSimdHWIntrinsicNode(var_types      type,
                                                 NamedIntrinsic hwIntrinsicID,
                                                 var_types      baseType,
                                                 unsigned       size,
                                                 GenTree*       op1,
                                                 GenTree*       op2,
                                                 GenTree*       op3,
                                                 GenTree*       op4);
    GenTreeHWIntrinsic* gtNewSimdHWIntrinsicNode(var_types      type,
                                                 NamedIntrinsic hwIntrinsicID,
                                                 var_types      baseType,
                                                 unsigned       size,
                                                 GenTree*       op1,
                                                 GenTree*       op2,
                                                 GenTree*       op3,
                                                 GenTree*       op4,
                                                 GenTree*       op5);
    GenTreeHWIntrinsic* gtNewScalarHWIntrinsicNode(var_types type, NamedIntrinsic hwIntrinsicID, GenTree* op1);
    GenTreeHWIntrinsic* gtNewScalarHWIntrinsicNode(var_types      type,
                                                   NamedIntrinsic hwIntrinsicID,
                                                   GenTree*       op1,
                                                   GenTree*       op2);
    GenTreeHWIntrinsic* gtNewScalarHWIntrinsicNode(
        var_types type, NamedIntrinsic hwIntrinsicID, GenTree* op1, GenTree* op2, GenTree* op3);

    GenTree* gtNewMustThrowException(unsigned helper, var_types type, CORINFO_CLASS_HANDLE clsHnd);
    CORINFO_CLASS_HANDLE gtGetStructHandleForHWSIMD(var_types simdType, var_types simdBaseType);
    var_types getBaseTypeFromArgIfNeeded(NamedIntrinsic       intrinsic,
                                         CORINFO_CLASS_HANDLE clsHnd,
                                         CORINFO_SIG_INFO*    sig,
                                         var_types            baseType);
#endif // FEATURE_HW_INTRINSICS

    GenTreeLclFld* gtNewLclFldNode(unsigned lnum, var_types type, unsigned offset);
    GenTree* gtNewInlineCandidateReturnExpr(GenTree* inlineCandidate, var_types type);

    GenTreeField* gtNewFieldRef(var_types typ, CORINFO_FIELD_HANDLE fldHnd, GenTree* obj = nullptr, DWORD offset = 0);

    GenTree* gtNewIndexRef(var_types typ, GenTree* arrayOp, GenTree* indexOp);

    GenTreeArrLen* gtNewArrLen(var_types typ, GenTree* arrayOp, int lenOffset, BasicBlock* block);

    GenTree* gtNewIndir(var_types typ, GenTree* addr);

    GenTree* gtNewNullCheck(GenTree* addr, BasicBlock* basicBlock);

    static fgArgTabEntry* gtArgEntryByArgNum(GenTreeCall* call, unsigned argNum);
    static fgArgTabEntry* gtArgEntryByNode(GenTreeCall* call, GenTree* node);
    fgArgTabEntry* gtArgEntryByLateArgIndex(GenTreeCall* call, unsigned lateArgInx);
    static GenTree* gtArgNodeByLateArgInx(GenTreeCall* call, unsigned lateArgInx);

    GenTreeOp* gtNewAssignNode(GenTree* dst, GenTree* src);

    GenTree* gtNewTempAssign(unsigned    tmp,
                             GenTree*    val,
                             Statement** pAfterStmt = nullptr,
                             IL_OFFSETX  ilOffset   = BAD_IL_OFFSET,
                             BasicBlock* block      = nullptr);

    GenTree* gtNewRefCOMfield(GenTree*                objPtr,
                              CORINFO_RESOLVED_TOKEN* pResolvedToken,
                              CORINFO_ACCESS_FLAGS    access,
                              CORINFO_FIELD_INFO*     pFieldInfo,
                              var_types               lclTyp,
                              CORINFO_CLASS_HANDLE    structType,
                              GenTree*                assg);

    GenTree* gtNewNothingNode();

    GenTree* gtNewArgPlaceHolderNode(var_types type, CORINFO_CLASS_HANDLE clsHnd);

    GenTree* gtUnusedValNode(GenTree* expr);

    GenTreeCast* gtNewCastNode(var_types typ, GenTree* op1, bool fromUnsigned, var_types castType);

    GenTreeCast* gtNewCastNodeL(var_types typ, GenTree* op1, bool fromUnsigned, var_types castType);

    GenTreeAllocObj* gtNewAllocObjNode(
        unsigned int helper, bool helperHasSideEffects, CORINFO_CLASS_HANDLE clsHnd, var_types type, GenTree* op1);

    GenTreeAllocObj* gtNewAllocObjNode(CORINFO_RESOLVED_TOKEN* pResolvedToken, BOOL useParent);

    GenTree* gtNewRuntimeLookup(CORINFO_GENERIC_HANDLE hnd, CorInfoGenericHandleType hndTyp, GenTree* lookupTree);

    //------------------------------------------------------------------------
    // Other GenTree functions

    GenTree* gtClone(GenTree* tree, bool complexOK = false);

    // If `tree` is a lclVar with lclNum `varNum`, return an IntCns with value `varVal`; otherwise,
    // create a copy of `tree`, adding specified flags, replacing uses of lclVar `deepVarNum` with
    // IntCnses with value `deepVarVal`.
    GenTree* gtCloneExpr(
        GenTree* tree, unsigned addFlags, unsigned varNum, int varVal, unsigned deepVarNum, int deepVarVal);

    // Create a copy of `tree`, optionally adding specifed flags, and optionally mapping uses of local
    // `varNum` to int constants with value `varVal`.
    GenTree* gtCloneExpr(GenTree* tree, unsigned addFlags = 0, unsigned varNum = BAD_VAR_NUM, int varVal = 0)
    {
        return gtCloneExpr(tree, addFlags, varNum, varVal, varNum, varVal);
    }

    Statement* gtCloneStmt(Statement* stmt)
    {
        GenTree* exprClone = gtCloneExpr(stmt->GetRootNode());
        return gtNewStmt(exprClone, stmt->GetILOffsetX());
    }

    // Internal helper for cloning a call
    GenTreeCall* gtCloneExprCallHelper(GenTreeCall* call,
                                       unsigned     addFlags   = 0,
                                       unsigned     deepVarNum = BAD_VAR_NUM,
                                       int          deepVarVal = 0);

    // Create copy of an inline or guarded devirtualization candidate tree.
    GenTreeCall* gtCloneCandidateCall(GenTreeCall* call);

    void gtUpdateSideEffects(Statement* stmt, GenTree* tree);

    void gtUpdateTreeAncestorsSideEffects(GenTree* tree);

    void gtUpdateStmtSideEffects(Statement* stmt);

    void gtUpdateNodeSideEffects(GenTree* tree);

    void gtUpdateNodeOperSideEffects(GenTree* tree);

    // Returns "true" iff the complexity (not formally defined, but first interpretation
    // is #of nodes in subtree) of "tree" is greater than "limit".
    // (This is somewhat redundant with the "GetCostEx()/GetCostSz()" fields, but can be used
    // before they have been set.)
    bool gtComplexityExceeds(GenTree** tree, unsigned limit);

    bool gtCompareTree(GenTree* op1, GenTree* op2);

    GenTree* gtReverseCond(GenTree* tree);

    bool gtHasRef(GenTree* tree, ssize_t lclNum, bool defOnly);

    bool gtHasLocalsWithAddrOp(GenTree* tree);

    unsigned gtSetCallArgsOrder(const GenTreeCall::UseList& args, bool lateArgs, int* callCostEx, int* callCostSz);

    void gtWalkOp(GenTree** op1, GenTree** op2, GenTree* base, bool constOnly);

#ifdef DEBUG
    unsigned gtHashValue(GenTree* tree);

    GenTree* gtWalkOpEffectiveVal(GenTree* op);
#endif

    void gtPrepareCost(GenTree* tree);
    bool gtIsLikelyRegVar(GenTree* tree);

    // Returns true iff the secondNode can be swapped with firstNode.
    bool gtCanSwapOrder(GenTree* firstNode, GenTree* secondNode);

    // Given an address expression, compute its costs and addressing mode opportunities,
    // and mark addressing mode candidates as GTF_DONT_CSE.
    // TODO-Throughput - Consider actually instantiating these early, to avoid
    // having to re-run the algorithm that looks for them (might also improve CQ).
    bool gtMarkAddrMode(GenTree* addr, int* costEx, int* costSz, var_types type);

    unsigned gtSetEvalOrder(GenTree* tree);

    void gtSetStmtInfo(Statement* stmt);

    // Returns "true" iff "node" has any of the side effects in "flags".
    bool gtNodeHasSideEffects(GenTree* node, unsigned flags);

    // Returns "true" iff "tree" or its (transitive) children have any of the side effects in "flags".
    bool gtTreeHasSideEffects(GenTree* tree, unsigned flags);

    // Appends 'expr' in front of 'list'
    //    'list' will typically start off as 'nullptr'
    //    when 'list' is non-null a GT_COMMA node is used to insert 'expr'
    GenTree* gtBuildCommaList(GenTree* list, GenTree* expr);

    void gtExtractSideEffList(GenTree*  expr,
                              GenTree** pList,
                              unsigned  flags      = GTF_SIDE_EFFECT,
                              bool      ignoreRoot = false);

    GenTree* gtGetThisArg(GenTreeCall* call);

    // Static fields of struct types (and sometimes the types that those are reduced to) are represented by having the
    // static field contain an object pointer to the boxed struct.  This simplifies the GC implementation...but
    // complicates the JIT somewhat.  This predicate returns "true" iff a node with type "fieldNodeType", representing
    // the given "fldHnd", is such an object pointer.
    bool gtIsStaticFieldPtrToBoxedStruct(var_types fieldNodeType, CORINFO_FIELD_HANDLE fldHnd);

    // Return true if call is a recursive call; return false otherwise.
    // Note when inlining, this looks for calls back to the root method.
    bool gtIsRecursiveCall(GenTreeCall* call)
    {
        return gtIsRecursiveCall(call->gtCallMethHnd);
    }

    bool gtIsRecursiveCall(CORINFO_METHOD_HANDLE callMethodHandle)
    {
        return (callMethodHandle == impInlineRoot()->info.compMethodHnd);
    }

    //-------------------------------------------------------------------------

    GenTree* gtFoldExpr(GenTree* tree);
    GenTree*
#ifdef __clang__
        // TODO-Amd64-Unix: Remove this when the clang optimizer is fixed and/or the method implementation is
        // refactored in a simpler code. This is a workaround for a bug in the clang-3.5 optimizer. The issue is that in
        // release build the optimizer is mistyping (or just wrongly decides to use 32 bit operation for a corner case
        // of MIN_LONG) the args of the (ltemp / lval2) to int (it does a 32 bit div operation instead of 64 bit) - see
        // the implementation of the method in gentree.cpp. For the case of lval1 and lval2 equal to MIN_LONG
        // (0x8000000000000000) this results in raising a SIGFPE. The method implementation is rather complex. Disable
        // optimizations for now.
        __attribute__((optnone))
#endif // __clang__
        gtFoldExprConst(GenTree* tree);
    GenTree* gtFoldExprSpecial(GenTree* tree);
    GenTree* gtFoldBoxNullable(GenTree* tree);
    GenTree* gtFoldExprCompare(GenTree* tree);
    GenTree* gtCreateHandleCompare(genTreeOps             oper,
                                   GenTree*               op1,
                                   GenTree*               op2,
                                   CorInfoInlineTypeCheck typeCheckInliningResult);
    GenTree* gtFoldExprCall(GenTreeCall* call);
    GenTree* gtFoldTypeCompare(GenTree* tree);
    GenTree* gtFoldTypeEqualityCall(CorInfoIntrinsics methodID, GenTree* op1, GenTree* op2);

    // Options to control behavior of gtTryRemoveBoxUpstreamEffects
    enum BoxRemovalOptions
    {
        BR_REMOVE_AND_NARROW, // remove effects, minimize remaining work, return possibly narrowed source tree
        BR_REMOVE_AND_NARROW_WANT_TYPE_HANDLE, // remove effects and minimize remaining work, return type handle tree
        BR_REMOVE_BUT_NOT_NARROW,              // remove effects, return original source tree
        BR_DONT_REMOVE,                        // check if removal is possible, return copy source tree
        BR_DONT_REMOVE_WANT_TYPE_HANDLE,       // check if removal is possible, return type handle tree
        BR_MAKE_LOCAL_COPY                     // revise box to copy to temp local and return local's address
    };

    GenTree* gtTryRemoveBoxUpstreamEffects(GenTree* tree, BoxRemovalOptions options = BR_REMOVE_AND_NARROW);
    GenTree* gtOptimizeEnumHasFlag(GenTree* thisOp, GenTree* flagOp);

    //-------------------------------------------------------------------------
    // Get the handle, if any.
    CORINFO_CLASS_HANDLE gtGetStructHandleIfPresent(GenTree* tree);
    // Get the handle, and assert if not found.
    CORINFO_CLASS_HANDLE gtGetStructHandle(GenTree* tree);
    // Get the handle for a ref type.
    CORINFO_CLASS_HANDLE gtGetClassHandle(GenTree* tree, bool* pIsExact, bool* pIsNonNull);
    // Get the class handle for an helper call
    CORINFO_CLASS_HANDLE gtGetHelperCallClassHandle(GenTreeCall* call, bool* pIsExact, bool* pIsNonNull);
    // Get the element handle for an array of ref type.
    CORINFO_CLASS_HANDLE gtGetArrayElementClassHandle(GenTree* array);
    // Get a class handle from a helper call argument
    CORINFO_CLASS_HANDLE gtGetHelperArgClassHandle(GenTree* array, GenTree** handleTree = nullptr);
    // Get the class handle for a field
    CORINFO_CLASS_HANDLE gtGetFieldClassHandle(CORINFO_FIELD_HANDLE fieldHnd, bool* pIsExact, bool* pIsNonNull);
    // Check if this tree is a gc static base helper call
    bool gtIsStaticGCBaseHelperCall(GenTree* tree);

//-------------------------------------------------------------------------
// Functions to display the trees

#ifdef DEBUG
    void gtDispNode(GenTree* tree, IndentStack* indentStack, __in_z const char* msg, bool isLIR);

    void gtDispConst(GenTree* tree);
    void gtDispLeaf(GenTree* tree, IndentStack* indentStack);
    void gtDispNodeName(GenTree* tree);
    void gtDispRegVal(GenTree* tree);
    void gtDispZeroFieldSeq(GenTree* tree);
    void gtDispVN(GenTree* tree);
    void gtDispCommonEndLine(GenTree* tree);

    enum IndentInfo
    {
        IINone,
        IIArc,
        IIArcTop,
        IIArcBottom,
        IIEmbedded,
        IIError,
        IndentInfoCount
    };
    void gtDispChild(GenTree*             child,
                     IndentStack*         indentStack,
                     IndentInfo           arcType,
                     __in_opt const char* msg     = nullptr,
                     bool                 topOnly = false);
    void gtDispTree(GenTree*             tree,
                    IndentStack*         indentStack = nullptr,
                    __in_opt const char* msg         = nullptr,
                    bool                 topOnly     = false,
                    bool                 isLIR       = false);
    void gtGetLclVarNameInfo(unsigned lclNum, const char** ilKindOut, const char** ilNameOut, unsigned* ilNumOut);
    int gtGetLclVarName(unsigned lclNum, char* buf, unsigned buf_remaining);
    char* gtGetLclVarName(unsigned lclNum);
    void gtDispLclVar(unsigned lclNum, bool padForBiggestDisp = true);
    void gtDispLclVarStructType(unsigned lclNum);
    void gtDispClassLayout(ClassLayout* layout, var_types type);
    void gtDispStmt(Statement* stmt, const char* msg = nullptr);
    void gtDispBlockStmts(BasicBlock* block);
    void gtGetArgMsg(GenTreeCall* call, GenTree* arg, unsigned argNum, int listCount, char* bufp, unsigned bufLength);
    void gtGetLateArgMsg(GenTreeCall* call, GenTree* arg, int argNum, int listCount, char* bufp, unsigned bufLength);
    void gtDispFieldSeq(FieldSeqNode* pfsn);

    void gtDispRange(LIR::ReadOnlyRange const& range);

    void gtDispTreeRange(LIR::Range& containingRange, GenTree* tree);

    void gtDispLIRNode(GenTree* node, const char* prefixMsg = nullptr);
#endif

    // For tree walks

    enum fgWalkResult
    {
        WALK_CONTINUE,
        WALK_SKIP_SUBTREES,
        WALK_ABORT
    };
    struct fgWalkData;
    typedef fgWalkResult(fgWalkPreFn)(GenTree** pTree, fgWalkData* data);
    typedef fgWalkResult(fgWalkPostFn)(GenTree** pTree, fgWalkData* data);

#ifdef DEBUG
    static fgWalkPreFn gtAssertColonCond;
#endif
    static fgWalkPreFn gtMarkColonCond;
    static fgWalkPreFn gtClearColonCond;

    struct FindLinkData
    {
        GenTree*  nodeToFind;
        GenTree** result;
        GenTree*  parent;
    };

    FindLinkData gtFindLink(Statement* stmt, GenTree* node);
    bool gtHasCatchArg(GenTree* tree);

    typedef ArrayStack<GenTree*> GenTreeStack;

    static bool gtHasCallOnStack(GenTreeStack* parentStack);

//=========================================================================
// BasicBlock functions
#ifdef DEBUG
    // This is a debug flag we will use to assert when creating block during codegen
    // as this interferes with procedure splitting. If you know what you're doing, set
    // it to true before creating the block. (DEBUG only)
    bool fgSafeBasicBlockCreation;
#endif

    BasicBlock* bbNewBasicBlock(BBjumpKinds jumpKind);

    /*
    XXXXXXXXXXXXXXXXXXXXXXXXXXXXXXXXXXXXXXXXXXXXXXXXXXXXXXXXXXXXXXXXXXXXXXXXXXXXXXX
    XXXXXXXXXXXXXXXXXXXXXXXXXXXXXXXXXXXXXXXXXXXXXXXXXXXXXXXXXXXXXXXXXXXXXXXXXXXXXXX
    XX                                                                           XX
    XX                           LclVarsInfo                                     XX
    XX                                                                           XX
    XX   The variables to be used by the code generator.                         XX
    XX                                                                           XX
    XXXXXXXXXXXXXXXXXXXXXXXXXXXXXXXXXXXXXXXXXXXXXXXXXXXXXXXXXXXXXXXXXXXXXXXXXXXXXXX
    XXXXXXXXXXXXXXXXXXXXXXXXXXXXXXXXXXXXXXXXXXXXXXXXXXXXXXXXXXXXXXXXXXXXXXXXXXXXXXX
    */

    //
    // For both PROMOTION_TYPE_NONE and PROMOTION_TYPE_DEPENDENT the struct will
    // be placed in the stack frame and it's fields must be laid out sequentially.
    //
    // For PROMOTION_TYPE_INDEPENDENT each of the struct's fields is replaced by
    //  a local variable that can be enregistered or placed in the stack frame.
    //  The fields do not need to be laid out sequentially
    //
    enum lvaPromotionType
    {
        PROMOTION_TYPE_NONE,        // The struct local is not promoted
        PROMOTION_TYPE_INDEPENDENT, // The struct local is promoted,
                                    //   and its field locals are independent of its parent struct local.
        PROMOTION_TYPE_DEPENDENT    // The struct local is promoted,
                                    //   but its field locals depend on its parent struct local.
    };

    /*****************************************************************************/

    enum FrameLayoutState
    {
        NO_FRAME_LAYOUT,
        INITIAL_FRAME_LAYOUT,
        PRE_REGALLOC_FRAME_LAYOUT,
        REGALLOC_FRAME_LAYOUT,
        TENTATIVE_FRAME_LAYOUT,
        FINAL_FRAME_LAYOUT
    };

public:
    RefCountState lvaRefCountState; // Current local ref count state

    bool lvaLocalVarRefCounted() const
    {
        return lvaRefCountState == RCS_NORMAL;
    }

    bool     lvaTrackedFixed; // true: We cannot add new 'tracked' variable
    unsigned lvaCount;        // total number of locals, which includes function arguments,
                              // special arguments, IL local variables, and JIT temporary variables

    unsigned   lvaRefCount; // total number of references to locals
    LclVarDsc* lvaTable;    // variable descriptor table
    unsigned   lvaTableCnt; // lvaTable size (>= lvaCount)

    unsigned lvaTrackedCount;             // actual # of locals being tracked
    unsigned lvaTrackedCountInSizeTUnits; // min # of size_t's sufficient to hold a bit for all the locals being tracked

#ifdef DEBUG
    VARSET_TP lvaTrackedVars; // set of tracked variables
#endif
#ifndef TARGET_64BIT
    VARSET_TP lvaLongVars; // set of long (64-bit) variables
#endif
    VARSET_TP lvaFloatVars; // set of floating-point (32-bit and 64-bit) variables

    unsigned lvaCurEpoch; // VarSets are relative to a specific set of tracked var indices.
                          // It that changes, this changes.  VarSets from different epochs
                          // cannot be meaningfully combined.

    unsigned GetCurLVEpoch()
    {
        return lvaCurEpoch;
    }

    // reverse map of tracked number to var number
    unsigned  lvaTrackedToVarNumSize;
    unsigned* lvaTrackedToVarNum;

#if DOUBLE_ALIGN
#ifdef DEBUG
    // # of procs compiled a with double-aligned stack
    static unsigned s_lvaDoubleAlignedProcsCount;
#endif
#endif

    // Getters and setters for address-exposed and do-not-enregister local var properties.
    bool lvaVarAddrExposed(unsigned varNum);
    void lvaSetVarAddrExposed(unsigned varNum);
    void lvaSetVarLiveInOutOfHandler(unsigned varNum);
    bool lvaVarDoNotEnregister(unsigned varNum);

    bool lvaEnregEHVars;

#ifdef DEBUG
    // Reasons why we can't enregister.  Some of these correspond to debug properties of local vars.
    enum DoNotEnregisterReason
    {
        DNER_AddrExposed,
        DNER_IsStruct,
        DNER_LocalField,
        DNER_VMNeedsStackAddr,
        DNER_LiveInOutOfHandler,
        DNER_LiveAcrossUnmanagedCall,
        DNER_BlockOp,     // Is read or written via a block operation that explicitly takes the address.
        DNER_IsStructArg, // Is a struct passed as an argument in a way that requires a stack location.
        DNER_DepField,    // It is a field of a dependently promoted struct
        DNER_NoRegVars,   // opts.compFlags & CLFLG_REGVAR is not set
        DNER_MinOptsGC,   // It is a GC Ref and we are compiling MinOpts
#if !defined(TARGET_64BIT)
        DNER_LongParamField, // It is a decomposed field of a long parameter.
#endif
#ifdef JIT32_GCENCODER
        DNER_PinningRef,
#endif
    };

#endif
    void lvaSetVarDoNotEnregister(unsigned varNum DEBUGARG(DoNotEnregisterReason reason));

    unsigned lvaVarargsHandleArg;
#ifdef TARGET_X86
    unsigned lvaVarargsBaseOfStkArgs; // Pointer (computed based on incoming varargs handle) to the start of the stack
                                      // arguments
#endif                                // TARGET_X86

    unsigned lvaInlinedPInvokeFrameVar; // variable representing the InlinedCallFrame
    unsigned lvaReversePInvokeFrameVar; // variable representing the reverse PInvoke frame
#if FEATURE_FIXED_OUT_ARGS
    unsigned lvaPInvokeFrameRegSaveVar; // variable representing the RegSave for PInvoke inlining.
#endif
    unsigned lvaMonAcquired; // boolean variable introduced into in synchronized methods
                             // that tracks whether the lock has been taken

    unsigned lvaArg0Var; // The lclNum of arg0. Normally this will be info.compThisArg.
                         // However, if there is a "ldarga 0" or "starg 0" in the IL,
                         // we will redirect all "ldarg(a) 0" and "starg 0" to this temp.

    unsigned lvaInlineeReturnSpillTemp; // The temp to spill the non-VOID return expression
                                        // in case there are multiple BBJ_RETURN blocks in the inlinee
                                        // or if the inlinee has GC ref locals.

#if FEATURE_FIXED_OUT_ARGS
    unsigned            lvaOutgoingArgSpaceVar;  // dummy TYP_LCLBLK var for fixed outgoing argument space
    PhasedVar<unsigned> lvaOutgoingArgSpaceSize; // size of fixed outgoing argument space
#endif                                           // FEATURE_FIXED_OUT_ARGS
    // Variable representing the return address. The helper-based tailcall
    // mechanism passes the address of the return address to a runtime helper
    // where it is used to detect tail-call chains.
    unsigned lvaRetAddrVar;

#ifdef TARGET_ARM
    // On architectures whose ABIs allow structs to be passed in registers, struct promotion will sometimes
    // require us to "rematerialize" a struct from it's separate constituent field variables.  Packing several sub-word
    // field variables into an argument register is a hard problem.  It's easier to reserve a word of memory into which
    // such field can be copied, after which the assembled memory word can be read into the register.  We will allocate
    // this variable to be this scratch word whenever struct promotion occurs.
    unsigned lvaPromotedStructAssemblyScratchVar;
#endif // TARGET_ARM

#if defined(DEBUG) && defined(TARGET_XARCH)

    unsigned lvaReturnSpCheck; // Stores SP to confirm it is not corrupted on return.

#endif // defined(DEBUG) && defined(TARGET_XARCH)

#if defined(DEBUG) && defined(TARGET_X86)

    unsigned lvaCallSpCheck; // Stores SP to confirm it is not corrupted after every call.

#endif // defined(DEBUG) && defined(TARGET_X86)

    bool lvaGenericsContextInUse;

    bool lvaKeepAliveAndReportThis(); // Synchronized instance method of a reference type, or
                                      // CORINFO_GENERICS_CTXT_FROM_THIS?
    bool lvaReportParamTypeArg();     // Exceptions and CORINFO_GENERICS_CTXT_FROM_PARAMTYPEARG?

//-------------------------------------------------------------------------
// All these frame offsets are inter-related and must be kept in sync

#if !defined(FEATURE_EH_FUNCLETS)
    // This is used for the callable handlers
    unsigned lvaShadowSPslotsVar; // TYP_BLK variable for all the shadow SP slots
#endif                            // FEATURE_EH_FUNCLETS

    int lvaCachedGenericContextArgOffs;
    int lvaCachedGenericContextArgOffset(); // For CORINFO_CALLCONV_PARAMTYPE and if generic context is passed as
                                            // THIS pointer

#ifdef JIT32_GCENCODER

    unsigned lvaLocAllocSPvar; // variable which stores the value of ESP after the the last alloca/localloc

#endif // JIT32_GCENCODER

    unsigned lvaNewObjArrayArgs; // variable with arguments for new MD array helper

    // TODO-Review: Prior to reg predict we reserve 24 bytes for Spill temps.
    //              after the reg predict we will use a computed maxTmpSize
    //              which is based upon the number of spill temps predicted by reg predict
    //              All this is necessary because if we under-estimate the size of the spill
    //              temps we could fail when encoding instructions that reference stack offsets for ARM.
    //
    // Pre codegen max spill temp size.
    static const unsigned MAX_SPILL_TEMP_SIZE = 24;

    //-------------------------------------------------------------------------

    unsigned lvaGetMaxSpillTempSize();
#ifdef TARGET_ARM
    bool lvaIsPreSpilled(unsigned lclNum, regMaskTP preSpillMask);
#endif // TARGET_ARM
    void lvaAssignFrameOffsets(FrameLayoutState curState);
    void lvaFixVirtualFrameOffsets();
    void lvaUpdateArgsWithInitialReg();
    void lvaAssignVirtualFrameOffsetsToArgs();
#ifdef UNIX_AMD64_ABI
    int lvaAssignVirtualFrameOffsetToArg(unsigned lclNum, unsigned argSize, int argOffs, int* callerArgOffset);
#else  // !UNIX_AMD64_ABI
    int lvaAssignVirtualFrameOffsetToArg(unsigned lclNum, unsigned argSize, int argOffs);
#endif // !UNIX_AMD64_ABI
    void lvaAssignVirtualFrameOffsetsToLocals();
    int lvaAllocLocalAndSetVirtualOffset(unsigned lclNum, unsigned size, int stkOffs);
#ifdef TARGET_AMD64
    // Returns true if compCalleeRegsPushed (including RBP if used as frame pointer) is even.
    bool lvaIsCalleeSavedIntRegCountEven();
#endif
    void lvaAlignFrame();
    void lvaAssignFrameOffsetsToPromotedStructs();
    int lvaAllocateTemps(int stkOffs, bool mustDoubleAlign);

#ifdef DEBUG
    void lvaDumpRegLocation(unsigned lclNum);
    void lvaDumpFrameLocation(unsigned lclNum);
    void lvaDumpEntry(unsigned lclNum, FrameLayoutState curState, size_t refCntWtdWidth = 6);
    void lvaTableDump(FrameLayoutState curState = NO_FRAME_LAYOUT); // NO_FRAME_LAYOUT means use the current frame
                                                                    // layout state defined by lvaDoneFrameLayout
#endif

// Limit frames size to 1GB. The maximum is 2GB in theory - make it intentionally smaller
// to avoid bugs from borderline cases.
#define MAX_FrameSize 0x3FFFFFFF
    void lvaIncrementFrameSize(unsigned size);

    unsigned lvaFrameSize(FrameLayoutState curState);

    // Returns the caller-SP-relative offset for the SP/FP relative offset determined by FP based.
    int lvaToCallerSPRelativeOffset(int offs, bool isFpBased) const;

    // Returns the caller-SP-relative offset for the local variable "varNum."
    int lvaGetCallerSPRelativeOffset(unsigned varNum);

    // Returns the SP-relative offset for the local variable "varNum". Illegal to ask this for functions with localloc.
    int lvaGetSPRelativeOffset(unsigned varNum);

    int lvaToInitialSPRelativeOffset(unsigned offset, bool isFpBased);
    int lvaGetInitialSPRelativeOffset(unsigned varNum);

    // True if this is an OSR compilation and this local is potentially
    // located on the original method stack frame.
    bool lvaIsOSRLocal(unsigned varNum);

    //------------------------ For splitting types ----------------------------

    void lvaInitTypeRef();

    void lvaInitArgs(InitVarDscInfo* varDscInfo);
    void lvaInitThisPtr(InitVarDscInfo* varDscInfo);
    void lvaInitRetBuffArg(InitVarDscInfo* varDscInfo);
    void lvaInitUserArgs(InitVarDscInfo* varDscInfo);
    void lvaInitGenericsCtxt(InitVarDscInfo* varDscInfo);
    void lvaInitVarArgsHandle(InitVarDscInfo* varDscInfo);

    void lvaInitVarDsc(LclVarDsc*              varDsc,
                       unsigned                varNum,
                       CorInfoType             corInfoType,
                       CORINFO_CLASS_HANDLE    typeHnd,
                       CORINFO_ARG_LIST_HANDLE varList,
                       CORINFO_SIG_INFO*       varSig);

    static unsigned lvaTypeRefMask(var_types type);

    var_types lvaGetActualType(unsigned lclNum);
    var_types lvaGetRealType(unsigned lclNum);

    //-------------------------------------------------------------------------

    void lvaInit();

    LclVarDsc* lvaGetDesc(unsigned lclNum)
    {
        assert(lclNum < lvaCount);
        return &lvaTable[lclNum];
    }

    LclVarDsc* lvaGetDesc(GenTreeLclVarCommon* lclVar)
    {
        assert(lclVar->GetLclNum() < lvaCount);
        return &lvaTable[lclVar->GetLclNum()];
    }

    unsigned lvaTrackedIndexToLclNum(unsigned trackedIndex)
    {
        assert(trackedIndex < lvaTrackedCount);
        unsigned lclNum = lvaTrackedToVarNum[trackedIndex];
        assert(lclNum < lvaCount);
        return lclNum;
    }

    LclVarDsc* lvaGetDescByTrackedIndex(unsigned trackedIndex)
    {
        return lvaGetDesc(lvaTrackedIndexToLclNum(trackedIndex));
    }

    unsigned lvaLclSize(unsigned varNum);
    unsigned lvaLclExactSize(unsigned varNum);

    bool lvaHaveManyLocals() const;

    unsigned lvaNewTemp(var_types type, bool shortLifetime DEBUGARG(const char* reason));

    unsigned lvaGrabTemp(bool shortLifetime DEBUGARG(const char* reason));
    unsigned lvaGrabTemps(unsigned cnt DEBUGARG(const char* reason));
    unsigned lvaGrabTempWithImplicitUse(bool shortLifetime DEBUGARG(const char* reason));

    void lvaSortByRefCount();

    void lvaMarkLocalVars(); // Local variable ref-counting
    void lvaComputeRefCounts(bool isRecompute, bool setSlotNumbers);
    void lvaMarkLocalVars(BasicBlock* block, bool isRecompute);

    void lvaAllocOutgoingArgSpaceVar(); // Set up lvaOutgoingArgSpaceVar

    VARSET_VALRET_TP lvaStmtLclMask(Statement* stmt);

#ifdef DEBUG
    struct lvaStressLclFldArgs
    {
        Compiler* m_pCompiler;
        bool      m_bFirstPass;
    };

    static fgWalkPreFn lvaStressLclFldCB;
    void               lvaStressLclFld();

    void lvaDispVarSet(VARSET_VALARG_TP set, VARSET_VALARG_TP allVars);
    void lvaDispVarSet(VARSET_VALARG_TP set);

#endif

#ifdef TARGET_ARM
    int lvaFrameAddress(int varNum, bool mustBeFPBased, regNumber* pBaseReg, int addrModeOffset, bool isFloatUsage);
#else
    int lvaFrameAddress(int varNum, bool* pFPbased);
#endif

    bool lvaIsParameter(unsigned varNum);
    bool lvaIsRegArgument(unsigned varNum);
    BOOL lvaIsOriginalThisArg(unsigned varNum); // Is this varNum the original this argument?
    BOOL lvaIsOriginalThisReadOnly();           // return TRUE if there is no place in the code
                                                // that writes to arg0

    // For x64 this is 3, 5, 6, 7, >8 byte structs that are passed by reference.
    // For ARM64, this is structs larger than 16 bytes that are passed by reference.
    bool lvaIsImplicitByRefLocal(unsigned varNum)
    {
#if defined(TARGET_AMD64) || defined(TARGET_ARM64)
        LclVarDsc* varDsc = lvaGetDesc(varNum);
        if (varDsc->lvIsImplicitByRef)
        {
            assert(varDsc->lvIsParam);

            assert(varTypeIsStruct(varDsc) || (varDsc->lvType == TYP_BYREF));
            return true;
        }
#endif // defined(TARGET_AMD64) || defined(TARGET_ARM64)
        return false;
    }

    // Returns true if this local var is a multireg struct
    bool lvaIsMultiregStruct(LclVarDsc* varDsc, bool isVararg);

    // If the local is a TYP_STRUCT, get/set a class handle describing it
    CORINFO_CLASS_HANDLE lvaGetStruct(unsigned varNum);
    void lvaSetStruct(unsigned varNum, CORINFO_CLASS_HANDLE typeHnd, bool unsafeValueClsCheck, bool setTypeInfo = true);
    void lvaSetStructUsedAsVarArg(unsigned varNum);

    // If the local is TYP_REF, set or update the associated class information.
    void lvaSetClass(unsigned varNum, CORINFO_CLASS_HANDLE clsHnd, bool isExact = false);
    void lvaSetClass(unsigned varNum, GenTree* tree, CORINFO_CLASS_HANDLE stackHandle = nullptr);
    void lvaUpdateClass(unsigned varNum, CORINFO_CLASS_HANDLE clsHnd, bool isExact = false);
    void lvaUpdateClass(unsigned varNum, GenTree* tree, CORINFO_CLASS_HANDLE stackHandle = nullptr);

#define MAX_NumOfFieldsInPromotableStruct 4 // Maximum number of fields in promotable struct

    // Info about struct type fields.
    struct lvaStructFieldInfo
    {
        CORINFO_FIELD_HANDLE fldHnd;
        unsigned char        fldOffset;
        unsigned char        fldOrdinal;
        var_types            fldType;
        unsigned             fldSize;
        CORINFO_CLASS_HANDLE fldTypeHnd;

        lvaStructFieldInfo()
            : fldHnd(nullptr), fldOffset(0), fldOrdinal(0), fldType(TYP_UNDEF), fldSize(0), fldTypeHnd(nullptr)
        {
        }
    };

    // Info about a struct type, instances of which may be candidates for promotion.
    struct lvaStructPromotionInfo
    {
        CORINFO_CLASS_HANDLE typeHnd;
        bool                 canPromote;
        bool                 containsHoles;
        bool                 customLayout;
        bool                 fieldsSorted;
        unsigned char        fieldCnt;
        lvaStructFieldInfo   fields[MAX_NumOfFieldsInPromotableStruct];

        lvaStructPromotionInfo(CORINFO_CLASS_HANDLE typeHnd = nullptr)
            : typeHnd(typeHnd)
            , canPromote(false)
            , containsHoles(false)
            , customLayout(false)
            , fieldsSorted(false)
            , fieldCnt(0)
        {
        }
    };

    static int __cdecl lvaFieldOffsetCmp(const void* field1, const void* field2);

    // This class is responsible for checking validity and profitability of struct promotion.
    // If it is both legal and profitable, then TryPromoteStructVar promotes the struct and initializes
    // nessesary information for fgMorphStructField to use.
    class StructPromotionHelper
    {
    public:
        StructPromotionHelper(Compiler* compiler);

        bool CanPromoteStructType(CORINFO_CLASS_HANDLE typeHnd);
        bool TryPromoteStructVar(unsigned lclNum);

#ifdef DEBUG
        void CheckRetypedAsScalar(CORINFO_FIELD_HANDLE fieldHnd, var_types requestedType);
#endif // DEBUG

#ifdef TARGET_ARM
        bool GetRequiresScratchVar();
#endif // TARGET_ARM

    private:
        bool CanPromoteStructVar(unsigned lclNum);
        bool ShouldPromoteStructVar(unsigned lclNum);
        void PromoteStructVar(unsigned lclNum);
        void SortStructFields();

        lvaStructFieldInfo GetFieldInfo(CORINFO_FIELD_HANDLE fieldHnd, BYTE ordinal);
        bool TryPromoteStructField(lvaStructFieldInfo& outerFieldInfo);

    private:
        Compiler*              compiler;
        lvaStructPromotionInfo structPromotionInfo;

#ifdef TARGET_ARM
        bool requiresScratchVar;
#endif // TARGET_ARM

#ifdef DEBUG
        typedef JitHashTable<CORINFO_FIELD_HANDLE, JitPtrKeyFuncs<CORINFO_FIELD_STRUCT_>, var_types>
                                 RetypedAsScalarFieldsMap;
        RetypedAsScalarFieldsMap retypedFieldsMap;
#endif // DEBUG
    };

    StructPromotionHelper* structPromotionHelper;

#if !defined(TARGET_64BIT)
    void lvaPromoteLongVars();
#endif // !defined(TARGET_64BIT)
    unsigned lvaGetFieldLocal(const LclVarDsc* varDsc, unsigned int fldOffset);
    lvaPromotionType lvaGetPromotionType(const LclVarDsc* varDsc);
    lvaPromotionType lvaGetPromotionType(unsigned varNum);
    lvaPromotionType lvaGetParentPromotionType(const LclVarDsc* varDsc);
    lvaPromotionType lvaGetParentPromotionType(unsigned varNum);
    bool lvaIsFieldOfDependentlyPromotedStruct(const LclVarDsc* varDsc);
    bool lvaIsGCTracked(const LclVarDsc* varDsc);

#if defined(FEATURE_SIMD)
    bool lvaMapSimd12ToSimd16(const LclVarDsc* varDsc)
    {
        assert(varDsc->lvType == TYP_SIMD12);
        assert(varDsc->lvExactSize == 12);

#if defined(TARGET_64BIT)
        assert(varDsc->lvSize() == 16);
#endif // defined(TARGET_64BIT)

        // We make local variable SIMD12 types 16 bytes instead of just 12. lvSize()
        // already does this calculation. However, we also need to prevent mapping types if the var is a
        // dependently promoted struct field, which must remain its exact size within its parent struct.
        // However, we don't know this until late, so we may have already pretended the field is bigger
        // before that.
        if ((varDsc->lvSize() == 16) && !lvaIsFieldOfDependentlyPromotedStruct(varDsc))
        {
            return true;
        }
        else
        {
            return false;
        }
    }
#endif // defined(FEATURE_SIMD)

    unsigned lvaGSSecurityCookie; // LclVar number
    bool     lvaTempsHaveLargerOffsetThanVars();

    // Returns "true" iff local variable "lclNum" is in SSA form.
    bool lvaInSsa(unsigned lclNum)
    {
        assert(lclNum < lvaCount);
        return lvaTable[lclNum].lvInSsa;
    }

    unsigned lvaStubArgumentVar; // variable representing the secret stub argument coming in EAX

#if defined(FEATURE_EH_FUNCLETS)
    unsigned lvaPSPSym; // variable representing the PSPSym
#endif

    InlineInfo*     impInlineInfo;
    InlineStrategy* m_inlineStrategy;

    // The Compiler* that is the root of the inlining tree of which "this" is a member.
    Compiler* impInlineRoot();

#if defined(DEBUG) || defined(INLINE_DATA)
    unsigned __int64 getInlineCycleCount()
    {
        return m_compCycles;
    }
#endif // defined(DEBUG) || defined(INLINE_DATA)

    bool fgNoStructPromotion;      // Set to TRUE to turn off struct promotion for this method.
    bool fgNoStructParamPromotion; // Set to TRUE to turn off struct promotion for parameters this method.

    //=========================================================================
    //                          PROTECTED
    //=========================================================================

protected:
    //---------------- Local variable ref-counting ----------------------------

    void lvaMarkLclRefs(GenTree* tree, GenTree* user, BasicBlock* block, Statement* stmt, bool isRecompute);
    bool IsDominatedByExceptionalEntry(BasicBlock* block);
    void SetVolatileHint(LclVarDsc* varDsc);

    // Keeps the mapping from SSA #'s to VN's for the implicit memory variables.
    SsaDefArray<SsaMemDef> lvMemoryPerSsaData;

public:
    // Returns the address of the per-Ssa data for memory at the given ssaNum (which is required
    // not to be the SsaConfig::RESERVED_SSA_NUM, which indicates that the variable is
    // not an SSA variable).
    SsaMemDef* GetMemoryPerSsaData(unsigned ssaNum)
    {
        return lvMemoryPerSsaData.GetSsaDef(ssaNum);
    }

    /*
    XXXXXXXXXXXXXXXXXXXXXXXXXXXXXXXXXXXXXXXXXXXXXXXXXXXXXXXXXXXXXXXXXXXXXXXXXXXXXXX
    XXXXXXXXXXXXXXXXXXXXXXXXXXXXXXXXXXXXXXXXXXXXXXXXXXXXXXXXXXXXXXXXXXXXXXXXXXXXXXX
    XX                                                                           XX
    XX                           Importer                                        XX
    XX                                                                           XX
    XX   Imports the given method and converts it to semantic trees              XX
    XX                                                                           XX
    XXXXXXXXXXXXXXXXXXXXXXXXXXXXXXXXXXXXXXXXXXXXXXXXXXXXXXXXXXXXXXXXXXXXXXXXXXXXXXX
    XXXXXXXXXXXXXXXXXXXXXXXXXXXXXXXXXXXXXXXXXXXXXXXXXXXXXXXXXXXXXXXXXXXXXXXXXXXXXXX
    */

public:
    void impInit();
    void impImport();

    CORINFO_CLASS_HANDLE impGetRefAnyClass();
    CORINFO_CLASS_HANDLE impGetRuntimeArgumentHandle();
    CORINFO_CLASS_HANDLE impGetTypeHandleClass();
    CORINFO_CLASS_HANDLE impGetStringClass();
    CORINFO_CLASS_HANDLE impGetObjectClass();

    // Returns underlying type of handles returned by ldtoken instruction
    var_types GetRuntimeHandleUnderlyingType()
    {
        // RuntimeTypeHandle is backed by raw pointer on CoreRT and by object reference on other runtimes
        return IsTargetAbi(CORINFO_CORERT_ABI) ? TYP_I_IMPL : TYP_REF;
    }

    void impDevirtualizeCall(GenTreeCall*            call,
                             CORINFO_METHOD_HANDLE*  method,
                             unsigned*               methodFlags,
                             CORINFO_CONTEXT_HANDLE* contextHandle,
                             CORINFO_CONTEXT_HANDLE* exactContextHandle,
                             bool                    isLateDevirtualization,
                             bool                    isExplicitTailCall);

    //=========================================================================
    //                          PROTECTED
    //=========================================================================

protected:
    //-------------------- Stack manipulation ---------------------------------

    unsigned impStkSize; // Size of the full stack

#define SMALL_STACK_SIZE 16 // number of elements in impSmallStack

    struct SavedStack // used to save/restore stack contents.
    {
        unsigned    ssDepth; // number of values on stack
        StackEntry* ssTrees; // saved tree values
    };

    bool impIsPrimitive(CorInfoType type);
    bool impILConsumesAddr(const BYTE* codeAddr, CORINFO_METHOD_HANDLE fncHandle, CORINFO_MODULE_HANDLE scpHandle);

    void impResolveToken(const BYTE* addr, CORINFO_RESOLVED_TOKEN* pResolvedToken, CorInfoTokenKind kind);

    void impPushOnStack(GenTree* tree, typeInfo ti);
    void        impPushNullObjRefOnStack();
    StackEntry  impPopStack();
    StackEntry& impStackTop(unsigned n = 0);
    unsigned impStackHeight();

    void impSaveStackState(SavedStack* savePtr, bool copy);
    void impRestoreStackState(SavedStack* savePtr);

    GenTree* impImportLdvirtftn(GenTree* thisPtr, CORINFO_RESOLVED_TOKEN* pResolvedToken, CORINFO_CALL_INFO* pCallInfo);

    int impBoxPatternMatch(CORINFO_RESOLVED_TOKEN* pResolvedToken, const BYTE* codeAddr, const BYTE* codeEndp);
    void impImportAndPushBox(CORINFO_RESOLVED_TOKEN* pResolvedToken);

    void impImportNewObjArray(CORINFO_RESOLVED_TOKEN* pResolvedToken, CORINFO_CALL_INFO* pCallInfo);

    bool impCanPInvokeInline();
    bool impCanPInvokeInlineCallSite(BasicBlock* block);
    void impCheckForPInvokeCall(
        GenTreeCall* call, CORINFO_METHOD_HANDLE methHnd, CORINFO_SIG_INFO* sig, unsigned mflags, BasicBlock* block);
    GenTreeCall* impImportIndirectCall(CORINFO_SIG_INFO* sig, IL_OFFSETX ilOffset = BAD_IL_OFFSET);
    void impPopArgsForUnmanagedCall(GenTree* call, CORINFO_SIG_INFO* sig);

    void impInsertHelperCall(CORINFO_HELPER_DESC* helperCall);
    void impHandleAccessAllowed(CorInfoIsAccessAllowedResult result, CORINFO_HELPER_DESC* helperCall);
    void impHandleAccessAllowedInternal(CorInfoIsAccessAllowedResult result, CORINFO_HELPER_DESC* helperCall);

    var_types impImportCall(OPCODE                  opcode,
                            CORINFO_RESOLVED_TOKEN* pResolvedToken,
                            CORINFO_RESOLVED_TOKEN* pConstrainedResolvedToken, // Is this a "constrained." call on a
                                                                               // type parameter?
                            GenTree*           newobjThis,
                            int                prefixFlags,
                            CORINFO_CALL_INFO* callInfo,
                            IL_OFFSET          rawILOffset);

    CORINFO_CLASS_HANDLE impGetSpecialIntrinsicExactReturnType(CORINFO_METHOD_HANDLE specialIntrinsicHandle);

    bool impMethodInfo_hasRetBuffArg(CORINFO_METHOD_INFO* methInfo);

    GenTree* impFixupCallStructReturn(GenTreeCall* call, CORINFO_CLASS_HANDLE retClsHnd);

    GenTree* impFixupStructReturnType(GenTree* op, CORINFO_CLASS_HANDLE retClsHnd);

#ifdef DEBUG
    var_types impImportJitTestLabelMark(int numArgs);
#endif // DEBUG

    GenTree* impInitClass(CORINFO_RESOLVED_TOKEN* pResolvedToken);

    GenTree* impImportStaticReadOnlyField(void* fldAddr, var_types lclTyp);

    GenTree* impImportStaticFieldAccess(CORINFO_RESOLVED_TOKEN* pResolvedToken,
                                        CORINFO_ACCESS_FLAGS    access,
                                        CORINFO_FIELD_INFO*     pFieldInfo,
                                        var_types               lclTyp);

    static void impBashVarAddrsToI(GenTree* tree1, GenTree* tree2 = nullptr);

    GenTree* impImplicitIorI4Cast(GenTree* tree, var_types dstTyp);

    GenTree* impImplicitR4orR8Cast(GenTree* tree, var_types dstTyp);

    void impImportLeave(BasicBlock* block);
    void impResetLeaveBlock(BasicBlock* block, unsigned jmpAddr);
    GenTree* impIntrinsic(GenTree*                newobjThis,
                          CORINFO_CLASS_HANDLE    clsHnd,
                          CORINFO_METHOD_HANDLE   method,
                          CORINFO_SIG_INFO*       sig,
                          unsigned                methodFlags,
                          int                     memberRef,
                          bool                    readonlyCall,
                          bool                    tailCall,
                          CORINFO_RESOLVED_TOKEN* pContstrainedResolvedToken,
                          CORINFO_THIS_TRANSFORM  constraintCallThisTransform,
                          CorInfoIntrinsics*      pIntrinsicID,
                          bool*                   isSpecialIntrinsic = nullptr);
    GenTree* impMathIntrinsic(CORINFO_METHOD_HANDLE method,
                              CORINFO_SIG_INFO*     sig,
                              var_types             callType,
                              CorInfoIntrinsics     intrinsicID,
                              bool                  tailCall);
    NamedIntrinsic lookupNamedIntrinsic(CORINFO_METHOD_HANDLE method);

#ifdef FEATURE_HW_INTRINSICS
    GenTree* impHWIntrinsic(NamedIntrinsic        intrinsic,
                            CORINFO_CLASS_HANDLE  clsHnd,
                            CORINFO_METHOD_HANDLE method,
                            CORINFO_SIG_INFO*     sig,
                            bool                  mustExpand);
    GenTree* impUnsupportedHWIntrinsic(unsigned              helper,
                                       CORINFO_METHOD_HANDLE method,
                                       CORINFO_SIG_INFO*     sig,
                                       bool                  mustExpand);

protected:
    bool compSupportsHWIntrinsic(CORINFO_InstructionSet isa);

    GenTree* impSpecialIntrinsic(NamedIntrinsic        intrinsic,
                                 CORINFO_CLASS_HANDLE  clsHnd,
                                 CORINFO_METHOD_HANDLE method,
                                 CORINFO_SIG_INFO*     sig);

    GenTree* getArgForHWIntrinsic(var_types argType, CORINFO_CLASS_HANDLE argClass);
    GenTree* impNonConstFallback(NamedIntrinsic intrinsic, var_types simdType, var_types baseType);
    GenTree* addRangeCheckIfNeeded(NamedIntrinsic intrinsic, GenTree* lastOp, bool mustExpand, int immUpperBound);

#ifdef TARGET_XARCH
    GenTree* impBaseIntrinsic(NamedIntrinsic        intrinsic,
                              CORINFO_CLASS_HANDLE  clsHnd,
                              CORINFO_METHOD_HANDLE method,
                              CORINFO_SIG_INFO*     sig);
    GenTree* impSSEIntrinsic(NamedIntrinsic intrinsic, CORINFO_METHOD_HANDLE method, CORINFO_SIG_INFO* sig);
    GenTree* impSSE2Intrinsic(NamedIntrinsic intrinsic, CORINFO_METHOD_HANDLE method, CORINFO_SIG_INFO* sig);
    GenTree* impAvxOrAvx2Intrinsic(NamedIntrinsic intrinsic, CORINFO_METHOD_HANDLE method, CORINFO_SIG_INFO* sig);
    GenTree* impBMI1OrBMI2Intrinsic(NamedIntrinsic intrinsic, CORINFO_METHOD_HANDLE method, CORINFO_SIG_INFO* sig);

#endif // TARGET_XARCH
#endif // FEATURE_HW_INTRINSICS
    GenTree* impArrayAccessIntrinsic(CORINFO_CLASS_HANDLE clsHnd,
                                     CORINFO_SIG_INFO*    sig,
                                     int                  memberRef,
                                     bool                 readonlyCall,
                                     CorInfoIntrinsics    intrinsicID);
    GenTree* impInitializeArrayIntrinsic(CORINFO_SIG_INFO* sig);

    GenTree* impMethodPointer(CORINFO_RESOLVED_TOKEN* pResolvedToken, CORINFO_CALL_INFO* pCallInfo);

    GenTree* impTransformThis(GenTree*                thisPtr,
                              CORINFO_RESOLVED_TOKEN* pConstrainedResolvedToken,
                              CORINFO_THIS_TRANSFORM  transform);

    //----------------- Manipulating the trees and stmts ----------------------

    Statement* impStmtList; // Statements for the BB being imported.
    Statement* impLastStmt; // The last statement for the current BB.

public:
    enum
    {
        CHECK_SPILL_ALL  = -1,
        CHECK_SPILL_NONE = -2
    };

    void impBeginTreeList();
    void impEndTreeList(BasicBlock* block, Statement* firstStmt, Statement* lastStmt);
    void impEndTreeList(BasicBlock* block);
    void impAppendStmtCheck(Statement* stmt, unsigned chkLevel);
    void impAppendStmt(Statement* stmt, unsigned chkLevel);
    void impAppendStmt(Statement* stmt);
    void impInsertStmtBefore(Statement* stmt, Statement* stmtBefore);
    Statement* impAppendTree(GenTree* tree, unsigned chkLevel, IL_OFFSETX offset);
    void impInsertTreeBefore(GenTree* tree, IL_OFFSETX offset, Statement* stmtBefore);
    void impAssignTempGen(unsigned    tmp,
                          GenTree*    val,
                          unsigned    curLevel,
                          Statement** pAfterStmt = nullptr,
                          IL_OFFSETX  ilOffset   = BAD_IL_OFFSET,
                          BasicBlock* block      = nullptr);
    void impAssignTempGen(unsigned             tmpNum,
                          GenTree*             val,
                          CORINFO_CLASS_HANDLE structHnd,
                          unsigned             curLevel,
                          Statement**          pAfterStmt = nullptr,
                          IL_OFFSETX           ilOffset   = BAD_IL_OFFSET,
                          BasicBlock*          block      = nullptr);

    Statement* impExtractLastStmt();
    GenTree* impCloneExpr(GenTree*             tree,
                          GenTree**            clone,
                          CORINFO_CLASS_HANDLE structHnd,
                          unsigned             curLevel,
                          Statement** pAfterStmt DEBUGARG(const char* reason));
    GenTree* impAssignStruct(GenTree*             dest,
                             GenTree*             src,
                             CORINFO_CLASS_HANDLE structHnd,
                             unsigned             curLevel,
                             Statement**          pAfterStmt = nullptr,
                             IL_OFFSETX           ilOffset   = BAD_IL_OFFSET,
                             BasicBlock*          block      = nullptr);
    GenTree* impAssignStructPtr(GenTree*             dest,
                                GenTree*             src,
                                CORINFO_CLASS_HANDLE structHnd,
                                unsigned             curLevel,
                                Statement**          pAfterStmt = nullptr,
                                IL_OFFSETX           ilOffset   = BAD_IL_OFFSET,
                                BasicBlock*          block      = nullptr);

    GenTree* impGetStructAddr(GenTree* structVal, CORINFO_CLASS_HANDLE structHnd, unsigned curLevel, bool willDeref);

    var_types impNormStructType(CORINFO_CLASS_HANDLE structHnd, var_types* simdBaseType = nullptr);

    GenTree* impNormStructVal(GenTree*             structVal,
                              CORINFO_CLASS_HANDLE structHnd,
                              unsigned             curLevel,
                              bool                 forceNormalization = false);

    GenTree* impTokenToHandle(CORINFO_RESOLVED_TOKEN* pResolvedToken,
                              BOOL*                   pRuntimeLookup    = nullptr,
                              BOOL                    mustRestoreHandle = FALSE,
                              BOOL                    importParent      = FALSE);

    GenTree* impParentClassTokenToHandle(CORINFO_RESOLVED_TOKEN* pResolvedToken,
                                         BOOL*                   pRuntimeLookup    = nullptr,
                                         BOOL                    mustRestoreHandle = FALSE)
    {
        return impTokenToHandle(pResolvedToken, pRuntimeLookup, mustRestoreHandle, TRUE);
    }

    GenTree* impLookupToTree(CORINFO_RESOLVED_TOKEN* pResolvedToken,
                             CORINFO_LOOKUP*         pLookup,
                             unsigned                flags,
                             void*                   compileTimeHandle);

    GenTree* getRuntimeContextTree(CORINFO_RUNTIME_LOOKUP_KIND kind);

    GenTree* impRuntimeLookupToTree(CORINFO_RESOLVED_TOKEN* pResolvedToken,
                                    CORINFO_LOOKUP*         pLookup,
                                    void*                   compileTimeHandle);

    GenTree* impReadyToRunLookupToTree(CORINFO_CONST_LOOKUP* pLookup, unsigned flags, void* compileTimeHandle);

    GenTreeCall* impReadyToRunHelperToTree(CORINFO_RESOLVED_TOKEN* pResolvedToken,
                                           CorInfoHelpFunc         helper,
                                           var_types               type,
                                           GenTreeCall::Use*       args               = nullptr,
                                           CORINFO_LOOKUP_KIND*    pGenericLookupKind = nullptr);

    GenTree* impCastClassOrIsInstToTree(GenTree*                op1,
                                        GenTree*                op2,
                                        CORINFO_RESOLVED_TOKEN* pResolvedToken,
                                        bool                    isCastClass);

    GenTree* impOptimizeCastClassOrIsInst(GenTree* op1, CORINFO_RESOLVED_TOKEN* pResolvedToken, bool isCastClass);

    bool VarTypeIsMultiByteAndCanEnreg(
        var_types type, CORINFO_CLASS_HANDLE typeClass, unsigned* typeSize, bool forReturn, bool isVarArg);

    bool IsIntrinsicImplementedByUserCall(CorInfoIntrinsics intrinsicId);
    bool IsTargetIntrinsic(CorInfoIntrinsics intrinsicId);
    bool IsMathIntrinsic(CorInfoIntrinsics intrinsicId);
    bool IsMathIntrinsic(GenTree* tree);

private:
    //----------------- Importing the method ----------------------------------

    CORINFO_CONTEXT_HANDLE impTokenLookupContextHandle; // The context used for looking up tokens.

#ifdef DEBUG
    unsigned    impCurOpcOffs;
    const char* impCurOpcName;
    bool        impNestedStackSpill;

    // For displaying instrs with generated native code (-n:B)
    Statement* impLastILoffsStmt; // oldest stmt added for which we did not call SetLastILOffset().
    void       impNoteLastILoffs();
#endif

    /* IL offset of the stmt currently being imported. It gets set to
       BAD_IL_OFFSET after it has been set in the appended trees. Then it gets
       updated at IL offsets for which we have to report mapping info.
       It also includes flag bits, so use jitGetILoffs()
       to get the actual IL offset value.
    */

    IL_OFFSETX impCurStmtOffs;
    void impCurStmtOffsSet(IL_OFFSET offs);

    void impNoteBranchOffs();

    unsigned impInitBlockLineInfo();

    GenTree* impCheckForNullPointer(GenTree* obj);
    bool impIsThis(GenTree* obj);
    bool impIsLDFTN_TOKEN(const BYTE* delegateCreateStart, const BYTE* newobjCodeAddr);
    bool impIsDUP_LDVIRTFTN_TOKEN(const BYTE* delegateCreateStart, const BYTE* newobjCodeAddr);
    bool impIsAnySTLOC(OPCODE opcode)
    {
        return ((opcode == CEE_STLOC) || (opcode == CEE_STLOC_S) ||
                ((opcode >= CEE_STLOC_0) && (opcode <= CEE_STLOC_3)));
    }

    GenTreeCall::Use* impPopCallArgs(unsigned count, CORINFO_SIG_INFO* sig, GenTreeCall::Use* prefixArgs = nullptr);

    GenTreeCall::Use* impPopReverseCallArgs(unsigned count, CORINFO_SIG_INFO* sig, unsigned skipReverseCount = 0);

    /*
     * Get current IL offset with stack-empty info incoporated
     */
    IL_OFFSETX impCurILOffset(IL_OFFSET offs, bool callInstruction = false);

    //---------------- Spilling the importer stack ----------------------------

    // The maximum number of bytes of IL processed without clean stack state.
    // It allows to limit the maximum tree size and depth.
    static const unsigned MAX_TREE_SIZE = 200;
    bool impCanSpillNow(OPCODE prevOpcode);

    struct PendingDsc
    {
        PendingDsc*   pdNext;
        BasicBlock*   pdBB;
        SavedStack    pdSavedStack;
        ThisInitState pdThisPtrInit;
    };

    PendingDsc* impPendingList; // list of BBs currently waiting to be imported.
    PendingDsc* impPendingFree; // Freed up dscs that can be reused

    // We keep a byte-per-block map (dynamically extended) in the top-level Compiler object of a compilation.
    JitExpandArray<BYTE> impPendingBlockMembers;

    // Return the byte for "b" (allocating/extending impPendingBlockMembers if necessary.)
    // Operates on the map in the top-level ancestor.
    BYTE impGetPendingBlockMember(BasicBlock* blk)
    {
        return impInlineRoot()->impPendingBlockMembers.Get(blk->bbInd());
    }

    // Set the byte for "b" to "val" (allocating/extending impPendingBlockMembers if necessary.)
    // Operates on the map in the top-level ancestor.
    void impSetPendingBlockMember(BasicBlock* blk, BYTE val)
    {
        impInlineRoot()->impPendingBlockMembers.Set(blk->bbInd(), val);
    }

    bool impCanReimport;

    bool impSpillStackEntry(unsigned level,
                            unsigned varNum
#ifdef DEBUG
                            ,
                            bool        bAssertOnRecursion,
                            const char* reason
#endif
                            );

    void impSpillStackEnsure(bool spillLeaves = false);
    void impEvalSideEffects();
    void impSpillSpecialSideEff();
    void impSpillSideEffects(bool spillGlobEffects, unsigned chkLevel DEBUGARG(const char* reason));
    void               impSpillValueClasses();
    void               impSpillEvalStack();
    static fgWalkPreFn impFindValueClasses;
    void impSpillLclRefs(ssize_t lclNum);

    BasicBlock* impPushCatchArgOnStack(BasicBlock* hndBlk, CORINFO_CLASS_HANDLE clsHnd, bool isSingleBlockFilter);

    void impImportBlockCode(BasicBlock* block);

    void impReimportMarkBlock(BasicBlock* block);
    void impReimportMarkSuccessors(BasicBlock* block);

    void impVerifyEHBlock(BasicBlock* block, bool isTryStart);

    void impImportBlockPending(BasicBlock* block);

    // Similar to impImportBlockPending, but assumes that block has already been imported once and is being
    // reimported for some reason.  It specifically does *not* look at verCurrentState to set the EntryState
    // for the block, but instead, just re-uses the block's existing EntryState.
    void impReimportBlockPending(BasicBlock* block);

    var_types impGetByRefResultType(genTreeOps oper, bool fUnsigned, GenTree** pOp1, GenTree** pOp2);

    void impImportBlock(BasicBlock* block);

    // Assumes that "block" is a basic block that completes with a non-empty stack. We will assign the values
    // on the stack to local variables (the "spill temp" variables). The successor blocks will assume that
    // its incoming stack contents are in those locals. This requires "block" and its successors to agree on
    // the variables that will be used -- and for all the predecessors of those successors, and the
    // successors of those predecessors, etc. Call such a set of blocks closed under alternating
    // successor/predecessor edges a "spill clique." A block is a "predecessor" or "successor" member of the
    // clique (or, conceivably, both). Each block has a specified sequence of incoming and outgoing spill
    // temps. If "block" already has its outgoing spill temps assigned (they are always a contiguous series
    // of local variable numbers, so we represent them with the base local variable number), returns that.
    // Otherwise, picks a set of spill temps, and propagates this choice to all blocks in the spill clique of
    // which "block" is a member (asserting, in debug mode, that no block in this clique had its spill temps
    // chosen already. More precisely, that the incoming or outgoing spill temps are not chosen, depending
    // on which kind of member of the clique the block is).
    unsigned impGetSpillTmpBase(BasicBlock* block);

    // Assumes that "block" is a basic block that completes with a non-empty stack. We have previously
    // assigned the values on the stack to local variables (the "spill temp" variables). The successor blocks
    // will assume that its incoming stack contents are in those locals. This requires "block" and its
    // successors to agree on the variables and their types that will be used.  The CLI spec allows implicit
    // conversions between 'int' and 'native int' or 'float' and 'double' stack types. So one predecessor can
    // push an int and another can push a native int.  For 64-bit we have chosen to implement this by typing
    // the "spill temp" as native int, and then importing (or re-importing as needed) so that all the
    // predecessors in the "spill clique" push a native int (sign-extending if needed), and all the
    // successors receive a native int. Similarly float and double are unified to double.
    // This routine is called after a type-mismatch is detected, and it will walk the spill clique to mark
    // blocks for re-importation as appropriate (both successors, so they get the right incoming type, and
    // predecessors, so they insert an upcast if needed).
    void impReimportSpillClique(BasicBlock* block);

    // When we compute a "spill clique" (see above) these byte-maps are allocated to have a byte per basic
    // block, and represent the predecessor and successor members of the clique currently being computed.
    // *** Access to these will need to be locked in a parallel compiler.
    JitExpandArray<BYTE> impSpillCliquePredMembers;
    JitExpandArray<BYTE> impSpillCliqueSuccMembers;

    enum SpillCliqueDir
    {
        SpillCliquePred,
        SpillCliqueSucc
    };

    // Abstract class for receiving a callback while walking a spill clique
    class SpillCliqueWalker
    {
    public:
        virtual void Visit(SpillCliqueDir predOrSucc, BasicBlock* blk) = 0;
    };

    // This class is used for setting the bbStkTempsIn and bbStkTempsOut on the blocks within a spill clique
    class SetSpillTempsBase : public SpillCliqueWalker
    {
        unsigned m_baseTmp;

    public:
        SetSpillTempsBase(unsigned baseTmp) : m_baseTmp(baseTmp)
        {
        }
        virtual void Visit(SpillCliqueDir predOrSucc, BasicBlock* blk);
    };

    // This class is used for implementing impReimportSpillClique part on each block within the spill clique
    class ReimportSpillClique : public SpillCliqueWalker
    {
        Compiler* m_pComp;

    public:
        ReimportSpillClique(Compiler* pComp) : m_pComp(pComp)
        {
        }
        virtual void Visit(SpillCliqueDir predOrSucc, BasicBlock* blk);
    };

    // This is the heart of the algorithm for walking spill cliques. It invokes callback->Visit for each
    // predecessor or successor within the spill clique
    void impWalkSpillCliqueFromPred(BasicBlock* pred, SpillCliqueWalker* callback);

    // For a BasicBlock that has already been imported, the EntryState has an array of GenTrees for the
    // incoming locals. This walks that list an resets the types of the GenTrees to match the types of
    // the VarDscs. They get out of sync when we have int/native int issues (see impReimportSpillClique).
    void impRetypeEntryStateTemps(BasicBlock* blk);

    BYTE impSpillCliqueGetMember(SpillCliqueDir predOrSucc, BasicBlock* blk);
    void impSpillCliqueSetMember(SpillCliqueDir predOrSucc, BasicBlock* blk, BYTE val);

    void impPushVar(GenTree* op, typeInfo tiRetVal);
    void impLoadVar(unsigned lclNum, IL_OFFSET offset, const typeInfo& tiRetVal);
    void impLoadVar(unsigned lclNum, IL_OFFSET offset)
    {
        impLoadVar(lclNum, offset, lvaTable[lclNum].lvVerTypeInfo);
    }
    void impLoadArg(unsigned ilArgNum, IL_OFFSET offset);
    void impLoadLoc(unsigned ilLclNum, IL_OFFSET offset);
    bool impReturnInstruction(int prefixFlags, OPCODE& opcode);

#ifdef TARGET_ARM
    void impMarkLclDstNotPromotable(unsigned tmpNum, GenTree* op, CORINFO_CLASS_HANDLE hClass);
#endif

    // A free list of linked list nodes used to represent to-do stacks of basic blocks.
    struct BlockListNode
    {
        BasicBlock*    m_blk;
        BlockListNode* m_next;
        BlockListNode(BasicBlock* blk, BlockListNode* next = nullptr) : m_blk(blk), m_next(next)
        {
        }
        void* operator new(size_t sz, Compiler* comp);
    };
    BlockListNode* impBlockListNodeFreeList;

    void FreeBlockListNode(BlockListNode* node);

    bool impIsValueType(typeInfo* pTypeInfo);
    var_types mangleVarArgsType(var_types type);

#if FEATURE_VARARG
    regNumber getCallArgIntRegister(regNumber floatReg);
    regNumber getCallArgFloatRegister(regNumber intReg);
#endif // FEATURE_VARARG

#if defined(DEBUG)
    static unsigned jitTotalMethodCompiled;
#endif

#ifdef DEBUG
    static LONG jitNestingLevel;
#endif // DEBUG

    static GenTreeLclVar* impIsAddressInLocal(GenTree* tree);

    void impMakeDiscretionaryInlineObservations(InlineInfo* pInlineInfo, InlineResult* inlineResult);

    // STATIC inlining decision based on the IL code.
    void impCanInlineIL(CORINFO_METHOD_HANDLE fncHandle,
                        CORINFO_METHOD_INFO*  methInfo,
                        bool                  forceInline,
                        InlineResult*         inlineResult);

    void impCheckCanInline(GenTreeCall*           call,
                           CORINFO_METHOD_HANDLE  fncHandle,
                           unsigned               methAttr,
                           CORINFO_CONTEXT_HANDLE exactContextHnd,
                           InlineCandidateInfo**  ppInlineCandidateInfo,
                           InlineResult*          inlineResult);

    void impInlineRecordArgInfo(InlineInfo*   pInlineInfo,
                                GenTree*      curArgVal,
                                unsigned      argNum,
                                InlineResult* inlineResult);

    void impInlineInitVars(InlineInfo* pInlineInfo);

    unsigned impInlineFetchLocal(unsigned lclNum DEBUGARG(const char* reason));

    GenTree* impInlineFetchArg(unsigned lclNum, InlArgInfo* inlArgInfo, InlLclVarInfo* lclTypeInfo);

    BOOL impInlineIsThis(GenTree* tree, InlArgInfo* inlArgInfo);

    BOOL impInlineIsGuaranteedThisDerefBeforeAnySideEffects(GenTree*          additionalTree,
                                                            GenTreeCall::Use* additionalCallArgs,
                                                            GenTree*          dereferencedAddress,
                                                            InlArgInfo*       inlArgInfo);

    void impMarkInlineCandidate(GenTree*               call,
                                CORINFO_CONTEXT_HANDLE exactContextHnd,
                                bool                   exactContextNeedsRuntimeLookup,
                                CORINFO_CALL_INFO*     callInfo);

    void impMarkInlineCandidateHelper(GenTreeCall*           call,
                                      CORINFO_CONTEXT_HANDLE exactContextHnd,
                                      bool                   exactContextNeedsRuntimeLookup,
                                      CORINFO_CALL_INFO*     callInfo);

    bool impTailCallRetTypeCompatible(var_types            callerRetType,
                                      CORINFO_CLASS_HANDLE callerRetTypeClass,
                                      var_types            calleeRetType,
                                      CORINFO_CLASS_HANDLE calleeRetTypeClass);

    bool impIsTailCallILPattern(
        bool tailPrefixed, OPCODE curOpcode, const BYTE* codeAddrOfNextOpcode, const BYTE* codeEnd, bool isRecursive);

    bool impIsImplicitTailCallCandidate(
        OPCODE curOpcode, const BYTE* codeAddrOfNextOpcode, const BYTE* codeEnd, int prefixFlags, bool isRecursive);

    bool impIsClassExact(CORINFO_CLASS_HANDLE classHnd);
    bool impCanSkipCovariantStoreCheck(GenTree* value, GenTree* array);

    CORINFO_RESOLVED_TOKEN* impAllocateToken(const CORINFO_RESOLVED_TOKEN& token);

    /*
    XXXXXXXXXXXXXXXXXXXXXXXXXXXXXXXXXXXXXXXXXXXXXXXXXXXXXXXXXXXXXXXXXXXXXXXXXXXXXXX
    XXXXXXXXXXXXXXXXXXXXXXXXXXXXXXXXXXXXXXXXXXXXXXXXXXXXXXXXXXXXXXXXXXXXXXXXXXXXXXX
    XX                                                                           XX
    XX                           FlowGraph                                       XX
    XX                                                                           XX
    XX   Info about the basic-blocks, their contents and the flow analysis       XX
    XX                                                                           XX
    XXXXXXXXXXXXXXXXXXXXXXXXXXXXXXXXXXXXXXXXXXXXXXXXXXXXXXXXXXXXXXXXXXXXXXXXXXXXXXX
    XXXXXXXXXXXXXXXXXXXXXXXXXXXXXXXXXXXXXXXXXXXXXXXXXXXXXXXXXXXXXXXXXXXXXXXXXXXXXXX
    */

public:
    BasicBlock* fgFirstBB;        // Beginning of the basic block list
    BasicBlock* fgLastBB;         // End of the basic block list
    BasicBlock* fgFirstColdBlock; // First block to be placed in the cold section
    BasicBlock* fgEntryBB;        // For OSR, the original method's entry point
#if defined(FEATURE_EH_FUNCLETS)
    BasicBlock* fgFirstFuncletBB; // First block of outlined funclets (to allow block insertion before the funclets)
#endif
    BasicBlock* fgFirstBBScratch;   // Block inserted for initialization stuff. Is nullptr if no such block has been
                                    // created.
    BasicBlockList* fgReturnBlocks; // list of BBJ_RETURN blocks
    unsigned        fgEdgeCount;    // # of control flow edges between the BBs
    unsigned        fgBBcount;      // # of BBs in the method
#ifdef DEBUG
    unsigned fgBBcountAtCodegen; // # of BBs in the method at the start of codegen
#endif
    unsigned     fgBBNumMax;       // The max bbNum that has been assigned to basic blocks
    unsigned     fgDomBBcount;     // # of BBs for which we have dominator and reachability information
    BasicBlock** fgBBInvPostOrder; // The flow graph stored in an array sorted in topological order, needed to compute
                                   // dominance. Indexed by block number. Size: fgBBNumMax + 1.

    // After the dominance tree is computed, we cache a DFS preorder number and DFS postorder number to compute
    // dominance queries in O(1). fgDomTreePreOrder and fgDomTreePostOrder are arrays giving the block's preorder and
    // postorder number, respectively. The arrays are indexed by basic block number. (Note that blocks are numbered
    // starting from one. Thus, we always waste element zero. This makes debugging easier and makes the code less likely
    // to suffer from bugs stemming from forgetting to add or subtract one from the block number to form an array
    // index). The arrays are of size fgBBNumMax + 1.
    unsigned* fgDomTreePreOrder;
    unsigned* fgDomTreePostOrder;

    // Dominator tree used by SSA construction and copy propagation (the two are expected to use the same tree
    // in order to avoid the need for SSA reconstruction and an "out of SSA" phase).
    DomTreeNode* fgSsaDomTree;

    bool fgBBVarSetsInited;

    // Allocate array like T* a = new T[fgBBNumMax + 1];
    // Using helper so we don't keep forgetting +1.
    template <typename T>
    T* fgAllocateTypeForEachBlk(CompMemKind cmk = CMK_Unknown)
    {
        return getAllocator(cmk).allocate<T>(fgBBNumMax + 1);
    }

    // BlockSets are relative to a specific set of BasicBlock numbers. If that changes
    // (if the blocks are renumbered), this changes. BlockSets from different epochs
    // cannot be meaningfully combined. Note that new blocks can be created with higher
    // block numbers without changing the basic block epoch. These blocks *cannot*
    // participate in a block set until the blocks are all renumbered, causing the epoch
    // to change. This is useful if continuing to use previous block sets is valuable.
    // If the epoch is zero, then it is uninitialized, and block sets can't be used.
    unsigned fgCurBBEpoch;

    unsigned GetCurBasicBlockEpoch()
    {
        return fgCurBBEpoch;
    }

    // The number of basic blocks in the current epoch. When the blocks are renumbered,
    // this is fgBBcount. As blocks are added, fgBBcount increases, fgCurBBEpochSize remains
    // the same, until a new BasicBlock epoch is created, such as when the blocks are all renumbered.
    unsigned fgCurBBEpochSize;

    // The number of "size_t" elements required to hold a bitset large enough for fgCurBBEpochSize
    // bits. This is precomputed to avoid doing math every time BasicBlockBitSetTraits::GetArrSize() is called.
    unsigned fgBBSetCountInSizeTUnits;

    void NewBasicBlockEpoch()
    {
        INDEBUG(unsigned oldEpochArrSize = fgBBSetCountInSizeTUnits);

        // We have a new epoch. Compute and cache the size needed for new BlockSets.
        fgCurBBEpoch++;
        fgCurBBEpochSize = fgBBNumMax + 1;
        fgBBSetCountInSizeTUnits =
            roundUp(fgCurBBEpochSize, (unsigned)(sizeof(size_t) * 8)) / unsigned(sizeof(size_t) * 8);

#ifdef DEBUG
        // All BlockSet objects are now invalid!
        fgReachabilitySetsValid = false; // the bbReach sets are now invalid!
        fgEnterBlksSetValid     = false; // the fgEnterBlks set is now invalid!

        if (verbose)
        {
            unsigned epochArrSize = BasicBlockBitSetTraits::GetArrSize(this, sizeof(size_t));
            printf("\nNew BlockSet epoch %d, # of blocks (including unused BB00): %u, bitset array size: %u (%s)",
                   fgCurBBEpoch, fgCurBBEpochSize, epochArrSize, (epochArrSize <= 1) ? "short" : "long");
            if ((fgCurBBEpoch != 1) && ((oldEpochArrSize <= 1) != (epochArrSize <= 1)))
            {
                // If we're not just establishing the first epoch, and the epoch array size has changed such that we're
                // going to change our bitset representation from short (just a size_t bitset) to long (a pointer to an
                // array of size_t bitsets), then print that out.
                printf("; NOTE: BlockSet size was previously %s!", (oldEpochArrSize <= 1) ? "short" : "long");
            }
            printf("\n");
        }
#endif // DEBUG
    }

    void EnsureBasicBlockEpoch()
    {
        if (fgCurBBEpochSize != fgBBNumMax + 1)
        {
            NewBasicBlockEpoch();
        }
    }

    BasicBlock* fgNewBasicBlock(BBjumpKinds jumpKind);
    void fgEnsureFirstBBisScratch();
    bool fgFirstBBisScratch();
    bool fgBBisScratch(BasicBlock* block);

    void fgExtendEHRegionBefore(BasicBlock* block);
    void fgExtendEHRegionAfter(BasicBlock* block);

    BasicBlock* fgNewBBbefore(BBjumpKinds jumpKind, BasicBlock* block, bool extendRegion);

    BasicBlock* fgNewBBafter(BBjumpKinds jumpKind, BasicBlock* block, bool extendRegion);

    BasicBlock* fgNewBBinRegion(BBjumpKinds jumpKind,
                                unsigned    tryIndex,
                                unsigned    hndIndex,
                                BasicBlock* nearBlk,
                                bool        putInFilter = false,
                                bool        runRarely   = false,
                                bool        insertAtEnd = false);

    BasicBlock* fgNewBBinRegion(BBjumpKinds jumpKind,
                                BasicBlock* srcBlk,
                                bool        runRarely   = false,
                                bool        insertAtEnd = false);

    BasicBlock* fgNewBBinRegion(BBjumpKinds jumpKind);

    BasicBlock* fgNewBBinRegionWorker(BBjumpKinds jumpKind,
                                      BasicBlock* afterBlk,
                                      unsigned    xcptnIndex,
                                      bool        putInTryRegion);

    void fgInsertBBbefore(BasicBlock* insertBeforeBlk, BasicBlock* newBlk);
    void fgInsertBBafter(BasicBlock* insertAfterBlk, BasicBlock* newBlk);
    void fgUnlinkBlock(BasicBlock* block);

    unsigned fgMeasureIR();

    bool fgModified;         // True if the flow graph has been modified recently
    bool fgComputePredsDone; // Have we computed the bbPreds list
    bool fgCheapPredsValid;  // Is the bbCheapPreds list valid?
    bool fgDomsComputed;     // Have we computed the dominator sets?
    bool fgOptimizedFinally; // Did we optimize any try-finallys?

    bool fgHasSwitch; // any BBJ_SWITCH jumps?

    BlockSet fgEnterBlks; // Set of blocks which have a special transfer of control; the "entry" blocks plus EH handler
                          // begin blocks.

#ifdef DEBUG
    bool fgReachabilitySetsValid; // Are the bbReach sets valid?
    bool fgEnterBlksSetValid;     // Is the fgEnterBlks set valid?
#endif                            // DEBUG

    bool fgRemoveRestOfBlock; // true if we know that we will throw
    bool fgStmtRemoved;       // true if we remove statements -> need new DFA

    // There are two modes for ordering of the trees.
    //  - In FGOrderTree, the dominant ordering is the tree order, and the nodes contained in
    //    each tree and sub-tree are contiguous, and can be traversed (in gtNext/gtPrev order)
    //    by traversing the tree according to the order of the operands.
    //  - In FGOrderLinear, the dominant ordering is the linear order.

    enum FlowGraphOrder
    {
        FGOrderTree,
        FGOrderLinear
    };
    FlowGraphOrder fgOrder;

    // The following are boolean flags that keep track of the state of internal data structures

    bool                 fgStmtListThreaded;       // true if the node list is now threaded
    bool                 fgCanRelocateEHRegions;   // true if we are allowed to relocate the EH regions
    bool                 fgEdgeWeightsComputed;    // true after we have called fgComputeEdgeWeights
    bool                 fgHaveValidEdgeWeights;   // true if we were successful in computing all of the edge weights
    bool                 fgSlopUsedInEdgeWeights;  // true if their was some slop used when computing the edge weights
    bool                 fgRangeUsedInEdgeWeights; // true if some of the edgeWeight are expressed in Min..Max form
    bool                 fgNeedsUpdateFlowGraph;   // true if we need to run fgUpdateFlowGraph
    BasicBlock::weight_t fgCalledCount;            // count of the number of times this method was called
                                                   // This is derived from the profile data
                                                   // or is BB_UNITY_WEIGHT when we don't have profile data

#if defined(FEATURE_EH_FUNCLETS)
    bool fgFuncletsCreated; // true if the funclet creation phase has been run
#endif                      // FEATURE_EH_FUNCLETS

    bool fgGlobalMorph; // indicates if we are during the global morphing phase
                        // since fgMorphTree can be called from several places

    bool     impBoxTempInUse; // the temp below is valid and available
    unsigned impBoxTemp;      // a temporary that is used for boxing

#ifdef DEBUG
    bool jitFallbackCompile; // Are we doing a fallback compile? That is, have we executed a NO_WAY assert,
                             //   and we are trying to compile again in a "safer", minopts mode?
#endif

#if defined(DEBUG)
    unsigned impInlinedCodeSize;
    bool     fgPrintInlinedMethods;
#endif

    //-------------------------------------------------------------------------

    void fgInit();

    PhaseStatus fgImport();

    PhaseStatus fgTransformIndirectCalls();

    PhaseStatus fgTransformPatchpoints();

    PhaseStatus fgInline();

    PhaseStatus fgRemoveEmptyTry();

    PhaseStatus fgRemoveEmptyFinally();

    PhaseStatus fgMergeFinallyChains();

    PhaseStatus fgCloneFinally();

    void fgCleanupContinuation(BasicBlock* continuation);

#if defined(FEATURE_EH_FUNCLETS) && defined(TARGET_ARM)

    PhaseStatus fgUpdateFinallyTargetFlags();

    void fgClearAllFinallyTargetBits();

    void fgAddFinallyTargetFlags();

#endif // defined(FEATURE_EH_FUNCLETS) && defined(TARGET_ARM)

    PhaseStatus fgTailMergeThrows();
    void fgTailMergeThrowsFallThroughHelper(BasicBlock* predBlock,
                                            BasicBlock* nonCanonicalBlock,
                                            BasicBlock* canonicalBlock,
                                            flowList*   predEdge);
    void fgTailMergeThrowsJumpToHelper(BasicBlock* predBlock,
                                       BasicBlock* nonCanonicalBlock,
                                       BasicBlock* canonicalBlock,
                                       flowList*   predEdge);

#if defined(FEATURE_EH_FUNCLETS) && defined(TARGET_ARM)
    // Sometimes we need to defer updating the BBF_FINALLY_TARGET bit. fgNeedToAddFinallyTargetBits signals
    // when this is necessary.
    bool fgNeedToAddFinallyTargetBits;
#endif // defined(FEATURE_EH_FUNCLETS) && defined(TARGET_ARM)

    bool fgRetargetBranchesToCanonicalCallFinally(BasicBlock*      block,
                                                  BasicBlock*      handler,
                                                  BlockToBlockMap& continuationMap);

    GenTree* fgGetCritSectOfStaticMethod();

#if defined(FEATURE_EH_FUNCLETS)

    void fgAddSyncMethodEnterExit();

    GenTree* fgCreateMonitorTree(unsigned lvaMonitorBool, unsigned lvaThisVar, BasicBlock* block, bool enter);

    void fgConvertSyncReturnToLeave(BasicBlock* block);

#endif // FEATURE_EH_FUNCLETS

    void fgAddReversePInvokeEnterExit();

    bool fgMoreThanOneReturnBlock();

    // The number of separate return points in the method.
    unsigned fgReturnCount;

    void fgAddInternal();

    bool fgFoldConditional(BasicBlock* block);

    void fgMorphStmts(BasicBlock* block, bool* lnot, bool* loadw);
    void fgMorphBlocks();

    void fgMergeBlockReturn(BasicBlock* block);

    bool fgMorphBlockStmt(BasicBlock* block, Statement* stmt DEBUGARG(const char* msg));

    void fgSetOptions();

#ifdef DEBUG
    static fgWalkPreFn fgAssertNoQmark;
    void fgPreExpandQmarkChecks(GenTree* expr);
    void        fgPostExpandQmarkChecks();
    static void fgCheckQmarkAllowedForm(GenTree* tree);
#endif

    IL_OFFSET fgFindBlockILOffset(BasicBlock* block);

    BasicBlock* fgSplitBlockAtBeginning(BasicBlock* curr);
    BasicBlock* fgSplitBlockAtEnd(BasicBlock* curr);
    BasicBlock* fgSplitBlockAfterStatement(BasicBlock* curr, Statement* stmt);
    BasicBlock* fgSplitBlockAfterNode(BasicBlock* curr, GenTree* node); // for LIR
    BasicBlock* fgSplitEdge(BasicBlock* curr, BasicBlock* succ);

    Statement* fgNewStmtFromTree(GenTree* tree, BasicBlock* block, IL_OFFSETX offs);
    Statement* fgNewStmtFromTree(GenTree* tree);
    Statement* fgNewStmtFromTree(GenTree* tree, BasicBlock* block);
    Statement* fgNewStmtFromTree(GenTree* tree, IL_OFFSETX offs);

    GenTree* fgGetTopLevelQmark(GenTree* expr, GenTree** ppDst = nullptr);
    void fgExpandQmarkForCastInstOf(BasicBlock* block, Statement* stmt);
    void fgExpandQmarkStmt(BasicBlock* block, Statement* stmt);
    void fgExpandQmarkNodes();

    // Do "simple lowering."  This functionality is (conceptually) part of "general"
    // lowering that is distributed between fgMorph and the lowering phase of LSRA.
    void fgSimpleLowering();

    GenTree* fgInitThisClass();

    GenTreeCall* fgGetStaticsCCtorHelper(CORINFO_CLASS_HANDLE cls, CorInfoHelpFunc helper);

    GenTreeCall* fgGetSharedCCtor(CORINFO_CLASS_HANDLE cls);

    bool backendRequiresLocalVarLifetimes()
    {
        return !opts.MinOpts() || m_pLinearScan->willEnregisterLocalVars();
    }

    void fgLocalVarLiveness();

    void fgLocalVarLivenessInit();

    void fgPerNodeLocalVarLiveness(GenTree* node);
    void fgPerBlockLocalVarLiveness();

    VARSET_VALRET_TP fgGetHandlerLiveVars(BasicBlock* block);

    void fgLiveVarAnalysis(bool updateInternalOnly = false);

    void fgComputeLifeCall(VARSET_TP& life, GenTreeCall* call);

    void fgComputeLifeTrackedLocalUse(VARSET_TP& life, LclVarDsc& varDsc, GenTreeLclVarCommon* node);
    bool fgComputeLifeTrackedLocalDef(VARSET_TP&           life,
                                      VARSET_VALARG_TP     keepAliveVars,
                                      LclVarDsc&           varDsc,
                                      GenTreeLclVarCommon* node);
    void fgComputeLifeUntrackedLocal(VARSET_TP&           life,
                                     VARSET_VALARG_TP     keepAliveVars,
                                     LclVarDsc&           varDsc,
                                     GenTreeLclVarCommon* lclVarNode);
    bool fgComputeLifeLocal(VARSET_TP& life, VARSET_VALARG_TP keepAliveVars, GenTree* lclVarNode);

    void fgComputeLife(VARSET_TP&       life,
                       GenTree*         startNode,
                       GenTree*         endNode,
                       VARSET_VALARG_TP volatileVars,
                       bool* pStmtInfoDirty DEBUGARG(bool* treeModf));

    void fgComputeLifeLIR(VARSET_TP& life, BasicBlock* block, VARSET_VALARG_TP volatileVars);

    bool fgRemoveDeadStore(GenTree**        pTree,
                           LclVarDsc*       varDsc,
                           VARSET_VALARG_TP life,
                           bool*            doAgain,
                           bool* pStmtInfoDirty DEBUGARG(bool* treeModf));

    void fgInterBlockLocalVarLiveness();

    // The presence of a partial definition presents some difficulties for SSA: this is both a use of some SSA name
    // of "x", and a def of a new SSA name for "x".  The tree only has one local variable for "x", so it has to choose
    // whether to treat that as the use or def.  It chooses the "use", and thus the old SSA name.  This map allows us
    // to record/recover the "def" SSA number, given the lcl var node for "x" in such a tree.
    typedef JitHashTable<GenTree*, JitPtrKeyFuncs<GenTree>, unsigned> NodeToUnsignedMap;
    NodeToUnsignedMap* m_opAsgnVarDefSsaNums;
    NodeToUnsignedMap* GetOpAsgnVarDefSsaNums()
    {
        if (m_opAsgnVarDefSsaNums == nullptr)
        {
            m_opAsgnVarDefSsaNums = new (getAllocator()) NodeToUnsignedMap(getAllocator());
        }
        return m_opAsgnVarDefSsaNums;
    }

    // Requires value numbering phase to have completed. Returns the value number ("gtVN") of the
    // "tree," EXCEPT in the case of GTF_VAR_USEASG, because the tree node's gtVN member is the
    // "use" VN. Performs a lookup into the map of (use asg tree -> def VN.) to return the "def's"
    // VN.
    inline ValueNum GetUseAsgDefVNOrTreeVN(GenTree* tree);

    // Requires that "lcl" has the GTF_VAR_DEF flag set.  Returns the SSA number of "lcl".
    // Except: assumes that lcl is a def, and if it is
    // a partial def (GTF_VAR_USEASG), looks up and returns the SSA number for the "def",
    // rather than the "use" SSA number recorded in the tree "lcl".
    inline unsigned GetSsaNumForLocalVarDef(GenTree* lcl);

    // Performs SSA conversion.
    void fgSsaBuild();

    // Reset any data structures to the state expected by "fgSsaBuild", so it can be run again.
    void fgResetForSsa();

    unsigned fgSsaPassesCompleted; // Number of times fgSsaBuild has been run.

    // Returns "true" if the variable needs explicit zero initialization.
    inline bool fgVarNeedsExplicitZeroInit(LclVarDsc* varDsc, bool bbInALoop, bool bbIsReturn);

    // The value numbers for this compilation.
    ValueNumStore* vnStore;

public:
    ValueNumStore* GetValueNumStore()
    {
        return vnStore;
    }

    // Do value numbering (assign a value number to each
    // tree node).
    void fgValueNumber();

    // Computes new GcHeap VN via the assignment H[elemTypeEq][arrVN][inx][fldSeq] = rhsVN.
    // Assumes that "elemTypeEq" is the (equivalence class rep) of the array element type.
    // The 'indType' is the indirection type of the lhs of the assignment and will typically
    // match the element type of the array or fldSeq.  When this type doesn't match
    // or if the fldSeq is 'NotAField' we invalidate the array contents H[elemTypeEq][arrVN]
    //
    ValueNum fgValueNumberArrIndexAssign(CORINFO_CLASS_HANDLE elemTypeEq,
                                         ValueNum             arrVN,
                                         ValueNum             inxVN,
                                         FieldSeqNode*        fldSeq,
                                         ValueNum             rhsVN,
                                         var_types            indType);

    // Requires that "tree" is a GT_IND marked as an array index, and that its address argument
    // has been parsed to yield the other input arguments.  If evaluation of the address
    // can raise exceptions, those should be captured in the exception set "excVN."
    // Assumes that "elemTypeEq" is the (equivalence class rep) of the array element type.
    // Marks "tree" with the VN for H[elemTypeEq][arrVN][inx][fldSeq] (for the liberal VN; a new unique
    // VN for the conservative VN.)  Also marks the tree's argument as the address of an array element.
    // The type tree->TypeGet() will typically match the element type of the array or fldSeq.
    // When this type doesn't match or if the fldSeq is 'NotAField' we return a new unique VN
    //
    ValueNum fgValueNumberArrIndexVal(GenTree*             tree,
                                      CORINFO_CLASS_HANDLE elemTypeEq,
                                      ValueNum             arrVN,
                                      ValueNum             inxVN,
                                      ValueNum             excVN,
                                      FieldSeqNode*        fldSeq);

    // Requires "funcApp" to be a VNF_PtrToArrElem, and "addrXvn" to represent the exception set thrown
    // by evaluating the array index expression "tree".  Returns the value number resulting from
    // dereferencing the array in the current GcHeap state.  If "tree" is non-null, it must be the
    // "GT_IND" that does the dereference, and it is given the returned value number.
    ValueNum fgValueNumberArrIndexVal(GenTree* tree, struct VNFuncApp* funcApp, ValueNum addrXvn);

    // Compute the value number for a byref-exposed load of the given type via the given pointerVN.
    ValueNum fgValueNumberByrefExposedLoad(var_types type, ValueNum pointerVN);

    unsigned fgVNPassesCompleted; // Number of times fgValueNumber has been run.

    // Utility functions for fgValueNumber.

    // Perform value-numbering for the trees in "blk".
    void fgValueNumberBlock(BasicBlock* blk);

    // Requires that "entryBlock" is the entry block of loop "loopNum", and that "loopNum" is the
    // innermost loop of which "entryBlock" is the entry.  Returns the value number that should be
    // assumed for the memoryKind at the start "entryBlk".
    ValueNum fgMemoryVNForLoopSideEffects(MemoryKind memoryKind, BasicBlock* entryBlock, unsigned loopNum);

    // Called when an operation (performed by "tree", described by "msg") may cause the GcHeap to be mutated.
    // As GcHeap is a subset of ByrefExposed, this will also annotate the ByrefExposed mutation.
    void fgMutateGcHeap(GenTree* tree DEBUGARG(const char* msg));

    // Called when an operation (performed by "tree", described by "msg") may cause an address-exposed local to be
    // mutated.
    void fgMutateAddressExposedLocal(GenTree* tree DEBUGARG(const char* msg));

    // For a GC heap store at curTree, record the new curMemoryVN's and update curTree's MemorySsaMap.
    // As GcHeap is a subset of ByrefExposed, this will also record the ByrefExposed store.
    void recordGcHeapStore(GenTree* curTree, ValueNum gcHeapVN DEBUGARG(const char* msg));

    // For a store to an address-exposed local at curTree, record the new curMemoryVN and update curTree's MemorySsaMap.
    void recordAddressExposedLocalStore(GenTree* curTree, ValueNum memoryVN DEBUGARG(const char* msg));

    // Tree caused an update in the current memory VN.  If "tree" has an associated heap SSA #, record that
    // value in that SSA #.
    void fgValueNumberRecordMemorySsa(MemoryKind memoryKind, GenTree* tree);

    // The input 'tree' is a leaf node that is a constant
    // Assign the proper value number to the tree
    void fgValueNumberTreeConst(GenTree* tree);

    // Assumes that all inputs to "tree" have had value numbers assigned; assigns a VN to tree.
    // (With some exceptions: the VN of the lhs of an assignment is assigned as part of the
    // assignment.)
    void fgValueNumberTree(GenTree* tree);

    // Does value-numbering for a block assignment.
    void fgValueNumberBlockAssignment(GenTree* tree);

    // Does value-numbering for a cast tree.
    void fgValueNumberCastTree(GenTree* tree);

    // Does value-numbering for a bitcast tree.
    void fgValueNumberBitCastTree(GenTreeUnOp* tree);

    // Does value-numbering for an intrinsic tree.
    void fgValueNumberIntrinsic(GenTree* tree);

#ifdef FEATURE_SIMD
    // Does value-numbering for a GT_SIMD tree
    void fgValueNumberSimd(GenTreeSIMD* simdNode);
#endif // FEATURE_SIMD

#ifdef FEATURE_HW_INTRINSICS
    // Does value-numbering for a GT_HWINTRINSIC tree
    void fgValueNumberHWIntrinsic(GenTreeHWIntrinsic* hwIntrinsicNode);
#endif // FEATURE_HW_INTRINSICS

    // Does value-numbering for a call.  We interpret some helper calls.
    void fgValueNumberCall(GenTreeCall* call);

    // Does value-numbering for a helper "call" that has a VN function symbol "vnf".
    void fgValueNumberHelperCallFunc(GenTreeCall* call, VNFunc vnf, ValueNumPair vnpExc);

    // Requires "helpCall" to be a helper call.  Assigns it a value number;
    // we understand the semantics of some of the calls.  Returns "true" if
    // the call may modify the heap (we assume arbitrary memory side effects if so).
    bool fgValueNumberHelperCall(GenTreeCall* helpCall);

    // Requires that "helpFunc" is one of the pure Jit Helper methods.
    // Returns the corresponding VNFunc to use for value numbering
    VNFunc fgValueNumberJitHelperMethodVNFunc(CorInfoHelpFunc helpFunc);

    // Adds the exception set for the current tree node which has a memory indirection operation
    void fgValueNumberAddExceptionSetForIndirection(GenTree* tree, GenTree* baseAddr);

    // Adds the exception sets for the current tree node which is performing a division or modulus operation
    void fgValueNumberAddExceptionSetForDivision(GenTree* tree);

    // Adds the exception set for the current tree node which is performing a overflow checking operation
    void fgValueNumberAddExceptionSetForOverflow(GenTree* tree);

    // Adds the exception set for the current tree node which is performing a bounds check operation
    void fgValueNumberAddExceptionSetForBoundsCheck(GenTree* tree);

    // Adds the exception set for the current tree node which is performing a ckfinite operation
    void fgValueNumberAddExceptionSetForCkFinite(GenTree* tree);

    // Adds the exception sets for the current tree node
    void fgValueNumberAddExceptionSet(GenTree* tree);

    // These are the current value number for the memory implicit variables while
    // doing value numbering.  These are the value numbers under the "liberal" interpretation
    // of memory values; the "conservative" interpretation needs no VN, since every access of
    // memory yields an unknown value.
    ValueNum fgCurMemoryVN[MemoryKindCount];

    // Return a "pseudo"-class handle for an array element type.  If "elemType" is TYP_STRUCT,
    // requires "elemStructType" to be non-null (and to have a low-order zero).  Otherwise, low order bit
    // is 1, and the rest is an encoding of "elemTyp".
    static CORINFO_CLASS_HANDLE EncodeElemType(var_types elemTyp, CORINFO_CLASS_HANDLE elemStructType)
    {
        if (elemStructType != nullptr)
        {
            assert(varTypeIsStruct(elemTyp) || elemTyp == TYP_REF || elemTyp == TYP_BYREF ||
                   varTypeIsIntegral(elemTyp));
            assert((size_t(elemStructType) & 0x1) == 0x0); // Make sure the encoding below is valid.
            return elemStructType;
        }
        else
        {
            assert(elemTyp != TYP_STRUCT);
            elemTyp = varTypeUnsignedToSigned(elemTyp);
            return CORINFO_CLASS_HANDLE(size_t(elemTyp) << 1 | 0x1);
        }
    }
    // If "clsHnd" is the result of an "EncodePrim" call, returns true and sets "*pPrimType" to the
    // var_types it represents.  Otherwise, returns TYP_STRUCT (on the assumption that "clsHnd" is
    // the struct type of the element).
    static var_types DecodeElemType(CORINFO_CLASS_HANDLE clsHnd)
    {
        size_t clsHndVal = size_t(clsHnd);
        if (clsHndVal & 0x1)
        {
            return var_types(clsHndVal >> 1);
        }
        else
        {
            return TYP_STRUCT;
        }
    }

    // Convert a BYTE which represents the VM's CorInfoGCtype to the JIT's var_types
    var_types getJitGCType(BYTE gcType);

    enum structPassingKind
    {
        SPK_Unknown,       // Invalid value, never returned
        SPK_PrimitiveType, // The struct is passed/returned using a primitive type.
        SPK_EnclosingType, // Like SPK_Primitive type, but used for return types that
                           //  require a primitive type temp that is larger than the struct size.
                           //  Currently used for structs of size 3, 5, 6, or 7 bytes.
        SPK_ByValue,       // The struct is passed/returned by value (using the ABI rules)
                           //  for ARM64 and UNIX_X64 in multiple registers. (when all of the
                           //   parameters registers are used, then the stack will be used)
                           //  for X86 passed on the stack, for ARM32 passed in registers
                           //   or the stack or split between registers and the stack.
        SPK_ByValueAsHfa,  // The struct is passed/returned as an HFA in multiple registers.
        SPK_ByReference
    }; // The struct is passed/returned by reference to a copy/buffer.

    // Get the "primitive" type that is is used when we are given a struct of size 'structSize'.
    // For pointer sized structs the 'clsHnd' is used to determine if the struct contains GC ref.
    // A "primitive" type is one of the scalar types: byte, short, int, long, ref, float, double
    // If we can't or shouldn't use a "primitive" type then TYP_UNKNOWN is returned.
    //
    // isVarArg is passed for use on Windows Arm64 to change the decision returned regarding
    // hfa types.
    //
    var_types getPrimitiveTypeForStruct(unsigned structSize, CORINFO_CLASS_HANDLE clsHnd, bool isVarArg);

    // Get the type that is used to pass values of the given struct type.
    // isVarArg is passed for use on Windows Arm64 to change the decision returned regarding
    // hfa types.
    //
    var_types getArgTypeForStruct(CORINFO_CLASS_HANDLE clsHnd,
                                  structPassingKind*   wbPassStruct,
                                  bool                 isVarArg,
                                  unsigned             structSize);

    // Get the type that is used to return values of the given struct type.
    // If the size is unknown, pass 0 and it will be determined from 'clsHnd'.
    var_types getReturnTypeForStruct(CORINFO_CLASS_HANDLE clsHnd,
                                     structPassingKind*   wbPassStruct = nullptr,
                                     unsigned             structSize   = 0);

#ifdef DEBUG
    // Print a representation of "vnp" or "vn" on standard output.
    // If "level" is non-zero, we also print out a partial expansion of the value.
    void vnpPrint(ValueNumPair vnp, unsigned level);
    void vnPrint(ValueNum vn, unsigned level);
#endif

    bool fgDominate(BasicBlock* b1, BasicBlock* b2); // Return true if b1 dominates b2

    // Dominator computation member functions
    // Not exposed outside Compiler
protected:
    bool fgReachable(BasicBlock* b1, BasicBlock* b2); // Returns true if block b1 can reach block b2

    // Compute immediate dominators, the dominator tree and and its pre/post-order travsersal numbers.
    void fgComputeDoms();

    void fgCompDominatedByExceptionalEntryBlocks();

    BlockSet_ValRet_T fgGetDominatorSet(BasicBlock* block); // Returns a set of blocks that dominate the given block.
    // Note: this is relatively slow compared to calling fgDominate(),
    // especially if dealing with a single block versus block check.

    void fgComputeReachabilitySets(); // Compute bbReach sets. (Also sets BBF_GC_SAFE_POINT flag on blocks.)

    void fgComputeEnterBlocksSet(); // Compute the set of entry blocks, 'fgEnterBlks'.

    bool fgRemoveUnreachableBlocks(); // Remove blocks determined to be unreachable by the bbReach sets.

    void fgComputeReachability(); // Perform flow graph node reachability analysis.

    BasicBlock* fgIntersectDom(BasicBlock* a, BasicBlock* b); // Intersect two immediate dominator sets.

    void fgDfsInvPostOrder(); // In order to compute dominance using fgIntersectDom, the flow graph nodes must be
                              // processed in topological sort, this function takes care of that.

    void fgDfsInvPostOrderHelper(BasicBlock* block, BlockSet& visited, unsigned* count);

    BlockSet_ValRet_T fgDomFindStartNodes(); // Computes which basic blocks don't have incoming edges in the flow graph.
                                             // Returns this as a set.

    INDEBUG(void fgDispDomTree(DomTreeNode* domTree);) // Helper that prints out the Dominator Tree in debug builds.

    DomTreeNode* fgBuildDomTree(); // Once we compute all the immediate dominator sets for each node in the flow graph
                                   // (performed by fgComputeDoms), this procedure builds the dominance tree represented
                                   // adjacency lists.

    // In order to speed up the queries of the form 'Does A dominates B', we can perform a DFS preorder and postorder
    // traversal of the dominance tree and the dominance query will become A dominates B iif preOrder(A) <= preOrder(B)
    // && postOrder(A) >= postOrder(B) making the computation O(1).
    void fgNumberDomTree(DomTreeNode* domTree);

    // When the flow graph changes, we need to update the block numbers, predecessor lists, reachability sets, and
    // dominators.
    void fgUpdateChangedFlowGraph();

public:
    // Compute the predecessors of the blocks in the control flow graph.
    void fgComputePreds();

    // Remove all predecessor information.
    void fgRemovePreds();

    // Compute the cheap flow graph predecessors lists. This is used in some early phases
    // before the full predecessors lists are computed.
    void fgComputeCheapPreds();

private:
    void fgAddCheapPred(BasicBlock* block, BasicBlock* blockPred);

    void fgRemoveCheapPred(BasicBlock* block, BasicBlock* blockPred);

public:
    enum GCPollType
    {
        GCPOLL_NONE,
        GCPOLL_CALL,
        GCPOLL_INLINE
    };

    // Initialize the per-block variable sets (used for liveness analysis).
    void fgInitBlockVarSets();

    // true if we've gone through and created GC Poll calls.
    bool fgGCPollsCreated;
    void fgMarkGCPollBlocks();
    void fgCreateGCPolls();
    bool fgCreateGCPoll(GCPollType pollType, BasicBlock* block, Statement* stmt = nullptr);

    // Requires that "block" is a block that returns from
    // a finally.  Returns the number of successors (jump targets of
    // of blocks in the covered "try" that did a "LEAVE".)
    unsigned fgNSuccsOfFinallyRet(BasicBlock* block);

    // Requires that "block" is a block that returns (in the sense of BBJ_EHFINALLYRET) from
    // a finally.  Returns its "i"th successor (jump targets of
    // of blocks in the covered "try" that did a "LEAVE".)
    // Requires that "i" < fgNSuccsOfFinallyRet(block).
    BasicBlock* fgSuccOfFinallyRet(BasicBlock* block, unsigned i);

private:
    // Factor out common portions of the impls of the methods above.
    void fgSuccOfFinallyRetWork(BasicBlock* block, unsigned i, BasicBlock** bres, unsigned* nres);

public:
    // For many purposes, it is desirable to be able to enumerate the *distinct* targets of a switch statement,
    // skipping duplicate targets.  (E.g., in flow analyses that are only interested in the set of possible targets.)
    // SwitchUniqueSuccSet contains the non-duplicated switch targets.
    // (Code that modifies the jump table of a switch has an obligation to call Compiler::UpdateSwitchTableTarget,
    // which in turn will call the "UpdateTarget" method of this type if a SwitchUniqueSuccSet has already
    // been computed for the switch block.  If a switch block is deleted or is transformed into a non-switch,
    // we leave the entry associated with the block, but it will no longer be accessed.)
    struct SwitchUniqueSuccSet
    {
        unsigned     numDistinctSuccs; // Number of distinct targets of the switch.
        BasicBlock** nonDuplicates;    // Array of "numDistinctSuccs", containing all the distinct switch target
                                       // successors.

        // The switch block "switchBlk" just had an entry with value "from" modified to the value "to".
        // Update "this" as necessary: if "from" is no longer an element of the jump table of "switchBlk",
        // remove it from "this", and ensure that "to" is a member.  Use "alloc" to do any required allocation.
        void UpdateTarget(CompAllocator alloc, BasicBlock* switchBlk, BasicBlock* from, BasicBlock* to);
    };

    typedef JitHashTable<BasicBlock*, JitPtrKeyFuncs<BasicBlock>, SwitchUniqueSuccSet> BlockToSwitchDescMap;

private:
    // Maps BasicBlock*'s that end in switch statements to SwitchUniqueSuccSets that allow
    // iteration over only the distinct successors.
    BlockToSwitchDescMap* m_switchDescMap;

public:
    BlockToSwitchDescMap* GetSwitchDescMap(bool createIfNull = true)
    {
        if ((m_switchDescMap == nullptr) && createIfNull)
        {
            m_switchDescMap = new (getAllocator()) BlockToSwitchDescMap(getAllocator());
        }
        return m_switchDescMap;
    }

    // Invalidate the map of unique switch block successors. For example, since the hash key of the map
    // depends on block numbers, we must invalidate the map when the blocks are renumbered, to ensure that
    // we don't accidentally look up and return the wrong switch data.
    void InvalidateUniqueSwitchSuccMap()
    {
        m_switchDescMap = nullptr;
    }

    // Requires "switchBlock" to be a block that ends in a switch.  Returns
    // the corresponding SwitchUniqueSuccSet.
    SwitchUniqueSuccSet GetDescriptorForSwitch(BasicBlock* switchBlk);

    // The switch block "switchBlk" just had an entry with value "from" modified to the value "to".
    // Update "this" as necessary: if "from" is no longer an element of the jump table of "switchBlk",
    // remove it from "this", and ensure that "to" is a member.
    void UpdateSwitchTableTarget(BasicBlock* switchBlk, BasicBlock* from, BasicBlock* to);

    // Remove the "SwitchUniqueSuccSet" of "switchBlk" in the BlockToSwitchDescMap.
    void fgInvalidateSwitchDescMapEntry(BasicBlock* switchBlk);

    BasicBlock* fgFirstBlockOfHandler(BasicBlock* block);

    flowList* fgGetPredForBlock(BasicBlock* block, BasicBlock* blockPred);

    flowList* fgGetPredForBlock(BasicBlock* block, BasicBlock* blockPred, flowList*** ptrToPred);

    flowList* fgSpliceOutPred(BasicBlock* block, BasicBlock* blockPred);

    flowList* fgRemoveRefPred(BasicBlock* block, BasicBlock* blockPred);

    flowList* fgRemoveAllRefPreds(BasicBlock* block, BasicBlock* blockPred);

    flowList* fgRemoveAllRefPreds(BasicBlock* block, flowList** ptrToPred);

    void fgRemoveBlockAsPred(BasicBlock* block);

    void fgChangeSwitchBlock(BasicBlock* oldSwitchBlock, BasicBlock* newSwitchBlock);

    void fgReplaceSwitchJumpTarget(BasicBlock* blockSwitch, BasicBlock* newTarget, BasicBlock* oldTarget);

    void fgReplaceJumpTarget(BasicBlock* block, BasicBlock* newTarget, BasicBlock* oldTarget);

    void fgReplacePred(BasicBlock* block, BasicBlock* oldPred, BasicBlock* newPred);

    flowList* fgAddRefPred(BasicBlock* block,
                           BasicBlock* blockPred,
                           flowList*   oldEdge           = nullptr,
                           bool        initializingPreds = false); // Only set to 'true' when we are computing preds in
                                                                   // fgComputePreds()

    void fgFindBasicBlocks();

    bool fgIsBetterFallThrough(BasicBlock* bCur, BasicBlock* bAlt);

    bool fgCheckEHCanInsertAfterBlock(BasicBlock* blk, unsigned regionIndex, bool putInTryRegion);

    BasicBlock* fgFindInsertPoint(unsigned    regionIndex,
                                  bool        putInTryRegion,
                                  BasicBlock* startBlk,
                                  BasicBlock* endBlk,
                                  BasicBlock* nearBlk,
                                  BasicBlock* jumpBlk,
                                  bool        runRarely);

    unsigned fgGetNestingLevel(BasicBlock* block, unsigned* pFinallyNesting = nullptr);

    void fgRemoveEmptyBlocks();

    void fgRemoveStmt(BasicBlock* block, Statement* stmt);

    bool fgCheckRemoveStmt(BasicBlock* block, Statement* stmt);

    void fgCreateLoopPreHeader(unsigned lnum);

    void fgUnreachableBlock(BasicBlock* block);

    void fgRemoveConditionalJump(BasicBlock* block);

    BasicBlock* fgLastBBInMainFunction();

    BasicBlock* fgEndBBAfterMainFunction();

    void fgUnlinkRange(BasicBlock* bBeg, BasicBlock* bEnd);

    void fgRemoveBlock(BasicBlock* block, bool unreachable);

    bool fgCanCompactBlocks(BasicBlock* block, BasicBlock* bNext);

    void fgCompactBlocks(BasicBlock* block, BasicBlock* bNext);

    void fgUpdateLoopsAfterCompacting(BasicBlock* block, BasicBlock* bNext);

    BasicBlock* fgConnectFallThrough(BasicBlock* bSrc, BasicBlock* bDst);

    bool fgRenumberBlocks();

    bool fgExpandRarelyRunBlocks();

    bool fgEhAllowsMoveBlock(BasicBlock* bBefore, BasicBlock* bAfter);

    void fgMoveBlocksAfter(BasicBlock* bStart, BasicBlock* bEnd, BasicBlock* insertAfterBlk);

    enum FG_RELOCATE_TYPE
    {
        FG_RELOCATE_TRY,    // relocate the 'try' region
        FG_RELOCATE_HANDLER // relocate the handler region (including the filter if necessary)
    };
    BasicBlock* fgRelocateEHRange(unsigned regionIndex, FG_RELOCATE_TYPE relocateType);

#if defined(FEATURE_EH_FUNCLETS)
#if defined(TARGET_ARM)
    void fgClearFinallyTargetBit(BasicBlock* block);
#endif // defined(TARGET_ARM)
    bool fgIsIntraHandlerPred(BasicBlock* predBlock, BasicBlock* block);
    bool fgAnyIntraHandlerPreds(BasicBlock* block);
    void fgInsertFuncletPrologBlock(BasicBlock* block);
    void fgCreateFuncletPrologBlocks();
    void fgCreateFunclets();
#else  // !FEATURE_EH_FUNCLETS
    bool fgRelocateEHRegions();
#endif // !FEATURE_EH_FUNCLETS

    bool fgOptimizeUncondBranchToSimpleCond(BasicBlock* block, BasicBlock* target);

    bool fgBlockEndFavorsTailDuplication(BasicBlock* block);

    bool fgBlockIsGoodTailDuplicationCandidate(BasicBlock* block);

    bool fgOptimizeEmptyBlock(BasicBlock* block);

    bool fgOptimizeBranchToEmptyUnconditional(BasicBlock* block, BasicBlock* bDest);

    bool fgOptimizeBranch(BasicBlock* bJump);

    bool fgOptimizeSwitchBranches(BasicBlock* block);

    bool fgOptimizeBranchToNext(BasicBlock* block, BasicBlock* bNext, BasicBlock* bPrev);

    bool fgOptimizeSwitchJumps();
#ifdef DEBUG
    void fgPrintEdgeWeights();
#endif
    void                 fgComputeBlockAndEdgeWeights();
    BasicBlock::weight_t fgComputeMissingBlockWeights();
    void fgComputeCalledCount(BasicBlock::weight_t returnWeight);
    void fgComputeEdgeWeights();

    void fgReorderBlocks();

    void fgDetermineFirstColdBlock();

    bool fgIsForwardBranch(BasicBlock* bJump, BasicBlock* bSrc = nullptr);

    bool fgUpdateFlowGraph(bool doTailDup = false);

    void fgFindOperOrder();

    // method that returns if you should split here
    typedef bool(fgSplitPredicate)(GenTree* tree, GenTree* parent, fgWalkData* data);

    void fgSetBlockOrder();

    void fgRemoveReturnBlock(BasicBlock* block);

    /* Helper code that has been factored out */
    inline void fgConvertBBToThrowBB(BasicBlock* block);

    bool fgCastNeeded(GenTree* tree, var_types toType);
    GenTree* fgDoNormalizeOnStore(GenTree* tree);
    GenTree* fgMakeTmpArgNode(CallArgInfo* argInfo);

    // The following check for loops that don't execute calls
    bool fgLoopCallMarked;

    void fgLoopCallTest(BasicBlock* srcBB, BasicBlock* dstBB);
    void fgLoopCallMark();

    void fgMarkLoopHead(BasicBlock* block);

    unsigned fgGetCodeEstimate(BasicBlock* block);

#if DUMP_FLOWGRAPHS
    const char* fgProcessEscapes(const char* nameIn, escapeMapping_t* map);
    FILE* fgOpenFlowGraphFile(bool* wbDontClose, Phases phase, LPCWSTR type);
    bool fgDumpFlowGraph(Phases phase);

#endif // DUMP_FLOWGRAPHS

#ifdef DEBUG
    void fgDispDoms();
    void fgDispReach();
    void fgDispBBLiveness(BasicBlock* block);
    void fgDispBBLiveness();
    void fgTableDispBasicBlock(BasicBlock* block, int ibcColWidth = 0);
    void fgDispBasicBlocks(BasicBlock* firstBlock, BasicBlock* lastBlock, bool dumpTrees);
    void fgDispBasicBlocks(bool dumpTrees = false);
    void fgDumpStmtTree(Statement* stmt, unsigned bbNum);
    void fgDumpBlock(BasicBlock* block);
    void fgDumpTrees(BasicBlock* firstBlock, BasicBlock* lastBlock);

    static fgWalkPreFn fgStress64RsltMulCB;
    void               fgStress64RsltMul();
    void               fgDebugCheckUpdate();
    void fgDebugCheckBBlist(bool checkBBNum = false, bool checkBBRefs = true);
    void fgDebugCheckBlockLinks();
    void fgDebugCheckLinks(bool morphTrees = false);
    void fgDebugCheckStmtsList(BasicBlock* block, bool morphTrees);
    void fgDebugCheckNodeLinks(BasicBlock* block, Statement* stmt);
    void fgDebugCheckNodesUniqueness();

    void fgDebugCheckFlags(GenTree* tree);
    void fgDebugCheckFlagsHelper(GenTree* tree, unsigned treeFlags, unsigned chkFlags);
    void fgDebugCheckTryFinallyExits();
#endif

    static GenTree* fgGetFirstNode(GenTree* tree);

    //--------------------- Walking the trees in the IR -----------------------

    struct fgWalkData
    {
        Compiler*     compiler;
        fgWalkPreFn*  wtprVisitorFn;
        fgWalkPostFn* wtpoVisitorFn;
        void*         pCallbackData; // user-provided data
        GenTree*      parent;        // parent of current node, provided to callback
        GenTreeStack* parentStack;   // stack of parent nodes, if asked for
        bool          wtprLclsOnly;  // whether to only visit lclvar nodes
#ifdef DEBUG
        bool printModified; // callback can use this
#endif
    };

    fgWalkResult fgWalkTreePre(GenTree**    pTree,
                               fgWalkPreFn* visitor,
                               void*        pCallBackData = nullptr,
                               bool         lclVarsOnly   = false,
                               bool         computeStack  = false);

    fgWalkResult fgWalkTree(GenTree**     pTree,
                            fgWalkPreFn*  preVisitor,
                            fgWalkPostFn* postVisitor,
                            void*         pCallBackData = nullptr);

    void fgWalkAllTreesPre(fgWalkPreFn* visitor, void* pCallBackData);

    //----- Postorder

    fgWalkResult fgWalkTreePost(GenTree**     pTree,
                                fgWalkPostFn* visitor,
                                void*         pCallBackData = nullptr,
                                bool          computeStack  = false);

    // An fgWalkPreFn that looks for expressions that have inline throws in
    // minopts mode. Basically it looks for tress with gtOverflowEx() or
    // GTF_IND_RNGCHK.  It returns WALK_ABORT if one is found.  It
    // returns WALK_SKIP_SUBTREES if GTF_EXCEPT is not set (assumes flags
    // properly propagated to parent trees).  It returns WALK_CONTINUE
    // otherwise.
    static fgWalkResult fgChkThrowCB(GenTree** pTree, Compiler::fgWalkData* data);
    static fgWalkResult fgChkLocAllocCB(GenTree** pTree, Compiler::fgWalkData* data);
    static fgWalkResult fgChkQmarkCB(GenTree** pTree, Compiler::fgWalkData* data);

    /**************************************************************************
     *                          PROTECTED
     *************************************************************************/

protected:
    friend class SsaBuilder;
    friend struct ValueNumberState;

    //--------------------- Detect the basic blocks ---------------------------

    BasicBlock** fgBBs; // Table of pointers to the BBs

    void        fgInitBBLookup();
    BasicBlock* fgLookupBB(unsigned addr);

    bool fgCanSwitchToOptimized();
    void fgSwitchToOptimized();

    bool fgMayExplicitTailCall();

    void fgFindJumpTargets(const BYTE* codeAddr, IL_OFFSET codeSize, FixedBitVect* jumpTarget);

    void fgMarkBackwardJump(BasicBlock* startBlock, BasicBlock* endBlock);

    void fgLinkBasicBlocks();

    unsigned fgMakeBasicBlocks(const BYTE* codeAddr, IL_OFFSET codeSize, FixedBitVect* jumpTarget);

    void fgCheckBasicBlockControlFlow();

    void fgControlFlowPermitted(BasicBlock* blkSrc,
                                BasicBlock* blkDest,
                                BOOL        IsLeave = false /* is the src a leave block */);

    bool fgFlowToFirstBlockOfInnerTry(BasicBlock* blkSrc, BasicBlock* blkDest, bool sibling);

    void fgObserveInlineConstants(OPCODE opcode, const FgStack& stack, bool isInlining);

    void fgAdjustForAddressExposedOrWrittenThis();

    bool                      fgProfileData_ILSizeMismatch;
    ICorJitInfo::BlockCounts* fgBlockCounts;
    UINT32                    fgBlockCountsCount;
    UINT32                    fgNumProfileRuns;

    unsigned fgStressBBProf()
    {
#ifdef DEBUG
        unsigned result = JitConfig.JitStressBBProf();
        if (result == 0)
        {
            if (compStressCompile(STRESS_BB_PROFILE, 15))
            {
                result = 1;
            }
        }
        return result;
#else
        return 0;
#endif
    }

    bool fgHaveProfileData();
    bool fgGetProfileWeightForBasicBlock(IL_OFFSET offset, unsigned* weight);
    void fgInstrumentMethod();

public:
    // fgIsUsingProfileWeights - returns true if we have real profile data for this method
    //                           or if we have some fake profile data for the stress mode
    bool fgIsUsingProfileWeights()
    {
        return (fgHaveProfileData() || fgStressBBProf());
    }

    // fgProfileRunsCount - returns total number of scenario runs for the profile data
    //                      or BB_UNITY_WEIGHT when we aren't using profile data.
    unsigned fgProfileRunsCount()
    {
        return fgIsUsingProfileWeights() ? fgNumProfileRuns : BB_UNITY_WEIGHT;
    }

//-------- Insert a statement at the start or end of a basic block --------

#ifdef DEBUG
public:
    static bool fgBlockContainsStatementBounded(BasicBlock* block, Statement* stmt, bool answerOnBoundExceeded = true);
#endif

public:
    void fgInsertStmtAtEnd(BasicBlock* block, Statement* stmt);
    Statement* fgNewStmtAtEnd(BasicBlock* block, GenTree* tree);
    Statement* fgNewStmtNearEnd(BasicBlock* block, GenTree* tree);

private:
    void fgInsertStmtNearEnd(BasicBlock* block, Statement* stmt);
    void fgInsertStmtAtBeg(BasicBlock* block, Statement* stmt);
    Statement* fgNewStmtAtBeg(BasicBlock* block, GenTree* tree);

    void fgInsertStmtAfter(BasicBlock* block, Statement* insertionPoint, Statement* stmt);

public:
    void fgInsertStmtBefore(BasicBlock* block, Statement* insertionPoint, Statement* stmt);

private:
    Statement* fgInsertStmtListAfter(BasicBlock* block, Statement* stmtAfter, Statement* stmtList);

    //                  Create a new temporary variable to hold the result of *ppTree,
    //                  and transform the graph accordingly.
    GenTree* fgInsertCommaFormTemp(GenTree** ppTree, CORINFO_CLASS_HANDLE structType = nullptr);
    GenTree* fgMakeMultiUse(GenTree** ppTree);

private:
    //                  Recognize a bitwise rotation pattern and convert into a GT_ROL or a GT_ROR node.
    GenTree* fgRecognizeAndMorphBitwiseRotation(GenTree* tree);
    bool fgOperIsBitwiseRotationRoot(genTreeOps oper);

    //-------- Determine the order in which the trees will be evaluated -------

    GenTree* fgSetTreeSeq(GenTree* tree, bool isLIR = false);
    void fgSetStmtSeq(Statement* stmt);
    void fgSetBlockOrder(BasicBlock* block);

    //------------------------- Morphing --------------------------------------

    unsigned fgPtrArgCntMax;

public:
    //------------------------------------------------------------------------
    // fgGetPtrArgCntMax: Return the maximum number of pointer-sized stack arguments that calls inside this method
    // can push on the stack. This value is calculated during morph.
    //
    // Return Value:
    //    Returns fgPtrArgCntMax, that is a private field.
    //
    unsigned fgGetPtrArgCntMax() const
    {
        return fgPtrArgCntMax;
    }

    //------------------------------------------------------------------------
    // fgSetPtrArgCntMax: Set the maximum number of pointer-sized stack arguments that calls inside this method
    // can push on the stack. This function is used during StackLevelSetter to fix incorrect morph calculations.
    //
    void fgSetPtrArgCntMax(unsigned argCntMax)
    {
        fgPtrArgCntMax = argCntMax;
    }

    bool compCanEncodePtrArgCntMax();

private:
    hashBv* fgOutgoingArgTemps;
    hashBv* fgCurrentlyInUseArgTemps;

    void fgSetRngChkTarget(GenTree* tree, bool delay = true);

    BasicBlock* fgSetRngChkTargetInner(SpecialCodeKind kind, bool delay);

#if REARRANGE_ADDS
    void fgMoveOpsLeft(GenTree* tree);
#endif

    bool fgIsCommaThrow(GenTree* tree, bool forFolding = false);

    bool fgIsThrow(GenTree* tree);

    bool fgInDifferentRegions(BasicBlock* blk1, BasicBlock* blk2);
    bool fgIsBlockCold(BasicBlock* block);

    GenTree* fgMorphCastIntoHelper(GenTree* tree, int helper, GenTree* oper);

    GenTree* fgMorphIntoHelperCall(GenTree* tree, int helper, GenTreeCall::Use* args, bool morphArgs = true);

    GenTree* fgMorphStackArgForVarArgs(unsigned lclNum, var_types varType, unsigned lclOffs);

    // A "MorphAddrContext" carries information from the surrounding context.  If we are evaluating a byref address,
    // it is useful to know whether the address will be immediately dereferenced, or whether the address value will
    // be used, perhaps by passing it as an argument to a called method.  This affects how null checking is done:
    // for sufficiently small offsets, we can rely on OS page protection to implicitly null-check addresses that we
    // know will be dereferenced.  To know that reliance on implicit null checking is sound, we must further know that
    // all offsets between the top-level indirection and the bottom are constant, and that their sum is sufficiently
    // small; hence the other fields of MorphAddrContext.
    enum MorphAddrContextKind
    {
        MACK_Ind,
        MACK_Addr,
    };
    struct MorphAddrContext
    {
        MorphAddrContextKind m_kind;
        bool                 m_allConstantOffsets; // Valid only for "m_kind == MACK_Ind".  True iff all offsets between
                                                   // top-level indirection and here have been constants.
        size_t m_totalOffset; // Valid only for "m_kind == MACK_Ind", and if "m_allConstantOffsets" is true.
                              // In that case, is the sum of those constant offsets.

        MorphAddrContext(MorphAddrContextKind kind) : m_kind(kind), m_allConstantOffsets(true), m_totalOffset(0)
        {
        }
    };

    // A MACK_CopyBlock context is immutable, so we can just make one of these and share it.
    static MorphAddrContext s_CopyBlockMAC;

#ifdef FEATURE_SIMD
    GenTree* getSIMDStructFromField(GenTree*   tree,
                                    var_types* baseTypeOut,
                                    unsigned*  indexOut,
                                    unsigned*  simdSizeOut,
                                    bool       ignoreUsedInSIMDIntrinsic = false);
    GenTree* fgMorphFieldAssignToSIMDIntrinsicSet(GenTree* tree);
    GenTree* fgMorphFieldToSIMDIntrinsicGet(GenTree* tree);
    bool fgMorphCombineSIMDFieldAssignments(BasicBlock* block, Statement* stmt);
    void impMarkContiguousSIMDFieldAssignments(Statement* stmt);

    // fgPreviousCandidateSIMDFieldAsgStmt is only used for tracking previous simd field assignment
    // in function: Complier::impMarkContiguousSIMDFieldAssignments.
    Statement* fgPreviousCandidateSIMDFieldAsgStmt;

#endif // FEATURE_SIMD
    GenTree* fgMorphArrayIndex(GenTree* tree);
    GenTree* fgMorphCast(GenTree* tree);
    void fgInitArgInfo(GenTreeCall* call);
    GenTreeCall* fgMorphArgs(GenTreeCall* call);

    void fgMakeOutgoingStructArgCopy(GenTreeCall*         call,
                                     GenTreeCall::Use*    args,
                                     unsigned             argIndex,
                                     CORINFO_CLASS_HANDLE copyBlkClass);

    void fgFixupStructReturn(GenTree* call);
    GenTree* fgMorphLocalVar(GenTree* tree, bool forceRemorph);

public:
    bool fgAddrCouldBeNull(GenTree* addr);

private:
    GenTree* fgMorphField(GenTree* tree, MorphAddrContext* mac);
    bool fgCanFastTailCall(GenTreeCall* call, const char** failReason);
    bool     fgCheckStmtAfterTailCall();
    GenTree* fgMorphTailCallViaHelpers(GenTreeCall* call, CORINFO_TAILCALL_HELPERS& help);
    bool fgCanTailCallViaJitHelper();
    void fgMorphTailCallViaJitHelper(GenTreeCall* call);
    GenTree* fgCreateCallDispatcherAndGetResult(GenTreeCall*          origCall,
                                                CORINFO_METHOD_HANDLE callTargetStubHnd,
                                                CORINFO_METHOD_HANDLE dispatcherHnd);
    GenTree* getMethodPointerTree(CORINFO_RESOLVED_TOKEN* pResolvedToken, CORINFO_CALL_INFO* pCallInfo);
    GenTree* getLookupTree(CORINFO_RESOLVED_TOKEN* pResolvedToken,
                           CORINFO_LOOKUP*         pLookup,
                           unsigned                handleFlags,
                           void*                   compileTimeHandle);
    GenTree* getRuntimeLookupTree(CORINFO_RESOLVED_TOKEN* pResolvedToken,
                                  CORINFO_LOOKUP*         pLookup,
                                  void*                   compileTimeHandle);
    GenTree* getVirtMethodPointerTree(GenTree*                thisPtr,
                                      CORINFO_RESOLVED_TOKEN* pResolvedToken,
                                      CORINFO_CALL_INFO*      pCallInfo);
    GenTree* getTokenHandleTree(CORINFO_RESOLVED_TOKEN* pResolvedToken, bool parent);

    GenTree* fgMorphPotentialTailCall(GenTreeCall* call);
    GenTree* fgGetStubAddrArg(GenTreeCall* call);
    void fgMorphRecursiveFastTailCallIntoLoop(BasicBlock* block, GenTreeCall* recursiveTailCall);
    Statement* fgAssignRecursiveCallArgToCallerParam(GenTree*       arg,
                                                     fgArgTabEntry* argTabEntry,
                                                     BasicBlock*    block,
                                                     IL_OFFSETX     callILOffset,
                                                     Statement*     tmpAssignmentInsertionPoint,
                                                     Statement*     paramAssignmentInsertionPoint);
    static int fgEstimateCallStackSize(GenTreeCall* call);
    GenTree* fgMorphCall(GenTreeCall* call);
    void fgMorphCallInline(GenTreeCall* call, InlineResult* result);
    void fgMorphCallInlineHelper(GenTreeCall* call, InlineResult* result);
#if DEBUG
    void fgNoteNonInlineCandidate(Statement* stmt, GenTreeCall* call);
    static fgWalkPreFn fgFindNonInlineCandidate;
#endif
    GenTree* fgOptimizeDelegateConstructor(GenTreeCall*            call,
                                           CORINFO_CONTEXT_HANDLE* ExactContextHnd,
                                           CORINFO_RESOLVED_TOKEN* ldftnToken);
    GenTree* fgMorphLeaf(GenTree* tree);
    void fgAssignSetVarDef(GenTree* tree);
    GenTree* fgMorphInitBlock(GenTreeOp* asg);
    GenTree* fgMorphPromoteLocalInitBlock(LclVarDsc* destLclVar, GenTree* initVal);
    GenTree* fgMorphInitBlockConstant(GenTreeIntCon* initVal,
                                      var_types      type,
                                      bool           extendToActualType,
                                      var_types      simdBaseType);
    GenTree* fgMorphBlkNode(GenTree* tree, bool isDest);
    GenTree* fgMorphCopyBlock(GenTreeOp* asg);
    GenTree* fgMorphForRegisterFP(GenTree* tree);
    GenTree* fgMorphSmpOp(GenTree* tree, MorphAddrContext* mac = nullptr);
    GenTree* fgMorphModToSubMulDiv(GenTreeOp* tree);
    GenTree* fgMorphSmpOpOptional(GenTreeOp* tree);

    GenTree* fgMorphToEmulatedFP(GenTree* tree);
    GenTree* fgMorphConst(GenTree* tree);

public:
    GenTree* fgMorphTree(GenTree* tree, MorphAddrContext* mac = nullptr);

    INDEBUG(void fgMorphClearDebugNodeMorphed(GenTree* tree);)

private:
#if LOCAL_ASSERTION_PROP
    void fgKillDependentAssertionsSingle(unsigned lclNum DEBUGARG(GenTree* tree));
    void fgKillDependentAssertions(unsigned lclNum DEBUGARG(GenTree* tree));
#endif
    void fgMorphTreeDone(GenTree* tree, GenTree* oldTree = nullptr DEBUGARG(int morphNum = 0));

    Statement* fgMorphStmt;

    unsigned fgGetBigOffsetMorphingTemp(var_types type); // We cache one temp per type to be
                                                         // used when morphing big offset.

    //----------------------- Liveness analysis -------------------------------

    VARSET_TP fgCurUseSet; // vars used     by block (before an assignment)
    VARSET_TP fgCurDefSet; // vars assigned by block (before a use)

    MemoryKindSet fgCurMemoryUse;   // True iff the current basic block uses memory.
    MemoryKindSet fgCurMemoryDef;   // True iff the current basic block modifies memory.
    MemoryKindSet fgCurMemoryHavoc; // True if  the current basic block is known to set memory to a "havoc" value.

    bool byrefStatesMatchGcHeapStates; // True iff GcHeap and ByrefExposed memory have all the same def points.

    void fgMarkUseDef(GenTreeLclVarCommon* tree);

    void fgBeginScopeLife(VARSET_TP* inScope, VarScopeDsc* var);
    void fgEndScopeLife(VARSET_TP* inScope, VarScopeDsc* var);

    void fgMarkInScope(BasicBlock* block, VARSET_VALARG_TP inScope);
    void fgUnmarkInScope(BasicBlock* block, VARSET_VALARG_TP unmarkScope);

    void fgExtendDbgScopes();
    void fgExtendDbgLifetimes();

#ifdef DEBUG
    void fgDispDebugScopes();
#endif // DEBUG

    //-------------------------------------------------------------------------
    //
    //  The following keeps track of any code we've added for things like array
    //  range checking or explicit calls to enable GC, and so on.
    //
public:
    struct AddCodeDsc
    {
        AddCodeDsc*     acdNext;
        BasicBlock*     acdDstBlk; // block  to  which we jump
        unsigned        acdData;
        SpecialCodeKind acdKind; // what kind of a special block is this?
#if !FEATURE_FIXED_OUT_ARGS
        bool     acdStkLvlInit; // has acdStkLvl value been already set?
        unsigned acdStkLvl;
#endif // !FEATURE_FIXED_OUT_ARGS
    };

private:
    static unsigned acdHelper(SpecialCodeKind codeKind);

    AddCodeDsc* fgAddCodeList;
    bool        fgAddCodeModf;
    bool        fgRngChkThrowAdded;
    AddCodeDsc* fgExcptnTargetCache[SCK_COUNT];

    BasicBlock* fgRngChkTarget(BasicBlock* block, SpecialCodeKind kind);

    BasicBlock* fgAddCodeRef(BasicBlock* srcBlk, unsigned refData, SpecialCodeKind kind);

public:
    AddCodeDsc* fgFindExcptnTarget(SpecialCodeKind kind, unsigned refData);

    bool fgUseThrowHelperBlocks();

    AddCodeDsc* fgGetAdditionalCodeDescriptors()
    {
        return fgAddCodeList;
    }

private:
    bool fgIsCodeAdded();

    bool fgIsThrowHlpBlk(BasicBlock* block);

#if !FEATURE_FIXED_OUT_ARGS
    unsigned fgThrowHlpBlkStkLevel(BasicBlock* block);
#endif // !FEATURE_FIXED_OUT_ARGS

    unsigned fgBigOffsetMorphingTemps[TYP_COUNT];

    unsigned fgCheckInlineDepthAndRecursion(InlineInfo* inlineInfo);
    void fgInvokeInlineeCompiler(GenTreeCall* call, InlineResult* result);
    void fgInsertInlineeBlocks(InlineInfo* pInlineInfo);
    Statement* fgInlinePrependStatements(InlineInfo* inlineInfo);
    void fgInlineAppendStatements(InlineInfo* inlineInfo, BasicBlock* block, Statement* stmt);

#if FEATURE_MULTIREG_RET
    GenTree* fgGetStructAsStructPtr(GenTree* tree);
    GenTree* fgAssignStructInlineeToVar(GenTree* child, CORINFO_CLASS_HANDLE retClsHnd);
    void fgAttachStructInlineeToAsg(GenTree* tree, GenTree* child, CORINFO_CLASS_HANDLE retClsHnd);
#endif // FEATURE_MULTIREG_RET

    static fgWalkPreFn  fgUpdateInlineReturnExpressionPlaceHolder;
    static fgWalkPostFn fgLateDevirtualization;

#ifdef DEBUG
    static fgWalkPreFn fgDebugCheckInlineCandidates;

    void               CheckNoTransformableIndirectCallsRemain();
    static fgWalkPreFn fgDebugCheckForTransformableIndirectCalls;
#endif

    void fgPromoteStructs();

    // Reset the refCount for implicit byrefs.
    void fgResetImplicitByRefRefCount();

    // Change implicit byrefs' types from struct to pointer, and for any that were
    // promoted, create new promoted struct temps.
    void fgRetypeImplicitByRefArgs();

#if (defined(TARGET_AMD64) && !defined(UNIX_AMD64_ABI)) || defined(TARGET_ARM64)
    // Rewrite appearances of implicit byrefs (manifest the implied additional level of indirection).
    void fgMorphImplicitByRefArgs(Statement* stmt);
#endif

    // Clear up annotations for any struct promotion temps created for implicit byrefs.
    void fgMarkDemotedImplicitByRefArgs();

    void fgMarkAddressExposedLocals();
    void fgMarkAddressExposedLocals(Statement* stmt);

    static fgWalkPreFn  fgUpdateSideEffectsPre;
    static fgWalkPostFn fgUpdateSideEffectsPost;

    // The given local variable, required to be a struct variable, is being assigned via
    // a "lclField", to make it masquerade as an integral type in the ABI.  Make sure that
    // the variable is not enregistered, and is therefore not promoted independently.
    void fgLclFldAssign(unsigned lclNum);

    static fgWalkPreFn gtHasLocalsWithAddrOpCB;

    enum TypeProducerKind
    {
        TPK_Unknown = 0, // May not be a RuntimeType
        TPK_Handle  = 1, // RuntimeType via handle
        TPK_GetType = 2, // RuntimeType via Object.get_Type()
        TPK_Null    = 3, // Tree value is null
        TPK_Other   = 4  // RuntimeType via other means
    };

    TypeProducerKind gtGetTypeProducerKind(GenTree* tree);
    bool gtIsTypeHandleToRuntimeTypeHelper(GenTreeCall* call);
    bool gtIsTypeHandleToRuntimeTypeHandleHelper(GenTreeCall* call, CorInfoHelpFunc* pHelper = nullptr);
    bool gtIsActiveCSE_Candidate(GenTree* tree);

    bool fgIsBigOffset(size_t offset);

    bool fgNeedReturnSpillTemp();

    /*
    XXXXXXXXXXXXXXXXXXXXXXXXXXXXXXXXXXXXXXXXXXXXXXXXXXXXXXXXXXXXXXXXXXXXXXXXXXXXXXX
    XXXXXXXXXXXXXXXXXXXXXXXXXXXXXXXXXXXXXXXXXXXXXXXXXXXXXXXXXXXXXXXXXXXXXXXXXXXXXXX
    XX                                                                           XX
    XX                           Optimizer                                       XX
    XX                                                                           XX
    XXXXXXXXXXXXXXXXXXXXXXXXXXXXXXXXXXXXXXXXXXXXXXXXXXXXXXXXXXXXXXXXXXXXXXXXXXXXXXX
    XXXXXXXXXXXXXXXXXXXXXXXXXXXXXXXXXXXXXXXXXXXXXXXXXXXXXXXXXXXXXXXXXXXXXXXXXXXXXXX
    */

public:
    void optInit();

    void optRemoveRangeCheck(GenTree* tree, Statement* stmt);
    bool optIsRangeCheckRemovable(GenTree* tree);

protected:
    static fgWalkPreFn optValidRangeCheckIndex;

    /**************************************************************************
     *
     *************************************************************************/

protected:
    // Do hoisting for all loops.
    void optHoistLoopCode();

    // To represent sets of VN's that have already been hoisted in outer loops.
    typedef JitHashTable<ValueNum, JitSmallPrimitiveKeyFuncs<ValueNum>, bool> VNToBoolMap;
    typedef VNToBoolMap VNSet;

    struct LoopHoistContext
    {
    private:
        // The set of variables hoisted in the current loop (or nullptr if there are none).
        VNSet* m_pHoistedInCurLoop;

    public:
        // Value numbers of expressions that have been hoisted in parent loops in the loop nest.
        VNSet m_hoistedInParentLoops;
        // Value numbers of expressions that have been hoisted in the current (or most recent) loop in the nest.
        // Previous decisions on loop-invariance of value numbers in the current loop.
        VNToBoolMap m_curLoopVnInvariantCache;

        VNSet* GetHoistedInCurLoop(Compiler* comp)
        {
            if (m_pHoistedInCurLoop == nullptr)
            {
                m_pHoistedInCurLoop = new (comp->getAllocatorLoopHoist()) VNSet(comp->getAllocatorLoopHoist());
            }
            return m_pHoistedInCurLoop;
        }

        VNSet* ExtractHoistedInCurLoop()
        {
            VNSet* res          = m_pHoistedInCurLoop;
            m_pHoistedInCurLoop = nullptr;
            return res;
        }

        LoopHoistContext(Compiler* comp)
            : m_pHoistedInCurLoop(nullptr)
            , m_hoistedInParentLoops(comp->getAllocatorLoopHoist())
            , m_curLoopVnInvariantCache(comp->getAllocatorLoopHoist())
        {
        }
    };

    // Do hoisting for loop "lnum" (an index into the optLoopTable), and all loops nested within it.
    // Tracks the expressions that have been hoisted by containing loops by temporary recording their
    // value numbers in "m_hoistedInParentLoops".  This set is not modified by the call.
    void optHoistLoopNest(unsigned lnum, LoopHoistContext* hoistCtxt);

    // Do hoisting for a particular loop ("lnum" is an index into the optLoopTable.)
    // Assumes that expressions have been hoisted in containing loops if their value numbers are in
    // "m_hoistedInParentLoops".
    //
    void optHoistThisLoop(unsigned lnum, LoopHoistContext* hoistCtxt);

    // Hoist all expressions in "blk" that are invariant in loop "lnum" (an index into the optLoopTable)
    // outside of that loop.  Exempt expressions whose value number is in "m_hoistedInParentLoops"; add VN's of hoisted
    // expressions to "hoistInLoop".
    void optHoistLoopBlocks(unsigned loopNum, ArrayStack<BasicBlock*>* blocks, LoopHoistContext* hoistContext);

    // Return true if the tree looks profitable to hoist out of loop 'lnum'.
    bool optIsProfitableToHoistableTree(GenTree* tree, unsigned lnum);

    // Performs the hoisting 'tree' into the PreHeader for loop 'lnum'
    void optHoistCandidate(GenTree* tree, unsigned lnum, LoopHoistContext* hoistCtxt);

    // Returns true iff the ValueNum "vn" represents a value that is loop-invariant in "lnum".
    //   Constants and init values are always loop invariant.
    //   VNPhi's connect VN's to the SSA definition, so we can know if the SSA def occurs in the loop.
    bool optVNIsLoopInvariant(ValueNum vn, unsigned lnum, VNToBoolMap* recordedVNs);

    // If "blk" is the entry block of a natural loop, returns true and sets "*pLnum" to the index of the loop
    // in the loop table.
    bool optBlockIsLoopEntry(BasicBlock* blk, unsigned* pLnum);

    // Records the set of "side effects" of all loops: fields (object instance and static)
    // written to, and SZ-array element type equivalence classes updated.
    void optComputeLoopSideEffects();

private:
    // Requires "lnum" to be the index of an outermost loop in the loop table.  Traverses the body of that loop,
    // including all nested loops, and records the set of "side effects" of the loop: fields (object instance and
    // static) written to, and SZ-array element type equivalence classes updated.
    void optComputeLoopNestSideEffects(unsigned lnum);

    // Given a loop number 'lnum' mark it and any nested loops as having 'memoryHavoc'
    void optRecordLoopNestsMemoryHavoc(unsigned lnum, MemoryKindSet memoryHavoc);

    // Add the side effects of "blk" (which is required to be within a loop) to all loops of which it is a part.
    // Returns false if we encounter a block that is not marked as being inside a loop.
    //
    bool optComputeLoopSideEffectsOfBlock(BasicBlock* blk);

    // Hoist the expression "expr" out of loop "lnum".
    void optPerformHoistExpr(GenTree* expr, unsigned lnum);

public:
    void optOptimizeBools();

private:
    GenTree* optIsBoolCond(GenTree* condBranch, GenTree** compPtr, bool* boolPtr);
#ifdef DEBUG
    void optOptimizeBoolsGcStress(BasicBlock* condBlock);
#endif
public:
    void optOptimizeLayout(); // Optimize the BasicBlock layout of the method

    void optOptimizeLoops(); // for "while-do" loops duplicates simple loop conditions and transforms
                             // the loop into a "do-while" loop
                             // Also finds all natural loops and records them in the loop table

    // Optionally clone loops in the loop table.
    void optCloneLoops();

    // Clone loop "loopInd" in the loop table.
    void optCloneLoop(unsigned loopInd, LoopCloneContext* context);

    // Ensure that loop "loopInd" has a unique head block.  (If the existing entry has
    // non-loop predecessors other than the head entry, create a new, empty block that goes (only) to the entry,
    // and redirects the preds of the entry to this new block.)  Sets the weight of the newly created block to
    // "ambientWeight".
    void optEnsureUniqueHead(unsigned loopInd, unsigned ambientWeight);

    void optUnrollLoops(); // Unrolls loops (needs to have cost info)

protected:
    // This enumeration describes what is killed by a call.

    enum callInterf
    {
        CALLINT_NONE,       // no interference                               (most helpers)
        CALLINT_REF_INDIRS, // kills GC ref indirections                     (SETFIELD OBJ)
        CALLINT_SCL_INDIRS, // kills non GC ref indirections                 (SETFIELD non-OBJ)
        CALLINT_ALL_INDIRS, // kills both GC ref and non GC ref indirections (SETFIELD STRUCT)
        CALLINT_ALL,        // kills everything                              (normal method call)
    };

public:
    // A "LoopDsc" describes a ("natural") loop.  We (currently) require the body of a loop to be a contiguous (in
    // bbNext order) sequence of basic blocks.  (At times, we may require the blocks in a loop to be "properly numbered"
    // in bbNext order; we use comparisons on the bbNum to decide order.)
    // The blocks that define the body are
    //   first <= top <= entry <= bottom   .
    // The "head" of the loop is a block outside the loop that has "entry" as a successor. We only support loops with a
    // single 'head' block. The meanings of these blocks are given in the definitions below. Also see the picture at
    // Compiler::optFindNaturalLoops().
    struct LoopDsc
    {
        BasicBlock* lpHead;  // HEAD of the loop (not part of the looping of the loop) -- has ENTRY as a successor.
        BasicBlock* lpFirst; // FIRST block (in bbNext order) reachable within this loop.  (May be part of a nested
                             // loop, but not the outer loop.)
        BasicBlock* lpTop;   // loop TOP (the back edge from lpBottom reaches here) (in most cases FIRST and TOP are the
                             // same)
        BasicBlock* lpEntry; // the ENTRY in the loop (in most cases TOP or BOTTOM)
        BasicBlock* lpBottom; // loop BOTTOM (from here we have a back edge to the TOP)
        BasicBlock* lpExit;   // if a single exit loop this is the EXIT (in most cases BOTTOM)

        callInterf   lpAsgCall;     // "callInterf" for calls in the loop
        ALLVARSET_TP lpAsgVars;     // set of vars assigned within the loop (all vars, not just tracked)
        varRefKinds  lpAsgInds : 8; // set of inds modified within the loop

        unsigned short lpFlags; // Mask of the LPFLG_* constants

        unsigned char lpExitCnt; // number of exits from the loop

        unsigned char lpParent;  // The index of the most-nested loop that completely contains this one,
                                 // or else BasicBlock::NOT_IN_LOOP if no such loop exists.
        unsigned char lpChild;   // The index of a nested loop, or else BasicBlock::NOT_IN_LOOP if no child exists.
                                 // (Actually, an "immediately" nested loop --
                                 // no other child of this loop is a parent of lpChild.)
        unsigned char lpSibling; // The index of another loop that is an immediate child of lpParent,
                                 // or else BasicBlock::NOT_IN_LOOP.  One can enumerate all the children of a loop
                                 // by following "lpChild" then "lpSibling" links.

#define LPFLG_DO_WHILE 0x0001 // it's a do-while loop (i.e ENTRY is at the TOP)
#define LPFLG_ONE_EXIT 0x0002 // the loop has only one exit

#define LPFLG_ITER 0x0004      // for (i = icon or lclVar; test_condition(); i++)
#define LPFLG_HOISTABLE 0x0008 // the loop is in a form that is suitable for hoisting expressions
#define LPFLG_CONST 0x0010     // for (i=icon;i<icon;i++){ ... } - constant loop

#define LPFLG_VAR_INIT 0x0020   // iterator is initialized with a local var (var # found in lpVarInit)
#define LPFLG_CONST_INIT 0x0040 // iterator is initialized with a constant (found in lpConstInit)

#define LPFLG_VAR_LIMIT 0x0100    // iterator is compared with a local var (var # found in lpVarLimit)
#define LPFLG_CONST_LIMIT 0x0200  // iterator is compared with a constant (found in lpConstLimit)
#define LPFLG_ARRLEN_LIMIT 0x0400 // iterator is compared with a.len or a[i].len (found in lpArrLenLimit)
#define LPFLG_SIMD_LIMIT 0x0080   // iterator is compared with vector element count (found in lpConstLimit)

#define LPFLG_HAS_PREHEAD 0x0800 // lpHead is known to be a preHead for this loop
#define LPFLG_REMOVED 0x1000     // has been removed from the loop table (unrolled or optimized away)
#define LPFLG_DONT_UNROLL 0x2000 // do not unroll this loop

#define LPFLG_ASGVARS_YES 0x4000 // "lpAsgVars" has been  computed
#define LPFLG_ASGVARS_INC 0x8000 // "lpAsgVars" is incomplete -- vars beyond those representable in an AllVarSet
                                 // type are assigned to.

        bool lpLoopHasMemoryHavoc[MemoryKindCount]; // The loop contains an operation that we assume has arbitrary
                                                    // memory side effects.  If this is set, the fields below
                                                    // may not be accurate (since they become irrelevant.)
        bool lpContainsCall;                        // True if executing the loop body *may* execute a call

        VARSET_TP lpVarInOut;  // The set of variables that are IN or OUT during the execution of this loop
        VARSET_TP lpVarUseDef; // The set of variables that are USE or DEF during the execution of this loop

        int lpHoistedExprCount; // The register count for the non-FP expressions from inside this loop that have been
                                // hoisted
        int lpLoopVarCount;     // The register count for the non-FP LclVars that are read/written inside this loop
        int lpVarInOutCount;    // The register count for the non-FP LclVars that are alive inside or accross this loop

        int lpHoistedFPExprCount; // The register count for the FP expressions from inside this loop that have been
                                  // hoisted
        int lpLoopVarFPCount;     // The register count for the FP LclVars that are read/written inside this loop
        int lpVarInOutFPCount;    // The register count for the FP LclVars that are alive inside or accross this loop

        typedef JitHashTable<CORINFO_FIELD_HANDLE, JitPtrKeyFuncs<struct CORINFO_FIELD_STRUCT_>, bool> FieldHandleSet;
        FieldHandleSet* lpFieldsModified; // This has entries (mappings to "true") for all static field and object
                                          // instance fields modified
                                          // in the loop.

        typedef JitHashTable<CORINFO_CLASS_HANDLE, JitPtrKeyFuncs<struct CORINFO_CLASS_STRUCT_>, bool> ClassHandleSet;
        ClassHandleSet* lpArrayElemTypesModified; // Bits set indicate the set of sz array element types such that
                                                  // arrays of that type are modified
                                                  // in the loop.

        // Adds the variable liveness information for 'blk' to 'this' LoopDsc
        void AddVariableLiveness(Compiler* comp, BasicBlock* blk);

        inline void AddModifiedField(Compiler* comp, CORINFO_FIELD_HANDLE fldHnd);
        // This doesn't *always* take a class handle -- it can also take primitive types, encoded as class handles
        // (shifted left, with a low-order bit set to distinguish.)
        // Use the {Encode/Decode}ElemType methods to construct/destruct these.
        inline void AddModifiedElemType(Compiler* comp, CORINFO_CLASS_HANDLE structHnd);

        /* The following values are set only for iterator loops, i.e. has the flag LPFLG_ITER set */

        GenTree*   lpIterTree;    // The "i = i <op> const" tree
        unsigned   lpIterVar();   // iterator variable #
        int        lpIterConst(); // the constant with which the iterator is incremented
        genTreeOps lpIterOper();  // the type of the operation on the iterator (ASG_ADD, ASG_SUB, etc.)
        void       VERIFY_lpIterTree();

        var_types lpIterOperType(); // For overflow instructions

        union {
            int lpConstInit; // initial constant value of iterator                           : Valid if LPFLG_CONST_INIT
            unsigned lpVarInit; // initial local var number to which we initialize the iterator : Valid if
                                // LPFLG_VAR_INIT
        };

        /* The following is for LPFLG_ITER loops only (i.e. the loop condition is "i RELOP const or var" */

        GenTree*   lpTestTree;   // pointer to the node containing the loop test
        genTreeOps lpTestOper(); // the type of the comparison between the iterator and the limit (GT_LE, GT_GE, etc.)
        void       VERIFY_lpTestTree();

        bool     lpIsReversed(); // true if the iterator node is the second operand in the loop condition
        GenTree* lpIterator();   // the iterator node in the loop test
        GenTree* lpLimit();      // the limit node in the loop test

        int lpConstLimit();    // limit   constant value of iterator - loop condition is "i RELOP const" : Valid if
                               // LPFLG_CONST_LIMIT
        unsigned lpVarLimit(); // the lclVar # in the loop condition ( "i RELOP lclVar" )                : Valid if
                               // LPFLG_VAR_LIMIT
        bool lpArrLenLimit(Compiler* comp, ArrIndex* index); // The array length in the loop condition ( "i RELOP
                                                             // arr.len" or "i RELOP arr[i][j].len" )  : Valid if
                                                             // LPFLG_ARRLEN_LIMIT

        // Returns "true" iff "*this" contains the blk.
        bool lpContains(BasicBlock* blk)
        {
            return lpFirst->bbNum <= blk->bbNum && blk->bbNum <= lpBottom->bbNum;
        }
        // Returns "true" iff "*this" (properly) contains the range [first, bottom] (allowing firsts
        // to be equal, but requiring bottoms to be different.)
        bool lpContains(BasicBlock* first, BasicBlock* bottom)
        {
            return lpFirst->bbNum <= first->bbNum && bottom->bbNum < lpBottom->bbNum;
        }

        // Returns "true" iff "*this" (properly) contains "lp2" (allowing firsts to be equal, but requiring
        // bottoms to be different.)
        bool lpContains(const LoopDsc& lp2)
        {
            return lpContains(lp2.lpFirst, lp2.lpBottom);
        }

        // Returns "true" iff "*this" is (properly) contained by the range [first, bottom]
        // (allowing firsts to be equal, but requiring bottoms to be different.)
        bool lpContainedBy(BasicBlock* first, BasicBlock* bottom)
        {
            return first->bbNum <= lpFirst->bbNum && lpBottom->bbNum < bottom->bbNum;
        }

        // Returns "true" iff "*this" is (properly) contained by "lp2"
        // (allowing firsts to be equal, but requiring bottoms to be different.)
        bool lpContainedBy(const LoopDsc& lp2)
        {
            return lpContains(lp2.lpFirst, lp2.lpBottom);
        }

        // Returns "true" iff "*this" is disjoint from the range [top, bottom].
        bool lpDisjoint(BasicBlock* first, BasicBlock* bottom)
        {
            return bottom->bbNum < lpFirst->bbNum || lpBottom->bbNum < first->bbNum;
        }
        // Returns "true" iff "*this" is disjoint from "lp2".
        bool lpDisjoint(const LoopDsc& lp2)
        {
            return lpDisjoint(lp2.lpFirst, lp2.lpBottom);
        }
        // Returns "true" iff the loop is well-formed (see code for defn).
        bool lpWellFormed()
        {
            return lpFirst->bbNum <= lpTop->bbNum && lpTop->bbNum <= lpEntry->bbNum &&
                   lpEntry->bbNum <= lpBottom->bbNum &&
                   (lpHead->bbNum < lpTop->bbNum || lpHead->bbNum > lpBottom->bbNum);
        }
    };

protected:
    bool fgMightHaveLoop(); // returns true if there are any backedges
    bool fgHasLoops;        // True if this method has any loops, set in fgComputeReachability

public:
    LoopDsc*      optLoopTable; // loop descriptor table
    unsigned char optLoopCount; // number of tracked loops

    bool optRecordLoop(BasicBlock*   head,
                       BasicBlock*   first,
                       BasicBlock*   top,
                       BasicBlock*   entry,
                       BasicBlock*   bottom,
                       BasicBlock*   exit,
                       unsigned char exitCnt);

protected:
    unsigned optCallCount;         // number of calls made in the method
    unsigned optIndirectCallCount; // number of virtual, interface and indirect calls made in the method
    unsigned optNativeCallCount;   // number of Pinvoke/Native calls made in the method
    unsigned optLoopsCloned;       // number of loops cloned in the current method.

#ifdef DEBUG
    unsigned optFindLoopNumberFromBeginBlock(BasicBlock* begBlk);
    void optPrintLoopInfo(unsigned      loopNum,
                          BasicBlock*   lpHead,
                          BasicBlock*   lpFirst,
                          BasicBlock*   lpTop,
                          BasicBlock*   lpEntry,
                          BasicBlock*   lpBottom,
                          unsigned char lpExitCnt,
                          BasicBlock*   lpExit,
                          unsigned      parentLoop = BasicBlock::NOT_IN_LOOP);
    void optPrintLoopInfo(unsigned lnum);
    void optPrintLoopRecording(unsigned lnum);

    void optCheckPreds();
#endif

    void optSetBlockWeights();

    void optMarkLoopBlocks(BasicBlock* begBlk, BasicBlock* endBlk, bool excludeEndBlk);

    void optUnmarkLoopBlocks(BasicBlock* begBlk, BasicBlock* endBlk);

    void optUpdateLoopsBeforeRemoveBlock(BasicBlock* block, bool skipUnmarkLoop = false);

    bool optIsLoopTestEvalIntoTemp(Statement* testStmt, Statement** newTestStmt);
    unsigned optIsLoopIncrTree(GenTree* incr);
    bool optCheckIterInLoopTest(unsigned loopInd, GenTree* test, BasicBlock* from, BasicBlock* to, unsigned iterVar);
    bool optComputeIterInfo(GenTree* incr, BasicBlock* from, BasicBlock* to, unsigned* pIterVar);
    bool optPopulateInitInfo(unsigned loopInd, GenTree* init, unsigned iterVar);
    bool optExtractInitTestIncr(
        BasicBlock* head, BasicBlock* bottom, BasicBlock* exit, GenTree** ppInit, GenTree** ppTest, GenTree** ppIncr);

    void optFindNaturalLoops();

    // Ensures that all the loops in the loop nest rooted at "loopInd" (an index into the loop table) are 'canonical' --
    // each loop has a unique "top."  Returns "true" iff the flowgraph has been modified.
    bool optCanonicalizeLoopNest(unsigned char loopInd);

    // Ensures that the loop "loopInd" (an index into the loop table) is 'canonical' -- it has a unique "top,"
    // unshared with any other loop.  Returns "true" iff the flowgraph has been modified
    bool optCanonicalizeLoop(unsigned char loopInd);

    // Requires "l1" to be a valid loop table index, and not "BasicBlock::NOT_IN_LOOP".  Requires "l2" to be
    // a valid loop table index, or else "BasicBlock::NOT_IN_LOOP".  Returns true
    // iff "l2" is not NOT_IN_LOOP, and "l1" contains "l2".
    bool optLoopContains(unsigned l1, unsigned l2);

    // Requires "loopInd" to be a valid index into the loop table.

    // Updates the loop table by changing loop "loopInd", whose head is required
    // to be "from", to be "to".  Also performs this transformation for any
    // loop nested in "loopInd" that shares the same head as "loopInd".
    void optUpdateLoopHead(unsigned loopInd, BasicBlock* from, BasicBlock* to);

    // Updates the successors of "blk": if "blk2" is a successor of "blk", and there is a mapping for "blk2->blk3" in
    // "redirectMap", change "blk" so that "blk3" is this successor. Note that the predecessor lists are not updated.
    void optRedirectBlock(BasicBlock* blk, BlockToBlockMap* redirectMap);

    // Marks the containsCall information to "lnum" and any parent loops.
    void AddContainsCallAllContainingLoops(unsigned lnum);
    // Adds the variable liveness information from 'blk' to "lnum" and any parent loops.
    void AddVariableLivenessAllContainingLoops(unsigned lnum, BasicBlock* blk);
    // Adds "fldHnd" to the set of modified fields of "lnum" and any parent loops.
    void AddModifiedFieldAllContainingLoops(unsigned lnum, CORINFO_FIELD_HANDLE fldHnd);
    // Adds "elemType" to the set of modified array element types of "lnum" and any parent loops.
    void AddModifiedElemTypeAllContainingLoops(unsigned lnum, CORINFO_CLASS_HANDLE elemType);

    // Requires that "from" and "to" have the same "bbJumpKind" (perhaps because "to" is a clone
    // of "from".)  Copies the jump destination from "from" to "to".
    void optCopyBlkDest(BasicBlock* from, BasicBlock* to);

    // Returns true if 'block' is an entry block for any loop in 'optLoopTable'
    bool optIsLoopEntry(BasicBlock* block);

    // The depth of the loop described by "lnum" (an index into the loop table.) (0 == top level)
    unsigned optLoopDepth(unsigned lnum)
    {
        unsigned par = optLoopTable[lnum].lpParent;
        if (par == BasicBlock::NOT_IN_LOOP)
        {
            return 0;
        }
        else
        {
            return 1 + optLoopDepth(par);
        }
    }

    void fgOptWhileLoop(BasicBlock* block);

    bool optComputeLoopRep(int        constInit,
                           int        constLimit,
                           int        iterInc,
                           genTreeOps iterOper,
                           var_types  iterType,
                           genTreeOps testOper,
                           bool       unsignedTest,
                           bool       dupCond,
                           unsigned*  iterCount);

private:
    static fgWalkPreFn optIsVarAssgCB;

protected:
    bool optIsVarAssigned(BasicBlock* beg, BasicBlock* end, GenTree* skip, unsigned var);

    bool optIsVarAssgLoop(unsigned lnum, unsigned var);

    int optIsSetAssgLoop(unsigned lnum, ALLVARSET_VALARG_TP vars, varRefKinds inds = VR_NONE);

    bool optNarrowTree(GenTree* tree, var_types srct, var_types dstt, ValueNumPair vnpNarrow, bool doit);

    /**************************************************************************
     *                       Optimization conditions
     *************************************************************************/

    bool optFastCodeOrBlendedLoop(BasicBlock::weight_t bbWeight);
    bool optPentium4(void);
    bool optAvoidIncDec(BasicBlock::weight_t bbWeight);
    bool optAvoidIntMult(void);

#if FEATURE_ANYCSE

protected:
    //  The following is the upper limit on how many expressions we'll keep track
    //  of for the CSE analysis.
    //
    static const unsigned MAX_CSE_CNT = EXPSET_SZ;

    static const int MIN_CSE_COST = 2;

    // BitVec trait information only used by the optCSE_canSwap() method, for the  CSE_defMask and CSE_useMask.
    // This BitVec uses one bit per CSE candidate
    BitVecTraits* cseMaskTraits; // one bit per CSE candidate

    // BitVec trait information for computing CSE availability using the CSE_DataFlow algorithm.
    // Two bits are allocated per CSE candidate to compute CSE availability
    // plus an extra bit to handle the initial unvisited case.
    // (See CSE_DataFlow::EndMerge for an explaination of why this is necessary)
    //
    // The two bits per CSE candidate have the following meanings:
    //     11 - The CSE is available, and is also available when considering calls as killing availability.
    //     10 - The CSE is available, but is not available when considering calls as killing availability.
    //     00 - The CSE is not available
    //     01 - An illegal combination
    //
    BitVecTraits* cseLivenessTraits;

    EXPSET_TP cseCallKillsMask; // Computed once - A mask that is used to kill available CSEs at callsites

    /* Generic list of nodes - used by the CSE logic */

    struct treeLst
    {
        treeLst* tlNext;
        GenTree* tlTree;
    };

    struct treeStmtLst
    {
        treeStmtLst* tslNext;
        GenTree*     tslTree;  // tree node
        Statement*   tslStmt;  // statement containing the tree
        BasicBlock*  tslBlock; // block containing the statement
    };

    // The following logic keeps track of expressions via a simple hash table.

    struct CSEdsc
    {
        CSEdsc* csdNextInBucket; // used by the hash table

        unsigned csdHashKey; // the orginal hashkey

        unsigned csdIndex; // 1..optCSECandidateCount
        bool     csdLiveAcrossCall;

        unsigned short csdDefCount; // definition   count
        unsigned short csdUseCount; // use          count  (excluding the implicit uses at defs)

        unsigned csdDefWtCnt; // weighted def count
        unsigned csdUseWtCnt; // weighted use count  (excluding the implicit uses at defs)

        GenTree*    csdTree;  // treenode containing the 1st occurrence
        Statement*  csdStmt;  // stmt containing the 1st occurrence
        BasicBlock* csdBlock; // block containing the 1st occurrence

        treeStmtLst* csdTreeList; // list of matching tree nodes: head
        treeStmtLst* csdTreeLast; // list of matching tree nodes: tail

        // ToDo: This can be removed when gtGetStructHandleIfPresent stops guessing
        // and GT_IND nodes always have valid struct handle.
        //
        CORINFO_CLASS_HANDLE csdStructHnd; // The class handle, currently needed to create a SIMD LclVar in PerformCSE
        bool                 csdStructHndMismatch;

        ValueNum defExcSetPromise; // The exception set that is now required for all defs of this CSE.
                                   // This will be set to NoVN if we decide to abandon this CSE

        ValueNum defExcSetCurrent; // The set of exceptions we currently can use for CSE uses.

        ValueNum defConservNormVN; // if all def occurrences share the same conservative normal value
                                   // number, this will reflect it; otherwise, NoVN.
    };

    static const size_t s_optCSEhashSize;
    CSEdsc**            optCSEhash;
    CSEdsc**            optCSEtab;

    typedef JitHashTable<GenTree*, JitPtrKeyFuncs<GenTree>, GenTree*> NodeToNodeMap;

    NodeToNodeMap* optCseCheckedBoundMap; // Maps bound nodes to ancestor compares that should be
                                          // re-numbered with the bound to improve range check elimination

    // Given a compare, look for a cse candidate checked bound feeding it and add a map entry if found.
    void optCseUpdateCheckedBoundMap(GenTree* compare);

    void optCSEstop();

    CSEdsc* optCSEfindDsc(unsigned index);
    bool optUnmarkCSE(GenTree* tree);

    // user defined callback data for the tree walk function optCSE_MaskHelper()
    struct optCSE_MaskData
    {
        EXPSET_TP CSE_defMask;
        EXPSET_TP CSE_useMask;
    };

    // Treewalk helper for optCSE_DefMask and optCSE_UseMask
    static fgWalkPreFn optCSE_MaskHelper;

    // This function walks all the node for an given tree
    // and return the mask of CSE definitions and uses for the tree
    //
    void optCSE_GetMaskData(GenTree* tree, optCSE_MaskData* pMaskData);

    // Given a binary tree node return true if it is safe to swap the order of evaluation for op1 and op2.
    bool optCSE_canSwap(GenTree* firstNode, GenTree* secondNode);
    bool optCSE_canSwap(GenTree* tree);

    static int __cdecl optCSEcostCmpEx(const void* op1, const void* op2);
    static int __cdecl optCSEcostCmpSz(const void* op1, const void* op2);

    void optCleanupCSEs();

#ifdef DEBUG
    void optEnsureClearCSEInfo();
#endif // DEBUG

#endif // FEATURE_ANYCSE

#if FEATURE_VALNUM_CSE
    /**************************************************************************
     *                   Value Number based CSEs
     *************************************************************************/

public:
    void optOptimizeValnumCSEs();

protected:
    void     optValnumCSE_Init();
    unsigned optValnumCSE_Index(GenTree* tree, Statement* stmt);
    unsigned optValnumCSE_Locate();
    void     optValnumCSE_InitDataFlow();
    void     optValnumCSE_DataFlow();
    void     optValnumCSE_Availablity();
    void     optValnumCSE_Heuristic();

#endif // FEATURE_VALNUM_CSE

#if FEATURE_ANYCSE
    bool     optDoCSE;             // True when we have found a duplicate CSE tree
    bool     optValnumCSE_phase;   // True when we are executing the optValnumCSE_phase
    unsigned optCSECandidateTotal; // Grand total of CSE candidates for both Lexical and ValNum
    unsigned optCSECandidateCount; // Count of CSE's candidates, reset for Lexical and ValNum CSE's
    unsigned optCSEstart;          // The first local variable number that is a CSE
    unsigned optCSEcount;          // The total count of CSE's introduced.
    unsigned optCSEweight;         // The weight of the current block when we are doing PerformCSE

    bool optIsCSEcandidate(GenTree* tree);

    // lclNumIsTrueCSE returns true if the LclVar was introduced by the CSE phase of the compiler
    //
    bool lclNumIsTrueCSE(unsigned lclNum) const
    {
        return ((optCSEcount > 0) && (lclNum >= optCSEstart) && (lclNum < optCSEstart + optCSEcount));
    }

    //  lclNumIsCSE returns true if the LclVar should be treated like a CSE with regards to constant prop.
    //
    bool lclNumIsCSE(unsigned lclNum) const
    {
        return lvaTable[lclNum].lvIsCSE;
    }

#ifdef DEBUG
    bool optConfigDisableCSE();
    bool optConfigDisableCSE2();
#endif
    void optOptimizeCSEs();

#endif // FEATURE_ANYCSE

    struct isVarAssgDsc
    {
        GenTree*     ivaSkip;
        ALLVARSET_TP ivaMaskVal; // Set of variables assigned to.  This is a set of all vars, not tracked vars.
#ifdef DEBUG
        void* ivaSelf;
#endif
        unsigned    ivaVar;            // Variable we are interested in, or -1
        varRefKinds ivaMaskInd;        // What kind of indirect assignments are there?
        callInterf  ivaMaskCall;       // What kind of calls are there?
        bool        ivaMaskIncomplete; // Variables not representable in ivaMaskVal were assigned to.
    };

    static callInterf optCallInterf(GenTreeCall* call);

public:
    // VN based copy propagation.
    typedef ArrayStack<GenTree*> GenTreePtrStack;
    typedef JitHashTable<unsigned, JitSmallPrimitiveKeyFuncs<unsigned>, GenTreePtrStack*> LclNumToGenTreePtrStack;

    // Kill set to track variables with intervening definitions.
    VARSET_TP optCopyPropKillSet;

    // Copy propagation functions.
    void optCopyProp(BasicBlock* block, Statement* stmt, GenTree* tree, LclNumToGenTreePtrStack* curSsaName);
    void optBlockCopyPropPopStacks(BasicBlock* block, LclNumToGenTreePtrStack* curSsaName);
    void optBlockCopyProp(BasicBlock* block, LclNumToGenTreePtrStack* curSsaName);
    bool optIsSsaLocal(GenTree* tree);
    int optCopyProp_LclVarScore(LclVarDsc* lclVarDsc, LclVarDsc* copyVarDsc, bool preferOp2);
    void optVnCopyProp();
    INDEBUG(void optDumpCopyPropStack(LclNumToGenTreePtrStack* curSsaName));

    /**************************************************************************
     *               Early value propagation
     *************************************************************************/
    struct SSAName
    {
        unsigned m_lvNum;
        unsigned m_ssaNum;

        SSAName(unsigned lvNum, unsigned ssaNum) : m_lvNum(lvNum), m_ssaNum(ssaNum)
        {
        }

        static unsigned GetHashCode(SSAName ssaNm)
        {
            return (ssaNm.m_lvNum << 16) | (ssaNm.m_ssaNum);
        }

        static bool Equals(SSAName ssaNm1, SSAName ssaNm2)
        {
            return (ssaNm1.m_lvNum == ssaNm2.m_lvNum) && (ssaNm1.m_ssaNum == ssaNm2.m_ssaNum);
        }
    };

#define OMF_HAS_NEWARRAY 0x00000001         // Method contains 'new' of an array
#define OMF_HAS_NEWOBJ 0x00000002           // Method contains 'new' of an object type.
#define OMF_HAS_ARRAYREF 0x00000004         // Method contains array element loads or stores.
#define OMF_HAS_VTABLEREF 0x00000008        // Method contains method table reference.
#define OMF_HAS_NULLCHECK 0x00000010        // Method contains null check.
#define OMF_HAS_FATPOINTER 0x00000020       // Method contains call, that needs fat pointer transformation.
#define OMF_HAS_OBJSTACKALLOC 0x00000040    // Method contains an object allocated on the stack.
#define OMF_HAS_GUARDEDDEVIRT 0x00000080    // Method contains guarded devirtualization candidate
#define OMF_HAS_EXPRUNTIMELOOKUP 0x00000100 // Method contains a runtime lookup to an expandable dictionary.
#define OMF_HAS_PATCHPOINT 0x00000200       // Method contains patchpoints

    bool doesMethodHaveFatPointer()
    {
        return (optMethodFlags & OMF_HAS_FATPOINTER) != 0;
    }

    void setMethodHasFatPointer()
    {
        optMethodFlags |= OMF_HAS_FATPOINTER;
    }

    void clearMethodHasFatPointer()
    {
        optMethodFlags &= ~OMF_HAS_FATPOINTER;
    }

    void addFatPointerCandidate(GenTreeCall* call);

    bool doesMethodHaveGuardedDevirtualization()
    {
        return (optMethodFlags & OMF_HAS_GUARDEDDEVIRT) != 0;
    }

    void setMethodHasGuardedDevirtualization()
    {
        optMethodFlags |= OMF_HAS_GUARDEDDEVIRT;
    }

    void clearMethodHasGuardedDevirtualization()
    {
        optMethodFlags &= ~OMF_HAS_GUARDEDDEVIRT;
    }

    void addGuardedDevirtualizationCandidate(GenTreeCall*          call,
                                             CORINFO_METHOD_HANDLE methodHandle,
                                             CORINFO_CLASS_HANDLE  classHandle,
                                             unsigned              methodAttr,
                                             unsigned              classAttr);

    bool doesMethodHaveExpRuntimeLookup()
    {
        return (optMethodFlags & OMF_HAS_EXPRUNTIMELOOKUP) != 0;
    }

    void setMethodHasExpRuntimeLookup()
    {
        optMethodFlags |= OMF_HAS_EXPRUNTIMELOOKUP;
    }

    void clearMethodHasExpRuntimeLookup()
    {
        optMethodFlags &= ~OMF_HAS_EXPRUNTIMELOOKUP;
    }

    void addExpRuntimeLookupCandidate(GenTreeCall* call);

    bool doesMethodHavePatchpoints()
    {
        return (optMethodFlags & OMF_HAS_PATCHPOINT) != 0;
    }

    void setMethodHasPatchpoint()
    {
        optMethodFlags |= OMF_HAS_PATCHPOINT;
    }

    unsigned optMethodFlags;

    bool doesMethodHaveNoReturnCalls()
    {
        return optNoReturnCallCount > 0;
    }

    void setMethodHasNoReturnCalls()
    {
        optNoReturnCallCount++;
    }

    unsigned optNoReturnCallCount;

    // Recursion bound controls how far we can go backwards tracking for a SSA value.
    // No throughput diff was found with backward walk bound between 3-8.
    static const int optEarlyPropRecurBound = 5;

    enum class optPropKind
    {
        OPK_INVALID,
        OPK_ARRAYLEN,
        OPK_OBJ_GETTYPE,
        OPK_NULLCHECK
    };

    typedef JitHashTable<unsigned, JitSmallPrimitiveKeyFuncs<unsigned>, GenTree*> LocalNumberToNullCheckTreeMap;

    bool gtIsVtableRef(GenTree* tree);
    GenTree* getArrayLengthFromAllocation(GenTree* tree DEBUGARG(BasicBlock* block));
    GenTree* getObjectHandleNodeFromAllocation(GenTree* tree DEBUGARG(BasicBlock* block));
    GenTree* optPropGetValueRec(unsigned lclNum, unsigned ssaNum, optPropKind valueKind, int walkDepth);
    GenTree* optPropGetValue(unsigned lclNum, unsigned ssaNum, optPropKind valueKind);
    GenTree* optEarlyPropRewriteTree(GenTree* tree, LocalNumberToNullCheckTreeMap* nullCheckMap);
    bool optDoEarlyPropForBlock(BasicBlock* block);
    bool optDoEarlyPropForFunc();
    void optEarlyProp();
    void optFoldNullCheck(GenTree* tree, LocalNumberToNullCheckTreeMap* nullCheckMap);
    GenTree* optFindNullCheckToFold(GenTree* tree, LocalNumberToNullCheckTreeMap* nullCheckMap);
    bool optIsNullCheckFoldingLegal(GenTree*    tree,
                                    GenTree*    nullCheckTree,
                                    GenTree**   nullCheckParent,
                                    Statement** nullCheckStmt);
    bool optCanMoveNullCheckPastTree(GenTree* tree,
                                     unsigned nullCheckLclNum,
                                     bool     isInsideTry,
                                     bool     checkSideEffectSummary);
#if DEBUG
    void optCheckFlagsAreSet(unsigned    methodFlag,
                             const char* methodFlagStr,
                             unsigned    bbFlag,
                             const char* bbFlagStr,
                             GenTree*    tree,
                             BasicBlock* basicBlock);
#endif

#if ASSERTION_PROP
    /**************************************************************************
     *               Value/Assertion propagation
     *************************************************************************/
public:
    // Data structures for assertion prop
    BitVecTraits* apTraits;
    ASSERT_TP     apFull;

    enum optAssertionKind
    {
        OAK_INVALID,
        OAK_EQUAL,
        OAK_NOT_EQUAL,
        OAK_SUBRANGE,
        OAK_NO_THROW,
        OAK_COUNT
    };

    enum optOp1Kind
    {
        O1K_INVALID,
        O1K_LCLVAR,
        O1K_ARR_BND,
        O1K_BOUND_OPER_BND,
        O1K_BOUND_LOOP_BND,
        O1K_CONSTANT_LOOP_BND,
        O1K_EXACT_TYPE,
        O1K_SUBTYPE,
        O1K_VALUE_NUMBER,
        O1K_COUNT
    };

    enum optOp2Kind
    {
        O2K_INVALID,
        O2K_LCLVAR_COPY,
        O2K_IND_CNS_INT,
        O2K_CONST_INT,
        O2K_CONST_LONG,
        O2K_CONST_DOUBLE,
        O2K_ARR_LEN,
        O2K_SUBRANGE,
        O2K_COUNT
    };
    struct AssertionDsc
    {
        optAssertionKind assertionKind;
        struct SsaVar
        {
            unsigned lclNum; // assigned to or property of this local var number
            unsigned ssaNum;
        };
        struct ArrBnd
        {
            ValueNum vnIdx;
            ValueNum vnLen;
        };
        struct AssertionDscOp1
        {
            optOp1Kind kind; // a normal LclVar, or Exact-type or Subtype
            ValueNum   vn;
            union {
                SsaVar lcl;
                ArrBnd bnd;
            };
        } op1;
        struct AssertionDscOp2
        {
            optOp2Kind kind; // a const or copy assignment
            ValueNum   vn;
            struct IntVal
            {
                ssize_t  iconVal;   // integer
                unsigned padding;   // unused; ensures iconFlags does not overlap lconVal
                unsigned iconFlags; // gtFlags
            };
            struct Range // integer subrange
            {
                ssize_t loBound;
                ssize_t hiBound;
            };
            union {
                SsaVar  lcl;
                IntVal  u1;
                __int64 lconVal;
                double  dconVal;
                Range   u2;
            };
        } op2;

        bool IsCheckedBoundArithBound()
        {
            return ((assertionKind == OAK_EQUAL || assertionKind == OAK_NOT_EQUAL) && op1.kind == O1K_BOUND_OPER_BND);
        }
        bool IsCheckedBoundBound()
        {
            return ((assertionKind == OAK_EQUAL || assertionKind == OAK_NOT_EQUAL) && op1.kind == O1K_BOUND_LOOP_BND);
        }
        bool IsConstantBound()
        {
            return ((assertionKind == OAK_EQUAL || assertionKind == OAK_NOT_EQUAL) &&
                    op1.kind == O1K_CONSTANT_LOOP_BND);
        }
        bool IsBoundsCheckNoThrow()
        {
            return ((assertionKind == OAK_NO_THROW) && (op1.kind == O1K_ARR_BND));
        }

        bool IsCopyAssertion()
        {
            return ((assertionKind == OAK_EQUAL) && (op1.kind == O1K_LCLVAR) && (op2.kind == O2K_LCLVAR_COPY));
        }

        static bool SameKind(AssertionDsc* a1, AssertionDsc* a2)
        {
            return a1->assertionKind == a2->assertionKind && a1->op1.kind == a2->op1.kind &&
                   a1->op2.kind == a2->op2.kind;
        }

        static bool ComplementaryKind(optAssertionKind kind, optAssertionKind kind2)
        {
            if (kind == OAK_EQUAL)
            {
                return kind2 == OAK_NOT_EQUAL;
            }
            else if (kind == OAK_NOT_EQUAL)
            {
                return kind2 == OAK_EQUAL;
            }
            return false;
        }

        static ssize_t GetLowerBoundForIntegralType(var_types type)
        {
            switch (type)
            {
                case TYP_BYTE:
                    return SCHAR_MIN;
                case TYP_SHORT:
                    return SHRT_MIN;
                case TYP_INT:
                    return INT_MIN;
                case TYP_BOOL:
                case TYP_UBYTE:
                case TYP_USHORT:
                case TYP_UINT:
                    return 0;
                default:
                    unreached();
            }
        }
        static ssize_t GetUpperBoundForIntegralType(var_types type)
        {
            switch (type)
            {
                case TYP_BOOL:
                    return 1;
                case TYP_BYTE:
                    return SCHAR_MAX;
                case TYP_SHORT:
                    return SHRT_MAX;
                case TYP_INT:
                    return INT_MAX;
                case TYP_UBYTE:
                    return UCHAR_MAX;
                case TYP_USHORT:
                    return USHRT_MAX;
                case TYP_UINT:
                    return UINT_MAX;
                default:
                    unreached();
            }
        }

        bool HasSameOp1(AssertionDsc* that, bool vnBased)
        {
            if (op1.kind != that->op1.kind)
            {
                return false;
            }
            else if (op1.kind == O1K_ARR_BND)
            {
                assert(vnBased);
                return (op1.bnd.vnIdx == that->op1.bnd.vnIdx) && (op1.bnd.vnLen == that->op1.bnd.vnLen);
            }
            else
            {
                return ((vnBased && (op1.vn == that->op1.vn)) ||
                        (!vnBased && (op1.lcl.lclNum == that->op1.lcl.lclNum)));
            }
        }

        bool HasSameOp2(AssertionDsc* that, bool vnBased)
        {
            if (op2.kind != that->op2.kind)
            {
                return false;
            }
            switch (op2.kind)
            {
                case O2K_IND_CNS_INT:
                case O2K_CONST_INT:
                    return ((op2.u1.iconVal == that->op2.u1.iconVal) && (op2.u1.iconFlags == that->op2.u1.iconFlags));

                case O2K_CONST_LONG:
                    return (op2.lconVal == that->op2.lconVal);

                case O2K_CONST_DOUBLE:
                    // exact match because of positive and negative zero.
                    return (memcmp(&op2.dconVal, &that->op2.dconVal, sizeof(double)) == 0);

                case O2K_LCLVAR_COPY:
                case O2K_ARR_LEN:
                    return (op2.lcl.lclNum == that->op2.lcl.lclNum) &&
                           (!vnBased || op2.lcl.ssaNum == that->op2.lcl.ssaNum);

                case O2K_SUBRANGE:
                    return ((op2.u2.loBound == that->op2.u2.loBound) && (op2.u2.hiBound == that->op2.u2.hiBound));

                case O2K_INVALID:
                    // we will return false
                    break;

                default:
                    assert(!"Unexpected value for op2.kind in AssertionDsc.");
                    break;
            }
            return false;
        }

        bool Complementary(AssertionDsc* that, bool vnBased)
        {
            return ComplementaryKind(assertionKind, that->assertionKind) && HasSameOp1(that, vnBased) &&
                   HasSameOp2(that, vnBased);
        }

        bool Equals(AssertionDsc* that, bool vnBased)
        {
            if (assertionKind != that->assertionKind)
            {
                return false;
            }
            else if (assertionKind == OAK_NO_THROW)
            {
                assert(op2.kind == O2K_INVALID);
                return HasSameOp1(that, vnBased);
            }
            else
            {
                return HasSameOp1(that, vnBased) && HasSameOp2(that, vnBased);
            }
        }
    };

protected:
    static fgWalkPreFn optAddCopiesCallback;
    static fgWalkPreFn optVNAssertionPropCurStmtVisitor;
    unsigned           optAddCopyLclNum;
    GenTree*           optAddCopyAsgnNode;

    bool optLocalAssertionProp;  // indicates that we are performing local assertion prop
    bool optAssertionPropagated; // set to true if we modified the trees
    bool optAssertionPropagatedCurrentStmt;
#ifdef DEBUG
    GenTree* optAssertionPropCurrentTree;
#endif
    AssertionIndex*            optComplementaryAssertionMap;
    JitExpandArray<ASSERT_TP>* optAssertionDep; // table that holds dependent assertions (assertions
                                                // using the value of a local var) for each local var
    AssertionDsc*  optAssertionTabPrivate;      // table that holds info about value assignments
    AssertionIndex optAssertionCount;           // total number of assertions in the assertion table
    AssertionIndex optMaxAssertionCount;

public:
    void optVnNonNullPropCurStmt(BasicBlock* block, Statement* stmt, GenTree* tree);
    fgWalkResult optVNConstantPropCurStmt(BasicBlock* block, Statement* stmt, GenTree* tree);
    GenTree* optVNConstantPropOnJTrue(BasicBlock* block, GenTree* test);
    GenTree* optVNConstantPropOnTree(BasicBlock* block, GenTree* tree);
    GenTree* optExtractSideEffListFromConst(GenTree* tree);

    AssertionIndex GetAssertionCount()
    {
        return optAssertionCount;
    }
    ASSERT_TP* bbJtrueAssertionOut;
    typedef JitHashTable<ValueNum, JitSmallPrimitiveKeyFuncs<ValueNum>, ASSERT_TP> ValueNumToAssertsMap;
    ValueNumToAssertsMap* optValueNumToAsserts;

    // Assertion prop helpers.
    ASSERT_TP& GetAssertionDep(unsigned lclNum);
    AssertionDsc* optGetAssertion(AssertionIndex assertIndex);
    void optAssertionInit(bool isLocalProp);
    void optAssertionTraitsInit(AssertionIndex assertionCount);
#if LOCAL_ASSERTION_PROP
    void optAssertionReset(AssertionIndex limit);
    void optAssertionRemove(AssertionIndex index);
#endif

    // Assertion prop data flow functions.
    void       optAssertionPropMain();
    Statement* optVNAssertionPropCurStmt(BasicBlock* block, Statement* stmt);
    bool optIsTreeKnownIntValue(bool vnBased, GenTree* tree, ssize_t* pConstant, unsigned* pIconFlags);
    ASSERT_TP* optInitAssertionDataflowFlags();
    ASSERT_TP* optComputeAssertionGen();

    // Assertion Gen functions.
    void optAssertionGen(GenTree* tree);
    AssertionIndex optAssertionGenPhiDefn(GenTree* tree);
    AssertionInfo optCreateJTrueBoundsAssertion(GenTree* tree);
    AssertionInfo optAssertionGenJtrue(GenTree* tree);
    AssertionIndex optCreateJtrueAssertions(GenTree*                   op1,
                                            GenTree*                   op2,
                                            Compiler::optAssertionKind assertionKind,
                                            bool                       helperCallArgs = false);
    AssertionIndex optFindComplementary(AssertionIndex assertionIndex);
    void optMapComplementary(AssertionIndex assertionIndex, AssertionIndex index);

    // Assertion creation functions.
    AssertionIndex optCreateAssertion(GenTree*         op1,
                                      GenTree*         op2,
                                      optAssertionKind assertionKind,
                                      bool             helperCallArgs = false);
    void optCreateComplementaryAssertion(AssertionIndex assertionIndex,
                                         GenTree*       op1,
                                         GenTree*       op2,
                                         bool           helperCallArgs = false);

    bool optAssertionVnInvolvesNan(AssertionDsc* assertion);
    AssertionIndex optAddAssertion(AssertionDsc* assertion);
    void optAddVnAssertionMapping(ValueNum vn, AssertionIndex index);
#ifdef DEBUG
    void optPrintVnAssertionMapping();
#endif
    ASSERT_TP optGetVnMappedAssertions(ValueNum vn);

    // Used for respective assertion propagations.
    AssertionIndex optAssertionIsSubrange(GenTree*         tree,
                                          var_types        fromType,
                                          var_types        toType,
                                          ASSERT_VALARG_TP assertions);
    AssertionIndex optAssertionIsSubtype(GenTree* tree, GenTree* methodTableArg, ASSERT_VALARG_TP assertions);
    AssertionIndex optAssertionIsNonNullInternal(GenTree* op, ASSERT_VALARG_TP assertions);
    bool optAssertionIsNonNull(GenTree*         op,
                               ASSERT_VALARG_TP assertions DEBUGARG(bool* pVnBased) DEBUGARG(AssertionIndex* pIndex));

    // Used for Relop propagation.
    AssertionIndex optGlobalAssertionIsEqualOrNotEqual(ASSERT_VALARG_TP assertions, GenTree* op1, GenTree* op2);
    AssertionIndex optGlobalAssertionIsEqualOrNotEqualZero(ASSERT_VALARG_TP assertions, GenTree* op1);
    AssertionIndex optLocalAssertionIsEqualOrNotEqual(
        optOp1Kind op1Kind, unsigned lclNum, optOp2Kind op2Kind, ssize_t cnsVal, ASSERT_VALARG_TP assertions);

    // Assertion prop for lcl var functions.
    bool optAssertionProp_LclVarTypeCheck(GenTree* tree, LclVarDsc* lclVarDsc, LclVarDsc* copyVarDsc);
    GenTree* optCopyAssertionProp(AssertionDsc*        curAssertion,
                                  GenTreeLclVarCommon* tree,
                                  Statement* stmt DEBUGARG(AssertionIndex index));
    GenTree* optConstantAssertionProp(AssertionDsc*        curAssertion,
                                      GenTreeLclVarCommon* tree,
                                      Statement* stmt DEBUGARG(AssertionIndex index));

    // Assertion propagation functions.
    GenTree* optAssertionProp(ASSERT_VALARG_TP assertions, GenTree* tree, Statement* stmt, BasicBlock* block);
    GenTree* optAssertionProp_LclVar(ASSERT_VALARG_TP assertions, GenTreeLclVarCommon* tree, Statement* stmt);
    GenTree* optAssertionProp_Ind(ASSERT_VALARG_TP assertions, GenTree* tree, Statement* stmt);
    GenTree* optAssertionProp_Cast(ASSERT_VALARG_TP assertions, GenTree* tree, Statement* stmt);
    GenTree* optAssertionProp_Call(ASSERT_VALARG_TP assertions, GenTreeCall* call, Statement* stmt);
    GenTree* optAssertionProp_RelOp(ASSERT_VALARG_TP assertions, GenTree* tree, Statement* stmt);
    GenTree* optAssertionProp_Comma(ASSERT_VALARG_TP assertions, GenTree* tree, Statement* stmt);
    GenTree* optAssertionProp_BndsChk(ASSERT_VALARG_TP assertions, GenTree* tree);
    GenTree* optAssertionPropGlobal_RelOp(ASSERT_VALARG_TP assertions, GenTree* tree, Statement* stmt);
    GenTree* optAssertionPropLocal_RelOp(ASSERT_VALARG_TP assertions, GenTree* tree, Statement* stmt);
    GenTree* optAssertionProp_Update(GenTree* newTree, GenTree* tree, Statement* stmt);
    GenTree* optNonNullAssertionProp_Call(ASSERT_VALARG_TP assertions, GenTreeCall* call);

    // Implied assertion functions.
    void optImpliedAssertions(AssertionIndex assertionIndex, ASSERT_TP& activeAssertions);
    void optImpliedByTypeOfAssertions(ASSERT_TP& activeAssertions);
    void optImpliedByCopyAssertion(AssertionDsc* copyAssertion, AssertionDsc* depAssertion, ASSERT_TP& result);
    void optImpliedByConstAssertion(AssertionDsc* curAssertion, ASSERT_TP& result);

#ifdef DEBUG
    void optPrintAssertion(AssertionDsc* newAssertion, AssertionIndex assertionIndex = 0);
    void optDebugCheckAssertion(AssertionDsc* assertion);
    void optDebugCheckAssertions(AssertionIndex AssertionIndex);
#endif
    void optAddCopies();
#endif // ASSERTION_PROP

    /**************************************************************************
     *                          Range checks
     *************************************************************************/

public:
    struct LoopCloneVisitorInfo
    {
        LoopCloneContext* context;
        unsigned          loopNum;
        Statement*        stmt;
        LoopCloneVisitorInfo(LoopCloneContext* context, unsigned loopNum, Statement* stmt)
            : context(context), loopNum(loopNum), stmt(nullptr)
        {
        }
    };

    bool optIsStackLocalInvariant(unsigned loopNum, unsigned lclNum);
    bool optExtractArrIndex(GenTree* tree, ArrIndex* result, unsigned lhsNum);
    bool optReconstructArrIndex(GenTree* tree, ArrIndex* result, unsigned lhsNum);
    bool optIdentifyLoopOptInfo(unsigned loopNum, LoopCloneContext* context);
    static fgWalkPreFn optCanOptimizeByLoopCloningVisitor;
    fgWalkResult optCanOptimizeByLoopCloning(GenTree* tree, LoopCloneVisitorInfo* info);
    void optObtainLoopCloningOpts(LoopCloneContext* context);
    bool optIsLoopClonable(unsigned loopInd);

    bool optCanCloneLoops();

#ifdef DEBUG
    void optDebugLogLoopCloning(BasicBlock* block, Statement* insertBefore);
#endif
    void optPerformStaticOptimizations(unsigned loopNum, LoopCloneContext* context DEBUGARG(bool fastPath));
    bool optComputeDerefConditions(unsigned loopNum, LoopCloneContext* context);
    bool optDeriveLoopCloningConditions(unsigned loopNum, LoopCloneContext* context);
    BasicBlock* optInsertLoopChoiceConditions(LoopCloneContext* context,
                                              unsigned          loopNum,
                                              BasicBlock*       head,
                                              BasicBlock*       slow);

protected:
    ssize_t optGetArrayRefScaleAndIndex(GenTree* mul, GenTree** pIndex DEBUGARG(bool bRngChk));

    bool optReachWithoutCall(BasicBlock* srcBB, BasicBlock* dstBB);

protected:
    bool optLoopsMarked;

    /*
    XXXXXXXXXXXXXXXXXXXXXXXXXXXXXXXXXXXXXXXXXXXXXXXXXXXXXXXXXXXXXXXXXXXXXXXXXXXXXXX
    XXXXXXXXXXXXXXXXXXXXXXXXXXXXXXXXXXXXXXXXXXXXXXXXXXXXXXXXXXXXXXXXXXXXXXXXXXXXXXX
    XX                                                                           XX
    XX                           RegAlloc                                        XX
    XX                                                                           XX
    XX  Does the register allocation and puts the remaining lclVars on the stack XX
    XX                                                                           XX
    XXXXXXXXXXXXXXXXXXXXXXXXXXXXXXXXXXXXXXXXXXXXXXXXXXXXXXXXXXXXXXXXXXXXXXXXXXXXXXX
    XXXXXXXXXXXXXXXXXXXXXXXXXXXXXXXXXXXXXXXXXXXXXXXXXXXXXXXXXXXXXXXXXXXXXXXXXXXXXXX
    */

public:
    regNumber raUpdateRegStateForArg(RegState* regState, LclVarDsc* argDsc);

    void raMarkStkVars();

protected:
    // Some things are used by both LSRA and regpredict allocators.

    FrameType rpFrameType;
    bool      rpMustCreateEBPCalled; // Set to true after we have called rpMustCreateEBPFrame once

    bool rpMustCreateEBPFrame(INDEBUG(const char** wbReason));

private:
    Lowering*            m_pLowering;   // Lowering; needed to Lower IR that's added or modified after Lowering.
    LinearScanInterface* m_pLinearScan; // Linear Scan allocator

    /* raIsVarargsStackArg is called by raMaskStkVars and by
       lvaComputeRefCounts.  It identifies the special case
       where a varargs function has a parameter passed on the
       stack, other than the special varargs handle.  Such parameters
       require special treatment, because they cannot be tracked
       by the GC (their offsets in the stack are not known
       at compile time).
    */

    bool raIsVarargsStackArg(unsigned lclNum)
    {
#ifdef TARGET_X86

        LclVarDsc* varDsc = &lvaTable[lclNum];

        assert(varDsc->lvIsParam);

        return (info.compIsVarArgs && !varDsc->lvIsRegArg && (lclNum != lvaVarargsHandleArg));

#else // TARGET_X86

        return false;

#endif // TARGET_X86
    }

    /*
    XXXXXXXXXXXXXXXXXXXXXXXXXXXXXXXXXXXXXXXXXXXXXXXXXXXXXXXXXXXXXXXXXXXXXXXXXXXXXXX
    XXXXXXXXXXXXXXXXXXXXXXXXXXXXXXXXXXXXXXXXXXXXXXXXXXXXXXXXXXXXXXXXXXXXXXXXXXXXXXX
    XX                                                                           XX
    XX                           EEInterface                                     XX
    XX                                                                           XX
    XX   Get to the class and method info from the Execution Engine given        XX
    XX   tokens for the class and method                                         XX
    XX                                                                           XX
    XXXXXXXXXXXXXXXXXXXXXXXXXXXXXXXXXXXXXXXXXXXXXXXXXXXXXXXXXXXXXXXXXXXXXXXXXXXXXXX
    XXXXXXXXXXXXXXXXXXXXXXXXXXXXXXXXXXXXXXXXXXXXXXXXXXXXXXXXXXXXXXXXXXXXXXXXXXXXXXX
    */

public:
    // Get handles

    void eeGetCallInfo(CORINFO_RESOLVED_TOKEN* pResolvedToken,
                       CORINFO_RESOLVED_TOKEN* pConstrainedToken,
                       CORINFO_CALLINFO_FLAGS  flags,
                       CORINFO_CALL_INFO*      pResult);
    inline CORINFO_CALLINFO_FLAGS addVerifyFlag(CORINFO_CALLINFO_FLAGS flags);

    void eeGetFieldInfo(CORINFO_RESOLVED_TOKEN* pResolvedToken,
                        CORINFO_ACCESS_FLAGS    flags,
                        CORINFO_FIELD_INFO*     pResult);

    // Get the flags

    BOOL eeIsValueClass(CORINFO_CLASS_HANDLE clsHnd);

#if defined(DEBUG) || defined(FEATURE_JIT_METHOD_PERF) || defined(FEATURE_SIMD) || defined(TRACK_LSRA_STATS)

    bool IsSuperPMIException(unsigned code)
    {
        // Copied from NDP\clr\src\ToolBox\SuperPMI\SuperPMI-Shared\ErrorHandling.h

        const unsigned EXCEPTIONCODE_DebugBreakorAV = 0xe0421000;
        const unsigned EXCEPTIONCODE_MC             = 0xe0422000;
        const unsigned EXCEPTIONCODE_LWM            = 0xe0423000;
        const unsigned EXCEPTIONCODE_SASM           = 0xe0424000;
        const unsigned EXCEPTIONCODE_SSYM           = 0xe0425000;
        const unsigned EXCEPTIONCODE_CALLUTILS      = 0xe0426000;
        const unsigned EXCEPTIONCODE_TYPEUTILS      = 0xe0427000;
        const unsigned EXCEPTIONCODE_ASSERT         = 0xe0440000;

        switch (code)
        {
            case EXCEPTIONCODE_DebugBreakorAV:
            case EXCEPTIONCODE_MC:
            case EXCEPTIONCODE_LWM:
            case EXCEPTIONCODE_SASM:
            case EXCEPTIONCODE_SSYM:
            case EXCEPTIONCODE_CALLUTILS:
            case EXCEPTIONCODE_TYPEUTILS:
            case EXCEPTIONCODE_ASSERT:
                return true;
            default:
                return false;
        }
    }

    const char* eeGetMethodName(CORINFO_METHOD_HANDLE hnd, const char** className);
    const char* eeGetMethodFullName(CORINFO_METHOD_HANDLE hnd);

    bool eeIsNativeMethod(CORINFO_METHOD_HANDLE method);
    CORINFO_METHOD_HANDLE eeGetMethodHandleForNative(CORINFO_METHOD_HANDLE method);
#endif

    var_types eeGetArgType(CORINFO_ARG_LIST_HANDLE list, CORINFO_SIG_INFO* sig);
    var_types eeGetArgType(CORINFO_ARG_LIST_HANDLE list, CORINFO_SIG_INFO* sig, bool* isPinned);
    CORINFO_CLASS_HANDLE eeGetArgClass(CORINFO_SIG_INFO* sig, CORINFO_ARG_LIST_HANDLE list);
    unsigned eeGetArgSize(CORINFO_ARG_LIST_HANDLE list, CORINFO_SIG_INFO* sig);

    // VOM info, method sigs

    void eeGetSig(unsigned               sigTok,
                  CORINFO_MODULE_HANDLE  scope,
                  CORINFO_CONTEXT_HANDLE context,
                  CORINFO_SIG_INFO*      retSig);

    void eeGetCallSiteSig(unsigned               sigTok,
                          CORINFO_MODULE_HANDLE  scope,
                          CORINFO_CONTEXT_HANDLE context,
                          CORINFO_SIG_INFO*      retSig);

    void eeGetMethodSig(CORINFO_METHOD_HANDLE methHnd, CORINFO_SIG_INFO* retSig, CORINFO_CLASS_HANDLE owner = nullptr);

    // Method entry-points, instrs

    CORINFO_METHOD_HANDLE eeMarkNativeTarget(CORINFO_METHOD_HANDLE method);

    CORINFO_EE_INFO eeInfo;
    bool            eeInfoInitialized;

    CORINFO_EE_INFO* eeGetEEInfo();

    // Gets the offset of a SDArray's first element
    unsigned eeGetArrayDataOffset(var_types type);
    // Gets the offset of a MDArray's first element
    unsigned eeGetMDArrayDataOffset(var_types type, unsigned rank);

    GenTree* eeGetPInvokeCookie(CORINFO_SIG_INFO* szMetaSig);

    // Returns the page size for the target machine as reported by the EE.
    target_size_t eeGetPageSize()
    {
        return (target_size_t)eeGetEEInfo()->osPageSize;
    }

    // Returns the frame size at which we will generate a loop to probe the stack.
    target_size_t getVeryLargeFrameSize()
    {
#ifdef TARGET_ARM
        // The looping probe code is 40 bytes, whereas the straight-line probing for
        // the (0x2000..0x3000) case is 44, so use looping for anything 0x2000 bytes
        // or greater, to generate smaller code.
        return 2 * eeGetPageSize();
#else
        return 3 * eeGetPageSize();
#endif
    }

    //------------------------------------------------------------------------
    // VirtualStubParam: virtual stub dispatch extra parameter (slot address).
    //
    // It represents Abi and target specific registers for the parameter.
    //
    class VirtualStubParamInfo
    {
    public:
        VirtualStubParamInfo(bool isCoreRTABI)
        {
#if defined(TARGET_X86)
            reg     = REG_EAX;
            regMask = RBM_EAX;
#elif defined(TARGET_AMD64)
            if (isCoreRTABI)
            {
                reg     = REG_R10;
                regMask = RBM_R10;
            }
            else
            {
                reg     = REG_R11;
                regMask = RBM_R11;
            }
#elif defined(TARGET_ARM)
            if (isCoreRTABI)
            {
                reg     = REG_R12;
                regMask = RBM_R12;
            }
            else
            {
                reg     = REG_R4;
                regMask = RBM_R4;
            }
#elif defined(TARGET_ARM64)
            reg     = REG_R11;
            regMask = RBM_R11;
#else
#error Unsupported or unset target architecture
#endif
        }

        regNumber GetReg() const
        {
            return reg;
        }

        _regMask_enum GetRegMask() const
        {
            return regMask;
        }

    private:
        regNumber     reg;
        _regMask_enum regMask;
    };

    VirtualStubParamInfo* virtualStubParamInfo;

    bool IsTargetAbi(CORINFO_RUNTIME_ABI abi)
    {
        return eeGetEEInfo()->targetAbi == abi;
    }

    bool generateCFIUnwindCodes()
    {
#if defined(TARGET_UNIX)
        return IsTargetAbi(CORINFO_CORERT_ABI);
#else
        return false;
#endif
    }

    // Debugging support - Line number info

    void eeGetStmtOffsets();

    unsigned eeBoundariesCount;

    struct boundariesDsc
    {
        UNATIVE_OFFSET nativeIP;
        IL_OFFSET      ilOffset;
        unsigned       sourceReason;
    } * eeBoundaries; // Boundaries to report to EE
    void eeSetLIcount(unsigned count);
    void eeSetLIinfo(unsigned which, UNATIVE_OFFSET offs, unsigned srcIP, bool stkEmpty, bool callInstruction);
    void eeSetLIdone();

#ifdef DEBUG
    static void eeDispILOffs(IL_OFFSET offs);
    static void eeDispLineInfo(const boundariesDsc* line);
    void eeDispLineInfos();
#endif // DEBUG

    // Debugging support - Local var info

    void eeGetVars();

    unsigned eeVarsCount;

    struct VarResultInfo
    {
        UNATIVE_OFFSET             startOffset;
        UNATIVE_OFFSET             endOffset;
        DWORD                      varNumber;
        CodeGenInterface::siVarLoc loc;
    } * eeVars;
    void eeSetLVcount(unsigned count);
    void eeSetLVinfo(unsigned                          which,
                     UNATIVE_OFFSET                    startOffs,
                     UNATIVE_OFFSET                    length,
                     unsigned                          varNum,
                     const CodeGenInterface::siVarLoc& loc);
    void eeSetLVdone();

#ifdef DEBUG
    void eeDispVar(ICorDebugInfo::NativeVarInfo* var);
    void eeDispVars(CORINFO_METHOD_HANDLE ftn, ULONG32 cVars, ICorDebugInfo::NativeVarInfo* vars);
#endif // DEBUG

    // ICorJitInfo wrappers

    void eeReserveUnwindInfo(BOOL isFunclet, BOOL isColdCode, ULONG unwindSize);

    void eeAllocUnwindInfo(BYTE*          pHotCode,
                           BYTE*          pColdCode,
                           ULONG          startOffset,
                           ULONG          endOffset,
                           ULONG          unwindSize,
                           BYTE*          pUnwindBlock,
                           CorJitFuncKind funcKind);

    void eeSetEHcount(unsigned cEH);

    void eeSetEHinfo(unsigned EHnumber, const CORINFO_EH_CLAUSE* clause);

    WORD eeGetRelocTypeHint(void* target);

    // ICorStaticInfo wrapper functions

    bool eeTryResolveToken(CORINFO_RESOLVED_TOKEN* resolvedToken);

#if defined(UNIX_AMD64_ABI)
#ifdef DEBUG
    static void dumpSystemVClassificationType(SystemVClassificationType ct);
#endif // DEBUG

    void eeGetSystemVAmd64PassStructInRegisterDescriptor(
        /*IN*/ CORINFO_CLASS_HANDLE                                  structHnd,
        /*OUT*/ SYSTEMV_AMD64_CORINFO_STRUCT_REG_PASSING_DESCRIPTOR* structPassInRegDescPtr);
#endif // UNIX_AMD64_ABI

    template <typename ParamType>
    bool eeRunWithErrorTrap(void (*function)(ParamType*), ParamType* param)
    {
        return eeRunWithErrorTrapImp(reinterpret_cast<void (*)(void*)>(function), reinterpret_cast<void*>(param));
    }

    bool eeRunWithErrorTrapImp(void (*function)(void*), void* param);

    // Utility functions

    const char* eeGetFieldName(CORINFO_FIELD_HANDLE fieldHnd, const char** classNamePtr = nullptr);

#if defined(DEBUG)
    const WCHAR* eeGetCPString(size_t stringHandle);
#endif

    const char* eeGetClassName(CORINFO_CLASS_HANDLE clsHnd);

    static CORINFO_METHOD_HANDLE eeFindHelper(unsigned helper);
    static CorInfoHelpFunc eeGetHelperNum(CORINFO_METHOD_HANDLE method);

    static fgWalkPreFn CountSharedStaticHelper;
    static bool IsSharedStaticHelper(GenTree* tree);
    static bool IsTreeAlwaysHoistable(GenTree* tree);
    static bool IsGcSafePoint(GenTree* tree);

    static CORINFO_FIELD_HANDLE eeFindJitDataOffs(unsigned jitDataOffs);
    // returns true/false if 'field' is a Jit Data offset
    static bool eeIsJitDataOffs(CORINFO_FIELD_HANDLE field);
    // returns a number < 0 if 'field' is not a Jit Data offset, otherwise the data offset (limited to 2GB)
    static int eeGetJitDataOffs(CORINFO_FIELD_HANDLE field);

    /*****************************************************************************/

    /*
    XXXXXXXXXXXXXXXXXXXXXXXXXXXXXXXXXXXXXXXXXXXXXXXXXXXXXXXXXXXXXXXXXXXXXXXXXXXXXXX
    XXXXXXXXXXXXXXXXXXXXXXXXXXXXXXXXXXXXXXXXXXXXXXXXXXXXXXXXXXXXXXXXXXXXXXXXXXXXXXX
    XX                                                                           XX
    XX                           CodeGenerator                                   XX
    XX                                                                           XX
    XXXXXXXXXXXXXXXXXXXXXXXXXXXXXXXXXXXXXXXXXXXXXXXXXXXXXXXXXXXXXXXXXXXXXXXXXXXXXXX
    XXXXXXXXXXXXXXXXXXXXXXXXXXXXXXXXXXXXXXXXXXXXXXXXXXXXXXXXXXXXXXXXXXXXXXXXXXXXXXX
    */

public:
    CodeGenInterface* codeGen;

    //  The following holds information about instr offsets in terms of generated code.

    struct IPmappingDsc
    {
        IPmappingDsc* ipmdNext;      // next line# record
        emitLocation  ipmdNativeLoc; // the emitter location of the native code corresponding to the IL offset
        IL_OFFSETX    ipmdILoffsx;   // the instr offset
        bool          ipmdIsLabel;   // Can this code be a branch label?
    };

    // Record the instr offset mapping to the generated code

    IPmappingDsc* genIPmappingList;
    IPmappingDsc* genIPmappingLast;

    // Managed RetVal - A side hash table meant to record the mapping from a
    // GT_CALL node to its IL offset.  This info is used to emit sequence points
    // that can be used by debugger to determine the native offset at which the
    // managed RetVal will be available.
    //
    // In fact we can store IL offset in a GT_CALL node.  This was ruled out in
    // favor of a side table for two reasons: 1) We need IL offset for only those
    // GT_CALL nodes (created during importation) that correspond to an IL call and
    // whose return type is other than TYP_VOID. 2) GT_CALL node is a frequently used
    // structure and IL offset is needed only when generating debuggable code. Therefore
    // it is desirable to avoid memory size penalty in retail scenarios.
    typedef JitHashTable<GenTree*, JitPtrKeyFuncs<GenTree>, IL_OFFSETX> CallSiteILOffsetTable;
    CallSiteILOffsetTable* genCallSite2ILOffsetMap;

    unsigned    genReturnLocal; // Local number for the return value when applicable.
    BasicBlock* genReturnBB;    // jumped to when not optimizing for speed.

    // The following properties are part of CodeGenContext.  Getters are provided here for
    // convenience and backward compatibility, but the properties can only be set by invoking
    // the setter on CodeGenContext directly.

    emitter* GetEmitter() const
    {
        return codeGen->GetEmitter();
    }

    bool isFramePointerUsed() const
    {
        return codeGen->isFramePointerUsed();
    }

    bool GetInterruptible()
    {
        return codeGen->GetInterruptible();
    }
    void SetInterruptible(bool value)
    {
        codeGen->SetInterruptible(value);
    }

#ifdef TARGET_ARMARCH

    bool GetHasTailCalls()
    {
        return codeGen->GetHasTailCalls();
    }
    void SetHasTailCalls(bool value)
    {
        codeGen->SetHasTailCalls(value);
    }
#endif // TARGET_ARMARCH

#if DOUBLE_ALIGN
    const bool genDoubleAlign()
    {
        return codeGen->doDoubleAlign();
    }
    DWORD getCanDoubleAlign();
    bool shouldDoubleAlign(unsigned refCntStk,
                           unsigned refCntReg,
                           unsigned refCntWtdReg,
                           unsigned refCntStkParam,
                           unsigned refCntWtdStkDbl);
#endif // DOUBLE_ALIGN

    bool IsFullPtrRegMapRequired()
    {
        return codeGen->IsFullPtrRegMapRequired();
    }
    void SetFullPtrRegMapRequired(bool value)
    {
        codeGen->SetFullPtrRegMapRequired(value);
    }

// Things that MAY belong either in CodeGen or CodeGenContext

#if defined(FEATURE_EH_FUNCLETS)
    FuncInfoDsc*   compFuncInfos;
    unsigned short compCurrFuncIdx;
    unsigned short compFuncInfoCount;

    unsigned short compFuncCount()
    {
        assert(fgFuncletsCreated);
        return compFuncInfoCount;
    }

#else // !FEATURE_EH_FUNCLETS

    // This is a no-op when there are no funclets!
    void genUpdateCurrentFunclet(BasicBlock* block)
    {
        return;
    }

    FuncInfoDsc compFuncInfoRoot;

    static const unsigned compCurrFuncIdx = 0;

    unsigned short compFuncCount()
    {
        return 1;
    }

#endif // !FEATURE_EH_FUNCLETS

    FuncInfoDsc* funCurrentFunc();
    void funSetCurrentFunc(unsigned funcIdx);
    FuncInfoDsc* funGetFunc(unsigned funcIdx);
    unsigned int funGetFuncIdx(BasicBlock* block);

    // LIVENESS

    VARSET_TP compCurLife;     // current live variables
    GenTree*  compCurLifeTree; // node after which compCurLife has been computed

    // Compare the given "newLife" with last set of live variables and update
    // codeGen "gcInfo", siScopes, "regSet" with the new variable's homes/liveness.
    template <bool ForCodeGen>
    void compChangeLife(VARSET_VALARG_TP newLife);

    // Update the GC's masks, register's masks and reports change on variable's homes given a set of
    // current live variables if changes have happened since "compCurLife".
    template <bool ForCodeGen>
    inline void compUpdateLife(VARSET_VALARG_TP newLife);

    // Gets a register mask that represent the kill set for a helper call since
    // not all JIT Helper calls follow the standard ABI on the target architecture.
    regMaskTP compHelperCallKillSet(CorInfoHelpFunc helper);

#ifdef TARGET_ARM
    // Requires that "varDsc" be a promoted struct local variable being passed as an argument, beginning at
    // "firstArgRegNum", which is assumed to have already been aligned to the register alignment restriction of the
    // struct type. Adds bits to "*pArgSkippedRegMask" for any argument registers *not* used in passing "varDsc" --
    // i.e., internal "holes" caused by internal alignment constraints.  For example, if the struct contained an int and
    // a double, and we at R0 (on ARM), then R1 would be skipped, and the bit for R1 would be added to the mask.
    void fgAddSkippedRegsInPromotedStructArg(LclVarDsc* varDsc, unsigned firstArgRegNum, regMaskTP* pArgSkippedRegMask);
#endif // TARGET_ARM

    // If "tree" is a indirection (GT_IND, or GT_OBJ) whose arg is an ADDR, whose arg is a LCL_VAR, return that LCL_VAR
    // node, else NULL.
    static GenTreeLclVar* fgIsIndirOfAddrOfLocal(GenTree* tree);

    // This map is indexed by GT_OBJ nodes that are address of promoted struct variables, which
    // have been annotated with the GTF_VAR_DEATH flag.  If such a node is *not* mapped in this
    // table, one may assume that all the (tracked) field vars die at this GT_OBJ.  Otherwise,
    // the node maps to a pointer to a VARSET_TP, containing set bits for each of the tracked field
    // vars of the promoted struct local that go dead at the given node (the set bits are the bits
    // for the tracked var indices of the field vars, as in a live var set).
    //
    // The map is allocated on demand so all map operations should use one of the following three
    // wrapper methods.

    NodeToVarsetPtrMap* m_promotedStructDeathVars;

    NodeToVarsetPtrMap* GetPromotedStructDeathVars()
    {
        if (m_promotedStructDeathVars == nullptr)
        {
            m_promotedStructDeathVars = new (getAllocator()) NodeToVarsetPtrMap(getAllocator());
        }
        return m_promotedStructDeathVars;
    }

    void ClearPromotedStructDeathVars()
    {
        if (m_promotedStructDeathVars != nullptr)
        {
            m_promotedStructDeathVars->RemoveAll();
        }
    }

    bool LookupPromotedStructDeathVars(GenTree* tree, VARSET_TP** bits)
    {
        bits        = nullptr;
        bool result = false;

        if (m_promotedStructDeathVars != nullptr)
        {
            result = m_promotedStructDeathVars->Lookup(tree, bits);
        }

        return result;
    }

/*
XXXXXXXXXXXXXXXXXXXXXXXXXXXXXXXXXXXXXXXXXXXXXXXXXXXXXXXXXXXXXXXXXXXXXXXXXXXXXXX
XXXXXXXXXXXXXXXXXXXXXXXXXXXXXXXXXXXXXXXXXXXXXXXXXXXXXXXXXXXXXXXXXXXXXXXXXXXXXXX
XX                                                                           XX
XX                           UnwindInfo                                      XX
XX                                                                           XX
XXXXXXXXXXXXXXXXXXXXXXXXXXXXXXXXXXXXXXXXXXXXXXXXXXXXXXXXXXXXXXXXXXXXXXXXXXXXXXX
XXXXXXXXXXXXXXXXXXXXXXXXXXXXXXXXXXXXXXXXXXXXXXXXXXXXXXXXXXXXXXXXXXXXXXXXXXXXXXX
*/

#if !defined(__GNUC__)
#pragma region Unwind information
#endif

public:
    //
    // Infrastructure functions: start/stop/reserve/emit.
    //

    void unwindBegProlog();
    void unwindEndProlog();
    void unwindBegEpilog();
    void unwindEndEpilog();
    void unwindReserve();
    void unwindEmit(void* pHotCode, void* pColdCode);

    //
    // Specific unwind information functions: called by code generation to indicate a particular
    // prolog or epilog unwindable instruction has been generated.
    //

    void unwindPush(regNumber reg);
    void unwindAllocStack(unsigned size);
    void unwindSetFrameReg(regNumber reg, unsigned offset);
    void unwindSaveReg(regNumber reg, unsigned offset);

#if defined(TARGET_ARM)
    void unwindPushMaskInt(regMaskTP mask);
    void unwindPushMaskFloat(regMaskTP mask);
    void unwindPopMaskInt(regMaskTP mask);
    void unwindPopMaskFloat(regMaskTP mask);
    void unwindBranch16();                    // The epilog terminates with a 16-bit branch (e.g., "bx lr")
    void unwindNop(unsigned codeSizeInBytes); // Generate unwind NOP code. 'codeSizeInBytes' is 2 or 4 bytes. Only
                                              // called via unwindPadding().
    void unwindPadding(); // Generate a sequence of unwind NOP codes representing instructions between the last
                          // instruction and the current location.
#endif                    // TARGET_ARM

#if defined(TARGET_ARM64)
    void unwindNop();
    void unwindPadding(); // Generate a sequence of unwind NOP codes representing instructions between the last
                          // instruction and the current location.
    void unwindSaveReg(regNumber reg, int offset);                                // str reg, [sp, #offset]
    void unwindSaveRegPreindexed(regNumber reg, int offset);                      // str reg, [sp, #offset]!
    void unwindSaveRegPair(regNumber reg1, regNumber reg2, int offset);           // stp reg1, reg2, [sp, #offset]
    void unwindSaveRegPairPreindexed(regNumber reg1, regNumber reg2, int offset); // stp reg1, reg2, [sp, #offset]!
    void unwindSaveNext();                                                        // unwind code: save_next
    void unwindReturn(regNumber reg);                                             // ret lr
#endif                                                                            // defined(TARGET_ARM64)

    //
    // Private "helper" functions for the unwind implementation.
    //

private:
#if defined(FEATURE_EH_FUNCLETS)
    void unwindGetFuncLocations(FuncInfoDsc*             func,
                                bool                     getHotSectionData,
                                /* OUT */ emitLocation** ppStartLoc,
                                /* OUT */ emitLocation** ppEndLoc);
#endif // FEATURE_EH_FUNCLETS

    void unwindReserveFunc(FuncInfoDsc* func);
    void unwindEmitFunc(FuncInfoDsc* func, void* pHotCode, void* pColdCode);

#if defined(TARGET_AMD64) || (defined(TARGET_X86) && defined(FEATURE_EH_FUNCLETS))

    void unwindReserveFuncHelper(FuncInfoDsc* func, bool isHotCode);
    void unwindEmitFuncHelper(FuncInfoDsc* func, void* pHotCode, void* pColdCode, bool isHotCode);

#endif // TARGET_AMD64 || (TARGET_X86 && FEATURE_EH_FUNCLETS)

    UNATIVE_OFFSET unwindGetCurrentOffset(FuncInfoDsc* func);

#if defined(TARGET_AMD64)

    void unwindBegPrologWindows();
    void unwindPushWindows(regNumber reg);
    void unwindAllocStackWindows(unsigned size);
    void unwindSetFrameRegWindows(regNumber reg, unsigned offset);
    void unwindSaveRegWindows(regNumber reg, unsigned offset);

#ifdef UNIX_AMD64_ABI
    void unwindSaveRegCFI(regNumber reg, unsigned offset);
#endif // UNIX_AMD64_ABI
#elif defined(TARGET_ARM)

    void unwindPushPopMaskInt(regMaskTP mask, bool useOpsize16);
    void unwindPushPopMaskFloat(regMaskTP mask);

#endif // TARGET_ARM

#if defined(TARGET_UNIX)
    short mapRegNumToDwarfReg(regNumber reg);
    void createCfiCode(FuncInfoDsc* func, UNATIVE_OFFSET codeOffset, UCHAR opcode, short dwarfReg, INT offset = 0);
    void unwindPushPopCFI(regNumber reg);
    void unwindBegPrologCFI();
    void unwindPushPopMaskCFI(regMaskTP regMask, bool isFloat);
    void unwindAllocStackCFI(unsigned size);
    void unwindSetFrameRegCFI(regNumber reg, unsigned offset);
    void unwindEmitFuncCFI(FuncInfoDsc* func, void* pHotCode, void* pColdCode);
#ifdef DEBUG
    void DumpCfiInfo(bool                  isHotCode,
                     UNATIVE_OFFSET        startOffset,
                     UNATIVE_OFFSET        endOffset,
                     DWORD                 cfiCodeBytes,
                     const CFI_CODE* const pCfiCode);
#endif

#endif // TARGET_UNIX

#if !defined(__GNUC__)
#pragma endregion // Note: region is NOT under !defined(__GNUC__)
#endif

    /*
    XXXXXXXXXXXXXXXXXXXXXXXXXXXXXXXXXXXXXXXXXXXXXXXXXXXXXXXXXXXXXXXXXXXXXXXXXXXXXXX
    XXXXXXXXXXXXXXXXXXXXXXXXXXXXXXXXXXXXXXXXXXXXXXXXXXXXXXXXXXXXXXXXXXXXXXXXXXXXXXX
    XX                                                                           XX
    XX                               SIMD                                        XX
    XX                                                                           XX
    XX   Info about SIMD types, methods and the SIMD assembly (i.e. the assembly XX
    XX   that contains the distinguished, well-known SIMD type definitions).     XX
    XX                                                                           XX
    XXXXXXXXXXXXXXXXXXXXXXXXXXXXXXXXXXXXXXXXXXXXXXXXXXXXXXXXXXXXXXXXXXXXXXXXXXXXXXX
    XXXXXXXXXXXXXXXXXXXXXXXXXXXXXXXXXXXXXXXXXXXXXXXXXXXXXXXXXXXXXXXXXXXXXXXXXXXXXXX
    */

    // Get highest available level for SIMD codegen
    SIMDLevel getSIMDSupportLevel()
    {
#if defined(TARGET_XARCH)
        if (compOpportunisticallyDependsOn(InstructionSet_AVX2))
        {
            return SIMD_AVX2_Supported;
        }

        if (compOpportunisticallyDependsOn(InstructionSet_SSE42))
        {
            return SIMD_SSE4_Supported;
        }

        // min bar is SSE2
        return SIMD_SSE2_Supported;
#else
        assert(!"Available instruction set(s) for SIMD codegen is not defined for target arch");
        unreached();
        return SIMD_Not_Supported;
#endif
    }

#ifdef FEATURE_SIMD

    // Should we support SIMD intrinsics?
    bool featureSIMD;

    // Should we recognize SIMD types?
    // We always do this on ARM64 to support HVA types.
    bool supportSIMDTypes()
    {
#ifdef TARGET_ARM64
        return true;
#else
        return featureSIMD;
#endif
    }

    // Have we identified any SIMD types?
    // This is currently used by struct promotion to avoid getting type information for a struct
    // field to see if it is a SIMD type, if we haven't seen any SIMD types or operations in
    // the method.
    bool _usesSIMDTypes;
    bool usesSIMDTypes()
    {
        return _usesSIMDTypes;
    }
    void setUsesSIMDTypes(bool value)
    {
        _usesSIMDTypes = value;
    }

    // This is a temp lclVar allocated on the stack as TYP_SIMD.  It is used to implement intrinsics
    // that require indexed access to the individual fields of the vector, which is not well supported
    // by the hardware.  It is allocated when/if such situations are encountered during Lowering.
    unsigned lvaSIMDInitTempVarNum;

    struct SIMDHandlesCache
    {
        // SIMD Types
        CORINFO_CLASS_HANDLE SIMDFloatHandle;
        CORINFO_CLASS_HANDLE SIMDDoubleHandle;
        CORINFO_CLASS_HANDLE SIMDIntHandle;
        CORINFO_CLASS_HANDLE SIMDUShortHandle;
        CORINFO_CLASS_HANDLE SIMDUByteHandle;
        CORINFO_CLASS_HANDLE SIMDShortHandle;
        CORINFO_CLASS_HANDLE SIMDByteHandle;
        CORINFO_CLASS_HANDLE SIMDLongHandle;
        CORINFO_CLASS_HANDLE SIMDUIntHandle;
        CORINFO_CLASS_HANDLE SIMDULongHandle;
        CORINFO_CLASS_HANDLE SIMDVector2Handle;
        CORINFO_CLASS_HANDLE SIMDVector3Handle;
        CORINFO_CLASS_HANDLE SIMDVector4Handle;
        CORINFO_CLASS_HANDLE SIMDVectorHandle;

#ifdef FEATURE_HW_INTRINSICS
#if defined(TARGET_ARM64)
        CORINFO_CLASS_HANDLE Vector64FloatHandle;
        CORINFO_CLASS_HANDLE Vector64DoubleHandle;
        CORINFO_CLASS_HANDLE Vector64IntHandle;
        CORINFO_CLASS_HANDLE Vector64UShortHandle;
        CORINFO_CLASS_HANDLE Vector64UByteHandle;
        CORINFO_CLASS_HANDLE Vector64ShortHandle;
        CORINFO_CLASS_HANDLE Vector64ByteHandle;
        CORINFO_CLASS_HANDLE Vector64LongHandle;
        CORINFO_CLASS_HANDLE Vector64UIntHandle;
        CORINFO_CLASS_HANDLE Vector64ULongHandle;
#endif // defined(TARGET_ARM64)
        CORINFO_CLASS_HANDLE Vector128FloatHandle;
        CORINFO_CLASS_HANDLE Vector128DoubleHandle;
        CORINFO_CLASS_HANDLE Vector128IntHandle;
        CORINFO_CLASS_HANDLE Vector128UShortHandle;
        CORINFO_CLASS_HANDLE Vector128UByteHandle;
        CORINFO_CLASS_HANDLE Vector128ShortHandle;
        CORINFO_CLASS_HANDLE Vector128ByteHandle;
        CORINFO_CLASS_HANDLE Vector128LongHandle;
        CORINFO_CLASS_HANDLE Vector128UIntHandle;
        CORINFO_CLASS_HANDLE Vector128ULongHandle;
#if defined(TARGET_XARCH)
        CORINFO_CLASS_HANDLE Vector256FloatHandle;
        CORINFO_CLASS_HANDLE Vector256DoubleHandle;
        CORINFO_CLASS_HANDLE Vector256IntHandle;
        CORINFO_CLASS_HANDLE Vector256UShortHandle;
        CORINFO_CLASS_HANDLE Vector256UByteHandle;
        CORINFO_CLASS_HANDLE Vector256ShortHandle;
        CORINFO_CLASS_HANDLE Vector256ByteHandle;
        CORINFO_CLASS_HANDLE Vector256LongHandle;
        CORINFO_CLASS_HANDLE Vector256UIntHandle;
        CORINFO_CLASS_HANDLE Vector256ULongHandle;
#endif // defined(TARGET_XARCH)
#endif // FEATURE_HW_INTRINSICS

        SIMDHandlesCache()
        {
            memset(this, 0, sizeof(*this));
        }
    };

    SIMDHandlesCache* m_simdHandleCache;

    // Get an appropriate "zero" for the given type and class handle.
    GenTree* gtGetSIMDZero(var_types simdType, var_types baseType, CORINFO_CLASS_HANDLE simdHandle);

    // Get the handle for a SIMD type.
    CORINFO_CLASS_HANDLE gtGetStructHandleForSIMD(var_types simdType, var_types simdBaseType)
    {
        if (m_simdHandleCache == nullptr)
        {
            // This may happen if the JIT generates SIMD node on its own, without importing them.
            // Otherwise getBaseTypeAndSizeOfSIMDType should have created the cache.
            return NO_CLASS_HANDLE;
        }

        if (simdBaseType == TYP_FLOAT)
        {
            switch (simdType)
            {
                case TYP_SIMD8:
                    return m_simdHandleCache->SIMDVector2Handle;
                case TYP_SIMD12:
                    return m_simdHandleCache->SIMDVector3Handle;
                case TYP_SIMD16:
                    if ((getSIMDVectorType() == TYP_SIMD32) ||
                        (m_simdHandleCache->SIMDVector4Handle != NO_CLASS_HANDLE))
                    {
                        return m_simdHandleCache->SIMDVector4Handle;
                    }
                    break;
                case TYP_SIMD32:
                    break;
                default:
                    unreached();
            }
        }
        assert(emitTypeSize(simdType) <= largestEnregisterableStructSize());
        switch (simdBaseType)
        {
            case TYP_FLOAT:
                return m_simdHandleCache->SIMDFloatHandle;
            case TYP_DOUBLE:
                return m_simdHandleCache->SIMDDoubleHandle;
            case TYP_INT:
                return m_simdHandleCache->SIMDIntHandle;
            case TYP_USHORT:
                return m_simdHandleCache->SIMDUShortHandle;
            case TYP_UBYTE:
                return m_simdHandleCache->SIMDUByteHandle;
            case TYP_SHORT:
                return m_simdHandleCache->SIMDShortHandle;
            case TYP_BYTE:
                return m_simdHandleCache->SIMDByteHandle;
            case TYP_LONG:
                return m_simdHandleCache->SIMDLongHandle;
            case TYP_UINT:
                return m_simdHandleCache->SIMDUIntHandle;
            case TYP_ULONG:
                return m_simdHandleCache->SIMDULongHandle;
            default:
                assert(!"Didn't find a class handle for simdType");
        }
        return NO_CLASS_HANDLE;
    }

    // Returns true if this is a SIMD type that should be considered an opaque
    // vector type (i.e. do not analyze or promote its fields).
    // Note that all but the fixed vector types are opaque, even though they may
    // actually be declared as having fields.
    bool isOpaqueSIMDType(CORINFO_CLASS_HANDLE structHandle)
    {
        return ((m_simdHandleCache != nullptr) && (structHandle != m_simdHandleCache->SIMDVector2Handle) &&
                (structHandle != m_simdHandleCache->SIMDVector3Handle) &&
                (structHandle != m_simdHandleCache->SIMDVector4Handle));
    }

    // Returns true if the tree corresponds to a TYP_SIMD lcl var.
    // Note that both SIMD vector args and locals are mared as lvSIMDType = true, but
    // type of an arg node is TYP_BYREF and a local node is TYP_SIMD or TYP_STRUCT.
    bool isSIMDTypeLocal(GenTree* tree)
    {
        return tree->OperIsLocal() && lvaTable[tree->AsLclVarCommon()->GetLclNum()].lvSIMDType;
    }

    // Returns true if the lclVar is an opaque SIMD type.
    bool isOpaqueSIMDLclVar(LclVarDsc* varDsc)
    {
        if (!varDsc->lvSIMDType)
        {
            return false;
        }
        return isOpaqueSIMDType(varDsc->lvVerTypeInfo.GetClassHandle());
    }

    static bool isRelOpSIMDIntrinsic(SIMDIntrinsicID intrinsicId)
    {
        return (intrinsicId == SIMDIntrinsicEqual || intrinsicId == SIMDIntrinsicLessThan ||
                intrinsicId == SIMDIntrinsicLessThanOrEqual || intrinsicId == SIMDIntrinsicGreaterThan ||
                intrinsicId == SIMDIntrinsicGreaterThanOrEqual);
    }

    // Returns base type of a TYP_SIMD local.
    // Returns TYP_UNKNOWN if the local is not TYP_SIMD.
    var_types getBaseTypeOfSIMDLocal(GenTree* tree)
    {
        if (isSIMDTypeLocal(tree))
        {
            return lvaTable[tree->AsLclVarCommon()->GetLclNum()].lvBaseType;
        }

        return TYP_UNKNOWN;
    }

    bool isSIMDClass(CORINFO_CLASS_HANDLE clsHnd)
    {
        if (isIntrinsicType(clsHnd))
        {
            const char* namespaceName = nullptr;
            (void)getClassNameFromMetadata(clsHnd, &namespaceName);
            return strcmp(namespaceName, "System.Numerics") == 0;
        }
        return false;
    }

    bool isIntrinsicType(CORINFO_CLASS_HANDLE clsHnd)
    {
        return info.compCompHnd->isIntrinsicType(clsHnd);
    }

    const char* getClassNameFromMetadata(CORINFO_CLASS_HANDLE cls, const char** namespaceName)
    {
        return info.compCompHnd->getClassNameFromMetadata(cls, namespaceName);
    }

    CORINFO_CLASS_HANDLE getTypeInstantiationArgument(CORINFO_CLASS_HANDLE cls, unsigned index)
    {
        return info.compCompHnd->getTypeInstantiationArgument(cls, index);
    }

    bool isSIMDClass(typeInfo* pTypeInfo)
    {
        return pTypeInfo->IsStruct() && isSIMDClass(pTypeInfo->GetClassHandleForValueClass());
    }

    bool isHWSIMDClass(CORINFO_CLASS_HANDLE clsHnd)
    {
#ifdef FEATURE_HW_INTRINSICS
        if (isIntrinsicType(clsHnd))
        {
            const char* namespaceName = nullptr;
            (void)getClassNameFromMetadata(clsHnd, &namespaceName);
            return strcmp(namespaceName, "System.Runtime.Intrinsics") == 0;
        }
#endif // FEATURE_HW_INTRINSICS
        return false;
    }

    bool isHWSIMDClass(typeInfo* pTypeInfo)
    {
#ifdef FEATURE_HW_INTRINSICS
        return pTypeInfo->IsStruct() && isHWSIMDClass(pTypeInfo->GetClassHandleForValueClass());
#else
        return false;
#endif
    }

    bool isSIMDorHWSIMDClass(CORINFO_CLASS_HANDLE clsHnd)
    {
        return isSIMDClass(clsHnd) || isHWSIMDClass(clsHnd);
    }

    bool isSIMDorHWSIMDClass(typeInfo* pTypeInfo)
    {
        return isSIMDClass(pTypeInfo) || isHWSIMDClass(pTypeInfo);
    }

    // Get the base (element) type and size in bytes for a SIMD type. Returns TYP_UNKNOWN
    // if it is not a SIMD type or is an unsupported base type.
    var_types getBaseTypeAndSizeOfSIMDType(CORINFO_CLASS_HANDLE typeHnd, unsigned* sizeBytes = nullptr);

    var_types getBaseTypeOfSIMDType(CORINFO_CLASS_HANDLE typeHnd)
    {
        return getBaseTypeAndSizeOfSIMDType(typeHnd, nullptr);
    }

    // Get SIMD Intrinsic info given the method handle.
    // Also sets typeHnd, argCount, baseType and sizeBytes out params.
    const SIMDIntrinsicInfo* getSIMDIntrinsicInfo(CORINFO_CLASS_HANDLE* typeHnd,
                                                  CORINFO_METHOD_HANDLE methodHnd,
                                                  CORINFO_SIG_INFO*     sig,
                                                  bool                  isNewObj,
                                                  unsigned*             argCount,
                                                  var_types*            baseType,
                                                  unsigned*             sizeBytes);

    // Pops and returns GenTree node from importers type stack.
    // Normalizes TYP_STRUCT value in case of GT_CALL, GT_RET_EXPR and arg nodes.
    GenTree* impSIMDPopStack(var_types type, bool expectAddr = false, CORINFO_CLASS_HANDLE structType = nullptr);

    // Creates a GT_SIMD tree for Select operation
    GenTree* impSIMDSelect(CORINFO_CLASS_HANDLE typeHnd,
                           var_types            baseType,
                           unsigned             simdVectorSize,
                           GenTree*             op1,
                           GenTree*             op2,
                           GenTree*             op3);

    // Creates a GT_SIMD tree for Min/Max operation
    GenTree* impSIMDMinMax(SIMDIntrinsicID      intrinsicId,
                           CORINFO_CLASS_HANDLE typeHnd,
                           var_types            baseType,
                           unsigned             simdVectorSize,
                           GenTree*             op1,
                           GenTree*             op2);

    // Transforms operands and returns the SIMD intrinsic to be applied on
    // transformed operands to obtain given relop result.
    SIMDIntrinsicID impSIMDRelOp(SIMDIntrinsicID      relOpIntrinsicId,
                                 CORINFO_CLASS_HANDLE typeHnd,
                                 unsigned             simdVectorSize,
                                 var_types*           baseType,
                                 GenTree**            op1,
                                 GenTree**            op2);

    // Creates a GT_SIMD tree for Abs intrinsic.
    GenTree* impSIMDAbs(CORINFO_CLASS_HANDLE typeHnd, var_types baseType, unsigned simdVectorSize, GenTree* op1);

#if defined(TARGET_XARCH)

    // Transforms operands and returns the SIMD intrinsic to be applied on
    // transformed operands to obtain == comparison result.
    SIMDIntrinsicID impSIMDLongRelOpEqual(CORINFO_CLASS_HANDLE typeHnd,
                                          unsigned             simdVectorSize,
                                          GenTree**            op1,
                                          GenTree**            op2);

    // Transforms operands and returns the SIMD intrinsic to be applied on
    // transformed operands to obtain > comparison result.
    SIMDIntrinsicID impSIMDLongRelOpGreaterThan(CORINFO_CLASS_HANDLE typeHnd,
                                                unsigned             simdVectorSize,
                                                GenTree**            op1,
                                                GenTree**            op2);

    // Transforms operands and returns the SIMD intrinsic to be applied on
    // transformed operands to obtain >= comparison result.
    SIMDIntrinsicID impSIMDLongRelOpGreaterThanOrEqual(CORINFO_CLASS_HANDLE typeHnd,
                                                       unsigned             simdVectorSize,
                                                       GenTree**            op1,
                                                       GenTree**            op2);

    // Transforms operands and returns the SIMD intrinsic to be applied on
    // transformed operands to obtain >= comparison result in case of int32
    // and small int base type vectors.
    SIMDIntrinsicID impSIMDIntegralRelOpGreaterThanOrEqual(
        CORINFO_CLASS_HANDLE typeHnd, unsigned simdVectorSize, var_types baseType, GenTree** op1, GenTree** op2);

#endif // defined(TARGET_XARCH)

    void setLclRelatedToSIMDIntrinsic(GenTree* tree);
    bool areFieldsContiguous(GenTree* op1, GenTree* op2);
    bool areLocalFieldsContiguous(GenTreeLclFld* first, GenTreeLclFld* second);
    bool areArrayElementsContiguous(GenTree* op1, GenTree* op2);
    bool areArgumentsContiguous(GenTree* op1, GenTree* op2);
    GenTree* createAddressNodeForSIMDInit(GenTree* tree, unsigned simdSize);

    // check methodHnd to see if it is a SIMD method that is expanded as an intrinsic in the JIT.
    GenTree* impSIMDIntrinsic(OPCODE                opcode,
                              GenTree*              newobjThis,
                              CORINFO_CLASS_HANDLE  clsHnd,
                              CORINFO_METHOD_HANDLE method,
                              CORINFO_SIG_INFO*     sig,
                              unsigned              methodFlags,
                              int                   memberRef);

    GenTreeOp* impAssignSIMDAddr(GenTree* destAddr, GenTree* src);

    GenTree* getOp1ForConstructor(OPCODE opcode, GenTree* newobjThis, CORINFO_CLASS_HANDLE clsHnd);

    // Whether SIMD vector occupies part of SIMD register.
    // SSE2: vector2f/3f are considered sub register SIMD types.
    // AVX: vector2f, 3f and 4f are all considered sub register SIMD types.
    bool isSubRegisterSIMDType(GenTreeSIMD* simdNode)
    {
        return (simdNode->gtSIMDSize < getSIMDVectorRegisterByteLength());
    }

    // Get the type for the hardware SIMD vector.
    // This is the maximum SIMD type supported for this target.
    var_types getSIMDVectorType()
    {
#if defined(TARGET_XARCH)
        if (getSIMDSupportLevel() == SIMD_AVX2_Supported)
        {
            return TYP_SIMD32;
        }
        else
        {
            // Verify and record that AVX2 isn't supported
            compVerifyInstructionSetUnuseable(InstructionSet_AVX2);
            assert(getSIMDSupportLevel() >= SIMD_SSE2_Supported);
            return TYP_SIMD16;
        }
#elif defined(TARGET_ARM64)
        return TYP_SIMD16;
#else
        assert(!"getSIMDVectorType() unimplemented on target arch");
        unreached();
#endif
    }

    // Get the size of the SIMD type in bytes
    int getSIMDTypeSizeInBytes(CORINFO_CLASS_HANDLE typeHnd)
    {
        unsigned sizeBytes = 0;
        (void)getBaseTypeAndSizeOfSIMDType(typeHnd, &sizeBytes);
        return sizeBytes;
    }

    // Get the the number of elements of basetype of SIMD vector given by its size and baseType
    static int getSIMDVectorLength(unsigned simdSize, var_types baseType);

    // Get the the number of elements of basetype of SIMD vector given by its type handle
    int getSIMDVectorLength(CORINFO_CLASS_HANDLE typeHnd);

    // Get preferred alignment of SIMD type.
    int getSIMDTypeAlignment(var_types simdType);

    // Get the number of bytes in a System.Numeric.Vector<T> for the current compilation.
    // Note - cannot be used for System.Runtime.Intrinsic
    unsigned getSIMDVectorRegisterByteLength()
    {
#if defined(TARGET_XARCH)
        if (getSIMDSupportLevel() == SIMD_AVX2_Supported)
        {
            return YMM_REGSIZE_BYTES;
        }
        else
        {
            assert(getSIMDSupportLevel() >= SIMD_SSE2_Supported);

            // Verify and record that AVX2 isn't supported
            compVerifyInstructionSetUnuseable(InstructionSet_AVX2);
            return XMM_REGSIZE_BYTES;
        }
#elif defined(TARGET_ARM64)
        return FP_REGSIZE_BYTES;
#else
        assert(!"getSIMDVectorRegisterByteLength() unimplemented on target arch");
        unreached();
#endif
    }

    // The minimum and maximum possible number of bytes in a SIMD vector.

    // maxSIMDStructBytes
    // The minimum SIMD size supported by System.Numeric.Vectors or System.Runtime.Intrinsic
    // SSE:  16-byte Vector<T> and Vector128<T>
    // AVX:  32-byte Vector256<T> (Vector<T> is 16-byte)
    // AVX2: 32-byte Vector<T> and Vector256<T>
    unsigned int maxSIMDStructBytes()
    {
#if defined(FEATURE_HW_INTRINSICS) && defined(TARGET_XARCH)
        if (compOpportunisticallyDependsOn(InstructionSet_AVX))
        {
            return YMM_REGSIZE_BYTES;
        }
        else
        {
            assert(getSIMDSupportLevel() >= SIMD_SSE2_Supported);
            return XMM_REGSIZE_BYTES;
        }
#else
        return getSIMDVectorRegisterByteLength();
#endif
    }

    unsigned int minSIMDStructBytes()
    {
        return emitTypeSize(TYP_SIMD8);
    }

    // Returns the codegen type for a given SIMD size.
    var_types getSIMDTypeForSize(unsigned size)
    {
        var_types simdType = TYP_UNDEF;
        if (size == 8)
        {
            simdType = TYP_SIMD8;
        }
        else if (size == 12)
        {
            simdType = TYP_SIMD12;
        }
        else if (size == 16)
        {
            simdType = TYP_SIMD16;
        }
        else if (size == 32)
        {
            simdType = TYP_SIMD32;
        }
        else
        {
            noway_assert(!"Unexpected size for SIMD type");
        }
        return simdType;
    }

    unsigned getSIMDInitTempVarNum()
    {
        if (lvaSIMDInitTempVarNum == BAD_VAR_NUM)
        {
            lvaSIMDInitTempVarNum                  = lvaGrabTempWithImplicitUse(false DEBUGARG("SIMDInitTempVar"));
            lvaTable[lvaSIMDInitTempVarNum].lvType = getSIMDVectorType();
        }
        return lvaSIMDInitTempVarNum;
    }

#else  // !FEATURE_SIMD
    bool isOpaqueSIMDLclVar(LclVarDsc* varDsc)
    {
        return false;
    }
#endif // FEATURE_SIMD

public:
    //------------------------------------------------------------------------
    // largestEnregisterableStruct: The size in bytes of the largest struct that can be enregistered.
    //
    // Notes: It is not guaranteed that the struct of this size or smaller WILL be a
    //        candidate for enregistration.

    unsigned largestEnregisterableStructSize()
    {
#ifdef FEATURE_SIMD
#if defined(FEATURE_HW_INTRINSICS) && defined(TARGET_XARCH)
        if (opts.IsReadyToRun())
        {
            // Return constant instead of maxSIMDStructBytes, as maxSIMDStructBytes performs
            // checks that are effected by the current level of instruction set support would
            // otherwise cause the highest level of instruction set support to be reported to crossgen2.
            // and this api is only ever used as an optimization or assert, so no reporting should
            // ever happen.
            return YMM_REGSIZE_BYTES;
        }
#endif // defined(FEATURE_HW_INTRINSICS) && defined(TARGET_XARCH)
        unsigned vectorRegSize = maxSIMDStructBytes();
        assert(vectorRegSize >= TARGET_POINTER_SIZE);
        return vectorRegSize;
#else  // !FEATURE_SIMD
        return TARGET_POINTER_SIZE;
#endif // !FEATURE_SIMD
    }

    // Use to determine if a struct *might* be a SIMD type. As this function only takes a size, many
    // structs will fit the criteria.
    bool structSizeMightRepresentSIMDType(size_t structSize)
    {
#ifdef FEATURE_SIMD
        // Do not use maxSIMDStructBytes as that api in R2R on X86 and X64 may notify the JIT
        // about the size of a struct under the assumption that the struct size needs to be recorded.
        // By using largestEnregisterableStructSize here, the detail of whether or not Vector256<T> is
        // enregistered or not will not be messaged to the R2R compiler.
        return (structSize >= minSIMDStructBytes()) && (structSize <= largestEnregisterableStructSize());
#else
        return false;
#endif // FEATURE_SIMD
    }

#ifdef FEATURE_SIMD
    static bool vnEncodesResultTypeForSIMDIntrinsic(SIMDIntrinsicID intrinsicId);
#endif // !FEATURE_SIMD
#ifdef FEATURE_HW_INTRINSICS
    static bool vnEncodesResultTypeForHWIntrinsic(NamedIntrinsic hwIntrinsicID);
#endif // FEATURE_HW_INTRINSICS

private:
    // These routines need not be enclosed under FEATURE_SIMD since lvIsSIMDType()
    // is defined for both FEATURE_SIMD and !FEATURE_SIMD apropriately. The use
    // of this routines also avoids the need of #ifdef FEATURE_SIMD specific code.

    // Is this var is of type simd struct?
    bool lclVarIsSIMDType(unsigned varNum)
    {
        LclVarDsc* varDsc = lvaTable + varNum;
        return varDsc->lvIsSIMDType();
    }

    // Is this Local node a SIMD local?
    bool lclVarIsSIMDType(GenTreeLclVarCommon* lclVarTree)
    {
        return lclVarIsSIMDType(lclVarTree->GetLclNum());
    }

    // Returns true if the TYP_SIMD locals on stack are aligned at their
    // preferred byte boundary specified by getSIMDTypeAlignment().
    //
    // As per the Intel manual, the preferred alignment for AVX vectors is
    // 32-bytes. It is not clear whether additional stack space used in
    // aligning stack is worth the benefit and for now will use 16-byte
    // alignment for AVX 256-bit vectors with unaligned load/stores to/from
    // memory. On x86, the stack frame is aligned to 4 bytes. We need to extend
    // existing support for double (8-byte) alignment to 16 or 32 byte
    // alignment for frames with local SIMD vars, if that is determined to be
    // profitable.
    //
    // On Amd64 and SysV, RSP+8 is aligned on entry to the function (before
    // prolog has run). This means that in RBP-based frames RBP will be 16-byte
    // aligned. For RSP-based frames these are only sometimes aligned, depending
    // on the frame size.
    //
    bool isSIMDTypeLocalAligned(unsigned varNum)
    {
#if defined(FEATURE_SIMD) && ALIGN_SIMD_TYPES
        if (lclVarIsSIMDType(varNum) && lvaTable[varNum].lvType != TYP_BYREF)
        {
            // TODO-Cleanup: Can't this use the lvExactSize on the varDsc?
            int alignment = getSIMDTypeAlignment(lvaTable[varNum].lvType);
            if (alignment <= STACK_ALIGN)
            {
                bool rbpBased;
                int  off = lvaFrameAddress(varNum, &rbpBased);
                // On SysV and Winx64 ABIs RSP+8 will be 16-byte aligned at the
                // first instruction of a function. If our frame is RBP based
                // then RBP will always be 16 bytes aligned, so we can simply
                // check the offset.
                if (rbpBased)
                {
                    return (off % alignment) == 0;
                }

                // For RSP-based frame the alignment of RSP depends on our
                // locals. rsp+8 is aligned on entry and we just subtract frame
                // size so it is not hard to compute. Note that the compiler
                // tries hard to make sure the frame size means RSP will be
                // 16-byte aligned, but for leaf functions without locals (i.e.
                // frameSize = 0) it will not be.
                int frameSize = codeGen->genTotalFrameSize();
                return ((8 - frameSize + off) % alignment) == 0;
            }
        }
#endif // FEATURE_SIMD

        return false;
    }

#ifdef DEBUG
    // Answer the question: Is a particular ISA supported?
    // Use this api when asking the question so that future
    // ISA questions can be asked correctly or when asserting
    // support/nonsupport for an instruction set
    bool compIsaSupportedDebugOnly(CORINFO_InstructionSet isa) const
    {
#if defined(TARGET_XARCH) || defined(TARGET_ARM64)
        return (opts.compSupportsISA & (1ULL << isa)) != 0;
#else
        return false;
#endif
    }
#endif // DEBUG

    void notifyInstructionSetUsage(CORINFO_InstructionSet isa, bool supported) const;

    // Answer the question: Is a particular ISA supported?
    // The result of this api call will exactly match the target machine
    // on which the function is executed (except for CoreLib, where there are special rules)
    bool compExactlyDependsOn(CORINFO_InstructionSet isa) const
    {

#if defined(TARGET_XARCH) || defined(TARGET_ARM64)
        uint64_t isaBit       = (1ULL << isa);
        bool     isaSupported = (opts.compSupportsISA & (1ULL << isa)) != 0;
        if ((opts.compSupportsISAReported & isaBit) == 0)
        {
            notifyInstructionSetUsage(isa, isaSupported);
            ((Compiler*)this)->opts.compSupportsISAReported |= isaBit;
        }

        return isaSupported;
#else
        return false;
#endif
    }

    // Ensure that code will not execute if an instruction set is useable. Call only
    // if the instruction set has previously reported as unuseable, but when
    // that that status has not yet been recorded to the AOT compiler
    void compVerifyInstructionSetUnuseable(CORINFO_InstructionSet isa)
    {
        // use compExactlyDependsOn to capture are record the use of the isa
        bool isaUseable = compExactlyDependsOn(isa);
        // Assert that the is unuseable. If true, this function should never be called.
        assert(!isaUseable);
    }

    // Answer the question: Is a particular ISA supported?
    // The result of this api call will match the target machine if the result is true
    // If the result is false, then the target machine may have support for the instruction
    bool compOpportunisticallyDependsOn(CORINFO_InstructionSet isa) const
    {
        if ((opts.compSupportsISA & (1ULL << isa)) != 0)
        {
            return compExactlyDependsOn(isa);
        }
        else
        {
            return false;
        }
    }

    bool canUseVexEncoding() const
    {
#ifdef TARGET_XARCH
        return compOpportunisticallyDependsOn(InstructionSet_AVX);
#else
        return false;
#endif
    }

    /*
    XXXXXXXXXXXXXXXXXXXXXXXXXXXXXXXXXXXXXXXXXXXXXXXXXXXXXXXXXXXXXXXXXXXXXXXXXXXXXXX
    XXXXXXXXXXXXXXXXXXXXXXXXXXXXXXXXXXXXXXXXXXXXXXXXXXXXXXXXXXXXXXXXXXXXXXXXXXXXXXX
    XX                                                                           XX
    XX                           Compiler                                        XX
    XX                                                                           XX
    XX   Generic info about the compilation and the method being compiled.       XX
    XX   It is responsible for driving the other phases.                         XX
    XX   It is also responsible for all the memory management.                   XX
    XX                                                                           XX
    XXXXXXXXXXXXXXXXXXXXXXXXXXXXXXXXXXXXXXXXXXXXXXXXXXXXXXXXXXXXXXXXXXXXXXXXXXXXXXX
    XXXXXXXXXXXXXXXXXXXXXXXXXXXXXXXXXXXXXXXXXXXXXXXXXXXXXXXXXXXXXXXXXXXXXXXXXXXXXXX
    */

public:
    Compiler* InlineeCompiler; // The Compiler instance for the inlinee

    InlineResult* compInlineResult; // The result of importing the inlinee method.

    bool compDoAggressiveInlining; // If true, mark every method as CORINFO_FLG_FORCEINLINE
    bool compJmpOpUsed;            // Does the method do a JMP
    bool compLongUsed;             // Does the method use TYP_LONG
    bool compFloatingPointUsed;    // Does the method use TYP_FLOAT or TYP_DOUBLE
    bool compTailCallUsed;         // Does the method do a tailcall
    bool compLocallocUsed;         // Does the method use localloc.
    bool compLocallocOptimized;    // Does the method have an optimized localloc
    bool compQmarkUsed;            // Does the method use GT_QMARK/GT_COLON
    bool compQmarkRationalized;    // Is it allowed to use a GT_QMARK/GT_COLON node.
    bool compUnsafeCastUsed;       // Does the method use LDIND/STIND to cast between scalar/refernce types
    bool compHasBackwardJump;      // Does the method (or some inlinee) have a lexically backwards jump?
    bool compSwitchedToOptimized;  // Codegen initially was Tier0 but jit switched to FullOpts
    bool compSwitchedToMinOpts;    // Codegen initially was Tier1/FullOpts but jit switched to MinOpts
    bool compSuppressedZeroInit;   // There are vars with lvSuppressedZeroInit set

// NOTE: These values are only reliable after
//       the importing is completely finished.

#ifdef DEBUG
    // State information - which phases have completed?
    // These are kept together for easy discoverability

    bool    bRangeAllowStress;
    bool    compCodeGenDone;
    int64_t compNumStatementLinksTraversed; // # of links traversed while doing debug checks
    bool    fgNormalizeEHDone;              // Has the flowgraph EH normalization phase been done?
    size_t  compSizeEstimate;               // The estimated size of the method as per `gtSetEvalOrder`.
    size_t  compCycleEstimate;              // The estimated cycle count of the method as per `gtSetEvalOrder`
#endif                                      // DEBUG

    bool fgLocalVarLivenessDone; // Note that this one is used outside of debug.
    bool fgLocalVarLivenessChanged;
    bool compLSRADone;
    bool compRationalIRForm;

    bool compUsesThrowHelper; // There is a call to a THROW_HELPER for the compiled method.

    bool compGeneratingProlog;
    bool compGeneratingEpilog;
    bool compNeedsGSSecurityCookie; // There is an unsafe buffer (or localloc) on the stack.
                                    // Insert cookie on frame and code to check the cookie, like VC++ -GS.
    bool compGSReorderStackLayout;  // There is an unsafe buffer on the stack, reorder locals and make local
    // copies of susceptible parameters to avoid buffer overrun attacks through locals/params
    bool getNeedsGSSecurityCookie() const
    {
        return compNeedsGSSecurityCookie;
    }
    void setNeedsGSSecurityCookie()
    {
        compNeedsGSSecurityCookie = true;
    }

    FrameLayoutState lvaDoneFrameLayout; // The highest frame layout state that we've completed. During
                                         // frame layout calculations, this is the level we are currently
                                         // computing.

    //---------------------------- JITing options -----------------------------

    enum codeOptimize
    {
        BLENDED_CODE,
        SMALL_CODE,
        FAST_CODE,

        COUNT_OPT_CODE
    };

    struct Options
    {
        JitFlags* jitFlags; // all flags passed from the EE

        uint64_t compSupportsISA;
        uint64_t compSupportsISAReported;
        void setSupportedISAs(CORINFO_InstructionSetFlags isas)
        {
            compSupportsISA = isas.GetFlagsRaw();
        }

        unsigned compFlags; // method attributes
        unsigned instrCount;
        unsigned lvRefCount;

        codeOptimize compCodeOpt; // what type of code optimizations

        bool compUseCMOV;

// optimize maximally and/or favor speed over size?

#define DEFAULT_MIN_OPTS_CODE_SIZE 60000
#define DEFAULT_MIN_OPTS_INSTR_COUNT 20000
#define DEFAULT_MIN_OPTS_BB_COUNT 2000
#define DEFAULT_MIN_OPTS_LV_NUM_COUNT 2000
#define DEFAULT_MIN_OPTS_LV_REF_COUNT 8000

// Maximun number of locals before turning off the inlining
#define MAX_LV_NUM_COUNT_FOR_INLINING 512

        bool compMinOpts;
        bool compMinOptsIsSet;
#ifdef DEBUG
        mutable bool compMinOptsIsUsed;

        bool MinOpts() const
        {
            assert(compMinOptsIsSet);
            compMinOptsIsUsed = true;
            return compMinOpts;
        }
        bool IsMinOptsSet()
        {
            return compMinOptsIsSet;
        }
#else  // !DEBUG
        bool MinOpts() const
        {
            return compMinOpts;
        }
        bool IsMinOptsSet()
        {
            return compMinOptsIsSet;
        }
#endif // !DEBUG

        bool OptimizationDisabled() const
        {
            return MinOpts() || compDbgCode;
        }
        bool OptimizationEnabled() const
        {
            return !OptimizationDisabled();
        }

        void SetMinOpts(bool val)
        {
            assert(!compMinOptsIsUsed);
            assert(!compMinOptsIsSet || (compMinOpts == val));
            compMinOpts      = val;
            compMinOptsIsSet = true;
        }

        // true if the CLFLG_* for an optimization is set.
        bool OptEnabled(unsigned optFlag)
        {
            return !!(compFlags & optFlag);
        }

#ifdef FEATURE_READYTORUN_COMPILER
        bool IsReadyToRun()
        {
            return jitFlags->IsSet(JitFlags::JIT_FLAG_READYTORUN);
        }
#else
        bool IsReadyToRun()
        {
            return false;
        }
#endif

#ifdef FEATURE_ON_STACK_REPLACEMENT
        bool IsOSR() const
        {
            return jitFlags->IsSet(JitFlags::JIT_FLAG_OSR);
        }
#else
        bool IsOSR() const
        {
            return false;
        }
#endif

        // true if we should use the PINVOKE_{BEGIN,END} helpers instead of generating
        // PInvoke transitions inline (e.g. when targeting CoreRT).
        bool ShouldUsePInvokeHelpers()
        {
            return jitFlags->IsSet(JitFlags::JIT_FLAG_USE_PINVOKE_HELPERS);
        }

        // true if we should use insert the REVERSE_PINVOKE_{ENTER,EXIT} helpers in the method
        // prolog/epilog
        bool IsReversePInvoke()
        {
            return jitFlags->IsSet(JitFlags::JIT_FLAG_REVERSE_PINVOKE);
        }

        bool compScopeInfo; // Generate the LocalVar info ?
        bool compDbgCode;   // Generate debugger-friendly code?
        bool compDbgInfo;   // Gather debugging info?
        bool compDbgEnC;

#ifdef PROFILING_SUPPORTED
        bool compNoPInvokeInlineCB;
#else
        static const bool compNoPInvokeInlineCB;
#endif

#ifdef DEBUG
        bool compGcChecks; // Check arguments and return values to ensure they are sane
#endif

#if defined(DEBUG) && defined(TARGET_XARCH)

        bool compStackCheckOnRet; // Check stack pointer on return to ensure it is correct.

#endif // defined(DEBUG) && defined(TARGET_XARCH)

#if defined(DEBUG) && defined(TARGET_X86)

        bool compStackCheckOnCall; // Check stack pointer after call to ensure it is correct. Only for x86.

#endif // defined(DEBUG) && defined(TARGET_X86)

        bool compReloc; // Generate relocs for pointers in code, true for all ngen/prejit codegen

#ifdef DEBUG
#if defined(TARGET_XARCH)
        bool compEnablePCRelAddr; // Whether absolute addr be encoded as PC-rel offset by RyuJIT where possible
#endif
#endif // DEBUG

#ifdef UNIX_AMD64_ABI
        // This flag  is indicating if there is a need to align the frame.
        // On AMD64-Windows, if there are calls, 4 slots for the outgoing ars are allocated, except for
        // FastTailCall. This slots makes the frame size non-zero, so alignment logic will be called.
        // On AMD64-Unix, there are no such slots. There is a possibility to have calls in the method with frame size of
        // 0. The frame alignment logic won't kick in. This flags takes care of the AMD64-Unix case by remembering that
        // there are calls and making sure the frame alignment logic is executed.
        bool compNeedToAlignFrame;
#endif // UNIX_AMD64_ABI

        bool compProcedureSplitting; // Separate cold code from hot code

        bool genFPorder; // Preserve FP order (operations are non-commutative)
        bool genFPopt;   // Can we do frame-pointer-omission optimization?
        bool altJit;     // True if we are an altjit and are compiling this method

#ifdef OPT_CONFIG
        bool optRepeat; // Repeat optimizer phases k times
#endif

#ifdef DEBUG
        bool compProcedureSplittingEH; // Separate cold code from hot code for functions with EH
        bool dspCode;                  // Display native code generated
        bool dspEHTable;               // Display the EH table reported to the VM
        bool dspDebugInfo;             // Display the Debug info reported to the VM
        bool dspInstrs;                // Display the IL instructions intermixed with the native code output
        bool dspEmit;                  // Display emitter output
        bool dspLines;                 // Display source-code lines intermixed with native code output
        bool dmpHex;                   // Display raw bytes in hex of native code output
        bool varNames;                 // Display variables names in native code output
        bool disAsm;                   // Display native code as it is generated
        bool disAsmSpilled;            // Display native code when any register spilling occurs
        bool disDiffable;              // Makes the Disassembly code 'diff-able'
        bool disAsm2;                  // Display native code after it is generated using external disassembler
        bool dspOrder;                 // Display names of each of the methods that we ngen/jit
        bool dspUnwind;                // Display the unwind info output
        bool dspDiffable;     // Makes the Jit Dump 'diff-able' (currently uses same COMPlus_* flag as disDiffable)
        bool compLongAddress; // Force using large pseudo instructions for long address
                              // (IF_LARGEJMP/IF_LARGEADR/IF_LARGLDC)
        bool dspGCtbls;       // Display the GC tables
#endif

#ifdef LATE_DISASM
        bool doLateDisasm; // Run the late disassembler
#endif                     // LATE_DISASM

#if DUMP_GC_TABLES && !defined(DEBUG) && defined(JIT32_GCENCODER)
// Only the JIT32_GCENCODER implements GC dumping in non-DEBUG code.
#pragma message("NOTE: this non-debug build has GC ptr table dumping always enabled!")
        static const bool dspGCtbls = true;
#endif

#ifdef PROFILING_SUPPORTED
        // Whether to emit Enter/Leave/TailCall hooks using a dummy stub (DummyProfilerELTStub()).
        // This option helps make the JIT behave as if it is running under a profiler.
        bool compJitELTHookEnabled;
#endif // PROFILING_SUPPORTED

#if FEATURE_TAILCALL_OPT
        // Whether opportunistic or implicit tail call optimization is enabled.
        bool compTailCallOpt;
        // Whether optimization of transforming a recursive tail call into a loop is enabled.
        bool compTailCallLoopOpt;
#endif

#if FEATURE_FASTTAILCALL
        // Whether fast tail calls are allowed.
        bool compFastTailCalls;
#endif // FEATURE_FASTTAILCALL

#if defined(TARGET_ARM64)
        // Decision about whether to save FP/LR registers with callee-saved registers (see
        // COMPlus_JitSaveFpLrWithCalleSavedRegisters).
        int compJitSaveFpLrWithCalleeSavedRegisters;
#endif // defined(TARGET_ARM64)

#ifdef ARM_SOFTFP
        static const bool compUseSoftFP = true;
#else // !ARM_SOFTFP
        static const bool compUseSoftFP = false;
#endif

        GCPollType compGCPollType;
    } opts;

#ifdef ALT_JIT
    static bool                s_pAltJitExcludeAssembliesListInitialized;
    static AssemblyNamesList2* s_pAltJitExcludeAssembliesList;
#endif // ALT_JIT

#ifdef DEBUG
    static bool                s_pJitDisasmIncludeAssembliesListInitialized;
    static AssemblyNamesList2* s_pJitDisasmIncludeAssembliesList;

    static bool       s_pJitFunctionFileInitialized;
    static MethodSet* s_pJitMethodSet;
#endif // DEBUG

#ifdef DEBUG
// silence warning of cast to greater size. It is easier to silence than construct code the compiler is happy with, and
// it is safe in this case
#pragma warning(push)
#pragma warning(disable : 4312)

    template <typename T>
    T dspPtr(T p)
    {
        return (p == ZERO) ? ZERO : (opts.dspDiffable ? T(0xD1FFAB1E) : p);
    }

    template <typename T>
    T dspOffset(T o)
    {
        return (o == ZERO) ? ZERO : (opts.dspDiffable ? T(0xD1FFAB1E) : o);
    }
#pragma warning(pop)

    static int dspTreeID(GenTree* tree)
    {
        return tree->gtTreeID;
    }

    static void printStmtID(Statement* stmt)
    {
        assert(stmt != nullptr);
        printf(FMT_STMT, stmt->GetID());
    }

    static void printTreeID(GenTree* tree)
    {
        if (tree == nullptr)
        {
            printf("[------]");
        }
        else
        {
            printf("[%06d]", dspTreeID(tree));
        }
    }

#endif // DEBUG

// clang-format off
#define STRESS_MODES                                                                            \
                                                                                                \
        STRESS_MODE(NONE)                                                                       \
                                                                                                \
        /* "Variations" stress areas which we try to mix up with each other. */                 \
        /* These should not be exhaustively used as they might */                               \
        /* hide/trivialize other areas */                                                       \
                                                                                                \
        STRESS_MODE(REGS)                                                                       \
        STRESS_MODE(DBL_ALN)                                                                    \
        STRESS_MODE(LCL_FLDS)                                                                   \
        STRESS_MODE(UNROLL_LOOPS)                                                               \
        STRESS_MODE(MAKE_CSE)                                                                   \
        STRESS_MODE(LEGACY_INLINE)                                                              \
        STRESS_MODE(CLONE_EXPR)                                                                 \
        STRESS_MODE(USE_CMOV)                                                                   \
        STRESS_MODE(FOLD)                                                                       \
        STRESS_MODE(BB_PROFILE)                                                                 \
        STRESS_MODE(OPT_BOOLS_GC)                                                               \
        STRESS_MODE(REMORPH_TREES)                                                              \
        STRESS_MODE(64RSLT_MUL)                                                                 \
        STRESS_MODE(DO_WHILE_LOOPS)                                                             \
        STRESS_MODE(MIN_OPTS)                                                                   \
        STRESS_MODE(REVERSE_FLAG)     /* Will set GTF_REVERSE_OPS whenever we can */            \
        STRESS_MODE(REVERSE_COMMA)    /* Will reverse commas created  with gtNewCommaNode */    \
        STRESS_MODE(TAILCALL)         /* Will make the call as a tailcall whenever legal */     \
        STRESS_MODE(CATCH_ARG)        /* Will spill catch arg */                                \
        STRESS_MODE(UNSAFE_BUFFER_CHECKS)                                                       \
        STRESS_MODE(NULL_OBJECT_CHECK)                                                          \
        STRESS_MODE(PINVOKE_RESTORE_ESP)                                                        \
        STRESS_MODE(RANDOM_INLINE)                                                              \
        STRESS_MODE(SWITCH_CMP_BR_EXPANSION)                                                    \
        STRESS_MODE(GENERIC_VARN)                                                               \
        STRESS_MODE(PROFILER_CALLBACKS) /* Will generate profiler hooks for ELT callbacks */    \
                                                                                                \
        /* After COUNT_VARN, stress level 2 does all of these all the time */                   \
                                                                                                \
        STRESS_MODE(COUNT_VARN)                                                                 \
                                                                                                \
        /* "Check" stress areas that can be exhaustively used if we */                          \
        /*  dont care about performance at all */                                               \
                                                                                                \
        STRESS_MODE(FORCE_INLINE) /* Treat every method as AggressiveInlining */                \
        STRESS_MODE(CHK_FLOW_UPDATE)                                                            \
        STRESS_MODE(EMITTER)                                                                    \
        STRESS_MODE(CHK_REIMPORT)                                                               \
        STRESS_MODE(FLATFP)                                                                     \
        STRESS_MODE(GENERIC_CHECK)                                                              \
        STRESS_MODE(COUNT)

    enum                compStressArea
    {
#define STRESS_MODE(mode) STRESS_##mode,
        STRESS_MODES
#undef STRESS_MODE
    };
// clang-format on

#ifdef DEBUG
    static const LPCWSTR s_compStressModeNames[STRESS_COUNT + 1];
    BYTE                 compActiveStressModes[STRESS_COUNT];
#endif // DEBUG

#define MAX_STRESS_WEIGHT 100

    bool compStressCompile(compStressArea stressArea, unsigned weightPercentage);
    bool compStressCompileHelper(compStressArea stressArea, unsigned weightPercentage);

#ifdef DEBUG

    bool compInlineStress()
    {
        return compStressCompile(STRESS_LEGACY_INLINE, 50);
    }

    bool compRandomInlineStress()
    {
        return compStressCompile(STRESS_RANDOM_INLINE, 50);
    }

#endif // DEBUG

    bool compTailCallStress()
    {
#ifdef DEBUG
        // Do not stress tailcalls in IL stubs as the runtime creates several IL
        // stubs to implement the tailcall mechanism, which would then
        // recursively create more IL stubs.
        return !opts.jitFlags->IsSet(JitFlags::JIT_FLAG_IL_STUB) &&
               (JitConfig.TailcallStress() != 0 || compStressCompile(STRESS_TAILCALL, 5));
#else
        return false;
#endif
    }

    const char* compGetTieringName() const;
    const char* compGetStressMessage() const;

    codeOptimize compCodeOpt()
    {
#if 0
        // Switching between size & speed has measurable throughput impact
        // (3.5% on NGen mscorlib when measured). It used to be enabled for
        // DEBUG, but should generate identical code between CHK & RET builds,
        // so that's not acceptable.
        // TODO-Throughput: Figure out what to do about size vs. speed & throughput.
        //                  Investigate the cause of the throughput regression.

        return opts.compCodeOpt;
#else
        return BLENDED_CODE;
#endif
    }

    //--------------------- Info about the procedure --------------------------

    struct Info
    {
        COMP_HANDLE           compCompHnd;
        CORINFO_MODULE_HANDLE compScopeHnd;
        CORINFO_CLASS_HANDLE  compClassHnd;
        CORINFO_METHOD_HANDLE compMethodHnd;
        CORINFO_METHOD_INFO*  compMethodInfo;

        BOOL hasCircularClassConstraints;
        BOOL hasCircularMethodConstraints;

#if defined(DEBUG) || defined(LATE_DISASM)
        const char* compMethodName;
        const char* compClassName;
        const char* compFullName;
        double      compPerfScore;
#endif // defined(DEBUG) || defined(LATE_DISASM)

#if defined(DEBUG) || defined(INLINE_DATA)
        // Method hash is logcally const, but computed
        // on first demand.
        mutable unsigned compMethodHashPrivate;
        unsigned         compMethodHash() const;
#endif // defined(DEBUG) || defined(INLINE_DATA)

#ifdef PSEUDORANDOM_NOP_INSERTION
        // things for pseudorandom nop insertion
        unsigned  compChecksum;
        CLRRandom compRNG;
#endif

        // The following holds the FLG_xxxx flags for the method we're compiling.
        unsigned compFlags;

        // The following holds the class attributes for the method we're compiling.
        unsigned compClassAttr;

        const BYTE*     compCode;
        IL_OFFSET       compILCodeSize;     // The IL code size
        IL_OFFSET       compILImportSize;   // Estimated amount of IL actually imported
        IL_OFFSET       compILEntry;        // The IL entry point (normally 0)
        PatchpointInfo* compPatchpointInfo; // Patchpoint data for OSR (normally nullptr)
        UNATIVE_OFFSET  compNativeCodeSize; // The native code size, after instructions are issued. This
        // is less than (compTotalHotCodeSize + compTotalColdCodeSize) only if:
        // (1) the code is not hot/cold split, and we issued less code than we expected, or
        // (2) the code is hot/cold split, and we issued less code than we expected
        // in the cold section (the hot section will always be padded out to compTotalHotCodeSize).

        bool compIsStatic : 1;           // Is the method static (no 'this' pointer)?
        bool compIsVarArgs : 1;          // Does the method have varargs parameters?
        bool compInitMem : 1;            // Is the CORINFO_OPT_INIT_LOCALS bit set in the method info options?
        bool compProfilerCallback : 1;   // JIT inserted a profiler Enter callback
        bool compPublishStubParam : 1;   // EAX captured in prolog will be available through an instrinsic
        bool compRetBuffDefStack : 1;    // The ret buff argument definitely points into the stack.
        bool compHasNextCallRetAddr : 1; // The NextCallReturnAddress intrinsic is used.

        var_types compRetType;       // Return type of the method as declared in IL
        var_types compRetNativeType; // Normalized return type as per target arch ABI
        unsigned  compILargsCount;   // Number of arguments (incl. implicit but not hidden)
        unsigned  compArgsCount;     // Number of arguments (incl. implicit and     hidden)

#if FEATURE_FASTTAILCALL
        size_t compArgStackSize; // Incoming argument stack size in bytes
#endif                           // FEATURE_FASTTAILCALL

        unsigned compRetBuffArg; // position of hidden return param var (0, 1) (BAD_VAR_NUM means not present);
        int compTypeCtxtArg; // position of hidden param for type context for generic code (CORINFO_CALLCONV_PARAMTYPE)
        unsigned       compThisArg; // position of implicit this pointer param (not to be confused with lvaArg0Var)
        unsigned       compILlocalsCount; // Number of vars : args + locals (incl. implicit but not hidden)
        unsigned       compLocalsCount;   // Number of vars : args + locals (incl. implicit and     hidden)
        unsigned       compMaxStack;
        UNATIVE_OFFSET compTotalHotCodeSize;  // Total number of bytes of Hot Code in the method
        UNATIVE_OFFSET compTotalColdCodeSize; // Total number of bytes of Cold Code in the method

        unsigned compUnmanagedCallCountWithGCTransition; // count of unmanaged calls with GC transition.

        unsigned compLvFrameListRoot; // lclNum for the Frame root
        unsigned compXcptnsCount;     // Number of exception-handling clauses read in the method's IL.
                                      // You should generally use compHndBBtabCount instead: it is the
                                      // current number of EH clauses (after additions like synchronized
        // methods and funclets, and removals like unreachable code deletion).

        bool compMatchedVM; // true if the VM is "matched": either the JIT is a cross-compiler
                            // and the VM expects that, or the JIT is a "self-host" compiler
                            // (e.g., x86 hosted targeting x86) and the VM expects that.

        /*  The following holds IL scope information about local variables.
         */

        unsigned     compVarScopesCount;
        VarScopeDsc* compVarScopes;

        /* The following holds information about instr offsets for
         * which we need to report IP-mappings
         */

        IL_OFFSET*                   compStmtOffsets; // sorted
        unsigned                     compStmtOffsetsCount;
        ICorDebugInfo::BoundaryTypes compStmtOffsetsImplicit;

#define CPU_X86 0x0100 // The generic X86 CPU
#define CPU_X86_PENTIUM_4 0x0110

#define CPU_X64 0x0200       // The generic x64 CPU
#define CPU_AMD_X64 0x0210   // AMD x64 CPU
#define CPU_INTEL_X64 0x0240 // Intel x64 CPU

#define CPU_ARM 0x0300   // The generic ARM CPU
#define CPU_ARM64 0x0400 // The generic ARM64 CPU

        unsigned genCPU; // What CPU are we running on
    } info;

    // Returns true if the method being compiled returns a non-void and non-struct value.
    // Note that lvaInitTypeRef() normalizes compRetNativeType for struct returns in a
    // single register as per target arch ABI (e.g on Amd64 Windows structs of size 1, 2,
    // 4 or 8 gets normalized to TYP_BYTE/TYP_SHORT/TYP_INT/TYP_LONG; On Arm HFA structs).
    // Methods returning such structs are considered to return non-struct return value and
    // this method returns true in that case.
    bool compMethodReturnsNativeScalarType()
    {
        return (info.compRetType != TYP_VOID) && !varTypeIsStruct(info.compRetNativeType);
    }

    // Returns true if the method being compiled returns RetBuf addr as its return value
    bool compMethodReturnsRetBufAddr()
    {
        // There are cases where implicit RetBuf argument should be explicitly returned in a register.
        // In such cases the return type is changed to TYP_BYREF and appropriate IR is generated.
        // These cases are:
        // 1. Profiler Leave calllback expects the address of retbuf as return value for
        //    methods with hidden RetBuf argument.  impReturnInstruction() when profiler
        //    callbacks are needed creates GT_RETURN(TYP_BYREF, op1 = Addr of RetBuf) for
        //    methods with hidden RetBufArg.
        //
        // 2. As per the System V ABI, the address of RetBuf needs to be returned by
        //    methods with hidden RetBufArg in RAX. In such case GT_RETURN is of TYP_BYREF,
        //    returning the address of RetBuf.
        //
        // 3. Windows 64-bit native calling convention also requires the address of RetBuff
        //    to be returned in RAX.
        CLANG_FORMAT_COMMENT_ANCHOR;

#ifdef TARGET_AMD64
        return (info.compRetBuffArg != BAD_VAR_NUM);
#else  // !TARGET_AMD64
        return (compIsProfilerHookNeeded()) && (info.compRetBuffArg != BAD_VAR_NUM);
#endif // !TARGET_AMD64
    }

    // Returns true if the method returns a value in more than one return register
    // TODO-ARM-Bug: Deal with multi-register genReturnLocaled structs?
    // TODO-ARM64: Does this apply for ARM64 too?
    bool compMethodReturnsMultiRegRetType()
    {
#if FEATURE_MULTIREG_RET
#if defined(TARGET_X86)
        // On x86 only 64-bit longs are returned in multiple registers
        return varTypeIsLong(info.compRetNativeType);
#else  // targets: X64-UNIX, ARM64 or ARM32
        // On all other targets that support multireg return values:
        // Methods returning a struct in multiple registers have a return value of TYP_STRUCT.
        // Such method's compRetNativeType is TYP_STRUCT without a hidden RetBufArg
        return varTypeIsStruct(info.compRetNativeType) && (info.compRetBuffArg == BAD_VAR_NUM);
#endif // TARGET_XXX

#else // not FEATURE_MULTIREG_RET

        // For this architecture there are no multireg returns
        return false;

#endif // FEATURE_MULTIREG_RET
    }

    // Returns true if the method being compiled returns a value
    bool compMethodHasRetVal()
    {
        return compMethodReturnsNativeScalarType() || compMethodReturnsRetBufAddr() ||
               compMethodReturnsMultiRegRetType();
    }

    // Returns true if the method requires a PInvoke prolog and epilog
    bool compMethodRequiresPInvokeFrame()
    {
        return (info.compUnmanagedCallCountWithGCTransition > 0);
    }

#if defined(DEBUG)

    void compDispLocalVars();

#endif // DEBUG

private:
    class ClassLayoutTable* m_classLayoutTable;

    class ClassLayoutTable* typCreateClassLayoutTable();
    class ClassLayoutTable* typGetClassLayoutTable();

public:
    // Get the layout having the specified layout number.
    ClassLayout* typGetLayoutByNum(unsigned layoutNum);
    // Get the layout number of the specified layout.
    unsigned typGetLayoutNum(ClassLayout* layout);
    // Get the layout having the specified size but no class handle.
    ClassLayout* typGetBlkLayout(unsigned blockSize);
    // Get the number of a layout having the specified size but no class handle.
    unsigned typGetBlkLayoutNum(unsigned blockSize);
    // Get the layout for the specified class handle.
    ClassLayout* typGetObjLayout(CORINFO_CLASS_HANDLE classHandle);
    // Get the number of a layout for the specified class handle.
    unsigned typGetObjLayoutNum(CORINFO_CLASS_HANDLE classHandle);

//-------------------------- Global Compiler Data ------------------------------------

#ifdef DEBUG
private:
    static LONG s_compMethodsCount; // to produce unique label names
#endif

public:
#ifdef DEBUG
    LONG     compMethodID;
    unsigned compGenTreeID;
    unsigned compStatementID;
    unsigned compBasicBlockID;
#endif

    BasicBlock* compCurBB;   // the current basic block in process
    Statement*  compCurStmt; // the current statement in process

    //  The following is used to create the 'method JIT info' block.
    size_t compInfoBlkSize;
    BYTE*  compInfoBlkAddr;

    EHblkDsc* compHndBBtab;           // array of EH data
    unsigned  compHndBBtabCount;      // element count of used elements in EH data array
    unsigned  compHndBBtabAllocCount; // element count of allocated elements in EH data array

#if defined(TARGET_X86)

    //-------------------------------------------------------------------------
    //  Tracking of region covered by the monitor in synchronized methods
    void* syncStartEmitCookie; // the emitter cookie for first instruction after the call to MON_ENTER
    void* syncEndEmitCookie;   // the emitter cookie for first instruction after the call to MON_EXIT

#endif // !TARGET_X86

    Phases      mostRecentlyActivePhase; // the most recently active phase
    PhaseChecks activePhaseChecks;       // the currently active phase checks

    //-------------------------------------------------------------------------
    //  The following keeps track of how many bytes of local frame space we've
    //  grabbed so far in the current function, and how many argument bytes we
    //  need to pop when we return.
    //

    unsigned compLclFrameSize; // secObject+lclBlk+locals+temps

    // Count of callee-saved regs we pushed in the prolog.
    // Does not include EBP for isFramePointerUsed() and double-aligned frames.
    // In case of Amd64 this doesn't include float regs saved on stack.
    unsigned compCalleeRegsPushed;

#if defined(TARGET_XARCH)
    // Mask of callee saved float regs on stack.
    regMaskTP compCalleeFPRegsSavedMask;
#endif
#ifdef TARGET_AMD64
// Quirk for VS debug-launch scenario to work:
// Bytes of padding between save-reg area and locals.
#define VSQUIRK_STACK_PAD (2 * REGSIZE_BYTES)
    unsigned compVSQuirkStackPaddingNeeded;
    bool     compQuirkForPPPflag;
#endif

    unsigned compArgSize; // total size of arguments in bytes (including register args (lvIsRegArg))

    unsigned compMapILargNum(unsigned ILargNum);      // map accounting for hidden args
    unsigned compMapILvarNum(unsigned ILvarNum);      // map accounting for hidden args
    unsigned compMap2ILvarNum(unsigned varNum) const; // map accounting for hidden args

    //-------------------------------------------------------------------------

    static void compStartup();  // One-time initialization
    static void compShutdown(); // One-time finalization

    void compInit(ArenaAllocator* pAlloc, InlineInfo* inlineInfo);
    void compDone();

    static void compDisplayStaticSizes(FILE* fout);

    //------------ Some utility functions --------------

    void* compGetHelperFtn(CorInfoHelpFunc ftnNum,         /* IN  */
                           void**          ppIndirection); /* OUT */

    // Several JIT/EE interface functions return a CorInfoType, and also return a
    // class handle as an out parameter if the type is a value class.  Returns the
    // size of the type these describe.
    unsigned compGetTypeSize(CorInfoType cit, CORINFO_CLASS_HANDLE clsHnd);

#ifdef DEBUG
    // Components used by the compiler may write unit test suites, and
    // have them run within this method.  They will be run only once per process, and only
    // in debug.  (Perhaps should be under the control of a COMPlus_ flag.)
    // These should fail by asserting.
    void compDoComponentUnitTestsOnce();
#endif // DEBUG

    int compCompile(CORINFO_METHOD_HANDLE methodHnd,
                    CORINFO_MODULE_HANDLE classPtr,
                    COMP_HANDLE           compHnd,
                    CORINFO_METHOD_INFO*  methodInfo,
                    void**                methodCodePtr,
                    ULONG*                methodCodeSize,
                    JitFlags*             compileFlags);
    void compCompileFinish();
    int compCompileHelper(CORINFO_MODULE_HANDLE classPtr,
                          COMP_HANDLE           compHnd,
                          CORINFO_METHOD_INFO*  methodInfo,
                          void**                methodCodePtr,
                          ULONG*                methodCodeSize,
                          JitFlags*             compileFlag);

    ArenaAllocator* compGetArenaAllocator();

    void generatePatchpointInfo();

#if MEASURE_MEM_ALLOC
    static bool s_dspMemStats; // Display per-phase memory statistics for every function
#endif                         // MEASURE_MEM_ALLOC

#if LOOP_HOIST_STATS
    unsigned m_loopsConsidered;
    bool     m_curLoopHasHoistedExpression;
    unsigned m_loopsWithHoistedExpressions;
    unsigned m_totalHoistedExpressions;

    void AddLoopHoistStats();
    void PrintPerMethodLoopHoistStats();

    static CritSecObject s_loopHoistStatsLock; // This lock protects the data structures below.
    static unsigned      s_loopsConsidered;
    static unsigned      s_loopsWithHoistedExpressions;
    static unsigned      s_totalHoistedExpressions;

    static void PrintAggregateLoopHoistStats(FILE* f);
#endif // LOOP_HOIST_STATS

    bool compIsForImportOnly();
    bool compIsForInlining() const;
    bool compDonotInline();

#ifdef DEBUG
    // Get the default fill char value we randomize this value when JitStress is enabled.
    static unsigned char compGetJitDefaultFill(Compiler* comp);

    const char* compLocalVarName(unsigned varNum, unsigned offs);
    VarName compVarName(regNumber reg, bool isFloatReg = false);
    const char* compRegVarName(regNumber reg, bool displayVar = false, bool isFloatReg = false);
    const char* compRegNameForSize(regNumber reg, size_t size);
    const char* compFPregVarName(unsigned fpReg, bool displayVar = false);
    void compDspSrcLinesByNativeIP(UNATIVE_OFFSET curIP);
    void compDspSrcLinesByLineNum(unsigned line, bool seek = false);
#endif // DEBUG

    //-------------------------------------------------------------------------

    struct VarScopeListNode
    {
        VarScopeDsc*             data;
        VarScopeListNode*        next;
        static VarScopeListNode* Create(VarScopeDsc* value, CompAllocator alloc)
        {
            VarScopeListNode* node = new (alloc) VarScopeListNode;
            node->data             = value;
            node->next             = nullptr;
            return node;
        }
    };

    struct VarScopeMapInfo
    {
        VarScopeListNode*       head;
        VarScopeListNode*       tail;
        static VarScopeMapInfo* Create(VarScopeListNode* node, CompAllocator alloc)
        {
            VarScopeMapInfo* info = new (alloc) VarScopeMapInfo;
            info->head            = node;
            info->tail            = node;
            return info;
        }
    };

    // Max value of scope count for which we would use linear search; for larger values we would use hashtable lookup.
    static const unsigned MAX_LINEAR_FIND_LCL_SCOPELIST = 32;

    typedef JitHashTable<unsigned, JitSmallPrimitiveKeyFuncs<unsigned>, VarScopeMapInfo*> VarNumToScopeDscMap;

    // Map to keep variables' scope indexed by varNum containing it's scope dscs at the index.
    VarNumToScopeDscMap* compVarScopeMap;

    VarScopeDsc* compFindLocalVar(unsigned varNum, unsigned lifeBeg, unsigned lifeEnd);

    VarScopeDsc* compFindLocalVar(unsigned varNum, unsigned offs);

    VarScopeDsc* compFindLocalVarLinear(unsigned varNum, unsigned offs);

    void compInitVarScopeMap();

    VarScopeDsc** compEnterScopeList; // List has the offsets where variables
                                      // enter scope, sorted by instr offset
    unsigned compNextEnterScope;

    VarScopeDsc** compExitScopeList; // List has the offsets where variables
                                     // go out of scope, sorted by instr offset
    unsigned compNextExitScope;

    void compInitScopeLists();

    void compResetScopeLists();

    VarScopeDsc* compGetNextEnterScope(unsigned offs, bool scan = false);

    VarScopeDsc* compGetNextExitScope(unsigned offs, bool scan = false);

    void compProcessScopesUntil(unsigned   offset,
                                VARSET_TP* inScope,
                                void (Compiler::*enterScopeFn)(VARSET_TP* inScope, VarScopeDsc*),
                                void (Compiler::*exitScopeFn)(VARSET_TP* inScope, VarScopeDsc*));

#ifdef DEBUG
    void compDispScopeLists();
#endif // DEBUG

    bool compIsProfilerHookNeeded();

    //-------------------------------------------------------------------------
    /*               Statistical Data Gathering                               */

    void compJitStats(); // call this function and enable
                         // various ifdef's below for statistical data

#if CALL_ARG_STATS
    void        compCallArgStats();
    static void compDispCallArgStats(FILE* fout);
#endif

    //-------------------------------------------------------------------------

protected:
#ifdef DEBUG
    bool skipMethod();
#endif

    ArenaAllocator* compArenaAllocator;

public:
    void compFunctionTraceStart();
    void compFunctionTraceEnd(void* methodCodePtr, ULONG methodCodeSize, bool isNYI);

protected:
    size_t compMaxUncheckedOffsetForNullObject;

    void compInitOptions(JitFlags* compileFlags);

    void compSetProcessor();
    void compInitDebuggingInfo();
    void compSetOptimizationLevel();
#ifdef TARGET_ARMARCH
    bool compRsvdRegCheck(FrameLayoutState curState);
#endif
    void compCompile(void** methodCodePtr, ULONG* methodCodeSize, JitFlags* compileFlags);

    // Clear annotations produced during optimizations; to be used between iterations when repeating opts.
    void ResetOptAnnotations();

    // Regenerate loop descriptors; to be used between iterations when repeating opts.
    void RecomputeLoopInfo();

#ifdef PROFILING_SUPPORTED
    // Data required for generating profiler Enter/Leave/TailCall hooks

    bool  compProfilerHookNeeded; // Whether profiler Enter/Leave/TailCall hook needs to be generated for the method
    void* compProfilerMethHnd;    // Profiler handle of the method being compiled. Passed as param to ELT callbacks
    bool  compProfilerMethHndIndirected; // Whether compProfilerHandle is pointer to the handle or is an actual handle
#endif

#ifdef TARGET_AMD64
    bool compQuirkForPPP(); // Check if this method should be Quirked for the PPP issue
#endif
public:
    // Assumes called as part of process shutdown; does any compiler-specific work associated with that.
    static void ProcessShutdownWork(ICorStaticInfo* statInfo);

    CompAllocator getAllocator(CompMemKind cmk = CMK_Generic)
    {
        return CompAllocator(compArenaAllocator, cmk);
    }

    CompAllocator getAllocatorGC()
    {
        return getAllocator(CMK_GC);
    }

    CompAllocator getAllocatorLoopHoist()
    {
        return getAllocator(CMK_LoopHoist);
    }

#ifdef DEBUG
    CompAllocator getAllocatorDebugOnly()
    {
        return getAllocator(CMK_DebugOnly);
    }
#endif // DEBUG

    /*
    XXXXXXXXXXXXXXXXXXXXXXXXXXXXXXXXXXXXXXXXXXXXXXXXXXXXXXXXXXXXXXXXXXXXXXXXXXXXXXX
    XXXXXXXXXXXXXXXXXXXXXXXXXXXXXXXXXXXXXXXXXXXXXXXXXXXXXXXXXXXXXXXXXXXXXXXXXXXXXXX
    XX                                                                           XX
    XX                           typeInfo                                        XX
    XX                                                                           XX
    XX   Checks for type compatibility and merges types                          XX
    XX                                                                           XX
    XXXXXXXXXXXXXXXXXXXXXXXXXXXXXXXXXXXXXXXXXXXXXXXXXXXXXXXXXXXXXXXXXXXXXXXXXXXXXXX
    XXXXXXXXXXXXXXXXXXXXXXXXXXXXXXXXXXXXXXXXXXXXXXXXXXXXXXXXXXXXXXXXXXXXXXXXXXXXXXX
    */

public:
    // Set to TRUE if verification cannot be skipped for this method
    // CoreCLR does not ever run IL verification. Compile out the verifier from the JIT by making this a constant.
    // TODO: Delete the verifier from the JIT? (https://github.com/dotnet/runtime/issues/32648)
    // BOOL tiVerificationNeeded;
    static const BOOL tiVerificationNeeded = FALSE;

    // Returns TRUE if child is equal to or a subtype of parent for merge purposes
    // This support is necessary to suport attributes that are not described in
    // for example, signatures. For example, the permanent home byref (byref that
    // points to the gc heap), isn't a property of method signatures, therefore,
    // it is safe to have mismatches here (that tiCompatibleWith will not flag),
    // but when deciding if we need to reimport a block, we need to take these
    // in account
    BOOL tiMergeCompatibleWith(const typeInfo& pChild, const typeInfo& pParent, bool normalisedForStack) const;

    // Returns TRUE if child is equal to or a subtype of parent.
    // normalisedForStack indicates that both types are normalised for the stack
    BOOL tiCompatibleWith(const typeInfo& pChild, const typeInfo& pParent, bool normalisedForStack) const;

    // Merges pDest and pSrc. Returns FALSE if merge is undefined.
    // *pDest is modified to represent the merged type.  Sets "*changed" to true
    // if this changes "*pDest".
    BOOL tiMergeToCommonParent(typeInfo* pDest, const typeInfo* pSrc, bool* changed) const;

#ifdef DEBUG
    // <BUGNUM> VSW 471305
    // IJW allows assigning REF to BYREF. The following allows us to temporarily
    // bypass the assert check in gcMarkRegSetGCref and gcMarkRegSetByref
    // We use a "short" as we need to push/pop this scope.
    // </BUGNUM>
    short compRegSetCheckLevel;
#endif

    /*
    XXXXXXXXXXXXXXXXXXXXXXXXXXXXXXXXXXXXXXXXXXXXXXXXXXXXXXXXXXXXXXXXXXXXXXXXXXXXXXX
    XXXXXXXXXXXXXXXXXXXXXXXXXXXXXXXXXXXXXXXXXXXXXXXXXXXXXXXXXXXXXXXXXXXXXXXXXXXXXXX
    XX                                                                           XX
    XX                           IL verification stuff                           XX
    XX                                                                           XX
    XX                                                                           XX
    XXXXXXXXXXXXXXXXXXXXXXXXXXXXXXXXXXXXXXXXXXXXXXXXXXXXXXXXXXXXXXXXXXXXXXXXXXXXXXX
    XXXXXXXXXXXXXXXXXXXXXXXXXXXXXXXXXXXXXXXXXXXXXXXXXXXXXXXXXXXXXXXXXXXXXXXXXXXXXXX
    */

public:
    // The following is used to track liveness of local variables, initialization
    // of valueclass constructors, and type safe use of IL instructions.

    // dynamic state info needed for verification
    EntryState verCurrentState;

    // this ptr of object type .ctors are considered intited only after
    // the base class ctor is called, or an alternate ctor is called.
    // An uninited this ptr can be used to access fields, but cannot
    // be used to call a member function.
    BOOL verTrackObjCtorInitState;

    void verInitBBEntryState(BasicBlock* block, EntryState* currentState);

    // Requires that "tis" is not TIS_Bottom -- it's a definite init/uninit state.
    void verSetThisInit(BasicBlock* block, ThisInitState tis);
    void verInitCurrentState();
    void verResetCurrentState(BasicBlock* block, EntryState* currentState);

    // Merges the current verification state into the entry state of "block", return FALSE if that merge fails,
    // TRUE if it succeeds.  Further sets "*changed" to true if this changes the entry state of "block".
    BOOL verMergeEntryStates(BasicBlock* block, bool* changed);

    void verConvertBBToThrowVerificationException(BasicBlock* block DEBUGARG(bool logMsg));
    void verHandleVerificationFailure(BasicBlock* block DEBUGARG(bool logMsg));
    typeInfo verMakeTypeInfo(CORINFO_CLASS_HANDLE clsHnd,
                             bool bashStructToRef = false); // converts from jit type representation to typeInfo
    typeInfo verMakeTypeInfo(CorInfoType          ciType,
                             CORINFO_CLASS_HANDLE clsHnd); // converts from jit type representation to typeInfo
    BOOL verIsSDArray(const typeInfo& ti);
    typeInfo verGetArrayElemType(const typeInfo& ti);

    typeInfo verParseArgSigToTypeInfo(CORINFO_SIG_INFO* sig, CORINFO_ARG_LIST_HANDLE args);
    BOOL verIsByRefLike(const typeInfo& ti);
    BOOL verIsSafeToReturnByRef(const typeInfo& ti);

    // generic type variables range over types that satisfy IsBoxable
    BOOL verIsBoxable(const typeInfo& ti);

    void DECLSPEC_NORETURN verRaiseVerifyException(INDEBUG(const char* reason) DEBUGARG(const char* file)
                                                       DEBUGARG(unsigned line));
    void verRaiseVerifyExceptionIfNeeded(INDEBUG(const char* reason) DEBUGARG(const char* file)
                                             DEBUGARG(unsigned line));
    bool verCheckTailCallConstraint(OPCODE                  opcode,
                                    CORINFO_RESOLVED_TOKEN* pResolvedToken,
                                    CORINFO_RESOLVED_TOKEN* pConstrainedResolvedToken, // Is this a "constrained." call
                                                                                       // on a type parameter?
                                    bool speculative // If true, won't throw if verificatoin fails. Instead it will
                                                     // return false to the caller.
                                                     // If false, it will throw.
                                    );
    bool verIsBoxedValueType(const typeInfo& ti);

    void verVerifyCall(OPCODE                  opcode,
                       CORINFO_RESOLVED_TOKEN* pResolvedToken,
                       CORINFO_RESOLVED_TOKEN* pConstrainedResolvedToken,
                       bool                    tailCall,
                       bool                    readonlyCall, // is this a "readonly." call?
                       const BYTE*             delegateCreateStart,
                       const BYTE*             codeAddr,
                       CORINFO_CALL_INFO* callInfo DEBUGARG(const char* methodName));

    BOOL verCheckDelegateCreation(const BYTE* delegateCreateStart, const BYTE* codeAddr, mdMemberRef& targetMemberRef);

    typeInfo verVerifySTIND(const typeInfo& ptr, const typeInfo& value, const typeInfo& instrType);
    typeInfo verVerifyLDIND(const typeInfo& ptr, const typeInfo& instrType);
    void verVerifyField(CORINFO_RESOLVED_TOKEN*   pResolvedToken,
                        const CORINFO_FIELD_INFO& fieldInfo,
                        const typeInfo*           tiThis,
                        BOOL                      mutator,
                        BOOL                      allowPlainStructAsThis = FALSE);
    void verVerifyCond(const typeInfo& tiOp1, const typeInfo& tiOp2, unsigned opcode);
    void verVerifyThisPtrInitialised();
    BOOL verIsCallToInitThisPtr(CORINFO_CLASS_HANDLE context, CORINFO_CLASS_HANDLE target);

#ifdef DEBUG

    // One line log function. Default level is 0. Increasing it gives you
    // more log information

    // levels are currently unused: #define JITDUMP(level,...)                     ();
    void JitLogEE(unsigned level, const char* fmt, ...);

    bool compDebugBreak;

    bool compJitHaltMethod();

#endif

    /*
    XXXXXXXXXXXXXXXXXXXXXXXXXXXXXXXXXXXXXXXXXXXXXXXXXXXXXXXXXXXXXXXXXXXXXXXXXXXXXXX
    XXXXXXXXXXXXXXXXXXXXXXXXXXXXXXXXXXXXXXXXXXXXXXXXXXXXXXXXXXXXXXXXXXXXXXXXXXXXXXX
    XX                                                                           XX
    XX                   GS Security checks for unsafe buffers                   XX
    XX                                                                           XX
    XXXXXXXXXXXXXXXXXXXXXXXXXXXXXXXXXXXXXXXXXXXXXXXXXXXXXXXXXXXXXXXXXXXXXXXXXXXXXXX
    XXXXXXXXXXXXXXXXXXXXXXXXXXXXXXXXXXXXXXXXXXXXXXXXXXXXXXXXXXXXXXXXXXXXXXXXXXXXXXX
    */
public:
    struct ShadowParamVarInfo
    {
        FixedBitVect* assignGroup; // the closure set of variables whose values depend on each other
        unsigned      shadowCopy;  // Lcl var num, valid only if not set to NO_SHADOW_COPY

        static bool mayNeedShadowCopy(LclVarDsc* varDsc)
        {
#if defined(TARGET_AMD64)
            // GS cookie logic to create shadow slots, create trees to copy reg args to shadow
            // slots and update all trees to refer to shadow slots is done immediately after
            // fgMorph().  Lsra could potentially mark a param as DoNotEnregister after JIT determines
            // not to shadow a parameter.  Also, LSRA could potentially spill a param which is passed
            // in register. Therefore, conservatively all params may need a shadow copy.  Note that
            // GS cookie logic further checks whether the param is a ptr or an unsafe buffer before
            // creating a shadow slot even though this routine returns true.
            //
            // TODO-AMD64-CQ: Revisit this conservative approach as it could create more shadow slots than
            // required. There are two cases under which a reg arg could potentially be used from its
            // home location:
            //   a) LSRA marks it as DoNotEnregister (see LinearScan::identifyCandidates())
            //   b) LSRA spills it
            //
            // Possible solution to address case (a)
            //   - The conditions under which LSRA marks a varDsc as DoNotEnregister could be checked
            //     in this routine.  Note that live out of exception handler is something we may not be
            //     able to do it here since GS cookie logic is invoked ahead of liveness computation.
            //     Therefore, for methods with exception handling and need GS cookie check we might have
            //     to take conservative approach.
            //
            // Possible solution to address case (b)
            //   - Whenver a parameter passed in an argument register needs to be spilled by LSRA, we
            //     create a new spill temp if the method needs GS cookie check.
            return varDsc->lvIsParam;
#else // !defined(TARGET_AMD64)
            return varDsc->lvIsParam && !varDsc->lvIsRegArg;
#endif
        }

#ifdef DEBUG
        void Print()
        {
            printf("assignGroup [%p]; shadowCopy: [%d];\n", assignGroup, shadowCopy);
        }
#endif
    };

    GSCookie*           gsGlobalSecurityCookieAddr; // Address of global cookie for unsafe buffer checks
    GSCookie            gsGlobalSecurityCookieVal;  // Value of global cookie if addr is NULL
    ShadowParamVarInfo* gsShadowVarInfo;            // Table used by shadow param analysis code

    void gsGSChecksInitCookie();   // Grabs cookie variable
    void gsCopyShadowParams();     // Identify vulnerable params and create dhadow copies
    bool gsFindVulnerableParams(); // Shadow param analysis code
    void gsParamsToShadows();      // Insert copy code and replave param uses by shadow

    static fgWalkPreFn gsMarkPtrsAndAssignGroups; // Shadow param analysis tree-walk
    static fgWalkPreFn gsReplaceShadowParams;     // Shadow param replacement tree-walk

#define DEFAULT_MAX_INLINE_SIZE 100 // Methods with >  DEFAULT_MAX_INLINE_SIZE IL bytes will never be inlined.
                                    // This can be overwritten by setting complus_JITInlineSize env variable.

#define DEFAULT_MAX_INLINE_DEPTH 20 // Methods at more than this level deep will not be inlined

#define DEFAULT_MAX_LOCALLOC_TO_LOCAL_SIZE 32 // fixed locallocs of this size or smaller will convert to local buffers

private:
#ifdef FEATURE_JIT_METHOD_PERF
    JitTimer*                  pCompJitTimer;         // Timer data structure (by phases) for current compilation.
    static CompTimeSummaryInfo s_compJitTimerSummary; // Summary of the Timer information for the whole run.

    static LPCWSTR JitTimeLogCsv();        // Retrieve the file name for CSV from ConfigDWORD.
    static LPCWSTR compJitTimeLogFilename; // If a log file for JIT time is desired, filename to write it to.
#endif
    void BeginPhase(Phases phase); // Indicate the start of the given phase.
    void EndPhase(Phases phase);   // Indicate the end of the given phase.

#if MEASURE_CLRAPI_CALLS
    // Thin wrappers that call into JitTimer (if present).
    inline void CLRApiCallEnter(unsigned apix);
    inline void CLRApiCallLeave(unsigned apix);

public:
    inline void CLR_API_Enter(API_ICorJitInfo_Names ename);
    inline void CLR_API_Leave(API_ICorJitInfo_Names ename);

private:
#endif

#if defined(DEBUG) || defined(INLINE_DATA)
    // These variables are associated with maintaining SQM data about compile time.
    unsigned __int64 m_compCyclesAtEndOfInlining; // The thread-virtualized cycle count at the end of the inlining phase
                                                  // in the current compilation.
    unsigned __int64 m_compCycles;                // Net cycle count for current compilation
    DWORD m_compTickCountAtEndOfInlining; // The result of GetTickCount() (# ms since some epoch marker) at the end of
                                          // the inlining phase in the current compilation.
#endif                                    // defined(DEBUG) || defined(INLINE_DATA)

    // Records the SQM-relevant (cycles and tick count).  Should be called after inlining is complete.
    // (We do this after inlining because this marks the last point at which the JIT is likely to cause
    // type-loading and class initialization).
    void RecordStateAtEndOfInlining();
    // Assumes being called at the end of compilation.  Update the SQM state.
    void RecordStateAtEndOfCompilation();

public:
#if FUNC_INFO_LOGGING
    static LPCWSTR compJitFuncInfoFilename; // If a log file for per-function information is required, this is the
                                            // filename to write it to.
    static FILE* compJitFuncInfoFile;       // And this is the actual FILE* to write to.
#endif                                      // FUNC_INFO_LOGGING

    Compiler* prevCompiler; // Previous compiler on stack for TLS Compiler* linked list for reentrant compilers.

#if MEASURE_NOWAY
    void RecordNowayAssert(const char* filename, unsigned line, const char* condStr);
#endif // MEASURE_NOWAY

#ifndef FEATURE_TRACELOGGING
    // Should we actually fire the noway assert body and the exception handler?
    bool compShouldThrowOnNoway();
#else  // FEATURE_TRACELOGGING
    // Should we actually fire the noway assert body and the exception handler?
    bool compShouldThrowOnNoway(const char* filename, unsigned line);

    // Telemetry instance to use per method compilation.
    JitTelemetry compJitTelemetry;

    // Get common parameters that have to be logged with most telemetry data.
    void compGetTelemetryDefaults(const char** assemblyName,
                                  const char** scopeName,
                                  const char** methodName,
                                  unsigned*    methodHash);
#endif // !FEATURE_TRACELOGGING

#ifdef DEBUG
private:
    NodeToTestDataMap* m_nodeTestData;

    static const unsigned FIRST_LOOP_HOIST_CSE_CLASS = 1000;
    unsigned              m_loopHoistCSEClass; // LoopHoist test annotations turn into CSE requirements; we
                                               // label them with CSE Class #'s starting at FIRST_LOOP_HOIST_CSE_CLASS.
                                               // Current kept in this.
public:
    NodeToTestDataMap* GetNodeTestData()
    {
        Compiler* compRoot = impInlineRoot();
        if (compRoot->m_nodeTestData == nullptr)
        {
            compRoot->m_nodeTestData = new (getAllocatorDebugOnly()) NodeToTestDataMap(getAllocatorDebugOnly());
        }
        return compRoot->m_nodeTestData;
    }

    typedef JitHashTable<GenTree*, JitPtrKeyFuncs<GenTree>, int> NodeToIntMap;

    // Returns the set (i.e., the domain of the result map) of nodes that are keys in m_nodeTestData, and
    // currently occur in the AST graph.
    NodeToIntMap* FindReachableNodesInNodeTestData();

    // Node "from" is being eliminated, and being replaced by node "to".  If "from" had any associated
    // test data, associate that data with "to".
    void TransferTestDataToNode(GenTree* from, GenTree* to);

    // These are the methods that test that the various conditions implied by the
    // test attributes are satisfied.
    void JitTestCheckSSA(); // SSA builder tests.
    void JitTestCheckVN();  // Value numbering tests.
#endif                      // DEBUG

    // The "FieldSeqStore", for canonicalizing field sequences.  See the definition of FieldSeqStore for
    // operations.
    FieldSeqStore* m_fieldSeqStore;

    FieldSeqStore* GetFieldSeqStore()
    {
        Compiler* compRoot = impInlineRoot();
        if (compRoot->m_fieldSeqStore == nullptr)
        {
            // Create a CompAllocator that labels sub-structure with CMK_FieldSeqStore, and use that for allocation.
            CompAllocator ialloc(getAllocator(CMK_FieldSeqStore));
            compRoot->m_fieldSeqStore = new (ialloc) FieldSeqStore(ialloc);
        }
        return compRoot->m_fieldSeqStore;
    }

    typedef JitHashTable<GenTree*, JitPtrKeyFuncs<GenTree>, FieldSeqNode*> NodeToFieldSeqMap;

    // Some nodes of "TYP_BYREF" or "TYP_I_IMPL" actually represent the address of a field within a struct, but since
    // the offset of the field is zero, there's no "GT_ADD" node.  We normally attach a field sequence to the constant
    // that is added, but what do we do when that constant is zero, and is thus not present?  We use this mechanism to
    // attach the field sequence directly to the address node.
    NodeToFieldSeqMap* m_zeroOffsetFieldMap;

    NodeToFieldSeqMap* GetZeroOffsetFieldMap()
    {
        // Don't need to worry about inlining here
        if (m_zeroOffsetFieldMap == nullptr)
        {
            // Create a CompAllocator that labels sub-structure with CMK_ZeroOffsetFieldMap, and use that for
            // allocation.
            CompAllocator ialloc(getAllocator(CMK_ZeroOffsetFieldMap));
            m_zeroOffsetFieldMap = new (ialloc) NodeToFieldSeqMap(ialloc);
        }
        return m_zeroOffsetFieldMap;
    }

    // Requires that "op1" is a node of type "TYP_BYREF" or "TYP_I_IMPL".  We are dereferencing this with the fields in
    // "fieldSeq", whose offsets are required all to be zero.  Ensures that any field sequence annotation currently on
    // "op1" or its components is augmented by appending "fieldSeq".  In practice, if "op1" is a GT_LCL_FLD, it has
    // a field sequence as a member; otherwise, it may be the addition of an a byref and a constant, where the const
    // has a field sequence -- in this case "fieldSeq" is appended to that of the constant; otherwise, we
    // record the the field sequence using the ZeroOffsetFieldMap described above.
    //
    // One exception above is that "op1" is a node of type "TYP_REF" where "op1" is a GT_LCL_VAR.
    // This happens when System.Object vtable pointer is a regular field at offset 0 in System.Private.CoreLib in
    // CoreRT. Such case is handled same as the default case.
    void fgAddFieldSeqForZeroOffset(GenTree* op1, FieldSeqNode* fieldSeq);

    typedef JitHashTable<const GenTree*, JitPtrKeyFuncs<GenTree>, ArrayInfo> NodeToArrayInfoMap;
    NodeToArrayInfoMap* m_arrayInfoMap;

    NodeToArrayInfoMap* GetArrayInfoMap()
    {
        Compiler* compRoot = impInlineRoot();
        if (compRoot->m_arrayInfoMap == nullptr)
        {
            // Create a CompAllocator that labels sub-structure with CMK_ArrayInfoMap, and use that for allocation.
            CompAllocator ialloc(getAllocator(CMK_ArrayInfoMap));
            compRoot->m_arrayInfoMap = new (ialloc) NodeToArrayInfoMap(ialloc);
        }
        return compRoot->m_arrayInfoMap;
    }

    //-----------------------------------------------------------------------------------------------------------------
    // Compiler::TryGetArrayInfo:
    //    Given an indirection node, checks to see whether or not that indirection represents an array access, and
    //    if so returns information about the array.
    //
    // Arguments:
    //    indir           - The `GT_IND` node.
    //    arrayInfo (out) - Information about the accessed array if this function returns true. Undefined otherwise.
    //
    // Returns:
    //    True if the `GT_IND` node represents an array access; false otherwise.
    bool TryGetArrayInfo(GenTreeIndir* indir, ArrayInfo* arrayInfo)
    {
        if ((indir->gtFlags & GTF_IND_ARR_INDEX) == 0)
        {
            return false;
        }

        if (indir->gtOp1->OperIs(GT_INDEX_ADDR))
        {
            GenTreeIndexAddr* const indexAddr = indir->gtOp1->AsIndexAddr();
            *arrayInfo = ArrayInfo(indexAddr->gtElemType, indexAddr->gtElemSize, indexAddr->gtElemOffset,
                                   indexAddr->gtStructElemClass);
            return true;
        }

        bool found = GetArrayInfoMap()->Lookup(indir, arrayInfo);
        assert(found);
        return true;
    }

    NodeToUnsignedMap* m_memorySsaMap[MemoryKindCount];

    // In some cases, we want to assign intermediate SSA #'s to memory states, and know what nodes create those memory
    // states. (We do this for try blocks, where, if the try block doesn't do a call that loses track of the memory
    // state, all the possible memory states are possible initial states of the corresponding catch block(s).)
    NodeToUnsignedMap* GetMemorySsaMap(MemoryKind memoryKind)
    {
        if (memoryKind == GcHeap && byrefStatesMatchGcHeapStates)
        {
            // Use the same map for GCHeap and ByrefExposed when their states match.
            memoryKind = ByrefExposed;
        }

        assert(memoryKind < MemoryKindCount);
        Compiler* compRoot = impInlineRoot();
        if (compRoot->m_memorySsaMap[memoryKind] == nullptr)
        {
            // Create a CompAllocator that labels sub-structure with CMK_ArrayInfoMap, and use that for allocation.
            CompAllocator ialloc(getAllocator(CMK_ArrayInfoMap));
            compRoot->m_memorySsaMap[memoryKind] = new (ialloc) NodeToUnsignedMap(ialloc);
        }
        return compRoot->m_memorySsaMap[memoryKind];
    }

    // The Refany type is the only struct type whose structure is implicitly assumed by IL.  We need its fields.
    CORINFO_CLASS_HANDLE m_refAnyClass;
    CORINFO_FIELD_HANDLE GetRefanyDataField()
    {
        if (m_refAnyClass == nullptr)
        {
            m_refAnyClass = info.compCompHnd->getBuiltinClass(CLASSID_TYPED_BYREF);
        }
        return info.compCompHnd->getFieldInClass(m_refAnyClass, 0);
    }
    CORINFO_FIELD_HANDLE GetRefanyTypeField()
    {
        if (m_refAnyClass == nullptr)
        {
            m_refAnyClass = info.compCompHnd->getBuiltinClass(CLASSID_TYPED_BYREF);
        }
        return info.compCompHnd->getFieldInClass(m_refAnyClass, 1);
    }

#if VARSET_COUNTOPS
    static BitSetSupport::BitSetOpCounter m_varsetOpCounter;
#endif
#if ALLVARSET_COUNTOPS
    static BitSetSupport::BitSetOpCounter m_allvarsetOpCounter;
#endif

    static HelperCallProperties s_helperCallProperties;

#ifdef UNIX_AMD64_ABI
    static var_types GetTypeFromClassificationAndSizes(SystemVClassificationType classType, int size);
    static var_types GetEightByteType(const SYSTEMV_AMD64_CORINFO_STRUCT_REG_PASSING_DESCRIPTOR& structDesc,
                                      unsigned                                                   slotNum);

    static void GetStructTypeOffset(const SYSTEMV_AMD64_CORINFO_STRUCT_REG_PASSING_DESCRIPTOR& structDesc,
                                    var_types*                                                 type0,
                                    var_types*                                                 type1,
                                    unsigned __int8*                                           offset0,
                                    unsigned __int8*                                           offset1);

    void GetStructTypeOffset(CORINFO_CLASS_HANDLE typeHnd,
                             var_types*           type0,
                             var_types*           type1,
                             unsigned __int8*     offset0,
                             unsigned __int8*     offset1);

#endif // defined(UNIX_AMD64_ABI)

#if FEATURE_MULTIREG_ARGS
    void fgMorphMultiregStructArgs(GenTreeCall* call);
    GenTree* fgMorphMultiregStructArg(GenTree* arg, fgArgTabEntry* fgEntryPtr);
    GenTreeFieldList* fgMorphLclArgToFieldlist(GenTreeLclVarCommon* lcl);
#endif

    bool killGCRefs(GenTree* tree);

}; // end of class Compiler

//---------------------------------------------------------------------------------------------------------------------
// GenTreeVisitor: a flexible tree walker implemented using the curiously-recurring-template pattern.
//
// This class implements a configurable walker for IR trees. There are five configuration options (defaults values are
// shown in parentheses):
//
// - ComputeStack (false): when true, the walker will push each node onto the `m_ancestors` stack. "Ancestors" is a bit
//                         of a misnomer, as the first entry will always be the current node.
//
// - DoPreOrder (false): when true, the walker will invoke `TVisitor::PreOrderVisit` with the current node as an
//                       argument before visiting the node's operands.
//
// - DoPostOrder (false): when true, the walker will invoke `TVisitor::PostOrderVisit` with the current node as an
//                        argument after visiting the node's operands.
//
// - DoLclVarsOnly (false): when true, the walker will only invoke `TVisitor::PreOrderVisit` for lclVar nodes.
//                          `DoPreOrder` must be true if this option is true.
//
// - UseExecutionOrder (false): when true, then walker will visit a node's operands in execution order (e.g. if a
//                              binary operator has the `GTF_REVERSE_OPS` flag set, the second operand will be
//                              visited before the first).
//
// At least one of `DoPreOrder` and `DoPostOrder` must be specified.
//
// A simple pre-order visitor might look something like the following:
//
//     class CountingVisitor final : public GenTreeVisitor<CountingVisitor>
//     {
//     public:
//         enum
//         {
//             DoPreOrder = true
//         };
//
//         unsigned m_count;
//
//         CountingVisitor(Compiler* compiler)
//             : GenTreeVisitor<CountingVisitor>(compiler), m_count(0)
//         {
//         }
//
//         Compiler::fgWalkResult PreOrderVisit(GenTree* node)
//         {
//             m_count++;
//         }
//     };
//
// This visitor would then be used like so:
//
//     CountingVisitor countingVisitor(compiler);
//     countingVisitor.WalkTree(root);
//
template <typename TVisitor>
class GenTreeVisitor
{
protected:
    typedef Compiler::fgWalkResult fgWalkResult;

    enum
    {
        ComputeStack      = false,
        DoPreOrder        = false,
        DoPostOrder       = false,
        DoLclVarsOnly     = false,
        UseExecutionOrder = false,
    };

    Compiler*            m_compiler;
    ArrayStack<GenTree*> m_ancestors;

    GenTreeVisitor(Compiler* compiler) : m_compiler(compiler), m_ancestors(compiler->getAllocator(CMK_ArrayStack))
    {
        assert(compiler != nullptr);

        static_assert_no_msg(TVisitor::DoPreOrder || TVisitor::DoPostOrder);
        static_assert_no_msg(!TVisitor::DoLclVarsOnly || TVisitor::DoPreOrder);
    }

    fgWalkResult PreOrderVisit(GenTree** use, GenTree* user)
    {
        return fgWalkResult::WALK_CONTINUE;
    }

    fgWalkResult PostOrderVisit(GenTree** use, GenTree* user)
    {
        return fgWalkResult::WALK_CONTINUE;
    }

public:
    fgWalkResult WalkTree(GenTree** use, GenTree* user)
    {
        assert(use != nullptr);

        GenTree* node = *use;

        if (TVisitor::ComputeStack)
        {
            m_ancestors.Push(node);
        }

        fgWalkResult result = fgWalkResult::WALK_CONTINUE;
        if (TVisitor::DoPreOrder && !TVisitor::DoLclVarsOnly)
        {
            result = reinterpret_cast<TVisitor*>(this)->PreOrderVisit(use, user);
            if (result == fgWalkResult::WALK_ABORT)
            {
                return result;
            }

            node = *use;
            if ((node == nullptr) || (result == fgWalkResult::WALK_SKIP_SUBTREES))
            {
                goto DONE;
            }
        }

        switch (node->OperGet())
        {
            // Leaf lclVars
            case GT_LCL_VAR:
            case GT_LCL_FLD:
            case GT_LCL_VAR_ADDR:
            case GT_LCL_FLD_ADDR:
                if (TVisitor::DoLclVarsOnly)
                {
                    result = reinterpret_cast<TVisitor*>(this)->PreOrderVisit(use, user);
                    if (result == fgWalkResult::WALK_ABORT)
                    {
                        return result;
                    }
                }
                __fallthrough;

            // Leaf nodes
            case GT_CATCH_ARG:
            case GT_LABEL:
            case GT_FTN_ADDR:
            case GT_RET_EXPR:
            case GT_CNS_INT:
            case GT_CNS_LNG:
            case GT_CNS_DBL:
            case GT_CNS_STR:
            case GT_MEMORYBARRIER:
            case GT_JMP:
            case GT_JCC:
            case GT_SETCC:
            case GT_NO_OP:
            case GT_START_NONGC:
            case GT_START_PREEMPTGC:
            case GT_PROF_HOOK:
#if !defined(FEATURE_EH_FUNCLETS)
            case GT_END_LFIN:
#endif // !FEATURE_EH_FUNCLETS
            case GT_PHI_ARG:
            case GT_JMPTABLE:
            case GT_CLS_VAR:
            case GT_CLS_VAR_ADDR:
            case GT_ARGPLACE:
            case GT_PHYSREG:
            case GT_EMITNOP:
            case GT_PINVOKE_PROLOG:
            case GT_PINVOKE_EPILOG:
            case GT_IL_OFFSET:
                break;

            // Lclvar unary operators
            case GT_STORE_LCL_VAR:
            case GT_STORE_LCL_FLD:
                if (TVisitor::DoLclVarsOnly)
                {
                    result = reinterpret_cast<TVisitor*>(this)->PreOrderVisit(use, user);
                    if (result == fgWalkResult::WALK_ABORT)
                    {
                        return result;
                    }
                }
                __fallthrough;

            // Standard unary operators
            case GT_NOT:
            case GT_NEG:
            case GT_BSWAP:
            case GT_BSWAP16:
            case GT_COPY:
            case GT_RELOAD:
            case GT_ARR_LENGTH:
            case GT_CAST:
            case GT_BITCAST:
            case GT_CKFINITE:
            case GT_LCLHEAP:
            case GT_ADDR:
            case GT_IND:
            case GT_OBJ:
            case GT_BLK:
            case GT_BOX:
            case GT_ALLOCOBJ:
            case GT_INIT_VAL:
            case GT_JTRUE:
            case GT_SWITCH:
            case GT_NULLCHECK:
            case GT_PUTARG_REG:
            case GT_PUTARG_STK:
            case GT_RETURNTRAP:
            case GT_NOP:
            case GT_RETURN:
            case GT_RETFILT:
            case GT_RUNTIMELOOKUP:
            case GT_KEEPALIVE:
            {
                GenTreeUnOp* const unOp = node->AsUnOp();
                if (unOp->gtOp1 != nullptr)
                {
                    result = WalkTree(&unOp->gtOp1, unOp);
                    if (result == fgWalkResult::WALK_ABORT)
                    {
                        return result;
                    }
                }
                break;
            }

            // Special nodes
            case GT_PHI:
                for (GenTreePhi::Use& use : node->AsPhi()->Uses())
                {
                    result = WalkTree(&use.NodeRef(), node);
                    if (result == fgWalkResult::WALK_ABORT)
                    {
                        return result;
                    }
                }
                break;

            case GT_FIELD_LIST:
                for (GenTreeFieldList::Use& use : node->AsFieldList()->Uses())
                {
                    result = WalkTree(&use.NodeRef(), node);
                    if (result == fgWalkResult::WALK_ABORT)
                    {
                        return result;
                    }
                }
                break;

#ifdef FEATURE_SIMD
            case GT_SIMD:
                if (TVisitor::UseExecutionOrder && node->AsSIMD()->IsBinary() && node->IsReverseOp())
                {
                    result = WalkTree(&node->AsSIMD()->GetUse(1).NodeRef(), node);
                    if (result == fgWalkResult::WALK_ABORT)
                    {
                        return result;
                    }
                    result = WalkTree(&node->AsSIMD()->GetUse(0).NodeRef(), node);
                    if (result == fgWalkResult::WALK_ABORT)
                    {
                        return result;
                    }
                }
                else
                {
                    for (GenTreeSIMD::Use& use : node->AsSIMD()->Uses())
                    {
                        result = WalkTree(&use.NodeRef(), node);
                        if (result == fgWalkResult::WALK_ABORT)
                        {
                            return result;
                        }
                    }
                }
                break;
#endif

#ifdef FEATURE_HW_INTRINSICS
            case GT_HWINTRINSIC:
                if (TVisitor::UseExecutionOrder && node->AsHWIntrinsic()->IsBinary() && node->IsReverseOp())
                {
                    result = WalkTree(&node->AsHWIntrinsic()->GetUse(1).NodeRef(), node);
                    if (result == fgWalkResult::WALK_ABORT)
                    {
                        return result;
                    }
                    result = WalkTree(&node->AsHWIntrinsic()->GetUse(0).NodeRef(), node);
                    if (result == fgWalkResult::WALK_ABORT)
                    {
                        return result;
                    }
                }
                else
                {
                    for (GenTreeHWIntrinsic::Use& use : node->AsHWIntrinsic()->Uses())
                    {
                        result = WalkTree(&use.NodeRef(), node);
                        if (result == fgWalkResult::WALK_ABORT)
                        {
                            return result;
                        }
                    }
                }
                break;
#endif

            case GT_CMPXCHG:
            {
                GenTreeCmpXchg* const cmpXchg = node->AsCmpXchg();

                result = WalkTree(&cmpXchg->gtOpLocation, cmpXchg);
                if (result == fgWalkResult::WALK_ABORT)
                {
                    return result;
                }
                result = WalkTree(&cmpXchg->gtOpValue, cmpXchg);
                if (result == fgWalkResult::WALK_ABORT)
                {
                    return result;
                }
                result = WalkTree(&cmpXchg->gtOpComparand, cmpXchg);
                if (result == fgWalkResult::WALK_ABORT)
                {
                    return result;
                }
                break;
            }

            case GT_ARR_BOUNDS_CHECK:
#ifdef FEATURE_SIMD
            case GT_SIMD_CHK:
#endif // FEATURE_SIMD
#ifdef FEATURE_HW_INTRINSICS
            case GT_HW_INTRINSIC_CHK:
#endif // FEATURE_HW_INTRINSICS
            {
                GenTreeBoundsChk* const boundsChk = node->AsBoundsChk();

                result = WalkTree(&boundsChk->gtIndex, boundsChk);
                if (result == fgWalkResult::WALK_ABORT)
                {
                    return result;
                }
                result = WalkTree(&boundsChk->gtArrLen, boundsChk);
                if (result == fgWalkResult::WALK_ABORT)
                {
                    return result;
                }
                break;
            }

            case GT_FIELD:
            {
                GenTreeField* const field = node->AsField();

                if (field->gtFldObj != nullptr)
                {
                    result = WalkTree(&field->gtFldObj, field);
                    if (result == fgWalkResult::WALK_ABORT)
                    {
                        return result;
                    }
                }
                break;
            }

            case GT_ARR_ELEM:
            {
                GenTreeArrElem* const arrElem = node->AsArrElem();

                result = WalkTree(&arrElem->gtArrObj, arrElem);
                if (result == fgWalkResult::WALK_ABORT)
                {
                    return result;
                }

                const unsigned rank = arrElem->gtArrRank;
                for (unsigned dim = 0; dim < rank; dim++)
                {
                    result = WalkTree(&arrElem->gtArrInds[dim], arrElem);
                    if (result == fgWalkResult::WALK_ABORT)
                    {
                        return result;
                    }
                }
                break;
            }

            case GT_ARR_OFFSET:
            {
                GenTreeArrOffs* const arrOffs = node->AsArrOffs();

                result = WalkTree(&arrOffs->gtOffset, arrOffs);
                if (result == fgWalkResult::WALK_ABORT)
                {
                    return result;
                }
                result = WalkTree(&arrOffs->gtIndex, arrOffs);
                if (result == fgWalkResult::WALK_ABORT)
                {
                    return result;
                }
                result = WalkTree(&arrOffs->gtArrObj, arrOffs);
                if (result == fgWalkResult::WALK_ABORT)
                {
                    return result;
                }
                break;
            }

            case GT_DYN_BLK:
            {
                GenTreeDynBlk* const dynBlock = node->AsDynBlk();

                GenTree** op1Use = &dynBlock->gtOp1;
                GenTree** op2Use = &dynBlock->gtDynamicSize;

                if (TVisitor::UseExecutionOrder && dynBlock->gtEvalSizeFirst)
                {
                    std::swap(op1Use, op2Use);
                }

                result = WalkTree(op1Use, dynBlock);
                if (result == fgWalkResult::WALK_ABORT)
                {
                    return result;
                }
                result = WalkTree(op2Use, dynBlock);
                if (result == fgWalkResult::WALK_ABORT)
                {
                    return result;
                }
                break;
            }

            case GT_STORE_DYN_BLK:
            {
                GenTreeDynBlk* const dynBlock = node->AsDynBlk();

                GenTree** op1Use = &dynBlock->gtOp1;
                GenTree** op2Use = &dynBlock->gtOp2;
                GenTree** op3Use = &dynBlock->gtDynamicSize;

                if (TVisitor::UseExecutionOrder)
                {
                    if (dynBlock->IsReverseOp())
                    {
                        std::swap(op1Use, op2Use);
                    }
                    if (dynBlock->gtEvalSizeFirst)
                    {
                        std::swap(op3Use, op2Use);
                        std::swap(op2Use, op1Use);
                    }
                }

                result = WalkTree(op1Use, dynBlock);
                if (result == fgWalkResult::WALK_ABORT)
                {
                    return result;
                }
                result = WalkTree(op2Use, dynBlock);
                if (result == fgWalkResult::WALK_ABORT)
                {
                    return result;
                }
                result = WalkTree(op3Use, dynBlock);
                if (result == fgWalkResult::WALK_ABORT)
                {
                    return result;
                }
                break;
            }

            case GT_CALL:
            {
                GenTreeCall* const call = node->AsCall();

                if (call->gtCallThisArg != nullptr)
                {
                    result = WalkTree(&call->gtCallThisArg->NodeRef(), call);
                    if (result == fgWalkResult::WALK_ABORT)
                    {
                        return result;
                    }
                }

                for (GenTreeCall::Use& use : call->Args())
                {
                    result = WalkTree(&use.NodeRef(), call);
                    if (result == fgWalkResult::WALK_ABORT)
                    {
                        return result;
                    }
                }

                for (GenTreeCall::Use& use : call->LateArgs())
                {
                    result = WalkTree(&use.NodeRef(), call);
                    if (result == fgWalkResult::WALK_ABORT)
                    {
                        return result;
                    }
                }

                if (call->gtCallType == CT_INDIRECT)
                {
                    if (call->gtCallCookie != nullptr)
                    {
                        result = WalkTree(&call->gtCallCookie, call);
                        if (result == fgWalkResult::WALK_ABORT)
                        {
                            return result;
                        }
                    }

                    result = WalkTree(&call->gtCallAddr, call);
                    if (result == fgWalkResult::WALK_ABORT)
                    {
                        return result;
                    }
                }

                if (call->gtControlExpr != nullptr)
                {
                    result = WalkTree(&call->gtControlExpr, call);
                    if (result == fgWalkResult::WALK_ABORT)
                    {
                        return result;
                    }
                }

                break;
            }

            // Binary nodes
            default:
            {
                assert(node->OperIsBinary());

                GenTreeOp* const op = node->AsOp();

                GenTree** op1Use = &op->gtOp1;
                GenTree** op2Use = &op->gtOp2;

                if (TVisitor::UseExecutionOrder && node->IsReverseOp())
                {
                    std::swap(op1Use, op2Use);
                }

                if (*op1Use != nullptr)
                {
                    result = WalkTree(op1Use, op);
                    if (result == fgWalkResult::WALK_ABORT)
                    {
                        return result;
                    }
                }

                if (*op2Use != nullptr)
                {
                    result = WalkTree(op2Use, op);
                    if (result == fgWalkResult::WALK_ABORT)
                    {
                        return result;
                    }
                }
                break;
            }
        }

    DONE:
        // Finally, visit the current node
        if (TVisitor::DoPostOrder)
        {
            result = reinterpret_cast<TVisitor*>(this)->PostOrderVisit(use, user);
        }

        if (TVisitor::ComputeStack)
        {
            m_ancestors.Pop();
        }

        return result;
    }
};

template <bool computeStack, bool doPreOrder, bool doPostOrder, bool doLclVarsOnly, bool useExecutionOrder>
class GenericTreeWalker final
    : public GenTreeVisitor<GenericTreeWalker<computeStack, doPreOrder, doPostOrder, doLclVarsOnly, useExecutionOrder>>
{
public:
    enum
    {
        ComputeStack      = computeStack,
        DoPreOrder        = doPreOrder,
        DoPostOrder       = doPostOrder,
        DoLclVarsOnly     = doLclVarsOnly,
        UseExecutionOrder = useExecutionOrder,
    };

private:
    Compiler::fgWalkData* m_walkData;

public:
    GenericTreeWalker(Compiler::fgWalkData* walkData)
        : GenTreeVisitor<GenericTreeWalker<computeStack, doPreOrder, doPostOrder, doLclVarsOnly, useExecutionOrder>>(
              walkData->compiler)
        , m_walkData(walkData)
    {
        assert(walkData != nullptr);

        if (computeStack)
        {
            walkData->parentStack = &this->m_ancestors;
        }
    }

    Compiler::fgWalkResult PreOrderVisit(GenTree** use, GenTree* user)
    {
        m_walkData->parent = user;
        return m_walkData->wtprVisitorFn(use, m_walkData);
    }

    Compiler::fgWalkResult PostOrderVisit(GenTree** use, GenTree* user)
    {
        m_walkData->parent = user;
        return m_walkData->wtpoVisitorFn(use, m_walkData);
    }
};

// A dominator tree visitor implemented using the curiously-recurring-template pattern, similar to GenTreeVisitor.
template <typename TVisitor>
class DomTreeVisitor
{
protected:
    Compiler* const    m_compiler;
    DomTreeNode* const m_domTree;

    DomTreeVisitor(Compiler* compiler, DomTreeNode* domTree) : m_compiler(compiler), m_domTree(domTree)
    {
    }

    void Begin()
    {
    }

    void PreOrderVisit(BasicBlock* block)
    {
    }

    void PostOrderVisit(BasicBlock* block)
    {
    }

    void End()
    {
    }

public:
    //------------------------------------------------------------------------
    // WalkTree: Walk the dominator tree, starting from fgFirstBB.
    //
    // Notes:
    //    This performs a non-recursive, non-allocating walk of the tree by using
    //    DomTreeNode's firstChild and nextSibling links to locate the children of
    //    a node and BasicBlock's bbIDom parent link to go back up the tree when
    //    no more children are left.
    //
    //    Forests are also supported, provided that all the roots are chained via
    //    DomTreeNode::nextSibling to fgFirstBB.
    //
    void WalkTree()
    {
        static_cast<TVisitor*>(this)->Begin();

        for (BasicBlock *next, *block = m_compiler->fgFirstBB; block != nullptr; block = next)
        {
            static_cast<TVisitor*>(this)->PreOrderVisit(block);

            next = m_domTree[block->bbNum].firstChild;

            if (next != nullptr)
            {
                assert(next->bbIDom == block);
                continue;
            }

            do
            {
                static_cast<TVisitor*>(this)->PostOrderVisit(block);

                next = m_domTree[block->bbNum].nextSibling;

                if (next != nullptr)
                {
                    assert(next->bbIDom == block->bbIDom);
                    break;
                }

                block = block->bbIDom;

            } while (block != nullptr);
        }

        static_cast<TVisitor*>(this)->End();
    }
};

/*
XXXXXXXXXXXXXXXXXXXXXXXXXXXXXXXXXXXXXXXXXXXXXXXXXXXXXXXXXXXXXXXXXXXXXXXXXXXXXXX
XXXXXXXXXXXXXXXXXXXXXXXXXXXXXXXXXXXXXXXXXXXXXXXXXXXXXXXXXXXXXXXXXXXXXXXXXXXXXXX
XX                                                                           XX
XX                   Miscellaneous Compiler stuff                            XX
XX                                                                           XX
XXXXXXXXXXXXXXXXXXXXXXXXXXXXXXXXXXXXXXXXXXXXXXXXXXXXXXXXXXXXXXXXXXXXXXXXXXXXXXX
XXXXXXXXXXXXXXXXXXXXXXXXXXXXXXXXXXXXXXXXXXXXXXXXXXXXXXXXXXXXXXXXXXXXXXXXXXXXXXX
*/

// Values used to mark the types a stack slot is used for

const unsigned TYPE_REF_INT      = 0x01; // slot used as a 32-bit int
const unsigned TYPE_REF_LNG      = 0x02; // slot used as a 64-bit long
const unsigned TYPE_REF_FLT      = 0x04; // slot used as a 32-bit float
const unsigned TYPE_REF_DBL      = 0x08; // slot used as a 64-bit float
const unsigned TYPE_REF_PTR      = 0x10; // slot used as a 32-bit pointer
const unsigned TYPE_REF_BYR      = 0x20; // slot used as a byref pointer
const unsigned TYPE_REF_STC      = 0x40; // slot used as a struct
const unsigned TYPE_REF_TYPEMASK = 0x7F; // bits that represent the type

// const unsigned TYPE_REF_ADDR_TAKEN  = 0x80; // slots address was taken

/*****************************************************************************
 *
 *  Variables to keep track of total code amounts.
 */

#if DISPLAY_SIZES

extern size_t grossVMsize;
extern size_t grossNCsize;
extern size_t totalNCsize;

extern unsigned genMethodICnt;
extern unsigned genMethodNCnt;
extern size_t   gcHeaderISize;
extern size_t   gcPtrMapISize;
extern size_t   gcHeaderNSize;
extern size_t   gcPtrMapNSize;

#endif // DISPLAY_SIZES

/*****************************************************************************
 *
 *  Variables to keep track of basic block counts (more data on 1 BB methods)
 */

#if COUNT_BASIC_BLOCKS
extern Histogram bbCntTable;
extern Histogram bbOneBBSizeTable;
#endif

/*****************************************************************************
 *
 *  Used by optFindNaturalLoops to gather statistical information such as
 *   - total number of natural loops
 *   - number of loops with 1, 2, ... exit conditions
 *   - number of loops that have an iterator (for like)
 *   - number of loops that have a constant iterator
 */

#if COUNT_LOOPS

extern unsigned totalLoopMethods;        // counts the total number of methods that have natural loops
extern unsigned maxLoopsPerMethod;       // counts the maximum number of loops a method has
extern unsigned totalLoopOverflows;      // # of methods that identified more loops than we can represent
extern unsigned totalLoopCount;          // counts the total number of natural loops
extern unsigned totalUnnatLoopCount;     // counts the total number of (not-necessarily natural) loops
extern unsigned totalUnnatLoopOverflows; // # of methods that identified more unnatural loops than we can represent
extern unsigned iterLoopCount;           // counts the # of loops with an iterator (for like)
extern unsigned simpleTestLoopCount;     // counts the # of loops with an iterator and a simple loop condition (iter <
                                         // const)
extern unsigned  constIterLoopCount;     // counts the # of loops with a constant iterator (for like)
extern bool      hasMethodLoops;         // flag to keep track if we already counted a method as having loops
extern unsigned  loopsThisMethod;        // counts the number of loops in the current method
extern bool      loopOverflowThisMethod; // True if we exceeded the max # of loops in the method.
extern Histogram loopCountTable;         // Histogram of loop counts
extern Histogram loopExitCountTable;     // Histogram of loop exit counts

#endif // COUNT_LOOPS

/*****************************************************************************
 * variables to keep track of how many iterations we go in a dataflow pass
 */

#if DATAFLOW_ITER

extern unsigned CSEiterCount; // counts the # of iteration for the CSE dataflow
extern unsigned CFiterCount;  // counts the # of iteration for the Const Folding dataflow

#endif // DATAFLOW_ITER

#if MEASURE_BLOCK_SIZE
extern size_t genFlowNodeSize;
extern size_t genFlowNodeCnt;
#endif // MEASURE_BLOCK_SIZE

#if MEASURE_NODE_SIZE
struct NodeSizeStats
{
    void Init()
    {
        genTreeNodeCnt        = 0;
        genTreeNodeSize       = 0;
        genTreeNodeActualSize = 0;
    }

    // Count of tree nodes allocated.
    unsigned __int64 genTreeNodeCnt;

    // The size we allocate.
    unsigned __int64 genTreeNodeSize;

    // The actual size of the node. Note that the actual size will likely be smaller
    // than the allocated size, but we sometimes use SetOper()/ChangeOper() to change
    // a smaller node to a larger one. TODO-Cleanup: add stats on
    // SetOper()/ChangeOper() usage to quantify this.
    unsigned __int64 genTreeNodeActualSize;
};
extern NodeSizeStats genNodeSizeStats;        // Total node size stats
extern NodeSizeStats genNodeSizeStatsPerFunc; // Per-function node size stats
extern Histogram     genTreeNcntHist;
extern Histogram     genTreeNsizHist;
#endif // MEASURE_NODE_SIZE

/*****************************************************************************
 *  Count fatal errors (including noway_asserts).
 */

#if MEASURE_FATAL
extern unsigned fatal_badCode;
extern unsigned fatal_noWay;
extern unsigned fatal_NOMEM;
extern unsigned fatal_noWayAssertBody;
#ifdef DEBUG
extern unsigned fatal_noWayAssertBodyArgs;
#endif // DEBUG
extern unsigned fatal_NYI;
#endif // MEASURE_FATAL

/*****************************************************************************
 * Codegen
 */

#ifdef TARGET_XARCH

const instruction INS_SHIFT_LEFT_LOGICAL  = INS_shl;
const instruction INS_SHIFT_RIGHT_LOGICAL = INS_shr;
const instruction INS_SHIFT_RIGHT_ARITHM  = INS_sar;

const instruction INS_AND             = INS_and;
const instruction INS_OR              = INS_or;
const instruction INS_XOR             = INS_xor;
const instruction INS_NEG             = INS_neg;
const instruction INS_TEST            = INS_test;
const instruction INS_MUL             = INS_imul;
const instruction INS_SIGNED_DIVIDE   = INS_idiv;
const instruction INS_UNSIGNED_DIVIDE = INS_div;
const instruction INS_BREAKPOINT      = INS_int3;
const instruction INS_ADDC            = INS_adc;
const instruction INS_SUBC            = INS_sbb;
const instruction INS_NOT             = INS_not;

#endif // TARGET_XARCH

#ifdef TARGET_ARM

const instruction INS_SHIFT_LEFT_LOGICAL  = INS_lsl;
const instruction INS_SHIFT_RIGHT_LOGICAL = INS_lsr;
const instruction INS_SHIFT_RIGHT_ARITHM  = INS_asr;

const instruction INS_AND             = INS_and;
const instruction INS_OR              = INS_orr;
const instruction INS_XOR             = INS_eor;
const instruction INS_NEG             = INS_rsb;
const instruction INS_TEST            = INS_tst;
const instruction INS_MUL             = INS_mul;
const instruction INS_MULADD          = INS_mla;
const instruction INS_SIGNED_DIVIDE   = INS_sdiv;
const instruction INS_UNSIGNED_DIVIDE = INS_udiv;
const instruction INS_BREAKPOINT      = INS_bkpt;
const instruction INS_ADDC            = INS_adc;
const instruction INS_SUBC            = INS_sbc;
const instruction INS_NOT             = INS_mvn;

const instruction INS_ABS  = INS_vabs;
const instruction INS_SQRT = INS_vsqrt;

#endif // TARGET_ARM

#ifdef TARGET_ARM64

const instruction INS_MULADD = INS_madd;
#if defined(TARGET_UNIX)
const instruction INS_BREAKPOINT = INS_brk;
#else
const instruction INS_BREAKPOINT = INS_bkpt;
#endif

const instruction INS_ABS  = INS_fabs;
const instruction INS_SQRT = INS_fsqrt;

#endif // TARGET_ARM64

/*****************************************************************************/

extern const BYTE genTypeSizes[];
extern const BYTE genTypeAlignments[];
extern const BYTE genTypeStSzs[];
extern const BYTE genActualTypes[];

/*****************************************************************************/

extern BasicBlock dummyBB;

/*****************************************************************************/
/*****************************************************************************/

// foreach_block: An iterator over all blocks in the function.
//    __compiler: the Compiler* object
//    __block   : a BasicBlock*, already declared, that gets updated each iteration.

#define foreach_block(__compiler, __block)                                                                             \
    for ((__block) = (__compiler)->fgFirstBB; (__block); (__block) = (__block)->bbNext)

/*****************************************************************************/
/*****************************************************************************/

#ifdef DEBUG
void dumpConvertedVarSet(Compiler* comp, VARSET_VALARG_TP vars);
#endif // DEBUG

#include "compiler.hpp" // All the shared inline functions

/*****************************************************************************/
#endif //_COMPILER_H_
/*****************************************************************************/<|MERGE_RESOLUTION|>--- conflicted
+++ resolved
@@ -2629,17 +2629,12 @@
 
     GenTreeCall* gtNewHelperCallNode(unsigned helper, var_types type, GenTreeCall::Use* args = nullptr);
 
-<<<<<<< HEAD
-    GenTreeLclVar* gtNewLclvNode(unsigned lnum, var_types type DEBUGARG(IL_OFFSETX ILoffs = BAD_IL_OFFSET));
-    GenTreeLclVar* gtNewLclLNode(unsigned lnum, var_types type DEBUGARG(IL_OFFSETX ILoffs = BAD_IL_OFFSET));
-=======
     GenTreeCall* gtNewRuntimeLookupHelperCallNode(CORINFO_RUNTIME_LOOKUP* pRuntimeLookup,
                                                   GenTree*                ctxTree,
                                                   void*                   compileTimeHandle);
 
-    GenTree* gtNewLclvNode(unsigned lnum, var_types type DEBUGARG(IL_OFFSETX ILoffs = BAD_IL_OFFSET));
-    GenTree* gtNewLclLNode(unsigned lnum, var_types type DEBUGARG(IL_OFFSETX ILoffs = BAD_IL_OFFSET));
->>>>>>> 5f09f33b
+    GenTreeLclVar* gtNewLclvNode(unsigned lnum, var_types type DEBUGARG(IL_OFFSETX ILoffs = BAD_IL_OFFSET));
+    GenTreeLclVar* gtNewLclLNode(unsigned lnum, var_types type DEBUGARG(IL_OFFSETX ILoffs = BAD_IL_OFFSET));
 
     GenTreeLclVar* gtNewLclVarAddrNode(unsigned lclNum, var_types type = TYP_I_IMPL);
     GenTreeLclFld* gtNewLclFldAddrNode(unsigned      lclNum,
