--- conflicted
+++ resolved
@@ -1235,221 +1235,6 @@
                           gtNewIconNode(SHUFFLE_ZWXY, TYP_INT));
     return SIMDIntrinsicBitwiseAnd;
 }
-<<<<<<< HEAD
-
-// impSIMDLongRelOpGreaterThan: transforms operands and returns the SIMD intrinsic to be applied on
-// transformed operands to obtain > comparison result.
-//
-// Arguments:
-//    typeHnd  -  type handle of SIMD vector
-//    size     -  SIMD vector size
-//    pOp1     -  in-out parameter; first operand
-//    pOp2     -  in-out parameter; second operand
-//
-// Return Value:
-//    Modifies in-out params pOp1, pOp2 and returns intrinsic ID to be applied to modified operands
-//
-SIMDIntrinsicID Compiler::impSIMDLongRelOpGreaterThan(CORINFO_CLASS_HANDLE typeHnd,
-                                                      unsigned             size,
-                                                      GenTree**            pOp1,
-                                                      GenTree**            pOp2)
-{
-    var_types simdType = (*pOp1)->TypeGet();
-    assert(varTypeIsSIMD(simdType) && ((*pOp2)->TypeGet() == simdType));
-
-    // GreaterThan(v1, v2) where v1 and v2 are vector long.
-    // Let us consider the case of single long element comparison.
-    // say L1 = (x1, y1) and L2 = (x2, y2) where x1, y1, x2, and y2 are 32-bit integers that comprise the longs L1 and
-    // L2.
-    //
-    // GreaterThan(L1, L2) can be expressed in terms of > relationship between 32-bit integers that comprise L1 and L2
-    // as
-    //                    =  (x1, y1) > (x2, y2)
-    //                    =  (x1 > x2) || [(x1 == x2) && (y1 > y2)]   - eq (1)
-    //
-    // t = (v1 > v2)  32-bit signed comparison
-    // u = (v1 == v2) 32-bit sized element equality
-    // v = (v1 > v2)  32-bit unsigned comparison
-    //
-    // z = shuffle(t, (3, 3, 1, 1))  - This corresponds to (x1 > x2) in eq(1) above
-    // t1 = Shuffle(v, (2, 2, 0, 0)) - This corresponds to (y1 > y2) in eq(1) above
-    // u1 = Shuffle(u, (3, 3, 1, 1)) - This corresponds to (x1 == x2) in eq(1) above
-    // w = And(t1, u1)               - This corresponds to [(x1 == x2) && (y1 > y2)] in eq(1) above
-    // Result = BitwiseOr(z, w)
-
-    // Since op1 and op2 gets used multiple times, make sure side effects are computed.
-    GenTree* dupOp1    = nullptr;
-    GenTree* dupOp2    = nullptr;
-    GenTree* dupDupOp1 = nullptr;
-    GenTree* dupDupOp2 = nullptr;
-
-    if (((*pOp1)->gtFlags & GTF_SIDE_EFFECT) != 0)
-    {
-        dupOp1    = fgInsertCommaFormTemp(pOp1, typeHnd);
-        dupDupOp1 = gtNewLclvNode(dupOp1->AsLclVarCommon()->GetLclNum(), simdType);
-    }
-    else
-    {
-        dupOp1    = gtCloneExpr(*pOp1);
-        dupDupOp1 = gtCloneExpr(*pOp1);
-    }
-
-    if (((*pOp2)->gtFlags & GTF_SIDE_EFFECT) != 0)
-    {
-        dupOp2    = fgInsertCommaFormTemp(pOp2, typeHnd);
-        dupDupOp2 = gtNewLclvNode(dupOp2->AsLclVarCommon()->GetLclNum(), simdType);
-    }
-    else
-    {
-        dupOp2    = gtCloneExpr(*pOp2);
-        dupDupOp2 = gtCloneExpr(*pOp2);
-    }
-
-    assert(dupDupOp1 != nullptr && dupDupOp2 != nullptr);
-    assert(dupOp1 != nullptr && dupOp2 != nullptr);
-    assert(*pOp1 != nullptr && *pOp2 != nullptr);
-
-    // v1GreaterThanv2Signed - signed 32-bit comparison
-    GenTree* v1GreaterThanv2Signed = gtNewSIMDNode(simdType, SIMDIntrinsicGreaterThan, TYP_INT, size, *pOp1, *pOp2);
-
-    // v1Equalsv2 - 32-bit equality
-    GenTree* v1Equalsv2 = gtNewSIMDNode(simdType, SIMDIntrinsicEqual, TYP_INT, size, dupOp1, dupOp2);
-
-    // v1GreaterThanv2Unsigned - unsigned 32-bit comparison
-    var_types       tempBaseType = TYP_UINT;
-    SIMDIntrinsicID sid = impSIMDRelOp(SIMDIntrinsicGreaterThan, typeHnd, size, &tempBaseType, &dupDupOp1, &dupDupOp2);
-    GenTree*        v1GreaterThanv2Unsigned = gtNewSIMDNode(simdType, sid, tempBaseType, size, dupDupOp1, dupDupOp2);
-
-    GenTree* z = gtNewSIMDNode(simdType, SIMDIntrinsicShuffleSSE2, TYP_FLOAT, size, v1GreaterThanv2Signed,
-                               gtNewIconNode(SHUFFLE_WWYY, TYP_INT));
-    GenTree* t1 = gtNewSIMDNode(simdType, SIMDIntrinsicShuffleSSE2, TYP_FLOAT, size, v1GreaterThanv2Unsigned,
-                                gtNewIconNode(SHUFFLE_ZZXX, TYP_INT));
-    GenTree* u1 = gtNewSIMDNode(simdType, SIMDIntrinsicShuffleSSE2, TYP_FLOAT, size, v1Equalsv2,
-                                gtNewIconNode(SHUFFLE_WWYY, TYP_INT));
-    GenTree* w = gtNewSIMDNode(simdType, SIMDIntrinsicBitwiseAnd, TYP_INT, size, u1, t1);
-
-    *pOp1 = z;
-    *pOp2 = w;
-    return SIMDIntrinsicBitwiseOr;
-}
-
-// impSIMDLongRelOpGreaterThanOrEqual: transforms operands and returns the SIMD intrinsic to be applied on
-// transformed operands to obtain >= comparison result.
-//
-// Arguments:
-//    typeHnd  -  type handle of SIMD vector
-//    size     -  SIMD vector size
-//    pOp1      -  in-out parameter; first operand
-//    pOp2      -  in-out parameter; second operand
-//
-// Return Value:
-//    Modifies in-out params pOp1, pOp2 and returns intrinsic ID to be applied to modified operands
-//
-SIMDIntrinsicID Compiler::impSIMDLongRelOpGreaterThanOrEqual(CORINFO_CLASS_HANDLE typeHnd,
-                                                             unsigned             size,
-                                                             GenTree**            pOp1,
-                                                             GenTree**            pOp2)
-{
-    var_types simdType = (*pOp1)->TypeGet();
-    assert(varTypeIsSIMD(simdType) && ((*pOp2)->TypeGet() == simdType));
-
-    // expand this to (a == b) | (a > b)
-    GenTree* dupOp1 = nullptr;
-    GenTree* dupOp2 = nullptr;
-
-    if (((*pOp1)->gtFlags & GTF_SIDE_EFFECT) != 0)
-    {
-        dupOp1 = fgInsertCommaFormTemp(pOp1, typeHnd);
-    }
-    else
-    {
-        dupOp1 = gtCloneExpr(*pOp1);
-    }
-
-    if (((*pOp2)->gtFlags & GTF_SIDE_EFFECT) != 0)
-    {
-        dupOp2 = fgInsertCommaFormTemp(pOp2, typeHnd);
-    }
-    else
-    {
-        dupOp2 = gtCloneExpr(*pOp2);
-    }
-
-    assert(dupOp1 != nullptr && dupOp2 != nullptr);
-    assert(*pOp1 != nullptr && *pOp2 != nullptr);
-
-    // (a==b)
-    SIMDIntrinsicID id = impSIMDLongRelOpEqual(typeHnd, size, pOp1, pOp2);
-    *pOp1              = gtNewSIMDNode(simdType, id, TYP_LONG, size, *pOp1, *pOp2);
-
-    // (a > b)
-    id    = impSIMDLongRelOpGreaterThan(typeHnd, size, &dupOp1, &dupOp2);
-    *pOp2 = gtNewSIMDNode(simdType, id, TYP_LONG, size, dupOp1, dupOp2);
-
-    return SIMDIntrinsicBitwiseOr;
-}
-
-// impSIMDInt32OrSmallIntRelOpGreaterThanOrEqual: transforms operands and returns the SIMD intrinsic to be applied on
-// transformed operands to obtain >= comparison result in case of integer base type vectors
-//
-// Arguments:
-//    typeHnd  -  type handle of SIMD vector
-//    size     -  SIMD vector size
-//    baseType -  base type of SIMD vector
-//    pOp1      -  in-out parameter; first operand
-//    pOp2      -  in-out parameter; second operand
-//
-// Return Value:
-//    Modifies in-out params pOp1, pOp2 and returns intrinsic ID to be applied to modified operands
-//
-SIMDIntrinsicID Compiler::impSIMDIntegralRelOpGreaterThanOrEqual(
-    CORINFO_CLASS_HANDLE typeHnd, unsigned size, var_types baseType, GenTree** pOp1, GenTree** pOp2)
-{
-    var_types simdType = (*pOp1)->TypeGet();
-    assert(varTypeIsSIMD(simdType) && ((*pOp2)->TypeGet() == simdType));
-
-    // This routine should be used only for integer base type vectors
-    assert(varTypeIsIntegral(baseType));
-    if ((getSIMDSupportLevel() == SIMD_SSE2_Supported) && ((baseType == TYP_LONG) || baseType == TYP_UBYTE))
-    {
-        return impSIMDLongRelOpGreaterThanOrEqual(typeHnd, size, pOp1, pOp2);
-    }
-
-    // expand this to (a == b) | (a > b)
-    GenTree* dupOp1 = nullptr;
-    GenTree* dupOp2 = nullptr;
-
-    if (((*pOp1)->gtFlags & GTF_SIDE_EFFECT) != 0)
-    {
-        dupOp1 = fgInsertCommaFormTemp(pOp1, typeHnd);
-    }
-    else
-    {
-        dupOp1 = gtCloneExpr(*pOp1);
-    }
-
-    if (((*pOp2)->gtFlags & GTF_SIDE_EFFECT) != 0)
-    {
-        dupOp2 = fgInsertCommaFormTemp(pOp2, typeHnd);
-    }
-    else
-    {
-        dupOp2 = gtCloneExpr(*pOp2);
-    }
-
-    assert(dupOp1 != nullptr && dupOp2 != nullptr);
-    assert(*pOp1 != nullptr && *pOp2 != nullptr);
-
-    // (a==b)
-    *pOp1 = gtNewSIMDNode(simdType, SIMDIntrinsicEqual, baseType, size, *pOp1, *pOp2);
-
-    // (a > b)
-    *pOp2 = gtNewSIMDNode(simdType, SIMDIntrinsicGreaterThan, baseType, size, dupOp1, dupOp2);
-
-    return SIMDIntrinsicBitwiseOr;
-}
-=======
->>>>>>> 1c66ad1b
 #endif // TARGET_XARCH
 
 // Transforms operands and returns the SIMD intrinsic to be applied on
@@ -1584,414 +1369,6 @@
     return intrinsicID;
 }
 
-<<<<<<< HEAD
-//-------------------------------------------------------------------------
-// impSIMDAbs: creates GT_SIMD node to compute Abs value of a given vector.
-//
-// Arguments:
-//    typeHnd     -  type handle of SIMD vector
-//    baseType    -  base type of vector
-//    size        -  vector size in bytes
-//    op1         -  operand of Abs intrinsic
-//
-GenTree* Compiler::impSIMDAbs(CORINFO_CLASS_HANDLE typeHnd, var_types baseType, unsigned size, GenTree* op1)
-{
-    assert(varTypeIsSIMD(op1));
-
-    var_types simdType = op1->TypeGet();
-    GenTree*  retVal   = nullptr;
-
-#ifdef TARGET_XARCH
-    // When there is no direct support, Abs(v) could be computed
-    // on integer vectors as follows:
-    //     BitVector = v < vector.Zero
-    //     result = ConditionalSelect(BitVector, vector.Zero - v, v)
-
-    bool useConditionalSelect = false;
-    if (getSIMDSupportLevel() == SIMD_SSE2_Supported)
-    {
-        // SSE2 doesn't support abs on signed integer type vectors.
-        if (baseType == TYP_LONG || baseType == TYP_INT || baseType == TYP_SHORT || baseType == TYP_BYTE)
-        {
-            useConditionalSelect = true;
-        }
-    }
-    else
-    {
-        assert(getSIMDSupportLevel() >= SIMD_SSE4_Supported);
-        if (baseType == TYP_LONG)
-        {
-            // SSE4/AVX2 don't support abs on long type vector.
-            useConditionalSelect = true;
-        }
-    }
-
-    if (useConditionalSelect)
-    {
-        // This works only on integer vectors not on float/double vectors.
-        assert(varTypeIsIntegral(baseType));
-
-        GenTree* op1Assign;
-        unsigned op1LclNum;
-
-        if (op1->OperGet() == GT_LCL_VAR)
-        {
-            op1LclNum = op1->AsLclVarCommon()->GetLclNum();
-            op1Assign = nullptr;
-        }
-        else
-        {
-            op1LclNum = lvaGrabTemp(true DEBUGARG("SIMD Abs op1"));
-            lvaSetStruct(op1LclNum, typeHnd, false);
-            op1Assign = gtNewTempAssign(op1LclNum, op1);
-            op1       = gtNewLclvNode(op1LclNum, op1->TypeGet());
-        }
-
-        // Assign Vector.Zero to a temp since it is needed more than once
-        GenTree* vecZero       = gtNewSIMDVectorZero(simdType, baseType, size);
-        unsigned vecZeroLclNum = lvaGrabTemp(true DEBUGARG("SIMD Abs VecZero"));
-        lvaSetStruct(vecZeroLclNum, typeHnd, false);
-        GenTree* vecZeroAssign = gtNewTempAssign(vecZeroLclNum, vecZero);
-
-        // Construct BitVector = v < vector.Zero
-        GenTree*        bitVecOp1     = op1;
-        GenTree*        bitVecOp2     = gtNewLclvNode(vecZeroLclNum, vecZero->TypeGet());
-        var_types       relOpBaseType = baseType;
-        SIMDIntrinsicID relOpIntrinsic =
-            impSIMDRelOp(SIMDIntrinsicLessThan, typeHnd, size, &relOpBaseType, &bitVecOp1, &bitVecOp2);
-        GenTree* bitVec       = gtNewSIMDNode(simdType, relOpIntrinsic, relOpBaseType, size, bitVecOp1, bitVecOp2);
-        unsigned bitVecLclNum = lvaGrabTemp(true DEBUGARG("SIMD Abs bitVec"));
-        lvaSetStruct(bitVecLclNum, typeHnd, false);
-        GenTree* bitVecAssign = gtNewTempAssign(bitVecLclNum, bitVec);
-        bitVec                = gtNewLclvNode(bitVecLclNum, bitVec->TypeGet());
-
-        // Construct condSelectOp1 = vector.Zero - v
-        GenTree* subOp1 = gtNewLclvNode(vecZeroLclNum, vecZero->TypeGet());
-        GenTree* subOp2 = gtNewLclvNode(op1LclNum, op1->TypeGet());
-        GenTree* negVec = gtNewSIMDNode(simdType, SIMDIntrinsicSub, baseType, size, subOp1, subOp2);
-
-        // Construct ConditionalSelect(bitVec, vector.Zero - v, v)
-        GenTree* vec = gtNewLclvNode(op1LclNum, op1->TypeGet());
-        retVal       = impSIMDSelect(typeHnd, baseType, size, bitVec, negVec, vec);
-
-        // Prepend bitVec assignment to retVal.
-        // retVal = (tmp2 = v < tmp1), CondSelect(tmp2, tmp1 - v, v)
-        retVal = gtNewOperNode(GT_COMMA, simdType, bitVecAssign, retVal);
-
-        // Prepend vecZero assignment to retVal.
-        // retVal =  (tmp1 = vector.Zero), (tmp2 = v < tmp1), CondSelect(tmp2, tmp1 - v, v)
-        retVal = gtNewOperNode(GT_COMMA, simdType, vecZeroAssign, retVal);
-
-        // If op1 was assigned to a temp, prepend that to retVal.
-        if (op1Assign != nullptr)
-        {
-            // retVal = (v=op1), (tmp1 = vector.Zero), (tmp2 = v < tmp1), CondSelect(tmp2, tmp1 - v, v)
-            retVal = gtNewOperNode(GT_COMMA, simdType, op1Assign, retVal);
-        }
-    }
-    else if (varTypeIsFloating(baseType))
-    {
-        // Abs(vf) = vf & new SIMDVector<float>(0x7fffffff);
-        // Abs(vd) = vf & new SIMDVector<double>(0x7fffffffffffffff);
-        GenTree* bitMask = nullptr;
-        if (baseType == TYP_FLOAT)
-        {
-            float f;
-            static_assert_no_msg(sizeof(float) == sizeof(int));
-            *((int*)&f) = 0x7fffffff;
-            bitMask     = gtNewDconNode(f);
-        }
-        else if (baseType == TYP_DOUBLE)
-        {
-            double d;
-            static_assert_no_msg(sizeof(double) == sizeof(__int64));
-            *((__int64*)&d) = 0x7fffffffffffffffLL;
-            bitMask         = gtNewDconNode(d);
-        }
-
-        assert(bitMask != nullptr);
-        bitMask->gtType        = baseType;
-        GenTree* bitMaskVector = gtNewSIMDNode(simdType, SIMDIntrinsicInit, baseType, size, bitMask);
-        retVal                 = gtNewSIMDNode(simdType, SIMDIntrinsicBitwiseAnd, baseType, size, op1, bitMaskVector);
-    }
-    else if (baseType == TYP_USHORT || baseType == TYP_UBYTE || baseType == TYP_UINT || baseType == TYP_ULONG)
-    {
-        // Abs is a no-op on unsigned integer type vectors
-        retVal = op1;
-    }
-    else
-    {
-        assert(getSIMDSupportLevel() >= SIMD_SSE4_Supported);
-        assert(baseType != TYP_LONG);
-
-        retVal = gtNewSIMDNode(simdType, SIMDIntrinsicAbs, baseType, size, op1);
-    }
-#elif defined(TARGET_ARM64)
-    if (varTypeIsUnsigned(baseType))
-    {
-        // Abs is a no-op on unsigned integer type vectors
-        retVal = op1;
-    }
-    else
-    {
-        retVal = gtNewSIMDNode(simdType, SIMDIntrinsicAbs, baseType, size, op1);
-    }
-#else // !defined(TARGET_XARCH)_ && !defined(TARGET_ARM64)
-    assert(!"Abs intrinsic on non-xarch target not implemented");
-#endif // !TARGET_XARCH
-
-    return retVal;
-}
-
-// Creates a GT_SIMD tree for Select operation
-//
-// Arguments:
-//    typeHnd          -  type handle of SIMD vector
-//    baseType         -  base type of SIMD vector
-//    size             -  SIMD vector size
-//    op1              -  first operand = Condition vector vc
-//    op2              -  second operand = va
-//    op3              -  third operand = vb
-//
-// Return Value:
-//    Returns GT_SIMD tree that computes Select(vc, va, vb)
-//
-GenTree* Compiler::impSIMDSelect(
-    CORINFO_CLASS_HANDLE typeHnd, var_types baseType, unsigned size, GenTree* op1, GenTree* op2, GenTree* op3)
-{
-    assert(varTypeIsSIMD(op1));
-    var_types simdType = op1->TypeGet();
-    assert(op2->TypeGet() == simdType);
-    assert(op3->TypeGet() == simdType);
-
-    // TODO-ARM64-CQ Support generating select instruction for SIMD
-
-    // Select(BitVector vc, va, vb) = (va & vc) | (vb & !vc)
-    // Select(op1, op2, op3)        = (op2 & op1) | (op3 & !op1)
-    //                              = SIMDIntrinsicBitwiseOr(SIMDIntrinsicBitwiseAnd(op2, op1),
-    //                                                       SIMDIntrinsicBitwiseAndNot(op3, op1))
-    //
-    // If Op1 has side effect, create an assignment to a temp
-    GenTree* tmp = op1;
-    GenTree* asg = nullptr;
-    if ((op1->gtFlags & GTF_SIDE_EFFECT) != 0)
-    {
-        unsigned lclNum = lvaGrabTemp(true DEBUGARG("SIMD Select"));
-        lvaSetStruct(lclNum, typeHnd, false);
-        tmp = gtNewLclvNode(lclNum, op1->TypeGet());
-        asg = gtNewTempAssign(lclNum, op1);
-    }
-
-    GenTree* andExpr = gtNewSIMDNode(simdType, SIMDIntrinsicBitwiseAnd, baseType, size, op2, tmp);
-    GenTree* dupOp1  = gtCloneExpr(tmp);
-    assert(dupOp1 != nullptr);
-#ifdef TARGET_ARM64
-    // ARM64 implements SIMDIntrinsicBitwiseAndNot as Left & ~Right
-    GenTree* andNotExpr = gtNewSIMDNode(simdType, SIMDIntrinsicBitwiseAndNot, baseType, size, op3, dupOp1);
-#else
-    // XARCH implements SIMDIntrinsicBitwiseAndNot as ~Left & Right
-    GenTree* andNotExpr = gtNewSIMDNode(simdType, SIMDIntrinsicBitwiseAndNot, baseType, size, dupOp1, op3);
-#endif
-    GenTree* simdTree = gtNewSIMDNode(simdType, SIMDIntrinsicBitwiseOr, baseType, size, andExpr, andNotExpr);
-
-    // If asg not null, create a GT_COMMA tree.
-    if (asg != nullptr)
-    {
-        simdTree = gtNewOperNode(GT_COMMA, simdTree->TypeGet(), asg, simdTree);
-    }
-
-    return simdTree;
-}
-
-// Creates a GT_SIMD tree for Min/Max operation
-//
-// Arguments:
-//    IntrinsicId      -  SIMD intrinsic Id, either Min or Max
-//    typeHnd          -  type handle of SIMD vector
-//    baseType         -  base type of SIMD vector
-//    size             -  SIMD vector size
-//    op1              -  first operand = va
-//    op2              -  second operand = vb
-//
-// Return Value:
-//    Returns GT_SIMD tree that computes Max(va, vb)
-//
-GenTree* Compiler::impSIMDMinMax(SIMDIntrinsicID      intrinsicId,
-                                 CORINFO_CLASS_HANDLE typeHnd,
-                                 var_types            baseType,
-                                 unsigned             size,
-                                 GenTree*             op1,
-                                 GenTree*             op2)
-{
-    assert(intrinsicId == SIMDIntrinsicMin || intrinsicId == SIMDIntrinsicMax);
-    assert(varTypeIsSIMD(op1));
-    var_types simdType = op1->TypeGet();
-    assert(op2->TypeGet() == simdType);
-
-#if defined(TARGET_XARCH) || defined(TARGET_ARM64)
-    GenTree* simdTree = nullptr;
-
-#ifdef TARGET_XARCH
-    // SSE2 has direct support for float/double/signed word/unsigned byte.
-    // SSE4.1 has direct support for int32/uint32/signed byte/unsigned word.
-    // For other integer types we compute min/max as follows
-    //
-    // int32/uint32 (SSE2)
-    // int64/uint64 (SSE2&SSE4):
-    //       compResult        = (op1 < op2) in case of Min
-    //                           (op1 > op2) in case of Max
-    //       Min/Max(op1, op2) = Select(compResult, op1, op2)
-    //
-    // unsigned word (SSE2):
-    //        op1 = op1 - 2^15  ; to make it fit within a signed word
-    //        op2 = op2 - 2^15  ; to make it fit within a signed word
-    //        result = SSE2 signed word Min/Max(op1, op2)
-    //        result = result + 2^15  ; readjust it back
-    //
-    // signed byte (SSE2):
-    //        op1 = op1 + 2^7  ; to make it unsigned
-    //        op1 = op1 + 2^7  ; to make it unsigned
-    //        result = SSE2 unsigned byte Min/Max(op1, op2)
-    //        result = result - 2^15 ; readjust it back
-
-    if (varTypeIsFloating(baseType) || baseType == TYP_SHORT || baseType == TYP_UBYTE ||
-        (getSIMDSupportLevel() >= SIMD_SSE4_Supported &&
-         (baseType == TYP_BYTE || baseType == TYP_INT || baseType == TYP_UINT || baseType == TYP_USHORT)))
-    {
-        // SSE2 or SSE4.1 has direct support
-        simdTree = gtNewSIMDNode(simdType, intrinsicId, baseType, size, op1, op2);
-    }
-    else if (baseType == TYP_USHORT || baseType == TYP_BYTE)
-    {
-        assert(getSIMDSupportLevel() == SIMD_SSE2_Supported);
-        int             constVal;
-        SIMDIntrinsicID operIntrinsic;
-        SIMDIntrinsicID adjustIntrinsic;
-        var_types       minMaxOperBaseType;
-        if (baseType == TYP_USHORT)
-        {
-            constVal           = 0x80008000;
-            operIntrinsic      = SIMDIntrinsicSub;
-            adjustIntrinsic    = SIMDIntrinsicAdd;
-            minMaxOperBaseType = TYP_SHORT;
-        }
-        else
-        {
-            assert(baseType == TYP_BYTE);
-            constVal           = 0x80808080;
-            operIntrinsic      = SIMDIntrinsicAdd;
-            adjustIntrinsic    = SIMDIntrinsicSub;
-            minMaxOperBaseType = TYP_UBYTE;
-        }
-
-        GenTree* initVal     = gtNewIconNode(constVal);
-        GenTree* constVector = gtNewSIMDNode(simdType, SIMDIntrinsicInit, TYP_INT, size, initVal);
-
-        // Assign constVector to a temp, since we intend to use it more than once
-        // TODO-CQ: We have quite a few such constant vectors constructed during
-        // the importation of SIMD intrinsics.  Make sure that we have a single
-        // temp per distinct constant per method.
-        GenTree* tmp = fgInsertCommaFormTemp(&constVector, typeHnd);
-
-        // op1 = op1 - constVector
-        // op2 = op2 - constVector
-        op1 = gtNewSIMDNode(simdType, operIntrinsic, baseType, size, op1, constVector);
-        op2 = gtNewSIMDNode(simdType, operIntrinsic, baseType, size, op2, tmp);
-
-        // compute min/max of op1 and op2 considering them as if minMaxOperBaseType
-        simdTree = gtNewSIMDNode(simdType, intrinsicId, minMaxOperBaseType, size, op1, op2);
-
-        // re-adjust the value by adding or subtracting constVector
-        tmp      = gtNewLclvNode(tmp->AsLclVarCommon()->GetLclNum(), tmp->TypeGet());
-        simdTree = gtNewSIMDNode(simdType, adjustIntrinsic, baseType, size, simdTree, tmp);
-    }
-#elif defined(TARGET_ARM64)
-    // Arm64 has direct support for all types except int64/uint64
-    // For which we compute min/max as follows
-    //
-    // int64/uint64
-    //       compResult        = (op1 < op2) in case of Min
-    //                           (op1 > op2) in case of Max
-    //       Min/Max(op1, op2) = Select(compResult, op1, op2)
-    if (baseType != TYP_ULONG && baseType != TYP_LONG)
-    {
-        simdTree = gtNewSIMDNode(simdType, intrinsicId, baseType, size, op1, op2);
-    }
-#endif
-    else
-    {
-        GenTree* dupOp1    = nullptr;
-        GenTree* dupOp2    = nullptr;
-        GenTree* op1Assign = nullptr;
-        GenTree* op2Assign = nullptr;
-        unsigned op1LclNum;
-        unsigned op2LclNum;
-
-        if ((op1->gtFlags & GTF_SIDE_EFFECT) != 0)
-        {
-            op1LclNum = lvaGrabTemp(true DEBUGARG("SIMD Min/Max"));
-            lvaSetStruct(op1LclNum, typeHnd, false);
-            dupOp1    = gtNewLclvNode(op1LclNum, op1->TypeGet());
-            op1Assign = gtNewTempAssign(op1LclNum, op1);
-            op1       = gtNewLclvNode(op1LclNum, op1->TypeGet());
-        }
-        else
-        {
-            dupOp1 = gtCloneExpr(op1);
-        }
-
-        if ((op2->gtFlags & GTF_SIDE_EFFECT) != 0)
-        {
-            op2LclNum = lvaGrabTemp(true DEBUGARG("SIMD Min/Max"));
-            lvaSetStruct(op2LclNum, typeHnd, false);
-            dupOp2    = gtNewLclvNode(op2LclNum, op2->TypeGet());
-            op2Assign = gtNewTempAssign(op2LclNum, op2);
-            op2       = gtNewLclvNode(op2LclNum, op2->TypeGet());
-        }
-        else
-        {
-            dupOp2 = gtCloneExpr(op2);
-        }
-
-        SIMDIntrinsicID relOpIntrinsic =
-            (intrinsicId == SIMDIntrinsicMin) ? SIMDIntrinsicLessThan : SIMDIntrinsicGreaterThan;
-        var_types relOpBaseType = baseType;
-
-        // compResult = op1 relOp op2
-        // simdTree = Select(compResult, op1, op2);
-        assert(dupOp1 != nullptr);
-        assert(dupOp2 != nullptr);
-        relOpIntrinsic            = impSIMDRelOp(relOpIntrinsic, typeHnd, size, &relOpBaseType, &dupOp1, &dupOp2);
-        GenTree* compResult       = gtNewSIMDNode(simdType, relOpIntrinsic, relOpBaseType, size, dupOp1, dupOp2);
-        unsigned compResultLclNum = lvaGrabTemp(true DEBUGARG("SIMD Min/Max"));
-        lvaSetStruct(compResultLclNum, typeHnd, false);
-        GenTree* compResultAssign = gtNewTempAssign(compResultLclNum, compResult);
-        compResult                = gtNewLclvNode(compResultLclNum, compResult->TypeGet());
-        simdTree                  = impSIMDSelect(typeHnd, baseType, size, compResult, op1, op2);
-        simdTree                  = gtNewOperNode(GT_COMMA, simdTree->TypeGet(), compResultAssign, simdTree);
-
-        // Now create comma trees if we have created assignments of op1/op2 to temps
-        if (op2Assign != nullptr)
-        {
-            simdTree = gtNewOperNode(GT_COMMA, simdTree->TypeGet(), op2Assign, simdTree);
-        }
-
-        if (op1Assign != nullptr)
-        {
-            simdTree = gtNewOperNode(GT_COMMA, simdTree->TypeGet(), op1Assign, simdTree);
-        }
-    }
-
-    assert(simdTree != nullptr);
-    return simdTree;
-#else  // !(defined(TARGET_XARCH) || defined(TARGET_ARM64))
-    assert(!"impSIMDMinMax() unimplemented on target arch");
-    unreached();
-#endif // !(defined(TARGET_XARCH) || defined(TARGET_ARM64))
-}
-
-=======
->>>>>>> 1c66ad1b
 //------------------------------------------------------------------------
 // getOp1ForConstructor: Get the op1 for a constructor call.
 //
@@ -2816,42 +2193,6 @@
         }
         break;
 
-<<<<<<< HEAD
-        case SIMDIntrinsicOpEquality:
-        case SIMDIntrinsicInstEquals:
-        {
-            op2 = impSIMDPopStack(simdType);
-            op1 = impSIMDPopStack(simdType, instMethod);
-
-            assert(op1->TypeGet() == simdType);
-            assert(op2->TypeGet() == simdType);
-
-            simdTree = gtNewSIMDNode(genActualType(callType), SIMDIntrinsicOpEquality, baseType, size, op1, op2);
-            if (simdType == TYP_SIMD12)
-            {
-                simdTree->gtFlags |= GTF_SIMD12_OP;
-            }
-            retVal = simdTree;
-        }
-        break;
-
-        case SIMDIntrinsicOpInEquality:
-        {
-            // op1 is the first operand
-            // op2 is the second operand
-            op2      = impSIMDPopStack(simdType);
-            op1      = impSIMDPopStack(simdType, instMethod);
-            simdTree = gtNewSIMDNode(genActualType(callType), SIMDIntrinsicOpInEquality, baseType, size, op1, op2);
-            if (simdType == TYP_SIMD12)
-            {
-                simdTree->gtFlags |= GTF_SIMD12_OP;
-            }
-            retVal = simdTree;
-        }
-        break;
-
-=======
->>>>>>> 1c66ad1b
         case SIMDIntrinsicEqual:
         {
             op2 = impSIMDPopStack(simdType);
@@ -2917,23 +2258,7 @@
             op2 = impSIMDPopStack(simdType);
             op1 = impSIMDPopStack(simdType, instMethod);
 
-<<<<<<< HEAD
-#ifdef TARGET_XARCH
-            if (simdIntrinsicID == SIMDIntrinsicBitwiseAndNot)
-            {
-                // XARCH implements SIMDIntrinsicBitwiseAndNot as ~op1 & op2, while the
-                // software implementation does op1 & ~op2, so we need to swap the operands
-
-                GenTree* tmp = op2;
-                op2          = op1;
-                op1          = tmp;
-            }
-#endif // TARGET_XARCH
-
             simdTree = gtNewSIMDNode(simdType, simdIntrinsicID, baseType, size, op1, op2);
-=======
-            simdTree = gtNewSIMDNode(simdType, op1, op2, simdIntrinsicID, baseType, size);
->>>>>>> 1c66ad1b
             retVal   = simdTree;
         }
         break;
@@ -3004,93 +2329,6 @@
         }
         break;
 
-<<<<<<< HEAD
-        case SIMDIntrinsicSqrt:
-        {
-#if (defined(TARGET_XARCH) || defined(TARGET_ARM64)) && defined(DEBUG)
-            // SSE/AVX/ARM64 doesn't support sqrt on integer type vectors and hence
-            // should never be seen as an intrinsic here. See SIMDIntrinsicList.h
-            // for supported base types for this intrinsic.
-            if (!varTypeIsFloating(baseType))
-            {
-                assert(!"Sqrt not supported on integer vectors\n");
-                return nullptr;
-            }
-#endif // (defined(TARGET_XARCH) || defined(TARGET_ARM64)) && defined(DEBUG)
-
-            op1 = impSIMDPopStack(simdType);
-
-            retVal = gtNewSIMDNode(genActualType(callType), simdIntrinsicID, baseType, size, op1);
-        }
-        break;
-
-        case SIMDIntrinsicCeil:
-        case SIMDIntrinsicFloor:
-#if defined(TARGET_XARCH)
-            // Rounding instructions are only available from SSE4.1.
-            if (getSIMDSupportLevel() < SIMD_SSE4_Supported)
-            {
-                return nullptr;
-            }
-#endif // defined(TARGET_XARCH)
-            op1    = impSIMDPopStack(simdType);
-            retVal = gtNewSIMDNode(genActualType(callType), simdIntrinsicID, baseType, size, op1);
-            break;
-
-        case SIMDIntrinsicAbs:
-            op1    = impSIMDPopStack(simdType);
-            retVal = impSIMDAbs(clsHnd, baseType, size, op1);
-            break;
-
-=======
-        case SIMDIntrinsicGetW:
-            retVal = impSIMDGetFixed(simdType, baseType, size, 3);
-            break;
-
-        case SIMDIntrinsicGetZ:
-            retVal = impSIMDGetFixed(simdType, baseType, size, 2);
-            break;
-
-        case SIMDIntrinsicGetY:
-            retVal = impSIMDGetFixed(simdType, baseType, size, 1);
-            break;
-
-        case SIMDIntrinsicGetX:
-            retVal = impSIMDGetFixed(simdType, baseType, size, 0);
-            break;
-
-        case SIMDIntrinsicSetW:
-        case SIMDIntrinsicSetZ:
-        case SIMDIntrinsicSetY:
-        case SIMDIntrinsicSetX:
-        {
-            // op2 is the value to be set at indexTemp position
-            // op1 is SIMD vector that is going to be modified, which is a byref
-
-            // If op1 has a side-effect, then don't make it an intrinsic.
-            // It would be in-efficient to read the entire vector into xmm reg,
-            // modify it and write back entire xmm reg.
-            //
-            // TODO-CQ: revisit this later.
-            op1 = impStackTop(1).val;
-            if ((op1->gtFlags & GTF_SIDE_EFFECT) != 0)
-            {
-                return nullptr;
-            }
-
-            op2 = impSIMDPopStack(baseType);
-            op1 = impSIMDPopStack(simdType, instMethod);
-
-            GenTree* src = gtCloneExpr(op1);
-            assert(src != nullptr);
-            simdTree = gtNewSIMDNode(simdType, src, op2, simdIntrinsicID, baseType, size);
-
-            copyBlkDst = gtNewOperNode(GT_ADDR, TYP_BYREF, op1);
-            doCopyBlk  = true;
-        }
-        break;
-
->>>>>>> 1c66ad1b
         // Unary operators that take and return a Vector.
         case SIMDIntrinsicCast:
         case SIMDIntrinsicConvertToSingle:
