// Licensed to the .NET Foundation under one or more agreements.
// The .NET Foundation licenses this file to you under the MIT license.

/*XXXXXXXXXXXXXXXXXXXXXXXXXXXXXXXXXXXXXXXXXXXXXXXXXXXXXXXXXXXXXXXXXXXXXXXXXXXXX
XXXXXXXXXXXXXXXXXXXXXXXXXXXXXXXXXXXXXXXXXXXXXXXXXXXXXXXXXXXXXXXXXXXXXXXXXXXXXXX
XX                                                                           XX
XX                          Compiler                                         XX
XX                                                                           XX
XXXXXXXXXXXXXXXXXXXXXXXXXXXXXXXXXXXXXXXXXXXXXXXXXXXXXXXXXXXXXXXXXXXXXXXXXXXXXXX
XXXXXXXXXXXXXXXXXXXXXXXXXXXXXXXXXXXXXXXXXXXXXXXXXXXXXXXXXXXXXXXXXXXXXXXXXXXXXXX
*/
#include "jitpch.h"
#ifdef _MSC_VER
#pragma hdrstop
#endif // _MSC_VER
#include "hostallocator.h"
#include "emit.h"
#include "ssabuilder.h"
#include "valuenum.h"
#include "rangecheck.h"
#include "lower.h"
#include "stacklevelsetter.h"
#include "jittelemetry.h"
#include "patchpointinfo.h"
#include "jitstd/algorithm.h"

#if defined(DEBUG)
// Column settings for COMPlus_JitDumpIR.  We could(should) make these programmable.
#define COLUMN_OPCODE 30
#define COLUMN_OPERANDS (COLUMN_OPCODE + 25)
#define COLUMN_KINDS 110
#define COLUMN_FLAGS (COLUMN_KINDS + 32)
#endif

#if defined(DEBUG)
unsigned Compiler::jitTotalMethodCompiled = 0;
#endif // defined(DEBUG)

#if defined(DEBUG)
LONG Compiler::jitNestingLevel = 0;
#endif // defined(DEBUG)

// static
bool                Compiler::s_pAltJitExcludeAssembliesListInitialized = false;
AssemblyNamesList2* Compiler::s_pAltJitExcludeAssembliesList            = nullptr;

#ifdef DEBUG
// static
bool                Compiler::s_pJitDisasmIncludeAssembliesListInitialized = false;
AssemblyNamesList2* Compiler::s_pJitDisasmIncludeAssembliesList            = nullptr;

// static
bool       Compiler::s_pJitFunctionFileInitialized = false;
MethodSet* Compiler::s_pJitMethodSet               = nullptr;
#endif // DEBUG

/*****************************************************************************
 *
 *  Little helpers to grab the current cycle counter value; this is done
 *  differently based on target architecture, host toolchain, etc. The
 *  main thing is to keep the overhead absolutely minimal; in fact, on
 *  x86/x64 we use RDTSC even though it's not thread-safe; GetThreadCycles
 *  (which is monotonous) is just too expensive.
 */
#ifdef FEATURE_JIT_METHOD_PERF

#if defined(HOST_X86) || defined(HOST_AMD64)

#if defined(_MSC_VER)

#include <intrin.h>
inline bool _our_GetThreadCycles(unsigned __int64* cycleOut)
{
    *cycleOut = __rdtsc();
    return true;
}

#elif defined(__GNUC__)

inline bool _our_GetThreadCycles(unsigned __int64* cycleOut)
{
    uint32_t hi, lo;
    __asm__ __volatile__("rdtsc" : "=a"(lo), "=d"(hi));
    *cycleOut = (static_cast<unsigned __int64>(hi) << 32) | static_cast<unsigned __int64>(lo);
    return true;
}

#else // neither _MSC_VER nor __GNUC__

// The following *might* work - might as well try.
#define _our_GetThreadCycles(cp) GetThreadCycles(cp)

#endif

#elif defined(HOST_ARM) || defined(HOST_ARM64)

// If this doesn't work please see ../gc/gc.cpp for additional ARM
// info (and possible solutions).
#define _our_GetThreadCycles(cp) GetThreadCycles(cp)

#else // not x86/x64 and not ARM

// Don't know what this target is, but let's give it a try; if
// someone really wants to make this work, please add the right
// code here.
#define _our_GetThreadCycles(cp) GetThreadCycles(cp)

#endif // which host OS

#endif // FEATURE_JIT_METHOD_PERF
/*****************************************************************************/
inline unsigned getCurTime()
{
    SYSTEMTIME tim;

    GetSystemTime(&tim);

    return (((tim.wHour * 60) + tim.wMinute) * 60 + tim.wSecond) * 1000 + tim.wMilliseconds;
}

/*****************************************************************************/
#ifdef DEBUG
/*****************************************************************************/

static FILE* jitSrcFilePtr;

static unsigned jitCurSrcLine;

void Compiler::JitLogEE(unsigned level, const char* fmt, ...)
{
    va_list args;

    if (verbose)
    {
        va_start(args, fmt);
        vflogf(jitstdout, fmt, args);
        va_end(args);
    }

    va_start(args, fmt);
    vlogf(level, fmt, args);
    va_end(args);
}

void Compiler::compDspSrcLinesByLineNum(unsigned line, bool seek)
{
    if (!jitSrcFilePtr)
    {
        return;
    }

    if (jitCurSrcLine == line)
    {
        return;
    }

    if (jitCurSrcLine > line)
    {
        if (!seek)
        {
            return;
        }

        if (fseek(jitSrcFilePtr, 0, SEEK_SET) != 0)
        {
            printf("Compiler::compDspSrcLinesByLineNum:  fseek returned an error.\n");
        }
        jitCurSrcLine = 0;
    }

    if (!seek)
    {
        printf(";\n");
    }

    do
    {
        char   temp[128];
        size_t llen;

        if (!fgets(temp, sizeof(temp), jitSrcFilePtr))
        {
            return;
        }

        if (seek)
        {
            continue;
        }

        llen = strlen(temp);
        if (llen && temp[llen - 1] == '\n')
        {
            temp[llen - 1] = 0;
        }

        printf(";   %s\n", temp);
    } while (++jitCurSrcLine < line);

    if (!seek)
    {
        printf(";\n");
    }
}

/*****************************************************************************/

void Compiler::compDspSrcLinesByNativeIP(UNATIVE_OFFSET curIP)
{
    static IPmappingDsc* nextMappingDsc;
    static unsigned      lastLine;

    if (!opts.dspLines)
    {
        return;
    }

    if (curIP == 0)
    {
        if (genIPmappingList)
        {
            nextMappingDsc = genIPmappingList;
            lastLine       = jitGetILoffs(nextMappingDsc->ipmdILoffsx);

            unsigned firstLine = jitGetILoffs(nextMappingDsc->ipmdILoffsx);

            unsigned earlierLine = (firstLine < 5) ? 0 : firstLine - 5;

            compDspSrcLinesByLineNum(earlierLine, true); // display previous 5 lines
            compDspSrcLinesByLineNum(firstLine, false);
        }
        else
        {
            nextMappingDsc = nullptr;
        }

        return;
    }

    if (nextMappingDsc)
    {
        UNATIVE_OFFSET offset = nextMappingDsc->ipmdNativeLoc.CodeOffset(GetEmitter());

        if (offset <= curIP)
        {
            IL_OFFSET nextOffs = jitGetILoffs(nextMappingDsc->ipmdILoffsx);

            if (lastLine < nextOffs)
            {
                compDspSrcLinesByLineNum(nextOffs);
            }
            else
            {
                // This offset corresponds to a previous line. Rewind to that line

                compDspSrcLinesByLineNum(nextOffs - 2, true);
                compDspSrcLinesByLineNum(nextOffs);
            }

            lastLine       = nextOffs;
            nextMappingDsc = nextMappingDsc->ipmdNext;
        }
    }
}

/*****************************************************************************/
#endif // DEBUG

/*****************************************************************************/
#if defined(DEBUG) || MEASURE_NODE_SIZE || MEASURE_BLOCK_SIZE || DISPLAY_SIZES || CALL_ARG_STATS

static unsigned genMethodCnt;  // total number of methods JIT'ted
unsigned        genMethodICnt; // number of interruptible methods
unsigned        genMethodNCnt; // number of non-interruptible methods
static unsigned genSmallMethodsNeedingExtraMemoryCnt = 0;

#endif

/*****************************************************************************/
#if MEASURE_NODE_SIZE
NodeSizeStats genNodeSizeStats;
NodeSizeStats genNodeSizeStatsPerFunc;

unsigned  genTreeNcntHistBuckets[] = {10, 20, 30, 40, 50, 100, 200, 300, 400, 500, 1000, 5000, 10000, 0};
Histogram genTreeNcntHist(genTreeNcntHistBuckets);

unsigned  genTreeNsizHistBuckets[] = {1000, 5000, 10000, 50000, 100000, 500000, 1000000, 0};
Histogram genTreeNsizHist(genTreeNsizHistBuckets);
#endif // MEASURE_NODE_SIZE

/*****************************************************************************/
#if MEASURE_MEM_ALLOC

unsigned  memAllocHistBuckets[] = {64, 128, 192, 256, 512, 1024, 4096, 8192, 0};
Histogram memAllocHist(memAllocHistBuckets);
unsigned  memUsedHistBuckets[] = {16, 32, 64, 128, 192, 256, 512, 1024, 4096, 8192, 0};
Histogram memUsedHist(memUsedHistBuckets);

#endif // MEASURE_MEM_ALLOC

/*****************************************************************************
 *
 *  Variables to keep track of total code amounts.
 */

#if DISPLAY_SIZES

size_t grossVMsize; // Total IL code size
size_t grossNCsize; // Native code + data size
size_t totalNCsize; // Native code + data + GC info size (TODO-Cleanup: GC info size only accurate for JIT32_GCENCODER)
size_t gcHeaderISize; // GC header      size: interruptible methods
size_t gcPtrMapISize; // GC pointer map size: interruptible methods
size_t gcHeaderNSize; // GC header      size: non-interruptible methods
size_t gcPtrMapNSize; // GC pointer map size: non-interruptible methods

#endif // DISPLAY_SIZES

/*****************************************************************************
 *
 *  Variables to keep track of argument counts.
 */

#if CALL_ARG_STATS

unsigned argTotalCalls;
unsigned argHelperCalls;
unsigned argStaticCalls;
unsigned argNonVirtualCalls;
unsigned argVirtualCalls;

unsigned argTotalArgs; // total number of args for all calls (including objectPtr)
unsigned argTotalDWordArgs;
unsigned argTotalLongArgs;
unsigned argTotalFloatArgs;
unsigned argTotalDoubleArgs;

unsigned argTotalRegArgs;
unsigned argTotalTemps;
unsigned argTotalLclVar;
unsigned argTotalDeferred;
unsigned argTotalConst;

unsigned argTotalObjPtr;
unsigned argTotalGTF_ASGinArgs;

unsigned argMaxTempsPerMethod;

unsigned  argCntBuckets[] = {0, 1, 2, 3, 4, 5, 6, 10, 0};
Histogram argCntTable(argCntBuckets);

unsigned  argDWordCntBuckets[] = {0, 1, 2, 3, 4, 5, 6, 10, 0};
Histogram argDWordCntTable(argDWordCntBuckets);

unsigned  argDWordLngCntBuckets[] = {0, 1, 2, 3, 4, 5, 6, 10, 0};
Histogram argDWordLngCntTable(argDWordLngCntBuckets);

unsigned  argTempsCntBuckets[] = {0, 1, 2, 3, 4, 5, 6, 10, 0};
Histogram argTempsCntTable(argTempsCntBuckets);

#endif // CALL_ARG_STATS

/*****************************************************************************
 *
 *  Variables to keep track of basic block counts.
 */

#if COUNT_BASIC_BLOCKS

//          --------------------------------------------------
//          Basic block count frequency table:
//          --------------------------------------------------
//              <=         1 ===>  26872 count ( 56% of total)
//               2 ..      2 ===>    669 count ( 58% of total)
//               3 ..      3 ===>   4687 count ( 68% of total)
//               4 ..      5 ===>   5101 count ( 78% of total)
//               6 ..     10 ===>   5575 count ( 90% of total)
//              11 ..     20 ===>   3028 count ( 97% of total)
//              21 ..     50 ===>   1108 count ( 99% of total)
//              51 ..    100 ===>    182 count ( 99% of total)
//             101 ..   1000 ===>     34 count (100% of total)
//            1001 ..  10000 ===>      0 count (100% of total)
//          --------------------------------------------------

unsigned  bbCntBuckets[] = {1, 2, 3, 5, 10, 20, 50, 100, 1000, 10000, 0};
Histogram bbCntTable(bbCntBuckets);

/* Histogram for the IL opcode size of methods with a single basic block */

unsigned  bbSizeBuckets[] = {1, 4, 8, 16, 32, 64, 128, 256, 512, 1024, 2048, 0};
Histogram bbOneBBSizeTable(bbSizeBuckets);

#endif // COUNT_BASIC_BLOCKS

/*****************************************************************************
 *
 *  Used by optFindNaturalLoops to gather statistical information such as
 *   - total number of natural loops
 *   - number of loops with 1, 2, ... exit conditions
 *   - number of loops that have an iterator (for like)
 *   - number of loops that have a constant iterator
 */

#if COUNT_LOOPS

unsigned totalLoopMethods;        // counts the total number of methods that have natural loops
unsigned maxLoopsPerMethod;       // counts the maximum number of loops a method has
unsigned totalLoopOverflows;      // # of methods that identified more loops than we can represent
unsigned totalLoopCount;          // counts the total number of natural loops
unsigned totalUnnatLoopCount;     // counts the total number of (not-necessarily natural) loops
unsigned totalUnnatLoopOverflows; // # of methods that identified more unnatural loops than we can represent
unsigned iterLoopCount;           // counts the # of loops with an iterator (for like)
unsigned simpleTestLoopCount;     // counts the # of loops with an iterator and a simple loop condition (iter < const)
unsigned constIterLoopCount;      // counts the # of loops with a constant iterator (for like)
bool     hasMethodLoops;          // flag to keep track if we already counted a method as having loops
unsigned loopsThisMethod;         // counts the number of loops in the current method
bool     loopOverflowThisMethod;  // True if we exceeded the max # of loops in the method.

/* Histogram for number of loops in a method */

unsigned  loopCountBuckets[] = {0, 1, 2, 3, 4, 5, 6, 7, 8, 9, 10, 11, 12, 0};
Histogram loopCountTable(loopCountBuckets);

/* Histogram for number of loop exits */

unsigned  loopExitCountBuckets[] = {0, 1, 2, 3, 4, 5, 6, 0};
Histogram loopExitCountTable(loopExitCountBuckets);

#endif // COUNT_LOOPS

//------------------------------------------------------------------------
// getJitGCType: Given the VM's CorInfoGCType convert it to the JIT's var_types
//
// Arguments:
//    gcType    - an enum value that originally came from an element
//                of the BYTE[] returned from getClassGClayout()
//
// Return Value:
//    The corresponsing enum value from the JIT's var_types
//
// Notes:
//   The gcLayout of each field of a struct is returned from getClassGClayout()
//   as a BYTE[] but each BYTE element is actually a CorInfoGCType value
//   Note when we 'know' that there is only one element in theis array
//   the JIT will often pass the address of a single BYTE, instead of a BYTE[]
//

var_types Compiler::getJitGCType(BYTE gcType)
{
    var_types     result      = TYP_UNKNOWN;
    CorInfoGCType corInfoType = (CorInfoGCType)gcType;

    if (corInfoType == TYPE_GC_NONE)
    {
        result = TYP_I_IMPL;
    }
    else if (corInfoType == TYPE_GC_REF)
    {
        result = TYP_REF;
    }
    else if (corInfoType == TYPE_GC_BYREF)
    {
        result = TYP_BYREF;
    }
    else
    {
        noway_assert(!"Bad value of 'gcType'");
    }
    return result;
}

#ifdef ARM_SOFTFP
//---------------------------------------------------------------------------
// IsSingleFloat32Struct:
//    Check if the given struct type contains only one float32 value type
//
// Arguments:
//    clsHnd     - the handle for the struct type
//
// Return Value:
//    true if the given struct type contains only one float32 value type,
//    false otherwise.
//

bool Compiler::isSingleFloat32Struct(CORINFO_CLASS_HANDLE clsHnd)
{
    for (;;)
    {
        // all of class chain must be of value type and must have only one field
        if (!info.compCompHnd->isValueClass(clsHnd) || info.compCompHnd->getClassNumInstanceFields(clsHnd) != 1)
        {
            return false;
        }

        CORINFO_CLASS_HANDLE* pClsHnd   = &clsHnd;
        CORINFO_FIELD_HANDLE  fldHnd    = info.compCompHnd->getFieldInClass(clsHnd, 0);
        CorInfoType           fieldType = info.compCompHnd->getFieldType(fldHnd, pClsHnd);

        switch (fieldType)
        {
            case CORINFO_TYPE_VALUECLASS:
                clsHnd = *pClsHnd;
                break;

            case CORINFO_TYPE_FLOAT:
                return true;

            default:
                return false;
        }
    }
}
#endif // ARM_SOFTFP

//-----------------------------------------------------------------------------
// getPrimitiveTypeForStruct:
//     Get the "primitive" type that is is used for a struct
//     of size 'structSize'.
//     We examine 'clsHnd' to check the GC layout of the struct and
//     return TYP_REF for structs that simply wrap an object.
//     If the struct is a one element HFA/HVA, we will return the
//     proper floating point or vector type.
//
// Arguments:
//    structSize - the size of the struct type, cannot be zero
//    clsHnd     - the handle for the struct type, used when may have
//                 an HFA or if we need the GC layout for an object ref.
//
// Return Value:
//    The primitive type (i.e. byte, short, int, long, ref, float, double)
//    used to pass or return structs of this size.
//    If we shouldn't use a "primitive" type then TYP_UNKNOWN is returned.
// Notes:
//    For 32-bit targets (X86/ARM32) the 64-bit TYP_LONG type is not
//    considered a primitive type by this method.
//    So a struct that wraps a 'long' is passed and returned in the
//    same way as any other 8-byte struct
//    For ARM32 if we have an HFA struct that wraps a 64-bit double
//    we will return TYP_DOUBLE.
//    For vector calling conventions, a vector is considered a "primitive"
//    type, as it is passed in a single register.
//
var_types Compiler::getPrimitiveTypeForStruct(unsigned structSize, CORINFO_CLASS_HANDLE clsHnd, bool isVarArg)
{
    assert(structSize != 0);

    var_types useType = TYP_UNKNOWN;

// Start by determining if we have an HFA/HVA with a single element.
#ifdef FEATURE_HFA
#if defined(TARGET_WINDOWS) && defined(TARGET_ARM64)
    // Arm64 Windows VarArg methods arguments will not classify HFA types, they will need to be treated
    // as if they are not HFA types.
    if (!isVarArg)
#endif // defined(TARGET_WINDOWS) && defined(TARGET_ARM64)
    {
        switch (structSize)
        {
            case 4:
            case 8:
#ifdef TARGET_ARM64
            case 16:
#endif // TARGET_ARM64
            {
                var_types hfaType;
#ifdef ARM_SOFTFP
                // For ARM_SOFTFP, HFA is unsupported so we need to check in another way.
                // This matters only for size-4 struct because bigger structs would be processed with RetBuf.
                if (isSingleFloat32Struct(clsHnd))
                {
                    hfaType = TYP_FLOAT;
                }
#else  // !ARM_SOFTFP
                hfaType = GetHfaType(clsHnd);
#endif // ARM_SOFTFP
                // We're only interested in the case where the struct size is equal to the size of the hfaType.
                if (varTypeIsValidHfaType(hfaType))
                {
                    if (genTypeSize(hfaType) == structSize)
                    {
                        useType = hfaType;
                    }
                    else
                    {
                        return TYP_UNKNOWN;
                    }
                }
            }
        }
        if (useType != TYP_UNKNOWN)
        {
            return useType;
        }
    }
#endif // FEATURE_HFA

    // Now deal with non-HFA/HVA structs.
    switch (structSize)
    {
        case 1:
            useType = TYP_BYTE;
            break;

        case 2:
            useType = TYP_SHORT;
            break;

#if !defined(TARGET_XARCH) || defined(UNIX_AMD64_ABI)
        case 3:
            useType = TYP_INT;
            break;

#endif // !TARGET_XARCH || UNIX_AMD64_ABI

#ifdef TARGET_64BIT
        case 4:
            // We dealt with the one-float HFA above. All other 4-byte structs are handled as INT.
            useType = TYP_INT;
            break;

#if !defined(TARGET_XARCH) || defined(UNIX_AMD64_ABI)
        case 5:
        case 6:
        case 7:
            useType = TYP_I_IMPL;
            break;

#endif // !TARGET_XARCH || UNIX_AMD64_ABI
#endif // TARGET_64BIT

        case TARGET_POINTER_SIZE:
        {
            BYTE gcPtr = 0;
            // Check if this pointer-sized struct is wrapping a GC object
            info.compCompHnd->getClassGClayout(clsHnd, &gcPtr);
            useType = getJitGCType(gcPtr);
        }
        break;

        default:
            useType = TYP_UNKNOWN;
            break;
    }

    return useType;
}

//-----------------------------------------------------------------------------
// getArgTypeForStruct:
//     Get the type that is used to pass values of the given struct type.
//     If you have already retrieved the struct size then it should be
//     passed as the optional fourth argument, as this allows us to avoid
//     an extra call to getClassSize(clsHnd)
//
// Arguments:
//    clsHnd       - the handle for the struct type
//    wbPassStruct - An "out" argument with information about how
//                   the struct is to be passed
//    isVarArg     - is vararg, used to ignore HFA types for Arm64 windows varargs
//    structSize   - the size of the struct type,
//                   or zero if we should call getClassSize(clsHnd)
//
// Return Value:
//    For wbPassStruct you can pass a 'nullptr' and nothing will be written
//     or returned for that out parameter.
//    When *wbPassStruct is SPK_PrimitiveType this method's return value
//       is the primitive type used to pass the struct.
//    When *wbPassStruct is SPK_ByReference this method's return value
//       is always TYP_UNKNOWN and the struct type is passed by reference to a copy
//    When *wbPassStruct is SPK_ByValue or SPK_ByValueAsHfa this method's return value
//       is always TYP_STRUCT and the struct type is passed by value either
//       using multiple registers or on the stack.
//
// Assumptions:
//    The size must be the size of the given type.
//    The given class handle must be for a value type (struct).
//
// Notes:
//    About HFA types:
//        When the clsHnd is a one element HFA type we return the appropriate
//         floating point primitive type and *wbPassStruct is SPK_PrimitiveType
//        If there are two or more elements in the HFA type then the this method's
//         return value is TYP_STRUCT and *wbPassStruct is SPK_ByValueAsHfa
//
var_types Compiler::getArgTypeForStruct(CORINFO_CLASS_HANDLE clsHnd,
                                        structPassingKind*   wbPassStruct,
                                        bool                 isVarArg,
                                        unsigned             structSize)
{
    var_types         useType         = TYP_UNKNOWN;
    structPassingKind howToPassStruct = SPK_Unknown; // We must change this before we return

    assert(structSize != 0);

// Determine if we can pass the struct as a primitive type.
// Note that on x86 we never pass structs as primitive types (unless the VM unwraps them for us).
#ifndef TARGET_X86
#ifdef UNIX_AMD64_ABI

    // An 8-byte struct may need to be passed in a floating point register
    // So we always consult the struct "Classifier" routine
    //
    SYSTEMV_AMD64_CORINFO_STRUCT_REG_PASSING_DESCRIPTOR structDesc;
    eeGetSystemVAmd64PassStructInRegisterDescriptor(clsHnd, &structDesc);

    if (structDesc.passedInRegisters && (structDesc.eightByteCount != 1))
    {
        // We can't pass this as a primitive type.
    }
    else if (structDesc.eightByteClassifications[0] == SystemVClassificationTypeSSE)
    {
        // If this is passed as a floating type, use that.
        // Otherwise, we'll use the general case - we don't want to use the "EightByteType"
        // directly, because it returns `TYP_INT` for any integral type <= 4 bytes, and
        // we need to preserve small types.
        useType = GetEightByteType(structDesc, 0);
    }
    else
#endif // UNIX_AMD64_ABI

        // The largest arg passed in a single register is MAX_PASS_SINGLEREG_BYTES,
        // so we can skip calling getPrimitiveTypeForStruct when we
        // have a struct that is larger than that.
        //
        if (structSize <= MAX_PASS_SINGLEREG_BYTES)
    {
        // We set the "primitive" useType based upon the structSize
        // and also examine the clsHnd to see if it is an HFA of count one
        useType = getPrimitiveTypeForStruct(structSize, clsHnd, isVarArg);
    }

#endif // !TARGET_X86

    // Did we change this struct type into a simple "primitive" type?
    //
    if (useType != TYP_UNKNOWN)
    {
        // Yes, we should use the "primitive" type in 'useType'
        howToPassStruct = SPK_PrimitiveType;
    }
    else // We can't replace the struct with a "primitive" type
    {
        // See if we can pass this struct by value, possibly in multiple registers
        // or if we should pass it by reference to a copy
        //
        if (structSize <= MAX_PASS_MULTIREG_BYTES)
        {
            // Structs that are HFA/HVA's are passed by value in multiple registers.
            // Arm64 Windows VarArg methods arguments will not classify HFA/HVA types, they will need to be treated
            // as if they are not HFA/HVA types.
            var_types hfaType;
#if defined(TARGET_WINDOWS) && defined(TARGET_ARM64)
            if (isVarArg)
            {
                hfaType = TYP_UNDEF;
            }
            else
#endif // defined(TARGET_WINDOWS) && defined(TARGET_ARM64)
            {
                hfaType = GetHfaType(clsHnd);
            }
            if (varTypeIsValidHfaType(hfaType))
            {
                // HFA's of count one should have been handled by getPrimitiveTypeForStruct
                assert(GetHfaCount(clsHnd) >= 2);

                // setup wbPassType and useType indicate that this is passed by value as an HFA
                //  using multiple registers
                //  (when all of the parameters registers are used, then the stack will be used)
                howToPassStruct = SPK_ByValueAsHfa;
                useType         = TYP_STRUCT;
            }
            else // Not an HFA struct type
            {

#ifdef UNIX_AMD64_ABI
                // The case of (structDesc.eightByteCount == 1) should have already been handled
                if ((structDesc.eightByteCount > 1) || !structDesc.passedInRegisters)
                {
                    // setup wbPassType and useType indicate that this is passed by value in multiple registers
                    //  (when all of the parameters registers are used, then the stack will be used)
                    howToPassStruct = SPK_ByValue;
                    useType         = TYP_STRUCT;
                }
                else
                {
                    assert(structDesc.eightByteCount == 0);
                    // Otherwise we pass this struct by reference to a copy
                    // setup wbPassType and useType indicate that this is passed using one register
                    //  (by reference to a copy)
                    howToPassStruct = SPK_ByReference;
                    useType         = TYP_UNKNOWN;
                }

#elif defined(TARGET_ARM64)

                // Structs that are pointer sized or smaller should have been handled by getPrimitiveTypeForStruct
                assert(structSize > TARGET_POINTER_SIZE);

                // On ARM64 structs that are 9-16 bytes are passed by value in multiple registers
                //
                if (structSize <= (TARGET_POINTER_SIZE * 2))
                {
                    // setup wbPassType and useType indicate that this is passed by value in multiple registers
                    //  (when all of the parameters registers are used, then the stack will be used)
                    howToPassStruct = SPK_ByValue;
                    useType         = TYP_STRUCT;
                }
                else // a structSize that is 17-32 bytes in size
                {
                    // Otherwise we pass this struct by reference to a copy
                    // setup wbPassType and useType indicate that this is passed using one register
                    //  (by reference to a copy)
                    howToPassStruct = SPK_ByReference;
                    useType         = TYP_UNKNOWN;
                }

#elif defined(TARGET_X86) || defined(TARGET_ARM)

                // Otherwise we pass this struct by value on the stack
                // setup wbPassType and useType indicate that this is passed by value according to the X86/ARM32 ABI
                howToPassStruct = SPK_ByValue;
                useType         = TYP_STRUCT;

#else //  TARGET_XXX

                noway_assert(!"Unhandled TARGET in getArgTypeForStruct (with FEATURE_MULTIREG_ARGS=1)");

#endif //  TARGET_XXX
            }
        }
        else // (structSize > MAX_PASS_MULTIREG_BYTES)
        {
            // We have a (large) struct that can't be replaced with a "primitive" type
            // and can't be passed in multiple registers
            CLANG_FORMAT_COMMENT_ANCHOR;

#if defined(TARGET_X86) || defined(TARGET_ARM) || defined(UNIX_AMD64_ABI)

            // Otherwise we pass this struct by value on the stack
            // setup wbPassType and useType indicate that this is passed by value according to the X86/ARM32 ABI
            howToPassStruct = SPK_ByValue;
            useType         = TYP_STRUCT;

#elif defined(TARGET_AMD64) || defined(TARGET_ARM64)

            // Otherwise we pass this struct by reference to a copy
            // setup wbPassType and useType indicate that this is passed using one register (by reference to a copy)
            howToPassStruct = SPK_ByReference;
            useType         = TYP_UNKNOWN;

#else //  TARGET_XXX

            noway_assert(!"Unhandled TARGET in getArgTypeForStruct");

#endif //  TARGET_XXX
        }
    }

    // 'howToPassStruct' must be set to one of the valid values before we return
    assert(howToPassStruct != SPK_Unknown);
    if (wbPassStruct != nullptr)
    {
        *wbPassStruct = howToPassStruct;
    }

    return useType;
}

//-----------------------------------------------------------------------------
// getReturnTypeForStruct:
//     Get the type that is used to return values of the given struct type.
//     If you have already retrieved the struct size then it should be
//     passed as the optional third argument, as this allows us to avoid
//     an extra call to getClassSize(clsHnd)
//
// Arguments:
//    clsHnd         - the handle for the struct type
//    wbReturnStruct - An "out" argument with information about how
//                     the struct is to be returned
//    structSize     - the size of the struct type,
//                     or zero if we should call getClassSize(clsHnd)
//
// Return Value:
//    For wbReturnStruct you can pass a 'nullptr' and nothing will be written
//     or returned for that out parameter.
//    When *wbReturnStruct is SPK_PrimitiveType this method's return value
//       is the primitive type used to return the struct.
//    When *wbReturnStruct is SPK_ByReference this method's return value
//       is always TYP_UNKNOWN and the struct type is returned using a return buffer
//    When *wbReturnStruct is SPK_ByValue or SPK_ByValueAsHfa this method's return value
//       is always TYP_STRUCT and the struct type is returned using multiple registers.
//
// Assumptions:
//    The size must be the size of the given type.
//    The given class handle must be for a value type (struct).
//
// Notes:
//    About HFA types:
//        When the clsHnd is a one element HFA type then this method's return
//          value is the appropriate floating point primitive type and
//          *wbReturnStruct is SPK_PrimitiveType.
//        If there are two or more elements in the HFA type and the target supports
//          multireg return types then the return value is TYP_STRUCT and
//          *wbReturnStruct is SPK_ByValueAsHfa.
//        Additionally if there are two or more elements in the HFA type and
//          the target doesn't support multreg return types then it is treated
//          as if it wasn't an HFA type.
//    About returning TYP_STRUCT:
//        Whenever this method's return value is TYP_STRUCT it always means
//         that multiple registers are used to return this struct.
//
var_types Compiler::getReturnTypeForStruct(CORINFO_CLASS_HANDLE clsHnd,
                                           structPassingKind*   wbReturnStruct /* = nullptr */,
                                           unsigned             structSize /* = 0 */)
{
    var_types         useType             = TYP_UNKNOWN;
    structPassingKind howToReturnStruct   = SPK_Unknown; // We must change this before we return
    bool              canReturnInRegister = true;

    assert(clsHnd != NO_CLASS_HANDLE);

    if (structSize == 0)
    {
        structSize = info.compCompHnd->getClassSize(clsHnd);
    }
    assert(structSize > 0);

#ifdef UNIX_AMD64_ABI
    // An 8-byte struct may need to be returned in a floating point register
    // So we always consult the struct "Classifier" routine
    //
    SYSTEMV_AMD64_CORINFO_STRUCT_REG_PASSING_DESCRIPTOR structDesc;
    eeGetSystemVAmd64PassStructInRegisterDescriptor(clsHnd, &structDesc);

    if (structDesc.eightByteCount == 1)
    {
        assert(structSize <= sizeof(double));
        assert(structDesc.passedInRegisters);

        if (structDesc.eightByteClassifications[0] == SystemVClassificationTypeSSE)
        {
            // If this is returned as a floating type, use that.
            // Otherwise, leave as TYP_UNKONWN and we'll sort things out below.
            useType           = GetEightByteType(structDesc, 0);
            howToReturnStruct = SPK_PrimitiveType;
        }
    }
    else
    {
        // Return classification is not always size based...
        canReturnInRegister = structDesc.passedInRegisters;
    }

#endif // UNIX_AMD64_ABI

    // Check for cases where a small struct is returned in a register
    // via a primitive type.
    //
    // The largest "primitive type" is MAX_PASS_SINGLEREG_BYTES
    // so we can skip calling getPrimitiveTypeForStruct when we
    // have a struct that is larger than that.
    if (canReturnInRegister && (useType == TYP_UNKNOWN) && (structSize <= MAX_PASS_SINGLEREG_BYTES))
    {
        // We set the "primitive" useType based upon the structSize
        // and also examine the clsHnd to see if it is an HFA of count one
        //
        // The ABI for struct returns in varArg methods, is same as the normal case,
        // so pass false for isVararg
        useType = getPrimitiveTypeForStruct(structSize, clsHnd, /*isVararg=*/false);

        if (useType != TYP_UNKNOWN)
        {
            if (structSize == genTypeSize(useType))
            {
                // Currently: 1, 2, 4, or 8 byte structs
                howToReturnStruct = SPK_PrimitiveType;
            }
            else
            {
                // Currently: 3, 5, 6, or 7 byte structs
                assert(structSize < genTypeSize(useType));
                howToReturnStruct = SPK_EnclosingType;
            }
        }
    }

#ifdef TARGET_64BIT
    // Note this handles an odd case when FEATURE_MULTIREG_RET is disabled and HFAs are enabled
    //
    // getPrimitiveTypeForStruct will return TYP_UNKNOWN for a struct that is an HFA of two floats
    // because when HFA are enabled, normally we would use two FP registers to pass or return it
    //
    // But if we don't have support for multiple register return types, we have to change this.
    // Since what we have is an 8-byte struct (float + float)  we change useType to TYP_I_IMPL
    // so that the struct is returned instead using an 8-byte integer register.
    //
    if ((FEATURE_MULTIREG_RET == 0) && (useType == TYP_UNKNOWN) && (structSize == (2 * sizeof(float))) && IsHfa(clsHnd))
    {
        useType           = TYP_I_IMPL;
        howToReturnStruct = SPK_PrimitiveType;
    }
#endif

    // Did we change this struct type into a simple "primitive" type?
    if (useType != TYP_UNKNOWN)
    {
        // If so, we should have already set howToReturnStruct, too.
        assert(howToReturnStruct != SPK_Unknown);
    }
    else // We can't replace the struct with a "primitive" type
    {
        // See if we can return this struct by value, possibly in multiple registers
        // or if we should return it using a return buffer register
        //
        if ((FEATURE_MULTIREG_RET == 1) && (structSize <= MAX_RET_MULTIREG_BYTES))
        {
            // Structs that are HFA's are returned in multiple registers
            if (IsHfa(clsHnd))
            {
                // HFA's of count one should have been handled by getPrimitiveTypeForStruct
                assert(GetHfaCount(clsHnd) >= 2);

                // setup wbPassType and useType indicate that this is returned by value as an HFA
                //  using multiple registers
                howToReturnStruct = SPK_ByValueAsHfa;
                useType           = TYP_STRUCT;
            }
            else // Not an HFA struct type
            {

#ifdef UNIX_AMD64_ABI

                // The case of (structDesc.eightByteCount == 1) should have already been handled
                if (structDesc.eightByteCount > 1)
                {
                    // setup wbPassType and useType indicate that this is returned by value in multiple registers
                    howToReturnStruct = SPK_ByValue;
                    useType           = TYP_STRUCT;
                    assert(structDesc.passedInRegisters == true);
                }
                else
                {
                    assert(structDesc.eightByteCount == 0);
                    // Otherwise we return this struct using a return buffer
                    // setup wbPassType and useType indicate that this is return using a return buffer register
                    //  (reference to a return buffer)
                    howToReturnStruct = SPK_ByReference;
                    useType           = TYP_UNKNOWN;
                    assert(structDesc.passedInRegisters == false);
                }

#elif defined(TARGET_ARM64)

                // Structs that are pointer sized or smaller should have been handled by getPrimitiveTypeForStruct
                assert(structSize > TARGET_POINTER_SIZE);

                // On ARM64 structs that are 9-16 bytes are returned by value in multiple registers
                //
                if (structSize <= (TARGET_POINTER_SIZE * 2))
                {
                    // setup wbPassType and useType indicate that this is return by value in multiple registers
                    howToReturnStruct = SPK_ByValue;
                    useType           = TYP_STRUCT;
                }
                else // a structSize that is 17-32 bytes in size
                {
                    // Otherwise we return this struct using a return buffer
                    // setup wbPassType and useType indicate that this is returned using a return buffer register
                    //  (reference to a return buffer)
                    howToReturnStruct = SPK_ByReference;
                    useType           = TYP_UNKNOWN;
                }

#elif defined(TARGET_ARM) || defined(TARGET_X86)

                // Otherwise we return this struct using a return buffer
                // setup wbPassType and useType indicate that this is returned using a return buffer register
                //  (reference to a return buffer)
                howToReturnStruct = SPK_ByReference;
                useType           = TYP_UNKNOWN;

#else //  TARGET_XXX

                noway_assert(!"Unhandled TARGET in getReturnTypeForStruct (with FEATURE_MULTIREG_ARGS=1)");

#endif //  TARGET_XXX
            }
        }
        else // (structSize > MAX_RET_MULTIREG_BYTES) || (FEATURE_MULTIREG_RET == 0)
        {
            // We have a (large) struct that can't be replaced with a "primitive" type
            // and can't be returned in multiple registers

            // We return this struct using a return buffer register
            // setup wbPassType and useType indicate that this is returned using a return buffer register
            //  (reference to a return buffer)
            howToReturnStruct = SPK_ByReference;
            useType           = TYP_UNKNOWN;
        }
    }

    // 'howToReturnStruct' must be set to one of the valid values before we return
    assert(howToReturnStruct != SPK_Unknown);
    if (wbReturnStruct != nullptr)
    {
        *wbReturnStruct = howToReturnStruct;
    }

    return useType;
}

///////////////////////////////////////////////////////////////////////////////
//
// MEASURE_NOWAY: code to measure and rank dynamic occurrences of noway_assert.
// (Just the appearances of noway_assert, whether the assert is true or false.)
// This might help characterize the cost of noway_assert in non-DEBUG builds,
// or determine which noway_assert should be simple DEBUG-only asserts.
//
///////////////////////////////////////////////////////////////////////////////

#if MEASURE_NOWAY

struct FileLine
{
    char*    m_file;
    unsigned m_line;
    char*    m_condStr;

    FileLine() : m_file(nullptr), m_line(0), m_condStr(nullptr)
    {
    }

    FileLine(const char* file, unsigned line, const char* condStr) : m_line(line)
    {
        size_t newSize = (strlen(file) + 1) * sizeof(char);
        m_file         = HostAllocator::getHostAllocator().allocate<char>(newSize);
        strcpy_s(m_file, newSize, file);

        newSize   = (strlen(condStr) + 1) * sizeof(char);
        m_condStr = HostAllocator::getHostAllocator().allocate<char>(newSize);
        strcpy_s(m_condStr, newSize, condStr);
    }

    FileLine(const FileLine& other)
    {
        m_file    = other.m_file;
        m_line    = other.m_line;
        m_condStr = other.m_condStr;
    }

    // GetHashCode() and Equals() are needed by JitHashTable

    static unsigned GetHashCode(FileLine fl)
    {
        assert(fl.m_file != nullptr);
        unsigned code = fl.m_line;
        for (const char* p = fl.m_file; *p != '\0'; p++)
        {
            code += *p;
        }
        // Could also add condStr.
        return code;
    }

    static bool Equals(FileLine fl1, FileLine fl2)
    {
        return (fl1.m_line == fl2.m_line) && (0 == strcmp(fl1.m_file, fl2.m_file));
    }
};

typedef JitHashTable<FileLine, FileLine, size_t, HostAllocator> FileLineToCountMap;
FileLineToCountMap* NowayAssertMap;

void Compiler::RecordNowayAssert(const char* filename, unsigned line, const char* condStr)
{
    if (NowayAssertMap == nullptr)
    {
        NowayAssertMap = new (HostAllocator::getHostAllocator()) FileLineToCountMap(HostAllocator::getHostAllocator());
    }
    FileLine fl(filename, line, condStr);
    size_t*  pCount = NowayAssertMap->LookupPointer(fl);
    if (pCount == nullptr)
    {
        NowayAssertMap->Set(fl, 1);
    }
    else
    {
        ++(*pCount);
    }
}

void RecordNowayAssertGlobal(const char* filename, unsigned line, const char* condStr)
{
    if ((JitConfig.JitMeasureNowayAssert() == 1) && (JitTls::GetCompiler() != nullptr))
    {
        JitTls::GetCompiler()->RecordNowayAssert(filename, line, condStr);
    }
}

struct NowayAssertCountMap
{
    size_t   count;
    FileLine fl;

    NowayAssertCountMap() : count(0)
    {
    }

    struct compare
    {
        bool operator()(const NowayAssertCountMap& elem1, const NowayAssertCountMap& elem2)
        {
            return (ssize_t)elem2.count < (ssize_t)elem1.count; // sort in descending order
        }
    };
};

void DisplayNowayAssertMap()
{
    if (NowayAssertMap != nullptr)
    {
        FILE* fout;

        LPCWSTR strJitMeasureNowayAssertFile = JitConfig.JitMeasureNowayAssertFile();
        if (strJitMeasureNowayAssertFile != nullptr)
        {
            fout = _wfopen(strJitMeasureNowayAssertFile, W("a"));
            if (fout == nullptr)
            {
                fprintf(jitstdout, "Failed to open JitMeasureNowayAssertFile \"%ws\"\n", strJitMeasureNowayAssertFile);
                return;
            }
        }
        else
        {
            fout = jitstdout;
        }

        // Iterate noway assert map, create sorted table by occurrence, dump it.
        unsigned             count = NowayAssertMap->GetCount();
        NowayAssertCountMap* nacp  = new NowayAssertCountMap[count];
        unsigned             i     = 0;

        for (FileLineToCountMap::KeyIterator iter = NowayAssertMap->Begin(), end = NowayAssertMap->End();
             !iter.Equal(end); ++iter)
        {
            nacp[i].count = iter.GetValue();
            nacp[i].fl    = iter.Get();
            ++i;
        }

        jitstd::sort(nacp, nacp + count, NowayAssertCountMap::compare());

        if (fout == jitstdout)
        {
            // Don't output the header if writing to a file, since we'll be appending to existing dumps in that case.
            fprintf(fout, "\nnoway_assert counts:\n");
            fprintf(fout, "count, file, line, text\n");
        }

        for (i = 0; i < count; i++)
        {
            fprintf(fout, "%u, %s, %u, \"%s\"\n", nacp[i].count, nacp[i].fl.m_file, nacp[i].fl.m_line,
                    nacp[i].fl.m_condStr);
        }

        if (fout != jitstdout)
        {
            fclose(fout);
            fout = nullptr;
        }
    }
}

#endif // MEASURE_NOWAY

/*****************************************************************************
 * variables to keep track of how many iterations we go in a dataflow pass
 */

#if DATAFLOW_ITER

unsigned CSEiterCount; // counts the # of iteration for the CSE dataflow
unsigned CFiterCount;  // counts the # of iteration for the Const Folding dataflow

#endif // DATAFLOW_ITER

#if MEASURE_BLOCK_SIZE
size_t genFlowNodeSize;
size_t genFlowNodeCnt;
#endif // MEASURE_BLOCK_SIZE

/*****************************************************************************/
// We keep track of methods we've already compiled.

/*****************************************************************************
 *  Declare the statics
 */

#ifdef DEBUG
/* static */
LONG Compiler::s_compMethodsCount = 0; // to produce unique label names
#endif

#if MEASURE_MEM_ALLOC
/* static */
bool Compiler::s_dspMemStats = false;
#endif

#ifndef PROFILING_SUPPORTED
const bool Compiler::Options::compNoPInvokeInlineCB = false;
#endif

/*****************************************************************************
 *
 *  One time initialization code
 */

/* static */
void Compiler::compStartup()
{
#if DISPLAY_SIZES
    grossVMsize = grossNCsize = totalNCsize = 0;
#endif // DISPLAY_SIZES

    /* Initialize the table of tree node sizes */

    GenTree::InitNodeSize();

#ifdef JIT32_GCENCODER
    // Initialize the GC encoder lookup table

    GCInfo::gcInitEncoderLookupTable();
#endif

    /* Initialize the emitter */

    emitter::emitInit();

    // Static vars of ValueNumStore
    ValueNumStore::InitValueNumStoreStatics();

    compDisplayStaticSizes(jitstdout);
}

/*****************************************************************************
 *
 *  One time finalization code
 */

/* static */
void Compiler::compShutdown()
{
    if (s_pAltJitExcludeAssembliesList != nullptr)
    {
        s_pAltJitExcludeAssembliesList->~AssemblyNamesList2(); // call the destructor
        s_pAltJitExcludeAssembliesList = nullptr;
    }

#ifdef DEBUG
    if (s_pJitDisasmIncludeAssembliesList != nullptr)
    {
        s_pJitDisasmIncludeAssembliesList->~AssemblyNamesList2(); // call the destructor
        s_pJitDisasmIncludeAssembliesList = nullptr;
    }
#endif // DEBUG

#if MEASURE_NOWAY
    DisplayNowayAssertMap();
#endif // MEASURE_NOWAY

    /* Shut down the emitter */

    emitter::emitDone();

#if defined(DEBUG) || defined(INLINE_DATA)
    // Finish reading and/or writing inline xml
    InlineStrategy::FinalizeXml();
#endif // defined(DEBUG) || defined(INLINE_DATA)

#if defined(DEBUG) || MEASURE_NODE_SIZE || MEASURE_BLOCK_SIZE || DISPLAY_SIZES || CALL_ARG_STATS
    if (genMethodCnt == 0)
    {
        return;
    }
#endif

#if NODEBASH_STATS
    GenTree::ReportOperBashing(jitstdout);
#endif

    // Where should we write our statistics output?
    FILE* fout = jitstdout;

#ifdef FEATURE_JIT_METHOD_PERF
    if (compJitTimeLogFilename != nullptr)
    {
        FILE* jitTimeLogFile = _wfopen(compJitTimeLogFilename, W("a"));
        if (jitTimeLogFile != nullptr)
        {
            CompTimeSummaryInfo::s_compTimeSummary.Print(jitTimeLogFile);
            fclose(jitTimeLogFile);
        }
    }
#endif // FEATURE_JIT_METHOD_PERF

#if COUNT_AST_OPERS

    // Add up all the counts so that we can show percentages of total
    unsigned gtc = 0;
    for (unsigned op = 0; op < GT_COUNT; op++)
        gtc += GenTree::s_gtNodeCounts[op];

    if (gtc > 0)
    {
        unsigned rem_total = gtc;
        unsigned rem_large = 0;
        unsigned rem_small = 0;

        unsigned tot_large = 0;
        unsigned tot_small = 0;

        fprintf(fout, "\nGenTree operator counts (approximate):\n\n");

        for (unsigned op = 0; op < GT_COUNT; op++)
        {
            unsigned siz = GenTree::s_gtTrueSizes[op];
            unsigned cnt = GenTree::s_gtNodeCounts[op];
            double   pct = 100.0 * cnt / gtc;

            if (siz > TREE_NODE_SZ_SMALL)
                tot_large += cnt;
            else
                tot_small += cnt;

            // Let's not show anything below a threshold
            if (pct >= 0.5)
            {
                fprintf(fout, "    GT_%-17s   %7u (%4.1lf%%) %3u bytes each\n", GenTree::OpName((genTreeOps)op), cnt,
                        pct, siz);
                rem_total -= cnt;
            }
            else
            {
                if (siz > TREE_NODE_SZ_SMALL)
                    rem_large += cnt;
                else
                    rem_small += cnt;
            }
        }
        if (rem_total > 0)
        {
            fprintf(fout, "    All other GT_xxx ...   %7u (%4.1lf%%) ... %4.1lf%% small + %4.1lf%% large\n", rem_total,
                    100.0 * rem_total / gtc, 100.0 * rem_small / gtc, 100.0 * rem_large / gtc);
        }
        fprintf(fout, "    -----------------------------------------------------\n");
        fprintf(fout, "    Total    .......   %11u --ALL-- ... %4.1lf%% small + %4.1lf%% large\n", gtc,
                100.0 * tot_small / gtc, 100.0 * tot_large / gtc);
        fprintf(fout, "\n");
    }

#endif // COUNT_AST_OPERS

#if DISPLAY_SIZES

    if (grossVMsize && grossNCsize)
    {
        fprintf(fout, "\n");
        fprintf(fout, "--------------------------------------\n");
        fprintf(fout, "Function and GC info size stats\n");
        fprintf(fout, "--------------------------------------\n");

        fprintf(fout, "[%7u VM, %8u %6s %4u%%] %s\n", grossVMsize, grossNCsize, Target::g_tgtCPUName,
                100 * grossNCsize / grossVMsize, "Total (excluding GC info)");

        fprintf(fout, "[%7u VM, %8u %6s %4u%%] %s\n", grossVMsize, totalNCsize, Target::g_tgtCPUName,
                100 * totalNCsize / grossVMsize, "Total (including GC info)");

        if (gcHeaderISize || gcHeaderNSize)
        {
            fprintf(fout, "\n");

            fprintf(fout, "GC tables   : [%7uI,%7uN] %7u byt  (%u%% of IL, %u%% of %s).\n",
                    gcHeaderISize + gcPtrMapISize, gcHeaderNSize + gcPtrMapNSize, totalNCsize - grossNCsize,
                    100 * (totalNCsize - grossNCsize) / grossVMsize, 100 * (totalNCsize - grossNCsize) / grossNCsize,
                    Target::g_tgtCPUName);

            fprintf(fout, "GC headers  : [%7uI,%7uN] %7u byt, [%4.1fI,%4.1fN] %4.1f byt/meth\n", gcHeaderISize,
                    gcHeaderNSize, gcHeaderISize + gcHeaderNSize, (float)gcHeaderISize / (genMethodICnt + 0.001),
                    (float)gcHeaderNSize / (genMethodNCnt + 0.001),
                    (float)(gcHeaderISize + gcHeaderNSize) / genMethodCnt);

            fprintf(fout, "GC ptr maps : [%7uI,%7uN] %7u byt, [%4.1fI,%4.1fN] %4.1f byt/meth\n", gcPtrMapISize,
                    gcPtrMapNSize, gcPtrMapISize + gcPtrMapNSize, (float)gcPtrMapISize / (genMethodICnt + 0.001),
                    (float)gcPtrMapNSize / (genMethodNCnt + 0.001),
                    (float)(gcPtrMapISize + gcPtrMapNSize) / genMethodCnt);
        }
        else
        {
            fprintf(fout, "\n");

            fprintf(fout, "GC tables   take up %u bytes (%u%% of instr, %u%% of %6s code).\n",
                    totalNCsize - grossNCsize, 100 * (totalNCsize - grossNCsize) / grossVMsize,
                    100 * (totalNCsize - grossNCsize) / grossNCsize, Target::g_tgtCPUName);
        }

#ifdef DEBUG
#if DOUBLE_ALIGN
        fprintf(fout, "%u out of %u methods generated with double-aligned stack\n",
                Compiler::s_lvaDoubleAlignedProcsCount, genMethodCnt);
#endif
#endif
    }

#endif // DISPLAY_SIZES

#if CALL_ARG_STATS
    compDispCallArgStats(fout);
#endif

#if COUNT_BASIC_BLOCKS
    fprintf(fout, "--------------------------------------------------\n");
    fprintf(fout, "Basic block count frequency table:\n");
    fprintf(fout, "--------------------------------------------------\n");
    bbCntTable.dump(fout);
    fprintf(fout, "--------------------------------------------------\n");

    fprintf(fout, "\n");

    fprintf(fout, "--------------------------------------------------\n");
    fprintf(fout, "IL method size frequency table for methods with a single basic block:\n");
    fprintf(fout, "--------------------------------------------------\n");
    bbOneBBSizeTable.dump(fout);
    fprintf(fout, "--------------------------------------------------\n");
#endif // COUNT_BASIC_BLOCKS

#if COUNT_LOOPS

    fprintf(fout, "\n");
    fprintf(fout, "---------------------------------------------------\n");
    fprintf(fout, "Loop stats\n");
    fprintf(fout, "---------------------------------------------------\n");
    fprintf(fout, "Total number of methods with loops is %5u\n", totalLoopMethods);
    fprintf(fout, "Total number of              loops is %5u\n", totalLoopCount);
    fprintf(fout, "Maximum number of loops per method is %5u\n", maxLoopsPerMethod);
    fprintf(fout, "# of methods overflowing nat loop table is %5u\n", totalLoopOverflows);
    fprintf(fout, "Total number of 'unnatural' loops is %5u\n", totalUnnatLoopCount);
    fprintf(fout, "# of methods overflowing unnat loop limit is %5u\n", totalUnnatLoopOverflows);
    fprintf(fout, "Total number of loops with an         iterator is %5u\n", iterLoopCount);
    fprintf(fout, "Total number of loops with a simple   iterator is %5u\n", simpleTestLoopCount);
    fprintf(fout, "Total number of loops with a constant iterator is %5u\n", constIterLoopCount);

    fprintf(fout, "--------------------------------------------------\n");
    fprintf(fout, "Loop count frequency table:\n");
    fprintf(fout, "--------------------------------------------------\n");
    loopCountTable.dump(fout);
    fprintf(fout, "--------------------------------------------------\n");
    fprintf(fout, "Loop exit count frequency table:\n");
    fprintf(fout, "--------------------------------------------------\n");
    loopExitCountTable.dump(fout);
    fprintf(fout, "--------------------------------------------------\n");

#endif // COUNT_LOOPS

#if DATAFLOW_ITER

    fprintf(fout, "---------------------------------------------------\n");
    fprintf(fout, "Total number of iterations in the CSE dataflow loop is %5u\n", CSEiterCount);
    fprintf(fout, "Total number of iterations in the  CF dataflow loop is %5u\n", CFiterCount);

#endif // DATAFLOW_ITER

#if MEASURE_NODE_SIZE

    fprintf(fout, "\n");
    fprintf(fout, "---------------------------------------------------\n");
    fprintf(fout, "GenTree node allocation stats\n");
    fprintf(fout, "---------------------------------------------------\n");

    fprintf(fout, "Allocated %6I64u tree nodes (%7I64u bytes total, avg %4I64u bytes per method)\n",
            genNodeSizeStats.genTreeNodeCnt, genNodeSizeStats.genTreeNodeSize,
            genNodeSizeStats.genTreeNodeSize / genMethodCnt);

    fprintf(fout, "Allocated %7I64u bytes of unused tree node space (%3.2f%%)\n",
            genNodeSizeStats.genTreeNodeSize - genNodeSizeStats.genTreeNodeActualSize,
            (float)(100 * (genNodeSizeStats.genTreeNodeSize - genNodeSizeStats.genTreeNodeActualSize)) /
                genNodeSizeStats.genTreeNodeSize);

    fprintf(fout, "\n");
    fprintf(fout, "---------------------------------------------------\n");
    fprintf(fout, "Distribution of per-method GenTree node counts:\n");
    genTreeNcntHist.dump(fout);

    fprintf(fout, "\n");
    fprintf(fout, "---------------------------------------------------\n");
    fprintf(fout, "Distribution of per-method GenTree node  allocations (in bytes):\n");
    genTreeNsizHist.dump(fout);

#endif // MEASURE_NODE_SIZE

#if MEASURE_BLOCK_SIZE

    fprintf(fout, "\n");
    fprintf(fout, "---------------------------------------------------\n");
    fprintf(fout, "BasicBlock and flowList/BasicBlockList allocation stats\n");
    fprintf(fout, "---------------------------------------------------\n");

    fprintf(fout, "Allocated %6u basic blocks (%7u bytes total, avg %4u bytes per method)\n", BasicBlock::s_Count,
            BasicBlock::s_Size, BasicBlock::s_Size / genMethodCnt);
    fprintf(fout, "Allocated %6u flow nodes (%7u bytes total, avg %4u bytes per method)\n", genFlowNodeCnt,
            genFlowNodeSize, genFlowNodeSize / genMethodCnt);

#endif // MEASURE_BLOCK_SIZE

#if MEASURE_MEM_ALLOC

    if (s_dspMemStats)
    {
        fprintf(fout, "\nAll allocations:\n");
        ArenaAllocator::dumpAggregateMemStats(jitstdout);

        fprintf(fout, "\nLargest method:\n");
        ArenaAllocator::dumpMaxMemStats(jitstdout);

        fprintf(fout, "\n");
        fprintf(fout, "---------------------------------------------------\n");
        fprintf(fout, "Distribution of total memory allocated per method (in KB):\n");
        memAllocHist.dump(fout);

        fprintf(fout, "\n");
        fprintf(fout, "---------------------------------------------------\n");
        fprintf(fout, "Distribution of total memory used      per method (in KB):\n");
        memUsedHist.dump(fout);
    }

#endif // MEASURE_MEM_ALLOC

#if LOOP_HOIST_STATS
#ifdef DEBUG // Always display loop stats in retail
    if (JitConfig.DisplayLoopHoistStats() != 0)
#endif // DEBUG
    {
        PrintAggregateLoopHoistStats(jitstdout);
    }
#endif // LOOP_HOIST_STATS

#if MEASURE_PTRTAB_SIZE

    fprintf(fout, "\n");
    fprintf(fout, "---------------------------------------------------\n");
    fprintf(fout, "GC pointer table stats\n");
    fprintf(fout, "---------------------------------------------------\n");

    fprintf(fout, "Reg pointer descriptor size (internal): %8u (avg %4u per method)\n", GCInfo::s_gcRegPtrDscSize,
            GCInfo::s_gcRegPtrDscSize / genMethodCnt);

    fprintf(fout, "Total pointer table size: %8u (avg %4u per method)\n", GCInfo::s_gcTotalPtrTabSize,
            GCInfo::s_gcTotalPtrTabSize / genMethodCnt);

#endif // MEASURE_PTRTAB_SIZE

#if MEASURE_NODE_SIZE || MEASURE_BLOCK_SIZE || MEASURE_PTRTAB_SIZE || DISPLAY_SIZES

    if (genMethodCnt != 0)
    {
        fprintf(fout, "\n");
        fprintf(fout, "A total of %6u methods compiled", genMethodCnt);
#if DISPLAY_SIZES
        if (genMethodICnt || genMethodNCnt)
        {
            fprintf(fout, " (%u interruptible, %u non-interruptible)", genMethodICnt, genMethodNCnt);
        }
#endif // DISPLAY_SIZES
        fprintf(fout, ".\n");
    }

#endif // MEASURE_NODE_SIZE || MEASURE_BLOCK_SIZE || MEASURE_PTRTAB_SIZE || DISPLAY_SIZES

#if EMITTER_STATS
    emitterStats(fout);
#endif

#if MEASURE_FATAL
    fprintf(fout, "\n");
    fprintf(fout, "---------------------------------------------------\n");
    fprintf(fout, "Fatal errors stats\n");
    fprintf(fout, "---------------------------------------------------\n");
    fprintf(fout, "   badCode:             %u\n", fatal_badCode);
    fprintf(fout, "   noWay:               %u\n", fatal_noWay);
    fprintf(fout, "   implLimitation:      %u\n", fatal_implLimitation);
    fprintf(fout, "   NOMEM:               %u\n", fatal_NOMEM);
    fprintf(fout, "   noWayAssertBody:     %u\n", fatal_noWayAssertBody);
#ifdef DEBUG
    fprintf(fout, "   noWayAssertBodyArgs: %u\n", fatal_noWayAssertBodyArgs);
#endif // DEBUG
    fprintf(fout, "   NYI:                 %u\n", fatal_NYI);
#endif // MEASURE_FATAL
}

/*****************************************************************************
 *  Display static data structure sizes.
 */

/* static */
void Compiler::compDisplayStaticSizes(FILE* fout)
{
#if MEASURE_NODE_SIZE
    GenTree::DumpNodeSizes(fout);
#endif

#if EMITTER_STATS
    emitterStaticStats(fout);
#endif
}

/*****************************************************************************
 *
 *  Constructor
 */
void Compiler::compInit(ArenaAllocator*       pAlloc,
                        CORINFO_METHOD_HANDLE methodHnd,
                        COMP_HANDLE           compHnd,
                        CORINFO_METHOD_INFO*  methodInfo,
                        InlineInfo*           inlineInfo)
{
    assert(pAlloc);
    compArenaAllocator = pAlloc;

    // Inlinee Compile object will only be allocated when needed for the 1st time.
    InlineeCompiler = nullptr;

    // Set the inline info.
    impInlineInfo       = inlineInfo;
    info.compCompHnd    = compHnd;
    info.compMethodHnd  = methodHnd;
    info.compMethodInfo = methodInfo;

#ifdef DEBUG
    bRangeAllowStress = false;
#endif

#if defined(DEBUG) || defined(LATE_DISASM)
    // Initialize the method name and related info, as it is used early in determining whether to
    // apply stress modes, and which ones to apply.
    // Note that even allocating memory can invoke the stress mechanism, so ensure that both
    // 'compMethodName' and 'compFullName' are either null or valid before we allocate.
    // (The stress mode checks references these prior to checking bRangeAllowStress.)
    //
    info.compMethodName = nullptr;
    info.compClassName  = nullptr;
    info.compFullName   = nullptr;

    const char* classNamePtr;
    const char* methodName;

    methodName          = eeGetMethodName(methodHnd, &classNamePtr);
    unsigned len        = (unsigned)roundUp(strlen(classNamePtr) + 1);
    info.compClassName  = getAllocator(CMK_DebugOnly).allocate<char>(len);
    info.compMethodName = methodName;
    strcpy_s((char*)info.compClassName, len, classNamePtr);

    info.compFullName  = eeGetMethodFullName(methodHnd);
    info.compPerfScore = 0.0;
#endif // defined(DEBUG) || defined(LATE_DISASM)

#if defined(DEBUG) || defined(INLINE_DATA)
    info.compMethodHashPrivate = 0;
#endif // defined(DEBUG) || defined(INLINE_DATA)

#ifdef DEBUG
    // Opt-in to jit stress based on method hash ranges.
    //
    // Note the default (with JitStressRange not set) is that all
    // methods will be subject to stress.
    static ConfigMethodRange fJitStressRange;
    fJitStressRange.EnsureInit(JitConfig.JitStressRange());
    assert(!fJitStressRange.Error());
    bRangeAllowStress = fJitStressRange.Contains(info.compMethodHash());
#endif // DEBUG

    eeInfoInitialized = false;

    compDoAggressiveInlining = false;

    if (compIsForInlining())
    {
        m_inlineStrategy = nullptr;
        compInlineResult = inlineInfo->inlineResult;
    }
    else
    {
        m_inlineStrategy = new (this, CMK_Inlining) InlineStrategy(this);
        compInlineResult = nullptr;
    }

    // Initialize this to the first phase to run.
    mostRecentlyActivePhase = PHASE_PRE_IMPORT;

    // Initially, no phase checks are active.
    activePhaseChecks = PhaseChecks::CHECK_NONE;

#ifdef FEATURE_TRACELOGGING
    // Make sure JIT telemetry is initialized as soon as allocations can be made
    // but no later than a point where noway_asserts can be thrown.
    //    1. JIT telemetry could allocate some objects internally.
    //    2. NowayAsserts are tracked through telemetry.
    //    Note: JIT telemetry could gather data when compiler is not fully initialized.
    //          So you have to initialize the compiler variables you use for telemetry.
    assert((unsigned)PHASE_PRE_IMPORT == 0);
    info.compILCodeSize = 0;
    info.compMethodHnd  = nullptr;
    compJitTelemetry.Initialize(this);
#endif

    fgInit();
    lvaInit();

    if (!compIsForInlining())
    {
        codeGen = getCodeGenerator(this);
        optInit();
        hashBv::Init(this);

        compVarScopeMap = nullptr;

        // If this method were a real constructor for Compiler, these would
        // become method initializations.
        impPendingBlockMembers = JitExpandArray<bool>(getAllocator());
        impSpillCliqueMembers  = JitExpandArray<uint8_t>(getAllocator());

        lvMemoryPerSsaData = SsaDefArray<SsaMemDef>();

        //
        // Initialize all the per-method statistics gathering data structures.
        //

        optLoopsCloned = 0;

#if LOOP_HOIST_STATS
        m_loopsConsidered             = 0;
        m_curLoopHasHoistedExpression = false;
        m_loopsWithHoistedExpressions = 0;
        m_totalHoistedExpressions     = 0;
#endif // LOOP_HOIST_STATS
#if MEASURE_NODE_SIZE
        genNodeSizeStatsPerFunc.Init();
#endif // MEASURE_NODE_SIZE
    }
    else
    {
        codeGen = nullptr;
    }

    compJmpOpUsed         = false;
    compLongUsed          = false;
    compTailCallUsed      = false;
    compLocallocUsed      = false;
    compLocallocOptimized = false;
    compQmarkRationalized = false;
    compQmarkUsed         = false;
    compFloatingPointUsed = false;

    compSuppressedZeroInit = false;

    compNeedsGSSecurityCookie = false;
    compGSReorderStackLayout  = false;

    compGeneratingProlog = false;
    compGeneratingEpilog = false;

    compLSRADone       = false;
    compRationalIRForm = false;

#ifdef DEBUG
    compCodeGenDone        = false;
    opts.compMinOptsIsUsed = false;
#endif
    opts.compMinOptsIsSet = false;

    // Used by fgFindJumpTargets for inlining heuristics.
    opts.instrCount = 0;

    // Used to track when we should consider running EarlyProp
    optMethodFlags       = 0;
    optNoReturnCallCount = 0;

    m_switchDescMap      = nullptr;
    m_blockToEHPreds     = nullptr;
    m_fieldSeqStore      = nullptr;
    m_zeroOffsetFieldMap = nullptr;
    m_arrayInfoMap       = nullptr;
    m_refAnyClass        = nullptr;
    for (MemoryKind memoryKind : allMemoryKinds())
    {
        m_memorySsaMap[memoryKind] = nullptr;
    }

#ifdef DEBUG
    if (!compIsForInlining())
    {
        compDoComponentUnitTestsOnce();
    }
#endif // DEBUG

    vnStore               = nullptr;
    m_opAsgnVarDefSsaNums = nullptr;
    fgSsaPassesCompleted  = 0;
    fgVNPassesCompleted   = 0;

    // check that HelperCallProperties are initialized

    assert(s_helperCallProperties.IsPure(CORINFO_HELP_GETSHARED_GCSTATIC_BASE));
    assert(!s_helperCallProperties.IsPure(CORINFO_HELP_GETFIELDOBJ)); // quick sanity check

    // We start with the flow graph in tree-order
    fgOrder = FGOrderTree;

    m_classLayoutTable = nullptr;
#ifndef TARGET_X86
    m_abiStructArgTemps      = nullptr;
    m_abiStructArgTempsInUse = nullptr;
#endif

#ifdef FEATURE_SIMD
    m_simdHandleCache = nullptr;
#endif // FEATURE_SIMD

    compUsesThrowHelper = false;
}

/*****************************************************************************
 *
 *  Destructor
 */

void Compiler::compDone()
{
}

void* Compiler::compGetHelperFtn(CorInfoHelpFunc ftnNum,        /* IN  */
                                 void**          ppIndirection) /* OUT */
{
    void* addr;

    if (info.compMatchedVM)
    {
        addr = info.compCompHnd->getHelperFtn(ftnNum, ppIndirection);
    }
    else
    {
        // If we don't have a matched VM, we won't get valid results when asking for a helper function.
        addr = UlongToPtr(0xCA11CA11); // "callcall"
    }

    return addr;
}

unsigned Compiler::compGetTypeSize(CorInfoType cit, CORINFO_CLASS_HANDLE clsHnd)
{
    var_types sigType = genActualType(JITtype2varType(cit));
    unsigned  sigSize;
    sigSize = genTypeSize(sigType);
    if (cit == CORINFO_TYPE_VALUECLASS)
    {
        sigSize = info.compCompHnd->getClassSize(clsHnd);
    }
    else if (cit == CORINFO_TYPE_REFANY)
    {
        sigSize = 2 * TARGET_POINTER_SIZE;
    }
    return sigSize;
}

#ifdef DEBUG
static bool DidComponentUnitTests = false;

void Compiler::compDoComponentUnitTestsOnce()
{
    if (!JitConfig.RunComponentUnitTests())
    {
        return;
    }

    if (!DidComponentUnitTests)
    {
        DidComponentUnitTests = true;
        ValueNumStore::RunTests(this);
        BitSetSupport::TestSuite(getAllocatorDebugOnly());
    }
}

//------------------------------------------------------------------------
// compGetJitDefaultFill:
//
// Return Value:
//    An unsigned char value used to initizalize memory allocated by the JIT.
//    The default value is taken from COMPLUS_JitDefaultFill,  if is not set
//    the value will be 0xdd.  When JitStress is active a random value based
//    on the method hash is used.
//
// Notes:
//    Note that we can't use small values like zero, because we have some
//    asserts that can fire for such values.
//
// static
unsigned char Compiler::compGetJitDefaultFill(Compiler* comp)
{
    unsigned char defaultFill = (unsigned char)JitConfig.JitDefaultFill();

    if (comp != nullptr && comp->compStressCompile(STRESS_GENERIC_VARN, 50))
    {
        unsigned temp;
        temp = comp->info.compMethodHash();
        temp = (temp >> 16) ^ temp;
        temp = (temp >> 8) ^ temp;
        temp = temp & 0xff;
        // asserts like this: assert(!IsUninitialized(stkLvl));
        // mean that small values for defaultFill are problematic
        // so we make the value larger in that case.
        if (temp < 0x20)
        {
            temp |= 0x80;
        }

        // Make a misaligned pointer value to reduce probability of getting a valid value and firing
        // assert(!IsUninitialized(pointer)).
        temp |= 0x1;

        defaultFill = (unsigned char)temp;
    }

    return defaultFill;
}

#endif // DEBUG

/*****************************************************************************/
#ifdef DEBUG
/*****************************************************************************/

VarName Compiler::compVarName(regNumber reg, bool isFloatReg)
{
    if (isFloatReg)
    {
        assert(genIsValidFloatReg(reg));
    }
    else
    {
        assert(genIsValidReg(reg));
    }

    if ((info.compVarScopesCount > 0) && compCurBB && opts.varNames)
    {
        unsigned   lclNum;
        LclVarDsc* varDsc;

        /* Look for the matching register */
        for (lclNum = 0, varDsc = lvaTable; lclNum < lvaCount; lclNum++, varDsc++)
        {
            /* If the variable is not in a register, or not in the register we're looking for, quit. */
            /* Also, if it is a compiler generated variable (i.e. slot# > info.compVarScopesCount), don't bother. */
            if ((varDsc->lvRegister != 0) && (varDsc->GetRegNum() == reg) &&
                (varDsc->IsFloatRegType() || !isFloatReg) && (varDsc->lvSlotNum < info.compVarScopesCount))
            {
                /* check if variable in that register is live */
                if (VarSetOps::IsMember(this, compCurLife, varDsc->lvVarIndex))
                {
                    /* variable is live - find the corresponding slot */
                    VarScopeDsc* varScope =
                        compFindLocalVar(varDsc->lvSlotNum, compCurBB->bbCodeOffs, compCurBB->bbCodeOffsEnd);
                    if (varScope)
                    {
                        return varScope->vsdName;
                    }
                }
            }
        }
    }

    return nullptr;
}

const char* Compiler::compRegVarName(regNumber reg, bool displayVar, bool isFloatReg)
{

#ifdef TARGET_ARM
    isFloatReg = genIsValidFloatReg(reg);
#endif

    if (displayVar && (reg != REG_NA))
    {
        VarName varName = compVarName(reg, isFloatReg);

        if (varName)
        {
            const int   NAME_VAR_REG_BUFFER_LEN = 4 + 256 + 1;
            static char nameVarReg[2][NAME_VAR_REG_BUFFER_LEN]; // to avoid overwriting the buffer when have 2
                                                                // consecutive calls before printing
            static int index = 0;                               // for circular index into the name array

            index = (index + 1) % 2; // circular reuse of index
            sprintf_s(nameVarReg[index], NAME_VAR_REG_BUFFER_LEN, "%s'%s'", getRegName(reg, isFloatReg),
                      VarNameToStr(varName));

            return nameVarReg[index];
        }
    }

    /* no debug info required or no variable in that register
       -> return standard name */

    return getRegName(reg, isFloatReg);
}

const char* Compiler::compRegNameForSize(regNumber reg, size_t size)
{
    if (size == 0 || size >= 4)
    {
        return compRegVarName(reg, true);
    }

    // clang-format off
    static
    const char  *   sizeNames[][2] =
    {
        { "al", "ax" },
        { "cl", "cx" },
        { "dl", "dx" },
        { "bl", "bx" },
#ifdef TARGET_AMD64
        {  "spl",   "sp" }, // ESP
        {  "bpl",   "bp" }, // EBP
        {  "sil",   "si" }, // ESI
        {  "dil",   "di" }, // EDI
        {  "r8b",  "r8w" },
        {  "r9b",  "r9w" },
        { "r10b", "r10w" },
        { "r11b", "r11w" },
        { "r12b", "r12w" },
        { "r13b", "r13w" },
        { "r14b", "r14w" },
        { "r15b", "r15w" },
#endif // TARGET_AMD64
    };
    // clang-format on

    assert(isByteReg(reg));
    assert(genRegMask(reg) & RBM_BYTE_REGS);
    assert(size == 1 || size == 2);

    return sizeNames[reg][size - 1];
}

const char* Compiler::compFPregVarName(unsigned fpReg, bool displayVar)
{
    const int   NAME_VAR_REG_BUFFER_LEN = 4 + 256 + 1;
    static char nameVarReg[2][NAME_VAR_REG_BUFFER_LEN]; // to avoid overwriting the buffer when have 2 consecutive calls
                                                        // before printing
    static int index = 0;                               // for circular index into the name array

    index = (index + 1) % 2; // circular reuse of index

    /* no debug info required or no variable in that register
       -> return standard name */

    sprintf_s(nameVarReg[index], NAME_VAR_REG_BUFFER_LEN, "ST(%d)", fpReg);
    return nameVarReg[index];
}

const char* Compiler::compLocalVarName(unsigned varNum, unsigned offs)
{
    unsigned     i;
    VarScopeDsc* t;

    for (i = 0, t = info.compVarScopes; i < info.compVarScopesCount; i++, t++)
    {
        if (t->vsdVarNum != varNum)
        {
            continue;
        }

        if (offs >= t->vsdLifeBeg && offs < t->vsdLifeEnd)
        {
            return VarNameToStr(t->vsdName);
        }
    }

    return nullptr;
}

/*****************************************************************************/
#endif // DEBUG
/*****************************************************************************/

void Compiler::compSetProcessor()
{
    //
    // NOTE: This function needs to be kept in sync with EEJitManager::SetCpuInfo() in vm\codeman.cpp
    //

    const JitFlags& jitFlags = *opts.jitFlags;

#if defined(TARGET_ARM)
    info.genCPU = CPU_ARM;
#elif defined(TARGET_ARM64)
    info.genCPU      = CPU_ARM64;
#elif defined(TARGET_AMD64)
    info.genCPU                   = CPU_X64;
#elif defined(TARGET_X86)
    if (jitFlags.IsSet(JitFlags::JIT_FLAG_TARGET_P4))
        info.genCPU = CPU_X86_PENTIUM_4;
    else
        info.genCPU = CPU_X86;
#endif

    //
    // Processor specific optimizations
    //
    CLANG_FORMAT_COMMENT_ANCHOR;

#ifdef TARGET_AMD64
    opts.compUseCMOV = true;
#elif defined(TARGET_X86)
    opts.compUseCMOV = jitFlags.IsSet(JitFlags::JIT_FLAG_USE_CMOV);
#ifdef DEBUG
    if (opts.compUseCMOV)
        opts.compUseCMOV = !compStressCompile(STRESS_USE_CMOV, 50);
#endif // DEBUG

#endif // TARGET_X86

    // The VM will set the ISA flags depending on actual hardware support.
    // We then select which ISAs to leave enabled based on the JIT config.
    // The exception to this is the dummy Vector64/128/256 ISAs, which must be added explicitly.
    CORINFO_InstructionSetFlags instructionSetFlags = jitFlags.GetInstructionSetFlags();
    opts.compSupportsISA                            = 0;
    opts.compSupportsISAReported                    = 0;

#ifdef TARGET_XARCH
    if (JitConfig.EnableHWIntrinsic())
    {
        // Dummy ISAs for simplifying the JIT code
        instructionSetFlags.AddInstructionSet(InstructionSet_Vector128);
        instructionSetFlags.AddInstructionSet(InstructionSet_Vector256);
    }

    if (!JitConfig.EnableSSE())
    {
        instructionSetFlags.RemoveInstructionSet(InstructionSet_SSE);
#ifdef TARGET_AMD64
        instructionSetFlags.RemoveInstructionSet(InstructionSet_SSE_X64);
#endif
    }

    if (!JitConfig.EnableSSE2())
    {
        instructionSetFlags.RemoveInstructionSet(InstructionSet_SSE2);
#ifdef TARGET_AMD64
        instructionSetFlags.RemoveInstructionSet(InstructionSet_SSE2_X64);
#endif
    }

    if (!JitConfig.EnableAES())
    {
        instructionSetFlags.RemoveInstructionSet(InstructionSet_AES);
    }

    if (!JitConfig.EnablePCLMULQDQ())
    {
        instructionSetFlags.RemoveInstructionSet(InstructionSet_PCLMULQDQ);
    }

    // We need to additionally check that COMPlus_EnableSSE3_4 is set, as that
    // is a prexisting config flag that controls the SSE3+ ISAs
    if (!JitConfig.EnableSSE3() || !JitConfig.EnableSSE3_4())
    {
        instructionSetFlags.RemoveInstructionSet(InstructionSet_SSE3);
    }

    if (!JitConfig.EnableSSSE3())
    {
        instructionSetFlags.RemoveInstructionSet(InstructionSet_SSSE3);
    }

    if (!JitConfig.EnableSSE41())
    {
        instructionSetFlags.RemoveInstructionSet(InstructionSet_SSE41);
#ifdef TARGET_AMD64
        instructionSetFlags.RemoveInstructionSet(InstructionSet_SSE41_X64);
#endif
    }

    if (!JitConfig.EnableSSE42())
    {
        instructionSetFlags.RemoveInstructionSet(InstructionSet_SSE42);
#ifdef TARGET_AMD64
        instructionSetFlags.RemoveInstructionSet(InstructionSet_SSE42_X64);
#endif
    }

    if (!JitConfig.EnablePOPCNT())
    {
        instructionSetFlags.RemoveInstructionSet(InstructionSet_POPCNT);
#ifdef TARGET_AMD64
        instructionSetFlags.RemoveInstructionSet(InstructionSet_POPCNT_X64);
#endif
    }

    if (!JitConfig.EnableAVX())
    {
        instructionSetFlags.RemoveInstructionSet(InstructionSet_AVX);
    }

    if (!JitConfig.EnableFMA())
    {
        instructionSetFlags.RemoveInstructionSet(InstructionSet_FMA);
    }

    if (!JitConfig.EnableAVX2())
    {
        instructionSetFlags.RemoveInstructionSet(InstructionSet_AVX2);
    }

    if (!JitConfig.EnableLZCNT())
    {
        instructionSetFlags.RemoveInstructionSet(InstructionSet_LZCNT);
#ifdef TARGET_AMD64
        instructionSetFlags.RemoveInstructionSet(InstructionSet_LZCNT_X64);
#endif // TARGET_AMD64
    }

    if (!JitConfig.EnableBMI1())
    {
        instructionSetFlags.RemoveInstructionSet(InstructionSet_BMI1);
#ifdef TARGET_AMD64
        instructionSetFlags.RemoveInstructionSet(InstructionSet_BMI1_X64);
#endif // TARGET_AMD64
    }

    if (!JitConfig.EnableBMI2())
    {
        instructionSetFlags.RemoveInstructionSet(InstructionSet_BMI2);
#ifdef TARGET_AMD64
        instructionSetFlags.RemoveInstructionSet(InstructionSet_BMI2_X64);
#endif // TARGET_AMD64
    }

#endif // TARGET_XARCH
#if defined(TARGET_ARM64)
    if (JitConfig.EnableHWIntrinsic())
    {
        // Dummy ISAs for simplifying the JIT code
        instructionSetFlags.AddInstructionSet(InstructionSet_Vector64);
        instructionSetFlags.AddInstructionSet(InstructionSet_Vector128);
    }

    if (!JitConfig.EnableArm64Aes())
    {
        instructionSetFlags.RemoveInstructionSet(InstructionSet_Aes);
    }

    if (!JitConfig.EnableArm64Atomics())
    {
        instructionSetFlags.RemoveInstructionSet(InstructionSet_Atomics);
    }

    if (!JitConfig.EnableArm64Crc32())
    {
        instructionSetFlags.RemoveInstructionSet(InstructionSet_Crc32);
        instructionSetFlags.RemoveInstructionSet(InstructionSet_Crc32_Arm64);
    }

    if (!JitConfig.EnableArm64Sha1())
    {
        instructionSetFlags.RemoveInstructionSet(InstructionSet_Sha1);
    }

    if (!JitConfig.EnableArm64Sha256())
    {
        instructionSetFlags.RemoveInstructionSet(InstructionSet_Sha256);
    }

    if (!JitConfig.EnableArm64AdvSimd())
    {
        instructionSetFlags.RemoveInstructionSet(InstructionSet_AdvSimd);
        instructionSetFlags.RemoveInstructionSet(InstructionSet_AdvSimd_Arm64);
    }
#endif

    instructionSetFlags = EnsureInstructionSetFlagsAreValid(instructionSetFlags);
    opts.setSupportedISAs(instructionSetFlags);

#ifdef TARGET_XARCH
    if (!compIsForInlining())
    {
        if (canUseVexEncoding())
        {
            codeGen->GetEmitter()->SetUseVEXEncoding(true);
            // Assume each JITted method does not contain AVX instruction at first
            codeGen->GetEmitter()->SetContainsAVX(false);
            codeGen->GetEmitter()->SetContains256bitAVX(false);
        }
    }
#endif // TARGET_XARCH
}

void Compiler::notifyInstructionSetUsage(CORINFO_InstructionSet isa, bool supported) const
{
    const char* isaString = InstructionSetToString(isa);
    JITDUMP("Notify VM instruction set (%s) %s be supported.\n", isaString, supported ? "must" : "must not");
    info.compCompHnd->notifyInstructionSetUsage(isa, supported);
}

#ifdef PROFILING_SUPPORTED
// A Dummy routine to receive Enter/Leave/Tailcall profiler callbacks.
// These are used when complus_JitEltHookEnabled=1
#ifdef TARGET_AMD64
void DummyProfilerELTStub(UINT_PTR ProfilerHandle, UINT_PTR callerSP)
{
    return;
}
#else  //! TARGET_AMD64
void DummyProfilerELTStub(UINT_PTR ProfilerHandle)
{
    return;
}
#endif //! TARGET_AMD64

#endif // PROFILING_SUPPORTED

bool Compiler::compShouldThrowOnNoway(
#ifdef FEATURE_TRACELOGGING
    const char* filename, unsigned line
#endif
    )
{
#ifdef FEATURE_TRACELOGGING
    compJitTelemetry.NotifyNowayAssert(filename, line);
#endif

    // In min opts, we don't want the noway assert to go through the exception
    // path. Instead we want it to just silently go through codegen for
    // compat reasons.
    return !opts.MinOpts();
}

// ConfigInteger does not offer an option for decimal flags.  Any numbers are interpreted as hex.
// I could add the decimal option to ConfigInteger or I could write a function to reinterpret this
// value as the user intended.
unsigned ReinterpretHexAsDecimal(unsigned in)
{
    // ex: in: 0x100 returns: 100
    unsigned result = 0;
    unsigned index  = 1;

    // default value
    if (in == INT_MAX)
    {
        return in;
    }

    while (in)
    {
        unsigned digit = in % 16;
        in >>= 4;
        assert(digit < 10);
        result += digit * index;
        index *= 10;
    }
    return result;
}

void Compiler::compInitOptions(JitFlags* jitFlags)
{
#ifdef UNIX_AMD64_ABI
    opts.compNeedToAlignFrame = false;
#endif // UNIX_AMD64_ABI
    memset(&opts, 0, sizeof(opts));

    if (compIsForInlining())
    {
        // The following flags are lost when inlining. (They are removed in
        // Compiler::fgInvokeInlineeCompiler().)
        assert(!jitFlags->IsSet(JitFlags::JIT_FLAG_BBINSTR));
        assert(!jitFlags->IsSet(JitFlags::JIT_FLAG_PROF_ENTERLEAVE));
        assert(!jitFlags->IsSet(JitFlags::JIT_FLAG_DEBUG_EnC));
        assert(!jitFlags->IsSet(JitFlags::JIT_FLAG_DEBUG_INFO));
    }

    opts.jitFlags  = jitFlags;
    opts.compFlags = CLFLG_MAXOPT; // Default value is for full optimization

    if (jitFlags->IsSet(JitFlags::JIT_FLAG_DEBUG_CODE) || jitFlags->IsSet(JitFlags::JIT_FLAG_MIN_OPT) ||
        jitFlags->IsSet(JitFlags::JIT_FLAG_TIER0))
    {
        opts.compFlags = CLFLG_MINOPT;
    }
    // Don't optimize .cctors (except prejit) or if we're an inlinee
    else if (!jitFlags->IsSet(JitFlags::JIT_FLAG_PREJIT) && ((info.compFlags & FLG_CCTOR) == FLG_CCTOR) &&
             !compIsForInlining())
    {
        opts.compFlags = CLFLG_MINOPT;
    }

    // Default value is to generate a blend of size and speed optimizations
    //
    opts.compCodeOpt = BLENDED_CODE;

    // If the EE sets SIZE_OPT or if we are compiling a Class constructor
    // we will optimize for code size at the expense of speed
    //
    if (jitFlags->IsSet(JitFlags::JIT_FLAG_SIZE_OPT) || ((info.compFlags & FLG_CCTOR) == FLG_CCTOR))
    {
        opts.compCodeOpt = SMALL_CODE;
    }
    //
    // If the EE sets SPEED_OPT we will optimize for speed at the expense of code size
    //
    else if (jitFlags->IsSet(JitFlags::JIT_FLAG_SPEED_OPT) ||
             (jitFlags->IsSet(JitFlags::JIT_FLAG_TIER1) && !jitFlags->IsSet(JitFlags::JIT_FLAG_MIN_OPT)))
    {
        opts.compCodeOpt = FAST_CODE;
        assert(!jitFlags->IsSet(JitFlags::JIT_FLAG_SIZE_OPT));
    }

    //-------------------------------------------------------------------------

    opts.compDbgCode = jitFlags->IsSet(JitFlags::JIT_FLAG_DEBUG_CODE);
    opts.compDbgInfo = jitFlags->IsSet(JitFlags::JIT_FLAG_DEBUG_INFO);
    opts.compDbgEnC  = jitFlags->IsSet(JitFlags::JIT_FLAG_DEBUG_EnC);

#if REGEN_SHORTCUTS || REGEN_CALLPAT
    // We never want to have debugging enabled when regenerating GC encoding patterns
    opts.compDbgCode = false;
    opts.compDbgInfo = false;
    opts.compDbgEnC  = false;
#endif

    compSetProcessor();

#ifdef DEBUG
    opts.dspOrder = false;
    if (compIsForInlining())
    {
        verbose = impInlineInfo->InlinerCompiler->verbose;
    }
    else
    {
        verbose = false;
        codeGen->setVerbose(false);
    }
    verboseTrees     = verbose && shouldUseVerboseTrees();
    verboseSsa       = verbose && shouldUseVerboseSsa();
    asciiTrees       = shouldDumpASCIITrees();
    opts.dspDiffable = compIsForInlining() ? impInlineInfo->InlinerCompiler->opts.dspDiffable : false;
#endif

    opts.altJit = false;

#if defined(LATE_DISASM) && !defined(DEBUG)
    // For non-debug builds with the late disassembler built in, we currently always do late disassembly
    // (we have no way to determine when not to, since we don't have class/method names).
    // In the DEBUG case, this is initialized to false, below.
    opts.doLateDisasm = true;
#endif

#ifdef DEBUG

    const JitConfigValues::MethodSet* pfAltJit;
    if (jitFlags->IsSet(JitFlags::JIT_FLAG_PREJIT))
    {
        pfAltJit = &JitConfig.AltJitNgen();
    }
    else
    {
        pfAltJit = &JitConfig.AltJit();
    }

    if (opts.jitFlags->IsSet(JitFlags::JIT_FLAG_ALT_JIT))
    {
        if (pfAltJit->contains(info.compMethodName, info.compClassName, &info.compMethodInfo->args))
        {
            opts.altJit = true;
        }

        unsigned altJitLimit = ReinterpretHexAsDecimal(JitConfig.AltJitLimit());
        if (altJitLimit > 0 && Compiler::jitTotalMethodCompiled >= altJitLimit)
        {
            opts.altJit = false;
        }
    }

#else // !DEBUG

    const char* altJitVal;
    if (jitFlags->IsSet(JitFlags::JIT_FLAG_PREJIT))
    {
        altJitVal = JitConfig.AltJitNgen().list();
    }
    else
    {
        altJitVal = JitConfig.AltJit().list();
    }

    if (opts.jitFlags->IsSet(JitFlags::JIT_FLAG_ALT_JIT))
    {
        // In release mode, you either get all methods or no methods. You must use "*" as the parameter, or we ignore
        // it. You don't get to give a regular expression of methods to match.
        // (Partially, this is because we haven't computed and stored the method and class name except in debug, and it
        // might be expensive to do so.)
        if ((altJitVal != nullptr) && (strcmp(altJitVal, "*") == 0))
        {
            opts.altJit = true;
        }
    }

#endif // !DEBUG

    // Take care of COMPlus_AltJitExcludeAssemblies.
    if (opts.altJit)
    {
        // First, initialize the AltJitExcludeAssemblies list, but only do it once.
        if (!s_pAltJitExcludeAssembliesListInitialized)
        {
            const WCHAR* wszAltJitExcludeAssemblyList = JitConfig.AltJitExcludeAssemblies();
            if (wszAltJitExcludeAssemblyList != nullptr)
            {
                // NOTE: The Assembly name list is allocated in the process heap, not in the no-release heap, which is
                // reclaimed
                // for every compilation. This is ok because we only allocate once, due to the static.
                s_pAltJitExcludeAssembliesList = new (HostAllocator::getHostAllocator())
                    AssemblyNamesList2(wszAltJitExcludeAssemblyList, HostAllocator::getHostAllocator());
            }
            s_pAltJitExcludeAssembliesListInitialized = true;
        }

        if (s_pAltJitExcludeAssembliesList != nullptr)
        {
            // We have an exclusion list. See if this method is in an assembly that is on the list.
            // Note that we check this for every method, since we might inline across modules, and
            // if the inlinee module is on the list, we don't want to use the altjit for it.
            const char* methodAssemblyName = info.compCompHnd->getAssemblyName(
                info.compCompHnd->getModuleAssembly(info.compCompHnd->getClassModule(info.compClassHnd)));
            if (s_pAltJitExcludeAssembliesList->IsInList(methodAssemblyName))
            {
                opts.altJit = false;
            }
        }
    }

#ifdef DEBUG

    bool altJitConfig = !pfAltJit->isEmpty();
    bool verboseDump  = false;

    if (!altJitConfig || opts.altJit)
    {
        LPCWSTR dumpIRFormat = nullptr;

        // We should only enable 'verboseDump' when we are actually compiling a matching method
        // and not enable it when we are just considering inlining a matching method.
        //
        if (!compIsForInlining())
        {
            if (jitFlags->IsSet(JitFlags::JIT_FLAG_PREJIT))
            {
                if (JitConfig.NgenDump().contains(info.compMethodName, info.compClassName, &info.compMethodInfo->args))
                {
                    verboseDump = true;
                }
                unsigned ngenHashDumpVal = (unsigned)JitConfig.NgenHashDump();
                if ((ngenHashDumpVal != (DWORD)-1) && (ngenHashDumpVal == info.compMethodHash()))
                {
                    verboseDump = true;
                }
            }
            else
            {
                if (JitConfig.JitDump().contains(info.compMethodName, info.compClassName, &info.compMethodInfo->args))
                {
                    verboseDump = true;
                }
                unsigned jitHashDumpVal = (unsigned)JitConfig.JitHashDump();
                if ((jitHashDumpVal != (DWORD)-1) && (jitHashDumpVal == info.compMethodHash()))
                {
                    verboseDump = true;
                }
            }
        }
    }

    if (verboseDump)
    {
        verbose = true;
    }
#endif // DEBUG

#ifdef FEATURE_SIMD
    // Minimum bar for availing SIMD benefits is SSE2 on AMD64/x86.
    featureSIMD = jitFlags->IsSet(JitFlags::JIT_FLAG_FEATURE_SIMD);
    setUsesSIMDTypes(false);
#endif // FEATURE_SIMD

    lvaEnregEHVars       = (((opts.compFlags & CLFLG_REGVAR) != 0) && JitConfig.EnableEHWriteThru());
    lvaEnregMultiRegVars = (((opts.compFlags & CLFLG_REGVAR) != 0) && JitConfig.EnableMultiRegLocals());

#if FEATURE_TAILCALL_OPT
    // By default opportunistic tail call optimization is enabled.
    // Recognition is done in the importer so this must be set for
    // inlinees as well.
    opts.compTailCallOpt = true;
#endif // FEATURE_TAILCALL_OPT

#if FEATURE_FASTTAILCALL
    // By default fast tail calls are enabled.
    opts.compFastTailCalls = true;
#endif // FEATURE_FASTTAILCALL

    // Profile data
    //
    fgBlockCounts                = nullptr;
    fgProfileData_ILSizeMismatch = false;
    fgNumProfileRuns             = 0;
    if (jitFlags->IsSet(JitFlags::JIT_FLAG_BBOPT))
    {
        HRESULT hr;
        hr = info.compCompHnd->getMethodBlockCounts(info.compMethodHnd, &fgBlockCountsCount, &fgBlockCounts,
                                                    &fgNumProfileRuns);

        JITDUMP("BBOPT set -- VM query for profile data for %s returned: hr=%0x; counts at %p, %d blocks, %d runs\n",
                info.compFullName, hr, fgBlockCounts, fgBlockCountsCount, fgNumProfileRuns);

        // a failed result that also has a non-NULL fgBlockCounts
        // indicates that the ILSize for the method no longer matches
        // the ILSize for the method when profile data was collected.
        //
        // We will discard the IBC data in this case
        //
        if (FAILED(hr) && (fgBlockCounts != nullptr))
        {
            fgProfileData_ILSizeMismatch = true;
            fgBlockCounts                = nullptr;
        }
#ifdef DEBUG
        // A successful result implies a non-NULL fgBlockCounts
        //
        if (SUCCEEDED(hr))
        {
            assert(fgBlockCounts != nullptr);
        }

        // A failed result implies a NULL fgBlockCounts
        //   see implementation of Compiler::fgHaveProfileData()
        //
        if (FAILED(hr))
        {
            assert(fgBlockCounts == nullptr);
        }
#endif
    }

    if (compIsForInlining())
    {
        return;
    }

    // The rest of the opts fields that we initialize here
    // should only be used when we generate code for the method
    // They should not be used when importing or inlining
    CLANG_FORMAT_COMMENT_ANCHOR;

#if FEATURE_TAILCALL_OPT
    opts.compTailCallLoopOpt = true;
#endif // FEATURE_TAILCALL_OPT

    opts.genFPorder = true;
    opts.genFPopt   = true;

    opts.instrCount = 0;
    opts.lvRefCount = 0;

#ifdef PROFILING_SUPPORTED
    opts.compJitELTHookEnabled = false;
#endif // PROFILING_SUPPORTED

#if defined(TARGET_ARM64)
    // 0 is default: use the appropriate frame type based on the function.
    opts.compJitSaveFpLrWithCalleeSavedRegisters = 0;
#endif // defined(TARGET_ARM64)

#ifdef DEBUG
    opts.dspInstrs       = false;
    opts.dspLines        = false;
    opts.varNames        = false;
    opts.dmpHex          = false;
    opts.disAsm          = false;
    opts.disAsmSpilled   = false;
    opts.disDiffable     = false;
    opts.disAddr         = false;
    opts.dspCode         = false;
    opts.dspEHTable      = false;
    opts.dspDebugInfo    = false;
    opts.dspGCtbls       = false;
    opts.disAsm2         = false;
    opts.dspUnwind       = false;
    opts.compLongAddress = false;
    opts.optRepeat       = false;

#ifdef LATE_DISASM
    opts.doLateDisasm = false;
#endif // LATE_DISASM

    compDebugBreak = false;

    //  If we have a non-empty AltJit config then we change all of these other
    //  config values to refer only to the AltJit.
    //
    if (!altJitConfig || opts.altJit)
    {
        if (jitFlags->IsSet(JitFlags::JIT_FLAG_PREJIT))
        {
            if ((JitConfig.NgenOrder() & 1) == 1)
            {
                opts.dspOrder = true;
            }

            if (JitConfig.NgenGCDump().contains(info.compMethodName, info.compClassName, &info.compMethodInfo->args))
            {
                opts.dspGCtbls = true;
            }

            if (JitConfig.NgenDisasm().contains(info.compMethodName, info.compClassName, &info.compMethodInfo->args))
            {
                opts.disAsm = true;
            }
            if (JitConfig.NgenDisasm().contains("SPILLED", nullptr, nullptr))
            {
                opts.disAsmSpilled = true;
            }

            if (JitConfig.NgenUnwindDump().contains(info.compMethodName, info.compClassName,
                                                    &info.compMethodInfo->args))
            {
                opts.dspUnwind = true;
            }

            if (JitConfig.NgenEHDump().contains(info.compMethodName, info.compClassName, &info.compMethodInfo->args))
            {
                opts.dspEHTable = true;
            }

            if (JitConfig.NgenDebugDump().contains(info.compMethodName, info.compClassName, &info.compMethodInfo->args))
            {
                opts.dspDebugInfo = true;
            }
        }
        else
        {
            bool disEnabled = true;

            // Setup assembly name list for disassembly, if not already set up.
            if (!s_pJitDisasmIncludeAssembliesListInitialized)
            {
                const WCHAR* assemblyNameList = JitConfig.JitDisasmAssemblies();
                if (assemblyNameList != nullptr)
                {
                    s_pJitDisasmIncludeAssembliesList = new (HostAllocator::getHostAllocator())
                        AssemblyNamesList2(assemblyNameList, HostAllocator::getHostAllocator());
                }
                s_pJitDisasmIncludeAssembliesListInitialized = true;
            }

            // If we have an assembly name list for disassembly, also check this method's assembly.
            if (s_pJitDisasmIncludeAssembliesList != nullptr && !s_pJitDisasmIncludeAssembliesList->IsEmpty())
            {
                const char* assemblyName = info.compCompHnd->getAssemblyName(
                    info.compCompHnd->getModuleAssembly(info.compCompHnd->getClassModule(info.compClassHnd)));

                if (!s_pJitDisasmIncludeAssembliesList->IsInList(assemblyName))
                {
                    disEnabled = false;
                }
            }

            if (disEnabled)
            {
                if ((JitConfig.JitOrder() & 1) == 1)
                {
                    opts.dspOrder = true;
                }

                if (JitConfig.JitGCDump().contains(info.compMethodName, info.compClassName, &info.compMethodInfo->args))
                {
                    opts.dspGCtbls = true;
                }

                if (JitConfig.JitDisasm().contains(info.compMethodName, info.compClassName, &info.compMethodInfo->args))
                {
                    opts.disAsm = true;
                }

                if (JitConfig.JitDisasm().contains("SPILLED", nullptr, nullptr))
                {
                    opts.disAsmSpilled = true;
                }

                if (JitConfig.JitUnwindDump().contains(info.compMethodName, info.compClassName,
                                                       &info.compMethodInfo->args))
                {
                    opts.dspUnwind = true;
                }

                if (JitConfig.JitEHDump().contains(info.compMethodName, info.compClassName, &info.compMethodInfo->args))
                {
                    opts.dspEHTable = true;
                }

                if (JitConfig.JitDebugDump().contains(info.compMethodName, info.compClassName,
                                                      &info.compMethodInfo->args))
                {
                    opts.dspDebugInfo = true;
                }
            }
        }
        if (opts.disAsm && JitConfig.JitDisasmWithGC())
        {
            opts.disasmWithGC = true;
        }

#ifdef LATE_DISASM
        if (JitConfig.JitLateDisasm().contains(info.compMethodName, info.compClassName, &info.compMethodInfo->args))
            opts.doLateDisasm = true;
#endif // LATE_DISASM

        // This one applies to both Ngen/Jit Disasm output: COMPlus_JitDiffableDasm=1
        if (JitConfig.DiffableDasm() != 0)
        {
            opts.disDiffable = true;
            opts.dspDiffable = true;
        }

        // This one applies to both Ngen/Jit Disasm output: COMPlus_JitDasmWithAddress=1
        if (JitConfig.JitDasmWithAddress() != 0)
        {
            opts.disAddr = true;
        }

        if (JitConfig.JitLongAddress() != 0)
        {
            opts.compLongAddress = true;
        }

        if (JitConfig.JitOptRepeat().contains(info.compMethodName, info.compClassName, &info.compMethodInfo->args))
        {
            opts.optRepeat = true;
        }
    }

    if (verboseDump)
    {
        opts.dspCode    = true;
        opts.dspEHTable = true;
        opts.dspGCtbls  = true;
        opts.disAsm2    = true;
        opts.dspUnwind  = true;
        verbose         = true;
        verboseTrees    = shouldUseVerboseTrees();
        verboseSsa      = shouldUseVerboseSsa();
        codeGen->setVerbose(true);
    }

    treesBeforeAfterMorph = (JitConfig.TreesBeforeAfterMorph() == 1);
    morphNum              = 0; // Initialize the morphed-trees counting.

    expensiveDebugCheckLevel = JitConfig.JitExpensiveDebugCheckLevel();
    if (expensiveDebugCheckLevel == 0)
    {
        // If we're in a stress mode that modifies the flowgraph, make 1 the default.
        if (fgStressBBProf() || compStressCompile(STRESS_DO_WHILE_LOOPS, 30))
        {
            expensiveDebugCheckLevel = 1;
        }
    }

    if (verbose)
    {
        printf("****** START compiling %s (MethodHash=%08x)\n", info.compFullName, info.compMethodHash());
        printf("Generating code for %s %s\n", Target::g_tgtPlatformName, Target::g_tgtCPUName);
        printf(""); // in our logic this causes a flush
    }

    if (JitConfig.JitBreak().contains(info.compMethodName, info.compClassName, &info.compMethodInfo->args))
    {
        assert(!"JitBreak reached");
    }

    unsigned jitHashBreakVal = (unsigned)JitConfig.JitHashBreak();
    if ((jitHashBreakVal != (DWORD)-1) && (jitHashBreakVal == info.compMethodHash()))
    {
        assert(!"JitHashBreak reached");
    }

    if (verbose ||
        JitConfig.JitDebugBreak().contains(info.compMethodName, info.compClassName, &info.compMethodInfo->args) ||
        JitConfig.JitBreak().contains(info.compMethodName, info.compClassName, &info.compMethodInfo->args))
    {
        compDebugBreak = true;
    }

    memset(compActiveStressModes, 0, sizeof(compActiveStressModes));

    // Read function list, if not already read, and there exists such a list.
    if (!s_pJitFunctionFileInitialized)
    {
        const WCHAR* functionFileName = JitConfig.JitFunctionFile();
        if (functionFileName != nullptr)
        {
            s_pJitMethodSet =
                new (HostAllocator::getHostAllocator()) MethodSet(functionFileName, HostAllocator::getHostAllocator());
        }
        s_pJitFunctionFileInitialized = true;
    }

#endif // DEBUG

//-------------------------------------------------------------------------

#ifdef DEBUG
    assert(!codeGen->isGCTypeFixed());
    opts.compGcChecks = (JitConfig.JitGCChecks() != 0) || compStressCompile(STRESS_GENERIC_VARN, 5);
#endif

#if defined(DEBUG) && defined(TARGET_XARCH)
    enum
    {
        STACK_CHECK_ON_RETURN = 0x1,
        STACK_CHECK_ON_CALL   = 0x2,
        STACK_CHECK_ALL       = 0x3
    };

    DWORD dwJitStackChecks = JitConfig.JitStackChecks();
    if (compStressCompile(STRESS_GENERIC_VARN, 5))
    {
        dwJitStackChecks = STACK_CHECK_ALL;
    }
    opts.compStackCheckOnRet = (dwJitStackChecks & DWORD(STACK_CHECK_ON_RETURN)) != 0;
#if defined(TARGET_X86)
    opts.compStackCheckOnCall = (dwJitStackChecks & DWORD(STACK_CHECK_ON_CALL)) != 0;
#endif // defined(TARGET_X86)
#endif // defined(DEBUG) && defined(TARGET_XARCH)

#if MEASURE_MEM_ALLOC
    s_dspMemStats = (JitConfig.DisplayMemStats() != 0);
#endif

#ifdef PROFILING_SUPPORTED
    opts.compNoPInvokeInlineCB = jitFlags->IsSet(JitFlags::JIT_FLAG_PROF_NO_PINVOKE_INLINE);

    // Cache the profiler handle
    if (jitFlags->IsSet(JitFlags::JIT_FLAG_PROF_ENTERLEAVE))
    {
        BOOL hookNeeded;
        BOOL indirected;
        info.compCompHnd->GetProfilingHandle(&hookNeeded, &compProfilerMethHnd, &indirected);
        compProfilerHookNeeded        = !!hookNeeded;
        compProfilerMethHndIndirected = !!indirected;
    }
    else
    {
        compProfilerHookNeeded        = false;
        compProfilerMethHnd           = nullptr;
        compProfilerMethHndIndirected = false;
    }

    // Honour COMPlus_JitELTHookEnabled or STRESS_PROFILER_CALLBACKS stress mode
    // only if VM has not asked us to generate profiler hooks in the first place.
    // That is, override VM only if it hasn't asked for a profiler callback for this method.
    // Don't run this stress mode when pre-JITing, as we would need to emit a relocation
    // for the call to the fake ELT hook, which wouldn't make sense, as we can't store that
    // in the pre-JIT image.
    if (!compProfilerHookNeeded)
    {
        if ((JitConfig.JitELTHookEnabled() != 0) ||
            (!jitFlags->IsSet(JitFlags::JIT_FLAG_PREJIT) && compStressCompile(STRESS_PROFILER_CALLBACKS, 5)))
        {
            opts.compJitELTHookEnabled = true;
        }
    }

    // TBD: Exclude PInvoke stubs
    if (opts.compJitELTHookEnabled)
    {
        compProfilerMethHnd           = (void*)DummyProfilerELTStub;
        compProfilerMethHndIndirected = false;
    }

#endif // PROFILING_SUPPORTED

#if FEATURE_TAILCALL_OPT
    const WCHAR* strTailCallOpt = JitConfig.TailCallOpt();
    if (strTailCallOpt != nullptr)
    {
        opts.compTailCallOpt = (UINT)_wtoi(strTailCallOpt) != 0;
    }

    if (JitConfig.TailCallLoopOpt() == 0)
    {
        opts.compTailCallLoopOpt = false;
    }
#endif

#if FEATURE_FASTTAILCALL
    if (JitConfig.FastTailCalls() == 0)
    {
        opts.compFastTailCalls = false;
    }
#endif // FEATURE_FASTTAILCALL

    opts.compScopeInfo = opts.compDbgInfo;

#ifdef LATE_DISASM
    codeGen->getDisAssembler().disOpenForLateDisAsm(info.compMethodName, info.compClassName,
                                                    info.compMethodInfo->args.pSig);
#endif

    //-------------------------------------------------------------------------

    opts.compReloc = jitFlags->IsSet(JitFlags::JIT_FLAG_RELOC);

#ifdef DEBUG
#if defined(TARGET_XARCH)
    // Whether encoding of absolute addr as PC-rel offset is enabled
    opts.compEnablePCRelAddr = (JitConfig.EnablePCRelAddr() != 0);
#endif
#endif // DEBUG

    opts.compProcedureSplitting = jitFlags->IsSet(JitFlags::JIT_FLAG_PROCSPLIT);

#ifdef TARGET_ARM64
    // TODO-ARM64-NYI: enable hot/cold splitting
    opts.compProcedureSplitting = false;
#endif // TARGET_ARM64

#ifdef DEBUG
    opts.compProcedureSplittingEH = opts.compProcedureSplitting;
#endif // DEBUG

    if (opts.compProcedureSplitting)
    {
        // Note that opts.compdbgCode is true under ngen for checked assemblies!
        opts.compProcedureSplitting = !opts.compDbgCode;

#ifdef DEBUG
        // JitForceProcedureSplitting is used to force procedure splitting on checked assemblies.
        // This is useful for debugging on a checked build.  Note that we still only do procedure
        // splitting in the zapper.
        if (JitConfig.JitForceProcedureSplitting().contains(info.compMethodName, info.compClassName,
                                                            &info.compMethodInfo->args))
        {
            opts.compProcedureSplitting = true;
        }

        // JitNoProcedureSplitting will always disable procedure splitting.
        if (JitConfig.JitNoProcedureSplitting().contains(info.compMethodName, info.compClassName,
                                                         &info.compMethodInfo->args))
        {
            opts.compProcedureSplitting = false;
        }
        //
        // JitNoProcedureSplittingEH will disable procedure splitting in functions with EH.
        if (JitConfig.JitNoProcedureSplittingEH().contains(info.compMethodName, info.compClassName,
                                                           &info.compMethodInfo->args))
        {
            opts.compProcedureSplittingEH = false;
        }
#endif
    }

#ifdef DEBUG
    // Now, set compMaxUncheckedOffsetForNullObject for STRESS_NULL_OBJECT_CHECK
    if (compStressCompile(STRESS_NULL_OBJECT_CHECK, 30))
    {
        compMaxUncheckedOffsetForNullObject = (size_t)JitConfig.JitMaxUncheckedOffset();
        if (verbose)
        {
            printf("STRESS_NULL_OBJECT_CHECK: compMaxUncheckedOffsetForNullObject=0x%X\n",
                   compMaxUncheckedOffsetForNullObject);
        }
    }

    if (verbose)
    {
        // If we are compiling for a specific tier, make that very obvious in the output.
        // Note that we don't expect multiple TIER flags to be set at one time, but there
        // is nothing preventing that.
        if (jitFlags->IsSet(JitFlags::JIT_FLAG_TIER0))
        {
            printf("OPTIONS: Tier-0 compilation (set COMPlus_TieredCompilation=0 to disable)\n");
        }
        if (jitFlags->IsSet(JitFlags::JIT_FLAG_TIER1))
        {
            printf("OPTIONS: Tier-1 compilation\n");
        }
        if (compSwitchedToOptimized)
        {
            printf("OPTIONS: Tier-0 compilation, switched to FullOpts\n");
        }
        if (compSwitchedToMinOpts)
        {
            printf("OPTIONS: Tier-1/FullOpts compilation, switched to MinOpts\n");
        }

        if (jitFlags->IsSet(JitFlags::JIT_FLAG_OSR))
        {
            printf("OPTIONS: OSR variant with entry point 0x%x\n", info.compILEntry);
        }

        printf("OPTIONS: compCodeOpt = %s\n",
               (opts.compCodeOpt == BLENDED_CODE)
                   ? "BLENDED_CODE"
                   : (opts.compCodeOpt == SMALL_CODE) ? "SMALL_CODE"
                                                      : (opts.compCodeOpt == FAST_CODE) ? "FAST_CODE" : "UNKNOWN_CODE");

        printf("OPTIONS: compDbgCode = %s\n", dspBool(opts.compDbgCode));
        printf("OPTIONS: compDbgInfo = %s\n", dspBool(opts.compDbgInfo));
        printf("OPTIONS: compDbgEnC  = %s\n", dspBool(opts.compDbgEnC));
        printf("OPTIONS: compProcedureSplitting   = %s\n", dspBool(opts.compProcedureSplitting));
        printf("OPTIONS: compProcedureSplittingEH = %s\n", dspBool(opts.compProcedureSplittingEH));

        if (jitFlags->IsSet(JitFlags::JIT_FLAG_BBOPT) && fgHaveProfileData())
        {
            printf("OPTIONS: optimized using profile data\n");
        }

        if (fgProfileData_ILSizeMismatch)
        {
            printf("OPTIONS: discarded IBC profile data due to mismatch in ILSize\n");
        }

        if (jitFlags->IsSet(JitFlags::JIT_FLAG_PREJIT))
        {
            printf("OPTIONS: Jit invoked for ngen\n");
        }
    }
#endif

#ifdef PROFILING_SUPPORTED
#ifdef UNIX_AMD64_ABI
    if (compIsProfilerHookNeeded())
    {
        opts.compNeedToAlignFrame = true;
    }
#endif // UNIX_AMD64_ABI
#endif

#if defined(DEBUG) && defined(TARGET_ARM64)
    if ((s_pJitMethodSet == nullptr) || s_pJitMethodSet->IsActiveMethod(info.compFullName, info.compMethodHash()))
    {
        opts.compJitSaveFpLrWithCalleeSavedRegisters = JitConfig.JitSaveFpLrWithCalleeSavedRegisters();
    }
#endif // defined(DEBUG) && defined(TARGET_ARM64)
}

#ifdef DEBUG

bool Compiler::compJitHaltMethod()
{
    /* This method returns true when we use an INS_BREAKPOINT to allow us to step into the generated native code */
    /* Note that this these two "Jit" environment variables also work for ngen images */

    if (JitConfig.JitHalt().contains(info.compMethodName, info.compClassName, &info.compMethodInfo->args))
    {
        return true;
    }

    /* Use this Hash variant when there are a lot of method with the same name and different signatures */

    unsigned fJitHashHaltVal = (unsigned)JitConfig.JitHashHalt();
    if ((fJitHashHaltVal != (unsigned)-1) && (fJitHashHaltVal == info.compMethodHash()))
    {
        return true;
    }

    return false;
}

/*****************************************************************************
 * Should we use a "stress-mode" for the given stressArea. We have different
 *   areas to allow the areas to be mixed in different combinations in
 *   different methods.
 * 'weight' indicates how often (as a percentage) the area should be stressed.
 *    It should reflect the usefulness:overhead ratio.
 */

const LPCWSTR Compiler::s_compStressModeNames[STRESS_COUNT + 1] = {
#define STRESS_MODE(mode) W("STRESS_") W(#mode),

    STRESS_MODES
#undef STRESS_MODE
};

//------------------------------------------------------------------------
// compStressCompile: determine if a stress mode should be enabled
//
// Arguments:
//   stressArea - stress mode to possibly enable
//   weight - percent of time this mode should be turned on
//     (range 0 to 100); weight 0 effectively disables
//
// Returns:
//   true if this stress mode is enabled
//
// Notes:
//   Methods may be excluded from stress via name or hash.
//
//   Particular stress modes may be disabled or forcibly enabled.
//
//   With JitStress=2, some stress modes are enabled regardless of weight;
//   these modes are the ones after COUNT_VARN in the enumeration.
//
//   For other modes or for nonzero JitStress values, stress will be
//   enabled selectively for roughly weight% of methods.
//
bool Compiler::compStressCompile(compStressArea stressArea, unsigned weight)
{
    // This can be called early, before info is fully set up.
    if ((info.compMethodName == nullptr) || (info.compFullName == nullptr))
    {
        return false;
    }

    // Inlinees defer to the root method for stress, so that we can
    // more easily isolate methods that cause stress failures.
    if (compIsForInlining())
    {
        return impInlineRoot()->compStressCompile(stressArea, weight);
    }

    const bool doStress = compStressCompileHelper(stressArea, weight);

    if (doStress && !compActiveStressModes[stressArea])
    {
        if (verbose)
        {
            printf("\n\n*** JitStress: %ws ***\n\n", s_compStressModeNames[stressArea]);
        }
        compActiveStressModes[stressArea] = 1;
    }

    return doStress;
}

//------------------------------------------------------------------------
// compStressCompileHelper: helper to determine if a stress mode should be enabled
//
// Arguments:
//   stressArea - stress mode to possibly enable
//   weight - percent of time this mode should be turned on
//     (range 0 to 100); weight 0 effectively disables
//
// Returns:
//   true if this stress mode is enabled
//
// Notes:
//   See compStressCompile
//
bool Compiler::compStressCompileHelper(compStressArea stressArea, unsigned weight)
{
    if (!bRangeAllowStress)
    {
        return false;
    }

    if (!JitConfig.JitStressOnly().isEmpty() &&
        !JitConfig.JitStressOnly().contains(info.compMethodName, info.compClassName, &info.compMethodInfo->args))
    {
        return false;
    }

    // Does user explicitly prevent using this STRESS_MODE through the command line?
    const WCHAR* strStressModeNamesNot = JitConfig.JitStressModeNamesNot();
    if ((strStressModeNamesNot != nullptr) &&
        (wcsstr(strStressModeNamesNot, s_compStressModeNames[stressArea]) != nullptr))
    {
        return false;
    }

    // Does user explicitly set this STRESS_MODE through the command line?
    const WCHAR* strStressModeNames = JitConfig.JitStressModeNames();
    if (strStressModeNames != nullptr)
    {
        if (wcsstr(strStressModeNames, s_compStressModeNames[stressArea]) != nullptr)
        {
            return true;
        }

        // This stress mode name did not match anything in the stress
        // mode allowlist. If user has requested only enable mode,
        // don't allow this stress mode to turn on.
        const bool onlyEnableMode = JitConfig.JitStressModeNamesOnly() != 0;

        if (onlyEnableMode)
        {
            return false;
        }
    }

    // 0:   No stress (Except when explicitly set in complus_JitStressModeNames)
    // !=2: Vary stress. Performance will be slightly/moderately degraded
    // 2:   Check-all stress. Performance will be REALLY horrible
    const int stressLevel = getJitStressLevel();

    assert(weight <= MAX_STRESS_WEIGHT);

    // Check for boundary conditions
    if (stressLevel == 0 || weight == 0)
    {
        return false;
    }

    // Should we allow unlimited stress ?
    if ((stressArea > STRESS_COUNT_VARN) && (stressLevel == 2))
    {
        return true;
    }

    if (weight == MAX_STRESS_WEIGHT)
    {
        return true;
    }

    // Get a hash which can be compared with 'weight'
    assert(stressArea != 0);
    const unsigned hash = (info.compMethodHash() ^ stressArea ^ stressLevel) % MAX_STRESS_WEIGHT;

    assert(hash < MAX_STRESS_WEIGHT && weight <= MAX_STRESS_WEIGHT);
    return (hash < weight);
}

#endif // DEBUG

void Compiler::compInitDebuggingInfo()
{
    assert(!compIsForInlining());

#ifdef DEBUG
    if (verbose)
    {
        printf("*************** In compInitDebuggingInfo() for %s\n", info.compFullName);
    }
#endif

    /*-------------------------------------------------------------------------
     *
     * Get hold of the local variable records, if there are any
     */

    info.compVarScopesCount = 0;

    if (opts.compScopeInfo)
    {
        eeGetVars();
    }

    compInitVarScopeMap();

    if (opts.compScopeInfo || opts.compDbgCode)
    {
        compInitScopeLists();
    }

    if (opts.compDbgCode && (info.compVarScopesCount > 0))
    {
        /* Create a new empty basic block. fgExtendDbgLifetimes() may add
           initialization of variables which are in scope right from the
           start of the (real) first BB (and therefore artificially marked
           as alive) into this block.
         */

        fgEnsureFirstBBisScratch();

        fgNewStmtAtEnd(fgFirstBB, gtNewNothingNode());

        JITDUMP("Debuggable code - Add new %s to perform initialization of variables\n", fgFirstBB->dspToString());
    }

    /*-------------------------------------------------------------------------
     *
     * Read the stmt-offsets table and the line-number table
     */

    info.compStmtOffsetsImplicit = ICorDebugInfo::NO_BOUNDARIES;

    // We can only report debug info for EnC at places where the stack is empty.
    // Actually, at places where there are not live temps. Else, we won't be able
    // to map between the old and the new versions correctly as we won't have
    // any info for the live temps.

    assert(!opts.compDbgEnC || !opts.compDbgInfo ||
           0 == (info.compStmtOffsetsImplicit & ~ICorDebugInfo::STACK_EMPTY_BOUNDARIES));

    info.compStmtOffsetsCount = 0;

    if (opts.compDbgInfo)
    {
        /* Get hold of the line# records, if there are any */

        eeGetStmtOffsets();

#ifdef DEBUG
        if (verbose)
        {
            printf("info.compStmtOffsetsCount    = %d\n", info.compStmtOffsetsCount);
            printf("info.compStmtOffsetsImplicit = %04Xh", info.compStmtOffsetsImplicit);

            if (info.compStmtOffsetsImplicit)
            {
                printf(" ( ");
                if (info.compStmtOffsetsImplicit & ICorDebugInfo::STACK_EMPTY_BOUNDARIES)
                {
                    printf("STACK_EMPTY ");
                }
                if (info.compStmtOffsetsImplicit & ICorDebugInfo::NOP_BOUNDARIES)
                {
                    printf("NOP ");
                }
                if (info.compStmtOffsetsImplicit & ICorDebugInfo::CALL_SITE_BOUNDARIES)
                {
                    printf("CALL_SITE ");
                }
                printf(")");
            }
            printf("\n");
            IL_OFFSET* pOffs = info.compStmtOffsets;
            for (unsigned i = 0; i < info.compStmtOffsetsCount; i++, pOffs++)
            {
                printf("%02d) IL_%04Xh\n", i, *pOffs);
            }
        }
#endif
    }
}

void Compiler::compSetOptimizationLevel()
{
    bool theMinOptsValue;
#pragma warning(suppress : 4101)
    unsigned jitMinOpts;

    if (compIsForInlining())
    {
        theMinOptsValue = impInlineInfo->InlinerCompiler->opts.MinOpts();
        goto _SetMinOpts;
    }

    theMinOptsValue = false;

    if (opts.compFlags == CLFLG_MINOPT)
    {
        JITLOG((LL_INFO100, "CLFLG_MINOPT set for method %s\n", info.compFullName));
        theMinOptsValue = true;
    }

#ifdef DEBUG
    jitMinOpts = JitConfig.JitMinOpts();

    if (!theMinOptsValue && (jitMinOpts > 0))
    {
        // jitTotalMethodCompiled does not include the method that is being compiled now, so make +1.
        unsigned methodCount     = Compiler::jitTotalMethodCompiled + 1;
        unsigned methodCountMask = methodCount & 0xFFF;
        unsigned kind            = (jitMinOpts & 0xF000000) >> 24;
        switch (kind)
        {
            default:
                if (jitMinOpts <= methodCount)
                {
                    if (verbose)
                    {
                        printf(" Optimizations disabled by JitMinOpts and methodCount\n");
                    }
                    theMinOptsValue = true;
                }
                break;
            case 0xD:
            {
                unsigned firstMinopts  = (jitMinOpts >> 12) & 0xFFF;
                unsigned secondMinopts = (jitMinOpts >> 0) & 0xFFF;

                if ((firstMinopts == methodCountMask) || (secondMinopts == methodCountMask))
                {
                    if (verbose)
                    {
                        printf("0xD: Optimizations disabled by JitMinOpts and methodCountMask\n");
                    }
                    theMinOptsValue = true;
                }
            }
            break;
            case 0xE:
            {
                unsigned startMinopts = (jitMinOpts >> 12) & 0xFFF;
                unsigned endMinopts   = (jitMinOpts >> 0) & 0xFFF;

                if ((startMinopts <= methodCountMask) && (endMinopts >= methodCountMask))
                {
                    if (verbose)
                    {
                        printf("0xE: Optimizations disabled by JitMinOpts and methodCountMask\n");
                    }
                    theMinOptsValue = true;
                }
            }
            break;
            case 0xF:
            {
                unsigned bitsZero = (jitMinOpts >> 12) & 0xFFF;
                unsigned bitsOne  = (jitMinOpts >> 0) & 0xFFF;

                if (((methodCountMask & bitsOne) == bitsOne) && ((~methodCountMask & bitsZero) == bitsZero))
                {
                    if (verbose)
                    {
                        printf("0xF: Optimizations disabled by JitMinOpts and methodCountMask\n");
                    }
                    theMinOptsValue = true;
                }
            }
            break;
        }
    }

    if (!theMinOptsValue)
    {
        if (JitConfig.JitMinOptsName().contains(info.compMethodName, info.compClassName, &info.compMethodInfo->args))
        {
            theMinOptsValue = true;
        }
    }

#if 0
    // The code in this #if can be used to debug optimization issues according to method hash.
	// To use, uncomment, rebuild and set environment variables minoptshashlo and minoptshashhi.
#ifdef DEBUG
    unsigned methHash = info.compMethodHash();
    char* lostr = getenv("minoptshashlo");
    unsigned methHashLo = 0;
	if (lostr != nullptr)
	{
		sscanf_s(lostr, "%x", &methHashLo);
		char* histr = getenv("minoptshashhi");
		unsigned methHashHi = UINT32_MAX;
		if (histr != nullptr)
		{
			sscanf_s(histr, "%x", &methHashHi);
			if (methHash >= methHashLo && methHash <= methHashHi)
			{
				printf("MinOpts for method %s, hash = %08x.\n",
					info.compFullName, methHash);
				printf("");         // in our logic this causes a flush
				theMinOptsValue = true;
			}
		}
	}
#endif
#endif

    if (compStressCompile(STRESS_MIN_OPTS, 5))
    {
        theMinOptsValue = true;
    }
    // For PREJIT we never drop down to MinOpts
    // unless unless CLFLG_MINOPT is set
    else if (!opts.jitFlags->IsSet(JitFlags::JIT_FLAG_PREJIT))
    {
        if ((unsigned)JitConfig.JitMinOptsCodeSize() < info.compILCodeSize)
        {
            JITLOG((LL_INFO10, "IL Code Size exceeded, using MinOpts for method %s\n", info.compFullName));
            theMinOptsValue = true;
        }
        else if ((unsigned)JitConfig.JitMinOptsInstrCount() < opts.instrCount)
        {
            JITLOG((LL_INFO10, "IL instruction count exceeded, using MinOpts for method %s\n", info.compFullName));
            theMinOptsValue = true;
        }
        else if ((unsigned)JitConfig.JitMinOptsBbCount() < fgBBcount)
        {
            JITLOG((LL_INFO10, "Basic Block count exceeded, using MinOpts for method %s\n", info.compFullName));
            theMinOptsValue = true;
        }
        else if ((unsigned)JitConfig.JitMinOptsLvNumCount() < lvaCount)
        {
            JITLOG((LL_INFO10, "Local Variable Num count exceeded, using MinOpts for method %s\n", info.compFullName));
            theMinOptsValue = true;
        }
        else if ((unsigned)JitConfig.JitMinOptsLvRefCount() < opts.lvRefCount)
        {
            JITLOG((LL_INFO10, "Local Variable Ref count exceeded, using MinOpts for method %s\n", info.compFullName));
            theMinOptsValue = true;
        }
        if (theMinOptsValue == true)
        {
            JITLOG((LL_INFO10000, "IL Code Size,Instr %4d,%4d, Basic Block count %3d, Local Variable Num,Ref count "
                                  "%3d,%3d for method %s\n",
                    info.compILCodeSize, opts.instrCount, fgBBcount, lvaCount, opts.lvRefCount, info.compFullName));
            if (JitConfig.JitBreakOnMinOpts() != 0)
            {
                assert(!"MinOpts enabled");
            }
        }
    }
#else  // !DEBUG
    // Retail check if we should force Minopts due to the complexity of the method
    // For PREJIT we never drop down to MinOpts
    // unless unless CLFLG_MINOPT is set
    if (!theMinOptsValue && !opts.jitFlags->IsSet(JitFlags::JIT_FLAG_PREJIT) &&
        ((DEFAULT_MIN_OPTS_CODE_SIZE < info.compILCodeSize) || (DEFAULT_MIN_OPTS_INSTR_COUNT < opts.instrCount) ||
         (DEFAULT_MIN_OPTS_BB_COUNT < fgBBcount) || (DEFAULT_MIN_OPTS_LV_NUM_COUNT < lvaCount) ||
         (DEFAULT_MIN_OPTS_LV_REF_COUNT < opts.lvRefCount)))
    {
        theMinOptsValue = true;
    }
#endif // DEBUG

    JITLOG((LL_INFO10000,
            "IL Code Size,Instr %4d,%4d, Basic Block count %3d, Local Variable Num,Ref count %3d,%3d for method %s\n",
            info.compILCodeSize, opts.instrCount, fgBBcount, lvaCount, opts.lvRefCount, info.compFullName));

#if 0
    // The code in this #if has been useful in debugging loop cloning issues, by
    // enabling selective enablement of the loop cloning optimization according to
    // method hash.
#ifdef DEBUG
    if (!theMinOptsValue)
    {
    unsigned methHash = info.compMethodHash();
    char* lostr = getenv("opthashlo");
    unsigned methHashLo = 0;
    if (lostr != NULL)
    {
        sscanf_s(lostr, "%x", &methHashLo);
        // methHashLo = (unsigned(atoi(lostr)) << 2);  // So we don't have to use negative numbers.
    }
    char* histr = getenv("opthashhi");
    unsigned methHashHi = UINT32_MAX;
    if (histr != NULL)
    {
        sscanf_s(histr, "%x", &methHashHi);
        // methHashHi = (unsigned(atoi(histr)) << 2);  // So we don't have to use negative numbers.
    }
    if (methHash < methHashLo || methHash > methHashHi)
    {
        theMinOptsValue = true;
    }
    else
    {
        printf("Doing optimization in  in %s (0x%x).\n", info.compFullName, methHash);
    }
    }
#endif
#endif

_SetMinOpts:

    // Set the MinOpts value
    opts.SetMinOpts(theMinOptsValue);

    // Notify the VM if MinOpts is being used when not requested
    if (theMinOptsValue && !compIsForInlining() && !opts.jitFlags->IsSet(JitFlags::JIT_FLAG_TIER0) &&
        !opts.jitFlags->IsSet(JitFlags::JIT_FLAG_MIN_OPT) && !opts.compDbgCode)
    {
        info.compCompHnd->setMethodAttribs(info.compMethodHnd, CORINFO_FLG_SWITCHED_TO_MIN_OPT);
        opts.jitFlags->Clear(JitFlags::JIT_FLAG_TIER1);
        compSwitchedToMinOpts = true;
    }

#ifdef DEBUG
    if (verbose && !compIsForInlining())
    {
        printf("OPTIONS: opts.MinOpts() == %s\n", opts.MinOpts() ? "true" : "false");
    }
#endif

    /* Control the optimizations */

    if (opts.OptimizationDisabled())
    {
        opts.compFlags &= ~CLFLG_MAXOPT;
        opts.compFlags |= CLFLG_MINOPT;
    }

    if (!compIsForInlining())
    {
        codeGen->setFramePointerRequired(false);
        codeGen->setFrameRequired(false);

        if (opts.OptimizationDisabled())
        {
            codeGen->setFrameRequired(true);
        }

#if !defined(TARGET_AMD64)
        // The VM sets JitFlags::JIT_FLAG_FRAMED for two reasons: (1) the COMPlus_JitFramed variable is set, or
        // (2) the function is marked "noinline". The reason for #2 is that people mark functions
        // noinline to ensure the show up on in a stack walk. But for AMD64, we don't need a frame
        // pointer for the frame to show up in stack walk.
        if (opts.jitFlags->IsSet(JitFlags::JIT_FLAG_FRAMED))
            codeGen->setFrameRequired(true);
#endif

        if (opts.jitFlags->IsSet(JitFlags::JIT_FLAG_RELOC))
        {
            codeGen->SetAlignLoops(false); // loop alignment not supported for prejitted code

            // The zapper doesn't set JitFlags::JIT_FLAG_ALIGN_LOOPS, and there is
            // no reason for it to set it as the JIT doesn't currently support loop alignment
            // for prejitted images. (The JIT doesn't know the final address of the code, hence
            // it can't align code based on unknown addresses.)
            assert(!opts.jitFlags->IsSet(JitFlags::JIT_FLAG_ALIGN_LOOPS));
        }
        else
        {
            codeGen->SetAlignLoops(opts.jitFlags->IsSet(JitFlags::JIT_FLAG_ALIGN_LOOPS));
        }
    }

    fgCanRelocateEHRegions = true;
}

#ifdef TARGET_ARMARCH
// Function compRsvdRegCheck:
//  given a curState to use for calculating the total frame size
//  it will return true if the REG_OPT_RSVD should be reserved so
//  that it can be use to form large offsets when accessing stack
//  based LclVar including both incoming and out going argument areas.
//
//  The method advances the frame layout state to curState by calling
//  lvaFrameSize(curState).
//
bool Compiler::compRsvdRegCheck(FrameLayoutState curState)
{
    // Always do the layout even if returning early. Callers might
    // depend on us to do the layout.
    unsigned frameSize = lvaFrameSize(curState);
    JITDUMP("\n"
            "compRsvdRegCheck\n"
            "  frame size  = %6d\n"
            "  compArgSize = %6d\n",
            frameSize, compArgSize);

    if (opts.MinOpts())
    {
        // Have a recovery path in case we fail to reserve REG_OPT_RSVD and go
        // over the limit of SP and FP offset ranges due to large
        // temps.
        JITDUMP(" Returning true (MinOpts)\n\n");
        return true;
    }

    unsigned calleeSavedRegMaxSz = CALLEE_SAVED_REG_MAXSZ;
    if (compFloatingPointUsed)
    {
        calleeSavedRegMaxSz += CALLEE_SAVED_FLOAT_MAXSZ;
    }
    calleeSavedRegMaxSz += REGSIZE_BYTES; // we always push LR.  See genPushCalleeSavedRegisters

    noway_assert(frameSize >= calleeSavedRegMaxSz);

#if defined(TARGET_ARM64)

    // TODO-ARM64-CQ: update this!
    JITDUMP(" Returning true (ARM64)\n\n");
    return true; // just always assume we'll need it, for now

#else  // TARGET_ARM

    // frame layout:
    //
    //         ... high addresses ...
    //                         frame contents       size
    //                         -------------------  ------------------------
    //                         inArgs               compArgSize (includes prespill)
    //  caller SP --->
    //                         prespill
    //                         LR                   REGSIZE_BYTES
    //  R11    --->            R11                  REGSIZE_BYTES
    //                         callee saved regs    CALLEE_SAVED_REG_MAXSZ   (32 bytes)
    //                     optional saved fp regs   CALLEE_SAVED_FLOAT_MAXSZ (64 bytes)
    //                         lclSize
    //                             incl. TEMPS      MAX_SPILL_TEMP_SIZE
    //                             incl. outArgs
    //  SP     --->
    //          ... low addresses ...
    //
    // When codeGen->isFramePointerRequired is true, R11 will be established as a frame pointer.
    // We can then use R11 to access incoming args with positive offsets, and LclVars with
    // negative offsets.
    //
    // In functions with EH, in the non-funclet (or main) region, even though we will have a
    // frame pointer, we can use SP with positive offsets to access any or all locals or arguments
    // that we can reach with SP-relative encodings. The funclet region might require the reserved
    // register, since it must use offsets from R11 to access the parent frame.

    unsigned maxR11PositiveEncodingOffset = compFloatingPointUsed ? 0x03FC : 0x0FFF;
    JITDUMP("  maxR11PositiveEncodingOffset     = %6d\n", maxR11PositiveEncodingOffset);

    // Floating point load/store instructions (VLDR/VSTR) can address up to -0x3FC from R11, but we
    // don't know if there are either no integer locals, or if we don't need large negative offsets
    // for the integer locals, so we must use the integer max negative offset, which is a
    // smaller (absolute value) number.
    unsigned maxR11NegativeEncodingOffset = 0x00FF; // This is a negative offset from R11.
    JITDUMP("  maxR11NegativeEncodingOffset     = %6d\n", maxR11NegativeEncodingOffset);

    // -1 because otherwise we are computing the address just beyond the last argument, which we don't need to do.
    unsigned maxR11PositiveOffset = compArgSize + (2 * REGSIZE_BYTES) - 1;
    JITDUMP("  maxR11PositiveOffset             = %6d\n", maxR11PositiveOffset);

    // The value is positive, but represents a negative offset from R11.
    // frameSize includes callee-saved space for R11 and LR, which are at non-negative offsets from R11
    // (+0 and +4, respectively), so don't include those in the max possible negative offset.
    assert(frameSize >= (2 * REGSIZE_BYTES));
    unsigned maxR11NegativeOffset = frameSize - (2 * REGSIZE_BYTES);
    JITDUMP("  maxR11NegativeOffset             = %6d\n", maxR11NegativeOffset);

    if (codeGen->isFramePointerRequired())
    {
        if (maxR11NegativeOffset > maxR11NegativeEncodingOffset)
        {
            JITDUMP(" Returning true (frame required and maxR11NegativeOffset)\n\n");
            return true;
        }
        if (maxR11PositiveOffset > maxR11PositiveEncodingOffset)
        {
            JITDUMP(" Returning true (frame required and maxR11PositiveOffset)\n\n");
            return true;
        }
    }

    // Now consider the SP based frame case. Note that we will use SP based offsets to access the stack in R11 based
    // frames in the non-funclet main code area.

    unsigned maxSPPositiveEncodingOffset = compFloatingPointUsed ? 0x03FC : 0x0FFF;
    JITDUMP("  maxSPPositiveEncodingOffset      = %6d\n", maxSPPositiveEncodingOffset);

    // -1 because otherwise we are computing the address just beyond the last argument, which we don't need to do.
    assert(compArgSize + frameSize > 0);
    unsigned maxSPPositiveOffset = compArgSize + frameSize - 1;

    if (codeGen->isFramePointerUsed())
    {
        // We have a frame pointer, so we can use it to access part of the stack, even if SP can't reach those parts.
        // We will still generate SP-relative offsets if SP can reach.

        // First, check that the stack between R11 and SP can be fully reached, either via negative offset from FP
        // or positive offset from SP. Don't count stored R11 or LR, which are reached from positive offsets from FP.

        unsigned maxSPLocalsCombinedOffset = frameSize - (2 * REGSIZE_BYTES) - 1;
        JITDUMP("  maxSPLocalsCombinedOffset        = %6d\n", maxSPLocalsCombinedOffset);

        if (maxSPLocalsCombinedOffset > maxSPPositiveEncodingOffset)
        {
            // Can R11 help?
            unsigned maxRemainingLocalsCombinedOffset = maxSPLocalsCombinedOffset - maxSPPositiveEncodingOffset;
            JITDUMP("  maxRemainingLocalsCombinedOffset = %6d\n", maxRemainingLocalsCombinedOffset);

            if (maxRemainingLocalsCombinedOffset > maxR11NegativeEncodingOffset)
            {
                JITDUMP(" Returning true (frame pointer exists; R11 and SP can't reach entire stack between them)\n\n");
                return true;
            }

            // Otherwise, yes, we can address the remaining parts of the locals frame with negative offsets from R11.
        }

        // Check whether either R11 or SP can access the arguments.
        if ((maxR11PositiveOffset > maxR11PositiveEncodingOffset) &&
            (maxSPPositiveOffset > maxSPPositiveEncodingOffset))
        {
            JITDUMP(" Returning true (frame pointer exists; R11 and SP can't reach all arguments)\n\n");
            return true;
        }
    }
    else
    {
        if (maxSPPositiveOffset > maxSPPositiveEncodingOffset)
        {
            JITDUMP(" Returning true (no frame pointer exists; SP can't reach all of frame)\n\n");
            return true;
        }
    }

    // We won't need to reserve REG_OPT_RSVD.
    //
    JITDUMP(" Returning false\n\n");
    return false;
#endif // TARGET_ARM
}
#endif // TARGET_ARMARCH

//------------------------------------------------------------------------
// compGetTieringName: get a string describing tiered compilation settings
//   for this method
//
// Arguments:
//   wantShortName - true if a short name is ok (say for using in file names)
//
// Returns:
//   String describing tiering decisions for this method, including cases
//   where the jit codegen will differ from what the runtime requested.
//
const char* Compiler::compGetTieringName(bool wantShortName) const
{
    const bool tier0 = opts.jitFlags->IsSet(JitFlags::JIT_FLAG_TIER0);
    const bool tier1 = opts.jitFlags->IsSet(JitFlags::JIT_FLAG_TIER1);
    assert(!tier0 || !tier1); // We don't expect multiple TIER flags to be set at one time.

    if (tier0)
    {
        return "Tier0";
    }
    else if (tier1)
    {
        if (opts.jitFlags->IsSet(JitFlags::JIT_FLAG_OSR))
        {
            return "Tier1-OSR";
        }
        else
        {
            return "Tier1";
        }
    }
    else if (opts.OptimizationEnabled())
    {
        if (compSwitchedToOptimized)
        {
            return wantShortName ? "Tier0-FullOpts" : "Tier-0 switched to FullOpts";
        }
        else
        {
            return "FullOpts";
        }
    }
    else if (opts.MinOpts())
    {
        if (compSwitchedToMinOpts)
        {
            if (compSwitchedToOptimized)
            {
                return wantShortName ? "Tier0-FullOpts-MinOpts" : "Tier-0 switched to FullOpts, then to MinOpts";
            }
            else
            {
                return wantShortName ? "Tier0-MinOpts" : "Tier-0 switched MinOpts";
            }
        }
        else
        {
            return "MinOpts";
        }
    }
    else if (opts.compDbgCode)
    {
        return "Debug";
    }
    else
    {
        return wantShortName ? "Unknown" : "Unknown optimization level";
    }
}

//------------------------------------------------------------------------
// compGetStressMessage: get a string describing jitstress capability
//   for this method
//
// Returns:
//   An empty string if stress is not enabled, else a string describing
//   if this method is subject to stress or is excluded by name or hash.
//
const char* Compiler::compGetStressMessage() const
{
    // Add note about stress where appropriate
    const char* stressMessage = "";

#ifdef DEBUG
    // Is stress enabled via mode name or level?
    if ((JitConfig.JitStressModeNames() != nullptr) || (getJitStressLevel() > 0))
    {
        // Is the method being jitted excluded from stress via range?
        if (bRangeAllowStress)
        {
            // Or is it excluded via name?
            if (!JitConfig.JitStressOnly().isEmpty() ||
                !JitConfig.JitStressOnly().contains(info.compMethodName, info.compClassName,
                                                    &info.compMethodInfo->args))
            {
                // Not excluded -- stress can happen
                stressMessage = " JitStress";
            }
            else
            {
                stressMessage = " NoJitStress(Only)";
            }
        }
        else
        {
            stressMessage = " NoJitStress(Range)";
        }
    }
#endif // DEBUG

    return stressMessage;
}

void Compiler::compFunctionTraceStart()
{
#ifdef DEBUG
    if (compIsForInlining())
    {
        return;
    }

    if ((JitConfig.JitFunctionTrace() != 0) && !opts.disDiffable)
    {
        LONG newJitNestingLevel = InterlockedIncrement(&Compiler::jitNestingLevel);
        if (newJitNestingLevel <= 0)
        {
            printf("{ Illegal nesting level %d }\n", newJitNestingLevel);
        }

        for (LONG i = 0; i < newJitNestingLevel - 1; i++)
        {
            printf("  ");
        }
        printf("{ Start Jitting Method %4d %s (MethodHash=%08x) %s\n", Compiler::jitTotalMethodCompiled,
               info.compFullName, info.compMethodHash(),
               compGetTieringName()); /* } editor brace matching workaround for this printf */
    }
#endif // DEBUG
}

void Compiler::compFunctionTraceEnd(void* methodCodePtr, ULONG methodCodeSize, bool isNYI)
{
#ifdef DEBUG
    assert(!compIsForInlining());

    if ((JitConfig.JitFunctionTrace() != 0) && !opts.disDiffable)
    {
        LONG newJitNestingLevel = InterlockedDecrement(&Compiler::jitNestingLevel);
        if (newJitNestingLevel < 0)
        {
            printf("{ Illegal nesting level %d }\n", newJitNestingLevel);
        }

        for (LONG i = 0; i < newJitNestingLevel; i++)
        {
            printf("  ");
        }

        // Note: that is incorrect if we are compiling several methods at the same time.
        unsigned methodNumber = Compiler::jitTotalMethodCompiled - 1;

        /* { editor brace-matching workaround for following printf */
        printf("} Jitted Method %4d at" FMT_ADDR "method %s size %08x%s%s\n", methodNumber, DBG_ADDR(methodCodePtr),
               info.compFullName, methodCodeSize, isNYI ? " NYI" : "", opts.altJit ? " altjit" : "");
    }
#endif // DEBUG
}

//------------------------------------------------------------------------
// BeginPhase: begin execution of a phase
//
// Arguments:
//    phase - the phase that is about to begin
//
void Compiler::BeginPhase(Phases phase)
{
    mostRecentlyActivePhase = phase;
}

//------------------------------------------------------------------------
// EndPhase: finish execution of a phase
//
// Arguments:
//    phase - the phase that has just finished
//
void Compiler::EndPhase(Phases phase)
{
#if defined(FEATURE_JIT_METHOD_PERF)
    if (pCompJitTimer != nullptr)
    {
        pCompJitTimer->EndPhase(this, phase);
    }
#endif

    mostRecentlyActivePhase = phase;
}

//------------------------------------------------------------------------
// compCompile: run phases needed for compilation
//
// Arguments:
//   methodCodePtr [OUT] - address of generated code
//   methodCodeSize [OUT] - size of the generated code (hot + cold setions)
//   compileFlags [IN] - flags controlling jit behavior
//
// Notes:
//  This is the most interesting 'toplevel' function in the JIT.  It goes through the operations of
//  importing, morphing, optimizations and code generation.  This is called from the EE through the
//  code:CILJit::compileMethod function.
//
//  For an overview of the structure of the JIT, see:
//   https://github.com/dotnet/runtime/blob/master/docs/design/coreclr/jit/ryujit-overview.md
//
//  Also called for inlinees, though they will only be run through the first few phases.
//
void Compiler::compCompile(void** methodCodePtr, ULONG* methodCodeSize, JitFlags* compileFlags)
{
    // Prepare for importation
    //
    auto preImportPhase = [this]() {
        if (compIsForInlining())
        {
            // Notify root instance that an inline attempt is about to import IL
            impInlineRoot()->m_inlineStrategy->NoteImport();
        }

        hashBv::Init(this);

        VarSetOps::AssignAllowUninitRhs(this, compCurLife, VarSetOps::UninitVal());

        // The temp holding the secret stub argument is used by fgImport() when importing the intrinsic.
        if (info.compPublishStubParam)
        {
            assert(lvaStubArgumentVar == BAD_VAR_NUM);
            lvaStubArgumentVar                  = lvaGrabTempWithImplicitUse(false DEBUGARG("stub argument"));
            lvaTable[lvaStubArgumentVar].lvType = TYP_I_IMPL;
        }
    };
    DoPhase(this, PHASE_PRE_IMPORT, preImportPhase);

    compFunctionTraceStart();

    // Import: convert the instrs in each basic block to a tree based intermediate representation
    //
    DoPhase(this, PHASE_IMPORTATION, &Compiler::fgImport);

    // Transform indirect calls that require control flow expansion.
    //
    DoPhase(this, PHASE_INDXCALL, &Compiler::fgTransformIndirectCalls);

    // Expand any patchpoints
    //
    DoPhase(this, PHASE_PATCHPOINTS, &Compiler::fgTransformPatchpoints);

    // PostImportPhase: cleanup inlinees
    //
    auto postImportPhase = [this]() {

        // If this is a viable inline candidate
        if (compIsForInlining() && !compDonotInline())
        {
            // Filter out unimported BBs
            fgRemoveEmptyBlocks();

            // Update type of return spill temp if we have gathered
            // better info when importing the inlinee, and the return
            // spill temp is single def.
            if (fgNeedReturnSpillTemp())
            {
                CORINFO_CLASS_HANDLE retExprClassHnd = impInlineInfo->retExprClassHnd;
                if (retExprClassHnd != nullptr)
                {
                    LclVarDsc* returnSpillVarDsc = lvaGetDesc(lvaInlineeReturnSpillTemp);

                    if (returnSpillVarDsc->lvSingleDef)
                    {
                        lvaUpdateClass(lvaInlineeReturnSpillTemp, retExprClassHnd,
                                       impInlineInfo->retExprClassHndIsExact);
                    }
                }
            }
        }
    };
    DoPhase(this, PHASE_POST_IMPORT, postImportPhase);

    // If we're importing for inlining, we're done.
    if (compIsForInlining())
    {

#ifdef FEATURE_JIT_METHOD_PERF
        if (pCompJitTimer != nullptr)
        {
#if MEASURE_CLRAPI_CALLS
            EndPhase(PHASE_CLR_API);
#endif
            pCompJitTimer->Terminate(this, CompTimeSummaryInfo::s_compTimeSummary, false);
        }
#endif

        return;
    }

    // At this point in the phase list, all the inlinee phases have
    // been run, and inlinee compiles have exited, so we should only
    // get this far if we are jitting the root method.
    noway_assert(!compIsForInlining());

#if !FEATURE_EH
    // If we aren't yet supporting EH in a compiler bring-up, remove as many EH handlers as possible, so
    // we can pass tests that contain try/catch EH, but don't actually throw any exceptions.
    fgRemoveEH();
#endif // !FEATURE_EH

    if (compileFlags->IsSet(JitFlags::JIT_FLAG_BBINSTR))
    {
        DoPhase(this, PHASE_IBCINSTR, &Compiler::fgInstrumentMethod);
    }

    // We could allow ESP frames. Just need to reserve space for
    // pushing EBP if the method becomes an EBP-frame after an edit.
    // Note that requiring a EBP Frame disallows double alignment.  Thus if we change this
    // we either have to disallow double alignment for E&C some other way or handle it in EETwain.

    if (opts.compDbgEnC)
    {
        codeGen->setFramePointerRequired(true);

        // We don't care about localloc right now. If we do support it,
        // EECodeManager::FixContextForEnC() needs to handle it smartly
        // in case the localloc was actually executed.
        //
        // compLocallocUsed            = true;
    }

    // Start phases that are broadly called morphing, and includes
    // global morph, as well as other phases that massage the trees so
    // that we can generate code out of them.
    //
    auto morphInitPhase = [this]() {

        // Initialize the BlockSet epoch
        NewBasicBlockEpoch();

        // Insert call to class constructor as the first basic block if
        // we were asked to do so.
        if (info.compCompHnd->initClass(nullptr /* field */, nullptr /* method */,
                                        impTokenLookupContextHandle /* context */) &
            CORINFO_INITCLASS_USE_HELPER)
        {
            fgEnsureFirstBBisScratch();
            fgNewStmtAtBeg(fgFirstBB, fgInitThisClass());
        }

#ifdef DEBUG
        if (opts.compGcChecks)
        {
            for (unsigned i = 0; i < info.compArgsCount; i++)
            {
                if (lvaTable[i].TypeGet() == TYP_REF)
                {
                    // confirm that the argument is a GC pointer (for debugging (GC stress))
                    GenTree*          op   = gtNewLclvNode(i, TYP_REF);
                    GenTreeCall::Use* args = gtNewCallArgs(op);
                    op                     = gtNewHelperCallNode(CORINFO_HELP_CHECK_OBJ, TYP_VOID, args);

                    fgEnsureFirstBBisScratch();
                    fgNewStmtAtEnd(fgFirstBB, op);

                    if (verbose)
                    {
                        printf("\ncompGcChecks tree:\n");
                        gtDispTree(op);
                    }
                }
            }
        }
#endif // DEBUG

#if defined(DEBUG) && defined(TARGET_XARCH)
        if (opts.compStackCheckOnRet)
        {
            lvaReturnSpCheck                  = lvaGrabTempWithImplicitUse(false DEBUGARG("ReturnSpCheck"));
            lvaTable[lvaReturnSpCheck].lvType = TYP_I_IMPL;
        }
#endif // defined(DEBUG) && defined(TARGET_XARCH)

#if defined(DEBUG) && defined(TARGET_X86)
        if (opts.compStackCheckOnCall)
        {
            lvaCallSpCheck                  = lvaGrabTempWithImplicitUse(false DEBUGARG("CallSpCheck"));
            lvaTable[lvaCallSpCheck].lvType = TYP_I_IMPL;
        }
#endif // defined(DEBUG) && defined(TARGET_X86)

        // Filter out unimported BBs
        fgRemoveEmptyBlocks();
    };
    DoPhase(this, PHASE_MORPH_INIT, morphInitPhase);

#ifdef DEBUG
    // Inliner could add basic blocks. Check that the flowgraph data is up-to-date
    fgDebugCheckBBlist(false, false);
#endif // DEBUG

    // Inline callee methods into this root method
    //
    DoPhase(this, PHASE_MORPH_INLINE, &Compiler::fgInline);

    // Record "start" values for post-inlining cycles and elapsed time.
    RecordStateAtEndOfInlining();

    // Transform each GT_ALLOCOBJ node into either an allocation helper call or
    // local variable allocation on the stack.
    ObjectAllocator objectAllocator(this); // PHASE_ALLOCATE_OBJECTS

    if (JitConfig.JitObjectStackAllocation() && opts.OptimizationEnabled())
    {
        objectAllocator.EnableObjectStackAllocation();
    }

    objectAllocator.Run();

    // Add any internal blocks/trees we may need
    //
    DoPhase(this, PHASE_MORPH_ADD_INTERNAL, &Compiler::fgAddInternal);

    // Remove empty try regions
    //
    DoPhase(this, PHASE_EMPTY_TRY, &Compiler::fgRemoveEmptyTry);

    // Remove empty finally regions
    //
    DoPhase(this, PHASE_EMPTY_FINALLY, &Compiler::fgRemoveEmptyFinally);

    // Streamline chains of finally invocations
    //
    DoPhase(this, PHASE_MERGE_FINALLY_CHAINS, &Compiler::fgMergeFinallyChains);

    // Clone code in finallys to reduce overhead for non-exceptional paths
    //
    DoPhase(this, PHASE_CLONE_FINALLY, &Compiler::fgCloneFinally);

#if defined(FEATURE_EH_FUNCLETS) && defined(TARGET_ARM)

    // Update finally target flags after EH optimizations
    //
    DoPhase(this, PHASE_UPDATE_FINALLY_FLAGS, &Compiler::fgUpdateFinallyTargetFlags);

#endif // defined(FEATURE_EH_FUNCLETS) && defined(TARGET_ARM)

#if DEBUG
    if (lvaEnregEHVars)
    {
        unsigned methHash   = info.compMethodHash();
        char*    lostr      = getenv("JitEHWTHashLo");
        unsigned methHashLo = 0;
        bool     dump       = false;
        if (lostr != nullptr)
        {
            sscanf_s(lostr, "%x", &methHashLo);
            dump = true;
        }
        char*    histr      = getenv("JitEHWTHashHi");
        unsigned methHashHi = UINT32_MAX;
        if (histr != nullptr)
        {
            sscanf_s(histr, "%x", &methHashHi);
            dump = true;
        }
        if (methHash < methHashLo || methHash > methHashHi)
        {
            lvaEnregEHVars = false;
        }
        else if (dump)
        {
            printf("Enregistering EH Vars for method %s, hash = 0x%x.\n", info.compFullName, info.compMethodHash());
            printf(""); // flush
        }
    }
    if (lvaEnregMultiRegVars)
    {
        unsigned methHash   = info.compMethodHash();
        char*    lostr      = getenv("JitMultiRegHashLo");
        unsigned methHashLo = 0;
        bool     dump       = false;
        if (lostr != nullptr)
        {
            sscanf_s(lostr, "%x", &methHashLo);
            dump = true;
        }
        char*    histr      = getenv("JitMultiRegHashHi");
        unsigned methHashHi = UINT32_MAX;
        if (histr != nullptr)
        {
            sscanf_s(histr, "%x", &methHashHi);
            dump = true;
        }
        if (methHash < methHashLo || methHash > methHashHi)
        {
            lvaEnregMultiRegVars = false;
        }
        else if (dump)
        {
            printf("Enregistering MultiReg Vars for method %s, hash = 0x%x.\n", info.compFullName,
                   info.compMethodHash());
            printf(""); // flush
        }
    }
#endif

    // Compute bbNum, bbRefs and bbPreds
    //
    // This is the first time full (not cheap) preds will be computed.
    // And, if we have profile data, we can now check integrity.
    //
    // From this point on the flowgraph information such as bbNum,
    // bbRefs or bbPreds has to be kept updated.
    //
    auto computePredsPhase = [this]() {
        JITDUMP("\nRenumbering the basic blocks for fgComputePred\n");
        fgRenumberBlocks();
        noway_assert(!fgComputePredsDone);
        fgComputePreds();
    };
    DoPhase(this, PHASE_COMPUTE_PREDS, computePredsPhase);

    // Now that we have pred lists, do some flow-related optimizations
    //
    if (opts.OptimizationEnabled())
    {
        // Merge common throw blocks
        //
        DoPhase(this, PHASE_MERGE_THROWS, &Compiler::fgTailMergeThrows);

        // Run an early flow graph simplification pass
        //
        auto earlyUpdateFlowGraphPhase = [this]() {
            const bool doTailDup = false;
            fgUpdateFlowGraph(doTailDup);
        };
        DoPhase(this, PHASE_EARLY_UPDATE_FLOW_GRAPH, earlyUpdateFlowGraphPhase);
    }

    // Promote struct locals
    //
    auto promoteStructsPhase = [this]() {

        // For x64 and ARM64 we need to mark irregular parameters
        lvaRefCountState = RCS_EARLY;
        fgResetImplicitByRefRefCount();

        fgPromoteStructs();
    };
    DoPhase(this, PHASE_PROMOTE_STRUCTS, promoteStructsPhase);

    // Figure out what locals are address-taken.
    //
    DoPhase(this, PHASE_STR_ADRLCL, &Compiler::fgMarkAddressExposedLocals);

    // Apply the type update to implicit byref parameters; also choose (based on address-exposed
    // analysis) which implicit byref promotions to keep (requires copy to initialize) or discard.
    //
    DoPhase(this, PHASE_MORPH_IMPBYREF, &Compiler::fgRetypeImplicitByRefArgs);

#ifdef DEBUG
    // Now that locals have address-taken and implicit byref marked, we can safely apply stress.
    lvaStressLclFld();
    fgStress64RsltMul();
#endif // DEBUG

    // Morph the trees in all the blocks of the method
    //
    auto morphGlobalPhase = [this]() {
        unsigned prevBBCount = fgBBcount;
        fgMorphBlocks();

        // Fix any LclVar annotations on discarded struct promotion temps for implicit by-ref args
        fgMarkDemotedImplicitByRefArgs();
        lvaRefCountState = RCS_INVALID;

#if defined(FEATURE_EH_FUNCLETS) && defined(TARGET_ARM)
        if (fgNeedToAddFinallyTargetBits)
        {
            // We previously wiped out the BBF_FINALLY_TARGET bits due to some morphing; add them back.
            fgAddFinallyTargetFlags();
            fgNeedToAddFinallyTargetBits = false;
        }
#endif // defined(FEATURE_EH_FUNCLETS) && defined(TARGET_ARM)

        // Decide the kind of code we want to generate
        fgSetOptions();

        fgExpandQmarkNodes();

#ifdef DEBUG
        compCurBB = nullptr;
#endif // DEBUG

        // If we needed to create any new BasicBlocks then renumber the blocks
        if (fgBBcount > prevBBCount)
        {
            fgRenumberBlocks();
        }

        // We can now enable all phase checking
        activePhaseChecks = PhaseChecks::CHECK_ALL;
    };
    DoPhase(this, PHASE_MORPH_GLOBAL, morphGlobalPhase);

    // GS security checks for unsafe buffers
    //
    auto gsPhase = [this]() {
        unsigned prevBBCount = fgBBcount;
        if (getNeedsGSSecurityCookie())
        {
            gsGSChecksInitCookie();

            if (compGSReorderStackLayout)
            {
                gsCopyShadowParams();
            }

            // If we needed to create any new BasicBlocks then renumber the blocks
            if (fgBBcount > prevBBCount)
            {
                fgRenumberBlocks();
            }
        }
        else
        {
            JITDUMP("No GS security needed\n");
        }
    };
    DoPhase(this, PHASE_GS_COOKIE, gsPhase);

    // Compute the block and edge weights
    //
    DoPhase(this, PHASE_COMPUTE_EDGE_WEIGHTS, &Compiler::fgComputeBlockAndEdgeWeights);

#if defined(FEATURE_EH_FUNCLETS)

    // Create funclets from the EH handlers.
    //
    DoPhase(this, PHASE_CREATE_FUNCLETS, &Compiler::fgCreateFunclets);

#endif // FEATURE_EH_FUNCLETS

    if (opts.OptimizationEnabled())
    {
        // Optimize block order
        //
        DoPhase(this, PHASE_OPTIMIZE_LAYOUT, &Compiler::optOptimizeLayout);
        // Compute reachability sets and dominators.
        //
        DoPhase(this, PHASE_COMPUTE_REACHABILITY, &Compiler::fgComputeReachability);

        // Perform loop inversion (i.e. transform "while" loops into
        // "repeat" loops) and discover and classify natural loops
        // (e.g. mark iterative loops as such). Also marks loop blocks
        // and sets bbWeight to the loop nesting levels
        //
        DoPhase(this, PHASE_OPTIMIZE_LOOPS, &Compiler::optOptimizeLoops);

        // Clone loops with optimization opportunities, and
        // choose the one based on dynamic condition evaluation.
        //
        DoPhase(this, PHASE_CLONE_LOOPS, &Compiler::optCloneLoops);

        // Unroll loops
        //
        DoPhase(this, PHASE_UNROLL_LOOPS, &Compiler::optUnrollLoops);
    }

#ifdef DEBUG
    fgDebugCheckLinks();
#endif

    // Create the variable table (and compute variable ref counts)
    //
    DoPhase(this, PHASE_MARK_LOCAL_VARS, &Compiler::lvaMarkLocalVars);

    // IMPORTANT, after this point, locals are ref counted.
    // However, ref counts are not kept incrementally up to date.
    assert(lvaLocalVarRefCounted());

    if (opts.OptimizationEnabled())
    {
        // Optimize boolean conditions
        //
        DoPhase(this, PHASE_OPTIMIZE_BOOLS, &Compiler::optOptimizeBools);

        // optOptimizeBools() might have changed the number of blocks; the dominators/reachability might be bad.
    }

    // Figure out the order in which operators are to be evaluated
    //
    DoPhase(this, PHASE_FIND_OPER_ORDER, &Compiler::fgFindOperOrder);

    // Weave the tree lists. Anyone who modifies the tree shapes after
    // this point is responsible for calling fgSetStmtSeq() to keep the
    // nodes properly linked.
    // This can create GC poll calls, and create new BasicBlocks (without updating dominators/reachability).
    //
    DoPhase(this, PHASE_SET_BLOCK_ORDER, &Compiler::fgSetBlockOrder);

    // At this point we know if we are fully interruptible or not
    if (opts.OptimizationEnabled())
    {
        bool doSsa           = true;
        bool doEarlyProp     = true;
        bool doValueNum      = true;
        bool doLoopHoisting  = true;
        bool doCopyProp      = true;
        bool doAssertionProp = true;
        bool doRangeAnalysis = true;
        int  iterations      = 1;

#if defined(OPT_CONFIG)
        doSsa           = (JitConfig.JitDoSsa() != 0);
        doEarlyProp     = doSsa && (JitConfig.JitDoEarlyProp() != 0);
        doValueNum      = doSsa && (JitConfig.JitDoValueNumber() != 0);
        doLoopHoisting  = doValueNum && (JitConfig.JitDoLoopHoisting() != 0);
        doCopyProp      = doValueNum && (JitConfig.JitDoCopyProp() != 0);
        doAssertionProp = doValueNum && (JitConfig.JitDoAssertionProp() != 0);
        doRangeAnalysis = doAssertionProp && (JitConfig.JitDoRangeAnalysis() != 0);

        if (opts.optRepeat)
        {
            iterations = JitConfig.JitOptRepeatCount();
        }
#endif // defined(OPT_CONFIG)

        while (iterations > 0)
        {
            if (doSsa)
            {
                // Build up SSA form for the IR
                //
                DoPhase(this, PHASE_BUILD_SSA, &Compiler::fgSsaBuild);
            }

            if (doEarlyProp)
            {
                // Propagate array length and rewrite getType() method call
                //
                DoPhase(this, PHASE_EARLY_PROP, &Compiler::optEarlyProp);
            }

            if (doValueNum)
            {
                // Value number the trees
                //
                DoPhase(this, PHASE_VALUE_NUMBER, &Compiler::fgValueNumber);
            }

            if (doLoopHoisting)
            {
                // Hoist invariant code out of loops
                //
                DoPhase(this, PHASE_HOIST_LOOP_CODE, &Compiler::optHoistLoopCode);
            }

            if (doCopyProp)
            {
                // Perform VN based copy propagation
                //
                DoPhase(this, PHASE_VN_COPY_PROP, &Compiler::optVnCopyProp);
            }

#if FEATURE_ANYCSE
            // Remove common sub-expressions
            //
            DoPhase(this, PHASE_OPTIMIZE_VALNUM_CSES, &Compiler::optOptimizeCSEs);
#endif // FEATURE_ANYCSE

#if ASSERTION_PROP
            if (doAssertionProp)
            {
                // Assertion propagation
                //
                DoPhase(this, PHASE_ASSERTION_PROP_MAIN, &Compiler::optAssertionPropMain);
            }

            if (doRangeAnalysis)
            {
                auto rangePhase = [this]() {
                    RangeCheck rc(this);
                    rc.OptimizeRangeChecks();
                };

                // Bounds check elimination via range analysis
                //
                DoPhase(this, PHASE_OPTIMIZE_INDEX_CHECKS, rangePhase);
            }
#endif // ASSERTION_PROP

            if (fgModified)
            {
                // update the flowgraph if we modified it during the optimization phase
                //
                auto optUpdateFlowGraphPhase = [this]() {
                    const bool doTailDup = false;
                    fgUpdateFlowGraph(doTailDup);
                };
                DoPhase(this, PHASE_OPT_UPDATE_FLOW_GRAPH, optUpdateFlowGraphPhase);

                // Recompute the edge weight if we have modified the flow graph
                //
                DoPhase(this, PHASE_COMPUTE_EDGE_WEIGHTS2, &Compiler::fgComputeEdgeWeights);
            }

            // Iterate if requested, resetting annotations first.
            if (--iterations == 0)
            {
                break;
            }
            ResetOptAnnotations();
            RecomputeLoopInfo();
        }
    }

#ifdef TARGET_AMD64
    //  Check if we need to add the Quirk for the PPP backward compat issue
    compQuirkForPPPflag = compQuirkForPPP();
#endif

    // Insert GC Polls
    DoPhase(this, PHASE_INSERT_GC_POLLS, &Compiler::fgInsertGCPolls);

    // Determine start of cold region if we are hot/cold splitting
    //
    DoPhase(this, PHASE_DETERMINE_FIRST_COLD_BLOCK, &Compiler::fgDetermineFirstColdBlock);

#ifdef DEBUG
    fgDebugCheckLinks(compStressCompile(STRESS_REMORPH_TREES, 50));

    // Stash the current estimate of the function's size if necessary.
    if (verbose)
    {
        compSizeEstimate  = 0;
        compCycleEstimate = 0;
        for (BasicBlock* block = fgFirstBB; block != nullptr; block = block->bbNext)
        {
            for (Statement* stmt : block->Statements())
            {
                compSizeEstimate += stmt->GetCostSz();
                compCycleEstimate += stmt->GetCostEx();
            }
        }
    }
#endif

    // rationalize trees
    Rationalizer rat(this); // PHASE_RATIONALIZE
    rat.Run();

    // Here we do "simple lowering".  When the RyuJIT backend works for all
    // platforms, this will be part of the more general lowering phase.  For now, though, we do a separate
    // pass of "final lowering."  We must do this before (final) liveness analysis, because this creates
    // range check throw blocks, in which the liveness must be correct.
    //
    DoPhase(this, PHASE_SIMPLE_LOWERING, &Compiler::fgSimpleLowering);

#ifdef DEBUG
    fgDebugCheckBBlist();
    fgDebugCheckLinks();
#endif

    // Enable this to gather statistical data such as
    // call and register argument info, flowgraph and loop info, etc.
    compJitStats();

#ifdef TARGET_ARM
    if (compLocallocUsed)
    {
        // We reserve REG_SAVED_LOCALLOC_SP to store SP on entry for stack unwinding
        codeGen->regSet.rsMaskResvd |= RBM_SAVED_LOCALLOC_SP;
    }
#endif // TARGET_ARM

    // Assign registers to variables, etc.

    ///////////////////////////////////////////////////////////////////////////////
    // Dominator and reachability sets are no longer valid. They haven't been
    // maintained up to here, and shouldn't be used (unless recomputed).
    ///////////////////////////////////////////////////////////////////////////////
    fgDomsComputed = false;

    // Create LinearScan before Lowering, so that Lowering can call LinearScan methods
    // for determining whether locals are register candidates and (for xarch) whether
    // a node is a containable memory op.
    m_pLinearScan = getLinearScanAllocator(this);

    // Lower
    //
    m_pLowering = new (this, CMK_LSRA) Lowering(this, m_pLinearScan); // PHASE_LOWERING
    m_pLowering->Run();

#if !defined(OSX_ARM64_ABI)
    // Set stack levels; this information is necessary for x86
    // but on other platforms it is used only in asserts.
    // TODO: do not run it in release on other platforms, see https://github.com/dotnet/runtime/issues/42673.
    StackLevelSetter stackLevelSetter(this);
    stackLevelSetter.Run();
#endif // !OSX_ARM64_ABI

    // We can not add any new tracked variables after this point.
    lvaTrackedFixed = true;

    // Now that lowering is completed we can proceed to perform register allocation
    //
    auto linearScanPhase = [this]() { m_pLinearScan->doLinearScan(); };
    DoPhase(this, PHASE_LINEAR_SCAN, linearScanPhase);

    // Copied from rpPredictRegUse()
    SetFullPtrRegMapRequired(codeGen->GetInterruptible() || !codeGen->isFramePointerUsed());

#ifdef DEBUG
    fgDebugCheckLinks();
#endif

    // Generate code
    codeGen->genGenerateCode(methodCodePtr, methodCodeSize);

    // We're done -- set the active phase to the last phase
    // (which isn't really a phase)
    mostRecentlyActivePhase = PHASE_POST_EMIT;

#ifdef FEATURE_JIT_METHOD_PERF
    if (pCompJitTimer)
    {
#if MEASURE_CLRAPI_CALLS
        EndPhase(PHASE_CLR_API);
#else
        EndPhase(PHASE_POST_EMIT);
#endif
        pCompJitTimer->Terminate(this, CompTimeSummaryInfo::s_compTimeSummary, true);
    }
#endif

    // Generate PatchpointInfo
    generatePatchpointInfo();

    RecordStateAtEndOfCompilation();

#ifdef FEATURE_TRACELOGGING
    compJitTelemetry.NotifyEndOfCompilation();
#endif

#if defined(DEBUG)
    ++Compiler::jitTotalMethodCompiled;
#endif // defined(DEBUG)

    compFunctionTraceEnd(*methodCodePtr, *methodCodeSize, false);
    JITDUMP("Method code size: %d\n", (unsigned)(*methodCodeSize));

#if FUNC_INFO_LOGGING
    if (compJitFuncInfoFile != nullptr)
    {
        assert(!compIsForInlining());
#ifdef DEBUG // We only have access to info.compFullName in DEBUG builds.
        fprintf(compJitFuncInfoFile, "%s\n", info.compFullName);
#elif FEATURE_SIMD
        fprintf(compJitFuncInfoFile, " %s\n", eeGetMethodFullName(info.compMethodHnd));
#endif
        fprintf(compJitFuncInfoFile, ""); // in our logic this causes a flush
    }
#endif // FUNC_INFO_LOGGING
}

//------------------------------------------------------------------------
// generatePatchpointInfo: allocate and fill in patchpoint info data,
//    and report it to the VM
//
void Compiler::generatePatchpointInfo()
{
    if (!doesMethodHavePatchpoints())
    {
        // Nothing to report
        return;
    }

    // Patchpoints are only found in Tier0 code, which is unoptimized, and so
    // should always have frame pointer.
    assert(codeGen->isFramePointerUsed());

    // Allocate patchpoint info storage from runtime, and fill in initial bits of data.
    const unsigned        patchpointInfoSize = PatchpointInfo::ComputeSize(info.compLocalsCount);
    PatchpointInfo* const patchpointInfo     = (PatchpointInfo*)info.compCompHnd->allocateArray(patchpointInfoSize);

    // The +TARGET_POINTER_SIZE here is to account for the extra slot the runtime
    // creates when it simulates calling the OSR method (the "pseudo return address" slot).
    patchpointInfo->Initialize(info.compLocalsCount, codeGen->genSPtoFPdelta() + TARGET_POINTER_SIZE);

    JITDUMP("--OSR--- FP-SP delta is %d\n", patchpointInfo->FpToSpDelta());

    // We record offsets for all the "locals" here. Could restrict
    // this to just the IL locals with some extra logic, and save a bit of space,
    // but would need to adjust all consumers, too.
    for (unsigned lclNum = 0; lclNum < info.compLocalsCount; lclNum++)
    {
        LclVarDsc* const varDsc = lvaGetDesc(lclNum);

        // We expect all these to have stack homes, and be FP relative
        assert(varDsc->lvOnFrame);
        assert(varDsc->lvFramePointerBased);

        // Record FramePtr relative offset (no localloc yet)
        patchpointInfo->SetOffset(lclNum, varDsc->GetStackOffset());

        // Note if IL stream contained an address-of that potentially leads to exposure.
        // This bit of IL may be skipped by OSR partial importation.
        if (varDsc->lvHasLdAddrOp)
        {
            patchpointInfo->SetIsExposed(lclNum);
        }

        JITDUMP("--OSR-- V%02u is at offset %d%s\n", lclNum, patchpointInfo->Offset(lclNum),
                patchpointInfo->IsExposed(lclNum) ? " (exposed)" : "");
    }

    // Special offsets

    if (lvaReportParamTypeArg() || lvaKeepAliveAndReportThis())
    {
        const int offset = lvaToCallerSPRelativeOffset(lvaCachedGenericContextArgOffset(), true);
        patchpointInfo->SetGenericContextArgOffset(offset);
        JITDUMP("--OSR-- cached generic context offset is CallerSP %d\n", patchpointInfo->GenericContextArgOffset());
    }

    if (lvaKeepAliveAndReportThis())
    {
        const int offset = lvaCachedGenericContextArgOffset();
        patchpointInfo->SetKeptAliveThisOffset(offset);
        JITDUMP("--OSR-- kept-alive this offset is FP %d\n", patchpointInfo->KeptAliveThisOffset());
    }

    if (compGSReorderStackLayout)
    {
        assert(lvaGSSecurityCookie != BAD_VAR_NUM);
        LclVarDsc* const varDsc = lvaGetDesc(lvaGSSecurityCookie);
        patchpointInfo->SetSecurityCookieOffset(varDsc->GetStackOffset());
        JITDUMP("--OSR-- security cookie V%02u offset is FP %d\n", lvaGSSecurityCookie,
                patchpointInfo->SecurityCookieOffset());
    }

    // Register this with the runtime.
    info.compCompHnd->setPatchpointInfo(patchpointInfo);
}

//------------------------------------------------------------------------
// ResetOptAnnotations: Clear annotations produced during global optimizations.
//
// Notes:
//    The intent of this method is to clear any information typically assumed
//    to be set only once; it is used between iterations when JitOptRepeat is
//    in effect.

void Compiler::ResetOptAnnotations()
{
    assert(opts.optRepeat);
    assert(JitConfig.JitOptRepeatCount() > 0);
    fgResetForSsa();
    vnStore               = nullptr;
    m_opAsgnVarDefSsaNums = nullptr;
    m_blockToEHPreds      = nullptr;
    fgSsaPassesCompleted  = 0;
    fgVNPassesCompleted   = 0;

    for (BasicBlock* block = fgFirstBB; block != nullptr; block = block->bbNext)
    {
        for (Statement* stmt : block->Statements())
        {
            for (GenTree* tree = stmt->GetTreeList(); tree != nullptr; tree = tree->gtNext)
            {
                tree->ClearVN();
                tree->ClearAssertion();
                tree->gtCSEnum = NO_CSE;
            }
        }
    }
}

//------------------------------------------------------------------------
// RecomputeLoopInfo: Recompute loop annotations between opt-repeat iterations.
//
// Notes:
//    The intent of this method is to update loop structure annotations, and those
//    they depend on; these annotations may have become stale during optimization,
//    and need to be up-to-date before running another iteration of optimizations.

void Compiler::RecomputeLoopInfo()
{
    assert(opts.optRepeat);
    assert(JitConfig.JitOptRepeatCount() > 0);
    // Recompute reachability sets, dominators, and loops.
    optLoopCount   = 0;
    fgDomsComputed = false;
    for (BasicBlock* block = fgFirstBB; block != nullptr; block = block->bbNext)
    {
        block->bbFlags &= ~BBF_LOOP_FLAGS;
    }
    fgComputeReachability();
    // Rebuild the loop tree annotations themselves.  Since this is performed as
    // part of 'optOptimizeLoops', this will also re-perform loop rotation, but
    // not other optimizations, as the others are not part of 'optOptimizeLoops'.
    optOptimizeLoops();
}

/*****************************************************************************/
void Compiler::ProcessShutdownWork(ICorStaticInfo* statInfo)
{
}

#ifdef TARGET_AMD64
//  Check if we need to add the Quirk for the PPP backward compat issue.
//  This Quirk addresses a compatibility issue between the new RyuJit and the previous JIT64.
//  A backward compatibity issue called 'PPP' exists where a PInvoke call passes a 32-byte struct
//  into a native API which basically writes 48 bytes of data into the struct.
//  With the stack frame layout used by the RyuJIT the extra 16 bytes written corrupts a
//  caller saved register and this leads to an A/V in the calling method.
//  The older JIT64 jit compiler just happened to have a different stack layout and/or
//  caller saved register set so that it didn't hit the A/V in the caller.
//  By increasing the amount of stack allocted for the struct by 32 bytes we can fix this.
//
//  Return true if we actually perform the Quirk, otherwise return false
//
bool Compiler::compQuirkForPPP()
{
    if (lvaCount != 2)
    { // We require that there are exactly two locals
        return false;
    }

    if (compTailCallUsed)
    { // Don't try this quirk if a tail call was used
        return false;
    }

    bool       hasOutArgs          = false;
    LclVarDsc* varDscExposedStruct = nullptr;

    unsigned   lclNum;
    LclVarDsc* varDsc;

    /* Look for struct locals that are address taken */
    for (lclNum = 0, varDsc = lvaTable; lclNum < lvaCount; lclNum++, varDsc++)
    {
        if (varDsc->lvIsParam) // It can't be a parameter
        {
            continue;
        }

        // We require that the OutgoingArg space lclVar exists
        if (lclNum == lvaOutgoingArgSpaceVar)
        {
            hasOutArgs = true; // Record that we saw it
            continue;
        }

        // Look for a 32-byte address exposed Struct and record its varDsc
        if ((varDsc->TypeGet() == TYP_STRUCT) && varDsc->lvAddrExposed && (varDsc->lvExactSize == 32))
        {
            varDscExposedStruct = varDsc;
        }
    }

    // We only perform the Quirk when there are two locals
    // one of them is a address exposed struct of size 32
    // and the other is the outgoing arg space local
    //
    if (hasOutArgs && (varDscExposedStruct != nullptr))
    {
#ifdef DEBUG
        if (verbose)
        {
            printf("\nAdding a backwards compatibility quirk for the 'PPP' issue\n");
        }
#endif // DEBUG

        // Increase the exact size of this struct by 32 bytes
        // This fixes the PPP backward compat issue
        varDscExposedStruct->lvExactSize += 32;

        // The struct is now 64 bytes.
        // We're on x64 so this should be 8 pointer slots.
        assert((varDscExposedStruct->lvExactSize / TARGET_POINTER_SIZE) == 8);

        varDscExposedStruct->SetLayout(
            varDscExposedStruct->GetLayout()->GetPPPQuirkLayout(getAllocator(CMK_ClassLayout)));

        return true;
    }
    return false;
}
#endif // TARGET_AMD64

/*****************************************************************************/

#ifdef DEBUG
void* forceFrameJIT; // used to force to frame &useful for fastchecked debugging

bool Compiler::skipMethod()
{
    static ConfigMethodRange fJitRange;
    fJitRange.EnsureInit(JitConfig.JitRange());
    assert(!fJitRange.Error());

    // Normally JitConfig.JitRange() is null, we don't want to skip
    // jitting any methods.
    //
    // So, the logic below relies on the fact that a null range string
    // passed to ConfigMethodRange represents the set of all methods.

    if (!fJitRange.Contains(info.compMethodHash()))
    {
        return true;
    }

    if (JitConfig.JitExclude().contains(info.compMethodName, info.compClassName, &info.compMethodInfo->args))
    {
        return true;
    }

    if (!JitConfig.JitInclude().isEmpty() &&
        !JitConfig.JitInclude().contains(info.compMethodName, info.compClassName, &info.compMethodInfo->args))
    {
        return true;
    }

    return false;
}

#endif

/*****************************************************************************/

int Compiler::compCompile(CORINFO_MODULE_HANDLE classPtr,
                          void**                methodCodePtr,
                          ULONG*                methodCodeSize,
                          JitFlags*             compileFlags)
{
    // compInit should have set these already.
    noway_assert(info.compMethodInfo != nullptr);
    noway_assert(info.compCompHnd != nullptr);
    noway_assert(info.compMethodHnd != nullptr);

#ifdef FEATURE_JIT_METHOD_PERF
    static bool checkedForJitTimeLog = false;

    pCompJitTimer = nullptr;

    if (!checkedForJitTimeLog)
    {
        // Call into VM to get the config strings. FEATURE_JIT_METHOD_PERF is enabled for
        // retail builds. Do not call the regular Config helper here as it would pull
        // in a copy of the config parser into the clrjit.dll.
        InterlockedCompareExchangeT(&Compiler::compJitTimeLogFilename, info.compCompHnd->getJitTimeLogFilename(), NULL);

        // At a process or module boundary clear the file and start afresh.
        JitTimer::PrintCsvHeader();

        checkedForJitTimeLog = true;
    }
    if ((Compiler::compJitTimeLogFilename != nullptr) || (JitTimeLogCsv() != nullptr))
    {
        pCompJitTimer = JitTimer::Create(this, info.compMethodInfo->ILCodeSize);
    }
#endif // FEATURE_JIT_METHOD_PERF

#ifdef DEBUG
    Compiler* me  = this;
    forceFrameJIT = (void*)&me; // let us see the this pointer in fastchecked build
    // set this early so we can use it without relying on random memory values
    verbose = compIsForInlining() ? impInlineInfo->InlinerCompiler->verbose : false;
#endif

#if FUNC_INFO_LOGGING
    LPCWSTR tmpJitFuncInfoFilename = JitConfig.JitFuncInfoFile();

    if (tmpJitFuncInfoFilename != nullptr)
    {
        LPCWSTR oldFuncInfoFileName =
            InterlockedCompareExchangeT(&compJitFuncInfoFilename, tmpJitFuncInfoFilename, NULL);
        if (oldFuncInfoFileName == nullptr)
        {
            assert(compJitFuncInfoFile == nullptr);
            compJitFuncInfoFile = _wfopen(compJitFuncInfoFilename, W("a"));
            if (compJitFuncInfoFile == nullptr)
            {
#if defined(DEBUG) && !defined(HOST_UNIX) // no 'perror' in the PAL
                perror("Failed to open JitFuncInfoLogFile");
#endif // defined(DEBUG) && !defined(HOST_UNIX)
            }
        }
    }
#endif // FUNC_INFO_LOGGING

    // if (s_compMethodsCount==0) setvbuf(jitstdout, NULL, _IONBF, 0);

    if (compIsForInlining())
    {
        compileFlags->Clear(JitFlags::JIT_FLAG_OSR);
        info.compILEntry        = 0;
        info.compPatchpointInfo = nullptr;
    }
    else if (compileFlags->IsSet(JitFlags::JIT_FLAG_OSR))
    {
        // Fetch OSR info from the runtime
        info.compPatchpointInfo = info.compCompHnd->getOSRInfo(&info.compILEntry);
        assert(info.compPatchpointInfo != nullptr);
    }

    virtualStubParamInfo = new (this, CMK_Unknown) VirtualStubParamInfo(IsTargetAbi(CORINFO_CORERT_ABI));

    // compMatchedVM is set to true if both CPU/ABI and OS are matching the execution engine requirements
    //
    // Do we have a matched VM? Or are we "abusing" the VM to help us do JIT work (such as using an x86 native VM
    // with an ARM-targeting "altjit").
    // Match CPU/ABI for compMatchedVM
    info.compMatchedVM = IMAGE_FILE_MACHINE_TARGET == info.compCompHnd->getExpectedTargetArchitecture();

    // Match OS for compMatchedVM
    CORINFO_EE_INFO* eeInfo = eeGetEEInfo();
#ifdef TARGET_UNIX
    info.compMatchedVM = info.compMatchedVM && (eeInfo->osType == CORINFO_UNIX);
#else
    info.compMatchedVM = info.compMatchedVM && (eeInfo->osType == CORINFO_WINNT);
#endif

    // If we are not compiling for a matched VM, then we are getting JIT flags that don't match our target
    // architecture. The two main examples here are an ARM targeting altjit hosted on x86 and an ARM64
    // targeting altjit hosted on x64. (Though with cross-bitness work, the host doesn't necessarily need
    // to be of the same bitness.) In these cases, we need to fix up the JIT flags to be appropriate for
    // the target, as the VM's expected target may overlap bit flags with different meaning to our target.
    // Note that it might be better to do this immediately when setting the JIT flags in CILJit::compileMethod()
    // (when JitFlags::SetFromFlags() is called), but this is close enough. (To move this logic to
    // CILJit::compileMethod() would require moving the info.compMatchedVM computation there as well.)

    if (!info.compMatchedVM)
    {
#if defined(TARGET_ARM)

// Currently nothing needs to be done. There are no ARM flags that conflict with other flags.

#endif // defined(TARGET_ARM)

#if defined(TARGET_ARM64)

        // The x86/x64 architecture capabilities flags overlap with the ARM64 ones. Set a reasonable architecture
        // target default. Currently this is disabling all ARM64 architecture features except FP and SIMD, but this
        // should be altered to possibly enable all of them, when they are known to all work.

        CORINFO_InstructionSetFlags defaultArm64Flags;
        defaultArm64Flags.AddInstructionSet(InstructionSet_ArmBase);
        defaultArm64Flags.AddInstructionSet(InstructionSet_AdvSimd);
        defaultArm64Flags.Set64BitInstructionSetVariants();
        compileFlags->SetInstructionSetFlags(defaultArm64Flags);
#endif // defined(TARGET_ARM64)
    }

    compMaxUncheckedOffsetForNullObject = eeGetEEInfo()->maxUncheckedOffsetForNullObject;

    // Set the context for token lookup.
    if (compIsForInlining())
    {
        impTokenLookupContextHandle = impInlineInfo->tokenLookupContextHandle;

        assert(impInlineInfo->inlineCandidateInfo->clsHandle == info.compCompHnd->getMethodClass(info.compMethodHnd));
        info.compClassHnd = impInlineInfo->inlineCandidateInfo->clsHandle;

        assert(impInlineInfo->inlineCandidateInfo->clsAttr == info.compCompHnd->getClassAttribs(info.compClassHnd));
        // printf("%x != %x\n", impInlineInfo->inlineCandidateInfo->clsAttr,
        // info.compCompHnd->getClassAttribs(info.compClassHnd));
        info.compClassAttr = impInlineInfo->inlineCandidateInfo->clsAttr;
    }
    else
    {
        impTokenLookupContextHandle = METHOD_BEING_COMPILED_CONTEXT();

        info.compClassHnd  = info.compCompHnd->getMethodClass(info.compMethodHnd);
        info.compClassAttr = info.compCompHnd->getClassAttribs(info.compClassHnd);
    }

    info.compProfilerCallback = false; // Assume false until we are told to hook this method.

#if defined(DEBUG) || defined(LATE_DISASM)
    const char* classNamePtr;

    info.compMethodName = eeGetMethodName(info.compMethodHnd, &classNamePtr);
    unsigned len        = (unsigned)roundUp(strlen(classNamePtr) + 1);
    info.compClassName  = getAllocator(CMK_DebugOnly).allocate<char>(len);
    strcpy_s((char*)info.compClassName, len, classNamePtr);

    info.compFullName  = eeGetMethodFullName(info.compMethodHnd);
    info.compPerfScore = 0.0;
#endif // defined(DEBUG) || defined(LATE_DISASM)

#ifdef DEBUG
    if (!compIsForInlining())
    {
        JitTls::GetLogEnv()->setCompiler(this);
    }

    // Have we been told to be more selective in our Jitting?
    if (skipMethod())
    {
        if (compIsForInlining())
        {
            compInlineResult->NoteFatal(InlineObservation::CALLEE_MARKED_AS_SKIPPED);
        }
        return CORJIT_SKIPPED;
    }

#endif // DEBUG

    // Verification isn't supported
    assert(compileFlags->IsSet(JitFlags::JIT_FLAG_SKIP_VERIFICATION));
    assert(!compileFlags->IsSet(JitFlags::JIT_FLAG_IMPORT_ONLY));

    /* Setup an error trap */

    struct Param
    {
        Compiler* pThis;

        CORINFO_MODULE_HANDLE classPtr;
        COMP_HANDLE           compHnd;
        CORINFO_METHOD_INFO*  methodInfo;
        void**                methodCodePtr;
        ULONG*                methodCodeSize;
        JitFlags*             compileFlags;

        int result;
    } param;
    param.pThis          = this;
    param.classPtr       = classPtr;
    param.compHnd        = info.compCompHnd;
    param.methodInfo     = info.compMethodInfo;
    param.methodCodePtr  = methodCodePtr;
    param.methodCodeSize = methodCodeSize;
    param.compileFlags   = compileFlags;
    param.result         = CORJIT_INTERNALERROR;

    setErrorTrap(info.compCompHnd, Param*, pParam, &param) // ERROR TRAP: Start normal block
    {
        pParam->result =
            pParam->pThis->compCompileHelper(pParam->classPtr, pParam->compHnd, pParam->methodInfo,
                                             pParam->methodCodePtr, pParam->methodCodeSize, pParam->compileFlags);
    }
    finallyErrorTrap() // ERROR TRAP: The following block handles errors
    {
        /* Cleanup  */

        if (compIsForInlining())
        {
            goto DoneCleanUp;
        }

        /* Tell the emitter that we're done with this function */

        GetEmitter()->emitEndCG();

    DoneCleanUp:
        compDone();
    }
    endErrorTrap() // ERROR TRAP: End

        return param.result;
}

#if defined(DEBUG) || defined(INLINE_DATA)
//------------------------------------------------------------------------
// compMethodHash: get hash code for currently jitted method
//
// Returns:
//    Hash based on method's full name
//
unsigned Compiler::Info::compMethodHash() const
{
    if (compMethodHashPrivate == 0)
    {
        // compMethodHashPrivate = compCompHnd->getMethodHash(compMethodHnd);
        assert(compFullName != nullptr);
        assert(*compFullName != 0);
        COUNT_T hash = HashStringA(compFullName); // Use compFullName to generate the hash, as it contains the signature
                                                  // and return type
        compMethodHashPrivate = hash;
    }
    return compMethodHashPrivate;
}

//------------------------------------------------------------------------
// compMethodHash: get hash code for specified method
//
// Arguments:
//    methodHnd - method of interest
//
// Returns:
//    Hash based on method's full name
//
unsigned Compiler::compMethodHash(CORINFO_METHOD_HANDLE methodHnd)
{
    // If this is the root method, delegate to the caching version
    //
    if (methodHnd == info.compMethodHnd)
    {
        return info.compMethodHash();
    }

    // Else compute from scratch. Might consider caching this too.
    //
    unsigned    methodHash = 0;
    const char* calleeName = eeGetMethodFullName(methodHnd);

    if (calleeName != nullptr)
    {
        methodHash = HashStringA(calleeName);
    }
    else
    {
        methodHash = info.compCompHnd->getMethodHash(methodHnd);
    }

    return methodHash;
}

#endif // defined(DEBUG) || defined(INLINE_DATA)

void Compiler::compCompileFinish()
{
#if defined(DEBUG) || MEASURE_NODE_SIZE || MEASURE_BLOCK_SIZE || DISPLAY_SIZES || CALL_ARG_STATS
    genMethodCnt++;
#endif

#if MEASURE_MEM_ALLOC
    {
        compArenaAllocator->finishMemStats();
        memAllocHist.record((unsigned)((compArenaAllocator->getTotalBytesAllocated() + 1023) / 1024));
        memUsedHist.record((unsigned)((compArenaAllocator->getTotalBytesUsed() + 1023) / 1024));
    }

#ifdef DEBUG
    if (s_dspMemStats || verbose)
    {
        printf("\nAllocations for %s (MethodHash=%08x)\n", info.compFullName, info.compMethodHash());
        compArenaAllocator->dumpMemStats(jitstdout);
    }
#endif // DEBUG
#endif // MEASURE_MEM_ALLOC

#if LOOP_HOIST_STATS
    AddLoopHoistStats();
#endif // LOOP_HOIST_STATS

#if MEASURE_NODE_SIZE
    genTreeNcntHist.record(static_cast<unsigned>(genNodeSizeStatsPerFunc.genTreeNodeCnt));
    genTreeNsizHist.record(static_cast<unsigned>(genNodeSizeStatsPerFunc.genTreeNodeSize));
#endif

#if defined(DEBUG)
    // Small methods should fit in ArenaAllocator::getDefaultPageSize(), or else
    // we should bump up ArenaAllocator::getDefaultPageSize()

    if ((info.compILCodeSize <= 32) &&     // Is it a reasonably small method?
        (info.compNativeCodeSize < 512) && // Some trivial methods generate huge native code. eg. pushing a single huge
                                           // struct
        (impInlinedCodeSize <= 128) &&     // Is the the inlining reasonably bounded?
                                           // Small methods cannot meaningfully have a big number of locals
                                           // or arguments. We always track arguments at the start of
                                           // the prolog which requires memory
        (info.compLocalsCount <= 32) && (!opts.MinOpts()) && // We may have too many local variables, etc
        (getJitStressLevel() == 0) &&                        // We need extra memory for stress
        !opts.optRepeat &&                                   // We need extra memory to repeat opts
        !compArenaAllocator->bypassHostAllocator() && // ArenaAllocator::getDefaultPageSize() is artificially low for
                                                      // DirectAlloc
        // Factor of 2x is because data-structures are bigger under DEBUG
        (compArenaAllocator->getTotalBytesAllocated() > (2 * ArenaAllocator::getDefaultPageSize())) &&
        // RyuJIT backend needs memory tuning! TODO-Cleanup: remove this case when memory tuning is complete.
        (compArenaAllocator->getTotalBytesAllocated() > (10 * ArenaAllocator::getDefaultPageSize())) &&
        !verbose) // We allocate lots of memory to convert sets to strings for JitDump
    {
        genSmallMethodsNeedingExtraMemoryCnt++;

        // Less than 1% of all methods should run into this.
        // We cannot be more strict as there are always degenerate cases where we
        // would need extra memory (like huge structs as locals - see lvaSetStruct()).
        assert((genMethodCnt < 500) || (genSmallMethodsNeedingExtraMemoryCnt < (genMethodCnt / 100)));
    }
#endif // DEBUG

#if defined(DEBUG) || defined(INLINE_DATA)

    m_inlineStrategy->DumpData();
    m_inlineStrategy->DumpXml();

#endif

#ifdef DEBUG
    if (opts.dspOrder)
    {
        // mdMethodDef __stdcall CEEInfo::getMethodDefFromMethod(CORINFO_METHOD_HANDLE hMethod)
        mdMethodDef currentMethodToken = info.compCompHnd->getMethodDefFromMethod(info.compMethodHnd);

        unsigned profCallCount = 0;
        if (opts.jitFlags->IsSet(JitFlags::JIT_FLAG_BBOPT) && fgHaveProfileData())
        {
            assert(fgBlockCounts[0].ILOffset == 0);
            profCallCount = fgBlockCounts[0].ExecutionCount;
        }

        static bool headerPrinted = false;
        if (!headerPrinted)
        {
            // clang-format off
            headerPrinted = true;
            printf("         |  Profiled   | Method   |   Method has    |   calls   | Num |LclV |AProp| CSE |   Perf  |bytes | %3s codesize| \n", Target::g_tgtCPUName);
            printf(" mdToken |  CNT |  RGN |    Hash  | EH | FRM | LOOP | NRM | IND | BBs | Cnt | Cnt | Cnt |  Score  |  IL  |   HOT | CLD | method name \n");
            printf("---------+------+------+----------+----+-----+------+-----+-----+-----+-----+-----+-----+---------+------+-------+-----+\n");
            //      06001234 | 1234 |  HOT | 0f1e2d3c | EH | ebp | LOOP |  15 |   6 |  12 |  17 |  12 |   8 | 1234.56 |  145 |  1234 | 123 | System.Example(int)
            // clang-format on
        }

        printf("%08X | ", currentMethodToken);

        if (fgHaveProfileData())
        {
            if (profCallCount <= 9999)
            {
                printf("%4d | ", profCallCount);
            }
            else if (profCallCount <= 999500)
            {
                printf("%3dK | ", (profCallCount + 500) / 1000);
            }
            else
            {
                printf("%3dM | ", (profCallCount + 500000) / 1000000);
            }
        }
        else
        {
            printf("     | ");
        }

        CorInfoRegionKind regionKind = info.compMethodInfo->regionKind;

        if (opts.altJit)
        {
            printf("ALT | ");
        }
        else if (regionKind == CORINFO_REGION_NONE)
        {
            printf("     | ");
        }
        else if (regionKind == CORINFO_REGION_HOT)
        {
            printf(" HOT | ");
        }
        else if (regionKind == CORINFO_REGION_COLD)
        {
            printf("COLD | ");
        }
        else if (regionKind == CORINFO_REGION_JIT)
        {
            printf(" JIT | ");
        }
        else
        {
            printf("UNKN | ");
        }

        printf("%08x | ", info.compMethodHash());

        if (compHndBBtabCount > 0)
        {
            printf("EH | ");
        }
        else
        {
            printf("   | ");
        }

        if (rpFrameType == FT_EBP_FRAME)
        {
            printf("%3s | ", STR_FPBASE);
        }
        else if (rpFrameType == FT_ESP_FRAME)
        {
            printf("%3s | ", STR_SPBASE);
        }
#if DOUBLE_ALIGN
        else if (rpFrameType == FT_DOUBLE_ALIGN_FRAME)
        {
            printf("dbl | ");
        }
#endif
        else // (rpFrameType == FT_NOT_SET)
        {
            printf("??? | ");
        }

        if (fgHasLoops)
        {
            printf("LOOP |");
        }
        else
        {
            printf("     |");
        }

        printf(" %3d |", optCallCount);
        printf(" %3d |", optIndirectCallCount);
        printf(" %3d |", fgBBcountAtCodegen);
        printf(" %3d |", lvaCount);

        if (opts.MinOpts())
        {
            printf("  MinOpts  |");
        }
        else
        {
            printf(" %3d |", optAssertionCount);
#if FEATURE_ANYCSE
            printf(" %3d |", optCSEcount);
#else
            printf(" %3d |", 0);
#endif // FEATURE_ANYCSE
        }

        if (info.compPerfScore < 9999.995)
        {
            printf(" %7.2f |", info.compPerfScore);
        }
        else
        {
            printf(" %7.0f |", info.compPerfScore);
        }

        printf(" %4d |", info.compMethodInfo->ILCodeSize);
        printf(" %5d |", info.compTotalHotCodeSize);
        printf(" %3d |", info.compTotalColdCodeSize);

        printf(" %s\n", eeGetMethodFullName(info.compMethodHnd));
        printf(""); // in our logic this causes a flush
    }

    if (verbose)
    {
        printf("****** DONE compiling %s\n", info.compFullName);
        printf(""); // in our logic this causes a flush
    }

    // Only call _DbgBreakCheck when we are jitting, not when we are ngen-ing
    // For ngen the int3 or breakpoint instruction will be right at the
    // start of the ngen method and we will stop when we execute it.
    //
    if (!opts.jitFlags->IsSet(JitFlags::JIT_FLAG_PREJIT))
    {
        if (compJitHaltMethod())
        {
#if !defined(HOST_UNIX)
            // TODO-UNIX: re-enable this when we have an OS that supports a pop-up dialog

            // Don't do an assert, but just put up the dialog box so we get just-in-time debugger
            // launching.  When you hit 'retry' it will continue and naturally stop at the INT 3
            // that the JIT put in the code
            _DbgBreakCheck(__FILE__, __LINE__, "JitHalt");
#endif
        }
    }
#endif // DEBUG
}

#ifdef PSEUDORANDOM_NOP_INSERTION
// this is zlib adler32 checksum.  source came from windows base

#define BASE 65521L // largest prime smaller than 65536
#define NMAX 5552
// NMAX is the largest n such that 255n(n+1)/2 + (n+1)(BASE-1) <= 2^32-1

#define DO1(buf, i)                                                                                                    \
    {                                                                                                                  \
        s1 += buf[i];                                                                                                  \
        s2 += s1;                                                                                                      \
    }
#define DO2(buf, i)                                                                                                    \
    DO1(buf, i);                                                                                                       \
    DO1(buf, i + 1);
#define DO4(buf, i)                                                                                                    \
    DO2(buf, i);                                                                                                       \
    DO2(buf, i + 2);
#define DO8(buf, i)                                                                                                    \
    DO4(buf, i);                                                                                                       \
    DO4(buf, i + 4);
#define DO16(buf)                                                                                                      \
    DO8(buf, 0);                                                                                                       \
    DO8(buf, 8);

unsigned adler32(unsigned adler, char* buf, unsigned int len)
{
    unsigned int s1 = adler & 0xffff;
    unsigned int s2 = (adler >> 16) & 0xffff;
    int          k;

    if (buf == NULL)
        return 1L;

    while (len > 0)
    {
        k = len < NMAX ? len : NMAX;
        len -= k;
        while (k >= 16)
        {
            DO16(buf);
            buf += 16;
            k -= 16;
        }
        if (k != 0)
            do
            {
                s1 += *buf++;
                s2 += s1;
            } while (--k);
        s1 %= BASE;
        s2 %= BASE;
    }
    return (s2 << 16) | s1;
}
#endif

unsigned getMethodBodyChecksum(__in_z char* code, int size)
{
#ifdef PSEUDORANDOM_NOP_INSERTION
    return adler32(0, code, size);
#else
    return 0;
#endif
}

int Compiler::compCompileHelper(CORINFO_MODULE_HANDLE classPtr,
                                COMP_HANDLE           compHnd,
                                CORINFO_METHOD_INFO*  methodInfo,
                                void**                methodCodePtr,
                                ULONG*                methodCodeSize,
                                JitFlags*             compileFlags)
{
    CORINFO_METHOD_HANDLE methodHnd = info.compMethodHnd;

    info.compCode         = methodInfo->ILCode;
    info.compILCodeSize   = methodInfo->ILCodeSize;
    info.compILImportSize = 0;

    if (info.compILCodeSize == 0)
    {
        BADCODE("code size is zero");
    }

    if (compIsForInlining())
    {
#ifdef DEBUG
        unsigned methAttr_Old  = impInlineInfo->inlineCandidateInfo->methAttr;
        unsigned methAttr_New  = info.compCompHnd->getMethodAttribs(info.compMethodHnd);
        unsigned flagsToIgnore = CORINFO_FLG_DONT_INLINE | CORINFO_FLG_FORCEINLINE;
        assert((methAttr_Old & (~flagsToIgnore)) == (methAttr_New & (~flagsToIgnore)));
#endif

        info.compFlags = impInlineInfo->inlineCandidateInfo->methAttr;
    }
    else
    {
        info.compFlags = info.compCompHnd->getMethodAttribs(info.compMethodHnd);
#ifdef PSEUDORANDOM_NOP_INSERTION
        info.compChecksum = getMethodBodyChecksum((char*)methodInfo->ILCode, methodInfo->ILCodeSize);
#endif
    }

    compSwitchedToOptimized = false;
    compSwitchedToMinOpts   = false;

    // compInitOptions will set the correct verbose flag.

    compInitOptions(compileFlags);

    if (!compIsForInlining() && !opts.altJit && opts.jitFlags->IsSet(JitFlags::JIT_FLAG_ALT_JIT))
    {
        // We're an altjit, but the COMPlus_AltJit configuration did not say to compile this method,
        // so skip it.
        return CORJIT_SKIPPED;
    }

#ifdef DEBUG

    if (verbose)
    {
        printf("IL to import:\n");
        dumpILRange(info.compCode, info.compILCodeSize);
    }

#endif

    // Check for COMPlus_AggressiveInlining
    if (JitConfig.JitAggressiveInlining())
    {
        compDoAggressiveInlining = true;
    }

    if (compDoAggressiveInlining)
    {
        info.compFlags |= CORINFO_FLG_FORCEINLINE;
    }

#ifdef DEBUG

    // Check for ForceInline stress.
    if (compStressCompile(STRESS_FORCE_INLINE, 0))
    {
        info.compFlags |= CORINFO_FLG_FORCEINLINE;
    }

    if (compIsForInlining())
    {
        JITLOG((LL_INFO100000, "\nINLINER impTokenLookupContextHandle for %s is 0x%p.\n",
                eeGetMethodFullName(info.compMethodHnd), dspPtr(impTokenLookupContextHandle)));
    }
#endif // DEBUG

    impCanReimport = compStressCompile(STRESS_CHK_REIMPORT, 15);

    /* Initialize set a bunch of global values */

    info.compScopeHnd      = classPtr;
    info.compXcptnsCount   = methodInfo->EHcount;
    info.compMaxStack      = methodInfo->maxStack;
    compHndBBtab           = nullptr;
    compHndBBtabCount      = 0;
    compHndBBtabAllocCount = 0;

    info.compNativeCodeSize    = 0;
    info.compTotalHotCodeSize  = 0;
    info.compTotalColdCodeSize = 0;

    compHasBackwardJump = false;

#ifdef DEBUG
    compCurBB = nullptr;
    lvaTable  = nullptr;

    // Reset node and block ID counter
    compGenTreeID    = 0;
    compStatementID  = 0;
    compBasicBlockID = 0;
#endif

    /* Initialize emitter */

    if (!compIsForInlining())
    {
        codeGen->GetEmitter()->emitBegCG(this, compHnd);
    }

    info.compIsStatic = (info.compFlags & CORINFO_FLG_STATIC) != 0;

    info.compPublishStubParam = opts.jitFlags->IsSet(JitFlags::JIT_FLAG_PUBLISH_SECRET_PARAM);

    info.compHasNextCallRetAddr = false;

    switch (methodInfo->args.getCallConv())
    {
        case CORINFO_CALLCONV_VARARG:
        case CORINFO_CALLCONV_NATIVEVARARG:
            info.compIsVarArgs = true;
            break;
        case CORINFO_CALLCONV_DEFAULT:
            info.compIsVarArgs = false;
            break;
        default:
            BADCODE("bad calling convention");
    }
    info.compRetNativeType = info.compRetType = JITtype2varType(methodInfo->args.retType);

    info.compUnmanagedCallCountWithGCTransition = 0;
    info.compLvFrameListRoot                    = BAD_VAR_NUM;

    info.compInitMem = ((methodInfo->options & CORINFO_OPT_INIT_LOCALS) != 0);

    /* Allocate the local variable table */

    lvaInitTypeRef();

    if (!compIsForInlining())
    {
        compInitDebuggingInfo();
    }

#ifdef DEBUG
    if (compIsForInlining())
    {
        compBasicBlockID = impInlineInfo->InlinerCompiler->compBasicBlockID;
    }
#endif

    const bool forceInline = !!(info.compFlags & CORINFO_FLG_FORCEINLINE);

    if (!compIsForInlining() && opts.jitFlags->IsSet(JitFlags::JIT_FLAG_PREJIT))
    {
        // We're prejitting the root method. We also will analyze it as
        // a potential inline candidate.
        InlineResult prejitResult(this, methodHnd, "prejit");

        // Do the initial inline screen.
        impCanInlineIL(methodHnd, methodInfo, forceInline, &prejitResult);

        // Temporarily install the prejitResult as the
        // compInlineResult so it's available to fgFindJumpTargets
        // and can accumulate more observations as the IL is
        // scanned.
        //
        // We don't pass prejitResult in as a parameter to avoid
        // potential aliasing confusion -- the other call to
        // fgFindBasicBlocks may have set up compInlineResult and
        // the code in fgFindJumpTargets references that data
        // member extensively.
        assert(compInlineResult == nullptr);
        assert(impInlineInfo == nullptr);
        compInlineResult = &prejitResult;

        // Find the basic blocks. We must do this regardless of
        // inlineability, since we are prejitting this method.
        //
        // This will also update the status of this method as
        // an inline candidate.
        fgFindBasicBlocks();

        // Undo the temporary setup.
        assert(compInlineResult == &prejitResult);
        compInlineResult = nullptr;

        // If still a viable, discretionary inline, assess
        // profitability.
        if (prejitResult.IsDiscretionaryCandidate())
        {
            prejitResult.DetermineProfitability(methodInfo);
        }

        m_inlineStrategy->NotePrejitDecision(prejitResult);

        // Handle the results of the inline analysis.
        if (prejitResult.IsFailure())
        {
            // This method is a bad inlinee according to our
            // analysis.  We will let the InlineResult destructor
            // mark it as noinline in the prejit image to save the
            // jit some work.
            //
            // This decision better not be context-dependent.
            assert(prejitResult.IsNever());
        }
        else
        {
            // This looks like a viable inline candidate.  Since
            // we're not actually inlining, don't report anything.
            prejitResult.SetReported();
        }
    }
    else
    {
        // We are jitting the root method, or inlining.
        fgFindBasicBlocks();
    }

    // If we're inlining and the candidate is bad, bail out.
    if (compDonotInline())
    {
        goto _Next;
    }

    if (compHasBackwardJump && (info.compFlags & CORINFO_FLG_DISABLE_TIER0_FOR_LOOPS) != 0 && fgCanSwitchToOptimized())
    {
        // Method likely has a loop, switch to the OptimizedTier to avoid spending too much time running slower code
        fgSwitchToOptimized();
    }

    compSetOptimizationLevel();

#if COUNT_BASIC_BLOCKS
    bbCntTable.record(fgBBcount);

    if (fgBBcount == 1)
    {
        bbOneBBSizeTable.record(methodInfo->ILCodeSize);
    }
#endif // COUNT_BASIC_BLOCKS

#ifdef DEBUG
    if (verbose)
    {
        printf("Basic block list for '%s'\n", info.compFullName);
        fgDispBasicBlocks();
    }
#endif

#ifdef DEBUG
    /* Give the function a unique number */

    if (opts.disAsm || verbose)
    {
        compMethodID = ~info.compMethodHash() & 0xffff;
    }
    else
    {
        compMethodID = InterlockedIncrement(&s_compMethodsCount);
    }
#endif

    if (compIsForInlining())
    {
        compInlineResult->NoteInt(InlineObservation::CALLEE_NUMBER_OF_BASIC_BLOCKS, fgBBcount);

        if (compInlineResult->IsFailure())
        {
            goto _Next;
        }
    }

#ifdef DEBUG
    if ((JitConfig.DumpJittedMethods() == 1) && !compIsForInlining())
    {
        printf("Compiling %4d %s::%s, IL size = %u, hash=0x%08x %s%s%s\n", Compiler::jitTotalMethodCompiled,
               info.compClassName, info.compMethodName, info.compILCodeSize, info.compMethodHash(),
               compGetTieringName(), opts.IsOSR() ? " OSR" : "", compGetStressMessage());
    }
    if (compIsForInlining())
    {
        compGenTreeID   = impInlineInfo->InlinerCompiler->compGenTreeID;
        compStatementID = impInlineInfo->InlinerCompiler->compStatementID;
    }
#endif

    compCompile(methodCodePtr, methodCodeSize, compileFlags);

#ifdef DEBUG
    if (compIsForInlining())
    {
        impInlineInfo->InlinerCompiler->compGenTreeID    = compGenTreeID;
        impInlineInfo->InlinerCompiler->compStatementID  = compStatementID;
        impInlineInfo->InlinerCompiler->compBasicBlockID = compBasicBlockID;
    }
#endif

_Next:

    if (compDonotInline())
    {
        // Verify we have only one inline result in play.
        assert(impInlineInfo->inlineResult == compInlineResult);
    }

    if (!compIsForInlining())
    {
        compCompileFinish();

        // Did we just compile for a target architecture that the VM isn't expecting? If so, the VM
        // can't used the generated code (and we better be an AltJit!).

        if (!info.compMatchedVM)
        {
            return CORJIT_SKIPPED;
        }

#ifdef DEBUG
        if (opts.jitFlags->IsSet(JitFlags::JIT_FLAG_ALT_JIT) && JitConfig.RunAltJitCode() == 0)
        {
            return CORJIT_SKIPPED;
        }
#endif // DEBUG
    }

    /* Success! */
    return CORJIT_OK;
}

//------------------------------------------------------------------------
// compFindLocalVarLinear: Linear search for variable's scope containing offset.
//
// Arguments:
//     varNum    The variable number to search for in the array of scopes.
//     offs      The offset value which should occur within the life of the variable.
//
// Return Value:
//     VarScopeDsc* of a matching variable that contains the offset within its life
//     begin and life end or nullptr when there is no match found.
//
//  Description:
//     Linear search for matching variables with their life begin and end containing
//     the offset.
//     or NULL if one couldn't be found.
//
//  Note:
//     Usually called for scope count = 4. Could be called for values upto 8.
//
VarScopeDsc* Compiler::compFindLocalVarLinear(unsigned varNum, unsigned offs)
{
    for (unsigned i = 0; i < info.compVarScopesCount; i++)
    {
        VarScopeDsc* dsc = &info.compVarScopes[i];
        if ((dsc->vsdVarNum == varNum) && (dsc->vsdLifeBeg <= offs) && (dsc->vsdLifeEnd > offs))
        {
            return dsc;
        }
    }
    return nullptr;
}

//------------------------------------------------------------------------
// compFindLocalVar: Search for variable's scope containing offset.
//
// Arguments:
//    varNum    The variable number to search for in the array of scopes.
//    offs      The offset value which should occur within the life of the variable.
//
// Return Value:
//    VarScopeDsc* of a matching variable that contains the offset within its life
//    begin and life end.
//    or NULL if one couldn't be found.
//
//  Description:
//     Linear search for matching variables with their life begin and end containing
//     the offset only when the scope count is < MAX_LINEAR_FIND_LCL_SCOPELIST,
//     else use the hashtable lookup.
//
VarScopeDsc* Compiler::compFindLocalVar(unsigned varNum, unsigned offs)
{
    if (info.compVarScopesCount < MAX_LINEAR_FIND_LCL_SCOPELIST)
    {
        return compFindLocalVarLinear(varNum, offs);
    }
    else
    {
        VarScopeDsc* ret = compFindLocalVar(varNum, offs, offs);
        assert(ret == compFindLocalVarLinear(varNum, offs));
        return ret;
    }
}

//------------------------------------------------------------------------
// compFindLocalVar: Search for variable's scope containing offset.
//
// Arguments:
//    varNum    The variable number to search for in the array of scopes.
//    lifeBeg   The life begin of the variable's scope
//    lifeEnd   The life end of the variable's scope
//
// Return Value:
//    VarScopeDsc* of a matching variable that contains the offset within its life
//    begin and life end, or NULL if one couldn't be found.
//
//  Description:
//     Following are the steps used:
//     1. Index into the hashtable using varNum.
//     2. Iterate through the linked list at index varNum to find a matching
//        var scope.
//
VarScopeDsc* Compiler::compFindLocalVar(unsigned varNum, unsigned lifeBeg, unsigned lifeEnd)
{
    assert(compVarScopeMap != nullptr);

    VarScopeMapInfo* info;
    if (compVarScopeMap->Lookup(varNum, &info))
    {
        VarScopeListNode* list = info->head;
        while (list != nullptr)
        {
            if ((list->data->vsdLifeBeg <= lifeBeg) && (list->data->vsdLifeEnd > lifeEnd))
            {
                return list->data;
            }
            list = list->next;
        }
    }
    return nullptr;
}

//-------------------------------------------------------------------------
// compInitVarScopeMap: Create a scope map so it can be looked up by varNum
//
//  Description:
//     Map.K => Map.V :: varNum => List(ScopeDsc)
//
//     Create a scope map that can be indexed by varNum and can be iterated
//     on it's values to look for matching scope when given an offs or
//     lifeBeg and lifeEnd.
//
//  Notes:
//     1. Build the map only when we think linear search is slow, i.e.,
//     MAX_LINEAR_FIND_LCL_SCOPELIST is large.
//     2. Linked list preserves original array order.
//
void Compiler::compInitVarScopeMap()
{
    if (info.compVarScopesCount < MAX_LINEAR_FIND_LCL_SCOPELIST)
    {
        return;
    }

    assert(compVarScopeMap == nullptr);

    compVarScopeMap = new (getAllocator()) VarNumToScopeDscMap(getAllocator());

    // 599 prime to limit huge allocations; for ex: duplicated scopes on single var.
    compVarScopeMap->Reallocate(min(info.compVarScopesCount, 599));

    for (unsigned i = 0; i < info.compVarScopesCount; ++i)
    {
        unsigned varNum = info.compVarScopes[i].vsdVarNum;

        VarScopeListNode* node = VarScopeListNode::Create(&info.compVarScopes[i], getAllocator());

        // Index by varNum and if the list exists append "node" to the "list".
        VarScopeMapInfo* info;
        if (compVarScopeMap->Lookup(varNum, &info))
        {
            info->tail->next = node;
            info->tail       = node;
        }
        // Create a new list.
        else
        {
            info = VarScopeMapInfo::Create(node, getAllocator());
            compVarScopeMap->Set(varNum, info);
        }
    }
}

struct genCmpLocalVarLifeBeg
{
    bool operator()(const VarScopeDsc* elem1, const VarScopeDsc* elem2)
    {
        return elem1->vsdLifeBeg < elem2->vsdLifeBeg;
    }
};

struct genCmpLocalVarLifeEnd
{
    bool operator()(const VarScopeDsc* elem1, const VarScopeDsc* elem2)
    {
        return elem1->vsdLifeEnd < elem2->vsdLifeEnd;
    }
};

inline void Compiler::compInitScopeLists()
{
    if (info.compVarScopesCount == 0)
    {
        compEnterScopeList = compExitScopeList = nullptr;
        return;
    }

    // Populate the 'compEnterScopeList' and 'compExitScopeList' lists

    compEnterScopeList = new (this, CMK_DebugInfo) VarScopeDsc*[info.compVarScopesCount];
    compExitScopeList  = new (this, CMK_DebugInfo) VarScopeDsc*[info.compVarScopesCount];

    for (unsigned i = 0; i < info.compVarScopesCount; i++)
    {
        compEnterScopeList[i] = compExitScopeList[i] = &info.compVarScopes[i];
    }

    jitstd::sort(compEnterScopeList, compEnterScopeList + info.compVarScopesCount, genCmpLocalVarLifeBeg());
    jitstd::sort(compExitScopeList, compExitScopeList + info.compVarScopesCount, genCmpLocalVarLifeEnd());
}

void Compiler::compResetScopeLists()
{
    if (info.compVarScopesCount == 0)
    {
        return;
    }

    assert(compEnterScopeList && compExitScopeList);

    compNextEnterScope = compNextExitScope = 0;
}

VarScopeDsc* Compiler::compGetNextEnterScope(unsigned offs, bool scan)
{
    assert(info.compVarScopesCount);
    assert(compEnterScopeList && compExitScopeList);

    if (compNextEnterScope < info.compVarScopesCount)
    {
        assert(compEnterScopeList[compNextEnterScope]);
        unsigned nextEnterOff = compEnterScopeList[compNextEnterScope]->vsdLifeBeg;
        assert(scan || (offs <= nextEnterOff));

        if (!scan)
        {
            if (offs == nextEnterOff)
            {
                return compEnterScopeList[compNextEnterScope++];
            }
        }
        else
        {
            if (nextEnterOff <= offs)
            {
                return compEnterScopeList[compNextEnterScope++];
            }
        }
    }

    return nullptr;
}

VarScopeDsc* Compiler::compGetNextExitScope(unsigned offs, bool scan)
{
    assert(info.compVarScopesCount);
    assert(compEnterScopeList && compExitScopeList);

    if (compNextExitScope < info.compVarScopesCount)
    {
        assert(compExitScopeList[compNextExitScope]);
        unsigned nextExitOffs = compExitScopeList[compNextExitScope]->vsdLifeEnd;
        assert(scan || (offs <= nextExitOffs));

        if (!scan)
        {
            if (offs == nextExitOffs)
            {
                return compExitScopeList[compNextExitScope++];
            }
        }
        else
        {
            if (nextExitOffs <= offs)
            {
                return compExitScopeList[compNextExitScope++];
            }
        }
    }

    return nullptr;
}

// The function will call the callback functions for scopes with boundaries
// at instrs from the current status of the scope lists to 'offset',
// ordered by instrs.

void Compiler::compProcessScopesUntil(unsigned   offset,
                                      VARSET_TP* inScope,
                                      void (Compiler::*enterScopeFn)(VARSET_TP* inScope, VarScopeDsc*),
                                      void (Compiler::*exitScopeFn)(VARSET_TP* inScope, VarScopeDsc*))
{
    assert(offset != BAD_IL_OFFSET);
    assert(inScope != nullptr);

    bool         foundExit = false, foundEnter = true;
    VarScopeDsc* scope;
    VarScopeDsc* nextExitScope  = nullptr;
    VarScopeDsc* nextEnterScope = nullptr;
    unsigned     offs = offset, curEnterOffs = 0;

    goto START_FINDING_SCOPES;

    // We need to determine the scopes which are open for the current block.
    // This loop walks over the missing blocks between the current and the
    // previous block, keeping the enter and exit offsets in lockstep.

    do
    {
        foundExit = foundEnter = false;

        if (nextExitScope)
        {
            (this->*exitScopeFn)(inScope, nextExitScope);
            nextExitScope = nullptr;
            foundExit     = true;
        }

        offs = nextEnterScope ? nextEnterScope->vsdLifeBeg : offset;

        while ((scope = compGetNextExitScope(offs, true)) != nullptr)
        {
            foundExit = true;

            if (!nextEnterScope || scope->vsdLifeEnd > nextEnterScope->vsdLifeBeg)
            {
                // We overshot the last found Enter scope. Save the scope for later
                // and find an entering scope

                nextExitScope = scope;
                break;
            }

            (this->*exitScopeFn)(inScope, scope);
        }

        if (nextEnterScope)
        {
            (this->*enterScopeFn)(inScope, nextEnterScope);
            curEnterOffs   = nextEnterScope->vsdLifeBeg;
            nextEnterScope = nullptr;
            foundEnter     = true;
        }

        offs = nextExitScope ? nextExitScope->vsdLifeEnd : offset;

    START_FINDING_SCOPES:

        while ((scope = compGetNextEnterScope(offs, true)) != nullptr)
        {
            foundEnter = true;

            if ((nextExitScope && scope->vsdLifeBeg >= nextExitScope->vsdLifeEnd) || (scope->vsdLifeBeg > curEnterOffs))
            {
                // We overshot the last found exit scope. Save the scope for later
                // and find an exiting scope

                nextEnterScope = scope;
                break;
            }

            (this->*enterScopeFn)(inScope, scope);

            if (!nextExitScope)
            {
                curEnterOffs = scope->vsdLifeBeg;
            }
        }
    } while (foundExit || foundEnter);
}

#if defined(DEBUG)

void Compiler::compDispScopeLists()
{
    unsigned i;

    printf("Local variable scopes = %d\n", info.compVarScopesCount);

    if (info.compVarScopesCount)
    {
        printf("    \tVarNum \tLVNum \t      Name \tBeg \tEnd\n");
    }

    printf("Sorted by enter scope:\n");
    for (i = 0; i < info.compVarScopesCount; i++)
    {
        VarScopeDsc* varScope = compEnterScopeList[i];
        assert(varScope);
        printf("%2d: \t%02Xh \t%02Xh \t%10s \t%03Xh   \t%03Xh", i, varScope->vsdVarNum, varScope->vsdLVnum,
               VarNameToStr(varScope->vsdName) == nullptr ? "UNKNOWN" : VarNameToStr(varScope->vsdName),
               varScope->vsdLifeBeg, varScope->vsdLifeEnd);

        if (compNextEnterScope == i)
        {
            printf(" <-- next enter scope");
        }

        printf("\n");
    }

    printf("Sorted by exit scope:\n");
    for (i = 0; i < info.compVarScopesCount; i++)
    {
        VarScopeDsc* varScope = compExitScopeList[i];
        assert(varScope);
        printf("%2d: \t%02Xh \t%02Xh \t%10s \t%03Xh   \t%03Xh", i, varScope->vsdVarNum, varScope->vsdLVnum,
               VarNameToStr(varScope->vsdName) == nullptr ? "UNKNOWN" : VarNameToStr(varScope->vsdName),
               varScope->vsdLifeBeg, varScope->vsdLifeEnd);

        if (compNextExitScope == i)
        {
            printf(" <-- next exit scope");
        }

        printf("\n");
    }
}

void Compiler::compDispLocalVars()
{
    printf("info.compVarScopesCount = %d\n", info.compVarScopesCount);

    if (info.compVarScopesCount > 0)
    {
        printf("    \tVarNum \tLVNum \t      Name \tBeg \tEnd\n");
    }

    for (unsigned i = 0; i < info.compVarScopesCount; i++)
    {
        VarScopeDsc* varScope = &info.compVarScopes[i];
        printf("%2d: \t%02Xh \t%02Xh \t%10s \t%03Xh   \t%03Xh\n", i, varScope->vsdVarNum, varScope->vsdLVnum,
               VarNameToStr(varScope->vsdName) == nullptr ? "UNKNOWN" : VarNameToStr(varScope->vsdName),
               varScope->vsdLifeBeg, varScope->vsdLifeEnd);
    }
}

#endif // DEBUG

/*****************************************************************************/

#if MEASURE_CLRAPI_CALLS

struct WrapICorJitInfo : public ICorJitInfo
{
    //------------------------------------------------------------------------
    // WrapICorJitInfo::makeOne: allocate an instance of WrapICorJitInfo
    //
    // Arguments:
    //    alloc      - the allocator to get memory from for the instance
    //    compile    - the compiler instance
    //    compHndRef - the ICorJitInfo handle from the EE; the caller's
    //                 copy may be replaced with a "wrapper" instance
    //
    // Return Value:
    //    If the config flags indicate that ICorJitInfo should be wrapped,
    //    we return the "wrapper" instance; otherwise we return "nullptr".

    static WrapICorJitInfo* makeOne(ArenaAllocator* alloc, Compiler* compiler, COMP_HANDLE& compHndRef /* INOUT */)
    {
        WrapICorJitInfo* wrap = nullptr;

        if (JitConfig.JitEECallTimingInfo() != 0)
        {
            // It's too early to use the default allocator, so we do this
            // in two steps to be safe (the constructor doesn't need to do
            // anything except fill in the vtable pointer, so we let the
            // compiler do it).
            void* inst = alloc->allocateMemory(roundUp(sizeof(WrapICorJitInfo)));
            if (inst != nullptr)
            {
                // If you get a build error here due to 'WrapICorJitInfo' being
                // an abstract class, it's very likely that the wrapper bodies
                // in ICorJitInfo_API_wrapper.hpp are no longer in sync with
                // the EE interface; please be kind and update the header file.
                wrap = new (inst) WrapICorJitInfo();

                wrap->wrapComp = compiler;

                // Save the real handle and replace it with our wrapped version.
                wrap->wrapHnd = compHndRef;
                compHndRef    = wrap;
            }
        }

        return wrap;
    }

private:
    Compiler*   wrapComp;
    COMP_HANDLE wrapHnd; // the "real thing"

public:
#include "ICorJitInfo_API_wrapper.hpp"
};

#endif // MEASURE_CLRAPI_CALLS

/*****************************************************************************/

// Compile a single method

int jitNativeCode(CORINFO_METHOD_HANDLE methodHnd,
                  CORINFO_MODULE_HANDLE classPtr,
                  COMP_HANDLE           compHnd,
                  CORINFO_METHOD_INFO*  methodInfo,
                  void**                methodCodePtr,
                  ULONG*                methodCodeSize,
                  JitFlags*             compileFlags,
                  void*                 inlineInfoPtr)
{
    //
    // A non-NULL inlineInfo means we are compiling the inlinee method.
    //
    InlineInfo* inlineInfo = (InlineInfo*)inlineInfoPtr;

    bool jitFallbackCompile = false;
START:
    int result = CORJIT_INTERNALERROR;

    ArenaAllocator* pAlloc = nullptr;
    ArenaAllocator  alloc;

#if MEASURE_CLRAPI_CALLS
    WrapICorJitInfo* wrapCLR = nullptr;
#endif

    if (inlineInfo)
    {
        // Use inliner's memory allocator when compiling the inlinee.
        pAlloc = inlineInfo->InlinerCompiler->compGetArenaAllocator();
    }
    else
    {
        pAlloc = &alloc;
    }

    Compiler* pComp;
    pComp = nullptr;

    struct Param
    {
        Compiler*       pComp;
        ArenaAllocator* pAlloc;
        bool            jitFallbackCompile;

        CORINFO_METHOD_HANDLE methodHnd;
        CORINFO_MODULE_HANDLE classPtr;
        COMP_HANDLE           compHnd;
        CORINFO_METHOD_INFO*  methodInfo;
        void**                methodCodePtr;
        ULONG*                methodCodeSize;
        JitFlags*             compileFlags;
        InlineInfo*           inlineInfo;
#if MEASURE_CLRAPI_CALLS
        WrapICorJitInfo* wrapCLR;
#endif

        int result;
    } param;
    param.pComp              = nullptr;
    param.pAlloc             = pAlloc;
    param.jitFallbackCompile = jitFallbackCompile;
    param.methodHnd          = methodHnd;
    param.classPtr           = classPtr;
    param.compHnd            = compHnd;
    param.methodInfo         = methodInfo;
    param.methodCodePtr      = methodCodePtr;
    param.methodCodeSize     = methodCodeSize;
    param.compileFlags       = compileFlags;
    param.inlineInfo         = inlineInfo;
#if MEASURE_CLRAPI_CALLS
    param.wrapCLR = nullptr;
#endif
    param.result = result;

    setErrorTrap(compHnd, Param*, pParamOuter, &param)
    {
        setErrorTrap(nullptr, Param*, pParam, pParamOuter)
        {
            if (pParam->inlineInfo)
            {
                // Lazily create the inlinee compiler object
                if (pParam->inlineInfo->InlinerCompiler->InlineeCompiler == nullptr)
                {
                    pParam->inlineInfo->InlinerCompiler->InlineeCompiler =
                        (Compiler*)pParam->pAlloc->allocateMemory(roundUp(sizeof(*pParam->pComp)));
                }

                // Use the inlinee compiler object
                pParam->pComp = pParam->inlineInfo->InlinerCompiler->InlineeCompiler;
#ifdef DEBUG
// memset(pParam->pComp, 0xEE, sizeof(Compiler));
#endif
            }
            else
            {
                // Allocate create the inliner compiler object
                pParam->pComp = (Compiler*)pParam->pAlloc->allocateMemory(roundUp(sizeof(*pParam->pComp)));
            }

#if MEASURE_CLRAPI_CALLS
            pParam->wrapCLR = WrapICorJitInfo::makeOne(pParam->pAlloc, pParam->pComp, pParam->compHnd);
#endif

            // push this compiler on the stack (TLS)
            pParam->pComp->prevCompiler = JitTls::GetCompiler();
            JitTls::SetCompiler(pParam->pComp);

// PREFIX_ASSUME gets turned into ASSERT_CHECK and we cannot have it here
#if defined(_PREFAST_) || defined(_PREFIX_)
            PREFIX_ASSUME(pParam->pComp != NULL);
#else
            assert(pParam->pComp != nullptr);
#endif

            pParam->pComp->compInit(pParam->pAlloc, pParam->methodHnd, pParam->compHnd, pParam->methodInfo,
                                    pParam->inlineInfo);

#ifdef DEBUG
            pParam->pComp->jitFallbackCompile = pParam->jitFallbackCompile;
#endif

            // Now generate the code
            pParam->result = pParam->pComp->compCompile(pParam->classPtr, pParam->methodCodePtr, pParam->methodCodeSize,
                                                        pParam->compileFlags);
        }
        finallyErrorTrap()
        {
            Compiler* pCompiler = pParamOuter->pComp;

            // If OOM is thrown when allocating memory for a pComp, we will end up here.
            // For this case, pComp and also pCompiler will be a nullptr
            //
            if (pCompiler != nullptr)
            {
                pCompiler->info.compCode = nullptr;

                // pop the compiler off the TLS stack only if it was linked above
                assert(JitTls::GetCompiler() == pCompiler);
                JitTls::SetCompiler(pCompiler->prevCompiler);
            }

            if (pParamOuter->inlineInfo == nullptr)
            {
                // Free up the allocator we were using
                pParamOuter->pAlloc->destroy();
            }
        }
        endErrorTrap()
    }
    impJitErrorTrap()
    {
        // If we were looking at an inlinee....
        if (inlineInfo != nullptr)
        {
            // Note that we failed to compile the inlinee, and that
            // there's no point trying to inline it again anywhere else.
            inlineInfo->inlineResult->NoteFatal(InlineObservation::CALLEE_COMPILATION_ERROR);
        }
        param.result = __errc;
    }
    endErrorTrap()

        result = param.result;

    if (!inlineInfo &&
        (result == CORJIT_INTERNALERROR || result == CORJIT_RECOVERABLEERROR || result == CORJIT_IMPLLIMITATION) &&
        !jitFallbackCompile)
    {
        // If we failed the JIT, reattempt with debuggable code.
        jitFallbackCompile = true;

        // Update the flags for 'safer' code generation.
        compileFlags->Set(JitFlags::JIT_FLAG_MIN_OPT);
        compileFlags->Clear(JitFlags::JIT_FLAG_SIZE_OPT);
        compileFlags->Clear(JitFlags::JIT_FLAG_SPEED_OPT);

        goto START;
    }

    return result;
}

#if defined(UNIX_AMD64_ABI)

// GetTypeFromClassificationAndSizes:
//   Returns the type of the eightbyte accounting for the classification and size of the eightbyte.
//
// args:
//   classType: classification type
//   size: size of the eightbyte.
//
// static
var_types Compiler::GetTypeFromClassificationAndSizes(SystemVClassificationType classType, int size)
{
    var_types type = TYP_UNKNOWN;
    switch (classType)
    {
        case SystemVClassificationTypeInteger:
            if (size == 1)
            {
                type = TYP_BYTE;
            }
            else if (size <= 2)
            {
                type = TYP_SHORT;
            }
            else if (size <= 4)
            {
                type = TYP_INT;
            }
            else if (size <= 8)
            {
                type = TYP_LONG;
            }
            else
            {
                assert(false && "GetTypeFromClassificationAndSizes Invalid Integer classification type.");
            }
            break;
        case SystemVClassificationTypeIntegerReference:
            type = TYP_REF;
            break;
        case SystemVClassificationTypeIntegerByRef:
            type = TYP_BYREF;
            break;
        case SystemVClassificationTypeSSE:
            if (size <= 4)
            {
                type = TYP_FLOAT;
            }
            else if (size <= 8)
            {
                type = TYP_DOUBLE;
            }
            else
            {
                assert(false && "GetTypeFromClassificationAndSizes Invalid SSE classification type.");
            }
            break;

        default:
            assert(false && "GetTypeFromClassificationAndSizes Invalid classification type.");
            break;
    }

    return type;
}

//-------------------------------------------------------------------
// GetEightByteType: Returns the type of eightbyte slot of a struct
//
// Arguments:
//   structDesc  -  struct classification description.
//   slotNum     -  eightbyte slot number for the struct.
//
// Return Value:
//    type of the eightbyte slot of the struct
//
// static
var_types Compiler::GetEightByteType(const SYSTEMV_AMD64_CORINFO_STRUCT_REG_PASSING_DESCRIPTOR& structDesc,
                                     unsigned                                                   slotNum)
{
    var_types eightByteType = TYP_UNDEF;
    unsigned  len           = structDesc.eightByteSizes[slotNum];

    switch (structDesc.eightByteClassifications[slotNum])
    {
        case SystemVClassificationTypeInteger:
            // See typelist.h for jit type definition.
            // All the types of size < 4 bytes are of jit type TYP_INT.
            if (structDesc.eightByteSizes[slotNum] <= 4)
            {
                eightByteType = TYP_INT;
            }
            else if (structDesc.eightByteSizes[slotNum] <= 8)
            {
                eightByteType = TYP_LONG;
            }
            else
            {
                assert(false && "GetEightByteType Invalid Integer classification type.");
            }
            break;
        case SystemVClassificationTypeIntegerReference:
            assert(len == REGSIZE_BYTES);
            eightByteType = TYP_REF;
            break;
        case SystemVClassificationTypeIntegerByRef:
            assert(len == REGSIZE_BYTES);
            eightByteType = TYP_BYREF;
            break;
        case SystemVClassificationTypeSSE:
            if (structDesc.eightByteSizes[slotNum] <= 4)
            {
                eightByteType = TYP_FLOAT;
            }
            else if (structDesc.eightByteSizes[slotNum] <= 8)
            {
                eightByteType = TYP_DOUBLE;
            }
            else
            {
                assert(false && "GetEightByteType Invalid SSE classification type.");
            }
            break;
        default:
            assert(false && "GetEightByteType Invalid classification type.");
            break;
    }

    return eightByteType;
}

//------------------------------------------------------------------------------------------------------
// GetStructTypeOffset: Gets the type, size and offset of the eightbytes of a struct for System V systems.
//
// Arguments:
//    'structDesc' -  struct description
//    'type0'      -  out param; returns the type of the first eightbyte.
//    'type1'      -  out param; returns the type of the second eightbyte.
//    'offset0'    -  out param; returns the offset of the first eightbyte.
//    'offset1'    -  out param; returns the offset of the second eightbyte.
//
// static
void Compiler::GetStructTypeOffset(const SYSTEMV_AMD64_CORINFO_STRUCT_REG_PASSING_DESCRIPTOR& structDesc,
                                   var_types*                                                 type0,
                                   var_types*                                                 type1,
                                   unsigned __int8*                                           offset0,
                                   unsigned __int8*                                           offset1)
{
    *offset0 = structDesc.eightByteOffsets[0];
    *offset1 = structDesc.eightByteOffsets[1];

    *type0 = TYP_UNKNOWN;
    *type1 = TYP_UNKNOWN;

    // Set the first eightbyte data
    if (structDesc.eightByteCount >= 1)
    {
        *type0 = GetEightByteType(structDesc, 0);
    }

    // Set the second eight byte data
    if (structDesc.eightByteCount == 2)
    {
        *type1 = GetEightByteType(structDesc, 1);
    }
}

//------------------------------------------------------------------------------------------------------
// GetStructTypeOffset: Gets the type, size and offset of the eightbytes of a struct for System V systems.
//
// Arguments:
//    'typeHnd'    -  type handle
//    'type0'      -  out param; returns the type of the first eightbyte.
//    'type1'      -  out param; returns the type of the second eightbyte.
//    'offset0'    -  out param; returns the offset of the first eightbyte.
//    'offset1'    -  out param; returns the offset of the second eightbyte.
//
void Compiler::GetStructTypeOffset(CORINFO_CLASS_HANDLE typeHnd,
                                   var_types*           type0,
                                   var_types*           type1,
                                   unsigned __int8*     offset0,
                                   unsigned __int8*     offset1)
{
    SYSTEMV_AMD64_CORINFO_STRUCT_REG_PASSING_DESCRIPTOR structDesc;
    eeGetSystemVAmd64PassStructInRegisterDescriptor(typeHnd, &structDesc);
    assert(structDesc.passedInRegisters);
    GetStructTypeOffset(structDesc, type0, type1, offset0, offset1);
}

#endif // defined(UNIX_AMD64_ABI)

/*
XXXXXXXXXXXXXXXXXXXXXXXXXXXXXXXXXXXXXXXXXXXXXXXXXXXXXXXXXXXXXXXXXXXXXXXXXXXXXXX
XXXXXXXXXXXXXXXXXXXXXXXXXXXXXXXXXXXXXXXXXXXXXXXXXXXXXXXXXXXXXXXXXXXXXXXXXXXXXXX
XX                                                                           XX
XX                          jvc                                              XX
XX                                                                           XX
XX  Functions for the stand-alone version of the JIT .                       XX
XX                                                                           XX
XXXXXXXXXXXXXXXXXXXXXXXXXXXXXXXXXXXXXXXXXXXXXXXXXXXXXXXXXXXXXXXXXXXXXXXXXXXXXXX
XXXXXXXXXXXXXXXXXXXXXXXXXXXXXXXXXXXXXXXXXXXXXXXXXXXXXXXXXXXXXXXXXXXXXXXXXXXXXXX
*/

/*****************************************************************************/
void codeGeneratorCodeSizeBeg()
{
}

/*****************************************************************************
 *
 *  Used for counting pointer assignments.
 */

/*****************************************************************************/
void codeGeneratorCodeSizeEnd()
{
}
/*****************************************************************************
 *
 *  Gather statistics - mainly used for the standalone
 *  Enable various #ifdef's to get the information you need
 */

void Compiler::compJitStats()
{
#if CALL_ARG_STATS

    /* Method types and argument statistics */
    compCallArgStats();
#endif // CALL_ARG_STATS
}

#if CALL_ARG_STATS

/*****************************************************************************
 *
 *  Gather statistics about method calls and arguments
 */

void Compiler::compCallArgStats()
{
    GenTree* args;
    GenTree* argx;

    unsigned argNum;

    unsigned argDWordNum;
    unsigned argLngNum;
    unsigned argFltNum;
    unsigned argDblNum;

    unsigned regArgNum;
    unsigned regArgDeferred;
    unsigned regArgTemp;

    unsigned regArgLclVar;
    unsigned regArgConst;

    unsigned argTempsThisMethod = 0;

    assert(fgStmtListThreaded);

    for (BasicBlock* block = fgFirstBB; block != nullptr; block = block->bbNext)
    {
        for (Statement* stmt : block->Statements())
        {
            for (GenTree* call = stmt->GetTreeList(); call != nullptr; call = call->gtNext)
            {
                if (call->gtOper != GT_CALL)
                    continue;

                argNum =

                    regArgNum = regArgDeferred = regArgTemp =

                        regArgConst = regArgLclVar =

                            argDWordNum = argLngNum = argFltNum = argDblNum = 0;

                argTotalCalls++;

                if (call->AsCall()->gtCallThisArg == nullptr)
                {
                    if (call->AsCall()->gtCallType == CT_HELPER)
                    {
                        argHelperCalls++;
                    }
                    else
                    {
                        argStaticCalls++;
                    }
                }
                else
                {
                    /* We have a 'this' pointer */

                    argDWordNum++;
                    argNum++;
                    regArgNum++;
                    regArgDeferred++;
                    argTotalObjPtr++;

                    if (call->IsVirtual())
                    {
                        /* virtual function */
                        argVirtualCalls++;
                    }
                    else
                    {
                        argNonVirtualCalls++;
                    }
                }
            }
        }
    }

    argTempsCntTable.record(argTempsThisMethod);

    if (argMaxTempsPerMethod < argTempsThisMethod)
    {
        argMaxTempsPerMethod = argTempsThisMethod;
    }
}

/* static */
void Compiler::compDispCallArgStats(FILE* fout)
{
    if (argTotalCalls == 0)
        return;

    fprintf(fout, "\n");
    fprintf(fout, "--------------------------------------------------\n");
    fprintf(fout, "Call stats\n");
    fprintf(fout, "--------------------------------------------------\n");
    fprintf(fout, "Total # of calls = %d, calls / method = %.3f\n\n", argTotalCalls,
            (float)argTotalCalls / genMethodCnt);

    fprintf(fout, "Percentage of      helper calls = %4.2f %%\n", (float)(100 * argHelperCalls) / argTotalCalls);
    fprintf(fout, "Percentage of      static calls = %4.2f %%\n", (float)(100 * argStaticCalls) / argTotalCalls);
    fprintf(fout, "Percentage of     virtual calls = %4.2f %%\n", (float)(100 * argVirtualCalls) / argTotalCalls);
    fprintf(fout, "Percentage of non-virtual calls = %4.2f %%\n\n", (float)(100 * argNonVirtualCalls) / argTotalCalls);

    fprintf(fout, "Average # of arguments per call = %.2f%%\n\n", (float)argTotalArgs / argTotalCalls);

    fprintf(fout, "Percentage of DWORD  arguments   = %.2f %%\n", (float)(100 * argTotalDWordArgs) / argTotalArgs);
    fprintf(fout, "Percentage of LONG   arguments   = %.2f %%\n", (float)(100 * argTotalLongArgs) / argTotalArgs);
    fprintf(fout, "Percentage of FLOAT  arguments   = %.2f %%\n", (float)(100 * argTotalFloatArgs) / argTotalArgs);
    fprintf(fout, "Percentage of DOUBLE arguments   = %.2f %%\n\n", (float)(100 * argTotalDoubleArgs) / argTotalArgs);

    if (argTotalRegArgs == 0)
        return;

    /*
        fprintf(fout, "Total deferred arguments     = %d \n", argTotalDeferred);

        fprintf(fout, "Total temp arguments         = %d \n\n", argTotalTemps);

        fprintf(fout, "Total 'this' arguments       = %d \n", argTotalObjPtr);
        fprintf(fout, "Total local var arguments    = %d \n", argTotalLclVar);
        fprintf(fout, "Total constant arguments     = %d \n\n", argTotalConst);
    */

    fprintf(fout, "\nRegister Arguments:\n\n");

    fprintf(fout, "Percentage of deferred arguments = %.2f %%\n", (float)(100 * argTotalDeferred) / argTotalRegArgs);
    fprintf(fout, "Percentage of temp arguments     = %.2f %%\n\n", (float)(100 * argTotalTemps) / argTotalRegArgs);

    fprintf(fout, "Maximum # of temps per method    = %d\n\n", argMaxTempsPerMethod);

    fprintf(fout, "Percentage of ObjPtr arguments   = %.2f %%\n", (float)(100 * argTotalObjPtr) / argTotalRegArgs);
    // fprintf(fout, "Percentage of global arguments   = %.2f %%\n", (float)(100 * argTotalDWordGlobEf) /
    // argTotalRegArgs);
    fprintf(fout, "Percentage of constant arguments = %.2f %%\n", (float)(100 * argTotalConst) / argTotalRegArgs);
    fprintf(fout, "Percentage of lcl var arguments  = %.2f %%\n\n", (float)(100 * argTotalLclVar) / argTotalRegArgs);

    fprintf(fout, "--------------------------------------------------\n");
    fprintf(fout, "Argument count frequency table (includes ObjPtr):\n");
    fprintf(fout, "--------------------------------------------------\n");
    argCntTable.dump(fout);
    fprintf(fout, "--------------------------------------------------\n");

    fprintf(fout, "--------------------------------------------------\n");
    fprintf(fout, "DWORD argument count frequency table (w/o LONG):\n");
    fprintf(fout, "--------------------------------------------------\n");
    argDWordCntTable.dump(fout);
    fprintf(fout, "--------------------------------------------------\n");

    fprintf(fout, "--------------------------------------------------\n");
    fprintf(fout, "Temps count frequency table (per method):\n");
    fprintf(fout, "--------------------------------------------------\n");
    argTempsCntTable.dump(fout);
    fprintf(fout, "--------------------------------------------------\n");

    /*
        fprintf(fout, "--------------------------------------------------\n");
        fprintf(fout, "DWORD argument count frequency table (w/ LONG):\n");
        fprintf(fout, "--------------------------------------------------\n");
        argDWordLngCntTable.dump(fout);
        fprintf(fout, "--------------------------------------------------\n");
    */
}

#endif // CALL_ARG_STATS

// JIT time end to end, and by phases.

#ifdef FEATURE_JIT_METHOD_PERF
// Static variables
CritSecObject       CompTimeSummaryInfo::s_compTimeSummaryLock;
CompTimeSummaryInfo CompTimeSummaryInfo::s_compTimeSummary;
#if MEASURE_CLRAPI_CALLS
double JitTimer::s_cyclesPerSec = CycleTimer::CyclesPerSecond();
#endif
#endif // FEATURE_JIT_METHOD_PERF

#if defined(FEATURE_JIT_METHOD_PERF) || DUMP_FLOWGRAPHS || defined(FEATURE_TRACELOGGING)
const char* PhaseNames[] = {
#define CompPhaseNameMacro(enum_nm, string_nm, short_nm, hasChildren, parent, measureIR) string_nm,
#include "compphases.h"
};

const char* PhaseEnums[] = {
#define CompPhaseNameMacro(enum_nm, string_nm, short_nm, hasChildren, parent, measureIR) #enum_nm,
#include "compphases.h"
};

const LPCWSTR PhaseShortNames[] = {
#define CompPhaseNameMacro(enum_nm, string_nm, short_nm, hasChildren, parent, measureIR) W(short_nm),
#include "compphases.h"
};
#endif // defined(FEATURE_JIT_METHOD_PERF) || DUMP_FLOWGRAPHS

#ifdef FEATURE_JIT_METHOD_PERF
bool PhaseHasChildren[] = {
#define CompPhaseNameMacro(enum_nm, string_nm, short_nm, hasChildren, parent, measureIR) hasChildren,
#include "compphases.h"
};

int PhaseParent[] = {
#define CompPhaseNameMacro(enum_nm, string_nm, short_nm, hasChildren, parent, measureIR) parent,
#include "compphases.h"
};

bool PhaseReportsIRSize[] = {
#define CompPhaseNameMacro(enum_nm, string_nm, short_nm, hasChildren, parent, measureIR) measureIR,
#include "compphases.h"
};

CompTimeInfo::CompTimeInfo(unsigned byteCodeBytes)
    : m_byteCodeBytes(byteCodeBytes)
    , m_totalCycles(0)
    , m_parentPhaseEndSlop(0)
    , m_timerFailure(false)
#if MEASURE_CLRAPI_CALLS
    , m_allClrAPIcalls(0)
    , m_allClrAPIcycles(0)
#endif
{
    for (int i = 0; i < PHASE_NUMBER_OF; i++)
    {
        m_invokesByPhase[i] = 0;
        m_cyclesByPhase[i]  = 0;
#if MEASURE_CLRAPI_CALLS
        m_CLRinvokesByPhase[i] = 0;
        m_CLRcyclesByPhase[i]  = 0;
#endif
    }

#if MEASURE_CLRAPI_CALLS
    assert(ARRAYSIZE(m_perClrAPIcalls) == API_ICorJitInfo_Names::API_COUNT);
    assert(ARRAYSIZE(m_perClrAPIcycles) == API_ICorJitInfo_Names::API_COUNT);
    assert(ARRAYSIZE(m_maxClrAPIcycles) == API_ICorJitInfo_Names::API_COUNT);
    for (int i = 0; i < API_ICorJitInfo_Names::API_COUNT; i++)
    {
        m_perClrAPIcalls[i]  = 0;
        m_perClrAPIcycles[i] = 0;
        m_maxClrAPIcycles[i] = 0;
    }
#endif
}

bool CompTimeSummaryInfo::IncludedInFilteredData(CompTimeInfo& info)
{
    return false; // info.m_byteCodeBytes < 10;
}

//------------------------------------------------------------------------
// CompTimeSummaryInfo::AddInfo: Record timing info from one compile.
//
// Arguments:
//    info          - The timing information to record.
//    includePhases - If "true", the per-phase info in "info" is valid,
//                    which means that a "normal" compile has ended; if
//                    the value is "false" we are recording the results
//                    of a partial compile (typically an import-only run
//                    on behalf of the inliner) in which case the phase
//                    info is not valid and so we only record EE call
//                    overhead.
void CompTimeSummaryInfo::AddInfo(CompTimeInfo& info, bool includePhases)
{
    if (info.m_timerFailure)
    {
        return; // Don't update if there was a failure.
    }

    CritSecHolder timeLock(s_compTimeSummaryLock);

    if (includePhases)
    {
        bool includeInFiltered = IncludedInFilteredData(info);

        m_numMethods++;

        // Update the totals and maxima.
        m_total.m_byteCodeBytes += info.m_byteCodeBytes;
        m_maximum.m_byteCodeBytes = max(m_maximum.m_byteCodeBytes, info.m_byteCodeBytes);
        m_total.m_totalCycles += info.m_totalCycles;
        m_maximum.m_totalCycles = max(m_maximum.m_totalCycles, info.m_totalCycles);

#if MEASURE_CLRAPI_CALLS
        // Update the CLR-API values.
        m_total.m_allClrAPIcalls += info.m_allClrAPIcalls;
        m_maximum.m_allClrAPIcalls = max(m_maximum.m_allClrAPIcalls, info.m_allClrAPIcalls);
        m_total.m_allClrAPIcycles += info.m_allClrAPIcycles;
        m_maximum.m_allClrAPIcycles = max(m_maximum.m_allClrAPIcycles, info.m_allClrAPIcycles);
#endif

        if (includeInFiltered)
        {
            m_numFilteredMethods++;
            m_filtered.m_byteCodeBytes += info.m_byteCodeBytes;
            m_filtered.m_totalCycles += info.m_totalCycles;
            m_filtered.m_parentPhaseEndSlop += info.m_parentPhaseEndSlop;
        }

        for (int i = 0; i < PHASE_NUMBER_OF; i++)
        {
            m_total.m_invokesByPhase[i] += info.m_invokesByPhase[i];
            m_total.m_cyclesByPhase[i] += info.m_cyclesByPhase[i];

#if MEASURE_CLRAPI_CALLS
            m_total.m_CLRinvokesByPhase[i] += info.m_CLRinvokesByPhase[i];
            m_total.m_CLRcyclesByPhase[i] += info.m_CLRcyclesByPhase[i];
#endif

            if (includeInFiltered)
            {
                m_filtered.m_invokesByPhase[i] += info.m_invokesByPhase[i];
                m_filtered.m_cyclesByPhase[i] += info.m_cyclesByPhase[i];
#if MEASURE_CLRAPI_CALLS
                m_filtered.m_CLRinvokesByPhase[i] += info.m_CLRinvokesByPhase[i];
                m_filtered.m_CLRcyclesByPhase[i] += info.m_CLRcyclesByPhase[i];
#endif
            }
            m_maximum.m_cyclesByPhase[i] = max(m_maximum.m_cyclesByPhase[i], info.m_cyclesByPhase[i]);

#if MEASURE_CLRAPI_CALLS
            m_maximum.m_CLRcyclesByPhase[i] = max(m_maximum.m_CLRcyclesByPhase[i], info.m_CLRcyclesByPhase[i]);
#endif
        }
        m_total.m_parentPhaseEndSlop += info.m_parentPhaseEndSlop;
        m_maximum.m_parentPhaseEndSlop = max(m_maximum.m_parentPhaseEndSlop, info.m_parentPhaseEndSlop);
    }
#if MEASURE_CLRAPI_CALLS
    else
    {
        m_totMethods++;

        // Update the "global" CLR-API values.
        m_total.m_allClrAPIcalls += info.m_allClrAPIcalls;
        m_maximum.m_allClrAPIcalls = max(m_maximum.m_allClrAPIcalls, info.m_allClrAPIcalls);
        m_total.m_allClrAPIcycles += info.m_allClrAPIcycles;
        m_maximum.m_allClrAPIcycles = max(m_maximum.m_allClrAPIcycles, info.m_allClrAPIcycles);

        // Update the per-phase CLR-API values.
        m_total.m_invokesByPhase[PHASE_CLR_API] += info.m_allClrAPIcalls;
        m_maximum.m_invokesByPhase[PHASE_CLR_API] =
            max(m_maximum.m_perClrAPIcalls[PHASE_CLR_API], info.m_allClrAPIcalls);
        m_total.m_cyclesByPhase[PHASE_CLR_API] += info.m_allClrAPIcycles;
        m_maximum.m_cyclesByPhase[PHASE_CLR_API] =
            max(m_maximum.m_cyclesByPhase[PHASE_CLR_API], info.m_allClrAPIcycles);
    }

    for (int i = 0; i < API_ICorJitInfo_Names::API_COUNT; i++)
    {
        m_total.m_perClrAPIcalls[i] += info.m_perClrAPIcalls[i];
        m_maximum.m_perClrAPIcalls[i] = max(m_maximum.m_perClrAPIcalls[i], info.m_perClrAPIcalls[i]);

        m_total.m_perClrAPIcycles[i] += info.m_perClrAPIcycles[i];
        m_maximum.m_perClrAPIcycles[i] = max(m_maximum.m_perClrAPIcycles[i], info.m_perClrAPIcycles[i]);

        m_maximum.m_maxClrAPIcycles[i] = max(m_maximum.m_maxClrAPIcycles[i], info.m_maxClrAPIcycles[i]);
    }
#endif
}

// Static
LPCWSTR Compiler::compJitTimeLogFilename = nullptr;

void CompTimeSummaryInfo::Print(FILE* f)
{
    if (f == nullptr)
    {
        return;
    }
    // Otherwise...
    double countsPerSec = CycleTimer::CyclesPerSecond();
    if (countsPerSec == 0.0)
    {
        fprintf(f, "Processor does not have a high-frequency timer.\n");
        return;
    }

    double totTime_ms = 0.0;

    fprintf(f, "JIT Compilation time report:\n");
    fprintf(f, "  Compiled %d methods.\n", m_numMethods);
    if (m_numMethods != 0)
    {
        fprintf(f, "  Compiled %d bytecodes total (%d max, %8.2f avg).\n", m_total.m_byteCodeBytes,
                m_maximum.m_byteCodeBytes, (double)m_total.m_byteCodeBytes / (double)m_numMethods);
        totTime_ms = ((double)m_total.m_totalCycles / countsPerSec) * 1000.0;
        fprintf(f, "  Time: total: %10.3f Mcycles/%10.3f ms\n", ((double)m_total.m_totalCycles / 1000000.0),
                totTime_ms);
        fprintf(f, "          max: %10.3f Mcycles/%10.3f ms\n", ((double)m_maximum.m_totalCycles) / 1000000.0,
                ((double)m_maximum.m_totalCycles / countsPerSec) * 1000.0);
        fprintf(f, "          avg: %10.3f Mcycles/%10.3f ms\n",
                ((double)m_total.m_totalCycles) / 1000000.0 / (double)m_numMethods, totTime_ms / (double)m_numMethods);

        const char* extraHdr1 = "";
        const char* extraHdr2 = "";
#if MEASURE_CLRAPI_CALLS
        bool extraInfo = (JitConfig.JitEECallTimingInfo() != 0);
        if (extraInfo)
        {
            extraHdr1 = "    CLRs/meth   % in CLR";
            extraHdr2 = "-----------------------";
        }
#endif

        fprintf(f, "\n  Total time by phases:\n");
        fprintf(f, "     PHASE                          inv/meth   Mcycles    time (ms)  %% of total    max (ms)%s\n",
                extraHdr1);
        fprintf(f, "     ---------------------------------------------------------------------------------------%s\n",
                extraHdr2);

        // Ensure that at least the names array and the Phases enum have the same number of entries:
        assert(_countof(PhaseNames) == PHASE_NUMBER_OF);
        for (int i = 0; i < PHASE_NUMBER_OF; i++)
        {
            double phase_tot_ms = (((double)m_total.m_cyclesByPhase[i]) / countsPerSec) * 1000.0;
            double phase_max_ms = (((double)m_maximum.m_cyclesByPhase[i]) / countsPerSec) * 1000.0;

#if MEASURE_CLRAPI_CALLS
            // Skip showing CLR API call info if we didn't collect any
            if (i == PHASE_CLR_API && !extraInfo)
                continue;
#endif

            // Indent nested phases, according to depth.
            int ancPhase = PhaseParent[i];
            while (ancPhase != -1)
            {
                fprintf(f, "  ");
                ancPhase = PhaseParent[ancPhase];
            }
            fprintf(f, "     %-30s %6.2f  %10.2f   %9.3f   %8.2f%%    %8.3f", PhaseNames[i],
                    ((double)m_total.m_invokesByPhase[i]) / ((double)m_numMethods),
                    ((double)m_total.m_cyclesByPhase[i]) / 1000000.0, phase_tot_ms, (phase_tot_ms * 100.0 / totTime_ms),
                    phase_max_ms);

#if MEASURE_CLRAPI_CALLS
            if (extraInfo && i != PHASE_CLR_API)
            {
                double nest_tot_ms  = (((double)m_total.m_CLRcyclesByPhase[i]) / countsPerSec) * 1000.0;
                double nest_percent = nest_tot_ms * 100.0 / totTime_ms;
                double calls_per_fn = ((double)m_total.m_CLRinvokesByPhase[i]) / ((double)m_numMethods);

                if (nest_percent > 0.1 || calls_per_fn > 10)
                    fprintf(f, "       %5.1f   %8.2f%%", calls_per_fn, nest_percent);
            }
#endif
            fprintf(f, "\n");
        }

        // Show slop if it's over a certain percentage of the total
        double pslop_pct = 100.0 * m_total.m_parentPhaseEndSlop * 1000.0 / countsPerSec / totTime_ms;
        if (pslop_pct >= 1.0)
        {
            fprintf(f, "\n  'End phase slop' should be very small (if not, there's unattributed time): %9.3f Mcycles = "
                       "%3.1f%% of total.\n\n",
                    m_total.m_parentPhaseEndSlop / 1000000.0, pslop_pct);
        }
    }
    if (m_numFilteredMethods > 0)
    {
        fprintf(f, "  Compiled %d methods that meet the filter requirement.\n", m_numFilteredMethods);
        fprintf(f, "  Compiled %d bytecodes total (%8.2f avg).\n", m_filtered.m_byteCodeBytes,
                (double)m_filtered.m_byteCodeBytes / (double)m_numFilteredMethods);
        double totTime_ms = ((double)m_filtered.m_totalCycles / countsPerSec) * 1000.0;
        fprintf(f, "  Time: total: %10.3f Mcycles/%10.3f ms\n", ((double)m_filtered.m_totalCycles / 1000000.0),
                totTime_ms);
        fprintf(f, "          avg: %10.3f Mcycles/%10.3f ms\n",
                ((double)m_filtered.m_totalCycles) / 1000000.0 / (double)m_numFilteredMethods,
                totTime_ms / (double)m_numFilteredMethods);

        fprintf(f, "  Total time by phases:\n");
        fprintf(f, "     PHASE                            inv/meth Mcycles    time (ms)  %% of total\n");
        fprintf(f, "     --------------------------------------------------------------------------------------\n");
        // Ensure that at least the names array and the Phases enum have the same number of entries:
        assert(_countof(PhaseNames) == PHASE_NUMBER_OF);
        for (int i = 0; i < PHASE_NUMBER_OF; i++)
        {
            double phase_tot_ms = (((double)m_filtered.m_cyclesByPhase[i]) / countsPerSec) * 1000.0;
            // Indent nested phases, according to depth.
            int ancPhase = PhaseParent[i];
            while (ancPhase != -1)
            {
                fprintf(f, "  ");
                ancPhase = PhaseParent[ancPhase];
            }
            fprintf(f, "     %-30s  %5.2f  %10.2f   %9.3f   %8.2f%%\n", PhaseNames[i],
                    ((double)m_filtered.m_invokesByPhase[i]) / ((double)m_numFilteredMethods),
                    ((double)m_filtered.m_cyclesByPhase[i]) / 1000000.0, phase_tot_ms,
                    (phase_tot_ms * 100.0 / totTime_ms));
        }

        double fslop_ms = m_filtered.m_parentPhaseEndSlop * 1000.0 / countsPerSec;
        if (fslop_ms > 1.0)
        {
            fprintf(f, "\n  'End phase slop' should be very small (if not, there's unattributed time): %9.3f Mcycles = "
                       "%3.1f%% of total.\n\n",
                    m_filtered.m_parentPhaseEndSlop / 1000000.0, fslop_ms);
        }
    }

#if MEASURE_CLRAPI_CALLS
    if (m_total.m_allClrAPIcalls > 0 && m_total.m_allClrAPIcycles > 0)
    {
        fprintf(f, "\n");
        if (m_totMethods > 0)
            fprintf(f, "  Imported %u methods.\n\n", m_numMethods + m_totMethods);

        fprintf(f, "     CLR API                                   # calls   total time    max time     avg time   %% "
                   "of total\n");
        fprintf(f, "     -------------------------------------------------------------------------------");
        fprintf(f, "---------------------\n");

        static const char* APInames[] = {
#define DEF_CLR_API(name) #name,
#include "ICorJitInfo_API_names.h"
        };

        unsigned shownCalls  = 0;
        double   shownMillis = 0.0;
#ifdef DEBUG
        unsigned checkedCalls  = 0;
        double   checkedMillis = 0.0;
#endif

        for (unsigned pass = 0; pass < 2; pass++)
        {
            for (unsigned i = 0; i < API_ICorJitInfo_Names::API_COUNT; i++)
            {
                unsigned calls = m_total.m_perClrAPIcalls[i];
                if (calls == 0)
                    continue;

                unsigned __int64 cycles = m_total.m_perClrAPIcycles[i];
                double           millis = 1000.0 * cycles / countsPerSec;

                // Don't show the small fry to keep the results manageable
                if (millis < 0.5)
                {
                    // We always show the following API because it is always called
                    // exactly once for each method and its body is the simplest one
                    // possible (it just returns an integer constant), and therefore
                    // it can be used to measure the overhead of adding the CLR API
                    // timing code. Roughly speaking, on a 3GHz x64 box the overhead
                    // per call should be around 40 ns when using RDTSC, compared to
                    // about 140 ns when using GetThreadCycles() under Windows.
                    if (i != API_ICorJitInfo_Names::API_getExpectedTargetArchitecture)
                        continue;
                }

                // In the first pass we just compute the totals.
                if (pass == 0)
                {
                    shownCalls += m_total.m_perClrAPIcalls[i];
                    shownMillis += millis;
                    continue;
                }

                unsigned __int32 maxcyc = m_maximum.m_maxClrAPIcycles[i];
                double           max_ms = 1000.0 * maxcyc / countsPerSec;

                fprintf(f, "     %-40s", APInames[i]);                                 // API name
                fprintf(f, " %8u %9.1f ms", calls, millis);                            // #calls, total time
                fprintf(f, " %8.1f ms  %8.1f ns", max_ms, 1000000.0 * millis / calls); // max, avg time
                fprintf(f, "     %5.1f%%\n", 100.0 * millis / shownMillis);            // % of total

#ifdef DEBUG
                checkedCalls += m_total.m_perClrAPIcalls[i];
                checkedMillis += millis;
#endif
            }
        }

#ifdef DEBUG
        assert(checkedCalls == shownCalls);
        assert(checkedMillis == shownMillis);
#endif

        if (shownCalls > 0 || shownMillis > 0)
        {
            fprintf(f, "     -------------------------");
            fprintf(f, "---------------------------------------------------------------------------\n");
            fprintf(f, "     Total for calls shown above              %8u %10.1f ms", shownCalls, shownMillis);
            if (totTime_ms > 0.0)
                fprintf(f, " (%4.1lf%% of overall JIT time)", shownMillis * 100.0 / totTime_ms);
            fprintf(f, "\n");
        }
        fprintf(f, "\n");
    }
#endif

    fprintf(f, "\n");
}

JitTimer::JitTimer(unsigned byteCodeSize) : m_info(byteCodeSize)
{
#if MEASURE_CLRAPI_CALLS
    m_CLRcallInvokes = 0;
    m_CLRcallCycles  = 0;
#endif

#ifdef DEBUG
    m_lastPhase = (Phases)-1;
#if MEASURE_CLRAPI_CALLS
    m_CLRcallAPInum = -1;
#endif
#endif

    unsigned __int64 threadCurCycles;
    if (_our_GetThreadCycles(&threadCurCycles))
    {
        m_start         = threadCurCycles;
        m_curPhaseStart = threadCurCycles;
    }
}

void JitTimer::EndPhase(Compiler* compiler, Phases phase)
{
    // Otherwise...
    // We re-run some phases currently, so this following assert doesn't work.
    // assert((int)phase > (int)m_lastPhase);  // We should end phases in increasing order.

    unsigned __int64 threadCurCycles;
    if (_our_GetThreadCycles(&threadCurCycles))
    {
        unsigned __int64 phaseCycles = (threadCurCycles - m_curPhaseStart);

        // If this is not a leaf phase, the assumption is that the last subphase must have just recently ended.
        // Credit the duration to "slop", the total of which should be very small.
        if (PhaseHasChildren[phase])
        {
            m_info.m_parentPhaseEndSlop += phaseCycles;
        }
        else
        {
            // It is a leaf phase.  Credit duration to it.
            m_info.m_invokesByPhase[phase]++;
            m_info.m_cyclesByPhase[phase] += phaseCycles;

#if MEASURE_CLRAPI_CALLS
            // Record the CLR API timing info as well.
            m_info.m_CLRinvokesByPhase[phase] += m_CLRcallInvokes;
            m_info.m_CLRcyclesByPhase[phase] += m_CLRcallCycles;
#endif

            // Credit the phase's ancestors, if any.
            int ancPhase = PhaseParent[phase];
            while (ancPhase != -1)
            {
                m_info.m_cyclesByPhase[ancPhase] += phaseCycles;
                ancPhase = PhaseParent[ancPhase];
            }

#if MEASURE_CLRAPI_CALLS
            const Phases lastPhase = PHASE_CLR_API;
#else
            const Phases lastPhase = PHASE_NUMBER_OF;
#endif
            if (phase + 1 == lastPhase)
            {
                m_info.m_totalCycles = (threadCurCycles - m_start);
            }
            else
            {
                m_curPhaseStart = threadCurCycles;
            }
        }

        if ((JitConfig.JitMeasureIR() != 0) && PhaseReportsIRSize[phase])
        {
            m_info.m_nodeCountAfterPhase[phase] = compiler->fgMeasureIR();
        }
        else
        {
            m_info.m_nodeCountAfterPhase[phase] = 0;
        }
    }

#ifdef DEBUG
    m_lastPhase = phase;
#endif
#if MEASURE_CLRAPI_CALLS
    m_CLRcallInvokes = 0;
    m_CLRcallCycles  = 0;
#endif
}

#if MEASURE_CLRAPI_CALLS

//------------------------------------------------------------------------
// JitTimer::CLRApiCallEnter: Start the stopwatch for an EE call.
//
// Arguments:
//    apix - The API index - an "enum API_ICorJitInfo_Names" value.
//

void JitTimer::CLRApiCallEnter(unsigned apix)
{
    assert(m_CLRcallAPInum == -1); // Nested calls not allowed
    m_CLRcallAPInum = apix;

    // If we can't get the cycles, we'll just ignore this call
    if (!_our_GetThreadCycles(&m_CLRcallStart))
        m_CLRcallStart = 0;
}

//------------------------------------------------------------------------
// JitTimer::CLRApiCallLeave: compute / record time spent in an EE call.
//
// Arguments:
//    apix - The API's "enum API_ICorJitInfo_Names" value; this value
//           should match the value passed to the most recent call to
//           "CLRApiCallEnter" (i.e. these must come as matched pairs),
//           and they also may not nest.
//

void JitTimer::CLRApiCallLeave(unsigned apix)
{
    // Make sure we're actually inside a measured CLR call.
    assert(m_CLRcallAPInum != -1);
    m_CLRcallAPInum = -1;

    // Ignore this one if we don't have a valid starting counter.
    if (m_CLRcallStart != 0)
    {
        if (JitConfig.JitEECallTimingInfo() != 0)
        {
            unsigned __int64 threadCurCycles;
            if (_our_GetThreadCycles(&threadCurCycles))
            {
                // Compute the cycles spent in the call.
                threadCurCycles -= m_CLRcallStart;

                // Add the cycles to the 'phase' and bump its use count.
                m_info.m_cyclesByPhase[PHASE_CLR_API] += threadCurCycles;
                m_info.m_invokesByPhase[PHASE_CLR_API] += 1;

                // Add the values to the "per API" info.
                m_info.m_allClrAPIcycles += threadCurCycles;
                m_info.m_allClrAPIcalls += 1;

                m_info.m_perClrAPIcalls[apix] += 1;
                m_info.m_perClrAPIcycles[apix] += threadCurCycles;
                m_info.m_maxClrAPIcycles[apix] = max(m_info.m_maxClrAPIcycles[apix], (unsigned __int32)threadCurCycles);

                // Subtract the cycles from the enclosing phase by bumping its start time
                m_curPhaseStart += threadCurCycles;

                // Update the running totals.
                m_CLRcallInvokes += 1;
                m_CLRcallCycles += threadCurCycles;
            }
        }

        m_CLRcallStart = 0;
    }

    assert(m_CLRcallAPInum != -1); // No longer in this API call.
    m_CLRcallAPInum = -1;
}

#endif // MEASURE_CLRAPI_CALLS

CritSecObject JitTimer::s_csvLock;

LPCWSTR Compiler::JitTimeLogCsv()
{
    LPCWSTR jitTimeLogCsv = JitConfig.JitTimeLogCsv();
    return jitTimeLogCsv;
}

void JitTimer::PrintCsvHeader()
{
    LPCWSTR jitTimeLogCsv = Compiler::JitTimeLogCsv();
    if (jitTimeLogCsv == nullptr)
    {
        return;
    }

    CritSecHolder csvLock(s_csvLock);

    FILE* fp = _wfopen(jitTimeLogCsv, W("a"));
    if (fp != nullptr)
    {
        // Seek to the end of the file s.t. `ftell` doesn't lie to us on Windows
        fseek(fp, 0, SEEK_END);

        // Write the header if the file is empty
        if (ftell(fp) == 0)
        {
            fprintf(fp, "\"Method Name\",");
            fprintf(fp, "\"Assembly or SPMI Index\",");
            fprintf(fp, "\"IL Bytes\",");
            fprintf(fp, "\"Basic Blocks\",");
            fprintf(fp, "\"Min Opts\",");
            fprintf(fp, "\"Loops Cloned\",");

            for (int i = 0; i < PHASE_NUMBER_OF; i++)
            {
                fprintf(fp, "\"%s\",", PhaseNames[i]);
                if ((JitConfig.JitMeasureIR() != 0) && PhaseReportsIRSize[i])
                {
                    fprintf(fp, "\"Node Count After %s\",", PhaseNames[i]);
                }
            }

            InlineStrategy::DumpCsvHeader(fp);

            fprintf(fp, "\"Executable Code Bytes\",");
            fprintf(fp, "\"GC Info Bytes\",");
            fprintf(fp, "\"Total Bytes Allocated\",");
            fprintf(fp, "\"Total Cycles\",");
            fprintf(fp, "\"CPS\"\n");
        }
        fclose(fp);
    }
}

extern ICorJitHost* g_jitHost;

void JitTimer::PrintCsvMethodStats(Compiler* comp)
{
    LPCWSTR jitTimeLogCsv = Compiler::JitTimeLogCsv();
    if (jitTimeLogCsv == nullptr)
    {
        return;
    }

    // eeGetMethodFullName uses locks, so don't enter crit sec before this call.
    const char* methName = comp->eeGetMethodFullName(comp->info.compMethodHnd);

    // Try and access the SPMI index to report in the data set.
    //
    // If the jit is not hosted under SPMI this will return the
    // default value of zero.
    //
    // Query the jit host directly here instead of going via the
    // config cache, since value will change for each method.
    int index = g_jitHost->getIntConfigValue(W("SuperPMIMethodContextNumber"), 0);

    CritSecHolder csvLock(s_csvLock);

    FILE* fp = _wfopen(jitTimeLogCsv, W("a"));
    fprintf(fp, "\"%s\",", methName);
    if (index != 0)
    {
        fprintf(fp, "%d,", index);
    }
    else
    {
        const char* methodAssemblyName = comp->info.compCompHnd->getAssemblyName(
            comp->info.compCompHnd->getModuleAssembly(comp->info.compCompHnd->getClassModule(comp->info.compClassHnd)));
        fprintf(fp, "\"%s\",", methodAssemblyName);
    }
    fprintf(fp, "%u,", comp->info.compILCodeSize);
    fprintf(fp, "%u,", comp->fgBBcount);
    fprintf(fp, "%u,", comp->opts.MinOpts());
    fprintf(fp, "%u,", comp->optLoopsCloned);
    unsigned __int64 totCycles = 0;
    for (int i = 0; i < PHASE_NUMBER_OF; i++)
    {
        if (!PhaseHasChildren[i])
        {
            totCycles += m_info.m_cyclesByPhase[i];
        }
        fprintf(fp, "%I64u,", m_info.m_cyclesByPhase[i]);

        if ((JitConfig.JitMeasureIR() != 0) && PhaseReportsIRSize[i])
        {
            fprintf(fp, "%u,", m_info.m_nodeCountAfterPhase[i]);
        }
    }

    comp->m_inlineStrategy->DumpCsvData(fp);

    fprintf(fp, "%u,", comp->info.compNativeCodeSize);
    fprintf(fp, "%Iu,", comp->compInfoBlkSize);
    fprintf(fp, "%Iu,", comp->compGetArenaAllocator()->getTotalBytesAllocated());
    fprintf(fp, "%I64u,", m_info.m_totalCycles);
    fprintf(fp, "%f\n", CycleTimer::CyclesPerSecond());
    fclose(fp);
}

// Completes the timing of the current method, and adds it to "sum".
void JitTimer::Terminate(Compiler* comp, CompTimeSummaryInfo& sum, bool includePhases)
{
    if (includePhases)
    {
        PrintCsvMethodStats(comp);
    }

    sum.AddInfo(m_info, includePhases);
}
#endif // FEATURE_JIT_METHOD_PERF

#if LOOP_HOIST_STATS
// Static fields.
CritSecObject Compiler::s_loopHoistStatsLock; // Default constructor.
unsigned      Compiler::s_loopsConsidered             = 0;
unsigned      Compiler::s_loopsWithHoistedExpressions = 0;
unsigned      Compiler::s_totalHoistedExpressions     = 0;

// static
void Compiler::PrintAggregateLoopHoistStats(FILE* f)
{
    fprintf(f, "\n");
    fprintf(f, "---------------------------------------------------\n");
    fprintf(f, "Loop hoisting stats\n");
    fprintf(f, "---------------------------------------------------\n");

    double pctWithHoisted = 0.0;
    if (s_loopsConsidered > 0)
    {
        pctWithHoisted = 100.0 * (double(s_loopsWithHoistedExpressions) / double(s_loopsConsidered));
    }
    double exprsPerLoopWithExpr = 0.0;
    if (s_loopsWithHoistedExpressions > 0)
    {
        exprsPerLoopWithExpr = double(s_totalHoistedExpressions) / double(s_loopsWithHoistedExpressions);
    }
    fprintf(f, "Considered %d loops.  Of these, we hoisted expressions out of %d (%6.2f%%).\n", s_loopsConsidered,
            s_loopsWithHoistedExpressions, pctWithHoisted);
    fprintf(f, "  A total of %d expressions were hoisted, an average of %5.2f per loop-with-hoisted-expr.\n",
            s_totalHoistedExpressions, exprsPerLoopWithExpr);
}

void Compiler::AddLoopHoistStats()
{
    CritSecHolder statsLock(s_loopHoistStatsLock);

    s_loopsConsidered += m_loopsConsidered;
    s_loopsWithHoistedExpressions += m_loopsWithHoistedExpressions;
    s_totalHoistedExpressions += m_totalHoistedExpressions;
}

void Compiler::PrintPerMethodLoopHoistStats()
{
    double pctWithHoisted = 0.0;
    if (m_loopsConsidered > 0)
    {
        pctWithHoisted = 100.0 * (double(m_loopsWithHoistedExpressions) / double(m_loopsConsidered));
    }
    double exprsPerLoopWithExpr = 0.0;
    if (m_loopsWithHoistedExpressions > 0)
    {
        exprsPerLoopWithExpr = double(m_totalHoistedExpressions) / double(m_loopsWithHoistedExpressions);
    }
    printf("Considered %d loops.  Of these, we hoisted expressions out of %d (%5.2f%%).\n", m_loopsConsidered,
           m_loopsWithHoistedExpressions, pctWithHoisted);
    printf("  A total of %d expressions were hoisted, an average of %5.2f per loop-with-hoisted-expr.\n",
           m_totalHoistedExpressions, exprsPerLoopWithExpr);
}
#endif // LOOP_HOIST_STATS

//------------------------------------------------------------------------
// RecordStateAtEndOfInlining: capture timing data (if enabled) after
// inlining as completed.
//
// Note:
// Records data needed for SQM and inlining data dumps.  Should be
// called after inlining is complete.  (We do this after inlining
// because this marks the last point at which the JIT is likely to
// cause type-loading and class initialization).

void Compiler::RecordStateAtEndOfInlining()
{
#if defined(DEBUG) || defined(INLINE_DATA)

    m_compCyclesAtEndOfInlining    = 0;
    m_compTickCountAtEndOfInlining = 0;
    bool b                         = CycleTimer::GetThreadCyclesS(&m_compCyclesAtEndOfInlining);
    if (!b)
    {
        return; // We don't have a thread cycle counter.
    }
    m_compTickCountAtEndOfInlining = GetTickCount();

#endif // defined(DEBUG) || defined(INLINE_DATA)
}

//------------------------------------------------------------------------
// RecordStateAtEndOfCompilation: capture timing data (if enabled) after
// compilation is completed.

void Compiler::RecordStateAtEndOfCompilation()
{
#if defined(DEBUG) || defined(INLINE_DATA)

    // Common portion
    m_compCycles = 0;
    unsigned __int64 compCyclesAtEnd;
    bool             b = CycleTimer::GetThreadCyclesS(&compCyclesAtEnd);
    if (!b)
    {
        return; // We don't have a thread cycle counter.
    }
    assert(compCyclesAtEnd >= m_compCyclesAtEndOfInlining);

    m_compCycles = compCyclesAtEnd - m_compCyclesAtEndOfInlining;

#endif // defined(DEBUG) || defined(INLINE_DATA)
}

#if FUNC_INFO_LOGGING
// static
LPCWSTR Compiler::compJitFuncInfoFilename = nullptr;

// static
FILE* Compiler::compJitFuncInfoFile = nullptr;
#endif // FUNC_INFO_LOGGING

#ifdef DEBUG

// dumpConvertedVarSet() dumps the varset bits that are tracked
// variable indices, and we convert them to variable numbers, sort the variable numbers, and
// print them as variable numbers. To do this, we use a temporary set indexed by
// variable number. We can't use the "all varset" type because it is still size-limited, and might
// not be big enough to handle all possible variable numbers.
void dumpConvertedVarSet(Compiler* comp, VARSET_VALARG_TP vars)
{
    BYTE* pVarNumSet; // trivial set: one byte per varNum, 0 means not in set, 1 means in set.

    size_t varNumSetBytes = comp->lvaCount * sizeof(BYTE);
    pVarNumSet            = (BYTE*)_alloca(varNumSetBytes);
    memset(pVarNumSet, 0, varNumSetBytes); // empty the set

    VarSetOps::Iter iter(comp, vars);
    unsigned        varIndex = 0;
    while (iter.NextElem(&varIndex))
    {
        unsigned varNum    = comp->lvaTrackedIndexToLclNum(varIndex);
        pVarNumSet[varNum] = 1; // This varNum is in the set
    }

    bool first = true;
    printf("{");
    for (size_t varNum = 0; varNum < comp->lvaCount; varNum++)
    {
        if (pVarNumSet[varNum] == 1)
        {
            if (!first)
            {
                printf(" ");
            }
            printf("V%02u", varNum);
            first = false;
        }
    }
    printf("}");
}

/*XXXXXXXXXXXXXXXXXXXXXXXXXXXXXXXXXXXXXXXXXXXXXXXXXXXXXXXXXXXXXXXXXXXXXXXXXXXXX
XXXXXXXXXXXXXXXXXXXXXXXXXXXXXXXXXXXXXXXXXXXXXXXXXXXXXXXXXXXXXXXXXXXXXXXXXXXXXXX
XX                                                                           XX
XX                          Debugging helpers                                XX
XX                                                                           XX
XXXXXXXXXXXXXXXXXXXXXXXXXXXXXXXXXXXXXXXXXXXXXXXXXXXXXXXXXXXXXXXXXXXXXXXXXXXXXXX
XXXXXXXXXXXXXXXXXXXXXXXXXXXXXXXXXXXXXXXXXXXXXXXXXXXXXXXXXXXXXXXXXXXXXXXXXXXXXXX
*/

/*****************************************************************************/
/* The following functions are intended to be called from the debugger, to dump
 * various data structures.
 *
 * The versions that start with 'c' take a Compiler* as the first argument.
 * The versions that start with 'd' use the tlsCompiler, so don't require a Compiler*.
 *
 * Summary:
 *      cBlock,      dBlock         : Display a basic block (call fgTableDispBasicBlock()).
 *      cBlocks,     dBlocks        : Display all the basic blocks of a function (call fgDispBasicBlocks()).
 *      cBlocksV,    dBlocksV       : Display all the basic blocks of a function (call fgDispBasicBlocks(true)).
 *                                    "V" means "verbose", and will dump all the trees.
 *      cTree,       dTree          : Display a tree (call gtDispTree()).
 *      cTreeLIR,    dTreeLIR       : Display a tree in LIR form (call gtDispLIRNode()).
 *      cTrees,      dTrees         : Display all the trees in a function (call fgDumpTrees()).
 *      cEH,         dEH            : Display the EH handler table (call fgDispHandlerTab()).
 *      cVar,        dVar           : Display a local variable given its number (call lvaDumpEntry()).
 *      cVarDsc,     dVarDsc        : Display a local variable given a LclVarDsc* (call lvaDumpEntry()).
 *      cVars,       dVars          : Display the local variable table (call lvaTableDump()).
 *      cVarsFinal,  dVarsFinal     : Display the local variable table (call lvaTableDump(FINAL_FRAME_LAYOUT)).
 *      cBlockCheapPreds, dBlockCheapPreds : Display a block's cheap predecessors (call block->dspCheapPreds()).
 *      cBlockPreds, dBlockPreds    : Display a block's predecessors (call block->dspPreds()).
 *      cBlockSuccs, dBlockSuccs    : Display a block's successors (call block->dspSuccs(compiler)).
 *      cReach,      dReach         : Display all block reachability (call fgDispReach()).
 *      cDoms,       dDoms          : Display all block dominators (call fgDispDoms()).
 *      cLiveness,   dLiveness      : Display per-block variable liveness (call fgDispBBLiveness()).
 *      cCVarSet,    dCVarSet       : Display a "converted" VARSET_TP: the varset is assumed to be tracked variable
 *                                    indices. These are converted to variable numbers and sorted. (Calls
 *                                    dumpConvertedVarSet()).
 *      cLoop,       dLoop          : Display the blocks of a loop, including the trees.
 *      cTreeFlags,  dTreeFlags     : Display tree flags
 *
 * The following don't require a Compiler* to work:
 *      dRegMask                    : Display a regMaskTP (call dspRegMask(mask)).
 */

void cBlock(Compiler* comp, BasicBlock* block)
{
    static unsigned sequenceNumber = 0; // separate calls with a number to indicate this function has been called
    printf("===================================================================== *Block %u\n", sequenceNumber++);
    comp->fgTableDispBasicBlock(block);
}

void cBlocks(Compiler* comp)
{
    static unsigned sequenceNumber = 0; // separate calls with a number to indicate this function has been called
    printf("===================================================================== *Blocks %u\n", sequenceNumber++);
    comp->fgDispBasicBlocks();
}

void cBlocksV(Compiler* comp)
{
    static unsigned sequenceNumber = 0; // separate calls with a number to indicate this function has been called
    printf("===================================================================== *BlocksV %u\n", sequenceNumber++);
    comp->fgDispBasicBlocks(true);
}

void cStmt(Compiler* comp, Statement* statement)
{
    static unsigned sequenceNumber = 0; // separate calls with a number to indicate this function has been called
    printf("===================================================================== *Stmt %u\n", sequenceNumber++);
    comp->gtDispStmt(statement, ">>>");
}

void cTree(Compiler* comp, GenTree* tree)
{
    static unsigned sequenceNumber = 0; // separate calls with a number to indicate this function has been called
    printf("===================================================================== *Tree %u\n", sequenceNumber++);
    comp->gtDispTree(tree, nullptr, ">>>");
}

void cTreeLIR(Compiler* comp, GenTree* tree)
{
    static unsigned sequenceNumber = 0; // separate calls with a number to indicate this function has been called
    printf("===================================================================== *TreeLIR %u\n", sequenceNumber++);
    comp->gtDispLIRNode(tree);
}

void cTrees(Compiler* comp)
{
    static unsigned sequenceNumber = 0; // separate calls with a number to indicate this function has been called
    printf("===================================================================== *Trees %u\n", sequenceNumber++);
    comp->fgDumpTrees(comp->fgFirstBB, nullptr);
}

void cEH(Compiler* comp)
{
    static unsigned sequenceNumber = 0; // separate calls with a number to indicate this function has been called
    printf("===================================================================== *EH %u\n", sequenceNumber++);
    comp->fgDispHandlerTab();
}

void cVar(Compiler* comp, unsigned lclNum)
{
    static unsigned sequenceNumber = 0; // separate calls with a number to indicate this function has been called
    printf("===================================================================== *Var %u\n", sequenceNumber++);
    comp->lvaDumpEntry(lclNum, Compiler::FINAL_FRAME_LAYOUT);
}

void cVarDsc(Compiler* comp, LclVarDsc* varDsc)
{
    static unsigned sequenceNumber = 0; // separate calls with a number to indicate this function has been called
    printf("===================================================================== *VarDsc %u\n", sequenceNumber++);
    unsigned lclNum = (unsigned)(varDsc - comp->lvaTable);
    comp->lvaDumpEntry(lclNum, Compiler::FINAL_FRAME_LAYOUT);
}

void cVars(Compiler* comp)
{
    static unsigned sequenceNumber = 0; // separate calls with a number to indicate this function has been called
    printf("===================================================================== *Vars %u\n", sequenceNumber++);
    comp->lvaTableDump();
}

void cVarsFinal(Compiler* comp)
{
    static unsigned sequenceNumber = 0; // separate calls with a number to indicate this function has been called
    printf("===================================================================== *Vars %u\n", sequenceNumber++);
    comp->lvaTableDump(Compiler::FINAL_FRAME_LAYOUT);
}

void cBlockCheapPreds(Compiler* comp, BasicBlock* block)
{
    static unsigned sequenceNumber = 0; // separate calls with a number to indicate this function has been called
    printf("===================================================================== *BlockCheapPreds %u\n",
           sequenceNumber++);
    block->dspCheapPreds();
}

void cBlockPreds(Compiler* comp, BasicBlock* block)
{
    static unsigned sequenceNumber = 0; // separate calls with a number to indicate this function has been called
    printf("===================================================================== *BlockPreds %u\n", sequenceNumber++);
    block->dspPreds();
}

void cBlockSuccs(Compiler* comp, BasicBlock* block)
{
    static unsigned sequenceNumber = 0; // separate calls with a number to indicate this function has been called
    printf("===================================================================== *BlockSuccs %u\n", sequenceNumber++);
    block->dspSuccs(comp);
}

void cReach(Compiler* comp)
{
    static unsigned sequenceNumber = 0; // separate calls with a number to indicate this function has been called
    printf("===================================================================== *Reach %u\n", sequenceNumber++);
    comp->fgDispReach();
}

void cDoms(Compiler* comp)
{
    static unsigned sequenceNumber = 0; // separate calls with a number to indicate this function has been called
    printf("===================================================================== *Doms %u\n", sequenceNumber++);
    comp->fgDispDoms();
}

void cLiveness(Compiler* comp)
{
    static unsigned sequenceNumber = 0; // separate calls with a number to indicate this function has been called
    printf("===================================================================== *Liveness %u\n", sequenceNumber++);
    comp->fgDispBBLiveness();
}

void cCVarSet(Compiler* comp, VARSET_VALARG_TP vars)
{
    static unsigned sequenceNumber = 0; // separate calls with a number to indicate this function has been called
    printf("===================================================================== dCVarSet %u\n", sequenceNumber++);
    dumpConvertedVarSet(comp, vars);
    printf("\n"); // dumpConvertedVarSet() doesn't emit a trailing newline
}

void cLoop(Compiler* comp, Compiler::LoopDsc* loop)
{
    static unsigned sequenceNumber = 0; // separate calls with a number to indicate this function has been called
    printf("===================================================================== Loop %u\n", sequenceNumber++);
    printf("HEAD   " FMT_BB "\n", loop->lpHead->bbNum);
    printf("FIRST  " FMT_BB "\n", loop->lpFirst->bbNum);
    printf("TOP    " FMT_BB "\n", loop->lpTop->bbNum);
    printf("ENTRY  " FMT_BB "\n", loop->lpEntry->bbNum);
    if (loop->lpExitCnt == 1)
    {
        printf("EXIT   " FMT_BB "\n", loop->lpExit->bbNum);
    }
    else
    {
        printf("EXITS  %u\n", loop->lpExitCnt);
    }
    printf("BOTTOM " FMT_BB "\n", loop->lpBottom->bbNum);

    comp->fgDispBasicBlocks(loop->lpHead, loop->lpBottom, true);
}

void dBlock(BasicBlock* block)
{
    cBlock(JitTls::GetCompiler(), block);
}

void dBlocks()
{
    cBlocks(JitTls::GetCompiler());
}

void dBlocksV()
{
    cBlocksV(JitTls::GetCompiler());
}

void dTree(GenTree* tree)
{
    cTree(JitTls::GetCompiler(), tree);
}

void dTreeLIR(GenTree* tree)
{
    cTreeLIR(JitTls::GetCompiler(), tree);
}

void dTrees()
{
    cTrees(JitTls::GetCompiler());
}

void dEH()
{
    cEH(JitTls::GetCompiler());
}

void dVar(unsigned lclNum)
{
    cVar(JitTls::GetCompiler(), lclNum);
}

void dVarDsc(LclVarDsc* varDsc)
{
    cVarDsc(JitTls::GetCompiler(), varDsc);
}

void dVars()
{
    cVars(JitTls::GetCompiler());
}

void dVarsFinal()
{
    cVarsFinal(JitTls::GetCompiler());
}

void dBlockPreds(BasicBlock* block)
{
    cBlockPreds(JitTls::GetCompiler(), block);
}

void dBlockCheapPreds(BasicBlock* block)
{
    cBlockCheapPreds(JitTls::GetCompiler(), block);
}

void dBlockSuccs(BasicBlock* block)
{
    cBlockSuccs(JitTls::GetCompiler(), block);
}

void dReach()
{
    cReach(JitTls::GetCompiler());
}

void dDoms()
{
    cDoms(JitTls::GetCompiler());
}

void dLiveness()
{
    cLiveness(JitTls::GetCompiler());
}

void dCVarSet(VARSET_VALARG_TP vars)
{
    cCVarSet(JitTls::GetCompiler(), vars);
}

void dLoop(Compiler::LoopDsc* loop)
{
    cLoop(JitTls::GetCompiler(), loop);
}

void dRegMask(regMaskTP mask)
{
    static unsigned sequenceNumber = 0; // separate calls with a number to indicate this function has been called
    printf("===================================================================== dRegMask %u\n", sequenceNumber++);
    dspRegMask(mask);
    printf("\n"); // dspRegMask() doesn't emit a trailing newline
}

void dBlockList(BasicBlockList* list)
{
    printf("WorkList: ");
    while (list != nullptr)
    {
        printf(FMT_BB " ", list->block->bbNum);
        list = list->next;
    }
    printf("\n");
}

// Global variables available in debug mode.  That are set by debug APIs for finding
// Trees, Stmts, and/or Blocks using id or bbNum.
// That can be used in watch window or as a way to get address of fields for data break points.

GenTree*    dbTree;
Statement*  dbStmt;
BasicBlock* dbTreeBlock;
BasicBlock* dbBlock;

// Debug APIs for finding Trees, Stmts, and/or Blocks.
// As a side effect, they set the debug variables above.

GenTree* dFindTree(GenTree* tree, unsigned id)
{
    if (tree == nullptr)
    {
        return nullptr;
    }

    if (tree->gtTreeID == id)
    {
        dbTree = tree;
        return tree;
    }

    for (GenTree* child : tree->Operands())
    {
        child = dFindTree(child, id);
        if (child != nullptr)
        {
            return child;
        }
    }

    return nullptr;
}

GenTree* dFindTree(unsigned id)
{
    Compiler*   comp = JitTls::GetCompiler();
    BasicBlock* block;
    GenTree*    tree;

    dbTreeBlock = nullptr;
    dbTree      = nullptr;

    for (block = comp->fgFirstBB; block != nullptr; block = block->bbNext)
    {
        for (Statement* stmt : block->Statements())
        {
            tree = dFindTree(stmt->GetRootNode(), id);
            if (tree != nullptr)
            {
                dbTreeBlock = block;
                return tree;
            }
        }
    }

    return nullptr;
}

Statement* dFindStmt(unsigned id)
{
    Compiler*   comp = JitTls::GetCompiler();
    BasicBlock* block;

    dbStmt = nullptr;

    unsigned stmtId = 0;
    for (block = comp->fgFirstBB; block != nullptr; block = block->bbNext)
    {
        for (Statement* stmt : block->Statements())
        {
            stmtId++;
            if (stmtId == id)
            {
                dbStmt = stmt;
                return stmt;
            }
        }
    }

    return nullptr;
}

BasicBlock* dFindBlock(unsigned bbNum)
{
    Compiler*   comp  = JitTls::GetCompiler();
    BasicBlock* block = nullptr;

    dbBlock = nullptr;
    for (block = comp->fgFirstBB; block != nullptr; block = block->bbNext)
    {
        if (block->bbNum == bbNum)
        {
            dbBlock = block;
            break;
        }
    }

    return block;
}

Compiler::LoopDsc* dFindLoop(unsigned loopNum)
{
    Compiler* comp = JitTls::GetCompiler();

    if (loopNum >= comp->optLoopCount)
    {
        printf("loopNum %u out of range\n");
        return nullptr;
    }

    return &comp->optLoopTable[loopNum];
}

void cTreeFlags(Compiler* comp, GenTree* tree)
{
    int chars = 0;

    if (tree->gtFlags != 0)
    {
        chars += printf("flags=");

        // Node flags
        CLANG_FORMAT_COMMENT_ANCHOR;

#if defined(DEBUG)
        if (tree->gtDebugFlags & GTF_DEBUG_NODE_LARGE)
        {
            chars += printf("[NODE_LARGE]");
        }
        if (tree->gtDebugFlags & GTF_DEBUG_NODE_SMALL)
        {
            chars += printf("[NODE_SMALL]");
        }
        if (tree->gtDebugFlags & GTF_DEBUG_NODE_MORPHED)
        {
            chars += printf("[MORPHED]");
        }
#endif // defined(DEBUG)

        if (tree->gtFlags & GTF_COLON_COND)
        {
            chars += printf("[COLON_COND]");
        }

        // Operator flags

        genTreeOps op = tree->OperGet();
        switch (op)
        {

            case GT_LCL_VAR:
            case GT_LCL_VAR_ADDR:
            case GT_LCL_FLD:
            case GT_LCL_FLD_ADDR:
            case GT_STORE_LCL_FLD:
            case GT_STORE_LCL_VAR:
                if (tree->gtFlags & GTF_VAR_DEF)
                {
                    chars += printf("[VAR_DEF]");
                }
                if (tree->gtFlags & GTF_VAR_USEASG)
                {
                    chars += printf("[VAR_USEASG]");
                }
                if (tree->gtFlags & GTF_VAR_CAST)
                {
                    chars += printf("[VAR_CAST]");
                }
                if (tree->gtFlags & GTF_VAR_ITERATOR)
                {
                    chars += printf("[VAR_ITERATOR]");
                }
                if (tree->gtFlags & GTF_VAR_CLONED)
                {
                    chars += printf("[VAR_CLONED]");
                }
                if (tree->gtFlags & GTF_VAR_DEATH)
                {
                    chars += printf("[VAR_DEATH]");
                }
#if defined(DEBUG)
                if (tree->gtDebugFlags & GTF_DEBUG_VAR_CSE_REF)
                {
                    chars += printf("[VAR_CSE_REF]");
                }
#endif
                break;

            case GT_NOP:
                break;

            case GT_NO_OP:
                break;

            case GT_FIELD:
                if (tree->gtFlags & GTF_FLD_VOLATILE)
                {
                    chars += printf("[FLD_VOLATILE]");
                }
#if defined(TARGET_X86) && defined(TARGET_WINDOWS)
                if (tree->gtFlags & GTF_FLD_TLS_REF)
                {
                    chars += printf("[FLD_TLS_REF]");
                }
#endif
                break;

            case GT_INDEX:
<<<<<<< HEAD
=======

                if (tree->gtFlags & GTF_INX_STRING_LAYOUT)
                {
                    chars += printf("[INX_STRING_LAYOUT]");
                }
                FALLTHROUGH;
>>>>>>> 85555749
            case GT_INDEX_ADDR:
                if (tree->gtFlags & GTF_INX_RNGCHK)
                {
                    chars += printf("[INX_RNGCHK]");
                }
                break;

            case GT_IND:
            case GT_STOREIND:

                if (tree->gtFlags & GTF_IND_VOLATILE)
                {
                    chars += printf("[IND_VOLATILE]");
                }
                if (tree->gtFlags & GTF_IND_TGT_HEAP)
                {
                    chars += printf("[IND_TGT_HEAP]");
                }
                if (tree->gtFlags & GTF_IND_TGT_NOT_HEAP)
                {
                    chars += printf("[IND_TGT_NOT_HEAP]");
                }
                if (tree->gtFlags & GTF_IND_ASG_LHS)
                {
                    chars += printf("[IND_ASG_LHS]");
                }
                if (tree->gtFlags & GTF_IND_UNALIGNED)
                {
                    chars += printf("[IND_UNALIGNED]");
                }
                if (tree->gtFlags & GTF_IND_INVARIANT)
                {
                    chars += printf("[IND_INVARIANT]");
                }
                break;

            case GT_CLS_VAR:

                if (tree->gtFlags & GTF_CLS_VAR_ASG_LHS)
                {
                    chars += printf("[CLS_VAR_ASG_LHS]");
                }
                break;

            case GT_MUL:
#if !defined(TARGET_64BIT)
            case GT_MUL_LONG:
#endif

                if (tree->gtFlags & GTF_MUL_64RSLT)
                {
                    chars += printf("[64RSLT]");
                }
                if (tree->gtFlags & GTF_ADDRMODE_NO_CSE)
                {
                    chars += printf("[ADDRMODE_NO_CSE]");
                }
                break;

            case GT_ADD:

                if (tree->gtFlags & GTF_ADDRMODE_NO_CSE)
                {
                    chars += printf("[ADDRMODE_NO_CSE]");
                }
                break;

            case GT_LSH:

                if (tree->gtFlags & GTF_ADDRMODE_NO_CSE)
                {
                    chars += printf("[ADDRMODE_NO_CSE]");
                }
                break;

            case GT_MOD:
            case GT_UMOD:
                break;

            case GT_EQ:
            case GT_NE:
            case GT_LT:
            case GT_LE:
            case GT_GT:
            case GT_GE:

                if (tree->gtFlags & GTF_RELOP_NAN_UN)
                {
                    chars += printf("[RELOP_NAN_UN]");
                }
                if (tree->gtFlags & GTF_RELOP_JMP_USED)
                {
                    chars += printf("[RELOP_JMP_USED]");
                }
                if (tree->gtFlags & GTF_RELOP_QMARK)
                {
                    chars += printf("[RELOP_QMARK]");
                }
                break;

            case GT_QMARK:

                if (tree->gtFlags & GTF_QMARK_CAST_INSTOF)
                {
                    chars += printf("[QMARK_CAST_INSTOF]");
                }
                break;

            case GT_BOX:

                if (tree->gtFlags & GTF_BOX_VALUE)
                {
                    chars += printf("[BOX_VALUE]");
                }
                break;

            case GT_CNS_INT:

            {
                unsigned handleKind = (tree->gtFlags & GTF_ICON_HDL_MASK);

                switch (handleKind)
                {

                    case GTF_ICON_SCOPE_HDL:

                        chars += printf("[ICON_SCOPE_HDL]");
                        break;

                    case GTF_ICON_CLASS_HDL:

                        chars += printf("[ICON_CLASS_HDL]");
                        break;

                    case GTF_ICON_METHOD_HDL:

                        chars += printf("[ICON_METHOD_HDL]");
                        break;

                    case GTF_ICON_FIELD_HDL:

                        chars += printf("[ICON_FIELD_HDL]");
                        break;

                    case GTF_ICON_STATIC_HDL:

                        chars += printf("[ICON_STATIC_HDL]");
                        break;

                    case GTF_ICON_STR_HDL:

                        chars += printf("[ICON_STR_HDL]");
                        break;

                    case GTF_ICON_CONST_PTR:

                        chars += printf("[ICON_CONST_PTR]");
                        break;

                    case GTF_ICON_GLOBAL_PTR:

                        chars += printf("[ICON_GLOBAL_PTR]");
                        break;

                    case GTF_ICON_VARG_HDL:

                        chars += printf("[ICON_VARG_HDL]");
                        break;

                    case GTF_ICON_PINVKI_HDL:

                        chars += printf("[ICON_PINVKI_HDL]");
                        break;

                    case GTF_ICON_TOKEN_HDL:

                        chars += printf("[ICON_TOKEN_HDL]");
                        break;

                    case GTF_ICON_TLS_HDL:

                        chars += printf("[ICON_TLD_HDL]");
                        break;

                    case GTF_ICON_FTN_ADDR:

                        chars += printf("[ICON_FTN_ADDR]");
                        break;

                    case GTF_ICON_CIDMID_HDL:

                        chars += printf("[ICON_CIDMID_HDL]");
                        break;

                    case GTF_ICON_BBC_PTR:

                        chars += printf("[ICON_BBC_PTR]");
                        break;
                }
            }
            break;

            case GT_OBJ:
            case GT_STORE_OBJ:
                if (tree->AsObj()->GetLayout()->HasGCPtr())
                {
                    chars += printf("[BLK_HASGCPTR]");
                }
                FALLTHROUGH;

            case GT_BLK:
            case GT_DYN_BLK:
            case GT_STORE_BLK:
            case GT_STORE_DYN_BLK:

                if (tree->gtFlags & GTF_BLK_VOLATILE)
                {
                    chars += printf("[BLK_VOLATILE]");
                }
                if (tree->AsBlk()->IsUnaligned())
                {
                    chars += printf("[BLK_UNALIGNED]");
                }
                break;

            case GT_CALL:

                if (tree->gtFlags & GTF_CALL_UNMANAGED)
                {
                    chars += printf("[CALL_UNMANAGED]");
                }
                if (tree->gtFlags & GTF_CALL_INLINE_CANDIDATE)
                {
                    chars += printf("[CALL_INLINE_CANDIDATE]");
                }
                if (!tree->AsCall()->IsVirtual())
                {
                    chars += printf("[CALL_NONVIRT]");
                }
                if (tree->AsCall()->IsVirtualVtable())
                {
                    chars += printf("[CALL_VIRT_VTABLE]");
                }
                if (tree->AsCall()->IsVirtualStub())
                {
                    chars += printf("[CALL_VIRT_STUB]");
                }
                if (tree->gtFlags & GTF_CALL_NULLCHECK)
                {
                    chars += printf("[CALL_NULLCHECK]");
                }
                if (tree->gtFlags & GTF_CALL_POP_ARGS)
                {
                    chars += printf("[CALL_POP_ARGS]");
                }
                if (tree->gtFlags & GTF_CALL_HOISTABLE)
                {
                    chars += printf("[CALL_HOISTABLE]");
                }

                // More flags associated with calls.

                {
                    GenTreeCall* call = tree->AsCall();

                    if (call->gtCallMoreFlags & GTF_CALL_M_EXPLICIT_TAILCALL)
                    {
                        chars += printf("[CALL_M_EXPLICIT_TAILCALL]");
                    }
                    if (call->gtCallMoreFlags & GTF_CALL_M_TAILCALL)
                    {
                        chars += printf("[CALL_M_TAILCALL]");
                    }
                    if (call->gtCallMoreFlags & GTF_CALL_M_VARARGS)
                    {
                        chars += printf("[CALL_M_VARARGS]");
                    }
                    if (call->gtCallMoreFlags & GTF_CALL_M_RETBUFFARG)
                    {
                        chars += printf("[CALL_M_RETBUFFARG]");
                    }
                    if (call->gtCallMoreFlags & GTF_CALL_M_DELEGATE_INV)
                    {
                        chars += printf("[CALL_M_DELEGATE_INV]");
                    }
                    if (call->gtCallMoreFlags & GTF_CALL_M_NOGCCHECK)
                    {
                        chars += printf("[CALL_M_NOGCCHECK]");
                    }
                    if (call->gtCallMoreFlags & GTF_CALL_M_SPECIAL_INTRINSIC)
                    {
                        chars += printf("[CALL_M_SPECIAL_INTRINSIC]");
                    }

                    if (call->IsUnmanaged())
                    {
                        if (call->gtCallMoreFlags & GTF_CALL_M_UNMGD_THISCALL)
                        {
                            chars += printf("[CALL_M_UNMGD_THISCALL]");
                        }
                    }
                    else if (call->IsVirtualStub())
                    {
                        if (call->gtCallMoreFlags & GTF_CALL_M_VIRTSTUB_REL_INDIRECT)
                        {
                            chars += printf("[CALL_M_VIRTSTUB_REL_INDIRECT]");
                        }
                    }
                    else if (!call->IsVirtual())
                    {
                        if (call->gtCallMoreFlags & GTF_CALL_M_NONVIRT_SAME_THIS)
                        {
                            chars += printf("[CALL_M_NONVIRT_SAME_THIS]");
                        }
                    }

                    if (call->gtCallMoreFlags & GTF_CALL_M_FRAME_VAR_DEATH)
                    {
                        chars += printf("[CALL_M_FRAME_VAR_DEATH]");
                    }
                    if (call->gtCallMoreFlags & GTF_CALL_M_TAILCALL_VIA_JIT_HELPER)
                    {
                        chars += printf("[CALL_M_TAILCALL_VIA_JIT_HELPER]");
                    }
#if FEATURE_TAILCALL_OPT
                    if (call->gtCallMoreFlags & GTF_CALL_M_IMPLICIT_TAILCALL)
                    {
                        chars += printf("[CALL_M_IMPLICIT_TAILCALL]");
                    }
#endif
                    if (call->gtCallMoreFlags & GTF_CALL_M_PINVOKE)
                    {
                        chars += printf("[CALL_M_PINVOKE]");
                    }

                    if (call->IsFatPointerCandidate())
                    {
                        chars += printf("[CALL_FAT_POINTER_CANDIDATE]");
                    }

                    if (call->IsGuarded())
                    {
                        chars += printf("[CALL_GUARDED]");
                    }

                    if (call->IsExpRuntimeLookup())
                    {
                        chars += printf("[CALL_EXP_RUNTIME_LOOKUP]");
                    }
                }
                break;
            default:

            {
                unsigned flags = (tree->gtFlags & (~(unsigned)(GTF_COMMON_MASK | GTF_OVERFLOW)));
                if (flags != 0)
                {
                    chars += printf("[%08X]", flags);
                }
            }
            break;
        }

        // Common flags.

        if (tree->gtFlags & GTF_ASG)
        {
            chars += printf("[ASG]");
        }
        if (tree->gtFlags & GTF_CALL)
        {
            chars += printf("[CALL]");
        }
        switch (op)
        {
            case GT_MUL:
            case GT_CAST:
            case GT_ADD:
            case GT_SUB:
                if (tree->gtFlags & GTF_OVERFLOW)
                {
                    chars += printf("[OVERFLOW]");
                }
                break;
            default:
                break;
        }
        if (tree->gtFlags & GTF_EXCEPT)
        {
            chars += printf("[EXCEPT]");
        }
        if (tree->gtFlags & GTF_GLOB_REF)
        {
            chars += printf("[GLOB_REF]");
        }
        if (tree->gtFlags & GTF_ORDER_SIDEEFF)
        {
            chars += printf("[ORDER_SIDEEFF]");
        }
        if (tree->gtFlags & GTF_REVERSE_OPS)
        {
            if (op != GT_LCL_VAR)
            {
                chars += printf("[REVERSE_OPS]");
            }
        }
        if (tree->gtFlags & GTF_SPILLED)
        {
            chars += printf("[SPILLED_OPER]");
        }
#if FEATURE_SET_FLAGS
        if (tree->gtFlags & GTF_SET_FLAGS)
        {
            if ((op != GT_IND) && (op != GT_STOREIND))
            {
                chars += printf("[ZSF_SET_FLAGS]");
            }
        }
#endif
        if (tree->gtFlags & GTF_IND_NONFAULTING)
        {
            if (tree->OperIsIndirOrArrLength())
            {
                chars += printf("[IND_NONFAULTING]");
            }
        }
        if (tree->gtFlags & GTF_MAKE_CSE)
        {
            chars += printf("[MAKE_CSE]");
        }
        if (tree->gtFlags & GTF_DONT_CSE)
        {
            chars += printf("[DONT_CSE]");
        }
        if (tree->gtFlags & GTF_BOOLEAN)
        {
            chars += printf("[BOOLEAN]");
        }
        if (tree->gtFlags & GTF_UNSIGNED)
        {
            chars += printf("[SMALL_UNSIGNED]");
        }
        if (tree->gtFlags & GTF_LATE_ARG)
        {
            chars += printf("[SMALL_LATE_ARG]");
        }
        if (tree->gtFlags & GTF_SPILL)
        {
            chars += printf("[SPILL]");
        }
        if (tree->gtFlags & GTF_REUSE_REG_VAL)
        {
            if (op == GT_CNS_INT)
            {
                chars += printf("[REUSE_REG_VAL]");
            }
        }
    }
}

void dTreeFlags(GenTree* tree)
{
    cTreeFlags(JitTls::GetCompiler(), tree);
}

#endif // DEBUG

#if VARSET_COUNTOPS
// static
BitSetSupport::BitSetOpCounter Compiler::m_varsetOpCounter("VarSetOpCounts.log");
#endif
#if ALLVARSET_COUNTOPS
// static
BitSetSupport::BitSetOpCounter Compiler::m_allvarsetOpCounter("AllVarSetOpCounts.log");
#endif

// static
HelperCallProperties Compiler::s_helperCallProperties;

/*****************************************************************************/
/*****************************************************************************/

//------------------------------------------------------------------------
// killGCRefs:
// Given some tree node return does it need all GC refs to be spilled from
// callee save registers.
//
// Arguments:
//    tree       - the tree for which we ask about gc refs.
//
// Return Value:
//    true       - tree kills GC refs on callee save registers
//    false      - tree doesn't affect GC refs on callee save registers
bool Compiler::killGCRefs(GenTree* tree)
{
    if (tree->IsCall())
    {
        GenTreeCall* call = tree->AsCall();
        if (call->IsUnmanaged())
        {
            return true;
        }

        if (call->gtCallMethHnd == eeFindHelper(CORINFO_HELP_JIT_PINVOKE_BEGIN))
        {
            assert(opts.ShouldUsePInvokeHelpers());
            return true;
        }
    }
    else if (tree->OperIs(GT_START_PREEMPTGC))
    {
        return true;
    }

    return false;
}

//------------------------------------------------------------------------
// lvaIsOSRLocal: check if this local var is one that requires special
//     treatment for OSR compilations.
//
// Arguments:
//    varNum     - variable of interest
//
// Return Value:
//    true       - this is an OSR compile and this local requires special treatment
//    false      - not an OSR compile, or not an interesting local for OSR

bool Compiler::lvaIsOSRLocal(unsigned varNum)
{
    if (!opts.IsOSR())
    {
        return false;
    }

    if (varNum < info.compLocalsCount)
    {
        return true;
    }

    LclVarDsc* varDsc = lvaGetDesc(varNum);

    if (varDsc->lvIsStructField)
    {
        return (varDsc->lvParentLcl < info.compLocalsCount);
    }

    return false;
}

//------------------------------------------------------------------------------
// gtChangeOperToNullCheck: helper to change tree oper to a NULLCHECK.
//
// Arguments:
//    tree       - the node to change;
//    basicBlock - basic block of the node.
//
// Notes:
//    the function should not be called after lowering for platforms that do not support
//    emitting NULLCHECK nodes, like arm32. Use `Lowering::TransformUnusedIndirection`
//    that handles it and calls this function when appropriate.
//
void Compiler::gtChangeOperToNullCheck(GenTree* tree, BasicBlock* block)
{
    assert(tree->OperIs(GT_FIELD, GT_IND, GT_OBJ, GT_BLK, GT_DYN_BLK));
    tree->ChangeOper(GT_NULLCHECK);
    tree->ChangeType(TYP_INT);
    block->bbFlags |= BBF_HAS_NULLCHECK;
    optMethodFlags |= OMF_HAS_NULLCHECK;
}<|MERGE_RESOLUTION|>--- conflicted
+++ resolved
@@ -8657,15 +8657,6 @@
                 break;
 
             case GT_INDEX:
-<<<<<<< HEAD
-=======
-
-                if (tree->gtFlags & GTF_INX_STRING_LAYOUT)
-                {
-                    chars += printf("[INX_STRING_LAYOUT]");
-                }
-                FALLTHROUGH;
->>>>>>> 85555749
             case GT_INDEX_ADDR:
                 if (tree->gtFlags & GTF_INX_RNGCHK)
                 {
