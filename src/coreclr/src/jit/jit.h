--- conflicted
+++ resolved
@@ -239,35 +239,11 @@
 #define UNIX_AMD64_ABI_ONLY(x)
 #endif // defined(UNIX_AMD64_ABI)
 
-<<<<<<< HEAD
 // Arm64 Windows supports FEATURE_ARG_SPLIT, note this is different from
 // the official Arm64 ABI.
 // Case: splitting 16 byte struct between x7 and stack
 #if defined(TARGET_ARM) || (defined(TARGET_ARM64) && defined(TARGET_WINDOWS))
 #define FEATURE_ARG_SPLIT 1
-=======
-#if defined(DEBUG) && !defined(OSX_ARM64_ABI)
-// On all platforms except Arm64 OSX arguments on the stack are taking
-// register size slots. On these platforms we could check that stack slots count
-// matchs out new byte size calculations.
-#define DEBUG_ARG_SLOTS
-#endif
-
-#if defined(DEBUG_ARG_SLOTS)
-#define DEBUG_ARG_SLOTS_ARG(x) , x
-#define DEBUG_ARG_SLOTS_ONLY(x) x
-#define DEBUG_ARG_SLOTS_ASSERT(x) assert(x)
-#else
-#define DEBUG_ARG_SLOTS_ARG(x)
-#define DEBUG_ARG_SLOTS_ONLY(x)
-#define DEBUG_ARG_SLOTS_ASSERT(x)
-#endif
-
-#if defined(UNIX_AMD64_ABI) || !defined(TARGET_64BIT) || defined(TARGET_ARM64)
-#define FEATURE_PUT_STRUCT_ARG_STK 1
-#define PUT_STRUCT_ARG_STK_ONLY_ARG(x) , x
-#define PUT_STRUCT_ARG_STK_ONLY(x) x
->>>>>>> 85555749
 #else
 #define FEATURE_ARG_SPLIT 0
 #endif // (defined(TARGET_ARM) || (defined(TARGET_WINDOWS) && defined(TARGET_ARM64)))
