--- conflicted
+++ resolved
@@ -814,7 +814,7 @@
             if (isSupported)
             {
                 op1     = impSIMDPopStack(getSIMDTypeForSize(simdSize));
-                retNode = gtNewSimdHWIntrinsicNode(retType, op1, intrinsic, baseType, simdSize);
+                retNode = gtNewSimdHWIntrinsicNode(retType, intrinsic, baseType, simdSize, op1);
             }
             break;
         }
@@ -862,11 +862,7 @@
             if (isSupported)
             {
                 op1     = impSIMDPopStack(getSIMDTypeForSize(simdSize));
-<<<<<<< HEAD
-                retNode = gtNewSimdHWIntrinsicNode(retType, intrinsic, baseType, 16, op1);
-=======
-                retNode = gtNewSimdHWIntrinsicNode(retType, op1, intrinsic, baseType, simdSize);
->>>>>>> 9df02475
+                retNode = gtNewSimdHWIntrinsicNode(retType, intrinsic, baseType, simdSize, op1);
             }
             break;
         }
@@ -919,21 +915,6 @@
             break;
         }
 
-<<<<<<< HEAD
-        case NI_Vector256_ToScalar:
-        {
-            assert(sig->numArgs == 1);
-
-            if (compExactlyDependsOn(InstructionSet_AVX) && varTypeIsFloating(baseType))
-            {
-                op1     = impSIMDPopStack(getSIMDTypeForSize(simdSize));
-                retNode = gtNewSimdHWIntrinsicNode(retType, intrinsic, baseType, 32, op1);
-            }
-            break;
-        }
-
-=======
->>>>>>> 9df02475
         case NI_Vector256_get_Zero:
         case NI_Vector256_get_AllBitsSet:
         {
