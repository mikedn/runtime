--- conflicted
+++ resolved
@@ -764,25 +764,8 @@
                 hwIntrinsic->SetOp(sig->numArgs - 1 - i, op);
                 hwIntrinsic->gtFlags |= op->gtFlags & GTF_ALL_EFFECT;
             }
-<<<<<<< HEAD
 
             retNode = hwIntrinsic;
-=======
-            else
-            {
-                assert(sig->numArgs >= 3);
-
-                GenTreeArgList* tmp = nullptr;
-
-                for (unsigned i = 0; i < sig->numArgs; i++)
-                {
-                    tmp = gtNewListNode(impPopStack().val, tmp);
-                }
-
-                op1     = tmp;
-                retNode = gtNewSimdHWIntrinsicNode(retType, op1, intrinsic, baseType, simdSize);
-            }
->>>>>>> 85555749
             break;
         }
 
