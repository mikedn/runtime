--- conflicted
+++ resolved
@@ -1292,12 +1292,12 @@
                 FloatComparisonMode comparison =
                     static_cast<FloatComparisonMode>(HWIntrinsicInfo::lookupIval(intrinsic));
                 comparison = HWIntrinsicInfo::lookupFloatComparisonModeForSwappedArgs(comparison);
-                retNode    = gtNewSimdHWIntrinsicNode(TYP_SIMD16, op1, op2, gtNewIconNode(static_cast<int>(comparison)),
-                                                   NI_AVX_Compare, baseType, simdSize);
+                retNode    = gtNewSimdHWIntrinsicNode(TYP_SIMD16, NI_AVX_Compare, baseType, simdSize, op1, op2,
+                                                   gtNewIconNode(static_cast<int>(comparison)));
             }
             else
             {
-                retNode = gtNewSimdHWIntrinsicNode(TYP_SIMD16, op2, op1, intrinsic, baseType, simdSize);
+                retNode = gtNewSimdHWIntrinsicNode(TYP_SIMD16, intrinsic, baseType, simdSize, op2, op1);
             }
             break;
         }
@@ -1321,8 +1321,8 @@
                 FloatComparisonMode comparison =
                     static_cast<FloatComparisonMode>(HWIntrinsicInfo::lookupIval(intrinsic));
                 comparison = HWIntrinsicInfo::lookupFloatComparisonModeForSwappedArgs(comparison);
-                retNode    = gtNewSimdHWIntrinsicNode(TYP_SIMD16, op1, op2, gtNewIconNode(static_cast<int>(comparison)),
-                                                   NI_AVX_CompareScalar, baseType, simdSize);
+                retNode    = gtNewSimdHWIntrinsicNode(TYP_SIMD16, NI_AVX_CompareScalar, baseType, simdSize, op1, op2,
+                                                   gtNewIconNode(static_cast<int>(comparison)));
             }
             else
             {
@@ -1330,9 +1330,9 @@
                 op1                = impCloneExpr(op1, &clonedOp1, NO_CLASS_HANDLE, (unsigned)CHECK_SPILL_ALL,
                                    nullptr DEBUGARG("Clone op1 for Sse.CompareScalarGreaterThan"));
 
-                retNode = gtNewSimdHWIntrinsicNode(TYP_SIMD16, op2, op1, intrinsic, baseType, simdSize);
+                retNode = gtNewSimdHWIntrinsicNode(TYP_SIMD16, intrinsic, baseType, simdSize, op2, op1);
                 retNode =
-                    gtNewSimdHWIntrinsicNode(TYP_SIMD16, clonedOp1, retNode, NI_SSE_MoveScalar, baseType, simdSize);
+                    gtNewSimdHWIntrinsicNode(TYP_SIMD16, NI_SSE_MoveScalar, baseType, simdSize, clonedOp1, retNode);
             }
             break;
         }
@@ -1389,7 +1389,7 @@
                 op1 = impSIMDPopStack(TYP_SIMD16);
 
                 retNode =
-                    gtNewSimdHWIntrinsicNode(TYP_SIMD16, op1, op2, NI_SSE2_CompareGreaterThan, baseType, simdSize);
+                    gtNewSimdHWIntrinsicNode(TYP_SIMD16, NI_SSE2_CompareGreaterThan, baseType, simdSize, op1, op2);
 
                 break;
             }
@@ -1414,12 +1414,12 @@
                 FloatComparisonMode comparison =
                     static_cast<FloatComparisonMode>(HWIntrinsicInfo::lookupIval(intrinsic));
                 comparison = HWIntrinsicInfo::lookupFloatComparisonModeForSwappedArgs(comparison);
-                retNode    = gtNewSimdHWIntrinsicNode(TYP_SIMD16, op1, op2, gtNewIconNode(static_cast<int>(comparison)),
-                                                   NI_AVX_Compare, baseType, simdSize);
+                retNode    = gtNewSimdHWIntrinsicNode(TYP_SIMD16, NI_AVX_Compare, baseType, simdSize, op1, op2,
+                                                   gtNewIconNode(static_cast<int>(comparison)));
             }
             else
             {
-                retNode = gtNewSimdHWIntrinsicNode(TYP_SIMD16, op2, op1, intrinsic, baseType, simdSize);
+                retNode = gtNewSimdHWIntrinsicNode(TYP_SIMD16, intrinsic, baseType, simdSize, op2, op1);
             }
             break;
         }
@@ -1460,8 +1460,8 @@
                 FloatComparisonMode comparison =
                     static_cast<FloatComparisonMode>(HWIntrinsicInfo::lookupIval(intrinsic));
                 comparison = HWIntrinsicInfo::lookupFloatComparisonModeForSwappedArgs(comparison);
-                retNode    = gtNewSimdHWIntrinsicNode(TYP_SIMD16, op1, op2, gtNewIconNode(static_cast<int>(comparison)),
-                                                   NI_AVX_CompareScalar, baseType, simdSize);
+                retNode    = gtNewSimdHWIntrinsicNode(TYP_SIMD16, NI_AVX_CompareScalar, baseType, simdSize, op1, op2,
+                                                   gtNewIconNode(static_cast<int>(comparison)));
             }
             else
             {
@@ -1469,9 +1469,9 @@
                 op1                = impCloneExpr(op1, &clonedOp1, NO_CLASS_HANDLE, (unsigned)CHECK_SPILL_ALL,
                                    nullptr DEBUGARG("Clone op1 for Sse2.CompareScalarGreaterThan"));
 
-                retNode = gtNewSimdHWIntrinsicNode(TYP_SIMD16, op2, op1, intrinsic, baseType, simdSize);
+                retNode = gtNewSimdHWIntrinsicNode(TYP_SIMD16, intrinsic, baseType, simdSize, op2, op1);
                 retNode =
-                    gtNewSimdHWIntrinsicNode(TYP_SIMD16, clonedOp1, retNode, NI_SSE2_MoveScalar, baseType, simdSize);
+                    gtNewSimdHWIntrinsicNode(TYP_SIMD16, NI_SSE2_MoveScalar, baseType, simdSize, clonedOp1, retNode);
             }
             break;
         }
@@ -1562,14 +1562,8 @@
             op1     = getArgForHWIntrinsic(argType, argClass);
             SetOpLclRelatedToSIMDIntrinsic(op1);
 
-<<<<<<< HEAD
             retNode = gtNewSimdHWIntrinsicNode(retType, intrinsic, baseType, simdSize, op1, op2, op3, op4, op5);
             retNode->AsHWIntrinsic()->gtIndexBaseType = indexbaseType;
-=======
-            GenTree* opList = new (this, GT_LIST) GenTreeArgList(op1, gtNewArgList(op2, op3, op4, op5));
-            retNode = new (this, GT_HWINTRINSIC) GenTreeHWIntrinsic(retType, opList, intrinsic, baseType, simdSize);
-            retNode->AsHWIntrinsic()->SetOtherBaseType(indexbaseType);
->>>>>>> faebda75
             break;
         }
 
