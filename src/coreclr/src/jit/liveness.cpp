// Licensed to the .NET Foundation under one or more agreements.
// The .NET Foundation licenses this file to you under the MIT license.
// See the LICENSE file in the project root for more information.

// =================================================================================
//  Code that works with liveness and related concepts (interference, debug scope)
// =================================================================================

#include "jitpch.h"
#ifdef _MSC_VER
#pragma hdrstop
#endif

#if !defined(TARGET_64BIT)
#include "decomposelongs.h"
#endif
#include "lower.h" // for LowerRange()

/*****************************************************************************
 *
 *  Helper for Compiler::fgPerBlockLocalVarLiveness().
 *  The goal is to compute the USE and DEF sets for a basic block.
 */
void Compiler::fgMarkUseDef(GenTreeLclVarCommon* tree)
{
    assert((tree->OperIsLocal() && (tree->OperGet() != GT_PHI_ARG)) || tree->OperIsLocalAddr());

    const unsigned lclNum = tree->GetLclNum();
    assert(lclNum < lvaCount);

    LclVarDsc* const varDsc = &lvaTable[lclNum];

    // We should never encounter a reference to a lclVar that has a zero refCnt.
    if (varDsc->lvRefCnt() == 0 && (!varTypeIsPromotable(varDsc) || !varDsc->lvPromoted))
    {
        JITDUMP("Found reference to V%02u with zero refCnt.\n", lclNum);
        assert(!"We should never encounter a reference to a lclVar that has a zero refCnt.");
        varDsc->setLvRefCnt(1);
    }

    const bool isDef = (tree->gtFlags & GTF_VAR_DEF) != 0;
    const bool isUse = !isDef || ((tree->gtFlags & GTF_VAR_USEASG) != 0);

    if (varDsc->lvTracked)
    {
        assert(varDsc->lvVarIndex < lvaTrackedCount);

        // We don't treat stores to tracked locals as modifications of ByrefExposed memory;
        // Make sure no tracked local is addr-exposed, to make sure we don't incorrectly CSE byref
        // loads aliasing it across a store to it.
        assert(!varDsc->lvAddrExposed);

        if (compRationalIRForm && (varDsc->lvType != TYP_STRUCT) && !varTypeIsMultiReg(varDsc))
        {
            // If this is an enregisterable variable that is not marked doNotEnregister,
            // we should only see direct references (not ADDRs).
            assert(varDsc->lvDoNotEnregister || tree->OperIs(GT_LCL_VAR, GT_STORE_LCL_VAR));
        }

        if (isUse && !VarSetOps::IsMember(this, fgCurDefSet, varDsc->lvVarIndex))
        {
            // This is an exposed use; add it to the set of uses.
            VarSetOps::AddElemD(this, fgCurUseSet, varDsc->lvVarIndex);
        }

        if (isDef)
        {
            // This is a def, add it to the set of defs.
            VarSetOps::AddElemD(this, fgCurDefSet, varDsc->lvVarIndex);
        }
    }
    else
    {
        if (varDsc->lvAddrExposed)
        {
            // Reflect the effect on ByrefExposed memory

            if (isUse)
            {
                fgCurMemoryUse |= memoryKindSet(ByrefExposed);
            }
            if (isDef)
            {
                fgCurMemoryDef |= memoryKindSet(ByrefExposed);

                // We've found a store that modifies ByrefExposed
                // memory but not GcHeap memory, so track their
                // states separately.
                byrefStatesMatchGcHeapStates = false;
            }
        }

        if (varTypeIsStruct(varDsc))
        {
            lvaPromotionType promotionType = lvaGetPromotionType(varDsc);

            if (promotionType != PROMOTION_TYPE_NONE)
            {
                VARSET_TP bitMask(VarSetOps::MakeEmpty(this));

                for (unsigned i = varDsc->lvFieldLclStart; i < varDsc->lvFieldLclStart + varDsc->lvFieldCnt; ++i)
                {
                    noway_assert(lvaTable[i].lvIsStructField);
                    if (lvaTable[i].lvTracked)
                    {
                        noway_assert(lvaTable[i].lvVarIndex < lvaTrackedCount);
                        VarSetOps::AddElemD(this, bitMask, lvaTable[i].lvVarIndex);
                    }
                }

                // For pure defs (i.e. not an "update" def which is also a use), add to the (all) def set.
                if (!isUse)
                {
                    assert(isDef);
                    VarSetOps::UnionD(this, fgCurDefSet, bitMask);
                }
                else if (!VarSetOps::IsSubset(this, bitMask, fgCurDefSet))
                {
                    // Mark as used any struct fields that are not yet defined.
                    VarSetOps::UnionD(this, fgCurUseSet, bitMask);
                }
            }
        }
    }
}

/*****************************************************************************/
void Compiler::fgLocalVarLiveness()
{
#ifdef DEBUG
    if (verbose)
    {
        printf("*************** In fgLocalVarLiveness()\n");

        if (compRationalIRForm)
        {
            lvaTableDump();
        }
    }
#endif // DEBUG

    // Init liveness data structures.
    fgLocalVarLivenessInit();

    EndPhase(PHASE_LCLVARLIVENESS_INIT);

    // Make sure we haven't noted any partial last uses of promoted structs.
    ClearPromotedStructDeathVars();

    // Initialize the per-block var sets.
    fgInitBlockVarSets();

    fgLocalVarLivenessChanged = false;
    do
    {
        /* Figure out use/def info for all basic blocks */
        fgPerBlockLocalVarLiveness();
        EndPhase(PHASE_LCLVARLIVENESS_PERBLOCK);

        /* Live variable analysis. */

        fgStmtRemoved = false;
        fgInterBlockLocalVarLiveness();
    } while (fgStmtRemoved && fgLocalVarLivenessChanged);

    EndPhase(PHASE_LCLVARLIVENESS_INTERBLOCK);
}

/*****************************************************************************/
void Compiler::fgLocalVarLivenessInit()
{
    JITDUMP("In fgLocalVarLivenessInit\n");

    // Sort locals first, if we're optimizing
    if (opts.OptimizationEnabled())
    {
        lvaSortByRefCount();
    }

    // We mark a lcl as must-init in a first pass of local variable
    // liveness (Liveness1), then assertion prop eliminates the
    // uninit-use of a variable Vk, asserting it will be init'ed to
    // null.  Then, in a second local-var liveness (Liveness2), the
    // variable Vk is no longer live on entry to the method, since its
    // uses have been replaced via constant propagation.
    //
    // This leads to a bug: since Vk is no longer live on entry, the
    // register allocator sees Vk and an argument Vj as having
    // disjoint lifetimes, and allocates them to the same register.
    // But Vk is still marked "must-init", and this initialization (of
    // the register) trashes the value in Vj.
    //
    // Therefore, initialize must-init to false for all variables in
    // each liveness phase.
    for (unsigned lclNum = 0; lclNum < lvaCount; ++lclNum)
    {
        lvaTable[lclNum].lvMustInit = false;
    }
}

//------------------------------------------------------------------------
// fgPerNodeLocalVarLiveness:
//   Set fgCurMemoryUse and fgCurMemoryDef when memory is read or updated
//   Call fgMarkUseDef for any Local variables encountered
//
// Arguments:
//    tree       - The current node.
//
void Compiler::fgPerNodeLocalVarLiveness(GenTree* tree)
{
    assert(tree != nullptr);

    switch (tree->gtOper)
    {
        case GT_QMARK:
        case GT_COLON:
            // We never should encounter a GT_QMARK or GT_COLON node
            noway_assert(!"unexpected GT_QMARK/GT_COLON");
            break;

        case GT_LCL_VAR:
        case GT_LCL_FLD:
        case GT_LCL_VAR_ADDR:
        case GT_LCL_FLD_ADDR:
        case GT_STORE_LCL_VAR:
        case GT_STORE_LCL_FLD:
            fgMarkUseDef(tree->AsLclVarCommon());
            break;

        case GT_CLS_VAR:
            // For Volatile indirection, first mutate GcHeap/ByrefExposed.
            // See comments in ValueNum.cpp (under case GT_CLS_VAR)
            // This models Volatile reads as def-then-use of memory
            // and allows for a CSE of a subsequent non-volatile read.
            if ((tree->gtFlags & GTF_FLD_VOLATILE) != 0)
            {
                // For any Volatile indirection, we must handle it as a
                // definition of GcHeap/ByrefExposed
                fgCurMemoryDef |= memoryKindSet(GcHeap, ByrefExposed);
            }
            // If the GT_CLS_VAR is the lhs of an assignment, we'll handle it as a GcHeap/ByrefExposed def, when we get
            // to the assignment.
            // Otherwise, we treat it as a use here.
            if ((tree->gtFlags & GTF_CLS_VAR_ASG_LHS) == 0)
            {
                fgCurMemoryUse |= memoryKindSet(GcHeap, ByrefExposed);
            }
            break;

        case GT_IND:
            // For Volatile indirection, first mutate GcHeap/ByrefExposed
            // see comments in ValueNum.cpp (under case GT_CLS_VAR)
            // This models Volatile reads as def-then-use of memory.
            // and allows for a CSE of a subsequent non-volatile read
            if ((tree->gtFlags & GTF_IND_VOLATILE) != 0)
            {
                // For any Volatile indirection, we must handle it as a
                // definition of the GcHeap/ByrefExposed
                fgCurMemoryDef |= memoryKindSet(GcHeap, ByrefExposed);
            }

            // If the GT_IND is the lhs of an assignment, we'll handle it
            // as a memory def, when we get to assignment.
            // Otherwise, we treat it as a use here.
            if ((tree->gtFlags & GTF_IND_ASG_LHS) == 0)
            {
                GenTreeLclVarCommon* dummyLclVarTree = nullptr;
                bool                 dummyIsEntire   = false;
                GenTree*             addrArg         = tree->AsOp()->gtOp1->gtEffectiveVal(/*commaOnly*/ true);
                if (!addrArg->DefinesLocalAddr(this, /*width doesn't matter*/ 0, &dummyLclVarTree, &dummyIsEntire))
                {
                    fgCurMemoryUse |= memoryKindSet(GcHeap, ByrefExposed);
                }
                else
                {
                    // Defines a local addr
                    assert(dummyLclVarTree != nullptr);
                    fgMarkUseDef(dummyLclVarTree->AsLclVarCommon());
                }
            }
            break;

        // These should have been morphed away to become GT_INDs:
        case GT_FIELD:
        case GT_INDEX:
            unreached();
            break;

        // We'll assume these are use-then-defs of memory.
        case GT_LOCKADD:
        case GT_XADD:
        case GT_XCHG:
        case GT_CMPXCHG:
            fgCurMemoryUse |= memoryKindSet(GcHeap, ByrefExposed);
            fgCurMemoryDef |= memoryKindSet(GcHeap, ByrefExposed);
            fgCurMemoryHavoc |= memoryKindSet(GcHeap, ByrefExposed);
            break;

        case GT_MEMORYBARRIER:
            // Simliar to any Volatile indirection, we must handle this as a definition of GcHeap/ByrefExposed
            fgCurMemoryDef |= memoryKindSet(GcHeap, ByrefExposed);
            break;

#ifdef FEATURE_HW_INTRINSICS
        case GT_HWINTRINSIC:
        {
            GenTreeHWIntrinsic* hwIntrinsicNode = tree->AsHWIntrinsic();

            // We can't call fgMutateGcHeap unless the block has recorded a MemoryDef
            //
            if (hwIntrinsicNode->OperIsMemoryStore())
            {
                // We currently handle this like a Volatile store, so it counts as a definition of GcHeap/ByrefExposed
                fgCurMemoryDef |= memoryKindSet(GcHeap, ByrefExposed);
            }
            if (hwIntrinsicNode->OperIsMemoryLoad())
            {
                // This instruction loads from memory and we need to record this information
                fgCurMemoryUse |= memoryKindSet(GcHeap, ByrefExposed);
            }
            break;
        }
#endif

        // For now, all calls read/write GcHeap/ByrefExposed, writes in their entirety.  Might tighten this case later.
        case GT_CALL:
        {
            GenTreeCall* call    = tree->AsCall();
            bool         modHeap = true;
            if (call->gtCallType == CT_HELPER)
            {
                CorInfoHelpFunc helpFunc = eeGetHelperNum(call->gtCallMethHnd);

                if (!s_helperCallProperties.MutatesHeap(helpFunc) && !s_helperCallProperties.MayRunCctor(helpFunc))
                {
                    modHeap = false;
                }
            }
            if (modHeap)
            {
                fgCurMemoryUse |= memoryKindSet(GcHeap, ByrefExposed);
                fgCurMemoryDef |= memoryKindSet(GcHeap, ByrefExposed);
                fgCurMemoryHavoc |= memoryKindSet(GcHeap, ByrefExposed);
            }

            // If this is a p/invoke unmanaged call or if this is a tail-call via helper,
            // and we have an unmanaged p/invoke call in the method,
            // then we're going to run the p/invoke epilog.
            // So we mark the FrameRoot as used by this instruction.
            // This ensures that the block->bbVarUse will contain
            // the FrameRoot local var if is it a tracked variable.

            if ((tree->AsCall()->IsUnmanaged() || tree->AsCall()->IsTailCallViaJitHelper()) &&
                compMethodRequiresPInvokeFrame())
            {
                assert((!opts.ShouldUsePInvokeHelpers()) || (info.compLvFrameListRoot == BAD_VAR_NUM));
                if (!opts.ShouldUsePInvokeHelpers())
                {
                    // Get the FrameRoot local and mark it as used.

                    noway_assert(info.compLvFrameListRoot < lvaCount);

                    LclVarDsc* varDsc = &lvaTable[info.compLvFrameListRoot];

                    if (varDsc->lvTracked)
                    {
                        if (!VarSetOps::IsMember(this, fgCurDefSet, varDsc->lvVarIndex))
                        {
                            VarSetOps::AddElemD(this, fgCurUseSet, varDsc->lvVarIndex);
                        }
                    }
                }
            }

            break;
        }

        default:

            // Determine what memory locations it defines.
            if (tree->OperIs(GT_ASG) || tree->OperIsBlkOp())
            {
                GenTreeLclVarCommon* dummyLclVarTree = nullptr;
                if (tree->DefinesLocal(this, &dummyLclVarTree))
                {
                    if (lvaVarAddrExposed(dummyLclVarTree->GetLclNum()))
                    {
                        fgCurMemoryDef |= memoryKindSet(ByrefExposed);

                        // We've found a store that modifies ByrefExposed
                        // memory but not GcHeap memory, so track their
                        // states separately.
                        byrefStatesMatchGcHeapStates = false;
                    }
                }
                else
                {
                    // If it doesn't define a local, then it might update GcHeap/ByrefExposed.
                    fgCurMemoryDef |= memoryKindSet(GcHeap, ByrefExposed);
                }
            }
            break;
    }
}

/*****************************************************************************/
void Compiler::fgPerBlockLocalVarLiveness()
{
#ifdef DEBUG
    if (verbose)
    {
        printf("*************** In fgPerBlockLocalVarLiveness()\n");
    }
#endif // DEBUG

    unsigned livenessVarEpoch = GetCurLVEpoch();

    BasicBlock* block;

    // If we don't require accurate local var lifetimes, things are simple.
    if (!backendRequiresLocalVarLifetimes())
    {
        unsigned   lclNum;
        LclVarDsc* varDsc;

        VARSET_TP liveAll(VarSetOps::MakeEmpty(this));

        /* We simply make everything live everywhere */

        for (lclNum = 0, varDsc = lvaTable; lclNum < lvaCount; lclNum++, varDsc++)
        {
            if (varDsc->lvTracked)
            {
                VarSetOps::AddElemD(this, liveAll, varDsc->lvVarIndex);
            }
        }

        for (block = fgFirstBB; block; block = block->bbNext)
        {
            // Strictly speaking, the assignments for the "Def" cases aren't necessary here.
            // The empty set would do as well.  Use means "use-before-def", so as long as that's
            // "all", this has the right effect.
            VarSetOps::Assign(this, block->bbVarUse, liveAll);
            VarSetOps::Assign(this, block->bbVarDef, liveAll);
            VarSetOps::Assign(this, block->bbLiveIn, liveAll);
            block->bbMemoryUse     = fullMemoryKindSet;
            block->bbMemoryDef     = fullMemoryKindSet;
            block->bbMemoryLiveIn  = fullMemoryKindSet;
            block->bbMemoryLiveOut = fullMemoryKindSet;

            switch (block->bbJumpKind)
            {
                case BBJ_EHFINALLYRET:
                case BBJ_THROW:
                case BBJ_RETURN:
                    VarSetOps::AssignNoCopy(this, block->bbLiveOut, VarSetOps::MakeEmpty(this));
                    break;
                default:
                    VarSetOps::Assign(this, block->bbLiveOut, liveAll);
                    break;
            }
        }

        // In minopts, we don't explicitly build SSA or value-number; GcHeap and
        // ByrefExposed implicitly (conservatively) change state at each instr.
        byrefStatesMatchGcHeapStates = true;

        return;
    }

    // Avoid allocations in the long case.
    VarSetOps::AssignNoCopy(this, fgCurUseSet, VarSetOps::MakeEmpty(this));
    VarSetOps::AssignNoCopy(this, fgCurDefSet, VarSetOps::MakeEmpty(this));

    // GC Heap and ByrefExposed can share states unless we see a def of byref-exposed
    // memory that is not a GC Heap def.
    byrefStatesMatchGcHeapStates = true;

    for (block = fgFirstBB; block; block = block->bbNext)
    {
        VarSetOps::ClearD(this, fgCurUseSet);
        VarSetOps::ClearD(this, fgCurDefSet);

        fgCurMemoryUse   = emptyMemoryKindSet;
        fgCurMemoryDef   = emptyMemoryKindSet;
        fgCurMemoryHavoc = emptyMemoryKindSet;

        compCurBB = block;
        if (block->IsLIR())
        {
            for (GenTree* node : LIR::AsRange(block).NonPhiNodes())
            {
                fgPerNodeLocalVarLiveness(node);
            }
        }
        else
        {
            for (Statement* stmt : StatementList(block->FirstNonPhiDef()))
            {
                compCurStmt = stmt;
                for (GenTree* node = stmt->GetTreeList(); node != nullptr; node = node->gtNext)
                {
                    fgPerNodeLocalVarLiveness(node);
                }
            }
        }

        // Mark the FrameListRoot as used, if applicable.

        if (block->bbJumpKind == BBJ_RETURN && compMethodRequiresPInvokeFrame())
        {
            assert((!opts.ShouldUsePInvokeHelpers()) || (info.compLvFrameListRoot == BAD_VAR_NUM));
            if (!opts.ShouldUsePInvokeHelpers())
            {
                noway_assert(info.compLvFrameListRoot < lvaCount);

                // 32-bit targets always pop the frame in the epilog.
                // For 64-bit targets, we only do this in the epilog for IL stubs;
                // for non-IL stubs the frame is popped after every PInvoke call.
                CLANG_FORMAT_COMMENT_ANCHOR;
#ifdef TARGET_64BIT
                if (opts.jitFlags->IsSet(JitFlags::JIT_FLAG_IL_STUB))
#endif
                {
                    LclVarDsc* varDsc = &lvaTable[info.compLvFrameListRoot];

                    if (varDsc->lvTracked)
                    {
                        if (!VarSetOps::IsMember(this, fgCurDefSet, varDsc->lvVarIndex))
                        {
                            VarSetOps::AddElemD(this, fgCurUseSet, varDsc->lvVarIndex);
                        }
                    }
                }
            }
        }

#ifdef DEBUG
        if (verbose)
        {
            VARSET_TP allVars(VarSetOps::Union(this, fgCurUseSet, fgCurDefSet));
            printf(FMT_BB, block->bbNum);
            printf(" USE(%d)=", VarSetOps::Count(this, fgCurUseSet));
            lvaDispVarSet(fgCurUseSet, allVars);
            for (MemoryKind memoryKind : allMemoryKinds())
            {
                if ((fgCurMemoryUse & memoryKindSet(memoryKind)) != 0)
                {
                    printf(" + %s", memoryKindNames[memoryKind]);
                }
            }
            printf("\n     DEF(%d)=", VarSetOps::Count(this, fgCurDefSet));
            lvaDispVarSet(fgCurDefSet, allVars);
            for (MemoryKind memoryKind : allMemoryKinds())
            {
                if ((fgCurMemoryDef & memoryKindSet(memoryKind)) != 0)
                {
                    printf(" + %s", memoryKindNames[memoryKind]);
                }
                if ((fgCurMemoryHavoc & memoryKindSet(memoryKind)) != 0)
                {
                    printf("*");
                }
            }
            printf("\n\n");
        }
#endif // DEBUG

        VarSetOps::Assign(this, block->bbVarUse, fgCurUseSet);
        VarSetOps::Assign(this, block->bbVarDef, fgCurDefSet);
        block->bbMemoryUse   = fgCurMemoryUse;
        block->bbMemoryDef   = fgCurMemoryDef;
        block->bbMemoryHavoc = fgCurMemoryHavoc;

        /* also initialize the IN set, just in case we will do multiple DFAs */

        VarSetOps::AssignNoCopy(this, block->bbLiveIn, VarSetOps::MakeEmpty(this));
        block->bbMemoryLiveIn = emptyMemoryKindSet;
    }

    noway_assert(livenessVarEpoch == GetCurLVEpoch());
#ifdef DEBUG
    if (verbose)
    {
        printf("** Memory liveness computed, GcHeap states and ByrefExposed states %s\n",
               (byrefStatesMatchGcHeapStates ? "match" : "diverge"));
    }
#endif // DEBUG
}

// Helper functions to mark variables live over their entire scope

void Compiler::fgBeginScopeLife(VARSET_TP* inScope, VarScopeDsc* var)
{
    assert(var);

    LclVarDsc* lclVarDsc1 = &lvaTable[var->vsdVarNum];

    if (lclVarDsc1->lvTracked)
    {
        VarSetOps::AddElemD(this, *inScope, lclVarDsc1->lvVarIndex);
    }
}

void Compiler::fgEndScopeLife(VARSET_TP* inScope, VarScopeDsc* var)
{
    assert(var);

    LclVarDsc* lclVarDsc1 = &lvaTable[var->vsdVarNum];

    if (lclVarDsc1->lvTracked)
    {
        VarSetOps::RemoveElemD(this, *inScope, lclVarDsc1->lvVarIndex);
    }
}

/*****************************************************************************/

void Compiler::fgMarkInScope(BasicBlock* block, VARSET_VALARG_TP inScope)
{
#ifdef DEBUG
    if (verbose)
    {
        printf("Scope info: block " FMT_BB " marking in scope: ", block->bbNum);
        dumpConvertedVarSet(this, inScope);
        printf("\n");
    }
#endif // DEBUG

    /* Record which vars are artifically kept alive for debugging */

    VarSetOps::Assign(this, block->bbScope, inScope);

    /* Being in scope implies a use of the variable. Add the var to bbVarUse
       so that redoing fgLiveVarAnalysis() will work correctly */

    VarSetOps::UnionD(this, block->bbVarUse, inScope);

    /* Artifically mark all vars in scope as alive */

    VarSetOps::UnionD(this, block->bbLiveIn, inScope);
    VarSetOps::UnionD(this, block->bbLiveOut, inScope);
}

void Compiler::fgUnmarkInScope(BasicBlock* block, VARSET_VALARG_TP unmarkScope)
{
#ifdef DEBUG
    if (verbose)
    {
        printf("Scope info: block " FMT_BB " UNmarking in scope: ", block->bbNum);
        dumpConvertedVarSet(this, unmarkScope);
        printf("\n");
    }
#endif // DEBUG

    assert(VarSetOps::IsSubset(this, unmarkScope, block->bbScope));

    VarSetOps::DiffD(this, block->bbScope, unmarkScope);
    VarSetOps::DiffD(this, block->bbVarUse, unmarkScope);
    VarSetOps::DiffD(this, block->bbLiveIn, unmarkScope);
    VarSetOps::DiffD(this, block->bbLiveOut, unmarkScope);
}

#ifdef DEBUG

void Compiler::fgDispDebugScopes()
{
    printf("\nDebug scopes:\n");

    BasicBlock* block;
    for (block = fgFirstBB; block; block = block->bbNext)
    {
        printf(FMT_BB ": ", block->bbNum);
        dumpConvertedVarSet(this, block->bbScope);
        printf("\n");
    }
}

#endif // DEBUG

/*****************************************************************************
 *
 * Mark variables live across their entire scope.
 */

#if defined(FEATURE_EH_FUNCLETS)

void Compiler::fgExtendDbgScopes()
{
    compResetScopeLists();

#ifdef DEBUG
    if (verbose)
    {
        printf("\nMarking vars alive over their entire scope :\n\n");
    }

    if (verbose)
    {
        compDispScopeLists();
    }
#endif // DEBUG

    VARSET_TP inScope(VarSetOps::MakeEmpty(this));

    // Mark all tracked LocalVars live over their scope - walk the blocks
    // keeping track of the current life, and assign it to the blocks.

    for (BasicBlock* block = fgFirstBB; block; block = block->bbNext)
    {
        // If we get to a funclet, reset the scope lists and start again, since the block
        // offsets will be out of order compared to the previous block.

        if (block->bbFlags & BBF_FUNCLET_BEG)
        {
            compResetScopeLists();
            VarSetOps::ClearD(this, inScope);
        }

        // Process all scopes up to the current offset

        if (block->bbCodeOffs != BAD_IL_OFFSET)
        {
            compProcessScopesUntil(block->bbCodeOffs, &inScope, &Compiler::fgBeginScopeLife, &Compiler::fgEndScopeLife);
        }

        // Assign the current set of variables that are in scope to the block variables tracking this.

        fgMarkInScope(block, inScope);
    }

#ifdef DEBUG
    if (verbose)
    {
        fgDispDebugScopes();
    }
#endif // DEBUG
}

#else // !FEATURE_EH_FUNCLETS

void Compiler::fgExtendDbgScopes()
{
    compResetScopeLists();

#ifdef DEBUG
    if (verbose)
    {
        printf("\nMarking vars alive over their entire scope :\n\n");
        compDispScopeLists();
    }
#endif // DEBUG

    VARSET_TP inScope(VarSetOps::MakeEmpty(this));
    compProcessScopesUntil(0, &inScope, &Compiler::fgBeginScopeLife, &Compiler::fgEndScopeLife);

    IL_OFFSET lastEndOffs = 0;

    // Mark all tracked LocalVars live over their scope - walk the blocks
    // keeping track of the current life, and assign it to the blocks.

    BasicBlock* block;
    for (block = fgFirstBB; block; block = block->bbNext)
    {
        // Find scopes becoming alive. If there is a gap in the instr
        // sequence, we need to process any scopes on those missing offsets.

        if (block->bbCodeOffs != BAD_IL_OFFSET)
        {
            if (lastEndOffs != block->bbCodeOffs)
            {
                noway_assert(lastEndOffs < block->bbCodeOffs);

                compProcessScopesUntil(block->bbCodeOffs, &inScope, &Compiler::fgBeginScopeLife,
                                       &Compiler::fgEndScopeLife);
            }
            else
            {
                while (VarScopeDsc* varScope = compGetNextEnterScope(block->bbCodeOffs))
                {
                    fgBeginScopeLife(&inScope, varScope);
                }
            }
        }

        // Assign the current set of variables that are in scope to the block variables tracking this.

        fgMarkInScope(block, inScope);

        // Find scopes going dead.

        if (block->bbCodeOffsEnd != BAD_IL_OFFSET)
        {
            VarScopeDsc* varScope;
            while ((varScope = compGetNextExitScope(block->bbCodeOffsEnd)) != nullptr)
            {
                fgEndScopeLife(&inScope, varScope);
            }

            lastEndOffs = block->bbCodeOffsEnd;
        }
    }

    /* Everything should be out of scope by the end of the method. But if the
       last BB got removed, then inScope may not be empty. */

    noway_assert(VarSetOps::IsEmpty(this, inScope) || lastEndOffs < info.compILCodeSize);
}

#endif // !FEATURE_EH_FUNCLETS

/*****************************************************************************
 *
 * For debuggable code, we allow redundant assignments to vars
 * by marking them live over their entire scope.
 */

void Compiler::fgExtendDbgLifetimes()
{
#ifdef DEBUG
    if (verbose)
    {
        printf("*************** In fgExtendDbgLifetimes()\n");
    }
#endif // DEBUG

    noway_assert(opts.compDbgCode && (info.compVarScopesCount > 0));

    /*-------------------------------------------------------------------------
     *   Extend the lifetimes over the entire reported scope of the variable.
     */

    fgExtendDbgScopes();

/*-------------------------------------------------------------------------
 * Partly update liveness info so that we handle any funky BBF_INTERNAL
 * blocks inserted out of sequence.
 */

#ifdef DEBUG
    if (verbose && 0)
    {
        fgDispBBLiveness();
    }
#endif

    fgLiveVarAnalysis(true);

    /* For compDbgCode, we prepend an empty BB which will hold the
       initializations of variables which are in scope at IL offset 0 (but
       not initialized by the IL code). Since they will currently be
       marked as live on entry to fgFirstBB, unmark the liveness so that
       the following code will know to add the initializations. */

    assert(fgFirstBBisScratch());

    VARSET_TP trackedArgs(VarSetOps::MakeEmpty(this));

    for (unsigned argNum = 0; argNum < info.compArgsCount; argNum++)
    {
        LclVarDsc* argDsc = lvaTable + argNum;
        if (argDsc->lvPromoted)
        {
            lvaPromotionType promotionType = lvaGetPromotionType(argDsc);

            if (promotionType == PROMOTION_TYPE_INDEPENDENT)
            {
                noway_assert(argDsc->lvFieldCnt == 1); // We only handle one field here

                unsigned fieldVarNum = argDsc->lvFieldLclStart;
                argDsc               = lvaTable + fieldVarNum;
            }
        }
        noway_assert(argDsc->lvIsParam);
        if (argDsc->lvTracked)
        {
            noway_assert(!VarSetOps::IsMember(this, trackedArgs, argDsc->lvVarIndex)); // Each arg should define a
                                                                                       // different bit.
            VarSetOps::AddElemD(this, trackedArgs, argDsc->lvVarIndex);
        }
    }

    // Don't unmark struct locals, either.
    VARSET_TP noUnmarkVars(trackedArgs);

    for (unsigned i = 0; i < lvaCount; i++)
    {
        LclVarDsc* varDsc = &lvaTable[i];
        if (varTypeIsStruct(varDsc) && varDsc->lvTracked)
        {
            VarSetOps::AddElemD(this, noUnmarkVars, varDsc->lvVarIndex);
        }
    }
    fgUnmarkInScope(fgFirstBB, VarSetOps::Diff(this, fgFirstBB->bbScope, noUnmarkVars));

    /*-------------------------------------------------------------------------
     * As we keep variables artifically alive over their entire scope,
     * we need to also artificially initialize them if the scope does
     * not exactly match the real lifetimes, or they will contain
     * garbage until they are initialized by the IL code.
     */

    VARSET_TP initVars(VarSetOps::MakeEmpty(this)); // Vars which are artificially made alive

    for (BasicBlock* block = fgFirstBB; block; block = block->bbNext)
    {
        VarSetOps::ClearD(this, initVars);

        switch (block->bbJumpKind)
        {
            case BBJ_NONE:
                PREFIX_ASSUME(block->bbNext != nullptr);
                VarSetOps::UnionD(this, initVars, block->bbNext->bbScope);
                break;

            case BBJ_ALWAYS:
            case BBJ_EHCATCHRET:
            case BBJ_EHFILTERRET:
                VarSetOps::UnionD(this, initVars, block->bbJumpDest->bbScope);
                break;

            case BBJ_CALLFINALLY:
                if (!(block->bbFlags & BBF_RETLESS_CALL))
                {
                    assert(block->isBBCallAlwaysPair());
                    PREFIX_ASSUME(block->bbNext != nullptr);
                    VarSetOps::UnionD(this, initVars, block->bbNext->bbScope);
                }
                VarSetOps::UnionD(this, initVars, block->bbJumpDest->bbScope);
                break;

            case BBJ_COND:
                PREFIX_ASSUME(block->bbNext != nullptr);
                VarSetOps::UnionD(this, initVars, block->bbNext->bbScope);
                VarSetOps::UnionD(this, initVars, block->bbJumpDest->bbScope);
                break;

            case BBJ_SWITCH:
            {
                BasicBlock** jmpTab;
                unsigned     jmpCnt;

                jmpCnt = block->bbJumpSwt->bbsCount;
                jmpTab = block->bbJumpSwt->bbsDstTab;

                do
                {
                    VarSetOps::UnionD(this, initVars, (*jmpTab)->bbScope);
                } while (++jmpTab, --jmpCnt);
            }
            break;

            case BBJ_EHFINALLYRET:
            case BBJ_RETURN:
                break;

            case BBJ_THROW:
                /* We don't have to do anything as we mark
                 * all vars live on entry to a catch handler as
                 * volatile anyway
                 */
                break;

            default:
                noway_assert(!"Unexpected bbJumpKind");
                break;
        }

        /* If the var is already live on entry to the current BB,
           we would have already initialized it. So ignore bbLiveIn */

        VarSetOps::DiffD(this, initVars, block->bbLiveIn);

        /* Add statements initializing the vars, if there are any to initialize */

        VarSetOps::Iter iter(this, initVars);
        unsigned        varIndex = 0;
        while (iter.NextElem(&varIndex))
        {
            /* Create initialization tree */

            unsigned   varNum = lvaTrackedIndexToLclNum(varIndex);
            LclVarDsc* varDsc = lvaGetDesc(varNum);
            var_types  type   = varDsc->TypeGet();

            // Don't extend struct lifetimes -- they aren't enregistered, anyway.
            if (type == TYP_STRUCT)
            {
                continue;
            }

            // If we haven't already done this ...
            if (!fgLocalVarLivenessDone)
            {
                // Create a "zero" node
                GenTree* zero = gtNewZeroConNode(genActualType(type));

                // Create initialization node
                if (!block->IsLIR())
                {
                    GenTree* varNode  = gtNewLclvNode(varNum, type);
                    GenTree* initNode = gtNewAssignNode(varNode, zero);

                    // Create a statement for the initializer, sequence it, and append it to the current BB.
                    Statement* initStmt = gtNewStmt(initNode);
                    gtSetStmtInfo(initStmt);
                    fgSetStmtSeq(initStmt);
                    fgInsertStmtNearEnd(block, initStmt);
                }
                else
                {
                    GenTree* store       = new (this, GT_STORE_LCL_VAR) GenTreeLclVar(GT_STORE_LCL_VAR, type, varNum);
                    store->AsOp()->gtOp1 = zero;
                    store->gtFlags |= (GTF_VAR_DEF | GTF_ASG);

                    LIR::Range initRange = LIR::EmptyRange();
                    initRange.InsertBefore(nullptr, zero, store);

#if !defined(TARGET_64BIT)
                    unsigned blockWeight = block->getBBWeight(this);
                    DecomposeLongs::DecomposeRange(this, blockWeight, initRange);
#endif // !defined(TARGET_64BIT)
                    m_pLowering->LowerRange(block, initRange);

                    // Naively inserting the initializer at the end of the block may add code after the block's
                    // terminator, in which case the inserted code will never be executed (and the IR for the
                    // block will be invalid). Use `LIR::InsertBeforeTerminator` to avoid this problem.
                    LIR::InsertBeforeTerminator(block, std::move(initRange));
                }

#ifdef DEBUG
                if (verbose)
                {
                    printf("Created zero-init of V%02u in " FMT_BB "\n", varNum, block->bbNum);
                }
#endif                                         // DEBUG
                block->bbFlags |= BBF_CHANGED; // indicates that the contents of the block have changed.
            }

            /* Update liveness information so that redoing fgLiveVarAnalysis()
               will work correctly if needed */

            VarSetOps::AddElemD(this, block->bbVarDef, varIndex);
            VarSetOps::AddElemD(this, block->bbLiveOut, varIndex);
        }
    }

    // raMarkStkVars() reserves stack space for unused variables (which
    //   needs to be initialized). However, arguments don't need to be initialized.
    //   So just ensure that they don't have a 0 ref cnt

    unsigned lclNum = 0;
    for (LclVarDsc *varDsc = lvaTable; lclNum < lvaCount; lclNum++, varDsc++)
    {
        if (lclNum >= info.compArgsCount)
        {
            break; // early exit for loop
        }

        if (varDsc->lvIsRegArg)
        {
            varDsc->lvImplicitlyReferenced = true;
        }
    }

#ifdef DEBUG
    if (verbose)
    {
        printf("\nBB liveness after fgExtendDbgLifetimes():\n\n");
        fgDispBBLiveness();
        printf("\n");
    }
#endif // DEBUG
}

//------------------------------------------------------------------------
// fgGetHandlerLiveVars: determine set of locals live because of implicit
//   exception flow from a block.
//
// Arguments:
//    block - the block in question
//
// Returns:
//    Additional set of locals to be considered live throughout the block.
//
// Notes:
//    Assumes caller has screened candidate blocks to only those with
//    exception flow, via `ehBlockHasExnFlowDsc`.
//
//    Exception flow can arise because of a newly raised exception (for
//    blocks within try regions) or because of an actively propagating exception
//    (for filter blocks). This flow effectively creates additional successor
//    edges in the flow graph that the jit does not model. This method computes
//    the net contribution from all the missing successor edges.
//
//    For example, with the following C# source, during EH processing of the throw,
//    the outer filter will execute in pass1, before the inner handler executes
//    in pass2, and so the filter blocks should show the inner handler's local is live.
//
//    try
//    {
//        using (AllocateObject())   // ==> try-finally; handler calls Dispose
//        {
//            throw new Exception();
//        }
//    }
//    catch (Exception e1) when (IsExpectedException(e1))
//    {
//        Console.WriteLine("In catch 1");
//    }

VARSET_VALRET_TP Compiler::fgGetHandlerLiveVars(BasicBlock* block)
{
    noway_assert(block);
    noway_assert(ehBlockHasExnFlowDsc(block));

    VARSET_TP liveVars(VarSetOps::MakeEmpty(this));
    EHblkDsc* HBtab = ehGetBlockExnFlowDsc(block);

    do
    {
        /* Either we enter the filter first or the catch/finally */
        if (HBtab->HasFilter())
        {
            VarSetOps::UnionD(this, liveVars, HBtab->ebdFilter->bbLiveIn);
#if defined(FEATURE_EH_FUNCLETS)
            // The EH subsystem can trigger a stack walk after the filter
            // has returned, but before invoking the handler, and the only
            // IP address reported from this method will be the original
            // faulting instruction, thus everything in the try body
            // must report as live any variables live-out of the filter
            // (which is the same as those live-in to the handler)
            VarSetOps::UnionD(this, liveVars, HBtab->ebdHndBeg->bbLiveIn);
#endif // FEATURE_EH_FUNCLETS
        }
        else
        {
            VarSetOps::UnionD(this, liveVars, HBtab->ebdHndBeg->bbLiveIn);
        }

        /* If we have nested try's edbEnclosing will provide them */
        noway_assert((HBtab->ebdEnclosingTryIndex == EHblkDsc::NO_ENCLOSING_INDEX) ||
                     (HBtab->ebdEnclosingTryIndex > ehGetIndex(HBtab)));

        unsigned outerIndex = HBtab->ebdEnclosingTryIndex;
        if (outerIndex == EHblkDsc::NO_ENCLOSING_INDEX)
        {
            break;
        }
        HBtab = ehGetDsc(outerIndex);

    } while (true);

    // If this block is within a filter, we also need to report as live
    // any vars live into enclosed finally or fault handlers, since the
    // filter will run during the first EH pass, and enclosed or enclosing
    // handlers will run during the second EH pass. So all these handlers
    // are "exception flow" successors of the filter.
    //
    // Note we are relying on ehBlockHasExnFlowDsc to return true
    // for any filter block that we should examine here.
    if (block->hasHndIndex())
    {
        const unsigned thisHndIndex   = block->getHndIndex();
        EHblkDsc*      enclosingHBtab = ehGetDsc(thisHndIndex);

        if (enclosingHBtab->InFilterRegionBBRange(block))
        {
            assert(enclosingHBtab->HasFilter());

            // Search the EH table for enclosed regions.
            //
            // All the enclosed regions will be lower numbered and
            // immediately prior to and contiguous with the enclosing
            // region in the EH tab.
            unsigned index = thisHndIndex;

            while (index > 0)
            {
                index--;
                unsigned enclosingIndex = ehGetEnclosingTryIndex(index);
                bool     isEnclosed     = false;

                // To verify this is an enclosed region, search up
                // through the enclosing regions until we find the
                // region associated with the filter.
                while (enclosingIndex != EHblkDsc::NO_ENCLOSING_INDEX)
                {
                    if (enclosingIndex == thisHndIndex)
                    {
                        isEnclosed = true;
                        break;
                    }

                    enclosingIndex = ehGetEnclosingTryIndex(enclosingIndex);
                }

                // If we found an enclosed region, check if the region
                // is a try fault or try finally, and if so, add any
                // locals live into the enclosed region's handler into this
                // block's live-in set.
                if (isEnclosed)
                {
                    EHblkDsc* enclosedHBtab = ehGetDsc(index);

                    if (enclosedHBtab->HasFinallyOrFaultHandler())
                    {
                        VarSetOps::UnionD(this, liveVars, enclosedHBtab->ebdHndBeg->bbLiveIn);
                    }
                }
                // Once we run across a non-enclosed region, we can stop searching.
                else
                {
                    break;
                }
            }
        }
    }

    return liveVars;
}

class LiveVarAnalysis
{
    Compiler* m_compiler;

    bool m_hasPossibleBackEdge;

    unsigned  m_memoryLiveIn;
    unsigned  m_memoryLiveOut;
    VARSET_TP m_liveIn;
    VARSET_TP m_liveOut;

    LiveVarAnalysis(Compiler* compiler)
        : m_compiler(compiler)
        , m_hasPossibleBackEdge(false)
        , m_memoryLiveIn(emptyMemoryKindSet)
        , m_memoryLiveOut(emptyMemoryKindSet)
        , m_liveIn(VarSetOps::MakeEmpty(compiler))
        , m_liveOut(VarSetOps::MakeEmpty(compiler))
    {
    }

    bool PerBlockAnalysis(BasicBlock* block, bool updateInternalOnly, bool keepAliveThis)
    {
        /* Compute the 'liveOut' set */
        VarSetOps::ClearD(m_compiler, m_liveOut);
        m_memoryLiveOut = emptyMemoryKindSet;
        if (block->endsWithJmpMethod(m_compiler))
        {
            // A JMP uses all the arguments, so mark them all
            // as live at the JMP instruction
            //
            const LclVarDsc* varDscEndParams = m_compiler->lvaTable + m_compiler->info.compArgsCount;
            for (LclVarDsc* varDsc = m_compiler->lvaTable; varDsc < varDscEndParams; varDsc++)
            {
                noway_assert(!varDsc->lvPromoted);
                if (varDsc->lvTracked)
                {
                    VarSetOps::AddElemD(m_compiler, m_liveOut, varDsc->lvVarIndex);
                }
            }
        }

        // Additionally, union in all the live-in tracked vars of successors.
        for (BasicBlock* succ : block->GetAllSuccs(m_compiler))
        {
            VarSetOps::UnionD(m_compiler, m_liveOut, succ->bbLiveIn);
            m_memoryLiveOut |= succ->bbMemoryLiveIn;
            if (succ->bbNum <= block->bbNum)
            {
                m_hasPossibleBackEdge = true;
            }
        }

        /* For lvaKeepAliveAndReportThis methods, "this" has to be kept alive everywhere
           Note that a function may end in a throw on an infinite loop (as opposed to a return).
           "this" has to be alive everywhere even in such methods. */

        if (keepAliveThis)
        {
            VarSetOps::AddElemD(m_compiler, m_liveOut, m_compiler->lvaTable[m_compiler->info.compThisArg].lvVarIndex);
        }

        /* Compute the 'm_liveIn'  set */
        VarSetOps::LivenessD(m_compiler, m_liveIn, block->bbVarDef, block->bbVarUse, m_liveOut);

        // Even if block->bbMemoryDef is set, we must assume that it doesn't kill memory liveness from m_memoryLiveOut,
        // since (without proof otherwise) the use and def may touch different memory at run-time.
        m_memoryLiveIn = m_memoryLiveOut | block->bbMemoryUse;

        // Does this block have implicit exception flow to a filter or handler?
        // If so, include the effects of that flow.
        if (m_compiler->ehBlockHasExnFlowDsc(block))
        {
            const VARSET_TP& liveVars(m_compiler->fgGetHandlerLiveVars(block));
            VarSetOps::UnionD(m_compiler, m_liveIn, liveVars);
            VarSetOps::UnionD(m_compiler, m_liveOut, liveVars);

            // Implicit eh edges can induce loop-like behavior,
            // so make sure we iterate to closure.
            m_hasPossibleBackEdge = true;
        }

        /* Has there been any change in either live set? */

        bool liveInChanged = !VarSetOps::Equal(m_compiler, block->bbLiveIn, m_liveIn);
        if (liveInChanged || !VarSetOps::Equal(m_compiler, block->bbLiveOut, m_liveOut))
        {
            if (updateInternalOnly)
            {
                // Only "extend" liveness over BBF_INTERNAL blocks

                noway_assert(block->bbFlags & BBF_INTERNAL);

                liveInChanged = !VarSetOps::IsSubset(m_compiler, m_liveIn, block->bbLiveIn);
                if (liveInChanged || !VarSetOps::IsSubset(m_compiler, m_liveOut, block->bbLiveOut))
                {
#ifdef DEBUG
                    if (m_compiler->verbose)
                    {
                        printf("Scope info: block " FMT_BB " LiveIn+ ", block->bbNum);
                        dumpConvertedVarSet(m_compiler, VarSetOps::Diff(m_compiler, m_liveIn, block->bbLiveIn));
                        printf(", LiveOut+ ");
                        dumpConvertedVarSet(m_compiler, VarSetOps::Diff(m_compiler, m_liveOut, block->bbLiveOut));
                        printf("\n");
                    }
#endif // DEBUG

                    VarSetOps::UnionD(m_compiler, block->bbLiveIn, m_liveIn);
                    VarSetOps::UnionD(m_compiler, block->bbLiveOut, m_liveOut);
                }
            }
            else
            {
                VarSetOps::Assign(m_compiler, block->bbLiveIn, m_liveIn);
                VarSetOps::Assign(m_compiler, block->bbLiveOut, m_liveOut);
            }
        }

        const bool memoryLiveInChanged = (block->bbMemoryLiveIn != m_memoryLiveIn);
        if (memoryLiveInChanged || (block->bbMemoryLiveOut != m_memoryLiveOut))
        {
            block->bbMemoryLiveIn  = m_memoryLiveIn;
            block->bbMemoryLiveOut = m_memoryLiveOut;
        }

        return liveInChanged || memoryLiveInChanged;
    }

    void Run(bool updateInternalOnly)
    {
        const bool keepAliveThis =
            m_compiler->lvaKeepAliveAndReportThis() && m_compiler->lvaTable[m_compiler->info.compThisArg].lvTracked;

        /* Live Variable Analysis - Backward dataflow */
        bool changed;
        do
        {
            changed = false;

            /* Visit all blocks and compute new data flow values */

            VarSetOps::ClearD(m_compiler, m_liveIn);
            VarSetOps::ClearD(m_compiler, m_liveOut);

            m_memoryLiveIn  = emptyMemoryKindSet;
            m_memoryLiveOut = emptyMemoryKindSet;

            for (BasicBlock* block = m_compiler->fgLastBB; block; block = block->bbPrev)
            {
                // sometimes block numbers are not monotonically increasing which
                // would cause us not to identify backedges
                if (block->bbNext && block->bbNext->bbNum <= block->bbNum)
                {
                    m_hasPossibleBackEdge = true;
                }

                if (updateInternalOnly)
                {
                    /* Only update BBF_INTERNAL blocks as they may be
                       syntactically out of sequence. */

                    noway_assert(m_compiler->opts.compDbgCode && (m_compiler->info.compVarScopesCount > 0));

                    if (!(block->bbFlags & BBF_INTERNAL))
                    {
                        continue;
                    }
                }

                if (PerBlockAnalysis(block, updateInternalOnly, keepAliveThis))
                {
                    changed = true;
                }
            }
            // if there is no way we could have processed a block without seeing all of its predecessors
            // then there is no need to iterate
            if (!m_hasPossibleBackEdge)
            {
                break;
            }
        } while (changed);
    }

public:
    static void Run(Compiler* compiler, bool updateInternalOnly)
    {
        LiveVarAnalysis analysis(compiler);
        analysis.Run(updateInternalOnly);
    }
};

/*****************************************************************************
 *
 *  This is the classic algorithm for Live Variable Analysis.
 *  If updateInternalOnly==true, only update BBF_INTERNAL blocks.
 */

void Compiler::fgLiveVarAnalysis(bool updateInternalOnly)
{
    if (!backendRequiresLocalVarLifetimes())
    {
        return;
    }

    LiveVarAnalysis::Run(this, updateInternalOnly);

#ifdef DEBUG
    if (verbose && !updateInternalOnly)
    {
        printf("\nBB liveness after fgLiveVarAnalysis():\n\n");
        fgDispBBLiveness();
    }
#endif // DEBUG
}

//------------------------------------------------------------------------
// Compiler::fgComputeLifeCall: compute the changes to local var liveness
//                              due to a GT_CALL node.
//
// Arguments:
//    life - The live set that is being computed.
//    call - The call node in question.
//
void Compiler::fgComputeLifeCall(VARSET_TP& life, GenTreeCall* call)
{
    assert(call != nullptr);

    // If this is a tail-call via helper, and we have any unmanaged p/invoke calls in
    // the method, then we're going to run the p/invoke epilog
    // So we mark the FrameRoot as used by this instruction.
    // This ensure that this variable is kept alive at the tail-call
    if (call->IsTailCallViaJitHelper() && compMethodRequiresPInvokeFrame())
    {
        assert((!opts.ShouldUsePInvokeHelpers()) || (info.compLvFrameListRoot == BAD_VAR_NUM));
        if (!opts.ShouldUsePInvokeHelpers())
        {
            // Get the FrameListRoot local and make it live.

            noway_assert(info.compLvFrameListRoot < lvaCount);

            LclVarDsc* frameVarDsc = &lvaTable[info.compLvFrameListRoot];

            if (frameVarDsc->lvTracked)
            {
                VarSetOps::AddElemD(this, life, frameVarDsc->lvVarIndex);
            }
        }
    }

    // TODO: we should generate the code for saving to/restoring
    //       from the inlined N/Direct frame instead.

    /* Is this call to unmanaged code? */
    if (call->IsUnmanaged() && compMethodRequiresPInvokeFrame())
    {
        // Get the FrameListRoot local and make it live.
        assert((!opts.ShouldUsePInvokeHelpers()) || (info.compLvFrameListRoot == BAD_VAR_NUM));
        if (!opts.ShouldUsePInvokeHelpers())
        {
            noway_assert(info.compLvFrameListRoot < lvaCount);

            LclVarDsc* frameVarDsc = &lvaTable[info.compLvFrameListRoot];

            if (frameVarDsc->lvTracked)
            {
                unsigned varIndex = frameVarDsc->lvVarIndex;
                noway_assert(varIndex < lvaTrackedCount);

                // Is the variable already known to be alive?
                //
                if (VarSetOps::IsMember(this, life, varIndex))
                {
                    // Since we may call this multiple times, clear the GTF_CALL_M_FRAME_VAR_DEATH if set.
                    //
                    call->gtCallMoreFlags &= ~GTF_CALL_M_FRAME_VAR_DEATH;
                }
                else
                {
                    // The variable is just coming to life
                    // Since this is a backwards walk of the trees
                    // that makes this change in liveness a 'last-use'
                    //
                    VarSetOps::AddElemD(this, life, varIndex);
                    call->gtCallMoreFlags |= GTF_CALL_M_FRAME_VAR_DEATH;
                }
            }
        }
    }
}

//------------------------------------------------------------------------
// Compiler::fgComputeLifeTrackedLocalUse:
//    Compute the changes to local var liveness due to a use of a tracked local var.
//
// Arguments:
//    life          - The live set that is being computed.
//    varDsc        - The LclVar descriptor for the variable being used or defined.
//    node          - The node that is defining the lclVar.
void Compiler::fgComputeLifeTrackedLocalUse(VARSET_TP& life, LclVarDsc& varDsc, GenTreeLclVarCommon* node)
{
    assert(node != nullptr);
    assert((node->gtFlags & GTF_VAR_DEF) == 0);
    assert(varDsc.lvTracked);

    const unsigned varIndex = varDsc.lvVarIndex;

    // Is the variable already known to be alive?
    if (VarSetOps::IsMember(this, life, varIndex))
    {
        // Since we may do liveness analysis multiple times, clear the GTF_VAR_DEATH if set.
        node->gtFlags &= ~GTF_VAR_DEATH;
        return;
    }

#ifdef DEBUG
    if (verbose && 0)
    {
        printf("Ref V%02u,T%02u] at ", node->GetLclNum(), varIndex);
        printTreeID(node);
        printf(" life %s -> %s\n", VarSetOps::ToString(this, life),
               VarSetOps::ToString(this, VarSetOps::AddElem(this, life, varIndex)));
    }
#endif // DEBUG

    // The variable is being used, and it is not currently live.
    // So the variable is just coming to life
    node->gtFlags |= GTF_VAR_DEATH;
    VarSetOps::AddElemD(this, life, varIndex);
}

//------------------------------------------------------------------------
// Compiler::fgComputeLifeTrackedLocalDef:
//    Compute the changes to local var liveness due to a def of a tracked local var and return `true` if the def is a
//    dead store.
//
// Arguments:
//    life          - The live set that is being computed.
//    keepAliveVars - The current set of variables to keep alive regardless of their actual lifetime.
//    varDsc        - The LclVar descriptor for the variable being used or defined.
//    node          - The node that is defining the lclVar.
//
// Returns:
//    `true` if the def is a dead store; `false` otherwise.
bool Compiler::fgComputeLifeTrackedLocalDef(VARSET_TP&           life,
                                            VARSET_VALARG_TP     keepAliveVars,
                                            LclVarDsc&           varDsc,
                                            GenTreeLclVarCommon* node)
{
    assert(node != nullptr);
    assert((node->gtFlags & GTF_VAR_DEF) != 0);
    assert(varDsc.lvTracked);

    const unsigned varIndex = varDsc.lvVarIndex;
    if (VarSetOps::IsMember(this, life, varIndex))
    {
        // The variable is live
        if ((node->gtFlags & GTF_VAR_USEASG) == 0)
        {
            // Remove the variable from the live set if it is not in the keepalive set.
            if (!VarSetOps::IsMember(this, keepAliveVars, varIndex))
            {
                VarSetOps::RemoveElemD(this, life, varIndex);
            }
#ifdef DEBUG
            if (verbose && 0)
            {
                printf("Def V%02u,T%02u at ", node->GetLclNum(), varIndex);
                printTreeID(node);
                printf(" life %s -> %s\n",
                       VarSetOps::ToString(this,
                                           VarSetOps::Union(this, life, VarSetOps::MakeSingleton(this, varIndex))),
                       VarSetOps::ToString(this, life));
            }
#endif // DEBUG
        }
    }
    else
    {
        // Dead store
        node->gtFlags |= GTF_VAR_DEATH;

        if (!opts.MinOpts())
        {
            // keepAliveVars always stay alive
            noway_assert(!VarSetOps::IsMember(this, keepAliveVars, varIndex));

            // Do not consider this store dead if the target local variable represents
            // a promoted struct field of an address exposed local or if the address
            // of the variable has been exposed. Improved alias analysis could allow
            // stores to these sorts of variables to be removed at the cost of compile
            // time.
            return !varDsc.lvAddrExposed && !(varDsc.lvIsStructField && lvaTable[varDsc.lvParentLcl].lvAddrExposed);
        }
    }

    return false;
}

//------------------------------------------------------------------------
// Compiler::fgComputeLifeUntrackedLocal:
//    Compute the changes to local var liveness due to a use or a def of an untracked local var.
//
// Note:
//    It may seem a bit counter-intuitive that a change to an untracked lclVar could affect the liveness of tracked
//    lclVars. In theory, this could happen with promoted (especially dependently-promoted) structs: in these cases,
//    a use or def of the untracked struct var is treated as a use or def of any of its component fields that are
//    tracked.
//
// Arguments:
//    life          - The live set that is being computed.
//    keepAliveVars - The current set of variables to keep alive regardless of their actual lifetime.
//    varDsc        - The LclVar descriptor for the variable being used or defined.
//    lclVarNode    - The node that corresponds to the local var def or use.
//
// Returns:
//    `true` if the node is a dead store (i.e. all fields are dead); `false` otherwise.
//
bool Compiler::fgComputeLifeUntrackedLocal(VARSET_TP&           life,
                                           VARSET_VALARG_TP     keepAliveVars,
                                           LclVarDsc&           varDsc,
                                           GenTreeLclVarCommon* lclVarNode)
{
    assert(lclVarNode != nullptr);

    bool isDef = ((lclVarNode->gtFlags & GTF_VAR_DEF) != 0);

    // We have accurate ref counts when running late liveness so we can eliminate
    // some stores if the lhs local has a ref count of 1.
    if (isDef && compRationalIRForm && (varDsc.lvRefCnt() == 1) && !varDsc.lvPinned)
    {
        if (varDsc.lvIsStructField)
        {
            if ((lvaGetDesc(varDsc.lvParentLcl)->lvRefCnt() == 1) &&
                (lvaGetParentPromotionType(&varDsc) == PROMOTION_TYPE_DEPENDENT))
            {
                return true;
            }
        }
        else if (varTypeIsStruct(varDsc.lvType))
        {
            if (lvaGetPromotionType(&varDsc) != PROMOTION_TYPE_INDEPENDENT)
            {
                return true;
            }
        }
        else
        {
            return true;
        }
    }

    if (!varTypeIsStruct(varDsc.lvType) || (lvaGetPromotionType(&varDsc) == PROMOTION_TYPE_NONE))
    {
        return false;
    }

    VARSET_TP fieldSet(VarSetOps::MakeEmpty(this));
    bool      fieldsAreTracked = true;

    for (unsigned i = varDsc.lvFieldLclStart; i < varDsc.lvFieldLclStart + varDsc.lvFieldCnt; ++i)
    {
        LclVarDsc* fieldVarDsc = lvaGetDesc(i);
#if !defined(TARGET_64BIT)
        if (!varTypeIsLong(fieldVarDsc->lvType) || !fieldVarDsc->lvPromoted)
#endif // !defined(TARGET_64BIT)
        {
            noway_assert(fieldVarDsc->lvIsStructField);
        }
        if (fieldVarDsc->lvTracked)
        {
            const unsigned varIndex = fieldVarDsc->lvVarIndex;
            noway_assert(varIndex < lvaTrackedCount);
            VarSetOps::AddElemD(this, fieldSet, varIndex);
            if (isDef && lclVarNode->IsMultiRegLclVar() && !VarSetOps::IsMember(this, life, varIndex))
            {
                // Dead definition.
                lclVarNode->AsLclVar()->SetLastUse(i - varDsc.lvFieldLclStart);
            }
        }
        else
        {
            fieldsAreTracked = false;
        }
    }

    if (isDef)
    {
        VARSET_TP liveFields(VarSetOps::Intersection(this, life, fieldSet));
        if ((lclVarNode->gtFlags & GTF_VAR_USEASG) == 0)
        {
            VarSetOps::DiffD(this, fieldSet, keepAliveVars);
            VarSetOps::DiffD(this, life, fieldSet);
        }

        if (fieldsAreTracked && VarSetOps::IsEmpty(this, liveFields))
        {
            // None of the fields were live, so this is a dead store.
            if (!opts.MinOpts())
            {
                // keepAliveVars always stay alive
                VARSET_TP keepAliveFields(VarSetOps::Intersection(this, fieldSet, keepAliveVars));
                noway_assert(VarSetOps::IsEmpty(this, keepAliveFields));

                // Do not consider this store dead if the parent local variable is an address exposed local or
                // if the struct has a custom layout and holes.
                return !(varDsc.lvAddrExposed || (varDsc.lvCustomLayout && varDsc.lvContainsHoles));
            }
        }
        return false;
    }

    // This is a use.

    // Are the variables already known to be alive?
    if (VarSetOps::IsSubset(this, fieldSet, life))
    {
        lclVarNode->gtFlags &= ~GTF_VAR_DEATH; // Since we may now call this multiple times, reset if live.
        return false;
    }

    // Some variables are being used, and they are not currently live.
    // So they are just coming to life, in the backwards traversal; in a forwards
    // traversal, one or more are dying.  Mark this.

    lclVarNode->gtFlags |= GTF_VAR_DEATH;

    // Are all the variables becoming alive (in the backwards traversal), or just a subset?
    if (!VarSetOps::IsEmptyIntersection(this, fieldSet, life))
    {
        // Only a subset of the variables are become live; we must record that subset.
        // (Lack of an entry for "lclVarNode" will be considered to imply all become dead in the
        // forward traversal.)
        VARSET_TP* deadVarSet = new (this, CMK_bitset) VARSET_TP;
        VarSetOps::AssignNoCopy(this, *deadVarSet, VarSetOps::Diff(this, fieldSet, life));
        GetPromotedStructDeathVars()->Set(lclVarNode, deadVarSet);
    }

    // In any case, all the field vars are now live (in the backwards traversal).
    VarSetOps::UnionD(this, life, fieldSet);
    return false;
}

//------------------------------------------------------------------------
// Compiler::fgComputeLifeLocal:
//    Compute the changes to local var liveness due to a use or a def of a local var and indicates whether the use/def
//    is a dead store.
//
// Arguments:
//    life          - The live set that is being computed.
//    keepAliveVars - The current set of variables to keep alive regardless of their actual lifetime.
//    lclVarNode    - The node that corresponds to the local var def or use.
//
// Returns:
//    `true` if the local var node corresponds to a dead store; `false` otherwise.
bool Compiler::fgComputeLifeLocal(VARSET_TP& life, VARSET_VALARG_TP keepAliveVars, GenTree* lclVarNode)
{
    unsigned lclNum = lclVarNode->AsLclVarCommon()->GetLclNum();

    assert(lclNum < lvaCount);
    LclVarDsc& varDsc = lvaTable[lclNum];
    bool       isDef  = ((lclVarNode->gtFlags & GTF_VAR_DEF) != 0);

    // Is this a tracked variable?
    if (varDsc.lvTracked)
    {
        /* Is this a definition or use? */
        if (isDef)
        {
            return fgComputeLifeTrackedLocalDef(life, keepAliveVars, varDsc, lclVarNode->AsLclVarCommon());
        }
        else
        {
            fgComputeLifeTrackedLocalUse(life, varDsc, lclVarNode->AsLclVarCommon());
        }
    }
    else
    {
        return fgComputeLifeUntrackedLocal(life, keepAliveVars, varDsc, lclVarNode->AsLclVarCommon());
    }
    return false;
}

/*****************************************************************************
 *
 * Compute the set of live variables at each node in a given statement
 * or subtree of a statement moving backward from startNode to endNode
 */

void Compiler::fgComputeLife(VARSET_TP&       life,
                             GenTree*         startNode,
                             GenTree*         endNode,
                             VARSET_VALARG_TP volatileVars,
                             bool* pStmtInfoDirty DEBUGARG(bool* treeModf))
{
    // Don't kill vars in scope
    VARSET_TP keepAliveVars(VarSetOps::Union(this, volatileVars, compCurBB->bbScope));

    noway_assert(VarSetOps::IsSubset(this, keepAliveVars, life));
    noway_assert(endNode || (startNode == compCurStmt->GetRootNode()));

    // NOTE: Live variable analysis will not work if you try
    // to use the result of an assignment node directly!
    for (GenTree* tree = startNode; tree != endNode; tree = tree->gtPrev)
    {
    AGAIN:
        assert(tree->OperGet() != GT_QMARK);

        if (tree->gtOper == GT_CALL)
        {
            fgComputeLifeCall(life, tree->AsCall());
        }
        else if (tree->OperIsNonPhiLocal() || tree->OperIsLocalAddr())
        {
            bool isDeadStore = fgComputeLifeLocal(life, keepAliveVars, tree);
            if (isDeadStore)
            {
                LclVarDsc* varDsc = &lvaTable[tree->AsLclVarCommon()->GetLclNum()];

                bool doAgain = false;
                if (fgRemoveDeadStore(&tree, varDsc, life, &doAgain, pStmtInfoDirty DEBUGARG(treeModf)))
                {
                    assert(!doAgain);
                    break;
                }

                if (doAgain)
                {
                    goto AGAIN;
                }
            }
        }
    }
}

void Compiler::fgComputeLifeLIR(VARSET_TP& life, BasicBlock* block, VARSET_VALARG_TP volatileVars)
{
    // Don't kill volatile vars and vars in scope.
    VARSET_TP keepAliveVars(VarSetOps::Union(this, volatileVars, block->bbScope));

    noway_assert(VarSetOps::IsSubset(this, keepAliveVars, life));

    LIR::Range& blockRange      = LIR::AsRange(block);
    GenTree*    firstNonPhiNode = blockRange.FirstNonPhiNode();
    if (firstNonPhiNode == nullptr)
    {
        return;
    }
    for (GenTree *node = blockRange.LastNode(), *next = nullptr, *end = firstNonPhiNode->gtPrev; node != end;
         node = next)
    {
        next = node->gtPrev;

        bool isDeadStore;
        switch (node->OperGet())
        {
            case GT_CALL:
            {
                GenTreeCall* const call = node->AsCall();
                if (((call->TypeGet() == TYP_VOID) || call->IsUnusedValue()) && !call->HasSideEffects(this))
                {
                    JITDUMP("Removing dead call:\n");
                    DISPNODE(call);

                    node->VisitOperands([](GenTree* operand) -> GenTree::VisitResult {
                        if (operand->IsValue())
                        {
                            operand->SetUnusedValue();
                        }

                        // Special-case PUTARG_STK: since this operator is not considered a value, DCE will not remove
                        // these nodes.
                        if (operand->OperIs(GT_PUTARG_STK))
                        {
                            operand->AsPutArgStk()->gtOp1->SetUnusedValue();
                            operand->gtBashToNOP();
                        }

                        return GenTree::VisitResult::Continue;
                    });

                    blockRange.Remove(node);

                    // Removing a call does not affect liveness unless it is a tail call in a nethod with P/Invokes or
                    // is itself a P/Invoke, in which case it may affect the liveness of the frame root variable.
                    if (!opts.MinOpts() && !opts.ShouldUsePInvokeHelpers() &&
                        ((call->IsTailCall() && compMethodRequiresPInvokeFrame()) || call->IsUnmanaged()) &&
                        lvaTable[info.compLvFrameListRoot].lvTracked)
                    {
                        fgStmtRemoved = true;
                    }
                }
                else
                {
                    fgComputeLifeCall(life, call);
                }
                break;
            }

            case GT_LCL_VAR:
            case GT_LCL_FLD:
            {
                GenTreeLclVarCommon* const lclVarNode = node->AsLclVarCommon();
                LclVarDsc&                 varDsc     = lvaTable[lclVarNode->GetLclNum()];

                if (node->IsUnusedValue())
                {
                    JITDUMP("Removing dead LclVar use:\n");
                    DISPNODE(lclVarNode);

                    blockRange.Delete(this, block, node);
                    if (varDsc.lvTracked && !opts.MinOpts())
                    {
                        fgStmtRemoved = true;
                    }
                }
                else if (varDsc.lvTracked)
                {
                    fgComputeLifeTrackedLocalUse(life, varDsc, lclVarNode);
                }
                else
                {
                    fgComputeLifeUntrackedLocal(life, keepAliveVars, varDsc, lclVarNode);
                }
                break;
            }

            case GT_LCL_VAR_ADDR:
            case GT_LCL_FLD_ADDR:
                if (node->IsUnusedValue())
                {
                    JITDUMP("Removing dead LclVar address:\n");
                    DISPNODE(node);

                    const bool isTracked = lvaTable[node->AsLclVarCommon()->GetLclNum()].lvTracked;
                    blockRange.Delete(this, block, node);
                    if (isTracked && !opts.MinOpts())
                    {
                        fgStmtRemoved = true;
                    }
                }
                else
                {
                    isDeadStore = fgComputeLifeLocal(life, keepAliveVars, node);
                    if (isDeadStore)
                    {
                        LIR::Use addrUse;
                        if (blockRange.TryGetUse(node, &addrUse) &&
<<<<<<< HEAD
                            addrUse.User()->OperIs(GT_STOREIND, GT_STORE_BLK, GT_STORE_OBJ))
=======
                            (addrUse.User()->OperIs(GT_STOREIND, GT_STORE_BLK, GT_STORE_OBJ)))
>>>>>>> 5e153a2c
                        {
                            // Remove the store. DCE will iteratively clean up any ununsed operands.
                            GenTreeIndir* const store = addrUse.User()->AsIndir();

                            JITDUMP("Removing dead indirect store:\n");
                            DISPNODE(store);

                            assert(store->Addr() == node);
                            blockRange.Delete(this, block, node);

<<<<<<< HEAD
                            GenTree* value = store->GetOp(1);

                            if (value->TypeIs(TYP_STRUCT) && value->OperIsIndir())
                            {
                                value->SetOper(GT_IND);
                                value->SetType(TYP_BYTE);
                            }

                            value->SetUnusedValue();
=======
                            GenTree* data =
                                store->OperIs(GT_STOREIND) ? store->AsStoreInd()->Data() : store->AsBlk()->Data();
                            data->SetUnusedValue();
                            if (data->isIndir())
                            {
                                // This is a block assignment. An indirection of the rhs is not considered
                                // to happen until the assignment so mark it as non-faulting.
                                data->gtFlags |= GTF_IND_NONFAULTING;
                            }
>>>>>>> 5e153a2c

                            blockRange.Remove(store);

                            assert(!opts.MinOpts());
                            fgStmtRemoved = true;
                        }
                    }
                }
                break;

            case GT_STORE_LCL_VAR:
            case GT_STORE_LCL_FLD:
            {
                GenTreeLclVarCommon* const lclVarNode = node->AsLclVarCommon();

                LclVarDsc& varDsc = lvaTable[lclVarNode->GetLclNum()];
                if (varDsc.lvTracked)
                {
                    isDeadStore = fgComputeLifeTrackedLocalDef(life, keepAliveVars, varDsc, lclVarNode);
                }
                else
                {
                    isDeadStore = fgComputeLifeUntrackedLocal(life, keepAliveVars, varDsc, lclVarNode);
                }

                if (isDeadStore)
                {
                    JITDUMP("Removing dead store:\n");
                    DISPNODE(lclVarNode);

                    // Remove the store. DCE will iteratively clean up any ununsed operands.
                    lclVarNode->gtOp1->SetUnusedValue();

                    // If the store is marked as a late argument, it is referenced by a call. Instead of removing
                    // it, bash it to a NOP.
                    if ((node->gtFlags & GTF_LATE_ARG) != 0)
                    {
                        JITDUMP("node is a late arg; replacing with NOP\n");
                        node->gtBashToNOP();

                        // NOTE: this is a bit of a hack. We need to keep these nodes around as they are
                        // referenced by the call, but they're considered side-effect-free non-value-producing
                        // nodes, so they will be removed if we don't do this.
                        node->gtFlags |= GTF_ORDER_SIDEEFF;
                    }
                    else
                    {
                        blockRange.Remove(node);
                    }

                    assert(!opts.MinOpts());
                    fgStmtRemoved = true;
                }

                break;
            }

            case GT_LABEL:
            case GT_FTN_ADDR:
            case GT_CNS_INT:
            case GT_CNS_LNG:
            case GT_CNS_DBL:
            case GT_CNS_STR:
            case GT_CLS_VAR_ADDR:
            case GT_PHYSREG:
                // These are all side-effect-free leaf nodes.
                if (node->IsUnusedValue())
                {
                    JITDUMP("Removing dead node:\n");
                    DISPNODE(node);

                    blockRange.Remove(node);
                }
                break;

            case GT_LOCKADD:
            case GT_XADD:
            case GT_XCHG:
            case GT_CMPXCHG:
            case GT_MEMORYBARRIER:
            case GT_JMP:
            case GT_STOREIND:
            case GT_ARR_BOUNDS_CHECK:
            case GT_STORE_OBJ:
            case GT_STORE_BLK:
            case GT_STORE_DYN_BLK:
#if defined(FEATURE_SIMD)
            case GT_SIMD_CHK:
#endif // FEATURE_SIMD
#ifdef FEATURE_HW_INTRINSICS
            case GT_HW_INTRINSIC_CHK:
#endif // FEATURE_HW_INTRINSICS
            case GT_JCMP:
            case GT_CMP:
            case GT_JCC:
            case GT_JTRUE:
            case GT_RETURN:
            case GT_SWITCH:
            case GT_RETFILT:
            case GT_START_NONGC:
            case GT_START_PREEMPTGC:
            case GT_PROF_HOOK:
#if !defined(FEATURE_EH_FUNCLETS)
            case GT_END_LFIN:
#endif // !FEATURE_EH_FUNCLETS
            case GT_SWITCH_TABLE:
            case GT_PINVOKE_PROLOG:
            case GT_PINVOKE_EPILOG:
            case GT_RETURNTRAP:
            case GT_PUTARG_STK:
            case GT_IL_OFFSET:
            case GT_KEEPALIVE:
#ifdef FEATURE_HW_INTRINSICS
            case GT_HWINTRINSIC:
#endif // FEATURE_HW_INTRINSICS
                // Never remove these nodes, as they are always side-effecting.
                //
                // NOTE: the only side-effect of some of these nodes (GT_CMP, GT_SUB_HI) is a write to the flags
                // register.
                // Properly modeling this would allow these nodes to be removed.
                break;

            case GT_NOP:
                // NOTE: we need to keep some NOPs around because they are referenced by calls. See the dead store
                // removal code above (case GT_STORE_LCL_VAR) for more explanation.
                if ((node->gtFlags & GTF_ORDER_SIDEEFF) != 0)
                {
                    break;
                }
                __fallthrough;

            default:
                assert(!node->OperIsLocal());
                if (!node->IsValue() || node->IsUnusedValue())
                {
                    // We are only interested in avoiding the removal of nodes with direct side-effects
                    // (as opposed to side effects of their children).
                    // This default case should never include calls or assignments.
                    assert(!node->OperRequiresAsgFlag() && !node->OperIs(GT_CALL));
                    if (!node->gtSetFlags() && !node->OperMayThrow(this))
                    {
                        JITDUMP("Removing dead node:\n");
                        DISPNODE(node);

                        node->VisitOperands([](GenTree* operand) -> GenTree::VisitResult {
                            operand->SetUnusedValue();
                            return GenTree::VisitResult::Continue;
                        });

                        blockRange.Remove(node);
                    }
                }
                break;
        }
    }
}

// fgRemoveDeadStore - remove a store to a local which has no exposed uses.
//
//   pTree          - GenTree** to local, including store-form local or local addr (post-rationalize)
//   varDsc         - var that is being stored to
//   life           - current live tracked vars (maintained as we walk backwards)
//   doAgain        - out parameter, true if we should restart the statement
//   pStmtInfoDirty - should defer the cost computation to the point after the reverse walk is completed?
//
// Returns: true if we should skip the rest of the statement, false if we should continue

bool Compiler::fgRemoveDeadStore(GenTree**        pTree,
                                 LclVarDsc*       varDsc,
                                 VARSET_VALARG_TP life,
                                 bool*            doAgain,
                                 bool* pStmtInfoDirty DEBUGARG(bool* treeModf))
{
    assert(!compRationalIRForm);

    // Vars should have already been checked for address exposure by this point.
    assert(!varDsc->lvIsStructField || !lvaTable[varDsc->lvParentLcl].lvAddrExposed);
    assert(!varDsc->lvAddrExposed);

    GenTree*       asgNode  = nullptr;
    GenTree*       rhsNode  = nullptr;
    GenTree*       addrNode = nullptr;
    GenTree* const tree     = *pTree;

    GenTree* nextNode = tree->gtNext;

    // First, characterize the lclVarTree and see if we are taking its address.
    if (tree->OperIsLocalStore())
    {
        rhsNode = tree->AsOp()->gtOp1;
        asgNode = tree;
    }
    else if (tree->OperIsLocal())
    {
        if (nextNode == nullptr)
        {
            return false;
        }
        if (nextNode->OperGet() == GT_ADDR)
        {
            addrNode = nextNode;
            nextNode = nextNode->gtNext;
        }
    }
    else
    {
        assert(tree->OperIsLocalAddr());
        addrNode = tree;
    }

    // Next, find the assignment (i.e. if we didn't have a LocalStore)
    if (asgNode == nullptr)
    {
        if (addrNode == nullptr)
        {
            asgNode = nextNode;
        }
        else
        {
            // This may be followed by GT_IND/assign or GT_STOREIND.
            if (nextNode == nullptr)
            {
                return false;
            }
            if (nextNode->OperIsIndir())
            {
                // This must be a non-nullcheck form of indir, or it would not be a def.
                assert(nextNode->OperGet() != GT_NULLCHECK);
                if (nextNode->OperIsStore())
                {
                    // This is a store, which takes a location and a value to be stored.
                    // It's 'rhsNode' is the value to be stored.
                    asgNode = nextNode;
                    if (asgNode->OperIsBlk())
                    {
                        rhsNode = asgNode->AsBlk()->Data();
                    }
                    else
                    {
                        // This is a non-block store.
                        rhsNode = asgNode->gtGetOp2();
                    }
                }
                else
                {
                    // This is a non-store indirection, and the assignment will com after it.
                    asgNode = nextNode->gtNext;
                }
            }
        }
    }

    if (asgNode == nullptr)
    {
        return false;
    }

    if (asgNode->OperIs(GT_ASG))
    {
        rhsNode = asgNode->gtGetOp2();
    }
    else if (rhsNode == nullptr)
    {
        return false;
    }

    if (asgNode->gtFlags & GTF_ASG)
    {
        noway_assert(rhsNode);
        noway_assert(tree->gtFlags & GTF_VAR_DEF);

        assert(asgNode->OperIs(GT_ASG));

        // Do not remove if this local variable represents
        // a promoted struct field of an address exposed local.
        if (varDsc->lvIsStructField && lvaTable[varDsc->lvParentLcl].lvAddrExposed)
        {
            return false;
        }

        // Do not remove if the address of the variable has been exposed.
        if (varDsc->lvAddrExposed)
        {
            return false;
        }

        // Check for side effects
        GenTree* sideEffList = nullptr;
        if (rhsNode->gtFlags & GTF_SIDE_EFFECT)
        {
#ifdef DEBUG
            if (verbose)
            {
                printf(FMT_BB " - Dead assignment has side effects...\n", compCurBB->bbNum);
                gtDispTree(asgNode);
                printf("\n");
            }
#endif // DEBUG
            // Extract the side effects
            if (rhsNode->TypeGet() == TYP_STRUCT)
            {
                // This is a block assignment. An indirection of the rhs is not considered to
                // happen until the assignment, so we will extract the side effects from only
                // the address.
                if (rhsNode->OperIsIndir())
                {
                    assert(rhsNode->OperGet() != GT_NULLCHECK);
                    rhsNode = rhsNode->AsIndir()->Addr();
                }
            }
            gtExtractSideEffList(rhsNode, &sideEffList);
        }

        // Test for interior statement

        if (asgNode->gtNext == nullptr)
        {
            // This is a "NORMAL" statement with the assignment node hanging from the statement.

            noway_assert(compCurStmt->GetRootNode() == asgNode);
            JITDUMP("top level assign\n");

            if (sideEffList != nullptr)
            {
                noway_assert(sideEffList->gtFlags & GTF_SIDE_EFFECT);
#ifdef DEBUG
                if (verbose)
                {
                    printf("Extracted side effects list...\n");
                    gtDispTree(sideEffList);
                    printf("\n");
                }
#endif // DEBUG

                // Replace the assignment statement with the list of side effects

                *pTree = sideEffList;
                compCurStmt->SetRootNode(sideEffList);
#ifdef DEBUG
                *treeModf = true;
#endif // DEBUG
                // Update ordering, costs, FP levels, etc.
                gtSetStmtInfo(compCurStmt);

                // Re-link the nodes for this statement
                fgSetStmtSeq(compCurStmt);

                // Since the whole statement gets replaced it is safe to
                // re-thread and update order. No need to compute costs again.
                *pStmtInfoDirty = false;

                // Compute the live set for the new statement
                *doAgain = true;
                return false;
            }
            else
            {
                JITDUMP("removing stmt with no side effects\n");

                // No side effects - remove the whole statement from the block->bbStmtList.
                fgRemoveStmt(compCurBB, compCurStmt);

                // Since we removed it do not process the rest (i.e. RHS) of the statement
                // variables in the RHS will not be marked as live, so we get the benefit of
                // propagating dead variables up the chain
                return true;
            }
        }
        else
        {
            // This is an INTERIOR STATEMENT with a dead assignment - remove it
            // TODO-Cleanup: I'm not sure this assert is valuable; we've already determined this when
            // we computed that it was dead.
            if (varDsc->lvTracked)
            {
                noway_assert(!VarSetOps::IsMember(this, life, varDsc->lvVarIndex));
            }
            else
            {
                for (unsigned i = 0; i < varDsc->lvFieldCnt; ++i)
                {
                    unsigned fieldVarNum = varDsc->lvFieldLclStart + i;
                    {
                        LclVarDsc* fieldVarDsc = lvaGetDesc(fieldVarNum);
                        noway_assert(fieldVarDsc->lvTracked &&
                                     !VarSetOps::IsMember(this, life, fieldVarDsc->lvVarIndex));
                    }
                }
            }

            if (sideEffList != nullptr)
            {
                noway_assert(sideEffList->gtFlags & GTF_SIDE_EFFECT);
#ifdef DEBUG
                if (verbose)
                {
                    printf("Extracted side effects list from condition...\n");
                    gtDispTree(sideEffList);
                    printf("\n");
                }
#endif // DEBUG
                if (sideEffList->gtOper == asgNode->gtOper)
                {
#ifdef DEBUG
                    *treeModf = true;
#endif // DEBUG
                    asgNode->AsOp()->gtOp1 = sideEffList->AsOp()->gtOp1;
                    asgNode->AsOp()->gtOp2 = sideEffList->AsOp()->gtOp2;
                    asgNode->gtType        = sideEffList->gtType;
                }
                else
                {
#ifdef DEBUG
                    *treeModf = true;
#endif // DEBUG
                    // Change the node to a GT_COMMA holding the side effect list
                    asgNode->gtBashToNOP();

                    asgNode->ChangeOper(GT_COMMA);
                    asgNode->gtFlags |= sideEffList->gtFlags & GTF_ALL_EFFECT;

                    if (sideEffList->gtOper == GT_COMMA)
                    {
                        asgNode->AsOp()->gtOp1 = sideEffList->AsOp()->gtOp1;
                        asgNode->AsOp()->gtOp2 = sideEffList->AsOp()->gtOp2;
                    }
                    else
                    {
                        asgNode->AsOp()->gtOp1 = sideEffList;
                        asgNode->AsOp()->gtOp2 = gtNewNothingNode();
                    }
                }
            }
            else
            {
#ifdef DEBUG
                if (verbose)
                {
                    printf("\nRemoving tree ");
                    printTreeID(asgNode);
                    printf(" in " FMT_BB " as useless\n", compCurBB->bbNum);
                    gtDispTree(asgNode);
                    printf("\n");
                }
#endif // DEBUG
                // No side effects - Change the assignment to a GT_NOP node
                asgNode->gtBashToNOP();

#ifdef DEBUG
                *treeModf = true;
#endif // DEBUG
            }

            // Re-link the nodes for this statement - Do not update ordering!

            // Do not update costs by calling gtSetStmtInfo. fgSetStmtSeq modifies
            // the tree threading based on the new costs. Removing nodes could
            // cause a subtree to get evaluated first (earlier second) during the
            // liveness walk. Instead just set a flag that costs are dirty and
            // caller has to call gtSetStmtInfo.
            *pStmtInfoDirty = true;

            fgSetStmtSeq(compCurStmt);

            // Continue analysis from this node

            *pTree = asgNode;

            return false;
        }
    }
    return false;
}

/*****************************************************************************
 *
 *  Iterative data flow for live variable info and availability of range
 *  check index expressions.
 */
void Compiler::fgInterBlockLocalVarLiveness()
{
#ifdef DEBUG
    if (verbose)
    {
        printf("*************** In fgInterBlockLocalVarLiveness()\n");
    }
#endif

    /* This global flag is set whenever we remove a statement */

    fgStmtRemoved = false;

    // keep track if a bbLiveIn changed due to dead store removal
    fgLocalVarLivenessChanged = false;

    /* Compute the IN and OUT sets for tracked variables */

    fgLiveVarAnalysis();

    /* For debuggable code, we mark vars as live over their entire
     * reported scope, so that it will be visible over the entire scope
     */

    if (opts.compDbgCode && (info.compVarScopesCount > 0))
    {
        fgExtendDbgLifetimes();
    }

    // Nothing more to be done if the backend does not require accurate local var lifetimes.
    if (!backendRequiresLocalVarLifetimes())
    {
        fgLocalVarLivenessDone = true;
        return;
    }

    //-------------------------------------------------------------------------
    // Variables involved in exception-handlers and finally blocks need
    // to be specially marked
    //
    BasicBlock* block;

    VARSET_TP exceptVars(VarSetOps::MakeEmpty(this));  // vars live on entry to a handler
    VARSET_TP finallyVars(VarSetOps::MakeEmpty(this)); // vars live on exit of a 'finally' block

    for (block = fgFirstBB; block; block = block->bbNext)
    {
        if (block->hasEHBoundaryIn())
        {
            // Note the set of variables live on entry to exception handler.
            VarSetOps::UnionD(this, exceptVars, block->bbLiveIn);
        }

        if (block->hasEHBoundaryOut())
        {
            // Get the set of live variables on exit from an exception region.
            VarSetOps::UnionD(this, exceptVars, block->bbLiveOut);
            if (block->bbJumpKind == BBJ_EHFINALLYRET)
            {
                // Live on exit from finally.
                // We track these separately because, in addition to having EH live-out semantics,
                // they are must-init.
                VarSetOps::UnionD(this, finallyVars, block->bbLiveOut);
            }
        }
    }

    LclVarDsc* varDsc;
    unsigned   varNum;

    for (varNum = 0, varDsc = lvaTable; varNum < lvaCount; varNum++, varDsc++)
    {
        // Ignore the variable if it's not tracked

        if (!varDsc->lvTracked)
        {
            continue;
        }

        // Fields of dependently promoted structs may be tracked. We shouldn't set lvMustInit on them since
        // the whole parent struct will be initialized; however, lvLiveInOutOfHndlr should be set on them
        // as appropriate.

        bool fieldOfDependentlyPromotedStruct = lvaIsFieldOfDependentlyPromotedStruct(varDsc);

        // Un-init locals may need auto-initialization. Note that the
        // liveness of such locals will bubble to the top (fgFirstBB)
        // in fgInterBlockLocalVarLiveness()

        if (!varDsc->lvIsParam && VarSetOps::IsMember(this, fgFirstBB->bbLiveIn, varDsc->lvVarIndex) &&
            (info.compInitMem || varTypeIsGC(varDsc->TypeGet())) && !fieldOfDependentlyPromotedStruct)
        {
            varDsc->lvMustInit = true;
        }

        // Mark all variables that are live on entry to an exception handler
        // or on exit from a filter handler or finally.

        bool isFinallyVar = VarSetOps::IsMember(this, finallyVars, varDsc->lvVarIndex);
        if (isFinallyVar || VarSetOps::IsMember(this, exceptVars, varDsc->lvVarIndex))
        {
            // Mark the variable appropriately.
            lvaSetVarLiveInOutOfHandler(varNum);

            // Mark all pointer variables live on exit from a 'finally' block as
            // 'explicitly initialized' (must-init) for GC-ref types.

            if (isFinallyVar)
            {
                // Set lvMustInit only if we have a non-arg, GC pointer.
                if (!varDsc->lvIsParam && varTypeIsGC(varDsc->TypeGet()))
                {
                    varDsc->lvMustInit = true;
                }
            }
        }
    }

    /*-------------------------------------------------------------------------
     * Now fill in liveness info within each basic block - Backward DataFlow
     */

    for (block = fgFirstBB; block; block = block->bbNext)
    {
        /* Tell everyone what block we're working on */

        compCurBB = block;

        /* Remember those vars live on entry to exception handlers */
        /* if we are part of a try block */

        VARSET_TP volatileVars(VarSetOps::MakeEmpty(this));

        if (ehBlockHasExnFlowDsc(block))
        {
            VarSetOps::Assign(this, volatileVars, fgGetHandlerLiveVars(block));

            // volatileVars is a subset of exceptVars
            noway_assert(VarSetOps::IsSubset(this, volatileVars, exceptVars));
        }

        /* Start with the variables live on exit from the block */

        VARSET_TP life(VarSetOps::MakeCopy(this, block->bbLiveOut));

        /* Mark any interference we might have at the end of the block */

        if (block->IsLIR())
        {
            fgComputeLifeLIR(life, block, volatileVars);
        }
        else
        {
            /* Get the first statement in the block */

            Statement* firstStmt = block->FirstNonPhiDef();

            if (firstStmt == nullptr)
            {
                continue;
            }

            /* Walk all the statements of the block backwards - Get the LAST stmt */

            Statement* nextStmt = block->lastStmt();

            do
            {
#ifdef DEBUG
                bool treeModf = false;
#endif // DEBUG
                noway_assert(nextStmt != nullptr);

                compCurStmt = nextStmt;
                nextStmt    = nextStmt->GetPrevStmt();

                /* Compute the liveness for each tree node in the statement */
                bool stmtInfoDirty = false;

                fgComputeLife(life, compCurStmt->GetRootNode(), nullptr, volatileVars,
                              &stmtInfoDirty DEBUGARG(&treeModf));

                if (stmtInfoDirty)
                {
                    gtSetStmtInfo(compCurStmt);
                    fgSetStmtSeq(compCurStmt);
                    gtUpdateStmtSideEffects(compCurStmt);
                }

#ifdef DEBUG
                if (verbose && treeModf)
                {
                    printf("\nfgComputeLife modified tree:\n");
                    gtDispTree(compCurStmt->GetRootNode());
                    printf("\n");
                }
#endif // DEBUG
            } while (compCurStmt != firstStmt);
        }

        /* Done with the current block - if we removed any statements, some
         * variables may have become dead at the beginning of the block
         * -> have to update bbLiveIn */

        if (!VarSetOps::Equal(this, life, block->bbLiveIn))
        {
            /* some variables have become dead all across the block
               So life should be a subset of block->bbLiveIn */

            // We changed the liveIn of the block, which may affect liveOut of others,
            // which may expose more dead stores.
            fgLocalVarLivenessChanged = true;

            noway_assert(VarSetOps::IsSubset(this, life, block->bbLiveIn));

            /* set the new bbLiveIn */

            VarSetOps::Assign(this, block->bbLiveIn, life);

            /* compute the new bbLiveOut for all the predecessors of this block */
        }

        noway_assert(compCurBB == block);
#ifdef DEBUG
        compCurBB = nullptr;
#endif
    }

    fgLocalVarLivenessDone = true;
}

#ifdef DEBUG

/*****************************************************************************/

void Compiler::fgDispBBLiveness(BasicBlock* block)
{
    VARSET_TP allVars(VarSetOps::Union(this, block->bbLiveIn, block->bbLiveOut));
    printf(FMT_BB, block->bbNum);
    printf(" IN (%d)=", VarSetOps::Count(this, block->bbLiveIn));
    lvaDispVarSet(block->bbLiveIn, allVars);
    for (MemoryKind memoryKind : allMemoryKinds())
    {
        if ((block->bbMemoryLiveIn & memoryKindSet(memoryKind)) != 0)
        {
            printf(" + %s", memoryKindNames[memoryKind]);
        }
    }
    printf("\n     OUT(%d)=", VarSetOps::Count(this, block->bbLiveOut));
    lvaDispVarSet(block->bbLiveOut, allVars);
    for (MemoryKind memoryKind : allMemoryKinds())
    {
        if ((block->bbMemoryLiveOut & memoryKindSet(memoryKind)) != 0)
        {
            printf(" + %s", memoryKindNames[memoryKind]);
        }
    }
    printf("\n\n");
}

void Compiler::fgDispBBLiveness()
{
    for (BasicBlock* block = fgFirstBB; block; block = block->bbNext)
    {
        fgDispBBLiveness(block);
    }
}

#endif // DEBUG<|MERGE_RESOLUTION|>--- conflicted
+++ resolved
@@ -1967,11 +1967,7 @@
                     {
                         LIR::Use addrUse;
                         if (blockRange.TryGetUse(node, &addrUse) &&
-<<<<<<< HEAD
                             addrUse.User()->OperIs(GT_STOREIND, GT_STORE_BLK, GT_STORE_OBJ))
-=======
-                            (addrUse.User()->OperIs(GT_STOREIND, GT_STORE_BLK, GT_STORE_OBJ)))
->>>>>>> 5e153a2c
                         {
                             // Remove the store. DCE will iteratively clean up any ununsed operands.
                             GenTreeIndir* const store = addrUse.User()->AsIndir();
@@ -1982,7 +1978,6 @@
                             assert(store->Addr() == node);
                             blockRange.Delete(this, block, node);
 
-<<<<<<< HEAD
                             GenTree* value = store->GetOp(1);
 
                             if (value->TypeIs(TYP_STRUCT) && value->OperIsIndir())
@@ -1992,17 +1987,13 @@
                             }
 
                             value->SetUnusedValue();
-=======
-                            GenTree* data =
-                                store->OperIs(GT_STOREIND) ? store->AsStoreInd()->Data() : store->AsBlk()->Data();
-                            data->SetUnusedValue();
-                            if (data->isIndir())
+
+                            if (value->isIndir())
                             {
                                 // This is a block assignment. An indirection of the rhs is not considered
                                 // to happen until the assignment so mark it as non-faulting.
-                                data->gtFlags |= GTF_IND_NONFAULTING;
+                                value->gtFlags |= GTF_IND_NONFAULTING;
                             }
->>>>>>> 5e153a2c
 
                             blockRange.Remove(store);
 
