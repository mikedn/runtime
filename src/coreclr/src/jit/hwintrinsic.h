// Licensed to the .NET Foundation under one or more agreements.
// The .NET Foundation licenses this file to you under the MIT license.
// See the LICENSE file in the project root for more information.

#ifndef _HW_INTRINSIC_H_
#define _HW_INTRINSIC_H_

#ifdef FEATURE_HW_INTRINSICS

#ifdef TARGET_XARCH
enum HWIntrinsicCategory : unsigned int
{
    // Simple SIMD intrinsics
    // - take Vector128/256<T> parameters
    // - return a Vector128/256<T>
    // - the codegen of overloads can be determined by intrinsicID and base type of returned vector
    HW_Category_SimpleSIMD,

    // IMM intrinsics
    // - some SIMD intrinsics requires immediate value (i.e. imm8) to generate instruction
    HW_Category_IMM,

    // Scalar intrinsics
    // - operate over general purpose registers, like crc32, lzcnt, popcnt, etc.
    HW_Category_Scalar,

    // SIMD scalar
    // - operate over vector registers(XMM), but just compute on the first element
    HW_Category_SIMDScalar,

    // Memory access intrinsics
    // - e.g., Avx.Load, Avx.Store, Sse.LoadAligned
    HW_Category_MemoryLoad,
    HW_Category_MemoryStore,

    // Helper intrinsics
    // - do not directly correspond to a instruction, such as Avx.SetAllVector256
    HW_Category_Helper,

    // Special intrinsics
    // - have to be addressed specially
    HW_Category_Special
};

#elif defined(TARGET_ARM64)

enum HWIntrinsicCategory : unsigned int
{
    // Most of the Arm64 intrinsic fall into SIMD category:
    // - vector or scalar intrinsics that operate on one-or-many SIMD registers
    HW_Category_SIMD,

    // Scalar intrinsics operate on general purpose registers (e.g. cls, clz, rbit)
    HW_Category_Scalar,

    // Memory access intrinsics
    HW_Category_MemoryLoad,
    HW_Category_MemoryStore,

    // These are Arm64 that share some features in a given category (e.g. immediate operand value range)
    HW_Category_ShiftLeftByImmediate,
    HW_Category_ShiftRightByImmediate,
    HW_Category_SIMDByIndexedElement,

    // Helper intrinsics
    // - do not directly correspond to a instruction, such as Vector64.AllBitsSet
    HW_Category_Helper,

    // Special intrinsics
    // - have to be addressed specially
    HW_Category_Special
};

#else
#error Unsupported platform
#endif

enum HWIntrinsicFlag : unsigned int
{
    HW_Flag_NoFlag = 0,

    // Commutative
    // - if a binary-op intrinsic is commutative (e.g., Add, Multiply), its op1 can be contained
    HW_Flag_Commutative = 0x1,

    // NoCodeGen
    // - should be transformed in the compiler front-end, cannot reach CodeGen
    HW_Flag_NoCodeGen = 0x2,

    // Multi-instruction
    // - that one intrinsic can generate multiple instructions
    HW_Flag_MultiIns = 0x4,

    // Select base type using the first argument type
    HW_Flag_BaseTypeFromFirstArg = 0x8,

    // Select base type using the second argument type
    HW_Flag_BaseTypeFromSecondArg = 0x10,

    // Indicates compFloatingPointUsed does not need to be set.
    HW_Flag_NoFloatingPointUsed = 0x20,

    // NoJmpTable IMM
    // the imm intrinsic does not need jumptable fallback when it gets non-const argument
    HW_Flag_NoJmpTableIMM = 0x40,

    // Special codegen
    // the intrinsics need special rules in CodeGen,
    // but may be table-driven in the front-end
    HW_Flag_SpecialCodeGen = 0x80,

    // Special import
    // the intrinsics need special rules in importer,
    // but may be table-driven in the back-end
    HW_Flag_SpecialImport = 0x100,

// The below is for defining platform-specific flags
#if defined(TARGET_XARCH)
    // Full range IMM intrinsic
    // - the immediate value is valid on the full range of imm8 (0-255)
    HW_Flag_FullRangeIMM = 0x200,

    // Maybe IMM
    // the intrinsic has either imm or Vector overloads
    HW_Flag_MaybeIMM = 0x400,

    // Copy Upper bits
    // some SIMD scalar intrinsics need the semantics of copying upper bits from the source operand
    HW_Flag_CopyUpperBits = 0x800,

    // Maybe Memory Load/Store
    // - some intrinsics may have pointer overloads but without HW_Category_MemoryLoad/HW_Category_MemoryStore
    HW_Flag_MaybeMemoryLoad  = 0x1000,
    HW_Flag_MaybeMemoryStore = 0x2000,

    // No Read/Modify/Write Semantics
    // the intrinsic doesn't have read/modify/write semantics in two/three-operand form.
    HW_Flag_NoRMWSemantics = 0x4000,

    // NoContainment
    // the intrinsic cannot be handled by containment,
    // all the intrinsic that have explicit memory load/store semantics should have this flag
    HW_Flag_NoContainment = 0x8000,

#elif defined(TARGET_ARM64)
    // The intrinsic has an immediate operand
    // - the value can be (and should be) encoded in a corresponding instruction when the operand value is constant
    HW_Flag_HasImmediateOperand = 0x200,

    // The intrinsic has read/modify/write semantics in multiple-operands form.
    HW_Flag_HasRMWSemantics = 0x400,

    // The intrinsic operates on the lower part of a SIMD register
    // - the upper part of the source registers are ignored
    // - the upper part of the destination register is zeroed
    HW_Flag_SIMDScalar = 0x800,

    // The intrinsic supports some sort of containment analysis
    HW_Flag_SupportsContainment = 0x1000

#else
#error Unsupported platform
#endif
};

#if defined(TARGET_XARCH)
// This mirrors the System.Runtime.Intrinsics.X86.FloatComparisonMode enumeration
enum class FloatComparisonMode : unsigned char
{
    // _CMP_EQ_OQ
    OrderedEqualNonSignaling = 0,

    // _CMP_LT_OS
    OrderedLessThanSignaling = 1,

    // _CMP_LE_OS
    OrderedLessThanOrEqualSignaling = 2,

    // _CMP_UNORD_Q
    UnorderedNonSignaling = 3,

    // _CMP_NEQ_UQ
    UnorderedNotEqualNonSignaling = 4,

    // _CMP_NLT_US
    UnorderedNotLessThanSignaling = 5,

    // _CMP_NLE_US
    UnorderedNotLessThanOrEqualSignaling = 6,

    // _CMP_ORD_Q
    OrderedNonSignaling = 7,

    // _CMP_EQ_UQ
    UnorderedEqualNonSignaling = 8,

    // _CMP_NGE_US
    UnorderedNotGreaterThanOrEqualSignaling = 9,

    // _CMP_NGT_US
    UnorderedNotGreaterThanSignaling = 10,

    // _CMP_FALSE_OQ
    OrderedFalseNonSignaling = 11,

    // _CMP_NEQ_OQ
    OrderedNotEqualNonSignaling = 12,

    // _CMP_GE_OS
    OrderedGreaterThanOrEqualSignaling = 13,

    // _CMP_GT_OS
    OrderedGreaterThanSignaling = 14,

    // _CMP_TRUE_UQ
    UnorderedTrueNonSignaling = 15,

    // _CMP_EQ_OS
    OrderedEqualSignaling = 16,

    // _CMP_LT_OQ
    OrderedLessThanNonSignaling = 17,

    // _CMP_LE_OQ
    OrderedLessThanOrEqualNonSignaling = 18,

    // _CMP_UNORD_S
    UnorderedSignaling = 19,

    // _CMP_NEQ_US
    UnorderedNotEqualSignaling = 20,

    // _CMP_NLT_UQ
    UnorderedNotLessThanNonSignaling = 21,

    // _CMP_NLE_UQ
    UnorderedNotLessThanOrEqualNonSignaling = 22,

    // _CMP_ORD_S
    OrderedSignaling = 23,

    // _CMP_EQ_US
    UnorderedEqualSignaling = 24,

    // _CMP_NGE_UQ
    UnorderedNotGreaterThanOrEqualNonSignaling = 25,

    // _CMP_NGT_UQ
    UnorderedNotGreaterThanNonSignaling = 26,

    // _CMP_FALSE_OS
    OrderedFalseSignaling = 27,

    // _CMP_NEQ_OS
    OrderedNotEqualSignaling = 28,

    // _CMP_GE_OQ
    OrderedGreaterThanOrEqualNonSignaling = 29,

    // _CMP_GT_OQ
    OrderedGreaterThanNonSignaling = 30,

    // _CMP_TRUE_US
    UnorderedTrueSignaling = 31,
};

enum class FloatRoundingMode : unsigned char
{
    // _MM_FROUND_TO_NEAREST_INT
    ToNearestInteger = 0x00,

    // _MM_FROUND_TO_NEG_INF
    ToNegativeInfinity = 0x01,

    // _MM_FROUND_TO_POS_INF
    ToPositiveInfinity = 0x02,

    // _MM_FROUND_TO_ZERO
    ToZero = 0x03,

    // _MM_FROUND_CUR_DIRECTION
    CurrentDirection = 0x04,

    // _MM_FROUND_RAISE_EXC
    RaiseException = 0x00,

    // _MM_FROUND_NO_EXC
    NoException = 0x08,
};
#endif // TARGET_XARCH

struct HWIntrinsicInfo
{
    NamedIntrinsic         id;
    const char*            name;
    CORINFO_InstructionSet isa;
    int                    simdSize;
    int                    numArgs;
    instruction            ins[10];
    HWIntrinsicCategory    category;
    HWIntrinsicFlag        flags;

    static const HWIntrinsicInfo& lookup(NamedIntrinsic id);

    static NamedIntrinsic lookupId(Compiler*         comp,
                                   CORINFO_SIG_INFO* sig,
                                   const char*       className,
                                   const char*       methodName,
                                   const char*       enclosingClassName);
    static CORINFO_InstructionSet lookupIsa(const char* className, const char* enclosingClassName);

    static unsigned lookupSimdSize(Compiler* comp, NamedIntrinsic id, CORINFO_SIG_INFO* sig);

#if defined(TARGET_XARCH)
    static int lookupImmUpperBound(NamedIntrinsic intrinsic);
#elif defined(TARGET_ARM64)
    static void lookupImmBounds(
        NamedIntrinsic intrinsic, int simdSize, var_types baseType, int* lowerBound, int* upperBound);
#else
#error Unsupported platform
#endif

    static bool isImmOp(NamedIntrinsic id, const GenTree* op);
    static bool isFullyImplementedIsa(CORINFO_InstructionSet isa);
    static bool isScalarIsa(CORINFO_InstructionSet isa);

#ifdef TARGET_XARCH
    static bool isAVX2GatherIntrinsic(NamedIntrinsic id);
    static FloatComparisonMode lookupFloatComparisonModeForSwappedArgs(FloatComparisonMode comparison);
#endif

    // Member lookup

    static NamedIntrinsic lookupId(NamedIntrinsic id)
    {
        return lookup(id).id;
    }

    static const char* lookupName(NamedIntrinsic id)
    {
        return lookup(id).name;
    }

    static CORINFO_InstructionSet lookupIsa(NamedIntrinsic id)
    {
        return lookup(id).isa;
    }

#ifdef TARGET_XARCH
    static int lookupIval(NamedIntrinsic id, bool opportunisticallyDependsOnAVX)
    {
        switch (id)
        {
            case NI_SSE_CompareEqual:
            case NI_SSE_CompareScalarEqual:
            case NI_SSE2_CompareEqual:
            case NI_SSE2_CompareScalarEqual:
            case NI_AVX_CompareEqual:
            {
                return static_cast<int>(FloatComparisonMode::OrderedEqualNonSignaling);
            }

            case NI_SSE_CompareGreaterThan:
            case NI_SSE_CompareScalarGreaterThan:
            case NI_SSE2_CompareGreaterThan:
            case NI_SSE2_CompareScalarGreaterThan:
            case NI_AVX_CompareGreaterThan:
            {
                if (opportunisticallyDependsOnAVX)
                {
                    return static_cast<int>(FloatComparisonMode::OrderedGreaterThanSignaling);
                }

                // CompareGreaterThan is not directly supported in hardware without AVX support.
                // We will return the inverted case here and lowering will itself swap the ops
                // to ensure the emitted code remains correct. This simplifies the overall logic
                // here and for other use cases.

                assert(id != NI_AVX_CompareGreaterThan);
                return static_cast<int>(FloatComparisonMode::OrderedLessThanSignaling);
            }

            case NI_SSE_CompareLessThan:
            case NI_SSE_CompareScalarLessThan:
            case NI_SSE2_CompareLessThan:
            case NI_SSE2_CompareScalarLessThan:
            case NI_AVX_CompareLessThan:
            {
                return static_cast<int>(FloatComparisonMode::OrderedLessThanSignaling);
            }

            case NI_SSE_CompareGreaterThanOrEqual:
            case NI_SSE_CompareScalarGreaterThanOrEqual:
            case NI_SSE2_CompareGreaterThanOrEqual:
            case NI_SSE2_CompareScalarGreaterThanOrEqual:
            case NI_AVX_CompareGreaterThanOrEqual:
            {
                if (opportunisticallyDependsOnAVX)
                {
                    return static_cast<int>(FloatComparisonMode::OrderedGreaterThanOrEqualSignaling);
                }

                // CompareGreaterThanOrEqual is not directly supported in hardware without AVX support.
                // We will return the inverted case here and lowering will itself swap the ops
                // to ensure the emitted code remains correct. This simplifies the overall logic
                // here and for other use cases.

                assert(id != NI_AVX_CompareGreaterThanOrEqual);
                return static_cast<int>(FloatComparisonMode::OrderedLessThanOrEqualSignaling);
            }

            case NI_SSE_CompareLessThanOrEqual:
            case NI_SSE_CompareScalarLessThanOrEqual:
            case NI_SSE2_CompareLessThanOrEqual:
            case NI_SSE2_CompareScalarLessThanOrEqual:
            case NI_AVX_CompareLessThanOrEqual:
            {
                return static_cast<int>(FloatComparisonMode::OrderedLessThanOrEqualSignaling);
            }

            case NI_SSE_CompareNotEqual:
            case NI_SSE_CompareScalarNotEqual:
            case NI_SSE2_CompareNotEqual:
            case NI_SSE2_CompareScalarNotEqual:
            case NI_AVX_CompareNotEqual:
            {
                return static_cast<int>(FloatComparisonMode::UnorderedNotEqualNonSignaling);
            }

            case NI_SSE_CompareNotGreaterThan:
            case NI_SSE_CompareScalarNotGreaterThan:
            case NI_SSE2_CompareNotGreaterThan:
            case NI_SSE2_CompareScalarNotGreaterThan:
            case NI_AVX_CompareNotGreaterThan:
            {
                if (opportunisticallyDependsOnAVX)
                {
                    return static_cast<int>(FloatComparisonMode::UnorderedNotGreaterThanSignaling);
                }

                // CompareNotGreaterThan is not directly supported in hardware without AVX support.
                // We will return the inverted case here and lowering will itself swap the ops
                // to ensure the emitted code remains correct. This simplifies the overall logic
                // here and for other use cases.

                assert(id != NI_AVX_CompareNotGreaterThan);
                return static_cast<int>(FloatComparisonMode::UnorderedNotLessThanSignaling);
            }

            case NI_SSE_CompareNotLessThan:
            case NI_SSE_CompareScalarNotLessThan:
            case NI_SSE2_CompareNotLessThan:
            case NI_SSE2_CompareScalarNotLessThan:
            case NI_AVX_CompareNotLessThan:
            {
                return static_cast<int>(FloatComparisonMode::UnorderedNotLessThanSignaling);
            }

            case NI_SSE_CompareNotGreaterThanOrEqual:
            case NI_SSE_CompareScalarNotGreaterThanOrEqual:
            case NI_SSE2_CompareNotGreaterThanOrEqual:
            case NI_SSE2_CompareScalarNotGreaterThanOrEqual:
            case NI_AVX_CompareNotGreaterThanOrEqual:
            {
                if (opportunisticallyDependsOnAVX)
                {
                    return static_cast<int>(FloatComparisonMode::UnorderedNotGreaterThanOrEqualSignaling);
                }

                // CompareNotGreaterThanOrEqual is not directly supported in hardware without AVX support.
                // We will return the inverted case here and lowering will itself swap the ops
                // to ensure the emitted code remains correct. This simplifies the overall logic
                // here and for other use cases.

                assert(id != NI_AVX_CompareNotGreaterThanOrEqual);
                return static_cast<int>(FloatComparisonMode::UnorderedNotLessThanOrEqualSignaling);
            }

            case NI_SSE_CompareNotLessThanOrEqual:
            case NI_SSE_CompareScalarNotLessThanOrEqual:
            case NI_SSE2_CompareNotLessThanOrEqual:
            case NI_SSE2_CompareScalarNotLessThanOrEqual:
            case NI_AVX_CompareNotLessThanOrEqual:
            {
                return static_cast<int>(FloatComparisonMode::UnorderedNotLessThanOrEqualSignaling);
            }

            case NI_SSE_CompareOrdered:
            case NI_SSE_CompareScalarOrdered:
            case NI_SSE2_CompareOrdered:
            case NI_SSE2_CompareScalarOrdered:
            case NI_AVX_CompareOrdered:
            {
                return static_cast<int>(FloatComparisonMode::OrderedNonSignaling);
            }

            case NI_SSE_CompareUnordered:
            case NI_SSE_CompareScalarUnordered:
            case NI_SSE2_CompareUnordered:
            case NI_SSE2_CompareScalarUnordered:
            case NI_AVX_CompareUnordered:
            {
                return static_cast<int>(FloatComparisonMode::UnorderedNonSignaling);
            }

            case NI_SSE41_Ceiling:
            case NI_SSE41_CeilingScalar:
            case NI_SSE41_RoundToPositiveInfinity:
            case NI_SSE41_RoundToPositiveInfinityScalar:
            case NI_AVX_Ceiling:
            case NI_AVX_RoundToPositiveInfinity:
            {
                return static_cast<int>(FloatRoundingMode::ToPositiveInfinity);
            }

            case NI_SSE41_Floor:
            case NI_SSE41_FloorScalar:
            case NI_SSE41_RoundToNegativeInfinity:
            case NI_SSE41_RoundToNegativeInfinityScalar:
            case NI_AVX_Floor:
            case NI_AVX_RoundToNegativeInfinity:
            {
                return static_cast<int>(FloatRoundingMode::ToNegativeInfinity);
            }

            case NI_SSE41_RoundCurrentDirection:
            case NI_SSE41_RoundCurrentDirectionScalar:
            case NI_AVX_RoundCurrentDirection:
            {
                return static_cast<int>(FloatRoundingMode::CurrentDirection);
            }

            case NI_SSE41_RoundToNearestInteger:
            case NI_SSE41_RoundToNearestIntegerScalar:
            case NI_AVX_RoundToNearestInteger:
            {
                return static_cast<int>(FloatRoundingMode::ToNearestInteger);
            }

            case NI_SSE41_RoundToZero:
            case NI_SSE41_RoundToZeroScalar:
            case NI_AVX_RoundToZero:
            {
                return static_cast<int>(FloatRoundingMode::ToZero);
            }

            default:
            {
                return -1;
            }
        }
    }
#endif

    static bool tryLookupSimdSize(NamedIntrinsic id, unsigned* pSimdSize)
    {
        bool succeeded = false;
        if (lookup(id).simdSize != -1)
        {
            *pSimdSize = lookup(id).simdSize;
            succeeded  = true;
        }
        return succeeded;
    }

    static int lookupNumArgs(NamedIntrinsic id)
    {
        return lookup(id).numArgs;
    }

    static instruction lookupIns(NamedIntrinsic id, var_types type)
    {
        if ((type < TYP_BYTE) || (type > TYP_DOUBLE))
        {
            assert(!"Unexpected type");
            return INS_invalid;
        }
        return lookup(id).ins[type - TYP_BYTE];
    }

    static HWIntrinsicCategory lookupCategory(NamedIntrinsic id)
    {
        return lookup(id).category;
    }

    static HWIntrinsicFlag lookupFlags(NamedIntrinsic id)
    {
        return lookup(id).flags;
    }

    // Flags lookup

    static bool IsCommutative(NamedIntrinsic id)
    {
        HWIntrinsicFlag flags = lookupFlags(id);
        return (flags & HW_Flag_Commutative) != 0;
    }

    static bool RequiresCodegen(NamedIntrinsic id)
    {
        HWIntrinsicFlag flags = lookupFlags(id);
        return (flags & HW_Flag_NoCodeGen) == 0;
    }

    static bool GeneratesMultipleIns(NamedIntrinsic id)
    {
        HWIntrinsicFlag flags = lookupFlags(id);
        return (flags & HW_Flag_MultiIns) != 0;
    }

    static bool SupportsContainment(NamedIntrinsic id)
    {
        HWIntrinsicFlag flags = lookupFlags(id);
#if defined(TARGET_XARCH)
        return (flags & HW_Flag_NoContainment) == 0;
#elif defined(TARGET_ARM64)
        return (flags & HW_Flag_SupportsContainment) != 0;
#else
#error Unsupported platform
#endif
    }

    static bool BaseTypeFromFirstArg(NamedIntrinsic id)
    {
        HWIntrinsicFlag flags = lookupFlags(id);
        return (flags & HW_Flag_BaseTypeFromFirstArg) != 0;
    }

    static bool IsFloatingPointUsed(NamedIntrinsic id)
    {
        HWIntrinsicFlag flags = lookupFlags(id);
        return (flags & HW_Flag_NoFloatingPointUsed) == 0;
    }

#ifdef TARGET_XARCH
    static bool HasFullRangeImm(NamedIntrinsic id)
    {
        HWIntrinsicFlag flags = lookupFlags(id);
        return (flags & HW_Flag_FullRangeIMM) != 0;
    }

    static bool MaybeImm(NamedIntrinsic id)
    {
        HWIntrinsicFlag flags = lookupFlags(id);
        return (flags & HW_Flag_MaybeIMM) != 0;
    }

    static bool CopiesUpperBits(NamedIntrinsic id)
    {
        HWIntrinsicFlag flags = lookupFlags(id);
        return (flags & HW_Flag_CopyUpperBits) != 0;
    }

    static bool MaybeMemoryLoad(NamedIntrinsic id)
    {
        HWIntrinsicFlag flags = lookupFlags(id);
        return (flags & HW_Flag_MaybeMemoryLoad) != 0;
    }

    static bool MaybeMemoryStore(NamedIntrinsic id)
    {
        HWIntrinsicFlag flags = lookupFlags(id);
        return (flags & HW_Flag_MaybeMemoryStore) != 0;
    }
#endif

    static bool NoJmpTableImm(NamedIntrinsic id)
    {
        HWIntrinsicFlag flags = lookupFlags(id);
        return (flags & HW_Flag_NoJmpTableIMM) != 0;
    }

    static bool BaseTypeFromSecondArg(NamedIntrinsic id)
    {
        HWIntrinsicFlag flags = lookupFlags(id);
        return (flags & HW_Flag_BaseTypeFromSecondArg) != 0;
    }

    static bool HasSpecialCodegen(NamedIntrinsic id)
    {
        HWIntrinsicFlag flags = lookupFlags(id);
        return (flags & HW_Flag_SpecialCodeGen) != 0;
    }

    static bool HasRMWSemantics(NamedIntrinsic id)
    {
        HWIntrinsicFlag flags = lookupFlags(id);
#if defined(TARGET_XARCH)
        return (flags & HW_Flag_NoRMWSemantics) == 0;
#elif defined(TARGET_ARM64)
        return (flags & HW_Flag_HasRMWSemantics) != 0;
#else
#error Unsupported platform
#endif
    }

    static bool HasSpecialImport(NamedIntrinsic id)
    {
        HWIntrinsicFlag flags = lookupFlags(id);
        return (flags & HW_Flag_SpecialImport) != 0;
    }

#ifdef TARGET_ARM64
    static bool SIMDScalar(NamedIntrinsic id)
    {
        const HWIntrinsicFlag flags = lookupFlags(id);
        return (flags & HW_Flag_SIMDScalar) != 0;
    }

    static bool HasImmediateOperand(NamedIntrinsic id)
    {
        const HWIntrinsicFlag flags = lookupFlags(id);
        return (flags & HW_Flag_HasImmediateOperand) != 0;
    }
#endif // TARGET_ARM64
};

#ifdef TARGET_ARM64

struct HWIntrinsic final
{
    NamedIntrinsic      id;
    HWIntrinsicCategory category;
    var_types           baseType;
    unsigned            numOperands;
    GenTree*            op1;
    GenTree*            op2;
    GenTree*            op3;

    HWIntrinsic(const GenTreeHWIntrinsic* node)
<<<<<<< HEAD
        : id(node->gtHWIntrinsicId)
        , category(HWIntrinsicInfo::lookupCategory(id))
        , baseType(TYP_UNDEF)
        , numOperands(node->GetNumOps())
        , op1(numOperands >= 1 ? node->GetOp(0) : nullptr)
        , op2(numOperands >= 2 ? node->GetOp(1) : nullptr)
        , op3(numOperands >= 3 ? node->GetOp(2) : nullptr)
=======
        : op1(nullptr), op2(nullptr), op3(nullptr), op4(nullptr), numOperands(0), baseType(TYP_UNDEF)
>>>>>>> a23d3b2f
    {
        assert(HWIntrinsicInfo::RequiresCodegen(id));

        InitializeBaseType(node);
    }

    bool IsTableDriven() const
    {
        // TODO-Arm64-Cleanup - make more categories to the table-driven framework
        bool isTableDrivenCategory = category != HW_Category_Helper;
        bool isTableDrivenFlag = !HWIntrinsicInfo::GeneratesMultipleIns(id) && !HWIntrinsicInfo::HasSpecialCodegen(id);

        return isTableDrivenCategory && isTableDrivenFlag;
    }

<<<<<<< HEAD
private:
=======
    NamedIntrinsic      id;
    HWIntrinsicCategory category;
    GenTree*            op1;
    GenTree*            op2;
    GenTree*            op3;
    GenTree*            op4;
    int                 numOperands;
    var_types           baseType;

private:
    void InitializeOperands(const GenTreeHWIntrinsic* node)
    {
        op1 = node->gtGetOp1();
        op2 = node->gtGetOp2();

        if (op1 == nullptr)
        {
            numOperands = 0;
        }
        else if (op1->OperIsList())
        {
            assert(op2 == nullptr);

            GenTreeArgList* list = op1->AsArgList();
            op1                  = list->Current();
            list                 = list->Rest();
            op2                  = list->Current();
            list                 = list->Rest();
            op3                  = list->Current();
            list                 = list->Rest();

            if (list != nullptr)
            {
                op4 = list->Current();
                assert(list->Rest() == nullptr);

                numOperands = 4;
            }
            else
            {
                numOperands = 3;
            }
        }
        else if (op2 != nullptr)
        {
            numOperands = 2;
        }
        else
        {
            numOperands = 1;
        }

        assert(HWIntrinsicInfo::lookupNumArgs(id) == numOperands);
    }

>>>>>>> a23d3b2f
    void InitializeBaseType(const GenTreeHWIntrinsic* node)
    {
        baseType = node->gtSIMDBaseType;

        if (baseType == TYP_UNKNOWN)
        {
            assert(category == HW_Category_Scalar);

            if (HWIntrinsicInfo::BaseTypeFromFirstArg(id))
            {
                assert(op1 != nullptr);
                baseType = op1->TypeGet();
            }
            else if (HWIntrinsicInfo::BaseTypeFromSecondArg(id))
            {
                assert(op2 != nullptr);
                baseType = op2->TypeGet();
            }
            else
            {
                baseType = node->TypeGet();
            }
        }
    }
};

#endif // TARGET_ARM64

#endif // FEATURE_HW_INTRINSICS

#endif // _HW_INTRINSIC_H_<|MERGE_RESOLUTION|>--- conflicted
+++ resolved
@@ -726,9 +726,9 @@
     GenTree*            op1;
     GenTree*            op2;
     GenTree*            op3;
+    GenTree*            op4;
 
     HWIntrinsic(const GenTreeHWIntrinsic* node)
-<<<<<<< HEAD
         : id(node->gtHWIntrinsicId)
         , category(HWIntrinsicInfo::lookupCategory(id))
         , baseType(TYP_UNDEF)
@@ -736,9 +736,7 @@
         , op1(numOperands >= 1 ? node->GetOp(0) : nullptr)
         , op2(numOperands >= 2 ? node->GetOp(1) : nullptr)
         , op3(numOperands >= 3 ? node->GetOp(2) : nullptr)
-=======
-        : op1(nullptr), op2(nullptr), op3(nullptr), op4(nullptr), numOperands(0), baseType(TYP_UNDEF)
->>>>>>> a23d3b2f
+        , op4(numOperands >= 4 ? node->GetOp(3) : nullptr)
     {
         assert(HWIntrinsicInfo::RequiresCodegen(id));
 
@@ -754,65 +752,7 @@
         return isTableDrivenCategory && isTableDrivenFlag;
     }
 
-<<<<<<< HEAD
 private:
-=======
-    NamedIntrinsic      id;
-    HWIntrinsicCategory category;
-    GenTree*            op1;
-    GenTree*            op2;
-    GenTree*            op3;
-    GenTree*            op4;
-    int                 numOperands;
-    var_types           baseType;
-
-private:
-    void InitializeOperands(const GenTreeHWIntrinsic* node)
-    {
-        op1 = node->gtGetOp1();
-        op2 = node->gtGetOp2();
-
-        if (op1 == nullptr)
-        {
-            numOperands = 0;
-        }
-        else if (op1->OperIsList())
-        {
-            assert(op2 == nullptr);
-
-            GenTreeArgList* list = op1->AsArgList();
-            op1                  = list->Current();
-            list                 = list->Rest();
-            op2                  = list->Current();
-            list                 = list->Rest();
-            op3                  = list->Current();
-            list                 = list->Rest();
-
-            if (list != nullptr)
-            {
-                op4 = list->Current();
-                assert(list->Rest() == nullptr);
-
-                numOperands = 4;
-            }
-            else
-            {
-                numOperands = 3;
-            }
-        }
-        else if (op2 != nullptr)
-        {
-            numOperands = 2;
-        }
-        else
-        {
-            numOperands = 1;
-        }
-
-        assert(HWIntrinsicInfo::lookupNumArgs(id) == numOperands);
-    }
-
->>>>>>> a23d3b2f
     void InitializeBaseType(const GenTreeHWIntrinsic* node)
     {
         baseType = node->gtSIMDBaseType;
