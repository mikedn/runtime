// Licensed to the .NET Foundation under one or more agreements.
// The .NET Foundation licenses this file to you under the MIT license.
// See the LICENSE file in the project root for more information.

#ifndef _HW_INTRINSIC_H_
#define _HW_INTRINSIC_H_

#ifdef FEATURE_HW_INTRINSICS

enum HWIntrinsicCategory : unsigned int
{
    // Simple SIMD intrinsics
    // - take Vector128/256<T> parameters
    // - return a Vector128/256<T>
    // - the codegen of overloads can be determined by intrinsicID and base type of returned vector
    HW_Category_SimpleSIMD,

    // IMM intrinsics
    // - some SIMD intrinsics requires immediate value (i.e. imm8) to generate instruction
    HW_Category_IMM,

    // Scalar intrinsics
    // - operate over general purpose registers, like crc32, lzcnt, popcnt, etc.
    HW_Category_Scalar,

    // SIMD scalar
    // - operate over vector registers(XMM), but just compute on the first element
    HW_Category_SIMDScalar,

    // Memory access intrinsics
    // - e.g., Avx.Load, Avx.Store, Sse.LoadAligned
    HW_Category_MemoryLoad,
    HW_Category_MemoryStore,

    // Helper intrinsics
    // - do not directly correspond to a instruction, such as Avx.SetAllVector256
    HW_Category_Helper,

    // Special intrinsics
    // - have to be addressed specially
    HW_Category_Special
};

enum HWIntrinsicFlag : unsigned int
{
    HW_Flag_NoFlag = 0,

    // Commutative
    // - if a binary-op intrinsic is commutative (e.g., Add, Multiply), its op1 can be contained
    HW_Flag_Commutative = 0x1,

    // Full range IMM intrinsic
    // - the immediate value is valid on the full range of imm8 (0-255)
    HW_Flag_FullRangeIMM = 0x2,

    // NoCodeGen
    // - should be transformed in the compiler front-end, cannot reach CodeGen
    HW_Flag_NoCodeGen = 0x4,

    // Unfixed SIMD-size
    // - overloaded on multiple vector sizes (SIMD size in the table is unreliable)
    HW_Flag_UnfixedSIMDSize = 0x8,

    // Multi-instruction
    // - that one intrinsic can generate multiple instructions
    HW_Flag_MultiIns = 0x10,

    // Select base type using the first argument type
    HW_Flag_BaseTypeFromFirstArg = 0x20,

    // Select base type using the second argument type
    HW_Flag_BaseTypeFromSecondArg = 0x40,

    // Indicates compFloatingPointUsed does not need to be set.
    HW_Flag_NoFloatingPointUsed = 0x80,

    // Maybe IMM
    // the intrinsic has either imm or Vector overloads
    HW_Flag_MaybeIMM = 0x100,

    // NoJmpTable IMM
    // the imm intrinsic does not need jumptable fallback when it gets non-const argument
    HW_Flag_NoJmpTableIMM = 0x200,

    // Special codegen
    // the intrinsics need special rules in CodeGen,
    // but may be table-driven in the front-end
    HW_Flag_SpecialCodeGen = 0x400,

    // Special import
    // the intrinsics need special rules in importer,
    // but may be table-driven in the back-end
    HW_Flag_SpecialImport = 0x800,

// The below is for defining platform-specific flags
#if defined(TARGET_XARCH)
    // Copy Upper bits
    // some SIMD scalar intrinsics need the semantics of copying upper bits from the source operand
    HW_Flag_CopyUpperBits = 0x1000,

    // Maybe Memory Load/Store
    // - some intrinsics may have pointer overloads but without HW_Category_MemoryLoad/HW_Category_MemoryStore
    HW_Flag_MaybeMemoryLoad  = 0x2000,
    HW_Flag_MaybeMemoryStore = 0x4000,

    // No Read/Modify/Write Semantics
    // the intrinsic doesn't have read/modify/write semantics in two/three-operand form.
    HW_Flag_NoRMWSemantics = 0x8000,

    // NoContainment
    // the intrinsic cannot be handled by comtainment,
    // all the intrinsic that have explicit memory load/store semantics should have this flag
    HW_Flag_NoContainment = 0x10000,

#elif defined(TARGET_ARM64)
    // The intrinsic has read/modify/write semantics in multiple-operands form.
    HW_Flag_HasRMWSemantics = 0x1000,

    // The intrinsic supports some sort of containment analysis.
    HW_Flag_SupportsContainment = 0x2000,
#else
#error Unsupported platform
#endif
};

#if defined(TARGET_XARCH)
// This mirrors the System.Runtime.Intrinsics.X86.FloatComparisonMode enumeration
enum class FloatComparisonMode : unsigned char
{
    // _CMP_EQ_OQ
    OrderedEqualNonSignaling = 0,

    // _CMP_LT_OS
    OrderedLessThanSignaling = 1,

    // _CMP_LE_OS
    OrderedLessThanOrEqualSignaling = 2,

    // _CMP_UNORD_Q
    UnorderedNonSignaling = 3,

    // _CMP_NEQ_UQ
    UnorderedNotEqualNonSignaling = 4,

    // _CMP_NLT_US
    UnorderedNotLessThanSignaling = 5,

    // _CMP_NLE_US
    UnorderedNotLessThanOrEqualSignaling = 6,

    // _CMP_ORD_Q
    OrderedNonSignaling = 7,

    // _CMP_EQ_UQ
    UnorderedEqualNonSignaling = 8,

    // _CMP_NGE_US
    UnorderedNotGreaterThanOrEqualSignaling = 9,

    // _CMP_NGT_US
    UnorderedNotGreaterThanSignaling = 10,

    // _CMP_FALSE_OQ
    OrderedFalseNonSignaling = 11,

    // _CMP_NEQ_OQ
    OrderedNotEqualNonSignaling = 12,

    // _CMP_GE_OS
    OrderedGreaterThanOrEqualSignaling = 13,

    // _CMP_GT_OS
    OrderedGreaterThanSignaling = 14,

    // _CMP_TRUE_UQ
    UnorderedTrueNonSignaling = 15,

    // _CMP_EQ_OS
    OrderedEqualSignaling = 16,

    // _CMP_LT_OQ
    OrderedLessThanNonSignaling = 17,

    // _CMP_LE_OQ
    OrderedLessThanOrEqualNonSignaling = 18,

    // _CMP_UNORD_S
    UnorderedSignaling = 19,

    // _CMP_NEQ_US
    UnorderedNotEqualSignaling = 20,

    // _CMP_NLT_UQ
    UnorderedNotLessThanNonSignaling = 21,

    // _CMP_NLE_UQ
    UnorderedNotLessThanOrEqualNonSignaling = 22,

    // _CMP_ORD_S
    OrderedSignaling = 23,

    // _CMP_EQ_US
    UnorderedEqualSignaling = 24,

    // _CMP_NGE_UQ
    UnorderedNotGreaterThanOrEqualNonSignaling = 25,

    // _CMP_NGT_UQ
    UnorderedNotGreaterThanNonSignaling = 26,

    // _CMP_FALSE_OS
    OrderedFalseSignaling = 27,

    // _CMP_NEQ_OS
    OrderedNotEqualSignaling = 28,

    // _CMP_GE_OQ
    OrderedGreaterThanOrEqualNonSignaling = 29,

    // _CMP_GT_OQ
    OrderedGreaterThanNonSignaling = 30,

    // _CMP_TRUE_US
    UnorderedTrueSignaling = 31,
};

enum class FloatRoundingMode : unsigned char
{
    // _MM_FROUND_TO_NEAREST_INT
    ToNearestInteger = 0x00,

    // _MM_FROUND_TO_NEG_INF
    ToNegativeInfinity = 0x01,

    // _MM_FROUND_TO_POS_INF
    ToPositiveInfinity = 0x02,

    // _MM_FROUND_TO_ZERO
    ToZero = 0x03,

    // _MM_FROUND_CUR_DIRECTION
    CurrentDirection = 0x04,

    // _MM_FROUND_RAISE_EXC
    RaiseException = 0x00,

    // _MM_FROUND_NO_EXC
    NoException = 0x08,
};
#endif // TARGET_XARCH

struct HWIntrinsicInfo
{
    NamedIntrinsic         id;
    const char*            name;
    CORINFO_InstructionSet isa;
    unsigned               simdSize;
    int                    numArgs;
    instruction            ins[10];
    HWIntrinsicCategory    category;
    HWIntrinsicFlag        flags;

    static const HWIntrinsicInfo& lookup(NamedIntrinsic id);

    static NamedIntrinsic lookupId(Compiler*   comp,
                                   const char* className,
                                   const char* methodName,
                                   const char* enclosingClassName);
    static CORINFO_InstructionSet lookupIsa(const char* className, const char* enclosingClassName);

    static unsigned lookupSimdSize(Compiler* comp, NamedIntrinsic id, CORINFO_SIG_INFO* sig);
<<<<<<< HEAD
    static int lookupImmUpperBound(NamedIntrinsic id);
=======
    static int lookupNumArgs(const GenTreeHWIntrinsic* node);
    static GenTree* lookupLastOp(const GenTreeHWIntrinsic* node);
>>>>>>> 5f09f33b

#if defined(TARGET_XARCH)
    static int lookupImmUpperBound(NamedIntrinsic intrinsic);
#elif defined(TARGET_ARM64)
    static int lookupImmUpperBound(NamedIntrinsic intrinsic, int simdSize, var_types baseType);
#else
#error Unsupported platform
#endif

    static bool isInImmRange(NamedIntrinsic id, int ival, int simdSize, var_types baseType);
    static bool isImmOp(NamedIntrinsic id, const GenTree* op);
    static bool isFullyImplementedIsa(CORINFO_InstructionSet isa);
    static bool isScalarIsa(CORINFO_InstructionSet isa);

#ifdef TARGET_XARCH
    static bool isAVX2GatherIntrinsic(NamedIntrinsic id);
    static FloatComparisonMode lookupFloatComparisonModeForSwappedArgs(FloatComparisonMode comparison);
#endif

    // Member lookup

    static NamedIntrinsic lookupId(NamedIntrinsic id)
    {
        return lookup(id).id;
    }

    static const char* lookupName(NamedIntrinsic id)
    {
        return lookup(id).name;
    }

    static CORINFO_InstructionSet lookupIsa(NamedIntrinsic id)
    {
        return lookup(id).isa;
    }

#ifdef TARGET_XARCH
    static int lookupIval(NamedIntrinsic id)
    {
        switch (id)
        {
            case NI_SSE_CompareEqual:
            case NI_SSE_CompareScalarEqual:
            case NI_SSE2_CompareEqual:
            case NI_SSE2_CompareScalarEqual:
            case NI_AVX_CompareEqual:
            {
                return static_cast<int>(FloatComparisonMode::OrderedEqualNonSignaling);
            }

            case NI_SSE_CompareGreaterThan:
            case NI_SSE_CompareScalarGreaterThan:
            case NI_SSE2_CompareGreaterThan:
            case NI_SSE2_CompareScalarGreaterThan:
            case NI_SSE_CompareLessThan:
            case NI_SSE_CompareScalarLessThan:
            case NI_SSE2_CompareLessThan:
            case NI_SSE2_CompareScalarLessThan:
            case NI_AVX_CompareLessThan:
            {
                return static_cast<int>(FloatComparisonMode::OrderedLessThanSignaling);
            }

            case NI_SSE_CompareGreaterThanOrEqual:
            case NI_SSE_CompareScalarGreaterThanOrEqual:
            case NI_SSE2_CompareGreaterThanOrEqual:
            case NI_SSE2_CompareScalarGreaterThanOrEqual:
            case NI_SSE_CompareLessThanOrEqual:
            case NI_SSE_CompareScalarLessThanOrEqual:
            case NI_SSE2_CompareLessThanOrEqual:
            case NI_SSE2_CompareScalarLessThanOrEqual:
            case NI_AVX_CompareLessThanOrEqual:
            {
                return static_cast<int>(FloatComparisonMode::OrderedLessThanOrEqualSignaling);
            }

            case NI_SSE_CompareNotEqual:
            case NI_SSE_CompareScalarNotEqual:
            case NI_SSE2_CompareNotEqual:
            case NI_SSE2_CompareScalarNotEqual:
            case NI_AVX_CompareNotEqual:
            {
                return static_cast<int>(FloatComparisonMode::UnorderedNotEqualNonSignaling);
            }

            case NI_SSE_CompareNotGreaterThan:
            case NI_SSE_CompareScalarNotGreaterThan:
            case NI_SSE2_CompareNotGreaterThan:
            case NI_SSE2_CompareScalarNotGreaterThan:
            case NI_SSE_CompareNotLessThan:
            case NI_SSE_CompareScalarNotLessThan:
            case NI_SSE2_CompareNotLessThan:
            case NI_SSE2_CompareScalarNotLessThan:
            case NI_AVX_CompareNotLessThan:
            {
                return static_cast<int>(FloatComparisonMode::UnorderedNotLessThanSignaling);
            }

            case NI_SSE_CompareNotGreaterThanOrEqual:
            case NI_SSE_CompareScalarNotGreaterThanOrEqual:
            case NI_SSE2_CompareNotGreaterThanOrEqual:
            case NI_SSE2_CompareScalarNotGreaterThanOrEqual:
            case NI_SSE_CompareNotLessThanOrEqual:
            case NI_SSE_CompareScalarNotLessThanOrEqual:
            case NI_SSE2_CompareNotLessThanOrEqual:
            case NI_SSE2_CompareScalarNotLessThanOrEqual:
            case NI_AVX_CompareNotLessThanOrEqual:
            {
                return static_cast<int>(FloatComparisonMode::UnorderedNotLessThanOrEqualSignaling);
            }

            case NI_SSE_CompareOrdered:
            case NI_SSE_CompareScalarOrdered:
            case NI_SSE2_CompareOrdered:
            case NI_SSE2_CompareScalarOrdered:
            case NI_AVX_CompareOrdered:
            {
                return static_cast<int>(FloatComparisonMode::OrderedNonSignaling);
            }

            case NI_SSE_CompareUnordered:
            case NI_SSE_CompareScalarUnordered:
            case NI_SSE2_CompareUnordered:
            case NI_SSE2_CompareScalarUnordered:
            case NI_AVX_CompareUnordered:
            {
                return static_cast<int>(FloatComparisonMode::UnorderedNonSignaling);
            }

            case NI_SSE41_Ceiling:
            case NI_SSE41_CeilingScalar:
            case NI_SSE41_RoundToPositiveInfinity:
            case NI_SSE41_RoundToPositiveInfinityScalar:
            case NI_AVX_Ceiling:
            case NI_AVX_RoundToPositiveInfinity:
            {
                return static_cast<int>(FloatRoundingMode::ToPositiveInfinity);
            }

            case NI_SSE41_Floor:
            case NI_SSE41_FloorScalar:
            case NI_SSE41_RoundToNegativeInfinity:
            case NI_SSE41_RoundToNegativeInfinityScalar:
            case NI_AVX_Floor:
            case NI_AVX_RoundToNegativeInfinity:
            {
                return static_cast<int>(FloatRoundingMode::ToNegativeInfinity);
            }

            case NI_SSE41_RoundCurrentDirection:
            case NI_SSE41_RoundCurrentDirectionScalar:
            case NI_AVX_RoundCurrentDirection:
            {
                return static_cast<int>(FloatRoundingMode::CurrentDirection);
            }

            case NI_SSE41_RoundToNearestInteger:
            case NI_SSE41_RoundToNearestIntegerScalar:
            case NI_AVX_RoundToNearestInteger:
            {
                return static_cast<int>(FloatRoundingMode::ToNearestInteger);
            }

            case NI_SSE41_RoundToZero:
            case NI_SSE41_RoundToZeroScalar:
            case NI_AVX_RoundToZero:
            {
                return static_cast<int>(FloatRoundingMode::ToZero);
            }

            case NI_AVX_CompareGreaterThan:
            {
                return static_cast<int>(FloatComparisonMode::OrderedGreaterThanSignaling);
            }

            case NI_AVX_CompareGreaterThanOrEqual:
            {
                return static_cast<int>(FloatComparisonMode::OrderedGreaterThanOrEqualSignaling);
            }

            case NI_AVX_CompareNotGreaterThan:
            {
                return static_cast<int>(FloatComparisonMode::UnorderedNotGreaterThanSignaling);
            }

            case NI_AVX_CompareNotGreaterThanOrEqual:
            {
                return static_cast<int>(FloatComparisonMode::UnorderedNotGreaterThanOrEqualSignaling);
            }

            default:
            {
                return -1;
            }
        }
    }
#endif

    static unsigned lookupSimdSize(NamedIntrinsic id)
    {
        return lookup(id).simdSize;
    }

    static int lookupNumArgs(NamedIntrinsic id)
    {
        return lookup(id).numArgs;
    }

    static instruction lookupIns(NamedIntrinsic id, var_types type)
    {
        if ((type < TYP_BYTE) || (type > TYP_DOUBLE))
        {
            assert(!"Unexpected type");
            return INS_invalid;
        }
        return lookup(id).ins[type - TYP_BYTE];
    }

    static HWIntrinsicCategory lookupCategory(NamedIntrinsic id)
    {
        return lookup(id).category;
    }

    static HWIntrinsicFlag lookupFlags(NamedIntrinsic id)
    {
        return lookup(id).flags;
    }

    // Flags lookup

    static bool IsCommutative(NamedIntrinsic id)
    {
        HWIntrinsicFlag flags = lookupFlags(id);
        return (flags & HW_Flag_Commutative) != 0;
    }

    static bool HasFullRangeImm(NamedIntrinsic id)
    {
        HWIntrinsicFlag flags = lookupFlags(id);
        return (flags & HW_Flag_FullRangeIMM) != 0;
    }

    static bool RequiresCodegen(NamedIntrinsic id)
    {
        HWIntrinsicFlag flags = lookupFlags(id);
        return (flags & HW_Flag_NoCodeGen) == 0;
    }

    static bool HasFixedSimdSize(NamedIntrinsic id)
    {
        HWIntrinsicFlag flags = lookupFlags(id);
        return (flags & HW_Flag_UnfixedSIMDSize) == 0;
    }

    static bool GeneratesMultipleIns(NamedIntrinsic id)
    {
        HWIntrinsicFlag flags = lookupFlags(id);
        return (flags & HW_Flag_MultiIns) != 0;
    }

    static bool SupportsContainment(NamedIntrinsic id)
    {
        HWIntrinsicFlag flags = lookupFlags(id);
#if defined(TARGET_XARCH)
        return (flags & HW_Flag_NoContainment) == 0;
#elif defined(TARGET_ARM64)
        return (flags & HW_Flag_SupportsContainment) != 0;
#else
#error Unsupported platform
#endif
    }

    static bool BaseTypeFromFirstArg(NamedIntrinsic id)
    {
        HWIntrinsicFlag flags = lookupFlags(id);
        return (flags & HW_Flag_BaseTypeFromFirstArg) != 0;
    }

    static bool IsFloatingPointUsed(NamedIntrinsic id)
    {
        HWIntrinsicFlag flags = lookupFlags(id);
        return (flags & HW_Flag_NoFloatingPointUsed) == 0;
    }

    static bool MaybeImm(NamedIntrinsic id)
    {
        HWIntrinsicFlag flags = lookupFlags(id);
        return (flags & HW_Flag_MaybeIMM) != 0;
    }

#ifdef TARGET_XARCH
    static bool CopiesUpperBits(NamedIntrinsic id)
    {
        HWIntrinsicFlag flags = lookupFlags(id);
        return (flags & HW_Flag_CopyUpperBits) != 0;
    }

    static bool MaybeMemoryLoad(NamedIntrinsic id)
    {
        HWIntrinsicFlag flags = lookupFlags(id);
        return (flags & HW_Flag_MaybeMemoryLoad) != 0;
    }

    static bool MaybeMemoryStore(NamedIntrinsic id)
    {
        HWIntrinsicFlag flags = lookupFlags(id);
        return (flags & HW_Flag_MaybeMemoryStore) != 0;
    }
#endif

    static bool NoJmpTableImm(NamedIntrinsic id)
    {
        HWIntrinsicFlag flags = lookupFlags(id);
        return (flags & HW_Flag_NoJmpTableIMM) != 0;
    }

    static bool BaseTypeFromSecondArg(NamedIntrinsic id)
    {
        HWIntrinsicFlag flags = lookupFlags(id);
        return (flags & HW_Flag_BaseTypeFromSecondArg) != 0;
    }

    static bool HasSpecialCodegen(NamedIntrinsic id)
    {
        HWIntrinsicFlag flags = lookupFlags(id);
        return (flags & HW_Flag_SpecialCodeGen) != 0;
    }

    static bool HasRMWSemantics(NamedIntrinsic id)
    {
        HWIntrinsicFlag flags = lookupFlags(id);
#if defined(TARGET_XARCH)
        return (flags & HW_Flag_NoRMWSemantics) == 0;
#elif defined(TARGET_ARM64)
        return (flags & HW_Flag_HasRMWSemantics) != 0;
#else
#error Unsupported platform
#endif
    }

    static bool HasSpecialImport(NamedIntrinsic id)
    {
        HWIntrinsicFlag flags = lookupFlags(id);
        return (flags & HW_Flag_SpecialImport) != 0;
    }
};

#ifdef TARGET_ARM64

struct HWIntrinsic final
{
    HWIntrinsic(const GenTreeHWIntrinsic* node)
        : op1(nullptr), op2(nullptr), op3(nullptr), numOperands(0), baseType(TYP_UNDEF)
    {
        assert(node != nullptr);

        id       = node->gtHWIntrinsicId;
        category = HWIntrinsicInfo::lookupCategory(id);

        assert(HWIntrinsicInfo::RequiresCodegen(id));

        InitializeOperands(node);
        InitializeBaseType(node);
    }

    bool IsTableDriven() const
    {
        // TODO-Arm64-Cleanup - make more categories to the table-driven framework
        bool isTableDrivenCategory = category != HW_Category_Helper;
        bool isTableDrivenFlag = !HWIntrinsicInfo::GeneratesMultipleIns(id) && !HWIntrinsicInfo::HasSpecialCodegen(id);

        return isTableDrivenCategory && isTableDrivenFlag;
    }

    NamedIntrinsic      id;
    HWIntrinsicCategory category;
    GenTree*            op1;
    GenTree*            op2;
    GenTree*            op3;
    int                 numOperands;
    var_types           baseType;

private:
    void InitializeOperands(const GenTreeHWIntrinsic* node)
    {
        op1 = node->gtGetOp1();
        op2 = node->gtGetOp2();

        assert(op1 != nullptr);

        if (op1->OperIsList())
        {
            assert(op2 == nullptr);

            GenTreeArgList* list = op1->AsArgList();
            op1                  = list->Current();
            list                 = list->Rest();
            op2                  = list->Current();
            list                 = list->Rest();
            op3                  = list->Current();

            assert(list->Rest() == nullptr);

            numOperands = 3;
        }
        else if (op2 != nullptr)
        {
            numOperands = 2;
        }
        else
        {
            numOperands = 1;
        }
    }

    void InitializeBaseType(const GenTreeHWIntrinsic* node)
    {
        baseType = node->gtSIMDBaseType;

        if (baseType == TYP_UNKNOWN)
        {
            assert(category == HW_Category_Scalar);

            if (HWIntrinsicInfo::BaseTypeFromFirstArg(id))
            {
                assert(op1 != nullptr);
                baseType = op1->TypeGet();
            }
            else if (HWIntrinsicInfo::BaseTypeFromSecondArg(id))
            {
                assert(op2 != nullptr);
                baseType = op2->TypeGet();
            }
            else
            {
                baseType = node->TypeGet();
            }
        }
    }
};

#endif // TARGET_ARM64

#endif // FEATURE_HW_INTRINSICS

#endif // _HW_INTRINSIC_H_<|MERGE_RESOLUTION|>--- conflicted
+++ resolved
@@ -269,12 +269,6 @@
     static CORINFO_InstructionSet lookupIsa(const char* className, const char* enclosingClassName);
 
     static unsigned lookupSimdSize(Compiler* comp, NamedIntrinsic id, CORINFO_SIG_INFO* sig);
-<<<<<<< HEAD
-    static int lookupImmUpperBound(NamedIntrinsic id);
-=======
-    static int lookupNumArgs(const GenTreeHWIntrinsic* node);
-    static GenTree* lookupLastOp(const GenTreeHWIntrinsic* node);
->>>>>>> 5f09f33b
 
 #if defined(TARGET_XARCH)
     static int lookupImmUpperBound(NamedIntrinsic intrinsic);
@@ -627,7 +621,11 @@
 struct HWIntrinsic final
 {
     HWIntrinsic(const GenTreeHWIntrinsic* node)
-        : op1(nullptr), op2(nullptr), op3(nullptr), numOperands(0), baseType(TYP_UNDEF)
+        : numOperands(node->GetNumOps())
+        , op1(numOperands >= 1 ? node->GetOp(0) : nullptr)
+        , op2(numOperands >= 2 ? node->GetOp(1) : nullptr)
+        , op3(numOperands >= 3 ? node->GetOp(2) : nullptr)
+        , baseType(TYP_UNDEF)
     {
         assert(node != nullptr);
 
@@ -636,7 +634,6 @@
 
         assert(HWIntrinsicInfo::RequiresCodegen(id));
 
-        InitializeOperands(node);
         InitializeBaseType(node);
     }
 
@@ -658,38 +655,6 @@
     var_types           baseType;
 
 private:
-    void InitializeOperands(const GenTreeHWIntrinsic* node)
-    {
-        op1 = node->gtGetOp1();
-        op2 = node->gtGetOp2();
-
-        assert(op1 != nullptr);
-
-        if (op1->OperIsList())
-        {
-            assert(op2 == nullptr);
-
-            GenTreeArgList* list = op1->AsArgList();
-            op1                  = list->Current();
-            list                 = list->Rest();
-            op2                  = list->Current();
-            list                 = list->Rest();
-            op3                  = list->Current();
-
-            assert(list->Rest() == nullptr);
-
-            numOperands = 3;
-        }
-        else if (op2 != nullptr)
-        {
-            numOperands = 2;
-        }
-        else
-        {
-            numOperands = 1;
-        }
-    }
-
     void InitializeBaseType(const GenTreeHWIntrinsic* node)
     {
         baseType = node->gtSIMDBaseType;
