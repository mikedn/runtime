// Licensed to the .NET Foundation under one or more agreements.
// The .NET Foundation licenses this file to you under the MIT license.

/*XXXXXXXXXXXXXXXXXXXXXXXXXXXXXXXXXXXXXXXXXXXXXXXXXXXXXXXXXXXXXXXXXXXXXXXXXXXXX
XXXXXXXXXXXXXXXXXXXXXXXXXXXXXXXXXXXXXXXXXXXXXXXXXXXXXXXXXXXXXXXXXXXXXXXXXXXXXXX
XX                                                                           XX
XX            Code Generation Support Methods for Linear Codegen             XX
XX                                                                           XX
XXXXXXXXXXXXXXXXXXXXXXXXXXXXXXXXXXXXXXXXXXXXXXXXXXXXXXXXXXXXXXXXXXXXXXXXXXXXXXX
XXXXXXXXXXXXXXXXXXXXXXXXXXXXXXXXXXXXXXXXXXXXXXXXXXXXXXXXXXXXXXXXXXXXXXXXXXXXXXX
*/
#include "jitpch.h"
#ifdef _MSC_VER
#pragma hdrstop
#endif

#include "emit.h"
#include "codegen.h"

//------------------------------------------------------------------------
// genInitializeRegisterState: Initialize the register state contained in 'regSet'.
//
// Assumptions:
//    On exit the "rsModifiedRegsMask" (in "regSet") holds all the registers' masks hosting an argument on the function
//    and elements of "rsSpillDesc" (in "regSet") are setted to nullptr.
//
// Notes:
//    This method is intended to be called only from initializeStructuresBeforeBlockCodeGeneration.
void CodeGen::genInitializeRegisterState()
{
    // Initialize the spill tracking logic

    regSet.rsSpillBeg();

    // If any arguments live in registers, mark those regs as such

    unsigned   varNum;
    LclVarDsc* varDsc;

    for (varNum = 0, varDsc = compiler->lvaTable; varNum < compiler->lvaCount; varNum++, varDsc++)
    {
        // Is this variable a parameter assigned to a register?
        if (!varDsc->lvIsParam || !varDsc->lvRegister)
        {
            continue;
        }

        // Is the argument live on entry to the method?
        if (!VarSetOps::IsMember(compiler, compiler->fgFirstBB->bbLiveIn, varDsc->lvVarIndex))
        {
            continue;
        }

        // Is this a floating-point argument?
        if (varDsc->IsFloatRegType())
        {
            continue;
        }

        noway_assert(!varTypeUsesFloatReg(varDsc->TypeGet()));

        // Mark the register as holding the variable
        assert(varDsc->GetRegNum() != REG_STK);
        if (!varDsc->lvAddrExposed)
        {
            regSet.verifyRegUsed(varDsc->GetRegNum());
        }
    }
}

//------------------------------------------------------------------------
// genInitialize: Initialize Scopes, registers, gcInfo and current liveness variables structures
// used in the generation of blocks' code before.
//
// Assumptions:
//    -The pointer logic in "gcInfo" for pointers on registers and variable is cleaned.
//    -"compiler->compCurLife" becomes an empty set
//    -"compiler->compCurLife" are set to be a clean set
//    -If there is local var info siScopes scope logic in codegen is initialized in "siInit()"
//
// Notes:
//    This method is intended to be called when code generation for blocks happens, and before the list of blocks is
//    iterated.
void CodeGen::genInitialize()
{
    // Initialize the line# tracking logic
    if (compiler->opts.compScopeInfo)
    {
        siInit();
    }

#ifdef USING_VARIABLE_LIVE_RANGE
    initializeVariableLiveKeeper();
#endif //  USING_VARIABLE_LIVE_RANGE

    // The current implementation of switch tables requires the first block to have a label so it
    // can generate offsets to the switch label targets.
    // TODO-CQ: remove this when switches have been re-implemented to not use this.
    if (compiler->fgHasSwitch)
    {
        compiler->fgFirstBB->bbFlags |= BBF_JMP_TARGET;
    }

    genPendingCallLabel = nullptr;

    // Initialize the pointer tracking code

    gcInfo.gcRegPtrSetInit();
    gcInfo.gcVarPtrSetInit();

    // Initialize the register set logic

    genInitializeRegisterState();

    // Make sure a set is allocated for compiler->compCurLife (in the long case), so we can set it to empty without
    // allocation at the start of each basic block.
    VarSetOps::AssignNoCopy(compiler, compiler->compCurLife, VarSetOps::MakeEmpty(compiler));

    // We initialize the stack level before first "BasicBlock" code is generated in case we need to report stack
    // variable needs home and so its stack offset.
    SetStackLevel(0);
}

//------------------------------------------------------------------------
// genCodeForBBlist: Generate code for all the blocks in a method
//
// Arguments:
//    None
//
// Notes:
//    This is the main method for linear codegen. It calls genCodeForTreeNode
//    to generate the code for each node in each BasicBlock, and handles BasicBlock
//    boundaries and branches.
//
void CodeGen::genCodeForBBlist()
{
    unsigned savedStkLvl;

#ifdef DEBUG
    genInterruptibleUsed = true;

    // You have to be careful if you create basic blocks from now on
    compiler->fgSafeBasicBlockCreation = false;
#endif // DEBUG

#if defined(DEBUG) && defined(TARGET_X86)

    // Check stack pointer on call stress mode is not compatible with fully interruptible GC. REVIEW: why?
    //
    if (GetInterruptible() && compiler->opts.compStackCheckOnCall)
    {
        compiler->opts.compStackCheckOnCall = false;
    }

#endif // defined(DEBUG) && defined(TARGET_X86)

#if defined(DEBUG) && defined(TARGET_XARCH)

    // Check stack pointer on return stress mode is not compatible with fully interruptible GC. REVIEW: why?
    // It is also not compatible with any function that makes a tailcall: we aren't smart enough to only
    // insert the SP check in the non-tailcall returns.
    //
    if ((GetInterruptible() || compiler->compTailCallUsed) && compiler->opts.compStackCheckOnRet)
    {
        compiler->opts.compStackCheckOnRet = false;
    }

#endif // defined(DEBUG) && defined(TARGET_XARCH)

    // Prepare the blocks for exception handling codegen: mark the blocks that needs labels.
    genPrepForEHCodegen();

    assert(!compiler->fgFirstBBScratch ||
           compiler->fgFirstBB == compiler->fgFirstBBScratch); // compiler->fgFirstBBScratch has to be first.

    /* Initialize structures used in the block list iteration */
    genInitialize();

    /*-------------------------------------------------------------------------
     *
     *  Walk the basic blocks and generate code for each one
     *
     */

    BasicBlock* block;

    for (block = compiler->fgFirstBB; block != nullptr; block = block->bbNext)
    {
#ifdef DEBUG
        if (compiler->verbose)
        {
            printf("\n=============== Generating ");
            block->dspBlockHeader(compiler, true, true);
            compiler->fgDispBBLiveness(block);
        }
#endif // DEBUG

        assert(LIR::AsRange(block).CheckLIR(compiler));

        // Figure out which registers hold variables on entry to this block

        regSet.ClearMaskVars();
        gcInfo.gcRegGCrefSetCur = RBM_NONE;
        gcInfo.gcRegByrefSetCur = RBM_NONE;

        compiler->m_pLinearScan->recordVarLocationsAtStartOfBB(block);

        // Updating variable liveness after last instruction of previous block was emitted
        // and before first of the current block is emitted
        genUpdateLife(block->bbLiveIn);

        // Even if liveness didn't change, we need to update the registers containing GC references.
        // genUpdateLife will update the registers live due to liveness changes. But what about registers that didn't
        // change? We cleared them out above. Maybe we should just not clear them out, but update the ones that change
        // here. That would require handling the changes in recordVarLocationsAtStartOfBB().

        regMaskTP newLiveRegSet  = RBM_NONE;
        regMaskTP newRegGCrefSet = RBM_NONE;
        regMaskTP newRegByrefSet = RBM_NONE;
#ifdef DEBUG
        VARSET_TP removedGCVars(VarSetOps::MakeEmpty(compiler));
        VARSET_TP addedGCVars(VarSetOps::MakeEmpty(compiler));
#endif
        VarSetOps::Iter iter(compiler, block->bbLiveIn);
        unsigned        varIndex = 0;
        while (iter.NextElem(&varIndex))
        {
            LclVarDsc* varDsc = compiler->lvaGetDescByTrackedIndex(varIndex);

            if (varDsc->lvIsInReg())
            {
                newLiveRegSet |= varDsc->lvRegMask();
                if (varDsc->lvType == TYP_REF)
                {
                    newRegGCrefSet |= varDsc->lvRegMask();
                }
                else if (varDsc->lvType == TYP_BYREF)
                {
                    newRegByrefSet |= varDsc->lvRegMask();
                }
                if (!varDsc->lvLiveInOutOfHndlr)
                {
#ifdef DEBUG
                    if (verbose && VarSetOps::IsMember(compiler, gcInfo.gcVarPtrSetCur, varIndex))
                    {
                        VarSetOps::AddElemD(compiler, removedGCVars, varIndex);
                    }
#endif // DEBUG
                    VarSetOps::RemoveElemD(compiler, gcInfo.gcVarPtrSetCur, varIndex);
                }
            }
            if ((!varDsc->lvIsInReg() || varDsc->lvLiveInOutOfHndlr) && compiler->lvaIsGCTracked(varDsc))
            {
#ifdef DEBUG
                if (verbose && !VarSetOps::IsMember(compiler, gcInfo.gcVarPtrSetCur, varIndex))
                {
                    VarSetOps::AddElemD(compiler, addedGCVars, varIndex);
                }
#endif // DEBUG
                VarSetOps::AddElemD(compiler, gcInfo.gcVarPtrSetCur, varIndex);
            }
        }

        regSet.SetMaskVars(newLiveRegSet);

#ifdef DEBUG
        if (compiler->verbose)
        {
            if (!VarSetOps::IsEmpty(compiler, addedGCVars))
            {
                printf("\t\t\t\t\t\t\tAdded GCVars: ");
                dumpConvertedVarSet(compiler, addedGCVars);
                printf("\n");
            }
            if (!VarSetOps::IsEmpty(compiler, removedGCVars))
            {
                printf("\t\t\t\t\t\t\tRemoved GCVars: ");
                dumpConvertedVarSet(compiler, removedGCVars);
                printf("\n");
            }
        }
#endif // DEBUG

        gcInfo.gcMarkRegSetGCref(newRegGCrefSet DEBUGARG(true));
        gcInfo.gcMarkRegSetByref(newRegByrefSet DEBUGARG(true));

        /* Blocks with handlerGetsXcptnObj()==true use GT_CATCH_ARG to
           represent the exception object (TYP_REF).
           We mark REG_EXCEPTION_OBJECT as holding a GC object on entry
           to the block,  it will be the first thing evaluated
           (thanks to GTF_ORDER_SIDEEFF).
         */

        if (handlerGetsXcptnObj(block->bbCatchTyp))
        {
            for (GenTree* node : LIR::AsRange(block))
            {
                if (node->OperGet() == GT_CATCH_ARG)
                {
                    gcInfo.gcMarkRegSetGCref(RBM_EXCEPTION_OBJECT);
                    break;
                }
            }
        }

#if defined(FEATURE_EH_FUNCLETS) && defined(TARGET_ARM)
        genInsertNopForUnwinder(block);
#endif

        /* Start a new code output block */

        genUpdateCurrentFunclet(block);

#ifdef TARGET_XARCH
        if (ShouldAlignLoops() && block->bbFlags & BBF_LOOP_HEAD)
        {
            GetEmitter()->emitLoopAlign();
        }
#endif

        genLogLabel(block);

        // Tell everyone which basic block we're working on

        compiler->compCurBB = block;

        block->bbEmitCookie = nullptr;

        // If this block is a jump target or it requires a label then set 'needLabel' to true,
        //
        bool needLabel = (block->bbFlags & (BBF_JMP_TARGET | BBF_HAS_LABEL)) != 0;

        if (block == compiler->fgFirstColdBlock)
        {
#ifdef DEBUG
            if (compiler->verbose)
            {
                printf("\nThis is the start of the cold region of the method\n");
            }
#endif
            // We should never have a block that falls through into the Cold section
            noway_assert(!block->bbPrev->bbFallsThrough());

            needLabel = true;
        }

        // We also want to start a new Instruction group by calling emitAddLabel below,
        // when we need accurate bbWeights for this block in the emitter.  We force this
        // whenever our previous block was a BBJ_COND and it has a different weight than us.
        //
        // Note: We need to have set compCurBB before calling emitAddLabel
        //
        if ((block->bbPrev != nullptr) && (block->bbPrev->bbJumpKind == BBJ_COND) &&
            (block->bbWeight != block->bbPrev->bbWeight))
        {
            needLabel = true;
        }

        if (needLabel)
        {
            // Mark a label and update the current set of live GC refs

            block->bbEmitCookie = GetEmitter()->emitAddLabel(gcInfo.gcVarPtrSetCur, gcInfo.gcRegGCrefSetCur,
                                                             gcInfo.gcRegByrefSetCur, FALSE);
        }

        if (block == compiler->fgFirstColdBlock)
        {
            // We require the block that starts the Cold section to have a label
            noway_assert(block->bbEmitCookie);
            GetEmitter()->emitSetFirstColdIGCookie(block->bbEmitCookie);
        }

        /* Both stacks are always empty on entry to a basic block */

        SetStackLevel(0);
        genAdjustStackLevel(block);
        savedStkLvl = genStackLevel;

        // Needed when jitting debug code
        siBeginBlock(block);

        // BBF_INTERNAL blocks don't correspond to any single IL instruction.
        if (compiler->opts.compDbgInfo && (block->bbFlags & BBF_INTERNAL) &&
            !compiler->fgBBisScratch(block)) // If the block is the distinguished first scratch block, then no need to
                                             // emit a NO_MAPPING entry, immediately after the prolog.
        {
            genIPmappingAdd((IL_OFFSETX)ICorDebugInfo::NO_MAPPING, true);
        }

        bool firstMapping = true;

#if defined(FEATURE_EH_FUNCLETS)
        if (block->bbFlags & BBF_FUNCLET_BEG)
        {
            genReserveFuncletProlog(block);
        }
#endif // FEATURE_EH_FUNCLETS

        // Clear compCurStmt and compCurLifeTree.
        compiler->compCurStmt     = nullptr;
        compiler->compCurLifeTree = nullptr;

        // Traverse the block in linear order, generating code for each node as we
        // as we encounter it.
        CLANG_FORMAT_COMMENT_ANCHOR;

#ifdef DEBUG
        // Set the use-order numbers for each node.
        {
            int useNum = 0;
            for (GenTree* node : LIR::AsRange(block).NonPhiNodes())
            {
                assert((node->gtDebugFlags & GTF_DEBUG_NODE_CG_CONSUMED) == 0);

                node->gtUseNum = -1;
                if (node->isContained() || node->IsCopyOrReload())
                {
                    continue;
                }

                for (GenTree* operand : node->Operands())
                {
                    genNumberOperandUse(operand, useNum);
                }
            }
        }
#endif // DEBUG

        IL_OFFSETX currentILOffset = BAD_IL_OFFSET;
        for (GenTree* node : LIR::AsRange(block).NonPhiNodes())
        {
            // Do we have a new IL offset?
            if (node->OperGet() == GT_IL_OFFSET)
            {
                GenTreeILOffset* ilOffset = node->AsILOffset();
                genEnsureCodeEmitted(currentILOffset);
                currentILOffset = ilOffset->gtStmtILoffsx;
                genIPmappingAdd(currentILOffset, firstMapping);
                firstMapping = false;
#ifdef DEBUG
                assert(ilOffset->gtStmtLastILoffs <= compiler->info.compILCodeSize ||
                       ilOffset->gtStmtLastILoffs == BAD_IL_OFFSET);

                if (compiler->opts.dspCode && compiler->opts.dspInstrs && ilOffset->gtStmtLastILoffs != BAD_IL_OFFSET)
                {
                    while (genCurDispOffset <= ilOffset->gtStmtLastILoffs)
                    {
                        genCurDispOffset += dumpSingleInstr(compiler->info.compCode, genCurDispOffset, ">    ");
                    }
                }

#endif // DEBUG
            }

            genCodeForTreeNode(node);
            if (node->gtHasReg() && node->IsUnusedValue())
            {
                genConsumeReg(node);
            }
        } // end for each node in block

#ifdef DEBUG
        // The following set of register spill checks and GC pointer tracking checks used to be
        // performed at statement boundaries. Now, with LIR, there are no statements, so they are
        // performed at the end of each block.
        // TODO: could these checks be performed more frequently? E.g., at each location where
        // the register allocator says there are no live non-variable registers. Perhaps this could
        // be done by using the map maintained by LSRA (operandToLocationInfoMap) to mark a node
        // somehow when, after the execution of that node, there will be no live non-variable registers.

        regSet.rsSpillChk();

        /* Make sure we didn't bungle pointer register tracking */

        regMaskTP ptrRegs       = gcInfo.gcRegGCrefSetCur | gcInfo.gcRegByrefSetCur;
        regMaskTP nonVarPtrRegs = ptrRegs & ~regSet.GetMaskVars();

        // If return is a GC-type, clear it.  Note that if a common
        // epilog is generated (genReturnBB) it has a void return
        // even though we might return a ref.  We can't use the compRetType
        // as the determiner because something we are tracking as a byref
        // might be used as a return value of a int function (which is legal)
        GenTree* blockLastNode = block->lastNode();
        if ((blockLastNode != nullptr) && (blockLastNode->gtOper == GT_RETURN) &&
            (varTypeIsGC(compiler->info.compRetType) ||
             (blockLastNode->AsOp()->gtOp1 != nullptr && varTypeIsGC(blockLastNode->AsOp()->gtOp1->TypeGet()))))
        {
            nonVarPtrRegs &= ~RBM_INTRET;
        }

        if (nonVarPtrRegs)
        {
            printf("Regset after " FMT_BB " gcr=", block->bbNum);
            printRegMaskInt(gcInfo.gcRegGCrefSetCur & ~regSet.GetMaskVars());
            compiler->GetEmitter()->emitDispRegSet(gcInfo.gcRegGCrefSetCur & ~regSet.GetMaskVars());
            printf(", byr=");
            printRegMaskInt(gcInfo.gcRegByrefSetCur & ~regSet.GetMaskVars());
            compiler->GetEmitter()->emitDispRegSet(gcInfo.gcRegByrefSetCur & ~regSet.GetMaskVars());
            printf(", regVars=");
            printRegMaskInt(regSet.GetMaskVars());
            compiler->GetEmitter()->emitDispRegSet(regSet.GetMaskVars());
            printf("\n");
        }

        noway_assert(nonVarPtrRegs == RBM_NONE);
#endif // DEBUG

#if defined(DEBUG)
        if (block->bbNext == nullptr)
        {
// Unit testing of the emitter: generate a bunch of instructions into the last block
// (it's as good as any, but better than the prologue, which can only be a single instruction
// group) then use COMPlus_JitLateDisasm=* to see if the late disassembler
// thinks the instructions are the same as we do.
#if defined(TARGET_AMD64) && defined(LATE_DISASM)
            genAmd64EmitterUnitTests();
#elif defined(TARGET_ARM64)
            genArm64EmitterUnitTests();
#endif // TARGET_ARM64
        }
#endif // defined(DEBUG)

        // It is possible to reach the end of the block without generating code for the current IL offset.
        // For example, if the following IR ends the current block, no code will have been generated for
        // offset 21:
        //
        //          (  0,  0) [000040] ------------                il_offset void   IL offset: 21
        //
        //     N001 (  0,  0) [000039] ------------                nop       void
        //
        // This can lead to problems when debugging the generated code. To prevent these issues, make sure
        // we've generated code for the last IL offset we saw in the block.
        genEnsureCodeEmitted(currentILOffset);

        /* Is this the last block, and are there any open scopes left ? */

        bool isLastBlockProcessed = (block->bbNext == nullptr);
        if (block->isBBCallAlwaysPair())
        {
            isLastBlockProcessed = (block->bbNext->bbNext == nullptr);
        }

#ifdef USING_VARIABLE_LIVE_RANGE
        if (compiler->opts.compDbgInfo && isLastBlockProcessed)
        {
            varLiveKeeper->siEndAllVariableLiveRange(compiler->compCurLife);
        }
#endif // USING_VARIABLE_LIVE_RANGE

        if (compiler->opts.compScopeInfo && (compiler->info.compVarScopesCount > 0))
        {
            siEndBlock(block);

#ifdef USING_SCOPE_INFO
            if (isLastBlockProcessed && siOpenScopeList.scNext)
            {
                /* This assert no longer holds, because we may insert a throw
                   block to demarcate the end of a try or finally region when they
                   are at the end of the method.  It would be nice if we could fix
                   our code so that this throw block will no longer be necessary. */

                // noway_assert(block->bbCodeOffsEnd != compiler->info.compILCodeSize);

                siCloseAllOpenScopes();
            }
#endif // USING_SCOPE_INFO
        }

        SubtractStackLevel(savedStkLvl);

#ifdef DEBUG
        // compCurLife should be equal to the liveOut set, except that we don't keep
        // it up to date for vars that are not register candidates
        // (it would be nice to have a xor set function)

        VARSET_TP mismatchLiveVars(VarSetOps::Diff(compiler, block->bbLiveOut, compiler->compCurLife));
        VarSetOps::UnionD(compiler, mismatchLiveVars,
                          VarSetOps::Diff(compiler, compiler->compCurLife, block->bbLiveOut));
        VarSetOps::Iter mismatchLiveVarIter(compiler, mismatchLiveVars);
        unsigned        mismatchLiveVarIndex  = 0;
        bool            foundMismatchedRegVar = false;
        while (mismatchLiveVarIter.NextElem(&mismatchLiveVarIndex))
        {
            LclVarDsc* varDsc = compiler->lvaGetDescByTrackedIndex(mismatchLiveVarIndex);
            if (varDsc->lvIsRegCandidate())
            {
                if (!foundMismatchedRegVar)
                {
                    JITDUMP("Mismatched live reg vars after BB%02u:", block->bbNum);
                    foundMismatchedRegVar = true;
                }
                JITDUMP(" V%02u", compiler->lvaTrackedIndexToLclNum(mismatchLiveVarIndex));
            }
        }
        if (foundMismatchedRegVar)
        {
            JITDUMP("\n");
            assert(!"Found mismatched live reg var(s) after block");
        }
#endif

        /* Both stacks should always be empty on exit from a basic block */
        noway_assert(genStackLevel == 0);

#ifdef TARGET_AMD64
        // On AMD64, we need to generate a NOP after a call that is the last instruction of the block, in several
        // situations, to support proper exception handling semantics. This is mostly to ensure that when the stack
        // walker computes an instruction pointer for a frame, that instruction pointer is in the correct EH region.
        // The document "X64 and ARM ABIs.docx" has more details. The situations:
        // 1. If the call instruction is in a different EH region as the instruction that follows it.
        // 2. If the call immediately precedes an OS epilog. (Note that what the JIT or VM consider an epilog might
        //    be slightly different from what the OS considers an epilog, and it is the OS-reported epilog that matters
        //    here.)
        // We handle case #1 here, and case #2 in the emitter.
        if (GetEmitter()->emitIsLastInsCall())
        {
            // Ok, the last instruction generated is a call instruction. Do any of the other conditions hold?
            // Note: we may be generating a few too many NOPs for the case of call preceding an epilog. Technically,
            // if the next block is a BBJ_RETURN, an epilog will be generated, but there may be some instructions
            // generated before the OS epilog starts, such as a GS cookie check.
            if ((block->bbNext == nullptr) || !BasicBlock::sameEHRegion(block, block->bbNext))
            {
                // We only need the NOP if we're not going to generate any more code as part of the block end.

                switch (block->bbJumpKind)
                {
                    case BBJ_ALWAYS:
                    case BBJ_THROW:
                    case BBJ_CALLFINALLY:
                    case BBJ_EHCATCHRET:
                    // We're going to generate more code below anyway, so no need for the NOP.

                    case BBJ_RETURN:
                    case BBJ_EHFINALLYRET:
                    case BBJ_EHFILTERRET:
                        // These are the "epilog follows" case, handled in the emitter.

                        break;

                    case BBJ_NONE:
                        if (block->bbNext == nullptr)
                        {
                            // Call immediately before the end of the code; we should never get here    .
                            instGen(INS_BREAKPOINT); // This should never get executed
                        }
                        else
                        {
                            // We need the NOP
                            instGen(INS_nop);
                        }
                        break;

                    case BBJ_COND:
                    case BBJ_SWITCH:
                    // These can't have a call as the last instruction!

                    default:
                        noway_assert(!"Unexpected bbJumpKind");
                        break;
                }
            }
        }
#endif // TARGET_AMD64

        /* Do we need to generate a jump or return? */

        switch (block->bbJumpKind)
        {
            case BBJ_ALWAYS:
                inst_JMP(EJ_jmp, block->bbJumpDest);
                break;

            case BBJ_RETURN:
                genExitCode(block);
                break;

            case BBJ_THROW:
                // If we have a throw at the end of a function or funclet, we need to emit another instruction
                // afterwards to help the OS unwinder determine the correct context during unwind.
                // We insert an unexecuted breakpoint instruction in several situations
                // following a throw instruction:
                // 1. If the throw is the last instruction of the function or funclet. This helps
                //    the OS unwinder determine the correct context during an unwind from the
                //    thrown exception.
                // 2. If this is this is the last block of the hot section.
                // 3. If the subsequent block is a special throw block.
                // 4. On AMD64, if the next block is in a different EH region.
                if ((block->bbNext == nullptr) || (block->bbNext->bbFlags & BBF_FUNCLET_BEG) ||
                    !BasicBlock::sameEHRegion(block, block->bbNext) ||
                    (!isFramePointerUsed() && compiler->fgIsThrowHlpBlk(block->bbNext)) ||
                    block->bbNext == compiler->fgFirstColdBlock)
                {
                    instGen(INS_BREAKPOINT); // This should never get executed
                }
                // Do likewise for blocks that end in DOES_NOT_RETURN calls
                // that were not caught by the above rules. This ensures that
                // gc register liveness doesn't change across call instructions
                // in fully-interruptible mode.
                else
                {
                    GenTree* call = block->lastNode();

                    if ((call != nullptr) && (call->gtOper == GT_CALL))
                    {
                        if ((call->AsCall()->gtCallMoreFlags & GTF_CALL_M_DOES_NOT_RETURN) != 0)
                        {
                            instGen(INS_BREAKPOINT); // This should never get executed
                        }
                    }
                }

                break;

            case BBJ_CALLFINALLY:
                block = genCallFinally(block);
                break;

#if defined(FEATURE_EH_FUNCLETS)

            case BBJ_EHCATCHRET:
                genEHCatchRet(block);
                __fallthrough;

            case BBJ_EHFINALLYRET:
            case BBJ_EHFILTERRET:
                genReserveFuncletEpilog(block);
                break;

#else // !FEATURE_EH_FUNCLETS

            case BBJ_EHCATCHRET:
                noway_assert(!"Unexpected BBJ_EHCATCHRET"); // not used on x86

            case BBJ_EHFINALLYRET:
            case BBJ_EHFILTERRET:
                genEHFinallyOrFilterRet(block);
                break;

#endif // !FEATURE_EH_FUNCLETS

            case BBJ_NONE:
            case BBJ_COND:
            case BBJ_SWITCH:
                break;

            default:
                noway_assert(!"Unexpected bbJumpKind");
                break;
        }

#if defined(DEBUG) && defined(USING_VARIABLE_LIVE_RANGE)
        if (compiler->verbose)
        {
            varLiveKeeper->dumpBlockVariableLiveRanges(block);
        }
#endif // defined(DEBUG) && defined(USING_VARIABLE_LIVE_RANGE)

        INDEBUG(compiler->compCurBB = nullptr);

    } //------------------ END-FOR each block of the method -------------------

    // There could be variables alive at this point. For example see lvaKeepAliveAndReportThis.
    // This call is for cleaning the GC refs
    genUpdateLife(VarSetOps::MakeEmpty(compiler));

    /* Finalize the spill  tracking logic */

    regSet.rsSpillEnd();

    /* Finalize the temp   tracking logic */

    regSet.tmpEnd();

#ifdef DEBUG
    if (compiler->verbose)
    {
        printf("\n# ");
        printf("compCycleEstimate = %6d, compSizeEstimate = %5d ", compiler->compCycleEstimate,
               compiler->compSizeEstimate);
        printf("%s\n", compiler->info.compFullName);
    }
#endif
}

/*
XXXXXXXXXXXXXXXXXXXXXXXXXXXXXXXXXXXXXXXXXXXXXXXXXXXXXXXXXXXXXXXXXXXXXXXXXXXXXXX
XXXXXXXXXXXXXXXXXXXXXXXXXXXXXXXXXXXXXXXXXXXXXXXXXXXXXXXXXXXXXXXXXXXXXXXXXXXXXXX
XX                                                                           XX
XX                         Register Management                               XX
XX                                                                           XX
XXXXXXXXXXXXXXXXXXXXXXXXXXXXXXXXXXXXXXXXXXXXXXXXXXXXXXXXXXXXXXXXXXXXXXXXXXXXXXX
XXXXXXXXXXXXXXXXXXXXXXXXXXXXXXXXXXXXXXXXXXXXXXXXXXXXXXXXXXXXXXXXXXXXXXXXXXXXXXX
*/

//------------------------------------------------------------------------
// genSpillVar: Spill a local variable
//
// Arguments:
//    tree      - the lclVar node for the variable being spilled
//
// Return Value:
//    None.
//
// Assumptions:
//    The lclVar must be a register candidate (lvRegCandidate)

void CodeGen::genSpillVar(GenTree* tree)
{
    unsigned   varNum = tree->AsLclVarCommon()->GetLclNum();
    LclVarDsc* varDsc = &(compiler->lvaTable[varNum]);

    assert(varDsc->lvIsRegCandidate());

    // We don't actually need to spill if it is already living in memory
    bool needsSpill = ((tree->gtFlags & GTF_VAR_DEF) == 0 && varDsc->lvIsInReg());
    if (needsSpill)
    {
        // In order for a lclVar to have been allocated to a register, it must not have been aliasable, and can
        // therefore be store-normalized (rather than load-normalized). In fact, not performing store normalization
        // can lead to problems on architectures where a lclVar may be allocated to a register that is not
        // addressable at the granularity of the lclVar's defined type (e.g. x86).
        var_types lclTyp = genActualType(varDsc->TypeGet());
        emitAttr  size   = emitTypeSize(lclTyp);

        // If this is a write-thru variable, we don't actually spill at a use, but we will kill the var in the reg
        // (below).
        if (!varDsc->lvLiveInOutOfHndlr)
        {
            instruction storeIns = ins_Store(lclTyp, compiler->isSIMDTypeLocalAligned(varNum));
            assert(varDsc->GetRegNum() == tree->GetRegNum());
            inst_TT_RV(storeIns, size, tree, tree->GetRegNum());
        }

        // We should only have both GTF_SPILL (i.e. the flag causing this method to be called) and
        // GTF_SPILLED on a write-thru def, for which we should not be calling this method.
        assert((tree->gtFlags & GTF_SPILLED) == 0);

        // Remove the live var from the register.
        genUpdateRegLife(varDsc, /*isBorn*/ false, /*isDying*/ true DEBUGARG(tree));
        gcInfo.gcMarkRegSetNpt(varDsc->lvRegMask());

        if (VarSetOps::IsMember(compiler, gcInfo.gcTrkStkPtrLcls, varDsc->lvVarIndex))
        {
#ifdef DEBUG
            if (!VarSetOps::IsMember(compiler, gcInfo.gcVarPtrSetCur, varDsc->lvVarIndex))
            {
                JITDUMP("\t\t\t\t\t\t\tVar V%02u becoming live\n", varNum);
            }
            else
            {
                JITDUMP("\t\t\t\t\t\t\tVar V%02u continuing live\n", varNum);
            }
#endif
            VarSetOps::AddElemD(compiler, gcInfo.gcVarPtrSetCur, varDsc->lvVarIndex);
        }
    }

    tree->gtFlags &= ~GTF_SPILL;
    // If this is NOT a write-thru, reset the var location.
    if ((tree->gtFlags & GTF_SPILLED) == 0)
    {
        varDsc->SetRegNum(REG_STK);
        if (varTypeIsMultiReg(tree))
        {
            varDsc->SetOtherReg(REG_STK);
        }
    }
    else
    {
        // We only have 'GTF_SPILL' and 'GTF_SPILLED' on a def of a write-thru lclVar.
        assert(varDsc->lvLiveInOutOfHndlr && ((tree->gtFlags & GTF_VAR_DEF) != 0));
    }

#ifdef USING_VARIABLE_LIVE_RANGE
    if (needsSpill)
    {
        // We need this after "lvRegNum" has change because now we are sure that varDsc->lvIsInReg() is false.
        // "SiVarLoc" constructor uses the "LclVarDsc" of the variable.
        varLiveKeeper->siUpdateVariableLiveRange(varDsc, varNum);
    }
#endif // USING_VARIABLE_LIVE_RANGE
}

//------------------------------------------------------------------------
// genUpdateVarReg: Update the current register location for a multi-reg lclVar
//
// Arguments:
//    varDsc   - the LclVarDsc for the lclVar
//    tree     - the lclVar node
//    regIndex - the index of the register in the node
//
// inline
void CodeGenInterface::genUpdateVarReg(LclVarDsc* varDsc, GenTree* tree, int regIndex)
{
    // This should only be called for multireg lclVars.
    assert(compiler->lvaEnregMultiRegVars);
    assert(tree->IsMultiRegLclVar() || (tree->gtOper == GT_COPY));
    varDsc->SetRegNum(tree->GetRegByIndex(regIndex));
}

//------------------------------------------------------------------------
// genUpdateVarReg: Update the current register location for a lclVar
//
// Arguments:
//    varDsc - the LclVarDsc for the lclVar
//    tree   - the lclVar node
//
// inline
void CodeGenInterface::genUpdateVarReg(LclVarDsc* varDsc, GenTree* tree)
{
    // This should not be called for multireg lclVars.
    assert((tree->OperIsScalarLocal() && !tree->IsMultiRegLclVar()) || (tree->gtOper == GT_COPY));
    varDsc->SetRegNum(tree->GetRegNum());
}

//------------------------------------------------------------------------
// sameRegAsDst: Return the child that has the same reg as the dst (if any)
//
// Arguments:
//    tree  - the node of interest
//    other - an out parameter to return the other child
//
// Notes:
//    If 'tree' has a child with the same assigned register as its target reg,
//    that child will be returned, and 'other' will contain the non-matching child.
//    Otherwise, both other and the return value will be nullptr.
//
GenTree* sameRegAsDst(GenTree* tree, GenTree*& other /*out*/)
{
    if (tree->GetRegNum() == REG_NA)
    {
        other = nullptr;
        return nullptr;
    }

    GenTree* op1 = tree->AsOp()->gtOp1;
    GenTree* op2 = tree->AsOp()->gtOp2;
    if (op1->GetRegNum() == tree->GetRegNum())
    {
        other = op2;
        return op1;
    }
    if (op2->GetRegNum() == tree->GetRegNum())
    {
        other = op1;
        return op2;
    }
    else
    {
        other = nullptr;
        return nullptr;
    }
}

//------------------------------------------------------------------------
// genUnspillLocal: Reload a register candidate local into a register, if needed.
//
// Arguments:
//     varNum    - The variable number of the local to be reloaded (unspilled).
//                 It may be a local field.
//     type      - The type of the local.
//     lclNode   - The node being unspilled. Note that for a multi-reg local,
//                 the gtLclNum will be that of the parent struct.
//     regNum    - The register that 'varNum' should be loaded to.
//     reSpill   - True if it will be immediately spilled after use.
//     isLastUse - True if this is a last use of 'varNum'.
//
// Notes:
//     The caller must have determined that this local needs to be unspilled.
void CodeGen::genUnspillLocal(
    unsigned varNum, var_types type, GenTreeLclVar* lclNode, regNumber regNum, bool reSpill, bool isLastUse)
{
    LclVarDsc* varDsc = compiler->lvaGetDesc(varNum);
    inst_set_SV_var(lclNode);
    instruction ins = ins_Load(type, compiler->isSIMDTypeLocalAligned(varNum));
    GetEmitter()->emitIns_R_S(ins, emitTypeSize(type), regNum, varNum, 0);

    // TODO-Review: We would like to call:
    //      genUpdateRegLife(varDsc, /*isBorn*/ true, /*isDying*/ false DEBUGARG(tree));
    // instead of the following code, but this ends up hitting this assert:
    //      assert((regSet.GetMaskVars() & regMask) == 0);
    // due to issues with LSRA resolution moves.
    // So, just force it for now. This probably indicates a condition that creates a GC hole!
    //
    // Extra note: I think we really want to call something like gcInfo.gcUpdateForRegVarMove,
    // because the variable is not really going live or dead, but that method is somewhat poorly
    // factored because it, in turn, updates rsMaskVars which is part of RegSet not GCInfo.
    // TODO-Cleanup: This code exists in other CodeGen*.cpp files, and should be moved to CodeGenCommon.cpp.

    // Don't update the variable's location if we are just re-spilling it again.

    if (!reSpill)
    {
        varDsc->SetRegNum(regNum);

#ifdef USING_VARIABLE_LIVE_RANGE
        // We want "VariableLiveRange" inclusive on the beginning and exclusive on the ending.
        // For that we shouldn't report an update of the variable location if is becoming dead
        // on the same native offset.
        if (!isLastUse)
        {
            // Report the home change for this variable
            varLiveKeeper->siUpdateVariableLiveRange(varDsc, varNum);
        }
#endif // USING_VARIABLE_LIVE_RANGE

        if (!varDsc->lvLiveInOutOfHndlr)
        {
#ifdef DEBUG
            if (VarSetOps::IsMember(compiler, gcInfo.gcVarPtrSetCur, varDsc->lvVarIndex))
            {
                JITDUMP("\t\t\t\t\t\t\tRemoving V%02u from gcVarPtrSetCur\n", varNum);
            }
#endif // DEBUG
            VarSetOps::RemoveElemD(compiler, gcInfo.gcVarPtrSetCur, varDsc->lvVarIndex);
        }

#ifdef DEBUG
        if (compiler->verbose)
        {
            printf("\t\t\t\t\t\t\tV%02u in reg ", varNum);
            varDsc->PrintVarReg();
            printf(" is becoming live  ");
            compiler->printTreeID(lclNode);
            printf("\n");
        }
#endif // DEBUG

        regSet.AddMaskVars(genGetRegMask(varDsc));
    }

    gcInfo.gcMarkRegPtrVal(regNum, type);
}

//------------------------------------------------------------------------
// genUnspillRegIfNeeded: Reload a MultiReg source value into a register, if needed
//
// Arguments:
//    tree          - the MultiReg node of interest.
//    multiRegIndex - the index of the value to reload, if needed.
//
// Notes:
//    It must *not* be a GT_LCL_VAR (those are handled separately).
//    In the normal case, the value will be reloaded into the register it
//    was originally computed into. However, if that register is not available,
//    the register allocator will have allocated a different register, and
//    inserted a GT_RELOAD to indicate the register into which it should be
//    reloaded.
//
void CodeGen::genUnspillRegIfNeeded(GenTree* tree, unsigned multiRegIndex)
{
    GenTree* unspillTree = tree;
    assert(unspillTree->IsMultiRegNode());

    if (tree->gtOper == GT_RELOAD)
    {
        unspillTree = tree->AsOp()->gtOp1;
    }

    // In case of multi-reg node, GTF_SPILLED flag on it indicates that
    // one or more of its result regs are spilled.  Individual spill flags need to be
    // queried to determine which specific result regs need to be unspilled.
    if ((unspillTree->gtFlags & GTF_SPILLED) == 0)
    {
        return;
    }
    unsigned spillFlags = unspillTree->GetRegSpillFlagByIdx(multiRegIndex);
    if ((spillFlags & GTF_SPILLED) == 0)
    {
        return;
    }

    regNumber dstReg = tree->GetRegByIndex(multiRegIndex);
    if (dstReg == REG_NA)
    {
        assert(tree->IsCopyOrReload());
        dstReg = unspillTree->GetRegByIndex(multiRegIndex);
    }
    if (tree->IsMultiRegLclVar())
    {
        GenTreeLclVar* lclNode     = tree->AsLclVar();
        unsigned       fieldVarNum = compiler->lvaGetDesc(lclNode)->lvFieldLclStart + multiRegIndex;
        bool           reSpill     = ((spillFlags & GTF_SPILL) != 0);
        bool           isLastUse   = lclNode->IsLastUse(multiRegIndex);
        genUnspillLocal(fieldVarNum, compiler->lvaGetDesc(fieldVarNum)->TypeGet(), lclNode, dstReg, reSpill, isLastUse);
    }
    else
    {
        var_types dstType        = unspillTree->GetRegTypeByIndex(multiRegIndex);
        regNumber unspillTreeReg = unspillTree->GetRegByIndex(multiRegIndex);
        TempDsc*  t              = regSet.rsUnspillInPlace(unspillTree, unspillTreeReg, multiRegIndex);
        emitAttr  emitType       = emitActualTypeSize(dstType);
        GetEmitter()->emitIns_R_S(ins_Load(dstType), emitType, dstReg, t->tdTempNum(), 0);
        regSet.tmpRlsTemp(t);
        gcInfo.gcMarkRegPtrVal(dstReg, dstType);
    }
}

//------------------------------------------------------------------------
// genUnspillRegIfNeeded: Reload the value into a register, if needed
//
// Arguments:
//    tree - the node of interest.
//
// Notes:
//    In the normal case, the value will be reloaded into the register it
//    was originally computed into. However, if that register is not available,
//    the register allocator will have allocated a different register, and
//    inserted a GT_RELOAD to indicate the register into which it should be
//    reloaded.
//
//    A GT_RELOAD never has a reg candidate lclVar or multi-reg lclVar as its child.
//    This is because register candidates locals always have distinct tree nodes
//    for uses and definitions. (This is unlike non-register candidate locals which
//    may be "defined" by a GT_LCL_VAR node that loads it into a register. It may
//    then have a GT_RELOAD inserted if it needs a different register, though this
//    is unlikely to happen except in stress modes.)
//
void CodeGen::genUnspillRegIfNeeded(GenTree* tree)
{
    GenTree* unspillTree = tree;
    if (tree->gtOper == GT_RELOAD)
    {
        unspillTree = tree->AsOp()->gtOp1;
    }

    if ((unspillTree->gtFlags & GTF_SPILLED) != 0)
    {
        if (genIsRegCandidateLocal(unspillTree))
        {
            // We never have a GT_RELOAD for this case.
            assert(tree == unspillTree);

            // Reset spilled flag, since we are going to load a local variable from its home location.
            unspillTree->gtFlags &= ~GTF_SPILLED;

            GenTreeLclVar* lcl       = unspillTree->AsLclVar();
            LclVarDsc*     varDsc    = compiler->lvaGetDesc(lcl->GetLclNum());
            var_types      spillType = unspillTree->TypeGet();

// TODO-Cleanup: The following code could probably be further merged and cleaned up.
#ifdef TARGET_XARCH
            // Load local variable from its home location.
            // In most cases the tree type will indicate the correct type to use for the load.
            // However, if it is NOT a normalizeOnLoad lclVar (i.e. NOT a small int that always gets
            // widened when loaded into a register), and its size is not the same as genActualType of
            // the type of the lclVar, then we need to change the type of the tree node when loading.
            // This situation happens due to "optimizations" that avoid a cast and
            // simply retype the node when using long type lclVar as an int.
            // While loading the int in that case would work for this use of the lclVar, if it is
            // later used as a long, we will have incorrectly truncated the long.
            // In the normalizeOnLoad case ins_Load will return an appropriate sign- or zero-
            // extending load.

            if (spillType != genActualType(varDsc->lvType) && !varTypeIsGC(spillType) && !varDsc->lvNormalizeOnLoad())
            {
                assert(!varTypeIsGC(varDsc));
                spillType = genActualType(varDsc->lvType);
            }
#elif defined(TARGET_ARM64)
            var_types targetType = unspillTree->gtType;
            if (spillType != genActualType(varDsc->lvType) && !varTypeIsGC(spillType) && !varDsc->lvNormalizeOnLoad())
            {
                assert(!varTypeIsGC(varDsc));
                spillType = genActualType(varDsc->lvType);
            }
#elif defined(TARGET_ARM)
// No normalizing for ARM
#else
            NYI("Unspilling not implemented for this target architecture.");
#endif
            bool reSpill   = ((unspillTree->gtFlags & GTF_SPILL) != 0);
            bool isLastUse = lcl->IsLastUse(0);
            genUnspillLocal(lcl->GetLclNum(), spillType, lcl->AsLclVar(), tree->GetRegNum(), reSpill, isLastUse);
        }
        else if (unspillTree->IsMultiRegLclVar())
        {
            // We never have a GT_RELOAD for this case.
            assert(tree == unspillTree);

            GenTreeLclVar* lclNode  = unspillTree->AsLclVar();
            LclVarDsc*     varDsc   = compiler->lvaGetDesc(lclNode->GetLclNum());
            unsigned       regCount = varDsc->lvFieldCnt;

            for (unsigned i = 0; i < regCount; ++i)
            {
                unsigned spillFlags = lclNode->GetRegSpillFlagByIdx(i);
                if ((spillFlags & GTF_SPILLED) != 0)
                {
                    regNumber reg         = lclNode->GetRegNumByIdx(i);
                    unsigned  fieldVarNum = varDsc->lvFieldLclStart + i;
                    bool      reSpill     = ((spillFlags & GTF_SPILL) != 0);
                    bool      isLastUse   = lclNode->IsLastUse(i);
                    genUnspillLocal(fieldVarNum, compiler->lvaGetDesc(fieldVarNum)->TypeGet(), lclNode, reg, reSpill,
                                    isLastUse);
                }
            }
        }
        else if (unspillTree->IsMultiRegNode())
        {
            // Here we may have a GT_RELOAD, and we will need to use that node ('tree') to
            // do the unspilling if needed. However, that tree doesn't have the register
            // count, so we use 'unspillTree' for that.
            unsigned regCount = unspillTree->GetMultiRegCount();
            for (unsigned i = 0; i < regCount; ++i)
            {
                genUnspillRegIfNeeded(tree, i);
            }
            unspillTree->gtFlags &= ~GTF_SPILLED;
        }
        else
        {
            // Here we may have a GT_RELOAD.
            // The spill temp allocated for it is associated with the original tree that defined the
            // register that it was spilled from.
            // So we use 'unspillTree' to recover that spill temp.
            TempDsc* t        = regSet.rsUnspillInPlace(unspillTree, unspillTree->GetRegNum());
            emitAttr emitType = emitActualTypeSize(unspillTree->TypeGet());
            // Reload into the register specified by 'tree' which may be a GT_RELOAD.
            regNumber dstReg = tree->GetRegNum();
            GetEmitter()->emitIns_R_S(ins_Load(unspillTree->gtType), emitType, dstReg, t->tdTempNum(), 0);
            regSet.tmpRlsTemp(t);

            unspillTree->gtFlags &= ~GTF_SPILLED;
            gcInfo.gcMarkRegPtrVal(dstReg, unspillTree->TypeGet());
        }
    }
}

//------------------------------------------------------------------------
// genCopyRegIfNeeded: Copy the given node into the specified register
//
// Arguments:
//    node - The node that has been evaluated (consumed).
//    needReg - The register in which its value is needed.
//
// Notes:
//    This must be a node that has a register.
//
void CodeGen::genCopyRegIfNeeded(GenTree* node, regNumber needReg)
{
    assert((node->GetRegNum() != REG_NA) && (needReg != REG_NA));
    assert(!node->isUsedFromSpillTemp());
    if (node->GetRegNum() != needReg)
    {
        inst_RV_RV(INS_mov, needReg, node->GetRegNum(), node->TypeGet());
    }
}

// Do Liveness update for a subnodes that is being consumed by codegen
// including the logic for reload in case is needed and also takes care
// of locating the value on the desired register.
void CodeGen::genConsumeRegAndCopy(GenTree* node, regNumber needReg)
{
    if (needReg == REG_NA)
    {
        return;
    }
    genConsumeReg(node);
    genCopyRegIfNeeded(node, needReg);
}

// Check that registers are consumed in the right order for the current node being generated.
#ifdef DEBUG
void CodeGen::genNumberOperandUse(GenTree* const operand, int& useNum) const
{
    assert(operand != nullptr);

    // Ignore argument placeholders.
    if (operand->OperGet() == GT_ARGPLACE)
    {
        return;
    }

    assert(operand->gtUseNum == -1);

    if (!operand->isContained() && !operand->IsCopyOrReload())
    {
        operand->gtUseNum = useNum;
        useNum++;
    }
    else
    {
        for (GenTree* op : operand->Operands())
        {
            genNumberOperandUse(op, useNum);
        }
    }
}

void CodeGen::genCheckConsumeNode(GenTree* const node)
{
    assert(node != nullptr);

    if (verbose)
    {
        if (node->gtUseNum == -1)
        {
            // nothing wrong if the node was not consumed
        }
        else if ((node->gtDebugFlags & GTF_DEBUG_NODE_CG_CONSUMED) != 0)
        {
            printf("Node was consumed twice:\n");
            compiler->gtDispTree(node, nullptr, nullptr, true);
        }
        else if ((lastConsumedNode != nullptr) && (node->gtUseNum < lastConsumedNode->gtUseNum))
        {
            printf("Nodes were consumed out-of-order:\n");
            compiler->gtDispTree(lastConsumedNode, nullptr, nullptr, true);
            compiler->gtDispTree(node, nullptr, nullptr, true);
        }
    }

    assert((node->OperGet() == GT_CATCH_ARG) || ((node->gtDebugFlags & GTF_DEBUG_NODE_CG_CONSUMED) == 0));
    assert((lastConsumedNode == nullptr) || (node->gtUseNum == -1) || (node->gtUseNum > lastConsumedNode->gtUseNum));

    node->gtDebugFlags |= GTF_DEBUG_NODE_CG_CONSUMED;
    lastConsumedNode = node;
}
#endif // DEBUG

//--------------------------------------------------------------------
// genConsumeReg: Do liveness update for a single register of a multireg child node
//                that is being consumed by codegen.
//
// Arguments:
//    tree          - GenTree node
//    multiRegIndex - The index of the register to be consumed
//
// Return Value:
//    Returns the reg number for the given multiRegIndex.
//
regNumber CodeGen::genConsumeReg(GenTree* tree, unsigned multiRegIndex)
{
    regNumber reg = tree->GetRegByIndex(multiRegIndex);
    if (tree->OperIs(GT_COPY))
    {
        reg = genRegCopy(tree, multiRegIndex);
    }
    else if (reg == REG_NA)
    {
        assert(tree->OperIs(GT_RELOAD));
        reg = tree->gtGetOp1()->GetRegByIndex(multiRegIndex);
        assert(reg != REG_NA);
    }
    genUnspillRegIfNeeded(tree, multiRegIndex);

    // UpdateLifeFieldVar() will return true if local var should be spilled.
    if (tree->IsMultiRegLclVar() && treeLifeUpdater->UpdateLifeFieldVar(tree->AsLclVar(), multiRegIndex))
    {
        GenTreeLclVar* lcl = tree->AsLclVar();
        genSpillLocal(lcl->GetLclNum(), lcl->GetFieldTypeByIndex(compiler, multiRegIndex), lcl,
                      lcl->GetRegByIndex(multiRegIndex));
    }

    if (tree->gtSkipReloadOrCopy()->OperIs(GT_LCL_VAR))
    {
        GenTreeLclVar* lcl    = tree->gtSkipReloadOrCopy()->AsLclVar();
        LclVarDsc*     varDsc = compiler->lvaGetDesc(lcl);
        assert(compiler->lvaEnregMultiRegVars && lcl->IsMultiReg());
        assert(varDsc->lvPromoted && (multiRegIndex < varDsc->lvFieldCnt));
        unsigned   fieldVarNum = varDsc->lvFieldLclStart + multiRegIndex;
        LclVarDsc* fldVarDsc   = compiler->lvaGetDesc(fieldVarNum);
        assert(fldVarDsc->lvLRACandidate);
        bool isInReg      = fldVarDsc->lvIsInReg() && reg != REG_NA;
        bool isInMemory   = !isInReg || fldVarDsc->lvLiveInOutOfHndlr;
        bool isFieldDying = lcl->IsLastUse(multiRegIndex);

        if (fldVarDsc->GetRegNum() == REG_STK)
        {
            // We have loaded this into a register only temporarily
            gcInfo.gcMarkRegSetNpt(reg);
        }
        else if (isFieldDying)
        {
            gcInfo.gcMarkRegSetNpt(genRegMask(fldVarDsc->GetRegNum()));
        }
    }
    else
    {
        gcInfo.gcMarkRegSetNpt(tree->gtGetRegMask());
    }
    return reg;
}

//--------------------------------------------------------------------
// genConsumeReg: Do liveness update for a subnode that is being
// consumed by codegen.
//
// Arguments:
//    tree - GenTree node
//
// Return Value:
//    Returns the reg number of tree.
//    In case of multi-reg call node returns the first reg number
//    of the multi-reg return.
regNumber CodeGen::genConsumeReg(GenTree* tree)
{
    if (tree->OperGet() == GT_COPY)
    {
        genRegCopy(tree);
    }

    // Handle the case where we have a lclVar that needs to be copied before use (i.e. because it
    // interferes with one of the other sources (or the target, if it's a "delayed use" register)).
    // TODO-Cleanup: This is a special copyReg case in LSRA - consider eliminating these and
    // always using GT_COPY to make the lclVar location explicit.
    // Note that we have to do this before calling genUpdateLife because otherwise if we spill it
    // the lvRegNum will be set to REG_STK and we will lose track of what register currently holds
    // the lclVar (normally when a lclVar is spilled it is then used from its former register
    // location, which matches the GetRegNum() on the node).
    // (Note that it doesn't matter if we call this before or after genUnspillRegIfNeeded
    // because if it's on the stack it will always get reloaded into tree->GetRegNum()).
    if (genIsRegCandidateLocal(tree))
    {
        GenTreeLclVarCommon* lcl    = tree->AsLclVarCommon();
        LclVarDsc*           varDsc = &compiler->lvaTable[lcl->GetLclNum()];
        if (varDsc->GetRegNum() != REG_STK && varDsc->GetRegNum() != tree->GetRegNum())
        {
            inst_RV_RV(ins_Copy(tree->TypeGet()), tree->GetRegNum(), varDsc->GetRegNum());
        }
    }

    genUnspillRegIfNeeded(tree);

    // genUpdateLife() will also spill local var if marked as GTF_SPILL by calling CodeGen::genSpillVar
    genUpdateLife(tree);

    // there are three cases where consuming a reg means clearing the bit in the live mask
    // 1. it was not produced by a local
    // 2. it was produced by a local that is going dead
    // 3. it was produced by a local that does not live in that reg (like one allocated on the stack)

    if (genIsRegCandidateLocal(tree))
    {
        assert(tree->gtHasReg());

        GenTreeLclVarCommon* lcl    = tree->AsLclVar();
        LclVarDsc*           varDsc = &compiler->lvaTable[lcl->GetLclNum()];
        assert(varDsc->lvLRACandidate);

        if (varDsc->GetRegNum() == REG_STK)
        {
            // We have loaded this into a register only temporarily
            gcInfo.gcMarkRegSetNpt(genRegMask(tree->GetRegNum()));
        }
        else if ((tree->gtFlags & GTF_VAR_DEATH) != 0)
        {
            gcInfo.gcMarkRegSetNpt(genRegMask(varDsc->GetRegNum()));
        }
    }
    else if (tree->gtSkipReloadOrCopy()->IsMultiRegLclVar())
    {
        assert(compiler->lvaEnregMultiRegVars);
        GenTreeLclVar* lcl              = tree->gtSkipReloadOrCopy()->AsLclVar();
        LclVarDsc*     varDsc           = compiler->lvaGetDesc(lcl);
        unsigned       firstFieldVarNum = varDsc->lvFieldLclStart;
        for (unsigned i = 0; i < varDsc->lvFieldCnt; ++i)
        {
            LclVarDsc* fldVarDsc = &(compiler->lvaTable[firstFieldVarNum + i]);
            assert(fldVarDsc->lvLRACandidate);
            regNumber reg;
            if (tree->OperIs(GT_COPY, GT_RELOAD) && (tree->AsCopyOrReload()->GetRegByIndex(i) != REG_NA))
            {
                reg = tree->AsCopyOrReload()->GetRegByIndex(i);
            }
            else
            {
                reg = lcl->AsLclVar()->GetRegNumByIdx(i);
            }
            bool isInReg      = fldVarDsc->lvIsInReg() && reg != REG_NA;
            bool isInMemory   = !isInReg || fldVarDsc->lvLiveInOutOfHndlr;
            bool isFieldDying = lcl->IsLastUse(i);

            if (fldVarDsc->GetRegNum() == REG_STK)
            {
                // We have loaded this into a register only temporarily
                gcInfo.gcMarkRegSetNpt(reg);
            }
            else if (isFieldDying)
            {
                gcInfo.gcMarkRegSetNpt(genRegMask(fldVarDsc->GetRegNum()));
            }
        }
    }
    else
    {
        gcInfo.gcMarkRegSetNpt(tree->gtGetRegMask());
    }

    genCheckConsumeNode(tree);
    return tree->GetRegNum();
}

// Do liveness update for an address tree: one of GT_LEA, GT_LCL_VAR, or GT_CNS_INT (for call indirect).
void CodeGen::genConsumeAddress(GenTree* addr)
{
    if (!addr->isContained())
    {
        genConsumeReg(addr);
    }
    else if (addr->OperGet() == GT_LEA)
    {
        genConsumeAddrMode(addr->AsAddrMode());
    }
}

// do liveness update for a subnode that is being consumed by codegen
void CodeGen::genConsumeAddrMode(GenTreeAddrMode* addr)
{
    genConsumeOperands(addr);
}

void CodeGen::genConsumeRegs(GenTree* tree)
{
#if !defined(TARGET_64BIT)
    if (tree->OperGet() == GT_LONG)
    {
        genConsumeRegs(tree->gtGetOp1());
        genConsumeRegs(tree->gtGetOp2());
        return;
    }
#endif // !defined(TARGET_64BIT)

    if (tree->isUsedFromSpillTemp())
    {
        // spill temps are un-tracked and hence no need to update life
    }
    else if (tree->isContained())
    {
        if (tree->OperIsIndir())
        {
            genConsumeAddress(tree->AsIndir()->Addr());
        }
        else if (tree->OperIs(GT_LEA))
        {
            genConsumeAddress(tree);
        }
        else if (tree->OperIs(GT_LCL_VAR, GT_LCL_FLD))
        {
            // A contained lcl var must be living on stack and marked as reg optional, or not be a
            // register candidate.
            LclVarDsc* varDsc = compiler->lvaGetDesc(tree->AsLclVarCommon());

            noway_assert(varDsc->GetRegNum() == REG_STK);
            noway_assert(tree->IsRegOptional() || !varDsc->lvLRACandidate);

            // Update the life of the lcl var.
            genUpdateLife(tree);
        }
#ifdef FEATURE_HW_INTRINSICS
        else if (tree->OperIs(GT_HWINTRINSIC))
        {
            // Only load/store HW intrinsics can be contained (and the address may also be contained).
            HWIntrinsicCategory category = HWIntrinsicInfo::lookupCategory(tree->AsHWIntrinsic()->gtHWIntrinsicId);
            assert((category == HW_Category_MemoryLoad) || (category == HW_Category_MemoryStore));
            genConsumeAddress(tree->AsHWIntrinsic()->GetOp(0));
            if (category == HW_Category_MemoryStore)
            {
                assert(tree->AsHWIntrinsic()->IsBinary());
                genConsumeReg(tree->AsHWIntrinsic()->GetOp(1));
            }
            else
            {
                assert(tree->AsHWIntrinsic()->IsUnary());
            }
        }
#endif // FEATURE_HW_INTRINSICS
        else if (tree->OperIs(GT_BITCAST))
        {
            genConsumeReg(tree->gtGetOp1());
        }
        else
        {
#ifdef FEATURE_SIMD
            // (In)Equality operation that produces bool result, when compared
            // against Vector zero, marks its Vector Zero operand as contained.
            assert(tree->OperIsLeaf() || tree->IsSIMDZero() || tree->IsHWIntrinsicZero());
#else
            assert(tree->OperIsLeaf());
#endif
        }
    }
    else
    {
        genConsumeReg(tree);
    }
}

//------------------------------------------------------------------------
// genConsumeOperands: Do liveness update for the operands of a unary or binary tree
//
// Arguments:
//    tree - the GenTreeOp whose operands will have their liveness updated.
//
// Return Value:
//    None.
//

void CodeGen::genConsumeOperands(GenTreeOp* tree)
{
    GenTree* firstOp  = tree->gtOp1;
    GenTree* secondOp = tree->gtOp2;

    if (firstOp != nullptr)
    {
        genConsumeRegs(firstOp);
    }
    if (secondOp != nullptr)
    {
        genConsumeRegs(secondOp);
    }
}

#ifdef FEATURE_HW_INTRINSICS
//------------------------------------------------------------------------
// genConsumeHWIntrinsicOperands: Do liveness update for the operands of a GT_HWINTRINSIC node
//
// Arguments:
//    node - the GenTreeHWIntrinsic node whose operands will have their liveness updated.
//
// Return Value:
//    None.
//

void CodeGen::genConsumeHWIntrinsicOperands(GenTreeHWIntrinsic* node)
{
    for (GenTreeHWIntrinsic::Use& use : node->Uses())
    {
        genConsumeRegs(use.GetNode());
    }
}
#endif // FEATURE_HW_INTRINSICS

<<<<<<< HEAD
=======
#if FEATURE_PUT_STRUCT_ARG_STK
//------------------------------------------------------------------------
// genConsumePutStructArgStk: Do liveness update for the operands of a PutArgStk node.
//                      Also loads in the right register the addresses of the
//                      src/dst for rep mov operation.
//
// Arguments:
//    putArgNode - the PUTARG_STK tree.
//    dstReg     - the dstReg for the rep move operation.
//    srcReg     - the srcReg for the rep move operation.
//    sizeReg    - the sizeReg for the rep move operation.
//
// Return Value:
//    None.
//
// Notes:
//    sizeReg can be REG_NA when this function is used to consume the dstReg and srcReg
//    for copying on the stack a struct with references.
//    The source address/offset is determined from the address on the GT_OBJ node, while
//    the destination address is the address contained in 'm_stkArgVarNum' plus the offset
//    provided in the 'putArgNode'.
//    m_stkArgVarNum must be set to  the varnum for the local used for placing the "by-value" args on the stack.

void CodeGen::genConsumePutStructArgStk(GenTreePutArgStk* putArgNode,
                                        regNumber         dstReg,
                                        regNumber         srcReg,
                                        regNumber         sizeReg)
{
    // The putArgNode children are always contained. We should not consume any registers.
    assert(putArgNode->gtGetOp1()->isContained());

    // Get the source address.
    GenTree* src = putArgNode->gtGetOp1();
    assert(varTypeIsStruct(src));
    assert((src->gtOper == GT_OBJ) || ((src->gtOper == GT_IND && varTypeIsSIMD(src))));
    GenTree* srcAddr = src->gtGetOp1();

    unsigned int size = putArgNode->getArgSize();

    assert(dstReg != REG_NA);
    assert(srcReg != REG_NA);

    // Consume the registers only if they are not contained or set to REG_NA.
    if (srcAddr->GetRegNum() != REG_NA)
    {
        genConsumeReg(srcAddr);
    }

    // If the op1 is already in the dstReg - nothing to do.
    // Otherwise load the op1 (GT_ADDR) into the dstReg to copy the struct on the stack by value.
    CLANG_FORMAT_COMMENT_ANCHOR;

#ifdef TARGET_X86
    assert(dstReg != REG_SPBASE);
    inst_RV_RV(INS_mov, dstReg, REG_SPBASE);
#else  // !TARGET_X86
    GenTree* dstAddr = putArgNode;
    if (dstAddr->GetRegNum() != dstReg)
    {
        // Generate LEA instruction to load the stack of the outgoing var + SlotNum offset (or the incoming arg area
        // for tail calls) in RDI.
        // Destination is always local (on the stack) - use EA_PTRSIZE.
        assert(m_stkArgVarNum != BAD_VAR_NUM);
        GetEmitter()->emitIns_R_S(INS_lea, EA_PTRSIZE, dstReg, m_stkArgVarNum, putArgNode->getArgOffset());
    }
#endif // !TARGET_X86

    if (srcAddr->GetRegNum() != srcReg)
    {
        if (srcAddr->OperIsLocalAddr())
        {
            // The OperLocalAddr is always contained.
            assert(srcAddr->isContained());
            const GenTreeLclVarCommon* lclNode = srcAddr->AsLclVarCommon();

            // Generate LEA instruction to load the LclVar address in RSI.
            // Source is known to be on the stack. Use EA_PTRSIZE.
            unsigned int offset = lclNode->GetLclOffs();
            GetEmitter()->emitIns_R_S(INS_lea, EA_PTRSIZE, srcReg, lclNode->GetLclNum(), offset);
        }
        else
        {
            assert(srcAddr->GetRegNum() != REG_NA);
            // Source is not known to be on the stack. Use EA_BYREF.
            GetEmitter()->emitIns_R_R(INS_mov, EA_BYREF, srcReg, srcAddr->GetRegNum());
        }
    }

    if (sizeReg != REG_NA)
    {
        inst_RV_IV(INS_mov, sizeReg, size, EA_PTRSIZE);
    }
}
#endif // FEATURE_PUT_STRUCT_ARG_STK

>>>>>>> a3515ba0
#if FEATURE_ARG_SPLIT
//------------------------------------------------------------------------
// genConsumeArgRegSplit: Consume register(s) in Call node to set split struct argument.
//                        Liveness update for the PutArgSplit node is not needed
//
// Arguments:
//    putArgNode - the PUTARG_STK tree.
//
// Return Value:
//    None.
//
void CodeGen::genConsumeArgSplitStruct(GenTreePutArgSplit* putArgNode)
{
    assert(putArgNode->OperGet() == GT_PUTARG_SPLIT);
    assert(putArgNode->gtHasReg());

    genUnspillRegIfNeeded(putArgNode);

    // Skip updating GC info
    // GC info for all argument registers will be cleared in caller

    genCheckConsumeNode(putArgNode);
}
#endif // FEATURE_ARG_SPLIT

//------------------------------------------------------------------------
// genPutArgStkFieldList: Generate code for a putArgStk whose source is a GT_FIELD_LIST
//
// Arguments:
//    fieldList     - The list of fields to store to the stack
//    outArgLclNum  - The local variable where outgoing arguments are stored
//    outArgLclOffs - The offset of the argument in the argument area
//    outArgLclSize - The size of the argument area
//
// Notes:
//    The x86 version of this is in codegenxarch.cpp, and doesn't take an
//    outArgLclNum, as it pushes its args onto the stack.
//
//    For fast tail calls the outgoing argument area is actually the method's
//    own incoming argument area.
//
#ifndef TARGET_X86
void CodeGen::genPutArgStkFieldList(GenTreeFieldList* fieldList,
                                    unsigned          outArgLclNum,
                                    unsigned outArgLclOffs DEBUGARG(unsigned outArgLclSize))
{
    for (GenTreeFieldList::Use& use : fieldList->Uses())
    {
        unsigned dstOffset = outArgLclOffs + use.GetOffset();

        GenTree*  src     = use.GetNode();
        var_types srcType = use.GetNode()->GetType();
        regNumber srcReg;

#ifdef TARGET_ARM64
        if (src->isContained())
        {
            assert(src->IsIntegralConst(0) || src->IsDblConPositiveZero());
            srcReg = REG_ZR;
        }
        else
#endif
        {
            srcReg = genConsumeReg(src);
        }

        assert((dstOffset + varTypeSize(srcType)) <= outArgLclSize);

        GetEmitter()->emitIns_S_R(ins_Store(srcType), emitTypeSize(srcType), srcReg, outArgLclNum, dstOffset);
    }
}
#endif // !TARGET_X86

//------------------------------------------------------------------------
// genSetBlockSize: Ensure that the block size is in the given register
//
// Arguments:
//    blkNode - The block node
//    sizeReg - The register into which the block's size should go
//

void CodeGen::genSetBlockSize(GenTreeBlk* blkNode, regNumber sizeReg)
{
    if (sizeReg != REG_NA)
    {
        unsigned blockSize = blkNode->Size();
        if (!blkNode->OperIs(GT_STORE_DYN_BLK))
        {
            assert((blkNode->gtRsvdRegs & genRegMask(sizeReg)) != 0);
            genSetRegToIcon(sizeReg, blockSize);
        }
        else
        {
            GenTree* sizeNode = blkNode->AsDynBlk()->gtDynamicSize;
            if (sizeNode->GetRegNum() != sizeReg)
            {
                inst_RV_RV(INS_mov, sizeReg, sizeNode->GetRegNum(), sizeNode->TypeGet());
            }
        }
    }
}

//------------------------------------------------------------------------
// genConsumeBlockSrc: Consume the source address register of a block node, if any.
//
// Arguments:
//    blkNode - The block node

void CodeGen::genConsumeBlockSrc(GenTreeBlk* blkNode)
{
    GenTree* src = blkNode->Data();
    if (blkNode->OperIsCopyBlkOp())
    {
        // For a CopyBlk we need the address of the source.
        assert(src->isContained());
        if (src->OperGet() == GT_IND)
        {
            src = src->AsOp()->gtOp1;
        }
        else
        {
            // This must be a local.
            // For this case, there is no source address register, as it is a
            // stack-based address.
            assert(src->OperIsLocal());
            return;
        }
    }
    else
    {
        if (src->OperIsInitVal())
        {
            src = src->gtGetOp1();
        }
    }
    genConsumeReg(src);
}

//------------------------------------------------------------------------
// genSetBlockSrc: Ensure that the block source is in its allocated register.
//
// Arguments:
//    blkNode - The block node
//    srcReg  - The register in which to set the source (address or init val).
//
void CodeGen::genSetBlockSrc(GenTreeBlk* blkNode, regNumber srcReg)
{
    GenTree* src = blkNode->Data();
    if (blkNode->OperIsCopyBlkOp())
    {
        // For a CopyBlk we need the address of the source.
        if (src->OperGet() == GT_IND)
        {
            src = src->AsOp()->gtOp1;
        }
        else
        {
            // This must be a local struct.
            // Load its address into srcReg.
            inst_RV_TT(INS_lea, srcReg, src, 0, EA_BYREF);
            return;
        }
    }
    else
    {
        if (src->OperIsInitVal())
        {
            src = src->gtGetOp1();
        }
    }
    genCopyRegIfNeeded(src, srcReg);
}

//------------------------------------------------------------------------
// genConsumeBlockOp: Ensure that the block's operands are enregistered
//                    as needed.
// Arguments:
//    blkNode - The block node
//
// Notes:
//    This ensures that the operands are consumed in the proper order to
//    obey liveness modeling.

void CodeGen::genConsumeBlockOp(GenTreeBlk* blkNode, regNumber dstReg, regNumber srcReg, regNumber sizeReg)
{
    // We have to consume the registers, and perform any copies, in the actual execution order: dst, src, size.
    //
    // Note that the register allocator ensures that the registers ON THE NODES will not interfere
    // with one another if consumed (i.e. reloaded or moved to their ASSIGNED reg) in execution order.
    // Further, it ensures that they will not interfere with one another if they are then copied
    // to the REQUIRED register (if a fixed register requirement) in execution order.  This requires,
    // then, that we first consume all the operands, then do any necessary moves.

    GenTree* const dstAddr = blkNode->Addr();

    // First, consume all the sources in order, and verify that registers have been allocated appropriately,
    // based on the 'gtBlkOpKind'.

    // The destination is always in a register; 'genConsumeReg' asserts that.
    genConsumeReg(dstAddr);
    // The source may be a local or in a register; 'genConsumeBlockSrc' will check that.
    genConsumeBlockSrc(blkNode);
    // 'genSetBlockSize' (called below) will ensure that a register has been reserved as needed
    // in the case where the size is a constant (i.e. it is not GT_STORE_DYN_BLK).
    if (blkNode->OperGet() == GT_STORE_DYN_BLK)
    {
        genConsumeReg(blkNode->AsDynBlk()->gtDynamicSize);
    }

    // Next, perform any necessary moves.
    genCopyRegIfNeeded(dstAddr, dstReg);
    genSetBlockSrc(blkNode, srcReg);
    genSetBlockSize(blkNode, sizeReg);
}

//-------------------------------------------------------------------------
// genSpillLocal: Generate the actual spill of a local var.
//
// Arguments:
//     varNum    - The variable number of the local to be spilled.
//                 It may be a local field.
//     type      - The type of the local.
//     lclNode   - The node being spilled. Note that for a multi-reg local,
//                 the gtLclNum will be that of the parent struct.
//     regNum    - The register that 'varNum' is currently in.
//
// Return Value:
//     None.
//
void CodeGen::genSpillLocal(unsigned varNum, var_types type, GenTreeLclVar* lclNode, regNumber regNum)
{
    LclVarDsc* varDsc = compiler->lvaGetDesc(varNum);
    assert(!varDsc->lvNormalizeOnStore() || (type == genActualType(varDsc->TypeGet())));

    // We have a register candidate local that is marked with GTF_SPILL.
    // This flag generally means that we need to spill this local.
    // The exception is the case of a use of an EH var use that is being "spilled"
    // to the stack, indicated by GTF_SPILL (note that all EH lclVar defs are always
    // spilled, i.e. write-thru).
    // An EH var use is always valid on the stack (so we don't need to actually spill it),
    // but the GTF_SPILL flag records the fact that the register value is going dead.
    if (((lclNode->gtFlags & GTF_VAR_DEF) != 0) || !varDsc->lvLiveInOutOfHndlr)
    {
        // Store local variable to its home location.
        // Ensure that lclVar stores are typed correctly.
        GetEmitter()->emitIns_S_R(ins_Store(type, compiler->isSIMDTypeLocalAligned(varNum)), emitTypeSize(type), regNum,
                                  varNum, 0);
    }
}

//-------------------------------------------------------------------------
// genProduceReg: do liveness update for register produced by the current
// node in codegen after code has been emitted for it.
//
// Arguments:
//     tree   -  Gentree node
//
// Return Value:
//     None.
void CodeGen::genProduceReg(GenTree* tree)
{
#ifdef DEBUG
    assert((tree->gtDebugFlags & GTF_DEBUG_NODE_CG_PRODUCED) == 0);
    tree->gtDebugFlags |= GTF_DEBUG_NODE_CG_PRODUCED;
#endif

    if (tree->gtFlags & GTF_SPILL)
    {
        // Code for GT_COPY node gets generated as part of consuming regs by its parent.
        // A GT_COPY node in turn produces reg result and it should never be marked to
        // spill.
        //
        // Similarly GT_RELOAD node gets generated as part of consuming regs by its
        // parent and should never be marked for spilling.
        noway_assert(!tree->IsCopyOrReload());

        if (genIsRegCandidateLocal(tree))
        {
            unsigned varNum = tree->AsLclVarCommon()->GetLclNum();
            genSpillLocal(varNum, tree->TypeGet(), tree->AsLclVar(), tree->GetRegNum());
        }
        else if (tree->IsMultiRegLclVar())
        {
            assert(compiler->lvaEnregMultiRegVars);
            GenTreeLclVar* lclNode  = tree->AsLclVar();
            LclVarDsc*     varDsc   = compiler->lvaGetDesc(lclNode->GetLclNum());
            unsigned       regCount = lclNode->GetFieldCount(compiler);

            for (unsigned i = 0; i < regCount; ++i)
            {
                unsigned flags = lclNode->GetRegSpillFlagByIdx(i);
                if ((flags & GTF_SPILL) != 0)
                {
                    regNumber reg         = lclNode->GetRegNumByIdx(i);
                    unsigned  fieldVarNum = varDsc->lvFieldLclStart + i;
                    genSpillLocal(fieldVarNum, compiler->lvaGetDesc(fieldVarNum)->TypeGet(), lclNode, reg);
                }
            }
        }
        else
        {
            // In case of multi-reg call node, spill flag on call node
            // indicates that one or more of its allocated regs need to
            // be spilled.  Call node needs to be further queried to
            // know which of its result regs needs to be spilled.
            if (tree->IsMultiRegCall())
            {
                GenTreeCall*          call        = tree->AsCall();
                const ReturnTypeDesc* retTypeDesc = call->GetReturnTypeDesc();
                const unsigned        regCount    = retTypeDesc->GetReturnRegCount();

                for (unsigned i = 0; i < regCount; ++i)
                {
                    unsigned flags = call->GetRegSpillFlagByIdx(i);
                    if ((flags & GTF_SPILL) != 0)
                    {
                        regNumber reg = call->GetRegNumByIdx(i);
                        regSet.rsSpillTree(reg, call, i);
                        gcInfo.gcMarkRegSetNpt(genRegMask(reg));
                    }
                }
            }
#if FEATURE_ARG_SPLIT
            else if (tree->OperIsPutArgSplit())
            {
                GenTreePutArgSplit* argSplit = tree->AsPutArgSplit();
                unsigned            regCount = argSplit->GetRegCount();

                for (unsigned i = 0; i < regCount; ++i)
                {
                    unsigned flags = argSplit->GetRegSpillFlagByIdx(i);
                    if ((flags & GTF_SPILL) != 0)
                    {
                        regNumber reg = argSplit->GetRegNumByIdx(i);
                        regSet.rsSpillTree(reg, argSplit, i);
                        gcInfo.gcMarkRegSetNpt(genRegMask(reg));
                    }
                }
            }
#ifdef TARGET_ARM
            else if (tree->OperIsMultiRegOp())
            {
                GenTreeMultiRegOp* multiReg = tree->AsMultiRegOp();
                unsigned           regCount = multiReg->GetRegCount();

                for (unsigned i = 0; i < regCount; ++i)
                {
                    unsigned flags = multiReg->GetRegSpillFlagByIdx(i);
                    if ((flags & GTF_SPILL) != 0)
                    {
                        regNumber reg = multiReg->GetRegNumByIdx(i);
                        regSet.rsSpillTree(reg, multiReg, i);
                        gcInfo.gcMarkRegSetNpt(genRegMask(reg));
                    }
                }
            }
#endif // TARGET_ARM
#endif // FEATURE_ARG_SPLIT
            else
            {
                regSet.rsSpillTree(tree->GetRegNum(), tree);
                gcInfo.gcMarkRegSetNpt(genRegMask(tree->GetRegNum()));
            }

            tree->gtFlags |= GTF_SPILLED;
            tree->gtFlags &= ~GTF_SPILL;

            return;
        }
    }

    // Updating variable liveness after instruction was emitted
    genUpdateLife(tree);

    // If we've produced a register, mark it as a pointer, as needed.
    if (tree->gtHasReg())
    {
        // We only mark the register in the following cases:
        // 1. It is not a register candidate local. In this case, we're producing a
        //    register from a local, but the local is not a register candidate. Thus,
        //    we must be loading it as a temp register, and any "last use" flag on
        //    the register wouldn't be relevant.
        // 2. The register candidate local is going dead. There's no point to mark
        //    the register as live, with a GC pointer, if the variable is dead.
        if (!genIsRegCandidateLocal(tree) || ((tree->gtFlags & GTF_VAR_DEATH) == 0))
        {
            // Multi-reg nodes will produce more than one register result.
            // Mark all the regs produced by the node.
            if (tree->IsMultiRegCall())
            {
                const GenTreeCall*    call        = tree->AsCall();
                const ReturnTypeDesc* retTypeDesc = call->GetReturnTypeDesc();
                const unsigned        regCount    = retTypeDesc->GetReturnRegCount();

                for (unsigned i = 0; i < regCount; ++i)
                {
                    regNumber reg  = call->GetRegNumByIdx(i);
                    var_types type = retTypeDesc->GetReturnRegType(i);
                    gcInfo.gcMarkRegPtrVal(reg, type);
                }
            }
            else if (tree->IsCopyOrReloadOfMultiRegCall())
            {
                // we should never see reload of multi-reg call here
                // because GT_RELOAD gets generated in reg consuming path.
                noway_assert(tree->OperGet() == GT_COPY);

                // A multi-reg GT_COPY node produces those regs to which
                // copy has taken place.
                const GenTreeCopyOrReload* copy        = tree->AsCopyOrReload();
                const GenTreeCall*         call        = copy->gtGetOp1()->AsCall();
                const ReturnTypeDesc*      retTypeDesc = call->GetReturnTypeDesc();
                const unsigned             regCount    = retTypeDesc->GetReturnRegCount();

                for (unsigned i = 0; i < regCount; ++i)
                {
                    var_types type  = retTypeDesc->GetReturnRegType(i);
                    regNumber toReg = copy->GetRegNumByIdx(i);

                    if (toReg != REG_NA)
                    {
                        gcInfo.gcMarkRegPtrVal(toReg, type);
                    }
                }
            }
            else if (tree->IsMultiRegLclVar())
            {
                assert(compiler->lvaEnregMultiRegVars);
                GenTreeLclVar* lclNode  = tree->AsLclVar();
                LclVarDsc*     varDsc   = compiler->lvaGetDesc(lclNode->GetLclNum());
                unsigned       regCount = varDsc->lvFieldCnt;
                for (unsigned i = 0; i < regCount; i++)
                {
                    if (!lclNode->IsLastUse(i))
                    {
                        regNumber reg = lclNode->GetRegByIndex(i);
                        if (reg != REG_NA)
                        {
                            var_types type = compiler->lvaGetDesc(varDsc->lvFieldLclStart + i)->TypeGet();
                            gcInfo.gcMarkRegPtrVal(reg, type);
                        }
                    }
                }
            }
            else
            {
                gcInfo.gcMarkRegPtrVal(tree->GetRegNum(), tree->TypeGet());
            }
        }
    }
}

// transfer gc/byref status of src reg to dst reg
void CodeGen::genTransferRegGCState(regNumber dst, regNumber src)
{
    regMaskTP srcMask = genRegMask(src);
    regMaskTP dstMask = genRegMask(dst);

    if (gcInfo.gcRegGCrefSetCur & srcMask)
    {
        gcInfo.gcMarkRegSetGCref(dstMask);
    }
    else if (gcInfo.gcRegByrefSetCur & srcMask)
    {
        gcInfo.gcMarkRegSetByref(dstMask);
    }
    else
    {
        gcInfo.gcMarkRegSetNpt(dstMask);
    }
}

// generates an ip-relative call or indirect call via reg ('call reg')
//     pass in 'addr' for a relative call or 'base' for a indirect register call
//     methHnd - optional, only used for pretty printing
//     retSize - emitter type of return for GC purposes, should be EA_BYREF, EA_GCREF, or EA_PTRSIZE(not GC)
//
// clang-format off
void CodeGen::genEmitCall(int                   callType,
                          CORINFO_METHOD_HANDLE methHnd,
                          INDEBUG_LDISASM_COMMA(CORINFO_SIG_INFO* sigInfo)
                          void*                 addr
                          X86_ARG(int argSize),
                          emitAttr              retSize
                          MULTIREG_HAS_SECOND_GC_RET_ONLY_ARG(emitAttr secondRetSize),
                          IL_OFFSETX            ilOffset,
                          regNumber             base,
                          bool                  isJump)
{
#if !defined(TARGET_X86)
    int argSize = 0;
#endif // !defined(TARGET_X86)
    GetEmitter()->emitIns_Call(emitter::EmitCallType(callType),
                               methHnd,
                               INDEBUG_LDISASM_COMMA(sigInfo)
                               addr,
                               argSize,
                               retSize
                               MULTIREG_HAS_SECOND_GC_RET_ONLY_ARG(secondRetSize),
                               gcInfo.gcVarPtrSetCur,
                               gcInfo.gcRegGCrefSetCur,
                               gcInfo.gcRegByrefSetCur,
                               ilOffset, base, REG_NA, 0, 0, isJump);
}
// clang-format on

// generates an indirect call via addressing mode (call []) given an indir node
//     methHnd - optional, only used for pretty printing
//     retSize - emitter type of return for GC purposes, should be EA_BYREF, EA_GCREF, or EA_PTRSIZE(not GC)
//
// clang-format off
void CodeGen::genEmitCall(int                   callType,
                          CORINFO_METHOD_HANDLE methHnd,
                          INDEBUG_LDISASM_COMMA(CORINFO_SIG_INFO* sigInfo)
                          GenTreeIndir*         indir
                          X86_ARG(int argSize),
                          emitAttr              retSize
                          MULTIREG_HAS_SECOND_GC_RET_ONLY_ARG(emitAttr secondRetSize),
                          IL_OFFSETX            ilOffset)
{
#if !defined(TARGET_X86)
    int argSize = 0;
#endif // !defined(TARGET_X86)
    genConsumeAddress(indir->Addr());

    GetEmitter()->emitIns_Call(emitter::EmitCallType(callType),
                               methHnd,
                               INDEBUG_LDISASM_COMMA(sigInfo)
                               nullptr,
                               argSize,
                               retSize
                               MULTIREG_HAS_SECOND_GC_RET_ONLY_ARG(secondRetSize),
                               gcInfo.gcVarPtrSetCur,
                               gcInfo.gcRegGCrefSetCur,
                               gcInfo.gcRegByrefSetCur,
                               ilOffset,
                               (indir->Base()  != nullptr) ? indir->Base()->GetRegNum()  : REG_NA,
                               (indir->Index() != nullptr) ? indir->Index()->GetRegNum() : REG_NA,
                               indir->Scale(),
                               indir->Offset());
}
// clang-format on

//------------------------------------------------------------------------
// genCodeForCast: Generates the code for GT_CAST.
//
// Arguments:
//    cast - the GT_CAST node.
//
void CodeGen::genCodeForCast(GenTreeCast* cast)
{
    if (varTypeIsFloating(cast->GetType()) && varTypeIsFloating(cast->GetOp(0)->GetType()))
    {
        genFloatToFloatCast(cast);
    }
    else if (varTypeIsFloating(cast->GetOp(0)->GetType()))
    {
        genFloatToIntCast(cast);
    }
    else if (varTypeIsFloating(cast->GetType()))
    {
        genIntToFloatCast(cast);
    }
#ifndef TARGET_64BIT
    else if (varTypeIsLong(cast->GetOp(0)->GetType()))
    {
        genLongToIntCast(cast);
    }
#endif
    else
    {
        genIntToIntCast(cast);
    }
}

CodeGen::GenIntCastDesc::GenIntCastDesc(GenTreeCast* cast)
{
    GenTree* src = cast->GetOp(0);

    const var_types srcType      = genActualType(src->TypeGet());
    const bool      srcUnsigned  = cast->IsUnsigned();
    const unsigned  srcSize      = genTypeSize(srcType);
    const var_types castType     = cast->gtCastType;
    const bool      castUnsigned = varTypeIsUnsigned(castType);
    const unsigned  castSize     = genTypeSize(castType);
    const var_types dstType      = genActualType(cast->TypeGet());
    const unsigned  dstSize      = genTypeSize(dstType);
    const bool      overflow     = cast->gtOverflow();

    assert((srcSize == 4) || (srcSize == genTypeSize(TYP_I_IMPL)));
    assert((dstSize == 4) || (dstSize == genTypeSize(TYP_I_IMPL)));

    assert(dstSize == genTypeSize(genActualType(castType)));

    if (castSize < 4) // Cast to small int type
    {
        if (overflow)
        {
            m_checkKind    = CHECK_SMALL_INT_RANGE;
            m_checkSrcSize = srcSize;
            // Since these are small int types we can compute the min and max
            // values of the castType without risk of integer overflow.
            const int castNumBits = (castSize * 8) - (castUnsigned ? 0 : 1);
            m_checkSmallIntMax    = (1 << castNumBits) - 1;
            m_checkSmallIntMin    = (castUnsigned | srcUnsigned) ? 0 : (-m_checkSmallIntMax - 1);

            m_extendKind    = COPY;
            m_extendSrcSize = dstSize;
        }
        else
        {
            m_checkKind = CHECK_NONE;

            // Casting to a small type really means widening from that small type to INT/LONG.
            m_extendKind    = castUnsigned ? ZERO_EXTEND_SMALL_INT : SIGN_EXTEND_SMALL_INT;
            m_extendSrcSize = castSize;
        }
    }
#ifdef TARGET_64BIT
    // castType cannot be (U)LONG on 32 bit targets, such casts should have been decomposed.
    // srcType cannot be a small int type since it's the "actual type" of the cast operand.
    // This means that widening casts do not occur on 32 bit targets.
    else if (castSize > srcSize) // (U)INT to (U)LONG widening cast
    {
        assert((srcSize == 4) && (castSize == 8));

        if (overflow && !srcUnsigned && castUnsigned)
        {
            // Widening from INT to ULONG, check if the value is positive
            m_checkKind    = CHECK_POSITIVE;
            m_checkSrcSize = 4;

            // This is the only overflow checking cast that requires changing the
            // source value (by zero extending), all others copy the value as is.
            assert((srcType == TYP_INT) && (castType == TYP_ULONG));
            m_extendKind    = ZERO_EXTEND_INT;
            m_extendSrcSize = 4;
        }
        else
        {
            m_checkKind = CHECK_NONE;

            m_extendKind    = srcUnsigned ? ZERO_EXTEND_INT : SIGN_EXTEND_INT;
            m_extendSrcSize = 4;
        }
    }
    else if (castSize < srcSize) // (U)LONG to (U)INT narrowing cast
    {
        assert((srcSize == 8) && (castSize == 4));

        if (overflow)
        {
            if (castUnsigned) // (U)LONG to UINT cast
            {
                m_checkKind = CHECK_UINT_RANGE;
            }
            else if (srcUnsigned) // ULONG to INT cast
            {
                m_checkKind = CHECK_POSITIVE_INT_RANGE;
            }
            else // LONG to INT cast
            {
                m_checkKind = CHECK_INT_RANGE;
            }

            m_checkSrcSize = 8;
        }
        else
        {
            m_checkKind = CHECK_NONE;
        }

        m_extendKind    = COPY;
        m_extendSrcSize = 4;
    }
#endif
    else // if (castSize == srcSize) // Sign changing or same type cast
    {
        assert(castSize == srcSize);

        if (overflow && (srcUnsigned != castUnsigned))
        {
            m_checkKind    = CHECK_POSITIVE;
            m_checkSrcSize = srcSize;
        }
        else
        {
            m_checkKind = CHECK_NONE;
        }

        m_extendKind    = COPY;
        m_extendSrcSize = srcSize;
    }

    if (src->isUsedFromMemory())
    {
        bool     memUnsigned = varTypeIsUnsigned(src->GetType());
        unsigned memSize     = genTypeSize(src->GetType());

        if (m_checkKind != CHECK_NONE)
        {
            // For overflow checking casts the memory load is performed as usual and
            // the cast only checks if the resulting TYP_(U)INT/TYP_(U)LONG value is
            // within the cast type's range.
            //
            // There is one specific case that normally requires sign extending the
            // loaded value - casting TYP_INT to TYP_ULONG. But this isn't needed:
            //   - the overflow check guarantees that the TYP_INT value is positive
            //     so zero extend can be used instead
            //   - this case is 64 bit specific and both x64 and arm64 zero extend
            //     while loading (even when using SIGN_EXTEND_SMALL_INT because the
            //     the value is positive)
            //
            // Other TYP_(U)INT/TYP_(U)LONG widening casts do not require overflow
            // checks so they are not handled here.

            if (memSize < 4)
            {
                m_loadKind = memUnsigned ? LOAD_ZERO_EXTEND_SMALL_INT : LOAD_SIGN_EXTEND_SMALL_INT;
            }
            else
            {
                m_loadKind = LOAD;
            }

            m_loadSrcSize = memSize;

            m_extendKind = COPY;
        }
        else
        {
            if (castSize <= memSize)
            {
                // If we have a narrowing cast then we can narrow the memory load itself.
                // The upper bits contained in the wider memory location and the sign/zero
                // extension bits that a small type load would have produced are anyway
                // discarded by the cast.
                //
                // Handle the sign changing cast as well, just to pick up the sign of the
                // cast type (see the memSize < 4 case below).
                //
                // This effectively turns all casts into widening or sign changing casts.
                memSize     = castSize;
                memUnsigned = castUnsigned;
            }

            if (memSize < 4)
            {
                m_loadKind    = memUnsigned ? LOAD_ZERO_EXTEND_SMALL_INT : LOAD_SIGN_EXTEND_SMALL_INT;
                m_loadSrcSize = memSize;

                // Most of the time the load itself is sufficient, even on 64 bit where we
                // may need to widen directly to 64 bit (CodeGen needs to ensure that 64 bit
                // instructions are used on 64 bit targets). But there are 2 exceptions that
                // involve loading signed values and then zero extending:

                // Loading a TYP_BYTE and then casting to TYP_USHORT - bits 8-15 will contain
                // the sign bit of the original value while bits 16-31/63 will be 0. There's
                // no single instruction that does this so we'll need to emit an extra zero
                // extend to zero out bits 16-31/63.
                if ((memSize == 1) && !memUnsigned && (castType == TYP_USHORT))
                {
                    assert(m_extendKind == ZERO_EXTEND_SMALL_INT);
                    assert(m_extendSrcSize == 2);
                }
#ifdef TARGET_64BIT
                // Loading a small signed value and then zero extending to TYP_LONG - on x64
                // this requires a 32 bit MOVSX but the emitter lacks support for it so we'll
                // need to emit a 32 bit MOV to zero out the upper 32 bits. This kind of
                // signed/unsigned mix should be rare.
                else if (!memUnsigned && (castSize == 8) && srcUnsigned)
                {
                    assert(m_extendKind == ZERO_EXTEND_INT);
                    assert(m_extendSrcSize == 4);
                }
#endif
                // Various other combinations do not need extra instructions. For example:
                // - Unsigned value load and sign extending cast - if the value is unsigned
                //   then sign extending is in fact zero extending.
                // - TYP_SHORT value load and cast to TYP_UINT - that's a TYP_INT to TYP_UINT
                //   cast that's basically a NOP.
                else
                {
                    m_extendKind = COPY;
                }
            }
#ifdef TARGET_64BIT
            else if ((memSize == 4) && !srcUnsigned && (castSize == 8))
            {
                m_loadKind    = LOAD_SIGN_EXTEND_INT;
                m_loadSrcSize = memSize;

                m_extendKind = COPY;
            }
#endif
            else
            {
                m_loadKind    = LOAD;
                m_loadSrcSize = memSize;

                m_extendKind = COPY;
            }
        }
    }
}

#if !defined(TARGET_64BIT)
//------------------------------------------------------------------------
// genStoreLongLclVar: Generate code to store a non-enregistered long lclVar
//
// Arguments:
//    treeNode - A TYP_LONG lclVar node.
//
// Return Value:
//    None.
//
// Assumptions:
//    'treeNode' must be a TYP_LONG lclVar node for a lclVar that has NOT been promoted.
//    Its operand must be a GT_LONG node.
//
void CodeGen::genStoreLongLclVar(GenTree* treeNode)
{
    emitter* emit = GetEmitter();

    GenTreeLclVarCommon* lclNode = treeNode->AsLclVarCommon();
    unsigned             lclNum  = lclNode->GetLclNum();
    LclVarDsc*           varDsc  = &(compiler->lvaTable[lclNum]);
    assert(varDsc->TypeGet() == TYP_LONG);
    assert(!varDsc->lvPromoted);
    GenTree* op1 = treeNode->AsOp()->gtOp1;

    // A GT_LONG is always contained, so it cannot have RELOAD or COPY inserted between it and its consumer,
    // but a MUL_LONG may.
    noway_assert(op1->OperIs(GT_LONG) || op1->gtSkipReloadOrCopy()->OperIs(GT_MUL_LONG));
    genConsumeRegs(op1);

    if (op1->OperGet() == GT_LONG)
    {
        GenTree* loVal = op1->gtGetOp1();
        GenTree* hiVal = op1->gtGetOp2();

        noway_assert((loVal->GetRegNum() != REG_NA) && (hiVal->GetRegNum() != REG_NA));

        emit->emitIns_S_R(ins_Store(TYP_INT), EA_4BYTE, loVal->GetRegNum(), lclNum, 0);
        emit->emitIns_S_R(ins_Store(TYP_INT), EA_4BYTE, hiVal->GetRegNum(), lclNum, genTypeSize(TYP_INT));
    }
    else
    {
        assert((op1->gtSkipReloadOrCopy()->gtFlags & GTF_MUL_64RSLT) != 0);
        // This is either a multi-reg MUL_LONG, or a multi-reg reload or copy.
        assert(op1->IsMultiRegNode() && (op1->GetMultiRegCount() == 2));

        // Stack store
        emit->emitIns_S_R(ins_Store(TYP_INT), emitTypeSize(TYP_INT), op1->GetRegByIndex(0), lclNum, 0);
        emit->emitIns_S_R(ins_Store(TYP_INT), emitTypeSize(TYP_INT), op1->GetRegByIndex(1), lclNum,
                          genTypeSize(TYP_INT));
    }
}
#endif // !defined(TARGET_64BIT)

//------------------------------------------------------------------------
// genCodeForJumpTrue: Generate code for a GT_JTRUE node.
//
// Arguments:
//    jtrue - The node
//
void CodeGen::genCodeForJumpTrue(GenTreeOp* jtrue)
{
    assert(compiler->compCurBB->bbJumpKind == BBJ_COND);
    assert(jtrue->OperIs(GT_JTRUE));

    GenTreeOp*   relop     = jtrue->gtGetOp1()->AsOp();
    GenCondition condition = GenCondition::FromRelop(relop);

    if (condition.PreferSwap())
    {
        condition = GenCondition::Swap(condition);
    }

#if defined(TARGET_XARCH)
    if ((condition.GetCode() == GenCondition::FNEU) &&
        (relop->gtGetOp1()->GetRegNum() == relop->gtGetOp2()->GetRegNum()) &&
        !relop->gtGetOp1()->isUsedFromSpillTemp() && !relop->gtGetOp2()->isUsedFromSpillTemp())
    {
        // For floating point, `x != x` is a common way of
        // checking for NaN. So, in the case where both
        // operands are the same, we can optimize codegen
        // to only do a single check.

        condition = GenCondition(GenCondition::P);
    }
#endif

    inst_JCC(condition, compiler->compCurBB->bbJumpDest);
}

//------------------------------------------------------------------------
// genCodeForJcc: Generate code for a GT_JCC node.
//
// Arguments:
//    jcc - The node
//
void CodeGen::genCodeForJcc(GenTreeCC* jcc)
{
    assert(compiler->compCurBB->bbJumpKind == BBJ_COND);
    assert(jcc->OperIs(GT_JCC));

    inst_JCC(jcc->gtCondition, compiler->compCurBB->bbJumpDest);
}

//------------------------------------------------------------------------
// inst_JCC: Generate a conditional branch instruction sequence.
//
// Arguments:
//   condition - The branch condition
//   target    - The basic block to jump to when the condition is true
//
void CodeGen::inst_JCC(GenCondition condition, BasicBlock* target)
{
    const GenConditionDesc& desc = GenConditionDesc::Get(condition);

    if (desc.oper == GT_NONE)
    {
        inst_JMP(desc.jumpKind1, target);
    }
    else if (desc.oper == GT_OR)
    {
        inst_JMP(desc.jumpKind1, target);
        inst_JMP(desc.jumpKind2, target);
    }
    else // if (desc.oper == GT_AND)
    {
        BasicBlock* labelNext = genCreateTempLabel();
        inst_JMP(emitter::emitReverseJumpKind(desc.jumpKind1), labelNext);
        inst_JMP(desc.jumpKind2, target);
        genDefineTempLabel(labelNext);
    }
}

//------------------------------------------------------------------------
// genCodeForSetcc: Generate code for a GT_SETCC node.
//
// Arguments:
//    setcc - The node
//
void CodeGen::genCodeForSetcc(GenTreeCC* setcc)
{
    assert(setcc->OperIs(GT_SETCC));

    inst_SETCC(setcc->gtCondition, setcc->TypeGet(), setcc->GetRegNum());
    genProduceReg(setcc);
}<|MERGE_RESOLUTION|>--- conflicted
+++ resolved
@@ -1633,104 +1633,6 @@
 }
 #endif // FEATURE_HW_INTRINSICS
 
-<<<<<<< HEAD
-=======
-#if FEATURE_PUT_STRUCT_ARG_STK
-//------------------------------------------------------------------------
-// genConsumePutStructArgStk: Do liveness update for the operands of a PutArgStk node.
-//                      Also loads in the right register the addresses of the
-//                      src/dst for rep mov operation.
-//
-// Arguments:
-//    putArgNode - the PUTARG_STK tree.
-//    dstReg     - the dstReg for the rep move operation.
-//    srcReg     - the srcReg for the rep move operation.
-//    sizeReg    - the sizeReg for the rep move operation.
-//
-// Return Value:
-//    None.
-//
-// Notes:
-//    sizeReg can be REG_NA when this function is used to consume the dstReg and srcReg
-//    for copying on the stack a struct with references.
-//    The source address/offset is determined from the address on the GT_OBJ node, while
-//    the destination address is the address contained in 'm_stkArgVarNum' plus the offset
-//    provided in the 'putArgNode'.
-//    m_stkArgVarNum must be set to  the varnum for the local used for placing the "by-value" args on the stack.
-
-void CodeGen::genConsumePutStructArgStk(GenTreePutArgStk* putArgNode,
-                                        regNumber         dstReg,
-                                        regNumber         srcReg,
-                                        regNumber         sizeReg)
-{
-    // The putArgNode children are always contained. We should not consume any registers.
-    assert(putArgNode->gtGetOp1()->isContained());
-
-    // Get the source address.
-    GenTree* src = putArgNode->gtGetOp1();
-    assert(varTypeIsStruct(src));
-    assert((src->gtOper == GT_OBJ) || ((src->gtOper == GT_IND && varTypeIsSIMD(src))));
-    GenTree* srcAddr = src->gtGetOp1();
-
-    unsigned int size = putArgNode->getArgSize();
-
-    assert(dstReg != REG_NA);
-    assert(srcReg != REG_NA);
-
-    // Consume the registers only if they are not contained or set to REG_NA.
-    if (srcAddr->GetRegNum() != REG_NA)
-    {
-        genConsumeReg(srcAddr);
-    }
-
-    // If the op1 is already in the dstReg - nothing to do.
-    // Otherwise load the op1 (GT_ADDR) into the dstReg to copy the struct on the stack by value.
-    CLANG_FORMAT_COMMENT_ANCHOR;
-
-#ifdef TARGET_X86
-    assert(dstReg != REG_SPBASE);
-    inst_RV_RV(INS_mov, dstReg, REG_SPBASE);
-#else  // !TARGET_X86
-    GenTree* dstAddr = putArgNode;
-    if (dstAddr->GetRegNum() != dstReg)
-    {
-        // Generate LEA instruction to load the stack of the outgoing var + SlotNum offset (or the incoming arg area
-        // for tail calls) in RDI.
-        // Destination is always local (on the stack) - use EA_PTRSIZE.
-        assert(m_stkArgVarNum != BAD_VAR_NUM);
-        GetEmitter()->emitIns_R_S(INS_lea, EA_PTRSIZE, dstReg, m_stkArgVarNum, putArgNode->getArgOffset());
-    }
-#endif // !TARGET_X86
-
-    if (srcAddr->GetRegNum() != srcReg)
-    {
-        if (srcAddr->OperIsLocalAddr())
-        {
-            // The OperLocalAddr is always contained.
-            assert(srcAddr->isContained());
-            const GenTreeLclVarCommon* lclNode = srcAddr->AsLclVarCommon();
-
-            // Generate LEA instruction to load the LclVar address in RSI.
-            // Source is known to be on the stack. Use EA_PTRSIZE.
-            unsigned int offset = lclNode->GetLclOffs();
-            GetEmitter()->emitIns_R_S(INS_lea, EA_PTRSIZE, srcReg, lclNode->GetLclNum(), offset);
-        }
-        else
-        {
-            assert(srcAddr->GetRegNum() != REG_NA);
-            // Source is not known to be on the stack. Use EA_BYREF.
-            GetEmitter()->emitIns_R_R(INS_mov, EA_BYREF, srcReg, srcAddr->GetRegNum());
-        }
-    }
-
-    if (sizeReg != REG_NA)
-    {
-        inst_RV_IV(INS_mov, sizeReg, size, EA_PTRSIZE);
-    }
-}
-#endif // FEATURE_PUT_STRUCT_ARG_STK
-
->>>>>>> a3515ba0
 #if FEATURE_ARG_SPLIT
 //------------------------------------------------------------------------
 // genConsumeArgRegSplit: Consume register(s) in Call node to set split struct argument.
