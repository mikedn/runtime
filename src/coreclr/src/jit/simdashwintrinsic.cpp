// Licensed to the .NET Foundation under one or more agreements.
// The .NET Foundation licenses this file to you under the MIT license.
// See the LICENSE file in the project root for more information.

#include "jitpch.h"
#include "simdashwintrinsic.h"

#ifdef FEATURE_HW_INTRINSICS

static const SimdAsHWIntrinsicInfo simdAsHWIntrinsicInfoArray[] = {
// clang-format off
#if defined(TARGET_XARCH)
#define SIMD_AS_HWINTRINSIC(classId, id, name, numarg, t1, t2, t3, t4, t5, t6, t7, t8, t9, t10, flag)                      \
    {NI_##classId##_##id, name, SimdAsHWIntrinsicClassId::classId, numarg, t1, t2, t3, t4, t5, t6, t7, t8, t9, t10, static_cast<SimdAsHWIntrinsicFlag>(flag)},
#include "simdashwintrinsiclistxarch.h"
#elif defined(TARGET_ARM64)
#define SIMD_AS_HWINTRINSIC(classId, id, name, numarg, t1, t2, t3, t4, t5, t6, t7, t8, t9, t10, flag)                      \
    {NI_##classId##_##id, name, SimdAsHWIntrinsicClassId::classId, numarg, t1, t2, t3, t4, t5, t6, t7, t8, t9, t10, static_cast<SimdAsHWIntrinsicFlag>(flag)},
#include "simdashwintrinsiclistarm64.h"
#else
#error Unsupported platform
#endif
    // clang-format on
};

//------------------------------------------------------------------------
// lookup: Gets the SimdAsHWIntrinsicInfo associated with a given NamedIntrinsic
//
// Arguments:
//    id -- The NamedIntrinsic associated with the SimdAsHWIntrinsic to lookup
//
// Return Value:
//    The SimdAsHWIntrinsicInfo associated with id
const SimdAsHWIntrinsicInfo& SimdAsHWIntrinsicInfo::lookup(NamedIntrinsic id)
{
    assert(id != NI_Illegal);

    assert(id > NI_SIMD_AS_HWINTRINSIC_START);
    assert(id < NI_SIMD_AS_HWINTRINSIC_END);

    return simdAsHWIntrinsicInfoArray[id - NI_SIMD_AS_HWINTRINSIC_START - 1];
}

//------------------------------------------------------------------------
// lookupId: Gets the NamedIntrinsic for a given method name and InstructionSet
//
// Arguments:
//    className          -- The name of the class associated with the SimdIntrinsic to lookup
//    methodName         -- The name of the method associated with the SimdIntrinsic to lookup
//    enclosingClassName -- The name of the enclosing class
//    sizeOfVectorT      -- The size of Vector<T> in bytes
//
// Return Value:
//    The NamedIntrinsic associated with methodName and classId
NamedIntrinsic SimdAsHWIntrinsicInfo::lookupId(CORINFO_SIG_INFO* sig,
                                               const char*       className,
                                               const char*       methodName,
                                               const char*       enclosingClassName,
                                               int               sizeOfVectorT)
{
    SimdAsHWIntrinsicClassId classId = lookupClassId(className, enclosingClassName, sizeOfVectorT);

    if (classId == SimdAsHWIntrinsicClassId::Unknown)
    {
        return NI_Illegal;
    }

    unsigned numArgs          = sig->numArgs;
    bool     isInstanceMethod = false;

    if (sig->hasThis())
    {
        numArgs++;
        isInstanceMethod = true;
    }

    for (int i = 0; i < (NI_SIMD_AS_HWINTRINSIC_END - NI_SIMD_AS_HWINTRINSIC_START - 1); i++)
    {
        const SimdAsHWIntrinsicInfo& intrinsicInfo = simdAsHWIntrinsicInfoArray[i];

        if (classId != intrinsicInfo.classId)
        {
            continue;
        }

        if (numArgs != static_cast<unsigned>(intrinsicInfo.numArgs))
        {
            continue;
        }

        if (isInstanceMethod != SimdAsHWIntrinsicInfo::IsInstanceMethod(intrinsicInfo.id))
        {
            continue;
        }

        if (strcmp(methodName, intrinsicInfo.name) != 0)
        {
            continue;
        }

        return intrinsicInfo.id;
    }

    return NI_Illegal;
}

//------------------------------------------------------------------------
// lookupClassId: Gets the SimdAsHWIntrinsicClassId for a given class name and enclsoing class name
//
// Arguments:
//    className          -- The name of the class associated with the SimdAsHWIntrinsicClassId to lookup
//    enclosingClassName -- The name of the enclosing class
//    sizeOfVectorT      -- The size of Vector<T> in bytes
//
// Return Value:
//    The SimdAsHWIntrinsicClassId associated with className and enclosingClassName
SimdAsHWIntrinsicClassId SimdAsHWIntrinsicInfo::lookupClassId(const char* className,
                                                              const char* enclosingClassName,
                                                              int         sizeOfVectorT)
{
    assert(className != nullptr);

    if ((enclosingClassName != nullptr) || (className[0] != 'V'))
    {
        return SimdAsHWIntrinsicClassId::Unknown;
    }
    if (strcmp(className, "Vector2") == 0)
    {
        return SimdAsHWIntrinsicClassId::Vector2;
    }
    if (strcmp(className, "Vector3") == 0)
    {
        return SimdAsHWIntrinsicClassId::Vector3;
    }
    if (strcmp(className, "Vector4") == 0)
    {
        return SimdAsHWIntrinsicClassId::Vector4;
    }
    if ((strcmp(className, "Vector") == 0) || (strcmp(className, "Vector`1") == 0))
    {
#if defined(TARGET_XARCH)
        if (sizeOfVectorT == 32)
        {
            return SimdAsHWIntrinsicClassId::VectorT256;
        }
#endif // TARGET_XARCH

        assert(sizeOfVectorT == 16);
        return SimdAsHWIntrinsicClassId::VectorT128;
    }

    return SimdAsHWIntrinsicClassId::Unknown;
}

//------------------------------------------------------------------------
// impSimdAsIntrinsic: Import a SIMD intrinsic as a GT_HWINTRINSIC node if possible
//
// Arguments:
//    intrinsic  -- id of the intrinsic function.
//    clsHnd     -- class handle containing the intrinsic function.
//    method     -- method handle of the intrinsic function.
//    sig        -- signature of the intrinsic call
//    mustExpand -- true if the intrinsic must return a GenTree*; otherwise, false
//
// Return Value:
//    The GT_HWINTRINSIC node, or nullptr if not a supported intrinsic
//
GenTree* Compiler::impSimdAsHWIntrinsic(NamedIntrinsic        intrinsic,
                                        CORINFO_CLASS_HANDLE  clsHnd,
                                        CORINFO_METHOD_HANDLE method,
                                        CORINFO_SIG_INFO*     sig,
                                        GenTree*              newobjThis)
{
    if (!featureSIMD)
    {
        // We can't support SIMD intrinsics if the JIT doesn't support the feature
        return nullptr;
    }

#if defined(TARGET_XARCH)
    CORINFO_InstructionSet minimumIsa = InstructionSet_SSE2;
#elif defined(TARGET_ARM64)
    CORINFO_InstructionSet minimumIsa = InstructionSet_AdvSimd;
#else
#error Unsupported platform
#endif // !TARGET_XARCH && !TARGET_ARM64

    if (!compOpportunisticallyDependsOn(minimumIsa) || !JitConfig.EnableHWIntrinsic())
    {
        // The user disabled support for the baseline ISA so
        // don't emit any SIMD intrinsics as they all require
        // this at a minimum
        return nullptr;
    }

    CORINFO_CLASS_HANDLE argClass         = NO_CLASS_HANDLE;
    var_types            retType          = JITtype2varType(sig->retType);
    var_types            baseType         = TYP_UNKNOWN;
    var_types            simdType         = TYP_UNKNOWN;
    unsigned             simdSize         = 0;
    unsigned             numArgs          = sig->numArgs;
    bool                 isInstanceMethod = false;

    // We want to resolve and populate the handle cache for this type even
    // if it isn't the basis for anything carried on the node.
    baseType = getBaseTypeAndSizeOfSIMDType(clsHnd, &simdSize);

    if ((clsHnd != m_simdHandleCache->SIMDVectorHandle) && !varTypeIsArithmetic(baseType))
    {
        // We want to exit early if the clsHnd should have a base type and it isn't one
        // of the supported types. This handles cases like op_Explicit which take a Vector<T>
        return nullptr;
    }

    if (retType == TYP_STRUCT)
    {
        baseType = getBaseTypeAndSizeOfSIMDType(sig->retTypeSigClass, &simdSize);
        retType  = getSIMDTypeForSize(simdSize);
    }
    else if (numArgs != 0)
    {
        argClass = info.compCompHnd->getArgClass(sig, sig->args);
        baseType = getBaseTypeAndSizeOfSIMDType(argClass, &simdSize);
    }

    if (sig->hasThis())
    {
        assert(SimdAsHWIntrinsicInfo::IsInstanceMethod(intrinsic));
        numArgs++;

        isInstanceMethod = true;
        argClass         = clsHnd;
    }
    else if ((clsHnd == m_simdHandleCache->SIMDVectorHandle) && (numArgs != 0))
    {
        // We need to fixup the clsHnd in the case we are an intrinsic on Vector
        // The first argument will be the appropriate Vector<T> handle to use
        clsHnd = info.compCompHnd->getArgClass(sig, sig->args);

        // We also need to adjust the baseType as some methods on Vector return
        // a type different than the operation we need to perform. An example
        // is LessThan or Equals which takes double but returns long. This is
        // unlike the counterparts on Vector<T> which take a return the same type.
        baseType = getBaseTypeAndSizeOfSIMDType(clsHnd, &simdSize);
    }

    if (!varTypeIsArithmetic(baseType) || (simdSize == 0))
    {
        // We get here for a devirtualization of IEquatable`1.Equals
        // or if the user tries to use Vector<T> with an unsupported type
        return nullptr;
    }

    simdType = getSIMDTypeForSize(simdSize);
    assert(varTypeIsSIMD(simdType));

    NamedIntrinsic hwIntrinsic = SimdAsHWIntrinsicInfo::lookupHWIntrinsic(intrinsic, baseType);

    if ((hwIntrinsic == NI_Illegal) || !varTypeIsSIMD(simdType))
    {
        // The baseType isn't supported by the intrinsic
        return nullptr;
    }

    if (SimdAsHWIntrinsicInfo::IsFloatingPointUsed(intrinsic))
    {
        // Set `compFloatingPointUsed` to cover the scenario where an intrinsic
        // is operating on SIMD fields, but where no SIMD local vars are in use.
        compFloatingPointUsed = true;
    }

    if (hwIntrinsic == intrinsic)
    {
        // The SIMD intrinsic requires special handling outside the normal code path
        return impSimdAsHWIntrinsicSpecial(intrinsic, clsHnd, sig, retType, baseType, simdSize, newobjThis);
    }

    CORINFO_InstructionSet hwIntrinsicIsa = HWIntrinsicInfo::lookupIsa(hwIntrinsic);

    if (!compOpportunisticallyDependsOn(hwIntrinsicIsa))
    {
        // The JIT doesn't support the required ISA
        return nullptr;
    }

    CORINFO_ARG_LIST_HANDLE argList = sig->args;
    var_types               argType = TYP_UNKNOWN;

    GenTree* op1 = nullptr;
    GenTree* op2 = nullptr;

    switch (numArgs)
    {
        case 0:
        {
            assert(!SimdAsHWIntrinsicInfo::NeedsOperandsSwapped(intrinsic));
            return gtNewSimdAsHWIntrinsicNode(retType, hwIntrinsic, baseType, simdSize);
        }

        case 1:
        {
            argType = isInstanceMethod ? simdType
                                       : JITtype2varType(strip(info.compCompHnd->getArgType(sig, argList, &argClass)));
            op1 = getArgForHWIntrinsic(argType, argClass, isInstanceMethod);

            assert(!SimdAsHWIntrinsicInfo::NeedsOperandsSwapped(intrinsic));
            return gtNewSimdAsHWIntrinsicNode(retType, hwIntrinsic, baseType, simdSize, op1);
        }

        case 2:
        {
            CORINFO_ARG_LIST_HANDLE arg2 = isInstanceMethod ? argList : info.compCompHnd->getArgNext(argList);
            argType                      = JITtype2varType(strip(info.compCompHnd->getArgType(sig, arg2, &argClass)));
            op2                          = getArgForHWIntrinsic(argType, argClass);

            argType = isInstanceMethod ? simdType
                                       : JITtype2varType(strip(info.compCompHnd->getArgType(sig, argList, &argClass)));
            op1 = getArgForHWIntrinsic(argType, argClass, isInstanceMethod);

            if (SimdAsHWIntrinsicInfo::NeedsOperandsSwapped(intrinsic))
            {
                std::swap(op1, op2);
            }

            return gtNewSimdAsHWIntrinsicNode(retType, hwIntrinsic, baseType, simdSize, op1, op2);
        }
    }

    assert(!"Unexpected SimdAsHWIntrinsic");
    return nullptr;
}

//------------------------------------------------------------------------
// impSimdAsHWIntrinsicSpecial: Import a SIMD intrinsic as a GT_HWINTRINSIC node if possible
//                              This method handles cases which cannot be table driven
//
// Arguments:
//    intrinsic  -- id of the intrinsic function.
//    clsHnd     -- class handle containing the intrinsic function.
//    sig        -- signature of the intrinsic call
//    retType    -- the return type of the intrinsic call
//    baseType   -- the base type of SIMD type of the intrinsic
//    simdSize   -- the size of the SIMD type of the intrinsic
//
// Return Value:
//    The GT_HWINTRINSIC node, or nullptr if not a supported intrinsic
//
GenTree* Compiler::impSimdAsHWIntrinsicSpecial(NamedIntrinsic       intrinsic,
                                               CORINFO_CLASS_HANDLE clsHnd,
                                               CORINFO_SIG_INFO*    sig,
                                               var_types            retType,
                                               var_types            baseType,
                                               unsigned             simdSize,
                                               GenTree*             newobjThis)
{
    assert(featureSIMD);
    assert(retType != TYP_UNKNOWN);
    assert(varTypeIsArithmetic(baseType));
    assert(simdSize != 0);
    assert(SimdAsHWIntrinsicInfo::lookupHWIntrinsic(intrinsic, baseType) == intrinsic);

    var_types simdType = getSIMDTypeForSize(simdSize);
    assert(varTypeIsSIMD(simdType));

    CORINFO_ARG_LIST_HANDLE argList  = sig->args;
    var_types               argType  = TYP_UNKNOWN;
    CORINFO_CLASS_HANDLE    argClass = NO_CLASS_HANDLE;

    GenTree* op1 = nullptr;
    GenTree* op2 = nullptr;
    GenTree* op3 = nullptr;

    SimdAsHWIntrinsicClassId classId          = SimdAsHWIntrinsicInfo::lookupClassId(intrinsic);
    unsigned                 numArgs          = sig->numArgs;
    bool                     isInstanceMethod = false;

    if (sig->hasThis())
    {
        assert(SimdAsHWIntrinsicInfo::IsInstanceMethod(intrinsic));
        numArgs++;

        isInstanceMethod = true;
        argClass         = clsHnd;
    }

#if defined(TARGET_XARCH)
    bool isVectorT256 = (SimdAsHWIntrinsicInfo::lookupClassId(intrinsic) == SimdAsHWIntrinsicClassId::VectorT256);

    // We should have alredy exited early if SSE2 isn't supported
    assert(compIsaSupportedDebugOnly(InstructionSet_SSE2));

    switch (intrinsic)
    {
#if defined(TARGET_X86)
        case NI_VectorT128_CreateBroadcast:
        case NI_VectorT256_CreateBroadcast:
        {
            if (varTypeIsLong(baseType))
            {
                // TODO-XARCH-CQ: It may be beneficial to emit the movq
                // instruction, which takes a 64-bit memory address and
                // works on 32-bit x86 systems.
                return nullptr;
            }
            break;
        }
#endif // TARGET_X86

        case NI_VectorT128_Dot:
        {
            if (!compOpportunisticallyDependsOn(InstructionSet_SSE41))
            {
                // We need to exit early if this is Vector<T>.Dot for int or uint and SSE41 is not supported
                // The other types should be handled via the table driven paths

                assert((baseType == TYP_INT) || (baseType == TYP_UINT));
                return nullptr;
            }
            break;
        }

        default:
        {
            // Most intrinsics have some path that works even if only SSE2 is available
            break;
        }
    }

    // Vector<T>, when 32-bytes, requires at least AVX2
    assert(!isVectorT256 || compIsaSupportedDebugOnly(InstructionSet_AVX2));
#elif defined(TARGET_ARM64)
    // We should have alredy exited early if AdvSimd isn't supported
    assert(compIsaSupportedDebugOnly(InstructionSet_AdvSimd));
#else
#error Unsupported platform
#endif // !TARGET_XARCH && !TARGET_ARM64

    GenTree* copyBlkDst = nullptr;
    GenTree* copyBlkSrc = nullptr;

    switch (numArgs)
    {
        case 0:
        {
            assert(newobjThis == nullptr);

            switch (intrinsic)
            {
#if defined(TARGET_XARCH)
                case NI_Vector2_get_One:
                case NI_Vector3_get_One:
                case NI_Vector4_get_One:
                case NI_VectorT128_get_One:
                case NI_VectorT256_get_One:
                {
                    switch (baseType)
                    {
                        case TYP_BYTE:
                        case TYP_UBYTE:
                        case TYP_SHORT:
                        case TYP_USHORT:
                        case TYP_INT:
                        case TYP_UINT:
                        {
                            op1 = gtNewIconNode(1, TYP_INT);
                            break;
                        }

                        case TYP_LONG:
                        case TYP_ULONG:
                        {
                            op1 = gtNewLconNode(1);
                            break;
                        }

                        case TYP_FLOAT:
                        case TYP_DOUBLE:
                        {
                            op1 = gtNewDconNode(1.0, baseType);
                            break;
                        }

                        default:
                        {
                            unreached();
                        }
                    }

                    return gtNewSimdCreateBroadcastNode(retType, op1, baseType, simdSize,
                                                        /* isSimdAsHWIntrinsic */ true);
                }

                case NI_VectorT128_get_Count:
                case NI_VectorT256_get_Count:
                {
                    GenTreeIntCon* countNode = gtNewIconNode(getSIMDVectorLength(simdSize, baseType), TYP_INT);
                    countNode->gtFlags |= GTF_ICON_SIMD_COUNT;
                    return countNode;
                }
#elif defined(TARGET_ARM64)
                case NI_Vector2_get_One:
                case NI_Vector3_get_One:
                case NI_Vector4_get_One:
                case NI_VectorT128_get_One:
                {
                    switch (baseType)
                    {
                        case TYP_BYTE:
                        case TYP_UBYTE:
                        case TYP_SHORT:
                        case TYP_USHORT:
                        case TYP_INT:
                        case TYP_UINT:
                        {
                            op1 = gtNewIconNode(1, TYP_INT);
                            break;
                        }

                        case TYP_LONG:
                        case TYP_ULONG:
                        {
                            op1 = gtNewLconNode(1);
                            break;
                        }

                        case TYP_FLOAT:
                        case TYP_DOUBLE:
                        {
                            op1 = gtNewDconNode(1.0, baseType);
                            break;
                        }

                        default:
                        {
                            unreached();
                        }
                    }

                    return gtNewSimdCreateBroadcastNode(retType, op1, baseType, simdSize,
                                                        /* isSimdAsHWIntrinsic */ true);
                }

                case NI_VectorT128_get_Count:
                {
                    GenTreeIntCon* countNode = gtNewIconNode(getSIMDVectorLength(simdSize, baseType), TYP_INT);
                    countNode->gtFlags |= GTF_ICON_SIMD_COUNT;
                    return countNode;
                }
#else
#error Unsupported platform
#endif // !TARGET_XARCH && !TARGET_ARM64

                default:
                {
                    // Some platforms warn about unhandled switch cases
                    // We handle it more generally via the assert and nullptr return below.
                    break;
                }
            }
        }

        case 1:
        {
            assert(newobjThis == nullptr);

            bool isOpExplicit = (intrinsic == NI_VectorT128_op_Explicit);

#if defined(TARGET_XARCH)
            isOpExplicit |= (intrinsic == NI_VectorT256_op_Explicit);
#endif

            if (isOpExplicit)
            {
                // We fold away the cast here, as it only exists to satisfy the
                // type system. It is safe to do this here since the op1 type
                // and the signature return type are both the same TYP_SIMD.

                op1 = impSIMDPopStack(retType, /* expectAddr: */ false, sig->retTypeClass);
                SetOpLclRelatedToSIMDIntrinsic(op1);
                assert(op1->gtType == getSIMDTypeForSize(getSIMDTypeSizeInBytes(sig->retTypeSigClass)));

                return op1;
            }

            argType = isInstanceMethod ? simdType
                                       : JITtype2varType(strip(info.compCompHnd->getArgType(sig, argList, &argClass)));
            op1 = getArgForHWIntrinsic(argType, argClass, isInstanceMethod);

            assert(!SimdAsHWIntrinsicInfo::NeedsOperandsSwapped(intrinsic));

            switch (intrinsic)
            {
#if defined(TARGET_XARCH)
                case NI_Vector2_Abs:
                case NI_Vector3_Abs:
                case NI_Vector4_Abs:
                case NI_VectorT128_Abs:
                case NI_VectorT256_Abs:
                {
                    if (varTypeIsFloating(baseType))
                    {
                        // Abs(vf) = vf & new SIMDVector<float>(0x7fffffff);
                        // Abs(vd) = vf & new SIMDVector<double>(0x7fffffffffffffff);
                        GenTree* bitMask = nullptr;

                        if (baseType == TYP_FLOAT)
                        {
                            static_assert_no_msg(sizeof(float) == sizeof(int));
                            int mask = 0x7fffffff;
                            bitMask  = gtNewDconNode(*((float*)&mask), TYP_FLOAT);
                        }
                        else
                        {
                            assert(baseType == TYP_DOUBLE);
                            static_assert_no_msg(sizeof(double) == sizeof(__int64));

                            __int64 mask = 0x7fffffffffffffffLL;
                            bitMask      = gtNewDconNode(*((double*)&mask), TYP_DOUBLE);
                        }
                        assert(bitMask != nullptr);

<<<<<<< HEAD
                        bitMask = gtNewSIMDNode(retType, SIMDIntrinsicInit, baseType, simdSize, bitMask);
=======
                        bitMask = gtNewSimdCreateBroadcastNode(retType, bitMask, baseType, simdSize,
                                                               /* isSimdAsHWIntrinsic */ true);
>>>>>>> 9df02475

                        intrinsic = isVectorT256 ? NI_VectorT256_op_BitwiseAnd : NI_VectorT128_op_BitwiseAnd;
                        intrinsic = SimdAsHWIntrinsicInfo::lookupHWIntrinsic(intrinsic, baseType);

                        return gtNewSimdAsHWIntrinsicNode(retType, intrinsic, baseType, simdSize, op1, bitMask);
                    }
                    else if (varTypeIsUnsigned(baseType))
                    {
                        return op1;
                    }
                    else if ((baseType != TYP_LONG) && compOpportunisticallyDependsOn(InstructionSet_SSSE3))
                    {
                        return gtNewSimdAsHWIntrinsicNode(retType, NI_SSSE3_Abs, baseType, simdSize, op1);
                    }
                    else
                    {
                        GenTree*       tmp;
                        NamedIntrinsic hwIntrinsic;

                        GenTree* op1Dup1;
                        op1 = impCloneExpr(op1, &op1Dup1, clsHnd, (unsigned)CHECK_SPILL_ALL,
                                           nullptr DEBUGARG("Clone op1 for Vector<T>.Abs"));

                        GenTree* op1Dup2;
                        op1Dup1 = impCloneExpr(op1Dup1, &op1Dup2, clsHnd, (unsigned)CHECK_SPILL_ALL,
                                               nullptr DEBUGARG("Clone op1 for Vector<T>.Abs"));

                        // op1 = op1 < Zero
                        tmp         = gtNewSIMDVectorZero(retType, baseType, simdSize);
                        hwIntrinsic = isVectorT256 ? NI_VectorT256_LessThan : NI_VectorT128_LessThan;
                        op1 = impSimdAsHWIntrinsicRelOp(hwIntrinsic, clsHnd, retType, baseType, simdSize, op1, tmp);

                        // tmp = Zero - op1Dup1
                        tmp         = gtNewSIMDVectorZero(retType, baseType, simdSize);
                        hwIntrinsic = isVectorT256 ? NI_AVX2_Subtract : NI_SSE2_Subtract;
                        tmp = gtNewSimdAsHWIntrinsicNode(retType, hwIntrinsic, baseType, simdSize, tmp, op1Dup1);

                        // result = ConditionalSelect(op1, tmp, op1Dup2)
                        return impSimdAsHWIntrinsicCndSel(clsHnd, retType, baseType, simdSize, op1, tmp, op1Dup2);
                    }
                    break;
                }
#elif defined(TARGET_ARM64)
                case NI_VectorT128_Abs:
                {
                    assert(varTypeIsUnsigned(baseType));
                    return op1;
                }
#else
#error Unsupported platform
#endif // !TARGET_XARCH && !TARGET_ARM64

                default:
                {
                    // Some platforms warn about unhandled switch cases
                    // We handle it more generally via the assert and nullptr return below.
                    break;
                }
            }
            break;
        }

        case 2:
        {
            CORINFO_ARG_LIST_HANDLE arg2 = isInstanceMethod ? argList : info.compCompHnd->getArgNext(argList);
            argType                      = JITtype2varType(strip(info.compCompHnd->getArgType(sig, arg2, &argClass)));
            op2                          = getArgForHWIntrinsic(argType, argClass);

            argType = isInstanceMethod ? simdType
                                       : JITtype2varType(strip(info.compCompHnd->getArgType(sig, argList, &argClass)));
            op1 = getArgForHWIntrinsic(argType, argClass, isInstanceMethod, newobjThis);

            assert(!SimdAsHWIntrinsicInfo::NeedsOperandsSwapped(intrinsic));

            switch (intrinsic)
            {
#if defined(TARGET_XARCH)
                case NI_Vector2_CreateBroadcast:
                case NI_Vector3_CreateBroadcast:
                case NI_Vector4_CreateBroadcast:
                case NI_VectorT128_CreateBroadcast:
                case NI_VectorT256_CreateBroadcast:
                {
                    assert(retType == TYP_VOID);

                    copyBlkDst = op1;
                    copyBlkSrc =
                        gtNewSimdCreateBroadcastNode(simdType, op2, baseType, simdSize, /* isSimdAsHWIntrinsic */ true);
                    break;
                }

                case NI_Vector2_op_Division:
                case NI_Vector3_op_Division:
                {
                    // Vector2/3 div: since the top-most elements will be zero, we end up
                    // perfoming 0/0 which is a NAN. Therefore, post division we need to set the
                    // top-most elements to zero. This is achieved by left logical shift followed
                    // by right logical shift of the result.

                    // These are 16 byte operations, so we subtract from 16 bytes, not the vector register length.
                    unsigned shiftCount = 16 - simdSize;
                    assert((shiftCount > 0) && (shiftCount <= 16));

                    // retNode = Sse.Divide(op1, op2);
                    GenTree* retNode = gtNewSimdAsHWIntrinsicNode(retType, NI_SSE_Divide, baseType, simdSize, op1, op2);

                    // retNode = Sse.ShiftLeftLogical128BitLane(retNode.AsInt32(), shiftCount).AsSingle()
                    retNode = gtNewSimdAsHWIntrinsicNode(retType, NI_SSE2_ShiftLeftLogical128BitLane, TYP_INT, simdSize,
                                                         retNode, gtNewIconNode(shiftCount, TYP_INT));

                    // retNode = Sse.ShiftRightLogical128BitLane(retNode.AsInt32(), shiftCount).AsSingle()
                    retNode = gtNewSimdAsHWIntrinsicNode(retType, NI_SSE2_ShiftRightLogical128BitLane, TYP_INT,
                                                         simdSize, retNode, gtNewIconNode(shiftCount, TYP_INT));

                    return retNode;
                }

                case NI_VectorT128_Dot:
                {
                    assert((baseType == TYP_INT) || (baseType == TYP_UINT));
                    assert(compIsaSupportedDebugOnly(InstructionSet_SSE41));
                    return gtNewSimdAsHWIntrinsicNode(retType, op1, op2, NI_Vector128_Dot, baseType, simdSize);
                }

                case NI_VectorT128_Equals:
                case NI_VectorT128_GreaterThan:
                case NI_VectorT128_GreaterThanOrEqual:
                case NI_VectorT128_LessThan:
                case NI_VectorT128_LessThanOrEqual:
                case NI_VectorT256_GreaterThan:
                case NI_VectorT256_GreaterThanOrEqual:
                case NI_VectorT256_LessThan:
                case NI_VectorT256_LessThanOrEqual:
                {
                    return impSimdAsHWIntrinsicRelOp(intrinsic, clsHnd, retType, baseType, simdSize, op1, op2);
                }

                case NI_VectorT128_Max:
                case NI_VectorT128_Min:
                case NI_VectorT256_Max:
                case NI_VectorT256_Min:
                {
                    if ((baseType == TYP_BYTE) || (baseType == TYP_USHORT))
                    {
                        GenTree*  constVal = nullptr;
                        var_types opType   = baseType;

                        NamedIntrinsic opIntrinsic;
                        NamedIntrinsic hwIntrinsic;

                        switch (baseType)
                        {
                            case TYP_BYTE:
                            {
                                constVal    = gtNewIconNode(0x80808080, TYP_INT);
                                opIntrinsic = NI_VectorT128_op_Subtraction;
                                baseType    = TYP_UBYTE;
                                break;
                            }

                            case TYP_USHORT:
                            {
                                constVal    = gtNewIconNode(0x80008000, TYP_INT);
                                opIntrinsic = NI_VectorT128_op_Addition;
                                baseType    = TYP_SHORT;
                                break;
                            }

                            default:
                            {
                                unreached();
                            }
                        }

<<<<<<< HEAD
                        GenTree* constVector = gtNewSIMDNode(retType, SIMDIntrinsicInit, TYP_INT, simdSize, constVal);
=======
                        GenTree* constVector = gtNewSimdCreateBroadcastNode(retType, constVal, TYP_INT, simdSize,
                                                                            /* isSimdAsHWIntrinsic */ true);
>>>>>>> 9df02475

                        GenTree* constVectorDup1;
                        constVector = impCloneExpr(constVector, &constVectorDup1, clsHnd, (unsigned)CHECK_SPILL_ALL,
                                                   nullptr DEBUGARG("Clone constVector for Vector<T>.Max/Min"));

                        GenTree* constVectorDup2;
                        constVectorDup1 =
                            impCloneExpr(constVectorDup1, &constVectorDup2, clsHnd, (unsigned)CHECK_SPILL_ALL,
                                         nullptr DEBUGARG("Clone constVector for Vector<T>.Max/Min"));

                        hwIntrinsic = SimdAsHWIntrinsicInfo::lookupHWIntrinsic(opIntrinsic, opType);

                        // op1 = op1 - constVector
                        // -or-
                        // op1 = op1 + constVector
                        op1 = gtNewSimdAsHWIntrinsicNode(retType, hwIntrinsic, opType, simdSize, op1, constVector);

                        // op2 = op2 - constVectorDup1
                        // -or-
                        // op2 = op2 + constVectorDup1
                        op2 = gtNewSimdAsHWIntrinsicNode(retType, hwIntrinsic, opType, simdSize, op2, constVectorDup1);

                        // op1 = Max(op1, op2)
                        // -or-
                        // op1 = Min(op1, op2)
                        hwIntrinsic = SimdAsHWIntrinsicInfo::lookupHWIntrinsic(intrinsic, baseType);
                        op1         = gtNewSimdAsHWIntrinsicNode(retType, hwIntrinsic, baseType, simdSize, op1, op2);

                        // result = op1 + constVectorDup2
                        // -or-
                        // result = op1 - constVectorDup2
                        opIntrinsic = (opIntrinsic == NI_VectorT128_op_Subtraction) ? NI_VectorT128_op_Addition
                                                                                    : NI_VectorT128_op_Subtraction;
                        hwIntrinsic = SimdAsHWIntrinsicInfo::lookupHWIntrinsic(opIntrinsic, opType);
                        return gtNewSimdAsHWIntrinsicNode(retType, hwIntrinsic, opType, simdSize, op1, constVectorDup2);
                    }

                    GenTree* op1Dup;
                    op1 = impCloneExpr(op1, &op1Dup, clsHnd, (unsigned)CHECK_SPILL_ALL,
                                       nullptr DEBUGARG("Clone op1 for Vector<T>.Max/Min"));

                    GenTree* op2Dup;
                    op2 = impCloneExpr(op2, &op2Dup, clsHnd, (unsigned)CHECK_SPILL_ALL,
                                       nullptr DEBUGARG("Clone op2 for Vector<T>.Max/Min"));

                    if ((intrinsic == NI_VectorT128_Max) || (intrinsic == NI_VectorT256_Max))
                    {
                        intrinsic = isVectorT256 ? NI_VectorT256_GreaterThan : NI_VectorT128_GreaterThan;
                    }
                    else
                    {
                        intrinsic = isVectorT256 ? NI_VectorT256_LessThan : NI_VectorT128_LessThan;
                    }

                    // op1 = op1 > op2
                    // -or-
                    // op1 = op1 < op2
                    op1 = impSimdAsHWIntrinsicRelOp(intrinsic, clsHnd, retType, baseType, simdSize, op1, op2);

                    // result = ConditionalSelect(op1, op1Dup, op2Dup)
                    return impSimdAsHWIntrinsicCndSel(clsHnd, retType, baseType, simdSize, op1, op1Dup, op2Dup);
                }

                case NI_VectorT128_op_Multiply:
                {
                    assert(baseType == TYP_INT);

                    NamedIntrinsic hwIntrinsic = NI_Illegal;

                    if (compOpportunisticallyDependsOn(InstructionSet_SSE41))
                    {
                        hwIntrinsic = NI_SSE41_MultiplyLow;
                    }
                    else
                    {
                        // op1Dup = op1
                        GenTree* op1Dup;
                        op1 = impCloneExpr(op1, &op1Dup, clsHnd, (unsigned)CHECK_SPILL_ALL,
                                           nullptr DEBUGARG("Clone op1 for Vector<T>.Multiply"));

                        // op2Dup = op2
                        GenTree* op2Dup;
                        op2 = impCloneExpr(op2, &op2Dup, clsHnd, (unsigned)CHECK_SPILL_ALL,
                                           nullptr DEBUGARG("Clone op2 for Vector<T>.Multiply"));

                        // op1 = Sse2.ShiftRightLogical128BitLane(op1, 4)
                        op1 = gtNewSimdAsHWIntrinsicNode(retType, NI_SSE2_ShiftRightLogical128BitLane, baseType,
                                                         simdSize, op1, gtNewIconNode(4, TYP_INT));

                        // op2 = Sse2.ShiftRightLogical128BitLane(op1, 4)
                        op2 = gtNewSimdAsHWIntrinsicNode(retType, NI_SSE2_ShiftRightLogical128BitLane, baseType,
                                                         simdSize, op2, gtNewIconNode(4, TYP_INT));

                        // op2 = Sse2.Multiply(op2.AsUInt64(), op1.AsUInt64()).AsInt32()
                        op2 = gtNewSimdAsHWIntrinsicNode(retType, NI_SSE2_Multiply, TYP_ULONG, simdSize, op2, op1);

                        // op2 = Sse2.Shuffle(op2, (0, 0, 2, 0))
                        op2 = gtNewSimdAsHWIntrinsicNode(retType, NI_SSE2_Shuffle, baseType, simdSize, op2,
                                                         gtNewIconNode(SHUFFLE_XXZX, TYP_INT));

                        // op1 = Sse2.Multiply(op1Dup.AsUInt64(), op2Dup.AsUInt64()).AsInt32()
                        op1 =
                            gtNewSimdAsHWIntrinsicNode(retType, NI_SSE2_Multiply, TYP_ULONG, simdSize, op1Dup, op2Dup);

                        // op1 = Sse2.Shuffle(op1, (0, 0, 2, 0))
                        op1 = gtNewSimdAsHWIntrinsicNode(retType, NI_SSE2_Shuffle, baseType, simdSize, op1,
                                                         gtNewIconNode(SHUFFLE_XXZX, TYP_INT));

                        // result = Sse2.UnpackLow(op1, op2)
                        hwIntrinsic = NI_SSE2_UnpackLow;
                    }
                    assert(hwIntrinsic != NI_Illegal);

                    return gtNewSimdAsHWIntrinsicNode(retType, hwIntrinsic, baseType, simdSize, op1, op2);
                }
#elif defined(TARGET_ARM64)
                case NI_Vector2_CreateBroadcast:
                case NI_Vector3_CreateBroadcast:
                case NI_Vector4_CreateBroadcast:
                case NI_VectorT128_CreateBroadcast:
                {
                    assert(retType == TYP_VOID);

                    copyBlkDst = op1;
                    copyBlkSrc =
                        gtNewSimdCreateBroadcastNode(simdType, op2, baseType, simdSize, /* isSimdAsHWIntrinsic */ true);
                    break;
                }

                case NI_VectorT128_Max:
                case NI_VectorT128_Min:
                {
                    assert((baseType == TYP_LONG) || (baseType == TYP_ULONG));

                    NamedIntrinsic hwIntrinsic;

                    GenTree* op1Dup;
                    op1 = impCloneExpr(op1, &op1Dup, clsHnd, (unsigned)CHECK_SPILL_ALL,
                                       nullptr DEBUGARG("Clone op1 for Vector<T>.Max/Min"));

                    GenTree* op2Dup;
                    op2 = impCloneExpr(op2, &op2Dup, clsHnd, (unsigned)CHECK_SPILL_ALL,
                                       nullptr DEBUGARG("Clone op2 for Vector<T>.Max/Min"));

                    intrinsic = (intrinsic == NI_VectorT128_Max) ? NI_VectorT128_GreaterThan : NI_VectorT128_LessThan;

                    // op1 = op1 > op2
                    // -or-
                    // op1 = op1 < op2
                    hwIntrinsic = SimdAsHWIntrinsicInfo::lookupHWIntrinsic(intrinsic, baseType);
                    op1         = gtNewSimdAsHWIntrinsicNode(retType, hwIntrinsic, baseType, simdSize, op1, op2);

                    // result = ConditionalSelect(op1, op1Dup, op2Dup)
                    return impSimdAsHWIntrinsicCndSel(clsHnd, retType, baseType, simdSize, op1, op1Dup, op2Dup);
                }
#else
#error Unsupported platform
#endif // !TARGET_XARCH && !TARGET_ARM64

                default:
                {
                    // Some platforms warn about unhandled switch cases
                    // We handle it more generally via the assert and nullptr return below.
                    break;
                }
            }
            break;
        }

        case 3:
        {
            assert(newobjThis == nullptr);

            CORINFO_ARG_LIST_HANDLE arg2 = isInstanceMethod ? argList : info.compCompHnd->getArgNext(argList);
            CORINFO_ARG_LIST_HANDLE arg3 = info.compCompHnd->getArgNext(arg2);

            argType = JITtype2varType(strip(info.compCompHnd->getArgType(sig, arg3, &argClass)));
            op3     = getArgForHWIntrinsic(argType, argClass);

            argType = JITtype2varType(strip(info.compCompHnd->getArgType(sig, arg2, &argClass)));
            op2     = getArgForHWIntrinsic(argType, argClass);

            argType = isInstanceMethod ? simdType
                                       : JITtype2varType(strip(info.compCompHnd->getArgType(sig, argList, &argClass)));
            op1 = getArgForHWIntrinsic(argType, argClass, isInstanceMethod, newobjThis);

            assert(!SimdAsHWIntrinsicInfo::NeedsOperandsSwapped(intrinsic));

            switch (intrinsic)
            {
#if defined(TARGET_XARCH)
                case NI_VectorT128_ConditionalSelect:
                case NI_VectorT256_ConditionalSelect:
                {
                    return impSimdAsHWIntrinsicCndSel(clsHnd, retType, baseType, simdSize, op1, op2, op3);
                }
#elif defined(TARGET_ARM64)
                case NI_VectorT128_ConditionalSelect:
                {
                    return impSimdAsHWIntrinsicCndSel(clsHnd, retType, baseType, simdSize, op1, op2, op3);
                }
#else
#error Unsupported platform
#endif // !TARGET_XARCH && !TARGET_ARM64

                default:
                {
                    // Some platforms warn about unhandled switch cases
                    // We handle it more generally via the assert and nullptr return below.
                    break;
                }
            }
        }
    }

    if (copyBlkDst != nullptr)
    {
        assert(copyBlkSrc != nullptr);

        // At this point, we have a tree that we are going to store into a destination.
        // TODO-1stClassStructs: This should be a simple store or assignment, and should not require
        // GTF_ALL_EFFECT for the dest. This is currently emulating the previous behavior of
        // block ops.

        GenTree* dest = gtNewBlockVal(copyBlkDst, simdSize);

        dest->gtType = simdType;
        dest->gtFlags |= GTF_GLOB_REF;

        GenTree* retNode = gtNewBlkOpNode(dest, copyBlkSrc, /* isVolatile */ false, /* isCopyBlock */ true);
        retNode->gtFlags |= ((copyBlkDst->gtFlags | copyBlkSrc->gtFlags) & GTF_ALL_EFFECT);

        return retNode;
    }
    assert(copyBlkSrc == nullptr);

    assert(!"Unexpected SimdAsHWIntrinsic");
    return nullptr;
}

//------------------------------------------------------------------------
// impSimdAsHWIntrinsicCndSel: Import a SIMD conditional select intrinsic
//
// Arguments:
//    clsHnd     -- class handle containing the intrinsic function.
//    retType    -- the return type of the intrinsic call
//    baseType   -- the base type of SIMD type of the intrinsic
//    simdSize   -- the size of the SIMD type of the intrinsic
//    op1        -- the first operand of the intrinsic
//    op2        -- the second operand of the intrinsic
//    op3        -- the third operand of the intrinsic
//
// Return Value:
//    The GT_HWINTRINSIC node representing the conditional select
//
GenTree* Compiler::impSimdAsHWIntrinsicCndSel(CORINFO_CLASS_HANDLE clsHnd,
                                              var_types            retType,
                                              var_types            baseType,
                                              unsigned             simdSize,
                                              GenTree*             op1,
                                              GenTree*             op2,
                                              GenTree*             op3)
{
    assert(featureSIMD);
    assert(retType != TYP_UNKNOWN);
    assert(varTypeIsArithmetic(baseType));
    assert(simdSize != 0);
    assert(varTypeIsSIMD(getSIMDTypeForSize(simdSize)));
    assert(op1 != nullptr);
    assert(op2 != nullptr);
    assert(op3 != nullptr);

#if defined(TARGET_XARCH)
    bool isVectorT256 = (simdSize == 32);

    // Vector<T> for the rel-ops covered here requires at least SSE2
    assert(compIsaSupportedDebugOnly(InstructionSet_SSE2));

    // Vector<T>, when 32-bytes, requires at least AVX2
    assert(!isVectorT256 || compIsaSupportedDebugOnly(InstructionSet_AVX2));

    if (compOpportunisticallyDependsOn(InstructionSet_SSE41))
    {
        NamedIntrinsic hwIntrinsic = NI_SSE41_BlendVariable;

        if (isVectorT256)
        {
            hwIntrinsic = varTypeIsIntegral(baseType) ? NI_AVX2_BlendVariable : NI_AVX_BlendVariable;
        }

        return gtNewSimdAsHWIntrinsicNode(retType, hwIntrinsic, baseType, simdSize, op3, op2, op1);
    }
#endif // TARGET_XARCH

    NamedIntrinsic hwIntrinsic;

    GenTree* op1Dup;
    op1 = impCloneExpr(op1, &op1Dup, clsHnd, (unsigned)CHECK_SPILL_ALL,
                       nullptr DEBUGARG("Clone op1 for Vector<T>.ConditionalSelect"));

    // op2 = op2 & op1
    hwIntrinsic = SimdAsHWIntrinsicInfo::lookupHWIntrinsic(NI_VectorT128_op_BitwiseAnd, baseType);
    op2         = gtNewSimdAsHWIntrinsicNode(retType, hwIntrinsic, baseType, simdSize, op2, op1);

    // op3 = op3 & ~op1Dup
    hwIntrinsic = SimdAsHWIntrinsicInfo::lookupHWIntrinsic(NI_VectorT128_AndNot, baseType);

    if (SimdAsHWIntrinsicInfo::NeedsOperandsSwapped(NI_VectorT128_AndNot))
    {
        std::swap(op3, op1Dup);
    }

    op3 = gtNewSimdAsHWIntrinsicNode(retType, hwIntrinsic, baseType, simdSize, op3, op1Dup);

    // result = op2 | op3
    hwIntrinsic = SimdAsHWIntrinsicInfo::lookupHWIntrinsic(NI_VectorT128_op_BitwiseOr, baseType);
    return gtNewSimdAsHWIntrinsicNode(retType, hwIntrinsic, baseType, simdSize, op2, op3);
}

#if defined(TARGET_XARCH)
//------------------------------------------------------------------------
// impSimdAsHWIntrinsicRelOp: Import a SIMD relational operator intrinsic
//
// Arguments:
//    intrinsic  -- id of the intrinsic function.
//    clsHnd     -- class handle containing the intrinsic function.
//    retType    -- the return type of the intrinsic call
//    baseType   -- the base type of SIMD type of the intrinsic
//    simdSize   -- the size of the SIMD type of the intrinsic
//    op1        -- the first operand of the intrinsic
//    op2        -- the second operand of the intrinsic
//
// Return Value:
//    The GT_HWINTRINSIC node representing the relational operator
//
GenTree* Compiler::impSimdAsHWIntrinsicRelOp(NamedIntrinsic       intrinsic,
                                             CORINFO_CLASS_HANDLE clsHnd,
                                             var_types            retType,
                                             var_types            baseType,
                                             unsigned             simdSize,
                                             GenTree*             op1,
                                             GenTree*             op2)
{
    assert(featureSIMD);
    assert(retType != TYP_UNKNOWN);
    assert(varTypeIsIntegral(baseType));
    assert(simdSize != 0);
    assert(varTypeIsSIMD(getSIMDTypeForSize(simdSize)));
    assert(op1 != nullptr);
    assert(op2 != nullptr);
    assert(!SimdAsHWIntrinsicInfo::IsInstanceMethod(intrinsic));

    bool isVectorT256 = (SimdAsHWIntrinsicInfo::lookupClassId(intrinsic) == SimdAsHWIntrinsicClassId::VectorT256);

    // Vector<T> for the rel-ops covered here requires at least SSE2
    assert(compIsaSupportedDebugOnly(InstructionSet_SSE2));

    // Vector<T>, when 32-bytes, requires at least AVX2
    assert(!isVectorT256 || compIsaSupportedDebugOnly(InstructionSet_AVX2));

    switch (intrinsic)
    {
        case NI_VectorT128_Equals:
        case NI_VectorT256_Equals:
        {
            // These ones aren't "special", but they are used by the other
            // relational operators and so are defined for convenience.

            NamedIntrinsic hwIntrinsic = NI_Illegal;

            if (isVectorT256 || ((baseType != TYP_LONG) && (baseType != TYP_ULONG)))
            {
                hwIntrinsic = SimdAsHWIntrinsicInfo::lookupHWIntrinsic(intrinsic, baseType);
                assert(hwIntrinsic != intrinsic);
            }
            else if (compOpportunisticallyDependsOn(InstructionSet_SSE41))
            {
                hwIntrinsic = NI_SSE41_CompareEqual;
            }
            else
            {
                // There is no direct SSE2 support for comparing TYP_LONG vectors.
                // These have to be implemented in terms of TYP_INT vector comparison operations.
                //
                // tmp = (op1 == op2) i.e. compare for equality as if op1 and op2 are Vector<int>
                // op1 = tmp
                // op2 = Shuffle(tmp, (2, 3, 0, 1))
                // result = BitwiseAnd(op1, op2)
                //
                // Shuffle is meant to swap the comparison results of low-32-bits and high 32-bits of
                // respective long elements.

                hwIntrinsic = SimdAsHWIntrinsicInfo::lookupHWIntrinsic(intrinsic, TYP_INT);
                assert(hwIntrinsic != intrinsic);

                GenTree* tmp = gtNewSimdAsHWIntrinsicNode(retType, hwIntrinsic, TYP_INT, simdSize, op1, op2);

                tmp = impCloneExpr(tmp, &op1, clsHnd, (unsigned)CHECK_SPILL_ALL,
                                   nullptr DEBUGARG("Clone tmp for Vector<T>.Equals"));

                op2 = gtNewSimdAsHWIntrinsicNode(retType, NI_SSE2_Shuffle, TYP_INT, simdSize, tmp,
                                                 gtNewIconNode(SHUFFLE_ZWXY, TYP_INT));

                hwIntrinsic = SimdAsHWIntrinsicInfo::lookupHWIntrinsic(NI_VectorT128_op_BitwiseAnd, baseType);
                assert(hwIntrinsic != NI_VectorT128_op_BitwiseAnd);
            }
            assert(hwIntrinsic != NI_Illegal);

            return gtNewSimdAsHWIntrinsicNode(retType, hwIntrinsic, baseType, simdSize, op1, op2);
        }

        case NI_VectorT128_GreaterThanOrEqual:
        case NI_VectorT128_LessThanOrEqual:
        case NI_VectorT256_GreaterThanOrEqual:
        case NI_VectorT256_LessThanOrEqual:
        {
            // There is no direct support for doing a combined comparison and equality for integral types.
            // These have to be implemented by performing both halves and combining their results.
            //
            // op1Dup = op1
            // op2Dup = op2
            //
            // op1 = GreaterThan(op1, op2)
            // op2 = Equals(op1Dup, op2Dup)
            //
            // result = BitwiseOr(op1, op2)
            //
            // Where the GreaterThan(op1, op2) comparison could also be LessThan(op1, op2)

            GenTree* op1Dup;
            op1 = impCloneExpr(op1, &op1Dup, clsHnd, (unsigned)CHECK_SPILL_ALL,
                               nullptr DEBUGARG("Clone op1 for Vector<T>.GreaterThanOrEqual/LessThanOrEqual"));

            GenTree* op2Dup;
            op2 = impCloneExpr(op2, &op2Dup, clsHnd, (unsigned)CHECK_SPILL_ALL,
                               nullptr DEBUGARG("Clone op2 for Vector<T>.GreaterThanOrEqual/LessThanOrEqual"));

            NamedIntrinsic eqIntrinsic = isVectorT256 ? NI_VectorT256_Equals : NI_VectorT128_Equals;

            switch (intrinsic)
            {
                case NI_VectorT128_GreaterThanOrEqual:
                {
                    intrinsic = NI_VectorT128_GreaterThan;
                    break;
                }

                case NI_VectorT128_LessThanOrEqual:
                {
                    intrinsic = NI_VectorT128_LessThan;
                    break;
                }

                case NI_VectorT256_GreaterThanOrEqual:
                {
                    intrinsic = NI_VectorT256_GreaterThan;
                    break;
                }

                case NI_VectorT256_LessThanOrEqual:
                {
                    intrinsic = NI_VectorT256_LessThan;
                    break;
                }

                default:
                {
                    unreached();
                }
            }

            op1       = impSimdAsHWIntrinsicRelOp(eqIntrinsic, clsHnd, retType, baseType, simdSize, op1, op2);
            op2       = impSimdAsHWIntrinsicRelOp(intrinsic, clsHnd, retType, baseType, simdSize, op1Dup, op2Dup);
            intrinsic = isVectorT256 ? NI_VectorT256_op_BitwiseOr : NI_VectorT128_op_BitwiseOr;

            NamedIntrinsic hwIntrinsic = SimdAsHWIntrinsicInfo::lookupHWIntrinsic(intrinsic, baseType);
            return gtNewSimdAsHWIntrinsicNode(retType, hwIntrinsic, baseType, simdSize, op1, op2);
        }

        case NI_VectorT128_GreaterThan:
        case NI_VectorT128_LessThan:
        case NI_VectorT256_GreaterThan:
        case NI_VectorT256_LessThan:
        {
            NamedIntrinsic hwIntrinsic = NI_Illegal;

            if (varTypeIsUnsigned(baseType))
            {
                // Vector<byte>, Vector<ushort>, Vector<uint> and Vector<ulong>:
                // Hardware supports > for signed comparison. Therefore, to use it for
                // comparing unsigned numbers, we subtract a constant from both the
                // operands such that the result fits within the corresponding signed
                // type. The resulting signed numbers are compared using signed comparison.
                //
                // Vector<byte>: constant to be subtracted is 2^7
                // Vector<ushort> constant to be subtracted is 2^15
                // Vector<uint> constant to be subtracted is 2^31
                // Vector<ulong> constant to be subtracted is 2^63
                //
                // We need to treat op1 and op2 as signed for comparison purpose after
                // the transformation.

                GenTree*  constVal = nullptr;
                var_types opType   = baseType;

                switch (baseType)
                {
                    case TYP_UBYTE:
                    {
                        constVal = gtNewIconNode(0x80808080, TYP_INT);
                        baseType = TYP_BYTE;
                        break;
                    }

                    case TYP_USHORT:
                    {
                        constVal = gtNewIconNode(0x80008000, TYP_INT);
                        baseType = TYP_SHORT;
                        break;
                    }

                    case TYP_UINT:
                    {
                        constVal = gtNewIconNode(0x80000000, TYP_INT);
                        baseType = TYP_INT;
                        break;
                    }

                    case TYP_ULONG:
                    {
                        constVal = gtNewLconNode(0x8000000000000000);
                        baseType = TYP_LONG;
                        break;
                    }

                    default:
                    {
                        unreached();
                    }
                }

<<<<<<< HEAD
                GenTree* constVector =
                    gtNewSIMDNode(retType, SIMDIntrinsicInit, constVal->TypeGet(), simdSize, constVal);
=======
                GenTree* constVector = gtNewSimdCreateBroadcastNode(retType, constVal, constVal->TypeGet(), simdSize,
                                                                    /* isSimdAsHWIntrinsic */ true);
>>>>>>> 9df02475

                GenTree* constVectorDup;
                constVector = impCloneExpr(constVector, &constVectorDup, clsHnd, (unsigned)CHECK_SPILL_ALL,
                                           nullptr DEBUGARG("Clone constVector for Vector<T>.GreaterThan/LessThan"));

                NamedIntrinsic hwIntrinsic = isVectorT256 ? NI_AVX2_Subtract : NI_SSE2_Subtract;

                // op1 = op1 - constVector
                op1 = gtNewSimdAsHWIntrinsicNode(retType, hwIntrinsic, opType, simdSize, op1, constVector);

                // op2 = op2 - constVector
                op2 = gtNewSimdAsHWIntrinsicNode(retType, hwIntrinsic, opType, simdSize, op2, constVectorDup);
            }

            // This should have been mutated by the above path
            assert(varTypeIsIntegral(baseType) && !varTypeIsUnsigned(baseType));

            if (isVectorT256 || (baseType != TYP_LONG))
            {
                hwIntrinsic = SimdAsHWIntrinsicInfo::lookupHWIntrinsic(intrinsic, baseType);
                assert(hwIntrinsic != intrinsic);
            }
            else if (compOpportunisticallyDependsOn(InstructionSet_SSE42))
            {
                hwIntrinsic =
                    (intrinsic == NI_VectorT128_GreaterThan) ? NI_SSE42_CompareGreaterThan : NI_SSE42_CompareLessThan;
            }
            else
            {
                // There is no direct SSE2 support for comparing TYP_LONG vectors.
                // These have to be implemented in terms of TYP_INT vector comparison operations.
                //
                // Let us consider the case of single long element comparison.
                // Say op1 = (x1, y1) and op2 = (x2, y2) where x1, y1, x2, and y2 are 32-bit integers that comprise the
                // longs op1 and op2.
                //
                // GreaterThan(op1, op2) can be expressed in terms of > relationship between 32-bit integers that
                // comprise op1 and op2 as
                //                    =  (x1, y1) > (x2, y2)
                //                    =  (x1 > x2) || [(x1 == x2) && (y1 > y2)]   - eq (1)
                //
                // op1Dup1 = op1
                // op1Dup2 = op1Dup1
                // op2Dup1 = op2
                // op2Dup2 = op2Dup1
                //
                // t = (op1 > op2)                - 32-bit signed comparison
                // u = (op1Dup1 == op2Dup1)       - 32-bit equality comparison
                // v = (op1Dup2 > op2Dup2)        - 32-bit unsigned comparison
                //
                // op1 = Shuffle(t, (3, 3, 1, 1)) - This corresponds to (x1 > x2) in eq(1) above
                // v = Shuffle(v, (2, 2, 0, 0))   - This corresponds to (y1 > y2) in eq(1) above
                // u = Shuffle(u, (3, 3, 1, 1))   - This corresponds to (x1 == x2) in eq(1) above
                // op2 = BitwiseAnd(v, u)         - This corresponds to [(x1 == x2) && (y1 > y2)] in eq(1) above
                //
                // result = BitwiseOr(op1, op2)

                GenTree* op1Dup1;
                op1 = impCloneExpr(op1, &op1Dup1, clsHnd, (unsigned)CHECK_SPILL_ALL,
                                   nullptr DEBUGARG("Clone op1 for Vector<T>.GreaterThan/LessThan"));

                GenTree* op1Dup2;
                op1Dup1 = impCloneExpr(op1Dup1, &op1Dup2, clsHnd, (unsigned)CHECK_SPILL_ALL,
                                       nullptr DEBUGARG("Clone op1 for Vector<T>.GreaterThan/LessThan"));

                GenTree* op2Dup1;
                op2 = impCloneExpr(op2, &op2Dup1, clsHnd, (unsigned)CHECK_SPILL_ALL,
                                   nullptr DEBUGARG("Clone op2 for Vector<T>.GreaterThan/LessThan"));

                GenTree* op2Dup2;
                op2Dup1 = impCloneExpr(op2Dup1, &op2Dup2, clsHnd, (unsigned)CHECK_SPILL_ALL,
                                       nullptr DEBUGARG("Clone op2 Vector<T>.GreaterThan/LessThan"));

                GenTree* t = impSimdAsHWIntrinsicRelOp(intrinsic, clsHnd, retType, TYP_INT, simdSize, op1, op2);
                GenTree* u = impSimdAsHWIntrinsicRelOp(NI_VectorT128_Equals, clsHnd, retType, TYP_INT, simdSize,
                                                       op1Dup1, op2Dup1);
                GenTree* v =
                    impSimdAsHWIntrinsicRelOp(intrinsic, clsHnd, retType, TYP_UINT, simdSize, op1Dup2, op2Dup2);

                op1 = gtNewSimdAsHWIntrinsicNode(retType, NI_SSE2_Shuffle, TYP_INT, simdSize, t,
                                                 gtNewIconNode(SHUFFLE_WWYY, TYP_INT));

                v = gtNewSimdAsHWIntrinsicNode(retType, NI_SSE2_Shuffle, TYP_INT, simdSize, v,
                                               gtNewIconNode(SHUFFLE_ZZXX, TYP_INT));
                u = gtNewSimdAsHWIntrinsicNode(retType, NI_SSE2_Shuffle, TYP_INT, simdSize, u,
                                               gtNewIconNode(SHUFFLE_WWYY, TYP_INT));

                hwIntrinsic = SimdAsHWIntrinsicInfo::lookupHWIntrinsic(NI_VectorT128_op_BitwiseAnd, baseType);
                op2         = gtNewSimdAsHWIntrinsicNode(retType, hwIntrinsic, baseType, simdSize, v, u);

                hwIntrinsic = SimdAsHWIntrinsicInfo::lookupHWIntrinsic(NI_VectorT128_op_BitwiseOr, baseType);
            }
            assert(hwIntrinsic != NI_Illegal);

            return gtNewSimdAsHWIntrinsicNode(retType, hwIntrinsic, baseType, simdSize, op1, op2);
        }

        default:
        {
            assert(!"Unexpected SimdAsHWIntrinsic");
            return nullptr;
        }
    }
}
#endif // TARGET_XARCH

#endif // FEATURE_HW_INTRINSICS<|MERGE_RESOLUTION|>--- conflicted
+++ resolved
@@ -619,12 +619,8 @@
                         }
                         assert(bitMask != nullptr);
 
-<<<<<<< HEAD
-                        bitMask = gtNewSIMDNode(retType, SIMDIntrinsicInit, baseType, simdSize, bitMask);
-=======
                         bitMask = gtNewSimdCreateBroadcastNode(retType, bitMask, baseType, simdSize,
                                                                /* isSimdAsHWIntrinsic */ true);
->>>>>>> 9df02475
 
                         intrinsic = isVectorT256 ? NI_VectorT256_op_BitwiseAnd : NI_VectorT128_op_BitwiseAnd;
                         intrinsic = SimdAsHWIntrinsicInfo::lookupHWIntrinsic(intrinsic, baseType);
@@ -746,7 +742,7 @@
                 {
                     assert((baseType == TYP_INT) || (baseType == TYP_UINT));
                     assert(compIsaSupportedDebugOnly(InstructionSet_SSE41));
-                    return gtNewSimdAsHWIntrinsicNode(retType, op1, op2, NI_Vector128_Dot, baseType, simdSize);
+                    return gtNewSimdAsHWIntrinsicNode(retType, NI_Vector128_Dot, baseType, simdSize, op1, op2);
                 }
 
                 case NI_VectorT128_Equals:
@@ -799,12 +795,8 @@
                             }
                         }
 
-<<<<<<< HEAD
-                        GenTree* constVector = gtNewSIMDNode(retType, SIMDIntrinsicInit, TYP_INT, simdSize, constVal);
-=======
                         GenTree* constVector = gtNewSimdCreateBroadcastNode(retType, constVal, TYP_INT, simdSize,
                                                                             /* isSimdAsHWIntrinsic */ true);
->>>>>>> 9df02475
 
                         GenTree* constVectorDup1;
                         constVector = impCloneExpr(constVector, &constVectorDup1, clsHnd, (unsigned)CHECK_SPILL_ALL,
@@ -1346,13 +1338,8 @@
                     }
                 }
 
-<<<<<<< HEAD
-                GenTree* constVector =
-                    gtNewSIMDNode(retType, SIMDIntrinsicInit, constVal->TypeGet(), simdSize, constVal);
-=======
                 GenTree* constVector = gtNewSimdCreateBroadcastNode(retType, constVal, constVal->TypeGet(), simdSize,
                                                                     /* isSimdAsHWIntrinsic */ true);
->>>>>>> 9df02475
 
                 GenTree* constVectorDup;
                 constVector = impCloneExpr(constVector, &constVectorDup, clsHnd, (unsigned)CHECK_SPILL_ALL,
