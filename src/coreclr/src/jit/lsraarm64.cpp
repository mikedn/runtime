// Licensed to the .NET Foundation under one or more agreements.
// The .NET Foundation licenses this file to you under the MIT license.
// See the LICENSE file in the project root for more information.

/*XXXXXXXXXXXXXXXXXXXXXXXXXXXXXXXXXXXXXXXXXXXXXXXXXXXXXXXXXXXXXXXXXXXXXXXXXXXXX
XXXXXXXXXXXXXXXXXXXXXXXXXXXXXXXXXXXXXXXXXXXXXXXXXXXXXXXXXXXXXXXXXXXXXXXXXXXXXXX
XX                                                                           XX
XX                    Register Requirements for ARM64                        XX
XX                                                                           XX
XX  This encapsulates all the logic for setting register requirements for    XX
XX  the ARM64 architecture.                                                  XX
XX                                                                           XX
XX                                                                           XX
XXXXXXXXXXXXXXXXXXXXXXXXXXXXXXXXXXXXXXXXXXXXXXXXXXXXXXXXXXXXXXXXXXXXXXXXXXXXXXX
XXXXXXXXXXXXXXXXXXXXXXXXXXXXXXXXXXXXXXXXXXXXXXXXXXXXXXXXXXXXXXXXXXXXXXXXXXXXXXX
*/

#include "jitpch.h"
#ifdef _MSC_VER
#pragma hdrstop
#endif

#ifdef TARGET_ARM64

#include "jit.h"
#include "sideeffects.h"
#include "lower.h"

//------------------------------------------------------------------------
// BuildNode: Build the RefPositions for for a node
//
// Arguments:
//    treeNode - the node of interest
//
// Return Value:
//    The number of sources consumed by this node.
//
// Notes:
// Preconditions:
//    LSRA Has been initialized.
//
// Postconditions:
//    RefPositions have been built for all the register defs and uses required
//    for this node.
//
int LinearScan::BuildNode(GenTree* tree)
{
    assert(!tree->isContained());
    int       srcCount;
    int       dstCount      = 0;
    regMaskTP dstCandidates = RBM_NONE;
    regMaskTP killMask      = RBM_NONE;
    bool      isLocalDefUse = false;

    // Reset the build-related members of LinearScan.
    clearBuildState();

    // Set the default dstCount. This may be modified below.
    if (tree->IsValue())
    {
        dstCount = 1;
        if (tree->IsUnusedValue())
        {
            isLocalDefUse = true;
        }
    }
    else
    {
        dstCount = 0;
    }

    switch (tree->OperGet())
    {
        default:
            srcCount = BuildSimple(tree);
            break;

        case GT_LCL_VAR:
        case GT_LCL_FLD:
        {
            // We handle tracked variables differently from non-tracked ones.  If it is tracked,
            // we will simply add a use of the tracked variable at its parent/consumer.
            // Otherwise, for a use we need to actually add the appropriate references for loading
            // or storing the variable.
            //
            // A tracked variable won't actually get used until the appropriate ancestor tree node
            // is processed, unless this is marked "isLocalDefUse" because it is a stack-based argument
            // to a call or an orphaned dead node.
            //
            LclVarDsc* const varDsc = &compiler->lvaTable[tree->AsLclVarCommon()->GetLclNum()];
            if (isCandidateVar(varDsc))
            {
                return 0;
            }
            srcCount = 0;
#ifdef FEATURE_SIMD
            // Need an additional register to read upper 4 bytes of Vector3.
            if (tree->TypeGet() == TYP_SIMD12)
            {
                // We need an internal register different from targetReg in which 'tree' produces its result
                // because both targetReg and internal reg will be in use at the same time.
                buildInternalFloatRegisterDefForNode(tree, allSIMDRegs());
                setInternalRegsDelayFree = true;
                buildInternalRegisterUses();
            }
#endif
            BuildDef(tree);
        }
        break;

        case GT_STORE_LCL_FLD:
        case GT_STORE_LCL_VAR:
            srcCount = 1;
            assert(dstCount == 0);
            srcCount = BuildStoreLoc(tree->AsLclVarCommon());
            break;

        case GT_FIELD_LIST:
            // These should always be contained. We don't correctly allocate or
            // generate code for a non-contained GT_FIELD_LIST.
            noway_assert(!"Non-contained GT_FIELD_LIST");
            srcCount = 0;
            break;

        case GT_ARGPLACE:
        case GT_NO_OP:
        case GT_START_NONGC:
            srcCount = 0;
            assert(dstCount == 0);
            break;

        case GT_PROF_HOOK:
            srcCount = 0;
            assert(dstCount == 0);
            killMask = getKillSetForProfilerHook();
            BuildDefsWithKills(tree, 0, RBM_NONE, killMask);
            break;

        case GT_START_PREEMPTGC:
            // This kills GC refs in callee save regs
            srcCount = 0;
            assert(dstCount == 0);
            BuildDefsWithKills(tree, 0, RBM_NONE, RBM_NONE);
            break;

        case GT_CNS_DBL:
        {
            GenTreeDblCon* dblConst   = tree->AsDblCon();
            double         constValue = dblConst->AsDblCon()->gtDconVal;

            if (emitter::emitIns_valid_imm_for_fmov(constValue))
            {
                // Directly encode constant to instructions.
            }
            else
            {
                // Reserve int to load constant from memory (IF_LARGELDC)
                buildInternalIntRegisterDefForNode(tree);
                buildInternalRegisterUses();
            }
        }
            __fallthrough;

        case GT_CNS_INT:
        {
            srcCount = 0;
            assert(dstCount == 1);
            RefPosition* def               = BuildDef(tree);
            def->getInterval()->isConstant = true;
        }
        break;

        case GT_BOX:
        case GT_COMMA:
        case GT_QMARK:
        case GT_COLON:
            srcCount = 0;
            assert(dstCount == 0);
            unreached();
            break;

        case GT_RETURN:
            srcCount = BuildReturn(tree);
            killMask = getKillSetForReturn();
            BuildDefsWithKills(tree, 0, RBM_NONE, killMask);
            break;

        case GT_RETFILT:
            assert(dstCount == 0);
            if (tree->TypeGet() == TYP_VOID)
            {
                srcCount = 0;
            }
            else
            {
                assert(tree->TypeGet() == TYP_INT);
                srcCount = 1;
                BuildUse(tree->gtGetOp1(), RBM_INTRET);
            }
            break;

        case GT_NOP:
            // A GT_NOP is either a passthrough (if it is void, or if it has
            // a child), but must be considered to produce a dummy value if it
            // has a type but no child.
            srcCount = 0;
            if (tree->TypeGet() != TYP_VOID && tree->gtGetOp1() == nullptr)
            {
                assert(dstCount == 1);
                BuildDef(tree);
            }
            else
            {
                assert(dstCount == 0);
            }
            break;

        case GT_KEEPALIVE:
            assert(dstCount == 0);
            srcCount = BuildOperandUses(tree->gtGetOp1());
            break;

        case GT_JTRUE:
            srcCount = 0;
            assert(dstCount == 0);
            break;

        case GT_JMP:
            srcCount = 0;
            assert(dstCount == 0);
            break;

        case GT_SWITCH:
            // This should never occur since switch nodes must not be visible at this
            // point in the JIT.
            srcCount = 0;
            noway_assert(!"Switch must be lowered at this point");
            break;

        case GT_JMPTABLE:
            srcCount = 0;
            assert(dstCount == 1);
            BuildDef(tree);
            break;

        case GT_SWITCH_TABLE:
            buildInternalIntRegisterDefForNode(tree);
            srcCount = BuildBinaryUses(tree->AsOp());
            assert(dstCount == 0);
            break;

        case GT_ASG:
            noway_assert(!"We should never hit any assignment operator in lowering");
            srcCount = 0;
            break;

        case GT_ADD:
        case GT_SUB:
            if (varTypeIsFloating(tree->TypeGet()))
            {
                // overflow operations aren't supported on float/double types.
                assert(!tree->gtOverflow());

                // No implicit conversions at this stage as the expectation is that
                // everything is made explicit by adding casts.
                assert(tree->gtGetOp1()->TypeGet() == tree->gtGetOp2()->TypeGet());
            }

            __fallthrough;

        case GT_AND:
        case GT_OR:
        case GT_XOR:
        case GT_LSH:
        case GT_RSH:
        case GT_RSZ:
        case GT_ROR:
            srcCount = BuildBinaryUses(tree->AsOp());
            assert(dstCount == 1);
            BuildDef(tree);
            break;

        case GT_RETURNTRAP:
            // this just turns into a compare of its child with an int
            // + a conditional call
            BuildUse(tree->gtGetOp1());
            srcCount = 1;
            assert(dstCount == 0);
            killMask = compiler->compHelperCallKillSet(CORINFO_HELP_STOP_FOR_GC);
            BuildDefsWithKills(tree, 0, RBM_NONE, killMask);
            break;

        case GT_MOD:
        case GT_UMOD:
            NYI_IF(varTypeIsFloating(tree->TypeGet()), "FP Remainder in ARM64");
            assert(!"Shouldn't see an integer typed GT_MOD node in ARM64");
            srcCount = 0;
            break;

        case GT_MUL:
            if (tree->gtOverflow())
            {
                // Need a register different from target reg to check for overflow.
                buildInternalIntRegisterDefForNode(tree);
                setInternalRegsDelayFree = true;
            }
            __fallthrough;

        case GT_DIV:
        case GT_MULHI:
        case GT_UDIV:
        {
            srcCount = BuildBinaryUses(tree->AsOp());
            buildInternalRegisterUses();
            assert(dstCount == 1);
            BuildDef(tree);
        }
        break;

        case GT_INTRINSIC:
        {
            noway_assert((tree->AsIntrinsic()->gtIntrinsicId == CORINFO_INTRINSIC_Abs) ||
                         (tree->AsIntrinsic()->gtIntrinsicId == CORINFO_INTRINSIC_Ceiling) ||
                         (tree->AsIntrinsic()->gtIntrinsicId == CORINFO_INTRINSIC_Floor) ||
                         (tree->AsIntrinsic()->gtIntrinsicId == CORINFO_INTRINSIC_Round) ||
                         (tree->AsIntrinsic()->gtIntrinsicId == CORINFO_INTRINSIC_Sqrt));

            // Both operand and its result must be of the same floating point type.
            GenTree* op1 = tree->gtGetOp1();
            assert(varTypeIsFloating(op1));
            assert(op1->TypeGet() == tree->TypeGet());

            BuildUse(op1);
            srcCount = 1;
            assert(dstCount == 1);
            BuildDef(tree);
        }
        break;

#ifdef FEATURE_SIMD
        case GT_SIMD:
            srcCount = BuildSIMD(tree->AsSIMD());
            break;
#endif // FEATURE_SIMD

#ifdef FEATURE_HW_INTRINSICS
        case GT_HWINTRINSIC:
            srcCount = BuildHWIntrinsic(tree->AsHWIntrinsic());
            break;
#endif // FEATURE_HW_INTRINSICS

        case GT_CAST:
            assert(dstCount == 1);
            srcCount = BuildCast(tree->AsCast());
            break;

        case GT_NEG:
        case GT_NOT:
            BuildUse(tree->gtGetOp1());
            srcCount = 1;
            assert(dstCount == 1);
            BuildDef(tree);
            break;

        case GT_EQ:
        case GT_NE:
        case GT_LT:
        case GT_LE:
        case GT_GE:
        case GT_GT:
        case GT_TEST_EQ:
        case GT_TEST_NE:
        case GT_JCMP:
            srcCount = BuildCmp(tree);
            break;

        case GT_CKFINITE:
            srcCount = 1;
            assert(dstCount == 1);
            buildInternalIntRegisterDefForNode(tree);
            BuildUse(tree->gtGetOp1());
            BuildDef(tree);
            buildInternalRegisterUses();
            break;

        case GT_CMPXCHG:
        {
            GenTreeCmpXchg* cmpXchgNode = tree->AsCmpXchg();
            srcCount                    = cmpXchgNode->gtOpComparand->isContained() ? 2 : 3;
            assert(dstCount == 1);

            if (!compiler->compOpportunisticallyDependsOn(InstructionSet_Atomics))
            {
                // For ARMv8 exclusives requires a single internal register
                buildInternalIntRegisterDefForNode(tree);
            }

            // For ARMv8 exclusives the lifetime of the addr and data must be extended because
            // it may be used used multiple during retries

            // For ARMv8.1 atomic cas the lifetime of the addr and data must be extended to prevent
            // them being reused as the target register which must be destroyed early

            RefPosition* locationUse = BuildUse(tree->AsCmpXchg()->gtOpLocation);
            setDelayFree(locationUse);
            RefPosition* valueUse = BuildUse(tree->AsCmpXchg()->gtOpValue);
            setDelayFree(valueUse);
            if (!cmpXchgNode->gtOpComparand->isContained())
            {
                RefPosition* comparandUse = BuildUse(tree->AsCmpXchg()->gtOpComparand);

                // For ARMv8 exclusives the lifetime of the comparand must be extended because
                // it may be used used multiple during retries
                if (!compiler->compOpportunisticallyDependsOn(InstructionSet_Atomics))
                {
                    setDelayFree(comparandUse);
                }
            }

            // Internals may not collide with target
            setInternalRegsDelayFree = true;
            buildInternalRegisterUses();
            BuildDef(tree);
        }
        break;

        case GT_LOCKADD:
        case GT_XADD:
        case GT_XCHG:
        {
            assert(dstCount == (tree->TypeGet() == TYP_VOID) ? 0 : 1);
            srcCount = tree->gtGetOp2()->isContained() ? 1 : 2;

            if (!compiler->compOpportunisticallyDependsOn(InstructionSet_Atomics))
            {
                // GT_XCHG requires a single internal register; the others require two.
                buildInternalIntRegisterDefForNode(tree);
                if (tree->OperGet() != GT_XCHG)
                {
                    buildInternalIntRegisterDefForNode(tree);
                }
            }

            assert(!tree->gtGetOp1()->isContained());
            RefPosition* op1Use = BuildUse(tree->gtGetOp1());
            RefPosition* op2Use = nullptr;
            if (!tree->gtGetOp2()->isContained())
            {
                op2Use = BuildUse(tree->gtGetOp2());
            }

            // For ARMv8 exclusives the lifetime of the addr and data must be extended because
            // it may be used used multiple during retries
            if (!compiler->compOpportunisticallyDependsOn(InstructionSet_Atomics))
            {
                // Internals may not collide with target
                if (dstCount == 1)
                {
                    setDelayFree(op1Use);
                    if (op2Use != nullptr)
                    {
                        setDelayFree(op2Use);
                    }
                    setInternalRegsDelayFree = true;
                }
                buildInternalRegisterUses();
            }
            if (dstCount == 1)
            {
                BuildDef(tree);
            }
        }
        break;

#if FEATURE_ARG_SPLIT
        case GT_PUTARG_SPLIT:
            srcCount = BuildPutArgSplit(tree->AsPutArgSplit());
            dstCount = tree->AsPutArgSplit()->gtNumRegs;
            break;
#endif // FEATURE _SPLIT_ARG

        case GT_PUTARG_STK:
            srcCount = BuildPutArgStk(tree->AsPutArgStk());
            break;

        case GT_PUTARG_REG:
            srcCount = BuildPutArgReg(tree->AsUnOp());
            break;

        case GT_CALL:
            srcCount = BuildCall(tree->AsCall());
            if (tree->AsCall()->HasMultiRegRetVal())
            {
                dstCount = tree->AsCall()->GetReturnTypeDesc()->GetReturnRegCount();
            }
            break;

        case GT_ADDR:
        {
            // For a GT_ADDR, the child node should not be evaluated into a register
            GenTree* child = tree->gtGetOp1();
            assert(!isCandidateLocalRef(child));
            assert(child->isContained());
            assert(dstCount == 1);
            srcCount = 0;
            BuildDef(tree);
        }
        break;

        case GT_BLK:
        case GT_DYN_BLK:
            // These should all be eliminated prior to Lowering.
            assert(!"Non-store block node in Lowering");
            srcCount = 0;
            break;

        case GT_STORE_BLK:
        case GT_STORE_OBJ:
        case GT_STORE_DYN_BLK:
            srcCount = BuildBlockStore(tree->AsBlk());
            break;

        case GT_INIT_VAL:
            // Always a passthrough of its child's value.
            assert(!"INIT_VAL should always be contained");
            srcCount = 0;
            break;

        case GT_LCLHEAP:
        {
            assert(dstCount == 1);

            // Need a variable number of temp regs (see genLclHeap() in codegenamd64.cpp):
            // Here '-' means don't care.
            //
            //  Size?                   Init Memory?    # temp regs
            //   0                          -               0
            //   const and <=6 ptr words    -               0
            //   const and <PageSize        No              0
            //   >6 ptr words               Yes             0
            //   Non-const                  Yes             0
            //   Non-const                  No              2
            //

            GenTree* size = tree->gtGetOp1();
            if (size->IsCnsIntOrI())
            {
                assert(size->isContained());
                srcCount = 0;

                size_t sizeVal = size->AsIntCon()->gtIconVal;

                if (sizeVal != 0)
                {
                    // Compute the amount of memory to properly STACK_ALIGN.
                    // Note: The Gentree node is not updated here as it is cheap to recompute stack aligned size.
                    // This should also help in debugging as we can examine the original size specified with
                    // localloc.
                    sizeVal         = AlignUp(sizeVal, STACK_ALIGN);
                    size_t stpCount = sizeVal / (REGSIZE_BYTES * 2);

                    // For small allocations up to 4 'stp' instructions (i.e. 16 to 64 bytes of localloc)
                    //
                    if (stpCount <= 4)
                    {
                        // Need no internal registers
                    }
                    else if (!compiler->info.compInitMem)
                    {
                        // No need to initialize allocated stack space.
                        if (sizeVal < compiler->eeGetPageSize())
                        {
                            // Need no internal registers
                        }
                        else
                        {
                            // We need two registers: regCnt and RegTmp
                            buildInternalIntRegisterDefForNode(tree);
                            buildInternalIntRegisterDefForNode(tree);
                        }
                    }
                }
            }
            else
            {
                srcCount = 1;
                if (!compiler->info.compInitMem)
                {
                    buildInternalIntRegisterDefForNode(tree);
                    buildInternalIntRegisterDefForNode(tree);
                }
            }

            if (!size->isContained())
            {
                BuildUse(size);
            }
            buildInternalRegisterUses();
            BuildDef(tree);
        }
        break;

        case GT_ARR_BOUNDS_CHECK:
#ifdef FEATURE_SIMD
        case GT_SIMD_CHK:
#endif // FEATURE_SIMD
#ifdef FEATURE_HW_INTRINSICS
        case GT_HW_INTRINSIC_CHK:
#endif // FEATURE_HW_INTRINSICS
        {
            GenTreeBoundsChk* node = tree->AsBoundsChk();
            // Consumes arrLen & index - has no result
            assert(dstCount == 0);
            srcCount = BuildOperandUses(node->gtIndex);
            srcCount += BuildOperandUses(node->gtArrLen);
        }
        break;

        case GT_ARR_ELEM:
            // These must have been lowered to GT_ARR_INDEX
            noway_assert(!"We should never see a GT_ARR_ELEM in lowering");
            srcCount = 0;
            assert(dstCount == 0);
            break;

        case GT_ARR_INDEX:
        {
            srcCount = 2;
            assert(dstCount == 1);
            buildInternalIntRegisterDefForNode(tree);
            setInternalRegsDelayFree = true;

            // For GT_ARR_INDEX, the lifetime of the arrObj must be extended because it is actually used multiple
            // times while the result is being computed.
            RefPosition* arrObjUse = BuildUse(tree->AsArrIndex()->ArrObj());
            setDelayFree(arrObjUse);
            BuildUse(tree->AsArrIndex()->IndexExpr());
            buildInternalRegisterUses();
            BuildDef(tree);
        }
        break;

        case GT_ARR_OFFSET:
            // This consumes the offset, if any, the arrObj and the effective index,
            // and produces the flattened offset for this dimension.
            srcCount = 2;
            if (!tree->AsArrOffs()->gtOffset->isContained())
            {
                BuildUse(tree->AsArrOffs()->gtOffset);
                srcCount++;
            }
            BuildUse(tree->AsArrOffs()->gtIndex);
            BuildUse(tree->AsArrOffs()->gtArrObj);
            assert(dstCount == 1);
            buildInternalIntRegisterDefForNode(tree);
            buildInternalRegisterUses();
            BuildDef(tree);
            break;

        case GT_LEA:
        {
            GenTreeAddrMode* lea = tree->AsAddrMode();

            GenTree* base  = lea->Base();
            GenTree* index = lea->Index();
            int      cns   = lea->Offset();

            // This LEA is instantiating an address, so we set up the srcCount here.
            srcCount = 0;
            if (base != nullptr)
            {
                srcCount++;
                BuildUse(base);
            }
            if (index != nullptr)
            {
                srcCount++;
                BuildUse(index);
            }
            assert(dstCount == 1);

            // On ARM64 we may need a single internal register
            // (when both conditions are true then we still only need a single internal register)
            if ((index != nullptr) && (cns != 0))
            {
                // ARM64 does not support both Index and offset so we need an internal register
                buildInternalIntRegisterDefForNode(tree);
            }
            else if (!emitter::emitIns_valid_imm_for_add(cns, EA_8BYTE))
            {
                // This offset can't be contained in the add instruction, so we need an internal register
                buildInternalIntRegisterDefForNode(tree);
            }
            buildInternalRegisterUses();
            BuildDef(tree);
        }
        break;

        case GT_STOREIND:
        {
            assert(dstCount == 0);

            if (compiler->codeGen->gcInfo.gcIsWriteBarrierStoreIndNode(tree))
            {
                srcCount = BuildGCWriteBarrier(tree);
                break;
            }

            srcCount = BuildIndir(tree->AsIndir());
            if (!tree->gtGetOp2()->isContained())
            {
                BuildUse(tree->gtGetOp2());
                srcCount++;
            }
        }
        break;

        case GT_NULLCHECK:
            // Unlike ARM, ARM64 implements NULLCHECK as a load to REG_ZR, so no internal register
            // is required, and it is not a localDefUse.
            assert(dstCount == 0);
            assert(!tree->gtGetOp1()->isContained());
            BuildUse(tree->gtGetOp1());
            srcCount = 1;
            break;

        case GT_IND:
            assert(dstCount == 1);
            srcCount = BuildIndir(tree->AsIndir());
            break;

        case GT_CATCH_ARG:
            srcCount = 0;
            assert(dstCount == 1);
            BuildDef(tree, RBM_EXCEPTION_OBJECT);
            break;

        case GT_CLS_VAR:
            srcCount = 0;
            // GT_CLS_VAR, by the time we reach the backend, must always
            // be a pure use.
            // It will produce a result of the type of the
            // node, and use an internal register for the address.

            assert(dstCount == 1);
            assert((tree->gtFlags & (GTF_VAR_DEF | GTF_VAR_USEASG)) == 0);
            buildInternalIntRegisterDefForNode(tree);
            buildInternalRegisterUses();
            BuildDef(tree);
            break;

        case GT_INDEX_ADDR:
            assert(dstCount == 1);
            srcCount = BuildBinaryUses(tree->AsOp());
            buildInternalIntRegisterDefForNode(tree);
            buildInternalRegisterUses();
            BuildDef(tree);
            break;

    } // end switch (tree->OperGet())

    if (tree->IsUnusedValue() && (dstCount != 0))
    {
        isLocalDefUse = true;
    }
    // We need to be sure that we've set srcCount and dstCount appropriately
    assert((dstCount < 2) || tree->IsMultiRegCall());
    assert(isLocalDefUse == (tree->IsValue() && tree->IsUnusedValue()));
    assert(!tree->IsUnusedValue() || (dstCount != 0));
    assert(dstCount == tree->GetRegisterDstCount());
    return srcCount;
}

#ifdef FEATURE_SIMD
//------------------------------------------------------------------------
// BuildSIMD: Set the NodeInfo for a GT_SIMD tree.
//
// Arguments:
//    tree       - The GT_SIMD node of interest
//
// Return Value:
//    The number of sources consumed by this node.
//
int LinearScan::BuildSIMD(GenTreeSIMD* simdTree)
{
    int srcCount = 0;
    // Only SIMDIntrinsicInit can be contained
    if (simdTree->isContained())
    {
        assert(simdTree->gtSIMDIntrinsicID == SIMDIntrinsicInit);
    }
    int dstCount = simdTree->IsValue() ? 1 : 0;
    assert(dstCount == 1);

    bool buildUses = true;

    switch (simdTree->gtSIMDIntrinsicID)
    {
        case SIMDIntrinsicInit:
        case SIMDIntrinsicCast:
        case SIMDIntrinsicSqrt:
        case SIMDIntrinsicAbs:
        case SIMDIntrinsicConvertToSingle:
        case SIMDIntrinsicConvertToInt32:
        case SIMDIntrinsicConvertToDouble:
        case SIMDIntrinsicConvertToInt64:
        case SIMDIntrinsicWidenLo:
        case SIMDIntrinsicWidenHi:
        case SIMDIntrinsicCeil:
        case SIMDIntrinsicFloor:
            // No special handling required.
            break;

        case SIMDIntrinsicGetItem:
        {
            GenTree* op1 = simdTree->GetOp(0);
            GenTree* op2 = simdTree->GetOp(1);

            // We have an object and an index, either of which may be contained.
            bool setOp2DelayFree = false;
            if (!op2->IsCnsIntOrI() && (!op1->isContained() || op1->OperIsLocal()))
            {
                // If the index is not a constant and the object is not contained or is a local
                // we will need a general purpose register to calculate the address
                // internal register must not clobber input index
                // TODO-Cleanup: An internal register will never clobber a source; this code actually
                // ensures that the index (op2) doesn't interfere with the target.
                buildInternalIntRegisterDefForNode(simdTree);
                setOp2DelayFree = true;
            }
            srcCount += BuildOperandUses(op1);
            if (!op2->isContained())
            {
                RefPosition* op2Use = BuildUse(op2);
                if (setOp2DelayFree)
                {
                    setDelayFree(op2Use);
                }
                srcCount++;
            }

            if (!op2->IsCnsIntOrI() && (!op1->isContained()))
            {
                // If vector is not already in memory (contained) and the index is not a constant,
                // we will use the SIMD temp location to store the vector.
                compiler->getSIMDInitTempVarNum();
            }
            buildUses = false;
        }
        break;

        case SIMDIntrinsicAdd:
        case SIMDIntrinsicSub:
        case SIMDIntrinsicMul:
        case SIMDIntrinsicDiv:
        case SIMDIntrinsicBitwiseAnd:
        case SIMDIntrinsicBitwiseAndNot:
        case SIMDIntrinsicBitwiseOr:
        case SIMDIntrinsicBitwiseXor:
        case SIMDIntrinsicMin:
        case SIMDIntrinsicMax:
        case SIMDIntrinsicEqual:
        case SIMDIntrinsicLessThan:
        case SIMDIntrinsicGreaterThan:
        case SIMDIntrinsicLessThanOrEqual:
        case SIMDIntrinsicGreaterThanOrEqual:
            // No special handling required.
            break;

        case SIMDIntrinsicSetX:
        case SIMDIntrinsicSetY:
        case SIMDIntrinsicSetZ:
        case SIMDIntrinsicSetW:
        case SIMDIntrinsicNarrow:
            // Op1 will write to dst before Op2 is free
            BuildUse(simdTree->GetOp(0));
            setDelayFree(BuildUse(simdTree->GetOp(1)));
            srcCount  = 2;
            buildUses = false;
            break;

        case SIMDIntrinsicInitN:
            srcCount = static_cast<int>(simdTree->GetNumOps());
            assert(srcCount == static_cast<int>(simdTree->gtSIMDSize / genTypeSize(simdTree->gtSIMDBaseType)));
            if (varTypeIsFloating(simdTree->gtSIMDBaseType))
            {
                // Need an internal register to stitch together all the values into a single vector in a SIMD reg.
                buildInternalFloatRegisterDefForNode(simdTree);
            }

            for (GenTreeSIMD::Use& use : simdTree->Uses())
            {
                assert(use.GetNode()->TypeGet() == simdTree->gtSIMDBaseType);
                assert(!use.GetNode()->isContained());
                BuildUse(use.GetNode());
            }
            buildUses = false;
            break;

        case SIMDIntrinsicOpEquality:
        case SIMDIntrinsicOpInEquality:
            buildInternalFloatRegisterDefForNode(simdTree);
            break;

        case SIMDIntrinsicDotProduct:
            buildInternalFloatRegisterDefForNode(simdTree);
            break;

        case SIMDIntrinsicSelect:
            // TODO-ARM64-CQ Allow lowering to see SIMDIntrinsicSelect so we can generate BSL VC, VA, VB
            // bsl target register must be VC.  Reserve a temp in case we need to shuffle things.
            // This will require a different approach, as GenTreeSIMD has only two operands.
            assert(!"SIMDIntrinsicSelect not yet supported");
            buildInternalFloatRegisterDefForNode(simdTree);
            break;

        default:
            unreached();
    }
    if (buildUses)
    {
        assert(simdTree->GetNumOps() <= 2);
        assert(srcCount == 0);

        for (GenTreeSIMD::Use& use : simdTree->Uses())
        {
            if (!use.GetNode()->isContained())
            {
                srcCount += BuildOperandUses(use.GetNode());
            }
        }
    }
    assert(internalCount <= MaxInternalCount);
    buildInternalRegisterUses();
    if (dstCount == 1)
    {
        BuildDef(simdTree);
    }
    else
    {
        assert(dstCount == 0);
    }
    return srcCount;
}
#endif // FEATURE_SIMD

#ifdef FEATURE_HW_INTRINSICS

#include "hwintrinsic.h"

//------------------------------------------------------------------------
// BuildHWIntrinsic: Set the NodeInfo for a GT_HWINTRINSIC tree.
//
// Arguments:
//    tree       - The GT_HWINTRINSIC node of interest
//
// Return Value:
//    The number of sources consumed by this node.
//
int LinearScan::BuildHWIntrinsic(GenTreeHWIntrinsic* intrinsicTree)
{
<<<<<<< HEAD
    NamedIntrinsic         intrinsicId = intrinsicTree->gtHWIntrinsicId;
    var_types              baseType    = intrinsicTree->gtSIMDBaseType;
    CORINFO_InstructionSet isa         = HWIntrinsicInfo::lookupIsa(intrinsicId);
    HWIntrinsicCategory    category    = HWIntrinsicInfo::lookupCategory(intrinsicId);
    int                    numArgs     = intrinsicTree->GetNumOps();
=======
    const HWIntrinsic intrin(intrinsicTree);
>>>>>>> 5f09f33b

    int srcCount = 0;
    int dstCount = intrinsicTree->IsValue() ? 1 : 0;

<<<<<<< HEAD
    if (numArgs > 0)
    {
        GenTree* op1 = nullptr;
        GenTree* op2 = nullptr;
        GenTree* op3 = nullptr;

        switch (numArgs)
        {
            case 1:
                op1 = intrinsicTree->GetOp(0);
                break;
            case 2:
                op1 = intrinsicTree->GetOp(0);
                op2 = intrinsicTree->GetOp(1);
                break;
            case 3:
            case 4:
            case 5:
                op1 = intrinsicTree->GetOp(0);
                op2 = intrinsicTree->GetOp(1);
                op3 = intrinsicTree->GetOp(2);
                break;
            default:
                unreached();
=======
    // We may need to allocate an additional general-purpose register when an intrinsic has a non-const immediate
    // operand and the intrinsic does not have an alternative non-const fallback form.
    // However, for a case when the operand can take only two possible values - zero and one
    // the codegen will use cbnz to do conditional branch.
    bool mayNeedBranchTargetReg = (intrin.category == HW_Category_IMM) && !HWIntrinsicInfo::NoJmpTableImm(intrin.id) &&
                                  (HWIntrinsicInfo::lookupImmUpperBound(intrin.id, intrinsicTree->gtSIMDSize,
                                                                        intrinsicTree->gtSIMDBaseType) != 2);

    if (mayNeedBranchTargetReg)
    {
        bool needBranchTargetReg = false;

        switch (intrin.id)
        {
            case NI_AdvSimd_Extract:
            case NI_AdvSimd_Insert:
                needBranchTargetReg = !intrin.op2->isContainedIntOrIImmed();
                break;

            case NI_AdvSimd_ExtractVector64:
            case NI_AdvSimd_ExtractVector128:
                needBranchTargetReg = !intrin.op3->isContainedIntOrIImmed();
                break;

            default:
                unreached();
        }

        if (needBranchTargetReg)
        {
            buildInternalIntRegisterDefForNode(intrinsicTree);
>>>>>>> 5f09f33b
        }
    }

<<<<<<< HEAD
        GenTree* lastOp = intrinsicTree->GetLastOp();

        if ((category == HW_Category_IMM) && !HWIntrinsicInfo::NoJmpTableImm(intrinsicId))
        {
            if (HWIntrinsicInfo::isImmOp(intrinsicId, lastOp) && !lastOp->isContainedIntOrIImmed())
            {
                assert(!lastOp->IsCnsIntOrI());
=======
    // Determine whether this is an RMW operation where op2+ must be marked delayFree so that it
    // is not allocated the same register as the target.
    const bool isRMW = intrinsicTree->isRMWHWIntrinsic(compiler);
>>>>>>> 5f09f33b

    bool tgtPrefOp1 = false;

    // If we have an RMW intrinsic, we want to preference op1Reg to the target if
    // op1 is not contained.
    if (isRMW)
    {
        tgtPrefOp1 = !intrin.op1->isContained();
    }

    if (intrinsicTree->OperIsMemoryLoadOrStore())
    {
        srcCount += BuildAddrUses(intrin.op1);
    }
    else if (tgtPrefOp1)
    {
        tgtPrefUse = BuildUse(intrin.op1);
        srcCount++;
    }
    else
    {
        srcCount += BuildOperandUses(intrin.op1);
    }

    if (intrin.op2 != nullptr)
    {
        if (isRMW)
        {
            srcCount += BuildDelayFreeUses(intrin.op2);

            if (intrin.op3 != nullptr)
            {
                srcCount += BuildDelayFreeUses(intrin.op3);
            }
        }
        else
        {
            srcCount += BuildOperandUses(intrin.op2);

            if (intrin.op3 != nullptr)
            {
                srcCount += BuildOperandUses(intrin.op3);
            }
        }
    }

    buildInternalRegisterUses();

    if (dstCount == 1)
    {
        BuildDef(intrinsicTree);
    }
    else
    {
        assert(dstCount == 0);
    }

    return srcCount;
}
#endif

#endif // TARGET_ARM64<|MERGE_RESOLUTION|>--- conflicted
+++ resolved
@@ -959,45 +959,11 @@
 //
 int LinearScan::BuildHWIntrinsic(GenTreeHWIntrinsic* intrinsicTree)
 {
-<<<<<<< HEAD
-    NamedIntrinsic         intrinsicId = intrinsicTree->gtHWIntrinsicId;
-    var_types              baseType    = intrinsicTree->gtSIMDBaseType;
-    CORINFO_InstructionSet isa         = HWIntrinsicInfo::lookupIsa(intrinsicId);
-    HWIntrinsicCategory    category    = HWIntrinsicInfo::lookupCategory(intrinsicId);
-    int                    numArgs     = intrinsicTree->GetNumOps();
-=======
     const HWIntrinsic intrin(intrinsicTree);
->>>>>>> 5f09f33b
 
     int srcCount = 0;
     int dstCount = intrinsicTree->IsValue() ? 1 : 0;
 
-<<<<<<< HEAD
-    if (numArgs > 0)
-    {
-        GenTree* op1 = nullptr;
-        GenTree* op2 = nullptr;
-        GenTree* op3 = nullptr;
-
-        switch (numArgs)
-        {
-            case 1:
-                op1 = intrinsicTree->GetOp(0);
-                break;
-            case 2:
-                op1 = intrinsicTree->GetOp(0);
-                op2 = intrinsicTree->GetOp(1);
-                break;
-            case 3:
-            case 4:
-            case 5:
-                op1 = intrinsicTree->GetOp(0);
-                op2 = intrinsicTree->GetOp(1);
-                op3 = intrinsicTree->GetOp(2);
-                break;
-            default:
-                unreached();
-=======
     // We may need to allocate an additional general-purpose register when an intrinsic has a non-const immediate
     // operand and the intrinsic does not have an alternative non-const fallback form.
     // However, for a case when the operand can take only two possible values - zero and one
@@ -1029,23 +995,12 @@
         if (needBranchTargetReg)
         {
             buildInternalIntRegisterDefForNode(intrinsicTree);
->>>>>>> 5f09f33b
-        }
-    }
-
-<<<<<<< HEAD
-        GenTree* lastOp = intrinsicTree->GetLastOp();
-
-        if ((category == HW_Category_IMM) && !HWIntrinsicInfo::NoJmpTableImm(intrinsicId))
-        {
-            if (HWIntrinsicInfo::isImmOp(intrinsicId, lastOp) && !lastOp->isContainedIntOrIImmed())
-            {
-                assert(!lastOp->IsCnsIntOrI());
-=======
+        }
+    }
+
     // Determine whether this is an RMW operation where op2+ must be marked delayFree so that it
     // is not allocated the same register as the target.
     const bool isRMW = intrinsicTree->isRMWHWIntrinsic(compiler);
->>>>>>> 5f09f33b
 
     bool tgtPrefOp1 = false;
 
