// Licensed to the .NET Foundation under one or more agreements.
// The .NET Foundation licenses this file to you under the MIT license.
// See the LICENSE file in the project root for more information.

/*XXXXXXXXXXXXXXXXXXXXXXXXXXXXXXXXXXXXXXXXXXXXXXXXXXXXXXXXXXXXXXXXXXXXXXXXXXXXX
XXXXXXXXXXXXXXXXXXXXXXXXXXXXXXXXXXXXXXXXXXXXXXXXXXXXXXXXXXXXXXXXXXXXXXXXXXXXXXX
XX                                                                           XX
XX                    Register Requirements for ARM64                        XX
XX                                                                           XX
XX  This encapsulates all the logic for setting register requirements for    XX
XX  the ARM64 architecture.                                                  XX
XX                                                                           XX
XX                                                                           XX
XXXXXXXXXXXXXXXXXXXXXXXXXXXXXXXXXXXXXXXXXXXXXXXXXXXXXXXXXXXXXXXXXXXXXXXXXXXXXXX
XXXXXXXXXXXXXXXXXXXXXXXXXXXXXXXXXXXXXXXXXXXXXXXXXXXXXXXXXXXXXXXXXXXXXXXXXXXXXXX
*/

#include "jitpch.h"
#ifdef _MSC_VER
#pragma hdrstop
#endif

#ifdef TARGET_ARM64

#include "jit.h"
#include "sideeffects.h"
#include "lower.h"

//------------------------------------------------------------------------
// BuildNode: Build the RefPositions for for a node
//
// Arguments:
//    treeNode - the node of interest
//
// Return Value:
//    The number of sources consumed by this node.
//
// Notes:
// Preconditions:
//    LSRA Has been initialized.
//
// Postconditions:
//    RefPositions have been built for all the register defs and uses required
//    for this node.
//
int LinearScan::BuildNode(GenTree* tree)
{
    assert(!tree->isContained());
    int       srcCount;
    int       dstCount      = 0;
    regMaskTP dstCandidates = RBM_NONE;
    regMaskTP killMask      = RBM_NONE;
    bool      isLocalDefUse = false;

    // Reset the build-related members of LinearScan.
    clearBuildState();

    // Set the default dstCount. This may be modified below.
    if (tree->IsValue())
    {
        dstCount = 1;
        if (tree->IsUnusedValue())
        {
            isLocalDefUse = true;
        }
    }
    else
    {
        dstCount = 0;
    }

    switch (tree->OperGet())
    {
        default:
            srcCount = BuildSimple(tree);
            break;

        case GT_LCL_VAR:
        {
            // We handle tracked variables differently from non-tracked ones.  If it is tracked,
            // we will simply add a use of the tracked variable at its parent/consumer.
            // Otherwise, for a use we need to actually add the appropriate references for loading
            // or storing the variable.
            //
            // A tracked variable won't actually get used until the appropriate ancestor tree node
            // is processed, unless this is marked "isLocalDefUse" because it is a stack-based argument
            // to a call or an orphaned dead node.
            //
            bool isCandidate = compiler->lvaGetDesc(tree->AsLclVar())->lvLRACandidate;
            if (tree->IsRegOptional() && !isCandidate)
            {
                tree->ClearRegOptional();
                tree->SetContained();
                return 0;
            }
            if (isCandidate)
            {
                return 0;
            }
        }
            __fallthrough;

        case GT_LCL_FLD:
        {
            srcCount = 0;
#ifdef FEATURE_SIMD
            // Need an additional register to read upper 4 bytes of Vector3.
            if (tree->TypeGet() == TYP_SIMD12)
            {
                // We need an internal register different from targetReg in which 'tree' produces its result
                // because both targetReg and internal reg will be in use at the same time.
                buildInternalFloatRegisterDefForNode(tree, allSIMDRegs());
                setInternalRegsDelayFree = true;
                buildInternalRegisterUses();
            }
#endif
            BuildDef(tree);
        }
        break;

        case GT_STORE_LCL_FLD:
        case GT_STORE_LCL_VAR:
            srcCount = 1;
            assert(dstCount == 0);
            srcCount = BuildStoreLoc(tree->AsLclVarCommon());
            break;

        case GT_FIELD_LIST:
            // These should always be contained. We don't correctly allocate or
            // generate code for a non-contained GT_FIELD_LIST.
            noway_assert(!"Non-contained GT_FIELD_LIST");
            srcCount = 0;
            break;

        case GT_ARGPLACE:
        case GT_NO_OP:
        case GT_START_NONGC:
            srcCount = 0;
            assert(dstCount == 0);
            break;

        case GT_PROF_HOOK:
            srcCount = 0;
            assert(dstCount == 0);
            killMask = getKillSetForProfilerHook();
            BuildDefsWithKills(tree, 0, RBM_NONE, killMask);
            break;

        case GT_START_PREEMPTGC:
            // This kills GC refs in callee save regs
            srcCount = 0;
            assert(dstCount == 0);
            BuildDefsWithKills(tree, 0, RBM_NONE, RBM_NONE);
            break;

        case GT_CNS_DBL:
        {
            GenTreeDblCon* dblConst   = tree->AsDblCon();
            double         constValue = dblConst->AsDblCon()->gtDconVal;

            if (emitter::emitIns_valid_imm_for_fmov(constValue))
            {
                // Directly encode constant to instructions.
            }
            else
            {
                // Reserve int to load constant from memory (IF_LARGELDC)
                buildInternalIntRegisterDefForNode(tree);
                buildInternalRegisterUses();
            }
        }
            __fallthrough;

        case GT_CNS_INT:
        {
            srcCount = 0;
            assert(dstCount == 1);
            RefPosition* def               = BuildDef(tree);
            def->getInterval()->isConstant = true;
        }
        break;

        case GT_BOX:
        case GT_COMMA:
        case GT_QMARK:
        case GT_COLON:
            srcCount = 0;
            assert(dstCount == 0);
            unreached();
            break;

        case GT_RETURN:
            srcCount = BuildReturn(tree);
            killMask = getKillSetForReturn();
            BuildDefsWithKills(tree, 0, RBM_NONE, killMask);
            break;

        case GT_RETFILT:
            assert(dstCount == 0);
            if (tree->TypeGet() == TYP_VOID)
            {
                srcCount = 0;
            }
            else
            {
                assert(tree->TypeGet() == TYP_INT);
                srcCount = 1;
                BuildUse(tree->gtGetOp1(), RBM_INTRET);
            }
            break;

        case GT_NOP:
            // A GT_NOP is either a passthrough (if it is void, or if it has
            // a child), but must be considered to produce a dummy value if it
            // has a type but no child.
            srcCount = 0;
            if (tree->TypeGet() != TYP_VOID && tree->gtGetOp1() == nullptr)
            {
                assert(dstCount == 1);
                BuildDef(tree);
            }
            else
            {
                assert(dstCount == 0);
            }
            break;

        case GT_KEEPALIVE:
            assert(dstCount == 0);
            srcCount = BuildOperandUses(tree->gtGetOp1());
            break;

        case GT_JTRUE:
            srcCount = 0;
            assert(dstCount == 0);
            break;

        case GT_JMP:
            srcCount = 0;
            assert(dstCount == 0);
            break;

        case GT_SWITCH:
            // This should never occur since switch nodes must not be visible at this
            // point in the JIT.
            srcCount = 0;
            noway_assert(!"Switch must be lowered at this point");
            break;

        case GT_JMPTABLE:
            srcCount = 0;
            assert(dstCount == 1);
            BuildDef(tree);
            break;

        case GT_SWITCH_TABLE:
            buildInternalIntRegisterDefForNode(tree);
            srcCount = BuildBinaryUses(tree->AsOp());
            assert(dstCount == 0);
            break;

        case GT_ASG:
            noway_assert(!"We should never hit any assignment operator in lowering");
            srcCount = 0;
            break;

        case GT_ADD:
        case GT_SUB:
            if (varTypeIsFloating(tree->TypeGet()))
            {
                // overflow operations aren't supported on float/double types.
                assert(!tree->gtOverflow());

                // No implicit conversions at this stage as the expectation is that
                // everything is made explicit by adding casts.
                assert(tree->gtGetOp1()->TypeGet() == tree->gtGetOp2()->TypeGet());
            }

            __fallthrough;

        case GT_AND:
        case GT_OR:
        case GT_XOR:
        case GT_LSH:
        case GT_RSH:
        case GT_RSZ:
        case GT_ROR:
            srcCount = BuildBinaryUses(tree->AsOp());
            assert(dstCount == 1);
            BuildDef(tree);
            break;

        case GT_RETURNTRAP:
            // this just turns into a compare of its child with an int
            // + a conditional call
            BuildUse(tree->gtGetOp1());
            srcCount = 1;
            assert(dstCount == 0);
            killMask = compiler->compHelperCallKillSet(CORINFO_HELP_STOP_FOR_GC);
            BuildDefsWithKills(tree, 0, RBM_NONE, killMask);
            break;

        case GT_MOD:
        case GT_UMOD:
            NYI_IF(varTypeIsFloating(tree->TypeGet()), "FP Remainder in ARM64");
            assert(!"Shouldn't see an integer typed GT_MOD node in ARM64");
            srcCount = 0;
            break;

        case GT_MUL:
            if (tree->gtOverflow())
            {
                // Need a register different from target reg to check for overflow.
                buildInternalIntRegisterDefForNode(tree);
                setInternalRegsDelayFree = true;
            }
            __fallthrough;

        case GT_DIV:
        case GT_MULHI:
        case GT_UDIV:
        {
            srcCount = BuildBinaryUses(tree->AsOp());
            buildInternalRegisterUses();
            assert(dstCount == 1);
            BuildDef(tree);
        }
        break;

        case GT_INTRINSIC:
        {
            noway_assert((tree->AsIntrinsic()->gtIntrinsicId == CORINFO_INTRINSIC_Abs) ||
                         (tree->AsIntrinsic()->gtIntrinsicId == CORINFO_INTRINSIC_Ceiling) ||
                         (tree->AsIntrinsic()->gtIntrinsicId == CORINFO_INTRINSIC_Floor) ||
                         (tree->AsIntrinsic()->gtIntrinsicId == CORINFO_INTRINSIC_Round) ||
                         (tree->AsIntrinsic()->gtIntrinsicId == CORINFO_INTRINSIC_Sqrt));

            // Both operand and its result must be of the same floating point type.
            GenTree* op1 = tree->gtGetOp1();
            assert(varTypeIsFloating(op1));
            assert(op1->TypeGet() == tree->TypeGet());

            BuildUse(op1);
            srcCount = 1;
            assert(dstCount == 1);
            BuildDef(tree);
        }
        break;

#ifdef FEATURE_SIMD
        case GT_SIMD:
            srcCount = BuildSIMD(tree->AsSIMD());
            break;
#endif // FEATURE_SIMD

#ifdef FEATURE_HW_INTRINSICS
        case GT_HWINTRINSIC:
            srcCount = BuildHWIntrinsic(tree->AsHWIntrinsic());
            break;
#endif // FEATURE_HW_INTRINSICS

        case GT_CAST:
            assert(dstCount == 1);
            srcCount = BuildCast(tree->AsCast());
            break;

        case GT_NEG:
        case GT_NOT:
            BuildUse(tree->gtGetOp1());
            srcCount = 1;
            assert(dstCount == 1);
            BuildDef(tree);
            break;

        case GT_EQ:
        case GT_NE:
        case GT_LT:
        case GT_LE:
        case GT_GE:
        case GT_GT:
        case GT_TEST_EQ:
        case GT_TEST_NE:
        case GT_JCMP:
            srcCount = BuildCmp(tree);
            break;

        case GT_CKFINITE:
            srcCount = 1;
            assert(dstCount == 1);
            buildInternalIntRegisterDefForNode(tree);
            BuildUse(tree->gtGetOp1());
            BuildDef(tree);
            buildInternalRegisterUses();
            break;

        case GT_CMPXCHG:
        {
            GenTreeCmpXchg* cmpXchgNode = tree->AsCmpXchg();
            srcCount                    = cmpXchgNode->gtOpComparand->isContained() ? 2 : 3;
            assert(dstCount == 1);

            if (!compiler->compOpportunisticallyDependsOn(InstructionSet_Atomics))
            {
                // For ARMv8 exclusives requires a single internal register
                buildInternalIntRegisterDefForNode(tree);
            }

            // For ARMv8 exclusives the lifetime of the addr and data must be extended because
            // it may be used used multiple during retries

            // For ARMv8.1 atomic cas the lifetime of the addr and data must be extended to prevent
            // them being reused as the target register which must be destroyed early

            RefPosition* locationUse = BuildUse(tree->AsCmpXchg()->gtOpLocation);
            setDelayFree(locationUse);
            RefPosition* valueUse = BuildUse(tree->AsCmpXchg()->gtOpValue);
            setDelayFree(valueUse);
            if (!cmpXchgNode->gtOpComparand->isContained())
            {
                RefPosition* comparandUse = BuildUse(tree->AsCmpXchg()->gtOpComparand);

                // For ARMv8 exclusives the lifetime of the comparand must be extended because
                // it may be used used multiple during retries
                if (!compiler->compOpportunisticallyDependsOn(InstructionSet_Atomics))
                {
                    setDelayFree(comparandUse);
                }
            }

            // Internals may not collide with target
            setInternalRegsDelayFree = true;
            buildInternalRegisterUses();
            BuildDef(tree);
        }
        break;

        case GT_LOCKADD:
        case GT_XADD:
        case GT_XCHG:
        {
            assert(dstCount == (tree->TypeGet() == TYP_VOID) ? 0 : 1);
            srcCount = tree->gtGetOp2()->isContained() ? 1 : 2;

            if (!compiler->compOpportunisticallyDependsOn(InstructionSet_Atomics))
            {
                // GT_XCHG requires a single internal register; the others require two.
                buildInternalIntRegisterDefForNode(tree);
                if (tree->OperGet() != GT_XCHG)
                {
                    buildInternalIntRegisterDefForNode(tree);
                }
            }

            assert(!tree->gtGetOp1()->isContained());
            RefPosition* op1Use = BuildUse(tree->gtGetOp1());
            RefPosition* op2Use = nullptr;
            if (!tree->gtGetOp2()->isContained())
            {
                op2Use = BuildUse(tree->gtGetOp2());
            }

            // For ARMv8 exclusives the lifetime of the addr and data must be extended because
            // it may be used used multiple during retries
            if (!compiler->compOpportunisticallyDependsOn(InstructionSet_Atomics))
            {
                // Internals may not collide with target
                if (dstCount == 1)
                {
                    setDelayFree(op1Use);
                    if (op2Use != nullptr)
                    {
                        setDelayFree(op2Use);
                    }
                    setInternalRegsDelayFree = true;
                }
                buildInternalRegisterUses();
            }
            if (dstCount == 1)
            {
                BuildDef(tree);
            }
        }
        break;

#if FEATURE_ARG_SPLIT
        case GT_PUTARG_SPLIT:
            srcCount = BuildPutArgSplit(tree->AsPutArgSplit());
            dstCount = tree->AsPutArgSplit()->GetRegCount();
            break;
#endif // FEATURE _SPLIT_ARG

        case GT_PUTARG_STK:
            srcCount = BuildPutArgStk(tree->AsPutArgStk());
            break;

        case GT_PUTARG_REG:
            srcCount = BuildPutArgReg(tree->AsUnOp());
            break;

        case GT_CALL:
            srcCount = BuildCall(tree->AsCall());
            if (tree->AsCall()->HasMultiRegRetVal())
            {
                dstCount = tree->AsCall()->GetReturnTypeDesc()->GetReturnRegCount();
            }
            break;

        case GT_ADDR:
        {
            // For a GT_ADDR, the child node should not be evaluated into a register
            GenTree* child = tree->gtGetOp1();
            assert(!isCandidateLocalRef(child));
            assert(child->isContained());
            assert(dstCount == 1);
            srcCount = 0;
            BuildDef(tree);
        }
        break;

        case GT_BLK:
        case GT_DYN_BLK:
            // These should all be eliminated prior to Lowering.
            assert(!"Non-store block node in Lowering");
            srcCount = 0;
            break;

        case GT_STORE_BLK:
        case GT_STORE_OBJ:
        case GT_STORE_DYN_BLK:
            srcCount = BuildBlockStore(tree->AsBlk());
            break;

        case GT_INIT_VAL:
            // Always a passthrough of its child's value.
            assert(!"INIT_VAL should always be contained");
            srcCount = 0;
            break;

        case GT_LCLHEAP:
        {
            assert(dstCount == 1);

            // Need a variable number of temp regs (see genLclHeap() in codegenamd64.cpp):
            // Here '-' means don't care.
            //
            //  Size?                   Init Memory?    # temp regs
            //   0                          -               0
            //   const and <=6 ptr words    -               0
            //   const and <PageSize        No              0
            //   >6 ptr words               Yes             0
            //   Non-const                  Yes             0
            //   Non-const                  No              2
            //

            GenTree* size = tree->gtGetOp1();
            if (size->IsCnsIntOrI())
            {
                assert(size->isContained());
                srcCount = 0;

                size_t sizeVal = size->AsIntCon()->gtIconVal;

                if (sizeVal != 0)
                {
                    // Compute the amount of memory to properly STACK_ALIGN.
                    // Note: The Gentree node is not updated here as it is cheap to recompute stack aligned size.
                    // This should also help in debugging as we can examine the original size specified with
                    // localloc.
                    sizeVal         = AlignUp(sizeVal, STACK_ALIGN);
                    size_t stpCount = sizeVal / (REGSIZE_BYTES * 2);

                    // For small allocations up to 4 'stp' instructions (i.e. 16 to 64 bytes of localloc)
                    //
                    if (stpCount <= 4)
                    {
                        // Need no internal registers
                    }
                    else if (!compiler->info.compInitMem)
                    {
                        // No need to initialize allocated stack space.
                        if (sizeVal < compiler->eeGetPageSize())
                        {
                            // Need no internal registers
                        }
                        else
                        {
                            // We need two registers: regCnt and RegTmp
                            buildInternalIntRegisterDefForNode(tree);
                            buildInternalIntRegisterDefForNode(tree);
                        }
                    }
                }
            }
            else
            {
                srcCount = 1;
                if (!compiler->info.compInitMem)
                {
                    buildInternalIntRegisterDefForNode(tree);
                    buildInternalIntRegisterDefForNode(tree);
                }
            }

            if (!size->isContained())
            {
                BuildUse(size);
            }
            buildInternalRegisterUses();
            BuildDef(tree);
        }
        break;

        case GT_ARR_BOUNDS_CHECK:
#ifdef FEATURE_SIMD
        case GT_SIMD_CHK:
#endif // FEATURE_SIMD
#ifdef FEATURE_HW_INTRINSICS
        case GT_HW_INTRINSIC_CHK:
#endif // FEATURE_HW_INTRINSICS
        {
            GenTreeBoundsChk* node = tree->AsBoundsChk();
            // Consumes arrLen & index - has no result
            assert(dstCount == 0);
            srcCount = BuildOperandUses(node->gtIndex);
            srcCount += BuildOperandUses(node->gtArrLen);
        }
        break;

        case GT_ARR_ELEM:
            // These must have been lowered to GT_ARR_INDEX
            noway_assert(!"We should never see a GT_ARR_ELEM in lowering");
            srcCount = 0;
            assert(dstCount == 0);
            break;

        case GT_ARR_INDEX:
        {
            srcCount = 2;
            assert(dstCount == 1);
            buildInternalIntRegisterDefForNode(tree);
            setInternalRegsDelayFree = true;

            // For GT_ARR_INDEX, the lifetime of the arrObj must be extended because it is actually used multiple
            // times while the result is being computed.
            RefPosition* arrObjUse = BuildUse(tree->AsArrIndex()->ArrObj());
            setDelayFree(arrObjUse);
            BuildUse(tree->AsArrIndex()->IndexExpr());
            buildInternalRegisterUses();
            BuildDef(tree);
        }
        break;

        case GT_ARR_OFFSET:
            // This consumes the offset, if any, the arrObj and the effective index,
            // and produces the flattened offset for this dimension.
            srcCount = 2;
            if (!tree->AsArrOffs()->gtOffset->isContained())
            {
                BuildUse(tree->AsArrOffs()->gtOffset);
                srcCount++;
            }
            BuildUse(tree->AsArrOffs()->gtIndex);
            BuildUse(tree->AsArrOffs()->gtArrObj);
            assert(dstCount == 1);
            buildInternalIntRegisterDefForNode(tree);
            buildInternalRegisterUses();
            BuildDef(tree);
            break;

        case GT_LEA:
        {
            GenTreeAddrMode* lea = tree->AsAddrMode();

            GenTree* base  = lea->Base();
            GenTree* index = lea->Index();
            int      cns   = lea->Offset();

            // This LEA is instantiating an address, so we set up the srcCount here.
            srcCount = 0;
            if (base != nullptr)
            {
                srcCount++;
                BuildUse(base);
            }
            if (index != nullptr)
            {
                srcCount++;
                BuildUse(index);
            }
            assert(dstCount == 1);

            // On ARM64 we may need a single internal register
            // (when both conditions are true then we still only need a single internal register)
            if ((index != nullptr) && (cns != 0))
            {
                // ARM64 does not support both Index and offset so we need an internal register
                buildInternalIntRegisterDefForNode(tree);
            }
            else if (!emitter::emitIns_valid_imm_for_add(cns, EA_8BYTE))
            {
                // This offset can't be contained in the add instruction, so we need an internal register
                buildInternalIntRegisterDefForNode(tree);
            }
            buildInternalRegisterUses();
            BuildDef(tree);
        }
        break;

        case GT_STOREIND:
        {
            assert(dstCount == 0);

            if (compiler->codeGen->gcInfo.gcIsWriteBarrierStoreIndNode(tree))
            {
                srcCount = BuildGCWriteBarrier(tree);
                break;
            }

            srcCount = BuildIndir(tree->AsIndir());
            if (!tree->gtGetOp2()->isContained())
            {
                BuildUse(tree->gtGetOp2());
                srcCount++;
            }
        }
        break;

        case GT_NULLCHECK:
            // Unlike ARM, ARM64 implements NULLCHECK as a load to REG_ZR, so no internal register
            // is required, and it is not a localDefUse.
            assert(dstCount == 0);
            assert(!tree->gtGetOp1()->isContained());
            BuildUse(tree->gtGetOp1());
            srcCount = 1;
            break;

        case GT_IND:
            assert(dstCount == 1);
            srcCount = BuildIndir(tree->AsIndir());
            break;

        case GT_CATCH_ARG:
            srcCount = 0;
            assert(dstCount == 1);
            BuildDef(tree, RBM_EXCEPTION_OBJECT);
            break;

        case GT_CLS_VAR:
            srcCount = 0;
            // GT_CLS_VAR, by the time we reach the backend, must always
            // be a pure use.
            // It will produce a result of the type of the
            // node, and use an internal register for the address.

            assert(dstCount == 1);
            assert((tree->gtFlags & (GTF_VAR_DEF | GTF_VAR_USEASG)) == 0);
            buildInternalIntRegisterDefForNode(tree);
            buildInternalRegisterUses();
            BuildDef(tree);
            break;

        case GT_INDEX_ADDR:
            assert(dstCount == 1);
            srcCount = BuildBinaryUses(tree->AsOp());
            buildInternalIntRegisterDefForNode(tree);
            buildInternalRegisterUses();
            BuildDef(tree);
            break;

    } // end switch (tree->OperGet())

    if (tree->IsUnusedValue() && (dstCount != 0))
    {
        isLocalDefUse = true;
    }
    // We need to be sure that we've set srcCount and dstCount appropriately
    assert((dstCount < 2) || tree->IsMultiRegCall());
    assert(isLocalDefUse == (tree->IsValue() && tree->IsUnusedValue()));
    assert(!tree->IsUnusedValue() || (dstCount != 0));
    assert(dstCount == tree->GetRegisterDstCount());
    return srcCount;
}

#ifdef FEATURE_SIMD
//------------------------------------------------------------------------
// BuildSIMD: Set the NodeInfo for a GT_SIMD tree.
//
// Arguments:
//    tree       - The GT_SIMD node of interest
//
// Return Value:
//    The number of sources consumed by this node.
//
int LinearScan::BuildSIMD(GenTreeSIMD* simdTree)
{
    int srcCount = 0;
    // Only SIMDIntrinsicInit can be contained
    if (simdTree->isContained())
    {
        assert(simdTree->gtSIMDIntrinsicID == SIMDIntrinsicInit);
    }
    int dstCount = simdTree->IsValue() ? 1 : 0;
    assert(dstCount == 1);

    bool buildUses = true;

    switch (simdTree->gtSIMDIntrinsicID)
    {
        case SIMDIntrinsicInit:
        case SIMDIntrinsicCast:
        case SIMDIntrinsicConvertToSingle:
        case SIMDIntrinsicConvertToInt32:
        case SIMDIntrinsicConvertToDouble:
        case SIMDIntrinsicConvertToInt64:
        case SIMDIntrinsicWidenLo:
        case SIMDIntrinsicWidenHi:
            // No special handling required.
            break;

        case SIMDIntrinsicGetItem:
        {
            GenTree* op1 = simdTree->GetOp(0);
            GenTree* op2 = simdTree->GetOp(1);

            // We have an object and an index, either of which may be contained.
            bool setOp2DelayFree = false;
            if (!op2->IsCnsIntOrI() && (!op1->isContained() || op1->OperIsLocal()))
            {
                // If the index is not a constant and the object is not contained or is a local
                // we will need a general purpose register to calculate the address
                // internal register must not clobber input index
                // TODO-Cleanup: An internal register will never clobber a source; this code actually
                // ensures that the index (op2) doesn't interfere with the target.
                buildInternalIntRegisterDefForNode(simdTree);
                setOp2DelayFree = true;
            }
            srcCount += BuildOperandUses(op1);
            if (!op2->isContained())
            {
                RefPosition* op2Use = BuildUse(op2);
                if (setOp2DelayFree)
                {
                    setDelayFree(op2Use);
                }
                srcCount++;
            }

            if (!op2->IsCnsIntOrI() && (!op1->isContained()))
            {
                // If vector is not already in memory (contained) and the index is not a constant,
                // we will use the SIMD temp location to store the vector.
                compiler->getSIMDInitTempVarNum();
            }
            buildUses = false;
        }
        break;

        case SIMDIntrinsicAdd:
        case SIMDIntrinsicSub:
        case SIMDIntrinsicMul:
        case SIMDIntrinsicDiv:
        case SIMDIntrinsicBitwiseAnd:
        case SIMDIntrinsicBitwiseOr:
        case SIMDIntrinsicEqual:
            // No special handling required.
            break;

        case SIMDIntrinsicSetX:
        case SIMDIntrinsicSetY:
        case SIMDIntrinsicSetZ:
        case SIMDIntrinsicSetW:
        case SIMDIntrinsicNarrow:
            // Op1 will write to dst before Op2 is free
            BuildUse(simdTree->GetOp(0));
            setDelayFree(BuildUse(simdTree->GetOp(1)));
            srcCount  = 2;
            buildUses = false;
            break;

        case SIMDIntrinsicInitN:
            srcCount = static_cast<int>(simdTree->GetNumOps());
            assert(srcCount == static_cast<int>(simdTree->gtSIMDSize / genTypeSize(simdTree->gtSIMDBaseType)));
            if (varTypeIsFloating(simdTree->gtSIMDBaseType))
            {
                // Need an internal register to stitch together all the values into a single vector in a SIMD reg.
                buildInternalFloatRegisterDefForNode(simdTree);
            }

            for (GenTreeSIMD::Use& use : simdTree->Uses())
            {
                assert(use.GetNode()->TypeGet() == simdTree->gtSIMDBaseType);
                assert(!use.GetNode()->isContained());
                BuildUse(use.GetNode());
            }
            buildUses = false;
            break;

        case SIMDIntrinsicDotProduct:
            buildInternalFloatRegisterDefForNode(simdTree);
            break;

<<<<<<< HEAD
        case SIMDIntrinsicSelect:
            // TODO-ARM64-CQ Allow lowering to see SIMDIntrinsicSelect so we can generate BSL VC, VA, VB
            // bsl target register must be VC.  Reserve a temp in case we need to shuffle things.
            // This will require a different approach, as GenTreeSIMD has only two operands.
            assert(!"SIMDIntrinsicSelect not yet supported");
            buildInternalFloatRegisterDefForNode(simdTree);
            break;
=======
        case SIMDIntrinsicInitArrayX:
        case SIMDIntrinsicInitFixed:
        case SIMDIntrinsicCopyToArray:
        case SIMDIntrinsicCopyToArrayX:
        case SIMDIntrinsicNone:
        case SIMDIntrinsicGetCount:
        case SIMDIntrinsicGetOne:
        case SIMDIntrinsicGetZero:
        case SIMDIntrinsicGetAllOnes:
        case SIMDIntrinsicGetX:
        case SIMDIntrinsicGetY:
        case SIMDIntrinsicGetZ:
        case SIMDIntrinsicGetW:
        case SIMDIntrinsicHWAccel:
        case SIMDIntrinsicWiden:
        case SIMDIntrinsicInvalid:
            assert(!"These intrinsics should not be seen during register allocation");
            __fallthrough;
>>>>>>> 1c66ad1b

        default:
            unreached();
    }
    if (buildUses)
    {
        assert(simdTree->GetNumOps() <= 2);
        assert(srcCount == 0);

        for (GenTreeSIMD::Use& use : simdTree->Uses())
        {
            if (!use.GetNode()->isContained())
            {
                srcCount += BuildOperandUses(use.GetNode());
            }
        }
    }
    assert(internalCount <= MaxInternalCount);
    buildInternalRegisterUses();
    if (dstCount == 1)
    {
        BuildDef(simdTree);
    }
    else
    {
        assert(dstCount == 0);
    }
    return srcCount;
}
#endif // FEATURE_SIMD

#ifdef FEATURE_HW_INTRINSICS

#include "hwintrinsic.h"

//------------------------------------------------------------------------
// BuildHWIntrinsic: Set the NodeInfo for a GT_HWINTRINSIC tree.
//
// Arguments:
//    tree       - The GT_HWINTRINSIC node of interest
//
// Return Value:
//    The number of sources consumed by this node.
//
int LinearScan::BuildHWIntrinsic(GenTreeHWIntrinsic* intrinsicTree)
{
    const HWIntrinsic intrin(intrinsicTree);

    int srcCount = 0;
    int dstCount = intrinsicTree->IsValue() ? 1 : 0;

    // We may need to allocate an additional general-purpose register when an intrinsic has a non-const immediate
    // operand and the intrinsic does not have an alternative non-const fallback form.
    // However, for a case when the operand can take only two possible values - zero and one
    // the codegen will use cbnz to do conditional branch.
    bool mayNeedBranchTargetReg = (intrin.category == HW_Category_IMM) && !HWIntrinsicInfo::NoJmpTableImm(intrin.id) &&
                                  (HWIntrinsicInfo::lookupImmUpperBound(intrin.id, intrinsicTree->gtSIMDSize,
                                                                        intrinsicTree->gtSIMDBaseType) != 2);

    if (mayNeedBranchTargetReg)
    {
        bool needBranchTargetReg = false;

        switch (intrin.id)
        {
            case NI_AdvSimd_DuplicateSelectedScalarToVector64:
            case NI_AdvSimd_DuplicateSelectedScalarToVector128:
            case NI_AdvSimd_Extract:
            case NI_AdvSimd_Insert:
            case NI_AdvSimd_Arm64_DuplicateSelectedScalarToVector128:
                needBranchTargetReg = !intrin.op2->isContainedIntOrIImmed();
                break;

            case NI_AdvSimd_ExtractVector64:
            case NI_AdvSimd_ExtractVector128:
                needBranchTargetReg = !intrin.op3->isContainedIntOrIImmed();
                break;

            default:
                unreached();
        }

        if (needBranchTargetReg)
        {
            buildInternalIntRegisterDefForNode(intrinsicTree);
        }
    }

    // Determine whether this is an RMW operation where op2+ must be marked delayFree so that it
    // is not allocated the same register as the target.
    const bool isRMW = intrinsicTree->isRMWHWIntrinsic(compiler);

    bool tgtPrefOp1 = false;

    if (intrin.op1 != nullptr)
    {
        // If we have an RMW intrinsic, we want to preference op1Reg to the target if
        // op1 is not contained.
        if (isRMW)
        {
            tgtPrefOp1 = !intrin.op1->isContained();
        }

        if (intrinsicTree->OperIsMemoryLoadOrStore())
        {
            srcCount += BuildAddrUses(intrin.op1);
        }
        else if (tgtPrefOp1)
        {
            tgtPrefUse = BuildUse(intrin.op1);
            srcCount++;
        }
        else
        {
            srcCount += BuildOperandUses(intrin.op1);
        }
    }

    if (intrin.op2 != nullptr)
    {
        if (isRMW)
        {
            srcCount += BuildDelayFreeUses(intrin.op2);

            if (intrin.op3 != nullptr)
            {
                srcCount += BuildDelayFreeUses(intrin.op3);
            }
        }
        else
        {
            srcCount += BuildOperandUses(intrin.op2);

            if (intrin.op3 != nullptr)
            {
                srcCount += BuildOperandUses(intrin.op3);
            }
        }
    }

    buildInternalRegisterUses();

    if (dstCount == 1)
    {
        BuildDef(intrinsicTree);
    }
    else
    {
        assert(dstCount == 0);
    }

    return srcCount;
}
#endif

#endif // TARGET_ARM64<|MERGE_RESOLUTION|>--- conflicted
+++ resolved
@@ -899,15 +899,6 @@
             buildInternalFloatRegisterDefForNode(simdTree);
             break;
 
-<<<<<<< HEAD
-        case SIMDIntrinsicSelect:
-            // TODO-ARM64-CQ Allow lowering to see SIMDIntrinsicSelect so we can generate BSL VC, VA, VB
-            // bsl target register must be VC.  Reserve a temp in case we need to shuffle things.
-            // This will require a different approach, as GenTreeSIMD has only two operands.
-            assert(!"SIMDIntrinsicSelect not yet supported");
-            buildInternalFloatRegisterDefForNode(simdTree);
-            break;
-=======
         case SIMDIntrinsicInitArrayX:
         case SIMDIntrinsicInitFixed:
         case SIMDIntrinsicCopyToArray:
@@ -926,7 +917,6 @@
         case SIMDIntrinsicInvalid:
             assert(!"These intrinsics should not be seen during register allocation");
             __fallthrough;
->>>>>>> 1c66ad1b
 
         default:
             unreached();
