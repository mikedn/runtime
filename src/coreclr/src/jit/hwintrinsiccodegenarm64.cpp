// Licensed to the .NET Foundation under one or more agreements.
// The .NET Foundation licenses this file to you under the MIT license.
// See the LICENSE file in the project root for more information.

#include "jitpch.h"
#ifdef _MSC_VER
#pragma hdrstop
#endif

#ifdef FEATURE_HW_INTRINSICS

#include "codegen.h"

// HWIntrinsicImmOpHelper: constructs the helper class instance.
//       This also determines what type of "switch" table is being used (if an immediate operand is not constant) and do
//       some preparation work:
//
//       a) If an immediate operand can be either 0 or 1, this creates <nonZeroLabel>.
//
//       b) If an immediate operand can take any value in [0, upperBound), this extract a internal register from an
//       intrinsic node. The register will be later used to store computed branch target address.
//
// Arguments:
//    codeGen -- an instance of CodeGen class.
//    immOp   -- an immediate operand of the intrinsic.
//    intrin  -- a hardware intrinsic tree node.
//
// Note: This class is designed to be used in the following way
//       HWIntrinsicImmOpHelper helper(this, immOp, intrin);
//
//       for (helper.EmitBegin(); !helper.Done(); helper.EmitCaseEnd())
//       {
//         -- emit an instruction for a given value of helper.ImmValue()
//       }
//
//       This allows to combine logic for cases when immOp->isContainedIntOrIImmed() is either true or false in a form
//       of a for-loop.
//
CodeGen::HWIntrinsicImmOpHelper::HWIntrinsicImmOpHelper(CodeGen* codeGen, GenTree* immOp, GenTreeHWIntrinsic* intrin)
    : codeGen(codeGen), endLabel(nullptr), nonZeroLabel(nullptr), branchTargetReg(REG_NA)
{
<<<<<<< HEAD
    HWIntrinsic(const GenTreeHWIntrinsic* node)
        : numOperands(node->GetNumOps())
        , op1(numOperands >= 1 ? node->GetOp(0) : nullptr)
        , op2(numOperands >= 2 ? node->GetOp(1) : nullptr)
        , op3(numOperands >= 3 ? node->GetOp(2) : nullptr)
        , baseType(TYP_UNDEF)
    {
        assert(node != nullptr);

        id       = node->gtHWIntrinsicId;
        category = HWIntrinsicInfo::lookupCategory(id);

        assert(HWIntrinsicInfo::RequiresCodegen(id));

        InitializeBaseType(node);
    }

    bool IsTableDriven() const
=======
    assert(codeGen != nullptr);
    assert(HWIntrinsicInfo::isImmOp(intrin->gtHWIntrinsicId, immOp));

    if (immOp->isContainedIntOrIImmed())
>>>>>>> 5f09f33b
    {
        nonConstImmReg = REG_NA;

        immValue      = (int)immOp->AsIntCon()->IconValue();
        immUpperBound = immValue + 1;
    }
<<<<<<< HEAD

    NamedIntrinsic      id;
    HWIntrinsicCategory category;
    unsigned            numOperands;
    GenTree*            op1;
    GenTree*            op2;
    GenTree*            op3;
    var_types           baseType;

private:
    void InitializeBaseType(const GenTreeHWIntrinsic* node)
=======
    else
    {
        nonConstImmReg = immOp->GetRegNum();

        immValue = 0;
        immUpperBound =
            HWIntrinsicInfo::lookupImmUpperBound(intrin->gtHWIntrinsicId, intrin->gtSIMDSize, intrin->gtSIMDBaseType);

        if (TestImmOpZeroOrOne())
        {
            nonZeroLabel = codeGen->genCreateTempLabel();
        }
        else
        {
            // At the moment, this helper supports only intrinsics that correspond to one machine instruction.
            // If we ever encounter an intrinsic that is either lowered into multiple instructions or
            // the number of instructions that correspond to each case is unknown apriori - we can extend support to
            // these by
            // using the same approach as in hwintrinsicxarch.cpp - adding an additional indirection level in form of a
            // branch table.
            assert(!HWIntrinsicInfo::GeneratesMultipleIns(intrin->gtHWIntrinsicId));
            branchTargetReg = intrin->GetSingleTempReg();
        }

        endLabel = codeGen->genCreateTempLabel();
    }
}

//------------------------------------------------------------------------
// EmitBegin: emits the beginning of a "switch" table, no-op if an immediate operand is constant.
//
// Note: The function is called at the beginning of code generation and emits
//    a) If an immediate operand can be either 0 or 1
//
//       cbnz <nonZeroLabel>, nonConstImmReg
//
//    b) If an immediate operand can take any value in [0, upperBound) range
//
//       adr branchTargetReg, <beginLabel>
//       add branchTargetReg, branchTargetReg, nonConstImmReg, lsl #3
//       br  branchTargetReg
//
//       When an immediate operand is non constant this also defines <beginLabel> right after the emitted code.
//
void CodeGen::HWIntrinsicImmOpHelper::EmitBegin()
{
    if (NonConstImmOp())
    {
        BasicBlock* beginLabel = codeGen->genCreateTempLabel();

        if (TestImmOpZeroOrOne())
        {
            GetEmitter()->emitIns_J_R(INS_cbnz, EA_4BYTE, nonZeroLabel, nonConstImmReg);
        }
        else
        {
            // Here we assume that each case consists of one arm64 instruction followed by "b endLabel".
            // Since an arm64 instruction is 4 bytes, we branch to AddressOf(beginLabel) + (nonConstImmReg << 3).
            GetEmitter()->emitIns_R_L(INS_adr, EA_8BYTE, beginLabel, branchTargetReg);
            GetEmitter()->emitIns_R_R_R_I(INS_add, EA_8BYTE, branchTargetReg, branchTargetReg, nonConstImmReg, 3,
                                          INS_OPTS_LSL);
            GetEmitter()->emitIns_R(INS_br, EA_8BYTE, branchTargetReg);
        }

        codeGen->genDefineInlineTempLabel(beginLabel);
    }
}

//------------------------------------------------------------------------
// EmitCaseEnd: emits the end of a "case", no-op if an immediate operand is constant.
//
// Note: The function is called at the end of each "case" (i.e. after an instruction has been emitted for a given
// immediate value ImmValue())
//       and emits
//
//       b <endLabel>
//
//       After the last "case" this defines <endLabel>.
//
//       If an immediate operand is either 0 or 1 it also defines <nonZeroLabel> after the first "case".
//
void CodeGen::HWIntrinsicImmOpHelper::EmitCaseEnd()
{
    assert(!Done());

    if (NonConstImmOp())
>>>>>>> 5f09f33b
    {
        const bool isLastCase = (immValue + 1 == immUpperBound);

        if (isLastCase)
        {
            codeGen->genDefineInlineTempLabel(endLabel);
        }
        else
        {
            GetEmitter()->emitIns_J(INS_b, endLabel);

            if (TestImmOpZeroOrOne())
            {
                codeGen->genDefineInlineTempLabel(nonZeroLabel);
            }
            else
            {
                BasicBlock* tempLabel = codeGen->genCreateTempLabel();
                codeGen->genDefineInlineTempLabel(tempLabel);
            }
        }
    }

    immValue++;
}

//------------------------------------------------------------------------
// genHWIntrinsic: Generates the code for a given hardware intrinsic node.
//
// Arguments:
//    node - The hardware intrinsic node
//
void CodeGen::genHWIntrinsic(GenTreeHWIntrinsic* node)
{
    const HWIntrinsic intrin(node);

    regNumber targetReg = node->GetRegNum();

    regNumber op1Reg = REG_NA;
    regNumber op2Reg = REG_NA;
    regNumber op3Reg = REG_NA;

    switch (intrin.numOperands)
    {
        case 3:
            assert(intrin.op3 != nullptr);
            op3Reg = intrin.op3->GetRegNum();
            __fallthrough;

        case 2:
            assert(intrin.op2 != nullptr);
            op2Reg = intrin.op2->GetRegNum();
            __fallthrough;

        case 1:
            assert(intrin.op1 != nullptr);
            op1Reg = intrin.op1->GetRegNum();
            break;

        default:
            unreached();
    }

    emitAttr emitSize;
    insOpts  opt = INS_OPTS_NONE;

    if ((intrin.category == HW_Category_SIMDScalar) || (intrin.category == HW_Category_Scalar))
    {
        emitSize = emitActualTypeSize(intrin.baseType);
    }
    else
    {
        emitSize = EA_SIZE(node->gtSIMDSize);
        opt      = genGetSimdInsOpt(emitSize, intrin.baseType);

        if ((opt == INS_OPTS_1D) && (intrin.category == HW_Category_SimpleSIMD))
        {
            opt = INS_OPTS_NONE;
        }
    }

    const bool isRMW = node->isRMWHWIntrinsic(compiler);

    genConsumeHWIntrinsicOperands(node);

    if (intrin.IsTableDriven())
    {
        instruction ins = HWIntrinsicInfo::lookupIns(intrin.id, intrin.baseType);
        assert(ins != INS_invalid);

        switch (intrin.numOperands)
        {
            case 1:
                GetEmitter()->emitIns_R_R(ins, emitSize, targetReg, op1Reg, opt);
                break;

            case 2:
                if (isRMW)
                {
                    assert(targetReg != op2Reg);

                    if (targetReg != op1Reg)
                    {
                        GetEmitter()->emitIns_R_R(INS_mov, emitSize, targetReg, op1Reg);
                    }
                    GetEmitter()->emitIns_R_R(ins, emitSize, targetReg, op2Reg, opt);
                }
                else
                {
                    GetEmitter()->emitIns_R_R_R(ins, emitSize, targetReg, op1Reg, op2Reg, opt);
                }
                break;

            case 3:
                assert(isRMW);
                assert(targetReg != op2Reg);
                assert(targetReg != op3Reg);

                if (targetReg != op1Reg)
                {
                    GetEmitter()->emitIns_R_R(INS_mov, emitSize, targetReg, op1Reg);
                }

                GetEmitter()->emitIns_R_R_R(ins, emitSize, targetReg, op2Reg, op3Reg, opt);
                break;

            default:
                unreached();
        }
    }
    else
    {
        instruction ins = INS_invalid;

        switch (intrin.id)
        {
            case NI_Crc32_ComputeCrc32:
                if (intrin.baseType == TYP_INT)
                {
                    ins = INS_crc32w;
                }
                else
                {
                    ins = HWIntrinsicInfo::lookupIns(intrin.id, intrin.baseType);
                }
                break;

            case NI_Crc32_ComputeCrc32C:
                if (intrin.baseType == TYP_INT)
                {
                    ins = INS_crc32cw;
                }
                else
                {
                    ins = HWIntrinsicInfo::lookupIns(intrin.id, intrin.baseType);
                }
                break;

            case NI_Crc32_Arm64_ComputeCrc32:
                assert(intrin.baseType == TYP_LONG);
                ins = INS_crc32x;
                break;

            case NI_Crc32_Arm64_ComputeCrc32C:
                assert(intrin.baseType == TYP_LONG);
                ins = INS_crc32cx;
                break;

            default:
                ins = HWIntrinsicInfo::lookupIns(intrin.id, intrin.baseType);
                break;
        }

        assert(ins != INS_invalid);

        switch (intrin.id)
        {
            case NI_AdvSimd_BitwiseSelect:
                // Even though BitwiseSelect is an RMW intrinsic per se, we don't want to mark it as such
                // since we can handle all possible allocation decisions for targetReg.
                assert(!isRMW);

                if (targetReg == op1Reg)
                {
                    GetEmitter()->emitIns_R_R_R(INS_bsl, emitSize, targetReg, op2Reg, op3Reg, opt);
                }
                else if (targetReg == op2Reg)
                {
                    GetEmitter()->emitIns_R_R_R(INS_bif, emitSize, targetReg, op3Reg, op1Reg, opt);
                }
                else if (targetReg == op3Reg)
                {
                    GetEmitter()->emitIns_R_R_R(INS_bit, emitSize, targetReg, op2Reg, op1Reg, opt);
                }
                else
                {
                    GetEmitter()->emitIns_R_R(INS_mov, emitSize, targetReg, op1Reg);
                    GetEmitter()->emitIns_R_R_R(INS_bsl, emitSize, targetReg, op2Reg, op3Reg, opt);
                }
                break;

            case NI_Crc32_ComputeCrc32:
            case NI_Crc32_ComputeCrc32C:
            case NI_Crc32_Arm64_ComputeCrc32:
            case NI_Crc32_Arm64_ComputeCrc32C:
                GetEmitter()->emitIns_R_R_R(ins, emitSize, targetReg, op1Reg, op2Reg, opt);
                break;

            case NI_AdvSimd_CompareLessThan:
            case NI_AdvSimd_CompareLessThanOrEqual:
            case NI_AdvSimd_Arm64_CompareLessThan:
            case NI_AdvSimd_Arm64_CompareLessThanScalar:
            case NI_AdvSimd_Arm64_CompareLessThanOrEqual:
            case NI_AdvSimd_Arm64_CompareLessThanOrEqualScalar:
                GetEmitter()->emitIns_R_R_R(ins, emitSize, targetReg, op2Reg, op1Reg, opt);
                break;

            case NI_AdvSimd_AbsoluteCompareLessThan:
            case NI_AdvSimd_AbsoluteCompareLessThanOrEqual:
            case NI_AdvSimd_Arm64_AbsoluteCompareLessThan:
            case NI_AdvSimd_Arm64_AbsoluteCompareLessThanScalar:
            case NI_AdvSimd_Arm64_AbsoluteCompareLessThanOrEqual:
            case NI_AdvSimd_Arm64_AbsoluteCompareLessThanOrEqualScalar:
                GetEmitter()->emitIns_R_R_R(ins, emitSize, targetReg, op2Reg, op1Reg, opt);
                break;

            case NI_AdvSimd_FusedMultiplyAddScalar:
            case NI_AdvSimd_FusedMultiplyAddNegatedScalar:
            case NI_AdvSimd_FusedMultiplySubtractNegatedScalar:
            case NI_AdvSimd_FusedMultiplySubtractScalar:
                assert(opt == INS_OPTS_NONE);
                GetEmitter()->emitIns_R_R_R_R(ins, emitSize, targetReg, op2Reg, op3Reg, op1Reg);
                break;

            case NI_AdvSimd_Store:
                GetEmitter()->emitIns_R_R(ins, emitSize, op2Reg, op1Reg, opt);
                break;

            case NI_AdvSimd_Extract:
            {
                HWIntrinsicImmOpHelper helper(this, intrin.op2, node);

                for (helper.EmitBegin(); !helper.Done(); helper.EmitCaseEnd())
                {
                    const int elementIndex = helper.ImmValue();

                    GetEmitter()->emitIns_R_R_I(ins, emitTypeSize(intrin.baseType), targetReg, op1Reg, elementIndex,
                                                INS_OPTS_NONE);
                }
            }
            break;

            case NI_AdvSimd_ExtractVector64:
            case NI_AdvSimd_ExtractVector128:
            {
                opt = (intrin.id == NI_AdvSimd_ExtractVector64) ? INS_OPTS_8B : INS_OPTS_16B;

                HWIntrinsicImmOpHelper helper(this, intrin.op3, node);

                for (helper.EmitBegin(); !helper.Done(); helper.EmitCaseEnd())
                {
                    const int elementIndex = helper.ImmValue();
                    const int byteIndex    = genTypeSize(intrin.baseType) * elementIndex;

                    GetEmitter()->emitIns_R_R_R_I(ins, emitSize, targetReg, op1Reg, op2Reg, byteIndex, opt);
                }
            }
            break;

            case NI_AdvSimd_Insert:
                assert(isRMW);
                assert(targetReg != op3Reg);

                if (targetReg != op1Reg)
                {
                    GetEmitter()->emitIns_R_R(INS_mov, emitSize, targetReg, op1Reg);
                }

                if (intrin.op3->isContainedFltOrDblImmed())
                {
                    assert(intrin.op2->isContainedIntOrIImmed());
                    assert(intrin.op2->AsIntCon()->gtIconVal == 0);

                    const double dataValue = intrin.op3->AsDblCon()->gtDconVal;
                    GetEmitter()->emitIns_R_F(INS_fmov, emitTypeSize(intrin.baseType), targetReg, dataValue,
                                              INS_OPTS_NONE);
                }
                else
                {
                    HWIntrinsicImmOpHelper helper(this, intrin.op2, node);

                    if (varTypeIsFloating(intrin.baseType))
                    {
                        for (helper.EmitBegin(); !helper.Done(); helper.EmitCaseEnd())
                        {
                            const int elementIndex = helper.ImmValue();

                            GetEmitter()->emitIns_R_R_I_I(ins, emitTypeSize(intrin.baseType), targetReg, op3Reg,
                                                          elementIndex, 0, INS_OPTS_NONE);
                        }
                    }
                    else
                    {
                        for (helper.EmitBegin(); !helper.Done(); helper.EmitCaseEnd())
                        {
                            const int elementIndex = helper.ImmValue();

                            GetEmitter()->emitIns_R_R_I(ins, emitTypeSize(intrin.baseType), targetReg, op3Reg,
                                                        elementIndex, INS_OPTS_NONE);
                        }
                    }
                }
                break;

            case NI_Vector64_CreateScalarUnsafe:
            case NI_Vector128_CreateScalarUnsafe:
            {
                if (intrin.op1->isContainedFltOrDblImmed())
                {
                    // fmov reg, #imm8
                    const double dataValue = intrin.op1->AsDblCon()->gtDconVal;
                    GetEmitter()->emitIns_R_F(ins, emitTypeSize(intrin.baseType), targetReg, dataValue, INS_OPTS_NONE);
                }
                else if (varTypeIsFloating(intrin.baseType))
                {
                    if (targetReg != op1Reg)
                    {
                        // fmov reg1, reg2
                        GetEmitter()->emitIns_R_R(ins, emitTypeSize(intrin.baseType), targetReg, op1Reg, INS_OPTS_NONE);
                    }
                }
                else
                {
                    if (intrin.op1->isContainedIntOrIImmed())
                    {
                        // movi/movni reg, #imm8
                        const ssize_t dataValue = intrin.op1->AsIntCon()->gtIconVal;
                        GetEmitter()->emitIns_R_I(INS_movi, emitSize, targetReg, dataValue, opt);
                    }
                    else
                    {
                        // ins reg1[0], reg2
                        GetEmitter()->emitIns_R_R_I(ins, emitTypeSize(intrin.baseType), targetReg, op1Reg, 0,
                                                    INS_OPTS_NONE);
                    }
                }
            }
            break;

            default:
                unreached();
        }
    }

    genProduceReg(node);
}

#endif // FEATURE_HW_INTRINSICS<|MERGE_RESOLUTION|>--- conflicted
+++ resolved
@@ -39,50 +39,16 @@
 CodeGen::HWIntrinsicImmOpHelper::HWIntrinsicImmOpHelper(CodeGen* codeGen, GenTree* immOp, GenTreeHWIntrinsic* intrin)
     : codeGen(codeGen), endLabel(nullptr), nonZeroLabel(nullptr), branchTargetReg(REG_NA)
 {
-<<<<<<< HEAD
-    HWIntrinsic(const GenTreeHWIntrinsic* node)
-        : numOperands(node->GetNumOps())
-        , op1(numOperands >= 1 ? node->GetOp(0) : nullptr)
-        , op2(numOperands >= 2 ? node->GetOp(1) : nullptr)
-        , op3(numOperands >= 3 ? node->GetOp(2) : nullptr)
-        , baseType(TYP_UNDEF)
-    {
-        assert(node != nullptr);
-
-        id       = node->gtHWIntrinsicId;
-        category = HWIntrinsicInfo::lookupCategory(id);
-
-        assert(HWIntrinsicInfo::RequiresCodegen(id));
-
-        InitializeBaseType(node);
-    }
-
-    bool IsTableDriven() const
-=======
     assert(codeGen != nullptr);
     assert(HWIntrinsicInfo::isImmOp(intrin->gtHWIntrinsicId, immOp));
 
     if (immOp->isContainedIntOrIImmed())
->>>>>>> 5f09f33b
     {
         nonConstImmReg = REG_NA;
 
         immValue      = (int)immOp->AsIntCon()->IconValue();
         immUpperBound = immValue + 1;
     }
-<<<<<<< HEAD
-
-    NamedIntrinsic      id;
-    HWIntrinsicCategory category;
-    unsigned            numOperands;
-    GenTree*            op1;
-    GenTree*            op2;
-    GenTree*            op3;
-    var_types           baseType;
-
-private:
-    void InitializeBaseType(const GenTreeHWIntrinsic* node)
-=======
     else
     {
         nonConstImmReg = immOp->GetRegNum();
@@ -169,7 +135,6 @@
     assert(!Done());
 
     if (NonConstImmOp())
->>>>>>> 5f09f33b
     {
         const bool isLastCase = (immValue + 1 == immUpperBound);
 
