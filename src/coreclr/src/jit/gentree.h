// Licensed to the .NET Foundation under one or more agreements.
// The .NET Foundation licenses this file to you under the MIT license.

/*XXXXXXXXXXXXXXXXXXXXXXXXXXXXXXXXXXXXXXXXXXXXXXXXXXXXXXXXXXXXXXXXXXXXXXXXXXXXX
XXXXXXXXXXXXXXXXXXXXXXXXXXXXXXXXXXXXXXXXXXXXXXXXXXXXXXXXXXXXXXXXXXXXXXXXXXXXXXX
XX                                                                           XX
XX                          GenTree                                          XX
XX                                                                           XX
XX  This is the node in the semantic tree graph. It represents the operation XX
XX  corresponding to the node, and other information during code-gen.        XX
XX                                                                           XX
XXXXXXXXXXXXXXXXXXXXXXXXXXXXXXXXXXXXXXXXXXXXXXXXXXXXXXXXXXXXXXXXXXXXXXXXXXXXXXX
XXXXXXXXXXXXXXXXXXXXXXXXXXXXXXXXXXXXXXXXXXXXXXXXXXXXXXXXXXXXXXXXXXXXXXXXXXXXXXX
*/

/*****************************************************************************/
#ifndef _GENTREE_H_
#define _GENTREE_H_
/*****************************************************************************/

#include "vartype.h"   // For "var_types"
#include "target.h"    // For "regNumber"
#include "ssaconfig.h" // For "SsaConfig::RESERVED_SSA_NUM"
#include "valuenumtype.h"
#include "jitstd.h"
#include "jithashtable.h"
#include "simd.h"
#include "namedintrinsiclist.h"
#include "layout.h"

// Debugging GenTree is much easier if we add a magic virtual function to make the debugger able to figure out what type
// it's got. This is enabled by default in DEBUG. To enable it in RET builds (temporarily!), you need to change the
// build to define DEBUGGABLE_GENTREE=1, as well as pass /OPT:NOICF to the linker (or else all the vtables get merged,
// making the debugging value supplied by them useless).
#ifndef DEBUGGABLE_GENTREE
#ifdef DEBUG
#define DEBUGGABLE_GENTREE 1
#else // !DEBUG
#define DEBUGGABLE_GENTREE 0
#endif // !DEBUG
#endif // !DEBUGGABLE_GENTREE

// The SpecialCodeKind enum is used to indicate the type of special (unique)
// target block that will be targeted by an instruction.
// These are used by:
//   GenTreeBoundsChk nodes (SCK_RNGCHK_FAIL, SCK_ARG_EXCPN, SCK_ARG_RNG_EXCPN)
//     - these nodes have a field (gtThrowKind) to indicate which kind
//   GenTreeOps nodes, for which codegen will generate the branch
//     - it will use the appropriate kind based on the opcode, though it's not
//       clear why SCK_OVERFLOW == SCK_ARITH_EXCPN
// SCK_PAUSE_EXEC is not currently used.
//
enum SpecialCodeKind
{
    SCK_NONE,
    SCK_RNGCHK_FAIL,                // target when range check fails
    SCK_PAUSE_EXEC,                 // target to stop (e.g. to allow GC)
    SCK_DIV_BY_ZERO,                // target for divide by zero (Not used on X86/X64)
    SCK_ARITH_EXCPN,                // target on arithmetic exception
    SCK_OVERFLOW = SCK_ARITH_EXCPN, // target on overflow
    SCK_ARG_EXCPN,                  // target on ArgumentException (currently used only for SIMD intrinsics)
    SCK_ARG_RNG_EXCPN,              // target on ArgumentOutOfRangeException (currently used only for SIMD intrinsics)
    SCK_COUNT
};

/*****************************************************************************/

enum genTreeOps : BYTE
{
#define GTNODE(en, st, cm, ok) GT_##en,
#include "gtlist.h"

    GT_COUNT,

#ifdef TARGET_64BIT
    // GT_CNS_NATIVELONG is the gtOper symbol for GT_CNS_LNG or GT_CNS_INT, depending on the target.
    // For the 64-bit targets we will only use GT_CNS_INT as it used to represent all the possible sizes
    GT_CNS_NATIVELONG = GT_CNS_INT,
#else
    // For the 32-bit targets we use a GT_CNS_LNG to hold a 64-bit integer constant and GT_CNS_INT for all others.
    // In the future when we retarget the JIT for x86 we should consider eliminating GT_CNS_LNG
    GT_CNS_NATIVELONG = GT_CNS_LNG,
#endif
};

/*****************************************************************************
 *
 *  The following enum defines a set of bit flags that can be used
 *  to classify expression tree nodes. Note that some operators will
 *  have more than one bit set, as follows:
 *
 *          GTK_CONST    implies    GTK_LEAF
 *          GTK_RELOP    implies    GTK_BINOP
 *          GTK_LOGOP    implies    GTK_BINOP
 */

enum genTreeKinds
{
    GTK_SPECIAL = 0x0000, // unclassified operator (special handling reqd)

    GTK_CONST = 0x0001, // constant     operator
    GTK_LEAF  = 0x0002, // leaf         operator
    GTK_UNOP  = 0x0004, // unary        operator
    GTK_BINOP = 0x0008, // binary       operator
    GTK_RELOP = 0x0010, // comparison   operator
    GTK_LOGOP = 0x0020, // logical      operator

    GTK_KINDMASK = 0x007F, // operator kind mask

    GTK_COMMUTE = 0x0080, // commutative  operator

    GTK_EXOP = 0x0100, // Indicates that an oper for a node type that extends GenTreeOp (or GenTreeUnOp)
                       // by adding non-node fields to unary or binary operator.

    GTK_LOCAL = 0x0200, // is a local access (load, store, phi)

    GTK_NOVALUE = 0x0400, // node does not produce a value
    GTK_NOTLIR  = 0x0800, // node is not allowed in LIR

    GTK_NOCONTAIN = 0x1000, // this node is a value, but may not be contained

    /* Define composite value(s) */

    GTK_SMPOP = (GTK_UNOP | GTK_BINOP | GTK_RELOP | GTK_LOGOP)
};

/*****************************************************************************/

enum gtCallTypes : BYTE
{
    CT_USER_FUNC, // User function
    CT_HELPER,    // Jit-helper
    CT_INDIRECT,  // Indirect call

    CT_COUNT // fake entry (must be last)
};

#ifdef DEBUG
/*****************************************************************************
*
*  TargetHandleTypes are used to determine the type of handle present inside GenTreeIntCon node.
*  The values are such that they don't overlap with helper's or user function's handle.
*/
enum TargetHandleType : BYTE
{
    THT_Unknown                  = 2,
    THT_GSCookieCheck            = 4,
    THT_SetGSCookie              = 6,
    THT_IntializeArrayIntrinsics = 8
};
#endif
/*****************************************************************************/

struct BasicBlock;
struct InlineCandidateInfo;
struct GuardedDevirtualizationCandidateInfo;

typedef unsigned short AssertionIndex;

static const AssertionIndex NO_ASSERTION_INDEX = 0;

//------------------------------------------------------------------------
// GetAssertionIndex: return 1-based AssertionIndex from 0-based int index.
//
// Arguments:
//    index - 0-based index
// Return Value:
//    1-based AssertionIndex.
inline AssertionIndex GetAssertionIndex(unsigned index)
{
    return (AssertionIndex)(index + 1);
}

class AssertionInfo
{
    // true if the assertion holds on the bbNext edge instead of the bbJumpDest edge (for GT_JTRUE nodes)
    unsigned short m_isNextEdgeAssertion : 1;
    // 1-based index of the assertion
    unsigned short m_assertionIndex : 15;

    AssertionInfo(bool isNextEdgeAssertion, AssertionIndex assertionIndex)
        : m_isNextEdgeAssertion(isNextEdgeAssertion), m_assertionIndex(assertionIndex)
    {
        assert(m_assertionIndex == assertionIndex);
    }

public:
    AssertionInfo() : AssertionInfo(false, 0)
    {
    }

    AssertionInfo(AssertionIndex assertionIndex) : AssertionInfo(false, assertionIndex)
    {
    }

    static AssertionInfo ForNextEdge(AssertionIndex assertionIndex)
    {
        // Ignore the edge information if there's no assertion
        bool isNextEdge = (assertionIndex != NO_ASSERTION_INDEX);
        return AssertionInfo(isNextEdge, assertionIndex);
    }

    void Clear()
    {
        m_isNextEdgeAssertion = 0;
        m_assertionIndex      = NO_ASSERTION_INDEX;
    }

    bool HasAssertion() const
    {
        return m_assertionIndex != NO_ASSERTION_INDEX;
    }

    AssertionIndex GetAssertionIndex() const
    {
        return m_assertionIndex;
    }

    bool IsNextEdgeAssertion() const
    {
        return m_isNextEdgeAssertion;
    }
};

/*****************************************************************************/

// GT_FIELD nodes will be lowered into more "code-gen-able" representations, like
// GT_IND's of addresses, or GT_LCL_FLD nodes.  We'd like to preserve the more abstract
// information, and will therefore annotate such lowered nodes with FieldSeq's.  A FieldSeq
// represents a (possibly) empty sequence of fields.  The fields are in the order
// in which they are dereferenced.  The first field may be an object field or a struct field;
// all subsequent fields must be struct fields.
struct FieldSeqNode
{
    CORINFO_FIELD_HANDLE m_fieldHnd;
    FieldSeqNode*        m_next;

    FieldSeqNode(CORINFO_FIELD_HANDLE fieldHnd, FieldSeqNode* next) : m_fieldHnd(fieldHnd), m_next(next)
    {
    }

    // returns true when this is the pseudo #FirstElem field sequence
    bool IsFirstElemFieldSeq();

    // returns true when this is the pseudo #ConstantIndex field sequence
    bool IsConstantIndexFieldSeq();

    // returns true when this is the the pseudo #FirstElem field sequence or the pseudo #ConstantIndex field sequence
    bool IsPseudoField() const;

    CORINFO_FIELD_HANDLE GetFieldHandle() const
    {
        assert(!IsPseudoField() && (m_fieldHnd != nullptr));
        return m_fieldHnd;
    }

    FieldSeqNode* GetTail()
    {
        FieldSeqNode* tail = this;
        while (tail->m_next != nullptr)
        {
            tail = tail->m_next;
        }
        return tail;
    }

    // Make sure this provides methods that allow it to be used as a KeyFuncs type in SimplerHash.
    static int GetHashCode(FieldSeqNode fsn)
    {
        return static_cast<int>(reinterpret_cast<intptr_t>(fsn.m_fieldHnd)) ^
               static_cast<int>(reinterpret_cast<intptr_t>(fsn.m_next));
    }

    static bool Equals(const FieldSeqNode& fsn1, const FieldSeqNode& fsn2)
    {
        return fsn1.m_fieldHnd == fsn2.m_fieldHnd && fsn1.m_next == fsn2.m_next;
    }
};

// This class canonicalizes field sequences.
class FieldSeqStore
{
    typedef JitHashTable<FieldSeqNode, /*KeyFuncs*/ FieldSeqNode, FieldSeqNode*> FieldSeqNodeCanonMap;

    CompAllocator         m_alloc;
    FieldSeqNodeCanonMap* m_canonMap;

    static FieldSeqNode s_notAField; // No value, just exists to provide an address.

    // Dummy variables to provide the addresses for the "pseudo field handle" statics below.
    static int FirstElemPseudoFieldStruct;
    static int ConstantIndexPseudoFieldStruct;

public:
    FieldSeqStore(CompAllocator alloc);

    // Returns the (canonical in the store) singleton field sequence for the given handle.
    FieldSeqNode* CreateSingleton(CORINFO_FIELD_HANDLE fieldHnd);

    // This is a special distinguished FieldSeqNode indicating that a constant does *not*
    // represent a valid field sequence.  This is "infectious", in the sense that appending it
    // (on either side) to any field sequence yields the "NotAField()" sequence.
    static FieldSeqNode* NotAField()
    {
        return &s_notAField;
    }

    // Returns the (canonical in the store) field sequence representing the concatenation of
    // the sequences represented by "a" and "b".  Assumes that "a" and "b" are canonical; that is,
    // they are the results of CreateSingleton, NotAField, or Append calls.  If either of the arguments
    // are the "NotAField" value, so is the result.
    FieldSeqNode* Append(FieldSeqNode* a, FieldSeqNode* b);

    // We have a few "pseudo" field handles:

    // This treats the constant offset of the first element of something as if it were a field.
    // Works for method table offsets of boxed structs, or first elem offset of arrays/strings.
    static CORINFO_FIELD_HANDLE FirstElemPseudoField;

    // If there is a constant index, we make a psuedo field to correspond to the constant added to
    // offset of the indexed field.  This keeps the field sequence structure "normalized", especially in the
    // case where the element type is a struct, so we might add a further struct field offset.
    static CORINFO_FIELD_HANDLE ConstantIndexPseudoField;

    static bool IsPseudoField(CORINFO_FIELD_HANDLE hnd)
    {
        return hnd == FirstElemPseudoField || hnd == ConstantIndexPseudoField;
    }
};

class GenTreeUseEdgeIterator;
class GenTreeOperandIterator;

struct Statement;

/*****************************************************************************/

// Forward declarations of the subtypes
#define GTSTRUCT_0(fn, en) struct GenTree##fn;
#define GTSTRUCT_1(fn, en) struct GenTree##fn;
#define GTSTRUCT_2(fn, en, en2) struct GenTree##fn;
#define GTSTRUCT_3(fn, en, en2, en3) struct GenTree##fn;
#define GTSTRUCT_4(fn, en, en2, en3, en4) struct GenTree##fn;
#define GTSTRUCT_N(fn, ...) struct GenTree##fn;
#define GTSTRUCT_2_SPECIAL(fn, en, en2) GTSTRUCT_2(fn, en, en2)
#define GTSTRUCT_3_SPECIAL(fn, en, en2, en3) GTSTRUCT_3(fn, en, en2, en3)
#include "gtstructs.h"

/*****************************************************************************/

#ifndef HOST_64BIT
#include <pshpack4.h>
#endif

struct GenTree
{
// We use GT_STRUCT_0 only for the category of simple ops.
#define GTSTRUCT_0(fn, en)                                                                                             \
    GenTree##fn* As##fn()                                                                                              \
    {                                                                                                                  \
        assert(OperIsSimple());                                                                                        \
        return reinterpret_cast<GenTree##fn*>(this);                                                                   \
    }                                                                                                                  \
    const GenTree##fn* As##fn() const                                                                                  \
    {                                                                                                                  \
        assert(OperIsSimple());                                                                                        \
        return reinterpret_cast<const GenTree##fn*>(this);                                                             \
    }

#define GTSTRUCT_N(fn, ...)                                                                                            \
    GenTree##fn* As##fn()                                                                                              \
    {                                                                                                                  \
        assert(OperIs(__VA_ARGS__));                                                                                   \
        return reinterpret_cast<GenTree##fn*>(this);                                                                   \
    }                                                                                                                  \
    const GenTree##fn* As##fn() const                                                                                  \
    {                                                                                                                  \
        assert(OperIs(__VA_ARGS__));                                                                                   \
        return reinterpret_cast<const GenTree##fn*>(this);                                                             \
    }                                                                                                                  \
    GenTree##fn* Is##fn()                                                                                              \
    {                                                                                                                  \
        return OperIs(__VA_ARGS__) ? reinterpret_cast<GenTree##fn*>(this) : nullptr;                                   \
    }                                                                                                                  \
    const GenTree##fn* Is##fn() const                                                                                  \
    {                                                                                                                  \
        return OperIs(__VA_ARGS__) ? reinterpret_cast<const GenTree##fn*>(this) : nullptr;                             \
    }

#define GTSTRUCT_1(fn, en) GTSTRUCT_N(fn, en)
#define GTSTRUCT_2(fn, en, en2) GTSTRUCT_N(fn, en, en2)
#define GTSTRUCT_3(fn, en, en2, en3) GTSTRUCT_N(fn, en, en2, en3)
#define GTSTRUCT_4(fn, en, en2, en3, en4) GTSTRUCT_N(fn, en, en2, en3, en4)
#define GTSTRUCT_2_SPECIAL(fn, en, en2) GTSTRUCT_2(fn, en, en2)
#define GTSTRUCT_3_SPECIAL(fn, en, en2, en3) GTSTRUCT_3(fn, en, en2, en3)

#include "gtstructs.h"

#undef GTSTRUCT_0
#undef GTSTRUCT_1
#undef GTSTRUCT_2
#undef GTSTRUCT_3
#undef GTSTRUCT_4
#undef GTSTRUCT_N
#undef GTSTRUCT_2_SPECIAL
#undef GTSTRUCT_3_SPECIAL

    genTreeOps gtOper; // enum subtype BYTE
    var_types  gtType; // enum subtype BYTE

    genTreeOps OperGet() const
    {
        return gtOper;
    }
    var_types TypeGet() const
    {
        return gtType;
    }

    genTreeOps GetOper() const
    {
        return gtOper;
    }

    var_types GetType() const
    {
        return gtType;
    }

    void SetType(var_types type)
    {
        assert(((TYP_UNDEF < type) && (type < TYP_UNKNOWN)) && (type != TYP_UINT) && (type != TYP_ULONG));
        gtType = type;
    }

#ifdef DEBUG
    genTreeOps gtOperSave; // Only used to save gtOper when we destroy a node, to aid debugging.
#endif

#if FEATURE_ANYCSE

#define NO_CSE (0)

#define IS_CSE_INDEX(x) ((x) != 0)
#define IS_CSE_USE(x) ((x) > 0)
#define IS_CSE_DEF(x) ((x) < 0)
#define GET_CSE_INDEX(x) (((x) > 0) ? x : -(x))
#define TO_CSE_DEF(x) (-(x))

    signed char gtCSEnum; // 0 or the CSE index (negated if def)
                          // valid only for CSE expressions

#endif // FEATURE_ANYCSE

    unsigned char gtLIRFlags; // Used for nodes that are in LIR. See LIR::Flags in lir.h for the various flags.

#if ASSERTION_PROP
    AssertionInfo gtAssertionInfo;

    bool GeneratesAssertion() const
    {
        return gtAssertionInfo.HasAssertion();
    }

    void ClearAssertion()
    {
        gtAssertionInfo.Clear();
    }

    AssertionInfo GetAssertionInfo() const
    {
        return gtAssertionInfo;
    }

    void SetAssertionInfo(AssertionInfo info)
    {
        gtAssertionInfo = info;
    }
#endif

    //
    // Cost metrics on the node. Don't allow direct access to the variable for setting.
    //

public:
#ifdef DEBUG
    // You are not allowed to read the cost values before they have been set in gtSetEvalOrder().
    // Keep track of whether the costs have been initialized, and assert if they are read before being initialized.
    // Obviously, this information does need to be initialized when a node is created.
    // This is public so the dumpers can see it.

    bool gtCostsInitialized;
#endif // DEBUG

#define MAX_COST UCHAR_MAX
#define IND_COST_EX 3 // execution cost for an indirection

    unsigned char GetCostEx() const
    {
        assert(gtCostsInitialized);
        return _gtCostEx;
    }
    unsigned char GetCostSz() const
    {
        assert(gtCostsInitialized);
        return _gtCostSz;
    }

    // Set the costs. They are always both set at the same time.
    // Don't use the "put" property: force calling this function, to make it more obvious in the few places
    // that set the values.
    // Note that costs are only set in gtSetEvalOrder() and its callees.
    void SetCosts(unsigned costEx, unsigned costSz)
    {
        assert(costEx != (unsigned)-1); // looks bogus
        assert(costSz != (unsigned)-1); // looks bogus
        INDEBUG(gtCostsInitialized = true;)

        _gtCostEx = (costEx > MAX_COST) ? MAX_COST : (unsigned char)costEx;
        _gtCostSz = (costSz > MAX_COST) ? MAX_COST : (unsigned char)costSz;
    }

    // Opimized copy function, to avoid the SetCosts() function comparisons, and make it more clear that a node copy is
    // happening.
    void CopyCosts(const GenTree* const tree)
    {
        // If the 'tree' costs aren't initialized, we'll hit an assert below.
        INDEBUG(gtCostsInitialized = tree->gtCostsInitialized;)
        _gtCostEx = tree->GetCostEx();
        _gtCostSz = tree->GetCostSz();
    }

    // Same as CopyCosts, but avoids asserts if the costs we are copying have not been initialized.
    // This is because the importer, for example, clones nodes, before these costs have been initialized.
    // Note that we directly access the 'tree' costs, not going through the accessor functions (either
    // directly or through the properties).
    void CopyRawCosts(const GenTree* const tree)
    {
        INDEBUG(gtCostsInitialized = tree->gtCostsInitialized;)
        _gtCostEx = tree->_gtCostEx;
        _gtCostSz = tree->_gtCostSz;
    }

private:
    unsigned char _gtCostEx; // estimate of expression execution cost
    unsigned char _gtCostSz; // estimate of expression code size cost

    //
    // Register or register pair number of the node.
    //
    CLANG_FORMAT_COMMENT_ANCHOR;

#ifdef DEBUG

public:
    enum genRegTag
    {
        GT_REGTAG_NONE, // Nothing has been assigned to _gtRegNum
        GT_REGTAG_REG   // _gtRegNum has been assigned
    };
    genRegTag GetRegTag() const
    {
        assert(gtRegTag == GT_REGTAG_NONE || gtRegTag == GT_REGTAG_REG);
        return gtRegTag;
    }

private:
    genRegTag gtRegTag; // What is in _gtRegNum?

#endif // DEBUG

private:
    // This stores the register assigned to the node. If a register is not assigned, _gtRegNum is set to REG_NA.
    regNumberSmall _gtRegNum;

public:
    // The register number is stored in a small format (8 bits), but the getters return and the setters take
    // a full-size (unsigned) format, to localize the casts here.

    bool canBeContained() const;

    // for codegen purposes, is this node a subnode of its parent
    bool isContained() const;

    bool isContainedIndir() const;

    bool isIndirAddrMode();

    // This returns true only for GT_IND and GT_STOREIND, and is used in contexts where a "true"
    // indirection is expected (i.e. either a load to or a store from a single register).
    // OperIsIndir() returns true also for indirection nodes such as GT_BLK, etc. as well as GT_NULLCHECK.
    bool isIndir() const;

    bool isContainedIntOrIImmed() const
    {
        return isContained() && IsCnsIntOrI() && !isUsedFromSpillTemp();
    }

    bool isContainedFltOrDblImmed() const
    {
        return isContained() && (OperGet() == GT_CNS_DBL);
    }

    bool isLclField() const
    {
        return OperGet() == GT_LCL_FLD || OperGet() == GT_STORE_LCL_FLD;
    }

    bool isUsedFromSpillTemp() const;

    // Indicates whether it is a memory op.
    // Right now it includes Indir and LclField ops.
    bool isMemoryOp() const
    {
        return isIndir() || isLclField();
    }

    bool isUsedFromMemory() const
    {
        return ((isContained() && (isMemoryOp() || (OperGet() == GT_LCL_VAR) || (OperGet() == GT_CNS_DBL))) ||
                isUsedFromSpillTemp());
    }

    bool isLclVarUsedFromMemory() const
    {
        return (OperGet() == GT_LCL_VAR) && (isContained() || isUsedFromSpillTemp());
    }

    bool isLclFldUsedFromMemory() const
    {
        return isLclField() && (isContained() || isUsedFromSpillTemp());
    }

    bool isUsedFromReg() const
    {
        return !isContained() && !isUsedFromSpillTemp();
    }

    regNumber GetRegNum() const
    {
        assert((gtRegTag == GT_REGTAG_REG) || (gtRegTag == GT_REGTAG_NONE)); // TODO-Cleanup: get rid of the NONE case,
                                                                             // and fix everyplace that reads undefined
                                                                             // values
        regNumber reg = (regNumber)_gtRegNum;
        assert((gtRegTag == GT_REGTAG_NONE) || // TODO-Cleanup: get rid of the NONE case, and fix everyplace that reads
                                               // undefined values
               (reg >= REG_FIRST && reg <= REG_COUNT));
        return reg;
    }

    void SetRegNum(regNumber reg)
    {
        assert(reg >= REG_FIRST && reg <= REG_COUNT);
        _gtRegNum = (regNumberSmall)reg;
        INDEBUG(gtRegTag = GT_REGTAG_REG;)
        assert(_gtRegNum == reg);
    }

    void ClearRegNum()
    {
        _gtRegNum = REG_NA;
        INDEBUG(gtRegTag = GT_REGTAG_NONE;)
    }

    // Copy the _gtRegNum/gtRegTag fields
    void CopyReg(GenTree* from);
    bool gtHasReg() const;

    int GetRegisterDstCount(Compiler* compiler) const;

    regMaskTP gtGetRegMask() const;

    unsigned gtFlags; // see GTF_xxxx below

#if defined(DEBUG)
    unsigned gtDebugFlags; // see GTF_DEBUG_xxx below
#endif                     // defined(DEBUG)

    ValueNumPair gtVNPair;

    regMaskSmall gtRsvdRegs; // set of fixed trashed  registers

    unsigned AvailableTempRegCount(regMaskTP mask = (regMaskTP)-1) const;
    regNumber GetSingleTempReg(regMaskTP mask = (regMaskTP)-1);
    regNumber ExtractTempReg(regMaskTP mask = (regMaskTP)-1);

    void SetVNsFromNode(GenTree* tree)
    {
        gtVNPair = tree->gtVNPair;
    }

    ValueNum GetVN(ValueNumKind vnk) const
    {
        if (vnk == VNK_Liberal)
        {
            return gtVNPair.GetLiberal();
        }
        else
        {
            assert(vnk == VNK_Conservative);
            return gtVNPair.GetConservative();
        }
    }
    void SetVN(ValueNumKind vnk, ValueNum vn)
    {
        if (vnk == VNK_Liberal)
        {
            return gtVNPair.SetLiberal(vn);
        }
        else
        {
            assert(vnk == VNK_Conservative);
            return gtVNPair.SetConservative(vn);
        }
    }
    void SetVNs(ValueNumPair vnp)
    {
        gtVNPair = vnp;
    }
    void ClearVN()
    {
        gtVNPair = ValueNumPair(); // Initializes both elements to "NoVN".
    }

// clang-format off

//---------------------------------------------------------------------
//
// GenTree flags stored in gtFlags.
//
//---------------------------------------------------------------------

//---------------------------------------------------------------------
//  The first set of flags can be used with a large set of nodes, and
//  thus they must all have distinct values. That is, one can test any
//  expression node for one of these flags.
//---------------------------------------------------------------------

#define GTF_ASG           0x00000001 // sub-expression contains an assignment
#define GTF_CALL          0x00000002 // sub-expression contains a  func. call
#define GTF_EXCEPT        0x00000004 // sub-expression might throw an exception
#define GTF_GLOB_REF      0x00000008 // sub-expression uses global variable(s)
#define GTF_ORDER_SIDEEFF 0x00000010 // sub-expression has a re-ordering side effect

// If you set these flags, make sure that code:gtExtractSideEffList knows how to find the tree,
// otherwise the C# (run csc /o-) code:
//     var v = side_eff_operation
// with no use of v will drop your tree on the floor.
#define GTF_PERSISTENT_SIDE_EFFECTS (GTF_ASG | GTF_CALL)
#define GTF_SIDE_EFFECT             (GTF_PERSISTENT_SIDE_EFFECTS | GTF_EXCEPT)
#define GTF_GLOB_EFFECT             (GTF_SIDE_EFFECT | GTF_GLOB_REF)
#define GTF_ALL_EFFECT              (GTF_GLOB_EFFECT | GTF_ORDER_SIDEEFF)

// The extra flag GTF_IS_IN_CSE is used to tell the consumer of these flags
// that we are calling in the context of performing a CSE, thus we
// should allow the run-once side effects of running a class constructor.
//
// The only requirement of this flag is that it not overlap any of the
// side-effect flags. The actual bit used is otherwise arbitrary.
#define GTF_IS_IN_CSE GTF_BOOLEAN

// Can any side-effects be observed externally, say by a caller method?
// For assignments, only assignments to global memory can be observed
// externally, whereas simple assignments to local variables can not.
//
// Be careful when using this inside a "try" protected region as the
// order of assignments to local variables would need to be preserved
// wrt side effects if the variables are alive on entry to the
// "catch/finally" region. In such cases, even assignments to locals
// will have to be restricted.
#define GTF_GLOBALLY_VISIBLE_SIDE_EFFECTS(flags)                                                                       \
    (((flags) & (GTF_CALL | GTF_EXCEPT)) || (((flags) & (GTF_ASG | GTF_GLOB_REF)) == (GTF_ASG | GTF_GLOB_REF)))

#define GTF_REVERSE_OPS 0x00000020 // operand op2 should be evaluated before op1 (normally, op1 is evaluated first and op2 is evaluated second)
#define GTF_CONTAINED   0x00000040 // This node is contained (executed as part of its parent)
#define GTF_SPILLED     0x00000080 // the value has been spilled

#define GTF_NOREG_AT_USE 0x00000100 // tree node is in memory at the point of use

#define GTF_SET_FLAGS   0x00000200 // Requires that codegen for this node set the flags. Use gtSetFlags() to check this flag.
#define GTF_USE_FLAGS   0x00000400 // Indicates that this node uses the flags bits.

#define GTF_MAKE_CSE    0x00000800 // Hoisted expression: try hard to make this into CSE (see optPerformHoistExpr)
#define GTF_DONT_CSE    0x00001000 // Don't bother CSE'ing this expr
#define GTF_COLON_COND  0x00002000 // This node is conditionally executed (part of ? :)

#define GTF_NODE_MASK (GTF_COLON_COND)

#define GTF_BOOLEAN     0x00004000 // value is known to be 0/1

#define GTF_UNSIGNED    0x00008000 // With GT_CAST:   the source operand is an unsigned type
                                   // With operators: the specified node is an unsigned operator
                                   //
#define GTF_LATE_ARG    0x00010000 // The specified node is evaluated to a temp in the arg list, and this temp is added to gtCallLateArgs.
#define GTF_SPILL       0x00020000 // Needs to be spilled here

#define GTF_COMMON_MASK 0x0003FFFF // mask of all the flags above

#define GTF_REUSE_REG_VAL 0x00800000 // This is set by the register allocator on nodes whose value already exists in the
                                     // register assigned to this node, so the code generator does not have to generate
                                     // code to produce the value. It is currently used only on constant nodes.
                                     // It CANNOT be set on var (GT_LCL*) nodes, or on indir (GT_IND or GT_STOREIND) nodes, since
                                     // it is not needed for lclVars and is highly unlikely to be useful for indir nodes.

//---------------------------------------------------------------------
//  The following flags can be used only with a small set of nodes, and
//  thus their values need not be distinct (other than within the set
//  that goes with a particular node/nodes, of course). That is, one can
//  only test for one of these flags if the 'gtOper' value is tested as
//  well to make sure it's the right operator for the particular flag.
//---------------------------------------------------------------------

// NB: GTF_VAR_* and GTF_REG_* share the same namespace of flags.
// These flags are also used by GT_LCL_FLD, and the last-use (DEATH) flags are also used by GenTreeCopyOrReload.
#define GTF_VAR_DEF             0x80000000 // GT_LCL_VAR -- this is a definition
#define GTF_VAR_USEASG          0x40000000 // GT_LCL_VAR -- this is a partial definition, a use of the previous definition is implied
                                           // A partial definition usually occurs when a struct field is assigned to (s.f = ...) or
                                           // when a scalar typed variable is assigned to via a narrow store (*((byte*)&i) = ...).
// Last-use bits.
// Note that a node marked GTF_VAR_MULTIREG can only be a pure definition of all the fields, or a pure use of all the fields,
// so we don't need the equivalent of GTF_VAR_USEASG.

#define GTF_VAR_MULTIREG_DEATH0 0x04000000 // GT_LCL_VAR -- The last-use bit for a lclVar (the first register if it is multireg).
#define GTF_VAR_DEATH           GTF_VAR_MULTIREG_DEATH0
#define GTF_VAR_MULTIREG_DEATH1 0x08000000 // GT_LCL_VAR -- The last-use bit for the second register of a multireg lclVar.
#define GTF_VAR_MULTIREG_DEATH2 0x10000000 // GT_LCL_VAR -- The last-use bit for the third register of a multireg lclVar.
#define GTF_VAR_MULTIREG_DEATH3 0x20000000 // GT_LCL_VAR -- The last-use bit for the fourth register of a multireg lclVar.
#define GTF_VAR_DEATH_MASK (GTF_VAR_MULTIREG_DEATH0|GTF_VAR_MULTIREG_DEATH1 | GTF_VAR_MULTIREG_DEATH2 | GTF_VAR_MULTIREG_DEATH3)
// This is the amount we have to shift, plus the regIndex, to get the last use bit we want.
#define MULTIREG_LAST_USE_SHIFT 26
#define GTF_VAR_MULTIREG        0x02000000 // This is a struct or (on 32-bit platforms) long variable that is used or defined
                                       // to/from a multireg source or destination (e.g. a call arg or return, or an op
                                       // that returns its result in multiple registers such as a long multiply).

#define GTF_LIVENESS_MASK (GTF_VAR_DEF | GTF_VAR_USEASG | GTF_VAR_DEATH_MASK)

#define GTF_VAR_CAST        0x01000000 // GT_LCL_VAR -- has been explictly cast (variable node may not be type of local)
#define GTF_VAR_ITERATOR    0x00800000 // GT_LCL_VAR -- this is a iterator reference in the loop condition
#define GTF_VAR_CLONED      0x00400000 // GT_LCL_VAR -- this node has been cloned or is a clone
#define GTF_VAR_CONTEXT     0x00200000 // GT_LCL_VAR -- this node is part of a runtime lookup
#define GTF_VAR_FOLDED_IND  0x00100000 // GT_LCL_VAR -- this node was folded from *(typ*)&lclVar expression tree in fgMorphSmpOp()
// where 'typ' is a small type and 'lclVar' corresponds to a normalized-on-store local variable.
// This flag identifies such nodes in order to make sure that fgDoNormalizeOnStore() is called on their parents in post-order morph.

                                       // Relevant for inlining optimizations (see fgInlinePrependStatements)

#define GTF_VAR_ARR_INDEX   0x00000020 // The variable is part of (the index portion of) an array index expression.
                                       // Shares a value with GTF_REVERSE_OPS, which is meaningless for local var.

                                               // For additional flags for GT_CALL node see GTF_CALL_M_*

#define GTF_CALL_UNMANAGED          0x80000000 // GT_CALL -- direct call to unmanaged code
#define GTF_CALL_INLINE_CANDIDATE   0x40000000 // GT_CALL -- this call has been marked as an inline candidate

#define GTF_CALL_VIRT_KIND_MASK     0x30000000 // GT_CALL -- mask of the below call kinds
#define GTF_CALL_NONVIRT            0x00000000 // GT_CALL -- a non virtual call
#define GTF_CALL_VIRT_STUB          0x10000000 // GT_CALL -- a stub-dispatch virtual call
#define GTF_CALL_VIRT_VTABLE        0x20000000 // GT_CALL -- a  vtable-based virtual call

#define GTF_CALL_NULLCHECK          0x08000000 // GT_CALL -- must check instance pointer for null
#define GTF_CALL_POP_ARGS           0x04000000 // GT_CALL -- caller pop arguments?
#define GTF_CALL_HOISTABLE          0x02000000 // GT_CALL -- call is hoistable

#define GTF_MEMORYBARRIER_LOAD      0x40000000 // GT_MEMORYBARRIER -- Load barrier

#define GTF_NOP_DEATH               0x40000000 // GT_NOP -- operand dies here

#define GTF_FLD_VOLATILE            0x40000000 // GT_FIELD/GT_CLS_VAR -- same as GTF_IND_VOLATILE
#define GTF_FLD_INITCLASS           0x20000000 // GT_FIELD/GT_CLS_VAR -- field access requires preceding class/static init helper

#define GTF_INX_RNGCHK              0x80000000 // GT_INDEX/GT_INDEX_ADDR -- the array reference should be range-checked.
#define GTF_INX_STRING_LAYOUT       0x40000000 // GT_INDEX -- this uses the special string array layout

#define GTF_IND_TGT_NOT_HEAP        0x80000000 // GT_IND   -- the target is not on the heap
#define GTF_IND_VOLATILE            0x40000000 // GT_IND   -- the load or store must use volatile sematics (this is a nop on X86)
#define GTF_IND_NONFAULTING         0x20000000 // Operations for which OperIsIndir() is true  -- An indir that cannot fault.
                                               // Same as GTF_ARRLEN_NONFAULTING.
#define GTF_IND_TGTANYWHERE         0x10000000 // GT_IND   -- the target could be anywhere
#define GTF_IND_TLS_REF             0x08000000 // GT_IND   -- the target is accessed via TLS
#define GTF_IND_ASG_LHS             0x04000000 // GT_IND   -- this GT_IND node is (the effective val) of the LHS of an
                                               //             assignment; don't evaluate it independently.
#define GTF_IND_REQ_ADDR_IN_REG GTF_IND_ASG_LHS // GT_IND  -- requires its addr operand to be evaluated
                                               // into a register. This flag is useful in cases where it
                                               // is required to generate register indirect addressing mode.
                                               // One such case is virtual stub calls on xarch.  This is only
                                               // valid in the backend, where GTF_IND_ASG_LHS is not necessary
                                               // (all such indirections will be lowered to GT_STOREIND).
#define GTF_IND_UNALIGNED           0x02000000 // GT_IND   -- the load or store is unaligned (we assume worst case
                                               //             alignment of 1 byte)
#define GTF_IND_INVARIANT           0x01000000 // GT_IND   -- the target is invariant (a prejit indirection)
#define GTF_IND_ARR_INDEX           0x00800000 // GT_IND   -- the indirection represents an (SZ) array index

#define GTF_IND_FLAGS \
    (GTF_IND_VOLATILE | GTF_IND_TGTANYWHERE | GTF_IND_NONFAULTING | GTF_IND_TLS_REF |          \
     GTF_IND_UNALIGNED | GTF_IND_INVARIANT | GTF_IND_ARR_INDEX | GTF_IND_TGT_NOT_HEAP)

#define GTF_CLS_VAR_VOLATILE        0x40000000 // GT_FIELD/GT_CLS_VAR -- same as GTF_IND_VOLATILE
#define GTF_CLS_VAR_INITCLASS       0x20000000 // GT_FIELD/GT_CLS_VAR -- same as GTF_FLD_INITCLASS
#define GTF_CLS_VAR_ASG_LHS         0x04000000 // GT_CLS_VAR   -- this GT_CLS_VAR node is (the effective val) of the LHS
                                               //                 of an assignment; don't evaluate it independently.

#define GTF_ADDRMODE_NO_CSE         0x80000000 // GT_ADD/GT_MUL/GT_LSH -- Do not CSE this node only, forms complex
                                               //                         addressing mode

#define GTF_MUL_64RSLT              0x40000000 // GT_MUL     -- produce 64-bit result

#define GTF_RELOP_NAN_UN            0x80000000 // GT_<relop> -- Is branch taken if ops are NaN?
#define GTF_RELOP_JMP_USED          0x40000000 // GT_<relop> -- result of compare used for jump or ?:
#define GTF_RELOP_QMARK             0x20000000 // GT_<relop> -- the node is the condition for ?:
#define GTF_RELOP_ZTT               0x08000000 // GT_<relop> -- Loop test cloned for converting while-loops into do-while
                                               //               with explicit "loop test" in the header block.

#define GTF_JCMP_EQ                 0x80000000 // GTF_JCMP_EQ  -- Branch on equal rather than not equal
#define GTF_JCMP_TST                0x40000000 // GTF_JCMP_TST -- Use bit test instruction rather than compare against zero instruction

#define GTF_RET_MERGED              0x80000000 // GT_RETURN -- This is a return generated during epilog merging.

#define GTF_QMARK_CAST_INSTOF       0x80000000 // GT_QMARK -- Is this a top (not nested) level qmark created for
                                               //             castclass or instanceof?

#define GTF_BOX_VALUE               0x80000000 // GT_BOX -- "box" is on a value type

#define GTF_ICON_HDL_MASK           0xF0000000 // Bits used by handle types below
#define GTF_ICON_SCOPE_HDL          0x10000000 // GT_CNS_INT -- constant is a scope handle
#define GTF_ICON_CLASS_HDL          0x20000000 // GT_CNS_INT -- constant is a class handle
#define GTF_ICON_METHOD_HDL         0x30000000 // GT_CNS_INT -- constant is a method handle
#define GTF_ICON_FIELD_HDL          0x40000000 // GT_CNS_INT -- constant is a field handle
#define GTF_ICON_STATIC_HDL         0x50000000 // GT_CNS_INT -- constant is a handle to static data
#define GTF_ICON_STR_HDL            0x60000000 // GT_CNS_INT -- constant is a string handle
#define GTF_ICON_CONST_PTR          0x70000000 // GT_CNS_INT -- constant is a pointer to immutable data, (e.g. IAT_PPVALUE)
#define GTF_ICON_GLOBAL_PTR         0x80000000 // GT_CNS_INT -- constant is a pointer to mutable data (e.g. from the VM state)
#define GTF_ICON_VARG_HDL           0x90000000 // GT_CNS_INT -- constant is a var arg cookie handle
#define GTF_ICON_PINVKI_HDL         0xA0000000 // GT_CNS_INT -- constant is a pinvoke calli handle
#define GTF_ICON_TOKEN_HDL          0xB0000000 // GT_CNS_INT -- constant is a token handle (other than class, method or field)
#define GTF_ICON_TLS_HDL            0xC0000000 // GT_CNS_INT -- constant is a TLS ref with offset
#define GTF_ICON_FTN_ADDR           0xD0000000 // GT_CNS_INT -- constant is a function address
#define GTF_ICON_CIDMID_HDL         0xE0000000 // GT_CNS_INT -- constant is a class ID or a module ID
#define GTF_ICON_BBC_PTR            0xF0000000 // GT_CNS_INT -- constant is a basic block count pointer

#define GTF_ICON_FIELD_OFF          0x08000000 // GT_CNS_INT -- constant is a field offset
#define GTF_ICON_SIMD_COUNT         0x04000000 // GT_CNS_INT -- constant is Vector<T>.Count

#define GTF_ICON_INITCLASS          0x02000000 // GT_CNS_INT -- Constant is used to access a static that requires preceding
                                               //               class/static init helper.  In some cases, the constant is
                                               //               the address of the static field itself, and in other cases
                                               //               there's an extra layer of indirection and it is the address
                                               //               of the cell that the runtime will fill in with the address
                                               //               of the static field; in both of those cases, the constant
                                               //               is what gets flagged.

#define GTF_BLK_VOLATILE            GTF_IND_VOLATILE  // GT_ASG, GT_STORE_BLK, GT_STORE_OBJ, GT_STORE_DYNBLK -- is a volatile block operation
#define GTF_BLK_UNALIGNED           GTF_IND_UNALIGNED // GT_ASG, GT_STORE_BLK, GT_STORE_OBJ, GT_STORE_DYNBLK -- is an unaligned block operation

#define GTF_OVERFLOW                0x10000000 // Supported for: GT_ADD, GT_SUB, GT_MUL and GT_CAST.
                                               // Requires an overflow check. Use gtOverflow(Ex)() to check this flag.

#define GTF_DIV_BY_CNS_OPT          0x80000000 // GT_DIV -- Uses the division by constant optimization to compute this division

#define GTF_ARR_BOUND_INBND         0x80000000 // GT_ARR_BOUNDS_CHECK -- have proved this check is always in-bounds

#define GTF_ARRLEN_ARR_IDX          0x80000000 // GT_ARR_LENGTH -- Length which feeds into an array index expression
#define GTF_ARRLEN_NONFAULTING      0x20000000 // GT_ARR_LENGTH  -- An array length operation that cannot fault. Same as GT_IND_NONFAULTING.

#define GTF_SIMD12_OP               0x80000000 // GT_SIMD -- Indicates that the operands need to be handled as SIMD12
                                               //            even if they have been retyped as SIMD16.

#define GTF_SIMDASHW_OP             0x80000000 // GT_HWINTRINSIC -- Indicates that the structHandle should be gotten from gtGetStructHandleForSIMD
                                               //                   rarther than from gtGetStructHandleForHWSIMD.

//---------------------------------------------------------------------
//
// GenTree flags stored in gtDebugFlags.
//
//---------------------------------------------------------------------

#if defined(DEBUG)
#define GTF_DEBUG_NONE              0x00000000 // No debug flags.

#define GTF_DEBUG_NODE_MORPHED      0x00000001 // the node has been morphed (in the global morphing phase)
#define GTF_DEBUG_NODE_SMALL        0x00000002
#define GTF_DEBUG_NODE_LARGE        0x00000004
#define GTF_DEBUG_NODE_CG_PRODUCED  0x00000008 // genProduceReg has been called on this node
#define GTF_DEBUG_NODE_CG_CONSUMED  0x00000010 // genConsumeReg has been called on this node
#define GTF_DEBUG_NODE_LSRA_ADDED   0x00000020 // This node was added by LSRA

#define GTF_DEBUG_NODE_MASK         0x0000003F // These flags are all node (rather than operation) properties.

#define GTF_DEBUG_VAR_CSE_REF       0x00800000 // GT_LCL_VAR -- This is a CSE LCL_VAR node
#endif // defined(DEBUG)

//---------------------------------------------------------------------
//
// end of GenTree flags definitions
//
//---------------------------------------------------------------------

    // clang-format on

    GenTree* gtNext;
    GenTree* gtPrev;

#ifdef DEBUG
    unsigned gtTreeID;
    unsigned gtSeqNum; // liveness traversal order within the current statement

    int gtUseNum; // use-ordered traversal within the function
#endif

    static const unsigned short gtOperKindTable[];

    static unsigned OperKind(unsigned gtOper)
    {
        assert(gtOper < GT_COUNT);

        return gtOperKindTable[gtOper];
    }

    unsigned OperKind() const
    {
        assert(gtOper < GT_COUNT);

        return gtOperKindTable[gtOper];
    }

    static bool IsExOp(unsigned opKind)
    {
        return (opKind & GTK_EXOP) != 0;
    }
    // Returns the operKind with the GTK_EX_OP bit removed (the
    // kind of operator, unary or binary, that is extended).
    static unsigned StripExOp(unsigned opKind)
    {
        return opKind & ~GTK_EXOP;
    }

    bool IsValue() const
    {
        if ((OperKind(gtOper) & GTK_NOVALUE) != 0)
        {
            return false;
        }

        if (gtType == TYP_VOID)
        {
            // These are the only operators which can produce either VOID or non-VOID results.
            assert(OperIs(GT_NOP, GT_CALL, GT_COMMA, GT_INSTR) || OperIsCompare() || OperIsLong() || OperIsSIMD() ||
                   OperIsHWIntrinsic());
            return false;
        }

        return true;
    }

    bool IsLIR() const
    {
        if ((OperKind(gtOper) & GTK_NOTLIR) != 0)
        {
            return false;
        }

        switch (gtOper)
        {
            case GT_NOP:
                // NOPs may only be present in LIR if they do not produce a value.
                return IsNothingNode();

            case GT_ADDR:
            {
                // ADDR ndoes may only be present in LIR if the location they refer to is not a
                // local, class variable, or IND node.
                GenTree*   location   = gtGetOp1();
                genTreeOps locationOp = location->OperGet();
                return !location->IsLocal() && (locationOp != GT_CLS_VAR) && (locationOp != GT_IND);
            }

            default:
                // All other nodes are assumed to be correct.
                return true;
        }
    }

    // LIR flags
    //   These helper methods, along with the flag values they manipulate, are defined in lir.h
    //
    // UnusedValue indicates that, although this node produces a value, it is unused.
    inline void SetUnusedValue();
    inline void ClearUnusedValue();
    inline bool IsUnusedValue() const;
    // RegOptional indicates that codegen can still generate code even if it isn't allocated a register.
    inline bool IsRegOptional() const;
    inline void SetRegOptional();
    inline void ClearRegOptional();
#ifdef DEBUG
    void dumpLIRFlags();
#endif

    bool TypeIs(var_types type) const
    {
        return gtType == type;
    }

    template <typename... T>
    bool TypeIs(var_types type, T... rest) const
    {
        return TypeIs(type) || TypeIs(rest...);
    }

    bool OperIs(genTreeOps oper) const
    {
        return OperGet() == oper;
    }

    template <typename... T>
    bool OperIs(genTreeOps oper, T... rest) const
    {
        return OperIs(oper) || OperIs(rest...);
    }

    static bool OperIsConst(genTreeOps gtOper)
    {
        return (OperKind(gtOper) & GTK_CONST) != 0;
    }

    bool OperIsConst() const
    {
        return (OperKind(gtOper) & GTK_CONST) != 0;
    }

    static bool OperIsLeaf(genTreeOps gtOper)
    {
        return (OperKind(gtOper) & GTK_LEAF) != 0;
    }

    bool OperIsLeaf() const
    {
        return (OperKind(gtOper) & GTK_LEAF) != 0;
    }

    static bool OperIsCompare(genTreeOps gtOper)
    {
        return (OperKind(gtOper) & GTK_RELOP) != 0;
    }

    static bool OperIsLocal(genTreeOps gtOper)
    {
        bool result = (OperKind(gtOper) & GTK_LOCAL) != 0;
        assert(result == (gtOper == GT_LCL_VAR || gtOper == GT_PHI_ARG || gtOper == GT_LCL_FLD ||
                          gtOper == GT_STORE_LCL_VAR || gtOper == GT_STORE_LCL_FLD));
        return result;
    }

    static bool OperIsLocalAddr(genTreeOps gtOper)
    {
        return (gtOper == GT_LCL_VAR_ADDR || gtOper == GT_LCL_FLD_ADDR);
    }

    static bool OperIsLocalField(genTreeOps gtOper)
    {
        return (gtOper == GT_LCL_FLD || gtOper == GT_LCL_FLD_ADDR || gtOper == GT_STORE_LCL_FLD);
    }

    inline bool OperIsLocalField() const
    {
        return OperIsLocalField(gtOper);
    }

    static bool OperIsScalarLocal(genTreeOps gtOper)
    {
        return (gtOper == GT_LCL_VAR || gtOper == GT_STORE_LCL_VAR);
    }

    static bool OperIsNonPhiLocal(genTreeOps gtOper)
    {
        return OperIsLocal(gtOper) && (gtOper != GT_PHI_ARG);
    }

    static bool OperIsLocalRead(genTreeOps gtOper)
    {
        return (OperIsLocal(gtOper) && !OperIsLocalStore(gtOper));
    }

    static bool OperIsLocalStore(genTreeOps gtOper)
    {
        return (gtOper == GT_STORE_LCL_VAR || gtOper == GT_STORE_LCL_FLD);
    }

    static bool OperIsAddrMode(genTreeOps gtOper)
    {
        return (gtOper == GT_LEA);
    }

    static bool OperIsInitVal(genTreeOps gtOper)
    {
        return (gtOper == GT_INIT_VAL);
    }

    bool OperIsInitVal() const
    {
        return OperIsInitVal(OperGet());
    }

    bool IsConstInitVal()
    {
        return (gtOper == GT_CNS_INT) || (OperIsInitVal() && (gtGetOp1()->gtOper == GT_CNS_INT));
    }

    bool OperIsBlkOp();
    bool OperIsCopyBlkOp();
    bool OperIsInitBlkOp();
    bool OperIsDynBlkOp();

    static bool OperIsBlk(genTreeOps gtOper)
    {
        return ((gtOper == GT_BLK) || (gtOper == GT_OBJ) || (gtOper == GT_DYN_BLK) || (gtOper == GT_STORE_BLK) ||
                (gtOper == GT_STORE_OBJ) || (gtOper == GT_STORE_DYN_BLK));
    }

    bool OperIsBlk() const
    {
        return OperIsBlk(OperGet());
    }

    static bool OperIsDynBlk(genTreeOps gtOper)
    {
        return ((gtOper == GT_DYN_BLK) || (gtOper == GT_STORE_DYN_BLK));
    }

    bool OperIsDynBlk() const
    {
        return OperIsDynBlk(OperGet());
    }

    static bool OperIsStoreBlk(genTreeOps gtOper)
    {
        return ((gtOper == GT_STORE_BLK) || (gtOper == GT_STORE_OBJ) || (gtOper == GT_STORE_DYN_BLK));
    }

    bool OperIsStoreBlk() const
    {
        return OperIsStoreBlk(OperGet());
    }

    bool OperIsPutArgSplit() const
    {
#if FEATURE_ARG_SPLIT
        return gtOper == GT_PUTARG_SPLIT;
#else // !FEATURE_ARG_SPLIT
        return false;
#endif
    }

    bool OperIsPutArgStk() const
    {
        return gtOper == GT_PUTARG_STK;
    }

    bool OperIsPutArgStkOrSplit() const
    {
        return OperIsPutArgStk() || OperIsPutArgSplit();
    }

    bool OperIsPutArgReg() const
    {
        return gtOper == GT_PUTARG_REG;
    }

    bool OperIsPutArg() const
    {
        return OperIsPutArgStk() || OperIsPutArgReg() || OperIsPutArgSplit();
    }

    bool OperIsMultiRegOp() const
    {
#if !defined(TARGET_64BIT)
        if (OperIs(GT_MUL_LONG))
        {
            return true;
        }
#if defined(TARGET_ARM)
        if (OperIs(GT_PUTARG_REG, GT_BITCAST) && TypeIs(TYP_LONG))
        {
            return true;
        }
#endif // TARGET_ARM
#endif // TARGET_64BIT
        return false;
    }

    bool OperIsAddrMode() const
    {
        return OperIsAddrMode(OperGet());
    }

    bool OperIsLocal() const
    {
        return OperIsLocal(OperGet());
    }

    bool OperIsLocalAddr() const
    {
        return OperIsLocalAddr(OperGet());
    }

    bool OperIsScalarLocal() const
    {
        return OperIsScalarLocal(OperGet());
    }

    bool OperIsNonPhiLocal() const
    {
        return OperIsNonPhiLocal(OperGet());
    }

    bool OperIsLocalStore() const
    {
        return OperIsLocalStore(OperGet());
    }

    bool OperIsLocalRead() const
    {
        return OperIsLocalRead(OperGet());
    }

    bool OperIsCompare() const
    {
        return (OperKind(gtOper) & GTK_RELOP) != 0;
    }

    static bool OperIsLogical(genTreeOps gtOper)
    {
        return (OperKind(gtOper) & GTK_LOGOP) != 0;
    }

    bool OperIsLogical() const
    {
        return (OperKind(gtOper) & GTK_LOGOP) != 0;
    }

    static bool OperIsShift(genTreeOps gtOper)
    {
        return (gtOper == GT_LSH) || (gtOper == GT_RSH) || (gtOper == GT_RSZ);
    }

    bool OperIsShift() const
    {
        return OperIsShift(OperGet());
    }

    static bool OperIsShiftLong(genTreeOps gtOper)
    {
#ifdef TARGET_64BIT
        return false;
#else
        return (gtOper == GT_LSH_HI) || (gtOper == GT_RSH_LO);
#endif
    }

    bool OperIsShiftLong() const
    {
        return OperIsShiftLong(OperGet());
    }

    static bool OperIsRotate(genTreeOps gtOper)
    {
        return (gtOper == GT_ROL) || (gtOper == GT_ROR);
    }

    bool OperIsRotate() const
    {
        return OperIsRotate(OperGet());
    }

    static bool OperIsShiftOrRotate(genTreeOps gtOper)
    {
        return OperIsShift(gtOper) || OperIsRotate(gtOper) || OperIsShiftLong(gtOper);
    }

    bool OperIsShiftOrRotate() const
    {
        return OperIsShiftOrRotate(OperGet());
    }

    static bool OperIsMul(genTreeOps gtOper)
    {
        return (gtOper == GT_MUL) || (gtOper == GT_MULHI)
#if !defined(TARGET_64BIT)
               || (gtOper == GT_MUL_LONG)
#endif
            ;
    }

    bool OperIsMul() const
    {
        return OperIsMul(gtOper);
    }

    bool OperIsArithmetic() const
    {
        genTreeOps op = OperGet();
        return op == GT_ADD || op == GT_SUB || op == GT_MUL || op == GT_DIV || op == GT_MOD

               || op == GT_UDIV || op == GT_UMOD

               || op == GT_OR || op == GT_XOR || op == GT_AND

               || OperIsShiftOrRotate(op);
    }

#ifdef TARGET_XARCH
    static bool OperIsRMWMemOp(genTreeOps gtOper)
    {
        // Return if binary op is one of the supported operations for RMW of memory.
        return (gtOper == GT_ADD || gtOper == GT_SUB || gtOper == GT_AND || gtOper == GT_OR || gtOper == GT_XOR ||
                gtOper == GT_NOT || gtOper == GT_NEG || OperIsShiftOrRotate(gtOper));
    }
    bool OperIsRMWMemOp() const
    {
        // Return if binary op is one of the supported operations for RMW of memory.
        return OperIsRMWMemOp(gtOper);
    }
#endif // TARGET_XARCH

    static bool OperIsUnary(genTreeOps gtOper)
    {
        return (OperKind(gtOper) & GTK_UNOP) != 0;
    }

    bool OperIsUnary() const
    {
        return OperIsUnary(gtOper);
    }

    static bool OperIsBinary(genTreeOps gtOper)
    {
        return (OperKind(gtOper) & GTK_BINOP) != 0;
    }

    bool OperIsBinary() const
    {
        return OperIsBinary(gtOper);
    }

    static bool OperIsSimple(genTreeOps gtOper)
    {
        return (OperKind(gtOper) & GTK_SMPOP) != 0;
    }

    static bool OperIsSpecial(genTreeOps gtOper)
    {
        return ((OperKind(gtOper) & GTK_KINDMASK) == GTK_SPECIAL);
    }

    bool OperIsSimple() const
    {
        return OperIsSimple(gtOper);
    }

#ifdef FEATURE_SIMD
    bool isCommutativeSIMDIntrinsic();
#else  // !
    bool isCommutativeSIMDIntrinsic()
    {
        return false;
    }
#endif // FEATURE_SIMD

#ifdef FEATURE_HW_INTRINSICS
    bool isCommutativeHWIntrinsic() const;
    bool isContainableHWIntrinsic() const;
    bool isRMWHWIntrinsic(Compiler* comp);
#else
    bool isCommutativeHWIntrinsic() const
    {
        return false;
    }

    bool isContainableHWIntrinsic() const
    {
        return false;
    }

    bool isRMWHWIntrinsic(Compiler* comp)
    {
        return false;
    }
#endif // FEATURE_HW_INTRINSICS

    static bool OperIsCommutative(genTreeOps gtOper)
    {
        return (OperKind(gtOper) & GTK_COMMUTE) != 0;
    }

    bool OperIsCommutative()
    {
        return OperIsCommutative(gtOper) || (OperIsSIMD(gtOper) && isCommutativeSIMDIntrinsic()) ||
               (OperIsHWIntrinsic(gtOper) && isCommutativeHWIntrinsic());
    }

    static bool OperMayOverflow(genTreeOps gtOper)
    {
        return ((gtOper == GT_ADD) || (gtOper == GT_SUB) || (gtOper == GT_MUL) || (gtOper == GT_CAST)
#if !defined(TARGET_64BIT)
                || (gtOper == GT_ADD_HI) || (gtOper == GT_SUB_HI)
#endif
                    );
    }

    bool OperMayOverflow() const
    {
        return OperMayOverflow(gtOper);
    }

    // This returns true only for GT_IND and GT_STOREIND, and is used in contexts where a "true"
    // indirection is expected (i.e. either a load to or a store from a single register).
    // OperIsIndir() returns true also for indirection nodes such as GT_BLK, etc. as well as GT_NULLCHECK.
    static bool OperIsIndir(genTreeOps gtOper)
    {
        return gtOper == GT_IND || gtOper == GT_STOREIND || gtOper == GT_NULLCHECK || OperIsBlk(gtOper);
    }

    static bool OperIsIndirOrArrLength(genTreeOps gtOper)
    {
        return OperIsIndir(gtOper) || (gtOper == GT_ARR_LENGTH);
    }

    bool OperIsIndir() const
    {
        return OperIsIndir(gtOper);
    }

    bool OperIsIndirOrArrLength() const
    {
        return OperIsIndirOrArrLength(gtOper);
    }

    bool OperIsImplicitIndir() const;

    static bool OperIsAtomicOp(genTreeOps gtOper)
    {
        return (gtOper == GT_XADD || gtOper == GT_XCHG || gtOper == GT_LOCKADD || gtOper == GT_CMPXCHG);
    }

    bool OperIsAtomicOp() const
    {
        return OperIsAtomicOp(gtOper);
    }

    bool OperIsStore() const
    {
        return OperIsStore(gtOper);
    }

    static bool OperIsStore(genTreeOps gtOper)
    {
        return (gtOper == GT_STOREIND || gtOper == GT_STORE_LCL_VAR || gtOper == GT_STORE_LCL_FLD ||
                OperIsStoreBlk(gtOper) || OperIsAtomicOp(gtOper));
    }

    // This is here for cleaner FEATURE_SIMD #ifdefs.
    static bool OperIsSIMD(genTreeOps gtOper)
    {
#ifdef FEATURE_SIMD
        return gtOper == GT_SIMD;
#else  // !FEATURE_SIMD
        return false;
#endif // !FEATURE_SIMD
    }

    bool OperIsSIMD() const
    {
        return OperIsSIMD(gtOper);
    }

    static bool OperIsHWIntrinsic(genTreeOps gtOper)
    {
#ifdef FEATURE_HW_INTRINSICS
        return gtOper == GT_HWINTRINSIC;
#else
        return false;
#endif // FEATURE_HW_INTRINSICS
    }

    bool OperIsHWIntrinsic() const
    {
        return OperIsHWIntrinsic(gtOper);
    }

    bool OperIsSimdOrHWintrinsic() const
    {
        return OperIsSIMD() || OperIsHWIntrinsic();
    }

    // This is here for cleaner GT_LONG #ifdefs.
    static bool OperIsLong(genTreeOps gtOper)
    {
#if defined(TARGET_64BIT)
        return false;
#else
        return gtOper == GT_LONG;
#endif
    }

    bool OperIsLong() const
    {
        return OperIsLong(gtOper);
    }

    bool OperIsConditionalJump() const
    {
        return (gtOper == GT_JTRUE) || (gtOper == GT_JCMP) || (gtOper == GT_JCC);
    }

    static bool OperIsBoundsCheck(genTreeOps op)
    {
        if (op == GT_ARR_BOUNDS_CHECK)
        {
            return true;
        }
#ifdef FEATURE_SIMD
        if (op == GT_SIMD_CHK)
        {
            return true;
        }
#endif // FEATURE_SIMD
#ifdef FEATURE_HW_INTRINSICS
        if (op == GT_HW_INTRINSIC_CHK)
        {
            return true;
        }
#endif // FEATURE_HW_INTRINSICS
        return false;
    }

    bool OperIsBoundsCheck() const
    {
        return OperIsBoundsCheck(OperGet());
    }

#ifdef DEBUG
    bool NullOp1Legal() const
    {
        assert(OperIsSimple(gtOper));
        switch (gtOper)
        {
            case GT_LEA:
            case GT_RETFILT:
            case GT_NOP:
                return true;
            case GT_RETURN:
                return gtType == TYP_VOID;
            default:
                return false;
        }
    }

    bool NullOp2Legal() const
    {
        assert(OperIsSimple(gtOper) || OperIsBlk(gtOper));
        if (!OperIsBinary(gtOper))
        {
            return true;
        }
        switch (gtOper)
        {
            case GT_INTRINSIC:
            case GT_LEA:
#if defined(TARGET_ARM)
            case GT_PUTARG_REG:
#endif // defined(TARGET_ARM)
                return true;
            default:
                return false;
        }
    }

    static inline bool RequiresNonNullOp2(genTreeOps oper);
#endif // DEBUG

    bool IsDblConPositiveZero() const;
    bool IsSIMDZero() const;
    bool IsHWIntrinsicZero() const;
    bool IsIntegralConst(ssize_t constVal);
    bool IsIntegralConstVector(ssize_t constVal);

    inline bool IsBoxedValue();

    inline GenTree* gtGetOp1() const;

    // Directly return op2. Asserts the node is binary. Might return nullptr if the binary node allows
    // a nullptr op2, such as GT_LEA. This is more efficient than gtGetOp2IfPresent() if you know what
    // node type you have.
    inline GenTree* gtGetOp2() const;

    // The returned pointer might be nullptr if the node is not binary, or if non-null op2 is not required.
    inline GenTree* gtGetOp2IfPresent() const;

    // Find the use of a node within this node.
    GenTree** FindUse(GenTree* def);

    // Find the user of this node, and optionally capture the use so that it can be modified.
    GenTree* FindUser(GenTree*** use = nullptr);

    void ReplaceOperand(GenTree** useEdge, GenTree* replacement);

    inline GenTree* gtEffectiveVal(bool commaOnly = false);

    // Tunnel through any GT_RET_EXPRs
    inline GenTree* gtRetExprVal(unsigned __int64* pbbFlags);

    // Return the child of this node if it is a GT_RELOAD or GT_COPY; otherwise simply return the node itself
    inline GenTree* gtSkipReloadOrCopy();

    // Returns true if it is a call node returning its value in more than one register
    inline bool IsMultiRegCall() const;

    // Returns true if it is a struct lclVar node residing in multiple registers.
    inline bool IsMultiRegLclVar() const;

    // Returns true if it is a node returning its value in more than one register
    inline bool IsMultiRegNode() const;

    // Returns the number of registers defined by a multireg node.
    unsigned GetMultiRegCount();

    // Returns the regIndex'th register defined by a possibly-multireg node.
    regNumber GetRegByIndex(int regIndex);

    // Returns the type of the regIndex'th register defined by a multi-reg node.
    var_types GetRegTypeByIndex(int regIndex);

    // Returns the GTF flag equivalent for the regIndex'th register of a multi-reg node.
    unsigned int GetRegSpillFlagByIdx(int regIndex) const;

    // Last-use information for either GenTreeLclVar or GenTreeCopyOrReload nodes.
private:
    unsigned int GetLastUseBit(int regIndex);

public:
    bool IsLastUse(int regIndex);
    bool HasLastUse();
    void SetLastUse(int regIndex);
    void ClearLastUse(int regIndex);

    // Returns true if it is a GT_COPY or GT_RELOAD of a multi-reg call node
    inline bool IsCopyOrReloadOfMultiRegCall() const;

    bool OperRequiresAsgFlag();

    bool OperRequiresCallFlag(Compiler* comp);

    bool OperMayThrow(Compiler* comp);

    unsigned GetScaleIndexMul();
    unsigned GetScaleIndexShf();
    unsigned GetScaledIndex();

    // Returns true if "addr" is a GT_ADD node, at least one of whose arguments is an integer
    // (<= 32 bit) constant.  If it returns true, it sets "*offset" to (one of the) constant value(s), and
    // "*addr" to the other argument.
    bool IsAddWithI32Const(GenTree** addr, int* offset);

public:
    static unsigned char s_gtNodeSizes[];
#if NODEBASH_STATS || MEASURE_NODE_SIZE || COUNT_AST_OPERS
    static unsigned char s_gtTrueSizes[];
#endif
#if COUNT_AST_OPERS
    static LONG s_gtNodeCounts[];
#endif

    static void InitNodeSize();

    size_t GetNodeSize() const;

    bool IsNodeProperlySized() const;

    void ReplaceWith(GenTree* src, Compiler* comp);

    static genTreeOps ReverseRelop(genTreeOps relop);

    static genTreeOps SwapRelop(genTreeOps relop);

    //---------------------------------------------------------------------

    static bool Compare(GenTree* op1, GenTree* op2, bool swapOK = false);

//---------------------------------------------------------------------

#if defined(DEBUG) || NODEBASH_STATS || MEASURE_NODE_SIZE || COUNT_AST_OPERS
    static const char* OpName(genTreeOps op);
#endif

#if MEASURE_NODE_SIZE
    static const char* OpStructName(genTreeOps op);
#endif

    //---------------------------------------------------------------------

    bool IsNothingNode() const;
    void gtBashToNOP();

    // Value number update action enumeration
    enum ValueNumberUpdate
    {
        CLEAR_VN,   // Clear value number
        PRESERVE_VN // Preserve value number
    };

    void SetOper(genTreeOps oper, ValueNumberUpdate vnUpdate = CLEAR_VN); // set gtOper
    void SetOperResetFlags(genTreeOps oper);                              // set gtOper and reset flags

    void ChangeOperConst(genTreeOps oper); // ChangeOper(constOper)
    // set gtOper and only keep GTF_COMMON_MASK flags
    void ChangeOper(genTreeOps oper, ValueNumberUpdate vnUpdate = CLEAR_VN);
    void ChangeOperUnchecked(genTreeOps oper);
    void SetOperRaw(genTreeOps oper);

    void ChangeType(var_types newType)
    {
        var_types oldType = gtType;
        gtType            = newType;
        GenTree* node     = this;
        while (node->gtOper == GT_COMMA)
        {
            node = node->gtGetOp2();
            if (node->gtType != newType)
            {
                assert(node->gtType == oldType);
                node->gtType = newType;
            }
        }
    }

#if NODEBASH_STATS
    static void RecordOperBashing(genTreeOps operOld, genTreeOps operNew);
    static void ReportOperBashing(FILE* fp);
#else
    static void RecordOperBashing(genTreeOps operOld, genTreeOps operNew)
    { /* do nothing */
    }
    static void ReportOperBashing(FILE* fp)
    { /* do nothing */
    }
#endif

    bool IsLocal() const
    {
        return OperIsLocal(OperGet());
    }

    // Returns "true" iff 'this' is a GT_LCL_FLD or GT_STORE_LCL_FLD on which the type
    // is not the same size as the type of the GT_LCL_VAR.
    bool IsPartialLclFld(Compiler* comp);

    // Returns "true" iff "this" defines a local variable.  Requires "comp" to be the
    // current compilation.  If returns "true", sets "*pLclVarTree" to the
    // tree for the local that is defined, and, if "pIsEntire" is non-null, sets "*pIsEntire" to
    // true or false, depending on whether the assignment writes to the entirety of the local
    // variable, or just a portion of it.
    bool DefinesLocal(Compiler* comp, GenTreeLclVarCommon** pLclVarTree, bool* pIsEntire = nullptr);

    // Returns true if "this" represents the address of a local, or a field of a local.  If returns true, sets
    // "*outLclNode" to the node indicating the local variable.  If the address is that of a field of this node,
    // sets "*outLclOffs" and "*outFieldSeq" to the field offset and field sequence representing that field, else null.
    bool IsLocalAddrExpr(Compiler*             comp,
                         GenTreeLclVarCommon** outLclNode,
                         unsigned*             outLclOffs,
                         FieldSeqNode**        outFieldSeq);

    // Simpler variant of the above which just returns the local node if this is an expression that
    // yields an address into a local
    GenTreeLclVarCommon* IsLocalAddrExpr();

    // Determine if this tree represents the value of an entire implict byref parameter,
    // and if so return the tree for the parameter.
    GenTreeLclVar* IsImplicitByrefParameterValue(Compiler* compiler);

    // Determine if this is a LclVarCommon node and return some additional info about it in the
    // two out parameters.
    bool IsLocalExpr(Compiler* comp, GenTreeLclVarCommon** pLclVarTree, FieldSeqNode** pFldSeq);

    // Determine whether this is an assignment tree of the form X = X (op) Y,
    // where Y is an arbitrary tree, and X is a lclVar.
    unsigned IsLclVarUpdateTree(GenTree** otherTree, genTreeOps* updateOper);

    // If returns "true", "this" may represent the address of a static or instance field
    // (or a field of such a field, in the case of an object field of type struct).
    // If returns "true", then either "*pObj" is set to the object reference,
    // or "*pStatic" is set to the baseAddr or offset to be added to the "*pFldSeq"
    // Only one of "*pObj" or "*pStatic" will be set, the other one will be null.
    // The boolean return value only indicates that "this" *may* be a field address
    // -- the field sequence must also be checked.
    // If it is a field address, the field sequence will be a sequence of length >= 1,
    // starting with an instance or static field, and optionally continuing with struct fields.
    bool IsFieldAddr(Compiler* comp, GenTree** pObj, GenTree** pStatic, FieldSeqNode** pFldSeq);

    // Requires "this" to be the address of an array (the child of a GT_IND labeled with GTF_IND_ARR_INDEX).
    // Sets "pArr" to the node representing the array (either an array object pointer, or perhaps a byref to the some
    // element).
    // Sets "*pArrayType" to the class handle for the array type.
    // Sets "*inxVN" to the value number inferred for the array index.
    // Sets "*pFldSeq" to the sequence, if any, of struct fields used to index into the array element.
    void ParseArrayAddress(
        Compiler* comp, struct ArrayInfo* arrayInfo, GenTree** pArr, ValueNum* pInxVN, FieldSeqNode** pFldSeq);

    // Helper method for the above.
    void ParseArrayAddressWork(Compiler*       comp,
                               target_ssize_t  inputMul,
                               GenTree**       pArr,
                               ValueNum*       pInxVN,
                               target_ssize_t* pOffset,
                               FieldSeqNode**  pFldSeq);

    // Requires "this" to be a GT_IND.  Requires the outermost caller to set "*pFldSeq" to nullptr.
    // Returns true if it is an array index expression, or access to a (sequence of) struct field(s)
    // within a struct array element.  If it returns true, sets *arrayInfo to the array information, and sets *pFldSeq
    // to the sequence of struct field accesses.
    bool ParseArrayElemForm(Compiler* comp, ArrayInfo* arrayInfo, FieldSeqNode** pFldSeq);

    // Requires "this" to be the address of a (possible) array element (or struct field within that).
    // If it is, sets "*arrayInfo" to the array access info, "*pFldSeq" to the sequence of struct fields
    // accessed within the array element, and returns true.  If not, returns "false".
    bool ParseArrayElemAddrForm(Compiler* comp, ArrayInfo* arrayInfo, FieldSeqNode** pFldSeq);

    // Requires "this" to be an int expression.  If it is a sequence of one or more integer constants added together,
    // returns true and sets "*pFldSeq" to the sequence of fields with which those constants are annotated.
    bool ParseOffsetForm(Compiler* comp, FieldSeqNode** pFldSeq);

    // Labels "*this" as an array index expression: label all constants and variables that could contribute, as part of
    // an affine expression, to the value of the of the index.
    void LabelIndex(Compiler* comp, bool isConst = true);

    // Assumes that "this" occurs in a context where it is being dereferenced as the LHS of an assignment-like
    // statement (assignment, initblk, or copyblk).  The "width" should be the number of bytes copied by the
    // operation.  Returns "true" if "this" is an address of (or within)
    // a local variable; sets "*pLclVarTree" to that local variable instance; and, if "pIsEntire" is non-null,
    // sets "*pIsEntire" to true if this assignment writes the full width of the local.
    bool DefinesLocalAddr(Compiler* comp, unsigned width, GenTreeLclVarCommon** pLclVarTree, bool* pIsEntire);

    // These are only used for dumping.
    // The GetRegNum() is only valid in LIR, but the dumping methods are not easily
    // modified to check this.
    CLANG_FORMAT_COMMENT_ANCHOR;

#ifdef DEBUG
    bool InReg() const
    {
        return (GetRegTag() != GT_REGTAG_NONE) ? true : false;
    }
    regNumber GetReg() const
    {
        return (GetRegTag() != GT_REGTAG_NONE) ? GetRegNum() : REG_NA;
    }
#endif

    static bool IsContained(unsigned flags)
    {
        return ((flags & GTF_CONTAINED) != 0);
    }

    void SetContained()
    {
        assert(IsValue());
        gtFlags |= GTF_CONTAINED;
        assert(isContained());
    }

    void ClearContained()
    {
        assert(IsValue());
        gtFlags &= ~GTF_CONTAINED;
        ClearRegOptional();
    }

    bool CanCSE() const
    {
        return ((gtFlags & GTF_DONT_CSE) == 0);
    }

    void SetDoNotCSE()
    {
        gtFlags |= GTF_DONT_CSE;
    }

    void ClearDoNotCSE()
    {
        gtFlags &= ~GTF_DONT_CSE;
    }

    bool IsReverseOp() const
    {
        return (gtFlags & GTF_REVERSE_OPS) ? true : false;
    }

    bool IsUnsigned() const
    {
        return ((gtFlags & GTF_UNSIGNED) != 0);
    }

    inline bool IsCnsIntOrI() const;

    inline bool IsIntegralConst() const;

    inline bool IsIntCnsFitsInI32(); // Constant fits in INT32

    inline bool IsCnsFltOrDbl() const;

    inline bool IsCnsNonZeroFltOrDbl();

    bool IsIconHandle() const
    {
        assert(gtOper == GT_CNS_INT);
        return (gtFlags & GTF_ICON_HDL_MASK) ? true : false;
    }

    bool IsIconHandle(unsigned handleType) const
    {
        assert(gtOper == GT_CNS_INT);
        assert((handleType & GTF_ICON_HDL_MASK) != 0); // check that handleType is one of the valid GTF_ICON_* values
        assert((handleType & ~GTF_ICON_HDL_MASK) == 0);
        return (gtFlags & GTF_ICON_HDL_MASK) == handleType;
    }

    // Return just the part of the flags corresponding to the GTF_ICON_*_HDL flag. For example,
    // GTF_ICON_SCOPE_HDL. The tree node must be a const int, but it might not be a handle, in which
    // case we'll return zero.
    unsigned GetIconHandleFlag() const
    {
        assert(gtOper == GT_CNS_INT);
        return (gtFlags & GTF_ICON_HDL_MASK);
    }

    // Mark this node as no longer being a handle; clear its GTF_ICON_*_HDL bits.
    void ClearIconHandleMask()
    {
        assert(gtOper == GT_CNS_INT);
        gtFlags &= ~GTF_ICON_HDL_MASK;
    }

    // Return true if the two GT_CNS_INT trees have the same handle flag (GTF_ICON_*_HDL).
    static bool SameIconHandleFlag(GenTree* t1, GenTree* t2)
    {
        return t1->GetIconHandleFlag() == t2->GetIconHandleFlag();
    }

    bool IsArgPlaceHolderNode() const
    {
        return OperGet() == GT_ARGPLACE;
    }

    inline bool IsHelperCall();

    bool gtOverflow() const;
    bool gtOverflowEx() const;
    bool gtSetFlags() const;
    bool gtRequestSetFlags();

#ifdef DEBUG
    bool       gtIsValid64RsltMul();
    static int gtDispFlags(unsigned flags, unsigned debugFlags);
#endif

    // cast operations
    inline var_types  CastFromType();
    inline var_types& CastToType();

    // Returns "true" iff "this" is a phi-related node (i.e. a GT_PHI_ARG, GT_PHI, or a PhiDefn).
    bool IsPhiNode();

    // Returns "true" iff "*this" is an assignment (GT_ASG) tree that defines an SSA name (lcl = phi(...));
    bool IsPhiDefn();

    // Returns "true" iff "*this" is a statement containing an assignment that defines an SSA name (lcl = phi(...));

    // Because of the fact that we hid the assignment operator of "BitSet" (in DEBUG),
    // we can't synthesize an assignment operator.
    // TODO-Cleanup: Could change this w/o liveset on tree nodes
    // (This is also necessary for the VTable trick.)
    GenTree()
    {
    }

    // Returns an iterator that will produce the use edge to each operand of this node. Differs
    // from the sequence of nodes produced by a loop over `GetChild` in its handling of call, phi,
    // and block op nodes.
    GenTreeUseEdgeIterator UseEdgesBegin();
    GenTreeUseEdgeIterator UseEdgesEnd();

    IteratorPair<GenTreeUseEdgeIterator> UseEdges();

    // Returns an iterator that will produce each operand of this node. Differs from the sequence
    // of nodes produced by a loop over `GetChild` in its handling of call, phi, and block op
    // nodes.
    GenTreeOperandIterator OperandsBegin();
    GenTreeOperandIterator OperandsEnd();

    // Returns a range that will produce the operands of this node in use order.
    IteratorPair<GenTreeOperandIterator> Operands();

    enum class VisitResult
    {
        Abort    = false,
        Continue = true
    };

    // Visits each operand of this node. The operand must be either a lambda, function, or functor with the signature
    // `GenTree::VisitResult VisitorFunction(GenTree* operand)`. Here is a simple example:
    //
    //     unsigned operandCount = 0;
    //     node->VisitOperands([&](GenTree* operand) -> GenTree::VisitResult)
    //     {
    //         operandCount++;
    //         return GenTree::VisitResult::Continue;
    //     });
    //
    // This function is generally more efficient that the operand iterator and should be preferred over that API for
    // hot code, as it affords better opportunities for inlining and acheives shorter dynamic path lengths when
    // deciding how operands need to be accessed.
    //
    // Note that this function does not respect `GTF_REVERSE_OPS` and `gtEvalSizeFirst`. This is always safe in LIR,
    // but may be dangerous in HIR if for some reason you need to visit operands in the order in which they will
    // execute.
    template <typename TVisitor>
    void VisitOperands(TVisitor visitor);

private:
    template <typename TVisitor>
    void VisitBinOpOperands(TVisitor visitor);

public:
    bool Precedes(GenTree* other);

    bool IsReuseRegValCandidate() const
    {
        return OperIsConst() || IsHWIntrinsicZero();
    }

    bool IsReuseRegVal() const
    {
        // This can be extended to non-constant nodes, but not to local or indir nodes.
        return ((gtFlags & GTF_REUSE_REG_VAL) != 0) && IsReuseRegValCandidate();
    }

    void SetReuseRegVal()
    {
        assert(IsReuseRegValCandidate());
        gtFlags |= GTF_REUSE_REG_VAL;
    }

    void ResetReuseRegVal()
    {
        assert(IsReuseRegValCandidate());
        gtFlags &= ~GTF_REUSE_REG_VAL;
    }

    void SetIndirExceptionFlags(Compiler* comp);

#if MEASURE_NODE_SIZE
    static void DumpNodeSizes(FILE* fp);
#endif

#ifdef DEBUG

private:
    GenTree& operator=(const GenTree& gt)
    {
        assert(!"Don't copy");
        return *this;
    }
#endif // DEBUG

#if DEBUGGABLE_GENTREE
    // In DEBUG builds, add a dummy virtual method, to give the debugger run-time type information.
    virtual void DummyVirt()
    {
    }

    typedef void* VtablePtr;

    VtablePtr GetVtableForOper(genTreeOps oper);
    void SetVtableForOper(genTreeOps oper);

    static VtablePtr s_vtablesForOpers[GT_COUNT];
    static VtablePtr s_vtableForOp;
#endif // DEBUGGABLE_GENTREE

public:
    inline void* operator new(size_t sz, class Compiler*, genTreeOps oper);

    inline GenTree(genTreeOps oper, var_types type DEBUGARG(bool largeNode = false));
};

// Represents a GT_PHI node - a variable sized list of GT_PHI_ARG nodes.
// All PHI_ARG nodes must represent uses of the same local variable and
// the PHI node's type must be the same as the local variable's type.
//
// The PHI node does not represent a definition by itself, it is always
// the RHS of a GT_ASG node. The LHS of the ASG node is always a GT_LCL_VAR
// node, that is a definition for the same local variable referenced by
// all the used PHI_ARG nodes:
//
//   ASG(LCL_VAR(lcl7), PHI(PHI_ARG(lcl7), PHI_ARG(lcl7), PHI_ARG(lcl7)))
//
// PHI nodes are also present in LIR, where GT_STORE_LCL_VAR replaces the
// ASG node.
//
// The order of the PHI_ARG uses is not currently relevant and it may be
// the same or not as the order of the predecessor blocks.
//
struct GenTreePhi final : public GenTree
{
    class Use
    {
        GenTree* m_node;
        Use*     m_next;

    public:
        Use(GenTree* node, Use* next = nullptr) : m_node(node), m_next(next)
        {
            assert(node->OperIs(GT_PHI_ARG));
        }

        GenTree*& NodeRef()
        {
            return m_node;
        }

        GenTree* GetNode() const
        {
            assert(m_node->OperIs(GT_PHI_ARG));
            return m_node;
        }

        void SetNode(GenTree* node)
        {
            assert(node->OperIs(GT_PHI_ARG));
            m_node = node;
        }

        Use*& NextRef()
        {
            return m_next;
        }

        Use* GetNext() const
        {
            return m_next;
        }
    };

    class UseIterator
    {
        Use* m_use;

    public:
        UseIterator(Use* use) : m_use(use)
        {
        }

        Use& operator*() const
        {
            return *m_use;
        }

        Use* operator->() const
        {
            return m_use;
        }

        UseIterator& operator++()
        {
            m_use = m_use->GetNext();
            return *this;
        }

        bool operator==(const UseIterator& i) const
        {
            return m_use == i.m_use;
        }

        bool operator!=(const UseIterator& i) const
        {
            return m_use != i.m_use;
        }
    };

    class UseList
    {
        Use* m_uses;

    public:
        UseList(Use* uses) : m_uses(uses)
        {
        }

        UseIterator begin() const
        {
            return UseIterator(m_uses);
        }

        UseIterator end() const
        {
            return UseIterator(nullptr);
        }
    };

    Use* gtUses;

    GenTreePhi(var_types type) : GenTree(GT_PHI, type), gtUses(nullptr)
    {
    }

    UseList Uses()
    {
        return UseList(gtUses);
    }

    //--------------------------------------------------------------------------
    // Equals: Checks if 2 PHI nodes are equal.
    //
    // Arguments:
    //    phi1 - The first PHI node
    //    phi2 - The second PHI node
    //
    // Return Value:
    //    true if the 2 PHI nodes have the same type, number of uses, and the
    //    uses are equal.
    //
    // Notes:
    //    The order of uses must be the same for equality, even if the
    //    order is not usually relevant and is not guaranteed to reflect
    //    a particular order of the predecessor blocks.
    //
    static bool Equals(GenTreePhi* phi1, GenTreePhi* phi2)
    {
        if (phi1->TypeGet() != phi2->TypeGet())
        {
            return false;
        }

        GenTreePhi::UseIterator i1   = phi1->Uses().begin();
        GenTreePhi::UseIterator end1 = phi1->Uses().end();
        GenTreePhi::UseIterator i2   = phi2->Uses().begin();
        GenTreePhi::UseIterator end2 = phi2->Uses().end();

        for (; (i1 != end1) && (i2 != end2); ++i1, ++i2)
        {
            if (!Compare(i1->GetNode(), i2->GetNode()))
            {
                return false;
            }
        }

        return (i1 == end1) && (i2 == end2);
    }

#if DEBUGGABLE_GENTREE
    GenTreePhi() : GenTree()
    {
    }
#endif
};

// Represents a list of fields constituting a struct, when it is passed as an argument.
//
struct GenTreeFieldList : public GenTree
{
    class Use
    {
        GenTree*  m_node;
        Use*      m_next;
        uint16_t  m_offset;
        var_types m_type;

    public:
        Use(GenTree* node, unsigned offset, var_types type)
            : m_node(node), m_next(nullptr), m_offset(static_cast<uint16_t>(offset)), m_type(type)
        {
            // We can save space on 32 bit hosts by storing the offset as uint16_t. Struct promotion
            // only accepts structs which are much smaller than that - 128 bytes = max 4 fields * max
            // SIMD vector size (32 bytes).
            assert(offset <= UINT16_MAX);
        }

        GenTree*& NodeRef()
        {
            return m_node;
        }

        GenTree* GetNode() const
        {
            return m_node;
        }

        void SetNode(GenTree* node)
        {
            assert(node != nullptr);
            m_node = node;
        }

        Use*& NextRef()
        {
            return m_next;
        }

        Use* GetNext() const
        {
            return m_next;
        }

        void SetNext(Use* next)
        {
            m_next = next;
        }

        unsigned GetOffset() const
        {
            return m_offset;
        }

        var_types GetType() const
        {
            return m_type;
        }

        void SetType(var_types type)
        {
            m_type = type;
        }
    };

    class UseIterator
    {
        Use* use;

    public:
        UseIterator(Use* use) : use(use)
        {
        }

        Use& operator*()
        {
            return *use;
        }

        Use* operator->()
        {
            return use;
        }

        void operator++()
        {
            use = use->GetNext();
        }

        bool operator==(const UseIterator& other)
        {
            return use == other.use;
        }

        bool operator!=(const UseIterator& other)
        {
            return use != other.use;
        }
    };

    class UseList
    {
        Use* m_head;
        Use* m_tail;

    public:
        UseList() : m_head(nullptr), m_tail(nullptr)
        {
        }

        Use* GetHead() const
        {
            return m_head;
        }

        UseIterator begin() const
        {
            return m_head;
        }

        UseIterator end() const
        {
            return nullptr;
        }

        void AddUse(Use* newUse)
        {
            assert(newUse->GetNext() == nullptr);

            if (m_head == nullptr)
            {
                m_head = newUse;
            }
            else
            {
                m_tail->SetNext(newUse);
            }

            m_tail = newUse;
        }

        void InsertUse(Use* insertAfter, Use* newUse)
        {
            assert(newUse->GetNext() == nullptr);

            newUse->SetNext(insertAfter->GetNext());
            insertAfter->SetNext(newUse);

            if (m_tail == insertAfter)
            {
                m_tail = newUse;
            }
        }

        void Reverse()
        {
            m_tail = m_head;
            m_head = nullptr;

            for (Use *next, *use = m_tail; use != nullptr; use = next)
            {
                next = use->GetNext();
                use->SetNext(m_head);
                m_head = use;
            }
        }

        bool IsSorted() const
        {
            unsigned offset = 0;
            for (GenTreeFieldList::Use& use : *this)
            {
                if (use.GetOffset() < offset)
                {
                    return false;
                }
                offset = use.GetOffset();
            }
            return true;
        }
    };

private:
    UseList m_uses;

public:
    GenTreeFieldList() : GenTree(GT_FIELD_LIST, TYP_STRUCT)
    {
        SetContained();
    }

    UseList& Uses()
    {
        return m_uses;
    }

    // Add a new field use to the end of the use list and update side effect flags.
    void AddField(Compiler* compiler, GenTree* node, unsigned offset, var_types type);
    // Add a new field use to the end of the use list without updating side effect flags.
    void AddFieldLIR(Compiler* compiler, GenTree* node, unsigned offset, var_types type);
    // Insert a new field use after the specified use and update side effect flags.
    void InsertField(Compiler* compiler, Use* insertAfter, GenTree* node, unsigned offset, var_types type);
    // Insert a new field use after the specified use without updating side effect flags.
    void InsertFieldLIR(Compiler* compiler, Use* insertAfter, GenTree* node, unsigned offset, var_types type);

    void ClearFields()
    {
        m_uses = UseList();
    }

    //--------------------------------------------------------------------------
    // Equals: Check if 2 FIELD_LIST nodes are equal.
    //
    // Arguments:
    //    list1 - The first FIELD_LIST node
    //    list2 - The second FIELD_LIST node
    //
    // Return Value:
    //    true if the 2 FIELD_LIST nodes have the same type, number of uses, and the
    //    uses are equal.
    //
    static bool Equals(GenTreeFieldList* list1, GenTreeFieldList* list2)
    {
        assert(list1->TypeGet() == TYP_STRUCT);
        assert(list2->TypeGet() == TYP_STRUCT);

        UseIterator i1   = list1->Uses().begin();
        UseIterator end1 = list1->Uses().end();
        UseIterator i2   = list2->Uses().begin();
        UseIterator end2 = list2->Uses().end();

        for (; (i1 != end1) && (i2 != end2); ++i1, ++i2)
        {
            if (!Compare(i1->GetNode(), i2->GetNode()) || (i1->GetOffset() != i2->GetOffset()) ||
                (i1->GetType() != i2->GetType()))
            {
                return false;
            }
        }

        return (i1 == end1) && (i2 == end2);
    }
};

//------------------------------------------------------------------------
// GenTreeUseEdgeIterator: an iterator that will produce each use edge of a GenTree node in the order in which
//                         they are used.
//
// Operand iteration is common enough in the back end of the compiler that the implementation of this type has
// traded some simplicity for speed:
// - As much work as is reasonable is done in the constructor rather than during operand iteration
// - Node-specific functionality is handled by a small class of "advance" functions called by operator++
//   rather than making operator++ itself handle all nodes
// - Some specialization has been performed for specific node types/shapes (e.g. the advance function for
//   binary nodes is specialized based on whether or not the node has the GTF_REVERSE_OPS flag set)
//
// Valid values of this type may be obtained by calling `GenTree::UseEdgesBegin` and `GenTree::UseEdgesEnd`.
//
class GenTreeUseEdgeIterator final
{
    friend class GenTreeOperandIterator;
    friend GenTreeUseEdgeIterator GenTree::UseEdgesBegin();
    friend GenTreeUseEdgeIterator GenTree::UseEdgesEnd();

    enum
    {
        CALL_INSTANCE     = 0,
        CALL_ARGS         = 1,
        CALL_LATE_ARGS    = 2,
        CALL_CONTROL_EXPR = 3,
        CALL_COOKIE       = 4,
        CALL_ADDRESS      = 5,
        CALL_TERMINAL     = 6,
    };

    typedef void (GenTreeUseEdgeIterator::*AdvanceFn)();

    AdvanceFn m_advance;
    GenTree*  m_node;
    GenTree** m_edge;
    // Pointer sized state storage, GenTreeArgList* or GenTreePhi::Use* or GenTreeCall::Use* currently.
    void* m_statePtr;
    // Integer sized state storage, usually the operand index for non-list based nodes.
    int m_state;

    GenTreeUseEdgeIterator(GenTree* node);

    // Advance functions for special nodes
    void AdvanceCmpXchg();
    void AdvanceBoundsChk();
    void AdvanceArrElem();
    void AdvanceArrOffset();
    void AdvanceDynBlk();
    void AdvanceStoreDynBlk();
    void AdvanceFieldList();
    void AdvancePhi();
#ifdef FEATURE_SIMD
    void AdvanceSIMD();
    void AdvanceSIMDReverseOp();
#endif
#ifdef FEATURE_HW_INTRINSICS
    void AdvanceHWIntrinsic();
    void AdvanceHWIntrinsicReverseOp();
#endif
    void AdvanceInstr();

    template <bool ReverseOperands>
    void           AdvanceBinOp();
    void           SetEntryStateForBinOp();

    // The advance function for call nodes
    template <int state>
    void          AdvanceCall();

    void Terminate();

public:
    GenTreeUseEdgeIterator();

    inline GenTree** operator*()
    {
        assert(m_state != -1);
        return m_edge;
    }

    inline GenTree** operator->()
    {
        assert(m_state != -1);
        return m_edge;
    }

    inline bool operator==(const GenTreeUseEdgeIterator& other) const
    {
        if (m_state == -1 || other.m_state == -1)
        {
            return m_state == other.m_state;
        }

        return (m_node == other.m_node) && (m_edge == other.m_edge) && (m_statePtr == other.m_statePtr) &&
               (m_state == other.m_state);
    }

    inline bool operator!=(const GenTreeUseEdgeIterator& other) const
    {
        return !(operator==(other));
    }

    GenTreeUseEdgeIterator& operator++();
};

//------------------------------------------------------------------------
// GenTreeOperandIterator: an iterator that will produce each operand of a
//                         GenTree node in the order in which they are
//                         used. This uses `GenTreeUseEdgeIterator` under
//                         the covers and comes with the same caveats
//                         w.r.t. `GetChild`.
//
// Note: valid values of this type may be obtained by calling
// `GenTree::OperandsBegin` and `GenTree::OperandsEnd`.
class GenTreeOperandIterator final
{
    friend GenTreeOperandIterator GenTree::OperandsBegin();
    friend GenTreeOperandIterator GenTree::OperandsEnd();

    GenTreeUseEdgeIterator m_useEdges;

    GenTreeOperandIterator(GenTree* node) : m_useEdges(node)
    {
    }

public:
    GenTreeOperandIterator() : m_useEdges()
    {
    }

    inline GenTree* operator*()
    {
        return *(*m_useEdges);
    }

    inline GenTree* operator->()
    {
        return *(*m_useEdges);
    }

    inline bool operator==(const GenTreeOperandIterator& other) const
    {
        return m_useEdges == other.m_useEdges;
    }

    inline bool operator!=(const GenTreeOperandIterator& other) const
    {
        return !(operator==(other));
    }

    inline GenTreeOperandIterator& operator++()
    {
        ++m_useEdges;
        return *this;
    }
};

/*****************************************************************************/
// In the current design, we never instantiate GenTreeUnOp: it exists only to be
// used as a base class.  For unary operators, we instantiate GenTreeOp, with a NULL second
// argument.  We check that this is true dynamically.  We could tighten this and get static
// checking, but that would entail accessing the first child of a unary operator via something
// like gtUnOp.gtOp1 instead of AsOp()->gtOp1.
struct GenTreeUnOp : public GenTree
{
    GenTree* gtOp1;

protected:
    GenTreeUnOp(genTreeOps oper, var_types type DEBUGARG(bool largeNode = false))
        : GenTree(oper, type DEBUGARG(largeNode)), gtOp1(nullptr)
    {
    }

    GenTreeUnOp(genTreeOps oper, var_types type, GenTree* op1 DEBUGARG(bool largeNode = false))
        : GenTree(oper, type DEBUGARG(largeNode)), gtOp1(op1)
    {
        assert(op1 != nullptr || NullOp1Legal());
        if (op1 != nullptr)
        { // Propagate effects flags from child.
            gtFlags |= op1->gtFlags & GTF_ALL_EFFECT;
        }
    }

public:
    GenTree* GetOp(unsigned index) const
    {
        switch (index)
        {
            case 0:
                assert(gtOp1 != nullptr);
                return gtOp1;
            default:
                unreached();
        }
    }

    void SetOp(unsigned index, GenTree* op)
    {
        assert(op != nullptr);

        switch (index)
        {
            case 0:
                gtOp1 = op;
                return;
            default:
                unreached();
        }
    }

#if DEBUGGABLE_GENTREE
    GenTreeUnOp() : GenTree(), gtOp1(nullptr)
    {
    }
#endif
};

struct GenTreeOp : public GenTreeUnOp
{
    GenTree* gtOp2;

    GenTreeOp(genTreeOps oper, var_types type, GenTree* op1, GenTree* op2 DEBUGARG(bool largeNode = false))
        : GenTreeUnOp(oper, type, op1 DEBUGARG(largeNode)), gtOp2(op2)
    {
        // comparisons are always integral types
        assert(!GenTree::OperIsCompare(oper) || varTypeIsIntegral(type));
        // Binary operators, with a few exceptions, require a non-nullptr
        // second argument.
        assert(op2 != nullptr || NullOp2Legal());
        // Unary operators, on the other hand, require a null second argument.
        assert(!OperIsUnary(oper) || op2 == nullptr);
        // Propagate effects flags from child.  (UnOp handled this for first child.)
        if (op2 != nullptr)
        {
            gtFlags |= op2->gtFlags & GTF_ALL_EFFECT;
        }
    }

    // A small set of types are unary operators with optional arguments.  We use
    // this constructor to build those.
    GenTreeOp(genTreeOps oper, var_types type DEBUGARG(bool largeNode = false))
        : GenTreeUnOp(oper, type DEBUGARG(largeNode)), gtOp2(nullptr)
    {
        // Unary operators with optional arguments:
        assert(oper == GT_NOP || oper == GT_RETURN || oper == GT_RETFILT || OperIsBlk(oper));
    }

    GenTree* GetOp(unsigned index) const
    {
        switch (index)
        {
            case 0:
                assert(gtOp1 != nullptr);
                return gtOp1;
            case 1:
                assert(gtOp2 != nullptr);
                return gtOp2;
            default:
                unreached();
        }
    }

    void SetOp(unsigned index, GenTree* op)
    {
        assert(op != nullptr);

        switch (index)
        {
            case 0:
                gtOp1 = op;
                return;
            case 1:
                gtOp2 = op;
                return;
            default:
                unreached();
        }
    }

    // returns true if we will use the division by constant optimization for this node.
    bool UsesDivideByConstOptimized(Compiler* comp);

    // checks if we will use the division by constant optimization this node
    // then sets the flag GTF_DIV_BY_CNS_OPT and GTF_DONT_CSE on the constant
    void CheckDivideByConstOptimized(Compiler* comp);

    // True if this node is marked as using the division by constant optimization
    bool MarkedDivideByConstOptimized() const
    {
        return (gtFlags & GTF_DIV_BY_CNS_OPT) != 0;
    }

#if DEBUGGABLE_GENTREE
    GenTreeOp() : GenTreeUnOp(), gtOp2(nullptr)
    {
    }
#endif
};

struct GenTreeVal : public GenTree
{
    size_t gtVal1;

    GenTreeVal(genTreeOps oper, var_types type, ssize_t val) : GenTree(oper, type), gtVal1(val)
    {
    }
#if DEBUGGABLE_GENTREE
    GenTreeVal() : GenTree()
    {
    }
#endif
};

struct GenTreeIntConCommon : public GenTree
{
    inline INT64 LngValue();
    inline void SetLngValue(INT64 val);
    inline ssize_t IconValue();
    inline void SetIconValue(ssize_t val);
    inline INT64 IntegralValue();

    GenTreeIntConCommon(genTreeOps oper, var_types type DEBUGARG(bool largeNode = false))
        : GenTree(oper, type DEBUGARG(largeNode))
    {
    }

    bool FitsInI8() // IconValue() fits into 8-bit signed storage
    {
        return FitsInI8(IconValue());
    }

    static bool FitsInI8(ssize_t val) // Constant fits into 8-bit signed storage
    {
        return (int8_t)val == val;
    }

    bool FitsInI32() // IconValue() fits into 32-bit signed storage
    {
        return FitsInI32(IconValue());
    }

    static bool FitsInI32(ssize_t val) // Constant fits into 32-bit signed storage
    {
#ifdef TARGET_64BIT
        return (int32_t)val == val;
#else
        return true;
#endif
    }

    bool ImmedValNeedsReloc(Compiler* comp);
    bool ImmedValCanBeFolded(Compiler* comp, genTreeOps op);

#ifdef TARGET_XARCH
    bool FitsInAddrBase(Compiler* comp);
    bool AddrNeedsReloc(Compiler* comp);
#endif

#if DEBUGGABLE_GENTREE
    GenTreeIntConCommon() : GenTree()
    {
    }
#endif
};

// node representing a read from a physical register
struct GenTreePhysReg : public GenTree
{
    // physregs need a field beyond GetRegNum() because
    // GetRegNum() indicates the destination (and can be changed)
    // whereas reg indicates the source
    regNumber gtSrcReg;
    GenTreePhysReg(regNumber r, var_types type = TYP_I_IMPL) : GenTree(GT_PHYSREG, type), gtSrcReg(r)
    {
    }
#if DEBUGGABLE_GENTREE
    GenTreePhysReg() : GenTree()
    {
    }
#endif
};

/* gtIntCon -- integer constant (GT_CNS_INT) */
struct GenTreeIntCon : public GenTreeIntConCommon
{
    /*
     * This is the GT_CNS_INT struct definition.
     * It's used to hold for both int constants and pointer handle constants.
     * For the 64-bit targets we will only use GT_CNS_INT as it used to represent all the possible sizes
     * For the 32-bit targets we use a GT_CNS_LNG to hold a 64-bit integer constant and GT_CNS_INT for all others.
     * In the future when we retarget the JIT for x86 we should consider eliminating GT_CNS_LNG
     */
    ssize_t gtIconVal; // Must overlap and have the same offset with the gtIconVal field in GenTreeLngCon below.

    /* The InitializeArray intrinsic needs to go back to the newarray statement
       to find the class handle of the array so that we can get its size.  However,
       in ngen mode, the handle in that statement does not correspond to the compile
       time handle (rather it lets you get a handle at run-time).  In that case, we also
       need to store a compile time handle, which goes in this gtCompileTimeHandle field.
    */
    ssize_t gtCompileTimeHandle;

    // TODO-Cleanup: It's not clear what characterizes the cases where the field
    // above is used.  It may be that its uses and those of the "gtFieldSeq" field below
    // are mutually exclusive, and they could be put in a union.  Or else we should separate
    // this type into three subtypes.

    // If this constant represents the offset of one or more fields, "gtFieldSeq" represents that
    // sequence of fields.
    FieldSeqNode* gtFieldSeq;

#ifdef DEBUG
    // If the value represents target address, holds the method handle to that target which is used
    // to fetch target method name and display in the disassembled code.
    size_t gtTargetHandle = 0;
#endif

    GenTreeIntCon(var_types type, ssize_t value DEBUGARG(bool largeNode = false))
        : GenTreeIntConCommon(GT_CNS_INT, type DEBUGARG(largeNode))
        , gtIconVal(value)
        , gtCompileTimeHandle(0)
        , gtFieldSeq(FieldSeqStore::NotAField())
    {
    }

    GenTreeIntCon(var_types type, ssize_t value, FieldSeqNode* fields DEBUGARG(bool largeNode = false))
        : GenTreeIntConCommon(GT_CNS_INT, type DEBUGARG(largeNode))
        , gtIconVal(value)
        , gtCompileTimeHandle(0)
        , gtFieldSeq(fields)
    {
        assert(fields != nullptr);
    }

    ssize_t GetValue() const
    {
        return gtIconVal;
    }

    void SetValue(ssize_t value)
    {
        gtIconVal  = value;
        gtFieldSeq = FieldSeqStore::NotAField();
    }

    void SetValue(unsigned offset, FieldSeqNode* fieldSeq)
    {
        gtIconVal  = offset;
        gtFieldSeq = fieldSeq;
    }

    FieldSeqNode* GetFieldSeq() const
    {
        return gtFieldSeq;
    }

    void FixupInitBlkValue(var_types asgType);

#ifdef TARGET_64BIT
    void TruncateOrSignExtend32()
    {
        if (gtFlags & GTF_UNSIGNED)
        {
            gtIconVal = UINT32(gtIconVal);
        }
        else
        {
            gtIconVal = INT32(gtIconVal);
        }
    }
#endif // TARGET_64BIT

#if DEBUGGABLE_GENTREE
    GenTreeIntCon() : GenTreeIntConCommon()
    {
    }
#endif
};

/* gtLngCon -- long    constant (GT_CNS_LNG) */

struct GenTreeLngCon : public GenTreeIntConCommon
{
    INT64 gtLconVal; // Must overlap and have the same offset with the gtIconVal field in GenTreeIntCon above.
    INT32 LoVal()
    {
        return (INT32)(gtLconVal & 0xffffffff);
    }

    INT32 HiVal()
    {
        return (INT32)(gtLconVal >> 32);
    }

    GenTreeLngCon(INT64 val) : GenTreeIntConCommon(GT_CNS_NATIVELONG, TYP_LONG)
    {
        SetLngValue(val);
    }

    int64_t GetValue() const
    {
        return gtLconVal;
    }

    void SetValue(int64_t value)
    {
        gtLconVal = value;
    }

#if DEBUGGABLE_GENTREE
    GenTreeLngCon() : GenTreeIntConCommon()
    {
    }
#endif
};

inline INT64 GenTreeIntConCommon::LngValue()
{
#ifndef TARGET_64BIT
    assert(gtOper == GT_CNS_LNG);
    return AsLngCon()->gtLconVal;
#else
    return IconValue();
#endif
}

inline void GenTreeIntConCommon::SetLngValue(INT64 val)
{
#ifndef TARGET_64BIT
    assert(gtOper == GT_CNS_LNG);
    AsLngCon()->gtLconVal = val;
#else
    // Compile time asserts that these two fields overlap and have the same offsets:  gtIconVal and gtLconVal
    C_ASSERT(offsetof(GenTreeLngCon, gtLconVal) == offsetof(GenTreeIntCon, gtIconVal));
    C_ASSERT(sizeof(AsLngCon()->gtLconVal) == sizeof(AsIntCon()->gtIconVal));

    SetIconValue(ssize_t(val));
#endif
}

inline ssize_t GenTreeIntConCommon::IconValue()
{
    assert(gtOper == GT_CNS_INT); //  We should never see a GT_CNS_LNG for a 64-bit target!
    return AsIntCon()->gtIconVal;
}

inline void GenTreeIntConCommon::SetIconValue(ssize_t val)
{
    assert(gtOper == GT_CNS_INT); //  We should never see a GT_CNS_LNG for a 64-bit target!
    AsIntCon()->gtIconVal = val;
}

inline INT64 GenTreeIntConCommon::IntegralValue()
{
#ifdef TARGET_64BIT
    return LngValue();
#else
    return gtOper == GT_CNS_LNG ? LngValue() : (INT64)IconValue();
#endif // TARGET_64BIT
}

/* gtDblCon -- double  constant (GT_CNS_DBL) */

struct GenTreeDblCon : public GenTree
{
    double gtDconVal;

    GenTreeDblCon(double val, var_types type = TYP_DOUBLE) : GenTree(GT_CNS_DBL, type), gtDconVal(val)
    {
        assert(varTypeIsFloating(type));
    }

    double GetValue() const
    {
        return gtDconVal;
    }

    uint64_t GetBits() const
    {
        return jitstd::bit_cast<uint64_t>(gtDconVal);
    }

    void SetValue(double value)
    {
        gtDconVal = value;
    }

    bool IsPositiveZero() const
    {
        return GetBits() == 0;
    }

#if DEBUGGABLE_GENTREE
    GenTreeDblCon() : GenTree()
    {
    }
#endif
};

/* gtStrCon -- string  constant (GT_CNS_STR) */

struct GenTreeStrCon : public GenTree
{
    unsigned              gtSconCPX;
    CORINFO_MODULE_HANDLE gtScpHnd;

    // Because this node can come from an inlined method we need to
    // have the scope handle, since it will become a helper call.
    GenTreeStrCon(unsigned sconCPX, CORINFO_MODULE_HANDLE mod DEBUGARG(bool largeNode = false))
        : GenTree(GT_CNS_STR, TYP_REF DEBUGARG(largeNode)), gtSconCPX(sconCPX), gtScpHnd(mod)
    {
    }
#if DEBUGGABLE_GENTREE
    GenTreeStrCon() : GenTree()
    {
    }
#endif
};

// Common supertype of LCL_VAR, LCL_FLD, REG_VAR, PHI_ARG
// This inherits from UnOp because lclvar stores are Unops
struct GenTreeLclVarCommon : public GenTreeUnOp
{
private:
    unsigned m_lclNum; // The local number. An index into the Compiler::lvaTable array.
    unsigned m_ssaNum; // The SSA number.

protected:
    GenTreeLclVarCommon(GenTreeLclVarCommon* copyFrom)
        : GenTreeUnOp(copyFrom->GetOper(), copyFrom->GetType())
        , m_lclNum(copyFrom->m_lclNum)
        , m_ssaNum(copyFrom->m_ssaNum)
    {
    }

public:
    GenTreeLclVarCommon(genTreeOps oper, var_types type, unsigned lclNum DEBUGARG(bool largeNode = false))
        : GenTreeUnOp(oper, type DEBUGARG(largeNode))
    {
        SetLclNum(lclNum);
    }

    unsigned GetLclNum() const
    {
        return m_lclNum;
    }

    void SetLclNum(unsigned lclNum)
    {
        m_lclNum = lclNum;
        m_ssaNum = SsaConfig::RESERVED_SSA_NUM;
    }

    uint16_t GetLclOffs() const;

    unsigned GetSsaNum() const
    {
        return m_ssaNum;
    }

    void SetSsaNum(unsigned ssaNum)
    {
        m_ssaNum = ssaNum;
    }

    bool HasSsaName()
    {
        return (m_ssaNum != SsaConfig::RESERVED_SSA_NUM);
    }

#if DEBUGGABLE_GENTREE
    GenTreeLclVarCommon() : GenTreeUnOp()
    {
    }
#endif
};

//------------------------------------------------------------------------
// MultiRegSpillFlags
//
// GTF_SPILL or GTF_SPILLED flag on a multi-reg node indicates that one or
// more of its result regs are in that state.  The spill flags of each register
// are stored here. We only need 2 bits per returned register,
// so this is treated as a 2-bit array. No architecture needs more than 8 bits.
//
typedef unsigned char MultiRegSpillFlags;
static const unsigned PACKED_GTF_SPILL   = 1;
static const unsigned PACKED_GTF_SPILLED = 2;

//----------------------------------------------------------------------
// GetMultiRegSpillFlagsByIdx: get spill flag associated with the return register
// specified by its index.
//
// Arguments:
//    idx  -  Position or index of the return register
//
// Return Value:
//    Returns GTF_* flags associated with the register. Only GTF_SPILL and GTF_SPILLED are considered.
//
inline unsigned GetMultiRegSpillFlagsByIdx(MultiRegSpillFlags flags, unsigned idx)
{
    static_assert_no_msg(MAX_RET_REG_COUNT * 2 <= sizeof(unsigned char) * BITS_PER_BYTE);
    assert(idx < MAX_RET_REG_COUNT);

    unsigned bits       = flags >> (idx * 2); // It doesn't matter that we possibly leave other high bits here.
    unsigned spillFlags = 0;
    if (bits & PACKED_GTF_SPILL)
    {
        spillFlags |= GTF_SPILL;
    }
    if (bits & PACKED_GTF_SPILLED)
    {
        spillFlags |= GTF_SPILLED;
    }
    return spillFlags;
}

//----------------------------------------------------------------------
// SetMultiRegSpillFlagsByIdx: set spill flags for the register specified by its index.
//
// Arguments:
//    oldFlags   - The current value of the MultiRegSpillFlags for a node.
//    flagsToSet - GTF_* flags. Only GTF_SPILL and GTF_SPILLED are allowed.
//                 Note that these are the flags used on non-multireg nodes,
//                 and this method adds the appropriate flags to the
//                 incoming MultiRegSpillFlags and returns it.
//    idx    -     Position or index of the register
//
// Return Value:
//    The new value for the node's MultiRegSpillFlags.
//
inline MultiRegSpillFlags SetMultiRegSpillFlagsByIdx(MultiRegSpillFlags oldFlags, unsigned flagsToSet, unsigned idx)
{
    static_assert_no_msg(MAX_RET_REG_COUNT * 2 <= sizeof(unsigned char) * BITS_PER_BYTE);
    assert(idx < MAX_RET_REG_COUNT);

    MultiRegSpillFlags newFlags = oldFlags;
    unsigned           bits     = 0;
    if (flagsToSet & GTF_SPILL)
    {
        bits |= PACKED_GTF_SPILL;
    }
    if (flagsToSet & GTF_SPILLED)
    {
        bits |= PACKED_GTF_SPILLED;
    }

    const unsigned char packedFlags = PACKED_GTF_SPILL | PACKED_GTF_SPILLED;

    // Clear anything that was already there by masking out the bits before 'or'ing in what we want there.
    newFlags = (unsigned char)((newFlags & ~(packedFlags << (idx * 2))) | (bits << (idx * 2)));
    return newFlags;
}

// GenTreeLclVar - load/store/addr of local variable
struct GenTreeLclVar : public GenTreeLclVarCommon
{
private:
    regNumberSmall     gtOtherReg[MAX_MULTIREG_COUNT - 1];
    MultiRegSpillFlags gtSpillFlags;

public:
    INDEBUG(IL_OFFSET gtLclILoffs;) // instr offset of ref (only for JIT dumps)

    // Multireg support
    bool IsMultiReg() const
    {
        return ((gtFlags & GTF_VAR_MULTIREG) != 0);
    }
    void ClearMultiReg()
    {
        gtFlags &= ~GTF_VAR_MULTIREG;
    }
    void SetMultiReg()
    {
        gtFlags |= GTF_VAR_MULTIREG;
        ClearOtherRegFlags();
    }

    regNumber GetRegNumByIdx(int regIndex)
    {
        assert(regIndex < MAX_MULTIREG_COUNT);
        return (regIndex == 0) ? GetRegNum() : (regNumber)gtOtherReg[regIndex - 1];
    }

    void SetRegNumByIdx(regNumber reg, int regIndex)
    {
        assert(regIndex < MAX_MULTIREG_COUNT);
        if (regIndex == 0)
        {
            SetRegNum(reg);
        }
        else
        {
            gtOtherReg[regIndex - 1] = regNumberSmall(reg);
        }
    }

    unsigned GetRegSpillFlagByIdx(unsigned idx) const
    {
        return GetMultiRegSpillFlagsByIdx(gtSpillFlags, idx);
    }

    void SetRegSpillFlagByIdx(unsigned flags, unsigned idx)
    {
        gtSpillFlags = SetMultiRegSpillFlagsByIdx(gtSpillFlags, flags, idx);
    }

    unsigned int GetFieldCount(Compiler* compiler) const;
    var_types GetFieldTypeByIndex(Compiler* compiler, unsigned idx);

    //-------------------------------------------------------------------
    // clearOtherRegFlags: clear GTF_* flags associated with gtOtherRegs
    //
    // Arguments:
    //     None
    //
    // Return Value:
    //     None
    void ClearOtherRegFlags()
    {
        gtSpillFlags = 0;
    }

    //-------------------------------------------------------------------------
    // CopyOtherRegFlags: copy GTF_* flags associated with gtOtherRegs from
    // the given LclVar node.
    //
    // Arguments:
    //    fromCall  -  GenTreeLclVar node from which to copy
    //
    // Return Value:
    //    None
    //
    void CopyOtherRegFlags(GenTreeLclVar* from)
    {
        this->gtSpillFlags = from->gtSpillFlags;
    }

    GenTreeLclVar(genTreeOps oper,
                  var_types  type,
                  unsigned lclNum DEBUGARG(IL_OFFSET ilOffs = BAD_IL_OFFSET) DEBUGARG(bool largeNode = false))
        : GenTreeLclVarCommon(oper, type, lclNum DEBUGARG(largeNode)) DEBUGARG(gtLclILoffs(ilOffs))
    {
        assert(OperIsLocal(oper) || OperIsLocalAddr(oper));
    }

    GenTreeLclVar(GenTreeLclVar* copyFrom)
        : GenTreeLclVarCommon(copyFrom)
#ifdef DEBUG
        , gtLclILoffs(copyFrom->gtLclILoffs)
#endif
    {
    }

#if DEBUGGABLE_GENTREE
    GenTreeLclVar() : GenTreeLclVarCommon()
    {
    }
#endif
};

// GenTreeLclFld - load/store/addr of local variable field
struct GenTreeLclFld : public GenTreeLclVarCommon
{
private:
    uint16_t      m_lclOffs;   // offset into the variable to access
    uint16_t      m_layoutNum; // the class layout number for struct typed nodes
    FieldSeqNode* m_fieldSeq;  // This LclFld node represents some sequences of accesses.

public:
    GenTreeLclFld(genTreeOps oper, var_types type, unsigned lclNum, unsigned lclOffs)
        : GenTreeLclVarCommon(oper, type, lclNum)
        , m_lclOffs(static_cast<uint16_t>(lclOffs))
        , m_layoutNum(0)
        , m_fieldSeq(nullptr)
    {
        assert(lclOffs <= UINT16_MAX);
    }

    GenTreeLclFld(GenTreeLclFld* copyFrom)
        : GenTreeLclVarCommon(copyFrom)
        , m_lclOffs(copyFrom->m_lclOffs)
        , m_layoutNum(copyFrom->m_layoutNum)
        , m_fieldSeq(copyFrom->m_fieldSeq)
    {
    }

    uint16_t GetLclOffs() const
    {
        return m_lclOffs;
    }

    void SetLclOffs(unsigned lclOffs)
    {
        assert(lclOffs <= UINT16_MAX);
        m_lclOffs = static_cast<uint16_t>(lclOffs);
    }

    uint16_t GetLayoutNum() const
    {
        return varTypeIsStruct(GetType()) ? m_layoutNum : 0;
    }

    void SetLayoutNum(unsigned layoutNum)
    {
        assert(layoutNum <= UINT16_MAX);
        assert((layoutNum == 0) || varTypeIsStruct(GetType()));
        m_layoutNum = static_cast<uint16_t>(layoutNum);
    }

    ClassLayout* GetLayout(Compiler* compiler) const;
    void SetLayout(ClassLayout* layout, Compiler* compiler);

    FieldSeqNode* GetFieldSeq() const
    {
        return m_fieldSeq;
    }

    void SetFieldSeq(FieldSeqNode* fieldSeq)
    {
        m_fieldSeq = fieldSeq;
    }

    static bool Equals(GenTreeLclFld* f1, GenTreeLclFld* f2)
    {
        assert((f1->OperGet() == f2->OperGet()) && (f1->GetType() == f2->GetType()));
        return (f1->GetLclNum() == f2->GetLclNum()) && (f1->m_lclOffs == f2->m_lclOffs) &&
               ((f1->m_layoutNum == f2->m_layoutNum) || !varTypeIsStruct(f1->GetType()));
    }

#ifdef TARGET_ARM
    bool IsOffsetMisaligned() const;
#endif

#if DEBUGGABLE_GENTREE
    GenTreeLclFld() : GenTreeLclVarCommon()
    {
    }
#endif
};

/* gtCast -- conversion to a different type  (GT_CAST) */

struct GenTreeCast : public GenTreeOp
{
    GenTree*& CastOp()
    {
        return gtOp1;
    }
    var_types gtCastType;

    GenTreeCast(var_types type, GenTree* op, bool fromUnsigned, var_types castType DEBUGARG(bool largeNode = false))
        : GenTreeOp(GT_CAST, type, op, nullptr DEBUGARG(largeNode)), gtCastType(castType)
    {
        gtFlags |= fromUnsigned ? GTF_UNSIGNED : 0;
    }

    var_types GetCastType() const
    {
        return gtCastType;
    }

    void SetCastType(var_types type)
    {
        assert(varTypeIsArithmetic(type));
        SetType(varActualType(type));
        gtCastType = type;
    }

#if DEBUGGABLE_GENTREE
    GenTreeCast() : GenTreeOp()
    {
    }
#endif
};

// GT_BOX nodes are place markers for boxed values.  The "real" tree
// for most purposes is in gtBoxOp.
struct GenTreeBox : public GenTreeUnOp
{
    // An expanded helper call to implement the "box" if we don't get
    // rid of it any other way.  Must be in same position as op1.

    GenTree*& BoxOp()
    {
        return gtOp1;
    }
    // This is the statement that contains the assignment tree when the node is an inlined GT_BOX on a value
    // type
    Statement* gtAsgStmtWhenInlinedBoxValue;
    // And this is the statement that copies from the value being boxed to the box payload
    Statement* gtCopyStmtWhenInlinedBoxValue;

    GenTreeBox(var_types  type,
               GenTree*   boxOp,
               Statement* asgStmtWhenInlinedBoxValue,
               Statement* copyStmtWhenInlinedBoxValue)
        : GenTreeUnOp(GT_BOX, type, boxOp)
        , gtAsgStmtWhenInlinedBoxValue(asgStmtWhenInlinedBoxValue)
        , gtCopyStmtWhenInlinedBoxValue(copyStmtWhenInlinedBoxValue)
    {
    }
#if DEBUGGABLE_GENTREE
    GenTreeBox() : GenTreeUnOp()
    {
    }
#endif
};

/* gtField  -- data member ref  (GT_FIELD) */

struct GenTreeField : public GenTree
{
    GenTree*             gtFldObj;
    CORINFO_FIELD_HANDLE gtFldHnd;
    DWORD                gtFldOffset;
    bool                 gtFldMayOverlap;

private:
#ifdef FEATURE_READYTORUN_COMPILER
    void* m_r2rFieldLookupAddr;
#endif

public:
    GenTreeField(var_types type, GenTree* obj, CORINFO_FIELD_HANDLE fldHnd, DWORD offs)
        : GenTree(GT_FIELD, type)
        , gtFldObj(obj)
        , gtFldHnd(fldHnd)
        , gtFldOffset(offs)
        , gtFldMayOverlap(false)
#ifdef FEATURE_READYTORUN_COMPILER
        , m_r2rFieldLookupAddr(nullptr)
#endif
    {
        if (obj != nullptr)
        {
            gtFlags |= (obj->gtFlags & GTF_ALL_EFFECT);
        }
    }

    unsigned GetOffset() const
    {
        return gtFldOffset;
    }

#ifdef FEATURE_READYTORUN_COMPILER
    void* GetR2RFieldLookupAddr() const
    {
        return m_r2rFieldLookupAddr;
    }

    void SetR2RFieldLookupAddr(void* addr)
    {
        m_r2rFieldLookupAddr = addr;
    }
#endif

    // True if this field is a volatile memory operation.
    bool IsVolatile() const
    {
        return (gtFlags & GTF_FLD_VOLATILE) != 0;
    }

#if DEBUGGABLE_GENTREE
    GenTreeField() : GenTree()
    {
    }
#endif
};

// There was quite a bit of confusion in the code base about which of gtOp1 and gtOp2 was the
// 'then' and 'else' clause of a colon node.  Adding these accessors, while not enforcing anything,
// at least *allows* the programmer to be obviously correct.
// However, these conventions seem backward.
// TODO-Cleanup: If we could get these accessors used everywhere, then we could switch them.
struct GenTreeColon : public GenTreeOp
{
    GenTree*& ThenNode()
    {
        return gtOp2;
    }
    GenTree*& ElseNode()
    {
        return gtOp1;
    }

#if DEBUGGABLE_GENTREE
    GenTreeColon() : GenTreeOp()
    {
    }
#endif

    GenTreeColon(var_types typ, GenTree* thenNode, GenTree* elseNode) : GenTreeOp(GT_COLON, typ, elseNode, thenNode)
    {
    }
};

// gtCall   -- method call      (GT_CALL)
enum class InlineObservation;

// Return type descriptor of a GT_CALL node.
// x64 Unix, Arm64, Arm32 and x86 allow a value to be returned in multiple
// registers. For such calls this struct provides the following info
// on their return type
//    - type of value returned in each return register
//    - ABI return register numbers in which the value is returned
//    - count of return registers in which the value is returned
//
// TODO-ARM: Update this to meet the needs of Arm64 and Arm32
//
// TODO-AllArch: Right now it is used for describing multi-reg returned types.
// Eventually we would want to use it for describing even single-reg
// returned types (e.g. structs returned in single register x64/arm).
// This would allow us not to lie or normalize single struct return
// values in importer/morph.
struct ReturnTypeDesc
{
private:
    var_types m_regType[MAX_RET_REG_COUNT];
    bool      m_isEnclosingType;

#ifdef DEBUG
    bool m_inited;
#endif

public:
    ReturnTypeDesc()
    {
        Reset();
    }

    // Initialize the Return Type Descriptor for a method that returns a struct type
    void InitializeStructReturnType(Compiler* comp, CORINFO_CLASS_HANDLE retClsHnd);

    // Initialize the Return Type Descriptor for a method that returns a TYP_LONG
    // Only needed for X86 and arm32.
    void InitializeLongReturnType();

    // Reset type descriptor to defaults
    void Reset()
    {
        for (unsigned i = 0; i < MAX_RET_REG_COUNT; ++i)
        {
            m_regType[i] = TYP_UNKNOWN;
        }
        m_isEnclosingType = false;
#ifdef DEBUG
        m_inited = false;
#endif
    }

#ifdef DEBUG
    // NOTE: we only use this function when writing out IR dumps. These dumps may take place before the ReturnTypeDesc
    // has been initialized.
    unsigned TryGetReturnRegCount() const
    {
        return m_inited ? GetReturnRegCount() : 0;
    }
#endif // DEBUG

    //--------------------------------------------------------------------------------------------
    // GetReturnRegCount:  Get the count of return registers in which the return value is returned.
    //
    // Arguments:
    //    None
    //
    // Return Value:
    //   Count of return registers.
    //   Returns 0 if the return type is not returned in registers.
    unsigned GetReturnRegCount() const
    {
        assert(m_inited);

        int regCount = 0;
        for (unsigned i = 0; i < MAX_RET_REG_COUNT; ++i)
        {
            if (m_regType[i] == TYP_UNKNOWN)
            {
                break;
            }
            // otherwise
            regCount++;
        }

#ifdef DEBUG
        // Any remaining elements in m_regTypes[] should also be TYP_UNKNOWN
        for (unsigned i = regCount + 1; i < MAX_RET_REG_COUNT; ++i)
        {
            assert(m_regType[i] == TYP_UNKNOWN);
        }
#endif

        return regCount;
    }

    //-----------------------------------------------------------------------
    // IsMultiRegRetType: check whether the type is returned in multiple
    // return registers.
    //
    // Arguments:
    //    None
    //
    // Return Value:
    //    Returns true if the type is returned in multiple return registers.
    //    False otherwise.
    // Note that we only have to examine the first two values to determine this
    //
    bool IsMultiRegRetType() const
    {
        if (MAX_RET_REG_COUNT < 2)
        {
            return false;
        }
        else
        {
            assert(m_inited);
            return ((m_regType[0] != TYP_UNKNOWN) && (m_regType[1] != TYP_UNKNOWN));
        }
    }

    //--------------------------------------------------------------------------
    // GetReturnRegType:  Get var_type of the return register specified by index.
    //
    // Arguments:
    //    index - Index of the return register.
    //            First return register will have an index 0 and so on.
    //
    // Return Value:
    //    var_type of the return register specified by its index.
    //    asserts if the index does not have a valid register return type.

    var_types GetReturnRegType(unsigned index) const
    {
        var_types result = m_regType[index];
        assert(result != TYP_UNKNOWN);

        return result;
    }

    // True if this value is returned in integer register
    // that is larger than the type itself.
    bool IsEnclosingType() const
    {
        return m_isEnclosingType;
    }

    // Get ith ABI return register
    regNumber GetABIReturnReg(unsigned idx) const;

    // Get reg mask of ABI return registers
    regMaskTP GetABIReturnRegs() const;
};

class TailCallSiteInfo
{
    bool                   m_isCallvirt : 1;
    bool                   m_isCalli : 1;
    CORINFO_SIG_INFO       m_sig;
    CORINFO_RESOLVED_TOKEN m_token;

public:
    // Is the tailcall a callvirt instruction?
    bool IsCallvirt()
    {
        return m_isCallvirt;
    }

    // Is the tailcall a calli instruction?
    bool IsCalli()
    {
        return m_isCalli;
    }

    // Get the token of the callee
    CORINFO_RESOLVED_TOKEN* GetToken()
    {
        assert(!IsCalli());
        return &m_token;
    }

    // Get the signature of the callee
    CORINFO_SIG_INFO* GetSig()
    {
        return &m_sig;
    }

    // Mark the tailcall as a calli with the given signature
    void SetCalli(CORINFO_SIG_INFO* sig)
    {
        m_isCallvirt = false;
        m_isCalli    = true;
        m_sig        = *sig;
    }

    // Mark the tailcall as a callvirt with the given signature and token
    void SetCallvirt(CORINFO_SIG_INFO* sig, CORINFO_RESOLVED_TOKEN* token)
    {
        m_isCallvirt = true;
        m_isCalli    = false;
        m_sig        = *sig;
        m_token      = *token;
    }

    // Mark the tailcall as a call with the given signature and token
    void SetCall(CORINFO_SIG_INFO* sig, CORINFO_RESOLVED_TOKEN* token)
    {
        m_isCallvirt = false;
        m_isCalli    = false;
        m_sig        = *sig;
        m_token      = *token;
    }
};

class fgArgInfo;
typedef struct fgArgTabEntry CallArgInfo;
typedef class fgArgInfo      CallInfo;

struct GenTreeCall final : public GenTree
{
    class Use
    {
        GenTree* m_node;
        Use*     m_next;

    public:
        Use(GenTree* node, Use* next = nullptr) : m_node(node), m_next(next)
        {
            assert(node != nullptr);
        }

        GenTree*& NodeRef()
        {
            return m_node;
        }

        GenTree* GetNode() const
        {
            assert(m_node != nullptr);
            return m_node;
        }

        void SetNode(GenTree* node)
        {
            assert(node != nullptr);
            m_node = node;
        }

        Use*& NextRef()
        {
            return m_next;
        }

        Use* GetNext() const
        {
            return m_next;
        }

        void SetNext(Use* next)
        {
            m_next = next;
        }
    };

    class UseIterator
    {
        Use* m_use;

    public:
        UseIterator(Use* use) : m_use(use)
        {
        }

        Use& operator*() const
        {
            return *m_use;
        }

        Use* operator->() const
        {
            return m_use;
        }

        Use* GetUse() const
        {
            return m_use;
        }

        UseIterator& operator++()
        {
            m_use = m_use->GetNext();
            return *this;
        }

        bool operator==(const UseIterator& i) const
        {
            return m_use == i.m_use;
        }

        bool operator!=(const UseIterator& i) const
        {
            return m_use != i.m_use;
        }
    };

    class UseList
    {
        Use* m_uses;

    public:
        UseList(Use* uses) : m_uses(uses)
        {
        }

        UseIterator begin() const
        {
            return UseIterator(m_uses);
        }

        UseIterator end() const
        {
            return UseIterator(nullptr);
        }
    };

    Use* gtCallThisArg;  // The instance argument ('this' pointer)
    Use* gtCallArgs;     // The list of arguments in original evaluation order
    Use* gtCallLateArgs; // On x86:     The register arguments in an optimal order
                         // On ARM/x64: - also includes any outgoing arg space arguments
                         //             - that were evaluated into a temp LclVar
    fgArgInfo* fgArgInfo;

    CallInfo* GetInfo() const
    {
        return fgArgInfo;
    }

    UseList Args()
    {
        return UseList(gtCallArgs);
    }

    UseList LateArgs()
    {
        return UseList(gtCallLateArgs);
    }

    GenTree* GetArgNodeByArgNum(unsigned argNum) const;
    CallArgInfo* GetArgInfoByArgNum(unsigned argNum) const;
    CallArgInfo* GetArgInfoByArgNode(GenTree* node) const;
    CallArgInfo* GetArgInfoByLateArgUse(Use* use) const;

    // Used to register callsites with the EE
    INDEBUG(CORINFO_SIG_INFO* callSig;)

    TailCallSiteInfo* tailCallInfo;

#if FEATURE_MULTIREG_RET

    // State required to support multi-reg returning call nodes.
    //
    // TODO-AllArch: enable for all call nodes to unify single-reg and multi-reg returns.
    ReturnTypeDesc gtReturnTypeDesc;

    // GetRegNum() would always be the first return reg.
    // The following array holds the other reg numbers of multi-reg return.
    regNumberSmall gtOtherRegs[MAX_RET_REG_COUNT - 1];

    MultiRegSpillFlags gtSpillFlags;

#endif // FEATURE_MULTIREG_RET

    //-----------------------------------------------------------------------
    // GetReturnTypeDesc: get the type descriptor of return value of the call
    //
    // Arguments:
    //    None
    //
    // Returns
    //    Type descriptor of the value returned by call
    //
    // TODO-AllArch: enable for all call nodes to unify single-reg and multi-reg returns.
    const ReturnTypeDesc* GetReturnTypeDesc() const
    {
#if FEATURE_MULTIREG_RET
        return &gtReturnTypeDesc;
#else
        return nullptr;
#endif
    }

    void InitializeLongReturnType()
    {
#if FEATURE_MULTIREG_RET
        gtReturnTypeDesc.InitializeLongReturnType();
#endif
    }

    void InitializeStructReturnType(Compiler* comp, CORINFO_CLASS_HANDLE retClsHnd)
    {
#if FEATURE_MULTIREG_RET
        gtReturnTypeDesc.InitializeStructReturnType(comp, retClsHnd);
#endif
    }

    void ResetReturnType()
    {
#if FEATURE_MULTIREG_RET
        gtReturnTypeDesc.Reset();
#endif
    }

    //---------------------------------------------------------------------------
    // GetRegNumByIdx: get ith return register allocated to this call node.
    //
    // Arguments:
    //     idx   -   index of the return register
    //
    // Return Value:
    //     Return regNumber of ith return register of call node.
    //     Returns REG_NA if there is no valid return register for the given index.
    //
    regNumber GetRegNumByIdx(unsigned idx) const
    {
        assert(idx < MAX_RET_REG_COUNT);

        if (idx == 0)
        {
            return GetRegNum();
        }

#if FEATURE_MULTIREG_RET
        return (regNumber)gtOtherRegs[idx - 1];
#else
        return REG_NA;
#endif
    }

    //----------------------------------------------------------------------
    // SetRegNumByIdx: set ith return register of this call node
    //
    // Arguments:
    //    reg    -   reg number
    //    idx    -   index of the return register
    //
    // Return Value:
    //    None
    //
    void SetRegNumByIdx(regNumber reg, unsigned idx)
    {
        assert(idx < MAX_RET_REG_COUNT);

        if (idx == 0)
        {
            SetRegNum(reg);
        }
#if FEATURE_MULTIREG_RET
        else
        {
            gtOtherRegs[idx - 1] = (regNumberSmall)reg;
            assert(gtOtherRegs[idx - 1] == reg);
        }
#else
        unreached();
#endif
    }

    //----------------------------------------------------------------------------
    // ClearOtherRegs: clear multi-reg state to indicate no regs are allocated
    //
    // Arguments:
    //    None
    //
    // Return Value:
    //    None
    //
    void ClearOtherRegs()
    {
#if FEATURE_MULTIREG_RET
        for (unsigned i = 0; i < MAX_RET_REG_COUNT - 1; ++i)
        {
            gtOtherRegs[i] = REG_NA;
        }
#endif
    }

    //----------------------------------------------------------------------------
    // CopyOtherRegs: copy multi-reg state from the given call node to this node
    //
    // Arguments:
    //    fromCall  -  GenTreeCall node from which to copy multi-reg state
    //
    // Return Value:
    //    None
    //
    void CopyOtherRegs(GenTreeCall* fromCall)
    {
#if FEATURE_MULTIREG_RET
        for (unsigned i = 0; i < MAX_RET_REG_COUNT - 1; ++i)
        {
            this->gtOtherRegs[i] = fromCall->gtOtherRegs[i];
        }
#endif
    }

    // Get reg mask of all the valid registers of gtOtherRegs array
    regMaskTP GetOtherRegMask() const;

    unsigned GetRegSpillFlagByIdx(unsigned idx) const
    {
#if FEATURE_MULTIREG_RET
        return GetMultiRegSpillFlagsByIdx(gtSpillFlags, idx);
#else
        assert(!"unreached");
        return 0;
#endif
    }

    void SetRegSpillFlagByIdx(unsigned flags, unsigned idx)
    {
#if FEATURE_MULTIREG_RET
        gtSpillFlags = SetMultiRegSpillFlagsByIdx(gtSpillFlags, flags, idx);
#endif
    }

    //-------------------------------------------------------------------
    // clearOtherRegFlags: clear GTF_* flags associated with gtOtherRegs
    //
    // Arguments:
    //     None
    //
    // Return Value:
    //     None
    void ClearOtherRegFlags()
    {
#if FEATURE_MULTIREG_RET
        gtSpillFlags = 0;
#endif
    }

    //-------------------------------------------------------------------------
    // CopyOtherRegFlags: copy GTF_* flags associated with gtOtherRegs from
    // the given call node.
    //
    // Arguments:
    //    fromCall  -  GenTreeCall node from which to copy
    //
    // Return Value:
    //    None
    //
    void CopyOtherRegFlags(GenTreeCall* fromCall)
    {
#if FEATURE_MULTIREG_RET
        this->gtSpillFlags = fromCall->gtSpillFlags;
#endif
    }

// clang-format off

#define GTF_CALL_M_EXPLICIT_TAILCALL       0x00000001 // GT_CALL -- the call is "tail" prefixed and
                                                      // importer has performed tail call checks
#define GTF_CALL_M_TAILCALL                0x00000002 // GT_CALL -- the call is a tailcall
#define GTF_CALL_M_VARARGS                 0x00000004 // GT_CALL -- the call uses varargs ABI
#define GTF_CALL_M_RETBUFFARG              0x00000008 // GT_CALL -- first parameter is the return buffer argument
#define GTF_CALL_M_DELEGATE_INV            0x00000010 // GT_CALL -- call to Delegate.Invoke
#define GTF_CALL_M_NOGCCHECK               0x00000020 // GT_CALL -- not a call for computing full interruptability and therefore no GC check is required.
#define GTF_CALL_M_SPECIAL_INTRINSIC       0x00000040 // GT_CALL -- function that could be optimized as an intrinsic
                                                      // in special cases. Used to optimize fast way out in morphing
#define GTF_CALL_M_UNMGD_THISCALL          0x00000080 // GT_CALL -- "this" pointer (first argument)
                                                      // should be enregistered (only for GTF_CALL_UNMANAGED)
#define GTF_CALL_M_VIRTSTUB_REL_INDIRECT   0x00000080 // the virtstub is indirected through
                                                      // a relative address (only for GTF_CALL_VIRT_STUB)
#define GTF_CALL_M_NONVIRT_SAME_THIS       0x00000080 // GT_CALL -- callee "this" pointer is
                                                      // equal to caller this pointer (only for GTF_CALL_NONVIRT)
#define GTF_CALL_M_FRAME_VAR_DEATH         0x00000100 // GT_CALL -- the compLvFrameListRoot variable dies here (last use)
#define GTF_CALL_M_TAILCALL_VIA_JIT_HELPER 0x00000200 // GT_CALL -- call is a tail call dispatched via tail call JIT helper.

#if FEATURE_TAILCALL_OPT
#define GTF_CALL_M_IMPLICIT_TAILCALL       0x00000400 // GT_CALL -- call is an opportunistic
                                                      // tail call and importer has performed tail call checks
#define GTF_CALL_M_TAILCALL_TO_LOOP        0x00000800 // GT_CALL -- call is a fast recursive tail call
                                                      // that can be converted into a loop
#endif

#define GTF_CALL_M_PINVOKE                 0x00001000 // GT_CALL -- call is a pinvoke.  This mirrors VM flag CORINFO_FLG_PINVOKE.
                                                      // A call marked as Pinvoke is not necessarily a GT_CALL_UNMANAGED. For e.g.
                                                      // an IL Stub dynamically generated for a PInvoke declaration is flagged as
                                                      // a Pinvoke but not as an unmanaged call. See impCheckForPInvokeCall() to
                                                      // know when these flags are set.

#define GTF_CALL_M_R2R_REL_INDIRECT        0x00002000 // GT_CALL -- ready to run call is indirected through a relative address
#define GTF_CALL_M_DOES_NOT_RETURN         0x00004000 // GT_CALL -- call does not return
#define GTF_CALL_M_WRAPPER_DELEGATE_INV    0x00008000 // GT_CALL -- call is in wrapper delegate
#define GTF_CALL_M_FAT_POINTER_CHECK       0x00010000 // GT_CALL -- CoreRT managed calli needs transformation, that checks
                                                      // special bit in calli address. If it is set, then it is necessary
                                                      // to restore real function address and load hidden argument
                                                      // as the first argument for calli. It is CoreRT replacement for instantiating
                                                      // stubs, because executable code cannot be generated at runtime.
#define GTF_CALL_M_HELPER_SPECIAL_DCE      0x00020000 // GT_CALL -- this helper call can be removed if it is part of a comma and
                                                      // the comma result is unused.
#define GTF_CALL_M_DEVIRTUALIZED           0x00040000 // GT_CALL -- this call was devirtualized
#define GTF_CALL_M_UNBOXED                 0x00080000 // GT_CALL -- this call was optimized to use the unboxed entry point
#define GTF_CALL_M_GUARDED_DEVIRT          0x00100000 // GT_CALL -- this call is a candidate for guarded devirtualization
#define GTF_CALL_M_GUARDED                 0x00200000 // GT_CALL -- this call was transformed by guarded devirtualization
#define GTF_CALL_M_ALLOC_SIDE_EFFECTS      0x00400000 // GT_CALL -- this is a call to an allocator with side effects
#define GTF_CALL_M_SUPPRESS_GC_TRANSITION  0x00800000 // GT_CALL -- suppress the GC transition (i.e. during a pinvoke) but a separate GC safe point is required.
#define GTF_CALL_M_EXP_RUNTIME_LOOKUP      0x01000000 // GT_CALL -- this call needs to be tranformed into CFG for the dynamic dictionary expansion feature.
#define GTF_CALL_M_STRESS_TAILCALL         0x02000000 // GT_CALL -- the call is NOT "tail" prefixed but GTF_CALL_M_EXPLICIT_TAILCALL was added because of tail call stress mode

    // clang-format on

    bool IsUnmanaged() const
    {
        return (gtFlags & GTF_CALL_UNMANAGED) != 0;
    }
    bool NeedsNullCheck() const
    {
        return (gtFlags & GTF_CALL_NULLCHECK) != 0;
    }
    bool CallerPop() const
    {
        return (gtFlags & GTF_CALL_POP_ARGS) != 0;
    }
    bool IsVirtual() const
    {
        return (gtFlags & GTF_CALL_VIRT_KIND_MASK) != GTF_CALL_NONVIRT;
    }
    bool IsVirtualStub() const
    {
        return (gtFlags & GTF_CALL_VIRT_KIND_MASK) == GTF_CALL_VIRT_STUB;
    }
    bool IsVirtualVtable() const
    {
        return (gtFlags & GTF_CALL_VIRT_KIND_MASK) == GTF_CALL_VIRT_VTABLE;
    }
    bool IsInlineCandidate() const
    {
        return (gtFlags & GTF_CALL_INLINE_CANDIDATE) != 0;
    }

    bool IsR2ROrVirtualStubRelativeIndir()
    {
#if defined(FEATURE_READYTORUN_COMPILER) && defined(TARGET_ARMARCH)
        bool isVirtualStub = (gtFlags & GTF_CALL_VIRT_KIND_MASK) == GTF_CALL_VIRT_STUB;
        return ((IsR2RRelativeIndir()) || (isVirtualStub && (IsVirtualStubRelativeIndir())));
#else
        return false;
#endif // FEATURE_READYTORUN_COMPILER && TARGET_ARMARCH
    }

    bool HasNonStandardAddedArgs(Compiler* compiler) const;
    int GetNonStandardAddedArgCount(Compiler* compiler) const;

    // Returns true if this call uses a retBuf argument and its calling convention
    bool HasRetBufArg() const
    {
        return (gtCallMoreFlags & GTF_CALL_M_RETBUFFARG) != 0;
    }

    //-------------------------------------------------------------------------
    // TreatAsHasRetBufArg:
    //
    // Arguments:
    //     compiler, the compiler instance so that we can call eeGetHelperNum
    //
    // Return Value:
    //     Returns true if we treat the call as if it has a retBuf argument
    //     This method may actually have a retBuf argument
    //     or it could be a JIT helper that we are still transforming during
    //     the importer phase.
    //
    // Notes:
    //     On ARM64 marking the method with the GTF_CALL_M_RETBUFFARG flag
    //     will make HasRetBufArg() return true, but will also force the
    //     use of register x8 to pass the RetBuf argument.
    //
    bool TreatAsHasRetBufArg(Compiler* compiler) const;

    //-----------------------------------------------------------------------------------------
    // HasMultiRegRetVal: whether the call node returns its value in multiple return registers.
    //
    // Arguments:
    //     None
    //
    // Return Value:
    //     True if the call is returning a multi-reg return value. False otherwise.
    //
    bool HasMultiRegRetVal() const
    {
#ifdef FEATURE_MULTIREG_RET
#if defined(TARGET_X86) || defined(TARGET_ARM)
        if (varTypeIsLong(gtType))
        {
            return true;
        }
#endif

        if (!varTypeIsStruct(gtType) || HasRetBufArg())
        {
            return false;
        }
        // Now it is a struct that is returned in registers.
        return GetReturnTypeDesc()->IsMultiRegRetType();
#else  // !FEATURE_MULTIREG_RET
        return false;
#endif // !FEATURE_MULTIREG_RET
    }

    // Returns true if VM has flagged this method as CORINFO_FLG_PINVOKE.
    bool IsPInvoke() const
    {
        return (gtCallMoreFlags & GTF_CALL_M_PINVOKE) != 0;
    }

    // Note that the distinction of whether tail prefixed or an implicit tail call
    // is maintained on a call node till fgMorphCall() after which it will be
    // either a tail call (i.e. IsTailCall() is true) or a non-tail call.
    bool IsTailPrefixedCall() const
    {
        return (gtCallMoreFlags & GTF_CALL_M_EXPLICIT_TAILCALL) != 0;
    }

    // Returns true if this call didn't have an explicit tail. prefix in the IL
    // but was marked as an explicit tail call because of tail call stress mode.
    bool IsStressTailCall() const
    {
        return (gtCallMoreFlags & GTF_CALL_M_STRESS_TAILCALL) != 0;
    }

    // This method returning "true" implies that tail call flowgraph morhphing has
    // performed final checks and committed to making a tail call.
    bool IsTailCall() const
    {
        return (gtCallMoreFlags & GTF_CALL_M_TAILCALL) != 0;
    }

    // This method returning "true" implies that importer has performed tail call checks
    // and providing a hint that this can be converted to a tail call.
    bool CanTailCall() const
    {
        return IsTailPrefixedCall() || IsImplicitTailCall();
    }

    // Check whether this is a tailcall dispatched via JIT helper. We only use
    // this mechanism on x86 as it is faster than our other more general
    // tailcall mechanism.
    bool IsTailCallViaJitHelper() const
    {
#ifdef TARGET_X86
        return IsTailCall() && (gtCallMoreFlags & GTF_CALL_M_TAILCALL_VIA_JIT_HELPER);
#else
        return false;
#endif
    }

#if FEATURE_FASTTAILCALL
    bool IsFastTailCall() const
    {
#ifdef TARGET_X86
        return IsTailCall() && !(gtCallMoreFlags & GTF_CALL_M_TAILCALL_VIA_JIT_HELPER);
#else
        return IsTailCall();
#endif
    }
#else  // !FEATURE_FASTTAILCALL
    bool IsFastTailCall() const
    {
        return false;
    }
#endif // !FEATURE_FASTTAILCALL

#if FEATURE_TAILCALL_OPT
    // Returns true if this is marked for opportunistic tail calling.
    // That is, can be tail called though not explicitly prefixed with "tail" prefix.
    bool IsImplicitTailCall() const
    {
        return (gtCallMoreFlags & GTF_CALL_M_IMPLICIT_TAILCALL) != 0;
    }
    bool IsTailCallConvertibleToLoop() const
    {
        return (gtCallMoreFlags & GTF_CALL_M_TAILCALL_TO_LOOP) != 0;
    }
#else  // !FEATURE_TAILCALL_OPT
    bool IsImplicitTailCall() const
    {
        return false;
    }
    bool IsTailCallConvertibleToLoop() const
    {
        return false;
    }
#endif // !FEATURE_TAILCALL_OPT

    bool IsSameThis() const
    {
        return (gtCallMoreFlags & GTF_CALL_M_NONVIRT_SAME_THIS) != 0;
    }
    bool IsDelegateInvoke() const
    {
        return (gtCallMoreFlags & GTF_CALL_M_DELEGATE_INV) != 0;
    }
    bool IsVirtualStubRelativeIndir() const
    {
        return (gtCallMoreFlags & GTF_CALL_M_VIRTSTUB_REL_INDIRECT) != 0;
    }

#ifdef FEATURE_READYTORUN_COMPILER
    bool IsR2RRelativeIndir() const
    {
        return (gtCallMoreFlags & GTF_CALL_M_R2R_REL_INDIRECT) != 0;
    }
    void setEntryPoint(const CORINFO_CONST_LOOKUP& entryPoint)
    {
        gtEntryPoint = entryPoint;
        if (gtEntryPoint.accessType == IAT_PVALUE)
        {
            gtCallMoreFlags |= GTF_CALL_M_R2R_REL_INDIRECT;
        }
    }
#endif // FEATURE_READYTORUN_COMPILER

    bool IsVarargs() const
    {
        return (gtCallMoreFlags & GTF_CALL_M_VARARGS) != 0;
    }

    bool IsNoReturn() const
    {
        return (gtCallMoreFlags & GTF_CALL_M_DOES_NOT_RETURN) != 0;
    }

    bool IsFatPointerCandidate() const
    {
        return (gtCallMoreFlags & GTF_CALL_M_FAT_POINTER_CHECK) != 0;
    }

    bool IsGuardedDevirtualizationCandidate() const
    {
        return (gtCallMoreFlags & GTF_CALL_M_GUARDED_DEVIRT) != 0;
    }

    bool IsPure(Compiler* compiler) const;

    bool HasSideEffects(Compiler* compiler, bool ignoreExceptions = false, bool ignoreCctors = false) const;

    void ClearFatPointerCandidate()
    {
        gtCallMoreFlags &= ~GTF_CALL_M_FAT_POINTER_CHECK;
    }

    void SetFatPointerCandidate()
    {
        gtCallMoreFlags |= GTF_CALL_M_FAT_POINTER_CHECK;
    }

    bool IsDevirtualized() const
    {
        return (gtCallMoreFlags & GTF_CALL_M_DEVIRTUALIZED) != 0;
    }

    bool IsGuarded() const
    {
        return (gtCallMoreFlags & GTF_CALL_M_GUARDED) != 0;
    }

    bool IsUnboxed() const
    {
        return (gtCallMoreFlags & GTF_CALL_M_UNBOXED) != 0;
    }

    bool IsSuppressGCTransition() const
    {
        return (gtCallMoreFlags & GTF_CALL_M_SUPPRESS_GC_TRANSITION) != 0;
    }

    void ClearGuardedDevirtualizationCandidate()
    {
        gtCallMoreFlags &= ~GTF_CALL_M_GUARDED_DEVIRT;
    }

    void SetGuardedDevirtualizationCandidate()
    {
        gtCallMoreFlags |= GTF_CALL_M_GUARDED_DEVIRT;
    }

    void SetIsGuarded()
    {
        gtCallMoreFlags |= GTF_CALL_M_GUARDED;
    }

    void SetExpRuntimeLookup()
    {
        gtFlags |= GTF_CALL_M_EXP_RUNTIME_LOOKUP;
    }

    void ClearExpRuntimeLookup()
    {
        gtFlags &= ~GTF_CALL_M_EXP_RUNTIME_LOOKUP;
    }

    bool IsExpRuntimeLookup() const
    {
        return (gtFlags & GTF_CALL_M_EXP_RUNTIME_LOOKUP) != 0;
    }

    unsigned gtCallMoreFlags; // in addition to gtFlags

    unsigned char gtCallType : 3;   // value from the gtCallTypes enumeration
    unsigned char gtReturnType : 5; // exact return type

    CORINFO_CLASS_HANDLE gtRetClsHnd; // The return type handle of the call if it is a struct; always available

    union {
        // only used for CALLI unmanaged calls (CT_INDIRECT)
        GenTree* gtCallCookie;
        // gtInlineCandidateInfo is only used when inlining methods
        InlineCandidateInfo*                  gtInlineCandidateInfo;
        GuardedDevirtualizationCandidateInfo* gtGuardedDevirtualizationCandidateInfo;
        void*                                 gtStubCallStubAddr; // GTF_CALL_VIRT_STUB - these are never inlined
        CORINFO_GENERIC_HANDLE compileTimeHelperArgumentHandle; // Used to track type handle argument of dynamic helpers
        void*                  gtDirectCallAddress; // Used to pass direct call address between lower and codegen
    };

    // expression evaluated after args are placed which determines the control target
    GenTree* gtControlExpr;

    union {
        CORINFO_METHOD_HANDLE gtCallMethHnd; // CT_USER_FUNC
        GenTree*              gtCallAddr;    // CT_INDIRECT
    };

#ifdef FEATURE_READYTORUN_COMPILER
    // Call target lookup info for method call from a Ready To Run module
    CORINFO_CONST_LOOKUP gtEntryPoint;
#endif

#if defined(DEBUG) || defined(INLINE_DATA)
    // For non-inline candidates, track the first observation
    // that blocks candidacy.
    InlineObservation gtInlineObservation;

    // IL offset of the call wrt its parent method.
    IL_OFFSET gtRawILOffset;
#endif // defined(DEBUG) || defined(INLINE_DATA)

    bool IsHelperCall() const
    {
        return gtCallType == CT_HELPER;
    }

    bool IsHelperCall(CORINFO_METHOD_HANDLE callMethHnd) const
    {
        return IsHelperCall() && (callMethHnd == gtCallMethHnd);
    }

    bool IsHelperCall(Compiler* compiler, unsigned helper) const;

    void ReplaceCallOperand(GenTree** operandUseEdge, GenTree* replacement);

    bool AreArgsComplete() const;

    static bool Equals(GenTreeCall* c1, GenTreeCall* c2);

    GenTreeCall(var_types type) : GenTree(GT_CALL, type)
    {
        fgArgInfo = nullptr;
    }
#if DEBUGGABLE_GENTREE
    GenTreeCall() : GenTree()
    {
    }
#endif
};

struct GenTreeCmpXchg : public GenTree
{
    GenTree* gtOpLocation;
    GenTree* gtOpValue;
    GenTree* gtOpComparand;

    GenTreeCmpXchg(var_types type, GenTree* loc, GenTree* val, GenTree* comparand)
        : GenTree(GT_CMPXCHG, type), gtOpLocation(loc), gtOpValue(val), gtOpComparand(comparand)
    {
        // There's no reason to do a compare-exchange on a local location, so we'll assume that all of these
        // have global effects.
        gtFlags |= (GTF_GLOB_REF | GTF_ASG);

        // Merge in flags from operands
        gtFlags |= gtOpLocation->gtFlags & GTF_ALL_EFFECT;
        gtFlags |= gtOpValue->gtFlags & GTF_ALL_EFFECT;
        gtFlags |= gtOpComparand->gtFlags & GTF_ALL_EFFECT;
    }
#if DEBUGGABLE_GENTREE
    GenTreeCmpXchg() : GenTree()
    {
    }
#endif
};

#if !defined(TARGET_64BIT)
struct GenTreeMultiRegOp : public GenTreeOp
{
    regNumber gtOtherReg;

    // GTF_SPILL or GTF_SPILLED flag on a multi-reg node indicates that one or
    // more of its result regs are in that state.  The spill flag of each of the
    // return register is stored here. We only need 2 bits per returned register,
    // so this is treated as a 2-bit array. No architecture needs more than 8 bits.

    MultiRegSpillFlags gtSpillFlags;

    GenTreeMultiRegOp(genTreeOps oper, var_types type, GenTree* op1, GenTree* op2)
        : GenTreeOp(oper, type, op1, op2), gtOtherReg(REG_NA)
    {
        ClearOtherRegFlags();
    }

    unsigned GetRegCount() const
    {
        return (TypeGet() == TYP_LONG) ? 2 : 1;
    }

    //---------------------------------------------------------------------------
    // GetRegNumByIdx: get ith register allocated to this struct argument.
    //
    // Arguments:
    //     idx   -   index of the register
    //
    // Return Value:
    //     Return regNumber of ith register of this register argument
    //
    regNumber GetRegNumByIdx(unsigned idx) const
    {
        assert(idx < 2);

        if (idx == 0)
        {
            return GetRegNum();
        }

        return gtOtherReg;
    }

    unsigned GetRegSpillFlagByIdx(unsigned idx) const
    {
        return GetMultiRegSpillFlagsByIdx(gtSpillFlags, idx);
    }

    void SetRegSpillFlagByIdx(unsigned flags, unsigned idx)
    {
#if FEATURE_MULTIREG_RET
        gtSpillFlags = SetMultiRegSpillFlagsByIdx(gtSpillFlags, flags, idx);
#endif
    }

    //--------------------------------------------------------------------------
    // GetRegType:  Get var_type of the register specified by index.
    //
    // Arguments:
    //    index - Index of the register.
    //            First register will have an index 0 and so on.
    //
    // Return Value:
    //    var_type of the register specified by its index.

    var_types GetRegType(unsigned index)
    {
        assert(index < 2);
        // The type of register is usually the same as GenTree type, since GenTreeMultiRegOp usually defines a single
        // reg.
        // The special case is when we have TYP_LONG, which may be a MUL_LONG, or a DOUBLE arg passed as LONG,
        // in which case we need to separate them into int for each index.
        var_types result = TypeGet();
        if (result == TYP_LONG)
        {
            result = TYP_INT;
        }
        return result;
    }

    //-------------------------------------------------------------------
    // clearOtherRegFlags: clear GTF_* flags associated with gtOtherRegs
    //
    // Arguments:
    //     None
    //
    // Return Value:
    //     None
    //
    void ClearOtherRegFlags()
    {
        gtSpillFlags = 0;
    }

#if DEBUGGABLE_GENTREE
    GenTreeMultiRegOp() : GenTreeOp()
    {
    }
#endif
};
#endif // !defined(TARGET_64BIT)

struct GenTreeFptrVal : public GenTree
{
    CORINFO_METHOD_HANDLE gtFptrMethod;

#ifdef FEATURE_READYTORUN_COMPILER
    CORINFO_CONST_LOOKUP gtEntryPoint;
#endif

    GenTreeFptrVal(var_types type, CORINFO_METHOD_HANDLE meth) : GenTree(GT_FTN_ADDR, type), gtFptrMethod(meth)
    {
#ifdef FEATURE_READYTORUN_COMPILER
        gtEntryPoint.addr       = nullptr;
        gtEntryPoint.accessType = IAT_VALUE;
#endif
    }
#if DEBUGGABLE_GENTREE
    GenTreeFptrVal() : GenTree()
    {
    }
#endif
};

struct GenTreeQmark : public GenTreeOp
{
    GenTreeQmark(var_types type, GenTree* cond, GenTree* colonOp) : GenTreeOp(GT_QMARK, type, cond, colonOp)
    {
        assert((cond != nullptr) && cond->TypeIs(TYP_INT));
        assert((colonOp != nullptr) && colonOp->OperIs(GT_COLON));
    }

#if DEBUGGABLE_GENTREE
    GenTreeQmark() : GenTreeOp(GT_QMARK, TYP_INT, nullptr, nullptr)
    {
    }
#endif
};

/* gtIntrinsic   -- intrinsic   (possibly-binary op [NULL op2 is allowed] with an additional field) */

struct GenTreeIntrinsic : public GenTreeOp
{
    CorInfoIntrinsics     gtIntrinsicId;
    NamedIntrinsic        gtIntrinsicName;
    CORINFO_METHOD_HANDLE gtMethodHandle; // Method handle of the method which is treated as an intrinsic.

#ifdef FEATURE_READYTORUN_COMPILER
    // Call target lookup info for method call from a Ready To Run module
    CORINFO_CONST_LOOKUP gtEntryPoint;
#endif

    GenTreeIntrinsic(var_types             type,
                     GenTree*              op1,
                     CorInfoIntrinsics     intrinsicId,
                     NamedIntrinsic        intrinsicName,
                     CORINFO_METHOD_HANDLE methodHandle)
        : GenTreeOp(GT_INTRINSIC, type, op1, nullptr)
        , gtIntrinsicId(intrinsicId)
        , gtIntrinsicName(intrinsicName)
        , gtMethodHandle(methodHandle)
    {
        assert(intrinsicId != CORINFO_INTRINSIC_Illegal || intrinsicName != NI_Illegal);
    }

    GenTreeIntrinsic(var_types             type,
                     GenTree*              op1,
                     GenTree*              op2,
                     CorInfoIntrinsics     intrinsicId,
                     NamedIntrinsic        intrinsicName,
                     CORINFO_METHOD_HANDLE methodHandle)
        : GenTreeOp(GT_INTRINSIC, type, op1, op2)
        , gtIntrinsicId(intrinsicId)
        , gtIntrinsicName(intrinsicName)
        , gtMethodHandle(methodHandle)
    {
        assert(intrinsicId != CORINFO_INTRINSIC_Illegal || intrinsicName != NI_Illegal);
    }

#if DEBUGGABLE_GENTREE
    GenTreeIntrinsic() : GenTreeOp()
    {
    }
#endif
};

class GenTreeUse
{
    friend struct GenTreeSIMD;
    friend struct GenTreeHWIntrinsic;
    friend struct GenTreeInstr;

    GenTree* m_node;

    GenTreeUse(GenTree* node = nullptr) : m_node(node)
    {
    }

    GenTreeUse(GenTreeUse&&)      = default;
    GenTreeUse(const GenTreeUse&) = delete;
    GenTreeUse& operator=(const GenTreeUse&) = delete;

public:
    GenTree*& NodeRef()
    {
        return m_node;
    }

    GenTree* GetNode() const
    {
        assert(m_node != nullptr);
        return m_node;
    }

    void SetNode(GenTree* node)
    {
        assert(node != nullptr);
        m_node = node;
    }
};

#ifdef FEATURE_SIMD

struct GenTreeSIMD : public GenTree
{
    using Use = GenTreeUse;

    SIMDIntrinsicID gtSIMDIntrinsicID; // operation Id
    var_types       gtSIMDBaseType;    // SIMD vector base type
    uint16_t        gtSIMDSize;        // SIMD vector size in bytes, use 0 for scalar intrinsics

private:
    uint16_t m_numOps;
    union {
        Use  m_inlineUses[3];
        Use* m_uses;
    };

public:
    GenTreeSIMD(var_types type, SIMDIntrinsicID simdIntrinsicID, var_types baseType, unsigned size)
        : GenTree(GT_SIMD, type)
        , gtSIMDIntrinsicID(simdIntrinsicID)
        , gtSIMDBaseType(baseType)
        , gtSIMDSize(static_cast<uint16_t>(size))
        , m_numOps(0)
    {
        assert(size < UINT16_MAX);
    }

    GenTreeSIMD(var_types type, SIMDIntrinsicID simdIntrinsicID, var_types baseType, unsigned size, GenTree* op1)
        : GenTree(GT_SIMD, type)
        , gtSIMDIntrinsicID(simdIntrinsicID)
        , gtSIMDBaseType(baseType)
        , gtSIMDSize(static_cast<uint16_t>(size))
        , m_numOps(1)
        , m_inlineUses{op1}
    {
        assert(size < UINT16_MAX);

        gtFlags |= op1->gtFlags & GTF_ALL_EFFECT;
    }

    GenTreeSIMD(
        var_types type, SIMDIntrinsicID simdIntrinsicID, var_types baseType, unsigned size, GenTree* op1, GenTree* op2)
        : GenTree(GT_SIMD, type)
        , gtSIMDIntrinsicID(simdIntrinsicID)
        , gtSIMDBaseType(baseType)
        , gtSIMDSize(static_cast<uint16_t>(size))
        , m_numOps(2)
        , m_inlineUses{op1, op2}
    {
        assert(size < UINT16_MAX);

        gtFlags |= op1->gtFlags & GTF_ALL_EFFECT;
        gtFlags |= op2->gtFlags & GTF_ALL_EFFECT;
    }

    unsigned GetNumOps() const
    {
        return m_numOps;
    }

    void SetNumOps(unsigned numOps, CompAllocator alloc)
    {
        assert(numOps < UINT16_MAX);
        assert(m_numOps == 0);

        m_numOps = static_cast<uint16_t>(numOps);

        if (HasInlineUses())
        {
            new (m_inlineUses) Use[numOps]();
        }
        else
        {
            m_uses = new (alloc) Use[numOps]();
        }
    }

    bool IsUnary() const
    {
        return m_numOps == 1;
    }

    bool IsBinary() const
    {
        return m_numOps == 2;
    }

    bool IsTernary() const
    {
        return m_numOps == 3;
    }

    GenTree* GetOp(unsigned index) const
    {
        return GetUse(index).GetNode();
    }

    GenTree* GetLastOp() const
    {
        return m_numOps == 0 ? nullptr : GetOp(m_numOps - 1);
    }

    void SetOp(unsigned index, GenTree* node)
    {
        assert(node != nullptr);
        GetUse(index).SetNode(node);
    }

    const Use& GetUse(unsigned index) const
    {
        assert(index < m_numOps);
        return GetUses()[index];
    }

    Use& GetUse(unsigned index)
    {
        assert(index < m_numOps);
        return GetUses()[index];
    }

    IteratorPair<Use*> Uses()
    {
        Use* uses = GetUses();
        return MakeIteratorPair(uses, uses + GetNumOps());
    }

    static bool Equals(GenTreeSIMD* simd1, GenTreeSIMD* simd2)
    {
        if ((simd1->TypeGet() != simd2->TypeGet()) || (simd1->gtSIMDIntrinsicID != simd2->gtSIMDIntrinsicID) ||
            (simd1->gtSIMDBaseType != simd2->gtSIMDBaseType) || (simd1->gtSIMDSize != simd2->gtSIMDSize) ||
            (simd1->m_numOps != simd2->m_numOps))
        {
            return false;
        }

        for (unsigned i = 0; i < simd1->m_numOps; i++)
        {
            if (!Compare(simd1->GetOp(i), simd2->GetOp(i)))
            {
                return false;
            }
        }

        return true;
    }

    // Delete some functions inherited from GenTree to avoid accidental use, at least
    // when the node object is accessed via GenTreeSIMD* rather than GenTree*.
    GenTree*           gtGetOp1() const          = delete;
    GenTree*           gtGetOp2() const          = delete;
    GenTree*           gtGetOp2IfPresent() const = delete;
    GenTreeUnOp*       AsUnOp()                  = delete;
    const GenTreeUnOp* AsUnOp() const            = delete;
    GenTreeOp*         AsOp()                    = delete;
    const GenTreeOp*   AsOp() const              = delete;

private:
    bool HasInlineUses() const
    {
        return m_numOps <= _countof(m_inlineUses);
    }

    Use* GetUses()
    {
        return HasInlineUses() ? m_inlineUses : m_uses;
    }

    const Use* GetUses() const
    {
        return HasInlineUses() ? m_inlineUses : m_uses;
    }

#if DEBUGGABLE_GENTREE
public:
    GenTreeSIMD() : GenTree()
    {
    }
#endif
};
#endif // FEATURE_SIMD

#ifdef FEATURE_HW_INTRINSICS

struct GenTreeHWIntrinsic : public GenTree
{
    using Use = GenTreeUse;

    NamedIntrinsic gtHWIntrinsicId;
    var_types      gtSIMDBaseType;  // SIMD vector base type
    var_types      gtAuxiliaryType; // For intrinsics than need another type (e.g. Avx2.Gather* or SIMD (by element))
    uint16_t       gtSIMDSize;      // SIMD vector size in bytes, use 0 for scalar intrinsics

private:
    regNumberSmall m_otherReg;
    uint8_t        m_numOps;
    union {
        Use  m_inlineUses[3];
        Use* m_uses;
    };

public:
    GenTreeHWIntrinsic(var_types type, NamedIntrinsic hwIntrinsicID, var_types baseType, unsigned size)
        : GenTree(GT_HWINTRINSIC, type)
        , gtHWIntrinsicId(hwIntrinsicID)
        , gtSIMDBaseType(baseType)
        , gtAuxiliaryType(TYP_UNKNOWN)
        , gtSIMDSize(static_cast<uint16_t>(size))
        , m_numOps(0)
    {
        assert(size < UINT16_MAX);
    }

    GenTreeHWIntrinsic(var_types type, NamedIntrinsic hwIntrinsicID, var_types baseType, unsigned size, GenTree* op1)
        : GenTree(GT_HWINTRINSIC, type)
        , gtHWIntrinsicId(hwIntrinsicID)
        , gtSIMDBaseType(baseType)
        , gtAuxiliaryType(TYP_UNKNOWN)
        , gtSIMDSize(static_cast<uint16_t>(size))
        , m_numOps(1)
        , m_inlineUses{op1}
    {
        assert(size < UINT16_MAX);

        if (OperIsMemoryStore())
        {
            gtFlags |= (GTF_GLOB_REF | GTF_ASG);
        }

        gtFlags |= op1->gtFlags & GTF_ALL_EFFECT;
    }

    GenTreeHWIntrinsic(
        var_types type, NamedIntrinsic hwIntrinsicID, var_types baseType, unsigned size, GenTree* op1, GenTree* op2)
        : GenTree(GT_HWINTRINSIC, type)
        , gtHWIntrinsicId(hwIntrinsicID)
        , gtSIMDBaseType(baseType)
        , gtAuxiliaryType(TYP_UNKNOWN)
        , gtSIMDSize(static_cast<uint16_t>(size))
        , m_numOps(2)
        , m_inlineUses{op1, op2}
    {
        assert(size < UINT16_MAX);

        if (OperIsMemoryStore())
        {
            gtFlags |= (GTF_GLOB_REF | GTF_ASG);
        }

        gtFlags |= op1->gtFlags & GTF_ALL_EFFECT;
        gtFlags |= op2->gtFlags & GTF_ALL_EFFECT;
    }

    GenTreeHWIntrinsic(var_types      type,
                       NamedIntrinsic hwIntrinsicID,
                       var_types      baseType,
                       unsigned       size,
                       GenTree*       op1,
                       GenTree*       op2,
                       GenTree*       op3)
        : GenTree(GT_HWINTRINSIC, type)
        , gtHWIntrinsicId(hwIntrinsicID)
        , gtSIMDBaseType(baseType)
        , gtAuxiliaryType(TYP_UNKNOWN)
        , gtSIMDSize(static_cast<uint16_t>(size))
        , m_numOps(3)
        , m_inlineUses{op1, op2, op3}
    {
        assert(size < UINT16_MAX);

        if (OperIsMemoryStore())
        {
            gtFlags |= (GTF_GLOB_REF | GTF_ASG);
        }

        gtFlags |= op1->gtFlags & GTF_ALL_EFFECT;
        gtFlags |= op2->gtFlags & GTF_ALL_EFFECT;
        gtFlags |= op3->gtFlags & GTF_ALL_EFFECT;
    }

    NamedIntrinsic GetIntrinsic() const
    {
        return gtHWIntrinsicId;
    }

    void SetIntrinsic(NamedIntrinsic intrinsic)
    {
        assert(intrinsic != NI_Illegal);
        gtHWIntrinsicId = intrinsic;
    }

    void SetIntrinsic(NamedIntrinsic intrinsic, unsigned numOps)
    {
        SetIntrinsic(intrinsic);
        SetNumOps(numOps);
    }

    void SetIntrinsic(NamedIntrinsic intrinsic, var_types simdBaseType, unsigned numOps)
    {
        SetIntrinsic(intrinsic);
        SetSIMDBaseType(simdBaseType);
        SetNumOps(numOps);
    }

    void SetIntrinsic(NamedIntrinsic intrinsic, var_types simdBaseType, unsigned simdSize, unsigned numOps)
    {
        SetIntrinsic(intrinsic);
        SetSIMDBaseType(simdBaseType);
        SetSIMDSize(simdSize);
        SetNumOps(numOps);
    }

    var_types GetSIMDBaseType() const
    {
        return gtSIMDBaseType;
    }

    void SetSIMDBaseType(var_types type)
    {
        assert(varTypeIsIntegral(type) || varTypeIsFloating(type));
        gtSIMDBaseType = type;
    }

    unsigned GetSIMDSize() const
    {
        return gtSIMDSize;
    }

    void SetSIMDSize(unsigned size)
    {
        assert(size <= UINT16_MAX);
        gtSIMDSize = static_cast<uint16_t>(size);
    }

    unsigned GetNumOps() const
    {
        return m_numOps;
    }

    void SetNumOps(unsigned numOps)
    {
        assert(numOps <= _countof(m_inlineUses));

        m_numOps = static_cast<uint8_t>(numOps);

        assert(HasInlineUses());
        new (m_inlineUses) Use[numOps]();
    }

    void SetNumOps(unsigned numOps, CompAllocator alloc)
    {
        assert(numOps < UINT8_MAX);
        assert(m_numOps == 0);

        m_numOps = static_cast<uint8_t>(numOps);

        if (HasInlineUses())
        {
            new (m_inlineUses) Use[numOps]();
        }
        else
        {
            m_uses = new (alloc) Use[numOps]();
        }
    }

    bool IsUnary() const
    {
        return m_numOps == 1;
    }

    bool IsBinary() const
    {
        return m_numOps == 2;
    }

    bool IsTernary() const
    {
        return m_numOps == 3;
    }

    GenTree* GetOp(unsigned index) const
    {
        return GetUse(index).GetNode();
    }

    GenTree* GetLastOp() const
    {
        return m_numOps == 0 ? nullptr : GetOp(m_numOps - 1);
    }

    void SetOp(unsigned index, GenTree* node)
    {
        assert(node != nullptr);
        GetUse(index).SetNode(node);
    }

    const Use& GetUse(unsigned index) const
    {
        assert(index < m_numOps);
        return GetUses()[index];
    }

    Use& GetUse(unsigned index)
    {
        assert(index < m_numOps);
        return GetUses()[index];
    }

    IteratorPair<Use*> Uses()
    {
        Use* uses = GetUses();
        return MakeIteratorPair(uses, uses + GetNumOps());
    }

    var_types GetAuxiliaryType() const
    {
        return gtAuxiliaryType;
    }

    void SetAuxiliaryType(var_types type)
    {
        gtAuxiliaryType = type;
    }

    bool isSIMD() const
    {
        return gtSIMDSize != 0;
    }

    static bool Equals(GenTreeHWIntrinsic* simd1, GenTreeHWIntrinsic* simd2)
    {
        if ((simd1->TypeGet() != simd2->TypeGet()) || (simd1->gtHWIntrinsicId != simd2->gtHWIntrinsicId) ||
            (simd1->gtSIMDBaseType != simd2->gtSIMDBaseType) || (simd1->gtSIMDSize != simd2->gtSIMDSize) ||
            (simd1->gtAuxiliaryType != simd2->gtAuxiliaryType) || (simd1->m_numOps != simd2->m_numOps))
        {
            return false;
        }

        for (unsigned i = 0; i < simd1->m_numOps; i++)
        {
            if (!Compare(simd1->GetOp(i), simd2->GetOp(i)))
            {
                return false;
            }
        }

        return true;
    }

    bool OperIsMemoryLoad() const;  // Returns true for the HW Intrinsic instructions that have MemoryLoad semantics,
                                    // false otherwise
    bool OperIsMemoryStore() const; // Returns true for the HW Intrinsic instructions that have MemoryStore semantics,
                                    // false otherwise
    bool OperIsMemoryLoadOrStore() const; // Returns true for the HW Intrinsic instructions that have MemoryLoad or
                                          // MemoryStore semantics, false otherwise

    regNumber GetOtherReg() const
    {
        return static_cast<regNumber>(m_otherReg);
    }

    void SetOtherReg(regNumber reg)
    {
        m_otherReg = static_cast<regNumberSmall>(reg);
        assert(m_otherReg == reg);
    }

    // Delete some functions inherited from GenTree to avoid accidental use, at least
    // when the node object is accessed via GenTreeSIMD* rather than GenTree*.
    GenTree*           gtGetOp1() const          = delete;
    GenTree*           gtGetOp2() const          = delete;
    GenTree*           gtGetOp2IfPresent() const = delete;
    GenTreeUnOp*       AsUnOp()                  = delete;
    const GenTreeUnOp* AsUnOp() const            = delete;
    GenTreeOp*         AsOp()                    = delete;
    const GenTreeOp*   AsOp() const              = delete;

private:
    bool HasInlineUses() const
    {
        return m_numOps <= _countof(m_inlineUses);
    }

    Use* GetUses()
    {
        return HasInlineUses() ? m_inlineUses : m_uses;
    }

    const Use* GetUses() const
    {
        return HasInlineUses() ? m_inlineUses : m_uses;
    }

public:
#if DEBUGGABLE_GENTREE
    GenTreeHWIntrinsic() : GenTree()
    {
    }
#endif
};
#endif // FEATURE_HW_INTRINSICS

/* gtIndex -- array access */

struct GenTreeIndex : public GenTreeOp
{
    GenTree*& Arr()
    {
        return gtOp1;
    }
    GenTree*& Index()
    {
        return gtOp2;
    }

    unsigned             gtIndElemSize;     // size of elements in the array
    CORINFO_CLASS_HANDLE gtStructElemClass; // If the element type is a struct, this is the struct type.

    GenTreeIndex(var_types type, GenTree* arr, GenTree* ind, unsigned indElemSize)
        : GenTreeOp(GT_INDEX, type, arr, ind)
        , gtIndElemSize(indElemSize)
        , gtStructElemClass(nullptr) // We always initialize this after construction.
    {
#ifdef DEBUG
        if (JitConfig.JitSkipArrayBoundCheck() == 1)
        {
            // Skip bounds check
        }
        else
#endif
        {
            // Do bounds check
            gtFlags |= GTF_INX_RNGCHK;
        }

        gtFlags |= GTF_EXCEPT | GTF_GLOB_REF;
    }
#if DEBUGGABLE_GENTREE
    GenTreeIndex() : GenTreeOp()
    {
    }
#endif
};

// gtIndexAddr: given an array object and an index, checks that the index is within the bounds of the array if
//              necessary and produces the address of the value at that index of the array.
struct GenTreeIndexAddr : public GenTreeOp
{
    GenTree*& Arr()
    {
        return gtOp1;
    }
    GenTree*& Index()
    {
        return gtOp2;
    }

    CORINFO_CLASS_HANDLE gtStructElemClass; // If the element type is a struct, this is the struct type.

    BasicBlock* gtIndRngFailBB; // Basic block to jump to for array-index-out-of-range

    var_types gtElemType;   // The element type of the array.
    unsigned  gtElemSize;   // size of elements in the array
    unsigned  gtLenOffset;  // The offset from the array's base address to its length.
    unsigned  gtElemOffset; // The offset from the array's base address to its first element.

    GenTreeIndexAddr(GenTree*             arr,
                     GenTree*             ind,
                     var_types            elemType,
                     CORINFO_CLASS_HANDLE structElemClass,
                     unsigned             elemSize,
                     unsigned             lenOffset,
                     unsigned             elemOffset)
        : GenTreeOp(GT_INDEX_ADDR, TYP_BYREF, arr, ind)
        , gtStructElemClass(structElemClass)
        , gtIndRngFailBB(nullptr)
        , gtElemType(elemType)
        , gtElemSize(elemSize)
        , gtLenOffset(lenOffset)
        , gtElemOffset(elemOffset)
    {
#ifdef DEBUG
        if (JitConfig.JitSkipArrayBoundCheck() == 1)
        {
            // Skip bounds check
        }
        else
#endif
        {
            // Do bounds check
            gtFlags |= GTF_INX_RNGCHK;
        }

        gtFlags |= GTF_EXCEPT | GTF_GLOB_REF;
    }

#if DEBUGGABLE_GENTREE
    GenTreeIndexAddr() : GenTreeOp()
    {
    }
#endif
};

/* gtArrLen -- array length (GT_ARR_LENGTH)
   GT_ARR_LENGTH is used for "arr.length" */

struct GenTreeArrLen : public GenTreeUnOp
{
    GenTree*& ArrRef()
    {
        return gtOp1;
    } // the array address node
private:
    int gtArrLenOffset; // constant to add to "gtArrRef" to get the address of the array length.

public:
    inline int ArrLenOffset()
    {
        return gtArrLenOffset;
    }

    GenTreeArrLen(var_types type, GenTree* arrRef, int lenOffset)
        : GenTreeUnOp(GT_ARR_LENGTH, type, arrRef), gtArrLenOffset(lenOffset)
    {
    }

#if DEBUGGABLE_GENTREE
    GenTreeArrLen() : GenTreeUnOp()
    {
    }
#endif
};

// This takes:
// - a comparison value (generally an array length),
// - an index value, and
// - the label to jump to if the index is out of range.
// - the "kind" of the throw block to branch to on failure
// It generates no result.

struct GenTreeBoundsChk : public GenTree
{
    GenTree* gtIndex;  // The index expression.
    GenTree* gtArrLen; // An expression for the length of the array being indexed.

    BasicBlock*     gtIndRngFailBB; // Basic block to jump to for array-index-out-of-range
    SpecialCodeKind gtThrowKind;    // Kind of throw block to branch to on failure

    GenTreeBoundsChk(genTreeOps oper, var_types type, GenTree* index, GenTree* arrLen, SpecialCodeKind kind)
        : GenTree(oper, type), gtIndex(index), gtArrLen(arrLen), gtIndRngFailBB(nullptr), gtThrowKind(kind)
    {
        // Effects flags propagate upwards.
        gtFlags |= (index->gtFlags & GTF_ALL_EFFECT);
        gtFlags |= (arrLen->gtFlags & GTF_ALL_EFFECT);
        gtFlags |= GTF_EXCEPT;
    }
#if DEBUGGABLE_GENTREE
    GenTreeBoundsChk() : GenTree()
    {
    }
#endif

    // If the gtArrLen is really an array length, returns array reference, else "NULL".
    GenTree* GetArray()
    {
        if (gtArrLen->OperGet() == GT_ARR_LENGTH)
        {
            return gtArrLen->AsArrLen()->ArrRef();
        }
        else
        {
            return nullptr;
        }
    }
};

// gtArrElem -- general array element (GT_ARR_ELEM), for non "SZ_ARRAYS"
//              -- multidimensional arrays, or 1-d arrays with non-zero lower bounds.

struct GenTreeArrElem : public GenTree
{
    GenTree* gtArrObj;

#define GT_ARR_MAX_RANK 3
    GenTree*      gtArrInds[GT_ARR_MAX_RANK]; // Indices
    unsigned char gtArrRank;                  // Rank of the array

    unsigned char gtArrElemSize; // !!! Caution, this is an "unsigned char", it is used only
                                 // on the optimization path of array intrisics.
                                 // It stores the size of array elements WHEN it can fit
                                 // into an "unsigned char".
                                 // This has caused VSW 571394.
    var_types gtArrElemType;     // The array element type

    // Requires that "inds" is a pointer to an array of "rank" GenTreePtrs for the indices.
    GenTreeArrElem(
        var_types type, GenTree* arr, unsigned char rank, unsigned char elemSize, var_types elemType, GenTree** inds)
        : GenTree(GT_ARR_ELEM, type), gtArrObj(arr), gtArrRank(rank), gtArrElemSize(elemSize), gtArrElemType(elemType)
    {
        gtFlags |= (arr->gtFlags & GTF_ALL_EFFECT);
        for (unsigned char i = 0; i < rank; i++)
        {
            gtArrInds[i] = inds[i];
            gtFlags |= (inds[i]->gtFlags & GTF_ALL_EFFECT);
        }
        gtFlags |= GTF_EXCEPT;
    }
#if DEBUGGABLE_GENTREE
    GenTreeArrElem() : GenTree()
    {
    }
#endif
};

//--------------------------------------------
//
// GenTreeArrIndex (gtArrIndex): Expression to bounds-check the index for one dimension of a
//    multi-dimensional or non-zero-based array., and compute the effective index
//    (i.e. subtracting the lower bound).
//
// Notes:
//    This node is similar in some ways to GenTreeBoundsChk, which ONLY performs the check.
//    The reason that this node incorporates the check into the effective index computation is
//    to avoid duplicating the codegen, as the effective index is required to compute the
//    offset anyway.
//    TODO-CQ: Enable optimization of the lower bound and length by replacing this:
//                /--*  <arrObj>
//                +--*  <index0>
//             +--* ArrIndex[i, ]
//    with something like:
//                   /--*  <arrObj>
//                /--*  ArrLowerBound[i, ]
//                |  /--*  <arrObj>
//                +--*  ArrLen[i, ]    (either generalize GT_ARR_LENGTH or add a new node)
//                +--*  <index0>
//             +--* ArrIndex[i, ]
//    Which could, for example, be optimized to the following when known to be within bounds:
//                /--*  TempForLowerBoundDim0
//                +--*  <index0>
//             +--* - (GT_SUB)
//
struct GenTreeArrIndex : public GenTreeOp
{
    // The array object - may be any expression producing an Array reference, but is likely to be a lclVar.
    GenTree*& ArrObj()
    {
        return gtOp1;
    }
    // The index expression - may be any integral expression.
    GenTree*& IndexExpr()
    {
        return gtOp2;
    }
    unsigned char gtCurrDim;     // The current dimension
    unsigned char gtArrRank;     // Rank of the array
    var_types     gtArrElemType; // The array element type

    GenTreeArrIndex(var_types     type,
                    GenTree*      arrObj,
                    GenTree*      indexExpr,
                    unsigned char currDim,
                    unsigned char arrRank,
                    var_types     elemType)
        : GenTreeOp(GT_ARR_INDEX, type, arrObj, indexExpr)
        , gtCurrDim(currDim)
        , gtArrRank(arrRank)
        , gtArrElemType(elemType)
    {
        gtFlags |= GTF_EXCEPT;
    }
#if DEBUGGABLE_GENTREE
protected:
    friend GenTree;
    // Used only for GenTree::GetVtableForOper()
    GenTreeArrIndex() : GenTreeOp()
    {
    }
#endif
};

//--------------------------------------------
//
// GenTreeArrOffset (gtArrOffset): Expression to compute the accumulated offset for the address
//    of an element of a multi-dimensional or non-zero-based array.
//
// Notes:
//    The result of this expression is (gtOffset * dimSize) + gtIndex
//    where dimSize is the length/stride/size of the dimension, and is obtained from gtArrObj.
//    This node is generated in conjunction with the GenTreeArrIndex node, which computes the
//    effective index for a single dimension.  The sub-trees can be separately optimized, e.g.
//    within a loop body where the expression for the 0th dimension may be invariant.
//
//    Here is an example of how the tree might look for a two-dimension array reference:
//                /--*  const 0
//                |  /--* <arrObj>
//                |  +--* <index0>
//                +--* ArrIndex[i, ]
//                +--*  <arrObj>
//             /--| arrOffs[i, ]
//             |  +--*  <arrObj>
//             |  +--*  <index1>
//             +--* ArrIndex[*,j]
//             +--*  <arrObj>
//          /--| arrOffs[*,j]
//    TODO-CQ: see comment on GenTreeArrIndex for how its representation may change.  When that
//    is done, we will also want to replace the <arrObj> argument to arrOffs with the
//    ArrLen as for GenTreeArrIndex.
//
struct GenTreeArrOffs : public GenTree
{
    GenTree* gtOffset;           // The accumulated offset for lower dimensions - must be TYP_I_IMPL, and
                                 // will either be a CSE temp, the constant 0, or another GenTreeArrOffs node.
    GenTree* gtIndex;            // The effective index for the current dimension - must be non-negative
                                 // and can be any expression (though it is likely to be either a GenTreeArrIndex,
                                 // node, a lclVar, or a constant).
    GenTree* gtArrObj;           // The array object - may be any expression producing an Array reference,
                                 // but is likely to be a lclVar.
    unsigned char gtCurrDim;     // The current dimension
    unsigned char gtArrRank;     // Rank of the array
    var_types     gtArrElemType; // The array element type

    GenTreeArrOffs(var_types     type,
                   GenTree*      offset,
                   GenTree*      index,
                   GenTree*      arrObj,
                   unsigned char currDim,
                   unsigned char rank,
                   var_types     elemType)
        : GenTree(GT_ARR_OFFSET, type)
        , gtOffset(offset)
        , gtIndex(index)
        , gtArrObj(arrObj)
        , gtCurrDim(currDim)
        , gtArrRank(rank)
        , gtArrElemType(elemType)
    {
        assert(index->gtFlags & GTF_EXCEPT);
        gtFlags |= GTF_EXCEPT;
    }
#if DEBUGGABLE_GENTREE
    GenTreeArrOffs() : GenTree()
    {
    }
#endif
};

/* gtAddrMode -- Target-specific canonicalized addressing expression (GT_LEA) */

struct GenTreeAddrMode : public GenTreeOp
{
    // Address is Base + Index*Scale + Offset.
    // These are the legal patterns:
    //
    //      Base                                // Base != nullptr && Index == nullptr && Scale == 0 && Offset == 0
    //      Base + Index*Scale                  // Base != nullptr && Index != nullptr && Scale != 0 && Offset == 0
    //      Base + Offset                       // Base != nullptr && Index == nullptr && Scale == 0 && Offset != 0
    //      Base + Index*Scale + Offset         // Base != nullptr && Index != nullptr && Scale != 0 && Offset != 0
    //             Index*Scale                  // Base == nullptr && Index != nullptr && Scale >  1 && Offset == 0
    //             Index*Scale + Offset         // Base == nullptr && Index != nullptr && Scale >  1 && Offset != 0
    //                           Offset         // Base == nullptr && Index == nullptr && Scale == 0 && Offset != 0
    //
    // So, for example:
    //      1. Base + Index is legal with Scale==1
    //      2. If Index is null, Scale should be zero (or unintialized / unused)
    //      3. If Scale==1, then we should have "Base" instead of "Index*Scale", and "Base + Offset" instead of
    //         "Index*Scale + Offset".

    // First operand is base address/pointer
    bool HasBase() const
    {
        return gtOp1 != nullptr;
    }
    GenTree*& Base()
    {
        return gtOp1;
    }

    GenTree* GetBase() const
    {
        return gtOp1;
    }

    void SetBase(GenTree* base)
    {
        gtOp1 = base;
    }

    // Second operand is scaled index value
    bool HasIndex() const
    {
        return gtOp2 != nullptr;
    }
    GenTree*& Index()
    {
        return gtOp2;
    }

    GenTree* GetIndex() const
    {
        return gtOp2;
    }

    void SetIndex(GenTree* index)
    {
        gtOp2 = index;
    }

    unsigned GetScale() const
    {
        return gtScale;
    }

    void SetScale(unsigned scale)
    {
        gtScale = scale;
    }

    int Offset()
    {
        return static_cast<int>(gtOffset);
    }

    int GetOffset() const
    {
        return static_cast<int>(gtOffset);
    }

    void SetOffset(int offset)
    {
        gtOffset = offset;
    }

    unsigned gtScale; // The scale factor

private:
    ssize_t gtOffset; // The offset to add

public:
    GenTreeAddrMode(var_types type, GenTree* base, GenTree* index, unsigned scale, ssize_t offset)
        : GenTreeOp(GT_LEA, type, base, index)
    {
        assert(base != nullptr || index != nullptr);
        gtScale  = scale;
        gtOffset = offset;
    }
#if DEBUGGABLE_GENTREE
protected:
    friend GenTree;
    // Used only for GenTree::GetVtableForOper()
    GenTreeAddrMode() : GenTreeOp()
    {
    }
#endif
};

// Indir is just an op, no additional data, but some additional abstractions
struct GenTreeIndir : public GenTreeOp
{
    // The address for the indirection.
    // Since GenTreeDynBlk derives from this, but is an "EXOP" (i.e. it has extra fields),
    // we can't access Op1 and Op2 in the normal manner if we may have a DynBlk.
    GenTree*& Addr()
    {
        return gtOp1;
    }

    GenTree* GetAddr() const
    {
        return gtOp1;
    }

    void SetAddr(GenTree* addr)
    {
        assert(addr != nullptr);
        assert(addr->TypeIs(TYP_I_IMPL, TYP_BYREF));
        gtOp1 = addr;
    }

    GenTree* GetValue() const
    {
        return gtOp2;
    }

    void SetValue(GenTree* value)
    {
        assert(OperIs(GT_STOREIND, GT_STORE_OBJ, GT_STORE_BLK, GT_STORE_DYN_BLK));
        assert(value != nullptr);
        gtOp2 = value;
    }

    // these methods provide an interface to the indirection node which
    bool     HasBase();
    bool     HasIndex();
    GenTree* Base();
    GenTree* Index();
    unsigned Scale();
    ssize_t  Offset();

    GenTreeIndir(genTreeOps oper, var_types type, GenTree* addr, GenTree* data) : GenTreeOp(oper, type, addr, data)
    {
    }

    // True if this indirection is a volatile memory operation.
    bool IsVolatile() const
    {
        return (gtFlags & GTF_IND_VOLATILE) != 0;
    }

    // True if this indirection is an unaligned memory operation.
    bool IsUnaligned() const
    {
        return (gtFlags & GTF_IND_UNALIGNED) != 0;
    }

#if DEBUGGABLE_GENTREE
protected:
    friend GenTree;
    // Used only for GenTree::GetVtableForOper()
    GenTreeIndir() : GenTreeOp()
    {
    }
#endif
};

// gtBlk  -- 'block' (GT_BLK, GT_STORE_BLK).
//
// This is the base type for all of the nodes that represent block or struct
// values.
// Since it can be a store, it includes gtBlkOpKind to specify the type of
// code generation that will be used for the block operation.

struct GenTreeBlk : public GenTreeIndir
{
private:
    ClassLayout* m_layout;

public:
    ClassLayout* GetLayout() const
    {
        return m_layout;
    }

    void SetLayout(ClassLayout* layout)
    {
        assert((layout != nullptr) || OperIs(GT_DYN_BLK, GT_STORE_DYN_BLK));
        m_layout = layout;
    }

    // The data to be stored (null for GT_BLK)
    GenTree*& Data()
    {
        return gtOp2;
    }
    void SetData(GenTree* dataNode)
    {
        gtOp2 = dataNode;
    }

    // The size of the buffer to be copied.
    unsigned Size() const
    {
        assert((m_layout != nullptr) || OperIs(GT_DYN_BLK, GT_STORE_DYN_BLK));
        return (m_layout != nullptr) ? m_layout->GetSize() : 0;
    }

    // Instruction selection: during codegen time, what code sequence we will be using
    // to encode this operation.
    enum
    {
        BlkOpKindInvalid,
#ifndef TARGET_X86
        BlkOpKindHelper,
#endif
#ifdef TARGET_XARCH
        BlkOpKindRepInstr,
#endif
        BlkOpKindUnroll,
    } gtBlkOpKind;

#ifndef JIT32_GCENCODER
    bool gtBlkOpGcUnsafe;
#endif

    GenTreeBlk(genTreeOps oper, var_types type, GenTree* addr, ClassLayout* layout)
        : GenTreeIndir(oper, type, addr, nullptr)
        , m_layout(layout)
        , gtBlkOpKind(BlkOpKindInvalid)
#ifndef JIT32_GCENCODER
        , gtBlkOpGcUnsafe(false)
#endif
    {
        assert(OperIsBlk(oper));
        assert((layout != nullptr) || OperIs(GT_DYN_BLK, GT_STORE_DYN_BLK));
        gtFlags |= (addr->gtFlags & GTF_ALL_EFFECT);
    }

    GenTreeBlk(genTreeOps oper, var_types type, GenTree* addr, GenTree* data, ClassLayout* layout)
        : GenTreeIndir(oper, type, addr, data)
        , m_layout(layout)
        , gtBlkOpKind(BlkOpKindInvalid)
#ifndef JIT32_GCENCODER
        , gtBlkOpGcUnsafe(false)
#endif
    {
        assert(OperIsBlk(oper));
        assert((layout != nullptr) || OperIs(GT_DYN_BLK, GT_STORE_DYN_BLK));
        gtFlags |= (addr->gtFlags & GTF_ALL_EFFECT);
        gtFlags |= (data->gtFlags & GTF_ALL_EFFECT);
    }

#if DEBUGGABLE_GENTREE
protected:
    friend GenTree;
    GenTreeBlk() : GenTreeIndir()
    {
    }
#endif // DEBUGGABLE_GENTREE
};

// gtObj  -- 'object' (GT_OBJ).
//
// This node is used for block values that may have GC pointers.

struct GenTreeObj : public GenTreeBlk
{
    void Init()
    {
        // By default, an OBJ is assumed to be a global reference, unless it is local.
        GenTreeLclVarCommon* lcl = Addr()->IsLocalAddrExpr();
        if ((lcl == nullptr) || ((lcl->gtFlags & GTF_GLOB_EFFECT) != 0))
        {
            gtFlags |= GTF_GLOB_REF;
        }
        noway_assert(GetLayout()->GetClassHandle() != NO_CLASS_HANDLE);
    }

    GenTreeObj(var_types type, GenTree* addr, ClassLayout* layout) : GenTreeBlk(GT_OBJ, type, addr, layout)
    {
        Init();
    }

    GenTreeObj(var_types type, GenTree* addr, GenTree* data, ClassLayout* layout)
        : GenTreeBlk(GT_STORE_OBJ, type, addr, data, layout)
    {
        Init();
    }

#if DEBUGGABLE_GENTREE
    GenTreeObj() : GenTreeBlk()
    {
    }
#endif
};

// gtDynBlk  -- 'dynamic block' (GT_DYN_BLK).
//
// This node is used for block values that have a dynamic size.
// Note that such a value can never have GC pointers.

struct GenTreeDynBlk : public GenTreeBlk
{
public:
    GenTree* gtDynamicSize;
    bool     gtEvalSizeFirst;

    GenTreeDynBlk(GenTree* addr, GenTree* dynamicSize)
        : GenTreeBlk(GT_DYN_BLK, TYP_STRUCT, addr, nullptr), gtDynamicSize(dynamicSize), gtEvalSizeFirst(false)
    {
        // Conservatively the 'addr' could be null or point into the global heap.
        gtFlags |= GTF_EXCEPT | GTF_GLOB_REF;
        gtFlags |= (dynamicSize->gtFlags & GTF_ALL_EFFECT);
    }

#if DEBUGGABLE_GENTREE
protected:
    friend GenTree;
    GenTreeDynBlk() : GenTreeBlk()
    {
    }
#endif // DEBUGGABLE_GENTREE
};

// Read-modify-write status of a RMW memory op rooted at a storeInd
enum RMWStatus
{
    STOREIND_RMW_STATUS_UNKNOWN, // RMW status of storeInd unknown
                                 // Default status unless modified by IsRMWMemOpRootedAtStoreInd()

    // One of these denote storeind is a RMW memory operation.
    STOREIND_RMW_DST_IS_OP1, // StoreInd is known to be a RMW memory op and dst candidate is op1
    STOREIND_RMW_DST_IS_OP2, // StoreInd is known to be a RMW memory op and dst candidate is op2

    // One of these denote the reason for storeind is marked as non-RMW operation
    STOREIND_RMW_UNSUPPORTED_ADDR, // Addr mode is not yet supported for RMW memory
    STOREIND_RMW_UNSUPPORTED_OPER, // Operation is not supported for RMW memory
    STOREIND_RMW_UNSUPPORTED_TYPE, // Type is not supported for RMW memory
    STOREIND_RMW_INDIR_UNEQUAL     // Indir to read value is not equivalent to indir that writes the value
};

// StoreInd is just a BinOp, with additional RMW status
struct GenTreeStoreInd : public GenTreeIndir
{
#if !CPU_LOAD_STORE_ARCH
    // The below flag is set and used during lowering
    RMWStatus gtRMWStatus;

    bool IsRMWStatusUnknown()
    {
        return gtRMWStatus == STOREIND_RMW_STATUS_UNKNOWN;
    }
    bool IsNonRMWMemoryOp()
    {
        return gtRMWStatus == STOREIND_RMW_UNSUPPORTED_ADDR || gtRMWStatus == STOREIND_RMW_UNSUPPORTED_OPER ||
               gtRMWStatus == STOREIND_RMW_UNSUPPORTED_TYPE || gtRMWStatus == STOREIND_RMW_INDIR_UNEQUAL;
    }
    bool IsRMWMemoryOp()
    {
        return gtRMWStatus == STOREIND_RMW_DST_IS_OP1 || gtRMWStatus == STOREIND_RMW_DST_IS_OP2;
    }
    bool IsRMWDstOp1()
    {
        return gtRMWStatus == STOREIND_RMW_DST_IS_OP1;
    }
    bool IsRMWDstOp2()
    {
        return gtRMWStatus == STOREIND_RMW_DST_IS_OP2;
    }
#endif //! CPU_LOAD_STORE_ARCH

    RMWStatus GetRMWStatus()
    {
#if !CPU_LOAD_STORE_ARCH
        return gtRMWStatus;
#else
        return STOREIND_RMW_STATUS_UNKNOWN;
#endif
    }

    void SetRMWStatusDefault()
    {
#if !CPU_LOAD_STORE_ARCH
        gtRMWStatus = STOREIND_RMW_STATUS_UNKNOWN;
#endif
    }

    void SetRMWStatus(RMWStatus status)
    {
#if !CPU_LOAD_STORE_ARCH
        gtRMWStatus = status;
#endif
    }

    GenTree*& Data()
    {
        return gtOp2;
    }

    GenTreeStoreInd(var_types type, GenTree* destPtr, GenTree* data) : GenTreeIndir(GT_STOREIND, type, destPtr, data)
    {
        SetRMWStatusDefault();
    }

#if DEBUGGABLE_GENTREE
protected:
    friend GenTree;
    // Used only for GenTree::GetVtableForOper()
    GenTreeStoreInd() : GenTreeIndir()
    {
        SetRMWStatusDefault();
    }
#endif
};

/* gtRetExp -- Place holder for the return expression from an inline candidate (GT_RET_EXPR) */

struct GenTreeRetExpr : public GenTree
{
    GenTree* gtInlineCandidate;

    unsigned __int64 bbFlags;

    CORINFO_CLASS_HANDLE gtRetClsHnd;

    GenTreeRetExpr(var_types type, GenTree* inlineCandidate)
        : GenTree(GT_RET_EXPR, type), gtInlineCandidate(inlineCandidate)
    {
        // GT_RET_EXPR node eventually might be bashed back to GT_CALL (when inlining is aborted for example).
        // Therefore it should carry the GTF_CALL flag so that all the rules about spilling can apply to it as well.
        // For example, impImportLeave or CEE_POP need to spill GT_RET_EXPR before empty the evaluation stack.
        gtFlags |= GTF_CALL;
    }

#if DEBUGGABLE_GENTREE
    GenTreeRetExpr() : GenTree()
    {
    }
#endif
};

class InlineContext;

struct GenTreeILOffset : public GenTree
{
    IL_OFFSETX gtStmtILoffsx; // instr offset (if available)
#ifdef DEBUG
    IL_OFFSET gtStmtLastILoffs; // instr offset at end of stmt
#endif

    GenTreeILOffset(IL_OFFSETX offset DEBUGARG(IL_OFFSET lastOffset = BAD_IL_OFFSET))
        : GenTree(GT_IL_OFFSET, TYP_VOID)
        , gtStmtILoffsx(offset)
#ifdef DEBUG
        , gtStmtLastILoffs(lastOffset)
#endif
    {
    }

#if DEBUGGABLE_GENTREE
    GenTreeILOffset() : GenTree(GT_IL_OFFSET, TYP_VOID)
    {
    }
#endif
};

// We use the following format when printing the Statement number: Statement->GetID()
// This define is used with string concatenation to put this in printf format strings  (Note that %u means unsigned int)
#define FMT_STMT "STMT%05u"

struct Statement
{
public:
    Statement(GenTree* expr, IL_OFFSETX offset DEBUGARG(unsigned stmtID))
        : m_rootNode(expr)
        , m_treeList(nullptr)
        , m_next(nullptr)
        , m_prev(nullptr)
        , m_inlineContext(nullptr)
        , m_ILOffsetX(offset)
#ifdef DEBUG
        , m_lastILOffset(BAD_IL_OFFSET)
        , m_stmtID(stmtID)
#endif
        , m_compilerAdded(false)
    {
    }

    GenTree* GetRootNode() const
    {
        return m_rootNode;
    }

    GenTree** GetRootNodePointer()
    {
        return &m_rootNode;
    }

    void SetRootNode(GenTree* treeRoot)
    {
        m_rootNode = treeRoot;
    }

    GenTree* GetTreeList() const
    {
        return m_treeList;
    }

    void SetTreeList(GenTree* treeHead)
    {
        m_treeList = treeHead;
    }

    InlineContext* GetInlineContext() const
    {
        return m_inlineContext;
    }

    void SetInlineContext(InlineContext* inlineContext)
    {
        m_inlineContext = inlineContext;
    }

    IL_OFFSETX GetILOffsetX() const
    {
        return m_ILOffsetX;
    }

    void SetILOffsetX(IL_OFFSETX offsetX)
    {
        m_ILOffsetX = offsetX;
    }

#ifdef DEBUG

    IL_OFFSET GetLastILOffset() const
    {
        return m_lastILOffset;
    }

    void SetLastILOffset(IL_OFFSET lastILOffset)
    {
        m_lastILOffset = lastILOffset;
    }

    unsigned GetID() const
    {
        return m_stmtID;
    }
#endif // DEBUG

    Statement* GetNextStmt() const
    {
        return m_next;
    }

    void SetNextStmt(Statement* nextStmt)
    {
        m_next = nextStmt;
    }

    Statement* GetPrevStmt() const
    {
        return m_prev;
    }

    void SetPrevStmt(Statement* prevStmt)
    {
        m_prev = prevStmt;
    }

    bool IsCompilerAdded() const
    {
        return m_compilerAdded;
    }

    void SetCompilerAdded()
    {
        m_compilerAdded = true;
    }

    bool IsPhiDefnStmt() const
    {
        return m_rootNode->IsPhiDefn();
    }

    unsigned char GetCostSz() const
    {
        return m_rootNode->GetCostSz();
    }

    unsigned char GetCostEx() const
    {
        return m_rootNode->GetCostEx();
    }

private:
    // The root of the expression tree.
    // Note: It will be the last node in evaluation order.
    GenTree* m_rootNode;

    // The tree list head (for forward walks in evaluation order).
    // The value is `nullptr` until we have set the sequencing of the nodes.
    GenTree* m_treeList;

    // The statement nodes are doubly-linked. The first statement node in a block points
    // to the last node in the block via its `m_prev` link. Note that the last statement node
    // does not point to the first: it's `m_next == nullptr`; that is, the list is not fully circular.
    Statement* m_next;
    Statement* m_prev;

    InlineContext* m_inlineContext; // The inline context for this statement.

    IL_OFFSETX m_ILOffsetX; // The instr offset (if available).

#ifdef DEBUG
    IL_OFFSET m_lastILOffset; // The instr offset at the end of this statement.
    unsigned  m_stmtID;
#endif

    bool m_compilerAdded; // Was the statement created by optimizer?
};

class StatementIterator
{
    Statement* m_stmt;

public:
    StatementIterator(Statement* stmt) : m_stmt(stmt)
    {
    }

    Statement* operator*() const
    {
        return m_stmt;
    }

    StatementIterator& operator++()
    {
        m_stmt = m_stmt->GetNextStmt();
        return *this;
    }

    bool operator!=(const StatementIterator& i) const
    {
        return m_stmt != i.m_stmt;
    }
};

class StatementList
{
    Statement* m_stmts;

public:
    StatementList(Statement* stmts) : m_stmts(stmts)
    {
    }

    StatementIterator begin() const
    {
        return StatementIterator(m_stmts);
    }

    StatementIterator end() const
    {
        return StatementIterator(nullptr);
    }
};

/*  NOTE: Any tree nodes that are larger than 8 bytes (two ints or
    pointers) must be flagged as 'large' in GenTree::InitNodeSize().
 */

/* AsClsVar() -- 'static data member' (GT_CLS_VAR) */

struct GenTreeClsVar : public GenTree
{
    CORINFO_FIELD_HANDLE gtClsVarHnd;
    FieldSeqNode*        gtFieldSeq;

    GenTreeClsVar(var_types type, CORINFO_FIELD_HANDLE clsVarHnd, FieldSeqNode* fldSeq)
        : GenTree(GT_CLS_VAR, type), gtClsVarHnd(clsVarHnd), gtFieldSeq(fldSeq)
    {
        gtFlags |= GTF_GLOB_REF;
    }

    GenTreeClsVar(genTreeOps oper, var_types type, CORINFO_FIELD_HANDLE clsVarHnd, FieldSeqNode* fldSeq)
        : GenTree(oper, type), gtClsVarHnd(clsVarHnd), gtFieldSeq(fldSeq)
    {
        assert((oper == GT_CLS_VAR) || (oper == GT_CLS_VAR_ADDR));
        gtFlags |= GTF_GLOB_REF;
    }

#if DEBUGGABLE_GENTREE
    GenTreeClsVar() : GenTree()
    {
    }
#endif
};

/* gtPhiArg -- phi node rhs argument, var = phi(phiarg, phiarg, phiarg...); GT_PHI_ARG */
struct GenTreePhiArg : public GenTreeLclVarCommon
{
    BasicBlock* gtPredBB;

    GenTreePhiArg(var_types type, unsigned lclNum, unsigned ssaNum, BasicBlock* block)
        : GenTreeLclVarCommon(GT_PHI_ARG, type, lclNum), gtPredBB(block)
    {
        SetSsaNum(ssaNum);
    }

#if DEBUGGABLE_GENTREE
    GenTreePhiArg() : GenTreeLclVarCommon()
    {
    }
#endif
};

/* gtPutArgStk -- Argument passed on stack (GT_PUTARG_STK) */

struct GenTreePutArgStk : public GenTreeUnOp
{
#if defined(DEBUG) || defined(UNIX_X86_ABI)
    GenTreeCall* gtCall; // the call node to which this argument belongs
#endif

private:
    unsigned m_slotNum; // Slot number of the argument to be passed on stack
#if !(defined(TARGET_AMD64) && defined(TARGET_WINDOWS))
    unsigned m_slotCount; // Number of slots for the argument to be passed on stack
#endif

public:
#ifdef TARGET_XARCH
    // Instruction selection: during codegen time, what code sequence we will be using
    // to encode this operation.
    // TODO-Throughput: The following information should be obtained from the child
    // block node.
    // clang-format off
    enum class Kind : uint8_t
    {
        Invalid,
        RepInstr,
        Unroll,
        RepInstrXMM,
        GCUnroll,
        GCUnrollXMM,
#ifdef TARGET_X86
        Push,
        PushAllSlots,
#endif
    };
    // clang-format on

    Kind gtPutArgStkKind;
#endif // TARGET_XARCH
#if FEATURE_FASTTAILCALL
    bool gtPutInIncomingArgArea; // Whether this arg needs to be placed in incoming arg area.
                                 // By default this is false and will be placed in out-going arg area.
                                 // Fast tail calls set this to true.
                                 // In future if we need to add more such bool fields consider bit fields.
#endif

    // clang-format off
    GenTreePutArgStk(genTreeOps   oper,
                     var_types    type,
                     GenTree*     op1,
                     unsigned     slotNum,
                     unsigned     slotCount,
                     bool         putInIncomingArgArea = false,
                     GenTreeCall* callNode = nullptr)
        : GenTreeUnOp(oper, type, op1)
#if defined(DEBUG) || defined(UNIX_X86_ABI)
        , gtCall(callNode)
#endif
        , m_slotNum(slotNum)
#if !(defined(TARGET_AMD64) && defined(TARGET_WINDOWS))
        , m_slotCount(slotCount)
#endif
#ifdef TARGET_XARCH
        , gtPutArgStkKind(Kind::Invalid)
#endif
#if FEATURE_FASTTAILCALL
        , gtPutInIncomingArgArea(putInIncomingArgArea)
#endif
    {
#if defined(TARGET_AMD64) && defined(TARGET_WINDOWS)
        assert(slotCount == 1);
#endif
    }
    // clang-format on

    bool putInIncomingArgArea() const
    {
#if FEATURE_FASTTAILCALL
        return gtPutInIncomingArgArea;
#else
        return false;
#endif
    }

<<<<<<< HEAD
    unsigned GetSlotNum() const
=======
#endif // !FEATURE_FASTTAILCALL

    unsigned getArgOffset() const
>>>>>>> 40395d66
    {
        return m_slotNum;
    }

<<<<<<< HEAD
    unsigned GetSlotCount() const
=======
#if defined(UNIX_X86_ABI)
    unsigned getArgPadding() const
>>>>>>> 40395d66
    {
#if !(defined(TARGET_AMD64) && defined(TARGET_WINDOWS))
        return m_slotCount;
#else
        return 1;
#endif
    }

    unsigned getArgOffset()
    {
        return m_slotNum * TARGET_POINTER_SIZE;
    }
<<<<<<< HEAD

    unsigned getArgSize()
=======
#endif

#ifdef FEATURE_PUT_STRUCT_ARG_STK
    unsigned getArgSize() const
>>>>>>> 40395d66
    {
        return GetSlotCount() * TARGET_POINTER_SIZE;
    }

#if defined(FEATURE_SIMD) && defined(TARGET_X86)
    // Return true if this is a PutArgStk of a SIMD12 struct.
    // This is needed because such values are re-typed to SIMD16, and the type of PutArgStk is VOID.
    unsigned isSIMD12() const
    {
<<<<<<< HEAD
        return (varTypeIsSIMD(gtOp1) && (m_slotCount == 3));
=======
        return (varTypeIsSIMD(gtOp1) && (gtNumSlots == 3));
    }

    // Instruction selection: during codegen time, what code sequence we will be using
    // to encode this operation.
    // TODO-Throughput: The following information should be obtained from the child
    // block node.

    enum class Kind : __int8{
        Invalid, RepInstr, Unroll, Push, PushAllSlots,
    };

    Kind gtPutArgStkKind;
    bool isPushKind() const
    {
        return (gtPutArgStkKind == Kind::Push) || (gtPutArgStkKind == Kind::PushAllSlots);
>>>>>>> 40395d66
    }
#endif

#if DEBUGGABLE_GENTREE
    GenTreePutArgStk() : GenTreeUnOp()
    {
    }
#endif
};

#if FEATURE_ARG_SPLIT
// Represent the struct argument: split value in register(s) and stack
struct GenTreePutArgSplit : public GenTreePutArgStk
{
private:
#if defined(TARGET_ARM)
    constexpr static unsigned MAX_SPLIT_ARG_REGS = MAX_REG_ARG;
#elif defined(TARGET_ARM64)
    constexpr static unsigned MAX_SPLIT_ARG_REGS = 1;
#else
#error Unknown FEATURE_ARG_SPLIT target.
#endif

#ifdef TARGET_ARM
    unsigned gtNumRegs;
    // First reg of struct is always given by GetRegNum().
    // gtOtherRegs holds the other reg numbers of struct.
    regNumberSmall gtOtherRegs[MAX_SPLIT_ARG_REGS - 1];
    // Type required to support multi-reg struct arg.
    var_types          m_regType[MAX_SPLIT_ARG_REGS];
    MultiRegSpillFlags gtSpillFlags;
#else
    var_types                 m_regType;
#endif

public:
    GenTreePutArgSplit(GenTree*     op1,
                       unsigned     slotNum,
                       unsigned     numSlots,
                       unsigned     numRegs,
                       bool         putIncomingArgArea = false,
                       GenTreeCall* callNode           = nullptr)
        : GenTreePutArgStk(GT_PUTARG_SPLIT, TYP_STRUCT, op1, slotNum, numSlots, putIncomingArgArea, callNode)
#ifdef TARGET_ARM
        , gtNumRegs(numRegs)
#endif
    {
        assert((0 < numRegs) && (numRegs <= MAX_SPLIT_ARG_REGS));
#ifdef TARGET_ARM64
        assert(numSlots == 1);
#endif

        ClearOtherRegs();
        ClearOtherRegFlags();
    }

    unsigned GetRegCount() const
    {
#ifdef TARGET_ARM
        return gtNumRegs;
#else
        return 1;
#endif
    }

    regNumber GetRegNumByIdx(unsigned idx) const
    {
        assert(idx < MAX_SPLIT_ARG_REGS);

#ifdef TARGET_ARM
        return (idx == 0) ? GetRegNum() : (regNumber)gtOtherRegs[idx - 1];
#else
        return GetRegNum();
#endif
    }

    void SetRegNumByIdx(regNumber reg, unsigned idx)
    {
        assert(idx < MAX_SPLIT_ARG_REGS);

#ifdef TARGET_ARM
        if (idx == 0)
        {
            SetRegNum(reg);
        }
        else
        {
            gtOtherRegs[idx - 1] = (regNumberSmall)reg;
            assert(gtOtherRegs[idx - 1] == reg);
        }
#else
        SetRegNum(reg);
#endif
    }

    void ClearOtherRegs()
    {
#ifdef TARGET_ARM
        for (unsigned i = 0; i < MAX_REG_ARG - 1; ++i)
        {
            gtOtherRegs[i] = REG_NA;
        }
#endif
    }

    unsigned GetRegSpillFlagByIdx(unsigned idx) const
    {
#ifdef TARGET_ARM
        return GetMultiRegSpillFlagsByIdx(gtSpillFlags, idx);
#else
        return gtFlags & (GTF_SPILL | GTF_SPILLED);
#endif
    }

    void SetRegSpillFlagByIdx(unsigned flags, unsigned idx)
    {
#if FEATURE_MULTIREG_RET
#ifdef TARGET_ARM
        gtSpillFlags = SetMultiRegSpillFlagsByIdx(gtSpillFlags, flags, idx);
#else
        gtFlags = (gtFlags & ~(GTF_SPILL | GTF_SPILLED)) | (flags & (GTF_SPILL | GTF_SPILLED));
#endif
#endif
    }

    var_types GetRegType(unsigned index) const
    {
        assert(index < GetRegCount());
#ifdef TARGET_ARM
        return m_regType[index];
#else
        return m_regType;
#endif
    }

<<<<<<< HEAD
    void SetRegType(unsigned index, var_types type)
=======
    var_types GetRegType(unsigned index) const
>>>>>>> 40395d66
    {
        assert(index < GetRegCount());
#ifdef TARGET_ARM
        m_regType[index] = type;
#else
        m_regType = type;
#endif
    }

    void ClearOtherRegFlags()
    {
#ifdef TARGET_ARM
        gtSpillFlags = 0;
#else
        gtFlags &= ~(GTF_SPILL | GTF_SPILLED);
#endif
    }

<<<<<<< HEAD
    unsigned getArgSize()
=======
#ifdef FEATURE_PUT_STRUCT_ARG_STK
    unsigned getArgSize() const
>>>>>>> 40395d66
    {
#ifdef TARGET_ARM
        return (GetSlotCount() + gtNumRegs) * REGSIZE_BYTES;
#else
        return 2 * REGSIZE_BYTES;
#endif
    }

#if DEBUGGABLE_GENTREE
    GenTreePutArgSplit() : GenTreePutArgStk()
    {
    }
#endif
};
#endif // FEATURE_ARG_SPLIT

// Represents GT_COPY or GT_RELOAD node
//
// As it turns out, these are only needed on targets that happen to have multi-reg returns.
// However, they are actually needed on any target that has any multi-reg ops. It is just
// coincidence that those are the same (and there isn't a FEATURE_MULTIREG_OPS).
//
struct GenTreeCopyOrReload : public GenTreeUnOp
{
#if FEATURE_MULTIREG_RET
    // State required to support copy/reload of a multi-reg call node.
    // The first register is always given by GetRegNum().
    //
    regNumberSmall gtOtherRegs[MAX_RET_REG_COUNT - 1];
#endif

    //----------------------------------------------------------
    // ClearOtherRegs: set gtOtherRegs to REG_NA.
    //
    // Arguments:
    //    None
    //
    // Return Value:
    //    None
    //
    void ClearOtherRegs()
    {
#if FEATURE_MULTIREG_RET
        for (unsigned i = 0; i < MAX_RET_REG_COUNT - 1; ++i)
        {
            gtOtherRegs[i] = REG_NA;
        }
#endif
    }

    //-----------------------------------------------------------
    // GetRegNumByIdx: Get regNumber of ith position.
    //
    // Arguments:
    //    idx   -   register position.
    //
    // Return Value:
    //    Returns regNumber assigned to ith position.
    //
    regNumber GetRegNumByIdx(unsigned idx) const
    {
        assert(idx < MAX_RET_REG_COUNT);

        if (idx == 0)
        {
            return GetRegNum();
        }

#if FEATURE_MULTIREG_RET
        return (regNumber)gtOtherRegs[idx - 1];
#else
        return REG_NA;
#endif
    }

    //-----------------------------------------------------------
    // SetRegNumByIdx: Set the regNumber for ith position.
    //
    // Arguments:
    //    reg   -   reg number
    //    idx   -   register position.
    //
    // Return Value:
    //    None.
    //
    void SetRegNumByIdx(regNumber reg, unsigned idx)
    {
        assert(idx < MAX_RET_REG_COUNT);

        if (idx == 0)
        {
            SetRegNum(reg);
        }
#if FEATURE_MULTIREG_RET
        else
        {
            gtOtherRegs[idx - 1] = (regNumberSmall)reg;
            assert(gtOtherRegs[idx - 1] == reg);
        }
#else
        else
        {
            unreached();
        }
#endif
    }

    //----------------------------------------------------------------------------
    // CopyOtherRegs: copy multi-reg state from the given copy/reload node to this
    // node.
    //
    // Arguments:
    //    from  -  GenTree node from which to copy multi-reg state
    //
    // Return Value:
    //    None
    //
    // TODO-ARM: Implement this routine for Arm64 and Arm32
    // TODO-X86: Implement this routine for x86
    void CopyOtherRegs(GenTreeCopyOrReload* from)
    {
        assert(OperGet() == from->OperGet());

#ifdef UNIX_AMD64_ABI
        for (unsigned i = 0; i < MAX_RET_REG_COUNT - 1; ++i)
        {
            gtOtherRegs[i] = from->gtOtherRegs[i];
        }
#endif
    }

    unsigned GetRegCount()
    {
#if FEATURE_MULTIREG_RET
        // We need to return the highest index for which we have a valid register.
        // Note that the gtOtherRegs array is off by one (the 0th register is GetRegNum()).
        // If there's no valid register in gtOtherRegs, GetRegNum() must be valid.
        // Note that for most nodes, the set of valid registers must be contiguous,
        // but for COPY or RELOAD there is only a valid register for the register positions
        // that must be copied or reloaded.
        //
        for (unsigned i = MAX_RET_REG_COUNT; i > 1; i--)
        {
            if (gtOtherRegs[i - 2] != REG_NA)
            {
                return i;
            }
        }
#endif
        // We should never have a COPY or RELOAD with no valid registers.
        assert(GetRegNum() != REG_NA);
        return 1;
    }

    GenTreeCopyOrReload(genTreeOps oper, var_types type, GenTree* op1) : GenTreeUnOp(oper, type, op1)
    {
        SetRegNum(REG_NA);
        ClearOtherRegs();
    }

#if DEBUGGABLE_GENTREE
    GenTreeCopyOrReload() : GenTreeUnOp()
    {
    }
#endif
};

// Represents GT_ALLOCOBJ node

struct GenTreeAllocObj final : public GenTreeUnOp
{
    unsigned int         gtNewHelper; // Value returned by ICorJitInfo::getNewHelper
    bool                 gtHelperHasSideEffects;
    CORINFO_CLASS_HANDLE gtAllocObjClsHnd;
#ifdef FEATURE_READYTORUN_COMPILER
    CORINFO_CONST_LOOKUP gtEntryPoint;
#endif

    GenTreeAllocObj(
        var_types type, unsigned int helper, bool helperHasSideEffects, CORINFO_CLASS_HANDLE clsHnd, GenTree* op)
        : GenTreeUnOp(GT_ALLOCOBJ, type, op DEBUGARG(/*largeNode*/ TRUE))
        , // This node in most cases will be changed to a call node
        gtNewHelper(helper)
        , gtHelperHasSideEffects(helperHasSideEffects)
        , gtAllocObjClsHnd(clsHnd)
    {
#ifdef FEATURE_READYTORUN_COMPILER
        gtEntryPoint.addr = nullptr;
#endif
    }
#if DEBUGGABLE_GENTREE
    GenTreeAllocObj() : GenTreeUnOp()
    {
    }
#endif
};

// Represents GT_RUNTIMELOOKUP node

struct GenTreeRuntimeLookup final : public GenTreeUnOp
{
    CORINFO_GENERIC_HANDLE   gtHnd;
    CorInfoGenericHandleType gtHndType;

    GenTreeRuntimeLookup(CORINFO_GENERIC_HANDLE hnd, CorInfoGenericHandleType hndTyp, GenTree* tree)
        : GenTreeUnOp(GT_RUNTIMELOOKUP, tree->gtType, tree DEBUGARG(/*largeNode*/ FALSE)), gtHnd(hnd), gtHndType(hndTyp)
    {
        assert(hnd != nullptr);
    }
#if DEBUGGABLE_GENTREE
    GenTreeRuntimeLookup() : GenTreeUnOp()
    {
    }
#endif

    // Return reference to the actual tree that does the lookup
    GenTree*& Lookup()
    {
        return gtOp1;
    }

    bool IsClassHandle() const
    {
        return gtHndType == CORINFO_HANDLETYPE_CLASS;
    }
    bool IsMethodHandle() const
    {
        return gtHndType == CORINFO_HANDLETYPE_METHOD;
    }
    bool IsFieldHandle() const
    {
        return gtHndType == CORINFO_HANDLETYPE_FIELD;
    }

    // Note these operations describe the handle that is input to the
    // lookup, not the handle produced by the lookup.
    CORINFO_CLASS_HANDLE GetClassHandle() const
    {
        assert(IsClassHandle());
        return (CORINFO_CLASS_HANDLE)gtHnd;
    }
    CORINFO_METHOD_HANDLE GetMethodHandle() const
    {
        assert(IsMethodHandle());
        return (CORINFO_METHOD_HANDLE)gtHnd;
    }
    CORINFO_FIELD_HANDLE GetFieldHandle() const
    {
        assert(IsMethodHandle());
        return (CORINFO_FIELD_HANDLE)gtHnd;
    }
};

// Represents the condition of a GT_JCC or GT_SETCC node.

struct GenCondition
{
    // clang-format off
    enum Code : unsigned char
    {
        OperMask  = 7,
        Unsigned  = 8,
        Unordered = Unsigned,
        Float     = 16,

        // 0 would be the encoding of "signed EQ" but since equality is sign insensitive
        // we'll use 0 as invalid/uninitialized condition code. This will also leave 1
        // as a spare code.
        NONE = 0,

        SLT  = 2,
        SLE  = 3,
        SGE  = 4,
        SGT  = 5,
        S    = 6,
        NS   = 7,

        EQ   = Unsigned | 0,    // = 8
        NE   = Unsigned | 1,    // = 9
        ULT  = Unsigned | SLT,  // = 10
        ULE  = Unsigned | SLE,  // = 11
        UGE  = Unsigned | SGE,  // = 12
        UGT  = Unsigned | SGT,  // = 13
        C    = Unsigned | S,    // = 14
        NC   = Unsigned | NS,   // = 15

        FEQ  = Float | 0,       // = 16
        FNE  = Float | 1,       // = 17
        FLT  = Float | SLT,     // = 18
        FLE  = Float | SLE,     // = 19
        FGE  = Float | SGE,     // = 20
        FGT  = Float | SGT,     // = 21
        O    = Float | S,       // = 22
        NO   = Float | NS,      // = 23

        FEQU = Unordered | FEQ, // = 24
        FNEU = Unordered | FNE, // = 25
        FLTU = Unordered | FLT, // = 26
        FLEU = Unordered | FLE, // = 27
        FGEU = Unordered | FGE, // = 28
        FGTU = Unordered | FGT, // = 29
        P    = Unordered | O,   // = 30
        NP   = Unordered | NO,  // = 31
    };
    // clang-format on

private:
    Code m_code;

public:
    Code GetCode() const
    {
        return m_code;
    }

    bool IsFlag() const
    {
        return (m_code & OperMask) >= S;
    }

    bool IsUnsigned() const
    {
        return (ULT <= m_code) && (m_code <= UGT);
    }

    bool IsFloat() const
    {
        return !IsFlag() && (m_code & Float) != 0;
    }

    bool IsUnordered() const
    {
        return !IsFlag() && (m_code & (Float | Unordered)) == (Float | Unordered);
    }

    bool Is(Code cond) const
    {
        return m_code == cond;
    }

    template <typename... TRest>
    bool Is(Code c, TRest... rest) const
    {
        return Is(c) || Is(rest...);
    }

    // Indicate whether the condition should be swapped in order to avoid generating
    // multiple branches. This happens for certain floating point conditions on XARCH,
    // see GenConditionDesc and its associated mapping table for more details.
    bool PreferSwap() const
    {
#ifdef TARGET_XARCH
        return Is(GenCondition::FLT, GenCondition::FLE, GenCondition::FGTU, GenCondition::FGEU);
#else
        return false;
#endif
    }

    const char* Name() const
    {
        // clang-format off
        static const char* names[]
        {
            "NONE", "???",  "SLT",  "SLE",  "SGE",  "SGT",  "S", "NS",
            "UEQ",  "UNE",  "ULT",  "ULE",  "UGE",  "UGT",  "C", "NC",
            "FEQ",  "FNE",  "FLT",  "FLE",  "FGE",  "FGT",  "O", "NO",
            "FEQU", "FNEU", "FLTU", "FLEU", "FGEU", "FGTU", "P", "NP"
        };
        // clang-format on

        assert(m_code < _countof(names));
        return names[m_code];
    }

    GenCondition() : m_code()
    {
    }

    GenCondition(Code cond) : m_code(cond)
    {
    }

    static_assert((GT_NE - GT_EQ) == (NE & ~Unsigned), "bad relop");
    static_assert((GT_LT - GT_EQ) == SLT, "bad relop");
    static_assert((GT_LE - GT_EQ) == SLE, "bad relop");
    static_assert((GT_GE - GT_EQ) == SGE, "bad relop");
    static_assert((GT_GT - GT_EQ) == SGT, "bad relop");
    static_assert((GT_TEST_NE - GT_TEST_EQ) == (NE & ~Unsigned), "bad relop");

    static GenCondition FromRelop(GenTree* relop)
    {
        assert(relop->OperIsCompare());

        if (varTypeIsFloating(relop->gtGetOp1()))
        {
            return FromFloatRelop(relop);
        }
        else
        {
            return FromIntegralRelop(relop);
        }
    }

    static GenCondition FromFloatRelop(GenTree* relop)
    {
        assert(varTypeIsFloating(relop->gtGetOp1()) && varTypeIsFloating(relop->gtGetOp2()));

        return FromFloatRelop(relop->OperGet(), (relop->gtFlags & GTF_RELOP_NAN_UN) != 0);
    }

    static GenCondition FromFloatRelop(genTreeOps oper, bool isUnordered)
    {
        assert(GenTree::OperIsCompare(oper));

        unsigned code = oper - GT_EQ;
        assert(code <= SGT);
        code |= Float;

        if (isUnordered)
        {
            code |= Unordered;
        }

        return GenCondition(static_cast<Code>(code));
    }

    static GenCondition FromIntegralRelop(GenTree* relop)
    {
        assert(!varTypeIsFloating(relop->gtGetOp1()) && !varTypeIsFloating(relop->gtGetOp2()));

        return FromIntegralRelop(relop->OperGet(), relop->IsUnsigned());
    }

    static GenCondition FromIntegralRelop(genTreeOps oper, bool isUnsigned)
    {
        assert(GenTree::OperIsCompare(oper));

        // GT_TEST_EQ/NE are special, they need to be mapped as GT_EQ/NE
        unsigned code = oper - ((oper >= GT_TEST_EQ) ? GT_TEST_EQ : GT_EQ);

        if (isUnsigned || (code <= 1)) // EQ/NE are treated as unsigned
        {
            code |= Unsigned;
        }

        return GenCondition(static_cast<Code>(code));
    }

    static GenCondition Reverse(GenCondition condition)
    {
        // clang-format off
        static const Code reverse[]
        {
        //  EQ    NE    LT    LE    GE    GT    F   NF
            NONE, NONE, SGE,  SGT,  SLT,  SLE,  NS, S,
            NE,   EQ,   UGE,  UGT,  ULT,  ULE,  NC, C,
            FNEU, FEQU, FGEU, FGTU, FLTU, FLEU, NO, O,
            FNE,  FEQ,  FGE,  FGT,  FLT,  FGT,  NP, P
        };
        // clang-format on

        assert(condition.m_code < _countof(reverse));
        return GenCondition(reverse[condition.m_code]);
    }

    static GenCondition Swap(GenCondition condition)
    {
        // clang-format off
        static const Code swap[]
        {
        //  EQ    NE    LT    LE    GE    GT    F  NF
            NONE, NONE, SGT,  SGE,  SLE,  SLT,  S, NS,
            EQ,   NE,   UGT,  UGE,  ULE,  ULT,  C, NC,
            FEQ,  FNE,  FGT,  FGE,  FLE,  FLT,  O, NO,
            FEQU, FNEU, FGTU, FGEU, FLEU, FLTU, P, NP
        };
        // clang-format on

        assert(condition.m_code < _countof(swap));
        return GenCondition(swap[condition.m_code]);
    }
};

// Represents a GT_JCC or GT_SETCC node.

struct GenTreeCC final : public GenTree
{
    GenCondition gtCondition;

    GenTreeCC(genTreeOps oper, GenCondition condition, var_types type = TYP_VOID)
        : GenTree(oper, type DEBUGARG(/*largeNode*/ FALSE)), gtCondition(condition)
    {
        assert(OperIs(GT_JCC, GT_SETCC));
    }

#if DEBUGGABLE_GENTREE
    GenTreeCC() : GenTree()
    {
    }
#endif // DEBUGGABLE_GENTREE
};

//------------------------------------------------------------------------
// Deferred inline functions of GenTree -- these need the subtypes above to
// be defined already.
//------------------------------------------------------------------------

inline bool GenTree::OperIsBlkOp()
{
    return (OperIs(GT_ASG) && varTypeIsStruct(AsOp()->GetOp(0)->GetType())) ||
           OperIs(GT_STORE_OBJ, GT_STORE_BLK, GT_STORE_DYN_BLK);
}

inline bool GenTree::OperIsDynBlkOp()
{
    return (OperIs(GT_ASG) && AsOp()->GetOp(0)->OperIs(GT_DYN_BLK)) || OperIs(GT_STORE_DYN_BLK);
}

inline bool GenTree::OperIsInitBlkOp()
{
    if (!OperIsBlkOp())
    {
        return false;
    }

    GenTree* src = OperIs(GT_ASG) ? AsOp()->GetOp(1) : AsBlk()->GetValue()->gtSkipReloadOrCopy();
    return src->OperIs(GT_INIT_VAL, GT_CNS_INT);
}

inline bool GenTree::OperIsCopyBlkOp()
{
    return OperIsBlkOp() && !OperIsInitBlkOp();
}

//------------------------------------------------------------------------
// IsDblConPositiveZero: Checks whether this is a floating point constant with value +0.0
//
// Return Value:
//    Returns true iff the tree is an GT_CNS_DBL, with value of +0.0.

inline bool GenTree::IsDblConPositiveZero() const
{
    return OperIs(GT_CNS_DBL) && AsDblCon()->IsPositiveZero();
}

inline bool GenTree::IsSIMDZero() const
{
#ifdef FEATURE_SIMD
    if (OperIs(GT_SIMD))
    {
        return (AsSIMD()->gtSIMDIntrinsicID == SIMDIntrinsicInit) &&
               (AsSIMD()->GetOp(0)->IsIntegralConst(0) || AsSIMD()->GetOp(0)->IsDblConPositiveZero());
    }
#endif
    return false;
}

inline bool GenTree::IsHWIntrinsicZero() const
{
#ifdef FEATURE_HW_INTRINSICS
    if (OperIs(GT_HWINTRINSIC))
    {
        NamedIntrinsic intrinsic = AsHWIntrinsic()->GetIntrinsic();
        return (intrinsic == NI_Vector128_get_Zero)
#if defined(TARGET_XARCH)
               || (intrinsic == NI_Vector256_get_Zero)
#elif defined(TARGET_ARM64)
               || (intrinsic == NI_Vector64_get_Zero)
#endif
            ;
    }
#endif
    return false;
}

//------------------------------------------------------------------------
// IsIntegralConst: Checks whether this is a constant node with the given value
//
// Arguments:
//    constVal - the value of interest
//
// Return Value:
//    Returns true iff the tree is an integral constant opcode, with
//    the given value.
//
// Notes:
//    Like gtIconVal, the argument is of ssize_t, so cannot check for
//    long constants in a target-independent way.

inline bool GenTree::IsIntegralConst(ssize_t constVal)

{
    if ((gtOper == GT_CNS_INT) && (AsIntConCommon()->IconValue() == constVal))
    {
        return true;
    }

    if ((gtOper == GT_CNS_LNG) && (AsIntConCommon()->LngValue() == constVal))
    {
        return true;
    }

    return false;
}

//-------------------------------------------------------------------
// IsIntegralConstVector: returns true if this this is a SIMD vector
// with all its elements equal to an integral constant.
//
// Arguments:
//     constVal  -  const value of vector element
//
// Returns:
//     True if this represents an integral const SIMD vector.
//
inline bool GenTree::IsIntegralConstVector(ssize_t constVal)
{
#ifdef FEATURE_SIMD
    // SIMDIntrinsicInit intrinsic with a const value as initializer
    // represents a const vector.
    if (OperIs(GT_SIMD) && (AsSIMD()->gtSIMDIntrinsicID == SIMDIntrinsicInit) &&
        AsSIMD()->GetOp(0)->IsIntegralConst(constVal))
    {
        assert(varTypeIsIntegral(AsSIMD()->gtSIMDBaseType));
        assert(AsSIMD()->IsUnary());
        return true;
    }
#endif // FEATURE_SIMD

#ifdef FEATURE_HW_INTRINSICS
    if (gtOper == GT_HWINTRINSIC)
    {
        GenTreeHWIntrinsic* node = AsHWIntrinsic();

        if (!varTypeIsIntegral(node->gtSIMDBaseType))
        {
            // Can't be an integral constant
            return false;
        }

        NamedIntrinsic intrinsicId = node->gtHWIntrinsicId;

        if (node->GetNumOps() == 0)
        {
            if (constVal == 0)
            {
#if defined(TARGET_XARCH)
                return (intrinsicId == NI_Vector128_get_Zero) || (intrinsicId == NI_Vector256_get_Zero);
#elif defined(TARGET_ARM64)
                return (intrinsicId == NI_Vector64_get_Zero) || (intrinsicId == NI_Vector128_get_Zero);
#endif // !TARGET_XARCH && !TARGET_ARM64
            }
        }
        else if (node->IsUnary())
        {
            if (node->GetOp(0)->IsIntegralConst(constVal))
            {
#if defined(TARGET_XARCH)
                return (intrinsicId == NI_Vector128_Create) || (intrinsicId == NI_Vector256_Create);
#elif defined(TARGET_ARM64)
                return (intrinsicId == NI_Vector64_Create) || (intrinsicId == NI_Vector128_Create);
#endif // !TARGET_XARCH && !TARGET_ARM64
            }
        }
    }
#endif // FEATURE_HW_INTRINSICS

    return false;
}

inline bool GenTree::IsBoxedValue()
{
    assert(gtOper != GT_BOX || AsBox()->BoxOp() != nullptr);
    return (gtOper == GT_BOX) && (gtFlags & GTF_BOX_VALUE);
}

inline GenTree* GenTree::gtGetOp1() const
{
    return AsOp()->gtOp1;
}

#ifdef DEBUG
/* static */
inline bool GenTree::RequiresNonNullOp2(genTreeOps oper)
{
    switch (oper)
    {
        case GT_ADD:
        case GT_SUB:
        case GT_MUL:
        case GT_DIV:
        case GT_MOD:
        case GT_UDIV:
        case GT_UMOD:
        case GT_OR:
        case GT_XOR:
        case GT_AND:
        case GT_LSH:
        case GT_RSH:
        case GT_RSZ:
        case GT_ROL:
        case GT_ROR:
        case GT_INDEX:
        case GT_ASG:
        case GT_EQ:
        case GT_NE:
        case GT_LT:
        case GT_LE:
        case GT_GE:
        case GT_GT:
        case GT_COMMA:
        case GT_QMARK:
        case GT_COLON:
        case GT_MKREFANY:
            return true;
        default:
            return false;
    }
}
#endif // DEBUG

inline GenTree* GenTree::gtGetOp2() const
{
    assert(OperIsBinary());

    GenTree* op2 = AsOp()->gtOp2;

    // Only allow null op2 if the node type allows it, e.g. GT_LEA.
    assert((op2 != nullptr) || !RequiresNonNullOp2(gtOper));

    return op2;
}

inline GenTree* GenTree::gtGetOp2IfPresent() const
{
    /* AsOp()->gtOp2 is only valid for GTK_BINOP nodes. */

    GenTree* op2 = OperIsBinary() ? AsOp()->gtOp2 : nullptr;

    // This documents the genTreeOps for which AsOp()->gtOp2 cannot be nullptr.
    // This helps prefix in its analysis of code which calls gtGetOp2()

    assert((op2 != nullptr) || !RequiresNonNullOp2(gtOper));

    return op2;
}

inline GenTree* GenTree::gtEffectiveVal(bool commaOnly)
{
    GenTree* effectiveVal = this;
    for (;;)
    {
        if (effectiveVal->gtOper == GT_COMMA)
        {
            effectiveVal = effectiveVal->AsOp()->gtOp2;
        }
        else if (!commaOnly && (effectiveVal->gtOper == GT_NOP) && (effectiveVal->AsOp()->gtOp1 != nullptr))
        {
            effectiveVal = effectiveVal->AsOp()->gtOp1;
        }
        else
        {
            return effectiveVal;
        }
    }
}

//-------------------------------------------------------------------------
// gtRetExprVal - walk back through GT_RET_EXPRs
//
// Arguments:
//    pbbFlags - out-parameter that is set to the flags of the basic block
//               containing the inlinee return value. The value is 0
//               for unsuccessful inlines.
//
// Returns:
//    tree representing return value from a successful inline,
//    or original call for failed or yet to be determined inline.
//
// Notes:
//    Multi-level inlines can form chains of GT_RET_EXPRs.
//    This method walks back to the root of the chain.

inline GenTree* GenTree::gtRetExprVal(unsigned __int64* pbbFlags)
{
    GenTree*         retExprVal = this;
    unsigned __int64 bbFlags    = 0;

    assert(pbbFlags != nullptr);

    for (; retExprVal->gtOper == GT_RET_EXPR; retExprVal = retExprVal->AsRetExpr()->gtInlineCandidate)
    {
        bbFlags = retExprVal->AsRetExpr()->bbFlags;
    }

    *pbbFlags = bbFlags;

    return retExprVal;
}

inline GenTree* GenTree::gtSkipReloadOrCopy()
{
    // There can be only one reload or copy (we can't have a reload/copy of a reload/copy)
    if (gtOper == GT_RELOAD || gtOper == GT_COPY)
    {
        assert(gtGetOp1()->OperGet() != GT_RELOAD && gtGetOp1()->OperGet() != GT_COPY);
        return gtGetOp1();
    }
    return this;
}

//-----------------------------------------------------------------------------------
// IsMultiRegCall: whether a call node returning its value in more than one register
//
// Arguments:
//     None
//
// Return Value:
//     Returns true if this GenTree is a multi register returning call
inline bool GenTree::IsMultiRegCall() const
{
    if (this->IsCall())
    {
        return AsCall()->HasMultiRegRetVal();
    }

    return false;
}

inline bool GenTree::IsMultiRegLclVar() const
{
    if (OperIs(GT_LCL_VAR, GT_STORE_LCL_VAR))
    {
        return AsLclVar()->IsMultiReg();
    }
    return false;
}

//-----------------------------------------------------------------------------------
// IsMultiRegNode: whether a node returning its value in more than one register
//
// Arguments:
//     None
//
// Return Value:
//     Returns true if this GenTree is a multi-reg node.
//
// Notes:
//     All targets that support multi-reg ops of any kind also support multi-reg return
//     values for calls. Should that change with a future target, this method will need
//     to change accordingly.
//
inline bool GenTree::IsMultiRegNode() const
{
#if FEATURE_MULTIREG_RET
    if (IsMultiRegCall())
    {
        return true;
    }

#if FEATURE_ARG_SPLIT
    if (OperIsPutArgSplit())
    {
        return true;
    }
#endif

#if !defined(TARGET_64BIT)
    if (OperIsMultiRegOp())
    {
        return true;
    }
#endif

    if (OperIs(GT_COPY, GT_RELOAD))
    {
        return true;
    }
#endif // FEATURE_MULTIREG_RET
#if defined(TARGET_XARCH) && defined(FEATURE_HW_INTRINSICS)
    if (OperIs(GT_HWINTRINSIC))
    {
        return (TypeGet() == TYP_STRUCT);
    }
#endif
    if (IsMultiRegLclVar())
    {
        return true;
    }
    return false;
}
//-----------------------------------------------------------------------------------
// GetMultiRegCount: Return the register count for a multi-reg node.
//
// Arguments:
//     None
//
// Return Value:
//     Returns the number of registers defined by this node.
//
inline unsigned GenTree::GetMultiRegCount()
{
#if FEATURE_MULTIREG_RET
    if (IsMultiRegCall())
    {
        return AsCall()->GetReturnTypeDesc()->GetReturnRegCount();
    }

#if FEATURE_ARG_SPLIT
    if (OperIsPutArgSplit())
    {
        return AsPutArgSplit()->GetRegCount();
    }
#endif

#if !defined(TARGET_64BIT)
    if (OperIsMultiRegOp())
    {
        return AsMultiRegOp()->GetRegCount();
    }
#endif

    if (OperIs(GT_COPY, GT_RELOAD))
    {
        return AsCopyOrReload()->GetRegCount();
    }
#endif // FEATURE_MULTIREG_RET
#if defined(TARGET_XARCH) && defined(FEATURE_HW_INTRINSICS)
    if (OperIs(GT_HWINTRINSIC))
    {
        assert(TypeGet() == TYP_STRUCT);
        return 2;
    }
#endif
    if (OperIs(GT_LCL_VAR, GT_STORE_LCL_VAR))
    {
        assert((gtFlags & GTF_VAR_MULTIREG) != 0);
        // The register count for a multireg lclVar requires looking at the LclVarDsc,
        // which requires a Compiler instance. The caller must handle this separately.
        // The register count for a multireg lclVar requires looking at the LclVarDsc,
        // which requires a Compiler instance. The caller must use the GetFieldCount
        // method on GenTreeLclVar.

        assert(!"MultiRegCount for LclVar");
    }
    assert(!"GetMultiRegCount called with non-multireg node");
    return 1;
}

//-----------------------------------------------------------------------------------
// GetRegByIndex: Get a specific register, based on regIndex, that is produced
//                by this node.
//
// Arguments:
//     regIndex - which register to return (must be 0 for non-multireg nodes)
//
// Return Value:
//     The register, if any, assigned to this index for this node.
//
// Notes:
//     All targets that support multi-reg ops of any kind also support multi-reg return
//     values for calls. Should that change with a future target, this method will need
//     to change accordingly.
//
inline regNumber GenTree::GetRegByIndex(int regIndex)
{
    if (regIndex == 0)
    {
        return GetRegNum();
    }

#if FEATURE_MULTIREG_RET

    if (IsMultiRegCall())
    {
        return AsCall()->GetRegNumByIdx(regIndex);
    }

#if FEATURE_ARG_SPLIT
    if (OperIsPutArgSplit())
    {
        return AsPutArgSplit()->GetRegNumByIdx(regIndex);
    }
#endif
#if !defined(TARGET_64BIT)
    if (OperIsMultiRegOp())
    {
        return AsMultiRegOp()->GetRegNumByIdx(regIndex);
    }
#endif

    if (OperIs(GT_COPY, GT_RELOAD))
    {
        return AsCopyOrReload()->GetRegNumByIdx(regIndex);
    }
#endif // FEATURE_MULTIREG_RET
#if defined(TARGET_XARCH) && defined(FEATURE_HW_INTRINSICS)
    if (OperIs(GT_HWINTRINSIC))
    {
        assert(regIndex == 1);
        return AsHWIntrinsic()->GetOtherReg();
    }
#endif
    if (OperIs(GT_LCL_VAR, GT_STORE_LCL_VAR))
    {
        return AsLclVar()->GetRegNumByIdx(regIndex);
    }

    assert(!"Invalid regIndex for GetRegFromMultiRegNode");
    return REG_NA;
}

//-----------------------------------------------------------------------------------
// GetRegTypeByIndex: Get a specific register's type, based on regIndex, that is produced
//                    by this multi-reg node.
//
// Arguments:
//     regIndex - which register type to return
//
// Return Value:
//     The register type assigned to this index for this node.
//
// Notes:
//     This must be a multireg node that is *not* a copy or reload (which must retrieve the
//     type from its source), and 'regIndex' must be a valid index for this node.
//
//     All targets that support multi-reg ops of any kind also support multi-reg return
//     values for calls. Should that change with a future target, this method will need
//     to change accordingly.
//
inline var_types GenTree::GetRegTypeByIndex(int regIndex)
{
#if FEATURE_MULTIREG_RET
    if (IsMultiRegCall())
    {
        return AsCall()->AsCall()->GetReturnTypeDesc()->GetReturnRegType(regIndex);
    }

#if FEATURE_ARG_SPLIT
    if (OperIsPutArgSplit())
    {
        return AsPutArgSplit()->GetRegType(regIndex);
    }
#endif
#if !defined(TARGET_64BIT)
    if (OperIsMultiRegOp())
    {
        return AsMultiRegOp()->GetRegType(regIndex);
    }
#endif

#endif // FEATURE_MULTIREG_RET

#if defined(TARGET_XARCH) && defined(FEATURE_HW_INTRINSICS)
    if (OperIs(GT_HWINTRINSIC))
    {
        // At this time, the only multi-reg HW intrinsics all return the type of their
        // arguments. If this changes, we will need a way to record or determine this.
        assert(TypeGet() == TYP_STRUCT);
        return gtGetOp1()->TypeGet();
    }
#endif
    if (OperIs(GT_LCL_VAR, GT_STORE_LCL_VAR))
    {
        if (TypeGet() == TYP_LONG)
        {
            return TYP_INT;
        }
        assert(TypeGet() == TYP_STRUCT);
        assert((gtFlags & GTF_VAR_MULTIREG) != 0);
        // The register type for a multireg lclVar requires looking at the LclVarDsc,
        // which requires a Compiler instance. The caller must use the GetFieldTypeByIndex
        // on GenTreeLclVar.
        assert(!"GetRegTypeByIndex for LclVar");
    }

    assert(!"Invalid node type for GetRegTypeByIndex");
    return TYP_UNDEF;
}

//-----------------------------------------------------------------------------------
// GetRegSpillFlagByIdx: Get a specific register's spill flags, based on regIndex,
//                       for this multi-reg node.
//
// Arguments:
//     regIndex - which register's spill flags to return
//
// Return Value:
//     The spill flags (GTF_SPILL GTF_SPILLED) for this register.
//
// Notes:
//     This must be a multireg node and 'regIndex' must be a valid index for this node.
//     This method returns the GTF "equivalent" flags based on the packed flags on the multireg node.
//
inline unsigned int GenTree::GetRegSpillFlagByIdx(int regIndex) const
{
#if FEATURE_MULTIREG_RET
    if (IsMultiRegCall())
    {
        return AsCall()->AsCall()->GetRegSpillFlagByIdx(regIndex);
    }

#if FEATURE_ARG_SPLIT
    if (OperIsPutArgSplit())
    {
        return AsPutArgSplit()->GetRegSpillFlagByIdx(regIndex);
    }
#endif
#if !defined(TARGET_64BIT)
    if (OperIsMultiRegOp())
    {
        return AsMultiRegOp()->GetRegSpillFlagByIdx(regIndex);
    }
#endif

#endif // FEATURE_MULTIREG_RET

#if defined(TARGET_XARCH) && defined(FEATURE_HW_INTRINSICS)
    if (OperIs(GT_HWINTRINSIC))
    {
        // At this time, the only multi-reg HW intrinsics all return the type of their
        // arguments. If this changes, we will need a way to record or determine this.
        assert(TypeGet() == TYP_STRUCT);
        return gtGetOp1()->TypeGet();
    }
#endif
    if (OperIs(GT_LCL_VAR, GT_STORE_LCL_VAR))
    {
        return AsLclVar()->GetRegSpillFlagByIdx(regIndex);
    }

    assert(!"Invalid node type for GetRegSpillFlagByIdx");
    return TYP_UNDEF;
}

//-----------------------------------------------------------------------------------
// GetLastUseBit: Get the last use bit for regIndex
//
// Arguments:
//     regIndex - the register index
//
// Return Value:
//     The bit to set, clear or query for the last-use of the regIndex'th value.
//
// Notes:
//     This must be a GenTreeLclVar or GenTreeCopyOrReload node.
//
inline unsigned int GenTree::GetLastUseBit(int regIndex)
{
    assert(regIndex < 4);
    assert(OperIs(GT_LCL_VAR, GT_STORE_LCL_VAR, GT_COPY, GT_RELOAD));
    static_assert_no_msg((1 << MULTIREG_LAST_USE_SHIFT) == GTF_VAR_MULTIREG_DEATH0);
    return (1 << (MULTIREG_LAST_USE_SHIFT + regIndex));
}

//-----------------------------------------------------------------------------------
// IsLastUse: Determine whether this node is a last use of the regIndex'th value
//
// Arguments:
//     regIndex - the register index
//
// Return Value:
//     true iff this is a last use.
//
// Notes:
//     This must be a GenTreeLclVar or GenTreeCopyOrReload node.
//
inline bool GenTree::IsLastUse(int regIndex)
{
    assert(OperIs(GT_LCL_VAR, GT_STORE_LCL_VAR, GT_COPY, GT_RELOAD));
    return (gtFlags & GetLastUseBit(regIndex)) != 0;
}

//-----------------------------------------------------------------------------------
// IsLastUse: Determine whether this node is a last use of any value
//
// Return Value:
//     true iff this has any last uses (i.e. at any index).
//
// Notes:
//     This must be a GenTreeLclVar or GenTreeCopyOrReload node.
//
inline bool GenTree::HasLastUse()
{
    return (gtFlags & (GTF_VAR_DEATH_MASK)) != 0;
}

//-----------------------------------------------------------------------------------
// SetLastUse: Set the last use bit for the given index
//
// Arguments:
//     regIndex - the register index
//
// Notes:
//     This must be a GenTreeLclVar or GenTreeCopyOrReload node.
//
inline void GenTree::SetLastUse(int regIndex)
{
    gtFlags |= GetLastUseBit(regIndex);
}

//-----------------------------------------------------------------------------------
// ClearLastUse: Clear the last use bit for the given index
//
// Arguments:
//     regIndex - the register index
//
// Notes:
//     This must be a GenTreeLclVar or GenTreeCopyOrReload node.
//
inline void GenTree::ClearLastUse(int regIndex)
{
    gtFlags &= ~GetLastUseBit(regIndex);
}

//-----------------------------------------------------------------------------------
// IsCopyOrReloadOfMultiRegCall: whether this is a GT_COPY or GT_RELOAD of a multi-reg
// call node.
//
// Arguments:
//     None
//
// Return Value:
//     Returns true if this GenTree is a copy or reload of multi-reg call node.
inline bool GenTree::IsCopyOrReloadOfMultiRegCall() const
{
    if (IsCopyOrReload())
    {
        return gtGetOp1()->IsMultiRegCall();
    }

    return false;
}

inline bool GenTree::IsCnsIntOrI() const
{
    return (gtOper == GT_CNS_INT);
}

inline bool GenTree::IsIntegralConst() const
{
#ifdef TARGET_64BIT
    return IsCnsIntOrI();
#else  // !TARGET_64BIT
    return ((gtOper == GT_CNS_INT) || (gtOper == GT_CNS_LNG));
#endif // !TARGET_64BIT
}

// Is this node an integer constant that fits in a 32-bit signed integer (INT32)
inline bool GenTree::IsIntCnsFitsInI32()
{
#ifdef TARGET_64BIT
    return IsCnsIntOrI() && AsIntCon()->FitsInI32();
#else  // !TARGET_64BIT
    return IsCnsIntOrI();
#endif // !TARGET_64BIT
}

inline bool GenTree::IsCnsFltOrDbl() const
{
    return OperGet() == GT_CNS_DBL;
}

inline bool GenTree::IsCnsNonZeroFltOrDbl()
{
    if (OperGet() == GT_CNS_DBL)
    {
        double constValue = AsDblCon()->gtDconVal;
        return *(__int64*)&constValue != 0;
    }

    return false;
}

inline bool GenTree::IsHelperCall()
{
    return OperGet() == GT_CALL && AsCall()->gtCallType == CT_HELPER;
}

inline var_types GenTree::CastFromType()
{
    return this->AsCast()->CastOp()->TypeGet();
}
inline var_types& GenTree::CastToType()
{
    return this->AsCast()->gtCastType;
}

inline bool GenTree::isUsedFromSpillTemp() const
{
    // If spilled and no reg at use, then it is used from the spill temp location rather than being reloaded.
    if (((gtFlags & GTF_SPILLED) != 0) && ((gtFlags & GTF_NOREG_AT_USE) != 0))
    {
        return true;
    }

    return false;
}

/*****************************************************************************/

#ifndef HOST_64BIT
#include <poppack.h>
#endif

/*****************************************************************************/

const size_t TREE_NODE_SZ_SMALL = sizeof(GenTreeLclFld);
const size_t TREE_NODE_SZ_LARGE = sizeof(GenTreeCall);

enum varRefKinds
{
    VR_INVARIANT = 0x00, // an invariant value
    VR_NONE      = 0x00,
    VR_IND_REF   = 0x01, // an object reference
    VR_IND_SCL   = 0x02, // a non-object reference
    VR_GLB_VAR   = 0x04, // a global (clsVar)
};

/*****************************************************************************/
#endif // !GENTREE_H
/*****************************************************************************/<|MERGE_RESOLUTION|>--- conflicted
+++ resolved
@@ -6590,23 +6590,12 @@
 #endif
     }
 
-<<<<<<< HEAD
     unsigned GetSlotNum() const
-=======
-#endif // !FEATURE_FASTTAILCALL
-
-    unsigned getArgOffset() const
->>>>>>> 40395d66
     {
         return m_slotNum;
     }
 
-<<<<<<< HEAD
     unsigned GetSlotCount() const
-=======
-#if defined(UNIX_X86_ABI)
-    unsigned getArgPadding() const
->>>>>>> 40395d66
     {
 #if !(defined(TARGET_AMD64) && defined(TARGET_WINDOWS))
         return m_slotCount;
@@ -6615,19 +6604,12 @@
 #endif
     }
 
-    unsigned getArgOffset()
+    unsigned getArgOffset() const
     {
         return m_slotNum * TARGET_POINTER_SIZE;
     }
-<<<<<<< HEAD
-
-    unsigned getArgSize()
-=======
-#endif
-
-#ifdef FEATURE_PUT_STRUCT_ARG_STK
+
     unsigned getArgSize() const
->>>>>>> 40395d66
     {
         return GetSlotCount() * TARGET_POINTER_SIZE;
     }
@@ -6637,26 +6619,7 @@
     // This is needed because such values are re-typed to SIMD16, and the type of PutArgStk is VOID.
     unsigned isSIMD12() const
     {
-<<<<<<< HEAD
         return (varTypeIsSIMD(gtOp1) && (m_slotCount == 3));
-=======
-        return (varTypeIsSIMD(gtOp1) && (gtNumSlots == 3));
-    }
-
-    // Instruction selection: during codegen time, what code sequence we will be using
-    // to encode this operation.
-    // TODO-Throughput: The following information should be obtained from the child
-    // block node.
-
-    enum class Kind : __int8{
-        Invalid, RepInstr, Unroll, Push, PushAllSlots,
-    };
-
-    Kind gtPutArgStkKind;
-    bool isPushKind() const
-    {
-        return (gtPutArgStkKind == Kind::Push) || (gtPutArgStkKind == Kind::PushAllSlots);
->>>>>>> 40395d66
     }
 #endif
 
@@ -6792,11 +6755,7 @@
 #endif
     }
 
-<<<<<<< HEAD
     void SetRegType(unsigned index, var_types type)
-=======
-    var_types GetRegType(unsigned index) const
->>>>>>> 40395d66
     {
         assert(index < GetRegCount());
 #ifdef TARGET_ARM
@@ -6815,12 +6774,7 @@
 #endif
     }
 
-<<<<<<< HEAD
-    unsigned getArgSize()
-=======
-#ifdef FEATURE_PUT_STRUCT_ARG_STK
     unsigned getArgSize() const
->>>>>>> 40395d66
     {
 #ifdef TARGET_ARM
         return (GetSlotCount() + gtNumRegs) * REGSIZE_BYTES;
