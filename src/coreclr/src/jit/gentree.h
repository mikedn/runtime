--- conflicted
+++ resolved
@@ -1655,36 +1655,6 @@
     bool IsIntegralConstVector(ssize_t constVal);
 
     inline bool IsBoxedValue();
-
-<<<<<<< HEAD
-    inline bool IsSIMDEqualityOrInequality() const;
-=======
-    static bool OperIsList(genTreeOps gtOper)
-    {
-        return gtOper == GT_LIST;
-    }
-
-    bool OperIsList() const
-    {
-        return OperIsList(gtOper);
-    }
-
-    static bool OperIsAnyList(genTreeOps gtOper)
-    {
-        return OperIsList(gtOper);
-    }
-
-    bool OperIsAnyList() const
-    {
-        return OperIsAnyList(gtOper);
-    }
-
-    inline GenTree* MoveNext();
-
-    inline GenTree* Current();
-
-    inline GenTree** pCurrent();
->>>>>>> 1c66ad1b
 
     inline GenTree* gtGetOp1() const;
 
@@ -7374,15 +7344,10 @@
             return false;
         }
 
-        GenTree* op1 = gtGetOp1();
-        GenTree* op2 = gtGetOp2();
-
         NamedIntrinsic intrinsicId = node->gtHWIntrinsicId;
 
-        if (op1 == nullptr)
-        {
-            assert(op2 == nullptr);
-
+        if (node->GetNumOps() == 0)
+        {
             if (constVal == 0)
             {
 #if defined(TARGET_XARCH)
@@ -7392,9 +7357,9 @@
 #endif // !TARGET_XARCH && !TARGET_ARM64
             }
         }
-        else if ((op2 == nullptr) && !op1->OperIsList())
-        {
-            if (op1->IsIntegralConst(constVal))
+        else if (node->IsUnary())
+        {
+            if (node->GetOp(0)->IsIntegralConst(constVal))
             {
 #if defined(TARGET_XARCH)
                 return (intrinsicId == NI_Vector128_Create) || (intrinsicId == NI_Vector256_Create);
@@ -7413,86 +7378,6 @@
 {
     assert(gtOper != GT_BOX || AsBox()->BoxOp() != nullptr);
     return (gtOper == GT_BOX) && (gtFlags & GTF_BOX_VALUE);
-}
-
-<<<<<<< HEAD
-inline bool GenTree::IsSIMDEqualityOrInequality() const
-{
-#ifdef FEATURE_SIMD
-    if (gtOper == GT_SIMD)
-    {
-        SIMDIntrinsicID id = AsSIMD()->gtSIMDIntrinsicID;
-        return (id == SIMDIntrinsicOpEquality) || (id == SIMDIntrinsicOpInEquality);
-    }
-#endif
-
-    return false;
-=======
-inline GenTree* GenTree::MoveNext()
-{
-    assert(OperIsAnyList());
-    return AsOp()->gtOp2;
-}
-
-#ifdef DEBUG
-//------------------------------------------------------------------------
-// IsValidCallArgument: Given an GenTree node that represents an argument
-//                      enforce (or don't enforce) the following invariant.
-//
-// Arguments:
-//    instance method for a GenTree node
-//
-// Return values:
-//    true:      the GenTree node is accepted as a valid argument
-//    false:     the GenTree node is not accepted as a valid argumeny
-//
-// Notes:
-//    For targets that don't support arguments as a list of fields, we do not support GT_FIELD_LIST.
-//
-//    Currently for AMD64 UNIX we allow a limited case where a GT_FIELD_LIST is
-//    allowed but every element must be a GT_LCL_FLD.
-//
-//    For the future targets that allow for Multireg args (and this includes the current ARM64 target),
-//    or that allow for passing promoted structs, we allow a GT_FIELD_LIST of arbitrary nodes.
-//    These would typically start out as GT_LCL_VARs or GT_LCL_FLDS or GT_INDs,
-//    but could be changed into constants or GT_COMMA trees by the later
-//    optimization phases.
-
-inline bool GenTree::IsValidCallArgument()
-{
-    if (OperIsList())
-    {
-        return false;
-    }
-    if (OperIs(GT_FIELD_LIST))
-    {
-#if !FEATURE_MULTIREG_ARGS && !FEATURE_PUT_STRUCT_ARG_STK
-
-        return false;
-
-#else // FEATURE_MULTIREG_ARGS or FEATURE_PUT_STRUCT_ARG_STK
-
-        // We allow this GT_FIELD_LIST as an argument
-        return true;
-
-#endif // FEATURE_MULTIREG_ARGS or FEATURE_PUT_STRUCT_ARG_STK
-    }
-    // We don't have either kind of list, so it satisfies the invariant.
-    return true;
-}
-#endif // DEBUG
-
-inline GenTree* GenTree::Current()
-{
-    assert(OperIsAnyList());
-    return AsOp()->gtOp1;
-}
-
-inline GenTree** GenTree::pCurrent()
-{
-    assert(OperIsAnyList());
-    return &(AsOp()->gtOp1);
->>>>>>> 1c66ad1b
 }
 
 inline GenTree* GenTree::gtGetOp1() const
