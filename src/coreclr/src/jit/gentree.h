--- conflicted
+++ resolved
@@ -4844,27 +4844,7 @@
     friend struct GenTreeSIMD;
     friend struct GenTreeHWIntrinsic;
 
-<<<<<<< HEAD
     GenTree* m_node;
-=======
-    union {
-        var_types gtAuxiliaryType; // For intrinsics than need another type (e.g. Avx2.Gather* or SIMD (by element))
-        regNumberSmall gtOtherReg; // For intrinsics that return 2 registers
-    };
-
-public:
-    var_types     gtSIMDBaseType; // SIMD vector base type
-    unsigned char gtSIMDSize;     // SIMD vector size in bytes, use 0 for scalar intrinsics
-
-#if defined(FEATURE_SIMD)
-    union {
-        SIMDIntrinsicID gtSIMDIntrinsicID; // operation Id
-        NamedIntrinsic  gtHWIntrinsicId;
-    };
-#else
-    NamedIntrinsic gtHWIntrinsicId;
-#endif
->>>>>>> a23d3b2f
 
     GenTreeUse(GenTree* node = nullptr) : m_node(node)
     {
@@ -4893,7 +4873,6 @@
     }
 };
 
-<<<<<<< HEAD
 #ifdef FEATURE_SIMD
 
 struct GenTreeSIMD : public GenTree
@@ -4933,16 +4912,6 @@
         assert(size < UINT16_MAX);
 
         gtFlags |= op1->gtFlags & GTF_ALL_EFFECT;
-=======
-    var_types GetAuxiliaryType() const
-    {
-        return gtAuxiliaryType;
-    }
-
-    void SetAuxiliaryType(var_types type)
-    {
-        gtAuxiliaryType = type;
->>>>>>> a23d3b2f
     }
 
     GenTreeSIMD(
@@ -5094,7 +5063,7 @@
 
     NamedIntrinsic gtHWIntrinsicId;
     var_types      gtSIMDBaseType;  // SIMD vector base type
-    var_types      gtIndexBaseType; // for AVX2 Gather* intrinsics
+    var_types      gtAuxiliaryType; // For intrinsics than need another type (e.g. Avx2.Gather* or SIMD (by element))
     uint16_t       gtSIMDSize;      // SIMD vector size in bytes, use 0 for scalar intrinsics
 
 private:
@@ -5110,7 +5079,7 @@
         : GenTree(GT_HWINTRINSIC, type)
         , gtHWIntrinsicId(hwIntrinsicID)
         , gtSIMDBaseType(baseType)
-        , gtIndexBaseType(TYP_UNKNOWN)
+        , gtAuxiliaryType(TYP_UNKNOWN)
         , gtSIMDSize(static_cast<uint16_t>(size))
         , m_numOps(0)
     {
@@ -5121,7 +5090,7 @@
         : GenTree(GT_HWINTRINSIC, type)
         , gtHWIntrinsicId(hwIntrinsicID)
         , gtSIMDBaseType(baseType)
-        , gtIndexBaseType(TYP_UNKNOWN)
+        , gtAuxiliaryType(TYP_UNKNOWN)
         , gtSIMDSize(static_cast<uint16_t>(size))
         , m_numOps(1)
         , m_inlineUses{op1}
@@ -5141,7 +5110,7 @@
         : GenTree(GT_HWINTRINSIC, type)
         , gtHWIntrinsicId(hwIntrinsicID)
         , gtSIMDBaseType(baseType)
-        , gtIndexBaseType(TYP_UNKNOWN)
+        , gtAuxiliaryType(TYP_UNKNOWN)
         , gtSIMDSize(static_cast<uint16_t>(size))
         , m_numOps(2)
         , m_inlineUses{op1, op2}
@@ -5167,7 +5136,7 @@
         : GenTree(GT_HWINTRINSIC, type)
         , gtHWIntrinsicId(hwIntrinsicID)
         , gtSIMDBaseType(baseType)
-        , gtIndexBaseType(TYP_UNKNOWN)
+        , gtAuxiliaryType(TYP_UNKNOWN)
         , gtSIMDSize(static_cast<uint16_t>(size))
         , m_numOps(3)
         , m_inlineUses{op1, op2, op3}
@@ -5319,14 +5288,14 @@
         return MakeIteratorPair(uses, uses + GetNumOps());
     }
 
-    var_types GetOtherBaseType() const
-    {
-        return gtIndexBaseType;
-    }
-
-    void SetOtherBaseType(var_types type)
-    {
-        gtIndexBaseType = type;
+    var_types GetAuxiliaryType() const
+    {
+        return gtAuxiliaryType;
+    }
+
+    void SetAuxiliaryType(var_types type)
+    {
+        gtAuxiliaryType = type;
     }
 
     bool isSIMD() const
@@ -5338,7 +5307,7 @@
     {
         if ((simd1->TypeGet() != simd2->TypeGet()) || (simd1->gtHWIntrinsicId != simd2->gtHWIntrinsicId) ||
             (simd1->gtSIMDBaseType != simd2->gtSIMDBaseType) || (simd1->gtSIMDSize != simd2->gtSIMDSize) ||
-            (simd1->gtIndexBaseType != simd2->gtIndexBaseType) || (simd1->m_numOps != simd2->m_numOps))
+            (simd1->gtAuxiliaryType != simd2->gtAuxiliaryType) || (simd1->m_numOps != simd2->m_numOps))
         {
             return false;
         }
