--- conflicted
+++ resolved
@@ -1643,25 +1643,17 @@
 
         int srcCount = BuildOperandUses(src);
         buildInternalRegisterUses();
+#ifdef TARGET_X86
+        // There are only 4 (BYTE_REG_COUNT) byteable registers on x86. If we require a byteable internal register,
+        // we must have less than BYTE_REG_COUNT sources.
+        // If we have BYTE_REG_COUNT or more sources, and require a byteable internal register, we need to reserve
+        // one explicitly (see BuildBlockStore()).
+        assert(srcCount < BYTE_REG_COUNT);
+#endif
         return srcCount;
     }
 
-<<<<<<< HEAD
     return BuildOperandUses(src);
-=======
-    srcCount = BuildOperandUses(src);
-    buildInternalRegisterUses();
-
-#ifdef TARGET_X86
-    // There are only 4 (BYTE_REG_COUNT) byteable registers on x86. If we require a byteable internal register,
-    // we must have less than BYTE_REG_COUNT sources.
-    // If we have BYTE_REG_COUNT or more sources, and require a byteable internal register, we need to reserve
-    // one explicitly (see BuildBlockStore()).
-    assert(srcCount < BYTE_REG_COUNT);
-#endif
-
-    return srcCount;
->>>>>>> a3515ba0
 }
 
 //------------------------------------------------------------------------
