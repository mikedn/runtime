--- conflicted
+++ resolved
@@ -1979,43 +1979,6 @@
         case SIMDIntrinsicEqual:
             break;
 
-<<<<<<< HEAD
-        // SSE2 doesn't support < and <= directly on int vectors.
-        // Instead we need to use > and >= with swapped operands.
-        case SIMDIntrinsicLessThan:
-        case SIMDIntrinsicLessThanOrEqual:
-            noway_assert(!varTypeIsIntegral(simdTree->gtSIMDBaseType));
-            break;
-
-        // SIMDIntrinsicEqual is supported only on non-floating point base type vectors.
-        // SSE2 cmpps/pd doesn't support > and >=  directly on float/double vectors.
-        // Instead we need to use <  and <= with swapped operands.
-        case SIMDIntrinsicGreaterThan:
-            noway_assert(!varTypeIsFloating(simdTree->gtSIMDBaseType));
-            break;
-
-        case SIMDIntrinsicOpEquality:
-        case SIMDIntrinsicOpInEquality:
-            if (simdTree->GetOp(1)->isContained())
-            {
-                // If the second operand is contained then ContainCheckSIMD has determined
-                // that PTEST can be used. We only need a single source register and no
-                // internal registers.
-            }
-            else
-            {
-                // Can't use PTEST so we need 2 source registers, 1 internal SIMD register
-                // (to hold the result of PCMPEQD or other similar SIMD compare instruction)
-                // and one internal INT register (to hold the result of PMOVMSKB).
-                buildInternalIntRegisterDefForNode(simdTree);
-                buildInternalFloatRegisterDefForNode(simdTree);
-            }
-            // These SIMD nodes only set the condition flags.
-            dstCount = 0;
-            break;
-
-=======
->>>>>>> 1c66ad1b
         case SIMDIntrinsicDotProduct:
             // Float/Double vectors:
             // For SSE, or AVX with 32-byte vectors, we also need an internal register
