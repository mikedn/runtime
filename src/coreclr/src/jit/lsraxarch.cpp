// Licensed to the .NET Foundation under one or more agreements.
// The .NET Foundation licenses this file to you under the MIT license.
// See the LICENSE file in the project root for more information.

/*XXXXXXXXXXXXXXXXXXXXXXXXXXXXXXXXXXXXXXXXXXXXXXXXXXXXXXXXXXXXXXXXXXXXXXXXXXXXX
XXXXXXXXXXXXXXXXXXXXXXXXXXXXXXXXXXXXXXXXXXXXXXXXXXXXXXXXXXXXXXXXXXXXXXXXXXXXXXX
XX                                                                           XX
XX                    Register Requirements for AMD64                        XX
XX                                                                           XX
XX  This encapsulates all the logic for setting register requirements for    XX
XX  the AMD64 architecture.                                                  XX
XX                                                                           XX
XX                                                                           XX
XXXXXXXXXXXXXXXXXXXXXXXXXXXXXXXXXXXXXXXXXXXXXXXXXXXXXXXXXXXXXXXXXXXXXXXXXXXXXXX
XXXXXXXXXXXXXXXXXXXXXXXXXXXXXXXXXXXXXXXXXXXXXXXXXXXXXXXXXXXXXXXXXXXXXXXXXXXXXXX
*/

#include "jitpch.h"
#ifdef _MSC_VER
#pragma hdrstop
#endif

#ifdef TARGET_XARCH

#include "jit.h"
#include "sideeffects.h"
#include "lower.h"

//------------------------------------------------------------------------
// BuildNode: Build the RefPositions for for a node
//
// Arguments:
//    treeNode - the node of interest
//
// Return Value:
//    The number of sources consumed by this node.
//
// Notes:
// Preconditions:
//    LSRA Has been initialized.
//
// Postconditions:
//    RefPositions have been built for all the register defs and uses required
//    for this node.
//
int LinearScan::BuildNode(GenTree* tree)
{
    assert(!tree->isContained());
    Interval* prefSrcInterval = nullptr;
    int       srcCount;
    int       dstCount      = 0;
    regMaskTP dstCandidates = RBM_NONE;
    regMaskTP killMask      = RBM_NONE;
    bool      isLocalDefUse = false;

    // Reset the build-related members of LinearScan.
    clearBuildState();

    // Set the default dstCount. This may be modified below.
    if (tree->IsValue())
    {
        dstCount = 1;
        if (tree->IsUnusedValue())
        {
            isLocalDefUse = true;
        }
    }
    else
    {
        dstCount = 0;
    }

    // floating type generates AVX instruction (vmovss etc.), set the flag
    if (varTypeIsFloating(tree->TypeGet()))
    {
        SetContainsAVXFlags();
    }

    switch (tree->OperGet())
    {
        default:
            srcCount = BuildSimple(tree);
            break;

        case GT_LCL_VAR:
            // Because we do containment analysis before we redo dataflow and identify register
            // candidates, the containment analysis only uses !lvDoNotEnregister to estimate register
            // candidates.
            // If there is a lclVar that is estimated to be register candidate but
            // is not, if they were marked regOptional they should now be marked contained instead.
            // TODO-XArch-CQ: When this is being called while RefPositions are being created,
            // use lvLRACandidate here instead.
            if (tree->IsRegOptional())
            {
                if (!compiler->lvaTable[tree->AsLclVarCommon()->GetLclNum()].lvTracked ||
                    compiler->lvaTable[tree->AsLclVarCommon()->GetLclNum()].lvDoNotEnregister)
                {
                    tree->ClearRegOptional();
                    tree->SetContained();
                    return 0;
                }
            }
            __fallthrough;

        case GT_LCL_FLD:
        {
            // We handle tracked variables differently from non-tracked ones.  If it is tracked,
            // we will simply add a use of the tracked variable at its parent/consumer.
            // Otherwise, for a use we need to actually add the appropriate references for loading
            // or storing the variable.
            //
            // A tracked variable won't actually get used until the appropriate ancestor tree node
            // is processed, unless this is marked "isLocalDefUse" because it is a stack-based argument
            // to a call or an orphaned dead node.
            //
            LclVarDsc* const varDsc = &compiler->lvaTable[tree->AsLclVarCommon()->GetLclNum()];
            if (isCandidateVar(varDsc))
            {
                return 0;
            }
            srcCount = 0;
#ifdef FEATURE_SIMD
            // Need an additional register to read upper 4 bytes of Vector3.
            if (tree->TypeGet() == TYP_SIMD12)
            {
                // We need an internal register different from targetReg in which 'tree' produces its result
                // because both targetReg and internal reg will be in use at the same time.
                buildInternalFloatRegisterDefForNode(tree, allSIMDRegs());
                setInternalRegsDelayFree = true;
                buildInternalRegisterUses();
            }
#endif
            BuildDef(tree);
        }
        break;

        case GT_STORE_LCL_FLD:
        case GT_STORE_LCL_VAR:
            srcCount = BuildStoreLoc(tree->AsLclVarCommon());
            break;

        case GT_FIELD_LIST:
            // These should always be contained. We don't correctly allocate or
            // generate code for a non-contained GT_FIELD_LIST.
            noway_assert(!"Non-contained GT_FIELD_LIST");
            srcCount = 0;
            break;

        case GT_ARGPLACE:
        case GT_NO_OP:
        case GT_START_NONGC:
            srcCount = 0;
            assert(dstCount == 0);
            break;

        case GT_START_PREEMPTGC:
            // This kills GC refs in callee save regs
            srcCount = 0;
            assert(dstCount == 0);
            BuildDefsWithKills(tree, 0, RBM_NONE, RBM_NONE);
            break;

        case GT_PROF_HOOK:
            srcCount = 0;
            assert(dstCount == 0);
            killMask = getKillSetForProfilerHook();
            BuildDefsWithKills(tree, 0, RBM_NONE, killMask);
            break;

        case GT_CNS_INT:
        case GT_CNS_LNG:
        case GT_CNS_DBL:
        {
            srcCount = 0;
            assert(dstCount == 1);
            assert(!tree->IsReuseRegVal());
            RefPosition* def               = BuildDef(tree);
            def->getInterval()->isConstant = true;
        }
        break;

#if !defined(TARGET_64BIT)

        case GT_LONG:
            assert(tree->IsUnusedValue()); // Contained nodes are already processed, only unused GT_LONG can reach here.
            // An unused GT_LONG node needs to consume its sources, but need not produce a register.
            tree->gtType = TYP_VOID;
            tree->ClearUnusedValue();
            isLocalDefUse = false;
            srcCount      = 2;
            dstCount      = 0;
            BuildUse(tree->gtGetOp1());
            BuildUse(tree->gtGetOp2());
            break;

#endif // !defined(TARGET_64BIT)

        case GT_BOX:
        case GT_COMMA:
        case GT_QMARK:
        case GT_COLON:
            srcCount = 0;
            unreached();
            break;

        case GT_RETURN:
            srcCount = BuildReturn(tree);
            killMask = getKillSetForReturn();
            BuildDefsWithKills(tree, 0, RBM_NONE, killMask);
            break;

        case GT_RETFILT:
            assert(dstCount == 0);
            if (tree->TypeGet() == TYP_VOID)
            {
                srcCount = 0;
            }
            else
            {
                assert(tree->TypeGet() == TYP_INT);
                srcCount = 1;
                BuildUse(tree->gtGetOp1(), RBM_INTRET);
            }
            break;

        // A GT_NOP is either a passthrough (if it is void, or if it has
        // a child), but must be considered to produce a dummy value if it
        // has a type but no child
        case GT_NOP:
            srcCount = 0;
            assert((tree->gtGetOp1() == nullptr) || tree->isContained());
            if (tree->TypeGet() != TYP_VOID && tree->gtGetOp1() == nullptr)
            {
                assert(dstCount == 1);
                BuildUse(tree->gtGetOp1());
                BuildDef(tree);
            }
            else
            {
                assert(dstCount == 0);
            }
            break;

        case GT_KEEPALIVE:
            assert(dstCount == 0);
            srcCount = BuildOperandUses(tree->gtGetOp1());
            break;

        case GT_JTRUE:
        {
            srcCount = 0;
            assert(dstCount == 0);
            GenTree* cmp = tree->gtGetOp1();
            assert(!cmp->IsValue());
        }
        break;

        case GT_JCC:
            srcCount = 0;
            assert(dstCount == 0);
            break;

        case GT_SETCC:
            srcCount = 0;
            assert(dstCount == 1);
            // This defines a byte value (note that on x64 allByteRegs() is defined as RBM_ALLINT).
            BuildDef(tree, allByteRegs());
            break;

        case GT_JMP:
            srcCount = 0;
            assert(dstCount == 0);
            break;

        case GT_SWITCH:
            // This should never occur since switch nodes must not be visible at this
            // point in the JIT.
            srcCount = 0;
            noway_assert(!"Switch must be lowered at this point");
            break;

        case GT_JMPTABLE:
            srcCount = 0;
            assert(dstCount == 1);
            BuildDef(tree);
            break;

        case GT_SWITCH_TABLE:
        {
            assert(dstCount == 0);
            buildInternalIntRegisterDefForNode(tree);
            srcCount = BuildBinaryUses(tree->AsOp());
            buildInternalRegisterUses();
            assert(srcCount == 2);
        }
        break;

        case GT_ASG:
            noway_assert(!"We should never hit any assignment operator in lowering");
            srcCount = 0;
            break;

#if !defined(TARGET_64BIT)
        case GT_ADD_LO:
        case GT_ADD_HI:
        case GT_SUB_LO:
        case GT_SUB_HI:
#endif
        case GT_ADD:
        case GT_SUB:
        case GT_AND:
        case GT_OR:
        case GT_XOR:
            srcCount = BuildBinaryUses(tree->AsOp());
            assert(dstCount == 1);
            BuildDef(tree);
            break;

        case GT_BT:
            srcCount = BuildBinaryUses(tree->AsOp());
            assert(dstCount == 0);
            break;

        case GT_RETURNTRAP:
        {
            // This just turns into a compare of its child with an int + a conditional call.
            RefPosition* internalDef = buildInternalIntRegisterDefForNode(tree);
            srcCount                 = BuildOperandUses(tree->gtGetOp1());
            buildInternalRegisterUses();
            killMask = compiler->compHelperCallKillSet(CORINFO_HELP_STOP_FOR_GC);
            BuildDefsWithKills(tree, 0, RBM_NONE, killMask);
        }
        break;

        case GT_MOD:
        case GT_DIV:
        case GT_UMOD:
        case GT_UDIV:
            srcCount = BuildModDiv(tree->AsOp());
            break;

#if defined(TARGET_X86)
        case GT_MUL_LONG:
            dstCount = 2;
            __fallthrough;
#endif
        case GT_MUL:
        case GT_MULHI:
            srcCount = BuildMul(tree->AsOp());
            break;

        case GT_INTRINSIC:
            srcCount = BuildIntrinsic(tree->AsOp());
            break;

#ifdef FEATURE_SIMD
        case GT_SIMD:
            srcCount = BuildSIMD(tree->AsSIMD());
            break;
#endif // FEATURE_SIMD

#ifdef FEATURE_HW_INTRINSICS
        case GT_HWINTRINSIC:
            srcCount = BuildHWIntrinsic(tree->AsHWIntrinsic());
            break;
#endif // FEATURE_HW_INTRINSICS

        case GT_CAST:
            assert(dstCount == 1);
            srcCount = BuildCast(tree->AsCast());
            break;

        case GT_BITCAST:
            assert(dstCount == 1);
            if (!tree->gtGetOp1()->isContained())
            {
                BuildUse(tree->gtGetOp1());
                srcCount = 1;
            }
            else
            {
                srcCount = 0;
            }
            BuildDef(tree);
            break;

        case GT_NEG:
            // TODO-XArch-CQ:
            // SSE instruction set doesn't have an instruction to negate a number.
            // The recommended way is to xor the float/double number with a bitmask.
            // The only way to xor is using xorps or xorpd both of which operate on
            // 128-bit operands.  To hold the bit-mask we would need another xmm
            // register or a 16-byte aligned 128-bit data constant. Right now emitter
            // lacks the support for emitting such constants or instruction with mem
            // addressing mode referring to a 128-bit operand. For now we use an
            // internal xmm register to load 32/64-bit bitmask from data section.
            // Note that by trading additional data section memory (128-bit) we can
            // save on the need for an internal register and also a memory-to-reg
            // move.
            //
            // Note: another option to avoid internal register requirement is by
            // lowering as GT_SUB(0, src).  This will generate code different from
            // Jit64 and could possibly result in compat issues (?).
            if (varTypeIsFloating(tree))
            {

                RefPosition* internalDef = buildInternalFloatRegisterDefForNode(tree, internalFloatRegCandidates());
                srcCount                 = BuildOperandUses(tree->gtGetOp1());
                buildInternalRegisterUses();
            }
            else
            {
                srcCount = BuildOperandUses(tree->gtGetOp1());
            }
            BuildDef(tree);
            break;

        case GT_NOT:
            srcCount = BuildOperandUses(tree->gtGetOp1());
            BuildDef(tree);
            break;

        case GT_LSH:
        case GT_RSH:
        case GT_RSZ:
        case GT_ROL:
        case GT_ROR:
#ifdef TARGET_X86
        case GT_LSH_HI:
        case GT_RSH_LO:
#endif
            srcCount = BuildShiftRotate(tree);
            break;

        case GT_EQ:
        case GT_NE:
        case GT_LT:
        case GT_LE:
        case GT_GE:
        case GT_GT:
        case GT_TEST_EQ:
        case GT_TEST_NE:
        case GT_CMP:
            srcCount = BuildCmp(tree);
            break;

        case GT_CKFINITE:
        {
            assert(dstCount == 1);
            RefPosition* internalDef = buildInternalIntRegisterDefForNode(tree);
            srcCount                 = BuildOperandUses(tree->gtGetOp1());
            buildInternalRegisterUses();
            BuildDef(tree);
        }
        break;

        case GT_CMPXCHG:
        {
            srcCount = 3;
            assert(dstCount == 1);

            // Comparand is preferenced to RAX.
            // The remaining two operands can be in any reg other than RAX.
            BuildUse(tree->AsCmpXchg()->gtOpLocation, allRegs(TYP_INT) & ~RBM_RAX);
            BuildUse(tree->AsCmpXchg()->gtOpValue, allRegs(TYP_INT) & ~RBM_RAX);
            BuildUse(tree->AsCmpXchg()->gtOpComparand, RBM_RAX);
            BuildDef(tree, RBM_RAX);
        }
        break;

        case GT_XADD:
        case GT_XCHG:
        {
            // TODO-XArch-Cleanup: We should make the indirection explicit on these nodes so that we don't have
            // to special case them.
            // These tree nodes will have their op1 marked as isDelayFree=true.
            // That is, op1's reg remains in use until the subsequent instruction.
            GenTree* addr = tree->gtGetOp1();
            GenTree* data = tree->gtGetOp2();
            assert(!addr->isContained());
            RefPosition* addrUse = BuildUse(addr);
            setDelayFree(addrUse);
            tgtPrefUse = addrUse;
            assert(!data->isContained());
            BuildUse(data);
            srcCount = 2;
            assert(dstCount == 1);
            BuildDef(tree);
        }
        break;

        case GT_PUTARG_REG:
            srcCount = BuildPutArgReg(tree->AsUnOp());
            break;

        case GT_CALL:
            srcCount = BuildCall(tree->AsCall());
            if (tree->AsCall()->HasMultiRegRetVal())
            {
                dstCount = tree->AsCall()->GetReturnTypeDesc()->GetReturnRegCount();
            }
            break;

        case GT_ADDR:
        {
            // For a GT_ADDR, the child node should not be evaluated into a register
            GenTree* child = tree->gtGetOp1();
            assert(!isCandidateLocalRef(child));
            assert(child->isContained());
            assert(dstCount == 1);
            srcCount = 0;
        }
        break;

#if !defined(FEATURE_PUT_STRUCT_ARG_STK)
        case GT_OBJ:
#endif
        case GT_BLK:
        case GT_DYN_BLK:
            // These should all be eliminated prior to Lowering.
            assert(!"Non-store block node in Lowering");
            srcCount = 0;
            break;

#ifdef FEATURE_PUT_STRUCT_ARG_STK
        case GT_PUTARG_STK:
            srcCount = BuildPutArgStk(tree->AsPutArgStk());
            break;
#endif // FEATURE_PUT_STRUCT_ARG_STK

        case GT_STORE_BLK:
        case GT_STORE_OBJ:
        case GT_STORE_DYN_BLK:
            srcCount = BuildBlockStore(tree->AsBlk());
            break;

        case GT_INIT_VAL:
            // Always a passthrough of its child's value.
            assert(!"INIT_VAL should always be contained");
            srcCount = 0;
            break;

        case GT_LCLHEAP:
            srcCount = BuildLclHeap(tree);
            break;

        case GT_ARR_BOUNDS_CHECK:
#ifdef FEATURE_SIMD
        case GT_SIMD_CHK:
#endif // FEATURE_SIMD
#ifdef FEATURE_HW_INTRINSICS
        case GT_HW_INTRINSIC_CHK:
#endif // FEATURE_HW_INTRINSICS

            // Consumes arrLen & index - has no result
            assert(dstCount == 0);
            srcCount = BuildOperandUses(tree->AsBoundsChk()->gtIndex);
            srcCount += BuildOperandUses(tree->AsBoundsChk()->gtArrLen);
            break;

        case GT_ARR_ELEM:
            // These must have been lowered to GT_ARR_INDEX
            noway_assert(!"We should never see a GT_ARR_ELEM after Lowering.");
            srcCount = 0;
            break;

        case GT_ARR_INDEX:
        {
            srcCount = 2;
            assert(dstCount == 1);
            assert(!tree->AsArrIndex()->ArrObj()->isContained());
            assert(!tree->AsArrIndex()->IndexExpr()->isContained());
            // For GT_ARR_INDEX, the lifetime of the arrObj must be extended because it is actually used multiple
            // times while the result is being computed.
            RefPosition* arrObjUse = BuildUse(tree->AsArrIndex()->ArrObj());
            setDelayFree(arrObjUse);
            BuildUse(tree->AsArrIndex()->IndexExpr());
            BuildDef(tree);
        }
        break;

        case GT_ARR_OFFSET:
        {
            // This consumes the offset, if any, the arrObj and the effective index,
            // and produces the flattened offset for this dimension.
            assert(dstCount == 1);
            srcCount                 = 0;
            RefPosition* internalDef = nullptr;
            if (tree->AsArrOffs()->gtOffset->isContained())
            {
                srcCount = 2;
            }
            else
            {
                // Here we simply need an internal register, which must be different
                // from any of the operand's registers, but may be the same as targetReg.
                srcCount    = 3;
                internalDef = buildInternalIntRegisterDefForNode(tree);
                BuildUse(tree->AsArrOffs()->gtOffset);
            }
            BuildUse(tree->AsArrOffs()->gtIndex);
            BuildUse(tree->AsArrOffs()->gtArrObj);
            if (internalDef != nullptr)
            {
                buildInternalRegisterUses();
            }
            BuildDef(tree);
        }
        break;

        case GT_LEA:
            // The LEA usually passes its operands through to the GT_IND, in which case it will
            // be contained, but we may be instantiating an address, in which case we set them here.
            srcCount = 0;
            assert(dstCount == 1);
            if (tree->AsAddrMode()->HasBase())
            {
                srcCount++;
                BuildUse(tree->AsAddrMode()->Base());
            }
            if (tree->AsAddrMode()->HasIndex())
            {
                srcCount++;
                BuildUse(tree->AsAddrMode()->Index());
            }
            BuildDef(tree);
            break;

        case GT_STOREIND:
            if (compiler->codeGen->gcInfo.gcIsWriteBarrierStoreIndNode(tree))
            {
                srcCount = BuildGCWriteBarrier(tree);
                break;
            }
            srcCount = BuildIndir(tree->AsIndir());
            break;

        case GT_NULLCHECK:
        {
            assert(dstCount == 0);
            regMaskTP indirCandidates = RBM_NONE;
            BuildUse(tree->gtGetOp1(), indirCandidates);
            srcCount = 1;
            break;
        }

        case GT_IND:
            srcCount = BuildIndir(tree->AsIndir());
            assert(dstCount == 1);
            break;

        case GT_CATCH_ARG:
            srcCount = 0;
            assert(dstCount == 1);
            BuildDef(tree, RBM_EXCEPTION_OBJECT);
            break;

#if !defined(FEATURE_EH_FUNCLETS)
        case GT_END_LFIN:
            srcCount = 0;
            assert(dstCount == 0);
            break;
#endif

        case GT_CLS_VAR:
            // These nodes are eliminated by rationalizer.
            JITDUMP("Unexpected node %s in Lower.\n", GenTree::OpName(tree->OperGet()));
            unreached();
            break;

        case GT_INDEX_ADDR:
        {
            assert(dstCount == 1);
            RefPosition* internalDef = nullptr;
#ifdef TARGET_64BIT
            // On 64-bit we always need a temporary register:
            //   - if the index is `native int` then we need to load the array
            //     length into a register to widen it to `native int`
            //   - if the index is `int` (or smaller) then we need to widen
            //     it to `long` to peform the address calculation
            internalDef = buildInternalIntRegisterDefForNode(tree);
#else  // !TARGET_64BIT
            assert(!varTypeIsLong(tree->AsIndexAddr()->Index()->TypeGet()));
            switch (tree->AsIndexAddr()->gtElemSize)
            {
                case 1:
                case 2:
                case 4:
                case 8:
                    break;

                default:
                    internalDef = buildInternalIntRegisterDefForNode(tree);
                    break;
            }
#endif // !TARGET_64BIT
            srcCount = BuildBinaryUses(tree->AsOp());
            if (internalDef != nullptr)
            {
                buildInternalRegisterUses();
            }
            BuildDef(tree);
        }
        break;

    } // end switch (tree->OperGet())

    // We need to be sure that we've set srcCount and dstCount appropriately.
    // Not that for XARCH, the maximum number of registers defined is 2.
    assert((dstCount < 2) || ((dstCount == 2) && tree->IsMultiRegNode()));
    assert(isLocalDefUse == (tree->IsValue() && tree->IsUnusedValue()));
    assert(!tree->IsUnusedValue() || (dstCount != 0));
    assert(dstCount == tree->GetRegisterDstCount());
    return srcCount;
}

//------------------------------------------------------------------------
// getTgtPrefOperands: Identify whether the operands of an Op should be preferenced to the target.
//
// Arguments:
//    tree    - the node of interest.
//    prefOp1 - a bool "out" parameter indicating, on return, whether op1 should be preferenced to the target.
//    prefOp2 - a bool "out" parameter indicating, on return, whether op2 should be preferenced to the target.
//
// Return Value:
//    This has two "out" parameters for returning the results (see above).
//
// Notes:
//    The caller is responsible for initializing the two "out" parameters to false.
//
void LinearScan::getTgtPrefOperands(GenTreeOp* tree, bool& prefOp1, bool& prefOp2)
{
    // If op2 of a binary-op gets marked as contained, then binary-op srcCount will be 1.
    // Even then we would like to set isTgtPref on Op1.
    if (tree->OperIsBinary() && isRMWRegOper(tree))
    {
        GenTree* op1 = tree->gtGetOp1();
        GenTree* op2 = tree->gtGetOp2();

        // If we have a read-modify-write operation, we want to preference op1 to the target,
        // if it is not contained.
        if (!op1->isContained())
        {
            prefOp1 = true;
        }

        // Commutative opers like add/mul/and/or/xor could reverse the order of operands if it is safe to do so.
        // In that case we will preference both, to increase the chance of getting a match.
        if (tree->OperIsCommutative() && op2 != nullptr && !op2->isContained())
        {
            prefOp2 = true;
        }
    }
}

//------------------------------------------------------------------------------
// isRMWRegOper: Can this binary tree node be used in a Read-Modify-Write format
//
// Arguments:
//    tree      - a binary tree node
//
// Return Value:
//    Returns true if we can use the read-modify-write instruction form
//
// Notes:
//    This is used to determine whether to preference the source to the destination register.
//
bool LinearScan::isRMWRegOper(GenTree* tree)
{
    // TODO-XArch-CQ: Make this more accurate.
    // For now, We assume that most binary operators are of the RMW form.
    assert(tree->OperIsBinary());

    if (tree->OperIsCompare() || tree->OperIs(GT_CMP) || tree->OperIs(GT_BT))
    {
        return false;
    }

    switch (tree->OperGet())
    {
        // These Opers either support a three op form (i.e. GT_LEA), or do not read/write their first operand
        case GT_LEA:
        case GT_STOREIND:
        case GT_ARR_INDEX:
        case GT_STORE_BLK:
        case GT_STORE_OBJ:
        case GT_SWITCH_TABLE:
        case GT_LOCKADD:
#ifdef TARGET_X86
        case GT_LONG:
#endif
            return false;

        case GT_ADD:
        case GT_SUB:
        case GT_DIV:
        {
            return !varTypeIsFloating(tree->TypeGet()) || !compiler->canUseVexEncoding();
        }

        // x86/x64 does support a three op multiply when op2|op1 is a contained immediate
        case GT_MUL:
        {
            if (varTypeIsFloating(tree->TypeGet()))
            {
                return !compiler->canUseVexEncoding();
            }
            return (!tree->gtGetOp2()->isContainedIntOrIImmed() && !tree->gtGetOp1()->isContainedIntOrIImmed());
        }

#ifdef FEATURE_HW_INTRINSICS
        case GT_HWINTRINSIC:
            return tree->isRMWHWIntrinsic(compiler);
#endif // FEATURE_HW_INTRINSICS

        default:
            return true;
    }
}

// Support for building RefPositions for RMW nodes.
int LinearScan::BuildRMWUses(GenTreeOp* node, regMaskTP candidates)
{
    int       srcCount      = 0;
    GenTree*  op1           = node->gtOp1;
    GenTree*  op2           = node->gtGetOp2IfPresent();
    regMaskTP op1Candidates = candidates;
    regMaskTP op2Candidates = candidates;

#ifdef TARGET_X86
    if (varTypeIsByte(node))
    {
        regMaskTP byteCandidates = (candidates == RBM_NONE) ? allByteRegs() : (candidates & allByteRegs());
        if (!op1->isContained())
        {
            assert(byteCandidates != RBM_NONE);
            op1Candidates = byteCandidates;
        }
        if (node->OperIsCommutative() && !op2->isContained())
        {
            assert(byteCandidates != RBM_NONE);
            op2Candidates = byteCandidates;
        }
    }
#endif // TARGET_X86

    bool prefOp1 = false;
    bool prefOp2 = false;
    getTgtPrefOperands(node, prefOp1, prefOp2);
    assert(!prefOp2 || node->OperIsCommutative());

    // Determine which operand, if any, should be delayRegFree. Normally, this would be op2,
    // but if we have a commutative operator and op1 is a contained memory op, it would be op1.
    // We need to make the delayRegFree operand remain live until the op is complete, by marking
    // the source(s) associated with op2 as "delayFree".
    // Note that if op2 of a binary RMW operator is a memory op, even if the operator
    // is commutative, codegen cannot reverse them.
    // TODO-XArch-CQ: This is not actually the case for all RMW binary operators, but there's
    // more work to be done to correctly reverse the operands if they involve memory
    // operands.  Also, we may need to handle more cases than GT_IND, especially once
    // we've modified the register allocator to not require all nodes to be assigned
    // a register (e.g. a spilled lclVar can often be referenced directly from memory).
    // Note that we may have a null op2, even with 2 sources, if op1 is a base/index memory op.
    GenTree* delayUseOperand = op2;
    if (node->OperIsCommutative())
    {
        if (op1->isContained() && op2 != nullptr)
        {
            delayUseOperand = op1;
        }
        else if (!op2->isContained() || op2->IsCnsIntOrI())
        {
            // If we have a commutative operator and op2 is not a memory op, we don't need
            // to set delayRegFree on either operand because codegen can swap them.
            delayUseOperand = nullptr;
        }
    }
    else if (op1->isContained())
    {
        delayUseOperand = nullptr;
    }
    if (delayUseOperand != nullptr)
    {
        assert(!prefOp1 || delayUseOperand != op1);
        assert(!prefOp2 || delayUseOperand != op2);
    }

    // Build first use
    if (prefOp1)
    {
        assert(!op1->isContained());
        tgtPrefUse = BuildUse(op1, op1Candidates);
        srcCount++;
    }
    else if (delayUseOperand == op1)
    {
        srcCount += BuildDelayFreeUses(op1, op1Candidates);
    }
    else
    {
        srcCount += BuildOperandUses(op1, op1Candidates);
    }
    // Build second use
    if (op2 != nullptr)
    {
        if (prefOp2)
        {
            assert(!op2->isContained());
            tgtPrefUse2 = BuildUse(op2, op2Candidates);
            srcCount++;
        }
        else if (delayUseOperand == op2)
        {
            srcCount += BuildDelayFreeUses(op2, op2Candidates);
        }
        else
        {
            srcCount += BuildOperandUses(op2, op2Candidates);
        }
    }
    return srcCount;
}

//------------------------------------------------------------------------
// BuildShiftRotate: Set the NodeInfo for a shift or rotate.
//
// Arguments:
//    tree      - The node of interest
//
// Return Value:
//    The number of sources consumed by this node.
//
int LinearScan::BuildShiftRotate(GenTree* tree)
{
    // For shift operations, we need that the number
    // of bits moved gets stored in CL in case
    // the number of bits to shift is not a constant.
    int       srcCount      = 0;
    GenTree*  shiftBy       = tree->gtGetOp2();
    GenTree*  source        = tree->gtGetOp1();
    regMaskTP srcCandidates = RBM_NONE;
    regMaskTP dstCandidates = RBM_NONE;

    // x64 can encode 8 bits of shift and it will use 5 or 6. (the others are masked off)
    // We will allow whatever can be encoded - hope you know what you are doing.
    if (shiftBy->isContained())
    {
        assert(shiftBy->OperIsConst());
    }
    else
    {
        srcCandidates = allRegs(TYP_INT) & ~RBM_RCX;
        dstCandidates = allRegs(TYP_INT) & ~RBM_RCX;
    }

    // Note that Rotate Left/Right instructions don't set ZF and SF flags.
    //
    // If the operand being shifted is 32-bits then upper three bits are masked
    // by hardware to get actual shift count.  Similarly for 64-bit operands
    // shift count is narrowed to [0..63].  If the resulting shift count is zero,
    // then shift operation won't modify flags.
    //
    // TODO-CQ-XARCH: We can optimize generating 'test' instruction for GT_EQ/NE(shift, 0)
    // if the shift count is known to be non-zero and in the range depending on the
    // operand size.
    CLANG_FORMAT_COMMENT_ANCHOR;

#ifdef TARGET_X86
    // The first operand of a GT_LSH_HI and GT_RSH_LO oper is a GT_LONG so that
    // we can have a three operand form.
    if (tree->OperGet() == GT_LSH_HI || tree->OperGet() == GT_RSH_LO)
    {
        assert((source->OperGet() == GT_LONG) && source->isContained());

        GenTree* sourceLo = source->gtGetOp1();
        GenTree* sourceHi = source->gtGetOp2();
        assert(!sourceLo->isContained() && !sourceHi->isContained());
        RefPosition* sourceLoUse = BuildUse(sourceLo, srcCandidates);
        RefPosition* sourceHiUse = BuildUse(sourceHi, srcCandidates);

        if (!tree->isContained())
        {
            if (tree->OperGet() == GT_LSH_HI)
            {
                setDelayFree(sourceLoUse);
            }
            else
            {
                setDelayFree(sourceHiUse);
            }
        }
    }
    else
#endif
        if (!source->isContained())
    {
        tgtPrefUse = BuildUse(source, srcCandidates);
        srcCount++;
    }
    else
    {
        srcCount += BuildOperandUses(source, srcCandidates);
    }
    if (!tree->isContained())
    {
        if (!shiftBy->isContained())
        {
            srcCount += BuildDelayFreeUses(shiftBy, RBM_RCX);
            buildKillPositionsForNode(tree, currentLoc + 1, RBM_RCX);
        }
        BuildDef(tree, dstCandidates);
    }
    else
    {
        if (!shiftBy->isContained())
        {
            srcCount += BuildOperandUses(shiftBy, RBM_RCX);
            buildKillPositionsForNode(tree, currentLoc + 1, RBM_RCX);
        }
    }
    return srcCount;
}

//------------------------------------------------------------------------
// BuildCall: Set the NodeInfo for a call.
//
// Arguments:
//    call      - The call node of interest
//
// Return Value:
//    The number of sources consumed by this node.
//
int LinearScan::BuildCall(GenTreeCall* call)
{
    bool            hasMultiRegRetVal = false;
    ReturnTypeDesc* retTypeDesc       = nullptr;
    int             srcCount          = 0;
    int             dstCount          = 0;
    regMaskTP       dstCandidates     = RBM_NONE;

    assert(!call->isContained());
    if (call->TypeGet() != TYP_VOID)
    {
        hasMultiRegRetVal = call->HasMultiRegRetVal();
        if (hasMultiRegRetVal)
        {
            // dst count = number of registers in which the value is returned by call
            retTypeDesc = call->GetReturnTypeDesc();
            dstCount    = retTypeDesc->GetReturnRegCount();
        }
        else
        {
            dstCount = 1;
        }
    }

    GenTree* ctrlExpr = call->gtControlExpr;
    if (call->gtCallType == CT_INDIRECT)
    {
        ctrlExpr = call->gtCallAddr;
    }

    RegisterType registerType = call->TypeGet();

    // Set destination candidates for return value of the call.
    CLANG_FORMAT_COMMENT_ANCHOR;

#ifdef TARGET_X86
    if (call->IsHelperCall(compiler, CORINFO_HELP_INIT_PINVOKE_FRAME))
    {
        // The x86 CORINFO_HELP_INIT_PINVOKE_FRAME helper uses a custom calling convention that returns with
        // TCB in REG_PINVOKE_TCB. AMD64/ARM64 use the standard calling convention. fgMorphCall() sets the
        // correct argument registers.
        dstCandidates = RBM_PINVOKE_TCB;
    }
    else
#endif // TARGET_X86
        if (hasMultiRegRetVal)
    {
        assert(retTypeDesc != nullptr);
        dstCandidates = retTypeDesc->GetABIReturnRegs();
        assert((int)genCountBits(dstCandidates) == dstCount);
    }
    else if (varTypeIsFloating(registerType))
    {
#ifdef TARGET_X86
        // The return value will be on the X87 stack, and we will need to move it.
        dstCandidates = allRegs(registerType);
#else  // !TARGET_X86
        dstCandidates = RBM_FLOATRET;
#endif // !TARGET_X86
    }
    else if (registerType == TYP_LONG)
    {
        dstCandidates = RBM_LNGRET;
    }
    else
    {
        dstCandidates = RBM_INTRET;
    }

    // number of args to a call =
    // callRegArgs + (callargs - placeholders, setup, etc)
    // there is an explicit thisPtr but it is redundant

    bool callHasFloatRegArgs = false;
    bool isVarArgs           = call->IsVarargs();

    // First, determine internal registers.
    // We will need one for any float arguments to a varArgs call.
    for (GenTreeCall::Use& use : call->LateArgs())
    {
        GenTree* argNode = use.GetNode();
        if (argNode->OperIsPutArgReg())
        {
            HandleFloatVarArgs(call, argNode, &callHasFloatRegArgs);
        }
        else if (argNode->OperGet() == GT_FIELD_LIST)
        {
            for (GenTreeFieldList::Use& use : argNode->AsFieldList()->Uses())
            {
                assert(use.GetNode()->OperIsPutArgReg());
                HandleFloatVarArgs(call, use.GetNode(), &callHasFloatRegArgs);
            }
        }
    }

    // Now, count reg args
    for (GenTreeCall::Use& use : call->LateArgs())
    {
        // By this point, lowering has ensured that all call arguments are one of the following:
        // - an arg setup store
        // - an arg placeholder
        // - a nop
        // - a copy blk
        // - a field list
        // - a put arg
        //
        // Note that this property is statically checked by LinearScan::CheckBlock.
        GenTree* argNode = use.GetNode();

        // Each register argument corresponds to one source.
        if (argNode->OperIsPutArgReg())
        {
            srcCount++;
            BuildUse(argNode, genRegMask(argNode->GetRegNum()));
        }
#ifdef UNIX_AMD64_ABI
        else if (argNode->OperGet() == GT_FIELD_LIST)
        {
            for (GenTreeFieldList::Use& use : argNode->AsFieldList()->Uses())
            {
                assert(use.GetNode()->OperIsPutArgReg());
                srcCount++;
                BuildUse(use.GetNode(), genRegMask(use.GetNode()->GetRegNum()));
            }
        }
#endif // UNIX_AMD64_ABI

#ifdef DEBUG
        // In DEBUG only, check validity with respect to the arg table entry.

        fgArgTabEntry* curArgTabEntry = compiler->gtArgEntryByNode(call, argNode);
        assert(curArgTabEntry);

        if (curArgTabEntry->GetRegNum() == REG_STK)
        {
            // late arg that is not passed in a register
            assert(argNode->gtOper == GT_PUTARG_STK);

#ifdef FEATURE_PUT_STRUCT_ARG_STK
            // If the node is TYP_STRUCT and it is put on stack with
            // putarg_stk operation, we consume and produce no registers.
            // In this case the embedded Obj node should not produce
            // registers too since it is contained.
            // Note that if it is a SIMD type the argument will be in a register.
            if (argNode->TypeGet() == TYP_STRUCT)
            {
                assert(argNode->gtGetOp1() != nullptr && argNode->gtGetOp1()->OperGet() == GT_OBJ);
                assert(argNode->gtGetOp1()->isContained());
            }
#endif // FEATURE_PUT_STRUCT_ARG_STK
            continue;
        }
#ifdef UNIX_AMD64_ABI
        if (argNode->OperGet() == GT_FIELD_LIST)
        {
            assert(argNode->isContained());
            assert(varTypeIsStruct(argNode) || curArgTabEntry->isStruct);

            unsigned regIndex = 0;
            for (GenTreeFieldList::Use& use : argNode->AsFieldList()->Uses())
            {
                const regNumber argReg = curArgTabEntry->GetRegNum(regIndex);
                assert(use.GetNode()->GetRegNum() == argReg);
                regIndex++;
            }
        }
        else
#endif // UNIX_AMD64_ABI
        {
            const regNumber argReg = curArgTabEntry->GetRegNum();
            assert(argNode->GetRegNum() == argReg);
        }
#endif // DEBUG
    }

#ifdef DEBUG
    // Now, count stack args
    // Note that these need to be computed into a register, but then
    // they're just stored to the stack - so the reg doesn't
    // need to remain live until the call.  In fact, it must not
    // because the code generator doesn't actually consider it live,
    // so it can't be spilled.

    for (GenTreeCall::Use& use : call->Args())
    {
        GenTree* arg = use.GetNode();
        if (!(arg->gtFlags & GTF_LATE_ARG) && !arg)
        {
            if (arg->IsValue() && !arg->isContained())
            {
                assert(arg->IsUnusedValue());
            }
        }
    }
#endif // DEBUG

    // set reg requirements on call target represented as control sequence.
    if (ctrlExpr != nullptr)
    {
        regMaskTP ctrlExprCandidates = RBM_NONE;

        // In case of fast tail implemented as jmp, make sure that gtControlExpr is
        // computed into a register.
        if (call->IsFastTailCall())
        {
            assert(!ctrlExpr->isContained());
            // Fast tail call - make sure that call target is always computed in RAX
            // so that epilog sequence can generate "jmp rax" to achieve fast tail call.
            ctrlExprCandidates = RBM_RAX;
        }
#ifdef TARGET_X86
        else if (call->IsVirtualStub() && (call->gtCallType == CT_INDIRECT))
        {
            // On x86, we need to generate a very specific pattern for indirect VSD calls:
            //
            //    3-byte nop
            //    call dword ptr [eax]
            //
            // Where EAX is also used as an argument to the stub dispatch helper. Make
            // sure that the call target address is computed into EAX in this case.
            assert(ctrlExpr->isIndir() && ctrlExpr->isContained());
            ctrlExprCandidates = RBM_VIRTUAL_STUB_TARGET;
        }
#endif // TARGET_X86

#if FEATURE_VARARG
        // If it is a fast tail call, it is already preferenced to use RAX.
        // Therefore, no need set src candidates on call tgt again.
        if (call->IsVarargs() && callHasFloatRegArgs && !call->IsFastTailCall())
        {
            // Don't assign the call target to any of the argument registers because
            // we will use them to also pass floating point arguments as required
            // by Amd64 ABI.
            ctrlExprCandidates = allRegs(TYP_INT) & ~(RBM_ARG_REGS);
        }
#endif // !FEATURE_VARARG
        srcCount += BuildOperandUses(ctrlExpr, ctrlExprCandidates);
    }

    buildInternalRegisterUses();

    // Now generate defs and kills.
    regMaskTP killMask = getKillSetForCall(call);
    BuildDefsWithKills(call, dstCount, dstCandidates, killMask);
    return srcCount;
}

//------------------------------------------------------------------------
// BuildBlockStore: Build the RefPositions for a block store node.
//
// Arguments:
//    blkNode - The block store node of interest
//
// Return Value:
//    The number of sources consumed by this node.
//
int LinearScan::BuildBlockStore(GenTreeBlk* blkNode)
{
    GenTree* dstAddr = blkNode->Addr();
    GenTree* src     = blkNode->Data();
    unsigned size    = blkNode->Size();

    GenTree* srcAddrOrFill = nullptr;

    regMaskTP dstAddrRegMask = RBM_NONE;
    regMaskTP srcRegMask     = RBM_NONE;
    regMaskTP sizeRegMask    = RBM_NONE;

    if (blkNode->OperIsInitBlkOp())
    {
        if (src->OperIs(GT_INIT_VAL))
        {
            assert(src->isContained());
            src = src->AsUnOp()->gtGetOp1();
        }

        srcAddrOrFill = src;

        switch (blkNode->gtBlkOpKind)
        {
            case GenTreeBlk::BlkOpKindUnroll:
                if (size >= XMM_REGSIZE_BYTES)
                {
                    buildInternalFloatRegisterDefForNode(blkNode, internalFloatRegCandidates());
                    SetContainsAVXFlags();
                }

#ifdef TARGET_X86
                if ((size & 1) != 0)
                {
                    // We'll need to store a byte so a byte register is needed on x86.
                    srcRegMask = allByteRegs();
                }
#endif
                break;

            case GenTreeBlk::BlkOpKindRepInstr:
                dstAddrRegMask = RBM_RDI;
                srcRegMask     = RBM_RAX;
                sizeRegMask    = RBM_RCX;
                break;

#ifdef TARGET_AMD64
            case GenTreeBlk::BlkOpKindHelper:
                dstAddrRegMask = RBM_ARG_0;
                srcRegMask     = RBM_ARG_1;
                sizeRegMask    = RBM_ARG_2;
                break;
#endif

            default:
                unreached();
        }
    }
    else
    {
        if (src->OperIs(GT_IND))
        {
            assert(src->isContained());
            srcAddrOrFill = src->AsIndir()->Addr();
        }

        if (blkNode->OperIs(GT_STORE_OBJ))
        {
            if (blkNode->gtBlkOpKind == GenTreeBlk::BlkOpKindRepInstr)
            {
                // We need the size of the contiguous Non-GC-region to be in RCX to call rep movsq.
                sizeRegMask = RBM_RCX;
            }

            // The srcAddr must be in a register.  If it was under a GT_IND, we need to subsume all of its
            // sources.
            dstAddrRegMask = RBM_RDI;
            srcRegMask     = RBM_RSI;
        }
        else
        {
            switch (blkNode->gtBlkOpKind)
            {
                case GenTreeBlk::BlkOpKindUnroll:
                    if ((size % XMM_REGSIZE_BYTES) != 0)
                    {
                        regMaskTP regMask = allRegs(TYP_INT);
#ifdef TARGET_X86
                        if ((size & 1) != 0)
                        {
                            // We'll need to store a byte so a byte register is needed on x86.
                            regMask = allByteRegs();
                        }
#endif
                        buildInternalIntRegisterDefForNode(blkNode, regMask);
                    }

                    if (size >= XMM_REGSIZE_BYTES)
                    {
                        buildInternalFloatRegisterDefForNode(blkNode, internalFloatRegCandidates());
                        SetContainsAVXFlags();
                    }
                    break;

                case GenTreeBlk::BlkOpKindRepInstr:
                    dstAddrRegMask = RBM_RDI;
                    srcRegMask     = RBM_RSI;
                    sizeRegMask    = RBM_RCX;
                    break;

#ifdef TARGET_AMD64
                case GenTreeBlk::BlkOpKindHelper:
                    dstAddrRegMask = RBM_ARG_0;
                    srcRegMask     = RBM_ARG_1;
                    sizeRegMask    = RBM_ARG_2;
                    break;
#endif

                default:
                    unreached();
            }
        }

        if ((srcAddrOrFill == nullptr) && (srcRegMask != RBM_NONE))
        {
            // This is a local source; we'll use a temp register for its address.
            assert(src->isContained() && src->OperIs(GT_LCL_VAR, GT_LCL_FLD));
            buildInternalIntRegisterDefForNode(blkNode, srcRegMask);
        }
    }

    if (!blkNode->OperIs(GT_STORE_DYN_BLK) && (sizeRegMask != RBM_NONE))
    {
        // Reserve a temp register for the block size argument.
        buildInternalIntRegisterDefForNode(blkNode, sizeRegMask);
    }

    int useCount = 0;

    if (!dstAddr->isContained())
    {
        useCount++;
        BuildUse(dstAddr, dstAddrRegMask);
    }
    else if (dstAddr->OperIsAddrMode())
    {
        useCount += BuildAddrUses(dstAddr);
    }

    if (srcAddrOrFill != nullptr)
    {
        if (!srcAddrOrFill->isContained())
        {
            useCount++;
            BuildUse(srcAddrOrFill, srcRegMask);
        }
        else if (srcAddrOrFill->OperIsAddrMode())
        {
            useCount += BuildAddrUses(srcAddrOrFill);
        }
    }

    if (blkNode->OperIs(GT_STORE_DYN_BLK))
    {
        useCount++;
        BuildUse(blkNode->AsDynBlk()->gtDynamicSize, sizeRegMask);
    }

    buildInternalRegisterUses();
    regMaskTP killMask = getKillSetForBlockStore(blkNode);
    BuildDefsWithKills(blkNode, 0, RBM_NONE, killMask);
    return useCount;
}

#ifdef FEATURE_PUT_STRUCT_ARG_STK
//------------------------------------------------------------------------
// BuildPutArgStk: Set the NodeInfo for a GT_PUTARG_STK.
//
// Arguments:
//    tree      - The node of interest
//
// Return Value:
//    The number of sources consumed by this node.
//
int LinearScan::BuildPutArgStk(GenTreePutArgStk* putArgStk)
{
    int srcCount = 0;
    if (putArgStk->gtOp1->gtOper == GT_FIELD_LIST)
    {
        assert(putArgStk->gtOp1->isContained());

        RefPosition* simdTemp   = nullptr;
        RefPosition* intTemp    = nullptr;
        unsigned     prevOffset = putArgStk->getArgSize();
        // We need to iterate over the fields twice; once to determine the need for internal temps,
        // and once to actually build the uses.
        for (GenTreeFieldList::Use& use : putArgStk->gtOp1->AsFieldList()->Uses())
        {
            GenTree* const  fieldNode   = use.GetNode();
            const var_types fieldType   = fieldNode->TypeGet();
            const unsigned  fieldOffset = use.GetOffset();

#ifdef TARGET_X86
            assert(fieldType != TYP_LONG);
#endif // TARGET_X86

#if defined(FEATURE_SIMD)
            // Note that we need to check the GT_FIELD_LIST type, not 'fieldType'. This is because the
            // GT_FIELD_LIST will be TYP_SIMD12 whereas the fieldType might be TYP_SIMD16 for lclVar, where
            // we "round up" to 16.
            if ((use.GetType() == TYP_SIMD12) && (simdTemp == nullptr))
            {
                simdTemp = buildInternalFloatRegisterDefForNode(putArgStk);
            }
#endif // defined(FEATURE_SIMD)

#ifdef TARGET_X86
            if (putArgStk->gtPutArgStkKind == GenTreePutArgStk::Kind::Push)
            {
                // We can treat as a slot any field that is stored at a slot boundary, where the previous
                // field is not in the same slot. (Note that we store the fields in reverse order.)
                const bool fieldIsSlot = ((fieldOffset % 4) == 0) && ((prevOffset - fieldOffset) >= 4);
                if (intTemp == nullptr)
                {
                    intTemp = buildInternalIntRegisterDefForNode(putArgStk);
                }
                if (!fieldIsSlot && varTypeIsByte(fieldType))
                {
                    // If this field is a slot--i.e. it is an integer field that is 4-byte aligned and takes up 4 bytes
                    // (including padding)--we can store the whole value rather than just the byte. Otherwise, we will
                    // need a byte-addressable register for the store. We will enforce this requirement on an internal
                    // register, which we can use to copy multiple byte values.
                    intTemp->registerAssignment &= allByteRegs();
                }
            }
#endif // TARGET_X86

            prevOffset = fieldOffset;
        }

        for (GenTreeFieldList::Use& use : putArgStk->gtOp1->AsFieldList()->Uses())
        {
            GenTree* const fieldNode = use.GetNode();
            if (!fieldNode->isContained())
            {
                BuildUse(fieldNode);
                srcCount++;
            }
        }
        buildInternalRegisterUses();

        return srcCount;
    }

    GenTree*  src  = putArgStk->gtOp1;
    var_types type = src->TypeGet();

#if defined(FEATURE_SIMD) && defined(TARGET_X86)
    // For PutArgStk of a TYP_SIMD12, we need an extra register.
    if (putArgStk->isSIMD12())
    {
        buildInternalFloatRegisterDefForNode(putArgStk, internalFloatRegCandidates());
        BuildUse(putArgStk->gtOp1);
        srcCount = 1;
        buildInternalRegisterUses();
        return srcCount;
    }
#endif // defined(FEATURE_SIMD) && defined(TARGET_X86)

    if (type != TYP_STRUCT)
    {
        return BuildSimple(putArgStk);
    }

    ClassLayout* layout = src->AsObj()->GetLayout();

    ssize_t size = putArgStk->gtNumSlots * TARGET_POINTER_SIZE;
    switch (putArgStk->gtPutArgStkKind)
    {
        case GenTreePutArgStk::Kind::Push:
        case GenTreePutArgStk::Kind::PushAllSlots:
        case GenTreePutArgStk::Kind::Unroll:
            // If we have a remainder smaller than XMM_REGSIZE_BYTES, we need an integer temp reg.
            //
            // x86 specific note: if the size is odd, the last copy operation would be of size 1 byte.
            // But on x86 only RBM_BYTE_REGS could be used as byte registers.  Therefore, exclude
            // RBM_NON_BYTE_REGS from internal candidates.
            if (!layout->HasGCPtr() && (size & (XMM_REGSIZE_BYTES - 1)) != 0)
            {
                regMaskTP regMask = allRegs(TYP_INT);

#ifdef TARGET_X86
                if ((size % 2) != 0)
                {
                    regMask &= ~RBM_NON_BYTE_REGS;
                }
#endif
                buildInternalIntRegisterDefForNode(putArgStk, regMask);
            }

#ifdef TARGET_X86
            if (size >= 8)
#else  // !TARGET_X86
            if (size >= XMM_REGSIZE_BYTES)
#endif // !TARGET_X86
            {
                // If we have a buffer larger than or equal to XMM_REGSIZE_BYTES on x64/ux,
                // or larger than or equal to 8 bytes on x86, reserve an XMM register to use it for a
                // series of 16-byte loads and stores.
                buildInternalFloatRegisterDefForNode(putArgStk, internalFloatRegCandidates());
                SetContainsAVXFlags();
            }
            break;

        case GenTreePutArgStk::Kind::RepInstr:
            buildInternalIntRegisterDefForNode(putArgStk, RBM_RDI);
            buildInternalIntRegisterDefForNode(putArgStk, RBM_RCX);
            buildInternalIntRegisterDefForNode(putArgStk, RBM_RSI);
            break;

        default:
            unreached();
    }

    srcCount = BuildOperandUses(src);
    buildInternalRegisterUses();
    return srcCount;
}
#endif // FEATURE_PUT_STRUCT_ARG_STK

//------------------------------------------------------------------------
// BuildLclHeap: Set the NodeInfo for a GT_LCLHEAP.
//
// Arguments:
//    tree      - The node of interest
//
// Return Value:
//    The number of sources consumed by this node.
//
int LinearScan::BuildLclHeap(GenTree* tree)
{
    int srcCount = 1;

    // Need a variable number of temp regs (see genLclHeap() in codegenamd64.cpp):
    // Here '-' means don't care.
    //
    //     Size?                    Init Memory?         # temp regs
    //      0                            -                  0 (returns 0)
    //      const and <=6 reg words      -                  0 (pushes '0')
    //      const and >6 reg words       Yes                0 (pushes '0')
    //      const and <PageSize          No                 0 (amd64) 1 (x86)
    //                                                        (x86:tmpReg for sutracting from esp)
    //      const and >=PageSize         No                 2 (regCnt and tmpReg for subtracing from sp)
    //      Non-const                    Yes                0 (regCnt=targetReg and pushes '0')
    //      Non-const                    No                 2 (regCnt and tmpReg for subtracting from sp)
    //
    // Note: Here we don't need internal register to be different from targetReg.
    // Rather, require it to be different from operand's reg.

    GenTree* size = tree->gtGetOp1();
    if (size->IsCnsIntOrI())
    {
        assert(size->isContained());
        srcCount       = 0;
        size_t sizeVal = size->AsIntCon()->gtIconVal;

        if (sizeVal == 0)
        {
            buildInternalIntRegisterDefForNode(tree);
        }
        else
        {
            // Compute the amount of memory to properly STACK_ALIGN.
            // Note: The Gentree node is not updated here as it is cheap to recompute stack aligned size.
            // This should also help in debugging as we can examine the original size specified with localloc.
            sizeVal = AlignUp(sizeVal, STACK_ALIGN);

            // For small allocations up to 6 pointer sized words (i.e. 48 bytes of localloc)
            // we will generate 'push 0'.
            assert((sizeVal % REGSIZE_BYTES) == 0);
            size_t cntRegSizedWords = sizeVal / REGSIZE_BYTES;
            if (cntRegSizedWords > 6)
            {
                if (!compiler->info.compInitMem)
                {
                    // No need to initialize allocated stack space.
                    if (sizeVal < compiler->eeGetPageSize())
                    {
#ifdef TARGET_X86
                        // x86 needs a register here to avoid generating "sub" on ESP.
                        buildInternalIntRegisterDefForNode(tree);
#endif
                    }
                    else
                    {
                        // We need two registers: regCnt and RegTmp
                        buildInternalIntRegisterDefForNode(tree);
                        buildInternalIntRegisterDefForNode(tree);
                    }
                }
            }
        }
    }
    else
    {
        if (!compiler->info.compInitMem)
        {
            buildInternalIntRegisterDefForNode(tree);
            buildInternalIntRegisterDefForNode(tree);
        }
        BuildUse(size);
    }
    buildInternalRegisterUses();
    BuildDef(tree);
    return srcCount;
}

//------------------------------------------------------------------------
// BuildModDiv: Set the NodeInfo for GT_MOD/GT_DIV/GT_UMOD/GT_UDIV.
//
// Arguments:
//    tree      - The node of interest
//
// Return Value:
//    The number of sources consumed by this node.
//
int LinearScan::BuildModDiv(GenTree* tree)
{
    GenTree*     op1           = tree->gtGetOp1();
    GenTree*     op2           = tree->gtGetOp2();
    regMaskTP    dstCandidates = RBM_NONE;
    RefPosition* internalDef   = nullptr;
    int          srcCount      = 0;

    if (varTypeIsFloating(tree->TypeGet()))
    {
        return BuildSimple(tree);
    }

    // Amd64 Div/Idiv instruction:
    //    Dividend in RAX:RDX  and computes
    //    Quotient in RAX, Remainder in RDX

    if (tree->OperGet() == GT_MOD || tree->OperGet() == GT_UMOD)
    {
        // We are interested in just the remainder.
        // RAX is used as a trashable register during computation of remainder.
        dstCandidates = RBM_RDX;
    }
    else
    {
        // We are interested in just the quotient.
        // RDX gets used as trashable register during computation of quotient
        dstCandidates = RBM_RAX;
    }

#ifdef TARGET_X86
    if (op1->OperGet() == GT_LONG)
    {
        assert(op1->isContained());

        // To avoid reg move would like to have op1's low part in RAX and high part in RDX.
        GenTree* loVal = op1->gtGetOp1();
        GenTree* hiVal = op1->gtGetOp2();
        assert(!loVal->isContained() && !hiVal->isContained());

        assert(op2->IsCnsIntOrI());
        assert(tree->OperGet() == GT_UMOD);

        // This situation also requires an internal register.
        buildInternalIntRegisterDefForNode(tree);

        BuildUse(loVal, RBM_EAX);
        BuildUse(hiVal, RBM_EDX);
        srcCount = 2;
    }
    else
#endif
    {
        // If possible would like to have op1 in RAX to avoid a register move.
        RefPosition* op1Use = BuildUse(op1, RBM_EAX);
        tgtPrefUse          = op1Use;
        srcCount            = 1;
    }

    srcCount += BuildDelayFreeUses(op2, allRegs(TYP_INT) & ~(RBM_RAX | RBM_RDX));

    buildInternalRegisterUses();

    regMaskTP killMask = getKillSetForModDiv(tree->AsOp());
    BuildDefsWithKills(tree, 1, dstCandidates, killMask);
    return srcCount;
}

//------------------------------------------------------------------------
// BuildIntrinsic: Set the NodeInfo for a GT_INTRINSIC.
//
// Arguments:
//    tree      - The node of interest
//
// Return Value:
//    The number of sources consumed by this node.
//
int LinearScan::BuildIntrinsic(GenTree* tree)
{
    // Both operand and its result must be of floating point type.
    GenTree* op1 = tree->gtGetOp1();
    assert(varTypeIsFloating(op1));
    assert(op1->TypeGet() == tree->TypeGet());
    RefPosition* internalFloatDef = nullptr;

    switch (tree->AsIntrinsic()->gtIntrinsicId)
    {
        case CORINFO_INTRINSIC_Abs:
            // Abs(float x) = x & 0x7fffffff
            // Abs(double x) = x & 0x7ffffff ffffffff

            // In case of Abs we need an internal register to hold mask.

            // TODO-XArch-CQ: avoid using an internal register for the mask.
            // Andps or andpd both will operate on 128-bit operands.
            // The data section constant to hold the mask is a 64-bit size.
            // Therefore, we need both the operand and mask to be in
            // xmm register. When we add support in emitter to emit 128-bit
            // data constants and instructions that operate on 128-bit
            // memory operands we can avoid the need for an internal register.
            internalFloatDef = buildInternalFloatRegisterDefForNode(tree, internalFloatRegCandidates());
            break;

#ifdef TARGET_X86
        case CORINFO_INTRINSIC_Cos:
        case CORINFO_INTRINSIC_Sin:
            NYI_X86("Math intrinsics Cos and Sin");
            break;
#endif // TARGET_X86

        case CORINFO_INTRINSIC_Sqrt:
        case CORINFO_INTRINSIC_Round:
        case CORINFO_INTRINSIC_Ceiling:
        case CORINFO_INTRINSIC_Floor:
            break;

        default:
            // Right now only Sqrt/Abs are treated as math intrinsics
            noway_assert(!"Unsupported math intrinsic");
            unreached();
            break;
    }
    assert(tree->gtGetOp2IfPresent() == nullptr);
    int srcCount;
    if (op1->isContained())
    {
        srcCount = BuildOperandUses(op1);
    }
    else
    {
        tgtPrefUse = BuildUse(op1);
        srcCount   = 1;
    }
    if (internalFloatDef != nullptr)
    {
        buildInternalRegisterUses();
    }
    BuildDef(tree);
    return srcCount;
}

#ifdef FEATURE_SIMD
//------------------------------------------------------------------------
// BuildSIMD: Set the NodeInfo for a GT_SIMD tree.
//
// Arguments:
//    simdTree - The GT_SIMD node of interest
//
// Return Value:
//    The number of sources consumed by this node.
//
int LinearScan::BuildSIMD(GenTreeSIMD* simdTree)
{
    // Only SIMDIntrinsicInit can be contained. Other than that,
    // only SIMDIntrinsicOpEquality and SIMDIntrinsicOpInEquality can have 0 dstCount.
    int       dstCount      = simdTree->IsValue() ? 1 : 0;
    bool      buildUses     = true;
    regMaskTP dstCandidates = RBM_NONE;

    if (simdTree->isContained())
    {
        assert(simdTree->gtSIMDIntrinsicID == SIMDIntrinsicInit);
    }
    else if (dstCount != 1)
    {
        assert((simdTree->gtSIMDIntrinsicID == SIMDIntrinsicOpEquality) ||
               (simdTree->gtSIMDIntrinsicID == SIMDIntrinsicOpInEquality));
    }
    SetContainsAVXFlags(simdTree->gtSIMDSize);

    int srcCount = 0;

    switch (simdTree->gtSIMDIntrinsicID)
    {
        case SIMDIntrinsicInit:
        {
            // This sets all fields of a SIMD struct to the given value.
            // Mark op1 as contained if it is either zero or int constant of all 1's,
            // or a float constant with 16 or 32 byte simdType (AVX case)
            //
            // Note that for small int base types, the initVal has been constructed so that
            // we can use the full int value.
            CLANG_FORMAT_COMMENT_ANCHOR;

<<<<<<< HEAD
#if !defined(_TARGET_64BIT_)
            GenTree* op1 = simdTree->GetOp(0);
            if (op1->OperIs(GT_LONG))
=======
#if !defined(TARGET_64BIT)
            if (op1->OperGet() == GT_LONG)
>>>>>>> 0f455726
            {
                assert(op1->isContained());
                GenTree* op1lo = op1->gtGetOp1();
                GenTree* op1hi = op1->gtGetOp2();

                if (op1lo->isContained())
                {
                    srcCount = 0;
                    assert(op1hi->isContained());
                    assert((op1lo->IsIntegralConst(0) && op1hi->IsIntegralConst(0)) ||
                           (op1lo->IsIntegralConst(-1) && op1hi->IsIntegralConst(-1)));
                }
                else
                {
                    srcCount = 2;
                    buildInternalFloatRegisterDefForNode(simdTree);
                    setInternalRegsDelayFree = true;
                }

                if (srcCount == 2)
                {
                    BuildUse(op1lo, RBM_EAX);
                    BuildUse(op1hi, RBM_EDX);
                }
                buildUses = false;
            }
#endif // !defined(TARGET_64BIT)
        }
        break;

        case SIMDIntrinsicInitN:
            srcCount = static_cast<int>(simdTree->GetNumOps());
            assert(srcCount == static_cast<int>(simdTree->gtSIMDSize / genTypeSize(simdTree->gtSIMDBaseType)));
            // Need an internal register to stitch together all the values into a single vector in a SIMD reg.
            buildInternalFloatRegisterDefForNode(simdTree);
            for (GenTreeSIMD::Use& use : simdTree->Uses())
            {
                assert(use.GetNode()->TypeGet() == simdTree->gtSIMDBaseType);
                assert(!use.GetNode()->isContained());
                BuildUse(use.GetNode());
            }
            buildUses = false;
            break;

        case SIMDIntrinsicInitArray:
            // We have an array and an index, which may be contained.
            break;

        case SIMDIntrinsicDiv:
            // SSE2 has no instruction support for division on integer vectors
            noway_assert(varTypeIsFloating(simdTree->gtSIMDBaseType));
            break;

        case SIMDIntrinsicAbs:
            // float/double vectors: This gets implemented as bitwise-And operation
            // with a mask and hence should never see  here.
            //
            // Must be a Vector<int> or Vector<short> Vector<sbyte>
            assert(simdTree->gtSIMDBaseType == TYP_INT || simdTree->gtSIMDBaseType == TYP_SHORT ||
                   simdTree->gtSIMDBaseType == TYP_BYTE);
            assert(compiler->getSIMDSupportLevel() >= SIMD_SSE4_Supported);
            break;

        case SIMDIntrinsicSqrt:
            // SSE2 has no instruction support for sqrt on integer vectors.
            noway_assert(varTypeIsFloating(simdTree->gtSIMDBaseType));
            break;

        case SIMDIntrinsicAdd:
        case SIMDIntrinsicSub:
        case SIMDIntrinsicMul:
        case SIMDIntrinsicBitwiseAnd:
        case SIMDIntrinsicBitwiseAndNot:
        case SIMDIntrinsicBitwiseOr:
        case SIMDIntrinsicBitwiseXor:
        case SIMDIntrinsicMin:
        case SIMDIntrinsicMax:
            // SSE2 32-bit integer multiplication requires two temp regs
            if (simdTree->gtSIMDIntrinsicID == SIMDIntrinsicMul && simdTree->gtSIMDBaseType == TYP_INT &&
                compiler->getSIMDSupportLevel() == SIMD_SSE2_Supported)
            {
                buildInternalFloatRegisterDefForNode(simdTree);
                buildInternalFloatRegisterDefForNode(simdTree);
            }
            break;

        case SIMDIntrinsicEqual:
            break;

        // SSE2 doesn't support < and <= directly on int vectors.
        // Instead we need to use > and >= with swapped operands.
        case SIMDIntrinsicLessThan:
        case SIMDIntrinsicLessThanOrEqual:
            noway_assert(!varTypeIsIntegral(simdTree->gtSIMDBaseType));
            break;

        // SIMDIntrinsicEqual is supported only on non-floating point base type vectors.
        // SSE2 cmpps/pd doesn't support > and >=  directly on float/double vectors.
        // Instead we need to use <  and <= with swapped operands.
        case SIMDIntrinsicGreaterThan:
            noway_assert(!varTypeIsFloating(simdTree->gtSIMDBaseType));
            break;

        case SIMDIntrinsicOpEquality:
        case SIMDIntrinsicOpInEquality:
            if (simdTree->GetOp(1)->isContained())
            {
                // If the second operand is contained then ContainCheckSIMD has determined
                // that PTEST can be used. We only need a single source register and no
                // internal registers.
            }
            else
            {
                // Can't use PTEST so we need 2 source registers, 1 internal SIMD register
                // (to hold the result of PCMPEQD or other similar SIMD compare instruction)
                // and one internal INT register (to hold the result of PMOVMSKB).
                buildInternalIntRegisterDefForNode(simdTree);
                buildInternalFloatRegisterDefForNode(simdTree);
            }
            // These SIMD nodes only set the condition flags.
            dstCount = 0;
            break;

        case SIMDIntrinsicDotProduct:
            // Float/Double vectors:
            // For SSE, or AVX with 32-byte vectors, we also need an internal register
            // as scratch. Further we need the targetReg and internal reg to be distinct
            // registers. Note that if this is a TYP_SIMD16 or smaller on AVX, then we
            // don't need a tmpReg.
            //
            // 32-byte integer vector on SSE4/AVX:
            // will take advantage of phaddd, which operates only on 128-bit xmm reg.
            // This will need 1 (in case of SSE4) or 2 (in case of AVX) internal
            // registers since targetReg is an int type register.
            //
            // See genSIMDIntrinsicDotProduct() for details on code sequence generated
            // and the need for scratch registers.
            if (varTypeIsFloating(simdTree->gtSIMDBaseType))
            {
                if ((compiler->getSIMDSupportLevel() == SIMD_SSE2_Supported) ||
                    (simdTree->GetOp(0)->TypeGet() == TYP_SIMD32))
                {
                    buildInternalFloatRegisterDefForNode(simdTree);
                    setInternalRegsDelayFree = true;
                }
                // else don't need scratch reg(s).
            }
            else
            {
                assert(simdTree->gtSIMDBaseType == TYP_INT && compiler->getSIMDSupportLevel() >= SIMD_SSE4_Supported);

                // No need to setInternalRegsDelayFree since targetReg is a
                // an int type reg and guaranteed to be different from xmm/ymm
                // regs.
                buildInternalFloatRegisterDefForNode(simdTree);
                if (compiler->getSIMDSupportLevel() == SIMD_AVX2_Supported)
                {
                    buildInternalFloatRegisterDefForNode(simdTree);
                }
            }
            break;

        case SIMDIntrinsicGetItem:
        {
            // This implements get_Item method. The sources are:
            //  - the source SIMD struct
            //  - index (which element to get)
            // The result is baseType of SIMD struct.
            // op1 may be a contained memory op, but if so we will consume its address.
            // op2 may be a contained constant.
            GenTree* op1 = simdTree->GetOp(0);
            GenTree* op2 = simdTree->GetOp(1);

            if (!op1->isContained())
            {
                // If the index is not a constant, we will use the SIMD temp location to store the vector.
                // Otherwise, if the baseType is floating point, the targetReg will be a xmm reg and we
                // can use that in the process of extracting the element.
                //
                // If the index is a constant and base type is a small int we can use pextrw, but on AVX
                // we will need a temp if are indexing into the upper half of the AVX register.
                // In all other cases with constant index, we need a temp xmm register to extract the
                // element if index is other than zero.

                if (!op2->IsCnsIntOrI())
                {
                    (void)compiler->getSIMDInitTempVarNum();
                }
                else if (!varTypeIsFloating(simdTree->gtSIMDBaseType))
                {
                    bool needFloatTemp;
                    if (varTypeIsSmallInt(simdTree->gtSIMDBaseType) &&
                        (compiler->getSIMDSupportLevel() == SIMD_AVX2_Supported))
                    {
                        int byteShiftCnt = (int)op2->AsIntCon()->gtIconVal * genTypeSize(simdTree->gtSIMDBaseType);
                        needFloatTemp    = (byteShiftCnt >= 16);
                    }
                    else
                    {
                        needFloatTemp = !op2->IsIntegralConst(0);
                    }

                    if (needFloatTemp)
                    {
                        buildInternalFloatRegisterDefForNode(simdTree);
                    }
                }
#ifdef TARGET_X86
                // This logic is duplicated from genSIMDIntrinsicGetItem().
                // When we generate code for a SIMDIntrinsicGetItem, under certain circumstances we need to
                // generate a movzx/movsx. On x86, these require byteable registers. So figure out which
                // cases will require this, so the non-byteable registers can be excluded.

                var_types baseType = simdTree->gtSIMDBaseType;
                if (op2->IsCnsIntOrI() && varTypeIsSmallInt(baseType))
                {
                    bool     ZeroOrSignExtnReqd = true;
                    unsigned baseSize           = genTypeSize(baseType);
                    if (baseSize == 1)
                    {
                        if ((op2->AsIntCon()->gtIconVal % 2) == 1)
                        {
                            ZeroOrSignExtnReqd = (baseType == TYP_BYTE);
                        }
                    }
                    else
                    {
                        assert(baseSize == 2);
                        ZeroOrSignExtnReqd = (baseType == TYP_SHORT);
                    }
                    if (ZeroOrSignExtnReqd)
                    {
                        dstCandidates = allByteRegs();
                    }
                }
#endif // TARGET_X86
            }
        }
        break;

        case SIMDIntrinsicSetX:
        case SIMDIntrinsicSetY:
        case SIMDIntrinsicSetZ:
        case SIMDIntrinsicSetW:
            // We need an internal integer register for SSE2 codegen
            if (compiler->getSIMDSupportLevel() == SIMD_SSE2_Supported)
            {
                buildInternalIntRegisterDefForNode(simdTree);
            }

            break;

        case SIMDIntrinsicCast:
            break;

        case SIMDIntrinsicConvertToSingle:
            if (simdTree->gtSIMDBaseType == TYP_UINT)
            {
                // We need an internal register different from targetReg.
                setInternalRegsDelayFree = true;
                buildInternalFloatRegisterDefForNode(simdTree);
                buildInternalFloatRegisterDefForNode(simdTree);
                // We also need an integer register.
                buildInternalIntRegisterDefForNode(simdTree);
            }
            break;

        case SIMDIntrinsicConvertToInt32:
            break;

        case SIMDIntrinsicWidenLo:
        case SIMDIntrinsicWidenHi:
            if (varTypeIsIntegral(simdTree->gtSIMDBaseType))
            {
                // We need an internal register different from targetReg.
                setInternalRegsDelayFree = true;
                buildInternalFloatRegisterDefForNode(simdTree);
            }
            break;

        case SIMDIntrinsicConvertToInt64:
            // We need an internal register different from targetReg.
            setInternalRegsDelayFree = true;
            buildInternalFloatRegisterDefForNode(simdTree);
            if (compiler->getSIMDSupportLevel() == SIMD_AVX2_Supported)
            {
                buildInternalFloatRegisterDefForNode(simdTree);
            }
            // We also need an integer register.
            buildInternalIntRegisterDefForNode(simdTree);
            break;

        case SIMDIntrinsicConvertToDouble:
            // We need an internal register different from targetReg.
            setInternalRegsDelayFree = true;
            buildInternalFloatRegisterDefForNode(simdTree);
#ifdef TARGET_X86
            if (simdTree->gtSIMDBaseType == TYP_LONG)
            {
                buildInternalFloatRegisterDefForNode(simdTree);
                buildInternalFloatRegisterDefForNode(simdTree);
            }
            else
#endif
                if ((compiler->getSIMDSupportLevel() == SIMD_AVX2_Supported) || (simdTree->gtSIMDBaseType == TYP_ULONG))
            {
                buildInternalFloatRegisterDefForNode(simdTree);
            }
            // We also need an integer register.
            buildInternalIntRegisterDefForNode(simdTree);
            break;

        case SIMDIntrinsicNarrow:
            // We need an internal register different from targetReg.
            setInternalRegsDelayFree = true;
            buildInternalFloatRegisterDefForNode(simdTree);
            if ((compiler->getSIMDSupportLevel() == SIMD_AVX2_Supported) && (simdTree->gtSIMDBaseType != TYP_DOUBLE))
            {
                buildInternalFloatRegisterDefForNode(simdTree);
            }
            break;

        case SIMDIntrinsicShuffleSSE2:
            // Second operand is an integer constant and marked as contained.
            assert(simdTree->GetOp(1)->isContainedIntOrIImmed());
            break;

        case SIMDIntrinsicGetX:
        case SIMDIntrinsicGetY:
        case SIMDIntrinsicGetZ:
        case SIMDIntrinsicGetW:
        case SIMDIntrinsicGetOne:
        case SIMDIntrinsicGetZero:
        case SIMDIntrinsicGetCount:
        case SIMDIntrinsicGetAllOnes:
            assert(!"Get intrinsics should not be seen during Lowering.");
            unreached();

        default:
            noway_assert(!"Unimplemented SIMD node type.");
            unreached();
    }
    if (buildUses)
    {
        assert(srcCount == 0);

        if (simdTree->IsUnary())
        {
            srcCount = BuildSIMDUnaryRMWUses(simdTree);
        }
        else
        {
            srcCount = BuildSIMDBinaryRMWUses(simdTree);
        }
    }

    buildInternalRegisterUses();
    if (dstCount == 1)
    {
        BuildDef(simdTree, dstCandidates);
    }
    else
    {
        assert(dstCount == 0);
    }
    return srcCount;
}

//------------------------------------------------------------------------
// BuildSIMDUnaryRMWUses: Build uses for a RMW unary SIMD node.
//
// Arguments:
//    node - The GT_SIMD node of interest
//
// Return Value:
//    The number of sources consumed by this node.
//
// Notes:
//    SSE unary instructions (sqrtps, cvttps2dq etc.) aren't really RMW,
//    they have "dst, src" forms even when the VEX encoding is not available.
//    However, it seems that SIMDIntrinsicConvertToSingle with UINT base type
//    could benefit from getting the same register for both destination and
//    source because its rather complicated codegen expansion starts by copying
//    the source to the destination register.
//
int LinearScan::BuildSIMDUnaryRMWUses(GenTreeSIMD* node)
{
    assert(node->IsUnary());

    GenTree* op1 = node->GetOp(0);

    if (op1->isContained())
    {
        return BuildOperandUses(op1);
    }

    tgtPrefUse = BuildUse(op1);
    return 1;
}

//------------------------------------------------------------------------
// BuildSIMDBinaryRMWUses: Build uses for a RMW binary SIMD node.
//
// Arguments:
//    node - The GT_SIMD node of interest
//
// Return Value:
//    The number of sources consumed by this node.
//
int LinearScan::BuildSIMDBinaryRMWUses(GenTreeSIMD* node)
{
    assert(node->IsBinary());

    GenTree* op1 = node->GetOp(0);
    GenTree* op2 = node->GetOp(1);

    // Determine which operand, if any, should be delayRegFree. Normally, this would be op2,
    // but if we have a commutative operator codegen can swap the operands, avoiding the need
    // for delayRegFree.
    //
    // TODO-XArch-CQ: This should not be necessary when VEX encoding is available, at least
    // for those intrinsics that directly map to SSE/AVX instructions. Intrinsics that require
    // custom codegen expansion may still neeed this.
    //
    // Also, this doesn't check if the intrinsic is really RMW:
    //  - SIMDIntrinsicOpEquality/SIMDIntrinsicOpInEquality - they don't have a register def.
    //  - SIMDIntrinsicShuffleSSE2 - the second operand is always a contained immediate so they're
    //    really unary as far as the register allocator is concerned.
    //  - SIMDIntrinsicGetItem - the second operand is always an integer but the first may be a float
    //    and in that case delayRegFree is not needed. Either way, it's not a real RMW operation. It's
    //    also the only binary SIMD intrinsic that can have a contained op1.

    GenTree* delayUseOperand = op2;

    if (node->isCommutativeSIMDIntrinsic())
    {
        if (op1->isContained())
        {
            delayUseOperand = op1;
        }
        else if (!op2->isContained() || op2->IsCnsIntOrI())
        {
            // If we have a commutative operator and op2 is not a memory op, we don't need
            // to set delayRegFree on either operand because codegen can swap them.
            delayUseOperand = nullptr;
        }
    }
    else if (op1->isContained())
    {
        delayUseOperand = nullptr;
    }

    int srcCount = 0;

    // Build first use
    if (!op1->isContained())
    {
        tgtPrefUse = BuildUse(op1);
        srcCount++;
    }
    else if (delayUseOperand == op1)
    {
        srcCount += BuildDelayFreeUses(op1);
    }
    else
    {
        srcCount += BuildOperandUses(op1);
    }

    // Build second use
    if (node->isCommutativeSIMDIntrinsic() && !op2->isContained())
    {
        tgtPrefUse2 = BuildUse(op2);
        srcCount++;
    }
    else if (delayUseOperand == op2)
    {
        srcCount += BuildDelayFreeUses(op2);
    }
    else
    {
        srcCount += BuildOperandUses(op2);
    }

    return srcCount;
}
#endif // FEATURE_SIMD

#ifdef FEATURE_HW_INTRINSICS
//------------------------------------------------------------------------
// BuildHWIntrinsic: Set the NodeInfo for a GT_HWINTRINSIC tree.
//
// Arguments:
//    tree       - The GT_HWINTRINSIC node of interest
//
// Return Value:
//    The number of sources consumed by this node.
//
int LinearScan::BuildHWIntrinsic(GenTreeHWIntrinsic* intrinsicTree)
{
    NamedIntrinsic      intrinsicId = intrinsicTree->gtHWIntrinsicId;
    var_types           baseType    = intrinsicTree->gtSIMDBaseType;
    InstructionSet      isa         = HWIntrinsicInfo::lookupIsa(intrinsicId);
    HWIntrinsicCategory category    = HWIntrinsicInfo::lookupCategory(intrinsicId);
    int                 numArgs     = intrinsicTree->GetNumOps();

    // Set the AVX Flags if this instruction may use VEX encoding for SIMD operations.
    // Note that this may be true even if the ISA is not AVX (e.g. for platform-agnostic intrinsics
    // or non-AVX intrinsics that will use VEX encoding if it is available on the target).
    if (intrinsicTree->isSIMD())
    {
        SetContainsAVXFlags(intrinsicTree->gtSIMDSize);
    }

    GenTree* op1    = nullptr;
    GenTree* op2    = nullptr;
    GenTree* op3    = nullptr;
    GenTree* lastOp = nullptr;

    int srcCount = 0;
    int dstCount = intrinsicTree->IsValue() ? 1 : 0;

    regMaskTP dstCandidates = RBM_NONE;

    if (numArgs > 0)
    {
        switch (numArgs)
        {
            case 1:
                op1 = intrinsicTree->GetOp(0);
                break;
            case 2:
                op1 = intrinsicTree->GetOp(0);
                op2 = intrinsicTree->GetOp(1);
                break;
            case 3:
            case 4:
            case 5:
                op1 = intrinsicTree->GetOp(0);
                op2 = intrinsicTree->GetOp(1);
                op3 = intrinsicTree->GetOp(2);
                break;
            default:
                unreached();
        }

        GenTree* lastOp = intrinsicTree->GetLastOp();

        bool buildUses = true;

        if ((category == HW_Category_IMM) && !HWIntrinsicInfo::NoJmpTableImm(intrinsicId))
        {
            if (HWIntrinsicInfo::isImmOp(intrinsicId, lastOp) && !lastOp->isContainedIntOrIImmed())
            {
                assert(!lastOp->IsCnsIntOrI());

                // We need two extra reg when lastOp isn't a constant so
                // the offset into the jump table for the fallback path
                // can be computed.
                buildInternalIntRegisterDefForNode(intrinsicTree);
                buildInternalIntRegisterDefForNode(intrinsicTree);
            }
        }

        // Determine whether this is an RMW operation where op2+ must be marked delayFree so that it
        // is not allocated the same register as the target.
        bool isRMW = intrinsicTree->isRMWHWIntrinsic(compiler);

        // Create internal temps, and handle any other special requirements.
        // Note that the default case for building uses will handle the RMW flag, but if the uses
        // are built in the individual cases, buildUses is set to false, and any RMW handling (delayFree)
        // must be handled within the case.
        switch (intrinsicId)
        {
            case NI_Vector128_CreateScalarUnsafe:
            case NI_Vector128_ToScalar:
            case NI_Vector256_CreateScalarUnsafe:
            case NI_Vector256_ToScalar:
            {
                assert(numArgs == 1);

                if (varTypeIsFloating(baseType))
                {
                    if (op1->isContained())
                    {
                        srcCount += BuildOperandUses(op1);
                    }
                    else
                    {
                        // We will either be in memory and need to be moved
                        // into a register of the appropriate size or we
                        // are already in an XMM/YMM register and can stay
                        // where we are.

                        tgtPrefUse = BuildUse(op1);
                        srcCount += 1;
                    }

                    buildUses = false;
                }
                break;
            }

            case NI_Vector128_ToVector256:
            case NI_Vector128_ToVector256Unsafe:
            case NI_Vector256_GetLower:
            {
                assert(numArgs == 1);

                if (op1->isContained())
                {
                    srcCount += BuildOperandUses(op1);
                }
                else
                {
                    // We will either be in memory and need to be moved
                    // into a register of the appropriate size or we
                    // are already in an XMM/YMM register and can stay
                    // where we are.

                    tgtPrefUse = BuildUse(op1);
                    srcCount += 1;
                }

                buildUses = false;
                break;
            }

            case NI_SSE2_MaskMove:
            {
                assert(numArgs == 3);
                assert(!isRMW);

                // MaskMove hardcodes the destination (op3) in DI/EDI/RDI
                srcCount += BuildOperandUses(op1);
                srcCount += BuildOperandUses(op2);
                srcCount += BuildOperandUses(op3, RBM_EDI);

                buildUses = false;
                break;
            }

            case NI_SSE41_BlendVariable:
            {
                assert(numArgs == 3);

                if (!compiler->canUseVexEncoding())
                {
                    assert(isRMW);

                    // SSE4.1 blendv* hardcode the mask vector (op3) in XMM0
                    srcCount += BuildOperandUses(op1);
                    srcCount += BuildDelayFreeUses(op2);
                    srcCount += BuildDelayFreeUses(op3, RBM_XMM0);

                    buildUses = false;
                }
                break;
            }

            case NI_SSE41_Extract:
            {
                if (baseType == TYP_FLOAT)
                {
                    buildInternalIntRegisterDefForNode(intrinsicTree);
                }
#ifdef TARGET_X86
                else if (varTypeIsByte(baseType))
                {
                    dstCandidates = allByteRegs();
                }
#endif
                break;
            }

#ifdef TARGET_X86
            case NI_SSE42_Crc32:
            case NI_SSE42_X64_Crc32:
            {
                // TODO-XArch-Cleanup: Currently we use the BaseType to bring the type of the second argument
                // to the code generator. We may want to encode the overload info in another way.

                assert(numArgs == 2);
                assert(isRMW);

                // CRC32 may operate over "byte" but on x86 only RBM_BYTE_REGS can be used as byte registers.
                srcCount += BuildOperandUses(op1);
                srcCount += BuildDelayFreeUses(op2, varTypeIsByte(baseType) ? allByteRegs() : RBM_NONE);

                buildUses = false;
                break;
            }
#endif // TARGET_X86

            case NI_BMI2_MultiplyNoFlags:
            case NI_BMI2_X64_MultiplyNoFlags:
            {
                assert(numArgs == 2 || numArgs == 3);
                srcCount += BuildOperandUses(op1, RBM_EDX);
                srcCount += BuildOperandUses(op2);
                if (numArgs == 3)
                {
                    // op3 reg should be different from target reg to
                    // store the lower half result after executing the instruction
                    srcCount += BuildDelayFreeUses(op3);
                    // Need a internal register different from the dst to take the lower half result
                    buildInternalIntRegisterDefForNode(intrinsicTree);
                    setInternalRegsDelayFree = true;
                }
                buildUses = false;
                break;
            }

            case NI_FMA_MultiplyAdd:
            case NI_FMA_MultiplyAddNegated:
            case NI_FMA_MultiplyAddNegatedScalar:
            case NI_FMA_MultiplyAddScalar:
            case NI_FMA_MultiplyAddSubtract:
            case NI_FMA_MultiplySubtract:
            case NI_FMA_MultiplySubtractAdd:
            case NI_FMA_MultiplySubtractNegated:
            case NI_FMA_MultiplySubtractNegatedScalar:
            case NI_FMA_MultiplySubtractScalar:
            {
                assert(numArgs == 3);
                assert(isRMW);

                const bool copiesUpperBits = HWIntrinsicInfo::CopiesUpperBits(intrinsicId);

                // Intrinsics with CopyUpperBits semantics cannot have op1 be contained
                assert(!copiesUpperBits || !op1->isContained());

                if (op3->isContained())
                {
                    // 213 form: op1 = (op2 * op1) + [op3]

                    if (copiesUpperBits)
                    {
                        tgtPrefUse = BuildUse(op1);

                        srcCount += 1;
                        srcCount += BuildDelayFreeUses(op2);
                    }
                    else
                    {
                        // op1 and op2 are commutative, so don't
                        // set either to be tgtPref or delayFree

                        srcCount += BuildOperandUses(op1);
                        srcCount += BuildOperandUses(op2);
                    }

                    srcCount += BuildOperandUses(op3);
                }
                else if (op2->isContained())
                {
                    // 132 form: op1 = (op1 * op3) + [op2]

                    tgtPrefUse = BuildUse(op1);

                    srcCount += 1;
                    srcCount += BuildOperandUses(op2);
                    srcCount += BuildDelayFreeUses(op3);
                }
                else if (op1->isContained())
                {
                    // 231 form: op3 = (op2 * op3) + [op1]

                    tgtPrefUse = BuildUse(op3);

                    srcCount += BuildOperandUses(op1);
                    srcCount += BuildDelayFreeUses(op2);
                    srcCount += 1;
                }
                else
                {
                    // 213 form: op1 = (op2 * op1) + op3

                    if (copiesUpperBits)
                    {
                        tgtPrefUse = BuildUse(op1);

                        srcCount += 1;
                        srcCount += BuildDelayFreeUses(op2);
                    }
                    else
                    {
                        // op1 and op2 are commutative, so don't
                        // set either to be tgtPref or delayFree

                        srcCount += BuildOperandUses(op1);
                        srcCount += BuildOperandUses(op2);
                    }

                    srcCount += BuildDelayFreeUses(op3);
                }

                buildUses = false;
                break;
            }

            case NI_AVX2_GatherVector128:
            case NI_AVX2_GatherVector256:
            {
                assert(numArgs == 3);
                // Any pair of the index, mask, or destination registers should be different
                srcCount += BuildOperandUses(op1);
                srcCount += BuildDelayFreeUses(op2);

                // get a tmp register for mask that will be cleared by gather instructions
                buildInternalFloatRegisterDefForNode(intrinsicTree, allSIMDRegs());
                setInternalRegsDelayFree = true;

                buildUses = false;
                break;
            }

            case NI_AVX2_GatherMaskVector128:
            case NI_AVX2_GatherMaskVector256:
            {
                assert(numArgs == 5);
                // Any pair of the index, mask, or destination registers should be different
                srcCount += BuildOperandUses(op1);
                srcCount += BuildOperandUses(op2);
                srcCount += BuildDelayFreeUses(op3);
                srcCount += BuildDelayFreeUses(intrinsicTree->GetOp(3));

                // get a tmp register for mask that will be cleared by gather instructions
                buildInternalFloatRegisterDefForNode(intrinsicTree, allSIMDRegs());
                setInternalRegsDelayFree = true;

                buildUses = false;
                break;
            }

            default:
            {
                assert((intrinsicId > NI_HW_INTRINSIC_START) && (intrinsicId < NI_HW_INTRINSIC_END));
                break;
            }
        }

        if (buildUses)
        {
            assert((numArgs > 0) && (numArgs < 4));

            if (intrinsicTree->OperIsMemoryLoadOrStore())
            {
                srcCount += BuildAddrUses(op1);
            }
            else
            {
                srcCount += BuildOperandUses(op1);
            }

            if (op2 != nullptr)
            {
                if (op2->OperIs(GT_HWINTRINSIC) && op2->AsHWIntrinsic()->OperIsMemoryLoad() && op2->isContained())
                {
                    srcCount += BuildAddrUses(op2->AsHWIntrinsic()->GetOp(0));
                }
                else if (isRMW)
                {
                    srcCount += BuildDelayFreeUses(op2);
                }
                else
                {
                    srcCount += BuildOperandUses(op2);
                }

                if (op3 != nullptr)
                {
                    srcCount += (isRMW) ? BuildDelayFreeUses(op3) : BuildOperandUses(op3);
                }
            }
        }

        buildInternalRegisterUses();
    }

    if (dstCount == 1)
    {
        BuildDef(intrinsicTree, dstCandidates);
    }
    else
    {
        assert(dstCount == 0);
    }

    return srcCount;
}
#endif

//------------------------------------------------------------------------
// BuildCast: Set the NodeInfo for a GT_CAST.
//
// Arguments:
//    cast - The GT_CAST node
//
// Return Value:
//    The number of sources consumed by this node.
//
int LinearScan::BuildCast(GenTreeCast* cast)
{
    GenTree* src = cast->gtGetOp1();

    const var_types srcType  = genActualType(src->TypeGet());
    const var_types castType = cast->gtCastType;

    regMaskTP candidates = RBM_NONE;
#ifdef TARGET_X86
    if (varTypeIsByte(castType))
    {
        candidates = allByteRegs();
    }

    assert(!varTypeIsLong(srcType) || (src->OperIs(GT_LONG) && src->isContained()));
#else
    // Overflow checking cast from TYP_(U)LONG to TYP_UINT requires a temporary
    // register to extract the upper 32 bits of the 64 bit source register.
    if (cast->gtOverflow() && varTypeIsLong(srcType) && (castType == TYP_UINT))
    {
        // Here we don't need internal register to be different from targetReg,
        // rather require it to be different from operand's reg.
        buildInternalIntRegisterDefForNode(cast);
    }
#endif

    int srcCount = BuildOperandUses(src, candidates);
    buildInternalRegisterUses();
    BuildDef(cast, candidates);
    return srcCount;
}

//-----------------------------------------------------------------------------------------
// BuildIndir: Specify register requirements for address expression of an indirection operation.
//
// Arguments:
//    indirTree    -   GT_IND or GT_STOREIND gentree node
//
// Return Value:
//    The number of sources consumed by this node.
//
int LinearScan::BuildIndir(GenTreeIndir* indirTree)
{
    // struct typed indirs are expected only on rhs of a block copy,
    // but in this case they must be contained.
    assert(indirTree->TypeGet() != TYP_STRUCT);

#ifdef FEATURE_SIMD
    RefPosition* internalFloatDef = nullptr;
    if (indirTree->TypeGet() == TYP_SIMD12)
    {
        // If indirTree is of TYP_SIMD12, addr is not contained. See comment in LowerIndir().
        assert(!indirTree->Addr()->isContained());

        // Vector3 is read/written as two reads/writes: 8 byte and 4 byte.
        // To assemble the vector properly we would need an additional
        // XMM register.
        internalFloatDef = buildInternalFloatRegisterDefForNode(indirTree);

        // In case of GT_IND we need an internal register different from targetReg and
        // both of the registers are used at the same time.
        if (indirTree->OperGet() == GT_IND)
        {
            setInternalRegsDelayFree = true;
        }
    }
#endif // FEATURE_SIMD

    regMaskTP indirCandidates = RBM_NONE;
    int       srcCount        = BuildIndirUses(indirTree, indirCandidates);
    if (indirTree->gtOper == GT_STOREIND)
    {
        GenTree* source = indirTree->gtGetOp2();
        if (indirTree->AsStoreInd()->IsRMWMemoryOp())
        {
            // Because 'source' is contained, we haven't yet determined its special register requirements, if any.
            // As it happens, the Shift or Rotate cases are the only ones with special requirements.
            assert(source->isContained() && source->OperIsRMWMemOp());

            if (source->OperIsShiftOrRotate())
            {
                srcCount += BuildShiftRotate(source);
            }
            else
            {
                regMaskTP srcCandidates = RBM_NONE;

#ifdef TARGET_X86
                // Determine if we need byte regs for the non-mem source, if any.
                // Note that BuildShiftRotate (above) will handle the byte requirement as needed,
                // but STOREIND isn't itself an RMW op, so we have to explicitly set it for that case.

                GenTree*      nonMemSource = nullptr;
                GenTreeIndir* otherIndir   = nullptr;

                if (indirTree->AsStoreInd()->IsRMWDstOp1())
                {
                    otherIndir = source->gtGetOp1()->AsIndir();
                    if (source->OperIsBinary())
                    {
                        nonMemSource = source->gtGetOp2();
                    }
                }
                else if (indirTree->AsStoreInd()->IsRMWDstOp2())
                {
                    otherIndir   = source->gtGetOp2()->AsIndir();
                    nonMemSource = source->gtGetOp1();
                }
                if ((nonMemSource != nullptr) && !nonMemSource->isContained() && varTypeIsByte(indirTree))
                {
                    srcCandidates = RBM_BYTE_REGS;
                }
                if (otherIndir != nullptr)
                {
                    // Any lclVars in the addressing mode of this indirection are contained.
                    // If they are marked as lastUse, transfer the last use flag to the store indir.
                    GenTree* base    = otherIndir->Base();
                    GenTree* dstBase = indirTree->Base();
                    CheckAndMoveRMWLastUse(base, dstBase);
                    GenTree* index    = otherIndir->Index();
                    GenTree* dstIndex = indirTree->Index();
                    CheckAndMoveRMWLastUse(index, dstIndex);
                }
#endif // TARGET_X86

                srcCount += BuildBinaryUses(source->AsOp(), srcCandidates);
            }
        }
        else
        {
#ifdef TARGET_X86
            if (varTypeIsByte(indirTree) && !source->isContained())
            {
                BuildUse(source, allByteRegs());
                srcCount++;
            }
            else
#endif
            {
                srcCount += BuildOperandUses(source);
            }
        }
    }
#ifdef FEATURE_SIMD
    if (varTypeIsSIMD(indirTree))
    {
        SetContainsAVXFlags(genTypeSize(indirTree->TypeGet()));
    }
    buildInternalRegisterUses();
#endif // FEATURE_SIMD

    if (indirTree->gtOper != GT_STOREIND)
    {
        BuildDef(indirTree);
    }
    return srcCount;
}

//------------------------------------------------------------------------
// BuildMul: Set the NodeInfo for a multiply.
//
// Arguments:
//    tree      - The node of interest
//
// Return Value:
//    The number of sources consumed by this node.
//
int LinearScan::BuildMul(GenTree* tree)
{
    assert(tree->OperIsMul());
    GenTree* op1 = tree->gtGetOp1();
    GenTree* op2 = tree->gtGetOp2();

    // Only non-floating point mul has special requirements
    if (varTypeIsFloating(tree->TypeGet()))
    {
        return BuildSimple(tree);
    }

    int       srcCount      = BuildBinaryUses(tree->AsOp());
    int       dstCount      = 1;
    regMaskTP dstCandidates = RBM_NONE;

    bool isUnsignedMultiply    = ((tree->gtFlags & GTF_UNSIGNED) != 0);
    bool requiresOverflowCheck = tree->gtOverflowEx();

    // There are three forms of x86 multiply:
    // one-op form:     RDX:RAX = RAX * r/m
    // two-op form:     reg *= r/m
    // three-op form:   reg = r/m * imm

    // This special widening 32x32->64 MUL is not used on x64
    CLANG_FORMAT_COMMENT_ANCHOR;
#if defined(TARGET_X86)
    if (tree->OperGet() != GT_MUL_LONG)
#endif
    {
        assert((tree->gtFlags & GTF_MUL_64RSLT) == 0);
    }

    // We do use the widening multiply to implement
    // the overflow checking for unsigned multiply
    //
    if (isUnsignedMultiply && requiresOverflowCheck)
    {
        // The only encoding provided is RDX:RAX = RAX * rm
        //
        // Here we set RAX as the only destination candidate
        // In LSRA we set the kill set for this operation to RBM_RAX|RBM_RDX
        //
        dstCandidates = RBM_RAX;
    }
    else if (tree->OperGet() == GT_MULHI)
    {
        // Have to use the encoding:RDX:RAX = RAX * rm. Since we only care about the
        // upper 32 bits of the result set the destination candidate to REG_RDX.
        dstCandidates = RBM_RDX;
    }
#if defined(TARGET_X86)
    else if (tree->OperGet() == GT_MUL_LONG)
    {
        // have to use the encoding:RDX:RAX = RAX * rm
        dstCandidates = RBM_RAX | RBM_RDX;
        dstCount      = 2;
    }
#endif
    GenTree* containedMemOp = nullptr;
    if (op1->isContained() && !op1->IsCnsIntOrI())
    {
        assert(!op2->isContained() || op2->IsCnsIntOrI());
        containedMemOp = op1;
    }
    else if (op2->isContained() && !op2->IsCnsIntOrI())
    {
        containedMemOp = op2;
    }
    regMaskTP killMask = getKillSetForMul(tree->AsOp());
    BuildDefsWithKills(tree, dstCount, dstCandidates, killMask);
    return srcCount;
}

//------------------------------------------------------------------------------
// SetContainsAVXFlags: Set ContainsAVX flag when it is floating type, set
// Contains256bitAVX flag when SIMD vector size is 32 bytes
//
// Arguments:
//    isFloatingPointType   - true if it is floating point type
//    sizeOfSIMDVector      - SIMD Vector size
//
void LinearScan::SetContainsAVXFlags(unsigned sizeOfSIMDVector /* = 0*/)
{
    if (compiler->canUseVexEncoding())
    {
        compiler->GetEmitter()->SetContainsAVX(true);
        if (sizeOfSIMDVector == 32)
        {
            compiler->GetEmitter()->SetContains256bitAVX(true);
        }
    }
}

#endif // TARGET_XARCH<|MERGE_RESOLUTION|>--- conflicted
+++ resolved
@@ -1896,14 +1896,9 @@
             // we can use the full int value.
             CLANG_FORMAT_COMMENT_ANCHOR;
 
-<<<<<<< HEAD
-#if !defined(_TARGET_64BIT_)
+#if !defined(TARGET_64BIT)
             GenTree* op1 = simdTree->GetOp(0);
             if (op1->OperIs(GT_LONG))
-=======
-#if !defined(TARGET_64BIT)
-            if (op1->OperGet() == GT_LONG)
->>>>>>> 0f455726
             {
                 assert(op1->isContained());
                 GenTree* op1lo = op1->gtGetOp1();
