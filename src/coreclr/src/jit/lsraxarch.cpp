// Licensed to the .NET Foundation under one or more agreements.
// The .NET Foundation licenses this file to you under the MIT license.
// See the LICENSE file in the project root for more information.

/*XXXXXXXXXXXXXXXXXXXXXXXXXXXXXXXXXXXXXXXXXXXXXXXXXXXXXXXXXXXXXXXXXXXXXXXXXXXXX
XXXXXXXXXXXXXXXXXXXXXXXXXXXXXXXXXXXXXXXXXXXXXXXXXXXXXXXXXXXXXXXXXXXXXXXXXXXXXXX
XX                                                                           XX
XX                    Register Requirements for AMD64                        XX
XX                                                                           XX
XX  This encapsulates all the logic for setting register requirements for    XX
XX  the AMD64 architecture.                                                  XX
XX                                                                           XX
XX                                                                           XX
XXXXXXXXXXXXXXXXXXXXXXXXXXXXXXXXXXXXXXXXXXXXXXXXXXXXXXXXXXXXXXXXXXXXXXXXXXXXXXX
XXXXXXXXXXXXXXXXXXXXXXXXXXXXXXXXXXXXXXXXXXXXXXXXXXXXXXXXXXXXXXXXXXXXXXXXXXXXXXX
*/

#include "jitpch.h"
#ifdef _MSC_VER
#pragma hdrstop
#endif

#ifdef TARGET_XARCH

#include "jit.h"
#include "sideeffects.h"
#include "lower.h"

//------------------------------------------------------------------------
// BuildNode: Build the RefPositions for for a node
//
// Arguments:
//    treeNode - the node of interest
//
// Return Value:
//    The number of sources consumed by this node.
//
// Notes:
// Preconditions:
//    LSRA Has been initialized.
//
// Postconditions:
//    RefPositions have been built for all the register defs and uses required
//    for this node.
//
int LinearScan::BuildNode(GenTree* tree)
{
    assert(!tree->isContained());
    Interval* prefSrcInterval = nullptr;
    int       srcCount;
    int       dstCount      = 0;
    regMaskTP dstCandidates = RBM_NONE;
    regMaskTP killMask      = RBM_NONE;
    bool      isLocalDefUse = false;

    // Reset the build-related members of LinearScan.
    clearBuildState();

    // Set the default dstCount. This may be modified below.
    if (tree->IsValue())
    {
        dstCount = 1;
        if (tree->IsUnusedValue())
        {
            isLocalDefUse = true;
        }
    }
    else
    {
        dstCount = 0;
    }

    // floating type generates AVX instruction (vmovss etc.), set the flag
    if (varTypeIsFloating(tree->TypeGet()))
    {
        SetContainsAVXFlags();
    }

    switch (tree->OperGet())
    {
        default:
            srcCount = BuildSimple(tree);
            break;

        case GT_LCL_VAR:
            // We make a final determination about whether a GT_LCL_VAR is a candidate or contained
            // after liveness. In either case we don't build any uses or defs. Otherwise, this is a
            // load of a stack-based local into a register and we'll fall through to the general
            // local case below.
            if (checkContainedOrCandidateLclVar(tree->AsLclVar()))
            {
                return 0;
            }
            __fallthrough;

        case GT_LCL_FLD:
        {
            srcCount = 0;
#ifdef FEATURE_SIMD
            // Need an additional register to read upper 4 bytes of Vector3.
            if (tree->TypeGet() == TYP_SIMD12)
            {
                // We need an internal register different from targetReg in which 'tree' produces its result
                // because both targetReg and internal reg will be in use at the same time.
                buildInternalFloatRegisterDefForNode(tree, allSIMDRegs());
                setInternalRegsDelayFree = true;
                buildInternalRegisterUses();
            }
#endif
            BuildDef(tree);
        }
        break;

        case GT_STORE_LCL_FLD:
        case GT_STORE_LCL_VAR:
            if (tree->IsMultiRegLclVar() && isCandidateMultiRegLclVar(tree->AsLclVar()))
            {
                dstCount = compiler->lvaGetDesc(tree->AsLclVar()->GetLclNum())->lvFieldCnt;
            }
            srcCount = BuildStoreLoc(tree->AsLclVarCommon());
            break;

        case GT_FIELD_LIST:
            // These should always be contained. We don't correctly allocate or
            // generate code for a non-contained GT_FIELD_LIST.
            noway_assert(!"Non-contained GT_FIELD_LIST");
            srcCount = 0;
            break;

        case GT_ARGPLACE:
        case GT_NO_OP:
        case GT_START_NONGC:
            srcCount = 0;
            assert(dstCount == 0);
            break;

        case GT_START_PREEMPTGC:
            // This kills GC refs in callee save regs
            srcCount = 0;
            assert(dstCount == 0);
            BuildDefsWithKills(tree, 0, RBM_NONE, RBM_NONE);
            break;

        case GT_PROF_HOOK:
            srcCount = 0;
            assert(dstCount == 0);
            killMask = getKillSetForProfilerHook();
            BuildDefsWithKills(tree, 0, RBM_NONE, killMask);
            break;

        case GT_CNS_INT:
        case GT_CNS_LNG:
        case GT_CNS_DBL:
        {
            srcCount = 0;
            assert(dstCount == 1);
            assert(!tree->IsReuseRegVal());
            RefPosition* def               = BuildDef(tree);
            def->getInterval()->isConstant = true;
        }
        break;

#if !defined(TARGET_64BIT)

        case GT_LONG:
            assert(tree->IsUnusedValue()); // Contained nodes are already processed, only unused GT_LONG can reach here.
            // An unused GT_LONG node needs to consume its sources, but need not produce a register.
            tree->gtType = TYP_VOID;
            tree->ClearUnusedValue();
            isLocalDefUse = false;
            srcCount      = 2;
            dstCount      = 0;
            BuildUse(tree->gtGetOp1());
            BuildUse(tree->gtGetOp2());
            break;

#endif // !defined(TARGET_64BIT)

        case GT_BOX:
        case GT_COMMA:
        case GT_QMARK:
        case GT_COLON:
            srcCount = 0;
            unreached();
            break;

        case GT_RETURN:
            srcCount = BuildReturn(tree);
            killMask = getKillSetForReturn();
            BuildDefsWithKills(tree, 0, RBM_NONE, killMask);
            break;

        case GT_RETFILT:
            assert(dstCount == 0);
            if (tree->TypeGet() == TYP_VOID)
            {
                srcCount = 0;
            }
            else
            {
                assert(tree->TypeGet() == TYP_INT);
                srcCount = 1;
                BuildUse(tree->gtGetOp1(), RBM_INTRET);
            }
            break;

        // A GT_NOP is either a passthrough (if it is void, or if it has
        // a child), but must be considered to produce a dummy value if it
        // has a type but no child
        case GT_NOP:
            srcCount = 0;
            assert((tree->gtGetOp1() == nullptr) || tree->isContained());
            if (tree->TypeGet() != TYP_VOID && tree->gtGetOp1() == nullptr)
            {
                assert(dstCount == 1);
                BuildUse(tree->gtGetOp1());
                BuildDef(tree);
            }
            else
            {
                assert(dstCount == 0);
            }
            break;

        case GT_KEEPALIVE:
            assert(dstCount == 0);
            srcCount = BuildOperandUses(tree->gtGetOp1());
            break;

        case GT_JTRUE:
        {
            srcCount = 0;
            assert(dstCount == 0);
            GenTree* cmp = tree->gtGetOp1();
            assert(!cmp->IsValue());
        }
        break;

        case GT_JCC:
            srcCount = 0;
            assert(dstCount == 0);
            break;

        case GT_SETCC:
            srcCount = 0;
            assert(dstCount == 1);
            // This defines a byte value (note that on x64 allByteRegs() is defined as RBM_ALLINT).
            BuildDef(tree, allByteRegs());
            break;

        case GT_JMP:
            srcCount = 0;
            assert(dstCount == 0);
            break;

        case GT_SWITCH:
            // This should never occur since switch nodes must not be visible at this
            // point in the JIT.
            srcCount = 0;
            noway_assert(!"Switch must be lowered at this point");
            break;

        case GT_JMPTABLE:
            srcCount = 0;
            assert(dstCount == 1);
            BuildDef(tree);
            break;

        case GT_SWITCH_TABLE:
        {
            assert(dstCount == 0);
            buildInternalIntRegisterDefForNode(tree);
            srcCount = BuildBinaryUses(tree->AsOp());
            buildInternalRegisterUses();
            assert(srcCount == 2);
        }
        break;

        case GT_ASG:
            noway_assert(!"We should never hit any assignment operator in lowering");
            srcCount = 0;
            break;

#if !defined(TARGET_64BIT)
        case GT_ADD_LO:
        case GT_ADD_HI:
        case GT_SUB_LO:
        case GT_SUB_HI:
#endif
        case GT_ADD:
        case GT_SUB:
        case GT_AND:
        case GT_OR:
        case GT_XOR:
            srcCount = BuildBinaryUses(tree->AsOp());
            assert(dstCount == 1);
            BuildDef(tree);
            break;

        case GT_BT:
            srcCount = BuildBinaryUses(tree->AsOp());
            assert(dstCount == 0);
            break;

        case GT_RETURNTRAP:
        {
            // This just turns into a compare of its child with an int + a conditional call.
            RefPosition* internalDef = buildInternalIntRegisterDefForNode(tree);
            srcCount                 = BuildOperandUses(tree->gtGetOp1());
            buildInternalRegisterUses();
            killMask = compiler->compHelperCallKillSet(CORINFO_HELP_STOP_FOR_GC);
            BuildDefsWithKills(tree, 0, RBM_NONE, killMask);
        }
        break;

        case GT_MOD:
        case GT_DIV:
        case GT_UMOD:
        case GT_UDIV:
            srcCount = BuildModDiv(tree->AsOp());
            break;

#if defined(TARGET_X86)
        case GT_MUL_LONG:
            dstCount = 2;
            __fallthrough;
#endif
        case GT_MUL:
        case GT_MULHI:
            srcCount = BuildMul(tree->AsOp());
            break;

        case GT_INTRINSIC:
            srcCount = BuildIntrinsic(tree->AsOp());
            break;

#ifdef FEATURE_SIMD
        case GT_SIMD:
            srcCount = BuildSIMD(tree->AsSIMD());
            break;
#endif // FEATURE_SIMD

#ifdef FEATURE_HW_INTRINSICS
        case GT_HWINTRINSIC:
            srcCount = BuildHWIntrinsic(tree->AsHWIntrinsic());
            break;
#endif // FEATURE_HW_INTRINSICS

        case GT_CAST:
            assert(dstCount == 1);
            srcCount = BuildCast(tree->AsCast());
            break;

        case GT_BITCAST:
            assert(dstCount == 1);
            if (!tree->gtGetOp1()->isContained())
            {
                BuildUse(tree->gtGetOp1());
                srcCount = 1;
            }
            else
            {
                srcCount = 0;
            }
            BuildDef(tree);
            break;

        case GT_NEG:
            // TODO-XArch-CQ:
            // SSE instruction set doesn't have an instruction to negate a number.
            // The recommended way is to xor the float/double number with a bitmask.
            // The only way to xor is using xorps or xorpd both of which operate on
            // 128-bit operands.  To hold the bit-mask we would need another xmm
            // register or a 16-byte aligned 128-bit data constant. Right now emitter
            // lacks the support for emitting such constants or instruction with mem
            // addressing mode referring to a 128-bit operand. For now we use an
            // internal xmm register to load 32/64-bit bitmask from data section.
            // Note that by trading additional data section memory (128-bit) we can
            // save on the need for an internal register and also a memory-to-reg
            // move.
            //
            // Note: another option to avoid internal register requirement is by
            // lowering as GT_SUB(0, src).  This will generate code different from
            // Jit64 and could possibly result in compat issues (?).
            if (varTypeIsFloating(tree))
            {

                RefPosition* internalDef = buildInternalFloatRegisterDefForNode(tree, internalFloatRegCandidates());
                srcCount                 = BuildOperandUses(tree->gtGetOp1());
                buildInternalRegisterUses();
            }
            else
            {
                srcCount = BuildOperandUses(tree->gtGetOp1());
            }
            BuildDef(tree);
            break;

        case GT_NOT:
            srcCount = BuildOperandUses(tree->gtGetOp1());
            BuildDef(tree);
            break;

        case GT_LSH:
        case GT_RSH:
        case GT_RSZ:
        case GT_ROL:
        case GT_ROR:
#ifdef TARGET_X86
        case GT_LSH_HI:
        case GT_RSH_LO:
#endif
            srcCount = BuildShiftRotate(tree);
            break;

        case GT_EQ:
        case GT_NE:
        case GT_LT:
        case GT_LE:
        case GT_GE:
        case GT_GT:
        case GT_TEST_EQ:
        case GT_TEST_NE:
        case GT_CMP:
            srcCount = BuildCmp(tree);
            break;

        case GT_CKFINITE:
        {
            assert(dstCount == 1);
            RefPosition* internalDef = buildInternalIntRegisterDefForNode(tree);
            srcCount                 = BuildOperandUses(tree->gtGetOp1());
            buildInternalRegisterUses();
            BuildDef(tree);
        }
        break;

        case GT_CMPXCHG:
        {
            srcCount = 3;
            assert(dstCount == 1);

            // Comparand is preferenced to RAX.
            // The remaining two operands can be in any reg other than RAX.
            BuildUse(tree->AsCmpXchg()->gtOpLocation, allRegs(TYP_INT) & ~RBM_RAX);
            BuildUse(tree->AsCmpXchg()->gtOpValue, allRegs(TYP_INT) & ~RBM_RAX);
            BuildUse(tree->AsCmpXchg()->gtOpComparand, RBM_RAX);
            BuildDef(tree, RBM_RAX);
        }
        break;

        case GT_XADD:
        case GT_XCHG:
        {
            // TODO-XArch-Cleanup: We should make the indirection explicit on these nodes so that we don't have
            // to special case them.
            // These tree nodes will have their op1 marked as isDelayFree=true.
            // That is, op1's reg remains in use until the subsequent instruction.
            GenTree* addr = tree->gtGetOp1();
            GenTree* data = tree->gtGetOp2();
            assert(!addr->isContained());
            RefPosition* addrUse = BuildUse(addr);
            setDelayFree(addrUse);
            tgtPrefUse = addrUse;
            assert(!data->isContained());
            BuildUse(data);
            srcCount = 2;
            assert(dstCount == 1);
            BuildDef(tree);
        }
        break;

        case GT_PUTARG_REG:
            srcCount = BuildPutArgReg(tree->AsUnOp());
            break;

        case GT_CALL:
            srcCount = BuildCall(tree->AsCall());
            if (tree->AsCall()->HasMultiRegRetVal())
            {
                dstCount = tree->AsCall()->GetReturnTypeDesc()->GetReturnRegCount();
            }
            break;

        case GT_ADDR:
        {
            // For a GT_ADDR, the child node should not be evaluated into a register
            GenTree* child = tree->gtGetOp1();
            assert(!isCandidateLocalRef(child));
            assert(child->isContained());
            assert(dstCount == 1);
            srcCount = 0;
        }
        break;

        case GT_BLK:
        case GT_DYN_BLK:
            // These should all be eliminated prior to Lowering.
            assert(!"Non-store block node in Lowering");
            srcCount = 0;
            break;

        case GT_PUTARG_STK:
            srcCount = BuildPutArgStk(tree->AsPutArgStk());
            break;

        case GT_STORE_BLK:
        case GT_STORE_OBJ:
        case GT_STORE_DYN_BLK:
            srcCount = BuildBlockStore(tree->AsBlk());
            break;

        case GT_INIT_VAL:
            // Always a passthrough of its child's value.
            assert(!"INIT_VAL should always be contained");
            srcCount = 0;
            break;

        case GT_LCLHEAP:
            srcCount = BuildLclHeap(tree);
            break;

        case GT_ARR_BOUNDS_CHECK:
#ifdef FEATURE_SIMD
        case GT_SIMD_CHK:
#endif // FEATURE_SIMD
#ifdef FEATURE_HW_INTRINSICS
        case GT_HW_INTRINSIC_CHK:
#endif // FEATURE_HW_INTRINSICS

            // Consumes arrLen & index - has no result
            assert(dstCount == 0);
            srcCount = BuildOperandUses(tree->AsBoundsChk()->gtIndex);
            srcCount += BuildOperandUses(tree->AsBoundsChk()->gtArrLen);
            break;

        case GT_ARR_ELEM:
            // These must have been lowered to GT_ARR_INDEX
            noway_assert(!"We should never see a GT_ARR_ELEM after Lowering.");
            srcCount = 0;
            break;

        case GT_ARR_INDEX:
        {
            srcCount = 2;
            assert(dstCount == 1);
            assert(!tree->AsArrIndex()->ArrObj()->isContained());
            assert(!tree->AsArrIndex()->IndexExpr()->isContained());
            // For GT_ARR_INDEX, the lifetime of the arrObj must be extended because it is actually used multiple
            // times while the result is being computed.
            RefPosition* arrObjUse = BuildUse(tree->AsArrIndex()->ArrObj());
            setDelayFree(arrObjUse);
            BuildUse(tree->AsArrIndex()->IndexExpr());
            BuildDef(tree);
        }
        break;

        case GT_ARR_OFFSET:
        {
            // This consumes the offset, if any, the arrObj and the effective index,
            // and produces the flattened offset for this dimension.
            assert(dstCount == 1);
            srcCount                 = 0;
            RefPosition* internalDef = nullptr;
            if (tree->AsArrOffs()->gtOffset->isContained())
            {
                srcCount = 2;
            }
            else
            {
                // Here we simply need an internal register, which must be different
                // from any of the operand's registers, but may be the same as targetReg.
                srcCount    = 3;
                internalDef = buildInternalIntRegisterDefForNode(tree);
                BuildUse(tree->AsArrOffs()->gtOffset);
            }
            BuildUse(tree->AsArrOffs()->gtIndex);
            BuildUse(tree->AsArrOffs()->gtArrObj);
            if (internalDef != nullptr)
            {
                buildInternalRegisterUses();
            }
            BuildDef(tree);
        }
        break;

        case GT_LEA:
            // The LEA usually passes its operands through to the GT_IND, in which case it will
            // be contained, but we may be instantiating an address, in which case we set them here.
            srcCount = 0;
            assert(dstCount == 1);
            if (tree->AsAddrMode()->HasBase())
            {
                srcCount++;
                BuildUse(tree->AsAddrMode()->Base());
            }
            if (tree->AsAddrMode()->HasIndex())
            {
                srcCount++;
                BuildUse(tree->AsAddrMode()->Index());
            }
            BuildDef(tree);
            break;

        case GT_STOREIND:
            if (compiler->codeGen->gcInfo.gcIsWriteBarrierStoreIndNode(tree))
            {
                srcCount = BuildGCWriteBarrier(tree);
                break;
            }
            srcCount = BuildIndir(tree->AsIndir());
            break;

        case GT_NULLCHECK:
        {
            assert(dstCount == 0);
            // If we have a contained address on a nullcheck, we transform it to
            // an unused GT_IND, since we require a target register.
            BuildUse(tree->gtGetOp1());
            srcCount = 1;
            break;
        }

        case GT_IND:
            srcCount = BuildIndir(tree->AsIndir());
            assert(dstCount == 1);
            break;

        case GT_CATCH_ARG:
            srcCount = 0;
            assert(dstCount == 1);
            BuildDef(tree, RBM_EXCEPTION_OBJECT);
            break;

#if !defined(FEATURE_EH_FUNCLETS)
        case GT_END_LFIN:
            srcCount = 0;
            assert(dstCount == 0);
            break;
#endif

        case GT_CLS_VAR:
            // These nodes are eliminated by rationalizer.
            JITDUMP("Unexpected node %s in Lower.\n", GenTree::OpName(tree->OperGet()));
            unreached();
            break;

        case GT_INDEX_ADDR:
        {
            assert(dstCount == 1);
            RefPosition* internalDef = nullptr;
#ifdef TARGET_64BIT
            // On 64-bit we always need a temporary register:
            //   - if the index is `native int` then we need to load the array
            //     length into a register to widen it to `native int`
            //   - if the index is `int` (or smaller) then we need to widen
            //     it to `long` to peform the address calculation
            internalDef = buildInternalIntRegisterDefForNode(tree);
#else  // !TARGET_64BIT
            assert(!varTypeIsLong(tree->AsIndexAddr()->Index()->TypeGet()));
            switch (tree->AsIndexAddr()->gtElemSize)
            {
                case 1:
                case 2:
                case 4:
                case 8:
                    break;

                default:
                    internalDef = buildInternalIntRegisterDefForNode(tree);
                    break;
            }
#endif // !TARGET_64BIT
            srcCount = BuildBinaryUses(tree->AsOp());
            if (internalDef != nullptr)
            {
                buildInternalRegisterUses();
            }
            BuildDef(tree);
        }
        break;

    } // end switch (tree->OperGet())

    // We need to be sure that we've set srcCount and dstCount appropriately.
    // Not that for XARCH, the maximum number of registers defined is 2.
    assert((dstCount < 2) || ((dstCount == 2) && tree->IsMultiRegNode()));
    assert(isLocalDefUse == (tree->IsValue() && tree->IsUnusedValue()));
    assert(!tree->IsUnusedValue() || (dstCount != 0));
    assert(dstCount == tree->GetRegisterDstCount(compiler));
    return srcCount;
}

//------------------------------------------------------------------------
// getTgtPrefOperands: Identify whether the operands of an Op should be preferenced to the target.
//
// Arguments:
//    tree    - the node of interest.
//    prefOp1 - a bool "out" parameter indicating, on return, whether op1 should be preferenced to the target.
//    prefOp2 - a bool "out" parameter indicating, on return, whether op2 should be preferenced to the target.
//
// Return Value:
//    This has two "out" parameters for returning the results (see above).
//
// Notes:
//    The caller is responsible for initializing the two "out" parameters to false.
//
void LinearScan::getTgtPrefOperands(GenTreeOp* tree, bool& prefOp1, bool& prefOp2)
{
    // If op2 of a binary-op gets marked as contained, then binary-op srcCount will be 1.
    // Even then we would like to set isTgtPref on Op1.
    if (tree->OperIsBinary() && isRMWRegOper(tree))
    {
        GenTree* op1 = tree->gtGetOp1();
        GenTree* op2 = tree->gtGetOp2();

        // If we have a read-modify-write operation, we want to preference op1 to the target,
        // if it is not contained.
        if (!op1->isContained())
        {
            prefOp1 = true;
        }

        // Commutative opers like add/mul/and/or/xor could reverse the order of operands if it is safe to do so.
        // In that case we will preference both, to increase the chance of getting a match.
        if (tree->OperIsCommutative() && op2 != nullptr && !op2->isContained())
        {
            prefOp2 = true;
        }
    }
}

//------------------------------------------------------------------------------
// isRMWRegOper: Can this binary tree node be used in a Read-Modify-Write format
//
// Arguments:
//    tree      - a binary tree node
//
// Return Value:
//    Returns true if we can use the read-modify-write instruction form
//
// Notes:
//    This is used to determine whether to preference the source to the destination register.
//
bool LinearScan::isRMWRegOper(GenTree* tree)
{
    // TODO-XArch-CQ: Make this more accurate.
    // For now, We assume that most binary operators are of the RMW form.
    assert(tree->OperIsBinary());

    if (tree->OperIsCompare() || tree->OperIs(GT_CMP) || tree->OperIs(GT_BT))
    {
        return false;
    }

    switch (tree->OperGet())
    {
        // These Opers either support a three op form (i.e. GT_LEA), or do not read/write their first operand
        case GT_LEA:
        case GT_STOREIND:
        case GT_ARR_INDEX:
        case GT_STORE_BLK:
        case GT_STORE_OBJ:
        case GT_SWITCH_TABLE:
        case GT_LOCKADD:
#ifdef TARGET_X86
        case GT_LONG:
#endif
            return false;

        case GT_ADD:
        case GT_SUB:
        case GT_DIV:
        {
            return !varTypeIsFloating(tree->TypeGet()) || !compiler->canUseVexEncoding();
        }

        // x86/x64 does support a three op multiply when op2|op1 is a contained immediate
        case GT_MUL:
        {
            if (varTypeIsFloating(tree->TypeGet()))
            {
                return !compiler->canUseVexEncoding();
            }
            return (!tree->gtGetOp2()->isContainedIntOrIImmed() && !tree->gtGetOp1()->isContainedIntOrIImmed());
        }

#ifdef FEATURE_HW_INTRINSICS
        case GT_HWINTRINSIC:
            return tree->isRMWHWIntrinsic(compiler);
#endif // FEATURE_HW_INTRINSICS

        default:
            return true;
    }
}

// Support for building RefPositions for RMW nodes.
int LinearScan::BuildRMWUses(GenTreeOp* node, regMaskTP candidates)
{
    int       srcCount      = 0;
    GenTree*  op1           = node->gtOp1;
    GenTree*  op2           = node->gtGetOp2IfPresent();
    regMaskTP op1Candidates = candidates;
    regMaskTP op2Candidates = candidates;

#ifdef TARGET_X86
    if (varTypeIsByte(node))
    {
        regMaskTP byteCandidates = (candidates == RBM_NONE) ? allByteRegs() : (candidates & allByteRegs());
        if (!op1->isContained())
        {
            assert(byteCandidates != RBM_NONE);
            op1Candidates = byteCandidates;
        }
        if (node->OperIsCommutative() && !op2->isContained())
        {
            assert(byteCandidates != RBM_NONE);
            op2Candidates = byteCandidates;
        }
    }
#endif // TARGET_X86

    bool prefOp1 = false;
    bool prefOp2 = false;
    getTgtPrefOperands(node, prefOp1, prefOp2);
    assert(!prefOp2 || node->OperIsCommutative());

    // Determine which operand, if any, should be delayRegFree. Normally, this would be op2,
    // but if we have a commutative operator and op1 is a contained memory op, it would be op1.
    // We need to make the delayRegFree operand remain live until the op is complete, by marking
    // the source(s) associated with op2 as "delayFree".
    // Note that if op2 of a binary RMW operator is a memory op, even if the operator
    // is commutative, codegen cannot reverse them.
    // TODO-XArch-CQ: This is not actually the case for all RMW binary operators, but there's
    // more work to be done to correctly reverse the operands if they involve memory
    // operands.  Also, we may need to handle more cases than GT_IND, especially once
    // we've modified the register allocator to not require all nodes to be assigned
    // a register (e.g. a spilled lclVar can often be referenced directly from memory).
    // Note that we may have a null op2, even with 2 sources, if op1 is a base/index memory op.
    GenTree* delayUseOperand = op2;
    if (node->OperIsCommutative())
    {
        if (op1->isContained() && op2 != nullptr)
        {
            delayUseOperand = op1;
        }
        else if (!op2->isContained() || op2->IsCnsIntOrI())
        {
            // If we have a commutative operator and op2 is not a memory op, we don't need
            // to set delayRegFree on either operand because codegen can swap them.
            delayUseOperand = nullptr;
        }
    }
    else if (op1->isContained())
    {
        delayUseOperand = nullptr;
    }
    if (delayUseOperand != nullptr)
    {
        assert(!prefOp1 || delayUseOperand != op1);
        assert(!prefOp2 || delayUseOperand != op2);
    }

    // Build first use
    if (prefOp1)
    {
        assert(!op1->isContained());
        tgtPrefUse = BuildUse(op1, op1Candidates);
        srcCount++;
    }
    else if (delayUseOperand == op1)
    {
        srcCount += BuildDelayFreeUses(op1, op1Candidates);
    }
    else
    {
        srcCount += BuildOperandUses(op1, op1Candidates);
    }
    // Build second use
    if (op2 != nullptr)
    {
        if (prefOp2)
        {
            assert(!op2->isContained());
            tgtPrefUse2 = BuildUse(op2, op2Candidates);
            srcCount++;
        }
        else if (delayUseOperand == op2)
        {
            srcCount += BuildDelayFreeUses(op2, op2Candidates);
        }
        else
        {
            srcCount += BuildOperandUses(op2, op2Candidates);
        }
    }
    return srcCount;
}

//------------------------------------------------------------------------
// BuildShiftRotate: Set the NodeInfo for a shift or rotate.
//
// Arguments:
//    tree      - The node of interest
//
// Return Value:
//    The number of sources consumed by this node.
//
int LinearScan::BuildShiftRotate(GenTree* tree)
{
    // For shift operations, we need that the number
    // of bits moved gets stored in CL in case
    // the number of bits to shift is not a constant.
    int       srcCount      = 0;
    GenTree*  shiftBy       = tree->gtGetOp2();
    GenTree*  source        = tree->gtGetOp1();
    regMaskTP srcCandidates = RBM_NONE;
    regMaskTP dstCandidates = RBM_NONE;

    // x64 can encode 8 bits of shift and it will use 5 or 6. (the others are masked off)
    // We will allow whatever can be encoded - hope you know what you are doing.
    if (shiftBy->isContained())
    {
        assert(shiftBy->OperIsConst());
    }
    else
    {
        srcCandidates = allRegs(TYP_INT) & ~RBM_RCX;
        dstCandidates = allRegs(TYP_INT) & ~RBM_RCX;
    }

    // Note that Rotate Left/Right instructions don't set ZF and SF flags.
    //
    // If the operand being shifted is 32-bits then upper three bits are masked
    // by hardware to get actual shift count.  Similarly for 64-bit operands
    // shift count is narrowed to [0..63].  If the resulting shift count is zero,
    // then shift operation won't modify flags.
    //
    // TODO-CQ-XARCH: We can optimize generating 'test' instruction for GT_EQ/NE(shift, 0)
    // if the shift count is known to be non-zero and in the range depending on the
    // operand size.
    CLANG_FORMAT_COMMENT_ANCHOR;

#ifdef TARGET_X86
    // The first operand of a GT_LSH_HI and GT_RSH_LO oper is a GT_LONG so that
    // we can have a three operand form.
    if (tree->OperGet() == GT_LSH_HI || tree->OperGet() == GT_RSH_LO)
    {
        assert((source->OperGet() == GT_LONG) && source->isContained());

        GenTree* sourceLo = source->gtGetOp1();
        GenTree* sourceHi = source->gtGetOp2();
        assert(!sourceLo->isContained() && !sourceHi->isContained());
        RefPosition* sourceLoUse = BuildUse(sourceLo, srcCandidates);
        RefPosition* sourceHiUse = BuildUse(sourceHi, srcCandidates);

        if (!tree->isContained())
        {
            if (tree->OperGet() == GT_LSH_HI)
            {
                setDelayFree(sourceLoUse);
            }
            else
            {
                setDelayFree(sourceHiUse);
            }
        }
    }
    else
#endif
        if (!source->isContained())
    {
        tgtPrefUse = BuildUse(source, srcCandidates);
        srcCount++;
    }
    else
    {
        srcCount += BuildOperandUses(source, srcCandidates);
    }
    if (!tree->isContained())
    {
        if (!shiftBy->isContained())
        {
            srcCount += BuildDelayFreeUses(shiftBy, RBM_RCX);
            buildKillPositionsForNode(tree, currentLoc + 1, RBM_RCX);
        }
        BuildDef(tree, dstCandidates);
    }
    else
    {
        if (!shiftBy->isContained())
        {
            srcCount += BuildOperandUses(shiftBy, RBM_RCX);
            buildKillPositionsForNode(tree, currentLoc + 1, RBM_RCX);
        }
    }
    return srcCount;
}

//------------------------------------------------------------------------
// BuildCall: Set the NodeInfo for a call.
//
// Arguments:
//    call      - The call node of interest
//
// Return Value:
//    The number of sources consumed by this node.
//
int LinearScan::BuildCall(GenTreeCall* call)
{
    bool                  hasMultiRegRetVal = false;
    const ReturnTypeDesc* retTypeDesc       = nullptr;
    int                   srcCount          = 0;
    int                   dstCount          = 0;
    regMaskTP             dstCandidates     = RBM_NONE;

    assert(!call->isContained());
    if (call->TypeGet() != TYP_VOID)
    {
        hasMultiRegRetVal = call->HasMultiRegRetVal();
        if (hasMultiRegRetVal)
        {
            // dst count = number of registers in which the value is returned by call
            retTypeDesc = call->GetReturnTypeDesc();
            dstCount    = retTypeDesc->GetReturnRegCount();
        }
        else
        {
            dstCount = 1;
        }
    }

    GenTree* ctrlExpr = call->gtControlExpr;
    if (call->gtCallType == CT_INDIRECT)
    {
        ctrlExpr = call->gtCallAddr;
    }

    RegisterType registerType = call->TypeGet();

    // Set destination candidates for return value of the call.
    CLANG_FORMAT_COMMENT_ANCHOR;

#ifdef TARGET_X86
    if (call->IsHelperCall(compiler, CORINFO_HELP_INIT_PINVOKE_FRAME))
    {
        // The x86 CORINFO_HELP_INIT_PINVOKE_FRAME helper uses a custom calling convention that returns with
        // TCB in REG_PINVOKE_TCB. AMD64/ARM64 use the standard calling convention. fgMorphCall() sets the
        // correct argument registers.
        dstCandidates = RBM_PINVOKE_TCB;
    }
    else
#endif // TARGET_X86
        if (hasMultiRegRetVal)
    {
        assert(retTypeDesc != nullptr);
        dstCandidates = retTypeDesc->GetABIReturnRegs();
        assert((int)genCountBits(dstCandidates) == dstCount);
    }
    else if (varTypeIsFloating(registerType))
    {
#ifdef TARGET_X86
        // The return value will be on the X87 stack, and we will need to move it.
        dstCandidates = allRegs(registerType);
#else  // !TARGET_X86
        dstCandidates = RBM_FLOATRET;
#endif // !TARGET_X86
    }
    else if (registerType == TYP_LONG)
    {
        dstCandidates = RBM_LNGRET;
    }
    else
    {
        dstCandidates = RBM_INTRET;
    }

    // number of args to a call =
    // callRegArgs + (callargs - placeholders, setup, etc)
    // there is an explicit thisPtr but it is redundant

    bool callHasFloatRegArgs = false;
    bool isVarArgs           = call->IsVarargs();

    // First, determine internal registers.
    // We will need one for any float arguments to a varArgs call.
    for (GenTreeCall::Use& use : call->LateArgs())
    {
        GenTree* argNode = use.GetNode();
        if (argNode->OperIsPutArgReg())
        {
            HandleFloatVarArgs(call, argNode, &callHasFloatRegArgs);
        }
        else if (argNode->OperGet() == GT_FIELD_LIST)
        {
            for (GenTreeFieldList::Use& use : argNode->AsFieldList()->Uses())
            {
                assert(use.GetNode()->OperIsPutArgReg());
                HandleFloatVarArgs(call, use.GetNode(), &callHasFloatRegArgs);
            }
        }
    }

    // Now, count reg args
    for (GenTreeCall::Use& use : call->LateArgs())
    {
        // By this point, lowering has ensured that all call arguments are one of the following:
        // - an arg setup store
        // - an arg placeholder
        // - a nop
        // - a copy blk
        // - a field list
        // - a put arg
        //
        // Note that this property is statically checked by LinearScan::CheckBlock.
        GenTree* argNode = use.GetNode();

        // Each register argument corresponds to one source.
        if (argNode->OperIsPutArgReg())
        {
            srcCount++;
            BuildUse(argNode, genRegMask(argNode->GetRegNum()));
        }
#ifdef UNIX_AMD64_ABI
        else if (argNode->OperGet() == GT_FIELD_LIST)
        {
            for (GenTreeFieldList::Use& use : argNode->AsFieldList()->Uses())
            {
                assert(use.GetNode()->OperIsPutArgReg());
                srcCount++;
                BuildUse(use.GetNode(), genRegMask(use.GetNode()->GetRegNum()));
            }
        }
#endif // UNIX_AMD64_ABI

#ifdef DEBUG
        // In DEBUG only, check validity with respect to the arg table entry.

        fgArgTabEntry* curArgTabEntry = call->GetArgInfoByArgNode(argNode);
        assert(curArgTabEntry);

        if (curArgTabEntry->GetRegCount() == 0)
        {
            // late arg that is not passed in a register
            assert(argNode->gtOper == GT_PUTARG_STK);

            // If the node is TYP_STRUCT and it is put on stack with
            // putarg_stk operation, we consume and produce no registers.
            // In this case the embedded Obj node should not produce
            // registers too since it is contained.
            // Note that if it is a SIMD type the argument will be in a register.
            if (argNode->TypeGet() == TYP_STRUCT)
            {
                assert(argNode->gtGetOp1() != nullptr && argNode->gtGetOp1()->OperGet() == GT_OBJ);
                assert(argNode->gtGetOp1()->isContained());
            }

            continue;
        }
#ifdef UNIX_AMD64_ABI
        if (argNode->OperGet() == GT_FIELD_LIST)
        {
            assert(argNode->isContained());
            assert(varTypeIsStruct(argNode) || curArgTabEntry->isStruct);

            unsigned regIndex = 0;
            for (GenTreeFieldList::Use& use : argNode->AsFieldList()->Uses())
            {
                const regNumber argReg = curArgTabEntry->GetRegNum(regIndex);
                assert(use.GetNode()->GetRegNum() == argReg);
                regIndex++;
            }
        }
        else
#endif // UNIX_AMD64_ABI
        {
            assert(argNode->GetRegNum() == curArgTabEntry->GetRegNum());
        }
#endif // DEBUG
    }

#ifdef DEBUG
    // Now, count stack args
    // Note that these need to be computed into a register, but then
    // they're just stored to the stack - so the reg doesn't
    // need to remain live until the call.  In fact, it must not
    // because the code generator doesn't actually consider it live,
    // so it can't be spilled.

    for (GenTreeCall::Use& use : call->Args())
    {
        GenTree* arg = use.GetNode();
        if (!(arg->gtFlags & GTF_LATE_ARG) && !arg)
        {
            if (arg->IsValue() && !arg->isContained())
            {
                assert(arg->IsUnusedValue());
            }
        }
    }
#endif // DEBUG

    // set reg requirements on call target represented as control sequence.
    if (ctrlExpr != nullptr)
    {
        regMaskTP ctrlExprCandidates = RBM_NONE;

        // In case of fast tail implemented as jmp, make sure that gtControlExpr is
        // computed into a register.
        if (call->IsFastTailCall())
        {
            assert(!ctrlExpr->isContained());
            // Fast tail call - make sure that call target is always computed in RAX
            // so that epilog sequence can generate "jmp rax" to achieve fast tail call.
            ctrlExprCandidates = RBM_RAX;
        }
#ifdef TARGET_X86
        else if (call->IsVirtualStub() && (call->gtCallType == CT_INDIRECT))
        {
            // On x86, we need to generate a very specific pattern for indirect VSD calls:
            //
            //    3-byte nop
            //    call dword ptr [eax]
            //
            // Where EAX is also used as an argument to the stub dispatch helper. Make
            // sure that the call target address is computed into EAX in this case.
            assert(ctrlExpr->isIndir() && ctrlExpr->isContained());
            ctrlExprCandidates = RBM_VIRTUAL_STUB_TARGET;
        }
#endif // TARGET_X86

#if FEATURE_VARARG
        // If it is a fast tail call, it is already preferenced to use RAX.
        // Therefore, no need set src candidates on call tgt again.
        if (call->IsVarargs() && callHasFloatRegArgs && !call->IsFastTailCall())
        {
            // Don't assign the call target to any of the argument registers because
            // we will use them to also pass floating point arguments as required
            // by Amd64 ABI.
            ctrlExprCandidates = allRegs(TYP_INT) & ~(RBM_ARG_REGS);
        }
#endif // !FEATURE_VARARG
        srcCount += BuildOperandUses(ctrlExpr, ctrlExprCandidates);
    }

    buildInternalRegisterUses();

    // Now generate defs and kills.
    regMaskTP killMask = getKillSetForCall(call);
    BuildDefsWithKills(call, dstCount, dstCandidates, killMask);
    return srcCount;
}

//------------------------------------------------------------------------
// BuildBlockStore: Build the RefPositions for a block store node.
//
// Arguments:
//    blkNode - The block store node of interest
//
// Return Value:
//    The number of sources consumed by this node.
//
int LinearScan::BuildBlockStore(GenTreeBlk* blkNode)
{
    GenTree* dstAddr = blkNode->Addr();
    GenTree* src     = blkNode->Data();
    unsigned size    = blkNode->Size();

    GenTree* srcAddrOrFill = nullptr;

    regMaskTP dstAddrRegMask = RBM_NONE;
    regMaskTP srcRegMask     = RBM_NONE;
    regMaskTP sizeRegMask    = RBM_NONE;

    if (blkNode->OperIsInitBlkOp())
    {
        if (src->OperIs(GT_INIT_VAL))
        {
            assert(src->isContained());
            src = src->AsUnOp()->gtGetOp1();
        }

        srcAddrOrFill = src;

        switch (blkNode->gtBlkOpKind)
        {
            case GenTreeBlk::BlkOpKindUnroll:
                if (size >= XMM_REGSIZE_BYTES)
                {
                    buildInternalFloatRegisterDefForNode(blkNode, internalFloatRegCandidates());
                    SetContainsAVXFlags();
                }

#ifdef TARGET_X86
                if ((size & 1) != 0)
                {
                    // We'll need to store a byte so a byte register is needed on x86.
                    srcRegMask = allByteRegs();
                }
#endif
                break;

            case GenTreeBlk::BlkOpKindRepInstr:
                dstAddrRegMask = RBM_RDI;
                srcRegMask     = RBM_RAX;
                sizeRegMask    = RBM_RCX;
                break;

#ifdef TARGET_AMD64
            case GenTreeBlk::BlkOpKindHelper:
                dstAddrRegMask = RBM_ARG_0;
                srcRegMask     = RBM_ARG_1;
                sizeRegMask    = RBM_ARG_2;
                break;
#endif

            default:
                unreached();
        }
    }
    else
    {
        if (src->OperIs(GT_IND))
        {
            assert(src->isContained());
            srcAddrOrFill = src->AsIndir()->Addr();
        }

        if (blkNode->OperIs(GT_STORE_OBJ))
        {
            if (blkNode->gtBlkOpKind == GenTreeBlk::BlkOpKindRepInstr)
            {
                // We need the size of the contiguous Non-GC-region to be in RCX to call rep movsq.
                sizeRegMask = RBM_RCX;
            }

            // The srcAddr must be in a register.  If it was under a GT_IND, we need to subsume all of its
            // sources.
            dstAddrRegMask = RBM_RDI;
            srcRegMask     = RBM_RSI;
        }
        else
        {
            switch (blkNode->gtBlkOpKind)
            {
                case GenTreeBlk::BlkOpKindUnroll:
                    if ((size % XMM_REGSIZE_BYTES) != 0)
                    {
                        regMaskTP regMask = allRegs(TYP_INT);
#ifdef TARGET_X86
                        if ((size & 1) != 0)
                        {
                            // We'll need to store a byte so a byte register is needed on x86.
                            regMask = allByteRegs();
                        }
#endif
                        buildInternalIntRegisterDefForNode(blkNode, regMask);
                    }

                    if (size >= XMM_REGSIZE_BYTES)
                    {
                        buildInternalFloatRegisterDefForNode(blkNode, internalFloatRegCandidates());
                        SetContainsAVXFlags();
                    }
                    break;

                case GenTreeBlk::BlkOpKindRepInstr:
                    dstAddrRegMask = RBM_RDI;
                    srcRegMask     = RBM_RSI;
                    sizeRegMask    = RBM_RCX;
                    break;

#ifdef TARGET_AMD64
                case GenTreeBlk::BlkOpKindHelper:
                    dstAddrRegMask = RBM_ARG_0;
                    srcRegMask     = RBM_ARG_1;
                    sizeRegMask    = RBM_ARG_2;
                    break;
#endif

                default:
                    unreached();
            }
        }

        if ((srcAddrOrFill == nullptr) && (srcRegMask != RBM_NONE))
        {
            // This is a local source; we'll use a temp register for its address.
            assert(src->isContained() && src->OperIs(GT_LCL_VAR, GT_LCL_FLD));
            buildInternalIntRegisterDefForNode(blkNode, srcRegMask);
        }
    }

    if (!blkNode->OperIs(GT_STORE_DYN_BLK) && (sizeRegMask != RBM_NONE))
    {
        // Reserve a temp register for the block size argument.
        buildInternalIntRegisterDefForNode(blkNode, sizeRegMask);
    }

    int useCount = 0;

    if (!dstAddr->isContained())
    {
        useCount++;
        BuildUse(dstAddr, dstAddrRegMask);
    }
    else if (dstAddr->OperIsAddrMode())
    {
        useCount += BuildAddrUses(dstAddr);
    }

    if (srcAddrOrFill != nullptr)
    {
        if (!srcAddrOrFill->isContained())
        {
            useCount++;
            BuildUse(srcAddrOrFill, srcRegMask);
        }
        else if (srcAddrOrFill->OperIsAddrMode())
        {
            useCount += BuildAddrUses(srcAddrOrFill);
        }
    }

    if (blkNode->OperIs(GT_STORE_DYN_BLK))
    {
        useCount++;
        BuildUse(blkNode->AsDynBlk()->gtDynamicSize, sizeRegMask);
    }

    buildInternalRegisterUses();
    regMaskTP killMask = getKillSetForBlockStore(blkNode);
    BuildDefsWithKills(blkNode, 0, RBM_NONE, killMask);
    return useCount;
}

//------------------------------------------------------------------------
// BuildPutArgStk: Set the NodeInfo for a GT_PUTARG_STK.
//
// Arguments:
//    putArgStk - The node of interest
//
// Return Value:
//    The number of sources consumed by this node.
//
int LinearScan::BuildPutArgStk(GenTreePutArgStk* putArgStk)
{
    GenTree* src = putArgStk->GetOp(0);

    if (src->OperIs(GT_FIELD_LIST))
    {
        assert(src->isContained());

        RefPosition* simdTemp = nullptr;
        RefPosition* intTemp  = nullptr;
#ifdef TARGET_X86
        unsigned prevOffset = putArgStk->getArgSize();
#endif

        // We need to iterate over the fields twice; once to determine the need for internal temps,
        // and once to actually build the uses.
        for (GenTreeFieldList::Use& use : src->AsFieldList()->Uses())
        {
            GenTree* const  fieldNode   = use.GetNode();
            const var_types fieldType   = fieldNode->TypeGet();
            const unsigned  fieldOffset = use.GetOffset();

#ifdef TARGET_X86
            assert(fieldType != TYP_LONG);
#endif // TARGET_X86

#if defined(FEATURE_SIMD)
            // Note that we need to check the GT_FIELD_LIST type, not 'fieldType'. This is because the
            // GT_FIELD_LIST will be TYP_SIMD12 whereas the fieldType might be TYP_SIMD16 for lclVar, where
            // we "round up" to 16.
            if ((use.GetType() == TYP_SIMD12) && (simdTemp == nullptr))
            {
                simdTemp = buildInternalFloatRegisterDefForNode(putArgStk);
            }
#endif // defined(FEATURE_SIMD)

#ifdef TARGET_X86
            if (putArgStk->gtPutArgStkKind == GenTreePutArgStk::Kind::Push)
            {
                // We can treat as a slot any field that is stored at a slot boundary, where the previous
                // field is not in the same slot. (Note that we store the fields in reverse order.)
                const bool fieldIsSlot = ((fieldOffset % 4) == 0) && ((prevOffset - fieldOffset) >= 4);
                if (intTemp == nullptr)
                {
                    intTemp = buildInternalIntRegisterDefForNode(putArgStk);
                }
                if (!fieldIsSlot && varTypeIsByte(fieldType))
                {
                    // If this field is a slot--i.e. it is an integer field that is 4-byte aligned and takes up 4 bytes
                    // (including padding)--we can store the whole value rather than just the byte. Otherwise, we will
                    // need a byte-addressable register for the store. We will enforce this requirement on an internal
                    // register, which we can use to copy multiple byte values.
                    intTemp->registerAssignment &= allByteRegs();
                }
            }

            prevOffset = fieldOffset;
#endif // TARGET_X86
        }

        int srcCount = 0;

        for (GenTreeFieldList::Use& use : putArgStk->gtOp1->AsFieldList()->Uses())
        {
            GenTree* const fieldNode = use.GetNode();
            if (!fieldNode->isContained())
            {
                BuildUse(fieldNode);
                srcCount++;
            }
        }
        buildInternalRegisterUses();

        return srcCount;
    }

#if defined(FEATURE_SIMD) && defined(TARGET_X86)
    if (putArgStk->isSIMD12())
    {
        buildInternalFloatRegisterDefForNode(putArgStk, internalFloatRegCandidates());
        BuildUse(src);
        buildInternalRegisterUses();
        return 1;
    }
#endif

    if (src->TypeIs(TYP_STRUCT))
    {
        switch (putArgStk->gtPutArgStkKind)
        {
#ifdef TARGET_X86
            case GenTreePutArgStk::Kind::Push:
                break;
#endif

            case GenTreePutArgStk::Kind::Unroll:
                ClassLayout* layout;
                unsigned     size;

                if (src->OperIs(GT_LCL_VAR))
                {
                    layout = compiler->lvaGetDesc(src->AsLclVar())->GetLayout();
                    size   = roundUp(layout->GetSize(), REGSIZE_BYTES);
                }
                else if (src->OperIs(GT_LCL_FLD))
                {
                    layout = src->AsLclFld()->GetLayout(compiler);
                    size   = roundUp(layout->GetSize(), REGSIZE_BYTES);
                }
                else
                {
                    layout = src->AsObj()->GetLayout();
                    size   = layout->GetSize();
                }

                // If we have a remainder smaller than XMM_REGSIZE_BYTES, we need an integer temp reg.
                //
                // x86 specific note: if the size is odd, the last copy operation would be of size 1 byte.
                // But on x86 only RBM_BYTE_REGS could be used as byte registers.  Therefore, exclude
                // RBM_NON_BYTE_REGS from internal candidates.
                if ((size % XMM_REGSIZE_BYTES) != 0)
                {
                    regMaskTP regMask = allRegs(TYP_INT);

#ifdef TARGET_X86
                    if ((size % 2) != 0)
                    {
                        regMask &= ~RBM_NON_BYTE_REGS;
                    }
#endif
                    buildInternalIntRegisterDefForNode(putArgStk, regMask);
                }

#ifdef TARGET_X86
                if (size >= XMM_REGSIZE_BYTES / 2)
#else
                if (size >= XMM_REGSIZE_BYTES)
#endif
                {
                    // If we have a buffer larger than or equal to XMM_REGSIZE_BYTES on x64/ux,
                    // or larger than or equal to 8 bytes on x86, reserve an XMM register to use it for a
                    // series of 16-byte loads and stores.
                    buildInternalFloatRegisterDefForNode(putArgStk, internalFloatRegCandidates());
                    SetContainsAVXFlags();
                }
                break;

            case GenTreePutArgStk::Kind::RepInstrXMM:
                buildInternalFloatRegisterDefForNode(putArgStk, internalFloatRegCandidates());
                SetContainsAVXFlags();
                __fallthrough;
            case GenTreePutArgStk::Kind::RepInstr:
                buildInternalIntRegisterDefForNode(putArgStk, RBM_RDI);
                buildInternalIntRegisterDefForNode(putArgStk, RBM_RCX);
                buildInternalIntRegisterDefForNode(putArgStk, RBM_RSI);
                break;

            case GenTreePutArgStk::Kind::GCUnrollXMM:
                buildInternalFloatRegisterDefForNode(putArgStk, internalFloatRegCandidates());
                SetContainsAVXFlags();
            case GenTreePutArgStk::Kind::GCUnroll:
                buildInternalIntRegisterDefForNode(putArgStk);
                break;

            default:
                unreached();
        }

        int srcCount = BuildOperandUses(src);
        buildInternalRegisterUses();
        return srcCount;
    }

    return BuildOperandUses(src);
}

//------------------------------------------------------------------------
// BuildLclHeap: Set the NodeInfo for a GT_LCLHEAP.
//
// Arguments:
//    tree      - The node of interest
//
// Return Value:
//    The number of sources consumed by this node.
//
int LinearScan::BuildLclHeap(GenTree* tree)
{
    int srcCount = 1;

    // Need a variable number of temp regs (see genLclHeap() in codegenamd64.cpp):
    // Here '-' means don't care.
    //
    //     Size?                    Init Memory?         # temp regs
    //      0                            -                  0 (returns 0)
    //      const and <=6 reg words      -                  0 (pushes '0')
    //      const and >6 reg words       Yes                0 (pushes '0')
    //      const and <PageSize          No                 0 (amd64) 1 (x86)
    //                                                        (x86:tmpReg for sutracting from esp)
    //      const and >=PageSize         No                 2 (regCnt and tmpReg for subtracing from sp)
    //      Non-const                    Yes                0 (regCnt=targetReg and pushes '0')
    //      Non-const                    No                 2 (regCnt and tmpReg for subtracting from sp)
    //
    // Note: Here we don't need internal register to be different from targetReg.
    // Rather, require it to be different from operand's reg.

    GenTree* size = tree->gtGetOp1();
    if (size->IsCnsIntOrI())
    {
        assert(size->isContained());
        srcCount       = 0;
        size_t sizeVal = size->AsIntCon()->gtIconVal;

        if (sizeVal == 0)
        {
            buildInternalIntRegisterDefForNode(tree);
        }
        else
        {
            // Compute the amount of memory to properly STACK_ALIGN.
            // Note: The Gentree node is not updated here as it is cheap to recompute stack aligned size.
            // This should also help in debugging as we can examine the original size specified with localloc.
            sizeVal = AlignUp(sizeVal, STACK_ALIGN);

            // For small allocations up to 6 pointer sized words (i.e. 48 bytes of localloc)
            // we will generate 'push 0'.
            assert((sizeVal % REGSIZE_BYTES) == 0);
            size_t cntRegSizedWords = sizeVal / REGSIZE_BYTES;
            if (cntRegSizedWords > 6)
            {
                if (!compiler->info.compInitMem)
                {
                    // No need to initialize allocated stack space.
                    if (sizeVal < compiler->eeGetPageSize())
                    {
#ifdef TARGET_X86
                        // x86 needs a register here to avoid generating "sub" on ESP.
                        buildInternalIntRegisterDefForNode(tree);
#endif
                    }
                    else
                    {
                        // We need two registers: regCnt and RegTmp
                        buildInternalIntRegisterDefForNode(tree);
                        buildInternalIntRegisterDefForNode(tree);
                    }
                }
            }
        }
    }
    else
    {
        if (!compiler->info.compInitMem)
        {
            buildInternalIntRegisterDefForNode(tree);
            buildInternalIntRegisterDefForNode(tree);
        }
        BuildUse(size);
    }
    buildInternalRegisterUses();
    BuildDef(tree);
    return srcCount;
}

//------------------------------------------------------------------------
// BuildModDiv: Set the NodeInfo for GT_MOD/GT_DIV/GT_UMOD/GT_UDIV.
//
// Arguments:
//    tree      - The node of interest
//
// Return Value:
//    The number of sources consumed by this node.
//
int LinearScan::BuildModDiv(GenTree* tree)
{
    GenTree*     op1           = tree->gtGetOp1();
    GenTree*     op2           = tree->gtGetOp2();
    regMaskTP    dstCandidates = RBM_NONE;
    RefPosition* internalDef   = nullptr;
    int          srcCount      = 0;

    if (varTypeIsFloating(tree->TypeGet()))
    {
        return BuildSimple(tree);
    }

    // Amd64 Div/Idiv instruction:
    //    Dividend in RAX:RDX  and computes
    //    Quotient in RAX, Remainder in RDX

    if (tree->OperGet() == GT_MOD || tree->OperGet() == GT_UMOD)
    {
        // We are interested in just the remainder.
        // RAX is used as a trashable register during computation of remainder.
        dstCandidates = RBM_RDX;
    }
    else
    {
        // We are interested in just the quotient.
        // RDX gets used as trashable register during computation of quotient
        dstCandidates = RBM_RAX;
    }

#ifdef TARGET_X86
    if (op1->OperGet() == GT_LONG)
    {
        assert(op1->isContained());

        // To avoid reg move would like to have op1's low part in RAX and high part in RDX.
        GenTree* loVal = op1->gtGetOp1();
        GenTree* hiVal = op1->gtGetOp2();
        assert(!loVal->isContained() && !hiVal->isContained());

        assert(op2->IsCnsIntOrI());
        assert(tree->OperGet() == GT_UMOD);

        // This situation also requires an internal register.
        buildInternalIntRegisterDefForNode(tree);

        BuildUse(loVal, RBM_EAX);
        BuildUse(hiVal, RBM_EDX);
        srcCount = 2;
    }
    else
#endif
    {
        // If possible would like to have op1 in RAX to avoid a register move.
        RefPosition* op1Use = BuildUse(op1, RBM_EAX);
        tgtPrefUse          = op1Use;
        srcCount            = 1;
    }

    srcCount += BuildDelayFreeUses(op2, allRegs(TYP_INT) & ~(RBM_RAX | RBM_RDX));

    buildInternalRegisterUses();

    regMaskTP killMask = getKillSetForModDiv(tree->AsOp());
    BuildDefsWithKills(tree, 1, dstCandidates, killMask);
    return srcCount;
}

//------------------------------------------------------------------------
// BuildIntrinsic: Set the NodeInfo for a GT_INTRINSIC.
//
// Arguments:
//    tree      - The node of interest
//
// Return Value:
//    The number of sources consumed by this node.
//
int LinearScan::BuildIntrinsic(GenTree* tree)
{
    // Both operand and its result must be of floating point type.
    GenTree* op1 = tree->gtGetOp1();
    assert(varTypeIsFloating(op1));
    assert(op1->TypeGet() == tree->TypeGet());
    RefPosition* internalFloatDef = nullptr;

    switch (tree->AsIntrinsic()->gtIntrinsicId)
    {
        case CORINFO_INTRINSIC_Abs:
            // Abs(float x) = x & 0x7fffffff
            // Abs(double x) = x & 0x7ffffff ffffffff

            // In case of Abs we need an internal register to hold mask.

            // TODO-XArch-CQ: avoid using an internal register for the mask.
            // Andps or andpd both will operate on 128-bit operands.
            // The data section constant to hold the mask is a 64-bit size.
            // Therefore, we need both the operand and mask to be in
            // xmm register. When we add support in emitter to emit 128-bit
            // data constants and instructions that operate on 128-bit
            // memory operands we can avoid the need for an internal register.
            internalFloatDef = buildInternalFloatRegisterDefForNode(tree, internalFloatRegCandidates());
            break;

#ifdef TARGET_X86
        case CORINFO_INTRINSIC_Cos:
        case CORINFO_INTRINSIC_Sin:
            NYI_X86("Math intrinsics Cos and Sin");
            break;
#endif // TARGET_X86

        case CORINFO_INTRINSIC_Sqrt:
        case CORINFO_INTRINSIC_Round:
        case CORINFO_INTRINSIC_Ceiling:
        case CORINFO_INTRINSIC_Floor:
            break;

        default:
            // Right now only Sqrt/Abs are treated as math intrinsics
            noway_assert(!"Unsupported math intrinsic");
            unreached();
            break;
    }
    assert(tree->gtGetOp2IfPresent() == nullptr);
    int srcCount;
    if (op1->isContained())
    {
        srcCount = BuildOperandUses(op1);
    }
    else
    {
        tgtPrefUse = BuildUse(op1);
        srcCount   = 1;
    }
    if (internalFloatDef != nullptr)
    {
        buildInternalRegisterUses();
    }
    BuildDef(tree);
    return srcCount;
}

#ifdef FEATURE_SIMD
//------------------------------------------------------------------------
// BuildSIMD: Set the NodeInfo for a GT_SIMD tree.
//
// Arguments:
//    simdTree - The GT_SIMD node of interest
//
// Return Value:
//    The number of sources consumed by this node.
//
int LinearScan::BuildSIMD(GenTreeSIMD* simdTree)
{
    // All intrinsics have a dstCount of 1
    assert(simdTree->IsValue());

    bool      buildUses     = true;
    regMaskTP dstCandidates = RBM_NONE;

    if (simdTree->isContained())
    {
        // Only SIMDIntrinsicInit can be contained
        assert(simdTree->gtSIMDIntrinsicID == SIMDIntrinsicInit);
    }
    SetContainsAVXFlags(simdTree->gtSIMDSize);

    int srcCount = 0;

    switch (simdTree->gtSIMDIntrinsicID)
    {
        case SIMDIntrinsicInit:
        {
            // This sets all fields of a SIMD struct to the given value.
            // Mark op1 as contained if it is either zero or int constant of all 1's,
            // or a float constant with 16 or 32 byte simdType (AVX case)
            //
            // Note that for small int base types, the initVal has been constructed so that
            // we can use the full int value.
            CLANG_FORMAT_COMMENT_ANCHOR;

#if !defined(TARGET_64BIT)
            GenTree* op1 = simdTree->GetOp(0);
            if (op1->OperIs(GT_LONG))
            {
                assert(op1->isContained());
                GenTree* op1lo = op1->gtGetOp1();
                GenTree* op1hi = op1->gtGetOp2();

                if (op1lo->isContained())
                {
                    srcCount = 0;
                    assert(op1hi->isContained());
                    assert((op1lo->IsIntegralConst(0) && op1hi->IsIntegralConst(0)) ||
                           (op1lo->IsIntegralConst(-1) && op1hi->IsIntegralConst(-1)));
                }
                else
                {
                    srcCount = 2;
                    buildInternalFloatRegisterDefForNode(simdTree);
                    setInternalRegsDelayFree = true;
                }

                if (srcCount == 2)
                {
                    BuildUse(op1lo, RBM_EAX);
                    BuildUse(op1hi, RBM_EDX);
                }
                buildUses = false;
            }
#endif // !defined(TARGET_64BIT)
        }
        break;

        case SIMDIntrinsicInitN:
            srcCount = static_cast<int>(simdTree->GetNumOps());
            assert(srcCount == static_cast<int>(simdTree->gtSIMDSize / genTypeSize(simdTree->gtSIMDBaseType)));
            // Need an internal register to stitch together all the values into a single vector in a SIMD reg.
            buildInternalFloatRegisterDefForNode(simdTree);
            for (GenTreeSIMD::Use& use : simdTree->Uses())
            {
                assert(use.GetNode()->TypeGet() == simdTree->gtSIMDBaseType);
                assert(!use.GetNode()->isContained());
                BuildUse(use.GetNode());
            }
            buildUses = false;
            break;

        case SIMDIntrinsicSub:
        case SIMDIntrinsicBitwiseAnd:
        case SIMDIntrinsicBitwiseOr:
            break;

        case SIMDIntrinsicEqual:
            break;

<<<<<<< HEAD
        case SIMDIntrinsicDotProduct:
            // Float/Double vectors:
            // For SSE, or AVX with 32-byte vectors, we also need an internal register
            // as scratch. Further we need the targetReg and internal reg to be distinct
            // registers. Note that if this is a TYP_SIMD16 or smaller on AVX, then we
            // don't need a tmpReg.
            //
            // 32-byte integer vector on SSE4/AVX:
            // will take advantage of phaddd, which operates only on 128-bit xmm reg.
            // This will need 1 (in case of SSE4) or 2 (in case of AVX) internal
            // registers since targetReg is an int type register.
            //
            // See genSIMDIntrinsicDotProduct() for details on code sequence generated
            // and the need for scratch registers.
            if (varTypeIsFloating(simdTree->gtSIMDBaseType))
            {
                if ((compiler->getSIMDSupportLevel() == SIMD_SSE2_Supported) ||
                    (simdTree->GetOp(0)->TypeGet() == TYP_SIMD32))
                {
                    buildInternalFloatRegisterDefForNode(simdTree);
                    setInternalRegsDelayFree = true;
                }
                // else don't need scratch reg(s).
            }
            else
            {
                assert(simdTree->gtSIMDBaseType == TYP_INT && compiler->getSIMDSupportLevel() >= SIMD_SSE4_Supported);

                // No need to setInternalRegsDelayFree since targetReg is a
                // an int type reg and guaranteed to be different from xmm/ymm
                // regs.
                buildInternalFloatRegisterDefForNode(simdTree);
                if (compiler->getSIMDSupportLevel() == SIMD_AVX2_Supported)
                {
                    buildInternalFloatRegisterDefForNode(simdTree);
                }
            }
            break;

=======
>>>>>>> 9df02475
        case SIMDIntrinsicGetItem:
        {
            // This implements get_Item method. The sources are:
            //  - the source SIMD struct
            //  - index (which element to get)
            // The result is baseType of SIMD struct.
            // op1 may be a contained memory op, but if so we will consume its address.
            // op2 may be a contained constant.
            GenTree* op1 = simdTree->GetOp(0);
            GenTree* op2 = simdTree->GetOp(1);

            if (!op1->isContained())
            {
                // If the index is not a constant, we will use the SIMD temp location to store the vector.
                // Otherwise, if the baseType is floating point, the targetReg will be a xmm reg and we
                // can use that in the process of extracting the element.
                //
                // If the index is a constant and base type is a small int we can use pextrw, but on AVX
                // we will need a temp if are indexing into the upper half of the AVX register.
                // In all other cases with constant index, we need a temp xmm register to extract the
                // element if index is other than zero.

                if (!op2->IsCnsIntOrI())
                {
                    (void)compiler->getSIMDInitTempVarNum();
                }
                else if (!varTypeIsFloating(simdTree->gtSIMDBaseType))
                {
                    bool needFloatTemp;
                    if (varTypeIsSmallInt(simdTree->gtSIMDBaseType) &&
                        (compiler->getSIMDSupportLevel() == SIMD_AVX2_Supported))
                    {
                        int byteShiftCnt = (int)op2->AsIntCon()->gtIconVal * genTypeSize(simdTree->gtSIMDBaseType);
                        needFloatTemp    = (byteShiftCnt >= 16);
                    }
                    else
                    {
                        needFloatTemp = !op2->IsIntegralConst(0);
                    }

                    if (needFloatTemp)
                    {
                        buildInternalFloatRegisterDefForNode(simdTree);
                    }
                }
#ifdef TARGET_X86
                // This logic is duplicated from genSIMDIntrinsicGetItem().
                // When we generate code for a SIMDIntrinsicGetItem, under certain circumstances we need to
                // generate a movzx/movsx. On x86, these require byteable registers. So figure out which
                // cases will require this, so the non-byteable registers can be excluded.

                var_types baseType = simdTree->gtSIMDBaseType;
                if (op2->IsCnsIntOrI() && varTypeIsSmallInt(baseType))
                {
                    bool     ZeroOrSignExtnReqd = true;
                    unsigned baseSize           = genTypeSize(baseType);
                    if (baseSize == 1)
                    {
                        if ((op2->AsIntCon()->gtIconVal % 2) == 1)
                        {
                            ZeroOrSignExtnReqd = (baseType == TYP_BYTE);
                        }
                    }
                    else
                    {
                        assert(baseSize == 2);
                        ZeroOrSignExtnReqd = (baseType == TYP_SHORT);
                    }
                    if (ZeroOrSignExtnReqd)
                    {
                        dstCandidates = allByteRegs();
                    }
                }
#endif // TARGET_X86
            }
        }
        break;

        case SIMDIntrinsicSetX:
        case SIMDIntrinsicSetY:
        case SIMDIntrinsicSetZ:
        case SIMDIntrinsicSetW:
            // We need an internal integer register for SSE2 codegen
            if (compiler->getSIMDSupportLevel() == SIMD_SSE2_Supported)
            {
                buildInternalIntRegisterDefForNode(simdTree);
            }

            break;

        case SIMDIntrinsicCast:
            break;

        case SIMDIntrinsicConvertToSingle:
            if (simdTree->gtSIMDBaseType == TYP_UINT)
            {
                // We need an internal register different from targetReg.
                setInternalRegsDelayFree = true;
                buildInternalFloatRegisterDefForNode(simdTree);
                buildInternalFloatRegisterDefForNode(simdTree);
                // We also need an integer register.
                buildInternalIntRegisterDefForNode(simdTree);
            }
            break;

        case SIMDIntrinsicConvertToInt32:
            break;

        case SIMDIntrinsicWidenLo:
        case SIMDIntrinsicWidenHi:
            if (varTypeIsIntegral(simdTree->gtSIMDBaseType))
            {
                // We need an internal register different from targetReg.
                setInternalRegsDelayFree = true;
                buildInternalFloatRegisterDefForNode(simdTree);
            }
            break;

        case SIMDIntrinsicConvertToInt64:
            // We need an internal register different from targetReg.
            setInternalRegsDelayFree = true;
            buildInternalFloatRegisterDefForNode(simdTree);
            if (compiler->getSIMDSupportLevel() == SIMD_AVX2_Supported)
            {
                buildInternalFloatRegisterDefForNode(simdTree);
            }
            // We also need an integer register.
            buildInternalIntRegisterDefForNode(simdTree);
            break;

        case SIMDIntrinsicConvertToDouble:
            // We need an internal register different from targetReg.
            setInternalRegsDelayFree = true;
            buildInternalFloatRegisterDefForNode(simdTree);
#ifdef TARGET_X86
            if (simdTree->gtSIMDBaseType == TYP_LONG)
            {
                buildInternalFloatRegisterDefForNode(simdTree);
                buildInternalFloatRegisterDefForNode(simdTree);
            }
            else
#endif
                if ((compiler->getSIMDSupportLevel() == SIMD_AVX2_Supported) || (simdTree->gtSIMDBaseType == TYP_ULONG))
            {
                buildInternalFloatRegisterDefForNode(simdTree);
            }
            // We also need an integer register.
            buildInternalIntRegisterDefForNode(simdTree);
            break;

        case SIMDIntrinsicNarrow:
            // We need an internal register different from targetReg.
            setInternalRegsDelayFree = true;
            buildInternalFloatRegisterDefForNode(simdTree);
            if ((compiler->getSIMDSupportLevel() == SIMD_AVX2_Supported) && (simdTree->gtSIMDBaseType != TYP_DOUBLE))
            {
                buildInternalFloatRegisterDefForNode(simdTree);
            }
            break;

        case SIMDIntrinsicShuffleSSE2:
            // Second operand is an integer constant and marked as contained.
<<<<<<< HEAD
            assert(simdTree->GetOp(1)->isContainedIntOrIImmed());
            break;
=======
            assert(simdTree->gtGetOp2()->isContainedIntOrIImmed());
            break;

        case SIMDIntrinsicGetX:
        case SIMDIntrinsicGetY:
        case SIMDIntrinsicGetZ:
        case SIMDIntrinsicGetW:
            assert(!"Get intrinsics should not be seen during Lowering.");
            unreached();
>>>>>>> 9df02475

        default:
            unreached();
    }
    if (buildUses)
    {
        assert(srcCount == 0);

        if (simdTree->IsUnary())
        {
            srcCount = BuildSIMDUnaryRMWUses(simdTree);
        }
        else
        {
            srcCount = BuildSIMDBinaryRMWUses(simdTree);
        }
    }

    buildInternalRegisterUses();
    BuildDef(simdTree, dstCandidates);
    return srcCount;
}

//------------------------------------------------------------------------
// BuildSIMDUnaryRMWUses: Build uses for a RMW unary SIMD node.
//
// Arguments:
//    node - The GT_SIMD node of interest
//
// Return Value:
//    The number of sources consumed by this node.
//
// Notes:
//    SSE unary instructions (sqrtps, cvttps2dq etc.) aren't really RMW,
//    they have "dst, src" forms even when the VEX encoding is not available.
//    However, it seems that SIMDIntrinsicConvertToSingle with UINT base type
//    could benefit from getting the same register for both destination and
//    source because its rather complicated codegen expansion starts by copying
//    the source to the destination register.
//
int LinearScan::BuildSIMDUnaryRMWUses(GenTreeSIMD* node)
{
    assert(node->IsUnary());

    GenTree* op1 = node->GetOp(0);

    if (op1->isContained())
    {
        return BuildOperandUses(op1);
    }

    tgtPrefUse = BuildUse(op1);
    return 1;
}

//------------------------------------------------------------------------
// BuildSIMDBinaryRMWUses: Build uses for a RMW binary SIMD node.
//
// Arguments:
//    node - The GT_SIMD node of interest
//
// Return Value:
//    The number of sources consumed by this node.
//
int LinearScan::BuildSIMDBinaryRMWUses(GenTreeSIMD* node)
{
    assert(node->IsBinary());

    GenTree* op1 = node->GetOp(0);
    GenTree* op2 = node->GetOp(1);

    // Determine which operand, if any, should be delayRegFree. Normally, this would be op2,
    // but if we have a commutative operator codegen can swap the operands, avoiding the need
    // for delayRegFree.
    //
    // TODO-XArch-CQ: This should not be necessary when VEX encoding is available, at least
    // for those intrinsics that directly map to SSE/AVX instructions. Intrinsics that require
    // custom codegen expansion may still neeed this.
    //
    // Also, this doesn't check if the intrinsic is really RMW:
    //  - SIMDIntrinsicOpEquality/SIMDIntrinsicOpInEquality - they don't have a register def.
    //  - SIMDIntrinsicShuffleSSE2 - the second operand is always a contained immediate so they're
    //    really unary as far as the register allocator is concerned.
    //  - SIMDIntrinsicGetItem - the second operand is always an integer but the first may be a float
    //    and in that case delayRegFree is not needed. Either way, it's not a real RMW operation. It's
    //    also the only binary SIMD intrinsic that can have a contained op1.

    GenTree* delayUseOperand = op2;

    if (node->isCommutativeSIMDIntrinsic())
    {
        if (op1->isContained())
        {
            delayUseOperand = op1;
        }
        else if (!op2->isContained() || op2->IsCnsIntOrI())
        {
            // If we have a commutative operator and op2 is not a memory op, we don't need
            // to set delayRegFree on either operand because codegen can swap them.
            delayUseOperand = nullptr;
        }
    }
    else if (op1->isContained())
    {
        delayUseOperand = nullptr;
    }

    int srcCount = 0;

    // Build first use
    if (!op1->isContained())
    {
        tgtPrefUse = BuildUse(op1);
        srcCount++;
    }
    else if (delayUseOperand == op1)
    {
        srcCount += BuildDelayFreeUses(op1);
    }
    else
    {
        srcCount += BuildOperandUses(op1);
    }

    // Build second use
    if (node->isCommutativeSIMDIntrinsic() && !op2->isContained())
    {
        tgtPrefUse2 = BuildUse(op2);
        srcCount++;
    }
    else if (delayUseOperand == op2)
    {
        srcCount += BuildDelayFreeUses(op2);
    }
    else
    {
        srcCount += BuildOperandUses(op2);
    }

    return srcCount;
}
#endif // FEATURE_SIMD

#ifdef FEATURE_HW_INTRINSICS
//------------------------------------------------------------------------
// BuildHWIntrinsic: Set the NodeInfo for a GT_HWINTRINSIC tree.
//
// Arguments:
//    tree       - The GT_HWINTRINSIC node of interest
//
// Return Value:
//    The number of sources consumed by this node.
//
int LinearScan::BuildHWIntrinsic(GenTreeHWIntrinsic* intrinsicTree)
{
    NamedIntrinsic         intrinsicId = intrinsicTree->gtHWIntrinsicId;
    var_types              baseType    = intrinsicTree->gtSIMDBaseType;
    CORINFO_InstructionSet isa         = HWIntrinsicInfo::lookupIsa(intrinsicId);
    HWIntrinsicCategory    category    = HWIntrinsicInfo::lookupCategory(intrinsicId);
    int                    numArgs     = intrinsicTree->GetNumOps();

    // Set the AVX Flags if this instruction may use VEX encoding for SIMD operations.
    // Note that this may be true even if the ISA is not AVX (e.g. for platform-agnostic intrinsics
    // or non-AVX intrinsics that will use VEX encoding if it is available on the target).
    if (intrinsicTree->isSIMD())
    {
        SetContainsAVXFlags(intrinsicTree->gtSIMDSize);
    }

    GenTree* op1    = nullptr;
    GenTree* op2    = nullptr;
    GenTree* op3    = nullptr;
    GenTree* lastOp = nullptr;

    int srcCount = 0;
    int dstCount = intrinsicTree->IsValue() ? 1 : 0;

    regMaskTP dstCandidates = RBM_NONE;

    if (numArgs > 0)
    {
        switch (numArgs)
        {
            case 1:
                op1 = intrinsicTree->GetOp(0);
                break;
            case 2:
                op1 = intrinsicTree->GetOp(0);
                op2 = intrinsicTree->GetOp(1);
                break;
            case 3:
            case 4:
            case 5:
                op1 = intrinsicTree->GetOp(0);
                op2 = intrinsicTree->GetOp(1);
                op3 = intrinsicTree->GetOp(2);
                break;
            default:
                unreached();
        }

        GenTree* lastOp = intrinsicTree->GetLastOp();

        bool buildUses = true;

        if ((category == HW_Category_IMM) && !HWIntrinsicInfo::NoJmpTableImm(intrinsicId))
        {
            if (HWIntrinsicInfo::isImmOp(intrinsicId, lastOp) && !lastOp->isContainedIntOrIImmed())
            {
                assert(!lastOp->IsCnsIntOrI());

                // We need two extra reg when lastOp isn't a constant so
                // the offset into the jump table for the fallback path
                // can be computed.
                buildInternalIntRegisterDefForNode(intrinsicTree);
                buildInternalIntRegisterDefForNode(intrinsicTree);
            }
        }

        // Determine whether this is an RMW operation where op2+ must be marked delayFree so that it
        // is not allocated the same register as the target.
        bool isRMW = intrinsicTree->isRMWHWIntrinsic(compiler);

        // Create internal temps, and handle any other special requirements.
        // Note that the default case for building uses will handle the RMW flag, but if the uses
        // are built in the individual cases, buildUses is set to false, and any RMW handling (delayFree)
        // must be handled within the case.
        switch (intrinsicId)
        {
            case NI_Vector128_CreateScalarUnsafe:
            case NI_Vector128_ToScalar:
            case NI_Vector256_CreateScalarUnsafe:
            case NI_Vector256_ToScalar:
            {
                assert(numArgs == 1);

                if (varTypeIsFloating(baseType))
                {
                    if (op1->isContained())
                    {
                        srcCount += BuildOperandUses(op1);
                    }
                    else
                    {
                        // We will either be in memory and need to be moved
                        // into a register of the appropriate size or we
                        // are already in an XMM/YMM register and can stay
                        // where we are.

                        tgtPrefUse = BuildUse(op1);
                        srcCount += 1;
                    }

                    buildUses = false;
                }
                break;
            }

            case NI_Vector128_ToVector256:
            case NI_Vector128_ToVector256Unsafe:
            case NI_Vector256_GetLower:
            {
                assert(numArgs == 1);

                if (op1->isContained())
                {
                    srcCount += BuildOperandUses(op1);
                }
                else
                {
                    // We will either be in memory and need to be moved
                    // into a register of the appropriate size or we
                    // are already in an XMM/YMM register and can stay
                    // where we are.

                    tgtPrefUse = BuildUse(op1);
                    srcCount += 1;
                }

                buildUses = false;
                break;
            }

            case NI_SSE2_MaskMove:
            {
                assert(numArgs == 3);
                assert(!isRMW);

                // MaskMove hardcodes the destination (op3) in DI/EDI/RDI
                srcCount += BuildOperandUses(op1);
                srcCount += BuildOperandUses(op2);
                srcCount += BuildOperandUses(op3, RBM_EDI);

                buildUses = false;
                break;
            }

            case NI_SSE41_BlendVariable:
            {
                assert(numArgs == 3);

                if (!compiler->canUseVexEncoding())
                {
                    assert(isRMW);

                    // SSE4.1 blendv* hardcode the mask vector (op3) in XMM0
                    tgtPrefUse = BuildUse(op1);

                    srcCount += 1;
                    srcCount += op2->isContained() ? BuildOperandUses(op2) : BuildDelayFreeUses(op2);
                    srcCount += BuildDelayFreeUses(op3, RBM_XMM0);

                    buildUses = false;
                }
                break;
            }

            case NI_SSE41_Extract:
            {
                if (baseType == TYP_FLOAT)
                {
                    buildInternalIntRegisterDefForNode(intrinsicTree);
                }
#ifdef TARGET_X86
                else if (varTypeIsByte(baseType))
                {
                    dstCandidates = allByteRegs();
                }
#endif
                break;
            }

#ifdef TARGET_X86
            case NI_SSE42_Crc32:
            case NI_SSE42_X64_Crc32:
            {
                // TODO-XArch-Cleanup: Currently we use the BaseType to bring the type of the second argument
                // to the code generator. We may want to encode the overload info in another way.

                assert(numArgs == 2);
                assert(isRMW);

                // CRC32 may operate over "byte" but on x86 only RBM_BYTE_REGS can be used as byte registers.
                tgtPrefUse = BuildUse(op1);

                srcCount += 1;
                srcCount += BuildDelayFreeUses(op2, varTypeIsByte(baseType) ? allByteRegs() : RBM_NONE);

                buildUses = false;
                break;
            }
#endif // TARGET_X86

            case NI_BMI2_MultiplyNoFlags:
            case NI_BMI2_X64_MultiplyNoFlags:
            {
                assert(numArgs == 2 || numArgs == 3);
                srcCount += BuildOperandUses(op1, RBM_EDX);
                srcCount += BuildOperandUses(op2);
                if (numArgs == 3)
                {
                    // op3 reg should be different from target reg to
                    // store the lower half result after executing the instruction
                    srcCount += BuildDelayFreeUses(op3);
                    // Need a internal register different from the dst to take the lower half result
                    buildInternalIntRegisterDefForNode(intrinsicTree);
                    setInternalRegsDelayFree = true;
                }
                buildUses = false;
                break;
            }

            case NI_FMA_MultiplyAdd:
            case NI_FMA_MultiplyAddNegated:
            case NI_FMA_MultiplyAddNegatedScalar:
            case NI_FMA_MultiplyAddScalar:
            case NI_FMA_MultiplyAddSubtract:
            case NI_FMA_MultiplySubtract:
            case NI_FMA_MultiplySubtractAdd:
            case NI_FMA_MultiplySubtractNegated:
            case NI_FMA_MultiplySubtractNegatedScalar:
            case NI_FMA_MultiplySubtractScalar:
            {
                assert(numArgs == 3);
                assert(isRMW);

                const bool copiesUpperBits = HWIntrinsicInfo::CopiesUpperBits(intrinsicId);

                // Intrinsics with CopyUpperBits semantics cannot have op1 be contained
                assert(!copiesUpperBits || !op1->isContained());

                if (op2->isContained())
                {
                    // 132 form: op1 = (op1 * op3) + [op2]

                    tgtPrefUse = BuildUse(op1);

                    srcCount += 1;
                    srcCount += BuildOperandUses(op2);
                    srcCount += BuildDelayFreeUses(op3);
                }
                else if (op1->isContained())
                {
                    // 231 form: op3 = (op2 * op3) + [op1]

                    tgtPrefUse = BuildUse(op3);

                    srcCount += BuildOperandUses(op1);
                    srcCount += BuildDelayFreeUses(op2);
                    srcCount += 1;
                }
                else
                {
                    // 213 form: op1 = (op2 * op1) + [op3]

                    tgtPrefUse = BuildUse(op1);
                    srcCount += 1;

                    if (copiesUpperBits)
                    {
                        srcCount += BuildDelayFreeUses(op2);
                    }
                    else
                    {
                        tgtPrefUse2 = BuildUse(op2);
                        srcCount += 1;
                    }

                    srcCount += op3->isContained() ? BuildOperandUses(op3) : BuildDelayFreeUses(op3);
                }

                buildUses = false;
                break;
            }

            case NI_AVX2_GatherVector128:
            case NI_AVX2_GatherVector256:
            {
                assert(numArgs == 3);
                assert(!isRMW);

                // Any pair of the index, mask, or destination registers should be different
                srcCount += BuildOperandUses(op1);
                srcCount += BuildDelayFreeUses(op2);

                // op3 should always be contained
                assert(op3->isContained());

                // get a tmp register for mask that will be cleared by gather instructions
                buildInternalFloatRegisterDefForNode(intrinsicTree, allSIMDRegs());
                setInternalRegsDelayFree = true;

                buildUses = false;
                break;
            }

            case NI_AVX2_GatherMaskVector128:
            case NI_AVX2_GatherMaskVector256:
            {
                assert(numArgs == 5);
                assert(!isRMW);

                // Any pair of the index, mask, or destination registers should be different
                srcCount += BuildOperandUses(op1);
                srcCount += BuildDelayFreeUses(op2);
                srcCount += BuildDelayFreeUses(op3);
                srcCount += BuildDelayFreeUses(intrinsicTree->GetOp(3));

                assert(intrinsicTree->GetOp(4)->isContained());

                // get a tmp register for mask that will be cleared by gather instructions
                buildInternalFloatRegisterDefForNode(intrinsicTree, allSIMDRegs());
                setInternalRegsDelayFree = true;

                buildUses = false;
                break;
            }

            default:
            {
                assert((intrinsicId > NI_HW_INTRINSIC_START) && (intrinsicId < NI_HW_INTRINSIC_END));
                break;
            }
        }

        if (buildUses)
        {
            assert((numArgs > 0) && (numArgs < 4));

            if (intrinsicTree->OperIsMemoryLoadOrStore())
            {
                srcCount += BuildAddrUses(op1);
            }
            else if (isRMW && !op1->isContained())
            {
                tgtPrefUse = BuildUse(op1);
                srcCount += 1;
            }
            else
            {
                srcCount += BuildOperandUses(op1);
            }

            if (op2 != nullptr)
            {
                if (op2->OperIs(GT_HWINTRINSIC) && op2->AsHWIntrinsic()->OperIsMemoryLoad() && op2->isContained())
                {
                    srcCount += BuildAddrUses(op2->AsHWIntrinsic()->GetOp(0));
                }
                else if (isRMW)
                {
                    if (!op2->isContained() && HWIntrinsicInfo::IsCommutative(intrinsicId))
                    {
                        // When op2 is not contained and we are commutative, we can set op2
                        // to also be a tgtPrefUse. Codegen will then swap the operands.

                        tgtPrefUse2 = BuildUse(op2);
                        srcCount += 1;
                    }
                    else if (!op2->isContained() || varTypeIsArithmetic(intrinsicTree->TypeGet()))
                    {
                        // When op2 is not contained or if we are producing a scalar value
                        // we need to mark it as delay free because the operand and target
                        // exist in the same register set.

                        srcCount += BuildDelayFreeUses(op2);
                    }
                    else
                    {
                        // When op2 is contained and we are not producing a scalar value we
                        // have no concerns of overwriting op2 because they exist in different
                        // register sets.

                        srcCount += BuildOperandUses(op2);
                    }
                }
                else
                {
                    srcCount += BuildOperandUses(op2);
                }

                if (op3 != nullptr)
                {
                    srcCount += isRMW ? BuildDelayFreeUses(op3) : BuildOperandUses(op3);
                }
            }
        }

        buildInternalRegisterUses();
    }

    if (dstCount == 1)
    {
        BuildDef(intrinsicTree, dstCandidates);
    }
    else
    {
        assert(dstCount == 0);
    }

    return srcCount;
}
#endif

//------------------------------------------------------------------------
// BuildCast: Set the NodeInfo for a GT_CAST.
//
// Arguments:
//    cast - The GT_CAST node
//
// Return Value:
//    The number of sources consumed by this node.
//
int LinearScan::BuildCast(GenTreeCast* cast)
{
    GenTree* src = cast->gtGetOp1();

    const var_types srcType  = genActualType(src->TypeGet());
    const var_types castType = cast->gtCastType;

    regMaskTP candidates = RBM_NONE;
#ifdef TARGET_X86
    if (varTypeIsByte(castType))
    {
        candidates = allByteRegs();
    }

    assert(!varTypeIsLong(srcType) || (src->OperIs(GT_LONG) && src->isContained()));
#else
    // Overflow checking cast from TYP_(U)LONG to TYP_UINT requires a temporary
    // register to extract the upper 32 bits of the 64 bit source register.
    if (cast->gtOverflow() && varTypeIsLong(srcType) && (castType == TYP_UINT))
    {
        // Here we don't need internal register to be different from targetReg,
        // rather require it to be different from operand's reg.
        buildInternalIntRegisterDefForNode(cast);

        // If the cast operand ends up being in memory then the value will be loaded directly
        // into the destination register and thus the internal register has to be different.
        if (src->isContained() || src->IsRegOptional())
        {
            setInternalRegsDelayFree = true;
        }
    }
#endif

    int srcCount = BuildOperandUses(src, candidates);
    buildInternalRegisterUses();
    BuildDef(cast, candidates);
    return srcCount;
}

//-----------------------------------------------------------------------------------------
// BuildIndir: Specify register requirements for address expression of an indirection operation.
//
// Arguments:
//    indirTree    -   GT_IND or GT_STOREIND gentree node
//
// Return Value:
//    The number of sources consumed by this node.
//
int LinearScan::BuildIndir(GenTreeIndir* indirTree)
{
    // struct typed indirs are expected only on rhs of a block copy,
    // but in this case they must be contained.
    assert(indirTree->TypeGet() != TYP_STRUCT);

#ifdef FEATURE_SIMD
    RefPosition* internalFloatDef = nullptr;
    if (indirTree->TypeGet() == TYP_SIMD12)
    {
        // If indirTree is of TYP_SIMD12, addr is not contained. See comment in LowerIndir().
        assert(!indirTree->Addr()->isContained());

        // Vector3 is read/written as two reads/writes: 8 byte and 4 byte.
        // To assemble the vector properly we would need an additional
        // XMM register.
        internalFloatDef = buildInternalFloatRegisterDefForNode(indirTree);

        // In case of GT_IND we need an internal register different from targetReg and
        // both of the registers are used at the same time.
        if (indirTree->OperGet() == GT_IND)
        {
            setInternalRegsDelayFree = true;
        }
    }
#endif // FEATURE_SIMD

    regMaskTP indirCandidates = RBM_NONE;
    int       srcCount        = BuildIndirUses(indirTree, indirCandidates);
    if (indirTree->gtOper == GT_STOREIND)
    {
        GenTree* source = indirTree->gtGetOp2();
        if (indirTree->AsStoreInd()->IsRMWMemoryOp())
        {
            // Because 'source' is contained, we haven't yet determined its special register requirements, if any.
            // As it happens, the Shift or Rotate cases are the only ones with special requirements.
            assert(source->isContained() && source->OperIsRMWMemOp());

            if (source->OperIsShiftOrRotate())
            {
                srcCount += BuildShiftRotate(source);
            }
            else
            {
                regMaskTP srcCandidates = RBM_NONE;

#ifdef TARGET_X86
                // Determine if we need byte regs for the non-mem source, if any.
                // Note that BuildShiftRotate (above) will handle the byte requirement as needed,
                // but STOREIND isn't itself an RMW op, so we have to explicitly set it for that case.

                GenTree*      nonMemSource = nullptr;
                GenTreeIndir* otherIndir   = nullptr;

                if (indirTree->AsStoreInd()->IsRMWDstOp1())
                {
                    otherIndir = source->gtGetOp1()->AsIndir();
                    if (source->OperIsBinary())
                    {
                        nonMemSource = source->gtGetOp2();
                    }
                }
                else if (indirTree->AsStoreInd()->IsRMWDstOp2())
                {
                    otherIndir   = source->gtGetOp2()->AsIndir();
                    nonMemSource = source->gtGetOp1();
                }
                if ((nonMemSource != nullptr) && !nonMemSource->isContained() && varTypeIsByte(indirTree))
                {
                    srcCandidates = RBM_BYTE_REGS;
                }
                if (otherIndir != nullptr)
                {
                    // Any lclVars in the addressing mode of this indirection are contained.
                    // If they are marked as lastUse, transfer the last use flag to the store indir.
                    GenTree* base    = otherIndir->Base();
                    GenTree* dstBase = indirTree->Base();
                    CheckAndMoveRMWLastUse(base, dstBase);
                    GenTree* index    = otherIndir->Index();
                    GenTree* dstIndex = indirTree->Index();
                    CheckAndMoveRMWLastUse(index, dstIndex);
                }
#endif // TARGET_X86

                srcCount += BuildBinaryUses(source->AsOp(), srcCandidates);
            }
        }
        else
        {
#ifdef TARGET_X86
            if (varTypeIsByte(indirTree) && !source->isContained())
            {
                BuildUse(source, allByteRegs());
                srcCount++;
            }
            else
#endif
            {
                srcCount += BuildOperandUses(source);
            }
        }
    }
#ifdef FEATURE_SIMD
    if (varTypeIsSIMD(indirTree))
    {
        SetContainsAVXFlags(genTypeSize(indirTree->TypeGet()));
    }
    buildInternalRegisterUses();
#endif // FEATURE_SIMD

    if (indirTree->gtOper != GT_STOREIND)
    {
        BuildDef(indirTree);
    }
    return srcCount;
}

//------------------------------------------------------------------------
// BuildMul: Set the NodeInfo for a multiply.
//
// Arguments:
//    tree      - The node of interest
//
// Return Value:
//    The number of sources consumed by this node.
//
int LinearScan::BuildMul(GenTree* tree)
{
    assert(tree->OperIsMul());
    GenTree* op1 = tree->gtGetOp1();
    GenTree* op2 = tree->gtGetOp2();

    // Only non-floating point mul has special requirements
    if (varTypeIsFloating(tree->TypeGet()))
    {
        return BuildSimple(tree);
    }

    int       srcCount      = BuildBinaryUses(tree->AsOp());
    int       dstCount      = 1;
    regMaskTP dstCandidates = RBM_NONE;

    bool isUnsignedMultiply    = ((tree->gtFlags & GTF_UNSIGNED) != 0);
    bool requiresOverflowCheck = tree->gtOverflowEx();

    // There are three forms of x86 multiply:
    // one-op form:     RDX:RAX = RAX * r/m
    // two-op form:     reg *= r/m
    // three-op form:   reg = r/m * imm

    // This special widening 32x32->64 MUL is not used on x64
    CLANG_FORMAT_COMMENT_ANCHOR;
#if defined(TARGET_X86)
    if (tree->OperGet() != GT_MUL_LONG)
#endif
    {
        assert((tree->gtFlags & GTF_MUL_64RSLT) == 0);
    }

    // We do use the widening multiply to implement
    // the overflow checking for unsigned multiply
    //
    if (isUnsignedMultiply && requiresOverflowCheck)
    {
        // The only encoding provided is RDX:RAX = RAX * rm
        //
        // Here we set RAX as the only destination candidate
        // In LSRA we set the kill set for this operation to RBM_RAX|RBM_RDX
        //
        dstCandidates = RBM_RAX;
    }
    else if (tree->OperGet() == GT_MULHI)
    {
        // Have to use the encoding:RDX:RAX = RAX * rm. Since we only care about the
        // upper 32 bits of the result set the destination candidate to REG_RDX.
        dstCandidates = RBM_RDX;
    }
#if defined(TARGET_X86)
    else if (tree->OperGet() == GT_MUL_LONG)
    {
        // have to use the encoding:RDX:RAX = RAX * rm
        dstCandidates = RBM_RAX | RBM_RDX;
        dstCount      = 2;
    }
#endif
    GenTree* containedMemOp = nullptr;
    if (op1->isContained() && !op1->IsCnsIntOrI())
    {
        assert(!op2->isContained() || op2->IsCnsIntOrI());
        containedMemOp = op1;
    }
    else if (op2->isContained() && !op2->IsCnsIntOrI())
    {
        containedMemOp = op2;
    }
    regMaskTP killMask = getKillSetForMul(tree->AsOp());
    BuildDefsWithKills(tree, dstCount, dstCandidates, killMask);
    return srcCount;
}

//------------------------------------------------------------------------------
// SetContainsAVXFlags: Set ContainsAVX flag when it is floating type, set
// Contains256bitAVX flag when SIMD vector size is 32 bytes
//
// Arguments:
//    isFloatingPointType   - true if it is floating point type
//    sizeOfSIMDVector      - SIMD Vector size
//
void LinearScan::SetContainsAVXFlags(unsigned sizeOfSIMDVector /* = 0*/)
{
    if (compiler->canUseVexEncoding())
    {
        compiler->compExactlyDependsOn(InstructionSet_AVX);
        compiler->GetEmitter()->SetContainsAVX(true);
        if (sizeOfSIMDVector == 32)
        {
            compiler->GetEmitter()->SetContains256bitAVX(true);
        }
    }
}

#endif // TARGET_XARCH<|MERGE_RESOLUTION|>--- conflicted
+++ resolved
@@ -1951,48 +1951,6 @@
         case SIMDIntrinsicEqual:
             break;
 
-<<<<<<< HEAD
-        case SIMDIntrinsicDotProduct:
-            // Float/Double vectors:
-            // For SSE, or AVX with 32-byte vectors, we also need an internal register
-            // as scratch. Further we need the targetReg and internal reg to be distinct
-            // registers. Note that if this is a TYP_SIMD16 or smaller on AVX, then we
-            // don't need a tmpReg.
-            //
-            // 32-byte integer vector on SSE4/AVX:
-            // will take advantage of phaddd, which operates only on 128-bit xmm reg.
-            // This will need 1 (in case of SSE4) or 2 (in case of AVX) internal
-            // registers since targetReg is an int type register.
-            //
-            // See genSIMDIntrinsicDotProduct() for details on code sequence generated
-            // and the need for scratch registers.
-            if (varTypeIsFloating(simdTree->gtSIMDBaseType))
-            {
-                if ((compiler->getSIMDSupportLevel() == SIMD_SSE2_Supported) ||
-                    (simdTree->GetOp(0)->TypeGet() == TYP_SIMD32))
-                {
-                    buildInternalFloatRegisterDefForNode(simdTree);
-                    setInternalRegsDelayFree = true;
-                }
-                // else don't need scratch reg(s).
-            }
-            else
-            {
-                assert(simdTree->gtSIMDBaseType == TYP_INT && compiler->getSIMDSupportLevel() >= SIMD_SSE4_Supported);
-
-                // No need to setInternalRegsDelayFree since targetReg is a
-                // an int type reg and guaranteed to be different from xmm/ymm
-                // regs.
-                buildInternalFloatRegisterDefForNode(simdTree);
-                if (compiler->getSIMDSupportLevel() == SIMD_AVX2_Supported)
-                {
-                    buildInternalFloatRegisterDefForNode(simdTree);
-                }
-            }
-            break;
-
-=======
->>>>>>> 9df02475
         case SIMDIntrinsicGetItem:
         {
             // This implements get_Item method. The sources are:
@@ -2155,20 +2113,8 @@
 
         case SIMDIntrinsicShuffleSSE2:
             // Second operand is an integer constant and marked as contained.
-<<<<<<< HEAD
             assert(simdTree->GetOp(1)->isContainedIntOrIImmed());
             break;
-=======
-            assert(simdTree->gtGetOp2()->isContainedIntOrIImmed());
-            break;
-
-        case SIMDIntrinsicGetX:
-        case SIMDIntrinsicGetY:
-        case SIMDIntrinsicGetZ:
-        case SIMDIntrinsicGetW:
-            assert(!"Get intrinsics should not be seen during Lowering.");
-            unreached();
->>>>>>> 9df02475
 
         default:
             unreached();
