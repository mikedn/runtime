--- conflicted
+++ resolved
@@ -146,17 +146,9 @@
 
 void GCInfo::gcMarkRegSetGCref(regMaskTP regMask DEBUGARG(bool forceOutput))
 {
-<<<<<<< HEAD
-#ifdef DEBUG
     // This set of registers are going to hold REFs.
     // Make sure they were not holding BYREFs.
     assert((gcRegByrefSetCur & regMask) == 0);
-#endif
-=======
-    // This set of registers are going to hold REFs.
-    // Make sure they were not holding BYREFs.
-    assert((gcRegByrefSetCur & regMask) == 0);
->>>>>>> 85555749
 
     regMaskTP gcRegByrefSetNew = gcRegByrefSetCur & ~regMask; // Clear it if set in Byref mask
     regMaskTP gcRegGCrefSetNew = gcRegGCrefSetCur | regMask;  // Set it in GCref mask
