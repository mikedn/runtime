// Licensed to the .NET Foundation under one or more agreements.
// The .NET Foundation licenses this file to you under the MIT license.
// See the LICENSE file in the project root for more information.

/*XXXXXXXXXXXXXXXXXXXXXXXXXXXXXXXXXXXXXXXXXXXXXXXXXXXXXXXXXXXXXXXXXXXXXXXXXXXXX
XXXXXXXXXXXXXXXXXXXXXXXXXXXXXXXXXXXXXXXXXXXXXXXXXXXXXXXXXXXXXXXXXXXXXXXXXXXXXXX
XX                                                                           XX
XX                        Arm64 Code Generator                               XX
XX                                                                           XX
XXXXXXXXXXXXXXXXXXXXXXXXXXXXXXXXXXXXXXXXXXXXXXXXXXXXXXXXXXXXXXXXXXXXXXXXXXXXXXX
XXXXXXXXXXXXXXXXXXXXXXXXXXXXXXXXXXXXXXXXXXXXXXXXXXXXXXXXXXXXXXXXXXXXXXXXXXXXXXX
*/
#include "jitpch.h"
#ifdef _MSC_VER
#pragma hdrstop
#endif

#ifdef TARGET_ARM64
#include "emit.h"
#include "codegen.h"
#include "lower.h"
#include "gcinfo.h"
#include "gcinfoencoder.h"

/*
XXXXXXXXXXXXXXXXXXXXXXXXXXXXXXXXXXXXXXXXXXXXXXXXXXXXXXXXXXXXXXXXXXXXXXXXXXXXXXX
XXXXXXXXXXXXXXXXXXXXXXXXXXXXXXXXXXXXXXXXXXXXXXXXXXXXXXXXXXXXXXXXXXXXXXXXXXXXXXX
XX                                                                           XX
XX                           Prolog / Epilog                                 XX
XX                                                                           XX
XXXXXXXXXXXXXXXXXXXXXXXXXXXXXXXXXXXXXXXXXXXXXXXXXXXXXXXXXXXXXXXXXXXXXXXXXXXXXXX
XXXXXXXXXXXXXXXXXXXXXXXXXXXXXXXXXXXXXXXXXXXXXXXXXXXXXXXXXXXXXXXXXXXXXXXXXXXXXXX
*/

//------------------------------------------------------------------------
// genInstrWithConstant:   we will typically generate one instruction
//
//    ins  reg1, reg2, imm
//
// However the imm might not fit as a directly encodable immediate,
// when it doesn't fit we generate extra instruction(s) that sets up
// the 'regTmp' with the proper immediate value.
//
//     mov  regTmp, imm
//     ins  reg1, reg2, regTmp
//
// Arguments:
//    ins                 - instruction
//    attr                - operation size and GC attribute
//    reg1, reg2          - first and second register operands
//    imm                 - immediate value (third operand when it fits)
//    tmpReg              - temp register to use when the 'imm' doesn't fit. Can be REG_NA
//                          if caller knows for certain the constant will fit.
//    inUnwindRegion      - true if we are in a prolog/epilog region with unwind codes.
//                          Default: false.
//
// Return Value:
//    returns true if the immediate was too large and tmpReg was used and modified.
//
bool CodeGen::genInstrWithConstant(instruction ins,
                                   emitAttr    attr,
                                   regNumber   reg1,
                                   regNumber   reg2,
                                   ssize_t     imm,
                                   regNumber   tmpReg,
                                   bool        inUnwindRegion /* = false */)
{
    bool     immFitsInIns = false;
    emitAttr size         = EA_SIZE(attr);

    // reg1 is usually a dest register
    // reg2 is always source register
    assert(tmpReg != reg2); // regTmp can not match any source register

    switch (ins)
    {
        case INS_add:
        case INS_sub:
            if (imm < 0)
            {
                imm = -imm;
                ins = (ins == INS_add) ? INS_sub : INS_add;
            }
            immFitsInIns = emitter::emitIns_valid_imm_for_add(imm, size);
            break;

        case INS_strb:
        case INS_strh:
        case INS_str:
            // reg1 is a source register for store instructions
            assert(tmpReg != reg1); // regTmp can not match any source register
            immFitsInIns = emitter::emitIns_valid_imm_for_ldst_offset(imm, size);
            break;

        case INS_ldrsb:
        case INS_ldrsh:
        case INS_ldrsw:
        case INS_ldrb:
        case INS_ldrh:
        case INS_ldr:
            immFitsInIns = emitter::emitIns_valid_imm_for_ldst_offset(imm, size);
            break;

        default:
            assert(!"Unexpected instruction in genInstrWithConstant");
            break;
    }

    if (immFitsInIns)
    {
        // generate a single instruction that encodes the immediate directly
        GetEmitter()->emitIns_R_R_I(ins, attr, reg1, reg2, imm);
    }
    else
    {
        // caller can specify REG_NA  for tmpReg, when it "knows" that the immediate will always fit
        assert(tmpReg != REG_NA);

        // generate two or more instructions

        // first we load the immediate into tmpReg
        instGen_Set_Reg_To_Imm(size, tmpReg, imm);
        regSet.verifyRegUsed(tmpReg);

        // when we are in an unwind code region
        // we record the extra instructions using unwindPadding()
        if (inUnwindRegion)
        {
            compiler->unwindPadding();
        }

        // generate the instruction using a three register encoding with the immediate in tmpReg
        GetEmitter()->emitIns_R_R_R(ins, attr, reg1, reg2, tmpReg);
    }
    return immFitsInIns;
}

//------------------------------------------------------------------------
// genStackPointerAdjustment: add a specified constant value to the stack pointer in either the prolog
// or the epilog. The unwind codes for the generated instructions are produced. An available temporary
// register is required to be specified, in case the constant is too large to encode in an "add"
// instruction (or "sub" instruction if we choose to use one), such that we need to load the constant
// into a register first, before using it.
//
// Arguments:
//    spDelta                 - the value to add to SP (can be negative)
//    tmpReg                  - an available temporary register
//    pTmpRegIsZero           - If we use tmpReg, and pTmpRegIsZero is non-null, we set *pTmpRegIsZero to 'false'.
//                              Otherwise, we don't touch it.
//    reportUnwindData        - If true, report the change in unwind data. Otherwise, do not report it.
//
// Return Value:
//    None.

void CodeGen::genStackPointerAdjustment(ssize_t spDelta, regNumber tmpReg, bool* pTmpRegIsZero, bool reportUnwindData)
{
    // Even though INS_add is specified here, the encoder will choose either
    // an INS_add or an INS_sub and encode the immediate as a positive value
    //
    if (genInstrWithConstant(INS_add, EA_PTRSIZE, REG_SPBASE, REG_SPBASE, spDelta, tmpReg, true))
    {
        if (pTmpRegIsZero != nullptr)
        {
            *pTmpRegIsZero = false;
        }
    }

    if (reportUnwindData)
    {
        // spDelta is negative in the prolog, positive in the epilog, but we always tell the unwind codes the positive
        // value.
        ssize_t  spDeltaAbs    = abs(spDelta);
        unsigned unwindSpDelta = (unsigned)spDeltaAbs;
        assert((ssize_t)unwindSpDelta == spDeltaAbs); // make sure that it fits in a unsigned

        compiler->unwindAllocStack(unwindSpDelta);
    }
}

//------------------------------------------------------------------------
// genPrologSaveRegPair: Save a pair of general-purpose or floating-point/SIMD registers in a function or funclet
// prolog. If possible, we use pre-indexed addressing to adjust SP and store the registers with a single instruction.
// The caller must ensure that we can use the STP instruction, and that spOffset will be in the legal range for that
// instruction.
//
// Arguments:
//    reg1                     - First register of pair to save.
//    reg2                     - Second register of pair to save.
//    spOffset                 - The offset from SP to store reg1 (must be positive or zero).
//    spDelta                  - If non-zero, the amount to add to SP before the register saves (must be negative or
//                               zero).
//    useSaveNextPair          - True if the last prolog instruction was to save the previous register pair. This
//                               allows us to emit the "save_next" unwind code.
//    tmpReg                   - An available temporary register. Needed for the case of large frames.
//    pTmpRegIsZero            - If we use tmpReg, and pTmpRegIsZero is non-null, we set *pTmpRegIsZero to 'false'.
//                               Otherwise, we don't touch it.
//
// Return Value:
//    None.

void CodeGen::genPrologSaveRegPair(regNumber reg1,
                                   regNumber reg2,
                                   int       spOffset,
                                   int       spDelta,
                                   bool      useSaveNextPair,
                                   regNumber tmpReg,
                                   bool*     pTmpRegIsZero)
{
    assert(spOffset >= 0);
    assert(spDelta <= 0);
    assert((spDelta % 16) == 0);                                  // SP changes must be 16-byte aligned
    assert(genIsValidFloatReg(reg1) == genIsValidFloatReg(reg2)); // registers must be both general-purpose, or both
                                                                  // FP/SIMD

    bool needToSaveRegs = true;
    if (spDelta != 0)
    {
        assert(!useSaveNextPair);
        if ((spOffset == 0) && (spDelta >= -512))
        {
            // We can use pre-indexed addressing.
            // stp REG, REG + 1, [SP, #spDelta]!
            // 64-bit STP offset range: -512 to 504, multiple of 8.
            GetEmitter()->emitIns_R_R_R_I(INS_stp, EA_PTRSIZE, reg1, reg2, REG_SPBASE, spDelta, INS_OPTS_PRE_INDEX);
            compiler->unwindSaveRegPairPreindexed(reg1, reg2, spDelta);

            needToSaveRegs = false;
        }
        else // (spOffset != 0) || (spDelta < -512)
        {
            // We need to do SP adjustment separately from the store; we can't fold in a pre-indexed addressing and the
            // non-zero offset.

            // generate sub SP,SP,imm
            genStackPointerAdjustment(spDelta, tmpReg, pTmpRegIsZero, /* reportUnwindData */ true);
        }
    }

    if (needToSaveRegs)
    {
        // stp REG, REG + 1, [SP, #offset]
        // 64-bit STP offset range: -512 to 504, multiple of 8.
        assert(spOffset <= 504);
        GetEmitter()->emitIns_R_R_R_I(INS_stp, EA_PTRSIZE, reg1, reg2, REG_SPBASE, spOffset);

        if (useSaveNextPair)
        {
            // This works as long as we've only been saving pairs, in order, and we've saved the previous one just
            // before this one.
            compiler->unwindSaveNext();
        }
        else
        {
            compiler->unwindSaveRegPair(reg1, reg2, spOffset);
        }
    }
}

//------------------------------------------------------------------------
// genPrologSaveReg: Like genPrologSaveRegPair, but for a single register. Save a single general-purpose or
// floating-point/SIMD register in a function or funclet prolog. Note that if we wish to change SP (i.e., spDelta != 0),
// then spOffset must be 8. This is because otherwise we would create an alignment hole above the saved register, not
// below it, which we currently don't support. This restriction could be loosened if the callers change to handle it
// (and this function changes to support using pre-indexed STR addressing). The caller must ensure that we can use the
// STR instruction, and that spOffset will be in the legal range for that instruction.
//
// Arguments:
//    reg1                     - Register to save.
//    spOffset                 - The offset from SP to store reg1 (must be positive or zero).
//    spDelta                  - If non-zero, the amount to add to SP before the register saves (must be negative or
//                               zero).
//    tmpReg                   - An available temporary register. Needed for the case of large frames.
//    pTmpRegIsZero            - If we use tmpReg, and pTmpRegIsZero is non-null, we set *pTmpRegIsZero to 'false'.
//                               Otherwise, we don't touch it.
//
// Return Value:
//    None.

void CodeGen::genPrologSaveReg(regNumber reg1, int spOffset, int spDelta, regNumber tmpReg, bool* pTmpRegIsZero)
{
    assert(spOffset >= 0);
    assert(spDelta <= 0);
    assert((spDelta % 16) == 0); // SP changes must be 16-byte aligned

    bool needToSaveRegs = true;
    if (spDelta != 0)
    {
        if ((spOffset == 0) && (spDelta >= -256))
        {
            // We can use pre-index addressing.
            // str REG, [SP, #spDelta]!
            GetEmitter()->emitIns_R_R_I(INS_str, EA_PTRSIZE, reg1, REG_SPBASE, spDelta, INS_OPTS_PRE_INDEX);
            compiler->unwindSaveRegPreindexed(reg1, spDelta);

            needToSaveRegs = false;
        }
        else // (spOffset != 0) || (spDelta < -256)
        {
            // generate sub SP,SP,imm
            genStackPointerAdjustment(spDelta, tmpReg, pTmpRegIsZero, /* reportUnwindData */ true);
        }
    }

    if (needToSaveRegs)
    {
        // str REG, [SP, #offset]
        // 64-bit STR offset range: 0 to 32760, multiple of 8.
        GetEmitter()->emitIns_R_R_I(INS_str, EA_PTRSIZE, reg1, REG_SPBASE, spOffset);
        compiler->unwindSaveReg(reg1, spOffset);
    }
}

//------------------------------------------------------------------------
// genEpilogRestoreRegPair: This is the opposite of genPrologSaveRegPair(), run in the epilog instead of the prolog.
// The stack pointer adjustment, if requested, is done after the register restore, using post-index addressing.
// The caller must ensure that we can use the LDP instruction, and that spOffset will be in the legal range for that
// instruction.
//
// Arguments:
//    reg1                     - First register of pair to restore.
//    reg2                     - Second register of pair to restore.
//    spOffset                 - The offset from SP to load reg1 (must be positive or zero).
//    spDelta                  - If non-zero, the amount to add to SP after the register restores (must be positive or
//                               zero).
//    useSaveNextPair          - True if the last prolog instruction was to save the previous register pair. This
//                               allows us to emit the "save_next" unwind code.
//    tmpReg                   - An available temporary register. Needed for the case of large frames.
//    pTmpRegIsZero            - If we use tmpReg, and pTmpRegIsZero is non-null, we set *pTmpRegIsZero to 'false'.
//                               Otherwise, we don't touch it.
//
// Return Value:
//    None.

void CodeGen::genEpilogRestoreRegPair(regNumber reg1,
                                      regNumber reg2,
                                      int       spOffset,
                                      int       spDelta,
                                      bool      useSaveNextPair,
                                      regNumber tmpReg,
                                      bool*     pTmpRegIsZero)
{
    assert(spOffset >= 0);
    assert(spDelta >= 0);
    assert((spDelta % 16) == 0);                                  // SP changes must be 16-byte aligned
    assert(genIsValidFloatReg(reg1) == genIsValidFloatReg(reg2)); // registers must be both general-purpose, or both
                                                                  // FP/SIMD

    if (spDelta != 0)
    {
        assert(!useSaveNextPair);
        if ((spOffset == 0) && (spDelta <= 504))
        {
            // Fold the SP change into this instruction.
            // ldp reg1, reg2, [SP], #spDelta
            GetEmitter()->emitIns_R_R_R_I(INS_ldp, EA_PTRSIZE, reg1, reg2, REG_SPBASE, spDelta, INS_OPTS_POST_INDEX);
            compiler->unwindSaveRegPairPreindexed(reg1, reg2, -spDelta);
        }
        else // (spOffset != 0) || (spDelta > 504)
        {
            // Can't fold in the SP change; need to use a separate ADD instruction.

            // ldp reg1, reg2, [SP, #offset]
            GetEmitter()->emitIns_R_R_R_I(INS_ldp, EA_PTRSIZE, reg1, reg2, REG_SPBASE, spOffset);
            compiler->unwindSaveRegPair(reg1, reg2, spOffset);

            // generate add SP,SP,imm
            genStackPointerAdjustment(spDelta, tmpReg, pTmpRegIsZero, /* reportUnwindData */ true);
        }
    }
    else
    {
        GetEmitter()->emitIns_R_R_R_I(INS_ldp, EA_PTRSIZE, reg1, reg2, REG_SPBASE, spOffset);

        if (useSaveNextPair)
        {
            compiler->unwindSaveNext();
        }
        else
        {
            compiler->unwindSaveRegPair(reg1, reg2, spOffset);
        }
    }
}

//------------------------------------------------------------------------
// genEpilogRestoreReg: The opposite of genPrologSaveReg(), run in the epilog instead of the prolog.
//
// Arguments:
//    reg1                     - Register to restore.
//    spOffset                 - The offset from SP to restore reg1 (must be positive or zero).
//    spDelta                  - If non-zero, the amount to add to SP after the register restores (must be positive or
//                               zero).
//    tmpReg                   - An available temporary register. Needed for the case of large frames.
//    pTmpRegIsZero            - If we use tmpReg, and pTmpRegIsZero is non-null, we set *pTmpRegIsZero to 'false'.
//                               Otherwise, we don't touch it.
//
// Return Value:
//    None.

void CodeGen::genEpilogRestoreReg(regNumber reg1, int spOffset, int spDelta, regNumber tmpReg, bool* pTmpRegIsZero)
{
    assert(spOffset >= 0);
    assert(spDelta >= 0);
    assert((spDelta % 16) == 0); // SP changes must be 16-byte aligned

    if (spDelta != 0)
    {
        if ((spOffset == 0) && (spDelta <= 255))
        {
            // We can use post-index addressing.
            // ldr REG, [SP], #spDelta
            GetEmitter()->emitIns_R_R_I(INS_ldr, EA_PTRSIZE, reg1, REG_SPBASE, spDelta, INS_OPTS_POST_INDEX);
            compiler->unwindSaveRegPreindexed(reg1, -spDelta);
        }
        else // (spOffset != 0) || (spDelta > 255)
        {
            // ldr reg1, [SP, #offset]
            GetEmitter()->emitIns_R_R_I(INS_ldr, EA_PTRSIZE, reg1, REG_SPBASE, spOffset);
            compiler->unwindSaveReg(reg1, spOffset);

            // generate add SP,SP,imm
            genStackPointerAdjustment(spDelta, tmpReg, pTmpRegIsZero, /* reportUnwindData */ true);
        }
    }
    else
    {
        // ldr reg1, [SP, #offset]
        GetEmitter()->emitIns_R_R_I(INS_ldr, EA_PTRSIZE, reg1, REG_SPBASE, spOffset);
        compiler->unwindSaveReg(reg1, spOffset);
    }
}

//------------------------------------------------------------------------
// genBuildRegPairsStack: Build a stack of register pairs for prolog/epilog save/restore for the given mask.
// The first register pair will contain the lowest register. Register pairs will combine neighbor
// registers in pairs. If it can't be done (for example if we have a hole or this is the last reg in a mask with
// odd number of regs) then the second element of that RegPair will be REG_NA.
//
// Arguments:
//   regsMask - a mask of registers for prolog/epilog generation;
//   regStack - a regStack instance to build the stack in, used to save temp copyings.
//
// Return value:
//   no return value; the regStack argument is modified.
//
// static
void CodeGen::genBuildRegPairsStack(regMaskTP regsMask, ArrayStack<RegPair>* regStack)
{
    assert(regStack != nullptr);
    assert(regStack->Height() == 0);

    unsigned regsCount = genCountBits(regsMask);

    while (regsMask != RBM_NONE)
    {
        regMaskTP reg1Mask = genFindLowestBit(regsMask);
        regNumber reg1     = genRegNumFromMask(reg1Mask);
        regsMask &= ~reg1Mask;
        regsCount -= 1;

        bool isPairSave = false;
        if (regsCount > 0)
        {
            regMaskTP reg2Mask = genFindLowestBit(regsMask);
            regNumber reg2     = genRegNumFromMask(reg2Mask);
            if (reg2 == REG_NEXT(reg1))
            {
                // The JIT doesn't allow saving pair (R28,FP), even though the
                // save_regp register pair unwind code specification allows it.
                // The JIT always saves (FP,LR) as a pair, and uses the save_fplr
                // unwind code. This only comes up in stress mode scenarios
                // where callee-saved registers are not allocated completely
                // from lowest-to-highest, without gaps.
                if (reg1 != REG_R28)
                {
                    // Both registers must have the same type to be saved as pair.
                    if (genIsValidFloatReg(reg1) == genIsValidFloatReg(reg2))
                    {
                        isPairSave = true;

                        regsMask &= ~reg2Mask;
                        regsCount -= 1;

                        regStack->Push(RegPair(reg1, reg2));
                    }
                }
            }
        }
        if (!isPairSave)
        {
            regStack->Push(RegPair(reg1));
        }
    }
    assert(regsCount == 0 && regsMask == RBM_NONE);

    genSetUseSaveNextPairs(regStack);
}

//------------------------------------------------------------------------
// genSetUseSaveNextPairs: Set useSaveNextPair for each RegPair on the stack which unwind info can be encoded as
// save_next code.
//
// Arguments:
//   regStack - a regStack instance to set useSaveNextPair.
//
// Notes:
// We can use save_next for RegPair(N, N+1) only when we have sequence like (N-2, N-1), (N, N+1).
// In this case in the prolog save_next for (N, N+1) refers to save_pair(N-2, N-1);
// in the epilog the unwinder will search for the first save_pair (N-2, N-1)
// and then go back to the first save_next (N, N+1) to restore it first.
//
// static
void CodeGen::genSetUseSaveNextPairs(ArrayStack<RegPair>* regStack)
{
    for (int i = 1; i < regStack->Height(); ++i)
    {
        RegPair& curr = regStack->BottomRef(i);
        RegPair  prev = regStack->Bottom(i - 1);

        if (prev.reg2 == REG_NA || curr.reg2 == REG_NA)
        {
            continue;
        }

        if (REG_NEXT(prev.reg2) != curr.reg1)
        {
            continue;
        }

        if (genIsValidFloatReg(prev.reg2) != genIsValidFloatReg(curr.reg1))
        {
            // It is possible to support changing of the last int pair with the first float pair,
            // but it is very rare case and it would require superfluous changes in the unwinder.
            continue;
        }
        curr.useSaveNextPair = true;
    }
}

//------------------------------------------------------------------------
// genGetSlotSizeForRegsInMask: Get the stack slot size appropriate for the register type from the mask.
//
// Arguments:
//   regsMask - a mask of registers for prolog/epilog generation.
//
// Return value:
//   stack slot size in bytes.
//
// Note: Because int and float register type sizes match we can call this function with a mask that includes both.
//
// static
int CodeGen::genGetSlotSizeForRegsInMask(regMaskTP regsMask)
{
    assert((regsMask & (RBM_CALLEE_SAVED | RBM_FP | RBM_LR)) == regsMask); // Do not expect anything else.

    static_assert_no_msg(REGSIZE_BYTES == FPSAVE_REGSIZE_BYTES);
    return REGSIZE_BYTES;
}

//------------------------------------------------------------------------
// genSaveCalleeSavedRegisterGroup: Saves the group of registers described by the mask.
//
// Arguments:
//   regsMask             - a mask of registers for prolog generation;
//   spDelta              - if non-zero, the amount to add to SP before the first register save (or together with it);
//   spOffset             - the offset from SP that is the beginning of the callee-saved register area;
//
void CodeGen::genSaveCalleeSavedRegisterGroup(regMaskTP regsMask, int spDelta, int spOffset)
{
    const int slotSize = genGetSlotSizeForRegsInMask(regsMask);

    ArrayStack<RegPair> regStack(compiler->getAllocator(CMK_Codegen));
    genBuildRegPairsStack(regsMask, &regStack);

    for (int i = 0; i < regStack.Height(); ++i)
    {
        RegPair regPair = regStack.Bottom(i);
        if (regPair.reg2 != REG_NA)
        {
            // We can use a STP instruction.
            genPrologSaveRegPair(regPair.reg1, regPair.reg2, spOffset, spDelta, regPair.useSaveNextPair, REG_IP0,
                                 nullptr);

            spOffset += 2 * slotSize;
        }
        else
        {
            // No register pair; we use a STR instruction.
            genPrologSaveReg(regPair.reg1, spOffset, spDelta, REG_IP0, nullptr);
            spOffset += slotSize;
        }

        spDelta = 0; // We've now changed SP already, if necessary; don't do it again.
    }
}

//------------------------------------------------------------------------
// genSaveCalleeSavedRegistersHelp: Save the callee-saved registers in 'regsToSaveMask' to the stack frame
// in the function or funclet prolog. Registers are saved in register number order from low addresses
// to high addresses. This means that integer registers are saved at lower addresses than floatint-point/SIMD
// registers. However, when genSaveFpLrWithAllCalleeSavedRegisters is true, the integer registers are stored
// at higher addresses than floating-point/SIMD registers, that is, the relative order of these two classes
// is reveresed. This is done to put the saved frame pointer very high in the frame, for simplicity.
//
// TODO: We could always put integer registers at the higher addresses, if desired, to remove this special
// case. It would cause many asm diffs when first implemented.
//
// If establishing frame pointer chaining, it must be done after saving the callee-saved registers.
//
// We can only use the instructions that are allowed by the unwind codes. The caller ensures that
// there is enough space on the frame to store these registers, and that the store instructions
// we need to use (STR or STP) are encodable with the stack-pointer immediate offsets we need to use.
//
// The caller can tell us to fold in a stack pointer adjustment, which we will do with the first instruction.
// Note that the stack pointer adjustment must be by a multiple of 16 to preserve the invariant that the
// stack pointer is always 16 byte aligned. If we are saving an odd number of callee-saved
// registers, though, we will have an empty aligment slot somewhere. It turns out we will put
// it below (at a lower address) the callee-saved registers, as that is currently how we
// do frame layout. This means that the first stack offset will be 8 and the stack pointer
// adjustment must be done by a SUB, and not folded in to a pre-indexed store.
//
// Arguments:
//    regsToSaveMask          - The mask of callee-saved registers to save. If empty, this function does nothing.
//    lowestCalleeSavedOffset - The offset from SP that is the beginning of the callee-saved register area. Note that
//                              if non-zero spDelta, then this is the offset of the first save *after* that
//                              SP adjustment.
//    spDelta                 - If non-zero, the amount to add to SP before the register saves (must be negative or
//                              zero).
//
// Notes:
//    The save set can contain LR in which case LR is saved along with the other callee-saved registers.
//    But currently Jit doesn't use frames without frame pointer on arm64.
//
void CodeGen::genSaveCalleeSavedRegistersHelp(regMaskTP regsToSaveMask, int lowestCalleeSavedOffset, int spDelta)
{
    assert(spDelta <= 0);
    assert(-spDelta <= STACK_PROBE_BOUNDARY_THRESHOLD_BYTES);

    unsigned regsToSaveCount = genCountBits(regsToSaveMask);
    if (regsToSaveCount == 0)
    {
        if (spDelta != 0)
        {
            // Currently this is the case for varargs only
            // whose size is MAX_REG_ARG * REGSIZE_BYTES = 64 bytes.
            genStackPointerAdjustment(spDelta, REG_NA, nullptr, /* reportUnwindData */ true);
        }
        return;
    }

    assert((spDelta % 16) == 0);

    // We also can save FP and LR, even though they are not in RBM_CALLEE_SAVED.
    assert(regsToSaveCount <= genCountBits(RBM_CALLEE_SAVED | RBM_FP | RBM_LR));

    // Save integer registers at higher addresses than floating-point registers.

    regMaskTP maskSaveRegsFloat = regsToSaveMask & RBM_ALLFLOAT;
    regMaskTP maskSaveRegsInt   = regsToSaveMask & ~maskSaveRegsFloat;

    if (maskSaveRegsFloat != RBM_NONE)
    {
        genSaveCalleeSavedRegisterGroup(maskSaveRegsFloat, spDelta, lowestCalleeSavedOffset);
        spDelta = 0;
        lowestCalleeSavedOffset += genCountBits(maskSaveRegsFloat) * FPSAVE_REGSIZE_BYTES;
    }

    if (maskSaveRegsInt != RBM_NONE)
    {
        genSaveCalleeSavedRegisterGroup(maskSaveRegsInt, spDelta, lowestCalleeSavedOffset);
        // No need to update spDelta, lowestCalleeSavedOffset since they're not used after this.
    }
}

//------------------------------------------------------------------------
// genRestoreCalleeSavedRegisterGroup: Restores the group of registers described by the mask.
//
// Arguments:
//   regsMask             - a mask of registers for epilog generation;
//   spDelta              - if non-zero, the amount to add to SP after the last register restore (or together with it);
//   spOffset             - the offset from SP that is the beginning of the callee-saved register area;
//
void CodeGen::genRestoreCalleeSavedRegisterGroup(regMaskTP regsMask, int spDelta, int spOffset)
{
    const int slotSize = genGetSlotSizeForRegsInMask(regsMask);

    ArrayStack<RegPair> regStack(compiler->getAllocator(CMK_Codegen));
    genBuildRegPairsStack(regsMask, &regStack);

    int stackDelta = 0;
    for (int i = 0; i < regStack.Height(); ++i)
    {
        bool lastRestoreInTheGroup = (i == regStack.Height() - 1);
        bool updateStackDelta      = lastRestoreInTheGroup && (spDelta != 0);
        if (updateStackDelta)
        {
            // Update stack delta only if it is the last restore (the first save).
            assert(stackDelta == 0);
            stackDelta = spDelta;
        }

        RegPair regPair = regStack.Top(i);
        if (regPair.reg2 != REG_NA)
        {
            spOffset -= 2 * slotSize;

            genEpilogRestoreRegPair(regPair.reg1, regPair.reg2, spOffset, stackDelta, regPair.useSaveNextPair, REG_IP1,
                                    nullptr);
        }
        else
        {
            spOffset -= slotSize;
            genEpilogRestoreReg(regPair.reg1, spOffset, stackDelta, REG_IP1, nullptr);
        }
    }
}

//------------------------------------------------------------------------
// genRestoreCalleeSavedRegistersHelp: Restore the callee-saved registers in 'regsToRestoreMask' from the stack frame
// in the function or funclet epilog. This exactly reverses the actions of genSaveCalleeSavedRegistersHelp().
//
// Arguments:
//    regsToRestoreMask       - The mask of callee-saved registers to restore. If empty, this function does nothing.
//    lowestCalleeSavedOffset - The offset from SP that is the beginning of the callee-saved register area.
//    spDelta                 - If non-zero, the amount to add to SP after the register restores (must be positive or
//                              zero).
//
// Here's an example restore sequence:
//      ldp     x27, x28, [sp,#96]
//      ldp     x25, x26, [sp,#80]
//      ldp     x23, x24, [sp,#64]
//      ldp     x21, x22, [sp,#48]
//      ldp     x19, x20, [sp,#32]
//
// For the case of non-zero spDelta, we assume the base of the callee-save registers to restore is at SP, and
// the last restore adjusts SP by the specified amount. For example:
//      ldp     x27, x28, [sp,#64]
//      ldp     x25, x26, [sp,#48]
//      ldp     x23, x24, [sp,#32]
//      ldp     x21, x22, [sp,#16]
//      ldp     x19, x20, [sp], #80
//
// Note you call the unwind functions specifying the prolog operation that is being un-done. So, for example, when
// generating a post-indexed load, you call the unwind function for specifying the corresponding preindexed store.
//
// Return Value:
//    None.

void CodeGen::genRestoreCalleeSavedRegistersHelp(regMaskTP regsToRestoreMask, int lowestCalleeSavedOffset, int spDelta)
{
    assert(spDelta >= 0);
    unsigned regsToRestoreCount = genCountBits(regsToRestoreMask);
    if (regsToRestoreCount == 0)
    {
        if (spDelta != 0)
        {
            // Currently this is the case for varargs only
            // whose size is MAX_REG_ARG * REGSIZE_BYTES = 64 bytes.
            genStackPointerAdjustment(spDelta, REG_NA, nullptr, /* reportUnwindData */ true);
        }
        return;
    }

    assert((spDelta % 16) == 0);

    // We also can restore FP and LR, even though they are not in RBM_CALLEE_SAVED.
    assert(regsToRestoreCount <= genCountBits(RBM_CALLEE_SAVED | RBM_FP | RBM_LR));

    // Point past the end, to start. We predecrement to find the offset to load from.
    static_assert_no_msg(REGSIZE_BYTES == FPSAVE_REGSIZE_BYTES);
    int spOffset = lowestCalleeSavedOffset + regsToRestoreCount * REGSIZE_BYTES;

    // Save integer registers at higher addresses than floating-point registers.

    regMaskTP maskRestoreRegsFloat = regsToRestoreMask & RBM_ALLFLOAT;
    regMaskTP maskRestoreRegsInt   = regsToRestoreMask & ~maskRestoreRegsFloat;

    // Restore in the opposite order of saving.

    if (maskRestoreRegsInt != RBM_NONE)
    {
        int spIntDelta = (maskRestoreRegsFloat != RBM_NONE) ? 0 : spDelta; // should we delay the SP adjustment?
        genRestoreCalleeSavedRegisterGroup(maskRestoreRegsInt, spIntDelta, spOffset);
        spOffset -= genCountBits(maskRestoreRegsInt) * REGSIZE_BYTES;
    }

    if (maskRestoreRegsFloat != RBM_NONE)
    {
        // If there is any spDelta, it must be used here.
        genRestoreCalleeSavedRegisterGroup(maskRestoreRegsFloat, spDelta, spOffset);
        // No need to update spOffset since it's not used after this.
    }
}

// clang-format off
/*****************************************************************************
 *
 *  Generates code for an EH funclet prolog.
 *
 *  Funclets have the following incoming arguments:
 *
 *      catch:          x0 = the exception object that was caught (see GT_CATCH_ARG)
 *      filter:         x0 = the exception object to filter (see GT_CATCH_ARG), x1 = CallerSP of the containing function
 *      finally/fault:  none
 *
 *  Funclets set the following registers on exit:
 *
 *      catch:          x0 = the address at which execution should resume (see BBJ_EHCATCHRET)
 *      filter:         x0 = non-zero if the handler should handle the exception, zero otherwise (see GT_RETFILT)
 *      finally/fault:  none
 *
 *  The ARM64 funclet prolog sequence is one of the following (Note: #framesz is total funclet frame size,
 *  including everything; #outsz is outgoing argument space. #framesz must be a multiple of 16):
 *
 *  Frame type 1:
 *     For #outsz == 0 and #framesz <= 512:
 *     stp fp,lr,[sp,-#framesz]!    ; establish the frame (predecrement by #framesz), save FP/LR
 *     stp x19,x20,[sp,#xxx]        ; save callee-saved registers, as necessary
 *
 *  The funclet frame is thus:
 *
 *      |                       |
 *      |-----------------------|
 *      |  incoming arguments   |
 *      +=======================+ <---- Caller's SP
 *      |  Varargs regs space   | // Only for varargs main functions; 64 bytes
 *      |-----------------------|
 *      |Callee saved registers | // multiple of 8 bytes
 *      |-----------------------|
 *      |        PSP slot       | // 8 bytes (omitted in CoreRT ABI)
 *      |-----------------------|
 *      ~  alignment padding    ~ // To make the whole frame 16 byte aligned.
 *      |-----------------------|
 *      |      Saved FP, LR     | // 16 bytes
 *      |-----------------------| <---- Ambient SP
 *      |       |               |
 *      ~       | Stack grows   ~
 *      |       | downward      |
 *              V
 *
 *  Frame type 2:
 *     For #outsz != 0 and #framesz <= 512:
 *     sub sp,sp,#framesz           ; establish the frame
 *     stp fp,lr,[sp,#outsz]        ; save FP/LR.
 *     stp x19,x20,[sp,#xxx]        ; save callee-saved registers, as necessary
 *
 *  The funclet frame is thus:
 *
 *      |                       |
 *      |-----------------------|
 *      |  incoming arguments   |
 *      +=======================+ <---- Caller's SP
 *      |  Varargs regs space   | // Only for varargs main functions; 64 bytes
 *      |-----------------------|
 *      |Callee saved registers | // multiple of 8 bytes
 *      |-----------------------|
 *      |        PSP slot       | // 8 bytes (omitted in CoreRT ABI)
 *      |-----------------------|
 *      ~  alignment padding    ~ // To make the whole frame 16 byte aligned.
 *      |-----------------------|
 *      |      Saved FP, LR     | // 16 bytes
 *      |-----------------------|
 *      |   Outgoing arg space  | // multiple of 8 bytes
 *      |-----------------------| <---- Ambient SP
 *      |       |               |
 *      ~       | Stack grows   ~
 *      |       | downward      |
 *              V
 *
 *  Frame type 3:
 *     For #framesz > 512:
 *     stp fp,lr,[sp,- (#framesz - #outsz)]!    ; establish the frame, save FP/LR
 *                                              ; note that it is guaranteed here that (#framesz - #outsz) <= 240
 *     stp x19,x20,[sp,#xxx]                    ; save callee-saved registers, as necessary
 *     sub sp,sp,#outsz                         ; create space for outgoing argument space
 *
 *  The funclet frame is thus:
 *
 *      |                       |
 *      |-----------------------|
 *      |  incoming arguments   |
 *      +=======================+ <---- Caller's SP
 *      |  Varargs regs space   | // Only for varargs main functions; 64 bytes
 *      |-----------------------|
 *      |Callee saved registers | // multiple of 8 bytes
 *      |-----------------------|
 *      |        PSP slot       | // 8 bytes (omitted in CoreRT ABI)
 *      |-----------------------|
 *      ~  alignment padding    ~ // To make the first SP subtraction 16 byte aligned
 *      |-----------------------|
 *      |      Saved FP, LR     | // 16 bytes
 *      |-----------------------|
 *      ~  alignment padding    ~ // To make the whole frame 16 byte aligned (specifically, to 16-byte align the outgoing argument space).
 *      |-----------------------|
 *      |   Outgoing arg space  | // multiple of 8 bytes
 *      |-----------------------| <---- Ambient SP
 *      |       |               |
 *      ~       | Stack grows   ~
 *      |       | downward      |
 *              V
 *
 * Both #1 and #2 only change SP once. That means that there will be a maximum of one alignment slot needed. For the general case, #3,
 * it is possible that we will need to add alignment to both changes to SP, leading to 16 bytes of alignment. Remember that the stack
 * pointer needs to be 16 byte aligned at all times. The size of the PSP slot plus callee-saved registers space is a maximum of 240 bytes:
 *
 *     FP,LR registers
 *     10 int callee-saved register x19-x28
 *     8 float callee-saved registers v8-v15
 *     8 saved integer argument registers x0-x7, if varargs function
 *     1 PSP slot
 *     1 alignment slot
 *     == 30 slots * 8 bytes = 240 bytes.
 *
 * The outgoing argument size, however, can be very large, if we call a function that takes a large number of
 * arguments (note that we currently use the same outgoing argument space size in the funclet as for the main
 * function, even if the funclet doesn't have any calls, or has a much smaller, or larger, maximum number of
 * outgoing arguments for any call). In that case, we need to 16-byte align the initial change to SP, before
 * saving off the callee-saved registers and establishing the PSPsym, so we can use the limited immediate offset
 * encodings we have available, before doing another 16-byte aligned SP adjustment to create the outgoing argument
 * space. Both changes to SP might need to add alignment padding.
 *
 * In addition to the above "standard" frames, we also need to support a frame where the saved FP/LR are at the
 * highest addresses. This is to match the frame layout (specifically, callee-saved registers including FP/LR
 * and the PSPSym) that is used in the main function when a GS cookie is required due to the use of localloc.
 * (Note that localloc cannot be used in a funclet.) In these variants, not only has the position of FP/LR
 * changed, but where the alignment padding is placed has also changed.
 *
 *  Frame type 4 (variant of frame types 1 and 2):
 *     For #framesz <= 512:
 *     sub sp,sp,#framesz           ; establish the frame
 *     stp x19,x20,[sp,#xxx]        ; save callee-saved registers, as necessary
 *     stp fp,lr,[sp,#yyy]          ; save FP/LR.
 *     ; write PSPSym
 *
 *  The "#framesz <= 512" condition ensures that after we've established the frame, we can use "stp" with its
 *  maximum allowed offset (504) to save the callee-saved register at the highest address.
 *
 *  We use "sub" instead of folding it into the next instruction as a predecrement, as we need to write PSPSym
 *  at the bottom of the stack, and there might also be an alignment padding slot.
 *
 *  The funclet frame is thus:
 *
 *      |                       |
 *      |-----------------------|
 *      |  incoming arguments   |
 *      +=======================+ <---- Caller's SP
 *      |  Varargs regs space   | // Only for varargs main functions; 64 bytes
 *      |-----------------------|
 *      |      Saved LR         | // 8 bytes
 *      |-----------------------|
 *      |      Saved FP         | // 8 bytes
 *      |-----------------------|
 *      |Callee saved registers | // multiple of 8 bytes
 *      |-----------------------|
 *      |        PSP slot       | // 8 bytes (omitted in CoreRT ABI)
 *      |-----------------------|
 *      ~  alignment padding    ~ // To make the whole frame 16 byte aligned.
 *      |-----------------------|
 *      |   Outgoing arg space  | // multiple of 8 bytes (optional; if #outsz > 0)
 *      |-----------------------| <---- Ambient SP
 *      |       |               |
 *      ~       | Stack grows   ~
 *      |       | downward      |
 *              V
 *
 *  Frame type 5 (variant of frame type 3):
 *     For #framesz > 512:
 *     sub sp,sp,(#framesz - #outsz) ; establish part of the frame. Note that it is guaranteed here that (#framesz - #outsz) <= 240
 *     stp x19,x20,[sp,#xxx]        ; save callee-saved registers, as necessary
 *     stp fp,lr,[sp,#yyy]          ; save FP/LR.
 *     sub sp,sp,#outsz             ; create space for outgoing argument space
 *     ; write PSPSym
 *
 *  For large frames with "#framesz > 512", we must do one SP adjustment first, after which we can save callee-saved
 *  registers with up to the maximum "stp" offset of 504. Then, we can establish the rest of the frame (namely, the
 *  space for the outgoing argument space).
 *
 *  The funclet frame is thus:
 *
 *      |                       |
 *      |-----------------------|
 *      |  incoming arguments   |
 *      +=======================+ <---- Caller's SP
 *      |  Varargs regs space   | // Only for varargs main functions; 64 bytes
 *      |-----------------------|
 *      |      Saved LR         | // 8 bytes
 *      |-----------------------|
 *      |      Saved FP         | // 8 bytes
 *      |-----------------------|
 *      |Callee saved registers | // multiple of 8 bytes
 *      |-----------------------|
 *      |        PSP slot       | // 8 bytes (omitted in CoreRT ABI)
 *      |-----------------------|
 *      ~  alignment padding    ~ // To make the first SP subtraction 16 byte aligned
 *      |-----------------------|
 *      ~  alignment padding    ~ // To make the whole frame 16 byte aligned (specifically, to 16-byte align the outgoing argument space).
 *      |-----------------------|
 *      |   Outgoing arg space  | // multiple of 8 bytes
 *      |-----------------------| <---- Ambient SP
 *      |       |               |
 *      ~       | Stack grows   ~
 *      |       | downward      |
 *              V
 *
 * Note that in this case we might have 16 bytes of alignment that is adjacent. This is because we are doing 2 SP
 * subtractions, and each one must be aligned up to 16 bytes.
 *
 * Note that in all cases, the PSPSym is in exactly the same position with respect to Caller-SP, and that location is the same relative to Caller-SP
 * as in the main function.
 *
 * Funclets do not have varargs arguments. However, because the PSPSym must exist at the same offset from Caller-SP as in the main function, we
 * must add buffer space for the saved varargs argument registers here, if the main function did the same.
 *
 *     ; After this header, fill the PSP slot, for use by the VM (it gets reported with the GC info), or by code generation of nested filters.
 *     ; This is not part of the "OS prolog"; it has no associated unwind data, and is not reversed in the funclet epilog.
 *
 *     if (this is a filter funclet)
 *     {
 *          // x1 on entry to a filter funclet is CallerSP of the containing function:
 *          // either the main function, or the funclet for a handler that this filter is dynamically nested within.
 *          // Note that a filter can be dynamically nested within a funclet even if it is not statically within
 *          // a funclet. Consider:
 *          //
 *          //    try {
 *          //        try {
 *          //            throw new Exception();
 *          //        } catch(Exception) {
 *          //            throw new Exception();     // The exception thrown here ...
 *          //        }
 *          //    } filter {                         // ... will be processed here, while the "catch" funclet frame is still on the stack
 *          //    } filter-handler {
 *          //    }
 *          //
 *          // Because of this, we need a PSP in the main function anytime a filter funclet doesn't know whether the enclosing frame will
 *          // be a funclet or main function. We won't know any time there is a filter protecting nested EH. To simplify, we just always
 *          // create a main function PSP for any function with a filter.
 *
 *          ldr x1, [x1, #CallerSP_to_PSP_slot_delta]  ; Load the CallerSP of the main function (stored in the PSP of the dynamically containing funclet or function)
 *          str x1, [sp, #SP_to_PSP_slot_delta]        ; store the PSP
 *          add fp, x1, #Function_CallerSP_to_FP_delta ; re-establish the frame pointer
 *     }
 *     else
 *     {
 *          // This is NOT a filter funclet. The VM re-establishes the frame pointer on entry.
 *          // TODO-ARM64-CQ: if VM set x1 to CallerSP on entry, like for filters, we could save an instruction.
 *
 *          add x3, fp, #Function_FP_to_CallerSP_delta  ; compute the CallerSP, given the frame pointer. x3 is scratch.
 *          str x3, [sp, #SP_to_PSP_slot_delta]         ; store the PSP
 *     }
 *
 *  An example epilog sequence is then:
 *
 *     add sp,sp,#outsz             ; if any outgoing argument space
 *     ...                          ; restore callee-saved registers
 *     ldp x19,x20,[sp,#xxx]
 *     ldp fp,lr,[sp],#framesz
 *     ret lr
 *
 */
// clang-format on

void CodeGen::genFuncletProlog(BasicBlock* block)
{
#ifdef DEBUG
    if (verbose)
        printf("*************** In genFuncletProlog()\n");
#endif

    assert(block != NULL);
    assert(block->bbFlags & BBF_FUNCLET_BEG);

    ScopedSetVariable<bool> _setGeneratingProlog(&compiler->compGeneratingProlog, true);

    gcInfo.gcResetForBB();

    compiler->unwindBegProlog();

    regMaskTP maskSaveRegsFloat = genFuncletInfo.fiSaveRegs & RBM_ALLFLOAT;
    regMaskTP maskSaveRegsInt   = genFuncletInfo.fiSaveRegs & ~maskSaveRegsFloat;

    // Funclets must always save LR and FP, since when we have funclets we must have an FP frame.
    assert((maskSaveRegsInt & RBM_LR) != 0);
    assert((maskSaveRegsInt & RBM_FP) != 0);

    bool isFilter = (block->bbCatchTyp == BBCT_FILTER);

    regMaskTP maskArgRegsLiveIn;
    if (isFilter)
    {
        maskArgRegsLiveIn = RBM_R0 | RBM_R1;
    }
    else if ((block->bbCatchTyp == BBCT_FINALLY) || (block->bbCatchTyp == BBCT_FAULT))
    {
        maskArgRegsLiveIn = RBM_NONE;
    }
    else
    {
        maskArgRegsLiveIn = RBM_R0;
    }

    if (genFuncletInfo.fiFrameType == 1)
    {
        GetEmitter()->emitIns_R_R_R_I(INS_stp, EA_PTRSIZE, REG_FP, REG_LR, REG_SPBASE, genFuncletInfo.fiSpDelta1,
                                      INS_OPTS_PRE_INDEX);
        compiler->unwindSaveRegPairPreindexed(REG_FP, REG_LR, genFuncletInfo.fiSpDelta1);

        maskSaveRegsInt &= ~(RBM_LR | RBM_FP); // We've saved these now

        assert(genFuncletInfo.fiSpDelta2 == 0);
        assert(genFuncletInfo.fiSP_to_FPLR_save_delta == 0);
    }
    else if (genFuncletInfo.fiFrameType == 2)
    {
        // fiFrameType==2 constraints:
        assert(genFuncletInfo.fiSpDelta1 < 0);
        assert(genFuncletInfo.fiSpDelta1 >= -512);

        // generate sub SP,SP,imm
        genStackPointerAdjustment(genFuncletInfo.fiSpDelta1, REG_NA, nullptr, /* reportUnwindData */ true);

        assert(genFuncletInfo.fiSpDelta2 == 0);

        GetEmitter()->emitIns_R_R_R_I(INS_stp, EA_PTRSIZE, REG_FP, REG_LR, REG_SPBASE,
                                      genFuncletInfo.fiSP_to_FPLR_save_delta);
        compiler->unwindSaveRegPair(REG_FP, REG_LR, genFuncletInfo.fiSP_to_FPLR_save_delta);

        maskSaveRegsInt &= ~(RBM_LR | RBM_FP); // We've saved these now
    }
    else if (genFuncletInfo.fiFrameType == 3)
    {
        GetEmitter()->emitIns_R_R_R_I(INS_stp, EA_PTRSIZE, REG_FP, REG_LR, REG_SPBASE, genFuncletInfo.fiSpDelta1,
                                      INS_OPTS_PRE_INDEX);
        compiler->unwindSaveRegPairPreindexed(REG_FP, REG_LR, genFuncletInfo.fiSpDelta1);

        maskSaveRegsInt &= ~(RBM_LR | RBM_FP); // We've saved these now
    }
    else if (genFuncletInfo.fiFrameType == 4)
    {
        // fiFrameType==4 constraints:
        assert(genFuncletInfo.fiSpDelta1 < 0);
        assert(genFuncletInfo.fiSpDelta1 >= -512);

        // generate sub SP,SP,imm
        genStackPointerAdjustment(genFuncletInfo.fiSpDelta1, REG_NA, nullptr, /* reportUnwindData */ true);

        assert(genFuncletInfo.fiSpDelta2 == 0);
    }
    else
    {
        assert(genFuncletInfo.fiFrameType == 5);

        // Nothing to do here; the first SP adjustment will be done by saving the callee-saved registers.
    }

    int lowestCalleeSavedOffset = genFuncletInfo.fiSP_to_CalleeSave_delta +
                                  genFuncletInfo.fiSpDelta2; // We haven't done the second adjustment of SP yet (if any)
    genSaveCalleeSavedRegistersHelp(maskSaveRegsInt | maskSaveRegsFloat, lowestCalleeSavedOffset, 0);

    if ((genFuncletInfo.fiFrameType == 3) || (genFuncletInfo.fiFrameType == 5))
    {
        // Note that genFuncletInfo.fiSpDelta2 is always a negative value
        assert(genFuncletInfo.fiSpDelta2 < 0);

        // generate sub SP,SP,imm
        genStackPointerAdjustment(genFuncletInfo.fiSpDelta2, REG_R2, nullptr, /* reportUnwindData */ true);
    }

    // This is the end of the OS-reported prolog for purposes of unwinding
    compiler->unwindEndProlog();

    // If there is no PSPSym (CoreRT ABI), we are done. Otherwise, we need to set up the PSPSym in the functlet frame.
    if (compiler->lvaPSPSym != BAD_VAR_NUM)
    {
        if (isFilter)
        {
            // This is the first block of a filter
            // Note that register x1 = CallerSP of the containing function
            // X1 is overwritten by the first Load (new callerSP)
            // X2 is scratch when we have a large constant offset

            // Load the CallerSP of the main function (stored in the PSP of the dynamically containing funclet or
            // function)
            genInstrWithConstant(INS_ldr, EA_PTRSIZE, REG_R1, REG_R1, genFuncletInfo.fiCallerSP_to_PSP_slot_delta,
                                 REG_R2, false);
            regSet.verifyRegUsed(REG_R1);

            // Store the PSP value (aka CallerSP)
            genInstrWithConstant(INS_str, EA_PTRSIZE, REG_R1, REG_SPBASE, genFuncletInfo.fiSP_to_PSP_slot_delta, REG_R2,
                                 false);

            // re-establish the frame pointer
            genInstrWithConstant(INS_add, EA_PTRSIZE, REG_FPBASE, REG_R1,
                                 genFuncletInfo.fiFunction_CallerSP_to_FP_delta, REG_R2, false);
        }
        else // This is a non-filter funclet
        {
            // X3 is scratch, X2 can also become scratch

            // compute the CallerSP, given the frame pointer. x3 is scratch.
            genInstrWithConstant(INS_add, EA_PTRSIZE, REG_R3, REG_FPBASE,
                                 -genFuncletInfo.fiFunction_CallerSP_to_FP_delta, REG_R2, false);
            regSet.verifyRegUsed(REG_R3);

            genInstrWithConstant(INS_str, EA_PTRSIZE, REG_R3, REG_SPBASE, genFuncletInfo.fiSP_to_PSP_slot_delta, REG_R2,
                                 false);
        }
    }
}

/*****************************************************************************
 *
 *  Generates code for an EH funclet epilog.
 */

void CodeGen::genFuncletEpilog()
{
#ifdef DEBUG
    if (verbose)
        printf("*************** In genFuncletEpilog()\n");
#endif

    ScopedSetVariable<bool> _setGeneratingEpilog(&compiler->compGeneratingEpilog, true);

    bool unwindStarted = false;

    if (!unwindStarted)
    {
        // We can delay this until we know we'll generate an unwindable instruction, if necessary.
        compiler->unwindBegEpilog();
        unwindStarted = true;
    }

    regMaskTP maskRestoreRegsFloat = genFuncletInfo.fiSaveRegs & RBM_ALLFLOAT;
    regMaskTP maskRestoreRegsInt   = genFuncletInfo.fiSaveRegs & ~maskRestoreRegsFloat;

    // Funclets must always save LR and FP, since when we have funclets we must have an FP frame.
    assert((maskRestoreRegsInt & RBM_LR) != 0);
    assert((maskRestoreRegsInt & RBM_FP) != 0);

    if ((genFuncletInfo.fiFrameType == 3) || (genFuncletInfo.fiFrameType == 5))
    {
        // Note that genFuncletInfo.fiSpDelta2 is always a negative value
        assert(genFuncletInfo.fiSpDelta2 < 0);

        // generate add SP,SP,imm
        genStackPointerAdjustment(-genFuncletInfo.fiSpDelta2, REG_R2, nullptr, /* reportUnwindData */ true);
    }

    regMaskTP regsToRestoreMask = maskRestoreRegsInt | maskRestoreRegsFloat;
    if ((genFuncletInfo.fiFrameType == 1) || (genFuncletInfo.fiFrameType == 2) || (genFuncletInfo.fiFrameType == 3))
    {
        regsToRestoreMask &= ~(RBM_LR | RBM_FP); // We restore FP/LR at the end
    }
    int lowestCalleeSavedOffset = genFuncletInfo.fiSP_to_CalleeSave_delta + genFuncletInfo.fiSpDelta2;
    genRestoreCalleeSavedRegistersHelp(regsToRestoreMask, lowestCalleeSavedOffset, 0);

    if (genFuncletInfo.fiFrameType == 1)
    {
        GetEmitter()->emitIns_R_R_R_I(INS_ldp, EA_PTRSIZE, REG_FP, REG_LR, REG_SPBASE, -genFuncletInfo.fiSpDelta1,
                                      INS_OPTS_POST_INDEX);
        compiler->unwindSaveRegPairPreindexed(REG_FP, REG_LR, genFuncletInfo.fiSpDelta1);

        assert(genFuncletInfo.fiSpDelta2 == 0);
        assert(genFuncletInfo.fiSP_to_FPLR_save_delta == 0);
    }
    else if (genFuncletInfo.fiFrameType == 2)
    {
        GetEmitter()->emitIns_R_R_R_I(INS_ldp, EA_PTRSIZE, REG_FP, REG_LR, REG_SPBASE,
                                      genFuncletInfo.fiSP_to_FPLR_save_delta);
        compiler->unwindSaveRegPair(REG_FP, REG_LR, genFuncletInfo.fiSP_to_FPLR_save_delta);

        // fiFrameType==2 constraints:
        assert(genFuncletInfo.fiSpDelta1 < 0);
        assert(genFuncletInfo.fiSpDelta1 >= -512);

        // generate add SP,SP,imm
        genStackPointerAdjustment(-genFuncletInfo.fiSpDelta1, REG_NA, nullptr, /* reportUnwindData */ true);

        assert(genFuncletInfo.fiSpDelta2 == 0);
    }
    else if (genFuncletInfo.fiFrameType == 3)
    {
        GetEmitter()->emitIns_R_R_R_I(INS_ldp, EA_PTRSIZE, REG_FP, REG_LR, REG_SPBASE, -genFuncletInfo.fiSpDelta1,
                                      INS_OPTS_POST_INDEX);
        compiler->unwindSaveRegPairPreindexed(REG_FP, REG_LR, genFuncletInfo.fiSpDelta1);
    }
    else if (genFuncletInfo.fiFrameType == 4)
    {
        // fiFrameType==4 constraints:
        assert(genFuncletInfo.fiSpDelta1 < 0);
        assert(genFuncletInfo.fiSpDelta1 >= -512);

        // generate add SP,SP,imm
        genStackPointerAdjustment(-genFuncletInfo.fiSpDelta1, REG_NA, nullptr, /* reportUnwindData */ true);

        assert(genFuncletInfo.fiSpDelta2 == 0);
    }
    else
    {
        assert(genFuncletInfo.fiFrameType == 5);
        // Same work as fiFrameType==4, but different asserts.

        assert(genFuncletInfo.fiSpDelta1 < 0);
        assert(genFuncletInfo.fiSpDelta1 >= -240);

        // generate add SP,SP,imm
        genStackPointerAdjustment(-genFuncletInfo.fiSpDelta1, REG_NA, nullptr, /* reportUnwindData */ true);
    }

    inst_RV(INS_ret, REG_LR, TYP_I_IMPL);
    compiler->unwindReturn(REG_LR);

    compiler->unwindEndEpilog();
}

/*****************************************************************************
 *
 *  Capture the information used to generate the funclet prologs and epilogs.
 *  Note that all funclet prologs are identical, and all funclet epilogs are
 *  identical (per type: filters are identical, and non-filters are identical).
 *  Thus, we compute the data used for these just once.
 *
 *  See genFuncletProlog() for more information about the prolog/epilog sequences.
 */

void CodeGen::genCaptureFuncletPrologEpilogInfo()
{
    if (!compiler->ehAnyFunclets())
        return;

    assert(isFramePointerUsed());

    // The frame size and offsets must be finalized
    assert(compiler->lvaDoneFrameLayout == Compiler::FINAL_FRAME_LAYOUT);

    genFuncletInfo.fiFunction_CallerSP_to_FP_delta = genCallerSPtoFPdelta();

    regMaskTP rsMaskSaveRegs = regSet.rsMaskCalleeSaved;
    assert((rsMaskSaveRegs & RBM_LR) != 0);
    assert((rsMaskSaveRegs & RBM_FP) != 0);

    unsigned PSPSize = (compiler->lvaPSPSym != BAD_VAR_NUM) ? REGSIZE_BYTES : 0;

    unsigned saveRegsCount       = genCountBits(rsMaskSaveRegs);
    unsigned saveRegsPlusPSPSize = saveRegsCount * REGSIZE_BYTES + PSPSize;
    if (compiler->info.compIsVarArgs)
    {
        // For varargs we always save all of the integer register arguments
        // so that they are contiguous with the incoming stack arguments.
        saveRegsPlusPSPSize += MAX_REG_ARG * REGSIZE_BYTES;
    }
    unsigned saveRegsPlusPSPSizeAligned = roundUp(saveRegsPlusPSPSize, STACK_ALIGN);

    assert(compiler->lvaOutgoingArgSpaceSize % REGSIZE_BYTES == 0);
    unsigned outgoingArgSpaceAligned = roundUp(compiler->lvaOutgoingArgSpaceSize, STACK_ALIGN);

    unsigned maxFuncletFrameSizeAligned = saveRegsPlusPSPSizeAligned + outgoingArgSpaceAligned;
    assert((maxFuncletFrameSizeAligned % STACK_ALIGN) == 0);

    int SP_to_FPLR_save_delta;
    int SP_to_PSP_slot_delta;
    int CallerSP_to_PSP_slot_delta;

    unsigned funcletFrameSize        = saveRegsPlusPSPSize + compiler->lvaOutgoingArgSpaceSize;
    unsigned funcletFrameSizeAligned = roundUp(funcletFrameSize, STACK_ALIGN);
    assert(funcletFrameSizeAligned <= maxFuncletFrameSizeAligned);

    unsigned funcletFrameAlignmentPad = funcletFrameSizeAligned - funcletFrameSize;
    assert((funcletFrameAlignmentPad == 0) || (funcletFrameAlignmentPad == REGSIZE_BYTES));

    if (maxFuncletFrameSizeAligned <= 512)
    {
        if (genSaveFpLrWithAllCalleeSavedRegisters)
        {
            SP_to_FPLR_save_delta = funcletFrameSizeAligned - (2 /* FP, LR */ * REGSIZE_BYTES);
            if (compiler->info.compIsVarArgs)
            {
                SP_to_FPLR_save_delta -= MAX_REG_ARG * REGSIZE_BYTES;
            }

            SP_to_PSP_slot_delta       = compiler->lvaOutgoingArgSpaceSize + funcletFrameAlignmentPad;
            CallerSP_to_PSP_slot_delta = -(int)saveRegsPlusPSPSize;

            genFuncletInfo.fiFrameType = 4;
        }
        else
        {
            SP_to_FPLR_save_delta = compiler->lvaOutgoingArgSpaceSize;
            SP_to_PSP_slot_delta  = SP_to_FPLR_save_delta + 2 /* FP, LR */ * REGSIZE_BYTES + funcletFrameAlignmentPad;
            CallerSP_to_PSP_slot_delta = -(int)(saveRegsPlusPSPSize - 2 /* FP, LR */ * REGSIZE_BYTES);

            if (compiler->lvaOutgoingArgSpaceSize == 0)
            {
                genFuncletInfo.fiFrameType = 1;
            }
            else
            {
                genFuncletInfo.fiFrameType = 2;
            }
        }

        genFuncletInfo.fiSpDelta1 = -(int)funcletFrameSizeAligned;
        genFuncletInfo.fiSpDelta2 = 0;

        assert(genFuncletInfo.fiSpDelta1 + genFuncletInfo.fiSpDelta2 == -(int)funcletFrameSizeAligned);
    }
    else
    {
        unsigned saveRegsPlusPSPAlignmentPad = saveRegsPlusPSPSizeAligned - saveRegsPlusPSPSize;
        assert((saveRegsPlusPSPAlignmentPad == 0) || (saveRegsPlusPSPAlignmentPad == REGSIZE_BYTES));

        if (genSaveFpLrWithAllCalleeSavedRegisters)
        {
            SP_to_FPLR_save_delta = funcletFrameSizeAligned - (2 /* FP, LR */ * REGSIZE_BYTES);
            if (compiler->info.compIsVarArgs)
            {
                SP_to_FPLR_save_delta -= MAX_REG_ARG * REGSIZE_BYTES;
            }

            SP_to_PSP_slot_delta =
                compiler->lvaOutgoingArgSpaceSize + funcletFrameAlignmentPad + saveRegsPlusPSPAlignmentPad;
            CallerSP_to_PSP_slot_delta = -(int)saveRegsPlusPSPSize;

            genFuncletInfo.fiFrameType = 5;
        }
        else
        {
            SP_to_FPLR_save_delta = outgoingArgSpaceAligned;
            SP_to_PSP_slot_delta = SP_to_FPLR_save_delta + 2 /* FP, LR */ * REGSIZE_BYTES + saveRegsPlusPSPAlignmentPad;
            CallerSP_to_PSP_slot_delta =
                -(int)(saveRegsPlusPSPSizeAligned - 2 /* FP, LR */ * REGSIZE_BYTES - saveRegsPlusPSPAlignmentPad);

            genFuncletInfo.fiFrameType = 3;
        }

        genFuncletInfo.fiSpDelta1 = -(int)saveRegsPlusPSPSizeAligned;
        genFuncletInfo.fiSpDelta2 = -(int)outgoingArgSpaceAligned;

        assert(genFuncletInfo.fiSpDelta1 + genFuncletInfo.fiSpDelta2 == -(int)maxFuncletFrameSizeAligned);
    }

    /* Now save it for future use */

    genFuncletInfo.fiSaveRegs                   = rsMaskSaveRegs;
    genFuncletInfo.fiSP_to_FPLR_save_delta      = SP_to_FPLR_save_delta;
    genFuncletInfo.fiSP_to_PSP_slot_delta       = SP_to_PSP_slot_delta;
    genFuncletInfo.fiSP_to_CalleeSave_delta     = SP_to_PSP_slot_delta + REGSIZE_BYTES;
    genFuncletInfo.fiCallerSP_to_PSP_slot_delta = CallerSP_to_PSP_slot_delta;

#ifdef DEBUG
    if (verbose)
    {
        printf("\n");
        printf("Funclet prolog / epilog info\n");
        printf("                        Save regs: ");
        dspRegMask(genFuncletInfo.fiSaveRegs);
        printf("\n");
        printf("    Function CallerSP-to-FP delta: %d\n", genFuncletInfo.fiFunction_CallerSP_to_FP_delta);
        printf("  SP to FP/LR save location delta: %d\n", genFuncletInfo.fiSP_to_FPLR_save_delta);
        printf("             SP to PSP slot delta: %d\n", genFuncletInfo.fiSP_to_PSP_slot_delta);
        printf("    SP to callee-saved area delta: %d\n", genFuncletInfo.fiSP_to_CalleeSave_delta);
        printf("      Caller SP to PSP slot delta: %d\n", genFuncletInfo.fiCallerSP_to_PSP_slot_delta);
        printf("                       Frame type: %d\n", genFuncletInfo.fiFrameType);
        printf("                       SP delta 1: %d\n", genFuncletInfo.fiSpDelta1);
        printf("                       SP delta 2: %d\n", genFuncletInfo.fiSpDelta2);

        if (compiler->lvaPSPSym != BAD_VAR_NUM)
        {
            if (CallerSP_to_PSP_slot_delta !=
                compiler->lvaGetCallerSPRelativeOffset(compiler->lvaPSPSym)) // for debugging
            {
                printf("lvaGetCallerSPRelativeOffset(lvaPSPSym): %d\n",
                       compiler->lvaGetCallerSPRelativeOffset(compiler->lvaPSPSym));
            }
        }
    }

    assert(genFuncletInfo.fiSP_to_FPLR_save_delta >= 0);
    assert(genFuncletInfo.fiSP_to_PSP_slot_delta >= 0);
    assert(genFuncletInfo.fiSP_to_CalleeSave_delta >= 0);
    assert(genFuncletInfo.fiCallerSP_to_PSP_slot_delta <= 0);

    if (compiler->lvaPSPSym != BAD_VAR_NUM)
    {
        assert(genFuncletInfo.fiCallerSP_to_PSP_slot_delta ==
               compiler->lvaGetCallerSPRelativeOffset(compiler->lvaPSPSym)); // same offset used in main function and
                                                                             // funclet!
    }
#endif // DEBUG
}

/*
XXXXXXXXXXXXXXXXXXXXXXXXXXXXXXXXXXXXXXXXXXXXXXXXXXXXXXXXXXXXXXXXXXXXXXXXXXXXXXX
XXXXXXXXXXXXXXXXXXXXXXXXXXXXXXXXXXXXXXXXXXXXXXXXXXXXXXXXXXXXXXXXXXXXXXXXXXXXXXX
XX                                                                           XX
XX                           End Prolog / Epilog                             XX
XX                                                                           XX
XXXXXXXXXXXXXXXXXXXXXXXXXXXXXXXXXXXXXXXXXXXXXXXXXXXXXXXXXXXXXXXXXXXXXXXXXXXXXXX
XXXXXXXXXXXXXXXXXXXXXXXXXXXXXXXXXXXXXXXXXXXXXXXXXXXXXXXXXXXXXXXXXXXXXXXXXXXXXXX
*/

BasicBlock* CodeGen::genCallFinally(BasicBlock* block)
{
    // Generate a call to the finally, like this:
    //      mov         x0,qword ptr [fp + 10H] / sp    // Load x0 with PSPSym, or sp if PSPSym is not used
    //      bl          finally-funclet
    //      b           finally-return                  // Only for non-retless finally calls
    // The 'b' can be a NOP if we're going to the next block.

    if (compiler->lvaPSPSym != BAD_VAR_NUM)
    {
        GetEmitter()->emitIns_R_S(INS_ldr, EA_PTRSIZE, REG_R0, compiler->lvaPSPSym, 0);
    }
    else
    {
        GetEmitter()->emitIns_R_R(INS_mov, EA_PTRSIZE, REG_R0, REG_SPBASE);
    }
    GetEmitter()->emitIns_J(INS_bl_local, block->bbJumpDest);

    if (block->bbFlags & BBF_RETLESS_CALL)
    {
        // We have a retless call, and the last instruction generated was a call.
        // If the next block is in a different EH region (or is the end of the code
        // block), then we need to generate a breakpoint here (since it will never
        // get executed) to get proper unwind behavior.

        if ((block->bbNext == nullptr) || !BasicBlock::sameEHRegion(block, block->bbNext))
        {
            instGen(INS_BREAKPOINT); // This should never get executed
        }
    }
    else
    {
        // Because of the way the flowgraph is connected, the liveness info for this one instruction
        // after the call is not (can not be) correct in cases where a variable has a last use in the
        // handler.  So turn off GC reporting for this single instruction.
        GetEmitter()->emitDisableGC();

        // Now go to where the finally funclet needs to return to.
        if (block->bbNext->bbJumpDest == block->bbNext->bbNext)
        {
            // Fall-through.
            // TODO-ARM64-CQ: Can we get rid of this instruction, and just have the call return directly
            // to the next instruction? This would depend on stack walking from within the finally
            // handler working without this instruction being in this special EH region.
            instGen(INS_nop);
        }
        else
        {
            inst_JMP(EJ_jmp, block->bbNext->bbJumpDest);
        }

        GetEmitter()->emitEnableGC();
    }

    // The BBJ_ALWAYS is used because the BBJ_CALLFINALLY can't point to the
    // jump target using bbJumpDest - that is already used to point
    // to the finally block. So just skip past the BBJ_ALWAYS unless the
    // block is RETLESS.
    if (!(block->bbFlags & BBF_RETLESS_CALL))
    {
        assert(block->isBBCallAlwaysPair());
        block = block->bbNext;
    }
    return block;
}

void CodeGen::genEHCatchRet(BasicBlock* block)
{
    // For long address (default): `adrp + add` will be emitted.
    // For short address (proven later): `adr` will be emitted.
    GetEmitter()->emitIns_R_L(INS_adr, EA_PTRSIZE, block->bbJumpDest, REG_INTRET);
}

//  move an immediate value into an integer register

void CodeGen::instGen_Set_Reg_To_Imm(emitAttr size, regNumber reg, ssize_t imm, insFlags flags)
{
    // reg cannot be a FP register
    assert(!genIsValidFloatReg(reg));
    if (!compiler->opts.compReloc)
    {
        size = EA_SIZE(size); // Strip any Reloc flags from size if we aren't doing relocs
    }

    if (EA_IS_RELOC(size))
    {
        // This emits a pair of adrp/add (two instructions) with fix-ups.
        GetEmitter()->emitIns_R_AI(INS_adrp, size, reg, imm);
    }
    else if (imm == 0)
    {
        instGen_Set_Reg_To_Zero(size, reg, flags);
    }
    else
    {
        if (emitter::emitIns_valid_imm_for_mov(imm, size))
        {
            GetEmitter()->emitIns_R_I(INS_mov, size, reg, imm);
        }
        else
        {
            // Arm64 allows any arbitrary 16-bit constant to be loaded into a register halfword
            // There are three forms
            //    movk which loads into any halfword preserving the remaining halfwords
            //    movz which loads into any halfword zeroing the remaining halfwords
            //    movn which loads into any halfword zeroing the remaining halfwords then bitwise inverting the register
            // In some cases it is preferable to use movn, because it has the side effect of filling the other halfwords
            // with ones

            // Determine whether movn or movz will require the fewest instructions to populate the immediate
            int preferMovn = 0;

            for (int i = (size == EA_8BYTE) ? 48 : 16; i >= 0; i -= 16)
            {
                if (uint16_t(imm >> i) == 0xffff)
                    ++preferMovn; // a single movk 0xffff could be skipped if movn was used
                else if (uint16_t(imm >> i) == 0x0000)
                    --preferMovn; // a single movk 0 could be skipped if movz was used
            }

            // Select the first instruction.  Any additional instruction will use movk
            instruction ins = (preferMovn > 0) ? INS_movn : INS_movz;

            // Initial movz or movn will fill the remaining bytes with the skipVal
            // This can allow skipping filling a halfword
            uint16_t skipVal = (preferMovn > 0) ? 0xffff : 0;

            unsigned bits = (size == EA_8BYTE) ? 64 : 32;

            // Iterate over imm examining 16 bits at a time
            for (unsigned i = 0; i < bits; i += 16)
            {
                uint16_t imm16 = uint16_t(imm >> i);

                if (imm16 != skipVal)
                {
                    if (ins == INS_movn)
                    {
                        // For the movn case, we need to bitwise invert the immediate.  This is because
                        //   (movn x0, ~imm16) === (movz x0, imm16; or x0, x0, #0xffff`ffff`ffff`0000)
                        imm16 = ~imm16;
                    }

                    GetEmitter()->emitIns_R_I_I(ins, size, reg, imm16, i, INS_OPTS_LSL);

                    // Once the initial movz/movn is emitted the remaining instructions will all use movk
                    ins = INS_movk;
                }
            }

            // We must emit a movn or movz or we have not done anything
            // The cases which hit this assert should be (emitIns_valid_imm_for_mov() == true) and
            // should not be in this else condition
            assert(ins == INS_movk);
        }
        // The caller may have requested that the flags be set on this mov (rarely/never)
        if (flags == INS_FLAGS_SET)
        {
            GetEmitter()->emitIns_R_I(INS_tst, size, reg, 0);
        }
    }

    regSet.verifyRegUsed(reg);
}

/***********************************************************************************
 *
 * Generate code to set a register 'targetReg' of type 'targetType' to the constant
 * specified by the constant (GT_CNS_INT or GT_CNS_DBL) in 'tree'. This does not call
 * genProduceReg() on the target register.
 */
void CodeGen::genSetRegToConst(regNumber targetReg, var_types targetType, GenTree* tree)
{
    switch (tree->gtOper)
    {
        case GT_CNS_INT:
        {
            // relocatable values tend to come down as a CNS_INT of native int type
            // so the line between these two opcodes is kind of blurry
            GenTreeIntConCommon* con    = tree->AsIntConCommon();
            ssize_t              cnsVal = con->IconValue();

            if (con->ImmedValNeedsReloc(compiler))
            {
                instGen_Set_Reg_To_Imm(EA_HANDLE_CNS_RELOC, targetReg, cnsVal);
                regSet.verifyRegUsed(targetReg);
            }
            else
            {
                genSetRegToIcon(targetReg, cnsVal, targetType);
            }
        }
        break;

        case GT_CNS_DBL:
        {
            emitter* emit       = GetEmitter();
            emitAttr size       = emitActualTypeSize(tree);
            double   constValue = tree->AsDblCon()->gtDconVal;

            // Make sure we use "movi reg, 0x00"  only for positive zero (0.0) and not for negative zero (-0.0)
            if (*(__int64*)&constValue == 0)
            {
                // A faster/smaller way to generate 0.0
                // We will just zero out the entire vector register for both float and double
                emit->emitIns_R_I(INS_movi, EA_16BYTE, targetReg, 0x00, INS_OPTS_16B);
            }
            else if (emitter::emitIns_valid_imm_for_fmov(constValue))
            {
                // We can load the FP constant using the fmov FP-immediate for this constValue
                emit->emitIns_R_F(INS_fmov, size, targetReg, constValue);
            }
            else
            {
                // Get a temp integer register to compute long address.
                regNumber addrReg = tree->GetSingleTempReg();

                // We must load the FP constant from the constant pool
                // Emit a data section constant for the float or double constant.
                CORINFO_FIELD_HANDLE hnd = emit->emitFltOrDblConst(constValue, size);
                // For long address (default): `adrp + ldr + fmov` will be emitted.
                // For short address (proven later), `ldr` will be emitted.
                emit->emitIns_R_C(INS_ldr, size, targetReg, addrReg, hnd, 0);
            }
        }
        break;

        default:
            unreached();
    }
}

// Generate code to get the high N bits of a N*N=2N bit multiplication result
void CodeGen::genCodeForMulHi(GenTreeOp* treeNode)
{
    assert(!treeNode->gtOverflowEx());

    genConsumeOperands(treeNode);

    regNumber targetReg  = treeNode->GetRegNum();
    var_types targetType = treeNode->TypeGet();
    emitter*  emit       = GetEmitter();
    emitAttr  attr       = emitActualTypeSize(treeNode);
    unsigned  isUnsigned = (treeNode->gtFlags & GTF_UNSIGNED);

    GenTree* op1 = treeNode->gtGetOp1();
    GenTree* op2 = treeNode->gtGetOp2();

    assert(!varTypeIsFloating(targetType));

    // The arithmetic node must be sitting in a register (since it's not contained)
    assert(targetReg != REG_NA);

    if (EA_SIZE(attr) == EA_8BYTE)
    {
        instruction ins = isUnsigned ? INS_umulh : INS_smulh;

        regNumber r = emit->emitInsTernary(ins, attr, treeNode, op1, op2);

        assert(r == targetReg);
    }
    else
    {
        assert(EA_SIZE(attr) == EA_4BYTE);

        instruction ins = isUnsigned ? INS_umull : INS_smull;

        regNumber r = emit->emitInsTernary(ins, EA_4BYTE, treeNode, op1, op2);

        emit->emitIns_R_R_I(isUnsigned ? INS_lsr : INS_asr, EA_8BYTE, targetReg, targetReg, 32);
    }

    genProduceReg(treeNode);
}

// Generate code for ADD, SUB, MUL, DIV, UDIV, AND, OR and XOR
// This method is expected to have called genConsumeOperands() before calling it.
void CodeGen::genCodeForBinary(GenTreeOp* treeNode)
{
    const genTreeOps oper       = treeNode->OperGet();
    regNumber        targetReg  = treeNode->GetRegNum();
    var_types        targetType = treeNode->TypeGet();
    emitter*         emit       = GetEmitter();

    assert(oper == GT_ADD || oper == GT_SUB || oper == GT_MUL || oper == GT_DIV || oper == GT_UDIV || oper == GT_AND ||
           oper == GT_OR || oper == GT_XOR);

    GenTree*    op1 = treeNode->gtGetOp1();
    GenTree*    op2 = treeNode->gtGetOp2();
    instruction ins = genGetInsForOper(treeNode->OperGet(), targetType);

    if ((treeNode->gtFlags & GTF_SET_FLAGS) != 0)
    {
        switch (oper)
        {
            case GT_ADD:
                ins = INS_adds;
                break;
            case GT_SUB:
                ins = INS_subs;
                break;
            case GT_AND:
                ins = INS_ands;
                break;
            default:
                noway_assert(!"Unexpected BinaryOp with GTF_SET_FLAGS set");
        }
    }

    // The arithmetic node must be sitting in a register (since it's not contained)
    assert(targetReg != REG_NA);

    regNumber r = emit->emitInsTernary(ins, emitActualTypeSize(treeNode), treeNode, op1, op2);
    assert(r == targetReg);

    genProduceReg(treeNode);
}

//------------------------------------------------------------------------
// genCodeForLclVar: Produce code for a GT_LCL_VAR node.
//
// Arguments:
//    tree - the GT_LCL_VAR node
//
void CodeGen::genCodeForLclVar(GenTreeLclVar* tree)
{

    unsigned varNum = tree->GetLclNum();
    assert(varNum < compiler->lvaCount);
    LclVarDsc* varDsc     = compiler->lvaGetDesc(varNum);
    var_types  targetType = varDsc->GetRegisterType(tree);

    bool isRegCandidate = varDsc->lvIsRegCandidate();

    // lcl_vars are not defs
    assert((tree->gtFlags & GTF_VAR_DEF) == 0);

    // If this is a register candidate that has been spilled, genConsumeReg() will
    // reload it at the point of use.  Otherwise, if it's not in a register, we load it here.

    if (!isRegCandidate && !tree->IsMultiReg() && !(tree->gtFlags & GTF_SPILLED))
    {
        // targetType must be a normal scalar type and not a TYP_STRUCT
        assert(targetType != TYP_STRUCT);

        instruction ins  = ins_Load(targetType);
        emitAttr    attr = emitActualTypeSize(targetType);

        emitter* emit = GetEmitter();
        emit->emitIns_R_S(ins, attr, tree->GetRegNum(), varNum, 0);
        genProduceReg(tree);
    }
}

//------------------------------------------------------------------------
// genCodeForStoreLclFld: Produce code for a GT_STORE_LCL_FLD node.
//
// Arguments:
//    tree - the GT_STORE_LCL_FLD node
//
void CodeGen::genCodeForStoreLclFld(GenTreeLclFld* tree)
{
    var_types targetType = tree->TypeGet();
    regNumber targetReg  = tree->GetRegNum();
    emitter*  emit       = GetEmitter();
    noway_assert(targetType != TYP_STRUCT);

#ifdef FEATURE_SIMD
    // storing of TYP_SIMD12 (i.e. Vector3) field
    if (tree->TypeGet() == TYP_SIMD12)
    {
        genStoreLclTypeSIMD12(tree);
        return;
    }
#endif // FEATURE_SIMD

    // record the offset
    unsigned offset = tree->GetLclOffs();

    // We must have a stack store with GT_STORE_LCL_FLD
    noway_assert(targetReg == REG_NA);

    unsigned varNum = tree->GetLclNum();
    assert(varNum < compiler->lvaCount);
    LclVarDsc* varDsc = &(compiler->lvaTable[varNum]);

    // Ensure that lclVar nodes are typed correctly.
    assert(!varDsc->lvNormalizeOnStore() || targetType == genActualType(varDsc->TypeGet()));

    GenTree* data = tree->gtOp1;
    genConsumeRegs(data);

    regNumber dataReg;

    if (data->isContained() && data->OperIs(GT_CNS_INT, GT_CNS_DBL, GT_SIMD))
    {
        assert(data->IsIntegralConst(0) || data->IsDblConPositiveZero() || data->IsSIMDZero());
        dataReg = REG_ZR;
    }
    else
    {
        assert(!data->isContained());
        dataReg = data->GetRegNum();
        assert(dataReg != REG_NA);
    }

    if ((dataReg == REG_ZR) && (targetType == TYP_SIMD16))
    {
        emit->emitIns_S_S_R_R(INS_stp, EA_8BYTE, EA_8BYTE, dataReg, dataReg, varNum, offset);
    }
    else
    {
        assert(genTypeSize(targetType) <= REGSIZE_BYTES);
        emit->emitIns_S_R(ins_Store(targetType), emitActualTypeSize(targetType), dataReg, varNum, offset);
    }

    genUpdateLife(tree);

    varDsc->SetRegNum(REG_STK);
}

//------------------------------------------------------------------------
// genCodeForStoreLclVar: Produce code for a GT_STORE_LCL_VAR node.
//
// Arguments:
//    tree - the GT_STORE_LCL_VAR node
//
void CodeGen::genCodeForStoreLclVar(GenTreeLclVar* tree)
{
    GenTree* data = tree->gtOp1;

    // var = call, where call returns a multi-reg return value
    // case is handled separately.
    if (data->gtSkipReloadOrCopy()->IsMultiRegCall())
    {
        genMultiRegStoreToLocal(tree);
    }
    else
    {
        regNumber targetReg = tree->GetRegNum();
        emitter*  emit      = GetEmitter();

        unsigned varNum = tree->GetLclNum();
        assert(varNum < compiler->lvaCount);
        LclVarDsc* varDsc     = compiler->lvaGetDesc(varNum);
        var_types  targetType = varDsc->GetRegisterType(tree);

#ifdef FEATURE_SIMD
        // storing of TYP_SIMD12 (i.e. Vector3) field
        if (targetType == TYP_SIMD12)
        {
            genStoreLclTypeSIMD12(tree);
            return;
        }
#endif // FEATURE_SIMD

        genConsumeRegs(data);

        regNumber dataReg = REG_NA;
        if (data->isContained() && data->OperIs(GT_CNS_INT, GT_CNS_DBL, GT_SIMD))
        {
            // This is only possible for a zero-init.
            assert(data->IsIntegralConst(0) || data->IsDblConPositiveZero() || data->IsSIMDZero());
            dataReg = REG_ZR;
        }
        else
        {
            assert(!data->isContained());
            dataReg = data->GetRegNum();
            assert(dataReg != REG_NA);
        }

        if (targetReg == REG_NA) // store into stack based LclVar
        {
            inst_set_SV_var(tree);

            instruction ins  = ins_Store(targetType);
            emitAttr    attr = emitActualTypeSize(targetType);

            if ((dataReg == REG_ZR) && (targetType == TYP_SIMD16))
            {
                emit->emitIns_S_S_R_R(INS_stp, EA_8BYTE, EA_8BYTE, dataReg, dataReg, varNum, 0);
            }
            else
            {
                assert((dataReg != REG_ZR) || (genTypeSize(targetType) <= REGSIZE_BYTES));
                emit->emitIns_S_R(ins, attr, dataReg, varNum, /* offset */ 0);
            }

            genUpdateLife(tree);

            varDsc->SetRegNum(REG_STK);
        }
        else // store into register (i.e move into register)
        {
            if (dataReg != targetReg)
            {
                if ((dataReg == REG_ZR) && genIsValidFloatReg(targetReg))
                {
                    emit->emitIns_R_I(INS_movi, EA_16BYTE, targetReg, 0x00, INS_OPTS_16B);
                }
                else
                {
                    inst_RV_RV(ins_Copy(targetType), targetReg, dataReg, targetType);
                }
            }

            genProduceReg(tree);
        }
    }
}

//------------------------------------------------------------------------
// genSimpleReturn: Generates code for simple return statement for arm64.
//
// Note: treeNode's and op1's registers are already consumed.
//
// Arguments:
//    treeNode - The GT_RETURN or GT_RETFILT tree node with non-struct and non-void type
//
// Return Value:
//    None
//
void CodeGen::genSimpleReturn(GenTree* treeNode)
{
    assert(treeNode->OperGet() == GT_RETURN || treeNode->OperGet() == GT_RETFILT);
    GenTree*  op1        = treeNode->gtGetOp1();
    var_types targetType = treeNode->TypeGet();

    assert(targetType != TYP_STRUCT);
    assert(targetType != TYP_VOID);

    regNumber retReg = varTypeUsesFloatArgReg(treeNode) ? REG_FLOATRET : REG_INTRET;

    bool movRequired = (op1->GetRegNum() != retReg);

    if (!movRequired)
    {
        if (op1->OperGet() == GT_LCL_VAR)
        {
            GenTreeLclVarCommon* lcl            = op1->AsLclVarCommon();
            bool                 isRegCandidate = compiler->lvaTable[lcl->GetLclNum()].lvIsRegCandidate();
            if (isRegCandidate && ((op1->gtFlags & GTF_SPILLED) == 0))
            {
                // We may need to generate a zero-extending mov instruction to load the value from this GT_LCL_VAR

                unsigned   lclNum  = lcl->GetLclNum();
                LclVarDsc* varDsc  = &(compiler->lvaTable[lclNum]);
                var_types  op1Type = genActualType(op1->TypeGet());
                var_types  lclType = genActualType(varDsc->TypeGet());

                if (genTypeSize(op1Type) < genTypeSize(lclType))
                {
                    movRequired = true;
                }
            }
        }
    }
    if (movRequired)
    {
        emitAttr attr = emitActualTypeSize(targetType);
        GetEmitter()->emitIns_R_R(INS_mov, attr, retReg, op1->GetRegNum());
    }
}

/***********************************************************************************************
 *  Generate code for localloc
 */
void CodeGen::genLclHeap(GenTree* tree)
{
    assert(tree->OperGet() == GT_LCLHEAP);
    assert(compiler->compLocallocUsed);

    GenTree* size = tree->AsOp()->gtOp1;
    noway_assert((genActualType(size->gtType) == TYP_INT) || (genActualType(size->gtType) == TYP_I_IMPL));

    regNumber            targetReg                = tree->GetRegNum();
    regNumber            regCnt                   = REG_NA;
    regNumber            pspSymReg                = REG_NA;
    var_types            type                     = genActualType(size->gtType);
    emitAttr             easz                     = emitTypeSize(type);
    BasicBlock*          endLabel                 = nullptr;
    BasicBlock*          loop                     = nullptr;
    unsigned             stackAdjustment          = 0;
    const target_ssize_t ILLEGAL_LAST_TOUCH_DELTA = (target_ssize_t)-1;
    target_ssize_t       lastTouchDelta =
        ILLEGAL_LAST_TOUCH_DELTA; // The number of bytes from SP to the last stack address probed.

    noway_assert(isFramePointerUsed()); // localloc requires Frame Pointer to be established since SP changes
    noway_assert(genStackLevel == 0);   // Can't have anything on the stack

    // compute the amount of memory to allocate to properly STACK_ALIGN.
    size_t amount = 0;
    if (size->IsCnsIntOrI())
    {
        // If size is a constant, then it must be contained.
        assert(size->isContained());

        // If amount is zero then return null in targetReg
        amount = size->AsIntCon()->gtIconVal;
        if (amount == 0)
        {
            instGen_Set_Reg_To_Zero(EA_PTRSIZE, targetReg);
            goto BAILOUT;
        }

        // 'amount' is the total number of bytes to localloc to properly STACK_ALIGN
        amount = AlignUp(amount, STACK_ALIGN);
    }
    else
    {
        // If 0 bail out by returning null in targetReg
        genConsumeRegAndCopy(size, targetReg);
        endLabel = genCreateTempLabel();
        GetEmitter()->emitIns_R_R(INS_tst, easz, targetReg, targetReg);
        inst_JMP(EJ_eq, endLabel);

        // Compute the size of the block to allocate and perform alignment.
        // If compInitMem=true, we can reuse targetReg as regcnt,
        // since we don't need any internal registers.
        if (compiler->info.compInitMem)
        {
            assert(tree->AvailableTempRegCount() == 0);
            regCnt = targetReg;
        }
        else
        {
            regCnt = tree->ExtractTempReg();
            if (regCnt != targetReg)
            {
                inst_RV_RV(INS_mov, regCnt, targetReg, size->TypeGet());
            }
        }

        // Align to STACK_ALIGN
        // regCnt will be the total number of bytes to localloc
        inst_RV_IV(INS_add, regCnt, (STACK_ALIGN - 1), emitActualTypeSize(type));
        inst_RV_IV(INS_and, regCnt, ~(STACK_ALIGN - 1), emitActualTypeSize(type));
    }

    // If we have an outgoing arg area then we must adjust the SP by popping off the
    // outgoing arg area. We will restore it right before we return from this method.
    //
    // Localloc returns stack space that aligned to STACK_ALIGN bytes. The following
    // are the cases that need to be handled:
    //   i) Method has out-going arg area.
    //      It is guaranteed that size of out-going arg area is STACK_ALIGN'ed (see fgMorphArgs).
    //      Therefore, we will pop off the out-going arg area from the stack pointer before allocating the localloc
    //      space.
    //  ii) Method has no out-going arg area.
    //      Nothing to pop off from the stack.
    if (compiler->lvaOutgoingArgSpaceSize > 0)
    {
        assert((compiler->lvaOutgoingArgSpaceSize % STACK_ALIGN) == 0); // This must be true for the stack to remain
                                                                        // aligned
        genInstrWithConstant(INS_add, EA_PTRSIZE, REG_SPBASE, REG_SPBASE, compiler->lvaOutgoingArgSpaceSize,
                             rsGetRsvdReg());
        stackAdjustment += compiler->lvaOutgoingArgSpaceSize;
    }

    if (size->IsCnsIntOrI())
    {
        // We should reach here only for non-zero, constant size allocations.
        assert(amount > 0);

        // For small allocations we will generate up to four stp instructions, to zero 16 to 64 bytes.
        static_assert_no_msg(STACK_ALIGN == (REGSIZE_BYTES * 2));
        assert(amount % (REGSIZE_BYTES * 2) == 0); // stp stores two registers at a time
        size_t stpCount = amount / (REGSIZE_BYTES * 2);
        if (stpCount <= 4)
        {
            while (stpCount != 0)
            {
                // We can use pre-indexed addressing.
                // stp ZR, ZR, [SP, #-16]!   // STACK_ALIGN is 16
                GetEmitter()->emitIns_R_R_R_I(INS_stp, EA_PTRSIZE, REG_ZR, REG_ZR, REG_SPBASE, -16, INS_OPTS_PRE_INDEX);
                stpCount -= 1;
            }

            lastTouchDelta = 0;

            goto ALLOC_DONE;
        }
        else if (!compiler->info.compInitMem && (amount < compiler->eeGetPageSize())) // must be < not <=
        {
            // Since the size is less than a page, simply adjust the SP value.
            // The SP might already be in the guard page, so we must touch it BEFORE
            // the alloc, not after.

            // ldr wz, [SP, #0]
            GetEmitter()->emitIns_R_R_I(INS_ldr, EA_4BYTE, REG_ZR, REG_SP, 0);

            inst_RV_IV(INS_sub, REG_SP, amount, EA_PTRSIZE);

            lastTouchDelta = amount;

            goto ALLOC_DONE;
        }

        // else, "mov regCnt, amount"
        // If compInitMem=true, we can reuse targetReg as regcnt.
        // Since size is a constant, regCnt is not yet initialized.
        assert(regCnt == REG_NA);
        if (compiler->info.compInitMem)
        {
            assert(tree->AvailableTempRegCount() == 0);
            regCnt = targetReg;
        }
        else
        {
            regCnt = tree->ExtractTempReg();
        }
        genSetRegToIcon(regCnt, amount, ((unsigned int)amount == amount) ? TYP_INT : TYP_LONG);
    }

    if (compiler->info.compInitMem)
    {
        BasicBlock* loop = genCreateTempLabel();

        // At this point 'regCnt' is set to the total number of bytes to locAlloc.
        // Since we have to zero out the allocated memory AND ensure that the stack pointer is always valid
        // by tickling the pages, we will just push 0's on the stack.
        //
        // Note: regCnt is guaranteed to be even on Amd64 since STACK_ALIGN/TARGET_POINTER_SIZE = 2
        // and localloc size is a multiple of STACK_ALIGN.

        // Loop:
        genDefineTempLabel(loop);

        // We can use pre-indexed addressing.
        // stp ZR, ZR, [SP, #-16]!
        GetEmitter()->emitIns_R_R_R_I(INS_stp, EA_PTRSIZE, REG_ZR, REG_ZR, REG_SPBASE, -16, INS_OPTS_PRE_INDEX);

        // If not done, loop
        // Note that regCnt is the number of bytes to stack allocate.
        // Therefore we need to subtract 16 from regcnt here.
        assert(genIsValidIntReg(regCnt));
        inst_RV_IV(INS_subs, regCnt, 16, emitActualTypeSize(type));
        inst_JMP(EJ_ne, loop);

        lastTouchDelta = 0;
    }
    else
    {
        // At this point 'regCnt' is set to the total number of bytes to localloc.
        //
        // We don't need to zero out the allocated memory. However, we do have
        // to tickle the pages to ensure that SP is always valid and is
        // in sync with the "stack guard page".  Note that in the worst
        // case SP is on the last byte of the guard page.  Thus you must
        // touch SP-0 first not SP-0x1000.
        //
        // This is similar to the prolog code in CodeGen::genAllocLclFrame().
        //
        // Note that we go through a few hoops so that SP never points to
        // illegal pages at any time during the tickling process.
        //
        //       subs  regCnt, SP, regCnt      // regCnt now holds ultimate SP
        //       bvc   Loop                    // result is smaller than original SP (no wrap around)
        //       mov   regCnt, #0              // Overflow, pick lowest possible value
        //
        //  Loop:
        //       ldr   wzr, [SP + 0]           // tickle the page - read from the page
        //       sub   regTmp, SP, PAGE_SIZE   // decrement SP by eeGetPageSize()
        //       cmp   regTmp, regCnt
        //       jb    Done
        //       mov   SP, regTmp
        //       j     Loop
        //
        //  Done:
        //       mov   SP, regCnt
        //

        // Setup the regTmp
        regNumber regTmp = tree->GetSingleTempReg();

        BasicBlock* loop = genCreateTempLabel();
        BasicBlock* done = genCreateTempLabel();

        //       subs  regCnt, SP, regCnt      // regCnt now holds ultimate SP
        GetEmitter()->emitIns_R_R_R(INS_subs, EA_PTRSIZE, regCnt, REG_SPBASE, regCnt);

        inst_JMP(EJ_vc, loop); // branch if the V flag is not set

        // Overflow, set regCnt to lowest possible value
        instGen_Set_Reg_To_Zero(EA_PTRSIZE, regCnt);

        genDefineTempLabel(loop);

        // tickle the page - Read from the updated SP - this triggers a page fault when on the guard page
        GetEmitter()->emitIns_R_R_I(INS_ldr, EA_4BYTE, REG_ZR, REG_SPBASE, 0);

        // decrement SP by eeGetPageSize()
        GetEmitter()->emitIns_R_R_I(INS_sub, EA_PTRSIZE, regTmp, REG_SPBASE, compiler->eeGetPageSize());

        GetEmitter()->emitIns_R_R(INS_cmp, EA_PTRSIZE, regTmp, regCnt);
        inst_JMP(EJ_lo, done);

        // Update SP to be at the next page of stack that we will tickle
        GetEmitter()->emitIns_R_R(INS_mov, EA_PTRSIZE, REG_SPBASE, regTmp);

        // Jump to loop and tickle new stack address
        inst_JMP(EJ_jmp, loop);

        // Done with stack tickle loop
        genDefineTempLabel(done);

        // Now just move the final value to SP
        GetEmitter()->emitIns_R_R(INS_mov, EA_PTRSIZE, REG_SPBASE, regCnt);

        // lastTouchDelta is dynamic, and can be up to a page. So if we have outgoing arg space,
        // we're going to assume the worst and probe.
    }

ALLOC_DONE:
    // Re-adjust SP to allocate outgoing arg area. We must probe this adjustment.
    if (stackAdjustment != 0)
    {
        assert((stackAdjustment % STACK_ALIGN) == 0); // This must be true for the stack to remain aligned
        assert((lastTouchDelta == ILLEGAL_LAST_TOUCH_DELTA) || (lastTouchDelta >= 0));

        if ((lastTouchDelta == ILLEGAL_LAST_TOUCH_DELTA) ||
            (stackAdjustment + (unsigned)lastTouchDelta + STACK_PROBE_BOUNDARY_THRESHOLD_BYTES >
             compiler->eeGetPageSize()))
        {
            genStackPointerConstantAdjustmentLoopWithProbe(-(ssize_t)stackAdjustment, REG_ZR);
        }
        else
        {
            genStackPointerConstantAdjustment(-(ssize_t)stackAdjustment);
        }

        // Return the stackalloc'ed address in result register.
        // TargetReg = SP + stackAdjustment.
        //
        genInstrWithConstant(INS_add, EA_PTRSIZE, targetReg, REG_SPBASE, (ssize_t)stackAdjustment, rsGetRsvdReg());
    }
    else // stackAdjustment == 0
    {
        // Move the final value of SP to targetReg
        inst_RV_RV(INS_mov, targetReg, REG_SPBASE);
    }

BAILOUT:
    if (endLabel != nullptr)
        genDefineTempLabel(endLabel);

    genProduceReg(tree);
}

//------------------------------------------------------------------------
// genCodeForNegNot: Produce code for a GT_NEG/GT_NOT node.
//
// Arguments:
//    tree - the node
//
void CodeGen::genCodeForNegNot(GenTree* tree)
{
    assert(tree->OperIs(GT_NEG, GT_NOT));

    var_types targetType = tree->TypeGet();

    assert(!tree->OperIs(GT_NOT) || !varTypeIsFloating(targetType));

    regNumber   targetReg = tree->GetRegNum();
    instruction ins       = genGetInsForOper(tree->OperGet(), targetType);

    // The arithmetic node must be sitting in a register (since it's not contained)
    assert(!tree->isContained());
    // The dst can only be a register.
    assert(targetReg != REG_NA);

    GenTree* operand = tree->gtGetOp1();
    assert(!operand->isContained());
    // The src must be a register.
    regNumber operandReg = genConsumeReg(operand);

    GetEmitter()->emitIns_R_R(ins, emitActualTypeSize(tree), targetReg, operandReg);

    genProduceReg(tree);
}

//------------------------------------------------------------------------
// genCodeForBswap: Produce code for a GT_BSWAP / GT_BSWAP16 node.
//
// Arguments:
//    tree - the node
//
void CodeGen::genCodeForBswap(GenTree* tree)
{
    assert(tree->OperIs(GT_BSWAP, GT_BSWAP16));

    regNumber targetReg  = tree->GetRegNum();
    var_types targetType = tree->TypeGet();

    GenTree* operand = tree->gtGetOp1();
    assert(operand->isUsedFromReg());
    regNumber operandReg = genConsumeReg(operand);

    if (tree->OperIs(GT_BSWAP16))
    {
        inst_RV_RV(INS_rev16, targetReg, operandReg, targetType);
    }
    else
    {
        inst_RV_RV(INS_rev, targetReg, operandReg, targetType);
    }

    genProduceReg(tree);
}

//------------------------------------------------------------------------
// genCodeForDivMod: Produce code for a GT_DIV/GT_UDIV node. We don't see MOD:
// (1) integer MOD is morphed into a sequence of sub, mul, div in fgMorph;
// (2) float/double MOD is morphed into a helper call by front-end.
//
// Arguments:
//    tree - the node
//
void CodeGen::genCodeForDivMod(GenTreeOp* tree)
{
    assert(tree->OperIs(GT_DIV, GT_UDIV));

    var_types targetType = tree->TypeGet();
    emitter*  emit       = GetEmitter();

    genConsumeOperands(tree);

    if (varTypeIsFloating(targetType))
    {
        // Floating point divide never raises an exception
        genCodeForBinary(tree);
    }
    else // an integer divide operation
    {
        GenTree* divisorOp = tree->gtGetOp2();
        emitAttr size      = EA_ATTR(genTypeSize(genActualType(tree->TypeGet())));

        if (divisorOp->IsIntegralConst(0))
        {
            // We unconditionally throw a divide by zero exception
            genJumpToThrowHlpBlk(EJ_jmp, SCK_DIV_BY_ZERO);

            // We still need to call genProduceReg
            genProduceReg(tree);
        }
        else // the divisor is not the constant zero
        {
            regNumber divisorReg = divisorOp->GetRegNum();

            // Generate the require runtime checks for GT_DIV or GT_UDIV
            if (tree->gtOper == GT_DIV)
            {
                BasicBlock* sdivLabel = genCreateTempLabel();

                // Two possible exceptions:
                //     (AnyVal /  0) => DivideByZeroException
                //     (MinInt / -1) => ArithmeticException
                //
                bool checkDividend = true;

                // Do we have an immediate for the 'divisorOp'?
                //
                if (divisorOp->IsCnsIntOrI())
                {
                    GenTreeIntConCommon* intConstTree  = divisorOp->AsIntConCommon();
                    ssize_t              intConstValue = intConstTree->IconValue();
                    assert(intConstValue != 0); // already checked above by IsIntegralConst(0)
                    if (intConstValue != -1)
                    {
                        checkDividend = false; // We statically know that the dividend is not -1
                    }
                }
                else // insert check for divison by zero
                {
                    // Check if the divisor is zero throw a DivideByZeroException
                    emit->emitIns_R_I(INS_cmp, size, divisorReg, 0);
                    genJumpToThrowHlpBlk(EJ_eq, SCK_DIV_BY_ZERO);
                }

                if (checkDividend)
                {
                    // Check if the divisor is not -1 branch to 'sdivLabel'
                    emit->emitIns_R_I(INS_cmp, size, divisorReg, -1);

                    inst_JMP(EJ_ne, sdivLabel);
                    // If control flow continues past here the 'divisorReg' is known to be -1

                    regNumber dividendReg = tree->gtGetOp1()->GetRegNum();
                    // At this point the divisor is known to be -1
                    //
                    // Issue the 'adds  zr, dividendReg, dividendReg' instruction
                    // this will set both the Z and V flags only when dividendReg is MinInt
                    //
                    emit->emitIns_R_R_R(INS_adds, size, REG_ZR, dividendReg, dividendReg);
                    inst_JMP(EJ_ne, sdivLabel);                   // goto sdiv if the Z flag is clear
                    genJumpToThrowHlpBlk(EJ_vs, SCK_ARITH_EXCPN); // if the V flags is set throw
                                                                  // ArithmeticException

                    genDefineTempLabel(sdivLabel);
                }
                genCodeForBinary(tree); // Generate the sdiv instruction
            }
            else // (tree->gtOper == GT_UDIV)
            {
                // Only one possible exception
                //     (AnyVal /  0) => DivideByZeroException
                //
                // Note that division by the constant 0 was already checked for above by the
                // op2->IsIntegralConst(0) check
                //
                if (!divisorOp->IsCnsIntOrI())
                {
                    // divisorOp is not a constant, so it could be zero
                    //
                    emit->emitIns_R_I(INS_cmp, size, divisorReg, 0);
                    genJumpToThrowHlpBlk(EJ_eq, SCK_DIV_BY_ZERO);
                }
                genCodeForBinary(tree);
            }
        }
    }
}

// Generate code for CpObj nodes wich copy structs that have interleaved
// GC pointers.
// For this case we'll generate a sequence of loads/stores in the case of struct
// slots that don't contain GC pointers.  The generated code will look like:
// ldr tempReg, [R13, #8]
// str tempReg, [R14, #8]
//
// In the case of a GC-Pointer we'll call the ByRef write barrier helper
// who happens to use the same registers as the previous call to maintain
// the same register requirements and register killsets:
// bl CORINFO_HELP_ASSIGN_BYREF
//
// So finally an example would look like this:
// ldr tempReg, [R13, #8]
// str tempReg, [R14, #8]
// bl CORINFO_HELP_ASSIGN_BYREF
// ldr tempReg, [R13, #8]
// str tempReg, [R14, #8]
// bl CORINFO_HELP_ASSIGN_BYREF
// ldr tempReg, [R13, #8]
// str tempReg, [R14, #8]
void CodeGen::genCodeForCpObj(GenTreeObj* cpObjNode)
{
    GenTree*  dstAddr       = cpObjNode->Addr();
    GenTree*  source        = cpObjNode->Data();
    var_types srcAddrType   = TYP_BYREF;
    bool      sourceIsLocal = false;

    assert(source->isContained());
    if (source->gtOper == GT_IND)
    {
        GenTree* srcAddr = source->gtGetOp1();
        assert(!srcAddr->isContained());
        srcAddrType = srcAddr->TypeGet();
    }
    else
    {
        noway_assert(source->IsLocal());
        sourceIsLocal = true;
    }

    bool dstOnStack = dstAddr->gtSkipReloadOrCopy()->OperIsLocalAddr();

#ifdef DEBUG
    assert(!dstAddr->isContained());

    // This GenTree node has data about GC pointers, this means we're dealing
    // with CpObj.
    assert(cpObjNode->GetLayout()->HasGCPtr());
#endif // DEBUG

    // Consume the operands and get them into the right registers.
    // They may now contain gc pointers (depending on their type; gcMarkRegPtrVal will "do the right thing").
    genConsumeBlockOp(cpObjNode, REG_WRITE_BARRIER_DST_BYREF, REG_WRITE_BARRIER_SRC_BYREF, REG_NA);
    gcInfo.gcMarkRegPtrVal(REG_WRITE_BARRIER_SRC_BYREF, srcAddrType);
    gcInfo.gcMarkRegPtrVal(REG_WRITE_BARRIER_DST_BYREF, dstAddr->TypeGet());

    ClassLayout* layout = cpObjNode->GetLayout();
    unsigned     slots  = layout->GetSlotCount();

    // Temp register(s) used to perform the sequence of loads and stores.
    regNumber tmpReg  = cpObjNode->ExtractTempReg();
    regNumber tmpReg2 = REG_NA;

    assert(genIsValidIntReg(tmpReg));
    assert(tmpReg != REG_WRITE_BARRIER_SRC_BYREF);
    assert(tmpReg != REG_WRITE_BARRIER_DST_BYREF);

    if (slots > 1)
    {
        tmpReg2 = cpObjNode->GetSingleTempReg();
        assert(tmpReg2 != tmpReg);
        assert(genIsValidIntReg(tmpReg2));
        assert(tmpReg2 != REG_WRITE_BARRIER_DST_BYREF);
        assert(tmpReg2 != REG_WRITE_BARRIER_SRC_BYREF);
    }

    if (cpObjNode->gtFlags & GTF_BLK_VOLATILE)
    {
        // issue a full memory barrier before a volatile CpObj operation
        instGen_MemoryBarrier();
    }

    emitter* emit = GetEmitter();

    // If we can prove it's on the stack we don't need to use the write barrier.
    if (dstOnStack)
    {
        unsigned i = 0;
        // Check if two or more remaining slots and use a ldp/stp sequence
        while (i < slots - 1)
        {
            emitAttr attr0 = emitTypeSize(layout->GetGCPtrType(i + 0));
            emitAttr attr1 = emitTypeSize(layout->GetGCPtrType(i + 1));

            emit->emitIns_R_R_R_I(INS_ldp, attr0, tmpReg, tmpReg2, REG_WRITE_BARRIER_SRC_BYREF, 2 * TARGET_POINTER_SIZE,
                                  INS_OPTS_POST_INDEX, attr1);
            emit->emitIns_R_R_R_I(INS_stp, attr0, tmpReg, tmpReg2, REG_WRITE_BARRIER_DST_BYREF, 2 * TARGET_POINTER_SIZE,
                                  INS_OPTS_POST_INDEX, attr1);
            i += 2;
        }

        // Use a ldr/str sequence for the last remainder
        if (i < slots)
        {
            emitAttr attr0 = emitTypeSize(layout->GetGCPtrType(i + 0));

            emit->emitIns_R_R_I(INS_ldr, attr0, tmpReg, REG_WRITE_BARRIER_SRC_BYREF, TARGET_POINTER_SIZE,
                                INS_OPTS_POST_INDEX);
            emit->emitIns_R_R_I(INS_str, attr0, tmpReg, REG_WRITE_BARRIER_DST_BYREF, TARGET_POINTER_SIZE,
                                INS_OPTS_POST_INDEX);
        }
    }
    else
    {
        unsigned gcPtrCount = cpObjNode->GetLayout()->GetGCPtrCount();

        unsigned i = 0;
        while (i < slots)
        {
            if (!layout->IsGCPtr(i))
            {
                // Check if the next slot's type is also TYP_GC_NONE and use ldp/stp
                if ((i + 1 < slots) && !layout->IsGCPtr(i + 1))
                {
                    emit->emitIns_R_R_R_I(INS_ldp, EA_8BYTE, tmpReg, tmpReg2, REG_WRITE_BARRIER_SRC_BYREF,
                                          2 * TARGET_POINTER_SIZE, INS_OPTS_POST_INDEX);
                    emit->emitIns_R_R_R_I(INS_stp, EA_8BYTE, tmpReg, tmpReg2, REG_WRITE_BARRIER_DST_BYREF,
                                          2 * TARGET_POINTER_SIZE, INS_OPTS_POST_INDEX);
                    ++i; // extra increment of i, since we are copying two items
                }
                else
                {
                    emit->emitIns_R_R_I(INS_ldr, EA_8BYTE, tmpReg, REG_WRITE_BARRIER_SRC_BYREF, TARGET_POINTER_SIZE,
                                        INS_OPTS_POST_INDEX);
                    emit->emitIns_R_R_I(INS_str, EA_8BYTE, tmpReg, REG_WRITE_BARRIER_DST_BYREF, TARGET_POINTER_SIZE,
                                        INS_OPTS_POST_INDEX);
                }
            }
            else
            {
                // In the case of a GC-Pointer we'll call the ByRef write barrier helper
                genEmitHelperCall(CORINFO_HELP_ASSIGN_BYREF, 0, EA_PTRSIZE);
                gcPtrCount--;
            }
            ++i;
        }
        assert(gcPtrCount == 0);
    }

    if (cpObjNode->gtFlags & GTF_BLK_VOLATILE)
    {
        // issue a load barrier after a volatile CpObj operation
        instGen_MemoryBarrier(BARRIER_LOAD_ONLY);
    }

    // Clear the gcInfo for REG_WRITE_BARRIER_SRC_BYREF and REG_WRITE_BARRIER_DST_BYREF.
    // While we normally update GC info prior to the last instruction that uses them,
    // these actually live into the helper call.
    gcInfo.gcMarkRegSetNpt(RBM_WRITE_BARRIER_SRC_BYREF | RBM_WRITE_BARRIER_DST_BYREF);
}

// generate code do a switch statement based on a table of ip-relative offsets
void CodeGen::genTableBasedSwitch(GenTree* treeNode)
{
    genConsumeOperands(treeNode->AsOp());
    regNumber idxReg  = treeNode->AsOp()->gtOp1->GetRegNum();
    regNumber baseReg = treeNode->AsOp()->gtOp2->GetRegNum();

    regNumber tmpReg = treeNode->GetSingleTempReg();

    // load the ip-relative offset (which is relative to start of fgFirstBB)
    GetEmitter()->emitIns_R_R_R(INS_ldr, EA_4BYTE, baseReg, baseReg, idxReg, INS_OPTS_LSL);

    // add it to the absolute address of fgFirstBB
    compiler->fgFirstBB->bbFlags |= BBF_JMP_TARGET;
    GetEmitter()->emitIns_R_L(INS_adr, EA_PTRSIZE, compiler->fgFirstBB, tmpReg);
    GetEmitter()->emitIns_R_R_R(INS_add, EA_PTRSIZE, baseReg, baseReg, tmpReg);

    // br baseReg
    GetEmitter()->emitIns_R(INS_br, emitActualTypeSize(TYP_I_IMPL), baseReg);
}

// emits the table and an instruction to get the address of the first element
void CodeGen::genJumpTable(GenTree* treeNode)
{
    noway_assert(compiler->compCurBB->bbJumpKind == BBJ_SWITCH);
    assert(treeNode->OperGet() == GT_JMPTABLE);

    unsigned     jumpCount = compiler->compCurBB->bbJumpSwt->bbsCount;
    BasicBlock** jumpTable = compiler->compCurBB->bbJumpSwt->bbsDstTab;
    unsigned     jmpTabOffs;
    unsigned     jmpTabBase;

    jmpTabBase = GetEmitter()->emitBBTableDataGenBeg(jumpCount, true);

    jmpTabOffs = 0;

    JITDUMP("\n      J_M%03u_DS%02u LABEL   DWORD\n", compiler->compMethodID, jmpTabBase);

    for (unsigned i = 0; i < jumpCount; i++)
    {
        BasicBlock* target = *jumpTable++;
        noway_assert(target->bbFlags & BBF_JMP_TARGET);

        JITDUMP("            DD      L_M%03u_" FMT_BB "\n", compiler->compMethodID, target->bbNum);

        GetEmitter()->emitDataGenData(i, target);
    };

    GetEmitter()->emitDataGenEnd();

    // Access to inline data is 'abstracted' by a special type of static member
    // (produced by eeFindJitDataOffs) which the emitter recognizes as being a reference
    // to constant data, not a real static field.
    GetEmitter()->emitIns_R_C(INS_adr, emitActualTypeSize(TYP_I_IMPL), treeNode->GetRegNum(), REG_NA,
                              compiler->eeFindJitDataOffs(jmpTabBase), 0);
    genProduceReg(treeNode);
}

//------------------------------------------------------------------------
// genLockedInstructions: Generate code for a GT_XADD or GT_XCHG node.
//
// Arguments:
//    treeNode - the GT_XADD/XCHG node
//
void CodeGen::genLockedInstructions(GenTreeOp* treeNode)
{
    GenTree*  data      = treeNode->AsOp()->gtOp2;
    GenTree*  addr      = treeNode->AsOp()->gtOp1;
    regNumber targetReg = treeNode->GetRegNum();
    regNumber dataReg   = data->GetRegNum();
    regNumber addrReg   = addr->GetRegNum();

    genConsumeAddress(addr);
    genConsumeRegs(data);

    emitAttr dataSize = emitActualTypeSize(data);

    if (compiler->compOpportunisticallyDependsOn(InstructionSet_Atomics))
    {
        assert(!data->isContainedIntOrIImmed());

        switch (treeNode->gtOper)
        {
            case GT_XCHG:
                GetEmitter()->emitIns_R_R_R(INS_swpal, dataSize, dataReg, targetReg, addrReg);
                break;
            case GT_XADD:
                if ((targetReg == REG_NA) || (targetReg == REG_ZR))
                {
                    GetEmitter()->emitIns_R_R(INS_staddl, dataSize, dataReg, addrReg);
                }
                else
                {
                    GetEmitter()->emitIns_R_R_R(INS_ldaddal, dataSize, dataReg, targetReg, addrReg);
                }
                break;
            default:
                assert(!"Unexpected treeNode->gtOper");
        }

        instGen_MemoryBarrier();
    }
    else
    {
        regNumber exResultReg  = treeNode->ExtractTempReg(RBM_ALLINT);
        regNumber storeDataReg = (treeNode->OperGet() == GT_XCHG) ? dataReg : treeNode->ExtractTempReg(RBM_ALLINT);
        regNumber loadReg      = (targetReg != REG_NA) ? targetReg : storeDataReg;

        // Check allocator assumptions
        //
        // The register allocator should have extended the lifetimes of all input and internal registers so that
        // none interfere with the target.
        noway_assert(addrReg != targetReg);

        noway_assert(addrReg != loadReg);
        noway_assert(dataReg != loadReg);

        noway_assert(addrReg != storeDataReg);
        noway_assert((treeNode->OperGet() == GT_XCHG) || (addrReg != dataReg));

        assert(addr->isUsedFromReg());
        noway_assert(exResultReg != REG_NA);
        noway_assert(exResultReg != targetReg);
        noway_assert((targetReg != REG_NA) || (treeNode->OperGet() != GT_XCHG));

        // Store exclusive unpredictable cases must be avoided
        noway_assert(exResultReg != storeDataReg);
        noway_assert(exResultReg != addrReg);

        // NOTE: `genConsumeAddress` marks the consumed register as not a GC pointer, as it assumes that the input
        // registers
        // die at the first instruction generated by the node. This is not the case for these atomics as the  input
        // registers are multiply-used. As such, we need to mark the addr register as containing a GC pointer until
        // we are finished generating the code for this node.

        gcInfo.gcMarkRegPtrVal(addrReg, addr->TypeGet());

        // Emit code like this:
        //   retry:
        //     ldxr loadReg, [addrReg]
        //     add storeDataReg, loadReg, dataReg         # Only for GT_XADD
        //                                                # GT_XCHG storeDataReg === dataReg
        //     stxr exResult, storeDataReg, [addrReg]
        //     cbnz exResult, retry
        //     dmb ish

        BasicBlock* labelRetry = genCreateTempLabel();
        genDefineTempLabel(labelRetry);

        // The following instruction includes a acquire half barrier
        GetEmitter()->emitIns_R_R(INS_ldaxr, dataSize, loadReg, addrReg);

        switch (treeNode->OperGet())
        {
            case GT_XADD:
                if (data->isContainedIntOrIImmed())
                {
                    // Even though INS_add is specified here, the encoder will choose either
                    // an INS_add or an INS_sub and encode the immediate as a positive value
                    genInstrWithConstant(INS_add, dataSize, storeDataReg, loadReg, data->AsIntConCommon()->IconValue(),
                                         REG_NA);
                }
                else
                {
                    GetEmitter()->emitIns_R_R_R(INS_add, dataSize, storeDataReg, loadReg, dataReg);
                }
                break;
            case GT_XCHG:
                assert(!data->isContained());
                storeDataReg = dataReg;
                break;
            default:
                unreached();
        }

        // The following instruction includes a release half barrier
        GetEmitter()->emitIns_R_R_R(INS_stlxr, dataSize, exResultReg, storeDataReg, addrReg);

        GetEmitter()->emitIns_J_R(INS_cbnz, EA_4BYTE, labelRetry, exResultReg);

        instGen_MemoryBarrier();

        gcInfo.gcMarkRegSetNpt(addr->gtGetRegMask());
    }

    if (treeNode->GetRegNum() != REG_NA)
    {
        genProduceReg(treeNode);
    }
}

//------------------------------------------------------------------------
// genCodeForCmpXchg: Produce code for a GT_CMPXCHG node.
//
// Arguments:
//    tree - the GT_CMPXCHG node
//
void CodeGen::genCodeForCmpXchg(GenTreeCmpXchg* treeNode)
{
    assert(treeNode->OperIs(GT_CMPXCHG));

    GenTree* addr      = treeNode->gtOpLocation;  // arg1
    GenTree* data      = treeNode->gtOpValue;     // arg2
    GenTree* comparand = treeNode->gtOpComparand; // arg3

    regNumber targetReg    = treeNode->GetRegNum();
    regNumber dataReg      = data->GetRegNum();
    regNumber addrReg      = addr->GetRegNum();
    regNumber comparandReg = comparand->GetRegNum();

    genConsumeAddress(addr);
    genConsumeRegs(data);
    genConsumeRegs(comparand);

    if (compiler->compOpportunisticallyDependsOn(InstructionSet_Atomics))
    {
        emitAttr dataSize = emitActualTypeSize(data);

        // casal use the comparand as the target reg
        if (targetReg != comparandReg)
        {
            GetEmitter()->emitIns_R_R(INS_mov, dataSize, targetReg, comparandReg);

            // Catch case we destroyed data or address before use
            noway_assert(addrReg != targetReg);
            noway_assert(dataReg != targetReg);
        }
        GetEmitter()->emitIns_R_R_R(INS_casal, dataSize, targetReg, dataReg, addrReg);

        instGen_MemoryBarrier();
    }
    else
    {
        regNumber exResultReg = treeNode->ExtractTempReg(RBM_ALLINT);

        // Check allocator assumptions
        //
        // The register allocator should have extended the lifetimes of all input and internal registers so that
        // none interfere with the target.
        noway_assert(addrReg != targetReg);
        noway_assert(dataReg != targetReg);
        noway_assert(comparandReg != targetReg);
        noway_assert(addrReg != dataReg);
        noway_assert(targetReg != REG_NA);
        noway_assert(exResultReg != REG_NA);
        noway_assert(exResultReg != targetReg);

        assert(addr->isUsedFromReg());
        assert(data->isUsedFromReg());
        assert(!comparand->isUsedFromMemory());

        // Store exclusive unpredictable cases must be avoided
        noway_assert(exResultReg != dataReg);
        noway_assert(exResultReg != addrReg);

        // NOTE: `genConsumeAddress` marks the consumed register as not a GC pointer, as it assumes that the input
        // registers
        // die at the first instruction generated by the node. This is not the case for these atomics as the  input
        // registers are multiply-used. As such, we need to mark the addr register as containing a GC pointer until
        // we are finished generating the code for this node.

        gcInfo.gcMarkRegPtrVal(addrReg, addr->TypeGet());

        // TODO-ARM64-CQ Use ARMv8.1 atomics if available
        // https://github.com/dotnet/coreclr/issues/11881

        // Emit code like this:
        //   retry:
        //     ldxr targetReg, [addrReg]
        //     cmp targetReg, comparandReg
        //     bne compareFail
        //     stxr exResult, dataReg, [addrReg]
        //     cbnz exResult, retry
        //   compareFail:
        //     dmb ish

        BasicBlock* labelRetry       = genCreateTempLabel();
        BasicBlock* labelCompareFail = genCreateTempLabel();
        genDefineTempLabel(labelRetry);

        // The following instruction includes a acquire half barrier
        GetEmitter()->emitIns_R_R(INS_ldaxr, emitTypeSize(treeNode), targetReg, addrReg);

        if (comparand->isContainedIntOrIImmed())
        {
            if (comparand->IsIntegralConst(0))
            {
                GetEmitter()->emitIns_J_R(INS_cbnz, emitActualTypeSize(treeNode), labelCompareFail, targetReg);
            }
            else
            {
                GetEmitter()->emitIns_R_I(INS_cmp, emitActualTypeSize(treeNode), targetReg,
                                          comparand->AsIntConCommon()->IconValue());
                GetEmitter()->emitIns_J(INS_bne, labelCompareFail);
            }
        }
        else
        {
            GetEmitter()->emitIns_R_R(INS_cmp, emitActualTypeSize(treeNode), targetReg, comparandReg);
            GetEmitter()->emitIns_J(INS_bne, labelCompareFail);
        }

        // The following instruction includes a release half barrier
        GetEmitter()->emitIns_R_R_R(INS_stlxr, emitTypeSize(treeNode), exResultReg, dataReg, addrReg);

        GetEmitter()->emitIns_J_R(INS_cbnz, EA_4BYTE, labelRetry, exResultReg);

        genDefineTempLabel(labelCompareFail);

        instGen_MemoryBarrier();

        gcInfo.gcMarkRegSetNpt(addr->gtGetRegMask());
    }

    genProduceReg(treeNode);
}

instruction CodeGen::genGetInsForOper(genTreeOps oper, var_types type)
{
    instruction ins = INS_brk;

    if (varTypeIsFloating(type))
    {
        switch (oper)
        {
            case GT_ADD:
                ins = INS_fadd;
                break;
            case GT_SUB:
                ins = INS_fsub;
                break;
            case GT_MUL:
                ins = INS_fmul;
                break;
            case GT_DIV:
                ins = INS_fdiv;
                break;
            case GT_NEG:
                ins = INS_fneg;
                break;

            default:
                NYI("Unhandled oper in genGetInsForOper() - float");
                unreached();
                break;
        }
    }
    else
    {
        switch (oper)
        {
            case GT_ADD:
                ins = INS_add;
                break;
            case GT_AND:
                ins = INS_and;
                break;
            case GT_DIV:
                ins = INS_sdiv;
                break;
            case GT_UDIV:
                ins = INS_udiv;
                break;
            case GT_MUL:
                ins = INS_mul;
                break;
            case GT_LSH:
                ins = INS_lsl;
                break;
            case GT_NEG:
                ins = INS_neg;
                break;
            case GT_NOT:
                ins = INS_mvn;
                break;
            case GT_OR:
                ins = INS_orr;
                break;
            case GT_ROR:
                ins = INS_ror;
                break;
            case GT_RSH:
                ins = INS_asr;
                break;
            case GT_RSZ:
                ins = INS_lsr;
                break;
            case GT_SUB:
                ins = INS_sub;
                break;
            case GT_XOR:
                ins = INS_eor;
                break;

            default:
                NYI("Unhandled oper in genGetInsForOper() - integer");
                unreached();
                break;
        }
    }
    return ins;
}

//------------------------------------------------------------------------
// genCodeForReturnTrap: Produce code for a GT_RETURNTRAP node.
//
// Arguments:
//    tree - the GT_RETURNTRAP node
//
void CodeGen::genCodeForReturnTrap(GenTreeOp* tree)
{
    assert(tree->OperGet() == GT_RETURNTRAP);

    // this is nothing but a conditional call to CORINFO_HELP_STOP_FOR_GC
    // based on the contents of 'data'

    GenTree* data = tree->gtOp1;
    genConsumeRegs(data);
    GetEmitter()->emitIns_R_I(INS_cmp, EA_4BYTE, data->GetRegNum(), 0);

    BasicBlock* skipLabel = genCreateTempLabel();

    inst_JMP(EJ_eq, skipLabel);
    // emit the call to the EE-helper that stops for GC (or other reasons)

    genEmitHelperCall(CORINFO_HELP_STOP_FOR_GC, 0, EA_UNKNOWN);
    genDefineTempLabel(skipLabel);
}

//------------------------------------------------------------------------
// genCodeForStoreInd: Produce code for a GT_STOREIND node.
//
// Arguments:
//    tree - the GT_STOREIND node
//
void CodeGen::genCodeForStoreInd(GenTreeStoreInd* tree)
{
#ifdef FEATURE_SIMD
    // Storing Vector3 of size 12 bytes through indirection
    if (tree->TypeGet() == TYP_SIMD12)
    {
        genStoreIndTypeSIMD12(tree);
        return;
    }
#endif // FEATURE_SIMD

    GenTree* data = tree->Data();
    GenTree* addr = tree->Addr();

    GCInfo::WriteBarrierForm writeBarrierForm = gcInfo.gcIsWriteBarrierCandidate(tree, data);
    if (writeBarrierForm != GCInfo::WBF_NoBarrier)
    {
        // data and addr must be in registers.
        // Consume both registers so that any copies of interfering
        // registers are taken care of.
        genConsumeOperands(tree);

        // At this point, we should not have any interference.
        // That is, 'data' must not be in REG_WRITE_BARRIER_DST_BYREF,
        //  as that is where 'addr' must go.
        noway_assert(data->GetRegNum() != REG_WRITE_BARRIER_DST_BYREF);

        // 'addr' goes into x14 (REG_WRITE_BARRIER_DST)
        genCopyRegIfNeeded(addr, REG_WRITE_BARRIER_DST);

        // 'data' goes into x15 (REG_WRITE_BARRIER_SRC)
        genCopyRegIfNeeded(data, REG_WRITE_BARRIER_SRC);

        genGCWriteBarrier(tree, writeBarrierForm);
    }
    else // A normal store, not a WriteBarrier store
    {
        // We must consume the operands in the proper execution order,
        // so that liveness is updated appropriately.
        genConsumeAddress(addr);

        if (!data->isContained())
        {
            genConsumeRegs(data);
        }

        regNumber dataReg;
        if (data->isContained() && data->OperIs(GT_CNS_INT, GT_CNS_DBL))
        {
            assert(data->IsIntegralConst(0) || data->IsDblConPositiveZero());
            dataReg = REG_ZR;
        }
        else // data is not contained, so evaluate it into a register
        {
            assert(!data->isContained());
            dataReg = data->GetRegNum();
        }

        var_types   type = tree->TypeGet();
        instruction ins  = ins_Store(type);

        if (tree->IsVolatile())
        {
            bool addrIsInReg   = addr->isUsedFromReg();
            bool addrIsAligned = ((tree->gtFlags & GTF_IND_UNALIGNED) == 0);

            if ((ins == INS_strb) && addrIsInReg)
            {
                ins = INS_stlrb;
            }
            else if ((ins == INS_strh) && addrIsInReg && addrIsAligned)
            {
                ins = INS_stlrh;
            }
            else if ((ins == INS_str) && genIsValidIntReg(dataReg) && addrIsInReg && addrIsAligned)
            {
                ins = INS_stlr;
            }
            else
            {
                // issue a full memory barrier before a volatile StInd
                instGen_MemoryBarrier();
            }
        }

        GetEmitter()->emitInsLoadStoreOp(ins, emitActualTypeSize(type), dataReg, tree);
    }
}

//------------------------------------------------------------------------
// genCodeForSwap: Produce code for a GT_SWAP node.
//
// Arguments:
//    tree - the GT_SWAP node
//
void CodeGen::genCodeForSwap(GenTreeOp* tree)
{
    assert(tree->OperIs(GT_SWAP));

    // Swap is only supported for lclVar operands that are enregistered
    // We do not consume or produce any registers.  Both operands remain enregistered.
    // However, the gc-ness may change.
    assert(genIsRegCandidateLocal(tree->gtOp1) && genIsRegCandidateLocal(tree->gtOp2));

    GenTreeLclVarCommon* lcl1    = tree->gtOp1->AsLclVarCommon();
    LclVarDsc*           varDsc1 = &(compiler->lvaTable[lcl1->GetLclNum()]);
    var_types            type1   = varDsc1->TypeGet();
    GenTreeLclVarCommon* lcl2    = tree->gtOp2->AsLclVarCommon();
    LclVarDsc*           varDsc2 = &(compiler->lvaTable[lcl2->GetLclNum()]);
    var_types            type2   = varDsc2->TypeGet();

    // We must have both int or both fp regs
    assert(!varTypeIsFloating(type1) || varTypeIsFloating(type2));

    // FP swap is not yet implemented (and should have NYI'd in LSRA)
    assert(!varTypeIsFloating(type1));

    regNumber oldOp1Reg     = lcl1->GetRegNum();
    regMaskTP oldOp1RegMask = genRegMask(oldOp1Reg);
    regNumber oldOp2Reg     = lcl2->GetRegNum();
    regMaskTP oldOp2RegMask = genRegMask(oldOp2Reg);

    // We don't call genUpdateVarReg because we don't have a tree node with the new register.
    varDsc1->SetRegNum(oldOp2Reg);
    varDsc2->SetRegNum(oldOp1Reg);

    // Do the xchg
    emitAttr size = EA_PTRSIZE;
    if (varTypeGCtype(type1) != varTypeGCtype(type2))
    {
        // If the type specified to the emitter is a GC type, it will swap the GC-ness of the registers.
        // Otherwise it will leave them alone, which is correct if they have the same GC-ness.
        size = EA_GCREF;
    }

    NYI("register swap");
    // inst_RV_RV(INS_xchg, oldOp1Reg, oldOp2Reg, TYP_I_IMPL, size);

    // Update the gcInfo.
    // Manually remove these regs for the gc sets (mostly to avoid confusing duplicative dump output)
    gcInfo.gcRegByrefSetCur &= ~(oldOp1RegMask | oldOp2RegMask);
    gcInfo.gcRegGCrefSetCur &= ~(oldOp1RegMask | oldOp2RegMask);

    // gcMarkRegPtrVal will do the appropriate thing for non-gc types.
    // It will also dump the updates.
    gcInfo.gcMarkRegPtrVal(oldOp2Reg, type1);
    gcInfo.gcMarkRegPtrVal(oldOp1Reg, type2);
}

//------------------------------------------------------------------------
// genIntToFloatCast: Generate code to cast an int/long to float/double
//
// Arguments:
//    cast - The GT_CAST node
//
void CodeGen::genIntToFloatCast(GenTreeCast* cast)
{
    assert(!cast->gtOverflow());

    GenTree*  src     = cast->GetOp(0);
    var_types srcType = varActualType(src->GetType());
    var_types dstType = cast->GetCastType();

    noway_assert((srcType == TYP_INT) || (srcType == TYP_LONG));
    assert((dstType == TYP_FLOAT) || (dstType == TYP_DOUBLE));
    assert(cast->GetType() == dstType);

    regNumber srcReg = genConsumeReg(src);
    regNumber dstReg = cast->GetRegNum();

    assert(genIsValidIntReg(srcReg) && genIsValidFloatReg(dstReg));

    instruction ins     = cast->IsUnsigned() ? INS_ucvtf : INS_scvtf;
    emitAttr    insSize = emitTypeSize(dstType);
    insOpts     opts;

    if (dstType == TYP_DOUBLE)
    {
        opts = (srcType == TYP_INT) ? INS_OPTS_4BYTE_TO_D : INS_OPTS_8BYTE_TO_D;
    }
    else
    {
        opts = (srcType == TYP_INT) ? INS_OPTS_4BYTE_TO_S : INS_OPTS_8BYTE_TO_S;
    }

    GetEmitter()->emitIns_R_R(ins, insSize, dstReg, srcReg, opts);

    genProduceReg(cast);
}

//------------------------------------------------------------------------
// genFloatToIntCast: Generate code to cast float/double to int/long
//
// Arguments:
//    cast - The GT_CAST node
//
void CodeGen::genFloatToIntCast(GenTreeCast* cast)
{
    assert(!cast->gtOverflow());

    GenTree*  src     = cast->GetOp(0);
    var_types srcType = src->GetType();
    var_types dstType = cast->GetCastType();

    assert((srcType == TYP_FLOAT) || (srcType == TYP_DOUBLE));
    noway_assert((dstType == TYP_INT) || (dstType == TYP_UINT) || (dstType == TYP_LONG) || (dstType == TYP_ULONG));
    assert(cast->GetType() == varActualType(dstType));

    regNumber srcReg = genConsumeReg(src);
    regNumber dstReg = cast->GetRegNum();

    assert(genIsValidFloatReg(srcReg) && genIsValidIntReg(dstReg));

    instruction ins     = varTypeIsUnsigned(dstType) ? INS_fcvtzu : INS_fcvtzs;
    emitAttr    insSize = emitTypeSize(dstType);
    insOpts     opts;

    if (srcType == TYP_DOUBLE)
    {
        opts = (insSize == EA_4BYTE) ? INS_OPTS_D_TO_4BYTE : INS_OPTS_D_TO_8BYTE;
    }
    else
    {
        opts = (insSize == EA_4BYTE) ? INS_OPTS_S_TO_4BYTE : INS_OPTS_S_TO_8BYTE;
    }

    GetEmitter()->emitIns_R_R(ins, insSize, dstReg, srcReg, opts);

    genProduceReg(cast);
}

//------------------------------------------------------------------------
// genCkfinite: Generate code for ckfinite opcode.
//
// Arguments:
//    treeNode - The GT_CKFINITE node
//
// Return Value:
//    None.
//
// Assumptions:
//    GT_CKFINITE node has reserved an internal register.
//
void CodeGen::genCkfinite(GenTree* treeNode)
{
    assert(treeNode->OperGet() == GT_CKFINITE);

    GenTree*  op1         = treeNode->AsOp()->gtOp1;
    var_types targetType  = treeNode->TypeGet();
    int       expMask     = (targetType == TYP_FLOAT) ? 0x7F8 : 0x7FF; // Bit mask to extract exponent.
    int       shiftAmount = targetType == TYP_FLOAT ? 20 : 52;

    emitter* emit = GetEmitter();

    // Extract exponent into a register.
    regNumber intReg = treeNode->GetSingleTempReg();
    regNumber fpReg  = genConsumeReg(op1);

    emit->emitIns_R_R(ins_Copy(targetType), emitActualTypeSize(treeNode), intReg, fpReg);
    emit->emitIns_R_R_I(INS_lsr, emitActualTypeSize(targetType), intReg, intReg, shiftAmount);

    // Mask of exponent with all 1's and check if the exponent is all 1's
    emit->emitIns_R_R_I(INS_and, EA_4BYTE, intReg, intReg, expMask);
    emit->emitIns_R_I(INS_cmp, EA_4BYTE, intReg, expMask);

    // If exponent is all 1's, throw ArithmeticException
    genJumpToThrowHlpBlk(EJ_eq, SCK_ARITH_EXCPN);

    // if it is a finite value copy it to targetReg
    if (treeNode->GetRegNum() != fpReg)
    {
        emit->emitIns_R_R(ins_Copy(targetType), emitActualTypeSize(treeNode), treeNode->GetRegNum(), fpReg);
    }
    genProduceReg(treeNode);
}

//------------------------------------------------------------------------
// genCodeForCompare: Produce code for a GT_EQ/GT_NE/GT_LT/GT_LE/GT_GE/GT_GT/GT_TEST_EQ/GT_TEST_NE node.
//
// Arguments:
//    tree - the node
//
void CodeGen::genCodeForCompare(GenTreeOp* tree)
{
    regNumber targetReg = tree->GetRegNum();
    emitter*  emit      = GetEmitter();

    GenTree*  op1     = tree->gtOp1;
    GenTree*  op2     = tree->gtOp2;
    var_types op1Type = genActualType(op1->TypeGet());
    var_types op2Type = genActualType(op2->TypeGet());

    assert(!op1->isUsedFromMemory());
    assert(!op2->isUsedFromMemory());

    genConsumeOperands(tree);

    emitAttr cmpSize = EA_ATTR(genTypeSize(op1Type));

    assert(genTypeSize(op1Type) == genTypeSize(op2Type));

    if (varTypeIsFloating(op1Type))
    {
        assert(varTypeIsFloating(op2Type));
        assert(!op1->isContained());
        assert(op1Type == op2Type);

        if (op2->IsIntegralConst(0))
        {
            assert(op2->isContained());
            emit->emitIns_R_F(INS_fcmp, cmpSize, op1->GetRegNum(), 0.0);
        }
        else
        {
            assert(!op2->isContained());
            emit->emitIns_R_R(INS_fcmp, cmpSize, op1->GetRegNum(), op2->GetRegNum());
        }
    }
    else
    {
        assert(!varTypeIsFloating(op2Type));
        // We don't support swapping op1 and op2 to generate cmp reg, imm
        assert(!op1->isContainedIntOrIImmed());

        instruction ins = tree->OperIs(GT_TEST_EQ, GT_TEST_NE) ? INS_tst : INS_cmp;

        if (op2->isContainedIntOrIImmed())
        {
            GenTreeIntConCommon* intConst = op2->AsIntConCommon();
            emit->emitIns_R_I(ins, cmpSize, op1->GetRegNum(), intConst->IconValue());
        }
        else
        {
            emit->emitIns_R_R(ins, cmpSize, op1->GetRegNum(), op2->GetRegNum());
        }
    }

    // Are we evaluating this into a register?
    if (targetReg != REG_NA)
    {
        inst_SETCC(GenCondition::FromRelop(tree), tree->TypeGet(), targetReg);
        genProduceReg(tree);
    }
}

//------------------------------------------------------------------------
// genCodeForJumpCompare: Generates code for jmpCompare statement.
//
// A GT_JCMP node is created when a comparison and conditional branch
// can be executed in a single instruction.
//
// Arm64 has a few instructions with this behavior.
//   - cbz/cbnz -- Compare and branch register zero/not zero
//   - tbz/tbnz -- Test and branch register bit zero/not zero
//
// The cbz/cbnz supports the normal +/- 1MB branch range for conditional branches
// The tbz/tbnz supports a  smaller +/- 32KB branch range
//
// A GT_JCMP cbz/cbnz node is created when there is a GT_EQ or GT_NE
// integer/unsigned comparison against #0 which is used by a GT_JTRUE
// condition jump node.
//
// A GT_JCMP tbz/tbnz node is created when there is a GT_TEST_EQ or GT_TEST_NE
// integer/unsigned comparison against against a mask with a single bit set
// which is used by a GT_JTRUE condition jump node.
//
// This node is repsonsible for consuming the register, and emitting the
// appropriate fused compare/test and branch instruction
//
// Two flags guide code generation
//    GTF_JCMP_TST -- Set if this is a tbz/tbnz rather than cbz/cbnz
//    GTF_JCMP_EQ  -- Set if this is cbz/tbz rather than cbnz/tbnz
//
// Arguments:
//    tree - The GT_JCMP tree node.
//
// Return Value:
//    None
//
void CodeGen::genCodeForJumpCompare(GenTreeOp* tree)
{
    assert(compiler->compCurBB->bbJumpKind == BBJ_COND);

    GenTree* op1 = tree->gtGetOp1();
    GenTree* op2 = tree->gtGetOp2();

    assert(tree->OperIs(GT_JCMP));
    assert(!varTypeIsFloating(tree));
    assert(!op1->isUsedFromMemory());
    assert(!op2->isUsedFromMemory());
    assert(op2->IsCnsIntOrI());
    assert(op2->isContained());

    genConsumeOperands(tree);

    regNumber reg  = op1->GetRegNum();
    emitAttr  attr = emitActualTypeSize(op1->TypeGet());

    if (tree->gtFlags & GTF_JCMP_TST)
    {
        ssize_t compareImm = op2->AsIntCon()->IconValue();

        assert(isPow2(compareImm));

        instruction ins = (tree->gtFlags & GTF_JCMP_EQ) ? INS_tbz : INS_tbnz;
        int         imm = genLog2((size_t)compareImm);

        GetEmitter()->emitIns_J_R_I(ins, attr, compiler->compCurBB->bbJumpDest, reg, imm);
    }
    else
    {
        assert(op2->IsIntegralConst(0));

        instruction ins = (tree->gtFlags & GTF_JCMP_EQ) ? INS_cbz : INS_cbnz;

        GetEmitter()->emitIns_J_R(ins, attr, compiler->compCurBB->bbJumpDest, reg);
    }
}

//---------------------------------------------------------------------
// genSPtoFPdelta - return offset from the stack pointer (Initial-SP) to the frame pointer. The frame pointer
// will point to the saved frame pointer slot (i.e., there will be frame pointer chaining).
//
int CodeGenInterface::genSPtoFPdelta() const
{
    assert(isFramePointerUsed());
    int delta = -1; // initialization to illegal value

    if (IsSaveFpLrWithAllCalleeSavedRegisters())
    {
        // The saved frame pointer is at the top of the frame, just beneath the saved varargs register space and the
        // saved LR.
        delta = genTotalFrameSize() - (compiler->info.compIsVarArgs ? MAX_REG_ARG * REGSIZE_BYTES : 0) -
                2 /* FP, LR */ * REGSIZE_BYTES;
    }
    else
    {
        // We place the saved frame pointer immediately above the outgoing argument space.
        delta = (int)compiler->lvaOutgoingArgSpaceSize;
    }

    assert(delta >= 0);
    return delta;
}

//---------------------------------------------------------------------
// genTotalFrameSize - return the total size of the stack frame, including local size,
// callee-saved register size, etc.
//
// Return value:
//    Total frame size
//

int CodeGenInterface::genTotalFrameSize() const
{
    // For varargs functions, we home all the incoming register arguments. They are not
    // included in the compCalleeRegsPushed count. This is like prespill on ARM32, but
    // since we don't use "push" instructions to save them, we don't have to do the
    // save of these varargs register arguments as the first thing in the prolog.

    assert(!IsUninitialized(compiler->compCalleeRegsPushed));

    int totalFrameSize = (compiler->info.compIsVarArgs ? MAX_REG_ARG * REGSIZE_BYTES : 0) +
                         compiler->compCalleeRegsPushed * REGSIZE_BYTES + compiler->compLclFrameSize;

    assert(totalFrameSize >= 0);
    return totalFrameSize;
}

//---------------------------------------------------------------------
// genCallerSPtoFPdelta - return the offset from Caller-SP to the frame pointer.
// This number is going to be negative, since the Caller-SP is at a higher
// address than the frame pointer.
//
// There must be a frame pointer to call this function!

int CodeGenInterface::genCallerSPtoFPdelta() const
{
    assert(isFramePointerUsed());
    int callerSPtoFPdelta;

    callerSPtoFPdelta = genCallerSPtoInitialSPdelta() + genSPtoFPdelta();

    assert(callerSPtoFPdelta <= 0);
    return callerSPtoFPdelta;
}

//---------------------------------------------------------------------
// genCallerSPtoInitialSPdelta - return the offset from Caller-SP to Initial SP.
//
// This number will be negative.

int CodeGenInterface::genCallerSPtoInitialSPdelta() const
{
    int callerSPtoSPdelta = 0;

    callerSPtoSPdelta -= genTotalFrameSize();

    assert(callerSPtoSPdelta <= 0);
    return callerSPtoSPdelta;
}

//---------------------------------------------------------------------
// SetSaveFpLrWithAllCalleeSavedRegisters - Set the variable that indicates if FP/LR registers
// are stored with the rest of the callee-saved registers.
//
void CodeGen::SetSaveFpLrWithAllCalleeSavedRegisters(bool value)
{
    JITDUMP("Setting genSaveFpLrWithAllCalleeSavedRegisters to %s\n", dspBool(value));
    genSaveFpLrWithAllCalleeSavedRegisters = value;
}

//---------------------------------------------------------------------
// IsSaveFpLrWithAllCalleeSavedRegisters - Return the value that indicates where FP/LR registers
// are stored in the prolog.
//
bool CodeGen::IsSaveFpLrWithAllCalleeSavedRegisters() const
{
    return genSaveFpLrWithAllCalleeSavedRegisters;
}

/*****************************************************************************
 *  Emit a call to a helper function.
 *
 */

void CodeGen::genEmitHelperCall(unsigned helper, int argSize, emitAttr retSize, regNumber callTargetReg /*= REG_NA */)
{
    void* addr  = nullptr;
    void* pAddr = nullptr;

    emitter::EmitCallType callType = emitter::EC_FUNC_TOKEN;
    addr                           = compiler->compGetHelperFtn((CorInfoHelpFunc)helper, &pAddr);
    regNumber callTarget           = REG_NA;

    if (addr == nullptr)
    {
        // This is call to a runtime helper.
        // adrp x, [reloc:rel page addr]
        // add x, x, [reloc:page offset]
        // ldr x, [x]
        // br x

        if (callTargetReg == REG_NA)
        {
            // If a callTargetReg has not been explicitly provided, we will use REG_DEFAULT_HELPER_CALL_TARGET, but
            // this is only a valid assumption if the helper call is known to kill REG_DEFAULT_HELPER_CALL_TARGET.
            callTargetReg = REG_DEFAULT_HELPER_CALL_TARGET;
        }

        regMaskTP callTargetMask = genRegMask(callTargetReg);
        regMaskTP callKillSet    = compiler->compHelperCallKillSet((CorInfoHelpFunc)helper);

        // assert that all registers in callTargetMask are in the callKillSet
        noway_assert((callTargetMask & callKillSet) == callTargetMask);

        callTarget = callTargetReg;

        // adrp + add with relocations will be emitted
        GetEmitter()->emitIns_R_AI(INS_adrp, EA_PTR_DSP_RELOC, callTarget, (ssize_t)pAddr);
        GetEmitter()->emitIns_R_R(INS_ldr, EA_PTRSIZE, callTarget, callTarget);
        callType = emitter::EC_INDIR_R;
    }

    GetEmitter()->emitIns_Call(callType, compiler->eeFindHelper(helper), INDEBUG_LDISASM_COMMA(nullptr) addr, argSize,
                               retSize, EA_UNKNOWN, gcInfo.gcVarPtrSetCur, gcInfo.gcRegGCrefSetCur,
                               gcInfo.gcRegByrefSetCur, BAD_IL_OFFSET, /* IL offset */
                               callTarget,                             /* ireg */
                               REG_NA, 0, 0,                           /* xreg, xmul, disp */
                               false                                   /* isJump */
                               );

    regMaskTP killMask = compiler->compHelperCallKillSet((CorInfoHelpFunc)helper);
    regSet.verifyRegistersUsed(killMask);
}

#ifdef FEATURE_SIMD

//------------------------------------------------------------------------
// genSIMDIntrinsic: Generate code for a SIMD Intrinsic.  This is the main
// routine which in turn calls appropriate genSIMDIntrinsicXXX() routine.
//
// Arguments:
//    simdNode - The GT_SIMD node
//
// Return Value:
//    None.
//
// Notes:
//    Currently, we only recognize SIMDVector<float> and SIMDVector<int>, and
//    a limited set of methods.
//
// TODO-CLEANUP Merge all versions of this function and move to new file simdcodegencommon.cpp.
void CodeGen::genSIMDIntrinsic(GenTreeSIMD* simdNode)
{
    // NYI for unsupported base types
    if (simdNode->gtSIMDBaseType != TYP_INT && simdNode->gtSIMDBaseType != TYP_LONG &&
        simdNode->gtSIMDBaseType != TYP_FLOAT && simdNode->gtSIMDBaseType != TYP_DOUBLE &&
        simdNode->gtSIMDBaseType != TYP_USHORT && simdNode->gtSIMDBaseType != TYP_UBYTE &&
        simdNode->gtSIMDBaseType != TYP_SHORT && simdNode->gtSIMDBaseType != TYP_BYTE &&
        simdNode->gtSIMDBaseType != TYP_UINT && simdNode->gtSIMDBaseType != TYP_ULONG)
    {
        // We don't need a base type for the Upper Save & Restore intrinsics, and we may find
        // these implemented over lclVars created by CSE without full handle information (and
        // therefore potentially without a base type).
        if ((simdNode->gtSIMDIntrinsicID != SIMDIntrinsicUpperSave) &&
            (simdNode->gtSIMDIntrinsicID != SIMDIntrinsicUpperRestore))
        {
            noway_assert(!"SIMD intrinsic with unsupported base type.");
        }
    }

    switch (simdNode->gtSIMDIntrinsicID)
    {
        case SIMDIntrinsicInit:
            genSIMDIntrinsicInit(simdNode);
            break;

        case SIMDIntrinsicInitN:
            genSIMDIntrinsicInitN(simdNode);
            break;

        case SIMDIntrinsicCast:
        case SIMDIntrinsicConvertToSingle:
        case SIMDIntrinsicConvertToInt32:
        case SIMDIntrinsicConvertToDouble:
        case SIMDIntrinsicConvertToInt64:
            genSIMDIntrinsicUnOp(simdNode);
            break;

        case SIMDIntrinsicWidenLo:
        case SIMDIntrinsicWidenHi:
            genSIMDIntrinsicWiden(simdNode);
            break;

        case SIMDIntrinsicNarrow:
            genSIMDIntrinsicNarrow(simdNode);
            break;

        case SIMDIntrinsicAdd:
        case SIMDIntrinsicSub:
        case SIMDIntrinsicMul:
        case SIMDIntrinsicDiv:
        case SIMDIntrinsicBitwiseAnd:
        case SIMDIntrinsicBitwiseOr:
        case SIMDIntrinsicEqual:
            genSIMDIntrinsicBinOp(simdNode);
            break;

        case SIMDIntrinsicDotProduct:
            genSIMDIntrinsicDotProduct(simdNode);
            break;

        case SIMDIntrinsicGetItem:
            genSIMDIntrinsicGetItem(simdNode);
            break;

        case SIMDIntrinsicSetX:
        case SIMDIntrinsicSetY:
        case SIMDIntrinsicSetZ:
        case SIMDIntrinsicSetW:
            genSIMDIntrinsicSetItem(simdNode);
            break;

        case SIMDIntrinsicUpperSave:
            genSIMDIntrinsicUpperSave(simdNode);
            break;

        case SIMDIntrinsicUpperRestore:
            genSIMDIntrinsicUpperRestore(simdNode);
            break;

        default:
            noway_assert(!"Unimplemented SIMD intrinsic.");
            unreached();
    }
}

insOpts CodeGen::genGetSimdInsOpt(emitAttr size, var_types elementType)
{
    assert((size == EA_16BYTE) || (size == EA_8BYTE));
    insOpts result = INS_OPTS_NONE;

    switch (elementType)
    {
        case TYP_DOUBLE:
        case TYP_ULONG:
        case TYP_LONG:
            result = (size == EA_16BYTE) ? INS_OPTS_2D : INS_OPTS_1D;
            break;
        case TYP_FLOAT:
        case TYP_UINT:
        case TYP_INT:
            result = (size == EA_16BYTE) ? INS_OPTS_4S : INS_OPTS_2S;
            break;
        case TYP_USHORT:
        case TYP_SHORT:
            result = (size == EA_16BYTE) ? INS_OPTS_8H : INS_OPTS_4H;
            break;
        case TYP_UBYTE:
        case TYP_BYTE:
            result = (size == EA_16BYTE) ? INS_OPTS_16B : INS_OPTS_8B;
            break;
        default:
            assert(!"Unsupported element type");
            unreached();
    }

    return result;
}

// getOpForSIMDIntrinsic: return the opcode for the given SIMD Intrinsic
//
// Arguments:
//   intrinsicId    -   SIMD intrinsic Id
//   baseType       -   Base type of the SIMD vector
//   ival           -   Out param. Any immediate byte operand that needs to be passed to SSE2 opcode
//
//
// Return Value:
//   Instruction (op) to be used, and immed is set if instruction requires an immediate operand.
//
instruction CodeGen::getOpForSIMDIntrinsic(SIMDIntrinsicID intrinsicId, var_types baseType, unsigned* ival /*=nullptr*/)
{
    instruction result = INS_invalid;
    if (varTypeIsFloating(baseType))
    {
        switch (intrinsicId)
        {
            case SIMDIntrinsicAdd:
                result = INS_fadd;
                break;
            case SIMDIntrinsicBitwiseAnd:
                result = INS_and;
                break;
            case SIMDIntrinsicBitwiseOr:
                result = INS_orr;
                break;
            case SIMDIntrinsicCast:
                result = INS_mov;
                break;
            case SIMDIntrinsicConvertToInt32:
            case SIMDIntrinsicConvertToInt64:
                result = INS_fcvtzs;
                break;
            case SIMDIntrinsicDiv:
                result = INS_fdiv;
                break;
            case SIMDIntrinsicEqual:
                result = INS_fcmeq;
                break;
            case SIMDIntrinsicMul:
                result = INS_fmul;
                break;
            case SIMDIntrinsicNarrow:
                // Use INS_fcvtn lower bytes of result followed by INS_fcvtn2 for upper bytes
                // Return lower bytes instruction here
                result = INS_fcvtn;
                break;
            case SIMDIntrinsicSub:
                result = INS_fsub;
                break;
            case SIMDIntrinsicWidenLo:
                result = INS_fcvtl;
                break;
            case SIMDIntrinsicWidenHi:
                result = INS_fcvtl2;
                break;
            default:
                assert(!"Unsupported SIMD intrinsic");
                unreached();
        }
    }
    else
    {
        bool isUnsigned = varTypeIsUnsigned(baseType);

        switch (intrinsicId)
        {
            case SIMDIntrinsicAdd:
                result = INS_add;
                break;
            case SIMDIntrinsicBitwiseAnd:
                result = INS_and;
                break;
            case SIMDIntrinsicBitwiseOr:
                result = INS_orr;
                break;
            case SIMDIntrinsicCast:
                result = INS_mov;
                break;
            case SIMDIntrinsicConvertToDouble:
            case SIMDIntrinsicConvertToSingle:
                result = isUnsigned ? INS_ucvtf : INS_scvtf;
                break;
            case SIMDIntrinsicEqual:
                result = INS_cmeq;
                break;
            case SIMDIntrinsicMul:
                result = INS_mul;
                break;
            case SIMDIntrinsicNarrow:
                // Use INS_xtn lower bytes of result followed by INS_xtn2 for upper bytes
                // Return lower bytes instruction here
                result = INS_xtn;
                break;
            case SIMDIntrinsicSub:
                result = INS_sub;
                break;
            case SIMDIntrinsicWidenLo:
                result = isUnsigned ? INS_uxtl : INS_sxtl;
                break;
            case SIMDIntrinsicWidenHi:
                result = isUnsigned ? INS_uxtl2 : INS_sxtl2;
                break;
            default:
                assert(!"Unsupported SIMD intrinsic");
                unreached();
        }
    }

    noway_assert(result != INS_invalid);
    return result;
}

//------------------------------------------------------------------------
// genSIMDIntrinsicInit: Generate code for SIMD Intrinsic Initialize.
//
// Arguments:
//    simdNode - The GT_SIMD node
//
// Return Value:
//    None.
//
void CodeGen::genSIMDIntrinsicInit(GenTreeSIMD* simdNode)
{
    assert(simdNode->gtSIMDIntrinsicID == SIMDIntrinsicInit);

    GenTree*  op1       = simdNode->GetOp(0);
    regNumber targetReg = simdNode->GetRegNum();
    emitAttr  attr      = simdNode->gtSIMDSize > 8 ? EA_16BYTE : EA_8BYTE;
    insOpts   opt       = genGetSimdInsOpt(attr, simdNode->gtSIMDBaseType);

    assert(genIsValidFloatReg(targetReg));

    if (op1->isContained())
    {
        assert(op1->IsIntegralConst(0) || op1->IsDblConPositiveZero());

        GetEmitter()->emitIns_R_I(INS_movi, attr, targetReg, 0, opt);
    }
    else
    {
        regNumber op1Reg = genConsumeReg(op1);

        // TODO-ARM64-CQ Add LD1R to allow SIMDIntrinsicInit from contained memory
        // TODO-ARM64-CQ Add MOVI to allow SIMDIntrinsicInit from contained immediate small constants

        assert(genIsValidIntReg(op1Reg) || genIsValidFloatReg(op1Reg));

        if (opt == INS_OPTS_1D)
        {
            GetEmitter()->emitIns_R_R(INS_mov, attr, targetReg, op1Reg);
        }
        else if (genIsValidIntReg(op1Reg))
        {
            GetEmitter()->emitIns_R_R(INS_dup, attr, targetReg, op1Reg, opt);
        }
        else
        {
            GetEmitter()->emitIns_R_R_I(INS_dup, attr, targetReg, op1Reg, 0, opt);
        }
    }

    genProduceReg(simdNode);
}

//-------------------------------------------------------------------------------------------
// genSIMDIntrinsicInitN: Generate code for SIMD Intrinsic Initialize for the form that takes
//                        a number of arguments equal to the length of the Vector.
//
// Arguments:
//    simdNode - The GT_SIMD node
//
// Return Value:
//    None.
//
void CodeGen::genSIMDIntrinsicInitN(GenTreeSIMD* simdNode)
{
    assert(simdNode->gtSIMDIntrinsicID == SIMDIntrinsicInitN);

    regNumber targetReg = simdNode->GetRegNum();
    assert(targetReg != REG_NA);

    var_types targetType = simdNode->TypeGet();

    var_types baseType = simdNode->gtSIMDBaseType;

    regNumber vectorReg = targetReg;

    if (varTypeIsFloating(baseType))
    {
        // Note that we cannot use targetReg before consuming all float source operands.
        // Therefore use an internal temp register
        vectorReg = simdNode->GetSingleTempReg(RBM_ALLFLOAT);
    }

    emitAttr baseTypeSize = emitTypeSize(baseType);

    // We will first consume the list items in execution (left to right) order,
    // and record the registers.
    regNumber operandRegs[FP_REGSIZE_BYTES];
    unsigned  initCount = 0;
    for (GenTreeSIMD::Use& use : simdNode->Uses())
    {
        assert(use.GetNode()->TypeGet() == baseType);
        assert(!use.GetNode()->isContained());
        operandRegs[initCount] = genConsumeReg(use.GetNode());
        initCount++;
    }

    assert((initCount * baseTypeSize) <= simdNode->gtSIMDSize);

    if (initCount * baseTypeSize < EA_16BYTE)
    {
        GetEmitter()->emitIns_R_I(INS_movi, EA_16BYTE, vectorReg, 0x00, INS_OPTS_16B);
    }

    if (varTypeIsIntegral(baseType))
    {
        for (unsigned i = 0; i < initCount; i++)
        {
            GetEmitter()->emitIns_R_R_I(INS_ins, baseTypeSize, vectorReg, operandRegs[i], i);
        }
    }
    else
    {
        for (unsigned i = 0; i < initCount; i++)
        {
            GetEmitter()->emitIns_R_R_I_I(INS_ins, baseTypeSize, vectorReg, operandRegs[i], i, 0);
        }
    }

    // Load the initialized value.
    if (targetReg != vectorReg)
    {
        GetEmitter()->emitIns_R_R(INS_mov, EA_16BYTE, targetReg, vectorReg);
    }

    genProduceReg(simdNode);
}

//----------------------------------------------------------------------------------
// genSIMDIntrinsicUnOp: Generate code for SIMD Intrinsic unary operations like sqrt.
//
// Arguments:
//    simdNode - The GT_SIMD node
//
// Return Value:
//    None.
//
void CodeGen::genSIMDIntrinsicUnOp(GenTreeSIMD* simdNode)
{
    assert(simdNode->gtSIMDIntrinsicID == SIMDIntrinsicCast ||
           simdNode->gtSIMDIntrinsicID == SIMDIntrinsicConvertToSingle ||
           simdNode->gtSIMDIntrinsicID == SIMDIntrinsicConvertToInt32 ||
           simdNode->gtSIMDIntrinsicID == SIMDIntrinsicConvertToDouble ||
           simdNode->gtSIMDIntrinsicID == SIMDIntrinsicConvertToInt64);

    GenTree*  op1       = simdNode->GetOp(0);
    var_types baseType  = simdNode->gtSIMDBaseType;
    regNumber targetReg = simdNode->GetRegNum();
    assert(targetReg != REG_NA);
    var_types targetType = simdNode->TypeGet();

    genConsumeRegs(op1);
    regNumber op1Reg = op1->GetRegNum();

    assert(genIsValidFloatReg(op1Reg));
    assert(genIsValidFloatReg(targetReg));

    instruction ins  = getOpForSIMDIntrinsic(simdNode->gtSIMDIntrinsicID, baseType);
    emitAttr    attr = (simdNode->gtSIMDSize > 8) ? EA_16BYTE : EA_8BYTE;
    insOpts     opt  = (ins == INS_mov) ? INS_OPTS_NONE : genGetSimdInsOpt(attr, baseType);

    GetEmitter()->emitIns_R_R(ins, attr, targetReg, op1Reg, opt);

    genProduceReg(simdNode);
}

//--------------------------------------------------------------------------------
// genSIMDIntrinsicWiden: Generate code for SIMD Intrinsic Widen operations
//
// Arguments:
//    simdNode - The GT_SIMD node
//
// Notes:
//    The Widen intrinsics are broken into separate intrinsics for the two results.
//
void CodeGen::genSIMDIntrinsicWiden(GenTreeSIMD* simdNode)
{
    assert((simdNode->gtSIMDIntrinsicID == SIMDIntrinsicWidenLo) ||
           (simdNode->gtSIMDIntrinsicID == SIMDIntrinsicWidenHi));

    GenTree*  op1       = simdNode->GetOp(0);
    var_types baseType  = simdNode->gtSIMDBaseType;
    regNumber targetReg = simdNode->GetRegNum();
    assert(targetReg != REG_NA);
    var_types simdType = simdNode->TypeGet();

    genConsumeRegs(op1);
    regNumber op1Reg   = op1->GetRegNum();
    regNumber srcReg   = op1Reg;
    emitAttr  emitSize = emitActualTypeSize(simdType);

    instruction ins = getOpForSIMDIntrinsic(simdNode->gtSIMDIntrinsicID, baseType);

    emitAttr attr = (simdNode->gtSIMDIntrinsicID == SIMDIntrinsicWidenHi) ? EA_16BYTE : EA_8BYTE;
    insOpts  opt  = genGetSimdInsOpt(attr, baseType);

    GetEmitter()->emitIns_R_R(ins, attr, targetReg, op1Reg, opt);

    genProduceReg(simdNode);
}

//--------------------------------------------------------------------------------
// genSIMDIntrinsicNarrow: Generate code for SIMD Intrinsic Narrow operations
//
// Arguments:
//    simdNode - The GT_SIMD node
//
// Notes:
//    This intrinsic takes two arguments. The first operand is narrowed to produce the
//    lower elements of the results, and the second operand produces the high elements.
//
void CodeGen::genSIMDIntrinsicNarrow(GenTreeSIMD* simdNode)
{
    assert(simdNode->gtSIMDIntrinsicID == SIMDIntrinsicNarrow);

    GenTree*  op1       = simdNode->GetOp(0);
    GenTree*  op2       = simdNode->GetOp(1);
    var_types baseType  = simdNode->gtSIMDBaseType;
    regNumber targetReg = simdNode->GetRegNum();
    assert(targetReg != REG_NA);
    var_types simdType = simdNode->TypeGet();
    emitAttr  emitSize = emitTypeSize(simdType);

    genConsumeRegs(op1);
    genConsumeRegs(op2);
    regNumber op1Reg = op1->GetRegNum();
    regNumber op2Reg = op2->GetRegNum();

    assert(genIsValidFloatReg(op1Reg));
    assert(genIsValidFloatReg(op2Reg));
    assert(genIsValidFloatReg(targetReg));
    assert(op2Reg != targetReg);
    assert(simdNode->gtSIMDSize == 16);

    instruction ins = getOpForSIMDIntrinsic(simdNode->gtSIMDIntrinsicID, baseType);
    assert((ins == INS_fcvtn) || (ins == INS_xtn));

    instruction ins2 = (ins == INS_fcvtn) ? INS_fcvtn2 : INS_xtn2;

    insOpts opt  = INS_OPTS_NONE;
    insOpts opt2 = INS_OPTS_NONE;

    // This is not the same as genGetSimdInsOpt()
    // Basetype is the soure operand type
    // However encoding is based on the destination operand type which is 1/2 the basetype.
    switch (baseType)
    {
        case TYP_ULONG:
        case TYP_LONG:
        case TYP_DOUBLE:
            opt  = INS_OPTS_2S;
            opt2 = INS_OPTS_4S;
            break;
        case TYP_UINT:
        case TYP_INT:
            opt  = INS_OPTS_4H;
            opt2 = INS_OPTS_8H;
            break;
        case TYP_USHORT:
        case TYP_SHORT:
            opt  = INS_OPTS_8B;
            opt2 = INS_OPTS_16B;
            break;
        default:
            assert(!"Unsupported narrowing element type");
            unreached();
    }

    GetEmitter()->emitIns_R_R(ins, EA_8BYTE, targetReg, op1Reg, opt);
    GetEmitter()->emitIns_R_R(ins2, EA_16BYTE, targetReg, op2Reg, opt2);

    genProduceReg(simdNode);
}

//--------------------------------------------------------------------------------
// genSIMDIntrinsicBinOp: Generate code for SIMD Intrinsic binary operations
// add, sub, mul, bit-wise And, AndNot and Or.
//
// Arguments:
//    simdNode - The GT_SIMD node
//
// Return Value:
//    None.
//
void CodeGen::genSIMDIntrinsicBinOp(GenTreeSIMD* simdNode)
{
    assert(simdNode->gtSIMDIntrinsicID == SIMDIntrinsicAdd || simdNode->gtSIMDIntrinsicID == SIMDIntrinsicSub ||
           simdNode->gtSIMDIntrinsicID == SIMDIntrinsicMul || simdNode->gtSIMDIntrinsicID == SIMDIntrinsicDiv ||
           simdNode->gtSIMDIntrinsicID == SIMDIntrinsicBitwiseAnd ||
           simdNode->gtSIMDIntrinsicID == SIMDIntrinsicBitwiseOr || simdNode->gtSIMDIntrinsicID == SIMDIntrinsicEqual);

    GenTree*  op1       = simdNode->GetOp(0);
    GenTree*  op2       = simdNode->GetOp(1);
    var_types baseType  = simdNode->gtSIMDBaseType;
    regNumber targetReg = simdNode->GetRegNum();
    assert(targetReg != REG_NA);
    var_types targetType = simdNode->TypeGet();

    genConsumeRegs(op1);
    genConsumeRegs(op2);
    regNumber op1Reg = op1->GetRegNum();
    regNumber op2Reg = op2->GetRegNum();

    assert(genIsValidFloatReg(op1Reg));
    assert(genIsValidFloatReg(op2Reg));
    assert(genIsValidFloatReg(targetReg));

    // TODO-ARM64-CQ Contain integer constants where posible

    instruction ins  = getOpForSIMDIntrinsic(simdNode->gtSIMDIntrinsicID, baseType);
    emitAttr    attr = (simdNode->gtSIMDSize > 8) ? EA_16BYTE : EA_8BYTE;
    insOpts     opt  = genGetSimdInsOpt(attr, baseType);

    GetEmitter()->emitIns_R_R_R(ins, attr, targetReg, op1Reg, op2Reg, opt);

    genProduceReg(simdNode);
}

//--------------------------------------------------------------------------------
<<<<<<< HEAD
// genSIMDIntrinsicRelOp: Generate code for a SIMD Intrinsic relational operater
// == and !=
//
// Arguments:
//    simdNode - The GT_SIMD node
//
// Return Value:
//    None.
//
void CodeGen::genSIMDIntrinsicRelOp(GenTreeSIMD* simdNode)
{
    assert(simdNode->gtSIMDIntrinsicID == SIMDIntrinsicOpEquality ||
           simdNode->gtSIMDIntrinsicID == SIMDIntrinsicOpInEquality);

    GenTree*  op1        = simdNode->GetOp(0);
    GenTree*  op2        = simdNode->GetOp(1);
    var_types baseType   = simdNode->gtSIMDBaseType;
    regNumber targetReg  = simdNode->GetRegNum();
    var_types targetType = simdNode->TypeGet();

    genConsumeRegs(op1);
    genConsumeRegs(op2);
    regNumber op1Reg   = op1->GetRegNum();
    regNumber op2Reg   = op2->GetRegNum();
    regNumber otherReg = op2Reg;

    instruction ins  = getOpForSIMDIntrinsic(SIMDIntrinsicEqual, baseType);
    emitAttr    attr = (simdNode->gtSIMDSize > 8) ? EA_16BYTE : EA_8BYTE;
    insOpts     opt  = genGetSimdInsOpt(attr, baseType);

    // TODO-ARM64-CQ Contain integer constants where possible

    regNumber tmpFloatReg = simdNode->GetSingleTempReg(RBM_ALLFLOAT);

    GetEmitter()->emitIns_R_R_R(ins, attr, tmpFloatReg, op1Reg, op2Reg, opt);

    if ((simdNode->gtFlags & GTF_SIMD12_OP) != 0)
    {
        // For 12Byte vectors we must set upper bits to get correct comparison
        // We do not assume upper bits are zero.
        instGen_Set_Reg_To_Imm(EA_4BYTE, targetReg, -1);
        GetEmitter()->emitIns_R_R_I(INS_ins, EA_4BYTE, tmpFloatReg, targetReg, 3);
    }

    GetEmitter()->emitIns_R_R(INS_uminv, attr, tmpFloatReg, tmpFloatReg,
                              (simdNode->gtSIMDSize > 8) ? INS_OPTS_16B : INS_OPTS_8B);

    GetEmitter()->emitIns_R_R_I(INS_mov, EA_1BYTE, targetReg, tmpFloatReg, 0);

    if (simdNode->gtSIMDIntrinsicID == SIMDIntrinsicOpInEquality)
    {
        GetEmitter()->emitIns_R_R_I(INS_eor, EA_4BYTE, targetReg, targetReg, 0x1);
    }

    GetEmitter()->emitIns_R_R_I(INS_and, EA_4BYTE, targetReg, targetReg, 0x1);

    genProduceReg(simdNode);
}

//--------------------------------------------------------------------------------
=======
>>>>>>> 1c66ad1b
// genSIMDIntrinsicDotProduct: Generate code for SIMD Intrinsic Dot Product.
//
// Arguments:
//    simdNode - The GT_SIMD node
//
// Return Value:
//    None.
//
void CodeGen::genSIMDIntrinsicDotProduct(GenTreeSIMD* simdNode)
{
    assert(simdNode->gtSIMDIntrinsicID == SIMDIntrinsicDotProduct);

    GenTree*  op1      = simdNode->GetOp(0);
    GenTree*  op2      = simdNode->GetOp(1);
    var_types baseType = simdNode->gtSIMDBaseType;
    var_types simdType = op1->TypeGet();

    regNumber targetReg = simdNode->GetRegNum();
    assert(targetReg != REG_NA);

    var_types targetType = simdNode->TypeGet();
    assert(targetType == baseType);

    genConsumeRegs(op1);
    genConsumeRegs(op2);
    regNumber op1Reg = op1->GetRegNum();
    regNumber op2Reg = op2->GetRegNum();
    regNumber tmpReg = targetReg;

    if (!varTypeIsFloating(baseType))
    {
        tmpReg = simdNode->GetSingleTempReg(RBM_ALLFLOAT);
    }

    instruction ins  = getOpForSIMDIntrinsic(SIMDIntrinsicMul, baseType);
    emitAttr    attr = (simdNode->gtSIMDSize > 8) ? EA_16BYTE : EA_8BYTE;
    insOpts     opt  = genGetSimdInsOpt(attr, baseType);

    // Vector multiply
    GetEmitter()->emitIns_R_R_R(ins, attr, tmpReg, op1Reg, op2Reg, opt);

    if ((simdNode->gtFlags & GTF_SIMD12_OP) != 0)
    {
        // For 12Byte vectors we must zero upper bits to get correct dot product
        // We do not assume upper bits are zero.
        GetEmitter()->emitIns_R_R_I(INS_ins, EA_4BYTE, tmpReg, REG_ZR, 3);
    }

    // Vector add horizontal
    if (varTypeIsFloating(baseType))
    {
        if (baseType == TYP_FLOAT)
        {
            if (opt == INS_OPTS_4S)
            {
                GetEmitter()->emitIns_R_R_R(INS_faddp, EA_16BYTE, tmpReg, tmpReg, tmpReg, INS_OPTS_4S);
            }
            GetEmitter()->emitIns_R_R(INS_faddp, EA_8BYTE, targetReg, tmpReg, INS_OPTS_2S);
        }
        else
        {
            GetEmitter()->emitIns_R_R(INS_faddp, EA_16BYTE, targetReg, tmpReg, INS_OPTS_2D);
        }
    }
    else
    {
        ins = varTypeIsUnsigned(baseType) ? INS_uaddlv : INS_saddlv;

        GetEmitter()->emitIns_R_R(ins, attr, tmpReg, tmpReg, opt);

        // Mov to integer register
        if (varTypeIsUnsigned(baseType) || (genTypeSize(baseType) < 4))
        {
            GetEmitter()->emitIns_R_R_I(INS_mov, emitTypeSize(baseType), targetReg, tmpReg, 0);
        }
        else
        {
            GetEmitter()->emitIns_R_R_I(INS_smov, emitActualTypeSize(baseType), targetReg, tmpReg, 0);
        }
    }

    genProduceReg(simdNode);
}

//------------------------------------------------------------------------------------
// genSIMDIntrinsicGetItem: Generate code for SIMD Intrinsic get element at index i.
//
// Arguments:
//    simdNode - The GT_SIMD node
//
// Return Value:
//    None.
//
void CodeGen::genSIMDIntrinsicGetItem(GenTreeSIMD* simdNode)
{
    assert(simdNode->gtSIMDIntrinsicID == SIMDIntrinsicGetItem);

    GenTree*  op1      = simdNode->GetOp(0);
    GenTree*  op2      = simdNode->GetOp(1);
    var_types simdType = op1->TypeGet();
    assert(varTypeIsSIMD(simdType));

    // op1 of TYP_SIMD12 should be considered as TYP_SIMD16
    if (simdType == TYP_SIMD12)
    {
        simdType = TYP_SIMD16;
    }

    var_types baseType  = simdNode->gtSIMDBaseType;
    regNumber targetReg = simdNode->GetRegNum();
    assert(targetReg != REG_NA);
    var_types targetType = simdNode->TypeGet();
    assert(targetType == genActualType(baseType));

    // GetItem has 2 operands:
    // - the source of SIMD type (op1)
    // - the index of the value to be returned.
    genConsumeRegs(op1);
    genConsumeRegs(op2);

    emitAttr baseTypeSize  = emitTypeSize(baseType);
    unsigned baseTypeScale = genLog2(EA_SIZE_IN_BYTES(baseTypeSize));

    if (op2->IsCnsIntOrI())
    {
        assert(op2->isContained());

        ssize_t index = op2->AsIntCon()->gtIconVal;

        // We only need to generate code for the get if the index is valid
        // If the index is invalid, previously generated for the range check will throw
        if (GetEmitter()->isValidVectorIndex(emitTypeSize(simdType), baseTypeSize, index))
        {
            if (op1->isContained())
            {
                int         offset = (int)index * genTypeSize(baseType);
                instruction ins    = ins_Load(baseType);

                assert(!op1->isUsedFromReg());

                if (op1->OperIsLocal())
                {
                    unsigned varNum = op1->AsLclVarCommon()->GetLclNum();

                    GetEmitter()->emitIns_R_S(ins, emitActualTypeSize(baseType), targetReg, varNum, offset);
                }
                else
                {
                    assert(op1->OperGet() == GT_IND);

                    GenTree* addr = op1->AsIndir()->Addr();
                    assert(!addr->isContained());
                    regNumber baseReg = addr->GetRegNum();

                    // ldr targetReg, [baseReg, #offset]
                    GetEmitter()->emitIns_R_R_I(ins, emitActualTypeSize(baseType), targetReg, baseReg, offset);
                }
            }
            else
            {
                assert(op1->isUsedFromReg());
                regNumber srcReg = op1->GetRegNum();

                instruction ins;
                if (varTypeIsFloating(baseType))
                {
                    assert(genIsValidFloatReg(targetReg));
                    // dup targetReg, srcReg[#index]
                    ins = INS_dup;
                }
                else
                {
                    assert(genIsValidIntReg(targetReg));
                    if (varTypeIsUnsigned(baseType) || (baseTypeSize == EA_8BYTE))
                    {
                        // umov targetReg, srcReg[#index]
                        ins = INS_umov;
                    }
                    else
                    {
                        // smov targetReg, srcReg[#index]
                        ins = INS_smov;
                    }
                }
                GetEmitter()->emitIns_R_R_I(ins, baseTypeSize, targetReg, srcReg, index);
            }
        }
    }
    else
    {
        assert(!op2->isContained());

        regNumber baseReg  = REG_NA;
        regNumber indexReg = op2->GetRegNum();

        if (op1->isContained())
        {
            // Optimize the case of op1 is in memory and trying to access ith element.
            assert(!op1->isUsedFromReg());
            if (op1->OperIsLocal())
            {
                unsigned varNum = op1->AsLclVarCommon()->GetLclNum();

                baseReg = simdNode->ExtractTempReg();

                // Load the address of varNum
                GetEmitter()->emitIns_R_S(INS_lea, EA_PTRSIZE, baseReg, varNum, 0);
            }
            else
            {
                // Require GT_IND addr to be not contained.
                assert(op1->OperGet() == GT_IND);

                GenTree* addr = op1->AsIndir()->Addr();
                assert(!addr->isContained());

                baseReg = addr->GetRegNum();
            }
        }
        else
        {
            assert(op1->isUsedFromReg());
            regNumber srcReg = op1->GetRegNum();

            unsigned simdInitTempVarNum = compiler->lvaSIMDInitTempVarNum;
            noway_assert(compiler->lvaSIMDInitTempVarNum != BAD_VAR_NUM);

            baseReg = simdNode->ExtractTempReg();

            // Load the address of simdInitTempVarNum
            GetEmitter()->emitIns_R_S(INS_lea, EA_PTRSIZE, baseReg, simdInitTempVarNum, 0);

            // Store the vector to simdInitTempVarNum
            GetEmitter()->emitIns_R_R(INS_str, emitTypeSize(simdType), srcReg, baseReg);
        }

        assert(genIsValidIntReg(indexReg));
        assert(genIsValidIntReg(baseReg));
        assert(baseReg != indexReg);

        // Load item at baseReg[index]
        GetEmitter()->emitIns_R_R_R_Ext(ins_Load(baseType), baseTypeSize, targetReg, baseReg, indexReg, INS_OPTS_LSL,
                                        baseTypeScale);
    }

    genProduceReg(simdNode);
}

//------------------------------------------------------------------------------------
// genSIMDIntrinsicSetItem: Generate code for SIMD Intrinsic set element at index i.
//
// Arguments:
//    simdNode - The GT_SIMD node
//
// Return Value:
//    None.
//
void CodeGen::genSIMDIntrinsicSetItem(GenTreeSIMD* simdNode)
{
    // Determine index based on intrinsic ID
    int index = -1;
    switch (simdNode->gtSIMDIntrinsicID)
    {
        case SIMDIntrinsicSetX:
            index = 0;
            break;
        case SIMDIntrinsicSetY:
            index = 1;
            break;
        case SIMDIntrinsicSetZ:
            index = 2;
            break;
        case SIMDIntrinsicSetW:
            index = 3;
            break;

        default:
            unreached();
    }
    assert(index != -1);

    // op1 is the SIMD vector
    // op2 is the value to be set
    GenTree* op1 = simdNode->GetOp(0);
    GenTree* op2 = simdNode->GetOp(1);

    var_types baseType  = simdNode->gtSIMDBaseType;
    regNumber targetReg = simdNode->GetRegNum();
    assert(targetReg != REG_NA);
    var_types targetType = simdNode->TypeGet();
    assert(varTypeIsSIMD(targetType));

    assert(op2->TypeGet() == baseType);
    assert(simdNode->gtSIMDSize >= ((index + 1) * genTypeSize(baseType)));

    genConsumeRegs(op1);
    genConsumeRegs(op2);
    regNumber op1Reg = op1->GetRegNum();
    regNumber op2Reg = op2->GetRegNum();

    assert(genIsValidFloatReg(targetReg));
    assert(genIsValidFloatReg(op1Reg));
    assert(genIsValidIntReg(op2Reg) || genIsValidFloatReg(op2Reg));
    assert(targetReg != op2Reg);

    emitAttr attr = emitTypeSize(baseType);

    // Insert mov if register assignment requires it
    GetEmitter()->emitIns_R_R(INS_mov, EA_16BYTE, targetReg, op1Reg);

    if (genIsValidIntReg(op2Reg))
    {
        GetEmitter()->emitIns_R_R_I(INS_ins, attr, targetReg, op2Reg, index);
    }
    else
    {
        GetEmitter()->emitIns_R_R_I_I(INS_ins, attr, targetReg, op2Reg, index, 0);
    }

    genProduceReg(simdNode);
}

//-----------------------------------------------------------------------------
// genSIMDIntrinsicUpperSave: save the upper half of a TYP_SIMD16 vector to
//                            the given register, if any, or to memory.
//
// Arguments:
//    simdNode - The GT_SIMD node
//
// Return Value:
//    None.
//
// Notes:
//    The upper half of all SIMD registers are volatile, even the callee-save registers.
//    When a 16-byte SIMD value is live across a call, the register allocator will use this intrinsic
//    to cause the upper half to be saved.  It will first attempt to find another, unused, callee-save
//    register.  If such a register cannot be found, it will save it to an available caller-save register.
//    In that case, this node will be marked GTF_SPILL, which will cause this method to save
//    the upper half to the lclVar's home location.
//
void CodeGen::genSIMDIntrinsicUpperSave(GenTreeSIMD* simdNode)
{
    assert(simdNode->gtSIMDIntrinsicID == SIMDIntrinsicUpperSave);

    GenTree* op1 = simdNode->GetOp(0);
    assert(op1->IsLocal());
    assert(emitTypeSize(op1->TypeGet()) == 16);
    regNumber targetReg = simdNode->GetRegNum();
    regNumber op1Reg    = genConsumeReg(op1);
    assert(op1Reg != REG_NA);
    assert(targetReg != REG_NA);
    GetEmitter()->emitIns_R_R_I_I(INS_mov, EA_8BYTE, targetReg, op1Reg, 0, 1);

    if ((simdNode->gtFlags & GTF_SPILL) != 0)
    {
        // This is not a normal spill; we'll spill it to the lclVar location.
        // The localVar must have a stack home.
        unsigned   varNum = op1->AsLclVarCommon()->GetLclNum();
        LclVarDsc* varDsc = compiler->lvaGetDesc(varNum);
        assert(varDsc->lvOnFrame);
        // We want to store this to the upper 8 bytes of this localVar's home.
        int offset = 8;

        emitAttr attr = emitTypeSize(TYP_SIMD8);
        GetEmitter()->emitIns_S_R(INS_str, attr, targetReg, varNum, offset);
    }
    else
    {
        genProduceReg(simdNode);
    }
}

//-----------------------------------------------------------------------------
// genSIMDIntrinsicUpperRestore: Restore the upper half of a TYP_SIMD16 vector to
//                               the given register, if any, or to memory.
//
// Arguments:
//    simdNode - The GT_SIMD node
//
// Return Value:
//    None.
//
// Notes:
//    For consistency with genSIMDIntrinsicUpperSave, and to ensure that lclVar nodes always
//    have their home register, this node has its targetReg on the lclVar child, and its source
//    on the simdNode.
//    Regarding spill, please see the note above on genSIMDIntrinsicUpperSave.  If we have spilled
//    an upper-half to the lclVar's home location, this node will be marked GTF_SPILLED.
//
void CodeGen::genSIMDIntrinsicUpperRestore(GenTreeSIMD* simdNode)
{
    assert(simdNode->gtSIMDIntrinsicID == SIMDIntrinsicUpperRestore);

    GenTree* op1 = simdNode->GetOp(0);
    assert(op1->IsLocal());
    assert(emitTypeSize(op1->TypeGet()) == 16);
    regNumber srcReg    = simdNode->GetRegNum();
    regNumber lclVarReg = genConsumeReg(op1);
    unsigned  varNum    = op1->AsLclVarCommon()->GetLclNum();
    assert(lclVarReg != REG_NA);
    assert(srcReg != REG_NA);
    if (simdNode->gtFlags & GTF_SPILLED)
    {
        // The localVar must have a stack home.
        LclVarDsc* varDsc = compiler->lvaGetDesc(varNum);
        assert(varDsc->lvOnFrame);
        // We will load this from the upper 8 bytes of this localVar's home.
        int offset = 8;

        emitAttr attr = emitTypeSize(TYP_SIMD8);
        GetEmitter()->emitIns_R_S(INS_ldr, attr, srcReg, varNum, offset);
    }
    GetEmitter()->emitIns_R_R_I_I(INS_mov, EA_8BYTE, lclVarReg, srcReg, 1, 0);
}

//-----------------------------------------------------------------------------
// genStoreIndTypeSIMD12: store indirect a TYP_SIMD12 (i.e. Vector3) to memory.
// Since Vector3 is not a hardware supported write size, it is performed
// as two writes: 8 byte followed by 4-byte.
//
// Arguments:
//    treeNode - tree node that is attempting to store indirect
//
//
// Return Value:
//    None.
//
void CodeGen::genStoreIndTypeSIMD12(GenTree* treeNode)
{
    assert(treeNode->OperGet() == GT_STOREIND);

    GenTree* addr = treeNode->AsOp()->gtOp1;
    GenTree* data = treeNode->AsOp()->gtOp2;

    // addr and data should not be contained.
    assert(!data->isContained());
    assert(!addr->isContained());

#ifdef DEBUG
    // Should not require a write barrier
    GCInfo::WriteBarrierForm writeBarrierForm = gcInfo.gcIsWriteBarrierCandidate(treeNode, data);
    assert(writeBarrierForm == GCInfo::WBF_NoBarrier);
#endif

    genConsumeOperands(treeNode->AsOp());

    // Need an addtional integer register to extract upper 4 bytes from data.
    regNumber tmpReg = treeNode->GetSingleTempReg();
    assert(tmpReg != addr->GetRegNum());

    // 8-byte write
    GetEmitter()->emitIns_R_R(INS_str, EA_8BYTE, data->GetRegNum(), addr->GetRegNum());

    // Extract upper 4-bytes from data
    GetEmitter()->emitIns_R_R_I(INS_mov, EA_4BYTE, tmpReg, data->GetRegNum(), 2);

    // 4-byte write
    GetEmitter()->emitIns_R_R_I(INS_str, EA_4BYTE, tmpReg, addr->GetRegNum(), 8);
}

//-----------------------------------------------------------------------------
// genLoadIndTypeSIMD12: load indirect a TYP_SIMD12 (i.e. Vector3) value.
// Since Vector3 is not a hardware supported write size, it is performed
// as two loads: 8 byte followed by 4-byte.
//
// Arguments:
//    treeNode - tree node of GT_IND
//
//
// Return Value:
//    None.
//
void CodeGen::genLoadIndTypeSIMD12(GenTree* treeNode)
{
    assert(treeNode->OperGet() == GT_IND);

    GenTree*  addr      = treeNode->AsOp()->gtOp1;
    regNumber targetReg = treeNode->GetRegNum();

    assert(!addr->isContained());

    regNumber operandReg = genConsumeReg(addr);

    // Need an addtional int register to read upper 4 bytes, which is different from targetReg
    regNumber tmpReg = treeNode->GetSingleTempReg();

    // 8-byte read
    GetEmitter()->emitIns_R_R(INS_ldr, EA_8BYTE, targetReg, addr->GetRegNum());

    // 4-byte read
    GetEmitter()->emitIns_R_R_I(INS_ldr, EA_4BYTE, tmpReg, addr->GetRegNum(), 8);

    // Insert upper 4-bytes into data
    GetEmitter()->emitIns_R_R_I(INS_mov, EA_4BYTE, targetReg, tmpReg, 2);

    genProduceReg(treeNode);
}

//-----------------------------------------------------------------------------
// genStoreLclTypeSIMD12: store a TYP_SIMD12 (i.e. Vector3) type field.
// Since Vector3 is not a hardware supported write size, it is performed
// as two stores: 8 byte followed by 4-byte.
//
// Arguments:
//    treeNode - tree node that is attempting to store TYP_SIMD12 field
//
// Return Value:
//    None.
//
void CodeGen::genStoreLclTypeSIMD12(GenTree* treeNode)
{
    assert((treeNode->OperGet() == GT_STORE_LCL_FLD) || (treeNode->OperGet() == GT_STORE_LCL_VAR));

    unsigned offs   = 0;
    unsigned varNum = treeNode->AsLclVarCommon()->GetLclNum();
    assert(varNum < compiler->lvaCount);

    if (treeNode->OperGet() == GT_STORE_LCL_FLD)
    {
        offs = treeNode->AsLclFld()->GetLclOffs();
    }

    GenTree* op1 = treeNode->AsOp()->gtOp1;

    if (op1->isContained() && op1->OperIs(GT_CNS_INT, GT_CNS_DBL, GT_SIMD))
    {
        assert(op1->IsIntegralConst(0) || op1->IsDblConPositiveZero() || op1->IsSIMDZero());

        GetEmitter()->emitIns_S_R(INS_str, EA_8BYTE, REG_ZR, varNum, offs);
        GetEmitter()->emitIns_S_R(INS_str, EA_4BYTE, REG_ZR, varNum, offs + 8);

        return;
    }

    assert(!op1->isContained());
    regNumber operandReg = genConsumeReg(op1);

    // Need an addtional integer register to extract upper 4 bytes from data.
    regNumber tmpReg = treeNode->GetSingleTempReg();

    // store lower 8 bytes
    GetEmitter()->emitIns_S_R(INS_str, EA_8BYTE, operandReg, varNum, offs);

    // Extract upper 4-bytes from data
    GetEmitter()->emitIns_R_R_I(INS_mov, EA_4BYTE, tmpReg, operandReg, 2);

    // 4-byte write
    GetEmitter()->emitIns_S_R(INS_str, EA_4BYTE, tmpReg, varNum, offs + 8);
}

#endif // FEATURE_SIMD

#ifdef PROFILING_SUPPORTED

//-----------------------------------------------------------------------------------
// genProfilingEnterCallback: Generate the profiling function enter callback.
//
// Arguments:
//     initReg        - register to use as scratch register
//     pInitRegZeroed - OUT parameter. *pInitRegZeroed set to 'false' if 'initReg' is
//                      not zero after this call.
//
// Return Value:
//     None
//
void CodeGen::genProfilingEnterCallback(regNumber initReg, bool* pInitRegZeroed)
{
    assert(compiler->compGeneratingProlog);

    if (!compiler->compIsProfilerHookNeeded())
    {
        return;
    }

    if (compiler->compProfilerMethHndIndirected)
    {
        instGen_Set_Reg_To_Imm(EA_PTR_DSP_RELOC, REG_PROFILER_ENTER_ARG_FUNC_ID,
                               (ssize_t)compiler->compProfilerMethHnd);
        GetEmitter()->emitIns_R_R(INS_ldr, EA_PTRSIZE, REG_PROFILER_ENTER_ARG_FUNC_ID, REG_PROFILER_ENTER_ARG_FUNC_ID);
    }
    else
    {
        genSetRegToIcon(REG_PROFILER_ENTER_ARG_FUNC_ID, (ssize_t)compiler->compProfilerMethHnd, TYP_I_IMPL);
    }

    int callerSPOffset = compiler->lvaToCallerSPRelativeOffset(0, isFramePointerUsed());
    genInstrWithConstant(INS_add, EA_PTRSIZE, REG_PROFILER_ENTER_ARG_CALLER_SP, genFramePointerReg(),
                         (ssize_t)(-callerSPOffset), REG_PROFILER_ENTER_ARG_CALLER_SP);

    genEmitHelperCall(CORINFO_HELP_PROF_FCN_ENTER, 0, EA_UNKNOWN);

    if ((genRegMask(initReg) & RBM_PROFILER_ENTER_TRASH) != RBM_NONE)
    {
        *pInitRegZeroed = false;
    }
}

//-----------------------------------------------------------------------------------
// genProfilingLeaveCallback: Generate the profiling function leave or tailcall callback.
// Technically, this is not part of the epilog; it is called when we are generating code for a GT_RETURN node.
//
// Arguments:
//     helper - which helper to call. Either CORINFO_HELP_PROF_FCN_LEAVE or CORINFO_HELP_PROF_FCN_TAILCALL
//
// Return Value:
//     None
//
void CodeGen::genProfilingLeaveCallback(unsigned helper)
{
    assert((helper == CORINFO_HELP_PROF_FCN_LEAVE) || (helper == CORINFO_HELP_PROF_FCN_TAILCALL));

    if (!compiler->compIsProfilerHookNeeded())
    {
        return;
    }

    compiler->info.compProfilerCallback = true;

    if (compiler->compProfilerMethHndIndirected)
    {
        instGen_Set_Reg_To_Imm(EA_PTR_DSP_RELOC, REG_PROFILER_LEAVE_ARG_FUNC_ID,
                               (ssize_t)compiler->compProfilerMethHnd);
        GetEmitter()->emitIns_R_R(INS_ldr, EA_PTRSIZE, REG_PROFILER_LEAVE_ARG_FUNC_ID, REG_PROFILER_LEAVE_ARG_FUNC_ID);
    }
    else
    {
        genSetRegToIcon(REG_PROFILER_LEAVE_ARG_FUNC_ID, (ssize_t)compiler->compProfilerMethHnd, TYP_I_IMPL);
    }

    gcInfo.gcMarkRegSetNpt(RBM_PROFILER_LEAVE_ARG_FUNC_ID);

    int callerSPOffset = compiler->lvaToCallerSPRelativeOffset(0, isFramePointerUsed());
    genInstrWithConstant(INS_add, EA_PTRSIZE, REG_PROFILER_LEAVE_ARG_CALLER_SP, genFramePointerReg(),
                         (ssize_t)(-callerSPOffset), REG_PROFILER_LEAVE_ARG_CALLER_SP);

    gcInfo.gcMarkRegSetNpt(RBM_PROFILER_LEAVE_ARG_CALLER_SP);

    genEmitHelperCall(helper, 0, EA_UNKNOWN);
}

#endif // PROFILING_SUPPORTED

/*****************************************************************************
 * Unit testing of the ARM64 emitter: generate a bunch of instructions into the prolog
 * (it's as good a place as any), then use COMPlus_JitLateDisasm=* to see if the late
 * disassembler thinks the instructions as the same as we do.
 */

// Uncomment "#define ALL_ARM64_EMITTER_UNIT_TESTS" to run all the unit tests here.
// After adding a unit test, and verifying it works, put it under this #ifdef, so we don't see it run every time.
//#define ALL_ARM64_EMITTER_UNIT_TESTS

#if defined(DEBUG)
void CodeGen::genArm64EmitterUnitTests()
{
    if (!verbose)
    {
        return;
    }

#ifdef ALL_ARM64_EMITTER_UNIT_TESTS
    // Mark the "fake" instructions in the output.
    printf("*************** In genArm64EmitterUnitTests()\n");

    emitter* theEmitter = GetEmitter();
#endif // ALL_ARM64_EMITTER_UNIT_TESTS

#ifdef ALL_ARM64_EMITTER_UNIT_TESTS
    // We use this:
    //      genDefineTempLabel(genCreateTempLabel());
    // to create artificial labels to help separate groups of tests.

    //
    // Loads/Stores basic general register
    //

    genDefineTempLabel(genCreateTempLabel());

    // ldr/str Xt, [reg]
    theEmitter->emitIns_R_R(INS_ldr, EA_8BYTE, REG_R8, REG_R9);
    theEmitter->emitIns_R_R(INS_ldrb, EA_1BYTE, REG_R8, REG_R9);
    theEmitter->emitIns_R_R(INS_ldrh, EA_2BYTE, REG_R8, REG_R9);
    theEmitter->emitIns_R_R(INS_str, EA_8BYTE, REG_R8, REG_R9);
    theEmitter->emitIns_R_R(INS_strb, EA_1BYTE, REG_R8, REG_R9);
    theEmitter->emitIns_R_R(INS_strh, EA_2BYTE, REG_R8, REG_R9);

    // ldr/str Wt, [reg]
    theEmitter->emitIns_R_R(INS_ldr, EA_4BYTE, REG_R8, REG_R9);
    theEmitter->emitIns_R_R(INS_ldrb, EA_1BYTE, REG_R8, REG_R9);
    theEmitter->emitIns_R_R(INS_ldrh, EA_2BYTE, REG_R8, REG_R9);
    theEmitter->emitIns_R_R(INS_str, EA_4BYTE, REG_R8, REG_R9);
    theEmitter->emitIns_R_R(INS_strb, EA_1BYTE, REG_R8, REG_R9);
    theEmitter->emitIns_R_R(INS_strh, EA_2BYTE, REG_R8, REG_R9);

    theEmitter->emitIns_R_R(INS_ldrsb, EA_4BYTE, REG_R8, REG_R9); // target Wt
    theEmitter->emitIns_R_R(INS_ldrsh, EA_4BYTE, REG_R8, REG_R9); // target Wt
    theEmitter->emitIns_R_R(INS_ldrsb, EA_8BYTE, REG_R8, REG_R9); // target Xt
    theEmitter->emitIns_R_R(INS_ldrsh, EA_8BYTE, REG_R8, REG_R9); // target Xt
    theEmitter->emitIns_R_R(INS_ldrsw, EA_8BYTE, REG_R8, REG_R9); // target Xt

    theEmitter->emitIns_R_R_I(INS_ldurb, EA_4BYTE, REG_R8, REG_R9, 1);
    theEmitter->emitIns_R_R_I(INS_ldurh, EA_4BYTE, REG_R8, REG_R9, 1);
    theEmitter->emitIns_R_R_I(INS_sturb, EA_4BYTE, REG_R8, REG_R9, 1);
    theEmitter->emitIns_R_R_I(INS_sturh, EA_4BYTE, REG_R8, REG_R9, 1);
    theEmitter->emitIns_R_R_I(INS_ldursb, EA_4BYTE, REG_R8, REG_R9, 1);
    theEmitter->emitIns_R_R_I(INS_ldursb, EA_8BYTE, REG_R8, REG_R9, 1);
    theEmitter->emitIns_R_R_I(INS_ldursh, EA_4BYTE, REG_R8, REG_R9, 1);
    theEmitter->emitIns_R_R_I(INS_ldursh, EA_8BYTE, REG_R8, REG_R9, 1);
    theEmitter->emitIns_R_R_I(INS_ldur, EA_8BYTE, REG_R8, REG_R9, 1);
    theEmitter->emitIns_R_R_I(INS_ldur, EA_4BYTE, REG_R8, REG_R9, 1);
    theEmitter->emitIns_R_R_I(INS_stur, EA_4BYTE, REG_R8, REG_R9, 1);
    theEmitter->emitIns_R_R_I(INS_stur, EA_8BYTE, REG_R8, REG_R9, 1);
    theEmitter->emitIns_R_R_I(INS_ldursw, EA_8BYTE, REG_R8, REG_R9, 1);

    // SP and ZR tests
    theEmitter->emitIns_R_R_I(INS_ldur, EA_8BYTE, REG_R8, REG_SP, 1);
    theEmitter->emitIns_R_R_I(INS_ldurb, EA_8BYTE, REG_ZR, REG_R9, 1);
    theEmitter->emitIns_R_R_I(INS_ldurh, EA_8BYTE, REG_ZR, REG_SP, 1);

    // scaled
    theEmitter->emitIns_R_R_I(INS_ldrb, EA_1BYTE, REG_R8, REG_R9, 1);
    theEmitter->emitIns_R_R_I(INS_ldrh, EA_2BYTE, REG_R8, REG_R9, 2);
    theEmitter->emitIns_R_R_I(INS_ldr, EA_4BYTE, REG_R8, REG_R9, 4);
    theEmitter->emitIns_R_R_I(INS_ldr, EA_8BYTE, REG_R8, REG_R9, 8);

    // pre-/post-indexed (unscaled)
    theEmitter->emitIns_R_R_I(INS_ldr, EA_4BYTE, REG_R8, REG_R9, 1, INS_OPTS_POST_INDEX);
    theEmitter->emitIns_R_R_I(INS_ldr, EA_4BYTE, REG_R8, REG_R9, 1, INS_OPTS_PRE_INDEX);
    theEmitter->emitIns_R_R_I(INS_ldr, EA_8BYTE, REG_R8, REG_R9, 1, INS_OPTS_POST_INDEX);
    theEmitter->emitIns_R_R_I(INS_ldr, EA_8BYTE, REG_R8, REG_R9, 1, INS_OPTS_PRE_INDEX);

    // ldar/stlr Rt, [reg]
    theEmitter->emitIns_R_R(INS_ldar, EA_8BYTE, REG_R9, REG_R8);
    theEmitter->emitIns_R_R(INS_ldar, EA_4BYTE, REG_R7, REG_R10);
    theEmitter->emitIns_R_R(INS_ldarb, EA_4BYTE, REG_R5, REG_R11);
    theEmitter->emitIns_R_R(INS_ldarh, EA_4BYTE, REG_R5, REG_R12);

    theEmitter->emitIns_R_R(INS_stlr, EA_8BYTE, REG_R9, REG_R8);
    theEmitter->emitIns_R_R(INS_stlr, EA_4BYTE, REG_R7, REG_R13);
    theEmitter->emitIns_R_R(INS_stlrb, EA_4BYTE, REG_R5, REG_R14);
    theEmitter->emitIns_R_R(INS_stlrh, EA_4BYTE, REG_R3, REG_R15);

    // ldaxr Rt, [reg]
    theEmitter->emitIns_R_R(INS_ldaxr, EA_8BYTE, REG_R9, REG_R8);
    theEmitter->emitIns_R_R(INS_ldaxr, EA_4BYTE, REG_R7, REG_R10);
    theEmitter->emitIns_R_R(INS_ldaxrb, EA_4BYTE, REG_R5, REG_R11);
    theEmitter->emitIns_R_R(INS_ldaxrh, EA_4BYTE, REG_R5, REG_R12);

    // ldxr Rt, [reg]
    theEmitter->emitIns_R_R(INS_ldxr, EA_8BYTE, REG_R9, REG_R8);
    theEmitter->emitIns_R_R(INS_ldxr, EA_4BYTE, REG_R7, REG_R10);
    theEmitter->emitIns_R_R(INS_ldxrb, EA_4BYTE, REG_R5, REG_R11);
    theEmitter->emitIns_R_R(INS_ldxrh, EA_4BYTE, REG_R5, REG_R12);

    // stxr Ws, Rt, [reg]
    theEmitter->emitIns_R_R_R(INS_stxr, EA_8BYTE, REG_R1, REG_R9, REG_R8);
    theEmitter->emitIns_R_R_R(INS_stxr, EA_4BYTE, REG_R3, REG_R7, REG_R13);
    theEmitter->emitIns_R_R_R(INS_stxrb, EA_4BYTE, REG_R8, REG_R5, REG_R14);
    theEmitter->emitIns_R_R_R(INS_stxrh, EA_4BYTE, REG_R12, REG_R3, REG_R15);

    // stlxr Ws, Rt, [reg]
    theEmitter->emitIns_R_R_R(INS_stlxr, EA_8BYTE, REG_R1, REG_R9, REG_R8);
    theEmitter->emitIns_R_R_R(INS_stlxr, EA_4BYTE, REG_R3, REG_R7, REG_R13);
    theEmitter->emitIns_R_R_R(INS_stlxrb, EA_4BYTE, REG_R8, REG_R5, REG_R14);
    theEmitter->emitIns_R_R_R(INS_stlxrh, EA_4BYTE, REG_R12, REG_R3, REG_R15);

#endif // ALL_ARM64_EMITTER_UNIT_TESTS

#ifdef ALL_ARM64_EMITTER_UNIT_TESTS
    //
    // Loads to and Stores from one, two, three, or four SIMD&FP registers
    //

    genDefineTempLabel(genCreateTempLabel());

    // ld1 {Vt}, [Xn|SP]
    theEmitter->emitIns_R_R(INS_ld1, EA_8BYTE, REG_V0, REG_R1, INS_OPTS_8B);
    theEmitter->emitIns_R_R(INS_ld1, EA_16BYTE, REG_V2, REG_R3, INS_OPTS_16B);
    theEmitter->emitIns_R_R(INS_ld1, EA_8BYTE, REG_V4, REG_R5, INS_OPTS_4H);
    theEmitter->emitIns_R_R(INS_ld1, EA_16BYTE, REG_V6, REG_R7, INS_OPTS_8H);
    theEmitter->emitIns_R_R(INS_ld1, EA_8BYTE, REG_V8, REG_R9, INS_OPTS_2S);
    theEmitter->emitIns_R_R(INS_ld1, EA_16BYTE, REG_V10, REG_R11, INS_OPTS_4S);
    theEmitter->emitIns_R_R(INS_ld1, EA_8BYTE, REG_V12, REG_R13, INS_OPTS_1D);
    theEmitter->emitIns_R_R(INS_ld1, EA_16BYTE, REG_V14, REG_R15, INS_OPTS_2D);

    // ld1 {Vt, Vt2}, [Xn|SP]
    theEmitter->emitIns_R_R(INS_ld1_2regs, EA_8BYTE, REG_V0, REG_R2, INS_OPTS_8B);
    theEmitter->emitIns_R_R(INS_ld1_2regs, EA_16BYTE, REG_V3, REG_R5, INS_OPTS_16B);
    theEmitter->emitIns_R_R(INS_ld1_2regs, EA_8BYTE, REG_V6, REG_R8, INS_OPTS_4H);
    theEmitter->emitIns_R_R(INS_ld1_2regs, EA_16BYTE, REG_V9, REG_R11, INS_OPTS_8H);
    theEmitter->emitIns_R_R(INS_ld1_2regs, EA_8BYTE, REG_V12, REG_R14, INS_OPTS_2S);
    theEmitter->emitIns_R_R(INS_ld1_2regs, EA_16BYTE, REG_V15, REG_R17, INS_OPTS_4S);
    theEmitter->emitIns_R_R(INS_ld1_2regs, EA_8BYTE, REG_V18, REG_R20, INS_OPTS_1D);
    theEmitter->emitIns_R_R(INS_ld1_2regs, EA_16BYTE, REG_V21, REG_R23, INS_OPTS_2D);

    // ld1 {Vt, Vt2, Vt3}, [Xn|SP]
    theEmitter->emitIns_R_R(INS_ld1_3regs, EA_8BYTE, REG_V0, REG_R3, INS_OPTS_8B);
    theEmitter->emitIns_R_R(INS_ld1_3regs, EA_16BYTE, REG_V4, REG_R7, INS_OPTS_16B);
    theEmitter->emitIns_R_R(INS_ld1_3regs, EA_8BYTE, REG_V8, REG_R11, INS_OPTS_4H);
    theEmitter->emitIns_R_R(INS_ld1_3regs, EA_16BYTE, REG_V12, REG_R15, INS_OPTS_8H);
    theEmitter->emitIns_R_R(INS_ld1_3regs, EA_8BYTE, REG_V16, REG_R19, INS_OPTS_2S);
    theEmitter->emitIns_R_R(INS_ld1_3regs, EA_16BYTE, REG_V20, REG_R23, INS_OPTS_4S);
    theEmitter->emitIns_R_R(INS_ld1_3regs, EA_8BYTE, REG_V24, REG_R27, INS_OPTS_1D);
    theEmitter->emitIns_R_R(INS_ld1_3regs, EA_16BYTE, REG_V28, REG_SP, INS_OPTS_2D);

    // ld1 {Vt, Vt2, Vt3, Vt4}, [Xn|SP]
    theEmitter->emitIns_R_R(INS_ld1_4regs, EA_8BYTE, REG_V0, REG_R4, INS_OPTS_8B);
    theEmitter->emitIns_R_R(INS_ld1_4regs, EA_16BYTE, REG_V5, REG_R9, INS_OPTS_16B);
    theEmitter->emitIns_R_R(INS_ld1_4regs, EA_8BYTE, REG_V10, REG_R14, INS_OPTS_4H);
    theEmitter->emitIns_R_R(INS_ld1_4regs, EA_16BYTE, REG_V15, REG_R19, INS_OPTS_8H);
    theEmitter->emitIns_R_R(INS_ld1_4regs, EA_8BYTE, REG_V20, REG_R24, INS_OPTS_2S);
    theEmitter->emitIns_R_R(INS_ld1_4regs, EA_16BYTE, REG_V25, REG_R29, INS_OPTS_4S);
    theEmitter->emitIns_R_R(INS_ld1_4regs, EA_8BYTE, REG_V30, REG_R2, INS_OPTS_1D);
    theEmitter->emitIns_R_R(INS_ld1_4regs, EA_16BYTE, REG_V3, REG_R7, INS_OPTS_2D);

    // ld2 {Vt, Vt2}, [Xn|SP]
    theEmitter->emitIns_R_R(INS_ld2, EA_8BYTE, REG_V0, REG_R2, INS_OPTS_8B);
    theEmitter->emitIns_R_R(INS_ld2, EA_16BYTE, REG_V3, REG_R5, INS_OPTS_16B);
    theEmitter->emitIns_R_R(INS_ld2, EA_8BYTE, REG_V6, REG_R8, INS_OPTS_4H);
    theEmitter->emitIns_R_R(INS_ld2, EA_16BYTE, REG_V9, REG_R11, INS_OPTS_8H);
    theEmitter->emitIns_R_R(INS_ld2, EA_8BYTE, REG_V12, REG_R14, INS_OPTS_2S);
    theEmitter->emitIns_R_R(INS_ld2, EA_16BYTE, REG_V15, REG_R17, INS_OPTS_4S);
    theEmitter->emitIns_R_R(INS_ld2, EA_16BYTE, REG_V18, REG_R20, INS_OPTS_2D);

    // ld3 {Vt, Vt2, Vt3}, [Xn|SP]
    theEmitter->emitIns_R_R(INS_ld3, EA_8BYTE, REG_V0, REG_R3, INS_OPTS_8B);
    theEmitter->emitIns_R_R(INS_ld3, EA_16BYTE, REG_V4, REG_R7, INS_OPTS_16B);
    theEmitter->emitIns_R_R(INS_ld3, EA_8BYTE, REG_V8, REG_R11, INS_OPTS_4H);
    theEmitter->emitIns_R_R(INS_ld3, EA_16BYTE, REG_V12, REG_R15, INS_OPTS_8H);
    theEmitter->emitIns_R_R(INS_ld3, EA_8BYTE, REG_V16, REG_R19, INS_OPTS_2S);
    theEmitter->emitIns_R_R(INS_ld3, EA_16BYTE, REG_V20, REG_R23, INS_OPTS_4S);
    theEmitter->emitIns_R_R(INS_ld3, EA_16BYTE, REG_V24, REG_R27, INS_OPTS_2D);

    // ld4 {Vt, Vt2, Vt3, Vt4}, [Xn|SP]
    theEmitter->emitIns_R_R(INS_ld4, EA_8BYTE, REG_V0, REG_R4, INS_OPTS_8B);
    theEmitter->emitIns_R_R(INS_ld4, EA_16BYTE, REG_V5, REG_R9, INS_OPTS_16B);
    theEmitter->emitIns_R_R(INS_ld4, EA_8BYTE, REG_V10, REG_R14, INS_OPTS_4H);
    theEmitter->emitIns_R_R(INS_ld4, EA_16BYTE, REG_V15, REG_R19, INS_OPTS_8H);
    theEmitter->emitIns_R_R(INS_ld4, EA_8BYTE, REG_V20, REG_R24, INS_OPTS_2S);
    theEmitter->emitIns_R_R(INS_ld4, EA_16BYTE, REG_V25, REG_R29, INS_OPTS_4S);
    theEmitter->emitIns_R_R(INS_ld4, EA_16BYTE, REG_V30, REG_R2, INS_OPTS_2D);

    // st1 {Vt}, [Xn|SP]
    theEmitter->emitIns_R_R(INS_st1, EA_8BYTE, REG_V0, REG_R1, INS_OPTS_8B);
    theEmitter->emitIns_R_R(INS_st1, EA_16BYTE, REG_V2, REG_R3, INS_OPTS_16B);
    theEmitter->emitIns_R_R(INS_st1, EA_8BYTE, REG_V4, REG_R5, INS_OPTS_4H);
    theEmitter->emitIns_R_R(INS_st1, EA_16BYTE, REG_V6, REG_R7, INS_OPTS_8H);
    theEmitter->emitIns_R_R(INS_st1, EA_8BYTE, REG_V8, REG_R9, INS_OPTS_2S);
    theEmitter->emitIns_R_R(INS_st1, EA_16BYTE, REG_V10, REG_R11, INS_OPTS_4S);
    theEmitter->emitIns_R_R(INS_st1, EA_8BYTE, REG_V12, REG_R13, INS_OPTS_1D);
    theEmitter->emitIns_R_R(INS_st1, EA_16BYTE, REG_V14, REG_R15, INS_OPTS_2D);

    // st1 {Vt, Vt2}, [Xn|SP]
    theEmitter->emitIns_R_R(INS_st1_2regs, EA_8BYTE, REG_V0, REG_R2, INS_OPTS_8B);
    theEmitter->emitIns_R_R(INS_st1_2regs, EA_16BYTE, REG_V3, REG_R5, INS_OPTS_16B);
    theEmitter->emitIns_R_R(INS_st1_2regs, EA_8BYTE, REG_V6, REG_R8, INS_OPTS_4H);
    theEmitter->emitIns_R_R(INS_st1_2regs, EA_16BYTE, REG_V9, REG_R11, INS_OPTS_8H);
    theEmitter->emitIns_R_R(INS_st1_2regs, EA_8BYTE, REG_V12, REG_R14, INS_OPTS_2S);
    theEmitter->emitIns_R_R(INS_st1_2regs, EA_16BYTE, REG_V15, REG_R17, INS_OPTS_4S);
    theEmitter->emitIns_R_R(INS_st1_2regs, EA_8BYTE, REG_V18, REG_R20, INS_OPTS_1D);
    theEmitter->emitIns_R_R(INS_st1_2regs, EA_16BYTE, REG_V21, REG_R23, INS_OPTS_2D);

    // st1 {Vt, Vt2, Vt3}, [Xn|SP]
    theEmitter->emitIns_R_R(INS_st1_3regs, EA_8BYTE, REG_V0, REG_R3, INS_OPTS_8B);
    theEmitter->emitIns_R_R(INS_st1_3regs, EA_16BYTE, REG_V4, REG_R7, INS_OPTS_16B);
    theEmitter->emitIns_R_R(INS_st1_3regs, EA_8BYTE, REG_V8, REG_R11, INS_OPTS_4H);
    theEmitter->emitIns_R_R(INS_st1_3regs, EA_16BYTE, REG_V12, REG_R15, INS_OPTS_8H);
    theEmitter->emitIns_R_R(INS_st1_3regs, EA_8BYTE, REG_V16, REG_R19, INS_OPTS_2S);
    theEmitter->emitIns_R_R(INS_st1_3regs, EA_16BYTE, REG_V20, REG_R23, INS_OPTS_4S);
    theEmitter->emitIns_R_R(INS_st1_3regs, EA_8BYTE, REG_V24, REG_R27, INS_OPTS_1D);
    theEmitter->emitIns_R_R(INS_st1_3regs, EA_16BYTE, REG_V28, REG_SP, INS_OPTS_2D);

    // st1 {Vt, Vt2, Vt3, Vt4}, [Xn|SP]
    theEmitter->emitIns_R_R(INS_st1_4regs, EA_8BYTE, REG_V0, REG_R4, INS_OPTS_8B);
    theEmitter->emitIns_R_R(INS_st1_4regs, EA_16BYTE, REG_V5, REG_R9, INS_OPTS_16B);
    theEmitter->emitIns_R_R(INS_st1_4regs, EA_8BYTE, REG_V10, REG_R14, INS_OPTS_4H);
    theEmitter->emitIns_R_R(INS_st1_4regs, EA_16BYTE, REG_V15, REG_R19, INS_OPTS_8H);
    theEmitter->emitIns_R_R(INS_st1_4regs, EA_8BYTE, REG_V20, REG_R24, INS_OPTS_2S);
    theEmitter->emitIns_R_R(INS_st1_4regs, EA_16BYTE, REG_V25, REG_R29, INS_OPTS_4S);
    theEmitter->emitIns_R_R(INS_st1_4regs, EA_8BYTE, REG_V30, REG_R2, INS_OPTS_1D);
    theEmitter->emitIns_R_R(INS_st1_4regs, EA_16BYTE, REG_V3, REG_R7, INS_OPTS_2D);

    // st2 {Vt, Vt2}, [Xn|SP]
    theEmitter->emitIns_R_R(INS_st2, EA_8BYTE, REG_V0, REG_R2, INS_OPTS_8B);
    theEmitter->emitIns_R_R(INS_st2, EA_16BYTE, REG_V3, REG_R5, INS_OPTS_16B);
    theEmitter->emitIns_R_R(INS_st2, EA_8BYTE, REG_V6, REG_R8, INS_OPTS_4H);
    theEmitter->emitIns_R_R(INS_st2, EA_16BYTE, REG_V9, REG_R11, INS_OPTS_8H);
    theEmitter->emitIns_R_R(INS_st2, EA_8BYTE, REG_V12, REG_R14, INS_OPTS_2S);
    theEmitter->emitIns_R_R(INS_st2, EA_16BYTE, REG_V15, REG_R17, INS_OPTS_4S);
    theEmitter->emitIns_R_R(INS_st2, EA_16BYTE, REG_V18, REG_R20, INS_OPTS_2D);

    // st3 {Vt, Vt2, Vt3}, [Xn|SP]
    theEmitter->emitIns_R_R(INS_st3, EA_8BYTE, REG_V0, REG_R3, INS_OPTS_8B);
    theEmitter->emitIns_R_R(INS_st3, EA_16BYTE, REG_V4, REG_R7, INS_OPTS_16B);
    theEmitter->emitIns_R_R(INS_st3, EA_8BYTE, REG_V8, REG_R11, INS_OPTS_4H);
    theEmitter->emitIns_R_R(INS_st3, EA_16BYTE, REG_V12, REG_R15, INS_OPTS_8H);
    theEmitter->emitIns_R_R(INS_st3, EA_8BYTE, REG_V16, REG_R19, INS_OPTS_2S);
    theEmitter->emitIns_R_R(INS_st3, EA_16BYTE, REG_V20, REG_R23, INS_OPTS_4S);
    theEmitter->emitIns_R_R(INS_st3, EA_16BYTE, REG_V24, REG_R27, INS_OPTS_2D);

    // st4 {Vt, Vt2, Vt3, Vt4}, [Xn|SP]
    theEmitter->emitIns_R_R(INS_st4, EA_8BYTE, REG_V0, REG_R4, INS_OPTS_8B);
    theEmitter->emitIns_R_R(INS_st4, EA_16BYTE, REG_V5, REG_R9, INS_OPTS_16B);
    theEmitter->emitIns_R_R(INS_st4, EA_8BYTE, REG_V10, REG_R14, INS_OPTS_4H);
    theEmitter->emitIns_R_R(INS_st4, EA_16BYTE, REG_V15, REG_R19, INS_OPTS_8H);
    theEmitter->emitIns_R_R(INS_st4, EA_8BYTE, REG_V20, REG_R24, INS_OPTS_2S);
    theEmitter->emitIns_R_R(INS_st4, EA_16BYTE, REG_V25, REG_R29, INS_OPTS_4S);
    theEmitter->emitIns_R_R(INS_st4, EA_16BYTE, REG_V30, REG_R2, INS_OPTS_2D);

    // ld1r {Vt}, [Xn|SP]
    theEmitter->emitIns_R_R(INS_ld1r, EA_8BYTE, REG_V0, REG_R1, INS_OPTS_8B);
    theEmitter->emitIns_R_R(INS_ld1r, EA_16BYTE, REG_V2, REG_R3, INS_OPTS_16B);
    theEmitter->emitIns_R_R(INS_ld1r, EA_8BYTE, REG_V4, REG_R5, INS_OPTS_4H);
    theEmitter->emitIns_R_R(INS_ld1r, EA_16BYTE, REG_V6, REG_R7, INS_OPTS_8H);
    theEmitter->emitIns_R_R(INS_ld1r, EA_8BYTE, REG_V8, REG_R9, INS_OPTS_2S);
    theEmitter->emitIns_R_R(INS_ld1r, EA_16BYTE, REG_V10, REG_R11, INS_OPTS_4S);
    theEmitter->emitIns_R_R(INS_ld1r, EA_8BYTE, REG_V12, REG_R13, INS_OPTS_1D);
    theEmitter->emitIns_R_R(INS_ld1r, EA_16BYTE, REG_V14, REG_R15, INS_OPTS_2D);

    // ld2r {Vt, Vt2}, [Xn|SP]
    theEmitter->emitIns_R_R(INS_ld2r, EA_8BYTE, REG_V0, REG_R2, INS_OPTS_8B);
    theEmitter->emitIns_R_R(INS_ld2r, EA_16BYTE, REG_V3, REG_R5, INS_OPTS_16B);
    theEmitter->emitIns_R_R(INS_ld2r, EA_8BYTE, REG_V6, REG_R8, INS_OPTS_4H);
    theEmitter->emitIns_R_R(INS_ld2r, EA_16BYTE, REG_V9, REG_R11, INS_OPTS_8H);
    theEmitter->emitIns_R_R(INS_ld2r, EA_8BYTE, REG_V12, REG_R14, INS_OPTS_2S);
    theEmitter->emitIns_R_R(INS_ld2r, EA_16BYTE, REG_V15, REG_R17, INS_OPTS_4S);
    theEmitter->emitIns_R_R(INS_ld2r, EA_8BYTE, REG_V18, REG_R20, INS_OPTS_1D);
    theEmitter->emitIns_R_R(INS_ld2r, EA_16BYTE, REG_V21, REG_R23, INS_OPTS_2D);

    // ld3r {Vt, Vt2, Vt3}, [Xn|SP]
    theEmitter->emitIns_R_R(INS_ld3r, EA_8BYTE, REG_V0, REG_R3, INS_OPTS_8B);
    theEmitter->emitIns_R_R(INS_ld3r, EA_16BYTE, REG_V4, REG_R7, INS_OPTS_16B);
    theEmitter->emitIns_R_R(INS_ld3r, EA_8BYTE, REG_V8, REG_R11, INS_OPTS_4H);
    theEmitter->emitIns_R_R(INS_ld3r, EA_16BYTE, REG_V12, REG_R15, INS_OPTS_8H);
    theEmitter->emitIns_R_R(INS_ld3r, EA_8BYTE, REG_V16, REG_R19, INS_OPTS_2S);
    theEmitter->emitIns_R_R(INS_ld3r, EA_16BYTE, REG_V20, REG_R23, INS_OPTS_4S);
    theEmitter->emitIns_R_R(INS_ld3r, EA_8BYTE, REG_V24, REG_R27, INS_OPTS_1D);
    theEmitter->emitIns_R_R(INS_ld3r, EA_16BYTE, REG_V28, REG_SP, INS_OPTS_2D);

    // ld4r {Vt, Vt2, Vt3, Vt4}, [Xn|SP]
    theEmitter->emitIns_R_R(INS_ld4r, EA_8BYTE, REG_V0, REG_R4, INS_OPTS_8B);
    theEmitter->emitIns_R_R(INS_ld4r, EA_16BYTE, REG_V5, REG_R9, INS_OPTS_16B);
    theEmitter->emitIns_R_R(INS_ld4r, EA_8BYTE, REG_V10, REG_R14, INS_OPTS_4H);
    theEmitter->emitIns_R_R(INS_ld4r, EA_16BYTE, REG_V15, REG_R19, INS_OPTS_8H);
    theEmitter->emitIns_R_R(INS_ld4r, EA_8BYTE, REG_V20, REG_R24, INS_OPTS_2S);
    theEmitter->emitIns_R_R(INS_ld4r, EA_16BYTE, REG_V25, REG_R29, INS_OPTS_4S);
    theEmitter->emitIns_R_R(INS_ld4r, EA_8BYTE, REG_V30, REG_R2, INS_OPTS_1D);
    theEmitter->emitIns_R_R(INS_ld4r, EA_16BYTE, REG_V3, REG_R7, INS_OPTS_2D);

    // tbl Vd, {Vt}, Vm
    theEmitter->emitIns_R_R_R(INS_tbl, EA_8BYTE, REG_V0, REG_V1, REG_V6, INS_OPTS_8B);
    theEmitter->emitIns_R_R_R(INS_tbl, EA_16BYTE, REG_V0, REG_V1, REG_V6, INS_OPTS_16B);

    // tbx Vd, {Vt}, Vm
    theEmitter->emitIns_R_R_R(INS_tbx, EA_8BYTE, REG_V0, REG_V1, REG_V6, INS_OPTS_8B);
    theEmitter->emitIns_R_R_R(INS_tbx, EA_16BYTE, REG_V0, REG_V1, REG_V6, INS_OPTS_16B);

    // tbl Vd, {Vt, Vt2}, Vm
    theEmitter->emitIns_R_R_R(INS_tbl_2regs, EA_8BYTE, REG_V0, REG_V1, REG_V6, INS_OPTS_8B);
    theEmitter->emitIns_R_R_R(INS_tbl_2regs, EA_16BYTE, REG_V0, REG_V1, REG_V6, INS_OPTS_16B);

    // tbx Vd, {Vt, Vt2}, Vm
    theEmitter->emitIns_R_R_R(INS_tbx_2regs, EA_8BYTE, REG_V0, REG_V1, REG_V6, INS_OPTS_8B);
    theEmitter->emitIns_R_R_R(INS_tbx_2regs, EA_16BYTE, REG_V0, REG_V1, REG_V6, INS_OPTS_16B);

    // tbl Vd, {Vt, Vt2, Vt3}, Vm
    theEmitter->emitIns_R_R_R(INS_tbl_3regs, EA_8BYTE, REG_V0, REG_V1, REG_V6, INS_OPTS_8B);
    theEmitter->emitIns_R_R_R(INS_tbl_3regs, EA_16BYTE, REG_V0, REG_V1, REG_V6, INS_OPTS_16B);

    // tbx Vd, {Vt, Vt2, Vt3}, Vm
    theEmitter->emitIns_R_R_R(INS_tbx_3regs, EA_8BYTE, REG_V0, REG_V1, REG_V6, INS_OPTS_8B);
    theEmitter->emitIns_R_R_R(INS_tbx_3regs, EA_16BYTE, REG_V0, REG_V1, REG_V6, INS_OPTS_16B);

    // tbl Vd, {Vt, Vt2, Vt3, Vt4}, Vm
    theEmitter->emitIns_R_R_R(INS_tbl_4regs, EA_8BYTE, REG_V0, REG_V1, REG_V6, INS_OPTS_8B);
    theEmitter->emitIns_R_R_R(INS_tbl_4regs, EA_16BYTE, REG_V0, REG_V1, REG_V6, INS_OPTS_16B);

    // tbx Vd, {Vt, Vt2, Vt3, Vt4}, Vm
    theEmitter->emitIns_R_R_R(INS_tbx_4regs, EA_8BYTE, REG_V0, REG_V1, REG_V6, INS_OPTS_8B);
    theEmitter->emitIns_R_R_R(INS_tbx_4regs, EA_16BYTE, REG_V0, REG_V1, REG_V6, INS_OPTS_16B);

#endif // ALL_ARM64_EMITTER_UNIT_TESTS

#ifdef ALL_ARM64_EMITTER_UNIT_TESTS
    //
    // Loads to and Stores from one, two, three, or four SIMD&FP registers
    //

    genDefineTempLabel(genCreateTempLabel());

    // ld1 {Vt}, [Xn|SP], Xm
    theEmitter->emitIns_R_R_R(INS_ld1, EA_8BYTE, REG_V0, REG_R1, REG_R2, INS_OPTS_8B);
    theEmitter->emitIns_R_R_R(INS_ld1, EA_16BYTE, REG_V3, REG_R4, REG_R5, INS_OPTS_16B);
    theEmitter->emitIns_R_R_R(INS_ld1, EA_8BYTE, REG_V6, REG_R7, REG_R8, INS_OPTS_4H);
    theEmitter->emitIns_R_R_R(INS_ld1, EA_16BYTE, REG_V9, REG_R10, REG_R11, INS_OPTS_8H);
    theEmitter->emitIns_R_R_R(INS_ld1, EA_8BYTE, REG_V12, REG_R13, REG_R14, INS_OPTS_2S);
    theEmitter->emitIns_R_R_R(INS_ld1, EA_16BYTE, REG_V15, REG_R16, REG_R17, INS_OPTS_4S);
    theEmitter->emitIns_R_R_R(INS_ld1, EA_8BYTE, REG_V18, REG_R19, REG_R20, INS_OPTS_1D);
    theEmitter->emitIns_R_R_R(INS_ld1, EA_16BYTE, REG_V21, REG_R22, REG_R23, INS_OPTS_2D);

    // ld1 {Vt, Vt2}, [Xn|SP], Xm
    theEmitter->emitIns_R_R_R(INS_ld1_2regs, EA_8BYTE, REG_V0, REG_R2, REG_R3, INS_OPTS_8B);
    theEmitter->emitIns_R_R_R(INS_ld1_2regs, EA_16BYTE, REG_V4, REG_R6, REG_R7, INS_OPTS_16B);
    theEmitter->emitIns_R_R_R(INS_ld1_2regs, EA_8BYTE, REG_V8, REG_R10, REG_R11, INS_OPTS_4H);
    theEmitter->emitIns_R_R_R(INS_ld1_2regs, EA_16BYTE, REG_V12, REG_R14, REG_R15, INS_OPTS_8H);
    theEmitter->emitIns_R_R_R(INS_ld1_2regs, EA_8BYTE, REG_V16, REG_R18, REG_R19, INS_OPTS_2S);
    theEmitter->emitIns_R_R_R(INS_ld1_2regs, EA_16BYTE, REG_V20, REG_R22, REG_R23, INS_OPTS_4S);
    theEmitter->emitIns_R_R_R(INS_ld1_2regs, EA_8BYTE, REG_V24, REG_R26, REG_R27, INS_OPTS_1D);
    theEmitter->emitIns_R_R_R(INS_ld1_2regs, EA_16BYTE, REG_V28, REG_SP, REG_R30, INS_OPTS_2D);

    // ld1 {Vt, Vt2, Vt3}, [Xn|SP], Xm
    theEmitter->emitIns_R_R_R(INS_ld1_3regs, EA_8BYTE, REG_V0, REG_R3, REG_R4, INS_OPTS_8B);
    theEmitter->emitIns_R_R_R(INS_ld1_3regs, EA_16BYTE, REG_V5, REG_R8, REG_R9, INS_OPTS_16B);
    theEmitter->emitIns_R_R_R(INS_ld1_3regs, EA_8BYTE, REG_V10, REG_R13, REG_R14, INS_OPTS_4H);
    theEmitter->emitIns_R_R_R(INS_ld1_3regs, EA_16BYTE, REG_V15, REG_R18, REG_R19, INS_OPTS_8H);
    theEmitter->emitIns_R_R_R(INS_ld1_3regs, EA_8BYTE, REG_V20, REG_R23, REG_R24, INS_OPTS_2S);
    theEmitter->emitIns_R_R_R(INS_ld1_3regs, EA_16BYTE, REG_V25, REG_R28, REG_R29, INS_OPTS_4S);
    theEmitter->emitIns_R_R_R(INS_ld1_3regs, EA_8BYTE, REG_V30, REG_R0, REG_R1, INS_OPTS_1D);
    theEmitter->emitIns_R_R_R(INS_ld1_3regs, EA_16BYTE, REG_V2, REG_R5, REG_R6, INS_OPTS_2D);

    // ld1 {Vt, Vt2, Vt3, Vt4}, [Xn|SP], Xm
    theEmitter->emitIns_R_R_R(INS_ld1_4regs, EA_8BYTE, REG_V0, REG_R4, REG_R5, INS_OPTS_8B);
    theEmitter->emitIns_R_R_R(INS_ld1_4regs, EA_16BYTE, REG_V6, REG_R10, REG_R11, INS_OPTS_16B);
    theEmitter->emitIns_R_R_R(INS_ld1_4regs, EA_8BYTE, REG_V12, REG_R16, REG_R17, INS_OPTS_4H);
    theEmitter->emitIns_R_R_R(INS_ld1_4regs, EA_16BYTE, REG_V18, REG_R22, REG_R23, INS_OPTS_8H);
    theEmitter->emitIns_R_R_R(INS_ld1_4regs, EA_8BYTE, REG_V24, REG_R28, REG_R29, INS_OPTS_2S);
    theEmitter->emitIns_R_R_R(INS_ld1_4regs, EA_16BYTE, REG_V30, REG_R2, REG_R3, INS_OPTS_4S);
    theEmitter->emitIns_R_R_R(INS_ld1_4regs, EA_8BYTE, REG_V4, REG_R8, REG_R9, INS_OPTS_1D);
    theEmitter->emitIns_R_R_R(INS_ld1_4regs, EA_16BYTE, REG_V10, REG_R14, REG_R15, INS_OPTS_2D);

    // ld2 {Vt, Vt2}, [Xn|SP], Xm
    theEmitter->emitIns_R_R_R(INS_ld2, EA_8BYTE, REG_V0, REG_R2, REG_R3, INS_OPTS_8B);
    theEmitter->emitIns_R_R_R(INS_ld2, EA_16BYTE, REG_V4, REG_R6, REG_R7, INS_OPTS_16B);
    theEmitter->emitIns_R_R_R(INS_ld2, EA_8BYTE, REG_V8, REG_R10, REG_R11, INS_OPTS_4H);
    theEmitter->emitIns_R_R_R(INS_ld2, EA_16BYTE, REG_V12, REG_R14, REG_R15, INS_OPTS_8H);
    theEmitter->emitIns_R_R_R(INS_ld2, EA_8BYTE, REG_V16, REG_R18, REG_R19, INS_OPTS_2S);
    theEmitter->emitIns_R_R_R(INS_ld2, EA_16BYTE, REG_V20, REG_R22, REG_R23, INS_OPTS_4S);
    theEmitter->emitIns_R_R_R(INS_ld2, EA_16BYTE, REG_V24, REG_R26, REG_R27, INS_OPTS_2D);

    // ld3 {Vt, Vt2, Vt3}, [Xn|SP], Xm
    theEmitter->emitIns_R_R_R(INS_ld3, EA_8BYTE, REG_V0, REG_R3, REG_R4, INS_OPTS_8B);
    theEmitter->emitIns_R_R_R(INS_ld3, EA_16BYTE, REG_V5, REG_R8, REG_R9, INS_OPTS_16B);
    theEmitter->emitIns_R_R_R(INS_ld3, EA_8BYTE, REG_V10, REG_R13, REG_R14, INS_OPTS_4H);
    theEmitter->emitIns_R_R_R(INS_ld3, EA_16BYTE, REG_V15, REG_R18, REG_R19, INS_OPTS_8H);
    theEmitter->emitIns_R_R_R(INS_ld3, EA_8BYTE, REG_V20, REG_R23, REG_R24, INS_OPTS_2S);
    theEmitter->emitIns_R_R_R(INS_ld3, EA_16BYTE, REG_V25, REG_R28, REG_R29, INS_OPTS_4S);
    theEmitter->emitIns_R_R_R(INS_ld3, EA_16BYTE, REG_V30, REG_R0, REG_R1, INS_OPTS_2D);

    // ld4 {Vt, Vt2, Vt3, Vt4}, [Xn|SP], Xm
    theEmitter->emitIns_R_R_R(INS_ld4, EA_8BYTE, REG_V0, REG_R4, REG_R5, INS_OPTS_8B);
    theEmitter->emitIns_R_R_R(INS_ld4, EA_16BYTE, REG_V6, REG_R10, REG_R11, INS_OPTS_16B);
    theEmitter->emitIns_R_R_R(INS_ld4, EA_8BYTE, REG_V12, REG_R16, REG_R17, INS_OPTS_4H);
    theEmitter->emitIns_R_R_R(INS_ld4, EA_16BYTE, REG_V18, REG_R22, REG_R23, INS_OPTS_8H);
    theEmitter->emitIns_R_R_R(INS_ld4, EA_8BYTE, REG_V24, REG_R28, REG_R29, INS_OPTS_2S);
    theEmitter->emitIns_R_R_R(INS_ld4, EA_16BYTE, REG_V30, REG_R2, REG_R3, INS_OPTS_4S);
    theEmitter->emitIns_R_R_R(INS_ld4, EA_16BYTE, REG_V4, REG_R8, REG_R9, INS_OPTS_2D);

    // st1 {Vt}, [Xn|SP], Xm
    theEmitter->emitIns_R_R_R(INS_st1, EA_8BYTE, REG_V0, REG_R1, REG_R2, INS_OPTS_8B);
    theEmitter->emitIns_R_R_R(INS_st1, EA_16BYTE, REG_V3, REG_R4, REG_R5, INS_OPTS_16B);
    theEmitter->emitIns_R_R_R(INS_st1, EA_8BYTE, REG_V6, REG_R7, REG_R8, INS_OPTS_4H);
    theEmitter->emitIns_R_R_R(INS_st1, EA_16BYTE, REG_V9, REG_R10, REG_R11, INS_OPTS_8H);
    theEmitter->emitIns_R_R_R(INS_st1, EA_8BYTE, REG_V12, REG_R13, REG_R14, INS_OPTS_2S);
    theEmitter->emitIns_R_R_R(INS_st1, EA_16BYTE, REG_V15, REG_R16, REG_R17, INS_OPTS_4S);
    theEmitter->emitIns_R_R_R(INS_st1, EA_8BYTE, REG_V18, REG_R19, REG_R20, INS_OPTS_1D);
    theEmitter->emitIns_R_R_R(INS_st1, EA_16BYTE, REG_V21, REG_R22, REG_R23, INS_OPTS_2D);

    // st1 {Vt, Vt2}, [Xn|SP], Xm
    theEmitter->emitIns_R_R_R(INS_st1_2regs, EA_8BYTE, REG_V0, REG_R2, REG_R3, INS_OPTS_8B);
    theEmitter->emitIns_R_R_R(INS_st1_2regs, EA_16BYTE, REG_V4, REG_R6, REG_R7, INS_OPTS_16B);
    theEmitter->emitIns_R_R_R(INS_st1_2regs, EA_8BYTE, REG_V8, REG_R10, REG_R11, INS_OPTS_4H);
    theEmitter->emitIns_R_R_R(INS_st1_2regs, EA_16BYTE, REG_V12, REG_R14, REG_R15, INS_OPTS_8H);
    theEmitter->emitIns_R_R_R(INS_st1_2regs, EA_8BYTE, REG_V16, REG_R18, REG_R19, INS_OPTS_2S);
    theEmitter->emitIns_R_R_R(INS_st1_2regs, EA_16BYTE, REG_V20, REG_R22, REG_R23, INS_OPTS_4S);
    theEmitter->emitIns_R_R_R(INS_st1_2regs, EA_8BYTE, REG_V24, REG_R26, REG_R27, INS_OPTS_1D);
    theEmitter->emitIns_R_R_R(INS_st1_2regs, EA_16BYTE, REG_V28, REG_SP, REG_R30, INS_OPTS_2D);

    // st1 {Vt, Vt2, Vt3}, [Xn|SP], Xm
    theEmitter->emitIns_R_R_R(INS_st1_3regs, EA_8BYTE, REG_V0, REG_R3, REG_R4, INS_OPTS_8B);
    theEmitter->emitIns_R_R_R(INS_st1_3regs, EA_16BYTE, REG_V5, REG_R8, REG_R9, INS_OPTS_16B);
    theEmitter->emitIns_R_R_R(INS_st1_3regs, EA_8BYTE, REG_V10, REG_R13, REG_R14, INS_OPTS_4H);
    theEmitter->emitIns_R_R_R(INS_st1_3regs, EA_16BYTE, REG_V15, REG_R18, REG_R19, INS_OPTS_8H);
    theEmitter->emitIns_R_R_R(INS_st1_3regs, EA_8BYTE, REG_V20, REG_R23, REG_R24, INS_OPTS_2S);
    theEmitter->emitIns_R_R_R(INS_st1_3regs, EA_16BYTE, REG_V25, REG_R28, REG_R29, INS_OPTS_4S);
    theEmitter->emitIns_R_R_R(INS_st1_3regs, EA_8BYTE, REG_V30, REG_R0, REG_R1, INS_OPTS_1D);
    theEmitter->emitIns_R_R_R(INS_st1_3regs, EA_16BYTE, REG_V2, REG_R5, REG_R6, INS_OPTS_2D);

    // st1 {Vt, Vt2, Vt3, Vt4}, [Xn|SP], Xm
    theEmitter->emitIns_R_R_R(INS_st1_4regs, EA_8BYTE, REG_V0, REG_R4, REG_R5, INS_OPTS_8B);
    theEmitter->emitIns_R_R_R(INS_st1_4regs, EA_16BYTE, REG_V6, REG_R10, REG_R11, INS_OPTS_16B);
    theEmitter->emitIns_R_R_R(INS_st1_4regs, EA_8BYTE, REG_V12, REG_R16, REG_R17, INS_OPTS_4H);
    theEmitter->emitIns_R_R_R(INS_st1_4regs, EA_16BYTE, REG_V18, REG_R22, REG_R23, INS_OPTS_8H);
    theEmitter->emitIns_R_R_R(INS_st1_4regs, EA_8BYTE, REG_V24, REG_R28, REG_R29, INS_OPTS_2S);
    theEmitter->emitIns_R_R_R(INS_st1_4regs, EA_16BYTE, REG_V30, REG_R2, REG_R3, INS_OPTS_4S);
    theEmitter->emitIns_R_R_R(INS_st1_4regs, EA_8BYTE, REG_V4, REG_R8, REG_R9, INS_OPTS_1D);
    theEmitter->emitIns_R_R_R(INS_st1_4regs, EA_16BYTE, REG_V10, REG_R14, REG_R15, INS_OPTS_2D);

    // st2 {Vt, Vt2}, [Xn|SP], Xm
    theEmitter->emitIns_R_R_R(INS_st2, EA_8BYTE, REG_V0, REG_R2, REG_R3, INS_OPTS_8B);
    theEmitter->emitIns_R_R_R(INS_st2, EA_16BYTE, REG_V4, REG_R6, REG_R7, INS_OPTS_16B);
    theEmitter->emitIns_R_R_R(INS_st2, EA_8BYTE, REG_V8, REG_R10, REG_R11, INS_OPTS_4H);
    theEmitter->emitIns_R_R_R(INS_st2, EA_16BYTE, REG_V12, REG_R14, REG_R15, INS_OPTS_8H);
    theEmitter->emitIns_R_R_R(INS_st2, EA_8BYTE, REG_V16, REG_R18, REG_R19, INS_OPTS_2S);
    theEmitter->emitIns_R_R_R(INS_st2, EA_16BYTE, REG_V20, REG_R22, REG_R23, INS_OPTS_4S);
    theEmitter->emitIns_R_R_R(INS_st2, EA_16BYTE, REG_V24, REG_R26, REG_R27, INS_OPTS_2D);

    // st3 {Vt, Vt2, Vt3}, [Xn|SP], Xm
    theEmitter->emitIns_R_R_R(INS_st3, EA_8BYTE, REG_V0, REG_R3, REG_R4, INS_OPTS_8B);
    theEmitter->emitIns_R_R_R(INS_st3, EA_16BYTE, REG_V5, REG_R8, REG_R9, INS_OPTS_16B);
    theEmitter->emitIns_R_R_R(INS_st3, EA_8BYTE, REG_V10, REG_R13, REG_R14, INS_OPTS_4H);
    theEmitter->emitIns_R_R_R(INS_st3, EA_16BYTE, REG_V15, REG_R18, REG_R19, INS_OPTS_8H);
    theEmitter->emitIns_R_R_R(INS_st3, EA_8BYTE, REG_V20, REG_R23, REG_R24, INS_OPTS_2S);
    theEmitter->emitIns_R_R_R(INS_st3, EA_16BYTE, REG_V25, REG_R28, REG_R29, INS_OPTS_4S);
    theEmitter->emitIns_R_R_R(INS_st3, EA_16BYTE, REG_V30, REG_R0, REG_R1, INS_OPTS_2D);

    // st4 {Vt, Vt2, Vt3, Vt4}, [Xn|SP], Xm
    theEmitter->emitIns_R_R_R(INS_st4, EA_8BYTE, REG_V0, REG_R4, REG_R5, INS_OPTS_8B);
    theEmitter->emitIns_R_R_R(INS_st4, EA_16BYTE, REG_V6, REG_R10, REG_R11, INS_OPTS_16B);
    theEmitter->emitIns_R_R_R(INS_st4, EA_8BYTE, REG_V12, REG_R16, REG_R17, INS_OPTS_4H);
    theEmitter->emitIns_R_R_R(INS_st4, EA_16BYTE, REG_V18, REG_R22, REG_R23, INS_OPTS_8H);
    theEmitter->emitIns_R_R_R(INS_st4, EA_8BYTE, REG_V24, REG_R28, REG_R29, INS_OPTS_2S);
    theEmitter->emitIns_R_R_R(INS_st4, EA_16BYTE, REG_V30, REG_R2, REG_R3, INS_OPTS_4S);
    theEmitter->emitIns_R_R_R(INS_st4, EA_16BYTE, REG_V4, REG_R8, REG_R9, INS_OPTS_2D);

    // ld1r {Vt}, [Xn|SP], Xm
    theEmitter->emitIns_R_R_R(INS_ld1r, EA_8BYTE, REG_V0, REG_R1, REG_R2, INS_OPTS_8B);
    theEmitter->emitIns_R_R_R(INS_ld1r, EA_16BYTE, REG_V3, REG_R4, REG_R5, INS_OPTS_16B);
    theEmitter->emitIns_R_R_R(INS_ld1r, EA_8BYTE, REG_V6, REG_R7, REG_R8, INS_OPTS_4H);
    theEmitter->emitIns_R_R_R(INS_ld1r, EA_16BYTE, REG_V9, REG_R10, REG_R11, INS_OPTS_8H);
    theEmitter->emitIns_R_R_R(INS_ld1r, EA_8BYTE, REG_V12, REG_R13, REG_R14, INS_OPTS_2S);
    theEmitter->emitIns_R_R_R(INS_ld1r, EA_16BYTE, REG_V15, REG_R16, REG_R17, INS_OPTS_4S);
    theEmitter->emitIns_R_R_R(INS_ld1r, EA_8BYTE, REG_V18, REG_R19, REG_R20, INS_OPTS_1D);
    theEmitter->emitIns_R_R_R(INS_ld1r, EA_16BYTE, REG_V21, REG_R22, REG_R23, INS_OPTS_2D);

    // ld2r {Vt, Vt2}, [Xn|SP], Xm
    theEmitter->emitIns_R_R_R(INS_ld2r, EA_8BYTE, REG_V0, REG_R2, REG_R3, INS_OPTS_8B);
    theEmitter->emitIns_R_R_R(INS_ld2r, EA_16BYTE, REG_V4, REG_R6, REG_R7, INS_OPTS_16B);
    theEmitter->emitIns_R_R_R(INS_ld2r, EA_8BYTE, REG_V8, REG_R10, REG_R11, INS_OPTS_4H);
    theEmitter->emitIns_R_R_R(INS_ld2r, EA_16BYTE, REG_V12, REG_R14, REG_R15, INS_OPTS_8H);
    theEmitter->emitIns_R_R_R(INS_ld2r, EA_8BYTE, REG_V16, REG_R18, REG_R19, INS_OPTS_2S);
    theEmitter->emitIns_R_R_R(INS_ld2r, EA_16BYTE, REG_V20, REG_R22, REG_R23, INS_OPTS_4S);
    theEmitter->emitIns_R_R_R(INS_ld2r, EA_8BYTE, REG_V24, REG_R26, REG_R27, INS_OPTS_1D);
    theEmitter->emitIns_R_R_R(INS_ld2r, EA_16BYTE, REG_V28, REG_SP, REG_R30, INS_OPTS_2D);

    // ld3r {Vt, Vt2, Vt3}, [Xn|SP], Xm
    theEmitter->emitIns_R_R_R(INS_ld3r, EA_8BYTE, REG_V0, REG_R3, REG_R4, INS_OPTS_8B);
    theEmitter->emitIns_R_R_R(INS_ld3r, EA_16BYTE, REG_V5, REG_R8, REG_R9, INS_OPTS_16B);
    theEmitter->emitIns_R_R_R(INS_ld3r, EA_8BYTE, REG_V10, REG_R13, REG_R14, INS_OPTS_4H);
    theEmitter->emitIns_R_R_R(INS_ld3r, EA_16BYTE, REG_V15, REG_R18, REG_R19, INS_OPTS_8H);
    theEmitter->emitIns_R_R_R(INS_ld3r, EA_8BYTE, REG_V20, REG_R23, REG_R24, INS_OPTS_2S);
    theEmitter->emitIns_R_R_R(INS_ld3r, EA_16BYTE, REG_V25, REG_R28, REG_R29, INS_OPTS_4S);
    theEmitter->emitIns_R_R_R(INS_ld3r, EA_8BYTE, REG_V30, REG_R0, REG_R1, INS_OPTS_1D);
    theEmitter->emitIns_R_R_R(INS_ld3r, EA_16BYTE, REG_V2, REG_R5, REG_R6, INS_OPTS_2D);

    // ld4r {Vt, Vt2, Vt3, Vt4}, [Xn|SP], Xm
    theEmitter->emitIns_R_R_R(INS_ld4r, EA_8BYTE, REG_V0, REG_R4, REG_R5, INS_OPTS_8B);
    theEmitter->emitIns_R_R_R(INS_ld4r, EA_16BYTE, REG_V6, REG_R10, REG_R11, INS_OPTS_16B);
    theEmitter->emitIns_R_R_R(INS_ld4r, EA_8BYTE, REG_V12, REG_R16, REG_R17, INS_OPTS_4H);
    theEmitter->emitIns_R_R_R(INS_ld4r, EA_16BYTE, REG_V18, REG_R22, REG_R23, INS_OPTS_8H);
    theEmitter->emitIns_R_R_R(INS_ld4r, EA_8BYTE, REG_V24, REG_R28, REG_R29, INS_OPTS_2S);
    theEmitter->emitIns_R_R_R(INS_ld4r, EA_16BYTE, REG_V30, REG_R2, REG_R3, INS_OPTS_4S);
    theEmitter->emitIns_R_R_R(INS_ld4r, EA_8BYTE, REG_V4, REG_R8, REG_R9, INS_OPTS_1D);
    theEmitter->emitIns_R_R_R(INS_ld4r, EA_16BYTE, REG_V10, REG_R14, REG_R15, INS_OPTS_2D);

#endif // ALL_ARM64_EMITTER_UNIT_TESTS

#ifdef ALL_ARM64_EMITTER_UNIT_TESTS
    //
    // Loads to and Stores from one, two, three, or four SIMD&FP registers
    //

    genDefineTempLabel(genCreateTempLabel());

    // ld1 {Vt}, [Xn|SP], #imm
    theEmitter->emitIns_R_R_I(INS_ld1, EA_8BYTE, REG_V0, REG_R1, 8, INS_OPTS_8B);
    theEmitter->emitIns_R_R_I(INS_ld1, EA_16BYTE, REG_V2, REG_R3, 16, INS_OPTS_16B);
    theEmitter->emitIns_R_R_I(INS_ld1, EA_8BYTE, REG_V4, REG_R5, 8, INS_OPTS_4H);
    theEmitter->emitIns_R_R_I(INS_ld1, EA_16BYTE, REG_V6, REG_R7, 16, INS_OPTS_8H);
    theEmitter->emitIns_R_R_I(INS_ld1, EA_8BYTE, REG_V8, REG_R9, 8, INS_OPTS_2S);
    theEmitter->emitIns_R_R_I(INS_ld1, EA_16BYTE, REG_V10, REG_R11, 16, INS_OPTS_4S);
    theEmitter->emitIns_R_R_I(INS_ld1, EA_8BYTE, REG_V12, REG_R13, 8, INS_OPTS_1D);
    theEmitter->emitIns_R_R_I(INS_ld1, EA_16BYTE, REG_V14, REG_R15, 16, INS_OPTS_2D);

    // ld1 {Vt, Vt2}, [Xn|SP], #imm
    theEmitter->emitIns_R_R_I(INS_ld1_2regs, EA_8BYTE, REG_V0, REG_R2, 16, INS_OPTS_8B);
    theEmitter->emitIns_R_R_I(INS_ld1_2regs, EA_16BYTE, REG_V3, REG_R5, 32, INS_OPTS_16B);
    theEmitter->emitIns_R_R_I(INS_ld1_2regs, EA_8BYTE, REG_V6, REG_R8, 16, INS_OPTS_4H);
    theEmitter->emitIns_R_R_I(INS_ld1_2regs, EA_16BYTE, REG_V9, REG_R11, 32, INS_OPTS_8H);
    theEmitter->emitIns_R_R_I(INS_ld1_2regs, EA_8BYTE, REG_V12, REG_R14, 16, INS_OPTS_2S);
    theEmitter->emitIns_R_R_I(INS_ld1_2regs, EA_16BYTE, REG_V15, REG_R17, 32, INS_OPTS_4S);
    theEmitter->emitIns_R_R_I(INS_ld1_2regs, EA_8BYTE, REG_V18, REG_R20, 16, INS_OPTS_1D);
    theEmitter->emitIns_R_R_I(INS_ld1_2regs, EA_16BYTE, REG_V21, REG_R23, 32, INS_OPTS_2D);

    // ld1 {Vt, Vt2, Vt3}, [Xn|SP], #imm
    theEmitter->emitIns_R_R_I(INS_ld1_3regs, EA_8BYTE, REG_V0, REG_R3, 24, INS_OPTS_8B);
    theEmitter->emitIns_R_R_I(INS_ld1_3regs, EA_16BYTE, REG_V4, REG_R7, 48, INS_OPTS_16B);
    theEmitter->emitIns_R_R_I(INS_ld1_3regs, EA_8BYTE, REG_V8, REG_R11, 24, INS_OPTS_4H);
    theEmitter->emitIns_R_R_I(INS_ld1_3regs, EA_16BYTE, REG_V12, REG_R15, 48, INS_OPTS_8H);
    theEmitter->emitIns_R_R_I(INS_ld1_3regs, EA_8BYTE, REG_V16, REG_R19, 24, INS_OPTS_2S);
    theEmitter->emitIns_R_R_I(INS_ld1_3regs, EA_16BYTE, REG_V20, REG_R23, 48, INS_OPTS_4S);
    theEmitter->emitIns_R_R_I(INS_ld1_3regs, EA_8BYTE, REG_V24, REG_R27, 24, INS_OPTS_1D);
    theEmitter->emitIns_R_R_I(INS_ld1_3regs, EA_16BYTE, REG_V28, REG_SP, 48, INS_OPTS_2D);

    // ld1 {Vt, Vt2, Vt3, Vt4}, [Xn|SP], #imm
    theEmitter->emitIns_R_R_I(INS_ld1_4regs, EA_8BYTE, REG_V0, REG_R4, 32, INS_OPTS_8B);
    theEmitter->emitIns_R_R_I(INS_ld1_4regs, EA_16BYTE, REG_V5, REG_R9, 64, INS_OPTS_16B);
    theEmitter->emitIns_R_R_I(INS_ld1_4regs, EA_8BYTE, REG_V10, REG_R14, 32, INS_OPTS_4H);
    theEmitter->emitIns_R_R_I(INS_ld1_4regs, EA_16BYTE, REG_V15, REG_R19, 64, INS_OPTS_8H);
    theEmitter->emitIns_R_R_I(INS_ld1_4regs, EA_8BYTE, REG_V20, REG_R24, 32, INS_OPTS_2S);
    theEmitter->emitIns_R_R_I(INS_ld1_4regs, EA_16BYTE, REG_V25, REG_R29, 64, INS_OPTS_4S);
    theEmitter->emitIns_R_R_I(INS_ld1_4regs, EA_8BYTE, REG_V30, REG_R2, 32, INS_OPTS_1D);
    theEmitter->emitIns_R_R_I(INS_ld1_4regs, EA_16BYTE, REG_V3, REG_R7, 64, INS_OPTS_2D);

    // ld2 {Vt, Vt2}, [Xn|SP], #imm
    theEmitter->emitIns_R_R_I(INS_ld2, EA_8BYTE, REG_V0, REG_R2, 16, INS_OPTS_8B);
    theEmitter->emitIns_R_R_I(INS_ld2, EA_16BYTE, REG_V3, REG_R5, 32, INS_OPTS_16B);
    theEmitter->emitIns_R_R_I(INS_ld2, EA_8BYTE, REG_V6, REG_R8, 16, INS_OPTS_4H);
    theEmitter->emitIns_R_R_I(INS_ld2, EA_16BYTE, REG_V9, REG_R11, 32, INS_OPTS_8H);
    theEmitter->emitIns_R_R_I(INS_ld2, EA_8BYTE, REG_V12, REG_R14, 16, INS_OPTS_2S);
    theEmitter->emitIns_R_R_I(INS_ld2, EA_16BYTE, REG_V15, REG_R17, 32, INS_OPTS_4S);
    theEmitter->emitIns_R_R_I(INS_ld2, EA_16BYTE, REG_V18, REG_R20, 32, INS_OPTS_2D);

    // ld3 {Vt, Vt2, Vt3}, [Xn|SP], #imm
    theEmitter->emitIns_R_R_I(INS_ld3, EA_8BYTE, REG_V0, REG_R3, 24, INS_OPTS_8B);
    theEmitter->emitIns_R_R_I(INS_ld3, EA_16BYTE, REG_V4, REG_R7, 48, INS_OPTS_16B);
    theEmitter->emitIns_R_R_I(INS_ld3, EA_8BYTE, REG_V8, REG_R11, 24, INS_OPTS_4H);
    theEmitter->emitIns_R_R_I(INS_ld3, EA_16BYTE, REG_V12, REG_R15, 48, INS_OPTS_8H);
    theEmitter->emitIns_R_R_I(INS_ld3, EA_8BYTE, REG_V16, REG_R19, 24, INS_OPTS_2S);
    theEmitter->emitIns_R_R_I(INS_ld3, EA_16BYTE, REG_V20, REG_R23, 48, INS_OPTS_4S);
    theEmitter->emitIns_R_R_I(INS_ld3, EA_16BYTE, REG_V24, REG_R27, 48, INS_OPTS_2D);

    // ld4 {Vt, Vt2, Vt3, Vt4}, [Xn|SP], #imm
    theEmitter->emitIns_R_R_I(INS_ld4, EA_8BYTE, REG_V0, REG_R4, 32, INS_OPTS_8B);
    theEmitter->emitIns_R_R_I(INS_ld4, EA_16BYTE, REG_V5, REG_R9, 64, INS_OPTS_16B);
    theEmitter->emitIns_R_R_I(INS_ld4, EA_8BYTE, REG_V10, REG_R14, 32, INS_OPTS_4H);
    theEmitter->emitIns_R_R_I(INS_ld4, EA_16BYTE, REG_V15, REG_R19, 64, INS_OPTS_8H);
    theEmitter->emitIns_R_R_I(INS_ld4, EA_8BYTE, REG_V20, REG_R24, 32, INS_OPTS_2S);
    theEmitter->emitIns_R_R_I(INS_ld4, EA_16BYTE, REG_V25, REG_R29, 64, INS_OPTS_4S);
    theEmitter->emitIns_R_R_I(INS_ld4, EA_16BYTE, REG_V30, REG_R2, 64, INS_OPTS_2D);

    // st1 {Vt}, [Xn|SP], #imm
    theEmitter->emitIns_R_R_I(INS_st1, EA_8BYTE, REG_V0, REG_R1, 8, INS_OPTS_8B);
    theEmitter->emitIns_R_R_I(INS_st1, EA_16BYTE, REG_V2, REG_R3, 16, INS_OPTS_16B);
    theEmitter->emitIns_R_R_I(INS_st1, EA_8BYTE, REG_V4, REG_R5, 8, INS_OPTS_4H);
    theEmitter->emitIns_R_R_I(INS_st1, EA_16BYTE, REG_V6, REG_R7, 16, INS_OPTS_8H);
    theEmitter->emitIns_R_R_I(INS_st1, EA_8BYTE, REG_V8, REG_R9, 8, INS_OPTS_2S);
    theEmitter->emitIns_R_R_I(INS_st1, EA_16BYTE, REG_V10, REG_R11, 16, INS_OPTS_4S);
    theEmitter->emitIns_R_R_I(INS_st1, EA_8BYTE, REG_V12, REG_R13, 8, INS_OPTS_1D);
    theEmitter->emitIns_R_R_I(INS_st1, EA_16BYTE, REG_V14, REG_R15, 16, INS_OPTS_2D);

    // st1 {Vt, Vt2}, [Xn|SP], #imm
    theEmitter->emitIns_R_R_I(INS_st1_2regs, EA_8BYTE, REG_V0, REG_R2, 16, INS_OPTS_8B);
    theEmitter->emitIns_R_R_I(INS_st1_2regs, EA_16BYTE, REG_V3, REG_R5, 32, INS_OPTS_16B);
    theEmitter->emitIns_R_R_I(INS_st1_2regs, EA_8BYTE, REG_V6, REG_R8, 16, INS_OPTS_4H);
    theEmitter->emitIns_R_R_I(INS_st1_2regs, EA_16BYTE, REG_V9, REG_R11, 32, INS_OPTS_8H);
    theEmitter->emitIns_R_R_I(INS_st1_2regs, EA_8BYTE, REG_V12, REG_R14, 16, INS_OPTS_2S);
    theEmitter->emitIns_R_R_I(INS_st1_2regs, EA_16BYTE, REG_V15, REG_R17, 32, INS_OPTS_4S);
    theEmitter->emitIns_R_R_I(INS_st1_2regs, EA_8BYTE, REG_V18, REG_R20, 16, INS_OPTS_1D);
    theEmitter->emitIns_R_R_I(INS_st1_2regs, EA_16BYTE, REG_V21, REG_R23, 32, INS_OPTS_2D);

    // st1 {Vt, Vt2, Vt3}, [Xn|SP], #imm
    theEmitter->emitIns_R_R_I(INS_st1_3regs, EA_8BYTE, REG_V0, REG_R3, 24, INS_OPTS_8B);
    theEmitter->emitIns_R_R_I(INS_st1_3regs, EA_16BYTE, REG_V4, REG_R7, 48, INS_OPTS_16B);
    theEmitter->emitIns_R_R_I(INS_st1_3regs, EA_8BYTE, REG_V8, REG_R11, 24, INS_OPTS_4H);
    theEmitter->emitIns_R_R_I(INS_st1_3regs, EA_16BYTE, REG_V12, REG_R15, 48, INS_OPTS_8H);
    theEmitter->emitIns_R_R_I(INS_st1_3regs, EA_8BYTE, REG_V16, REG_R19, 24, INS_OPTS_2S);
    theEmitter->emitIns_R_R_I(INS_st1_3regs, EA_16BYTE, REG_V20, REG_R23, 48, INS_OPTS_4S);
    theEmitter->emitIns_R_R_I(INS_st1_3regs, EA_8BYTE, REG_V24, REG_R27, 24, INS_OPTS_1D);
    theEmitter->emitIns_R_R_I(INS_st1_3regs, EA_16BYTE, REG_V28, REG_SP, 48, INS_OPTS_2D);

    // st1 {Vt, Vt2, Vt3, Vt4}, [Xn|SP], #imm
    theEmitter->emitIns_R_R_I(INS_st1_4regs, EA_8BYTE, REG_V0, REG_R4, 32, INS_OPTS_8B);
    theEmitter->emitIns_R_R_I(INS_st1_4regs, EA_16BYTE, REG_V5, REG_R9, 64, INS_OPTS_16B);
    theEmitter->emitIns_R_R_I(INS_st1_4regs, EA_8BYTE, REG_V10, REG_R14, 32, INS_OPTS_4H);
    theEmitter->emitIns_R_R_I(INS_st1_4regs, EA_16BYTE, REG_V15, REG_R19, 64, INS_OPTS_8H);
    theEmitter->emitIns_R_R_I(INS_st1_4regs, EA_8BYTE, REG_V20, REG_R24, 32, INS_OPTS_2S);
    theEmitter->emitIns_R_R_I(INS_st1_4regs, EA_16BYTE, REG_V25, REG_R29, 64, INS_OPTS_4S);
    theEmitter->emitIns_R_R_I(INS_st1_4regs, EA_8BYTE, REG_V30, REG_R2, 32, INS_OPTS_1D);
    theEmitter->emitIns_R_R_I(INS_st1_4regs, EA_16BYTE, REG_V3, REG_R7, 64, INS_OPTS_2D);

    // st2 {Vt, Vt2}, [Xn|SP], #imm
    theEmitter->emitIns_R_R_I(INS_st2, EA_8BYTE, REG_V0, REG_R2, 16, INS_OPTS_8B);
    theEmitter->emitIns_R_R_I(INS_st2, EA_16BYTE, REG_V3, REG_R5, 32, INS_OPTS_16B);
    theEmitter->emitIns_R_R_I(INS_st2, EA_8BYTE, REG_V6, REG_R8, 16, INS_OPTS_4H);
    theEmitter->emitIns_R_R_I(INS_st2, EA_16BYTE, REG_V9, REG_R11, 32, INS_OPTS_8H);
    theEmitter->emitIns_R_R_I(INS_st2, EA_8BYTE, REG_V12, REG_R14, 16, INS_OPTS_2S);
    theEmitter->emitIns_R_R_I(INS_st2, EA_16BYTE, REG_V15, REG_R17, 32, INS_OPTS_4S);
    theEmitter->emitIns_R_R_I(INS_st2, EA_16BYTE, REG_V18, REG_R20, 32, INS_OPTS_2D);

    // st3 {Vt, Vt2, Vt3}, [Xn|SP], #imm
    theEmitter->emitIns_R_R_I(INS_st3, EA_8BYTE, REG_V0, REG_R3, 24, INS_OPTS_8B);
    theEmitter->emitIns_R_R_I(INS_st3, EA_16BYTE, REG_V4, REG_R7, 48, INS_OPTS_16B);
    theEmitter->emitIns_R_R_I(INS_st3, EA_8BYTE, REG_V8, REG_R11, 24, INS_OPTS_4H);
    theEmitter->emitIns_R_R_I(INS_st3, EA_16BYTE, REG_V12, REG_R15, 48, INS_OPTS_8H);
    theEmitter->emitIns_R_R_I(INS_st3, EA_8BYTE, REG_V16, REG_R19, 24, INS_OPTS_2S);
    theEmitter->emitIns_R_R_I(INS_st3, EA_16BYTE, REG_V20, REG_R23, 48, INS_OPTS_4S);
    theEmitter->emitIns_R_R_I(INS_st3, EA_16BYTE, REG_V24, REG_R27, 48, INS_OPTS_2D);

    // st4 {Vt, Vt2, Vt3, Vt4}, [Xn|SP], #imm
    theEmitter->emitIns_R_R_I(INS_st4, EA_8BYTE, REG_V0, REG_R4, 32, INS_OPTS_8B);
    theEmitter->emitIns_R_R_I(INS_st4, EA_16BYTE, REG_V5, REG_R9, 64, INS_OPTS_16B);
    theEmitter->emitIns_R_R_I(INS_st4, EA_8BYTE, REG_V10, REG_R14, 32, INS_OPTS_4H);
    theEmitter->emitIns_R_R_I(INS_st4, EA_16BYTE, REG_V15, REG_R19, 64, INS_OPTS_8H);
    theEmitter->emitIns_R_R_I(INS_st4, EA_8BYTE, REG_V20, REG_R24, 32, INS_OPTS_2S);
    theEmitter->emitIns_R_R_I(INS_st4, EA_16BYTE, REG_V25, REG_R29, 64, INS_OPTS_4S);
    theEmitter->emitIns_R_R_I(INS_st4, EA_16BYTE, REG_V30, REG_R2, 64, INS_OPTS_2D);

    // ld1r {Vt}, [Xn|SP], #imm
    theEmitter->emitIns_R_R_I(INS_ld1r, EA_8BYTE, REG_V0, REG_R1, 1, INS_OPTS_8B);
    theEmitter->emitIns_R_R_I(INS_ld1r, EA_16BYTE, REG_V2, REG_R3, 1, INS_OPTS_16B);
    theEmitter->emitIns_R_R_I(INS_ld1r, EA_8BYTE, REG_V4, REG_R5, 2, INS_OPTS_4H);
    theEmitter->emitIns_R_R_I(INS_ld1r, EA_16BYTE, REG_V6, REG_R7, 2, INS_OPTS_8H);
    theEmitter->emitIns_R_R_I(INS_ld1r, EA_8BYTE, REG_V8, REG_R9, 4, INS_OPTS_2S);
    theEmitter->emitIns_R_R_I(INS_ld1r, EA_16BYTE, REG_V10, REG_R11, 4, INS_OPTS_4S);
    theEmitter->emitIns_R_R_I(INS_ld1r, EA_8BYTE, REG_V12, REG_R13, 8, INS_OPTS_1D);
    theEmitter->emitIns_R_R_I(INS_ld1r, EA_16BYTE, REG_V14, REG_R15, 8, INS_OPTS_2D);

    // ld2r {Vt, Vt2}, [Xn|SP], #imm
    theEmitter->emitIns_R_R_I(INS_ld2r, EA_8BYTE, REG_V0, REG_R2, 2, INS_OPTS_8B);
    theEmitter->emitIns_R_R_I(INS_ld2r, EA_16BYTE, REG_V3, REG_R5, 2, INS_OPTS_16B);
    theEmitter->emitIns_R_R_I(INS_ld2r, EA_8BYTE, REG_V6, REG_R8, 4, INS_OPTS_4H);
    theEmitter->emitIns_R_R_I(INS_ld2r, EA_16BYTE, REG_V9, REG_R11, 4, INS_OPTS_8H);
    theEmitter->emitIns_R_R_I(INS_ld2r, EA_8BYTE, REG_V12, REG_R14, 8, INS_OPTS_2S);
    theEmitter->emitIns_R_R_I(INS_ld2r, EA_16BYTE, REG_V15, REG_R17, 8, INS_OPTS_4S);
    theEmitter->emitIns_R_R_I(INS_ld2r, EA_8BYTE, REG_V18, REG_R20, 16, INS_OPTS_1D);
    theEmitter->emitIns_R_R_I(INS_ld2r, EA_16BYTE, REG_V21, REG_R23, 16, INS_OPTS_2D);

    // ld3r {Vt, Vt2, Vt3}, [Xn|SP], #imm
    theEmitter->emitIns_R_R_I(INS_ld3r, EA_8BYTE, REG_V0, REG_R3, 3, INS_OPTS_8B);
    theEmitter->emitIns_R_R_I(INS_ld3r, EA_16BYTE, REG_V4, REG_R7, 3, INS_OPTS_16B);
    theEmitter->emitIns_R_R_I(INS_ld3r, EA_8BYTE, REG_V8, REG_R11, 6, INS_OPTS_4H);
    theEmitter->emitIns_R_R_I(INS_ld3r, EA_16BYTE, REG_V12, REG_R15, 6, INS_OPTS_8H);
    theEmitter->emitIns_R_R_I(INS_ld3r, EA_8BYTE, REG_V16, REG_R19, 12, INS_OPTS_2S);
    theEmitter->emitIns_R_R_I(INS_ld3r, EA_16BYTE, REG_V20, REG_R23, 12, INS_OPTS_4S);
    theEmitter->emitIns_R_R_I(INS_ld3r, EA_8BYTE, REG_V24, REG_R27, 24, INS_OPTS_1D);
    theEmitter->emitIns_R_R_I(INS_ld3r, EA_16BYTE, REG_V28, REG_SP, 24, INS_OPTS_2D);

    // ld4r {Vt, Vt2, Vt3, Vt4}, [Xn|SP], #imm
    theEmitter->emitIns_R_R_I(INS_ld4r, EA_8BYTE, REG_V0, REG_R4, 4, INS_OPTS_8B);
    theEmitter->emitIns_R_R_I(INS_ld4r, EA_16BYTE, REG_V5, REG_R9, 4, INS_OPTS_16B);
    theEmitter->emitIns_R_R_I(INS_ld4r, EA_8BYTE, REG_V10, REG_R14, 8, INS_OPTS_4H);
    theEmitter->emitIns_R_R_I(INS_ld4r, EA_16BYTE, REG_V15, REG_R19, 8, INS_OPTS_8H);
    theEmitter->emitIns_R_R_I(INS_ld4r, EA_8BYTE, REG_V20, REG_R24, 16, INS_OPTS_2S);
    theEmitter->emitIns_R_R_I(INS_ld4r, EA_16BYTE, REG_V25, REG_R29, 16, INS_OPTS_4S);
    theEmitter->emitIns_R_R_I(INS_ld4r, EA_8BYTE, REG_V30, REG_R2, 32, INS_OPTS_1D);
    theEmitter->emitIns_R_R_I(INS_ld4r, EA_16BYTE, REG_V3, REG_R7, 32, INS_OPTS_2D);

#endif // ALL_ARM64_EMITTER_UNIT_TESTS

#ifdef ALL_ARM64_EMITTER_UNIT_TESTS
    //
    // Loads to and Stores from one, two, three, or four SIMD&FP registers
    //

    genDefineTempLabel(genCreateTempLabel());

    // ld1 {Vt}[#index], [Xn|SP]
    theEmitter->emitIns_R_R_I(INS_ld1, EA_1BYTE, REG_V0, REG_R1, 3);
    theEmitter->emitIns_R_R_I(INS_ld1, EA_2BYTE, REG_V2, REG_R3, 2);
    theEmitter->emitIns_R_R_I(INS_ld1, EA_4BYTE, REG_V4, REG_R5, 1);
    theEmitter->emitIns_R_R_I(INS_ld1, EA_8BYTE, REG_V6, REG_R7, 0);

    // ld2 {Vt, Vt2}[#index], [Xn|SP]
    theEmitter->emitIns_R_R_I(INS_ld2, EA_1BYTE, REG_V0, REG_R2, 4);
    theEmitter->emitIns_R_R_I(INS_ld2, EA_2BYTE, REG_V3, REG_R5, 3);
    theEmitter->emitIns_R_R_I(INS_ld2, EA_4BYTE, REG_V6, REG_R8, 2);
    theEmitter->emitIns_R_R_I(INS_ld2, EA_8BYTE, REG_V9, REG_R11, 1);

    // ld3 {Vt, Vt2, Vt3}[#index], [Xn|SP]
    theEmitter->emitIns_R_R_I(INS_ld3, EA_1BYTE, REG_V0, REG_R3, 5);
    theEmitter->emitIns_R_R_I(INS_ld3, EA_2BYTE, REG_V4, REG_R7, 4);
    theEmitter->emitIns_R_R_I(INS_ld3, EA_4BYTE, REG_V8, REG_R11, 3);
    theEmitter->emitIns_R_R_I(INS_ld3, EA_8BYTE, REG_V12, REG_R15, 0);

    // ld4 {Vt, Vt2, Vt3, Vt4}[#index], [Xn|SP]
    theEmitter->emitIns_R_R_I(INS_ld4, EA_1BYTE, REG_V0, REG_R4, 6);
    theEmitter->emitIns_R_R_I(INS_ld4, EA_2BYTE, REG_V5, REG_R9, 5);
    theEmitter->emitIns_R_R_I(INS_ld4, EA_4BYTE, REG_V10, REG_R14, 0);
    theEmitter->emitIns_R_R_I(INS_ld4, EA_8BYTE, REG_V15, REG_R19, 1);

    // st1 {Vt}[#index], [Xn|SP]
    theEmitter->emitIns_R_R_I(INS_st1, EA_1BYTE, REG_V0, REG_R1, 7);
    theEmitter->emitIns_R_R_I(INS_st1, EA_2BYTE, REG_V2, REG_R3, 6);
    theEmitter->emitIns_R_R_I(INS_st1, EA_4BYTE, REG_V4, REG_R5, 1);
    theEmitter->emitIns_R_R_I(INS_st1, EA_8BYTE, REG_V6, REG_R7, 0);

    // st2 {Vt, Vt2}[#index], [Xn|SP]
    theEmitter->emitIns_R_R_I(INS_st2, EA_1BYTE, REG_V0, REG_R2, 8);
    theEmitter->emitIns_R_R_I(INS_st2, EA_2BYTE, REG_V3, REG_R5, 7);
    theEmitter->emitIns_R_R_I(INS_st2, EA_4BYTE, REG_V6, REG_R8, 2);
    theEmitter->emitIns_R_R_I(INS_st2, EA_8BYTE, REG_V9, REG_R11, 1);

    // st3 {Vt, Vt2, Vt3}[#index], [Xn|SP]
    theEmitter->emitIns_R_R_I(INS_st3, EA_1BYTE, REG_V0, REG_R3, 9);
    theEmitter->emitIns_R_R_I(INS_st3, EA_2BYTE, REG_V4, REG_R7, 0);
    theEmitter->emitIns_R_R_I(INS_st3, EA_4BYTE, REG_V8, REG_R11, 3);
    theEmitter->emitIns_R_R_I(INS_st3, EA_8BYTE, REG_V12, REG_R15, 0);

    // st4 {Vt, Vt2, Vt3, Vt4}[#index], [Xn|SP]
    theEmitter->emitIns_R_R_I(INS_st4, EA_1BYTE, REG_V0, REG_R4, 10);
    theEmitter->emitIns_R_R_I(INS_st4, EA_2BYTE, REG_V5, REG_R9, 1);
    theEmitter->emitIns_R_R_I(INS_st4, EA_4BYTE, REG_V10, REG_R14, 0);
    theEmitter->emitIns_R_R_I(INS_st4, EA_8BYTE, REG_V15, REG_R19, 1);

#endif // ALL_ARM64_EMITTER_UNIT_TESTS

#ifdef ALL_ARM64_EMITTER_UNIT_TESTS
    //
    // Loads to and Stores from one, two, three, or four SIMD&FP registers
    //

    genDefineTempLabel(genCreateTempLabel());

    // ld1 {Vt}[#index], [Xn|SP], Xm
    theEmitter->emitIns_R_R_R_I(INS_ld1, EA_1BYTE, REG_V0, REG_R1, REG_R2, 3, INS_OPTS_POST_INDEX);
    theEmitter->emitIns_R_R_R_I(INS_ld1, EA_2BYTE, REG_V3, REG_R4, REG_R5, 2, INS_OPTS_POST_INDEX);
    theEmitter->emitIns_R_R_R_I(INS_ld1, EA_4BYTE, REG_V6, REG_R7, REG_R8, 1, INS_OPTS_POST_INDEX);
    theEmitter->emitIns_R_R_R_I(INS_ld1, EA_8BYTE, REG_V9, REG_R10, REG_R11, 0, INS_OPTS_POST_INDEX);

    // ld2 {Vt, Vt2}[#index], [Xn|SP], Xm
    theEmitter->emitIns_R_R_R_I(INS_ld2, EA_1BYTE, REG_V0, REG_R2, REG_R3, 4, INS_OPTS_POST_INDEX);
    theEmitter->emitIns_R_R_R_I(INS_ld2, EA_2BYTE, REG_V4, REG_R6, REG_R7, 3, INS_OPTS_POST_INDEX);
    theEmitter->emitIns_R_R_R_I(INS_ld2, EA_4BYTE, REG_V8, REG_R10, REG_R11, 2, INS_OPTS_POST_INDEX);
    theEmitter->emitIns_R_R_R_I(INS_ld2, EA_8BYTE, REG_V12, REG_R14, REG_R15, 1, INS_OPTS_POST_INDEX);

    // ld3 {Vt, Vt2, Vt3}[#index], [Xn|SP], Xm
    theEmitter->emitIns_R_R_R_I(INS_ld3, EA_1BYTE, REG_V0, REG_R3, REG_R4, 5, INS_OPTS_POST_INDEX);
    theEmitter->emitIns_R_R_R_I(INS_ld3, EA_2BYTE, REG_V5, REG_R8, REG_R9, 4, INS_OPTS_POST_INDEX);
    theEmitter->emitIns_R_R_R_I(INS_ld3, EA_4BYTE, REG_V10, REG_R13, REG_R14, 3, INS_OPTS_POST_INDEX);
    theEmitter->emitIns_R_R_R_I(INS_ld3, EA_8BYTE, REG_V15, REG_R18, REG_R19, 0, INS_OPTS_POST_INDEX);

    // ld4 {Vt, Vt2, Vt3, Vt4}[#index], [Xn|SP], Xm
    theEmitter->emitIns_R_R_R_I(INS_ld4, EA_1BYTE, REG_V0, REG_R4, REG_R5, 6, INS_OPTS_POST_INDEX);
    theEmitter->emitIns_R_R_R_I(INS_ld4, EA_2BYTE, REG_V6, REG_R10, REG_R11, 5, INS_OPTS_POST_INDEX);
    theEmitter->emitIns_R_R_R_I(INS_ld4, EA_4BYTE, REG_V12, REG_R16, REG_R17, 0, INS_OPTS_POST_INDEX);
    theEmitter->emitIns_R_R_R_I(INS_ld4, EA_8BYTE, REG_V18, REG_R22, REG_R23, 1, INS_OPTS_POST_INDEX);

    // st1 {Vt}[#index], [Xn|SP], Xm
    theEmitter->emitIns_R_R_R_I(INS_st1, EA_1BYTE, REG_V0, REG_R1, REG_R2, 7, INS_OPTS_POST_INDEX);
    theEmitter->emitIns_R_R_R_I(INS_st1, EA_2BYTE, REG_V3, REG_R4, REG_R5, 6, INS_OPTS_POST_INDEX);
    theEmitter->emitIns_R_R_R_I(INS_st1, EA_4BYTE, REG_V6, REG_R7, REG_R8, 1, INS_OPTS_POST_INDEX);
    theEmitter->emitIns_R_R_R_I(INS_st1, EA_8BYTE, REG_V9, REG_R10, REG_R11, 0, INS_OPTS_POST_INDEX);

    // st2 {Vt, Vt2}[#index], [Xn|SP], Xm
    theEmitter->emitIns_R_R_R_I(INS_st2, EA_1BYTE, REG_V0, REG_R2, REG_R3, 8, INS_OPTS_POST_INDEX);
    theEmitter->emitIns_R_R_R_I(INS_st2, EA_2BYTE, REG_V4, REG_R6, REG_R7, 7, INS_OPTS_POST_INDEX);
    theEmitter->emitIns_R_R_R_I(INS_st2, EA_4BYTE, REG_V8, REG_R10, REG_R11, 2, INS_OPTS_POST_INDEX);
    theEmitter->emitIns_R_R_R_I(INS_st2, EA_8BYTE, REG_V12, REG_R14, REG_R15, 1, INS_OPTS_POST_INDEX);

    // st3 {Vt, Vt2, Vt3}[#index], [Xn|SP], Xm
    theEmitter->emitIns_R_R_R_I(INS_st3, EA_1BYTE, REG_V0, REG_R3, REG_R4, 9, INS_OPTS_POST_INDEX);
    theEmitter->emitIns_R_R_R_I(INS_st3, EA_2BYTE, REG_V5, REG_R8, REG_R9, 0, INS_OPTS_POST_INDEX);
    theEmitter->emitIns_R_R_R_I(INS_st3, EA_4BYTE, REG_V10, REG_R13, REG_R14, 3, INS_OPTS_POST_INDEX);
    theEmitter->emitIns_R_R_R_I(INS_st3, EA_8BYTE, REG_V15, REG_R18, REG_R19, 0, INS_OPTS_POST_INDEX);

    // st4 {Vt, Vt2, Vt3, Vt4}[#index], [Xn|SP], Xm
    theEmitter->emitIns_R_R_R_I(INS_st4, EA_1BYTE, REG_V0, REG_R4, REG_R5, 10, INS_OPTS_POST_INDEX);
    theEmitter->emitIns_R_R_R_I(INS_st4, EA_2BYTE, REG_V6, REG_R10, REG_R11, 1, INS_OPTS_POST_INDEX);
    theEmitter->emitIns_R_R_R_I(INS_st4, EA_4BYTE, REG_V12, REG_R16, REG_R17, 0, INS_OPTS_POST_INDEX);
    theEmitter->emitIns_R_R_R_I(INS_st4, EA_8BYTE, REG_V18, REG_R22, REG_R23, 1, INS_OPTS_POST_INDEX);

#endif // ALL_ARM64_EMITTER_UNIT_TESTS

#ifdef ALL_ARM64_EMITTER_UNIT_TESTS
    //
    // Loads to and Stores from one, two, three, or four SIMD&FP registers
    //

    genDefineTempLabel(genCreateTempLabel());

    // ld1 {Vt}[#index], [Xn|SP], #imm
    theEmitter->emitIns_R_R_I_I(INS_ld1, EA_1BYTE, REG_V0, REG_R1, 3, 1, INS_OPTS_POST_INDEX);
    theEmitter->emitIns_R_R_I_I(INS_ld1, EA_2BYTE, REG_V2, REG_R3, 2, 2, INS_OPTS_POST_INDEX);
    theEmitter->emitIns_R_R_I_I(INS_ld1, EA_4BYTE, REG_V4, REG_R5, 1, 4, INS_OPTS_POST_INDEX);
    theEmitter->emitIns_R_R_I_I(INS_ld1, EA_8BYTE, REG_V6, REG_R7, 0, 8, INS_OPTS_POST_INDEX);

    // ld2 {Vt, Vt2}[#index], [Xn|SP], #imm
    theEmitter->emitIns_R_R_I_I(INS_ld2, EA_1BYTE, REG_V0, REG_R2, 4, 2, INS_OPTS_POST_INDEX);
    theEmitter->emitIns_R_R_I_I(INS_ld2, EA_2BYTE, REG_V3, REG_R5, 3, 4, INS_OPTS_POST_INDEX);
    theEmitter->emitIns_R_R_I_I(INS_ld2, EA_4BYTE, REG_V6, REG_R8, 2, 8, INS_OPTS_POST_INDEX);
    theEmitter->emitIns_R_R_I_I(INS_ld2, EA_8BYTE, REG_V9, REG_R11, 1, 16, INS_OPTS_POST_INDEX);

    // ld3 {Vt, Vt2, Vt3}[#index], [Xn|SP], #imm
    theEmitter->emitIns_R_R_I_I(INS_ld3, EA_1BYTE, REG_V0, REG_R3, 5, 3, INS_OPTS_POST_INDEX);
    theEmitter->emitIns_R_R_I_I(INS_ld3, EA_2BYTE, REG_V4, REG_R7, 4, 6, INS_OPTS_POST_INDEX);
    theEmitter->emitIns_R_R_I_I(INS_ld3, EA_4BYTE, REG_V8, REG_R11, 3, 12, INS_OPTS_POST_INDEX);
    theEmitter->emitIns_R_R_I_I(INS_ld3, EA_8BYTE, REG_V12, REG_R15, 0, 24, INS_OPTS_POST_INDEX);

    // ld4 {Vt, Vt2, Vt3, Vt4}[#index], [Xn|SP], #imm
    theEmitter->emitIns_R_R_I_I(INS_ld4, EA_1BYTE, REG_V0, REG_R4, 6, 4, INS_OPTS_POST_INDEX);
    theEmitter->emitIns_R_R_I_I(INS_ld4, EA_2BYTE, REG_V5, REG_R9, 5, 8, INS_OPTS_POST_INDEX);
    theEmitter->emitIns_R_R_I_I(INS_ld4, EA_4BYTE, REG_V10, REG_R14, 0, 16, INS_OPTS_POST_INDEX);
    theEmitter->emitIns_R_R_I_I(INS_ld4, EA_8BYTE, REG_V15, REG_R19, 1, 32, INS_OPTS_POST_INDEX);

    // st1 {Vt}[#index], [Xn|SP], #imm
    theEmitter->emitIns_R_R_I_I(INS_st1, EA_1BYTE, REG_V0, REG_R1, 3, 1, INS_OPTS_POST_INDEX);
    theEmitter->emitIns_R_R_I_I(INS_st1, EA_2BYTE, REG_V2, REG_R3, 2, 2, INS_OPTS_POST_INDEX);
    theEmitter->emitIns_R_R_I_I(INS_st1, EA_4BYTE, REG_V4, REG_R5, 1, 4, INS_OPTS_POST_INDEX);
    theEmitter->emitIns_R_R_I_I(INS_st1, EA_8BYTE, REG_V6, REG_R7, 0, 8, INS_OPTS_POST_INDEX);

    // st2 {Vt, Vt2}[#index], [Xn|SP], #imm
    theEmitter->emitIns_R_R_I_I(INS_st2, EA_1BYTE, REG_V0, REG_R2, 4, 2, INS_OPTS_POST_INDEX);
    theEmitter->emitIns_R_R_I_I(INS_st2, EA_2BYTE, REG_V3, REG_R5, 3, 4, INS_OPTS_POST_INDEX);
    theEmitter->emitIns_R_R_I_I(INS_st2, EA_4BYTE, REG_V6, REG_R8, 2, 8, INS_OPTS_POST_INDEX);
    theEmitter->emitIns_R_R_I_I(INS_st2, EA_8BYTE, REG_V9, REG_R11, 1, 16, INS_OPTS_POST_INDEX);

    // st3 {Vt, Vt2, Vt3}[#index], [Xn|SP], #imm
    theEmitter->emitIns_R_R_I_I(INS_st3, EA_1BYTE, REG_V0, REG_R3, 5, 3, INS_OPTS_POST_INDEX);
    theEmitter->emitIns_R_R_I_I(INS_st3, EA_2BYTE, REG_V4, REG_R7, 4, 6, INS_OPTS_POST_INDEX);
    theEmitter->emitIns_R_R_I_I(INS_st3, EA_4BYTE, REG_V8, REG_R11, 3, 12, INS_OPTS_POST_INDEX);
    theEmitter->emitIns_R_R_I_I(INS_st3, EA_8BYTE, REG_V12, REG_R15, 0, 24, INS_OPTS_POST_INDEX);

    // st4 {Vt, Vt2, Vt3, Vt4}[#index], [Xn|SP], #imm
    theEmitter->emitIns_R_R_I_I(INS_st4, EA_1BYTE, REG_V0, REG_R4, 6, 4, INS_OPTS_POST_INDEX);
    theEmitter->emitIns_R_R_I_I(INS_st4, EA_2BYTE, REG_V5, REG_R9, 5, 8, INS_OPTS_POST_INDEX);
    theEmitter->emitIns_R_R_I_I(INS_st4, EA_4BYTE, REG_V10, REG_R14, 0, 16, INS_OPTS_POST_INDEX);
    theEmitter->emitIns_R_R_I_I(INS_st4, EA_8BYTE, REG_V15, REG_R19, 1, 32, INS_OPTS_POST_INDEX);

#endif // ALL_ARM64_EMITTER_UNIT_TESTS

#ifdef ALL_ARM64_EMITTER_UNIT_TESTS
    //
    // Compares
    //

    genDefineTempLabel(genCreateTempLabel());

    // cmp reg, reg
    theEmitter->emitIns_R_R(INS_cmp, EA_8BYTE, REG_R8, REG_R9);
    theEmitter->emitIns_R_R(INS_cmn, EA_8BYTE, REG_R8, REG_R9);

    // cmp reg, imm
    theEmitter->emitIns_R_I(INS_cmp, EA_8BYTE, REG_R8, 0);
    theEmitter->emitIns_R_I(INS_cmp, EA_8BYTE, REG_R8, 4095);
    theEmitter->emitIns_R_I(INS_cmp, EA_8BYTE, REG_R8, 1 << 12);
    theEmitter->emitIns_R_I(INS_cmp, EA_8BYTE, REG_R8, 4095 << 12);

    theEmitter->emitIns_R_I(INS_cmn, EA_8BYTE, REG_R8, 0);
    theEmitter->emitIns_R_I(INS_cmn, EA_8BYTE, REG_R8, 4095);
    theEmitter->emitIns_R_I(INS_cmn, EA_8BYTE, REG_R8, 1 << 12);
    theEmitter->emitIns_R_I(INS_cmn, EA_8BYTE, REG_R8, 4095 << 12);

    theEmitter->emitIns_R_I(INS_cmp, EA_8BYTE, REG_R8, -1);
    theEmitter->emitIns_R_I(INS_cmp, EA_8BYTE, REG_R8, -0xfff);
    theEmitter->emitIns_R_I(INS_cmp, EA_8BYTE, REG_R8, 0xfffffffffffff000LL);
    theEmitter->emitIns_R_I(INS_cmp, EA_8BYTE, REG_R8, 0xffffffffff800000LL);

    theEmitter->emitIns_R_I(INS_cmn, EA_8BYTE, REG_R8, -1);
    theEmitter->emitIns_R_I(INS_cmn, EA_8BYTE, REG_R8, -0xfff);
    theEmitter->emitIns_R_I(INS_cmn, EA_8BYTE, REG_R8, 0xfffffffffffff000LL);
    theEmitter->emitIns_R_I(INS_cmn, EA_8BYTE, REG_R8, 0xffffffffff800000LL);

#endif // ALL_ARM64_EMITTER_UNIT_TESTS

#ifdef ALL_ARM64_EMITTER_UNIT_TESTS
    // R_R
    //

    genDefineTempLabel(genCreateTempLabel());

    theEmitter->emitIns_R_R(INS_cls, EA_8BYTE, REG_R1, REG_R12);
    theEmitter->emitIns_R_R(INS_clz, EA_8BYTE, REG_R2, REG_R13);
    theEmitter->emitIns_R_R(INS_rbit, EA_8BYTE, REG_R3, REG_R14);
    theEmitter->emitIns_R_R(INS_rev, EA_8BYTE, REG_R4, REG_R15);
    theEmitter->emitIns_R_R(INS_rev16, EA_8BYTE, REG_R5, REG_R0);
    theEmitter->emitIns_R_R(INS_rev32, EA_8BYTE, REG_R6, REG_R1);

    theEmitter->emitIns_R_R(INS_cls, EA_4BYTE, REG_R7, REG_R2);
    theEmitter->emitIns_R_R(INS_clz, EA_4BYTE, REG_R8, REG_R3);
    theEmitter->emitIns_R_R(INS_rbit, EA_4BYTE, REG_R9, REG_R4);
    theEmitter->emitIns_R_R(INS_rev, EA_4BYTE, REG_R10, REG_R5);
    theEmitter->emitIns_R_R(INS_rev16, EA_4BYTE, REG_R11, REG_R6);

#endif // ALL_ARM64_EMITTER_UNIT_TESTS

#ifdef ALL_ARM64_EMITTER_UNIT_TESTS
    //
    // R_I
    //

    genDefineTempLabel(genCreateTempLabel());

    // mov reg, imm(i16,hw)
    theEmitter->emitIns_R_I(INS_mov, EA_8BYTE, REG_R8, 0x0000000000001234);
    theEmitter->emitIns_R_I(INS_mov, EA_8BYTE, REG_R8, 0x0000000043210000);
    theEmitter->emitIns_R_I(INS_mov, EA_8BYTE, REG_R8, 0x0000567800000000);
    theEmitter->emitIns_R_I(INS_mov, EA_8BYTE, REG_R8, 0x8765000000000000);
    theEmitter->emitIns_R_I(INS_mov, EA_8BYTE, REG_R8, 0xFFFFFFFFFFFF1234);
    theEmitter->emitIns_R_I(INS_mov, EA_8BYTE, REG_R8, 0xFFFFFFFF4321FFFF);
    theEmitter->emitIns_R_I(INS_mov, EA_8BYTE, REG_R8, 0xFFFF5678FFFFFFFF);
    theEmitter->emitIns_R_I(INS_mov, EA_8BYTE, REG_R8, 0x8765FFFFFFFFFFFF);

    theEmitter->emitIns_R_I(INS_mov, EA_4BYTE, REG_R8, 0x00001234);
    theEmitter->emitIns_R_I(INS_mov, EA_4BYTE, REG_R8, 0x87650000);
    theEmitter->emitIns_R_I(INS_mov, EA_4BYTE, REG_R8, 0xFFFF1234);
    theEmitter->emitIns_R_I(INS_mov, EA_4BYTE, REG_R8, 0x4567FFFF);

    // mov reg, imm(N,r,s)
    theEmitter->emitIns_R_I(INS_mov, EA_8BYTE, REG_R8, 0x00FFFFF000000000);
    theEmitter->emitIns_R_I(INS_mov, EA_8BYTE, REG_R8, 0x6666666666666666);
    theEmitter->emitIns_R_I(INS_mov, EA_8BYTE, REG_SP, 0x7FFF00007FFF0000);
    theEmitter->emitIns_R_I(INS_mov, EA_8BYTE, REG_R8, 0x5555555555555555);
    theEmitter->emitIns_R_I(INS_mov, EA_8BYTE, REG_R8, 0xE003E003E003E003);
    theEmitter->emitIns_R_I(INS_mov, EA_8BYTE, REG_R8, 0x0707070707070707);

    theEmitter->emitIns_R_I(INS_mov, EA_4BYTE, REG_R8, 0x00FFFFF0);
    theEmitter->emitIns_R_I(INS_mov, EA_4BYTE, REG_R8, 0x66666666);
    theEmitter->emitIns_R_I(INS_mov, EA_4BYTE, REG_R8, 0x03FFC000);
    theEmitter->emitIns_R_I(INS_mov, EA_4BYTE, REG_R8, 0x55555555);
    theEmitter->emitIns_R_I(INS_mov, EA_4BYTE, REG_R8, 0xE003E003);
    theEmitter->emitIns_R_I(INS_mov, EA_4BYTE, REG_R8, 0x07070707);

    theEmitter->emitIns_R_I(INS_tst, EA_8BYTE, REG_R8, 0xE003E003E003E003);
    theEmitter->emitIns_R_I(INS_tst, EA_8BYTE, REG_R8, 0x00FFFFF000000000);
    theEmitter->emitIns_R_I(INS_tst, EA_8BYTE, REG_R8, 0x6666666666666666);
    theEmitter->emitIns_R_I(INS_tst, EA_8BYTE, REG_R8, 0x0707070707070707);
    theEmitter->emitIns_R_I(INS_tst, EA_8BYTE, REG_R8, 0x7FFF00007FFF0000);
    theEmitter->emitIns_R_I(INS_tst, EA_8BYTE, REG_R8, 0x5555555555555555);

    theEmitter->emitIns_R_I(INS_tst, EA_4BYTE, REG_R8, 0xE003E003);
    theEmitter->emitIns_R_I(INS_tst, EA_4BYTE, REG_R8, 0x00FFFFF0);
    theEmitter->emitIns_R_I(INS_tst, EA_4BYTE, REG_R8, 0x66666666);
    theEmitter->emitIns_R_I(INS_tst, EA_4BYTE, REG_R8, 0x07070707);
    theEmitter->emitIns_R_I(INS_tst, EA_4BYTE, REG_R8, 0xFFF00000);
    theEmitter->emitIns_R_I(INS_tst, EA_4BYTE, REG_R8, 0x55555555);

#endif // ALL_ARM64_EMITTER_UNIT_TESTS

#ifdef ALL_ARM64_EMITTER_UNIT_TESTS
    //
    // R_R
    //

    genDefineTempLabel(genCreateTempLabel());

    // tst reg, reg
    theEmitter->emitIns_R_R(INS_tst, EA_8BYTE, REG_R7, REG_R10);

    // mov reg, reg
    theEmitter->emitIns_R_R(INS_mov, EA_8BYTE, REG_R7, REG_R10);
    theEmitter->emitIns_R_R(INS_mov, EA_8BYTE, REG_R8, REG_SP);
    theEmitter->emitIns_R_R(INS_mov, EA_8BYTE, REG_SP, REG_R9);

    theEmitter->emitIns_R_R(INS_mvn, EA_8BYTE, REG_R5, REG_R11);
    theEmitter->emitIns_R_R(INS_neg, EA_8BYTE, REG_R4, REG_R12);
    theEmitter->emitIns_R_R(INS_negs, EA_8BYTE, REG_R3, REG_R13);

    theEmitter->emitIns_R_R(INS_mov, EA_4BYTE, REG_R7, REG_R10);
    theEmitter->emitIns_R_R(INS_mvn, EA_4BYTE, REG_R5, REG_R11);
    theEmitter->emitIns_R_R(INS_neg, EA_4BYTE, REG_R4, REG_R12);
    theEmitter->emitIns_R_R(INS_negs, EA_4BYTE, REG_R3, REG_R13);

    theEmitter->emitIns_R_R(INS_sxtb, EA_8BYTE, REG_R7, REG_R10);
    theEmitter->emitIns_R_R(INS_sxth, EA_8BYTE, REG_R5, REG_R11);
    theEmitter->emitIns_R_R(INS_sxtw, EA_8BYTE, REG_R4, REG_R12);
    theEmitter->emitIns_R_R(INS_uxtb, EA_8BYTE, REG_R3, REG_R13); // map to Wt
    theEmitter->emitIns_R_R(INS_uxth, EA_8BYTE, REG_R2, REG_R14); // map to Wt

    theEmitter->emitIns_R_R(INS_sxtb, EA_4BYTE, REG_R7, REG_R10);
    theEmitter->emitIns_R_R(INS_sxth, EA_4BYTE, REG_R5, REG_R11);
    theEmitter->emitIns_R_R(INS_uxtb, EA_4BYTE, REG_R3, REG_R13);
    theEmitter->emitIns_R_R(INS_uxth, EA_4BYTE, REG_R2, REG_R14);

#endif // ALL_ARM64_EMITTER_UNIT_TESTS

#ifdef ALL_ARM64_EMITTER_UNIT_TESTS
    //
    // R_I_I
    //

    genDefineTempLabel(genCreateTempLabel());

    // mov reg, imm(i16,hw)
    theEmitter->emitIns_R_I_I(INS_mov, EA_8BYTE, REG_R8, 0x1234, 0, INS_OPTS_LSL);
    theEmitter->emitIns_R_I_I(INS_mov, EA_8BYTE, REG_R8, 0x4321, 16, INS_OPTS_LSL);

    theEmitter->emitIns_R_I_I(INS_movk, EA_8BYTE, REG_R8, 0x4321, 16, INS_OPTS_LSL);
    theEmitter->emitIns_R_I_I(INS_movn, EA_8BYTE, REG_R8, 0x5678, 32, INS_OPTS_LSL);
    theEmitter->emitIns_R_I_I(INS_movz, EA_8BYTE, REG_R8, 0x8765, 48, INS_OPTS_LSL);

    theEmitter->emitIns_R_I_I(INS_movk, EA_4BYTE, REG_R8, 0x4321, 16, INS_OPTS_LSL);
    theEmitter->emitIns_R_I_I(INS_movn, EA_4BYTE, REG_R8, 0x5678, 16, INS_OPTS_LSL);
    theEmitter->emitIns_R_I_I(INS_movz, EA_4BYTE, REG_R8, 0x8765, 16, INS_OPTS_LSL);

#endif // ALL_ARM64_EMITTER_UNIT_TESTS

#ifdef ALL_ARM64_EMITTER_UNIT_TESTS
    //
    // R_R_I
    //

    genDefineTempLabel(genCreateTempLabel());

    theEmitter->emitIns_R_R_I(INS_lsl, EA_8BYTE, REG_R0, REG_R0, 1);
    theEmitter->emitIns_R_R_I(INS_lsl, EA_4BYTE, REG_R9, REG_R3, 18);
    theEmitter->emitIns_R_R_I(INS_lsr, EA_8BYTE, REG_R7, REG_R0, 37);
    theEmitter->emitIns_R_R_I(INS_lsr, EA_4BYTE, REG_R0, REG_R1, 2);
    theEmitter->emitIns_R_R_I(INS_asr, EA_8BYTE, REG_R2, REG_R3, 53);
    theEmitter->emitIns_R_R_I(INS_asr, EA_4BYTE, REG_R9, REG_R3, 18);

    theEmitter->emitIns_R_R_I(INS_and, EA_8BYTE, REG_R2, REG_R3, 0x5555555555555555);
    theEmitter->emitIns_R_R_I(INS_ands, EA_8BYTE, REG_R1, REG_R5, 0x6666666666666666);
    theEmitter->emitIns_R_R_I(INS_eor, EA_8BYTE, REG_R8, REG_R9, 0x0707070707070707);
    theEmitter->emitIns_R_R_I(INS_orr, EA_8BYTE, REG_SP, REG_R3, 0xFFFC000000000000);
    theEmitter->emitIns_R_R_I(INS_ands, EA_4BYTE, REG_R8, REG_R9, 0xE003E003);

    theEmitter->emitIns_R_R_I(INS_ror, EA_8BYTE, REG_R8, REG_R9, 1);
    theEmitter->emitIns_R_R_I(INS_ror, EA_8BYTE, REG_R8, REG_R9, 31);
    theEmitter->emitIns_R_R_I(INS_ror, EA_8BYTE, REG_R8, REG_R9, 32);
    theEmitter->emitIns_R_R_I(INS_ror, EA_8BYTE, REG_R8, REG_R9, 63);

    theEmitter->emitIns_R_R_I(INS_ror, EA_4BYTE, REG_R8, REG_R9, 1);
    theEmitter->emitIns_R_R_I(INS_ror, EA_4BYTE, REG_R8, REG_R9, 31);

    theEmitter->emitIns_R_R_I(INS_add, EA_8BYTE, REG_R8, REG_R9, 0); // == mov
    theEmitter->emitIns_R_R_I(INS_add, EA_8BYTE, REG_R8, REG_R9, 1);
    theEmitter->emitIns_R_R_I(INS_add, EA_8BYTE, REG_R8, REG_R9, -1);
    theEmitter->emitIns_R_R_I(INS_add, EA_8BYTE, REG_R8, REG_R9, 0xfff);
    theEmitter->emitIns_R_R_I(INS_add, EA_8BYTE, REG_R8, REG_R9, -0xfff);
    theEmitter->emitIns_R_R_I(INS_add, EA_8BYTE, REG_R8, REG_R9, 0x1000);
    theEmitter->emitIns_R_R_I(INS_add, EA_8BYTE, REG_R8, REG_R9, 0xfff000);
    theEmitter->emitIns_R_R_I(INS_add, EA_8BYTE, REG_R8, REG_R9, 0xfffffffffffff000LL);
    theEmitter->emitIns_R_R_I(INS_add, EA_8BYTE, REG_R8, REG_R9, 0xffffffffff800000LL);

    theEmitter->emitIns_R_R_I(INS_add, EA_4BYTE, REG_R8, REG_R9, 0); // == mov
    theEmitter->emitIns_R_R_I(INS_add, EA_4BYTE, REG_R8, REG_R9, 1);
    theEmitter->emitIns_R_R_I(INS_add, EA_4BYTE, REG_R8, REG_R9, -1);
    theEmitter->emitIns_R_R_I(INS_add, EA_4BYTE, REG_R8, REG_R9, 0xfff);
    theEmitter->emitIns_R_R_I(INS_add, EA_4BYTE, REG_R8, REG_R9, -0xfff);
    theEmitter->emitIns_R_R_I(INS_add, EA_4BYTE, REG_R8, REG_R9, 0x1000);
    theEmitter->emitIns_R_R_I(INS_add, EA_4BYTE, REG_R8, REG_R9, 0xfff000);
    theEmitter->emitIns_R_R_I(INS_add, EA_4BYTE, REG_R8, REG_R9, 0xfffffffffffff000LL);
    theEmitter->emitIns_R_R_I(INS_add, EA_4BYTE, REG_R8, REG_R9, 0xffffffffff800000LL);

    theEmitter->emitIns_R_R_I(INS_sub, EA_8BYTE, REG_R8, REG_R9, 0); // == mov
    theEmitter->emitIns_R_R_I(INS_sub, EA_8BYTE, REG_R8, REG_R9, 1);
    theEmitter->emitIns_R_R_I(INS_sub, EA_8BYTE, REG_R8, REG_R9, -1);
    theEmitter->emitIns_R_R_I(INS_sub, EA_8BYTE, REG_R8, REG_R9, 0xfff);
    theEmitter->emitIns_R_R_I(INS_sub, EA_8BYTE, REG_R8, REG_R9, -0xfff);
    theEmitter->emitIns_R_R_I(INS_sub, EA_8BYTE, REG_R8, REG_R9, 0x1000);
    theEmitter->emitIns_R_R_I(INS_sub, EA_8BYTE, REG_R8, REG_R9, 0xfff000);
    theEmitter->emitIns_R_R_I(INS_sub, EA_8BYTE, REG_R8, REG_R9, 0xfffffffffffff000LL);
    theEmitter->emitIns_R_R_I(INS_sub, EA_8BYTE, REG_R8, REG_R9, 0xffffffffff800000LL);

    theEmitter->emitIns_R_R_I(INS_sub, EA_4BYTE, REG_R8, REG_R9, 0); // == mov
    theEmitter->emitIns_R_R_I(INS_sub, EA_4BYTE, REG_R8, REG_R9, 1);
    theEmitter->emitIns_R_R_I(INS_sub, EA_4BYTE, REG_R8, REG_R9, -1);
    theEmitter->emitIns_R_R_I(INS_sub, EA_4BYTE, REG_R8, REG_R9, 0xfff);
    theEmitter->emitIns_R_R_I(INS_sub, EA_4BYTE, REG_R8, REG_R9, -0xfff);
    theEmitter->emitIns_R_R_I(INS_sub, EA_4BYTE, REG_R8, REG_R9, 0x1000);
    theEmitter->emitIns_R_R_I(INS_sub, EA_4BYTE, REG_R8, REG_R9, 0xfff000);
    theEmitter->emitIns_R_R_I(INS_sub, EA_4BYTE, REG_R8, REG_R9, 0xfffffffffffff000LL);
    theEmitter->emitIns_R_R_I(INS_sub, EA_4BYTE, REG_R8, REG_R9, 0xffffffffff800000LL);

    theEmitter->emitIns_R_R_I(INS_adds, EA_8BYTE, REG_R8, REG_R9, 0); // == mov
    theEmitter->emitIns_R_R_I(INS_adds, EA_8BYTE, REG_R8, REG_R9, 1);
    theEmitter->emitIns_R_R_I(INS_adds, EA_8BYTE, REG_R8, REG_R9, -1);
    theEmitter->emitIns_R_R_I(INS_adds, EA_8BYTE, REG_R8, REG_R9, 0xfff);
    theEmitter->emitIns_R_R_I(INS_adds, EA_8BYTE, REG_R8, REG_R9, -0xfff);
    theEmitter->emitIns_R_R_I(INS_adds, EA_8BYTE, REG_R8, REG_R9, 0x1000);
    theEmitter->emitIns_R_R_I(INS_adds, EA_8BYTE, REG_R8, REG_R9, 0xfff000);
    theEmitter->emitIns_R_R_I(INS_adds, EA_8BYTE, REG_R8, REG_R9, 0xfffffffffffff000LL);
    theEmitter->emitIns_R_R_I(INS_adds, EA_8BYTE, REG_R8, REG_R9, 0xffffffffff800000LL);

    theEmitter->emitIns_R_R_I(INS_adds, EA_4BYTE, REG_R8, REG_R9, 0); // == mov
    theEmitter->emitIns_R_R_I(INS_adds, EA_4BYTE, REG_R8, REG_R9, 1);
    theEmitter->emitIns_R_R_I(INS_adds, EA_4BYTE, REG_R8, REG_R9, -1);
    theEmitter->emitIns_R_R_I(INS_adds, EA_4BYTE, REG_R8, REG_R9, 0xfff);
    theEmitter->emitIns_R_R_I(INS_adds, EA_4BYTE, REG_R8, REG_R9, -0xfff);
    theEmitter->emitIns_R_R_I(INS_adds, EA_4BYTE, REG_R8, REG_R9, 0x1000);
    theEmitter->emitIns_R_R_I(INS_adds, EA_4BYTE, REG_R8, REG_R9, 0xfff000);
    theEmitter->emitIns_R_R_I(INS_adds, EA_4BYTE, REG_R8, REG_R9, 0xfffffffffffff000LL);
    theEmitter->emitIns_R_R_I(INS_adds, EA_4BYTE, REG_R8, REG_R9, 0xffffffffff800000LL);

    theEmitter->emitIns_R_R_I(INS_subs, EA_8BYTE, REG_R8, REG_R9, 0); // == mov
    theEmitter->emitIns_R_R_I(INS_subs, EA_8BYTE, REG_R8, REG_R9, 1);
    theEmitter->emitIns_R_R_I(INS_subs, EA_8BYTE, REG_R8, REG_R9, -1);
    theEmitter->emitIns_R_R_I(INS_subs, EA_8BYTE, REG_R8, REG_R9, 0xfff);
    theEmitter->emitIns_R_R_I(INS_subs, EA_8BYTE, REG_R8, REG_R9, -0xfff);
    theEmitter->emitIns_R_R_I(INS_subs, EA_8BYTE, REG_R8, REG_R9, 0x1000);
    theEmitter->emitIns_R_R_I(INS_subs, EA_8BYTE, REG_R8, REG_R9, 0xfff000);
    theEmitter->emitIns_R_R_I(INS_subs, EA_8BYTE, REG_R8, REG_R9, 0xfffffffffffff000LL);
    theEmitter->emitIns_R_R_I(INS_subs, EA_8BYTE, REG_R8, REG_R9, 0xffffffffff800000LL);

    theEmitter->emitIns_R_R_I(INS_subs, EA_4BYTE, REG_R8, REG_R9, 0); // == mov
    theEmitter->emitIns_R_R_I(INS_subs, EA_4BYTE, REG_R8, REG_R9, 1);
    theEmitter->emitIns_R_R_I(INS_subs, EA_4BYTE, REG_R8, REG_R9, -1);
    theEmitter->emitIns_R_R_I(INS_subs, EA_4BYTE, REG_R8, REG_R9, 0xfff);
    theEmitter->emitIns_R_R_I(INS_subs, EA_4BYTE, REG_R8, REG_R9, -0xfff);
    theEmitter->emitIns_R_R_I(INS_subs, EA_4BYTE, REG_R8, REG_R9, 0x1000);
    theEmitter->emitIns_R_R_I(INS_subs, EA_4BYTE, REG_R8, REG_R9, 0xfff000);
    theEmitter->emitIns_R_R_I(INS_subs, EA_4BYTE, REG_R8, REG_R9, 0xfffffffffffff000LL);
    theEmitter->emitIns_R_R_I(INS_subs, EA_4BYTE, REG_R8, REG_R9, 0xffffffffff800000LL);

#endif // ALL_ARM64_EMITTER_UNIT_TESTS

#ifdef ALL_ARM64_EMITTER_UNIT_TESTS
    //
    // R_R_I cmp/txt
    //

    // cmp
    theEmitter->emitIns_R_R_I(INS_cmp, EA_8BYTE, REG_R8, REG_R9, 0);
    theEmitter->emitIns_R_R_I(INS_cmp, EA_4BYTE, REG_R8, REG_R9, 0);

    // CMP (shifted register)
    theEmitter->emitIns_R_R_I(INS_cmp, EA_8BYTE, REG_R8, REG_R9, 31, INS_OPTS_LSL);
    theEmitter->emitIns_R_R_I(INS_cmp, EA_8BYTE, REG_R8, REG_R9, 32, INS_OPTS_LSR);
    theEmitter->emitIns_R_R_I(INS_cmp, EA_8BYTE, REG_R8, REG_R9, 33, INS_OPTS_ASR);

    theEmitter->emitIns_R_R_I(INS_cmp, EA_4BYTE, REG_R8, REG_R9, 21, INS_OPTS_LSL);
    theEmitter->emitIns_R_R_I(INS_cmp, EA_4BYTE, REG_R8, REG_R9, 22, INS_OPTS_LSR);
    theEmitter->emitIns_R_R_I(INS_cmp, EA_4BYTE, REG_R8, REG_R9, 23, INS_OPTS_ASR);

    // TST (shifted register)
    theEmitter->emitIns_R_R_I(INS_tst, EA_8BYTE, REG_R8, REG_R9, 31, INS_OPTS_LSL);
    theEmitter->emitIns_R_R_I(INS_tst, EA_8BYTE, REG_R8, REG_R9, 32, INS_OPTS_LSR);
    theEmitter->emitIns_R_R_I(INS_tst, EA_8BYTE, REG_R8, REG_R9, 33, INS_OPTS_ASR);
    theEmitter->emitIns_R_R_I(INS_tst, EA_8BYTE, REG_R8, REG_R9, 34, INS_OPTS_ROR);

    theEmitter->emitIns_R_R_I(INS_tst, EA_4BYTE, REG_R8, REG_R9, 21, INS_OPTS_LSL);
    theEmitter->emitIns_R_R_I(INS_tst, EA_4BYTE, REG_R8, REG_R9, 22, INS_OPTS_LSR);
    theEmitter->emitIns_R_R_I(INS_tst, EA_4BYTE, REG_R8, REG_R9, 23, INS_OPTS_ASR);
    theEmitter->emitIns_R_R_I(INS_tst, EA_4BYTE, REG_R8, REG_R9, 24, INS_OPTS_ROR);

    // CMP (extended register)
    theEmitter->emitIns_R_R_I(INS_cmp, EA_8BYTE, REG_R8, REG_R9, 0, INS_OPTS_UXTB);
    theEmitter->emitIns_R_R_I(INS_cmp, EA_8BYTE, REG_R8, REG_R9, 0, INS_OPTS_UXTH);
    theEmitter->emitIns_R_R_I(INS_cmp, EA_8BYTE, REG_R8, REG_R9, 0, INS_OPTS_UXTW); // "cmp x8, x9, UXTW"; msdis
                                                                                    // disassembles this "cmp x8,x9",
                                                                                    // which looks like an msdis issue.
    theEmitter->emitIns_R_R_I(INS_cmp, EA_8BYTE, REG_R8, REG_R9, 0, INS_OPTS_UXTX);

    theEmitter->emitIns_R_R_I(INS_cmp, EA_8BYTE, REG_R8, REG_R9, 0, INS_OPTS_SXTB);
    theEmitter->emitIns_R_R_I(INS_cmp, EA_8BYTE, REG_R8, REG_R9, 0, INS_OPTS_SXTH);
    theEmitter->emitIns_R_R_I(INS_cmp, EA_8BYTE, REG_R8, REG_R9, 0, INS_OPTS_SXTW);
    theEmitter->emitIns_R_R_I(INS_cmp, EA_8BYTE, REG_R8, REG_R9, 0, INS_OPTS_SXTX);

    // CMP 64-bit (extended register) and left shift
    theEmitter->emitIns_R_R_I(INS_cmp, EA_8BYTE, REG_R8, REG_R9, 1, INS_OPTS_UXTB);
    theEmitter->emitIns_R_R_I(INS_cmp, EA_8BYTE, REG_R8, REG_R9, 2, INS_OPTS_UXTH);
    theEmitter->emitIns_R_R_I(INS_cmp, EA_8BYTE, REG_R8, REG_R9, 3, INS_OPTS_UXTW);
    theEmitter->emitIns_R_R_I(INS_cmp, EA_8BYTE, REG_R8, REG_R9, 4, INS_OPTS_UXTX);

    theEmitter->emitIns_R_R_I(INS_cmp, EA_8BYTE, REG_R8, REG_R9, 1, INS_OPTS_SXTB);
    theEmitter->emitIns_R_R_I(INS_cmp, EA_8BYTE, REG_R8, REG_R9, 2, INS_OPTS_SXTH);
    theEmitter->emitIns_R_R_I(INS_cmp, EA_8BYTE, REG_R8, REG_R9, 3, INS_OPTS_SXTW);
    theEmitter->emitIns_R_R_I(INS_cmp, EA_8BYTE, REG_R8, REG_R9, 4, INS_OPTS_SXTX);

    // CMP 32-bit (extended register) and left shift
    theEmitter->emitIns_R_R_I(INS_cmp, EA_4BYTE, REG_R8, REG_R9, 0, INS_OPTS_UXTB);
    theEmitter->emitIns_R_R_I(INS_cmp, EA_4BYTE, REG_R8, REG_R9, 2, INS_OPTS_UXTH);
    theEmitter->emitIns_R_R_I(INS_cmp, EA_4BYTE, REG_R8, REG_R9, 4, INS_OPTS_UXTW);

    theEmitter->emitIns_R_R_I(INS_cmp, EA_4BYTE, REG_R8, REG_R9, 0, INS_OPTS_SXTB);
    theEmitter->emitIns_R_R_I(INS_cmp, EA_4BYTE, REG_R8, REG_R9, 2, INS_OPTS_SXTH);
    theEmitter->emitIns_R_R_I(INS_cmp, EA_4BYTE, REG_R8, REG_R9, 4, INS_OPTS_SXTW);

#endif // ALL_ARM64_EMITTER_UNIT_TESTS

#ifdef ALL_ARM64_EMITTER_UNIT_TESTS
    //
    // R_R_R
    //

    genDefineTempLabel(genCreateTempLabel());

    theEmitter->emitIns_R_R_R(INS_lsl, EA_8BYTE, REG_R8, REG_R9, REG_R10);
    theEmitter->emitIns_R_R_R(INS_lsr, EA_8BYTE, REG_R8, REG_R9, REG_R10);
    theEmitter->emitIns_R_R_R(INS_asr, EA_8BYTE, REG_R8, REG_R9, REG_R10);
    theEmitter->emitIns_R_R_R(INS_ror, EA_8BYTE, REG_R8, REG_R9, REG_R10);
    theEmitter->emitIns_R_R_R(INS_adc, EA_8BYTE, REG_R8, REG_R9, REG_R10);
    theEmitter->emitIns_R_R_R(INS_adcs, EA_8BYTE, REG_R8, REG_R9, REG_R10);
    theEmitter->emitIns_R_R_R(INS_sbc, EA_8BYTE, REG_R8, REG_R9, REG_R10);
    theEmitter->emitIns_R_R_R(INS_sbcs, EA_8BYTE, REG_R8, REG_R9, REG_R10);
    theEmitter->emitIns_R_R_R(INS_udiv, EA_8BYTE, REG_R8, REG_R9, REG_R10);
    theEmitter->emitIns_R_R_R(INS_sdiv, EA_8BYTE, REG_R8, REG_R9, REG_R10);
    theEmitter->emitIns_R_R_R(INS_mul, EA_8BYTE, REG_R8, REG_R9, REG_R10);
    theEmitter->emitIns_R_R_R(INS_mneg, EA_8BYTE, REG_R8, REG_R9, REG_R10);
    theEmitter->emitIns_R_R_R(INS_smull, EA_8BYTE, REG_R8, REG_R9, REG_R10);
    theEmitter->emitIns_R_R_R(INS_smnegl, EA_8BYTE, REG_R8, REG_R9, REG_R10);
    theEmitter->emitIns_R_R_R(INS_smulh, EA_8BYTE, REG_R8, REG_R9, REG_R10);
    theEmitter->emitIns_R_R_R(INS_umull, EA_8BYTE, REG_R8, REG_R9, REG_R10);
    theEmitter->emitIns_R_R_R(INS_umnegl, EA_8BYTE, REG_R8, REG_R9, REG_R10);
    theEmitter->emitIns_R_R_R(INS_umulh, EA_8BYTE, REG_R8, REG_R9, REG_R10);
    theEmitter->emitIns_R_R_R(INS_lslv, EA_8BYTE, REG_R8, REG_R9, REG_R10);
    theEmitter->emitIns_R_R_R(INS_lsrv, EA_8BYTE, REG_R8, REG_R9, REG_R10);
    theEmitter->emitIns_R_R_R(INS_asrv, EA_8BYTE, REG_R8, REG_R9, REG_R10);
    theEmitter->emitIns_R_R_R(INS_rorv, EA_8BYTE, REG_R8, REG_R9, REG_R10);

    theEmitter->emitIns_R_R_R(INS_lsl, EA_4BYTE, REG_R8, REG_R9, REG_R10);
    theEmitter->emitIns_R_R_R(INS_lsr, EA_4BYTE, REG_R8, REG_R9, REG_R10);
    theEmitter->emitIns_R_R_R(INS_asr, EA_4BYTE, REG_R8, REG_R9, REG_R10);
    theEmitter->emitIns_R_R_R(INS_ror, EA_4BYTE, REG_R8, REG_R9, REG_R10);
    theEmitter->emitIns_R_R_R(INS_adc, EA_4BYTE, REG_R8, REG_R9, REG_R10);
    theEmitter->emitIns_R_R_R(INS_adcs, EA_4BYTE, REG_R8, REG_R9, REG_R10);
    theEmitter->emitIns_R_R_R(INS_sbc, EA_4BYTE, REG_R8, REG_R9, REG_R10);
    theEmitter->emitIns_R_R_R(INS_sbcs, EA_4BYTE, REG_R8, REG_R9, REG_R10);
    theEmitter->emitIns_R_R_R(INS_udiv, EA_4BYTE, REG_R8, REG_R9, REG_R10);
    theEmitter->emitIns_R_R_R(INS_sdiv, EA_4BYTE, REG_R8, REG_R9, REG_R10);
    theEmitter->emitIns_R_R_R(INS_mul, EA_4BYTE, REG_R8, REG_R9, REG_R10);
    theEmitter->emitIns_R_R_R(INS_mneg, EA_4BYTE, REG_R8, REG_R9, REG_R10);
    theEmitter->emitIns_R_R_R(INS_smull, EA_4BYTE, REG_R8, REG_R9, REG_R10);
    theEmitter->emitIns_R_R_R(INS_smnegl, EA_4BYTE, REG_R8, REG_R9, REG_R10);
    theEmitter->emitIns_R_R_R(INS_smulh, EA_4BYTE, REG_R8, REG_R9, REG_R10);
    theEmitter->emitIns_R_R_R(INS_umull, EA_4BYTE, REG_R8, REG_R9, REG_R10);
    theEmitter->emitIns_R_R_R(INS_umnegl, EA_4BYTE, REG_R8, REG_R9, REG_R10);
    theEmitter->emitIns_R_R_R(INS_umulh, EA_4BYTE, REG_R8, REG_R9, REG_R10);
    theEmitter->emitIns_R_R_R(INS_lslv, EA_4BYTE, REG_R8, REG_R9, REG_R10);
    theEmitter->emitIns_R_R_R(INS_lsrv, EA_4BYTE, REG_R8, REG_R9, REG_R10);
    theEmitter->emitIns_R_R_R(INS_asrv, EA_4BYTE, REG_R8, REG_R9, REG_R10);
    theEmitter->emitIns_R_R_R(INS_rorv, EA_4BYTE, REG_R8, REG_R9, REG_R10);

#endif // ALL_ARM64_EMITTER_UNIT_TESTS

#ifdef ALL_ARM64_EMITTER_UNIT_TESTS
    //
    // ARMv8.1 LSE Atomics
    //
    genDefineTempLabel(genCreateTempLabel());

    theEmitter->emitIns_R_R_R(INS_casb, EA_4BYTE, REG_R8, REG_R9, REG_R10);
    theEmitter->emitIns_R_R_R(INS_casab, EA_4BYTE, REG_R8, REG_R9, REG_R10);
    theEmitter->emitIns_R_R_R(INS_casalb, EA_4BYTE, REG_R8, REG_R9, REG_R10);
    theEmitter->emitIns_R_R_R(INS_caslb, EA_4BYTE, REG_R8, REG_R9, REG_R10);
    theEmitter->emitIns_R_R_R(INS_cash, EA_4BYTE, REG_R8, REG_R9, REG_R10);
    theEmitter->emitIns_R_R_R(INS_casah, EA_4BYTE, REG_R8, REG_R9, REG_R10);
    theEmitter->emitIns_R_R_R(INS_casalh, EA_4BYTE, REG_R8, REG_R9, REG_R10);
    theEmitter->emitIns_R_R_R(INS_caslh, EA_4BYTE, REG_R8, REG_R9, REG_R10);
    theEmitter->emitIns_R_R_R(INS_cas, EA_4BYTE, REG_R8, REG_R9, REG_R10);
    theEmitter->emitIns_R_R_R(INS_casa, EA_4BYTE, REG_R8, REG_R9, REG_R10);
    theEmitter->emitIns_R_R_R(INS_casal, EA_4BYTE, REG_R8, REG_R9, REG_R10);
    theEmitter->emitIns_R_R_R(INS_casl, EA_4BYTE, REG_R8, REG_R9, REG_R10);
    theEmitter->emitIns_R_R_R(INS_cas, EA_8BYTE, REG_R8, REG_R9, REG_R10);
    theEmitter->emitIns_R_R_R(INS_casa, EA_8BYTE, REG_R8, REG_R9, REG_R10);
    theEmitter->emitIns_R_R_R(INS_casal, EA_8BYTE, REG_R8, REG_R9, REG_R10);
    theEmitter->emitIns_R_R_R(INS_casl, EA_8BYTE, REG_R8, REG_R9, REG_R10);
    theEmitter->emitIns_R_R_R(INS_ldaddb, EA_4BYTE, REG_R8, REG_R9, REG_R10);
    theEmitter->emitIns_R_R_R(INS_ldaddab, EA_4BYTE, REG_R8, REG_R9, REG_R10);
    theEmitter->emitIns_R_R_R(INS_ldaddalb, EA_4BYTE, REG_R8, REG_R9, REG_R10);
    theEmitter->emitIns_R_R_R(INS_ldaddlb, EA_4BYTE, REG_R8, REG_R9, REG_R10);
    theEmitter->emitIns_R_R_R(INS_ldaddh, EA_4BYTE, REG_R8, REG_R9, REG_R10);
    theEmitter->emitIns_R_R_R(INS_ldaddah, EA_4BYTE, REG_R8, REG_R9, REG_R10);
    theEmitter->emitIns_R_R_R(INS_ldaddalh, EA_4BYTE, REG_R8, REG_R9, REG_R10);
    theEmitter->emitIns_R_R_R(INS_ldaddlh, EA_4BYTE, REG_R8, REG_R9, REG_R10);
    theEmitter->emitIns_R_R_R(INS_ldadd, EA_4BYTE, REG_R8, REG_R9, REG_R10);
    theEmitter->emitIns_R_R_R(INS_ldadda, EA_4BYTE, REG_R8, REG_R9, REG_R10);
    theEmitter->emitIns_R_R_R(INS_ldaddal, EA_4BYTE, REG_R8, REG_R9, REG_R10);
    theEmitter->emitIns_R_R_R(INS_ldaddl, EA_4BYTE, REG_R8, REG_R9, REG_R10);
    theEmitter->emitIns_R_R_R(INS_ldadd, EA_8BYTE, REG_R8, REG_R9, REG_R10);
    theEmitter->emitIns_R_R_R(INS_ldadda, EA_8BYTE, REG_R8, REG_R9, REG_R10);
    theEmitter->emitIns_R_R_R(INS_ldaddal, EA_8BYTE, REG_R8, REG_R9, REG_R10);
    theEmitter->emitIns_R_R_R(INS_ldaddl, EA_8BYTE, REG_R8, REG_R9, REG_R10);
    theEmitter->emitIns_R_R_R(INS_swpb, EA_4BYTE, REG_R8, REG_R9, REG_R10);
    theEmitter->emitIns_R_R_R(INS_swpab, EA_4BYTE, REG_R8, REG_R9, REG_R10);
    theEmitter->emitIns_R_R_R(INS_swpalb, EA_4BYTE, REG_R8, REG_R9, REG_R10);
    theEmitter->emitIns_R_R_R(INS_swplb, EA_4BYTE, REG_R8, REG_R9, REG_R10);
    theEmitter->emitIns_R_R_R(INS_swph, EA_4BYTE, REG_R8, REG_R9, REG_R10);
    theEmitter->emitIns_R_R_R(INS_swpah, EA_4BYTE, REG_R8, REG_R9, REG_R10);
    theEmitter->emitIns_R_R_R(INS_swpalh, EA_4BYTE, REG_R8, REG_R9, REG_R10);
    theEmitter->emitIns_R_R_R(INS_swplh, EA_4BYTE, REG_R8, REG_R9, REG_R10);
    theEmitter->emitIns_R_R_R(INS_swp, EA_4BYTE, REG_R8, REG_R9, REG_R10);
    theEmitter->emitIns_R_R_R(INS_swpa, EA_4BYTE, REG_R8, REG_R9, REG_R10);
    theEmitter->emitIns_R_R_R(INS_swpal, EA_4BYTE, REG_R8, REG_R9, REG_R10);
    theEmitter->emitIns_R_R_R(INS_swpl, EA_4BYTE, REG_R8, REG_R9, REG_R10);
    theEmitter->emitIns_R_R_R(INS_swp, EA_8BYTE, REG_R8, REG_R9, REG_R10);
    theEmitter->emitIns_R_R_R(INS_swpa, EA_8BYTE, REG_R8, REG_R9, REG_R10);
    theEmitter->emitIns_R_R_R(INS_swpal, EA_8BYTE, REG_R8, REG_R9, REG_R10);
    theEmitter->emitIns_R_R_R(INS_swpl, EA_8BYTE, REG_R8, REG_R9, REG_R10);

    theEmitter->emitIns_R_R(INS_staddb, EA_4BYTE, REG_R8, REG_R10);
    theEmitter->emitIns_R_R(INS_staddlb, EA_4BYTE, REG_R8, REG_R10);
    theEmitter->emitIns_R_R(INS_staddh, EA_4BYTE, REG_R8, REG_R10);
    theEmitter->emitIns_R_R(INS_staddlh, EA_4BYTE, REG_R8, REG_R10);
    theEmitter->emitIns_R_R(INS_stadd, EA_4BYTE, REG_R8, REG_R10);
    theEmitter->emitIns_R_R(INS_staddl, EA_4BYTE, REG_R8, REG_R10);
    theEmitter->emitIns_R_R(INS_stadd, EA_8BYTE, REG_R8, REG_R10);
    theEmitter->emitIns_R_R(INS_staddl, EA_8BYTE, REG_R8, REG_R10);
#endif // ALL_ARM64_EMITTER_UNIT_TESTS

#ifdef ALL_ARM64_EMITTER_UNIT_TESTS
    //
    // R_R_I_I
    //

    genDefineTempLabel(genCreateTempLabel());

    theEmitter->emitIns_R_R_I_I(INS_sbfm, EA_8BYTE, REG_R2, REG_R3, 4, 39);
    theEmitter->emitIns_R_R_I_I(INS_bfm, EA_8BYTE, REG_R1, REG_R5, 20, 23);
    theEmitter->emitIns_R_R_I_I(INS_ubfm, EA_8BYTE, REG_R8, REG_R9, 36, 7);

    theEmitter->emitIns_R_R_I_I(INS_sbfiz, EA_8BYTE, REG_R2, REG_R3, 7, 37);
    theEmitter->emitIns_R_R_I_I(INS_bfi, EA_8BYTE, REG_R1, REG_R5, 23, 21);
    theEmitter->emitIns_R_R_I_I(INS_ubfiz, EA_8BYTE, REG_R8, REG_R9, 39, 5);

    theEmitter->emitIns_R_R_I_I(INS_sbfx, EA_8BYTE, REG_R2, REG_R3, 10, 24);
    theEmitter->emitIns_R_R_I_I(INS_bfxil, EA_8BYTE, REG_R1, REG_R5, 26, 16);
    theEmitter->emitIns_R_R_I_I(INS_ubfx, EA_8BYTE, REG_R8, REG_R9, 42, 8);

    theEmitter->emitIns_R_R_I_I(INS_sbfm, EA_4BYTE, REG_R2, REG_R3, 4, 19);
    theEmitter->emitIns_R_R_I_I(INS_bfm, EA_4BYTE, REG_R1, REG_R5, 10, 13);
    theEmitter->emitIns_R_R_I_I(INS_ubfm, EA_4BYTE, REG_R8, REG_R9, 16, 7);

    theEmitter->emitIns_R_R_I_I(INS_sbfiz, EA_4BYTE, REG_R2, REG_R3, 5, 17);
    theEmitter->emitIns_R_R_I_I(INS_bfi, EA_4BYTE, REG_R1, REG_R5, 13, 11);
    theEmitter->emitIns_R_R_I_I(INS_ubfiz, EA_4BYTE, REG_R8, REG_R9, 19, 5);

    theEmitter->emitIns_R_R_I_I(INS_sbfx, EA_4BYTE, REG_R2, REG_R3, 3, 14);
    theEmitter->emitIns_R_R_I_I(INS_bfxil, EA_4BYTE, REG_R1, REG_R5, 11, 9);
    theEmitter->emitIns_R_R_I_I(INS_ubfx, EA_4BYTE, REG_R8, REG_R9, 22, 8);

#endif // ALL_ARM64_EMITTER_UNIT_TESTS

#ifdef ALL_ARM64_EMITTER_UNIT_TESTS
    //
    // R_R_R_I
    //

    genDefineTempLabel(genCreateTempLabel());

    // ADD (extended register)
    theEmitter->emitIns_R_R_R_I(INS_add, EA_8BYTE, REG_R8, REG_R9, REG_R10, 0, INS_OPTS_UXTB);
    theEmitter->emitIns_R_R_R_I(INS_add, EA_8BYTE, REG_R8, REG_R9, REG_R10, 0, INS_OPTS_UXTH);
    theEmitter->emitIns_R_R_R_I(INS_add, EA_8BYTE, REG_R8, REG_R9, REG_R10, 0, INS_OPTS_UXTW);
    theEmitter->emitIns_R_R_R_I(INS_add, EA_8BYTE, REG_R8, REG_R9, REG_R10, 0, INS_OPTS_UXTX);
    theEmitter->emitIns_R_R_R_I(INS_add, EA_8BYTE, REG_R8, REG_R9, REG_R10, 0, INS_OPTS_SXTB);
    theEmitter->emitIns_R_R_R_I(INS_add, EA_8BYTE, REG_R8, REG_R9, REG_R10, 0, INS_OPTS_SXTH);
    theEmitter->emitIns_R_R_R_I(INS_add, EA_8BYTE, REG_R8, REG_R9, REG_R10, 0, INS_OPTS_SXTW);
    theEmitter->emitIns_R_R_R_I(INS_add, EA_8BYTE, REG_R8, REG_R9, REG_R10, 0, INS_OPTS_SXTX);

    // ADD (extended register) and left shift
    theEmitter->emitIns_R_R_R_I(INS_add, EA_8BYTE, REG_R8, REG_R9, REG_R10, 4, INS_OPTS_UXTB);
    theEmitter->emitIns_R_R_R_I(INS_add, EA_8BYTE, REG_R8, REG_R9, REG_R10, 4, INS_OPTS_UXTH);
    theEmitter->emitIns_R_R_R_I(INS_add, EA_8BYTE, REG_R8, REG_R9, REG_R10, 4, INS_OPTS_UXTW);
    theEmitter->emitIns_R_R_R_I(INS_add, EA_8BYTE, REG_R8, REG_R9, REG_R10, 4, INS_OPTS_UXTX);
    theEmitter->emitIns_R_R_R_I(INS_add, EA_8BYTE, REG_R8, REG_R9, REG_R10, 4, INS_OPTS_SXTB);
    theEmitter->emitIns_R_R_R_I(INS_add, EA_8BYTE, REG_R8, REG_R9, REG_R10, 4, INS_OPTS_SXTH);
    theEmitter->emitIns_R_R_R_I(INS_add, EA_8BYTE, REG_R8, REG_R9, REG_R10, 4, INS_OPTS_SXTW);
    theEmitter->emitIns_R_R_R_I(INS_add, EA_8BYTE, REG_R8, REG_R9, REG_R10, 4, INS_OPTS_SXTX);

    // ADD (shifted register)
    theEmitter->emitIns_R_R_R_I(INS_add, EA_8BYTE, REG_R8, REG_R9, REG_R10, 0);
    theEmitter->emitIns_R_R_R_I(INS_add, EA_8BYTE, REG_R8, REG_R9, REG_R10, 31, INS_OPTS_LSL);
    theEmitter->emitIns_R_R_R_I(INS_add, EA_8BYTE, REG_R8, REG_R9, REG_R10, 32, INS_OPTS_LSR);
    theEmitter->emitIns_R_R_R_I(INS_add, EA_8BYTE, REG_R8, REG_R9, REG_R10, 33, INS_OPTS_ASR);

    // EXTR (extract field from register pair)
    theEmitter->emitIns_R_R_R_I(INS_extr, EA_8BYTE, REG_R8, REG_R9, REG_R10, 1);
    theEmitter->emitIns_R_R_R_I(INS_extr, EA_8BYTE, REG_R8, REG_R9, REG_R10, 31);
    theEmitter->emitIns_R_R_R_I(INS_extr, EA_8BYTE, REG_R8, REG_R9, REG_R10, 32);
    theEmitter->emitIns_R_R_R_I(INS_extr, EA_8BYTE, REG_R8, REG_R9, REG_R10, 63);

    theEmitter->emitIns_R_R_R_I(INS_extr, EA_4BYTE, REG_R8, REG_R9, REG_R10, 1);
    theEmitter->emitIns_R_R_R_I(INS_extr, EA_4BYTE, REG_R8, REG_R9, REG_R10, 31);

    // SUB (extended register)
    theEmitter->emitIns_R_R_R_I(INS_sub, EA_4BYTE, REG_R8, REG_R9, REG_R10, 0, INS_OPTS_UXTB);
    theEmitter->emitIns_R_R_R_I(INS_sub, EA_4BYTE, REG_R8, REG_R9, REG_R10, 0, INS_OPTS_UXTH);
    theEmitter->emitIns_R_R_R_I(INS_sub, EA_4BYTE, REG_R8, REG_R9, REG_R10, 0, INS_OPTS_UXTW);
    theEmitter->emitIns_R_R_R_I(INS_sub, EA_4BYTE, REG_R8, REG_R9, REG_R10, 0, INS_OPTS_UXTX);
    theEmitter->emitIns_R_R_R_I(INS_sub, EA_4BYTE, REG_R8, REG_R9, REG_R10, 0, INS_OPTS_SXTB);
    theEmitter->emitIns_R_R_R_I(INS_sub, EA_4BYTE, REG_R8, REG_R9, REG_R10, 0, INS_OPTS_SXTH);
    theEmitter->emitIns_R_R_R_I(INS_sub, EA_4BYTE, REG_R8, REG_R9, REG_R10, 0, INS_OPTS_SXTW);
    theEmitter->emitIns_R_R_R_I(INS_sub, EA_4BYTE, REG_R8, REG_R9, REG_R10, 0, INS_OPTS_SXTX);

    // SUB (extended register) and left shift
    theEmitter->emitIns_R_R_R_I(INS_sub, EA_4BYTE, REG_R8, REG_R9, REG_R10, 4, INS_OPTS_UXTB);
    theEmitter->emitIns_R_R_R_I(INS_sub, EA_4BYTE, REG_R8, REG_R9, REG_R10, 4, INS_OPTS_UXTH);
    theEmitter->emitIns_R_R_R_I(INS_sub, EA_4BYTE, REG_R8, REG_R9, REG_R10, 4, INS_OPTS_UXTW);
    theEmitter->emitIns_R_R_R_I(INS_sub, EA_4BYTE, REG_R8, REG_R9, REG_R10, 4, INS_OPTS_UXTX);
    theEmitter->emitIns_R_R_R_I(INS_sub, EA_4BYTE, REG_R8, REG_R9, REG_R10, 4, INS_OPTS_SXTB);
    theEmitter->emitIns_R_R_R_I(INS_sub, EA_4BYTE, REG_R8, REG_R9, REG_R10, 4, INS_OPTS_SXTH);
    theEmitter->emitIns_R_R_R_I(INS_sub, EA_4BYTE, REG_R8, REG_R9, REG_R10, 4, INS_OPTS_SXTW);
    theEmitter->emitIns_R_R_R_I(INS_sub, EA_4BYTE, REG_R8, REG_R9, REG_R10, 4, INS_OPTS_SXTX);

    // SUB (shifted register)
    theEmitter->emitIns_R_R_R_I(INS_sub, EA_4BYTE, REG_R8, REG_R9, REG_R10, 0);
    theEmitter->emitIns_R_R_R_I(INS_sub, EA_4BYTE, REG_R8, REG_R9, REG_R10, 27, INS_OPTS_LSL);
    theEmitter->emitIns_R_R_R_I(INS_sub, EA_4BYTE, REG_R8, REG_R9, REG_R10, 28, INS_OPTS_LSR);
    theEmitter->emitIns_R_R_R_I(INS_sub, EA_4BYTE, REG_R8, REG_R9, REG_R10, 29, INS_OPTS_ASR);

    // bit operations
    theEmitter->emitIns_R_R_R_I(INS_and, EA_8BYTE, REG_R8, REG_R9, REG_R10, 0);
    theEmitter->emitIns_R_R_R_I(INS_ands, EA_8BYTE, REG_R8, REG_R9, REG_R10, 0);
    theEmitter->emitIns_R_R_R_I(INS_eor, EA_8BYTE, REG_R8, REG_R9, REG_R10, 0);
    theEmitter->emitIns_R_R_R_I(INS_orr, EA_8BYTE, REG_R8, REG_R9, REG_R10, 0);
    theEmitter->emitIns_R_R_R_I(INS_bic, EA_8BYTE, REG_R8, REG_R9, REG_R10, 0);
    theEmitter->emitIns_R_R_R_I(INS_bics, EA_8BYTE, REG_R8, REG_R9, REG_R10, 0);
    theEmitter->emitIns_R_R_R_I(INS_eon, EA_8BYTE, REG_R8, REG_R9, REG_R10, 0);
    theEmitter->emitIns_R_R_R_I(INS_orn, EA_8BYTE, REG_R8, REG_R9, REG_R10, 0);

    theEmitter->emitIns_R_R_R_I(INS_and, EA_8BYTE, REG_R8, REG_R9, REG_R10, 1, INS_OPTS_LSL);
    theEmitter->emitIns_R_R_R_I(INS_ands, EA_8BYTE, REG_R8, REG_R9, REG_R10, 2, INS_OPTS_LSR);
    theEmitter->emitIns_R_R_R_I(INS_eor, EA_8BYTE, REG_R8, REG_R9, REG_R10, 3, INS_OPTS_ASR);
    theEmitter->emitIns_R_R_R_I(INS_orr, EA_8BYTE, REG_R8, REG_R9, REG_R10, 4, INS_OPTS_ROR);
    theEmitter->emitIns_R_R_R_I(INS_bic, EA_8BYTE, REG_R8, REG_R9, REG_R10, 5, INS_OPTS_LSL);
    theEmitter->emitIns_R_R_R_I(INS_bics, EA_8BYTE, REG_R8, REG_R9, REG_R10, 6, INS_OPTS_LSR);
    theEmitter->emitIns_R_R_R_I(INS_eon, EA_8BYTE, REG_R8, REG_R9, REG_R10, 7, INS_OPTS_ASR);
    theEmitter->emitIns_R_R_R_I(INS_orn, EA_8BYTE, REG_R8, REG_R9, REG_R10, 8, INS_OPTS_ROR);

    theEmitter->emitIns_R_R_R_I(INS_and, EA_4BYTE, REG_R8, REG_R9, REG_R10, 0);
    theEmitter->emitIns_R_R_R_I(INS_ands, EA_4BYTE, REG_R8, REG_R9, REG_R10, 0);
    theEmitter->emitIns_R_R_R_I(INS_eor, EA_4BYTE, REG_R8, REG_R9, REG_R10, 0);
    theEmitter->emitIns_R_R_R_I(INS_orr, EA_4BYTE, REG_R8, REG_R9, REG_R10, 0);
    theEmitter->emitIns_R_R_R_I(INS_bic, EA_4BYTE, REG_R8, REG_R9, REG_R10, 0);
    theEmitter->emitIns_R_R_R_I(INS_bics, EA_4BYTE, REG_R8, REG_R9, REG_R10, 0);
    theEmitter->emitIns_R_R_R_I(INS_eon, EA_4BYTE, REG_R8, REG_R9, REG_R10, 0);
    theEmitter->emitIns_R_R_R_I(INS_orn, EA_4BYTE, REG_R8, REG_R9, REG_R10, 0);

    theEmitter->emitIns_R_R_R_I(INS_and, EA_4BYTE, REG_R8, REG_R9, REG_R10, 1, INS_OPTS_LSL);
    theEmitter->emitIns_R_R_R_I(INS_ands, EA_4BYTE, REG_R8, REG_R9, REG_R10, 2, INS_OPTS_LSR);
    theEmitter->emitIns_R_R_R_I(INS_eor, EA_4BYTE, REG_R8, REG_R9, REG_R10, 3, INS_OPTS_ASR);
    theEmitter->emitIns_R_R_R_I(INS_orr, EA_4BYTE, REG_R8, REG_R9, REG_R10, 4, INS_OPTS_ROR);
    theEmitter->emitIns_R_R_R_I(INS_bic, EA_4BYTE, REG_R8, REG_R9, REG_R10, 5, INS_OPTS_LSL);
    theEmitter->emitIns_R_R_R_I(INS_bics, EA_4BYTE, REG_R8, REG_R9, REG_R10, 6, INS_OPTS_LSR);
    theEmitter->emitIns_R_R_R_I(INS_eon, EA_4BYTE, REG_R8, REG_R9, REG_R10, 7, INS_OPTS_ASR);
    theEmitter->emitIns_R_R_R_I(INS_orn, EA_4BYTE, REG_R8, REG_R9, REG_R10, 8, INS_OPTS_ROR);

#endif // ALL_ARM64_EMITTER_UNIT_TESTS

#ifdef ALL_ARM64_EMITTER_UNIT_TESTS
    //
    // R_R_R_I  -- load/store pair
    //

    theEmitter->emitIns_R_R_R_I(INS_ldnp, EA_8BYTE, REG_R8, REG_R9, REG_R10, 0);
    theEmitter->emitIns_R_R_R_I(INS_stnp, EA_8BYTE, REG_R8, REG_R9, REG_R10, 0);
    theEmitter->emitIns_R_R_R_I(INS_ldnp, EA_8BYTE, REG_R8, REG_R9, REG_R10, 8);
    theEmitter->emitIns_R_R_R_I(INS_stnp, EA_8BYTE, REG_R8, REG_R9, REG_R10, 8);

    theEmitter->emitIns_R_R_R_I(INS_ldnp, EA_4BYTE, REG_R8, REG_R9, REG_SP, 0);
    theEmitter->emitIns_R_R_R_I(INS_stnp, EA_4BYTE, REG_R8, REG_R9, REG_SP, 0);
    theEmitter->emitIns_R_R_R_I(INS_ldnp, EA_4BYTE, REG_R8, REG_R9, REG_SP, 8);
    theEmitter->emitIns_R_R_R_I(INS_stnp, EA_4BYTE, REG_R8, REG_R9, REG_SP, 8);

    theEmitter->emitIns_R_R_R_I(INS_ldp, EA_8BYTE, REG_R8, REG_R9, REG_R10, 0);
    theEmitter->emitIns_R_R_R_I(INS_stp, EA_8BYTE, REG_R8, REG_R9, REG_R10, 0);
    theEmitter->emitIns_R_R_R_I(INS_ldp, EA_8BYTE, REG_R8, REG_R9, REG_R10, 16);
    theEmitter->emitIns_R_R_R_I(INS_stp, EA_8BYTE, REG_R8, REG_R9, REG_R10, 16);
    theEmitter->emitIns_R_R_R_I(INS_ldp, EA_8BYTE, REG_R8, REG_R9, REG_R10, 16, INS_OPTS_POST_INDEX);
    theEmitter->emitIns_R_R_R_I(INS_stp, EA_8BYTE, REG_R8, REG_R9, REG_R10, 16, INS_OPTS_POST_INDEX);
    theEmitter->emitIns_R_R_R_I(INS_ldp, EA_8BYTE, REG_R8, REG_R9, REG_R10, 16, INS_OPTS_PRE_INDEX);
    theEmitter->emitIns_R_R_R_I(INS_stp, EA_8BYTE, REG_R8, REG_R9, REG_R10, 16, INS_OPTS_PRE_INDEX);

    theEmitter->emitIns_R_R_R_I(INS_ldp, EA_4BYTE, REG_R8, REG_R9, REG_SP, 0);
    theEmitter->emitIns_R_R_R_I(INS_stp, EA_4BYTE, REG_R8, REG_R9, REG_SP, 0);
    theEmitter->emitIns_R_R_R_I(INS_ldp, EA_4BYTE, REG_R8, REG_R9, REG_SP, 16);
    theEmitter->emitIns_R_R_R_I(INS_stp, EA_4BYTE, REG_R8, REG_R9, REG_SP, 16);
    theEmitter->emitIns_R_R_R_I(INS_ldp, EA_4BYTE, REG_R8, REG_R9, REG_R10, 16, INS_OPTS_POST_INDEX);
    theEmitter->emitIns_R_R_R_I(INS_stp, EA_4BYTE, REG_R8, REG_R9, REG_R10, 16, INS_OPTS_POST_INDEX);
    theEmitter->emitIns_R_R_R_I(INS_ldp, EA_4BYTE, REG_R8, REG_R9, REG_R10, 16, INS_OPTS_PRE_INDEX);
    theEmitter->emitIns_R_R_R_I(INS_stp, EA_4BYTE, REG_R8, REG_R9, REG_R10, 16, INS_OPTS_PRE_INDEX);

    theEmitter->emitIns_R_R_R_I(INS_ldpsw, EA_4BYTE, REG_R8, REG_R9, REG_R10, 0);
    theEmitter->emitIns_R_R_R_I(INS_ldpsw, EA_4BYTE, REG_R8, REG_R9, REG_R10, 16);
    theEmitter->emitIns_R_R_R_I(INS_ldpsw, EA_4BYTE, REG_R8, REG_R9, REG_R10, 16, INS_OPTS_POST_INDEX);
    theEmitter->emitIns_R_R_R_I(INS_ldpsw, EA_4BYTE, REG_R8, REG_R9, REG_R10, 16, INS_OPTS_PRE_INDEX);

    // SP and ZR tests
    theEmitter->emitIns_R_R_R_I(INS_ldp, EA_8BYTE, REG_ZR, REG_R1, REG_SP, 0);
    theEmitter->emitIns_R_R_R_I(INS_ldp, EA_8BYTE, REG_R0, REG_ZR, REG_SP, 16);
    theEmitter->emitIns_R_R_R_I(INS_stp, EA_8BYTE, REG_ZR, REG_R1, REG_SP, 0);
    theEmitter->emitIns_R_R_R_I(INS_stp, EA_8BYTE, REG_R0, REG_ZR, REG_SP, 16);
    theEmitter->emitIns_R_R_R_I(INS_stp, EA_8BYTE, REG_ZR, REG_ZR, REG_SP, 16, INS_OPTS_POST_INDEX);
    theEmitter->emitIns_R_R_R_I(INS_stp, EA_8BYTE, REG_ZR, REG_ZR, REG_R8, 16, INS_OPTS_PRE_INDEX);

#endif // ALL_ARM64_EMITTER_UNIT_TESTS

#ifdef ALL_ARM64_EMITTER_UNIT_TESTS
    //
    // R_R_R_Ext    -- load/store shifted/extend
    //

    genDefineTempLabel(genCreateTempLabel());

    // LDR (register)
    theEmitter->emitIns_R_R_R_Ext(INS_ldr, EA_8BYTE, REG_R8, REG_SP, REG_R9);
    theEmitter->emitIns_R_R_R_Ext(INS_ldr, EA_8BYTE, REG_R8, REG_SP, REG_R9, INS_OPTS_LSL);
    theEmitter->emitIns_R_R_R_Ext(INS_ldr, EA_8BYTE, REG_R8, REG_SP, REG_R9, INS_OPTS_LSL, 3);
    theEmitter->emitIns_R_R_R_Ext(INS_ldr, EA_8BYTE, REG_R8, REG_SP, REG_R9, INS_OPTS_SXTW);
    theEmitter->emitIns_R_R_R_Ext(INS_ldr, EA_8BYTE, REG_R8, REG_SP, REG_R9, INS_OPTS_SXTW, 3);
    theEmitter->emitIns_R_R_R_Ext(INS_ldr, EA_8BYTE, REG_R8, REG_SP, REG_R9, INS_OPTS_UXTW);
    theEmitter->emitIns_R_R_R_Ext(INS_ldr, EA_8BYTE, REG_R8, REG_SP, REG_R9, INS_OPTS_UXTW, 3);
    theEmitter->emitIns_R_R_R_Ext(INS_ldr, EA_8BYTE, REG_R8, REG_SP, REG_R9, INS_OPTS_SXTX);
    theEmitter->emitIns_R_R_R_Ext(INS_ldr, EA_8BYTE, REG_R8, REG_SP, REG_R9, INS_OPTS_SXTX, 3);
    theEmitter->emitIns_R_R_R_Ext(INS_ldr, EA_8BYTE, REG_R8, REG_SP, REG_R9, INS_OPTS_UXTX);
    theEmitter->emitIns_R_R_R_Ext(INS_ldr, EA_8BYTE, REG_R8, REG_SP, REG_R9, INS_OPTS_UXTX, 3);

    theEmitter->emitIns_R_R_R_Ext(INS_ldr, EA_4BYTE, REG_R8, REG_SP, REG_R9);
    theEmitter->emitIns_R_R_R_Ext(INS_ldr, EA_4BYTE, REG_R8, REG_SP, REG_R9, INS_OPTS_LSL);
    theEmitter->emitIns_R_R_R_Ext(INS_ldr, EA_4BYTE, REG_R8, REG_SP, REG_R9, INS_OPTS_LSL, 2);
    theEmitter->emitIns_R_R_R_Ext(INS_ldr, EA_4BYTE, REG_R8, REG_SP, REG_R9, INS_OPTS_SXTW);
    theEmitter->emitIns_R_R_R_Ext(INS_ldr, EA_4BYTE, REG_R8, REG_SP, REG_R9, INS_OPTS_SXTW, 2);
    theEmitter->emitIns_R_R_R_Ext(INS_ldr, EA_4BYTE, REG_R8, REG_SP, REG_R9, INS_OPTS_UXTW);
    theEmitter->emitIns_R_R_R_Ext(INS_ldr, EA_4BYTE, REG_R8, REG_SP, REG_R9, INS_OPTS_UXTW, 2);
    theEmitter->emitIns_R_R_R_Ext(INS_ldr, EA_4BYTE, REG_R8, REG_SP, REG_R9, INS_OPTS_SXTX);
    theEmitter->emitIns_R_R_R_Ext(INS_ldr, EA_4BYTE, REG_R8, REG_SP, REG_R9, INS_OPTS_SXTX, 2);
    theEmitter->emitIns_R_R_R_Ext(INS_ldr, EA_4BYTE, REG_R8, REG_SP, REG_R9, INS_OPTS_UXTX);
    theEmitter->emitIns_R_R_R_Ext(INS_ldr, EA_4BYTE, REG_R8, REG_SP, REG_R9, INS_OPTS_UXTX, 2);

    theEmitter->emitIns_R_R_R_Ext(INS_ldrh, EA_2BYTE, REG_R8, REG_SP, REG_R9);
    theEmitter->emitIns_R_R_R_Ext(INS_ldrh, EA_2BYTE, REG_R8, REG_SP, REG_R9, INS_OPTS_LSL);
    theEmitter->emitIns_R_R_R_Ext(INS_ldrh, EA_2BYTE, REG_R8, REG_SP, REG_R9, INS_OPTS_LSL, 1);
    theEmitter->emitIns_R_R_R_Ext(INS_ldrh, EA_2BYTE, REG_R8, REG_SP, REG_R9, INS_OPTS_SXTW);
    theEmitter->emitIns_R_R_R_Ext(INS_ldrh, EA_2BYTE, REG_R8, REG_SP, REG_R9, INS_OPTS_SXTW, 1);
    theEmitter->emitIns_R_R_R_Ext(INS_ldrh, EA_2BYTE, REG_R8, REG_SP, REG_R9, INS_OPTS_UXTW);
    theEmitter->emitIns_R_R_R_Ext(INS_ldrh, EA_2BYTE, REG_R8, REG_SP, REG_R9, INS_OPTS_UXTW, 1);
    theEmitter->emitIns_R_R_R_Ext(INS_ldrh, EA_2BYTE, REG_R8, REG_SP, REG_R9, INS_OPTS_SXTX);
    theEmitter->emitIns_R_R_R_Ext(INS_ldrh, EA_2BYTE, REG_R8, REG_SP, REG_R9, INS_OPTS_SXTX, 1);
    theEmitter->emitIns_R_R_R_Ext(INS_ldrh, EA_2BYTE, REG_R8, REG_SP, REG_R9, INS_OPTS_UXTX);
    theEmitter->emitIns_R_R_R_Ext(INS_ldrh, EA_2BYTE, REG_R8, REG_SP, REG_R9, INS_OPTS_UXTX, 1);

    theEmitter->emitIns_R_R_R_Ext(INS_ldrb, EA_1BYTE, REG_R8, REG_SP, REG_R9);
    theEmitter->emitIns_R_R_R_Ext(INS_ldrb, EA_1BYTE, REG_R8, REG_SP, REG_R9, INS_OPTS_SXTW);
    theEmitter->emitIns_R_R_R_Ext(INS_ldrb, EA_1BYTE, REG_R8, REG_SP, REG_R9, INS_OPTS_UXTW);
    theEmitter->emitIns_R_R_R_Ext(INS_ldrb, EA_1BYTE, REG_R8, REG_SP, REG_R9, INS_OPTS_SXTX);
    theEmitter->emitIns_R_R_R_Ext(INS_ldrb, EA_1BYTE, REG_R8, REG_SP, REG_R9, INS_OPTS_UXTX);

    theEmitter->emitIns_R_R_R_Ext(INS_ldrsw, EA_4BYTE, REG_R8, REG_SP, REG_R9);
    theEmitter->emitIns_R_R_R_Ext(INS_ldrsw, EA_4BYTE, REG_R8, REG_SP, REG_R9, INS_OPTS_LSL);
    theEmitter->emitIns_R_R_R_Ext(INS_ldrsw, EA_4BYTE, REG_R8, REG_SP, REG_R9, INS_OPTS_LSL, 2);
    theEmitter->emitIns_R_R_R_Ext(INS_ldrsw, EA_4BYTE, REG_R8, REG_SP, REG_R9, INS_OPTS_SXTW);
    theEmitter->emitIns_R_R_R_Ext(INS_ldrsw, EA_4BYTE, REG_R8, REG_SP, REG_R9, INS_OPTS_SXTW, 2);
    theEmitter->emitIns_R_R_R_Ext(INS_ldrsw, EA_4BYTE, REG_R8, REG_SP, REG_R9, INS_OPTS_UXTW);
    theEmitter->emitIns_R_R_R_Ext(INS_ldrsw, EA_4BYTE, REG_R8, REG_SP, REG_R9, INS_OPTS_UXTW, 2);
    theEmitter->emitIns_R_R_R_Ext(INS_ldrsw, EA_4BYTE, REG_R8, REG_SP, REG_R9, INS_OPTS_SXTX);
    theEmitter->emitIns_R_R_R_Ext(INS_ldrsw, EA_4BYTE, REG_R8, REG_SP, REG_R9, INS_OPTS_SXTX, 2);
    theEmitter->emitIns_R_R_R_Ext(INS_ldrsw, EA_4BYTE, REG_R8, REG_SP, REG_R9, INS_OPTS_UXTX);
    theEmitter->emitIns_R_R_R_Ext(INS_ldrsw, EA_4BYTE, REG_R8, REG_SP, REG_R9, INS_OPTS_UXTX, 2);

    theEmitter->emitIns_R_R_R_Ext(INS_ldrsh, EA_4BYTE, REG_R8, REG_SP, REG_R9);
    theEmitter->emitIns_R_R_R_Ext(INS_ldrsh, EA_8BYTE, REG_R8, REG_SP, REG_R9);
    theEmitter->emitIns_R_R_R_Ext(INS_ldrsh, EA_8BYTE, REG_R8, REG_SP, REG_R9, INS_OPTS_LSL);
    theEmitter->emitIns_R_R_R_Ext(INS_ldrsh, EA_4BYTE, REG_R8, REG_SP, REG_R9, INS_OPTS_LSL, 1);
    theEmitter->emitIns_R_R_R_Ext(INS_ldrsh, EA_4BYTE, REG_R8, REG_SP, REG_R9, INS_OPTS_SXTW);
    theEmitter->emitIns_R_R_R_Ext(INS_ldrsh, EA_8BYTE, REG_R8, REG_SP, REG_R9, INS_OPTS_SXTW, 1);
    theEmitter->emitIns_R_R_R_Ext(INS_ldrsh, EA_8BYTE, REG_R8, REG_SP, REG_R9, INS_OPTS_UXTW);
    theEmitter->emitIns_R_R_R_Ext(INS_ldrsh, EA_4BYTE, REG_R8, REG_SP, REG_R9, INS_OPTS_UXTW, 1);
    theEmitter->emitIns_R_R_R_Ext(INS_ldrsh, EA_4BYTE, REG_R8, REG_SP, REG_R9, INS_OPTS_SXTX);
    theEmitter->emitIns_R_R_R_Ext(INS_ldrsh, EA_8BYTE, REG_R8, REG_SP, REG_R9, INS_OPTS_SXTX, 1);
    theEmitter->emitIns_R_R_R_Ext(INS_ldrsh, EA_8BYTE, REG_R8, REG_SP, REG_R9, INS_OPTS_UXTX);
    theEmitter->emitIns_R_R_R_Ext(INS_ldrsh, EA_4BYTE, REG_R8, REG_SP, REG_R9, INS_OPTS_UXTX, 1);

    theEmitter->emitIns_R_R_R_Ext(INS_ldrsb, EA_4BYTE, REG_R8, REG_SP, REG_R9);
    theEmitter->emitIns_R_R_R_Ext(INS_ldrsb, EA_8BYTE, REG_R8, REG_SP, REG_R9);
    theEmitter->emitIns_R_R_R_Ext(INS_ldrsb, EA_8BYTE, REG_R8, REG_SP, REG_R9, INS_OPTS_SXTW);
    theEmitter->emitIns_R_R_R_Ext(INS_ldrsb, EA_4BYTE, REG_R8, REG_SP, REG_R9, INS_OPTS_UXTW);
    theEmitter->emitIns_R_R_R_Ext(INS_ldrsb, EA_4BYTE, REG_R8, REG_SP, REG_R9, INS_OPTS_SXTX);
    theEmitter->emitIns_R_R_R_Ext(INS_ldrsb, EA_8BYTE, REG_R8, REG_SP, REG_R9, INS_OPTS_UXTX);

    // STR (register)
    theEmitter->emitIns_R_R_R_Ext(INS_str, EA_8BYTE, REG_R8, REG_SP, REG_R9);
    theEmitter->emitIns_R_R_R_Ext(INS_str, EA_8BYTE, REG_R8, REG_SP, REG_R9, INS_OPTS_LSL);
    theEmitter->emitIns_R_R_R_Ext(INS_str, EA_8BYTE, REG_R8, REG_SP, REG_R9, INS_OPTS_LSL, 3);
    theEmitter->emitIns_R_R_R_Ext(INS_str, EA_8BYTE, REG_R8, REG_SP, REG_R9, INS_OPTS_SXTW);
    theEmitter->emitIns_R_R_R_Ext(INS_str, EA_8BYTE, REG_R8, REG_SP, REG_R9, INS_OPTS_SXTW, 3);
    theEmitter->emitIns_R_R_R_Ext(INS_str, EA_8BYTE, REG_R8, REG_SP, REG_R9, INS_OPTS_UXTW);
    theEmitter->emitIns_R_R_R_Ext(INS_str, EA_8BYTE, REG_R8, REG_SP, REG_R9, INS_OPTS_UXTW, 3);
    theEmitter->emitIns_R_R_R_Ext(INS_str, EA_8BYTE, REG_R8, REG_SP, REG_R9, INS_OPTS_SXTX);
    theEmitter->emitIns_R_R_R_Ext(INS_str, EA_8BYTE, REG_R8, REG_SP, REG_R9, INS_OPTS_SXTX, 3);
    theEmitter->emitIns_R_R_R_Ext(INS_str, EA_8BYTE, REG_R8, REG_SP, REG_R9, INS_OPTS_UXTX);
    theEmitter->emitIns_R_R_R_Ext(INS_str, EA_8BYTE, REG_R8, REG_SP, REG_R9, INS_OPTS_UXTX, 3);

    theEmitter->emitIns_R_R_R_Ext(INS_str, EA_4BYTE, REG_R8, REG_SP, REG_R9);
    theEmitter->emitIns_R_R_R_Ext(INS_str, EA_4BYTE, REG_R8, REG_SP, REG_R9, INS_OPTS_LSL);
    theEmitter->emitIns_R_R_R_Ext(INS_str, EA_4BYTE, REG_R8, REG_SP, REG_R9, INS_OPTS_LSL, 2);
    theEmitter->emitIns_R_R_R_Ext(INS_str, EA_4BYTE, REG_R8, REG_SP, REG_R9, INS_OPTS_SXTW);
    theEmitter->emitIns_R_R_R_Ext(INS_str, EA_4BYTE, REG_R8, REG_SP, REG_R9, INS_OPTS_SXTW, 2);
    theEmitter->emitIns_R_R_R_Ext(INS_str, EA_4BYTE, REG_R8, REG_SP, REG_R9, INS_OPTS_UXTW);
    theEmitter->emitIns_R_R_R_Ext(INS_str, EA_4BYTE, REG_R8, REG_SP, REG_R9, INS_OPTS_UXTW, 2);
    theEmitter->emitIns_R_R_R_Ext(INS_str, EA_4BYTE, REG_R8, REG_SP, REG_R9, INS_OPTS_SXTX);
    theEmitter->emitIns_R_R_R_Ext(INS_str, EA_4BYTE, REG_R8, REG_SP, REG_R9, INS_OPTS_SXTX, 2);
    theEmitter->emitIns_R_R_R_Ext(INS_str, EA_4BYTE, REG_R8, REG_SP, REG_R9, INS_OPTS_UXTX);
    theEmitter->emitIns_R_R_R_Ext(INS_str, EA_4BYTE, REG_R8, REG_SP, REG_R9, INS_OPTS_UXTX, 2);

    theEmitter->emitIns_R_R_R_Ext(INS_strh, EA_2BYTE, REG_R8, REG_SP, REG_R9);
    theEmitter->emitIns_R_R_R_Ext(INS_strh, EA_2BYTE, REG_R8, REG_SP, REG_R9, INS_OPTS_LSL);
    theEmitter->emitIns_R_R_R_Ext(INS_strh, EA_2BYTE, REG_R8, REG_SP, REG_R9, INS_OPTS_LSL, 1);
    theEmitter->emitIns_R_R_R_Ext(INS_strh, EA_2BYTE, REG_R8, REG_SP, REG_R9, INS_OPTS_SXTW);
    theEmitter->emitIns_R_R_R_Ext(INS_strh, EA_2BYTE, REG_R8, REG_SP, REG_R9, INS_OPTS_SXTW, 1);
    theEmitter->emitIns_R_R_R_Ext(INS_strh, EA_2BYTE, REG_R8, REG_SP, REG_R9, INS_OPTS_UXTW);
    theEmitter->emitIns_R_R_R_Ext(INS_strh, EA_2BYTE, REG_R8, REG_SP, REG_R9, INS_OPTS_UXTW, 1);
    theEmitter->emitIns_R_R_R_Ext(INS_strh, EA_2BYTE, REG_R8, REG_SP, REG_R9, INS_OPTS_SXTX);
    theEmitter->emitIns_R_R_R_Ext(INS_strh, EA_2BYTE, REG_R8, REG_SP, REG_R9, INS_OPTS_SXTX, 1);
    theEmitter->emitIns_R_R_R_Ext(INS_strh, EA_2BYTE, REG_R8, REG_SP, REG_R9, INS_OPTS_UXTX);
    theEmitter->emitIns_R_R_R_Ext(INS_strh, EA_2BYTE, REG_R8, REG_SP, REG_R9, INS_OPTS_UXTX, 1);

    theEmitter->emitIns_R_R_R_Ext(INS_strb, EA_1BYTE, REG_R8, REG_SP, REG_R9);
    theEmitter->emitIns_R_R_R_Ext(INS_strb, EA_1BYTE, REG_R8, REG_SP, REG_R9, INS_OPTS_SXTW);
    theEmitter->emitIns_R_R_R_Ext(INS_strb, EA_1BYTE, REG_R8, REG_SP, REG_R9, INS_OPTS_UXTW);
    theEmitter->emitIns_R_R_R_Ext(INS_strb, EA_1BYTE, REG_R8, REG_SP, REG_R9, INS_OPTS_SXTX);
    theEmitter->emitIns_R_R_R_Ext(INS_strb, EA_1BYTE, REG_R8, REG_SP, REG_R9, INS_OPTS_UXTX);

#endif // ALL_ARM64_EMITTER_UNIT_TESTS

#ifdef ALL_ARM64_EMITTER_UNIT_TESTS
    //
    // R_R_R_R
    //

    genDefineTempLabel(genCreateTempLabel());

    theEmitter->emitIns_R_R_R_R(INS_madd, EA_4BYTE, REG_R0, REG_R12, REG_R27, REG_R10);
    theEmitter->emitIns_R_R_R_R(INS_msub, EA_4BYTE, REG_R1, REG_R13, REG_R28, REG_R11);
    theEmitter->emitIns_R_R_R_R(INS_smaddl, EA_4BYTE, REG_R2, REG_R14, REG_R0, REG_R12);
    theEmitter->emitIns_R_R_R_R(INS_smsubl, EA_4BYTE, REG_R3, REG_R15, REG_R1, REG_R13);
    theEmitter->emitIns_R_R_R_R(INS_umaddl, EA_4BYTE, REG_R4, REG_R19, REG_R2, REG_R14);
    theEmitter->emitIns_R_R_R_R(INS_umsubl, EA_4BYTE, REG_R5, REG_R20, REG_R3, REG_R15);

    theEmitter->emitIns_R_R_R_R(INS_madd, EA_8BYTE, REG_R6, REG_R21, REG_R4, REG_R19);
    theEmitter->emitIns_R_R_R_R(INS_msub, EA_8BYTE, REG_R7, REG_R22, REG_R5, REG_R20);
    theEmitter->emitIns_R_R_R_R(INS_smaddl, EA_8BYTE, REG_R8, REG_R23, REG_R6, REG_R21);
    theEmitter->emitIns_R_R_R_R(INS_smsubl, EA_8BYTE, REG_R9, REG_R24, REG_R7, REG_R22);
    theEmitter->emitIns_R_R_R_R(INS_umaddl, EA_8BYTE, REG_R10, REG_R25, REG_R8, REG_R23);
    theEmitter->emitIns_R_R_R_R(INS_umsubl, EA_8BYTE, REG_R11, REG_R26, REG_R9, REG_R24);

#endif // ALL_ARM64_EMITTER_UNIT_TESTS

#ifdef ALL_ARM64_EMITTER_UNIT_TESTS
    // R_COND
    //

    // cset reg, cond
    theEmitter->emitIns_R_COND(INS_cset, EA_8BYTE, REG_R9, INS_COND_EQ); // eq
    theEmitter->emitIns_R_COND(INS_cset, EA_4BYTE, REG_R8, INS_COND_NE); // ne
    theEmitter->emitIns_R_COND(INS_cset, EA_4BYTE, REG_R7, INS_COND_HS); // hs
    theEmitter->emitIns_R_COND(INS_cset, EA_8BYTE, REG_R6, INS_COND_LO); // lo
    theEmitter->emitIns_R_COND(INS_cset, EA_8BYTE, REG_R5, INS_COND_MI); // mi
    theEmitter->emitIns_R_COND(INS_cset, EA_4BYTE, REG_R4, INS_COND_PL); // pl
    theEmitter->emitIns_R_COND(INS_cset, EA_4BYTE, REG_R3, INS_COND_VS); // vs
    theEmitter->emitIns_R_COND(INS_cset, EA_8BYTE, REG_R2, INS_COND_VC); // vc
    theEmitter->emitIns_R_COND(INS_cset, EA_8BYTE, REG_R1, INS_COND_HI); // hi
    theEmitter->emitIns_R_COND(INS_cset, EA_4BYTE, REG_R0, INS_COND_LS); // ls
    theEmitter->emitIns_R_COND(INS_cset, EA_4BYTE, REG_R9, INS_COND_GE); // ge
    theEmitter->emitIns_R_COND(INS_cset, EA_8BYTE, REG_R8, INS_COND_LT); // lt
    theEmitter->emitIns_R_COND(INS_cset, EA_8BYTE, REG_R7, INS_COND_GT); // gt
    theEmitter->emitIns_R_COND(INS_cset, EA_4BYTE, REG_R6, INS_COND_LE); // le

    // csetm reg, cond
    theEmitter->emitIns_R_COND(INS_csetm, EA_4BYTE, REG_R9, INS_COND_EQ); // eq
    theEmitter->emitIns_R_COND(INS_csetm, EA_8BYTE, REG_R8, INS_COND_NE); // ne
    theEmitter->emitIns_R_COND(INS_csetm, EA_8BYTE, REG_R7, INS_COND_HS); // hs
    theEmitter->emitIns_R_COND(INS_csetm, EA_4BYTE, REG_R6, INS_COND_LO); // lo
    theEmitter->emitIns_R_COND(INS_csetm, EA_4BYTE, REG_R5, INS_COND_MI); // mi
    theEmitter->emitIns_R_COND(INS_csetm, EA_8BYTE, REG_R4, INS_COND_PL); // pl
    theEmitter->emitIns_R_COND(INS_csetm, EA_8BYTE, REG_R3, INS_COND_VS); // vs
    theEmitter->emitIns_R_COND(INS_csetm, EA_4BYTE, REG_R2, INS_COND_VC); // vc
    theEmitter->emitIns_R_COND(INS_csetm, EA_4BYTE, REG_R1, INS_COND_HI); // hi
    theEmitter->emitIns_R_COND(INS_csetm, EA_8BYTE, REG_R0, INS_COND_LS); // ls
    theEmitter->emitIns_R_COND(INS_csetm, EA_8BYTE, REG_R9, INS_COND_GE); // ge
    theEmitter->emitIns_R_COND(INS_csetm, EA_4BYTE, REG_R8, INS_COND_LT); // lt
    theEmitter->emitIns_R_COND(INS_csetm, EA_4BYTE, REG_R7, INS_COND_GT); // gt
    theEmitter->emitIns_R_COND(INS_csetm, EA_8BYTE, REG_R6, INS_COND_LE); // le

#endif // ALL_ARM64_EMITTER_UNIT_TESTS

#ifdef ALL_ARM64_EMITTER_UNIT_TESTS
    // R_R_COND
    //

    // cinc reg, reg, cond
    // cinv reg, reg, cond
    // cneg reg, reg, cond
    theEmitter->emitIns_R_R_COND(INS_cinc, EA_8BYTE, REG_R0, REG_R4, INS_COND_EQ); // eq
    theEmitter->emitIns_R_R_COND(INS_cinv, EA_4BYTE, REG_R1, REG_R5, INS_COND_NE); // ne
    theEmitter->emitIns_R_R_COND(INS_cneg, EA_4BYTE, REG_R2, REG_R6, INS_COND_HS); // hs
    theEmitter->emitIns_R_R_COND(INS_cinc, EA_8BYTE, REG_R3, REG_R7, INS_COND_LO); // lo
    theEmitter->emitIns_R_R_COND(INS_cinv, EA_4BYTE, REG_R4, REG_R8, INS_COND_MI); // mi
    theEmitter->emitIns_R_R_COND(INS_cneg, EA_8BYTE, REG_R5, REG_R9, INS_COND_PL); // pl
    theEmitter->emitIns_R_R_COND(INS_cinc, EA_8BYTE, REG_R6, REG_R0, INS_COND_VS); // vs
    theEmitter->emitIns_R_R_COND(INS_cinv, EA_4BYTE, REG_R7, REG_R1, INS_COND_VC); // vc
    theEmitter->emitIns_R_R_COND(INS_cneg, EA_8BYTE, REG_R8, REG_R2, INS_COND_HI); // hi
    theEmitter->emitIns_R_R_COND(INS_cinc, EA_4BYTE, REG_R9, REG_R3, INS_COND_LS); // ls
    theEmitter->emitIns_R_R_COND(INS_cinv, EA_4BYTE, REG_R0, REG_R4, INS_COND_GE); // ge
    theEmitter->emitIns_R_R_COND(INS_cneg, EA_8BYTE, REG_R2, REG_R5, INS_COND_LT); // lt
    theEmitter->emitIns_R_R_COND(INS_cinc, EA_4BYTE, REG_R2, REG_R6, INS_COND_GT); // gt
    theEmitter->emitIns_R_R_COND(INS_cinv, EA_8BYTE, REG_R3, REG_R7, INS_COND_LE); // le

#endif // ALL_ARM64_EMITTER_UNIT_TESTS

#ifdef ALL_ARM64_EMITTER_UNIT_TESTS
    // R_R_R_COND
    //

    // csel  reg, reg, reg, cond
    // csinc reg, reg, reg, cond
    // csinv reg, reg, reg, cond
    // csneg reg, reg, reg, cond
    theEmitter->emitIns_R_R_R_COND(INS_csel, EA_8BYTE, REG_R0, REG_R4, REG_R8, INS_COND_EQ);  // eq
    theEmitter->emitIns_R_R_R_COND(INS_csinc, EA_4BYTE, REG_R1, REG_R5, REG_R9, INS_COND_NE); // ne
    theEmitter->emitIns_R_R_R_COND(INS_csinv, EA_4BYTE, REG_R2, REG_R6, REG_R0, INS_COND_HS); // hs
    theEmitter->emitIns_R_R_R_COND(INS_csneg, EA_8BYTE, REG_R3, REG_R7, REG_R1, INS_COND_LO); // lo
    theEmitter->emitIns_R_R_R_COND(INS_csel, EA_4BYTE, REG_R4, REG_R8, REG_R2, INS_COND_MI);  // mi
    theEmitter->emitIns_R_R_R_COND(INS_csinc, EA_8BYTE, REG_R5, REG_R9, REG_R3, INS_COND_PL); // pl
    theEmitter->emitIns_R_R_R_COND(INS_csinv, EA_8BYTE, REG_R6, REG_R0, REG_R4, INS_COND_VS); // vs
    theEmitter->emitIns_R_R_R_COND(INS_csneg, EA_4BYTE, REG_R7, REG_R1, REG_R5, INS_COND_VC); // vc
    theEmitter->emitIns_R_R_R_COND(INS_csel, EA_8BYTE, REG_R8, REG_R2, REG_R6, INS_COND_HI);  // hi
    theEmitter->emitIns_R_R_R_COND(INS_csinc, EA_4BYTE, REG_R9, REG_R3, REG_R7, INS_COND_LS); // ls
    theEmitter->emitIns_R_R_R_COND(INS_csinv, EA_4BYTE, REG_R0, REG_R4, REG_R8, INS_COND_GE); // ge
    theEmitter->emitIns_R_R_R_COND(INS_csneg, EA_8BYTE, REG_R2, REG_R5, REG_R9, INS_COND_LT); // lt
    theEmitter->emitIns_R_R_R_COND(INS_csel, EA_4BYTE, REG_R2, REG_R6, REG_R0, INS_COND_GT);  // gt
    theEmitter->emitIns_R_R_R_COND(INS_csinc, EA_8BYTE, REG_R3, REG_R7, REG_R1, INS_COND_LE); // le

#endif // ALL_ARM64_EMITTER_UNIT_TESTS

#ifdef ALL_ARM64_EMITTER_UNIT_TESTS
    // R_R_FLAGS_COND
    //

    // ccmp reg1, reg2, nzcv, cond
    theEmitter->emitIns_R_R_FLAGS_COND(INS_ccmp, EA_8BYTE, REG_R9, REG_R3, INS_FLAGS_V, INS_COND_EQ);    // eq
    theEmitter->emitIns_R_R_FLAGS_COND(INS_ccmp, EA_4BYTE, REG_R8, REG_R2, INS_FLAGS_C, INS_COND_NE);    // ne
    theEmitter->emitIns_R_R_FLAGS_COND(INS_ccmp, EA_4BYTE, REG_R7, REG_R1, INS_FLAGS_Z, INS_COND_HS);    // hs
    theEmitter->emitIns_R_R_FLAGS_COND(INS_ccmp, EA_8BYTE, REG_R6, REG_R0, INS_FLAGS_N, INS_COND_LO);    // lo
    theEmitter->emitIns_R_R_FLAGS_COND(INS_ccmp, EA_8BYTE, REG_R5, REG_R3, INS_FLAGS_CV, INS_COND_MI);   // mi
    theEmitter->emitIns_R_R_FLAGS_COND(INS_ccmp, EA_4BYTE, REG_R4, REG_R2, INS_FLAGS_ZV, INS_COND_PL);   // pl
    theEmitter->emitIns_R_R_FLAGS_COND(INS_ccmp, EA_4BYTE, REG_R3, REG_R1, INS_FLAGS_ZC, INS_COND_VS);   // vs
    theEmitter->emitIns_R_R_FLAGS_COND(INS_ccmp, EA_8BYTE, REG_R2, REG_R0, INS_FLAGS_NV, INS_COND_VC);   // vc
    theEmitter->emitIns_R_R_FLAGS_COND(INS_ccmp, EA_8BYTE, REG_R1, REG_R3, INS_FLAGS_NC, INS_COND_HI);   // hi
    theEmitter->emitIns_R_R_FLAGS_COND(INS_ccmp, EA_4BYTE, REG_R0, REG_R2, INS_FLAGS_NZ, INS_COND_LS);   // ls
    theEmitter->emitIns_R_R_FLAGS_COND(INS_ccmp, EA_4BYTE, REG_R9, REG_R1, INS_FLAGS_NONE, INS_COND_GE); // ge
    theEmitter->emitIns_R_R_FLAGS_COND(INS_ccmp, EA_8BYTE, REG_R8, REG_R0, INS_FLAGS_NZV, INS_COND_LT);  // lt
    theEmitter->emitIns_R_R_FLAGS_COND(INS_ccmp, EA_8BYTE, REG_R7, REG_R3, INS_FLAGS_NZC, INS_COND_GT);  // gt
    theEmitter->emitIns_R_R_FLAGS_COND(INS_ccmp, EA_4BYTE, REG_R6, REG_R2, INS_FLAGS_NZCV, INS_COND_LE); // le

    // ccmp reg1, imm, nzcv, cond
    theEmitter->emitIns_R_I_FLAGS_COND(INS_ccmp, EA_8BYTE, REG_R9, 3, INS_FLAGS_V, INS_COND_EQ);     // eq
    theEmitter->emitIns_R_I_FLAGS_COND(INS_ccmp, EA_4BYTE, REG_R8, 2, INS_FLAGS_C, INS_COND_NE);     // ne
    theEmitter->emitIns_R_I_FLAGS_COND(INS_ccmp, EA_4BYTE, REG_R7, 1, INS_FLAGS_Z, INS_COND_HS);     // hs
    theEmitter->emitIns_R_I_FLAGS_COND(INS_ccmp, EA_8BYTE, REG_R6, 0, INS_FLAGS_N, INS_COND_LO);     // lo
    theEmitter->emitIns_R_I_FLAGS_COND(INS_ccmp, EA_8BYTE, REG_R5, 31, INS_FLAGS_CV, INS_COND_MI);   // mi
    theEmitter->emitIns_R_I_FLAGS_COND(INS_ccmp, EA_4BYTE, REG_R4, 28, INS_FLAGS_ZV, INS_COND_PL);   // pl
    theEmitter->emitIns_R_I_FLAGS_COND(INS_ccmp, EA_4BYTE, REG_R3, 25, INS_FLAGS_ZC, INS_COND_VS);   // vs
    theEmitter->emitIns_R_I_FLAGS_COND(INS_ccmp, EA_8BYTE, REG_R2, 22, INS_FLAGS_NV, INS_COND_VC);   // vc
    theEmitter->emitIns_R_I_FLAGS_COND(INS_ccmp, EA_8BYTE, REG_R1, 19, INS_FLAGS_NC, INS_COND_HI);   // hi
    theEmitter->emitIns_R_I_FLAGS_COND(INS_ccmp, EA_4BYTE, REG_R0, 16, INS_FLAGS_NZ, INS_COND_LS);   // ls
    theEmitter->emitIns_R_I_FLAGS_COND(INS_ccmp, EA_4BYTE, REG_R9, 13, INS_FLAGS_NONE, INS_COND_GE); // ge
    theEmitter->emitIns_R_I_FLAGS_COND(INS_ccmp, EA_8BYTE, REG_R8, 10, INS_FLAGS_NZV, INS_COND_LT);  // lt
    theEmitter->emitIns_R_I_FLAGS_COND(INS_ccmp, EA_8BYTE, REG_R7, 7, INS_FLAGS_NZC, INS_COND_GT);   // gt
    theEmitter->emitIns_R_I_FLAGS_COND(INS_ccmp, EA_4BYTE, REG_R6, 4, INS_FLAGS_NZCV, INS_COND_LE);  // le

    // ccmp reg1, imm, nzcv, cond  -- encoded as ccmn
    theEmitter->emitIns_R_I_FLAGS_COND(INS_ccmp, EA_8BYTE, REG_R9, -3, INS_FLAGS_V, INS_COND_EQ);     // eq
    theEmitter->emitIns_R_I_FLAGS_COND(INS_ccmp, EA_4BYTE, REG_R8, -2, INS_FLAGS_C, INS_COND_NE);     // ne
    theEmitter->emitIns_R_I_FLAGS_COND(INS_ccmp, EA_4BYTE, REG_R7, -1, INS_FLAGS_Z, INS_COND_HS);     // hs
    theEmitter->emitIns_R_I_FLAGS_COND(INS_ccmp, EA_8BYTE, REG_R6, -5, INS_FLAGS_N, INS_COND_LO);     // lo
    theEmitter->emitIns_R_I_FLAGS_COND(INS_ccmp, EA_8BYTE, REG_R5, -31, INS_FLAGS_CV, INS_COND_MI);   // mi
    theEmitter->emitIns_R_I_FLAGS_COND(INS_ccmp, EA_4BYTE, REG_R4, -28, INS_FLAGS_ZV, INS_COND_PL);   // pl
    theEmitter->emitIns_R_I_FLAGS_COND(INS_ccmp, EA_4BYTE, REG_R3, -25, INS_FLAGS_ZC, INS_COND_VS);   // vs
    theEmitter->emitIns_R_I_FLAGS_COND(INS_ccmp, EA_8BYTE, REG_R2, -22, INS_FLAGS_NV, INS_COND_VC);   // vc
    theEmitter->emitIns_R_I_FLAGS_COND(INS_ccmp, EA_8BYTE, REG_R1, -19, INS_FLAGS_NC, INS_COND_HI);   // hi
    theEmitter->emitIns_R_I_FLAGS_COND(INS_ccmp, EA_4BYTE, REG_R0, -16, INS_FLAGS_NZ, INS_COND_LS);   // ls
    theEmitter->emitIns_R_I_FLAGS_COND(INS_ccmp, EA_4BYTE, REG_R9, -13, INS_FLAGS_NONE, INS_COND_GE); // ge
    theEmitter->emitIns_R_I_FLAGS_COND(INS_ccmp, EA_8BYTE, REG_R8, -10, INS_FLAGS_NZV, INS_COND_LT);  // lt
    theEmitter->emitIns_R_I_FLAGS_COND(INS_ccmp, EA_8BYTE, REG_R7, -7, INS_FLAGS_NZC, INS_COND_GT);   // gt
    theEmitter->emitIns_R_I_FLAGS_COND(INS_ccmp, EA_4BYTE, REG_R6, -4, INS_FLAGS_NZCV, INS_COND_LE);  // le

    // ccmn reg1, reg2, nzcv, cond
    theEmitter->emitIns_R_R_FLAGS_COND(INS_ccmn, EA_8BYTE, REG_R9, REG_R3, INS_FLAGS_V, INS_COND_EQ);    // eq
    theEmitter->emitIns_R_R_FLAGS_COND(INS_ccmn, EA_4BYTE, REG_R8, REG_R2, INS_FLAGS_C, INS_COND_NE);    // ne
    theEmitter->emitIns_R_R_FLAGS_COND(INS_ccmn, EA_4BYTE, REG_R7, REG_R1, INS_FLAGS_Z, INS_COND_HS);    // hs
    theEmitter->emitIns_R_R_FLAGS_COND(INS_ccmn, EA_8BYTE, REG_R6, REG_R0, INS_FLAGS_N, INS_COND_LO);    // lo
    theEmitter->emitIns_R_R_FLAGS_COND(INS_ccmn, EA_8BYTE, REG_R5, REG_R3, INS_FLAGS_CV, INS_COND_MI);   // mi
    theEmitter->emitIns_R_R_FLAGS_COND(INS_ccmn, EA_4BYTE, REG_R4, REG_R2, INS_FLAGS_ZV, INS_COND_PL);   // pl
    theEmitter->emitIns_R_R_FLAGS_COND(INS_ccmn, EA_4BYTE, REG_R3, REG_R1, INS_FLAGS_ZC, INS_COND_VS);   // vs
    theEmitter->emitIns_R_R_FLAGS_COND(INS_ccmn, EA_8BYTE, REG_R2, REG_R0, INS_FLAGS_NV, INS_COND_VC);   // vc
    theEmitter->emitIns_R_R_FLAGS_COND(INS_ccmn, EA_8BYTE, REG_R1, REG_R3, INS_FLAGS_NC, INS_COND_HI);   // hi
    theEmitter->emitIns_R_R_FLAGS_COND(INS_ccmn, EA_4BYTE, REG_R0, REG_R2, INS_FLAGS_NZ, INS_COND_LS);   // ls
    theEmitter->emitIns_R_R_FLAGS_COND(INS_ccmn, EA_4BYTE, REG_R9, REG_R1, INS_FLAGS_NONE, INS_COND_GE); // ge
    theEmitter->emitIns_R_R_FLAGS_COND(INS_ccmn, EA_8BYTE, REG_R8, REG_R0, INS_FLAGS_NZV, INS_COND_LT);  // lt
    theEmitter->emitIns_R_R_FLAGS_COND(INS_ccmn, EA_8BYTE, REG_R7, REG_R3, INS_FLAGS_NZC, INS_COND_GT);  // gt
    theEmitter->emitIns_R_R_FLAGS_COND(INS_ccmn, EA_4BYTE, REG_R6, REG_R2, INS_FLAGS_NZCV, INS_COND_LE); // le

    // ccmn reg1, imm, nzcv, cond
    theEmitter->emitIns_R_I_FLAGS_COND(INS_ccmn, EA_8BYTE, REG_R9, 3, INS_FLAGS_V, INS_COND_EQ);     // eq
    theEmitter->emitIns_R_I_FLAGS_COND(INS_ccmn, EA_4BYTE, REG_R8, 2, INS_FLAGS_C, INS_COND_NE);     // ne
    theEmitter->emitIns_R_I_FLAGS_COND(INS_ccmn, EA_4BYTE, REG_R7, 1, INS_FLAGS_Z, INS_COND_HS);     // hs
    theEmitter->emitIns_R_I_FLAGS_COND(INS_ccmn, EA_8BYTE, REG_R6, 0, INS_FLAGS_N, INS_COND_LO);     // lo
    theEmitter->emitIns_R_I_FLAGS_COND(INS_ccmn, EA_8BYTE, REG_R5, 31, INS_FLAGS_CV, INS_COND_MI);   // mi
    theEmitter->emitIns_R_I_FLAGS_COND(INS_ccmn, EA_4BYTE, REG_R4, 28, INS_FLAGS_ZV, INS_COND_PL);   // pl
    theEmitter->emitIns_R_I_FLAGS_COND(INS_ccmn, EA_4BYTE, REG_R3, 25, INS_FLAGS_ZC, INS_COND_VS);   // vs
    theEmitter->emitIns_R_I_FLAGS_COND(INS_ccmn, EA_8BYTE, REG_R2, 22, INS_FLAGS_NV, INS_COND_VC);   // vc
    theEmitter->emitIns_R_I_FLAGS_COND(INS_ccmn, EA_8BYTE, REG_R1, 19, INS_FLAGS_NC, INS_COND_HI);   // hi
    theEmitter->emitIns_R_I_FLAGS_COND(INS_ccmn, EA_4BYTE, REG_R0, 16, INS_FLAGS_NZ, INS_COND_LS);   // ls
    theEmitter->emitIns_R_I_FLAGS_COND(INS_ccmn, EA_4BYTE, REG_R9, 13, INS_FLAGS_NONE, INS_COND_GE); // ge
    theEmitter->emitIns_R_I_FLAGS_COND(INS_ccmn, EA_8BYTE, REG_R8, 10, INS_FLAGS_NZV, INS_COND_LT);  // lt
    theEmitter->emitIns_R_I_FLAGS_COND(INS_ccmn, EA_8BYTE, REG_R7, 7, INS_FLAGS_NZC, INS_COND_GT);   // gt
    theEmitter->emitIns_R_I_FLAGS_COND(INS_ccmn, EA_4BYTE, REG_R6, 4, INS_FLAGS_NZCV, INS_COND_LE);  // le

#endif // ALL_ARM64_EMITTER_UNIT_TESTS

#ifdef ALL_ARM64_EMITTER_UNIT_TESTS
    //
    // Branch to register
    //

    genDefineTempLabel(genCreateTempLabel());

    theEmitter->emitIns_R(INS_br, EA_PTRSIZE, REG_R8);
    theEmitter->emitIns_R(INS_ret, EA_PTRSIZE, REG_R8);
    theEmitter->emitIns_R(INS_ret, EA_PTRSIZE, REG_LR);

#endif // ALL_ARM64_EMITTER_UNIT_TESTS

#ifdef ALL_ARM64_EMITTER_UNIT_TESTS
    //
    // Misc
    //

    genDefineTempLabel(genCreateTempLabel());

    theEmitter->emitIns_I(INS_brk, EA_PTRSIZE, 0);
    theEmitter->emitIns_I(INS_brk, EA_PTRSIZE, 65535);

    theEmitter->emitIns_BARR(INS_dsb, INS_BARRIER_OSHLD);
    theEmitter->emitIns_BARR(INS_dmb, INS_BARRIER_OSHST);
    theEmitter->emitIns_BARR(INS_isb, INS_BARRIER_OSH);

    theEmitter->emitIns_BARR(INS_dmb, INS_BARRIER_NSHLD);
    theEmitter->emitIns_BARR(INS_isb, INS_BARRIER_NSHST);
    theEmitter->emitIns_BARR(INS_dsb, INS_BARRIER_NSH);

    theEmitter->emitIns_BARR(INS_isb, INS_BARRIER_ISHLD);
    theEmitter->emitIns_BARR(INS_dsb, INS_BARRIER_ISHST);
    theEmitter->emitIns_BARR(INS_dmb, INS_BARRIER_ISH);

    theEmitter->emitIns_BARR(INS_dsb, INS_BARRIER_LD);
    theEmitter->emitIns_BARR(INS_dmb, INS_BARRIER_ST);
    theEmitter->emitIns_BARR(INS_isb, INS_BARRIER_SY);

#endif // ALL_ARM64_EMITTER_UNIT_TESTS

#ifdef ALL_ARM64_EMITTER_UNIT_TESTS
    ////////////////////////////////////////////////////////////////////////////////
    //
    // SIMD and Floating point
    //
    ////////////////////////////////////////////////////////////////////////////////

    //
    // Load/Stores vector register
    //

    genDefineTempLabel(genCreateTempLabel());

    // ldr/str Vt, [reg]
    theEmitter->emitIns_R_R(INS_ldr, EA_8BYTE, REG_V1, REG_R9);
    theEmitter->emitIns_R_R(INS_str, EA_8BYTE, REG_V2, REG_R8);
    theEmitter->emitIns_R_R(INS_ldr, EA_4BYTE, REG_V3, REG_R7);
    theEmitter->emitIns_R_R(INS_str, EA_4BYTE, REG_V4, REG_R6);
    theEmitter->emitIns_R_R(INS_ldr, EA_2BYTE, REG_V5, REG_R5);
    theEmitter->emitIns_R_R(INS_str, EA_2BYTE, REG_V6, REG_R4);
    theEmitter->emitIns_R_R(INS_ldr, EA_1BYTE, REG_V7, REG_R3);
    theEmitter->emitIns_R_R(INS_str, EA_1BYTE, REG_V8, REG_R2);
    theEmitter->emitIns_R_R(INS_ldr, EA_16BYTE, REG_V9, REG_R1);
    theEmitter->emitIns_R_R(INS_str, EA_16BYTE, REG_V10, REG_R0);

    // ldr/str Vt, [reg+cns]        -- scaled
    theEmitter->emitIns_R_R_I(INS_ldr, EA_1BYTE, REG_V8, REG_R9, 1);
    theEmitter->emitIns_R_R_I(INS_ldr, EA_2BYTE, REG_V8, REG_R9, 2);
    theEmitter->emitIns_R_R_I(INS_ldr, EA_4BYTE, REG_V8, REG_R9, 4);
    theEmitter->emitIns_R_R_I(INS_ldr, EA_8BYTE, REG_V8, REG_R9, 8);
    theEmitter->emitIns_R_R_I(INS_ldr, EA_16BYTE, REG_V8, REG_R9, 16);

    theEmitter->emitIns_R_R_I(INS_ldr, EA_1BYTE, REG_V7, REG_R10, 1);
    theEmitter->emitIns_R_R_I(INS_ldr, EA_2BYTE, REG_V7, REG_R10, 2);
    theEmitter->emitIns_R_R_I(INS_ldr, EA_4BYTE, REG_V7, REG_R10, 4);
    theEmitter->emitIns_R_R_I(INS_ldr, EA_8BYTE, REG_V7, REG_R10, 8);
    theEmitter->emitIns_R_R_I(INS_ldr, EA_16BYTE, REG_V7, REG_R10, 16);

    // ldr/str Vt, [reg],cns        -- post-indexed (unscaled)
    // ldr/str Vt, [reg+cns]!       -- post-indexed (unscaled)
    theEmitter->emitIns_R_R_I(INS_ldr, EA_1BYTE, REG_V8, REG_R9, 1, INS_OPTS_POST_INDEX);
    theEmitter->emitIns_R_R_I(INS_ldr, EA_2BYTE, REG_V8, REG_R9, 1, INS_OPTS_POST_INDEX);
    theEmitter->emitIns_R_R_I(INS_ldr, EA_4BYTE, REG_V8, REG_R9, 1, INS_OPTS_POST_INDEX);
    theEmitter->emitIns_R_R_I(INS_ldr, EA_8BYTE, REG_V8, REG_R9, 1, INS_OPTS_POST_INDEX);
    theEmitter->emitIns_R_R_I(INS_ldr, EA_16BYTE, REG_V8, REG_R9, 1, INS_OPTS_POST_INDEX);

    theEmitter->emitIns_R_R_I(INS_ldr, EA_1BYTE, REG_V8, REG_R9, 1, INS_OPTS_PRE_INDEX);
    theEmitter->emitIns_R_R_I(INS_ldr, EA_2BYTE, REG_V8, REG_R9, 1, INS_OPTS_PRE_INDEX);
    theEmitter->emitIns_R_R_I(INS_ldr, EA_4BYTE, REG_V8, REG_R9, 1, INS_OPTS_PRE_INDEX);
    theEmitter->emitIns_R_R_I(INS_ldr, EA_8BYTE, REG_V8, REG_R9, 1, INS_OPTS_PRE_INDEX);
    theEmitter->emitIns_R_R_I(INS_ldr, EA_16BYTE, REG_V8, REG_R9, 1, INS_OPTS_PRE_INDEX);

    theEmitter->emitIns_R_R_I(INS_str, EA_1BYTE, REG_V8, REG_R9, 1, INS_OPTS_POST_INDEX);
    theEmitter->emitIns_R_R_I(INS_str, EA_2BYTE, REG_V8, REG_R9, 1, INS_OPTS_POST_INDEX);
    theEmitter->emitIns_R_R_I(INS_str, EA_4BYTE, REG_V8, REG_R9, 1, INS_OPTS_POST_INDEX);
    theEmitter->emitIns_R_R_I(INS_str, EA_8BYTE, REG_V8, REG_R9, 1, INS_OPTS_POST_INDEX);
    theEmitter->emitIns_R_R_I(INS_str, EA_16BYTE, REG_V8, REG_R9, 1, INS_OPTS_POST_INDEX);

    theEmitter->emitIns_R_R_I(INS_str, EA_1BYTE, REG_V8, REG_R9, 1, INS_OPTS_PRE_INDEX);
    theEmitter->emitIns_R_R_I(INS_str, EA_2BYTE, REG_V8, REG_R9, 1, INS_OPTS_PRE_INDEX);
    theEmitter->emitIns_R_R_I(INS_str, EA_4BYTE, REG_V8, REG_R9, 1, INS_OPTS_PRE_INDEX);
    theEmitter->emitIns_R_R_I(INS_str, EA_8BYTE, REG_V8, REG_R9, 1, INS_OPTS_PRE_INDEX);
    theEmitter->emitIns_R_R_I(INS_str, EA_16BYTE, REG_V8, REG_R9, 1, INS_OPTS_PRE_INDEX);

    theEmitter->emitIns_R_R_I(INS_ldur, EA_1BYTE, REG_V8, REG_R9, 2);
    theEmitter->emitIns_R_R_I(INS_ldur, EA_2BYTE, REG_V8, REG_R9, 3);
    theEmitter->emitIns_R_R_I(INS_ldur, EA_4BYTE, REG_V8, REG_R9, 5);
    theEmitter->emitIns_R_R_I(INS_ldur, EA_8BYTE, REG_V8, REG_R9, 9);
    theEmitter->emitIns_R_R_I(INS_ldur, EA_16BYTE, REG_V8, REG_R9, 17);

    theEmitter->emitIns_R_R_I(INS_stur, EA_1BYTE, REG_V7, REG_R10, 2);
    theEmitter->emitIns_R_R_I(INS_stur, EA_2BYTE, REG_V7, REG_R10, 3);
    theEmitter->emitIns_R_R_I(INS_stur, EA_4BYTE, REG_V7, REG_R10, 5);
    theEmitter->emitIns_R_R_I(INS_stur, EA_8BYTE, REG_V7, REG_R10, 9);
    theEmitter->emitIns_R_R_I(INS_stur, EA_16BYTE, REG_V7, REG_R10, 17);

    // load/store pair
    theEmitter->emitIns_R_R_R(INS_ldnp, EA_8BYTE, REG_V0, REG_V1, REG_R10);
    theEmitter->emitIns_R_R_R_I(INS_stnp, EA_8BYTE, REG_V1, REG_V2, REG_R10, 0);
    theEmitter->emitIns_R_R_R_I(INS_ldnp, EA_8BYTE, REG_V2, REG_V3, REG_R10, 8);
    theEmitter->emitIns_R_R_R_I(INS_stnp, EA_8BYTE, REG_V3, REG_V4, REG_R10, 24);

    theEmitter->emitIns_R_R_R(INS_ldnp, EA_4BYTE, REG_V4, REG_V5, REG_SP);
    theEmitter->emitIns_R_R_R_I(INS_stnp, EA_4BYTE, REG_V5, REG_V6, REG_SP, 0);
    theEmitter->emitIns_R_R_R_I(INS_ldnp, EA_4BYTE, REG_V6, REG_V7, REG_SP, 4);
    theEmitter->emitIns_R_R_R_I(INS_stnp, EA_4BYTE, REG_V7, REG_V8, REG_SP, 12);

    theEmitter->emitIns_R_R_R(INS_ldnp, EA_16BYTE, REG_V8, REG_V9, REG_R10);
    theEmitter->emitIns_R_R_R_I(INS_stnp, EA_16BYTE, REG_V9, REG_V10, REG_R10, 0);
    theEmitter->emitIns_R_R_R_I(INS_ldnp, EA_16BYTE, REG_V10, REG_V11, REG_R10, 16);
    theEmitter->emitIns_R_R_R_I(INS_stnp, EA_16BYTE, REG_V11, REG_V12, REG_R10, 48);

    theEmitter->emitIns_R_R_R(INS_ldp, EA_8BYTE, REG_V0, REG_V1, REG_R10);
    theEmitter->emitIns_R_R_R_I(INS_stp, EA_8BYTE, REG_V1, REG_V2, REG_SP, 0);
    theEmitter->emitIns_R_R_R_I(INS_ldp, EA_8BYTE, REG_V2, REG_V3, REG_SP, 8);
    theEmitter->emitIns_R_R_R_I(INS_stp, EA_8BYTE, REG_V3, REG_V4, REG_R10, 16);
    theEmitter->emitIns_R_R_R_I(INS_ldp, EA_8BYTE, REG_V4, REG_V5, REG_R10, 24, INS_OPTS_POST_INDEX);
    theEmitter->emitIns_R_R_R_I(INS_stp, EA_8BYTE, REG_V5, REG_V6, REG_SP, 32, INS_OPTS_POST_INDEX);
    theEmitter->emitIns_R_R_R_I(INS_ldp, EA_8BYTE, REG_V6, REG_V7, REG_SP, 40, INS_OPTS_PRE_INDEX);
    theEmitter->emitIns_R_R_R_I(INS_stp, EA_8BYTE, REG_V7, REG_V8, REG_R10, 48, INS_OPTS_PRE_INDEX);

    theEmitter->emitIns_R_R_R(INS_ldp, EA_4BYTE, REG_V0, REG_V1, REG_R10);
    theEmitter->emitIns_R_R_R_I(INS_stp, EA_4BYTE, REG_V1, REG_V2, REG_SP, 0);
    theEmitter->emitIns_R_R_R_I(INS_ldp, EA_4BYTE, REG_V2, REG_V3, REG_SP, 4);
    theEmitter->emitIns_R_R_R_I(INS_stp, EA_4BYTE, REG_V3, REG_V4, REG_R10, 8);
    theEmitter->emitIns_R_R_R_I(INS_ldp, EA_4BYTE, REG_V4, REG_V5, REG_R10, 12, INS_OPTS_POST_INDEX);
    theEmitter->emitIns_R_R_R_I(INS_stp, EA_4BYTE, REG_V5, REG_V6, REG_SP, 16, INS_OPTS_POST_INDEX);
    theEmitter->emitIns_R_R_R_I(INS_ldp, EA_4BYTE, REG_V6, REG_V7, REG_SP, 20, INS_OPTS_PRE_INDEX);
    theEmitter->emitIns_R_R_R_I(INS_stp, EA_4BYTE, REG_V7, REG_V8, REG_R10, 24, INS_OPTS_PRE_INDEX);

    theEmitter->emitIns_R_R_R(INS_ldp, EA_16BYTE, REG_V0, REG_V1, REG_R10);
    theEmitter->emitIns_R_R_R_I(INS_stp, EA_16BYTE, REG_V1, REG_V2, REG_SP, 0);
    theEmitter->emitIns_R_R_R_I(INS_ldp, EA_16BYTE, REG_V2, REG_V3, REG_SP, 16);
    theEmitter->emitIns_R_R_R_I(INS_stp, EA_16BYTE, REG_V3, REG_V4, REG_R10, 32);
    theEmitter->emitIns_R_R_R_I(INS_ldp, EA_16BYTE, REG_V4, REG_V5, REG_R10, 48, INS_OPTS_POST_INDEX);
    theEmitter->emitIns_R_R_R_I(INS_stp, EA_16BYTE, REG_V5, REG_V6, REG_SP, 64, INS_OPTS_POST_INDEX);
    theEmitter->emitIns_R_R_R_I(INS_ldp, EA_16BYTE, REG_V6, REG_V7, REG_SP, 80, INS_OPTS_PRE_INDEX);
    theEmitter->emitIns_R_R_R_I(INS_stp, EA_16BYTE, REG_V7, REG_V8, REG_R10, 96, INS_OPTS_PRE_INDEX);

    // LDR (register)
    theEmitter->emitIns_R_R_R_Ext(INS_ldr, EA_8BYTE, REG_V1, REG_SP, REG_R9);
    theEmitter->emitIns_R_R_R_Ext(INS_ldr, EA_8BYTE, REG_V2, REG_R7, REG_R9, INS_OPTS_LSL);
    theEmitter->emitIns_R_R_R_Ext(INS_ldr, EA_8BYTE, REG_V3, REG_R7, REG_R9, INS_OPTS_LSL, 3);
    theEmitter->emitIns_R_R_R_Ext(INS_ldr, EA_8BYTE, REG_V4, REG_R7, REG_R9, INS_OPTS_SXTW);
    theEmitter->emitIns_R_R_R_Ext(INS_ldr, EA_8BYTE, REG_V5, REG_R7, REG_R9, INS_OPTS_SXTW, 3);
    theEmitter->emitIns_R_R_R_Ext(INS_ldr, EA_8BYTE, REG_V6, REG_SP, REG_R9, INS_OPTS_UXTW);
    theEmitter->emitIns_R_R_R_Ext(INS_ldr, EA_8BYTE, REG_V7, REG_R7, REG_R9, INS_OPTS_UXTW, 3);
    theEmitter->emitIns_R_R_R_Ext(INS_ldr, EA_8BYTE, REG_V8, REG_R7, REG_R9, INS_OPTS_SXTX);
    theEmitter->emitIns_R_R_R_Ext(INS_ldr, EA_8BYTE, REG_V9, REG_R7, REG_R9, INS_OPTS_SXTX, 3);
    theEmitter->emitIns_R_R_R_Ext(INS_ldr, EA_8BYTE, REG_V10, REG_R7, REG_R9, INS_OPTS_UXTX);
    theEmitter->emitIns_R_R_R_Ext(INS_ldr, EA_8BYTE, REG_V11, REG_SP, REG_R9, INS_OPTS_UXTX, 3);

    theEmitter->emitIns_R_R_R_Ext(INS_ldr, EA_4BYTE, REG_V1, REG_SP, REG_R9);
    theEmitter->emitIns_R_R_R_Ext(INS_ldr, EA_4BYTE, REG_V2, REG_R7, REG_R9, INS_OPTS_LSL);
    theEmitter->emitIns_R_R_R_Ext(INS_ldr, EA_4BYTE, REG_V3, REG_R7, REG_R9, INS_OPTS_LSL, 2);
    theEmitter->emitIns_R_R_R_Ext(INS_ldr, EA_4BYTE, REG_V4, REG_R7, REG_R9, INS_OPTS_SXTW);
    theEmitter->emitIns_R_R_R_Ext(INS_ldr, EA_4BYTE, REG_V5, REG_R7, REG_R9, INS_OPTS_SXTW, 2);
    theEmitter->emitIns_R_R_R_Ext(INS_ldr, EA_4BYTE, REG_V6, REG_SP, REG_R9, INS_OPTS_UXTW);
    theEmitter->emitIns_R_R_R_Ext(INS_ldr, EA_4BYTE, REG_V7, REG_R7, REG_R9, INS_OPTS_UXTW, 2);
    theEmitter->emitIns_R_R_R_Ext(INS_ldr, EA_4BYTE, REG_V8, REG_R7, REG_R9, INS_OPTS_SXTX);
    theEmitter->emitIns_R_R_R_Ext(INS_ldr, EA_4BYTE, REG_V9, REG_R7, REG_R9, INS_OPTS_SXTX, 2);
    theEmitter->emitIns_R_R_R_Ext(INS_ldr, EA_4BYTE, REG_V10, REG_R7, REG_R9, INS_OPTS_UXTX);
    theEmitter->emitIns_R_R_R_Ext(INS_ldr, EA_4BYTE, REG_V11, REG_SP, REG_R9, INS_OPTS_UXTX, 2);

    theEmitter->emitIns_R_R_R_Ext(INS_ldr, EA_16BYTE, REG_V1, REG_SP, REG_R9);
    theEmitter->emitIns_R_R_R_Ext(INS_ldr, EA_16BYTE, REG_V2, REG_R7, REG_R9, INS_OPTS_LSL);
    theEmitter->emitIns_R_R_R_Ext(INS_ldr, EA_16BYTE, REG_V3, REG_R7, REG_R9, INS_OPTS_LSL, 4);
    theEmitter->emitIns_R_R_R_Ext(INS_ldr, EA_16BYTE, REG_V4, REG_R7, REG_R9, INS_OPTS_SXTW);
    theEmitter->emitIns_R_R_R_Ext(INS_ldr, EA_16BYTE, REG_V5, REG_R7, REG_R9, INS_OPTS_SXTW, 4);
    theEmitter->emitIns_R_R_R_Ext(INS_ldr, EA_16BYTE, REG_V6, REG_SP, REG_R9, INS_OPTS_UXTW);
    theEmitter->emitIns_R_R_R_Ext(INS_ldr, EA_16BYTE, REG_V7, REG_R7, REG_R9, INS_OPTS_UXTW, 4);
    theEmitter->emitIns_R_R_R_Ext(INS_ldr, EA_16BYTE, REG_V8, REG_R7, REG_R9, INS_OPTS_SXTX);
    theEmitter->emitIns_R_R_R_Ext(INS_ldr, EA_16BYTE, REG_V9, REG_R7, REG_R9, INS_OPTS_SXTX, 4);
    theEmitter->emitIns_R_R_R_Ext(INS_ldr, EA_16BYTE, REG_V10, REG_R7, REG_R9, INS_OPTS_UXTX);
    theEmitter->emitIns_R_R_R_Ext(INS_ldr, EA_16BYTE, REG_V11, REG_SP, REG_R9, INS_OPTS_UXTX, 4);

    theEmitter->emitIns_R_R_R_Ext(INS_ldr, EA_2BYTE, REG_V1, REG_SP, REG_R9);
    theEmitter->emitIns_R_R_R_Ext(INS_ldr, EA_2BYTE, REG_V2, REG_R7, REG_R9, INS_OPTS_LSL);
    theEmitter->emitIns_R_R_R_Ext(INS_ldr, EA_2BYTE, REG_V3, REG_R7, REG_R9, INS_OPTS_LSL, 1);
    theEmitter->emitIns_R_R_R_Ext(INS_ldr, EA_2BYTE, REG_V4, REG_R7, REG_R9, INS_OPTS_SXTW);
    theEmitter->emitIns_R_R_R_Ext(INS_ldr, EA_2BYTE, REG_V5, REG_R7, REG_R9, INS_OPTS_SXTW, 1);
    theEmitter->emitIns_R_R_R_Ext(INS_ldr, EA_2BYTE, REG_V6, REG_SP, REG_R9, INS_OPTS_UXTW);
    theEmitter->emitIns_R_R_R_Ext(INS_ldr, EA_2BYTE, REG_V7, REG_R7, REG_R9, INS_OPTS_UXTW, 1);
    theEmitter->emitIns_R_R_R_Ext(INS_ldr, EA_2BYTE, REG_V8, REG_R7, REG_R9, INS_OPTS_SXTX);
    theEmitter->emitIns_R_R_R_Ext(INS_ldr, EA_2BYTE, REG_V9, REG_R7, REG_R9, INS_OPTS_SXTX, 1);
    theEmitter->emitIns_R_R_R_Ext(INS_ldr, EA_2BYTE, REG_V10, REG_R7, REG_R9, INS_OPTS_UXTX);
    theEmitter->emitIns_R_R_R_Ext(INS_ldr, EA_2BYTE, REG_V11, REG_SP, REG_R9, INS_OPTS_UXTX, 1);

    theEmitter->emitIns_R_R_R_Ext(INS_ldr, EA_1BYTE, REG_V1, REG_R7, REG_R9);
    theEmitter->emitIns_R_R_R_Ext(INS_ldr, EA_1BYTE, REG_V2, REG_SP, REG_R9, INS_OPTS_SXTW);
    theEmitter->emitIns_R_R_R_Ext(INS_ldr, EA_1BYTE, REG_V3, REG_R7, REG_R9, INS_OPTS_UXTW);
    theEmitter->emitIns_R_R_R_Ext(INS_ldr, EA_1BYTE, REG_V4, REG_SP, REG_R9, INS_OPTS_SXTX);
    theEmitter->emitIns_R_R_R_Ext(INS_ldr, EA_1BYTE, REG_V5, REG_R7, REG_R9, INS_OPTS_UXTX);

#endif // ALL_ARM64_EMITTER_UNIT_TESTS

#ifdef ALL_ARM64_EMITTER_UNIT_TESTS
    //
    // R_R   mov and aliases for mov
    //

    // mov vector to vector
    theEmitter->emitIns_R_R(INS_mov, EA_8BYTE, REG_V0, REG_V1);
    theEmitter->emitIns_R_R(INS_mov, EA_16BYTE, REG_V2, REG_V3);

    theEmitter->emitIns_R_R(INS_mov, EA_4BYTE, REG_V12, REG_V13);
    theEmitter->emitIns_R_R(INS_mov, EA_2BYTE, REG_V14, REG_V15);
    theEmitter->emitIns_R_R(INS_mov, EA_1BYTE, REG_V16, REG_V17);

    // mov vector to general
    theEmitter->emitIns_R_R(INS_mov, EA_8BYTE, REG_R0, REG_V4);
    theEmitter->emitIns_R_R(INS_mov, EA_4BYTE, REG_R1, REG_V5);
    theEmitter->emitIns_R_R(INS_mov, EA_2BYTE, REG_R2, REG_V6);
    theEmitter->emitIns_R_R(INS_mov, EA_1BYTE, REG_R3, REG_V7);

    // mov general to vector
    theEmitter->emitIns_R_R(INS_mov, EA_8BYTE, REG_V8, REG_R4);
    theEmitter->emitIns_R_R(INS_mov, EA_4BYTE, REG_V9, REG_R5);
    theEmitter->emitIns_R_R(INS_mov, EA_2BYTE, REG_V10, REG_R6);
    theEmitter->emitIns_R_R(INS_mov, EA_1BYTE, REG_V11, REG_R7);

    // mov vector[index] to vector
    theEmitter->emitIns_R_R_I(INS_mov, EA_8BYTE, REG_V0, REG_V1, 1);
    theEmitter->emitIns_R_R_I(INS_mov, EA_4BYTE, REG_V2, REG_V3, 3);
    theEmitter->emitIns_R_R_I(INS_mov, EA_2BYTE, REG_V4, REG_V5, 7);
    theEmitter->emitIns_R_R_I(INS_mov, EA_1BYTE, REG_V6, REG_V7, 15);

    // mov to general from vector[index]
    theEmitter->emitIns_R_R_I(INS_mov, EA_8BYTE, REG_R8, REG_V16, 1);
    theEmitter->emitIns_R_R_I(INS_mov, EA_4BYTE, REG_R9, REG_V17, 2);
    theEmitter->emitIns_R_R_I(INS_mov, EA_2BYTE, REG_R10, REG_V18, 3);
    theEmitter->emitIns_R_R_I(INS_mov, EA_1BYTE, REG_R11, REG_V19, 4);

    // mov to vector[index] from general
    theEmitter->emitIns_R_R_I(INS_mov, EA_8BYTE, REG_V20, REG_R12, 1);
    theEmitter->emitIns_R_R_I(INS_mov, EA_4BYTE, REG_V21, REG_R13, 2);
    theEmitter->emitIns_R_R_I(INS_mov, EA_2BYTE, REG_V22, REG_R14, 6);
    theEmitter->emitIns_R_R_I(INS_mov, EA_1BYTE, REG_V23, REG_R15, 8);

    // mov vector[index] to vector[index2]
    theEmitter->emitIns_R_R_I_I(INS_mov, EA_8BYTE, REG_V8, REG_V9, 1, 0);
    theEmitter->emitIns_R_R_I_I(INS_mov, EA_4BYTE, REG_V10, REG_V11, 2, 1);
    theEmitter->emitIns_R_R_I_I(INS_mov, EA_2BYTE, REG_V12, REG_V13, 5, 2);
    theEmitter->emitIns_R_R_I_I(INS_mov, EA_1BYTE, REG_V14, REG_V15, 12, 3);

    //////////////////////////////////////////////////////////////////////////////////

    // mov/dup scalar
    theEmitter->emitIns_R_R_I(INS_dup, EA_8BYTE, REG_V24, REG_V25, 1);
    theEmitter->emitIns_R_R_I(INS_dup, EA_4BYTE, REG_V26, REG_V27, 3);
    theEmitter->emitIns_R_R_I(INS_dup, EA_2BYTE, REG_V28, REG_V29, 7);
    theEmitter->emitIns_R_R_I(INS_dup, EA_1BYTE, REG_V30, REG_V31, 15);

    // mov/ins vector element
    theEmitter->emitIns_R_R_I_I(INS_ins, EA_8BYTE, REG_V0, REG_V1, 0, 1);
    theEmitter->emitIns_R_R_I_I(INS_ins, EA_4BYTE, REG_V2, REG_V3, 2, 2);
    theEmitter->emitIns_R_R_I_I(INS_ins, EA_2BYTE, REG_V4, REG_V5, 4, 3);
    theEmitter->emitIns_R_R_I_I(INS_ins, EA_1BYTE, REG_V6, REG_V7, 8, 4);

    // umov to general from vector element
    theEmitter->emitIns_R_R_I(INS_umov, EA_8BYTE, REG_R0, REG_V8, 1);
    theEmitter->emitIns_R_R_I(INS_umov, EA_4BYTE, REG_R1, REG_V9, 2);
    theEmitter->emitIns_R_R_I(INS_umov, EA_2BYTE, REG_R2, REG_V10, 4);
    theEmitter->emitIns_R_R_I(INS_umov, EA_1BYTE, REG_R3, REG_V11, 8);

    // ins to vector element from general
    theEmitter->emitIns_R_R_I(INS_ins, EA_8BYTE, REG_V12, REG_R4, 1);
    theEmitter->emitIns_R_R_I(INS_ins, EA_4BYTE, REG_V13, REG_R5, 3);
    theEmitter->emitIns_R_R_I(INS_ins, EA_2BYTE, REG_V14, REG_R6, 7);
    theEmitter->emitIns_R_R_I(INS_ins, EA_1BYTE, REG_V15, REG_R7, 15);

    // smov to general from vector element
    theEmitter->emitIns_R_R_I(INS_smov, EA_4BYTE, REG_R5, REG_V17, 2);
    theEmitter->emitIns_R_R_I(INS_smov, EA_2BYTE, REG_R6, REG_V18, 4);
    theEmitter->emitIns_R_R_I(INS_smov, EA_1BYTE, REG_R7, REG_V19, 8);

    // ext extract vector from pair of vectors
    theEmitter->emitIns_R_R_R_I(INS_ext, EA_8BYTE, REG_V0, REG_V1, REG_V2, 3, INS_OPTS_8B);
    theEmitter->emitIns_R_R_R_I(INS_ext, EA_8BYTE, REG_V4, REG_V5, REG_V6, 7, INS_OPTS_8B);
    theEmitter->emitIns_R_R_R_I(INS_ext, EA_16BYTE, REG_V8, REG_V9, REG_V10, 11, INS_OPTS_16B);
    theEmitter->emitIns_R_R_R_I(INS_ext, EA_16BYTE, REG_V12, REG_V13, REG_V14, 15, INS_OPTS_16B);

#endif // ALL_ARM64_EMITTER_UNIT_TESTS

#ifdef ALL_ARM64_EMITTER_UNIT_TESTS
    //
    // R_I   movi and mvni
    //

    // movi  imm8  (vector)
    theEmitter->emitIns_R_I(INS_movi, EA_8BYTE, REG_V0, 0x00, INS_OPTS_8B);
    theEmitter->emitIns_R_I(INS_movi, EA_8BYTE, REG_V1, 0xFF, INS_OPTS_8B);
    theEmitter->emitIns_R_I(INS_movi, EA_16BYTE, REG_V2, 0x00, INS_OPTS_16B);
    theEmitter->emitIns_R_I(INS_movi, EA_16BYTE, REG_V3, 0xFF, INS_OPTS_16B);

    theEmitter->emitIns_R_I(INS_movi, EA_8BYTE, REG_V4, 0x007F, INS_OPTS_4H);
    theEmitter->emitIns_R_I(INS_movi, EA_8BYTE, REG_V5, 0x7F00, INS_OPTS_4H); // LSL  8
    theEmitter->emitIns_R_I(INS_movi, EA_16BYTE, REG_V6, 0x003F, INS_OPTS_8H);
    theEmitter->emitIns_R_I(INS_movi, EA_16BYTE, REG_V7, 0x3F00, INS_OPTS_8H); // LSL  8

    theEmitter->emitIns_R_I(INS_movi, EA_8BYTE, REG_V8, 0x1F, INS_OPTS_2S);
    theEmitter->emitIns_R_I(INS_movi, EA_8BYTE, REG_V9, 0x1F00, INS_OPTS_2S);      // LSL  8
    theEmitter->emitIns_R_I(INS_movi, EA_8BYTE, REG_V10, 0x1F0000, INS_OPTS_2S);   // LSL 16
    theEmitter->emitIns_R_I(INS_movi, EA_8BYTE, REG_V11, 0x1F000000, INS_OPTS_2S); // LSL 24

    theEmitter->emitIns_R_I(INS_movi, EA_8BYTE, REG_V12, 0x1FFF, INS_OPTS_2S);   // MSL  8
    theEmitter->emitIns_R_I(INS_movi, EA_8BYTE, REG_V13, 0x1FFFFF, INS_OPTS_2S); // MSL 16

    theEmitter->emitIns_R_I(INS_movi, EA_16BYTE, REG_V14, 0x37, INS_OPTS_4S);
    theEmitter->emitIns_R_I(INS_movi, EA_16BYTE, REG_V15, 0x3700, INS_OPTS_4S);     // LSL  8
    theEmitter->emitIns_R_I(INS_movi, EA_16BYTE, REG_V16, 0x370000, INS_OPTS_4S);   // LSL 16
    theEmitter->emitIns_R_I(INS_movi, EA_16BYTE, REG_V17, 0x37000000, INS_OPTS_4S); // LSL 24

    theEmitter->emitIns_R_I(INS_movi, EA_16BYTE, REG_V18, 0x37FF, INS_OPTS_4S);   // MSL  8
    theEmitter->emitIns_R_I(INS_movi, EA_16BYTE, REG_V19, 0x37FFFF, INS_OPTS_4S); // MSL 16

    theEmitter->emitIns_R_I(INS_movi, EA_8BYTE, REG_V20, 0xFF80, INS_OPTS_4H);  // mvni
    theEmitter->emitIns_R_I(INS_movi, EA_16BYTE, REG_V21, 0xFFC0, INS_OPTS_8H); // mvni

    theEmitter->emitIns_R_I(INS_movi, EA_8BYTE, REG_V22, 0xFFFFFFE0, INS_OPTS_2S);  // mvni
    theEmitter->emitIns_R_I(INS_movi, EA_16BYTE, REG_V23, 0xFFFFF0FF, INS_OPTS_4S); // mvni LSL  8
    theEmitter->emitIns_R_I(INS_movi, EA_8BYTE, REG_V24, 0xFFF8FFFF, INS_OPTS_2S);  // mvni LSL 16
    theEmitter->emitIns_R_I(INS_movi, EA_16BYTE, REG_V25, 0xFCFFFFFF, INS_OPTS_4S); // mvni LSL 24

    theEmitter->emitIns_R_I(INS_movi, EA_8BYTE, REG_V26, 0xFFFFFE00, INS_OPTS_2S);  // mvni MSL  8
    theEmitter->emitIns_R_I(INS_movi, EA_16BYTE, REG_V27, 0xFFFC0000, INS_OPTS_4S); // mvni MSL 16

    theEmitter->emitIns_R_I(INS_movi, EA_8BYTE, REG_V28, 0x00FF00FF00FF00FF, INS_OPTS_1D);
    theEmitter->emitIns_R_I(INS_movi, EA_16BYTE, REG_V29, 0x00FFFF0000FFFF00, INS_OPTS_2D);
    theEmitter->emitIns_R_I(INS_movi, EA_8BYTE, REG_V30, 0xFF000000FF000000);
    theEmitter->emitIns_R_I(INS_movi, EA_16BYTE, REG_V31, 0x0, INS_OPTS_2D);

    // We were not encoding immediate of movi that was int.MaxValue or int.MaxValue / 2.
    theEmitter->emitIns_R_I(INS_movi, EA_8BYTE, REG_V16, 0x7fffffff, INS_OPTS_2S);
    theEmitter->emitIns_R_I(INS_movi, EA_8BYTE, REG_V16, 0x3fffffff, INS_OPTS_2S);

    theEmitter->emitIns_R_I(INS_mvni, EA_8BYTE, REG_V0, 0x0022, INS_OPTS_4H);
    theEmitter->emitIns_R_I(INS_mvni, EA_8BYTE, REG_V1, 0x2200, INS_OPTS_4H); // LSL  8
    theEmitter->emitIns_R_I(INS_mvni, EA_16BYTE, REG_V2, 0x0033, INS_OPTS_8H);
    theEmitter->emitIns_R_I(INS_mvni, EA_16BYTE, REG_V3, 0x3300, INS_OPTS_8H); // LSL  8

    theEmitter->emitIns_R_I(INS_mvni, EA_8BYTE, REG_V4, 0x42, INS_OPTS_2S);
    theEmitter->emitIns_R_I(INS_mvni, EA_8BYTE, REG_V5, 0x4200, INS_OPTS_2S);     // LSL  8
    theEmitter->emitIns_R_I(INS_mvni, EA_8BYTE, REG_V6, 0x420000, INS_OPTS_2S);   // LSL 16
    theEmitter->emitIns_R_I(INS_mvni, EA_8BYTE, REG_V7, 0x42000000, INS_OPTS_2S); // LSL 24

    theEmitter->emitIns_R_I(INS_mvni, EA_8BYTE, REG_V8, 0x42FF, INS_OPTS_2S);   // MSL  8
    theEmitter->emitIns_R_I(INS_mvni, EA_8BYTE, REG_V9, 0x42FFFF, INS_OPTS_2S); // MSL 16

    theEmitter->emitIns_R_I(INS_mvni, EA_16BYTE, REG_V10, 0x5D, INS_OPTS_4S);
    theEmitter->emitIns_R_I(INS_mvni, EA_16BYTE, REG_V11, 0x5D00, INS_OPTS_4S);     // LSL  8
    theEmitter->emitIns_R_I(INS_mvni, EA_16BYTE, REG_V12, 0x5D0000, INS_OPTS_4S);   // LSL 16
    theEmitter->emitIns_R_I(INS_mvni, EA_16BYTE, REG_V13, 0x5D000000, INS_OPTS_4S); // LSL 24

    theEmitter->emitIns_R_I(INS_mvni, EA_16BYTE, REG_V14, 0x5DFF, INS_OPTS_4S);   // MSL  8
    theEmitter->emitIns_R_I(INS_mvni, EA_16BYTE, REG_V15, 0x5DFFFF, INS_OPTS_4S); // MSL 16

#endif // ALL_ARM64_EMITTER_UNIT_TESTS

#ifdef ALL_ARM64_EMITTER_UNIT_TESTS
    //
    // R_I   orr/bic vector immediate
    //

    theEmitter->emitIns_R_I(INS_orr, EA_8BYTE, REG_V0, 0x0022, INS_OPTS_4H);
    theEmitter->emitIns_R_I(INS_orr, EA_8BYTE, REG_V1, 0x2200, INS_OPTS_4H); // LSL  8
    theEmitter->emitIns_R_I(INS_orr, EA_16BYTE, REG_V2, 0x0033, INS_OPTS_8H);
    theEmitter->emitIns_R_I(INS_orr, EA_16BYTE, REG_V3, 0x3300, INS_OPTS_8H); // LSL  8

    theEmitter->emitIns_R_I(INS_orr, EA_8BYTE, REG_V4, 0x42, INS_OPTS_2S);
    theEmitter->emitIns_R_I(INS_orr, EA_8BYTE, REG_V5, 0x4200, INS_OPTS_2S);     // LSL  8
    theEmitter->emitIns_R_I(INS_orr, EA_8BYTE, REG_V6, 0x420000, INS_OPTS_2S);   // LSL 16
    theEmitter->emitIns_R_I(INS_orr, EA_8BYTE, REG_V7, 0x42000000, INS_OPTS_2S); // LSL 24

    theEmitter->emitIns_R_I(INS_orr, EA_16BYTE, REG_V10, 0x5D, INS_OPTS_4S);
    theEmitter->emitIns_R_I(INS_orr, EA_16BYTE, REG_V11, 0x5D00, INS_OPTS_4S);     // LSL  8
    theEmitter->emitIns_R_I(INS_orr, EA_16BYTE, REG_V12, 0x5D0000, INS_OPTS_4S);   // LSL 16
    theEmitter->emitIns_R_I(INS_orr, EA_16BYTE, REG_V13, 0x5D000000, INS_OPTS_4S); // LSL 24

    theEmitter->emitIns_R_I(INS_bic, EA_8BYTE, REG_V0, 0x0022, INS_OPTS_4H);
    theEmitter->emitIns_R_I(INS_bic, EA_8BYTE, REG_V1, 0x2200, INS_OPTS_4H); // LSL  8
    theEmitter->emitIns_R_I(INS_bic, EA_16BYTE, REG_V2, 0x0033, INS_OPTS_8H);
    theEmitter->emitIns_R_I(INS_bic, EA_16BYTE, REG_V3, 0x3300, INS_OPTS_8H); // LSL  8

    theEmitter->emitIns_R_I(INS_bic, EA_8BYTE, REG_V4, 0x42, INS_OPTS_2S);
    theEmitter->emitIns_R_I(INS_bic, EA_8BYTE, REG_V5, 0x4200, INS_OPTS_2S);     // LSL  8
    theEmitter->emitIns_R_I(INS_bic, EA_8BYTE, REG_V6, 0x420000, INS_OPTS_2S);   // LSL 16
    theEmitter->emitIns_R_I(INS_bic, EA_8BYTE, REG_V7, 0x42000000, INS_OPTS_2S); // LSL 24

    theEmitter->emitIns_R_I(INS_bic, EA_16BYTE, REG_V10, 0x5D, INS_OPTS_4S);
    theEmitter->emitIns_R_I(INS_bic, EA_16BYTE, REG_V11, 0x5D00, INS_OPTS_4S);     // LSL  8
    theEmitter->emitIns_R_I(INS_bic, EA_16BYTE, REG_V12, 0x5D0000, INS_OPTS_4S);   // LSL 16
    theEmitter->emitIns_R_I(INS_bic, EA_16BYTE, REG_V13, 0x5D000000, INS_OPTS_4S); // LSL 24

#endif // ALL_ARM64_EMITTER_UNIT_TESTS

#ifdef ALL_ARM64_EMITTER_UNIT_TESTS
    //
    // R_F   cmp/fmov immediate
    //

    // fmov  imm8  (scalar)
    theEmitter->emitIns_R_F(INS_fmov, EA_8BYTE, REG_V14, 1.0);
    theEmitter->emitIns_R_F(INS_fmov, EA_4BYTE, REG_V15, -1.0);
    theEmitter->emitIns_R_F(INS_fmov, EA_4BYTE, REG_V0, 2.0); // encodes imm8 == 0
    theEmitter->emitIns_R_F(INS_fmov, EA_4BYTE, REG_V16, 10.0);
    theEmitter->emitIns_R_F(INS_fmov, EA_8BYTE, REG_V17, -10.0);
    theEmitter->emitIns_R_F(INS_fmov, EA_8BYTE, REG_V18, 31); // Largest encodable value
    theEmitter->emitIns_R_F(INS_fmov, EA_4BYTE, REG_V19, -31);
    theEmitter->emitIns_R_F(INS_fmov, EA_4BYTE, REG_V20, 1.25);
    theEmitter->emitIns_R_F(INS_fmov, EA_8BYTE, REG_V21, -1.25);
    theEmitter->emitIns_R_F(INS_fmov, EA_8BYTE, REG_V22, 0.125); // Smallest encodable value
    theEmitter->emitIns_R_F(INS_fmov, EA_4BYTE, REG_V23, -0.125);

    // fmov  imm8  (vector)
    theEmitter->emitIns_R_F(INS_fmov, EA_8BYTE, REG_V0, 2.0, INS_OPTS_2S);
    theEmitter->emitIns_R_F(INS_fmov, EA_8BYTE, REG_V24, 1.0, INS_OPTS_2S);
    theEmitter->emitIns_R_F(INS_fmov, EA_16BYTE, REG_V25, 1.0, INS_OPTS_4S);
    theEmitter->emitIns_R_F(INS_fmov, EA_16BYTE, REG_V26, 1.0, INS_OPTS_2D);
    theEmitter->emitIns_R_F(INS_fmov, EA_8BYTE, REG_V27, -10.0, INS_OPTS_2S);
    theEmitter->emitIns_R_F(INS_fmov, EA_16BYTE, REG_V28, -10.0, INS_OPTS_4S);
    theEmitter->emitIns_R_F(INS_fmov, EA_16BYTE, REG_V29, -10.0, INS_OPTS_2D);
    theEmitter->emitIns_R_F(INS_fmov, EA_8BYTE, REG_V30, 31.0, INS_OPTS_2S);
    theEmitter->emitIns_R_F(INS_fmov, EA_16BYTE, REG_V31, 31.0, INS_OPTS_4S);
    theEmitter->emitIns_R_F(INS_fmov, EA_16BYTE, REG_V0, 31.0, INS_OPTS_2D);
    theEmitter->emitIns_R_F(INS_fmov, EA_8BYTE, REG_V1, -0.125, INS_OPTS_2S);
    theEmitter->emitIns_R_F(INS_fmov, EA_16BYTE, REG_V2, -0.125, INS_OPTS_4S);
    theEmitter->emitIns_R_F(INS_fmov, EA_16BYTE, REG_V3, -0.125, INS_OPTS_2D);

    // fcmp with 0.0
    theEmitter->emitIns_R_F(INS_fcmp, EA_8BYTE, REG_V12, 0.0);
    theEmitter->emitIns_R_F(INS_fcmp, EA_4BYTE, REG_V13, 0.0);
    theEmitter->emitIns_R_F(INS_fcmpe, EA_8BYTE, REG_V14, 0.0);
    theEmitter->emitIns_R_F(INS_fcmpe, EA_4BYTE, REG_V15, 0.0);

#endif // ALL_ARM64_EMITTER_UNIT_TESTS

#ifdef ALL_ARM64_EMITTER_UNIT_TESTS
    //
    // R_R   fmov/fcmp/fcvt
    //

    // fmov to vector to vector
    theEmitter->emitIns_R_R(INS_fmov, EA_8BYTE, REG_V0, REG_V2);
    theEmitter->emitIns_R_R(INS_fmov, EA_4BYTE, REG_V1, REG_V3);

    // fmov to vector to general
    theEmitter->emitIns_R_R(INS_fmov, EA_8BYTE, REG_R0, REG_V4);
    theEmitter->emitIns_R_R(INS_fmov, EA_4BYTE, REG_R1, REG_V5);
    //    using the optional conversion specifier
    theEmitter->emitIns_R_R(INS_fmov, EA_8BYTE, REG_R2, REG_V6, INS_OPTS_D_TO_8BYTE);
    theEmitter->emitIns_R_R(INS_fmov, EA_4BYTE, REG_R3, REG_V7, INS_OPTS_S_TO_4BYTE);

    // fmov to general to vector
    theEmitter->emitIns_R_R(INS_fmov, EA_8BYTE, REG_V8, REG_R4);
    theEmitter->emitIns_R_R(INS_fmov, EA_4BYTE, REG_V9, REG_R5);
    //   using the optional conversion specifier
    theEmitter->emitIns_R_R(INS_fmov, EA_8BYTE, REG_V10, REG_R6, INS_OPTS_8BYTE_TO_D);
    theEmitter->emitIns_R_R(INS_fmov, EA_4BYTE, REG_V11, REG_R7, INS_OPTS_4BYTE_TO_S);

    // fcmp/fcmpe
    theEmitter->emitIns_R_R(INS_fcmp, EA_8BYTE, REG_V8, REG_V16);
    theEmitter->emitIns_R_R(INS_fcmp, EA_4BYTE, REG_V9, REG_V17);
    theEmitter->emitIns_R_R(INS_fcmpe, EA_8BYTE, REG_V10, REG_V18);
    theEmitter->emitIns_R_R(INS_fcmpe, EA_4BYTE, REG_V11, REG_V19);

    // fcvt
    theEmitter->emitIns_R_R(INS_fcvt, EA_8BYTE, REG_V24, REG_V25, INS_OPTS_S_TO_D); // Single to Double
    theEmitter->emitIns_R_R(INS_fcvt, EA_4BYTE, REG_V26, REG_V27, INS_OPTS_D_TO_S); // Double to Single

    theEmitter->emitIns_R_R(INS_fcvt, EA_4BYTE, REG_V1, REG_V2, INS_OPTS_H_TO_S);
    theEmitter->emitIns_R_R(INS_fcvt, EA_8BYTE, REG_V3, REG_V4, INS_OPTS_H_TO_D);

    theEmitter->emitIns_R_R(INS_fcvt, EA_2BYTE, REG_V5, REG_V6, INS_OPTS_S_TO_H);
    theEmitter->emitIns_R_R(INS_fcvt, EA_2BYTE, REG_V7, REG_V8, INS_OPTS_D_TO_H);

#endif // ALL_ARM64_EMITTER_UNIT_TESTS

#ifdef ALL_ARM64_EMITTER_UNIT_TESTS
    //
    // R_R   floating point conversions
    //

    // fcvtas scalar
    theEmitter->emitIns_R_R(INS_fcvtas, EA_4BYTE, REG_V0, REG_V1);
    theEmitter->emitIns_R_R(INS_fcvtas, EA_8BYTE, REG_V2, REG_V3);

    // fcvtas scalar to general
    theEmitter->emitIns_R_R(INS_fcvtas, EA_4BYTE, REG_R0, REG_V4, INS_OPTS_S_TO_4BYTE);
    theEmitter->emitIns_R_R(INS_fcvtas, EA_4BYTE, REG_R1, REG_V5, INS_OPTS_D_TO_4BYTE);
    theEmitter->emitIns_R_R(INS_fcvtas, EA_8BYTE, REG_R2, REG_V6, INS_OPTS_S_TO_8BYTE);
    theEmitter->emitIns_R_R(INS_fcvtas, EA_8BYTE, REG_R3, REG_V7, INS_OPTS_D_TO_8BYTE);

    // fcvtas vector
    theEmitter->emitIns_R_R(INS_fcvtas, EA_8BYTE, REG_V8, REG_V9, INS_OPTS_2S);
    theEmitter->emitIns_R_R(INS_fcvtas, EA_16BYTE, REG_V10, REG_V11, INS_OPTS_4S);
    theEmitter->emitIns_R_R(INS_fcvtas, EA_16BYTE, REG_V12, REG_V13, INS_OPTS_2D);

    // fcvtau scalar
    theEmitter->emitIns_R_R(INS_fcvtau, EA_4BYTE, REG_V0, REG_V1);
    theEmitter->emitIns_R_R(INS_fcvtau, EA_8BYTE, REG_V2, REG_V3);

    // fcvtau scalar to general
    theEmitter->emitIns_R_R(INS_fcvtau, EA_4BYTE, REG_R0, REG_V4, INS_OPTS_S_TO_4BYTE);
    theEmitter->emitIns_R_R(INS_fcvtau, EA_4BYTE, REG_R1, REG_V5, INS_OPTS_D_TO_4BYTE);
    theEmitter->emitIns_R_R(INS_fcvtau, EA_8BYTE, REG_R2, REG_V6, INS_OPTS_S_TO_8BYTE);
    theEmitter->emitIns_R_R(INS_fcvtau, EA_8BYTE, REG_R3, REG_V7, INS_OPTS_D_TO_8BYTE);

    // fcvtau vector
    theEmitter->emitIns_R_R(INS_fcvtau, EA_8BYTE, REG_V8, REG_V9, INS_OPTS_2S);
    theEmitter->emitIns_R_R(INS_fcvtau, EA_16BYTE, REG_V10, REG_V11, INS_OPTS_4S);
    theEmitter->emitIns_R_R(INS_fcvtau, EA_16BYTE, REG_V12, REG_V13, INS_OPTS_2D);

    ////////////////////////////////////////////////////////////////////////////////

    // fcvtms scalar
    theEmitter->emitIns_R_R(INS_fcvtms, EA_4BYTE, REG_V0, REG_V1);
    theEmitter->emitIns_R_R(INS_fcvtms, EA_8BYTE, REG_V2, REG_V3);

    // fcvtms scalar to general
    theEmitter->emitIns_R_R(INS_fcvtms, EA_4BYTE, REG_R0, REG_V4, INS_OPTS_S_TO_4BYTE);
    theEmitter->emitIns_R_R(INS_fcvtms, EA_4BYTE, REG_R1, REG_V5, INS_OPTS_D_TO_4BYTE);
    theEmitter->emitIns_R_R(INS_fcvtms, EA_8BYTE, REG_R2, REG_V6, INS_OPTS_S_TO_8BYTE);
    theEmitter->emitIns_R_R(INS_fcvtms, EA_8BYTE, REG_R3, REG_V7, INS_OPTS_D_TO_8BYTE);

    // fcvtms vector
    theEmitter->emitIns_R_R(INS_fcvtms, EA_8BYTE, REG_V8, REG_V9, INS_OPTS_2S);
    theEmitter->emitIns_R_R(INS_fcvtms, EA_16BYTE, REG_V10, REG_V11, INS_OPTS_4S);
    theEmitter->emitIns_R_R(INS_fcvtms, EA_16BYTE, REG_V12, REG_V13, INS_OPTS_2D);

    // fcvtmu scalar
    theEmitter->emitIns_R_R(INS_fcvtmu, EA_4BYTE, REG_V0, REG_V1);
    theEmitter->emitIns_R_R(INS_fcvtmu, EA_8BYTE, REG_V2, REG_V3);

    // fcvtmu scalar to general
    theEmitter->emitIns_R_R(INS_fcvtmu, EA_4BYTE, REG_R0, REG_V4, INS_OPTS_S_TO_4BYTE);
    theEmitter->emitIns_R_R(INS_fcvtmu, EA_4BYTE, REG_R1, REG_V5, INS_OPTS_D_TO_4BYTE);
    theEmitter->emitIns_R_R(INS_fcvtmu, EA_8BYTE, REG_R2, REG_V6, INS_OPTS_S_TO_8BYTE);
    theEmitter->emitIns_R_R(INS_fcvtmu, EA_8BYTE, REG_R3, REG_V7, INS_OPTS_D_TO_8BYTE);

    // fcvtmu vector
    theEmitter->emitIns_R_R(INS_fcvtmu, EA_8BYTE, REG_V8, REG_V9, INS_OPTS_2S);
    theEmitter->emitIns_R_R(INS_fcvtmu, EA_16BYTE, REG_V10, REG_V11, INS_OPTS_4S);
    theEmitter->emitIns_R_R(INS_fcvtmu, EA_16BYTE, REG_V12, REG_V13, INS_OPTS_2D);

    ////////////////////////////////////////////////////////////////////////////////

    // fcvtns scalar
    theEmitter->emitIns_R_R(INS_fcvtns, EA_4BYTE, REG_V0, REG_V1);
    theEmitter->emitIns_R_R(INS_fcvtns, EA_8BYTE, REG_V2, REG_V3);

    // fcvtns scalar to general
    theEmitter->emitIns_R_R(INS_fcvtns, EA_4BYTE, REG_R0, REG_V4, INS_OPTS_S_TO_4BYTE);
    theEmitter->emitIns_R_R(INS_fcvtns, EA_4BYTE, REG_R1, REG_V5, INS_OPTS_D_TO_4BYTE);
    theEmitter->emitIns_R_R(INS_fcvtns, EA_8BYTE, REG_R2, REG_V6, INS_OPTS_S_TO_8BYTE);
    theEmitter->emitIns_R_R(INS_fcvtns, EA_8BYTE, REG_R3, REG_V7, INS_OPTS_D_TO_8BYTE);

    // fcvtns vector
    theEmitter->emitIns_R_R(INS_fcvtns, EA_8BYTE, REG_V8, REG_V9, INS_OPTS_2S);
    theEmitter->emitIns_R_R(INS_fcvtns, EA_16BYTE, REG_V10, REG_V11, INS_OPTS_4S);
    theEmitter->emitIns_R_R(INS_fcvtns, EA_16BYTE, REG_V12, REG_V13, INS_OPTS_2D);

    // fcvtnu scalar
    theEmitter->emitIns_R_R(INS_fcvtnu, EA_4BYTE, REG_V0, REG_V1);
    theEmitter->emitIns_R_R(INS_fcvtnu, EA_8BYTE, REG_V2, REG_V3);

    // fcvtnu scalar to general
    theEmitter->emitIns_R_R(INS_fcvtnu, EA_4BYTE, REG_R0, REG_V4, INS_OPTS_S_TO_4BYTE);
    theEmitter->emitIns_R_R(INS_fcvtnu, EA_4BYTE, REG_R1, REG_V5, INS_OPTS_D_TO_4BYTE);
    theEmitter->emitIns_R_R(INS_fcvtnu, EA_8BYTE, REG_R2, REG_V6, INS_OPTS_S_TO_8BYTE);
    theEmitter->emitIns_R_R(INS_fcvtnu, EA_8BYTE, REG_R3, REG_V7, INS_OPTS_D_TO_8BYTE);

    // fcvtnu vector
    theEmitter->emitIns_R_R(INS_fcvtnu, EA_8BYTE, REG_V8, REG_V9, INS_OPTS_2S);
    theEmitter->emitIns_R_R(INS_fcvtnu, EA_16BYTE, REG_V10, REG_V11, INS_OPTS_4S);
    theEmitter->emitIns_R_R(INS_fcvtnu, EA_16BYTE, REG_V12, REG_V13, INS_OPTS_2D);

    ////////////////////////////////////////////////////////////////////////////////

    // fcvtps scalar
    theEmitter->emitIns_R_R(INS_fcvtps, EA_4BYTE, REG_V0, REG_V1);
    theEmitter->emitIns_R_R(INS_fcvtps, EA_8BYTE, REG_V2, REG_V3);

    // fcvtps scalar to general
    theEmitter->emitIns_R_R(INS_fcvtps, EA_4BYTE, REG_R0, REG_V4, INS_OPTS_S_TO_4BYTE);
    theEmitter->emitIns_R_R(INS_fcvtps, EA_4BYTE, REG_R1, REG_V5, INS_OPTS_D_TO_4BYTE);
    theEmitter->emitIns_R_R(INS_fcvtps, EA_8BYTE, REG_R2, REG_V6, INS_OPTS_S_TO_8BYTE);
    theEmitter->emitIns_R_R(INS_fcvtps, EA_8BYTE, REG_R3, REG_V7, INS_OPTS_D_TO_8BYTE);

    // fcvtps vector
    theEmitter->emitIns_R_R(INS_fcvtps, EA_8BYTE, REG_V8, REG_V9, INS_OPTS_2S);
    theEmitter->emitIns_R_R(INS_fcvtps, EA_16BYTE, REG_V10, REG_V11, INS_OPTS_4S);
    theEmitter->emitIns_R_R(INS_fcvtps, EA_16BYTE, REG_V12, REG_V13, INS_OPTS_2D);

    // fcvtpu scalar
    theEmitter->emitIns_R_R(INS_fcvtpu, EA_4BYTE, REG_V0, REG_V1);
    theEmitter->emitIns_R_R(INS_fcvtpu, EA_8BYTE, REG_V2, REG_V3);

    // fcvtpu scalar to general
    theEmitter->emitIns_R_R(INS_fcvtpu, EA_4BYTE, REG_R0, REG_V4, INS_OPTS_S_TO_4BYTE);
    theEmitter->emitIns_R_R(INS_fcvtpu, EA_4BYTE, REG_R1, REG_V5, INS_OPTS_D_TO_4BYTE);
    theEmitter->emitIns_R_R(INS_fcvtpu, EA_8BYTE, REG_R2, REG_V6, INS_OPTS_S_TO_8BYTE);
    theEmitter->emitIns_R_R(INS_fcvtpu, EA_8BYTE, REG_R3, REG_V7, INS_OPTS_D_TO_8BYTE);

    // fcvtpu vector
    theEmitter->emitIns_R_R(INS_fcvtpu, EA_8BYTE, REG_V8, REG_V9, INS_OPTS_2S);
    theEmitter->emitIns_R_R(INS_fcvtpu, EA_16BYTE, REG_V10, REG_V11, INS_OPTS_4S);
    theEmitter->emitIns_R_R(INS_fcvtpu, EA_16BYTE, REG_V12, REG_V13, INS_OPTS_2D);

    ////////////////////////////////////////////////////////////////////////////////

    // fcvtzs scalar
    theEmitter->emitIns_R_R(INS_fcvtzs, EA_4BYTE, REG_V0, REG_V1);
    theEmitter->emitIns_R_R(INS_fcvtzs, EA_8BYTE, REG_V2, REG_V3);

    // fcvtzs scalar to general
    theEmitter->emitIns_R_R(INS_fcvtzs, EA_4BYTE, REG_R0, REG_V4, INS_OPTS_S_TO_4BYTE);
    theEmitter->emitIns_R_R(INS_fcvtzs, EA_4BYTE, REG_R1, REG_V5, INS_OPTS_D_TO_4BYTE);
    theEmitter->emitIns_R_R(INS_fcvtzs, EA_8BYTE, REG_R2, REG_V6, INS_OPTS_S_TO_8BYTE);
    theEmitter->emitIns_R_R(INS_fcvtzs, EA_8BYTE, REG_R3, REG_V7, INS_OPTS_D_TO_8BYTE);

    // fcvtzs vector
    theEmitter->emitIns_R_R(INS_fcvtzs, EA_8BYTE, REG_V8, REG_V9, INS_OPTS_2S);
    theEmitter->emitIns_R_R(INS_fcvtzs, EA_16BYTE, REG_V10, REG_V11, INS_OPTS_4S);
    theEmitter->emitIns_R_R(INS_fcvtzs, EA_16BYTE, REG_V12, REG_V13, INS_OPTS_2D);

    // fcvtzu scalar
    theEmitter->emitIns_R_R(INS_fcvtzu, EA_4BYTE, REG_V0, REG_V1);
    theEmitter->emitIns_R_R(INS_fcvtzu, EA_8BYTE, REG_V2, REG_V3);

    // fcvtzu scalar to general
    theEmitter->emitIns_R_R(INS_fcvtzu, EA_4BYTE, REG_R0, REG_V4, INS_OPTS_S_TO_4BYTE);
    theEmitter->emitIns_R_R(INS_fcvtzu, EA_4BYTE, REG_R1, REG_V5, INS_OPTS_D_TO_4BYTE);
    theEmitter->emitIns_R_R(INS_fcvtzu, EA_8BYTE, REG_R2, REG_V6, INS_OPTS_S_TO_8BYTE);
    theEmitter->emitIns_R_R(INS_fcvtzu, EA_8BYTE, REG_R3, REG_V7, INS_OPTS_D_TO_8BYTE);

    // fcvtzu vector
    theEmitter->emitIns_R_R(INS_fcvtzu, EA_8BYTE, REG_V8, REG_V9, INS_OPTS_2S);
    theEmitter->emitIns_R_R(INS_fcvtzu, EA_16BYTE, REG_V10, REG_V11, INS_OPTS_4S);
    theEmitter->emitIns_R_R(INS_fcvtzu, EA_16BYTE, REG_V12, REG_V13, INS_OPTS_2D);

    ////////////////////////////////////////////////////////////////////////////////

    // scvtf scalar
    theEmitter->emitIns_R_R(INS_scvtf, EA_4BYTE, REG_V0, REG_V1);
    theEmitter->emitIns_R_R(INS_scvtf, EA_8BYTE, REG_V2, REG_V3);

    // scvtf scalar from general
    theEmitter->emitIns_R_R(INS_scvtf, EA_4BYTE, REG_V4, REG_R0, INS_OPTS_4BYTE_TO_S);
    theEmitter->emitIns_R_R(INS_scvtf, EA_4BYTE, REG_V5, REG_R1, INS_OPTS_8BYTE_TO_S);
    theEmitter->emitIns_R_R(INS_scvtf, EA_8BYTE, REG_V6, REG_R2, INS_OPTS_4BYTE_TO_D);
    theEmitter->emitIns_R_R(INS_scvtf, EA_8BYTE, REG_V7, REG_R3, INS_OPTS_8BYTE_TO_D);

    // scvtf vector
    theEmitter->emitIns_R_R(INS_scvtf, EA_8BYTE, REG_V8, REG_V9, INS_OPTS_2S);
    theEmitter->emitIns_R_R(INS_scvtf, EA_16BYTE, REG_V10, REG_V11, INS_OPTS_4S);
    theEmitter->emitIns_R_R(INS_scvtf, EA_16BYTE, REG_V12, REG_V13, INS_OPTS_2D);

    // ucvtf scalar
    theEmitter->emitIns_R_R(INS_ucvtf, EA_4BYTE, REG_V0, REG_V1);
    theEmitter->emitIns_R_R(INS_ucvtf, EA_8BYTE, REG_V2, REG_V3);

    // ucvtf scalar from general
    theEmitter->emitIns_R_R(INS_ucvtf, EA_4BYTE, REG_V4, REG_R0, INS_OPTS_4BYTE_TO_S);
    theEmitter->emitIns_R_R(INS_ucvtf, EA_4BYTE, REG_V5, REG_R1, INS_OPTS_8BYTE_TO_S);
    theEmitter->emitIns_R_R(INS_ucvtf, EA_8BYTE, REG_V6, REG_R2, INS_OPTS_4BYTE_TO_D);
    theEmitter->emitIns_R_R(INS_ucvtf, EA_8BYTE, REG_V7, REG_R3, INS_OPTS_8BYTE_TO_D);

    // ucvtf vector
    theEmitter->emitIns_R_R(INS_ucvtf, EA_8BYTE, REG_V8, REG_V9, INS_OPTS_2S);
    theEmitter->emitIns_R_R(INS_ucvtf, EA_16BYTE, REG_V10, REG_V11, INS_OPTS_4S);
    theEmitter->emitIns_R_R(INS_ucvtf, EA_16BYTE, REG_V12, REG_V13, INS_OPTS_2D);

#endif // ALL_ARM64_EMITTER_UNIT_TESTS

#ifdef ALL_ARM64_EMITTER_UNIT_TESTS
    //
    // R_R   floating point operations, one dest, one source
    //

    // fabs scalar
    theEmitter->emitIns_R_R(INS_fabs, EA_4BYTE, REG_V0, REG_V1);
    theEmitter->emitIns_R_R(INS_fabs, EA_8BYTE, REG_V2, REG_V3);

    // fabs vector
    theEmitter->emitIns_R_R(INS_fabs, EA_8BYTE, REG_V4, REG_V5, INS_OPTS_2S);
    theEmitter->emitIns_R_R(INS_fabs, EA_16BYTE, REG_V6, REG_V7, INS_OPTS_4S);
    theEmitter->emitIns_R_R(INS_fabs, EA_16BYTE, REG_V8, REG_V9, INS_OPTS_2D);

    // fmaxp scalar
    theEmitter->emitIns_R_R(INS_fmaxp, EA_8BYTE, REG_V0, REG_V1, INS_OPTS_2S);
    theEmitter->emitIns_R_R(INS_fmaxp, EA_16BYTE, REG_V2, REG_V3, INS_OPTS_2D);

    // fmaxnmp scalar
    theEmitter->emitIns_R_R(INS_fmaxnmp, EA_8BYTE, REG_V0, REG_V1, INS_OPTS_2S);
    theEmitter->emitIns_R_R(INS_fmaxnmp, EA_16BYTE, REG_V2, REG_V3, INS_OPTS_2D);

    // fmaxnmv vector
    theEmitter->emitIns_R_R(INS_fmaxnmv, EA_16BYTE, REG_V0, REG_V1, INS_OPTS_4S);

    // fmaxv vector
    theEmitter->emitIns_R_R(INS_fmaxv, EA_16BYTE, REG_V0, REG_V1, INS_OPTS_4S);

    // fminp scalar
    theEmitter->emitIns_R_R(INS_fminp, EA_8BYTE, REG_V0, REG_V1, INS_OPTS_2S);
    theEmitter->emitIns_R_R(INS_fminp, EA_16BYTE, REG_V2, REG_V3, INS_OPTS_2D);

    // fminnmp scalar
    theEmitter->emitIns_R_R(INS_fminnmp, EA_8BYTE, REG_V0, REG_V1, INS_OPTS_2S);
    theEmitter->emitIns_R_R(INS_fminnmp, EA_16BYTE, REG_V2, REG_V3, INS_OPTS_2D);

    // fminnmv vector
    theEmitter->emitIns_R_R(INS_fminnmv, EA_16BYTE, REG_V0, REG_V1, INS_OPTS_4S);

    // fminv vector
    theEmitter->emitIns_R_R(INS_fminv, EA_16BYTE, REG_V0, REG_V1, INS_OPTS_4S);

    // fneg scalar
    theEmitter->emitIns_R_R(INS_fneg, EA_4BYTE, REG_V0, REG_V1);
    theEmitter->emitIns_R_R(INS_fneg, EA_8BYTE, REG_V2, REG_V3);

    // fneg vector
    theEmitter->emitIns_R_R(INS_fneg, EA_8BYTE, REG_V4, REG_V5, INS_OPTS_2S);
    theEmitter->emitIns_R_R(INS_fneg, EA_16BYTE, REG_V6, REG_V7, INS_OPTS_4S);
    theEmitter->emitIns_R_R(INS_fneg, EA_16BYTE, REG_V8, REG_V9, INS_OPTS_2D);

    // fsqrt scalar
    theEmitter->emitIns_R_R(INS_fsqrt, EA_4BYTE, REG_V0, REG_V1);
    theEmitter->emitIns_R_R(INS_fsqrt, EA_8BYTE, REG_V2, REG_V3);

    // fsqrt vector
    theEmitter->emitIns_R_R(INS_fsqrt, EA_8BYTE, REG_V4, REG_V5, INS_OPTS_2S);
    theEmitter->emitIns_R_R(INS_fsqrt, EA_16BYTE, REG_V6, REG_V7, INS_OPTS_4S);
    theEmitter->emitIns_R_R(INS_fsqrt, EA_16BYTE, REG_V8, REG_V9, INS_OPTS_2D);

    genDefineTempLabel(genCreateTempLabel());

    // abs scalar
    theEmitter->emitIns_R_R(INS_abs, EA_8BYTE, REG_V2, REG_V3);

    // abs vector
    theEmitter->emitIns_R_R(INS_abs, EA_8BYTE, REG_V4, REG_V5, INS_OPTS_8B);
    theEmitter->emitIns_R_R(INS_abs, EA_16BYTE, REG_V6, REG_V7, INS_OPTS_16B);
    theEmitter->emitIns_R_R(INS_abs, EA_8BYTE, REG_V8, REG_V9, INS_OPTS_4H);
    theEmitter->emitIns_R_R(INS_abs, EA_16BYTE, REG_V10, REG_V11, INS_OPTS_8H);
    theEmitter->emitIns_R_R(INS_abs, EA_8BYTE, REG_V12, REG_V13, INS_OPTS_2S);
    theEmitter->emitIns_R_R(INS_abs, EA_16BYTE, REG_V14, REG_V15, INS_OPTS_4S);
    theEmitter->emitIns_R_R(INS_abs, EA_16BYTE, REG_V16, REG_V17, INS_OPTS_2D);

    // neg scalar
    theEmitter->emitIns_R_R(INS_neg, EA_8BYTE, REG_V2, REG_V3);

    // neg vector
    theEmitter->emitIns_R_R(INS_neg, EA_8BYTE, REG_V4, REG_V5, INS_OPTS_8B);
    theEmitter->emitIns_R_R(INS_neg, EA_16BYTE, REG_V6, REG_V7, INS_OPTS_16B);
    theEmitter->emitIns_R_R(INS_neg, EA_8BYTE, REG_V8, REG_V9, INS_OPTS_4H);
    theEmitter->emitIns_R_R(INS_neg, EA_16BYTE, REG_V10, REG_V11, INS_OPTS_8H);
    theEmitter->emitIns_R_R(INS_neg, EA_8BYTE, REG_V12, REG_V13, INS_OPTS_2S);
    theEmitter->emitIns_R_R(INS_neg, EA_16BYTE, REG_V14, REG_V15, INS_OPTS_4S);
    theEmitter->emitIns_R_R(INS_neg, EA_16BYTE, REG_V16, REG_V17, INS_OPTS_2D);

    // mvn vector
    theEmitter->emitIns_R_R(INS_mvn, EA_8BYTE, REG_V4, REG_V5);
    theEmitter->emitIns_R_R(INS_mvn, EA_8BYTE, REG_V6, REG_V7, INS_OPTS_8B);
    theEmitter->emitIns_R_R(INS_mvn, EA_16BYTE, REG_V8, REG_V9);
    theEmitter->emitIns_R_R(INS_mvn, EA_16BYTE, REG_V10, REG_V11, INS_OPTS_16B);

    // cnt vector
    theEmitter->emitIns_R_R(INS_cnt, EA_8BYTE, REG_V22, REG_V23, INS_OPTS_8B);
    theEmitter->emitIns_R_R(INS_cnt, EA_16BYTE, REG_V24, REG_V25, INS_OPTS_16B);

    // not vector (the same encoding as mvn)
    theEmitter->emitIns_R_R(INS_not, EA_8BYTE, REG_V12, REG_V13);
    theEmitter->emitIns_R_R(INS_not, EA_8BYTE, REG_V14, REG_V15, INS_OPTS_8B);
    theEmitter->emitIns_R_R(INS_not, EA_16BYTE, REG_V16, REG_V17);
    theEmitter->emitIns_R_R(INS_not, EA_16BYTE, REG_V18, REG_V19, INS_OPTS_16B);

    // cls vector
    theEmitter->emitIns_R_R(INS_cls, EA_8BYTE, REG_V4, REG_V5, INS_OPTS_8B);
    theEmitter->emitIns_R_R(INS_cls, EA_16BYTE, REG_V6, REG_V7, INS_OPTS_16B);
    theEmitter->emitIns_R_R(INS_cls, EA_8BYTE, REG_V8, REG_V9, INS_OPTS_4H);
    theEmitter->emitIns_R_R(INS_cls, EA_16BYTE, REG_V10, REG_V11, INS_OPTS_8H);
    theEmitter->emitIns_R_R(INS_cls, EA_8BYTE, REG_V12, REG_V13, INS_OPTS_2S);
    theEmitter->emitIns_R_R(INS_cls, EA_16BYTE, REG_V14, REG_V15, INS_OPTS_4S);

    // clz vector
    theEmitter->emitIns_R_R(INS_clz, EA_8BYTE, REG_V4, REG_V5, INS_OPTS_8B);
    theEmitter->emitIns_R_R(INS_clz, EA_16BYTE, REG_V6, REG_V7, INS_OPTS_16B);
    theEmitter->emitIns_R_R(INS_clz, EA_8BYTE, REG_V8, REG_V9, INS_OPTS_4H);
    theEmitter->emitIns_R_R(INS_clz, EA_16BYTE, REG_V10, REG_V11, INS_OPTS_8H);
    theEmitter->emitIns_R_R(INS_clz, EA_8BYTE, REG_V12, REG_V13, INS_OPTS_2S);
    theEmitter->emitIns_R_R(INS_clz, EA_16BYTE, REG_V14, REG_V15, INS_OPTS_4S);

    // rbit vector
    theEmitter->emitIns_R_R(INS_rbit, EA_8BYTE, REG_V0, REG_V1, INS_OPTS_8B);
    theEmitter->emitIns_R_R(INS_rbit, EA_16BYTE, REG_V2, REG_V3, INS_OPTS_16B);

    // rev16 vector
    theEmitter->emitIns_R_R(INS_rev16, EA_8BYTE, REG_V0, REG_V1, INS_OPTS_8B);
    theEmitter->emitIns_R_R(INS_rev16, EA_16BYTE, REG_V2, REG_V3, INS_OPTS_16B);

    // rev32 vector
    theEmitter->emitIns_R_R(INS_rev32, EA_8BYTE, REG_V4, REG_V5, INS_OPTS_8B);
    theEmitter->emitIns_R_R(INS_rev32, EA_16BYTE, REG_V6, REG_V7, INS_OPTS_16B);
    theEmitter->emitIns_R_R(INS_rev32, EA_8BYTE, REG_V8, REG_V9, INS_OPTS_4H);
    theEmitter->emitIns_R_R(INS_rev32, EA_16BYTE, REG_V10, REG_V11, INS_OPTS_8H);

    // rev64 vector
    theEmitter->emitIns_R_R(INS_rev64, EA_8BYTE, REG_V4, REG_V5, INS_OPTS_8B);
    theEmitter->emitIns_R_R(INS_rev64, EA_16BYTE, REG_V6, REG_V7, INS_OPTS_16B);
    theEmitter->emitIns_R_R(INS_rev64, EA_8BYTE, REG_V8, REG_V9, INS_OPTS_4H);
    theEmitter->emitIns_R_R(INS_rev64, EA_16BYTE, REG_V10, REG_V11, INS_OPTS_8H);
    theEmitter->emitIns_R_R(INS_rev64, EA_8BYTE, REG_V12, REG_V13, INS_OPTS_2S);
    theEmitter->emitIns_R_R(INS_rev64, EA_16BYTE, REG_V14, REG_V15, INS_OPTS_4S);

    // addv vector
    theEmitter->emitIns_R_R(INS_addv, EA_8BYTE, REG_V4, REG_V5, INS_OPTS_8B);
    theEmitter->emitIns_R_R(INS_addv, EA_16BYTE, REG_V6, REG_V7, INS_OPTS_16B);
    theEmitter->emitIns_R_R(INS_addv, EA_8BYTE, REG_V8, REG_V9, INS_OPTS_4H);
    theEmitter->emitIns_R_R(INS_addv, EA_16BYTE, REG_V10, REG_V11, INS_OPTS_8H);
    theEmitter->emitIns_R_R(INS_addv, EA_16BYTE, REG_V14, REG_V15, INS_OPTS_4S);

    // saddlv vector
    theEmitter->emitIns_R_R(INS_saddlv, EA_8BYTE, REG_V4, REG_V5, INS_OPTS_8B);
    theEmitter->emitIns_R_R(INS_saddlv, EA_16BYTE, REG_V6, REG_V7, INS_OPTS_16B);
    theEmitter->emitIns_R_R(INS_saddlv, EA_8BYTE, REG_V8, REG_V9, INS_OPTS_4H);
    theEmitter->emitIns_R_R(INS_saddlv, EA_16BYTE, REG_V10, REG_V11, INS_OPTS_8H);
    theEmitter->emitIns_R_R(INS_saddlv, EA_16BYTE, REG_V14, REG_V15, INS_OPTS_4S);

    // smaxv vector
    theEmitter->emitIns_R_R(INS_smaxv, EA_8BYTE, REG_V4, REG_V5, INS_OPTS_8B);
    theEmitter->emitIns_R_R(INS_smaxv, EA_16BYTE, REG_V6, REG_V7, INS_OPTS_16B);
    theEmitter->emitIns_R_R(INS_smaxv, EA_8BYTE, REG_V8, REG_V9, INS_OPTS_4H);
    theEmitter->emitIns_R_R(INS_smaxv, EA_16BYTE, REG_V10, REG_V11, INS_OPTS_8H);
    theEmitter->emitIns_R_R(INS_smaxv, EA_16BYTE, REG_V12, REG_V13, INS_OPTS_4S);

    // sminv vector
    theEmitter->emitIns_R_R(INS_sminv, EA_8BYTE, REG_V4, REG_V5, INS_OPTS_8B);
    theEmitter->emitIns_R_R(INS_sminv, EA_16BYTE, REG_V6, REG_V7, INS_OPTS_16B);
    theEmitter->emitIns_R_R(INS_sminv, EA_8BYTE, REG_V8, REG_V9, INS_OPTS_4H);
    theEmitter->emitIns_R_R(INS_sminv, EA_16BYTE, REG_V10, REG_V11, INS_OPTS_8H);
    theEmitter->emitIns_R_R(INS_sminv, EA_16BYTE, REG_V12, REG_V13, INS_OPTS_4S);

    // uaddlv vector
    theEmitter->emitIns_R_R(INS_uaddlv, EA_8BYTE, REG_V4, REG_V5, INS_OPTS_8B);
    theEmitter->emitIns_R_R(INS_uaddlv, EA_16BYTE, REG_V6, REG_V7, INS_OPTS_16B);
    theEmitter->emitIns_R_R(INS_uaddlv, EA_8BYTE, REG_V8, REG_V9, INS_OPTS_4H);
    theEmitter->emitIns_R_R(INS_uaddlv, EA_16BYTE, REG_V10, REG_V11, INS_OPTS_8H);
    theEmitter->emitIns_R_R(INS_uaddlv, EA_16BYTE, REG_V14, REG_V15, INS_OPTS_4S);

    // umaxv vector
    theEmitter->emitIns_R_R(INS_umaxv, EA_8BYTE, REG_V4, REG_V5, INS_OPTS_8B);
    theEmitter->emitIns_R_R(INS_umaxv, EA_16BYTE, REG_V6, REG_V7, INS_OPTS_16B);
    theEmitter->emitIns_R_R(INS_umaxv, EA_8BYTE, REG_V8, REG_V9, INS_OPTS_4H);
    theEmitter->emitIns_R_R(INS_umaxv, EA_16BYTE, REG_V10, REG_V11, INS_OPTS_8H);
    theEmitter->emitIns_R_R(INS_umaxv, EA_16BYTE, REG_V12, REG_V13, INS_OPTS_4S);

    // uminv vector
    theEmitter->emitIns_R_R(INS_uminv, EA_8BYTE, REG_V4, REG_V5, INS_OPTS_8B);
    theEmitter->emitIns_R_R(INS_uminv, EA_16BYTE, REG_V6, REG_V7, INS_OPTS_16B);
    theEmitter->emitIns_R_R(INS_uminv, EA_8BYTE, REG_V8, REG_V9, INS_OPTS_4H);
    theEmitter->emitIns_R_R(INS_uminv, EA_16BYTE, REG_V10, REG_V11, INS_OPTS_8H);
    theEmitter->emitIns_R_R(INS_uminv, EA_16BYTE, REG_V12, REG_V13, INS_OPTS_4S);

    // faddp scalar
    theEmitter->emitIns_R_R(INS_faddp, EA_8BYTE, REG_V0, REG_V1, INS_OPTS_2S);
    theEmitter->emitIns_R_R(INS_faddp, EA_16BYTE, REG_V2, REG_V3, INS_OPTS_2D);

    // fcmeq Vd, Vn, #0.0
    theEmitter->emitIns_R_R(INS_fcmeq, EA_4BYTE, REG_V0, REG_V1); // scalar 4BYTE
    theEmitter->emitIns_R_R(INS_fcmeq, EA_8BYTE, REG_V2, REG_V3); // scalar 8BYTE

    // fcmge Vd, Vn, #0.0
    theEmitter->emitIns_R_R(INS_fcmge, EA_4BYTE, REG_V0, REG_V1); // scalar 4BYTE
    theEmitter->emitIns_R_R(INS_fcmge, EA_8BYTE, REG_V2, REG_V3); // scalar 8BYTE

    // fcmgt Vd, Vn, #0.0
    theEmitter->emitIns_R_R(INS_fcmgt, EA_4BYTE, REG_V0, REG_V1); // scalar 4BYTE
    theEmitter->emitIns_R_R(INS_fcmgt, EA_8BYTE, REG_V2, REG_V3); // scalar 8BYTE

    // fcmle Vd, Vn, #0.0
    theEmitter->emitIns_R_R(INS_fcmle, EA_4BYTE, REG_V0, REG_V1); // scalar 4BYTE
    theEmitter->emitIns_R_R(INS_fcmle, EA_8BYTE, REG_V2, REG_V3); // scalar 8BYTE

    // fcmlt Vd, Vn, #0.0
    theEmitter->emitIns_R_R(INS_fcmlt, EA_4BYTE, REG_V0, REG_V1); // scalar 4BYTE
    theEmitter->emitIns_R_R(INS_fcmlt, EA_8BYTE, REG_V2, REG_V3); // scalar 8BYTE

    // frecpe scalar
    theEmitter->emitIns_R_R(INS_frecpe, EA_4BYTE, REG_V0, REG_V1); // scalar 4BYTE
    theEmitter->emitIns_R_R(INS_frecpe, EA_8BYTE, REG_V2, REG_V3); // scalar 8BYTE
    theEmitter->emitIns_R_R(INS_frecpe, EA_8BYTE, REG_V4, REG_V5, INS_OPTS_2S);
    theEmitter->emitIns_R_R(INS_frecpe, EA_16BYTE, REG_V6, REG_V7, INS_OPTS_4S);
    theEmitter->emitIns_R_R(INS_frecpe, EA_16BYTE, REG_V8, REG_V9, INS_OPTS_2D);

    // frecpx scalar
    theEmitter->emitIns_R_R(INS_frecpx, EA_4BYTE, REG_V0, REG_V1);
    theEmitter->emitIns_R_R(INS_frecpx, EA_8BYTE, REG_V2, REG_V3);

    // frsqrte
    theEmitter->emitIns_R_R(INS_frsqrte, EA_4BYTE, REG_V0, REG_V1); // scalar 4BYTE
    theEmitter->emitIns_R_R(INS_frsqrte, EA_8BYTE, REG_V2, REG_V3); // scalar 8BYTE
    theEmitter->emitIns_R_R(INS_frsqrte, EA_8BYTE, REG_V4, REG_V5, INS_OPTS_2S);
    theEmitter->emitIns_R_R(INS_frsqrte, EA_16BYTE, REG_V6, REG_V7, INS_OPTS_4S);
    theEmitter->emitIns_R_R(INS_frsqrte, EA_16BYTE, REG_V8, REG_V9, INS_OPTS_2D);

    // urecpe vector
    theEmitter->emitIns_R_R(INS_urecpe, EA_8BYTE, REG_V0, REG_V1, INS_OPTS_2S);
    theEmitter->emitIns_R_R(INS_urecpe, EA_16BYTE, REG_V2, REG_V3, INS_OPTS_4S);

    // ursqrte vector
    theEmitter->emitIns_R_R(INS_ursqrte, EA_8BYTE, REG_V0, REG_V1, INS_OPTS_2S);
    theEmitter->emitIns_R_R(INS_ursqrte, EA_16BYTE, REG_V2, REG_V3, INS_OPTS_4S);

    // fcvtl{2} vector
    theEmitter->emitIns_R_R(INS_fcvtl, EA_8BYTE, REG_V0, REG_V1, INS_OPTS_4H);
    theEmitter->emitIns_R_R(INS_fcvtl2, EA_16BYTE, REG_V2, REG_V3, INS_OPTS_8H);
    theEmitter->emitIns_R_R(INS_fcvtl, EA_8BYTE, REG_V4, REG_V5, INS_OPTS_2S);
    theEmitter->emitIns_R_R(INS_fcvtl2, EA_16BYTE, REG_V5, REG_V6, INS_OPTS_4S);

    // fcvtn{2} vector
    theEmitter->emitIns_R_R(INS_fcvtn, EA_8BYTE, REG_V0, REG_V1, INS_OPTS_4H);
    theEmitter->emitIns_R_R(INS_fcvtn2, EA_16BYTE, REG_V2, REG_V3, INS_OPTS_8H);
    theEmitter->emitIns_R_R(INS_fcvtn, EA_8BYTE, REG_V4, REG_V5, INS_OPTS_2S);
    theEmitter->emitIns_R_R(INS_fcvtn2, EA_16BYTE, REG_V5, REG_V6, INS_OPTS_4S);

#endif

#ifdef ALL_ARM64_EMITTER_UNIT_TESTS
    // sadalp vector
    theEmitter->emitIns_R_R(INS_sadalp, EA_8BYTE, REG_V0, REG_V1, INS_OPTS_8B);
    theEmitter->emitIns_R_R(INS_sadalp, EA_8BYTE, REG_V2, REG_V3, INS_OPTS_4H);
    theEmitter->emitIns_R_R(INS_sadalp, EA_8BYTE, REG_V4, REG_V5, INS_OPTS_2S);
    theEmitter->emitIns_R_R(INS_sadalp, EA_16BYTE, REG_V6, REG_V7, INS_OPTS_16B);
    theEmitter->emitIns_R_R(INS_sadalp, EA_16BYTE, REG_V8, REG_V9, INS_OPTS_8H);
    theEmitter->emitIns_R_R(INS_sadalp, EA_16BYTE, REG_V10, REG_V11, INS_OPTS_4S);

    // saddlp vector
    theEmitter->emitIns_R_R(INS_saddlp, EA_8BYTE, REG_V0, REG_V1, INS_OPTS_8B);
    theEmitter->emitIns_R_R(INS_saddlp, EA_8BYTE, REG_V2, REG_V3, INS_OPTS_4H);
    theEmitter->emitIns_R_R(INS_saddlp, EA_8BYTE, REG_V4, REG_V5, INS_OPTS_2S);
    theEmitter->emitIns_R_R(INS_saddlp, EA_16BYTE, REG_V6, REG_V7, INS_OPTS_16B);
    theEmitter->emitIns_R_R(INS_saddlp, EA_16BYTE, REG_V8, REG_V9, INS_OPTS_8H);
    theEmitter->emitIns_R_R(INS_saddlp, EA_16BYTE, REG_V10, REG_V11, INS_OPTS_4S);

    // uadalp vector
    theEmitter->emitIns_R_R(INS_uadalp, EA_8BYTE, REG_V0, REG_V1, INS_OPTS_8B);
    theEmitter->emitIns_R_R(INS_uadalp, EA_8BYTE, REG_V2, REG_V3, INS_OPTS_4H);
    theEmitter->emitIns_R_R(INS_uadalp, EA_8BYTE, REG_V4, REG_V5, INS_OPTS_2S);
    theEmitter->emitIns_R_R(INS_uadalp, EA_16BYTE, REG_V6, REG_V7, INS_OPTS_16B);
    theEmitter->emitIns_R_R(INS_uadalp, EA_16BYTE, REG_V8, REG_V9, INS_OPTS_8H);
    theEmitter->emitIns_R_R(INS_uadalp, EA_16BYTE, REG_V10, REG_V11, INS_OPTS_4S);

    // uaddlp vector
    theEmitter->emitIns_R_R(INS_uaddlp, EA_8BYTE, REG_V0, REG_V1, INS_OPTS_8B);
    theEmitter->emitIns_R_R(INS_uaddlp, EA_8BYTE, REG_V2, REG_V3, INS_OPTS_4H);
    theEmitter->emitIns_R_R(INS_uaddlp, EA_8BYTE, REG_V4, REG_V5, INS_OPTS_2S);
    theEmitter->emitIns_R_R(INS_uaddlp, EA_16BYTE, REG_V6, REG_V7, INS_OPTS_16B);
    theEmitter->emitIns_R_R(INS_uaddlp, EA_16BYTE, REG_V8, REG_V9, INS_OPTS_8H);
    theEmitter->emitIns_R_R(INS_uaddlp, EA_16BYTE, REG_V10, REG_V11, INS_OPTS_4S);
#endif // ALL_ARM64_EMITTER_UNIT_TESTS

#ifdef ALL_ARM64_EMITTER_UNIT_TESTS
    //
    // R_R   floating point round to int, one dest, one source
    //

    // frinta scalar
    theEmitter->emitIns_R_R(INS_frinta, EA_4BYTE, REG_V0, REG_V1);
    theEmitter->emitIns_R_R(INS_frinta, EA_8BYTE, REG_V2, REG_V3);

    // frinta vector
    theEmitter->emitIns_R_R(INS_frinta, EA_8BYTE, REG_V4, REG_V5, INS_OPTS_2S);
    theEmitter->emitIns_R_R(INS_frinta, EA_16BYTE, REG_V6, REG_V7, INS_OPTS_4S);
    theEmitter->emitIns_R_R(INS_frinta, EA_16BYTE, REG_V8, REG_V9, INS_OPTS_2D);

    // frinti scalar
    theEmitter->emitIns_R_R(INS_frinti, EA_4BYTE, REG_V0, REG_V1);
    theEmitter->emitIns_R_R(INS_frinti, EA_8BYTE, REG_V2, REG_V3);

    // frinti vector
    theEmitter->emitIns_R_R(INS_frinti, EA_8BYTE, REG_V4, REG_V5, INS_OPTS_2S);
    theEmitter->emitIns_R_R(INS_frinti, EA_16BYTE, REG_V6, REG_V7, INS_OPTS_4S);
    theEmitter->emitIns_R_R(INS_frinti, EA_16BYTE, REG_V8, REG_V9, INS_OPTS_2D);

    // frintm scalar
    theEmitter->emitIns_R_R(INS_frintm, EA_4BYTE, REG_V0, REG_V1);
    theEmitter->emitIns_R_R(INS_frintm, EA_8BYTE, REG_V2, REG_V3);

    // frintm vector
    theEmitter->emitIns_R_R(INS_frintm, EA_8BYTE, REG_V4, REG_V5, INS_OPTS_2S);
    theEmitter->emitIns_R_R(INS_frintm, EA_16BYTE, REG_V6, REG_V7, INS_OPTS_4S);
    theEmitter->emitIns_R_R(INS_frintm, EA_16BYTE, REG_V8, REG_V9, INS_OPTS_2D);

    // frintn scalar
    theEmitter->emitIns_R_R(INS_frintn, EA_4BYTE, REG_V0, REG_V1);
    theEmitter->emitIns_R_R(INS_frintn, EA_8BYTE, REG_V2, REG_V3);

    // frintn vector
    theEmitter->emitIns_R_R(INS_frintn, EA_8BYTE, REG_V4, REG_V5, INS_OPTS_2S);
    theEmitter->emitIns_R_R(INS_frintn, EA_16BYTE, REG_V6, REG_V7, INS_OPTS_4S);
    theEmitter->emitIns_R_R(INS_frintn, EA_16BYTE, REG_V8, REG_V9, INS_OPTS_2D);

    // frintp scalar
    theEmitter->emitIns_R_R(INS_frintp, EA_4BYTE, REG_V0, REG_V1);
    theEmitter->emitIns_R_R(INS_frintp, EA_8BYTE, REG_V2, REG_V3);

    // frintp vector
    theEmitter->emitIns_R_R(INS_frintp, EA_8BYTE, REG_V4, REG_V5, INS_OPTS_2S);
    theEmitter->emitIns_R_R(INS_frintp, EA_16BYTE, REG_V6, REG_V7, INS_OPTS_4S);
    theEmitter->emitIns_R_R(INS_frintp, EA_16BYTE, REG_V8, REG_V9, INS_OPTS_2D);

    // frintx scalar
    theEmitter->emitIns_R_R(INS_frintx, EA_4BYTE, REG_V0, REG_V1);
    theEmitter->emitIns_R_R(INS_frintx, EA_8BYTE, REG_V2, REG_V3);

    // frintx vector
    theEmitter->emitIns_R_R(INS_frintx, EA_8BYTE, REG_V4, REG_V5, INS_OPTS_2S);
    theEmitter->emitIns_R_R(INS_frintx, EA_16BYTE, REG_V6, REG_V7, INS_OPTS_4S);
    theEmitter->emitIns_R_R(INS_frintx, EA_16BYTE, REG_V8, REG_V9, INS_OPTS_2D);

    // frintz scalar
    theEmitter->emitIns_R_R(INS_frintz, EA_4BYTE, REG_V0, REG_V1);
    theEmitter->emitIns_R_R(INS_frintz, EA_8BYTE, REG_V2, REG_V3);

    // frintz vector
    theEmitter->emitIns_R_R(INS_frintz, EA_8BYTE, REG_V4, REG_V5, INS_OPTS_2S);
    theEmitter->emitIns_R_R(INS_frintz, EA_16BYTE, REG_V6, REG_V7, INS_OPTS_4S);
    theEmitter->emitIns_R_R(INS_frintz, EA_16BYTE, REG_V8, REG_V9, INS_OPTS_2D);

#endif // ALL_ARM64_EMITTER_UNIT_TESTS

#ifdef ALL_ARM64_EMITTER_UNIT_TESTS
    //
    // R_R_R   floating point operations, one dest, two source
    //

    genDefineTempLabel(genCreateTempLabel());

    // fadd
    theEmitter->emitIns_R_R_R(INS_fadd, EA_4BYTE, REG_V0, REG_V1, REG_V2); // scalar 4BYTE
    theEmitter->emitIns_R_R_R(INS_fadd, EA_8BYTE, REG_V3, REG_V4, REG_V5); // scalar 8BYTE
    theEmitter->emitIns_R_R_R(INS_fadd, EA_8BYTE, REG_V6, REG_V7, REG_V8, INS_OPTS_2S);
    theEmitter->emitIns_R_R_R(INS_fadd, EA_16BYTE, REG_V9, REG_V10, REG_V11, INS_OPTS_4S);
    theEmitter->emitIns_R_R_R(INS_fadd, EA_16BYTE, REG_V12, REG_V13, REG_V14, INS_OPTS_2D);

    // fsub
    theEmitter->emitIns_R_R_R(INS_fsub, EA_4BYTE, REG_V0, REG_V1, REG_V2); // scalar 4BYTE
    theEmitter->emitIns_R_R_R(INS_fsub, EA_8BYTE, REG_V3, REG_V4, REG_V5); // scalar 8BYTE
    theEmitter->emitIns_R_R_R(INS_fsub, EA_8BYTE, REG_V6, REG_V7, REG_V8, INS_OPTS_2S);
    theEmitter->emitIns_R_R_R(INS_fsub, EA_16BYTE, REG_V9, REG_V10, REG_V11, INS_OPTS_4S);
    theEmitter->emitIns_R_R_R(INS_fsub, EA_16BYTE, REG_V12, REG_V13, REG_V14, INS_OPTS_2D);

    // fdiv
    theEmitter->emitIns_R_R_R(INS_fdiv, EA_4BYTE, REG_V0, REG_V1, REG_V2); // scalar 4BYTE
    theEmitter->emitIns_R_R_R(INS_fdiv, EA_8BYTE, REG_V3, REG_V4, REG_V5); // scalar 8BYTE
    theEmitter->emitIns_R_R_R(INS_fdiv, EA_8BYTE, REG_V6, REG_V7, REG_V8, INS_OPTS_2S);
    theEmitter->emitIns_R_R_R(INS_fdiv, EA_16BYTE, REG_V9, REG_V10, REG_V11, INS_OPTS_4S);
    theEmitter->emitIns_R_R_R(INS_fdiv, EA_16BYTE, REG_V12, REG_V13, REG_V14, INS_OPTS_2D);

    // fmax
    theEmitter->emitIns_R_R_R(INS_fmax, EA_4BYTE, REG_V0, REG_V1, REG_V2); // scalar 4BYTE
    theEmitter->emitIns_R_R_R(INS_fmax, EA_8BYTE, REG_V3, REG_V4, REG_V5); // scalar 8BYTE
    theEmitter->emitIns_R_R_R(INS_fmax, EA_8BYTE, REG_V6, REG_V7, REG_V8, INS_OPTS_2S);
    theEmitter->emitIns_R_R_R(INS_fmax, EA_16BYTE, REG_V9, REG_V10, REG_V11, INS_OPTS_4S);
    theEmitter->emitIns_R_R_R(INS_fmax, EA_16BYTE, REG_V12, REG_V13, REG_V14, INS_OPTS_2D);

    // fmaxp
    theEmitter->emitIns_R_R_R(INS_fmaxp, EA_8BYTE, REG_V0, REG_V1, REG_V2, INS_OPTS_2S);
    theEmitter->emitIns_R_R_R(INS_fmaxp, EA_16BYTE, REG_V3, REG_V4, REG_V5, INS_OPTS_4S);
    theEmitter->emitIns_R_R_R(INS_fmaxp, EA_16BYTE, REG_V6, REG_V7, REG_V8, INS_OPTS_2D);

    // fmaxnm
    theEmitter->emitIns_R_R_R(INS_fmaxnm, EA_4BYTE, REG_V0, REG_V1, REG_V2); // scalar 4BYTE
    theEmitter->emitIns_R_R_R(INS_fmaxnm, EA_8BYTE, REG_V3, REG_V4, REG_V5); // scalar 8BYTE
    theEmitter->emitIns_R_R_R(INS_fmaxnm, EA_8BYTE, REG_V6, REG_V7, REG_V8, INS_OPTS_2S);
    theEmitter->emitIns_R_R_R(INS_fmaxnm, EA_16BYTE, REG_V9, REG_V10, REG_V11, INS_OPTS_4S);
    theEmitter->emitIns_R_R_R(INS_fmaxnm, EA_16BYTE, REG_V12, REG_V13, REG_V14, INS_OPTS_2D);

    // fmaxnmp vector
    theEmitter->emitIns_R_R_R(INS_fmaxnmp, EA_8BYTE, REG_V0, REG_V1, REG_V2, INS_OPTS_2S);
    theEmitter->emitIns_R_R_R(INS_fmaxnmp, EA_16BYTE, REG_V3, REG_V4, REG_V5, INS_OPTS_4S);
    theEmitter->emitIns_R_R_R(INS_fmaxnmp, EA_16BYTE, REG_V6, REG_V7, REG_V8, INS_OPTS_2D);

    // fmin
    theEmitter->emitIns_R_R_R(INS_fmin, EA_4BYTE, REG_V0, REG_V1, REG_V2); // scalar 4BYTE
    theEmitter->emitIns_R_R_R(INS_fmin, EA_8BYTE, REG_V3, REG_V4, REG_V5); // scalar 8BYTE
    theEmitter->emitIns_R_R_R(INS_fmin, EA_8BYTE, REG_V6, REG_V7, REG_V8, INS_OPTS_2S);
    theEmitter->emitIns_R_R_R(INS_fmin, EA_16BYTE, REG_V9, REG_V10, REG_V11, INS_OPTS_4S);
    theEmitter->emitIns_R_R_R(INS_fmin, EA_16BYTE, REG_V12, REG_V13, REG_V14, INS_OPTS_2D);

    // fminp
    theEmitter->emitIns_R_R_R(INS_fminp, EA_8BYTE, REG_V0, REG_V1, REG_V2, INS_OPTS_2S);
    theEmitter->emitIns_R_R_R(INS_fminp, EA_16BYTE, REG_V3, REG_V4, REG_V5, INS_OPTS_4S);
    theEmitter->emitIns_R_R_R(INS_fminp, EA_16BYTE, REG_V6, REG_V7, REG_V8, INS_OPTS_2D);

    // fminnm
    theEmitter->emitIns_R_R_R(INS_fminnm, EA_4BYTE, REG_V0, REG_V1, REG_V2); // scalar 4BYTE
    theEmitter->emitIns_R_R_R(INS_fminnm, EA_8BYTE, REG_V3, REG_V4, REG_V5); // scalar 8BYTE
    theEmitter->emitIns_R_R_R(INS_fminnm, EA_8BYTE, REG_V6, REG_V7, REG_V8, INS_OPTS_2S);
    theEmitter->emitIns_R_R_R(INS_fminnm, EA_16BYTE, REG_V9, REG_V10, REG_V11, INS_OPTS_4S);
    theEmitter->emitIns_R_R_R(INS_fminnm, EA_16BYTE, REG_V12, REG_V13, REG_V14, INS_OPTS_2D);

    // fminnmp vector
    theEmitter->emitIns_R_R_R(INS_fminnmp, EA_8BYTE, REG_V0, REG_V1, REG_V2, INS_OPTS_2S);
    theEmitter->emitIns_R_R_R(INS_fminnmp, EA_16BYTE, REG_V3, REG_V4, REG_V5, INS_OPTS_4S);
    theEmitter->emitIns_R_R_R(INS_fminnmp, EA_16BYTE, REG_V6, REG_V7, REG_V8, INS_OPTS_2D);

    // fabd
    theEmitter->emitIns_R_R_R(INS_fabd, EA_4BYTE, REG_V0, REG_V1, REG_V2); // scalar 4BYTE
    theEmitter->emitIns_R_R_R(INS_fabd, EA_8BYTE, REG_V3, REG_V4, REG_V5); // scalar 8BYTE
    theEmitter->emitIns_R_R_R(INS_fabd, EA_8BYTE, REG_V6, REG_V7, REG_V8, INS_OPTS_2S);
    theEmitter->emitIns_R_R_R(INS_fabd, EA_16BYTE, REG_V9, REG_V10, REG_V11, INS_OPTS_4S);
    theEmitter->emitIns_R_R_R(INS_fabd, EA_16BYTE, REG_V12, REG_V13, REG_V14, INS_OPTS_2D);

    // frecps
    theEmitter->emitIns_R_R_R(INS_frecps, EA_4BYTE, REG_V0, REG_V1, REG_V2); // scalar 4BYTE
    theEmitter->emitIns_R_R_R(INS_frecps, EA_8BYTE, REG_V3, REG_V4, REG_V5); // scalar 8BYTE
    theEmitter->emitIns_R_R_R(INS_frecps, EA_8BYTE, REG_V6, REG_V7, REG_V8, INS_OPTS_2S);
    theEmitter->emitIns_R_R_R(INS_frecps, EA_16BYTE, REG_V9, REG_V10, REG_V11, INS_OPTS_4S);
    theEmitter->emitIns_R_R_R(INS_frecps, EA_16BYTE, REG_V12, REG_V13, REG_V14, INS_OPTS_2D);

    // frsqrts
    theEmitter->emitIns_R_R_R(INS_frsqrts, EA_4BYTE, REG_V0, REG_V1, REG_V2); // scalar 4BYTE
    theEmitter->emitIns_R_R_R(INS_frsqrts, EA_8BYTE, REG_V3, REG_V4, REG_V5); // scalar 8BYTE
    theEmitter->emitIns_R_R_R(INS_frsqrts, EA_8BYTE, REG_V6, REG_V7, REG_V8, INS_OPTS_2S);
    theEmitter->emitIns_R_R_R(INS_frsqrts, EA_16BYTE, REG_V9, REG_V10, REG_V11, INS_OPTS_4S);
    theEmitter->emitIns_R_R_R(INS_frsqrts, EA_16BYTE, REG_V12, REG_V13, REG_V14, INS_OPTS_2D);

    genDefineTempLabel(genCreateTempLabel());

    theEmitter->emitIns_R_R_R(INS_fmul, EA_4BYTE, REG_V0, REG_V1, REG_V2); // scalar 4BYTE
    theEmitter->emitIns_R_R_R(INS_fmul, EA_8BYTE, REG_V3, REG_V4, REG_V5); // scalar 8BYTE
    theEmitter->emitIns_R_R_R(INS_fmul, EA_8BYTE, REG_V6, REG_V7, REG_V8, INS_OPTS_2S);
    theEmitter->emitIns_R_R_R(INS_fmul, EA_16BYTE, REG_V9, REG_V10, REG_V11, INS_OPTS_4S);
    theEmitter->emitIns_R_R_R(INS_fmul, EA_16BYTE, REG_V12, REG_V13, REG_V14, INS_OPTS_2D);

    theEmitter->emitIns_R_R_R_I(INS_fmul, EA_4BYTE, REG_V15, REG_V16, REG_V17, 3); // scalar by elem 4BYTE
    theEmitter->emitIns_R_R_R_I(INS_fmul, EA_8BYTE, REG_V18, REG_V19, REG_V20, 1); // scalar by elem 8BYTE
    theEmitter->emitIns_R_R_R_I(INS_fmul, EA_8BYTE, REG_V21, REG_V22, REG_V23, 0, INS_OPTS_2S);
    theEmitter->emitIns_R_R_R_I(INS_fmul, EA_16BYTE, REG_V24, REG_V25, REG_V26, 2, INS_OPTS_4S);
    theEmitter->emitIns_R_R_R_I(INS_fmul, EA_16BYTE, REG_V27, REG_V28, REG_V29, 0, INS_OPTS_2D);

    theEmitter->emitIns_R_R_R(INS_fmulx, EA_4BYTE, REG_V0, REG_V1, REG_V2); // scalar 4BYTE
    theEmitter->emitIns_R_R_R(INS_fmulx, EA_8BYTE, REG_V3, REG_V4, REG_V5); // scalar 8BYTE
    theEmitter->emitIns_R_R_R(INS_fmulx, EA_8BYTE, REG_V6, REG_V7, REG_V8, INS_OPTS_2S);
    theEmitter->emitIns_R_R_R(INS_fmulx, EA_16BYTE, REG_V9, REG_V10, REG_V11, INS_OPTS_4S);
    theEmitter->emitIns_R_R_R(INS_fmulx, EA_16BYTE, REG_V12, REG_V13, REG_V14, INS_OPTS_2D);

    theEmitter->emitIns_R_R_R_I(INS_fmulx, EA_4BYTE, REG_V15, REG_V16, REG_V17, 3); // scalar by elem 4BYTE
    theEmitter->emitIns_R_R_R_I(INS_fmulx, EA_8BYTE, REG_V18, REG_V19, REG_V20, 1); // scalar by elem 8BYTE
    theEmitter->emitIns_R_R_R_I(INS_fmulx, EA_8BYTE, REG_V21, REG_V22, REG_V23, 0, INS_OPTS_2S);
    theEmitter->emitIns_R_R_R_I(INS_fmulx, EA_16BYTE, REG_V24, REG_V25, REG_V26, 2, INS_OPTS_4S);
    theEmitter->emitIns_R_R_R_I(INS_fmulx, EA_16BYTE, REG_V27, REG_V28, REG_V29, 0, INS_OPTS_2D);

    theEmitter->emitIns_R_R_R(INS_fnmul, EA_4BYTE, REG_V0, REG_V1, REG_V2); // scalar 4BYTE
    theEmitter->emitIns_R_R_R(INS_fnmul, EA_8BYTE, REG_V3, REG_V4, REG_V5); // scalar 8BYTE

#endif // ALL_ARM64_EMITTER_UNIT_TESTS

#ifdef ALL_ARM64_EMITTER_UNIT_TESTS
    //
    // R_R_I  vector operations, one dest, one source reg, one immed
    //

    // Some of the tests cases below might appear redundant since they emit same combinations of instruction x size x
    // vector arrangements. However, these are added to verify that the split constant encoding works with both - small
    // and large constants.

    genDefineTempLabel(genCreateTempLabel());

    // sshr scalar
    theEmitter->emitIns_R_R_I(INS_sshr, EA_8BYTE, REG_V0, REG_V1, 1);
    theEmitter->emitIns_R_R_I(INS_sshr, EA_8BYTE, REG_V2, REG_V3, 14);
    theEmitter->emitIns_R_R_I(INS_sshr, EA_8BYTE, REG_V4, REG_V5, 27);
    theEmitter->emitIns_R_R_I(INS_sshr, EA_8BYTE, REG_V6, REG_V7, 40);
    theEmitter->emitIns_R_R_I(INS_sshr, EA_8BYTE, REG_V8, REG_V9, 64);

    // sshr vector
    theEmitter->emitIns_R_R_I(INS_sshr, EA_8BYTE, REG_V0, REG_V1, 1, INS_OPTS_8B);
    theEmitter->emitIns_R_R_I(INS_sshr, EA_16BYTE, REG_V2, REG_V3, 8, INS_OPTS_16B);
    theEmitter->emitIns_R_R_I(INS_sshr, EA_8BYTE, REG_V4, REG_V5, 9, INS_OPTS_4H);
    theEmitter->emitIns_R_R_I(INS_sshr, EA_16BYTE, REG_V6, REG_V7, 16, INS_OPTS_8H);
    theEmitter->emitIns_R_R_I(INS_sshr, EA_8BYTE, REG_V8, REG_V9, 17, INS_OPTS_2S);
    theEmitter->emitIns_R_R_I(INS_sshr, EA_16BYTE, REG_V10, REG_V11, 32, INS_OPTS_4S);
    theEmitter->emitIns_R_R_I(INS_sshr, EA_16BYTE, REG_V12, REG_V13, 33, INS_OPTS_2D);
    theEmitter->emitIns_R_R_I(INS_sshr, EA_16BYTE, REG_V14, REG_V15, 64, INS_OPTS_2D);

    // ssra scalar
    theEmitter->emitIns_R_R_I(INS_ssra, EA_8BYTE, REG_V0, REG_V1, 1);
    theEmitter->emitIns_R_R_I(INS_ssra, EA_8BYTE, REG_V2, REG_V3, 14);
    theEmitter->emitIns_R_R_I(INS_ssra, EA_8BYTE, REG_V4, REG_V5, 27);
    theEmitter->emitIns_R_R_I(INS_ssra, EA_8BYTE, REG_V6, REG_V7, 40);
    theEmitter->emitIns_R_R_I(INS_ssra, EA_8BYTE, REG_V8, REG_V9, 64);

    // ssra vector
    theEmitter->emitIns_R_R_I(INS_ssra, EA_8BYTE, REG_V0, REG_V1, 1, INS_OPTS_8B);
    theEmitter->emitIns_R_R_I(INS_ssra, EA_16BYTE, REG_V2, REG_V3, 8, INS_OPTS_16B);
    theEmitter->emitIns_R_R_I(INS_ssra, EA_8BYTE, REG_V4, REG_V5, 9, INS_OPTS_4H);
    theEmitter->emitIns_R_R_I(INS_ssra, EA_16BYTE, REG_V6, REG_V7, 16, INS_OPTS_8H);
    theEmitter->emitIns_R_R_I(INS_ssra, EA_8BYTE, REG_V8, REG_V9, 17, INS_OPTS_2S);
    theEmitter->emitIns_R_R_I(INS_ssra, EA_16BYTE, REG_V10, REG_V11, 32, INS_OPTS_4S);
    theEmitter->emitIns_R_R_I(INS_ssra, EA_16BYTE, REG_V12, REG_V13, 33, INS_OPTS_2D);
    theEmitter->emitIns_R_R_I(INS_ssra, EA_16BYTE, REG_V14, REG_V15, 64, INS_OPTS_2D);

    // srshr scalar
    theEmitter->emitIns_R_R_I(INS_srshr, EA_8BYTE, REG_V0, REG_V1, 1);
    theEmitter->emitIns_R_R_I(INS_srshr, EA_8BYTE, REG_V2, REG_V3, 14);
    theEmitter->emitIns_R_R_I(INS_srshr, EA_8BYTE, REG_V4, REG_V5, 27);
    theEmitter->emitIns_R_R_I(INS_srshr, EA_8BYTE, REG_V6, REG_V7, 40);
    theEmitter->emitIns_R_R_I(INS_srshr, EA_8BYTE, REG_V8, REG_V9, 64);

    // srshr vector
    theEmitter->emitIns_R_R_I(INS_srshr, EA_8BYTE, REG_V0, REG_V1, 1, INS_OPTS_8B);
    theEmitter->emitIns_R_R_I(INS_srshr, EA_16BYTE, REG_V2, REG_V3, 8, INS_OPTS_16B);
    theEmitter->emitIns_R_R_I(INS_srshr, EA_8BYTE, REG_V4, REG_V5, 9, INS_OPTS_4H);
    theEmitter->emitIns_R_R_I(INS_srshr, EA_16BYTE, REG_V6, REG_V7, 16, INS_OPTS_8H);
    theEmitter->emitIns_R_R_I(INS_srshr, EA_8BYTE, REG_V8, REG_V9, 17, INS_OPTS_2S);
    theEmitter->emitIns_R_R_I(INS_srshr, EA_16BYTE, REG_V10, REG_V11, 32, INS_OPTS_4S);
    theEmitter->emitIns_R_R_I(INS_srshr, EA_16BYTE, REG_V12, REG_V13, 33, INS_OPTS_2D);
    theEmitter->emitIns_R_R_I(INS_srshr, EA_16BYTE, REG_V14, REG_V15, 64, INS_OPTS_2D);

    // srsra scalar
    theEmitter->emitIns_R_R_I(INS_srsra, EA_8BYTE, REG_V0, REG_V1, 1);
    theEmitter->emitIns_R_R_I(INS_srsra, EA_8BYTE, REG_V2, REG_V3, 14);
    theEmitter->emitIns_R_R_I(INS_srsra, EA_8BYTE, REG_V4, REG_V5, 27);
    theEmitter->emitIns_R_R_I(INS_srsra, EA_8BYTE, REG_V6, REG_V7, 40);
    theEmitter->emitIns_R_R_I(INS_srsra, EA_8BYTE, REG_V8, REG_V9, 64);

    // srsra vector
    theEmitter->emitIns_R_R_I(INS_srsra, EA_8BYTE, REG_V0, REG_V1, 1, INS_OPTS_8B);
    theEmitter->emitIns_R_R_I(INS_srsra, EA_16BYTE, REG_V2, REG_V3, 8, INS_OPTS_16B);
    theEmitter->emitIns_R_R_I(INS_srsra, EA_8BYTE, REG_V4, REG_V5, 9, INS_OPTS_4H);
    theEmitter->emitIns_R_R_I(INS_srsra, EA_16BYTE, REG_V6, REG_V7, 16, INS_OPTS_8H);
    theEmitter->emitIns_R_R_I(INS_srsra, EA_8BYTE, REG_V8, REG_V9, 17, INS_OPTS_2S);
    theEmitter->emitIns_R_R_I(INS_srsra, EA_16BYTE, REG_V10, REG_V11, 32, INS_OPTS_4S);
    theEmitter->emitIns_R_R_I(INS_srsra, EA_16BYTE, REG_V12, REG_V13, 33, INS_OPTS_2D);
    theEmitter->emitIns_R_R_I(INS_srsra, EA_16BYTE, REG_V14, REG_V15, 64, INS_OPTS_2D);

    // shl scalar
    theEmitter->emitIns_R_R_I(INS_shl, EA_8BYTE, REG_V0, REG_V1, 0);
    theEmitter->emitIns_R_R_I(INS_shl, EA_8BYTE, REG_V2, REG_V3, 14);
    theEmitter->emitIns_R_R_I(INS_shl, EA_8BYTE, REG_V4, REG_V5, 27);
    theEmitter->emitIns_R_R_I(INS_shl, EA_8BYTE, REG_V6, REG_V7, 40);
    theEmitter->emitIns_R_R_I(INS_shl, EA_8BYTE, REG_V8, REG_V9, 63);

    // shl vector
    theEmitter->emitIns_R_R_I(INS_shl, EA_8BYTE, REG_V0, REG_V1, 0, INS_OPTS_8B);
    theEmitter->emitIns_R_R_I(INS_shl, EA_16BYTE, REG_V2, REG_V3, 7, INS_OPTS_16B);
    theEmitter->emitIns_R_R_I(INS_shl, EA_8BYTE, REG_V4, REG_V5, 8, INS_OPTS_4H);
    theEmitter->emitIns_R_R_I(INS_shl, EA_16BYTE, REG_V6, REG_V7, 15, INS_OPTS_8H);
    theEmitter->emitIns_R_R_I(INS_shl, EA_8BYTE, REG_V8, REG_V9, 16, INS_OPTS_2S);
    theEmitter->emitIns_R_R_I(INS_shl, EA_16BYTE, REG_V10, REG_V11, 31, INS_OPTS_4S);
    theEmitter->emitIns_R_R_I(INS_shl, EA_16BYTE, REG_V12, REG_V13, 32, INS_OPTS_2D);
    theEmitter->emitIns_R_R_I(INS_shl, EA_16BYTE, REG_V14, REG_V15, 63, INS_OPTS_2D);

    // ushr scalar
    theEmitter->emitIns_R_R_I(INS_ushr, EA_8BYTE, REG_V0, REG_V1, 1);
    theEmitter->emitIns_R_R_I(INS_ushr, EA_8BYTE, REG_V2, REG_V3, 14);
    theEmitter->emitIns_R_R_I(INS_ushr, EA_8BYTE, REG_V4, REG_V5, 27);
    theEmitter->emitIns_R_R_I(INS_ushr, EA_8BYTE, REG_V6, REG_V7, 40);
    theEmitter->emitIns_R_R_I(INS_ushr, EA_8BYTE, REG_V8, REG_V9, 64);

    // ushr vector
    theEmitter->emitIns_R_R_I(INS_ushr, EA_8BYTE, REG_V0, REG_V1, 1, INS_OPTS_8B);
    theEmitter->emitIns_R_R_I(INS_ushr, EA_16BYTE, REG_V2, REG_V3, 8, INS_OPTS_16B);
    theEmitter->emitIns_R_R_I(INS_ushr, EA_8BYTE, REG_V4, REG_V5, 9, INS_OPTS_4H);
    theEmitter->emitIns_R_R_I(INS_ushr, EA_16BYTE, REG_V6, REG_V7, 16, INS_OPTS_8H);
    theEmitter->emitIns_R_R_I(INS_ushr, EA_8BYTE, REG_V8, REG_V9, 17, INS_OPTS_2S);
    theEmitter->emitIns_R_R_I(INS_ushr, EA_16BYTE, REG_V10, REG_V11, 32, INS_OPTS_4S);
    theEmitter->emitIns_R_R_I(INS_ushr, EA_16BYTE, REG_V12, REG_V13, 33, INS_OPTS_2D);
    theEmitter->emitIns_R_R_I(INS_ushr, EA_16BYTE, REG_V14, REG_V15, 64, INS_OPTS_2D);

    // usra scalar
    theEmitter->emitIns_R_R_I(INS_usra, EA_8BYTE, REG_V0, REG_V1, 1);
    theEmitter->emitIns_R_R_I(INS_usra, EA_8BYTE, REG_V2, REG_V3, 14);
    theEmitter->emitIns_R_R_I(INS_usra, EA_8BYTE, REG_V4, REG_V5, 27);
    theEmitter->emitIns_R_R_I(INS_usra, EA_8BYTE, REG_V6, REG_V7, 40);
    theEmitter->emitIns_R_R_I(INS_usra, EA_8BYTE, REG_V8, REG_V9, 64);

    // usra vector
    theEmitter->emitIns_R_R_I(INS_usra, EA_8BYTE, REG_V0, REG_V1, 1, INS_OPTS_8B);
    theEmitter->emitIns_R_R_I(INS_usra, EA_16BYTE, REG_V2, REG_V3, 8, INS_OPTS_16B);
    theEmitter->emitIns_R_R_I(INS_usra, EA_8BYTE, REG_V4, REG_V5, 9, INS_OPTS_4H);
    theEmitter->emitIns_R_R_I(INS_usra, EA_16BYTE, REG_V6, REG_V7, 16, INS_OPTS_8H);
    theEmitter->emitIns_R_R_I(INS_usra, EA_8BYTE, REG_V8, REG_V9, 17, INS_OPTS_2S);
    theEmitter->emitIns_R_R_I(INS_usra, EA_16BYTE, REG_V10, REG_V11, 32, INS_OPTS_4S);
    theEmitter->emitIns_R_R_I(INS_usra, EA_16BYTE, REG_V12, REG_V13, 33, INS_OPTS_2D);
    theEmitter->emitIns_R_R_I(INS_usra, EA_16BYTE, REG_V14, REG_V15, 64, INS_OPTS_2D);

    // urshr scalar
    theEmitter->emitIns_R_R_I(INS_urshr, EA_8BYTE, REG_V0, REG_V1, 1);
    theEmitter->emitIns_R_R_I(INS_urshr, EA_8BYTE, REG_V2, REG_V3, 14);
    theEmitter->emitIns_R_R_I(INS_urshr, EA_8BYTE, REG_V4, REG_V5, 27);
    theEmitter->emitIns_R_R_I(INS_urshr, EA_8BYTE, REG_V6, REG_V7, 40);
    theEmitter->emitIns_R_R_I(INS_urshr, EA_8BYTE, REG_V8, REG_V9, 64);

    // urshr vector
    theEmitter->emitIns_R_R_I(INS_urshr, EA_8BYTE, REG_V0, REG_V1, 1, INS_OPTS_8B);
    theEmitter->emitIns_R_R_I(INS_urshr, EA_16BYTE, REG_V2, REG_V3, 8, INS_OPTS_16B);
    theEmitter->emitIns_R_R_I(INS_urshr, EA_8BYTE, REG_V4, REG_V5, 9, INS_OPTS_4H);
    theEmitter->emitIns_R_R_I(INS_urshr, EA_16BYTE, REG_V6, REG_V7, 16, INS_OPTS_8H);
    theEmitter->emitIns_R_R_I(INS_urshr, EA_8BYTE, REG_V8, REG_V9, 17, INS_OPTS_2S);
    theEmitter->emitIns_R_R_I(INS_urshr, EA_16BYTE, REG_V10, REG_V11, 32, INS_OPTS_4S);
    theEmitter->emitIns_R_R_I(INS_urshr, EA_16BYTE, REG_V12, REG_V13, 33, INS_OPTS_2D);
    theEmitter->emitIns_R_R_I(INS_urshr, EA_16BYTE, REG_V14, REG_V15, 64, INS_OPTS_2D);

    // ursra scalar
    theEmitter->emitIns_R_R_I(INS_ursra, EA_8BYTE, REG_V0, REG_V1, 1);
    theEmitter->emitIns_R_R_I(INS_ursra, EA_8BYTE, REG_V2, REG_V3, 14);
    theEmitter->emitIns_R_R_I(INS_ursra, EA_8BYTE, REG_V4, REG_V5, 27);
    theEmitter->emitIns_R_R_I(INS_ursra, EA_8BYTE, REG_V6, REG_V7, 40);
    theEmitter->emitIns_R_R_I(INS_ursra, EA_8BYTE, REG_V8, REG_V9, 64);

    // ursra vector
    theEmitter->emitIns_R_R_I(INS_ursra, EA_8BYTE, REG_V0, REG_V1, 1, INS_OPTS_8B);
    theEmitter->emitIns_R_R_I(INS_ursra, EA_16BYTE, REG_V2, REG_V3, 8, INS_OPTS_16B);
    theEmitter->emitIns_R_R_I(INS_ursra, EA_8BYTE, REG_V4, REG_V5, 9, INS_OPTS_4H);
    theEmitter->emitIns_R_R_I(INS_ursra, EA_16BYTE, REG_V6, REG_V7, 16, INS_OPTS_8H);
    theEmitter->emitIns_R_R_I(INS_ursra, EA_8BYTE, REG_V8, REG_V9, 17, INS_OPTS_2S);
    theEmitter->emitIns_R_R_I(INS_ursra, EA_16BYTE, REG_V10, REG_V11, 32, INS_OPTS_4S);
    theEmitter->emitIns_R_R_I(INS_ursra, EA_16BYTE, REG_V12, REG_V13, 33, INS_OPTS_2D);
    theEmitter->emitIns_R_R_I(INS_ursra, EA_16BYTE, REG_V14, REG_V15, 64, INS_OPTS_2D);

    // sri scalar
    theEmitter->emitIns_R_R_I(INS_sri, EA_8BYTE, REG_V0, REG_V1, 1);
    theEmitter->emitIns_R_R_I(INS_sri, EA_8BYTE, REG_V2, REG_V3, 14);
    theEmitter->emitIns_R_R_I(INS_sri, EA_8BYTE, REG_V4, REG_V5, 27);
    theEmitter->emitIns_R_R_I(INS_sri, EA_8BYTE, REG_V6, REG_V7, 40);
    theEmitter->emitIns_R_R_I(INS_sri, EA_8BYTE, REG_V8, REG_V9, 64);

    // sri vector
    theEmitter->emitIns_R_R_I(INS_sri, EA_8BYTE, REG_V0, REG_V1, 1, INS_OPTS_8B);
    theEmitter->emitIns_R_R_I(INS_sri, EA_16BYTE, REG_V2, REG_V3, 8, INS_OPTS_16B);
    theEmitter->emitIns_R_R_I(INS_sri, EA_8BYTE, REG_V4, REG_V5, 9, INS_OPTS_4H);
    theEmitter->emitIns_R_R_I(INS_sri, EA_16BYTE, REG_V6, REG_V7, 16, INS_OPTS_8H);
    theEmitter->emitIns_R_R_I(INS_sri, EA_8BYTE, REG_V8, REG_V9, 17, INS_OPTS_2S);
    theEmitter->emitIns_R_R_I(INS_sri, EA_16BYTE, REG_V10, REG_V11, 32, INS_OPTS_4S);
    theEmitter->emitIns_R_R_I(INS_sri, EA_16BYTE, REG_V12, REG_V13, 33, INS_OPTS_2D);
    theEmitter->emitIns_R_R_I(INS_sri, EA_16BYTE, REG_V14, REG_V15, 64, INS_OPTS_2D);

    // sli scalar
    theEmitter->emitIns_R_R_I(INS_sli, EA_8BYTE, REG_V0, REG_V1, 0);
    theEmitter->emitIns_R_R_I(INS_sli, EA_8BYTE, REG_V2, REG_V3, 14);
    theEmitter->emitIns_R_R_I(INS_sli, EA_8BYTE, REG_V4, REG_V5, 27);
    theEmitter->emitIns_R_R_I(INS_sli, EA_8BYTE, REG_V6, REG_V7, 40);
    theEmitter->emitIns_R_R_I(INS_sli, EA_8BYTE, REG_V8, REG_V9, 63);

    // sli vector
    theEmitter->emitIns_R_R_I(INS_sli, EA_8BYTE, REG_V0, REG_V1, 0, INS_OPTS_8B);
    theEmitter->emitIns_R_R_I(INS_sli, EA_16BYTE, REG_V2, REG_V3, 7, INS_OPTS_16B);
    theEmitter->emitIns_R_R_I(INS_sli, EA_8BYTE, REG_V4, REG_V5, 8, INS_OPTS_4H);
    theEmitter->emitIns_R_R_I(INS_sli, EA_16BYTE, REG_V6, REG_V7, 15, INS_OPTS_8H);
    theEmitter->emitIns_R_R_I(INS_sli, EA_8BYTE, REG_V8, REG_V9, 16, INS_OPTS_2S);
    theEmitter->emitIns_R_R_I(INS_sli, EA_16BYTE, REG_V10, REG_V11, 31, INS_OPTS_4S);
    theEmitter->emitIns_R_R_I(INS_sli, EA_16BYTE, REG_V12, REG_V13, 32, INS_OPTS_2D);
    theEmitter->emitIns_R_R_I(INS_sli, EA_16BYTE, REG_V14, REG_V15, 63, INS_OPTS_2D);

    // sshll{2} vector
    theEmitter->emitIns_R_R_I(INS_sshll, EA_8BYTE, REG_V0, REG_V1, 1, INS_OPTS_8B);
    theEmitter->emitIns_R_R_I(INS_sshll2, EA_16BYTE, REG_V2, REG_V3, 7, INS_OPTS_16B);
    theEmitter->emitIns_R_R_I(INS_sshll, EA_8BYTE, REG_V4, REG_V5, 9, INS_OPTS_4H);
    theEmitter->emitIns_R_R_I(INS_sshll2, EA_16BYTE, REG_V6, REG_V7, 15, INS_OPTS_8H);
    theEmitter->emitIns_R_R_I(INS_sshll, EA_8BYTE, REG_V8, REG_V9, 17, INS_OPTS_2S);
    theEmitter->emitIns_R_R_I(INS_sshll2, EA_16BYTE, REG_V10, REG_V11, 31, INS_OPTS_4S);

    // ushll{2} vector
    theEmitter->emitIns_R_R_I(INS_ushll, EA_8BYTE, REG_V0, REG_V1, 1, INS_OPTS_8B);
    theEmitter->emitIns_R_R_I(INS_ushll2, EA_16BYTE, REG_V2, REG_V3, 7, INS_OPTS_16B);
    theEmitter->emitIns_R_R_I(INS_ushll, EA_8BYTE, REG_V4, REG_V5, 9, INS_OPTS_4H);
    theEmitter->emitIns_R_R_I(INS_ushll2, EA_16BYTE, REG_V6, REG_V7, 15, INS_OPTS_8H);
    theEmitter->emitIns_R_R_I(INS_ushll, EA_8BYTE, REG_V8, REG_V9, 17, INS_OPTS_2S);
    theEmitter->emitIns_R_R_I(INS_ushll2, EA_16BYTE, REG_V10, REG_V11, 31, INS_OPTS_4S);

    // shrn{2} vector
    theEmitter->emitIns_R_R_I(INS_shrn, EA_8BYTE, REG_V0, REG_V1, 1, INS_OPTS_8B);
    theEmitter->emitIns_R_R_I(INS_shrn2, EA_16BYTE, REG_V2, REG_V3, 8, INS_OPTS_16B);
    theEmitter->emitIns_R_R_I(INS_shrn, EA_8BYTE, REG_V4, REG_V5, 9, INS_OPTS_4H);
    theEmitter->emitIns_R_R_I(INS_shrn2, EA_16BYTE, REG_V6, REG_V7, 16, INS_OPTS_8H);
    theEmitter->emitIns_R_R_I(INS_shrn, EA_8BYTE, REG_V8, REG_V9, 17, INS_OPTS_2S);
    theEmitter->emitIns_R_R_I(INS_shrn2, EA_16BYTE, REG_V10, REG_V11, 32, INS_OPTS_4S);

    // rshrn{2} vector
    theEmitter->emitIns_R_R_I(INS_rshrn, EA_8BYTE, REG_V0, REG_V1, 1, INS_OPTS_8B);
    theEmitter->emitIns_R_R_I(INS_rshrn2, EA_16BYTE, REG_V2, REG_V3, 8, INS_OPTS_16B);
    theEmitter->emitIns_R_R_I(INS_rshrn, EA_8BYTE, REG_V4, REG_V5, 9, INS_OPTS_4H);
    theEmitter->emitIns_R_R_I(INS_rshrn2, EA_16BYTE, REG_V6, REG_V7, 16, INS_OPTS_8H);
    theEmitter->emitIns_R_R_I(INS_rshrn, EA_8BYTE, REG_V8, REG_V9, 17, INS_OPTS_2S);
    theEmitter->emitIns_R_R_I(INS_rshrn2, EA_16BYTE, REG_V10, REG_V11, 32, INS_OPTS_4S);

    // sxtl{2} vector
    theEmitter->emitIns_R_R(INS_sxtl, EA_8BYTE, REG_V0, REG_V1, INS_OPTS_8B);
    theEmitter->emitIns_R_R(INS_sxtl2, EA_16BYTE, REG_V2, REG_V3, INS_OPTS_16B);
    theEmitter->emitIns_R_R(INS_sxtl, EA_8BYTE, REG_V4, REG_V5, INS_OPTS_4H);
    theEmitter->emitIns_R_R(INS_sxtl2, EA_16BYTE, REG_V6, REG_V7, INS_OPTS_8H);
    theEmitter->emitIns_R_R(INS_sxtl, EA_8BYTE, REG_V8, REG_V9, INS_OPTS_2S);
    theEmitter->emitIns_R_R(INS_sxtl2, EA_16BYTE, REG_V10, REG_V11, INS_OPTS_4S);

    // uxtl{2} vector
    theEmitter->emitIns_R_R(INS_uxtl, EA_8BYTE, REG_V0, REG_V1, INS_OPTS_8B);
    theEmitter->emitIns_R_R(INS_uxtl2, EA_16BYTE, REG_V2, REG_V3, INS_OPTS_16B);
    theEmitter->emitIns_R_R(INS_uxtl, EA_8BYTE, REG_V4, REG_V5, INS_OPTS_4H);
    theEmitter->emitIns_R_R(INS_uxtl2, EA_16BYTE, REG_V6, REG_V7, INS_OPTS_8H);
    theEmitter->emitIns_R_R(INS_uxtl, EA_8BYTE, REG_V8, REG_V9, INS_OPTS_2S);
    theEmitter->emitIns_R_R(INS_uxtl2, EA_16BYTE, REG_V10, REG_V11, INS_OPTS_4S);

    // sqrshrn scalar
    theEmitter->emitIns_R_R_I(INS_sqrshrn, EA_1BYTE, REG_V0, REG_V1, 1, INS_OPTS_NONE);
    theEmitter->emitIns_R_R_I(INS_sqrshrn, EA_1BYTE, REG_V2, REG_V3, 8, INS_OPTS_NONE);
    theEmitter->emitIns_R_R_I(INS_sqrshrn, EA_2BYTE, REG_V4, REG_V5, 9, INS_OPTS_NONE);
    theEmitter->emitIns_R_R_I(INS_sqrshrn, EA_2BYTE, REG_V6, REG_V7, 16, INS_OPTS_NONE);
    theEmitter->emitIns_R_R_I(INS_sqrshrn, EA_4BYTE, REG_V8, REG_V9, 17, INS_OPTS_NONE);
    theEmitter->emitIns_R_R_I(INS_sqrshrn, EA_4BYTE, REG_V10, REG_V11, 32, INS_OPTS_NONE);

    // sqrshrn{2} vector
    theEmitter->emitIns_R_R_I(INS_sqrshrn, EA_8BYTE, REG_V0, REG_V1, 1, INS_OPTS_8B);
    theEmitter->emitIns_R_R_I(INS_sqrshrn, EA_8BYTE, REG_V2, REG_V3, 8, INS_OPTS_8B);
    theEmitter->emitIns_R_R_I(INS_sqrshrn2, EA_16BYTE, REG_V4, REG_V5, 1, INS_OPTS_16B);
    theEmitter->emitIns_R_R_I(INS_sqrshrn2, EA_16BYTE, REG_V6, REG_V7, 8, INS_OPTS_16B);
    theEmitter->emitIns_R_R_I(INS_sqrshrn, EA_8BYTE, REG_V8, REG_V9, 9, INS_OPTS_4H);
    theEmitter->emitIns_R_R_I(INS_sqrshrn, EA_8BYTE, REG_V10, REG_V11, 16, INS_OPTS_4H);
    theEmitter->emitIns_R_R_I(INS_sqrshrn2, EA_16BYTE, REG_V12, REG_V13, 9, INS_OPTS_8H);
    theEmitter->emitIns_R_R_I(INS_sqrshrn2, EA_16BYTE, REG_V14, REG_V15, 16, INS_OPTS_8H);
    theEmitter->emitIns_R_R_I(INS_sqrshrn, EA_8BYTE, REG_V16, REG_V17, 17, INS_OPTS_2S);
    theEmitter->emitIns_R_R_I(INS_sqrshrn, EA_8BYTE, REG_V18, REG_V18, 32, INS_OPTS_2S);
    theEmitter->emitIns_R_R_I(INS_sqrshrn2, EA_16BYTE, REG_V20, REG_V21, 17, INS_OPTS_4S);
    theEmitter->emitIns_R_R_I(INS_sqrshrn2, EA_16BYTE, REG_V22, REG_V23, 32, INS_OPTS_4S);

    // sqrshrun scalar
    theEmitter->emitIns_R_R_I(INS_sqrshrun, EA_1BYTE, REG_V0, REG_V1, 1, INS_OPTS_NONE);
    theEmitter->emitIns_R_R_I(INS_sqrshrun, EA_1BYTE, REG_V0, REG_V1, 8, INS_OPTS_NONE);
    theEmitter->emitIns_R_R_I(INS_sqrshrun, EA_2BYTE, REG_V2, REG_V3, 9, INS_OPTS_NONE);
    theEmitter->emitIns_R_R_I(INS_sqrshrun, EA_2BYTE, REG_V2, REG_V3, 16, INS_OPTS_NONE);
    theEmitter->emitIns_R_R_I(INS_sqrshrun, EA_4BYTE, REG_V4, REG_V5, 17, INS_OPTS_NONE);
    theEmitter->emitIns_R_R_I(INS_sqrshrun, EA_4BYTE, REG_V4, REG_V5, 32, INS_OPTS_NONE);

    // sqrshrun{2} vector
    theEmitter->emitIns_R_R_I(INS_sqrshrun, EA_8BYTE, REG_V0, REG_V1, 1, INS_OPTS_8B);
    theEmitter->emitIns_R_R_I(INS_sqrshrun, EA_8BYTE, REG_V2, REG_V3, 8, INS_OPTS_8B);
    theEmitter->emitIns_R_R_I(INS_sqrshrun2, EA_16BYTE, REG_V4, REG_V5, 1, INS_OPTS_16B);
    theEmitter->emitIns_R_R_I(INS_sqrshrun2, EA_16BYTE, REG_V6, REG_V7, 8, INS_OPTS_16B);
    theEmitter->emitIns_R_R_I(INS_sqrshrun, EA_8BYTE, REG_V8, REG_V9, 9, INS_OPTS_4H);
    theEmitter->emitIns_R_R_I(INS_sqrshrun, EA_8BYTE, REG_V10, REG_V11, 16, INS_OPTS_4H);
    theEmitter->emitIns_R_R_I(INS_sqrshrun2, EA_16BYTE, REG_V12, REG_V13, 9, INS_OPTS_8H);
    theEmitter->emitIns_R_R_I(INS_sqrshrun2, EA_16BYTE, REG_V14, REG_V15, 16, INS_OPTS_8H);
    theEmitter->emitIns_R_R_I(INS_sqrshrun, EA_8BYTE, REG_V16, REG_V17, 17, INS_OPTS_2S);
    theEmitter->emitIns_R_R_I(INS_sqrshrun, EA_8BYTE, REG_V18, REG_V18, 32, INS_OPTS_2S);
    theEmitter->emitIns_R_R_I(INS_sqrshrun2, EA_16BYTE, REG_V20, REG_V21, 17, INS_OPTS_4S);
    theEmitter->emitIns_R_R_I(INS_sqrshrun2, EA_16BYTE, REG_V22, REG_V23, 32, INS_OPTS_4S);

    // sqshl scalar
    theEmitter->emitIns_R_R_I(INS_sqshl, EA_1BYTE, REG_V0, REG_V1, 0, INS_OPTS_NONE);
    theEmitter->emitIns_R_R_I(INS_sqshl, EA_1BYTE, REG_V2, REG_V3, 7, INS_OPTS_NONE);
    theEmitter->emitIns_R_R_I(INS_sqshl, EA_2BYTE, REG_V4, REG_V5, 8, INS_OPTS_NONE);
    theEmitter->emitIns_R_R_I(INS_sqshl, EA_2BYTE, REG_V6, REG_V7, 15, INS_OPTS_NONE);
    theEmitter->emitIns_R_R_I(INS_sqshl, EA_4BYTE, REG_V8, REG_V9, 16, INS_OPTS_NONE);
    theEmitter->emitIns_R_R_I(INS_sqshl, EA_4BYTE, REG_V10, REG_V11, 31, INS_OPTS_NONE);
    theEmitter->emitIns_R_R_I(INS_sqshl, EA_8BYTE, REG_V12, REG_V13, 32, INS_OPTS_NONE);
    theEmitter->emitIns_R_R_I(INS_sqshl, EA_8BYTE, REG_V14, REG_V15, 63, INS_OPTS_NONE);

    // sqshl vector
    theEmitter->emitIns_R_R_I(INS_sqshl, EA_8BYTE, REG_V0, REG_V1, 1, INS_OPTS_8B);
    theEmitter->emitIns_R_R_I(INS_sqshl, EA_16BYTE, REG_V2, REG_V3, 7, INS_OPTS_16B);
    theEmitter->emitIns_R_R_I(INS_sqshl, EA_8BYTE, REG_V4, REG_V5, 9, INS_OPTS_4H);
    theEmitter->emitIns_R_R_I(INS_sqshl, EA_16BYTE, REG_V6, REG_V7, 15, INS_OPTS_8H);
    theEmitter->emitIns_R_R_I(INS_sqshl, EA_8BYTE, REG_V8, REG_V9, 17, INS_OPTS_2S);
    theEmitter->emitIns_R_R_I(INS_sqshl, EA_16BYTE, REG_V10, REG_V11, 31, INS_OPTS_4S);
    theEmitter->emitIns_R_R_I(INS_sqshl, EA_16BYTE, REG_V12, REG_V13, 63, INS_OPTS_2D);

    // sqshlu scalar
    theEmitter->emitIns_R_R_I(INS_sqshlu, EA_1BYTE, REG_V0, REG_V1, 0, INS_OPTS_NONE);
    theEmitter->emitIns_R_R_I(INS_sqshlu, EA_1BYTE, REG_V2, REG_V3, 7, INS_OPTS_NONE);
    theEmitter->emitIns_R_R_I(INS_sqshlu, EA_2BYTE, REG_V4, REG_V5, 8, INS_OPTS_NONE);
    theEmitter->emitIns_R_R_I(INS_sqshlu, EA_2BYTE, REG_V6, REG_V7, 15, INS_OPTS_NONE);
    theEmitter->emitIns_R_R_I(INS_sqshlu, EA_4BYTE, REG_V8, REG_V9, 16, INS_OPTS_NONE);
    theEmitter->emitIns_R_R_I(INS_sqshlu, EA_4BYTE, REG_V10, REG_V11, 31, INS_OPTS_NONE);
    theEmitter->emitIns_R_R_I(INS_sqshlu, EA_8BYTE, REG_V12, REG_V13, 32, INS_OPTS_NONE);
    theEmitter->emitIns_R_R_I(INS_sqshlu, EA_8BYTE, REG_V14, REG_V15, 63, INS_OPTS_NONE);

    // sqshlu vector
    theEmitter->emitIns_R_R_I(INS_sqshlu, EA_8BYTE, REG_V0, REG_V1, 1, INS_OPTS_8B);
    theEmitter->emitIns_R_R_I(INS_sqshlu, EA_16BYTE, REG_V2, REG_V3, 7, INS_OPTS_16B);
    theEmitter->emitIns_R_R_I(INS_sqshlu, EA_8BYTE, REG_V4, REG_V5, 9, INS_OPTS_4H);
    theEmitter->emitIns_R_R_I(INS_sqshlu, EA_16BYTE, REG_V6, REG_V7, 15, INS_OPTS_8H);
    theEmitter->emitIns_R_R_I(INS_sqshlu, EA_8BYTE, REG_V8, REG_V9, 17, INS_OPTS_2S);
    theEmitter->emitIns_R_R_I(INS_sqshlu, EA_16BYTE, REG_V10, REG_V11, 31, INS_OPTS_4S);
    theEmitter->emitIns_R_R_I(INS_sqshlu, EA_16BYTE, REG_V12, REG_V13, 63, INS_OPTS_2D);

    // sqshrn scalar
    theEmitter->emitIns_R_R_I(INS_sqshrn, EA_1BYTE, REG_V0, REG_V1, 1, INS_OPTS_NONE);
    theEmitter->emitIns_R_R_I(INS_sqshrn, EA_1BYTE, REG_V2, REG_V3, 8, INS_OPTS_NONE);
    theEmitter->emitIns_R_R_I(INS_sqshrn, EA_2BYTE, REG_V4, REG_V5, 9, INS_OPTS_NONE);
    theEmitter->emitIns_R_R_I(INS_sqshrn, EA_2BYTE, REG_V6, REG_V7, 16, INS_OPTS_NONE);
    theEmitter->emitIns_R_R_I(INS_sqshrn, EA_4BYTE, REG_V8, REG_V9, 17, INS_OPTS_NONE);
    theEmitter->emitIns_R_R_I(INS_sqshrn, EA_4BYTE, REG_V10, REG_V11, 32, INS_OPTS_NONE);

    // sqshrn{2} vector
    theEmitter->emitIns_R_R_I(INS_sqshrn, EA_8BYTE, REG_V0, REG_V1, 1, INS_OPTS_8B);
    theEmitter->emitIns_R_R_I(INS_sqshrn, EA_8BYTE, REG_V2, REG_V3, 8, INS_OPTS_8B);
    theEmitter->emitIns_R_R_I(INS_sqshrn2, EA_16BYTE, REG_V4, REG_V5, 1, INS_OPTS_16B);
    theEmitter->emitIns_R_R_I(INS_sqshrn2, EA_16BYTE, REG_V6, REG_V7, 8, INS_OPTS_16B);
    theEmitter->emitIns_R_R_I(INS_sqshrn, EA_8BYTE, REG_V8, REG_V9, 9, INS_OPTS_4H);
    theEmitter->emitIns_R_R_I(INS_sqshrn, EA_8BYTE, REG_V10, REG_V11, 16, INS_OPTS_4H);
    theEmitter->emitIns_R_R_I(INS_sqshrn2, EA_16BYTE, REG_V12, REG_V13, 9, INS_OPTS_8H);
    theEmitter->emitIns_R_R_I(INS_sqshrn2, EA_16BYTE, REG_V14, REG_V15, 16, INS_OPTS_8H);
    theEmitter->emitIns_R_R_I(INS_sqshrn, EA_8BYTE, REG_V16, REG_V17, 17, INS_OPTS_2S);
    theEmitter->emitIns_R_R_I(INS_sqshrn, EA_8BYTE, REG_V18, REG_V18, 32, INS_OPTS_2S);
    theEmitter->emitIns_R_R_I(INS_sqshrn2, EA_16BYTE, REG_V20, REG_V21, 17, INS_OPTS_4S);
    theEmitter->emitIns_R_R_I(INS_sqshrn2, EA_16BYTE, REG_V22, REG_V23, 32, INS_OPTS_4S);

    // sqshrun scalar
    theEmitter->emitIns_R_R_I(INS_sqshrun, EA_1BYTE, REG_V0, REG_V1, 1, INS_OPTS_NONE);
    theEmitter->emitIns_R_R_I(INS_sqshrun, EA_1BYTE, REG_V2, REG_V3, 8, INS_OPTS_NONE);
    theEmitter->emitIns_R_R_I(INS_sqshrun, EA_2BYTE, REG_V4, REG_V5, 9, INS_OPTS_NONE);
    theEmitter->emitIns_R_R_I(INS_sqshrun, EA_2BYTE, REG_V6, REG_V7, 16, INS_OPTS_NONE);
    theEmitter->emitIns_R_R_I(INS_sqshrun, EA_4BYTE, REG_V8, REG_V9, 17, INS_OPTS_NONE);
    theEmitter->emitIns_R_R_I(INS_sqshrun, EA_4BYTE, REG_V10, REG_V11, 32, INS_OPTS_NONE);

    // sqshrun{2} vector
    theEmitter->emitIns_R_R_I(INS_sqshrun, EA_8BYTE, REG_V0, REG_V1, 1, INS_OPTS_8B);
    theEmitter->emitIns_R_R_I(INS_sqshrun, EA_8BYTE, REG_V2, REG_V3, 8, INS_OPTS_8B);
    theEmitter->emitIns_R_R_I(INS_sqshrun2, EA_16BYTE, REG_V4, REG_V5, 1, INS_OPTS_16B);
    theEmitter->emitIns_R_R_I(INS_sqshrun2, EA_16BYTE, REG_V6, REG_V7, 8, INS_OPTS_16B);
    theEmitter->emitIns_R_R_I(INS_sqshrun, EA_8BYTE, REG_V8, REG_V9, 9, INS_OPTS_4H);
    theEmitter->emitIns_R_R_I(INS_sqshrun, EA_8BYTE, REG_V10, REG_V11, 16, INS_OPTS_4H);
    theEmitter->emitIns_R_R_I(INS_sqshrun2, EA_16BYTE, REG_V12, REG_V13, 9, INS_OPTS_8H);
    theEmitter->emitIns_R_R_I(INS_sqshrun2, EA_16BYTE, REG_V14, REG_V15, 16, INS_OPTS_8H);
    theEmitter->emitIns_R_R_I(INS_sqshrun, EA_8BYTE, REG_V16, REG_V17, 17, INS_OPTS_2S);
    theEmitter->emitIns_R_R_I(INS_sqshrun, EA_8BYTE, REG_V18, REG_V18, 32, INS_OPTS_2S);
    theEmitter->emitIns_R_R_I(INS_sqshrun2, EA_16BYTE, REG_V20, REG_V21, 17, INS_OPTS_4S);
    theEmitter->emitIns_R_R_I(INS_sqshrun2, EA_16BYTE, REG_V22, REG_V23, 32, INS_OPTS_4S);

    // uqrshrn scalar
    theEmitter->emitIns_R_R_I(INS_uqrshrn, EA_1BYTE, REG_V0, REG_V1, 1, INS_OPTS_NONE);
    theEmitter->emitIns_R_R_I(INS_uqrshrn, EA_1BYTE, REG_V2, REG_V3, 8, INS_OPTS_NONE);
    theEmitter->emitIns_R_R_I(INS_uqrshrn, EA_2BYTE, REG_V4, REG_V5, 9, INS_OPTS_NONE);
    theEmitter->emitIns_R_R_I(INS_uqrshrn, EA_2BYTE, REG_V6, REG_V7, 16, INS_OPTS_NONE);
    theEmitter->emitIns_R_R_I(INS_uqrshrn, EA_4BYTE, REG_V8, REG_V9, 17, INS_OPTS_NONE);
    theEmitter->emitIns_R_R_I(INS_uqrshrn, EA_4BYTE, REG_V10, REG_V11, 32, INS_OPTS_NONE);

    // uqrshrn{2} vector
    theEmitter->emitIns_R_R_I(INS_uqrshrn, EA_8BYTE, REG_V0, REG_V1, 1, INS_OPTS_8B);
    theEmitter->emitIns_R_R_I(INS_uqrshrn, EA_8BYTE, REG_V2, REG_V3, 8, INS_OPTS_8B);
    theEmitter->emitIns_R_R_I(INS_uqrshrn2, EA_16BYTE, REG_V4, REG_V5, 1, INS_OPTS_16B);
    theEmitter->emitIns_R_R_I(INS_uqrshrn2, EA_16BYTE, REG_V6, REG_V7, 8, INS_OPTS_16B);
    theEmitter->emitIns_R_R_I(INS_uqrshrn, EA_8BYTE, REG_V8, REG_V9, 9, INS_OPTS_4H);
    theEmitter->emitIns_R_R_I(INS_uqrshrn, EA_8BYTE, REG_V10, REG_V11, 16, INS_OPTS_4H);
    theEmitter->emitIns_R_R_I(INS_uqrshrn2, EA_16BYTE, REG_V12, REG_V13, 9, INS_OPTS_8H);
    theEmitter->emitIns_R_R_I(INS_uqrshrn2, EA_16BYTE, REG_V14, REG_V15, 16, INS_OPTS_8H);
    theEmitter->emitIns_R_R_I(INS_uqrshrn, EA_8BYTE, REG_V16, REG_V17, 17, INS_OPTS_2S);
    theEmitter->emitIns_R_R_I(INS_uqrshrn, EA_8BYTE, REG_V18, REG_V18, 32, INS_OPTS_2S);
    theEmitter->emitIns_R_R_I(INS_uqrshrn2, EA_16BYTE, REG_V20, REG_V21, 17, INS_OPTS_4S);
    theEmitter->emitIns_R_R_I(INS_uqrshrn2, EA_16BYTE, REG_V22, REG_V23, 32, INS_OPTS_4S);

    // uqshl scalar
    theEmitter->emitIns_R_R_I(INS_uqshl, EA_1BYTE, REG_V0, REG_V1, 0, INS_OPTS_NONE);
    theEmitter->emitIns_R_R_I(INS_uqshl, EA_1BYTE, REG_V2, REG_V3, 7, INS_OPTS_NONE);
    theEmitter->emitIns_R_R_I(INS_uqshl, EA_2BYTE, REG_V4, REG_V5, 8, INS_OPTS_NONE);
    theEmitter->emitIns_R_R_I(INS_uqshl, EA_2BYTE, REG_V6, REG_V7, 15, INS_OPTS_NONE);
    theEmitter->emitIns_R_R_I(INS_uqshl, EA_4BYTE, REG_V8, REG_V9, 16, INS_OPTS_NONE);
    theEmitter->emitIns_R_R_I(INS_uqshl, EA_4BYTE, REG_V10, REG_V11, 31, INS_OPTS_NONE);
    theEmitter->emitIns_R_R_I(INS_uqshl, EA_8BYTE, REG_V12, REG_V13, 32, INS_OPTS_NONE);
    theEmitter->emitIns_R_R_I(INS_uqshl, EA_8BYTE, REG_V14, REG_V15, 63, INS_OPTS_NONE);

    // uqshl vector
    theEmitter->emitIns_R_R_I(INS_uqshl, EA_8BYTE, REG_V0, REG_V1, 1, INS_OPTS_8B);
    theEmitter->emitIns_R_R_I(INS_uqshl, EA_16BYTE, REG_V2, REG_V3, 7, INS_OPTS_16B);
    theEmitter->emitIns_R_R_I(INS_uqshl, EA_8BYTE, REG_V4, REG_V5, 9, INS_OPTS_4H);
    theEmitter->emitIns_R_R_I(INS_uqshl, EA_16BYTE, REG_V6, REG_V7, 15, INS_OPTS_8H);
    theEmitter->emitIns_R_R_I(INS_uqshl, EA_8BYTE, REG_V8, REG_V9, 17, INS_OPTS_2S);
    theEmitter->emitIns_R_R_I(INS_uqshl, EA_16BYTE, REG_V10, REG_V11, 31, INS_OPTS_4S);
    theEmitter->emitIns_R_R_I(INS_uqshl, EA_16BYTE, REG_V12, REG_V13, 63, INS_OPTS_2D);

    // uqshrn scalar
    theEmitter->emitIns_R_R_I(INS_uqshrn, EA_1BYTE, REG_V0, REG_V1, 1, INS_OPTS_NONE);
    theEmitter->emitIns_R_R_I(INS_uqshrn, EA_1BYTE, REG_V2, REG_V3, 8, INS_OPTS_NONE);
    theEmitter->emitIns_R_R_I(INS_uqshrn, EA_2BYTE, REG_V4, REG_V5, 9, INS_OPTS_NONE);
    theEmitter->emitIns_R_R_I(INS_uqshrn, EA_2BYTE, REG_V6, REG_V7, 16, INS_OPTS_NONE);
    theEmitter->emitIns_R_R_I(INS_uqshrn, EA_4BYTE, REG_V8, REG_V9, 17, INS_OPTS_NONE);
    theEmitter->emitIns_R_R_I(INS_uqshrn, EA_4BYTE, REG_V10, REG_V11, 32, INS_OPTS_NONE);

    // uqshrn{2} vector
    theEmitter->emitIns_R_R_I(INS_uqshrn, EA_8BYTE, REG_V0, REG_V1, 1, INS_OPTS_8B);
    theEmitter->emitIns_R_R_I(INS_uqshrn, EA_8BYTE, REG_V2, REG_V3, 8, INS_OPTS_8B);
    theEmitter->emitIns_R_R_I(INS_uqshrn2, EA_16BYTE, REG_V4, REG_V5, 1, INS_OPTS_16B);
    theEmitter->emitIns_R_R_I(INS_uqshrn2, EA_16BYTE, REG_V6, REG_V7, 8, INS_OPTS_16B);
    theEmitter->emitIns_R_R_I(INS_uqshrn, EA_8BYTE, REG_V8, REG_V9, 9, INS_OPTS_4H);
    theEmitter->emitIns_R_R_I(INS_uqshrn, EA_8BYTE, REG_V10, REG_V11, 16, INS_OPTS_4H);
    theEmitter->emitIns_R_R_I(INS_uqshrn2, EA_16BYTE, REG_V12, REG_V13, 9, INS_OPTS_8H);
    theEmitter->emitIns_R_R_I(INS_uqshrn2, EA_16BYTE, REG_V14, REG_V15, 16, INS_OPTS_8H);
    theEmitter->emitIns_R_R_I(INS_uqshrn, EA_8BYTE, REG_V16, REG_V17, 17, INS_OPTS_2S);
    theEmitter->emitIns_R_R_I(INS_uqshrn, EA_8BYTE, REG_V18, REG_V18, 32, INS_OPTS_2S);
    theEmitter->emitIns_R_R_I(INS_uqshrn2, EA_16BYTE, REG_V20, REG_V21, 17, INS_OPTS_4S);
    theEmitter->emitIns_R_R_I(INS_uqshrn2, EA_16BYTE, REG_V22, REG_V23, 32, INS_OPTS_4S);

#endif // ALL_ARM64_EMITTER_UNIT_TESTS

#ifdef ALL_ARM64_EMITTER_UNIT_TESTS
    //
    // R_R_R   vector operations, one dest, two source
    //

    genDefineTempLabel(genCreateTempLabel());

    // Specifying an Arrangement is optional
    //
    theEmitter->emitIns_R_R_R(INS_and, EA_8BYTE, REG_V6, REG_V7, REG_V8);
    theEmitter->emitIns_R_R_R(INS_bic, EA_8BYTE, REG_V9, REG_V10, REG_V11);
    theEmitter->emitIns_R_R_R(INS_eor, EA_8BYTE, REG_V12, REG_V13, REG_V14);
    theEmitter->emitIns_R_R_R(INS_orr, EA_8BYTE, REG_V15, REG_V16, REG_V17);
    theEmitter->emitIns_R_R_R(INS_orn, EA_8BYTE, REG_V18, REG_V19, REG_V20);
    theEmitter->emitIns_R_R_R(INS_and, EA_16BYTE, REG_V21, REG_V22, REG_V23);
    theEmitter->emitIns_R_R_R(INS_bic, EA_16BYTE, REG_V24, REG_V25, REG_V26);
    theEmitter->emitIns_R_R_R(INS_eor, EA_16BYTE, REG_V27, REG_V28, REG_V29);
    theEmitter->emitIns_R_R_R(INS_orr, EA_16BYTE, REG_V30, REG_V31, REG_V0);
    theEmitter->emitIns_R_R_R(INS_orn, EA_16BYTE, REG_V1, REG_V2, REG_V3);

    theEmitter->emitIns_R_R_R(INS_bsl, EA_8BYTE, REG_V4, REG_V5, REG_V6);
    theEmitter->emitIns_R_R_R(INS_bit, EA_8BYTE, REG_V7, REG_V8, REG_V9);
    theEmitter->emitIns_R_R_R(INS_bif, EA_8BYTE, REG_V10, REG_V11, REG_V12);
    theEmitter->emitIns_R_R_R(INS_bsl, EA_16BYTE, REG_V13, REG_V14, REG_V15);
    theEmitter->emitIns_R_R_R(INS_bit, EA_16BYTE, REG_V16, REG_V17, REG_V18);
    theEmitter->emitIns_R_R_R(INS_bif, EA_16BYTE, REG_V19, REG_V20, REG_V21);

    // Default Arrangement as per the ARM64 manual
    //
    theEmitter->emitIns_R_R_R(INS_and, EA_8BYTE, REG_V6, REG_V7, REG_V8, INS_OPTS_8B);
    theEmitter->emitIns_R_R_R(INS_bic, EA_8BYTE, REG_V9, REG_V10, REG_V11, INS_OPTS_8B);
    theEmitter->emitIns_R_R_R(INS_eor, EA_8BYTE, REG_V12, REG_V13, REG_V14, INS_OPTS_8B);
    theEmitter->emitIns_R_R_R(INS_orr, EA_8BYTE, REG_V15, REG_V16, REG_V17, INS_OPTS_8B);
    theEmitter->emitIns_R_R_R(INS_orn, EA_8BYTE, REG_V18, REG_V19, REG_V20, INS_OPTS_8B);
    theEmitter->emitIns_R_R_R(INS_and, EA_16BYTE, REG_V21, REG_V22, REG_V23, INS_OPTS_16B);
    theEmitter->emitIns_R_R_R(INS_bic, EA_16BYTE, REG_V24, REG_V25, REG_V26, INS_OPTS_16B);
    theEmitter->emitIns_R_R_R(INS_eor, EA_16BYTE, REG_V27, REG_V28, REG_V29, INS_OPTS_16B);
    theEmitter->emitIns_R_R_R(INS_orr, EA_16BYTE, REG_V30, REG_V31, REG_V0, INS_OPTS_16B);
    theEmitter->emitIns_R_R_R(INS_orn, EA_16BYTE, REG_V1, REG_V2, REG_V3, INS_OPTS_16B);

    theEmitter->emitIns_R_R_R(INS_bsl, EA_8BYTE, REG_V4, REG_V5, REG_V6, INS_OPTS_8B);
    theEmitter->emitIns_R_R_R(INS_bit, EA_8BYTE, REG_V7, REG_V8, REG_V9, INS_OPTS_8B);
    theEmitter->emitIns_R_R_R(INS_bif, EA_8BYTE, REG_V10, REG_V11, REG_V12, INS_OPTS_8B);
    theEmitter->emitIns_R_R_R(INS_bsl, EA_16BYTE, REG_V13, REG_V14, REG_V15, INS_OPTS_16B);
    theEmitter->emitIns_R_R_R(INS_bit, EA_16BYTE, REG_V16, REG_V17, REG_V18, INS_OPTS_16B);
    theEmitter->emitIns_R_R_R(INS_bif, EA_16BYTE, REG_V19, REG_V20, REG_V21, INS_OPTS_16B);

    genDefineTempLabel(genCreateTempLabel());

    // add
    theEmitter->emitIns_R_R_R(INS_add, EA_8BYTE, REG_V0, REG_V1, REG_V2); // scalar 8BYTE
    theEmitter->emitIns_R_R_R(INS_add, EA_8BYTE, REG_V3, REG_V4, REG_V5, INS_OPTS_8B);
    theEmitter->emitIns_R_R_R(INS_add, EA_8BYTE, REG_V6, REG_V7, REG_V8, INS_OPTS_4H);
    theEmitter->emitIns_R_R_R(INS_add, EA_8BYTE, REG_V9, REG_V10, REG_V11, INS_OPTS_2S);
    theEmitter->emitIns_R_R_R(INS_add, EA_16BYTE, REG_V12, REG_V13, REG_V14, INS_OPTS_16B);
    theEmitter->emitIns_R_R_R(INS_add, EA_16BYTE, REG_V15, REG_V16, REG_V17, INS_OPTS_8H);
    theEmitter->emitIns_R_R_R(INS_add, EA_16BYTE, REG_V18, REG_V19, REG_V20, INS_OPTS_4S);
    theEmitter->emitIns_R_R_R(INS_add, EA_16BYTE, REG_V21, REG_V22, REG_V23, INS_OPTS_2D);

    // addp
    theEmitter->emitIns_R_R(INS_addp, EA_16BYTE, REG_V0, REG_V1, INS_OPTS_2D); // scalar 16BYTE
    theEmitter->emitIns_R_R_R(INS_addp, EA_8BYTE, REG_V3, REG_V4, REG_V5, INS_OPTS_8B);
    theEmitter->emitIns_R_R_R(INS_addp, EA_8BYTE, REG_V6, REG_V7, REG_V8, INS_OPTS_4H);
    theEmitter->emitIns_R_R_R(INS_addp, EA_8BYTE, REG_V9, REG_V10, REG_V11, INS_OPTS_2S);
    theEmitter->emitIns_R_R_R(INS_addp, EA_16BYTE, REG_V12, REG_V13, REG_V14, INS_OPTS_16B);
    theEmitter->emitIns_R_R_R(INS_addp, EA_16BYTE, REG_V15, REG_V16, REG_V17, INS_OPTS_8H);
    theEmitter->emitIns_R_R_R(INS_addp, EA_16BYTE, REG_V18, REG_V19, REG_V20, INS_OPTS_4S);
    theEmitter->emitIns_R_R_R(INS_addp, EA_16BYTE, REG_V21, REG_V22, REG_V23, INS_OPTS_2D);

    // sub
    theEmitter->emitIns_R_R_R(INS_sub, EA_8BYTE, REG_V1, REG_V2, REG_V3); // scalar 8BYTE
    theEmitter->emitIns_R_R_R(INS_sub, EA_8BYTE, REG_V4, REG_V5, REG_V6, INS_OPTS_8B);
    theEmitter->emitIns_R_R_R(INS_sub, EA_8BYTE, REG_V7, REG_V8, REG_V9, INS_OPTS_4H);
    theEmitter->emitIns_R_R_R(INS_sub, EA_8BYTE, REG_V10, REG_V11, REG_V12, INS_OPTS_2S);
    theEmitter->emitIns_R_R_R(INS_sub, EA_16BYTE, REG_V13, REG_V14, REG_V15, INS_OPTS_16B);
    theEmitter->emitIns_R_R_R(INS_sub, EA_16BYTE, REG_V16, REG_V17, REG_V18, INS_OPTS_8H);
    theEmitter->emitIns_R_R_R(INS_sub, EA_16BYTE, REG_V19, REG_V20, REG_V21, INS_OPTS_4S);
    theEmitter->emitIns_R_R_R(INS_sub, EA_16BYTE, REG_V22, REG_V23, REG_V24, INS_OPTS_2D);

    genDefineTempLabel(genCreateTempLabel());

    // saba vector
    theEmitter->emitIns_R_R_R(INS_saba, EA_8BYTE, REG_V0, REG_V1, REG_V2, INS_OPTS_8B);
    theEmitter->emitIns_R_R_R(INS_saba, EA_16BYTE, REG_V3, REG_V4, REG_V5, INS_OPTS_16B);
    theEmitter->emitIns_R_R_R(INS_saba, EA_8BYTE, REG_V6, REG_V7, REG_V8, INS_OPTS_4H);
    theEmitter->emitIns_R_R_R(INS_saba, EA_16BYTE, REG_V9, REG_V10, REG_V11, INS_OPTS_8H);
    theEmitter->emitIns_R_R_R(INS_saba, EA_8BYTE, REG_V12, REG_V13, REG_V14, INS_OPTS_2S);
    theEmitter->emitIns_R_R_R(INS_saba, EA_16BYTE, REG_V15, REG_V16, REG_V17, INS_OPTS_4S);

    // sabd vector
    theEmitter->emitIns_R_R_R(INS_sabd, EA_8BYTE, REG_V0, REG_V1, REG_V2, INS_OPTS_8B);
    theEmitter->emitIns_R_R_R(INS_sabd, EA_16BYTE, REG_V3, REG_V4, REG_V5, INS_OPTS_16B);
    theEmitter->emitIns_R_R_R(INS_sabd, EA_8BYTE, REG_V6, REG_V7, REG_V8, INS_OPTS_4H);
    theEmitter->emitIns_R_R_R(INS_sabd, EA_16BYTE, REG_V9, REG_V10, REG_V11, INS_OPTS_8H);
    theEmitter->emitIns_R_R_R(INS_sabd, EA_8BYTE, REG_V12, REG_V13, REG_V14, INS_OPTS_2S);
    theEmitter->emitIns_R_R_R(INS_sabd, EA_16BYTE, REG_V15, REG_V16, REG_V17, INS_OPTS_4S);

    // uaba vector
    theEmitter->emitIns_R_R_R(INS_uaba, EA_8BYTE, REG_V0, REG_V1, REG_V2, INS_OPTS_8B);
    theEmitter->emitIns_R_R_R(INS_uaba, EA_16BYTE, REG_V3, REG_V4, REG_V5, INS_OPTS_16B);
    theEmitter->emitIns_R_R_R(INS_uaba, EA_8BYTE, REG_V6, REG_V7, REG_V8, INS_OPTS_4H);
    theEmitter->emitIns_R_R_R(INS_uaba, EA_16BYTE, REG_V9, REG_V10, REG_V11, INS_OPTS_8H);
    theEmitter->emitIns_R_R_R(INS_uaba, EA_8BYTE, REG_V12, REG_V13, REG_V14, INS_OPTS_2S);
    theEmitter->emitIns_R_R_R(INS_uaba, EA_16BYTE, REG_V15, REG_V16, REG_V17, INS_OPTS_4S);

    // uabd vector
    theEmitter->emitIns_R_R_R(INS_uabd, EA_8BYTE, REG_V0, REG_V1, REG_V2, INS_OPTS_8B);
    theEmitter->emitIns_R_R_R(INS_uabd, EA_16BYTE, REG_V3, REG_V4, REG_V5, INS_OPTS_16B);
    theEmitter->emitIns_R_R_R(INS_uabd, EA_8BYTE, REG_V6, REG_V7, REG_V8, INS_OPTS_4H);
    theEmitter->emitIns_R_R_R(INS_uabd, EA_16BYTE, REG_V9, REG_V10, REG_V11, INS_OPTS_8H);
    theEmitter->emitIns_R_R_R(INS_uabd, EA_8BYTE, REG_V12, REG_V13, REG_V14, INS_OPTS_2S);
    theEmitter->emitIns_R_R_R(INS_uabd, EA_16BYTE, REG_V15, REG_V16, REG_V17, INS_OPTS_4S);
#endif // ALL_ARM64_EMITTER_UNIT_TESTS

#ifdef ALL_ARM64_EMITTER_UNIT_TESTS
    // smax vector
    theEmitter->emitIns_R_R_R(INS_smax, EA_8BYTE, REG_V0, REG_V1, REG_V2, INS_OPTS_8B);
    theEmitter->emitIns_R_R_R(INS_smax, EA_16BYTE, REG_V3, REG_V4, REG_V5, INS_OPTS_16B);
    theEmitter->emitIns_R_R_R(INS_smax, EA_8BYTE, REG_V6, REG_V7, REG_V8, INS_OPTS_4H);
    theEmitter->emitIns_R_R_R(INS_smax, EA_16BYTE, REG_V9, REG_V10, REG_V11, INS_OPTS_8H);
    theEmitter->emitIns_R_R_R(INS_smax, EA_8BYTE, REG_V12, REG_V13, REG_V14, INS_OPTS_2S);
    theEmitter->emitIns_R_R_R(INS_smax, EA_16BYTE, REG_V15, REG_V16, REG_V17, INS_OPTS_4S);

    // smaxp vector
    theEmitter->emitIns_R_R_R(INS_smaxp, EA_8BYTE, REG_V0, REG_V1, REG_V2, INS_OPTS_8B);
    theEmitter->emitIns_R_R_R(INS_smaxp, EA_16BYTE, REG_V3, REG_V4, REG_V5, INS_OPTS_16B);
    theEmitter->emitIns_R_R_R(INS_smaxp, EA_8BYTE, REG_V6, REG_V7, REG_V8, INS_OPTS_4H);
    theEmitter->emitIns_R_R_R(INS_smaxp, EA_16BYTE, REG_V9, REG_V10, REG_V11, INS_OPTS_8H);
    theEmitter->emitIns_R_R_R(INS_smaxp, EA_8BYTE, REG_V12, REG_V13, REG_V14, INS_OPTS_2S);
    theEmitter->emitIns_R_R_R(INS_smaxp, EA_16BYTE, REG_V15, REG_V16, REG_V17, INS_OPTS_4S);

    // smin vector
    theEmitter->emitIns_R_R_R(INS_smin, EA_8BYTE, REG_V0, REG_V1, REG_V2, INS_OPTS_8B);
    theEmitter->emitIns_R_R_R(INS_smin, EA_16BYTE, REG_V3, REG_V4, REG_V5, INS_OPTS_16B);
    theEmitter->emitIns_R_R_R(INS_smin, EA_8BYTE, REG_V6, REG_V7, REG_V8, INS_OPTS_4H);
    theEmitter->emitIns_R_R_R(INS_smin, EA_16BYTE, REG_V9, REG_V10, REG_V11, INS_OPTS_8H);
    theEmitter->emitIns_R_R_R(INS_smin, EA_8BYTE, REG_V12, REG_V13, REG_V14, INS_OPTS_2S);
    theEmitter->emitIns_R_R_R(INS_smin, EA_16BYTE, REG_V15, REG_V16, REG_V17, INS_OPTS_4S);

    // sminp vector
    theEmitter->emitIns_R_R_R(INS_sminp, EA_8BYTE, REG_V0, REG_V1, REG_V2, INS_OPTS_8B);
    theEmitter->emitIns_R_R_R(INS_sminp, EA_16BYTE, REG_V3, REG_V4, REG_V5, INS_OPTS_16B);
    theEmitter->emitIns_R_R_R(INS_sminp, EA_8BYTE, REG_V6, REG_V7, REG_V8, INS_OPTS_4H);
    theEmitter->emitIns_R_R_R(INS_sminp, EA_16BYTE, REG_V9, REG_V10, REG_V11, INS_OPTS_8H);
    theEmitter->emitIns_R_R_R(INS_sminp, EA_8BYTE, REG_V12, REG_V13, REG_V14, INS_OPTS_2S);
    theEmitter->emitIns_R_R_R(INS_sminp, EA_16BYTE, REG_V15, REG_V16, REG_V17, INS_OPTS_4S);

    // umax vector
    theEmitter->emitIns_R_R_R(INS_umax, EA_8BYTE, REG_V0, REG_V1, REG_V2, INS_OPTS_8B);
    theEmitter->emitIns_R_R_R(INS_umax, EA_16BYTE, REG_V3, REG_V4, REG_V5, INS_OPTS_16B);
    theEmitter->emitIns_R_R_R(INS_umax, EA_8BYTE, REG_V6, REG_V7, REG_V8, INS_OPTS_4H);
    theEmitter->emitIns_R_R_R(INS_umax, EA_16BYTE, REG_V9, REG_V10, REG_V11, INS_OPTS_8H);
    theEmitter->emitIns_R_R_R(INS_umax, EA_8BYTE, REG_V12, REG_V13, REG_V14, INS_OPTS_2S);
    theEmitter->emitIns_R_R_R(INS_umax, EA_16BYTE, REG_V15, REG_V16, REG_V17, INS_OPTS_4S);

    // umaxp vector
    theEmitter->emitIns_R_R_R(INS_umaxp, EA_8BYTE, REG_V0, REG_V1, REG_V2, INS_OPTS_8B);
    theEmitter->emitIns_R_R_R(INS_umaxp, EA_16BYTE, REG_V3, REG_V4, REG_V5, INS_OPTS_16B);
    theEmitter->emitIns_R_R_R(INS_umaxp, EA_8BYTE, REG_V6, REG_V7, REG_V8, INS_OPTS_4H);
    theEmitter->emitIns_R_R_R(INS_umaxp, EA_16BYTE, REG_V9, REG_V10, REG_V11, INS_OPTS_8H);
    theEmitter->emitIns_R_R_R(INS_umaxp, EA_8BYTE, REG_V12, REG_V13, REG_V14, INS_OPTS_2S);
    theEmitter->emitIns_R_R_R(INS_umaxp, EA_16BYTE, REG_V15, REG_V16, REG_V17, INS_OPTS_4S);

    // umin vector
    theEmitter->emitIns_R_R_R(INS_umin, EA_8BYTE, REG_V0, REG_V1, REG_V2, INS_OPTS_8B);
    theEmitter->emitIns_R_R_R(INS_umin, EA_16BYTE, REG_V3, REG_V4, REG_V5, INS_OPTS_16B);
    theEmitter->emitIns_R_R_R(INS_umin, EA_8BYTE, REG_V6, REG_V7, REG_V8, INS_OPTS_4H);
    theEmitter->emitIns_R_R_R(INS_umin, EA_16BYTE, REG_V9, REG_V10, REG_V11, INS_OPTS_8H);
    theEmitter->emitIns_R_R_R(INS_umin, EA_8BYTE, REG_V12, REG_V13, REG_V14, INS_OPTS_2S);
    theEmitter->emitIns_R_R_R(INS_umin, EA_16BYTE, REG_V15, REG_V16, REG_V17, INS_OPTS_4S);

    // uminp vector
    theEmitter->emitIns_R_R_R(INS_uminp, EA_8BYTE, REG_V0, REG_V1, REG_V2, INS_OPTS_8B);
    theEmitter->emitIns_R_R_R(INS_uminp, EA_16BYTE, REG_V3, REG_V4, REG_V5, INS_OPTS_16B);
    theEmitter->emitIns_R_R_R(INS_uminp, EA_8BYTE, REG_V6, REG_V7, REG_V8, INS_OPTS_4H);
    theEmitter->emitIns_R_R_R(INS_uminp, EA_16BYTE, REG_V9, REG_V10, REG_V11, INS_OPTS_8H);
    theEmitter->emitIns_R_R_R(INS_uminp, EA_8BYTE, REG_V12, REG_V13, REG_V14, INS_OPTS_2S);
    theEmitter->emitIns_R_R_R(INS_uminp, EA_16BYTE, REG_V15, REG_V16, REG_V17, INS_OPTS_4S);

    // cmeq vector
    theEmitter->emitIns_R_R_R(INS_cmeq, EA_8BYTE, REG_V0, REG_V1, REG_V2, INS_OPTS_8B);
    theEmitter->emitIns_R_R_R(INS_cmeq, EA_16BYTE, REG_V3, REG_V4, REG_V5, INS_OPTS_16B);
    theEmitter->emitIns_R_R_R(INS_cmeq, EA_8BYTE, REG_V6, REG_V7, REG_V8, INS_OPTS_4H);
    theEmitter->emitIns_R_R_R(INS_cmeq, EA_16BYTE, REG_V9, REG_V10, REG_V11, INS_OPTS_8H);
    theEmitter->emitIns_R_R_R(INS_cmeq, EA_8BYTE, REG_V12, REG_V13, REG_V14, INS_OPTS_2S);
    theEmitter->emitIns_R_R_R(INS_cmeq, EA_16BYTE, REG_V15, REG_V16, REG_V17, INS_OPTS_4S);
    theEmitter->emitIns_R_R_R(INS_cmeq, EA_16BYTE, REG_V18, REG_V19, REG_V20, INS_OPTS_2D);

    // cmge vector
    theEmitter->emitIns_R_R_R(INS_cmge, EA_8BYTE, REG_V0, REG_V1, REG_V2, INS_OPTS_8B);
    theEmitter->emitIns_R_R_R(INS_cmge, EA_16BYTE, REG_V3, REG_V4, REG_V5, INS_OPTS_16B);
    theEmitter->emitIns_R_R_R(INS_cmge, EA_8BYTE, REG_V6, REG_V7, REG_V8, INS_OPTS_4H);
    theEmitter->emitIns_R_R_R(INS_cmge, EA_16BYTE, REG_V9, REG_V10, REG_V11, INS_OPTS_8H);
    theEmitter->emitIns_R_R_R(INS_cmge, EA_8BYTE, REG_V12, REG_V13, REG_V14, INS_OPTS_2S);
    theEmitter->emitIns_R_R_R(INS_cmge, EA_16BYTE, REG_V15, REG_V16, REG_V17, INS_OPTS_4S);
    theEmitter->emitIns_R_R_R(INS_cmge, EA_16BYTE, REG_V18, REG_V19, REG_V20, INS_OPTS_2D);

    // cmgt vector
    theEmitter->emitIns_R_R_R(INS_cmgt, EA_8BYTE, REG_V0, REG_V1, REG_V2, INS_OPTS_8B);
    theEmitter->emitIns_R_R_R(INS_cmgt, EA_16BYTE, REG_V3, REG_V4, REG_V5, INS_OPTS_16B);
    theEmitter->emitIns_R_R_R(INS_cmgt, EA_8BYTE, REG_V6, REG_V7, REG_V8, INS_OPTS_4H);
    theEmitter->emitIns_R_R_R(INS_cmgt, EA_16BYTE, REG_V9, REG_V10, REG_V11, INS_OPTS_8H);
    theEmitter->emitIns_R_R_R(INS_cmgt, EA_8BYTE, REG_V12, REG_V13, REG_V14, INS_OPTS_2S);
    theEmitter->emitIns_R_R_R(INS_cmgt, EA_16BYTE, REG_V15, REG_V16, REG_V17, INS_OPTS_4S);
    theEmitter->emitIns_R_R_R(INS_cmgt, EA_16BYTE, REG_V18, REG_V19, REG_V20, INS_OPTS_2D);

    // cmhi vector
    theEmitter->emitIns_R_R_R(INS_cmhi, EA_8BYTE, REG_V0, REG_V1, REG_V2, INS_OPTS_8B);
    theEmitter->emitIns_R_R_R(INS_cmhi, EA_16BYTE, REG_V3, REG_V4, REG_V5, INS_OPTS_16B);
    theEmitter->emitIns_R_R_R(INS_cmhi, EA_8BYTE, REG_V6, REG_V7, REG_V8, INS_OPTS_4H);
    theEmitter->emitIns_R_R_R(INS_cmhi, EA_16BYTE, REG_V9, REG_V10, REG_V11, INS_OPTS_8H);
    theEmitter->emitIns_R_R_R(INS_cmhi, EA_8BYTE, REG_V12, REG_V13, REG_V14, INS_OPTS_2S);
    theEmitter->emitIns_R_R_R(INS_cmhi, EA_16BYTE, REG_V15, REG_V16, REG_V17, INS_OPTS_4S);
    theEmitter->emitIns_R_R_R(INS_cmhi, EA_16BYTE, REG_V18, REG_V19, REG_V20, INS_OPTS_2D);

    // cmhs vector
    theEmitter->emitIns_R_R_R(INS_cmhs, EA_8BYTE, REG_V0, REG_V1, REG_V2, INS_OPTS_8B);
    theEmitter->emitIns_R_R_R(INS_cmhs, EA_16BYTE, REG_V3, REG_V4, REG_V5, INS_OPTS_16B);
    theEmitter->emitIns_R_R_R(INS_cmhs, EA_8BYTE, REG_V6, REG_V7, REG_V8, INS_OPTS_4H);
    theEmitter->emitIns_R_R_R(INS_cmhs, EA_16BYTE, REG_V9, REG_V10, REG_V11, INS_OPTS_8H);
    theEmitter->emitIns_R_R_R(INS_cmhs, EA_8BYTE, REG_V12, REG_V13, REG_V14, INS_OPTS_2S);
    theEmitter->emitIns_R_R_R(INS_cmhs, EA_16BYTE, REG_V15, REG_V16, REG_V17, INS_OPTS_4S);
    theEmitter->emitIns_R_R_R(INS_cmhs, EA_16BYTE, REG_V18, REG_V19, REG_V20, INS_OPTS_2D);

    // cmtst vector
    theEmitter->emitIns_R_R_R(INS_cmtst, EA_8BYTE, REG_V0, REG_V1, REG_V2, INS_OPTS_8B);
    theEmitter->emitIns_R_R_R(INS_cmtst, EA_16BYTE, REG_V3, REG_V4, REG_V5, INS_OPTS_16B);
    theEmitter->emitIns_R_R_R(INS_cmtst, EA_8BYTE, REG_V6, REG_V7, REG_V8, INS_OPTS_4H);
    theEmitter->emitIns_R_R_R(INS_cmtst, EA_16BYTE, REG_V9, REG_V10, REG_V11, INS_OPTS_8H);
    theEmitter->emitIns_R_R_R(INS_cmtst, EA_8BYTE, REG_V12, REG_V13, REG_V14, INS_OPTS_2S);
    theEmitter->emitIns_R_R_R(INS_cmtst, EA_16BYTE, REG_V15, REG_V16, REG_V17, INS_OPTS_4S);
    theEmitter->emitIns_R_R_R(INS_cmtst, EA_16BYTE, REG_V18, REG_V19, REG_V20, INS_OPTS_2D);

    // faddp vector
    theEmitter->emitIns_R_R_R(INS_faddp, EA_8BYTE, REG_V12, REG_V13, REG_V14, INS_OPTS_2S);
    theEmitter->emitIns_R_R_R(INS_faddp, EA_16BYTE, REG_V15, REG_V16, REG_V17, INS_OPTS_4S);
    theEmitter->emitIns_R_R_R(INS_faddp, EA_16BYTE, REG_V15, REG_V16, REG_V17, INS_OPTS_2D);

    // fcmeq vector
    theEmitter->emitIns_R_R_R(INS_fcmeq, EA_8BYTE, REG_V12, REG_V13, REG_V14, INS_OPTS_2S);
    theEmitter->emitIns_R_R_R(INS_fcmeq, EA_16BYTE, REG_V15, REG_V16, REG_V17, INS_OPTS_4S);
    theEmitter->emitIns_R_R_R(INS_fcmeq, EA_16BYTE, REG_V15, REG_V16, REG_V17, INS_OPTS_2D);

    // fcmge vector
    theEmitter->emitIns_R_R_R(INS_fcmge, EA_8BYTE, REG_V12, REG_V13, REG_V14, INS_OPTS_2S);
    theEmitter->emitIns_R_R_R(INS_fcmge, EA_16BYTE, REG_V15, REG_V16, REG_V17, INS_OPTS_4S);
    theEmitter->emitIns_R_R_R(INS_fcmge, EA_16BYTE, REG_V15, REG_V16, REG_V17, INS_OPTS_2D);

    // fcmgt vector
    theEmitter->emitIns_R_R_R(INS_fcmgt, EA_8BYTE, REG_V12, REG_V13, REG_V14, INS_OPTS_2S);
    theEmitter->emitIns_R_R_R(INS_fcmgt, EA_16BYTE, REG_V15, REG_V16, REG_V17, INS_OPTS_4S);
    theEmitter->emitIns_R_R_R(INS_fcmgt, EA_16BYTE, REG_V15, REG_V16, REG_V17, INS_OPTS_2D);
#endif // ALL_ARM64_EMITTER_UNIT_TESTS

#ifdef ALL_ARM64_EMITTER_UNIT_TESTS
    // trn1 vector
    theEmitter->emitIns_R_R_R(INS_trn1, EA_8BYTE, REG_V0, REG_V1, REG_V2, INS_OPTS_8B);
    theEmitter->emitIns_R_R_R(INS_trn1, EA_16BYTE, REG_V3, REG_V4, REG_V5, INS_OPTS_16B);
    theEmitter->emitIns_R_R_R(INS_trn1, EA_8BYTE, REG_V6, REG_V7, REG_V8, INS_OPTS_4H);
    theEmitter->emitIns_R_R_R(INS_trn1, EA_16BYTE, REG_V9, REG_V10, REG_V11, INS_OPTS_8H);
    theEmitter->emitIns_R_R_R(INS_trn1, EA_8BYTE, REG_V12, REG_V13, REG_V14, INS_OPTS_2S);
    theEmitter->emitIns_R_R_R(INS_trn1, EA_16BYTE, REG_V15, REG_V16, REG_V17, INS_OPTS_4S);
    theEmitter->emitIns_R_R_R(INS_trn1, EA_16BYTE, REG_V18, REG_V19, REG_V20, INS_OPTS_2D);

    // trn2 vector
    theEmitter->emitIns_R_R_R(INS_trn2, EA_8BYTE, REG_V0, REG_V1, REG_V2, INS_OPTS_8B);
    theEmitter->emitIns_R_R_R(INS_trn2, EA_16BYTE, REG_V3, REG_V4, REG_V5, INS_OPTS_16B);
    theEmitter->emitIns_R_R_R(INS_trn2, EA_8BYTE, REG_V6, REG_V7, REG_V8, INS_OPTS_4H);
    theEmitter->emitIns_R_R_R(INS_trn2, EA_16BYTE, REG_V9, REG_V10, REG_V11, INS_OPTS_8H);
    theEmitter->emitIns_R_R_R(INS_trn2, EA_8BYTE, REG_V12, REG_V13, REG_V14, INS_OPTS_2S);
    theEmitter->emitIns_R_R_R(INS_trn2, EA_16BYTE, REG_V15, REG_V16, REG_V17, INS_OPTS_4S);
    theEmitter->emitIns_R_R_R(INS_trn2, EA_16BYTE, REG_V18, REG_V19, REG_V20, INS_OPTS_2D);

    // uzp1 vector
    theEmitter->emitIns_R_R_R(INS_uzp1, EA_8BYTE, REG_V0, REG_V1, REG_V2, INS_OPTS_8B);
    theEmitter->emitIns_R_R_R(INS_uzp1, EA_16BYTE, REG_V3, REG_V4, REG_V5, INS_OPTS_16B);
    theEmitter->emitIns_R_R_R(INS_uzp1, EA_8BYTE, REG_V6, REG_V7, REG_V8, INS_OPTS_4H);
    theEmitter->emitIns_R_R_R(INS_uzp1, EA_16BYTE, REG_V9, REG_V10, REG_V11, INS_OPTS_8H);
    theEmitter->emitIns_R_R_R(INS_uzp1, EA_8BYTE, REG_V12, REG_V13, REG_V14, INS_OPTS_2S);
    theEmitter->emitIns_R_R_R(INS_uzp1, EA_16BYTE, REG_V15, REG_V16, REG_V17, INS_OPTS_4S);
    theEmitter->emitIns_R_R_R(INS_uzp1, EA_16BYTE, REG_V18, REG_V19, REG_V20, INS_OPTS_2D);

    // uzp2 vector
    theEmitter->emitIns_R_R_R(INS_uzp2, EA_8BYTE, REG_V0, REG_V1, REG_V2, INS_OPTS_8B);
    theEmitter->emitIns_R_R_R(INS_uzp2, EA_16BYTE, REG_V3, REG_V4, REG_V5, INS_OPTS_16B);
    theEmitter->emitIns_R_R_R(INS_uzp2, EA_8BYTE, REG_V6, REG_V7, REG_V8, INS_OPTS_4H);
    theEmitter->emitIns_R_R_R(INS_uzp2, EA_16BYTE, REG_V9, REG_V10, REG_V11, INS_OPTS_8H);
    theEmitter->emitIns_R_R_R(INS_uzp2, EA_8BYTE, REG_V12, REG_V13, REG_V14, INS_OPTS_2S);
    theEmitter->emitIns_R_R_R(INS_uzp2, EA_16BYTE, REG_V15, REG_V16, REG_V17, INS_OPTS_4S);
    theEmitter->emitIns_R_R_R(INS_uzp2, EA_16BYTE, REG_V18, REG_V19, REG_V20, INS_OPTS_2D);

    // zip1 vector
    theEmitter->emitIns_R_R_R(INS_zip1, EA_8BYTE, REG_V0, REG_V1, REG_V2, INS_OPTS_8B);
    theEmitter->emitIns_R_R_R(INS_zip1, EA_16BYTE, REG_V3, REG_V4, REG_V5, INS_OPTS_16B);
    theEmitter->emitIns_R_R_R(INS_zip1, EA_8BYTE, REG_V6, REG_V7, REG_V8, INS_OPTS_4H);
    theEmitter->emitIns_R_R_R(INS_zip1, EA_16BYTE, REG_V9, REG_V10, REG_V11, INS_OPTS_8H);
    theEmitter->emitIns_R_R_R(INS_zip1, EA_8BYTE, REG_V12, REG_V13, REG_V14, INS_OPTS_2S);
    theEmitter->emitIns_R_R_R(INS_zip1, EA_16BYTE, REG_V15, REG_V16, REG_V17, INS_OPTS_4S);
    theEmitter->emitIns_R_R_R(INS_zip1, EA_16BYTE, REG_V18, REG_V19, REG_V20, INS_OPTS_2D);

    // zip2 vector
    theEmitter->emitIns_R_R_R(INS_zip2, EA_8BYTE, REG_V0, REG_V1, REG_V2, INS_OPTS_8B);
    theEmitter->emitIns_R_R_R(INS_zip2, EA_16BYTE, REG_V3, REG_V4, REG_V5, INS_OPTS_16B);
    theEmitter->emitIns_R_R_R(INS_zip2, EA_8BYTE, REG_V6, REG_V7, REG_V8, INS_OPTS_4H);
    theEmitter->emitIns_R_R_R(INS_zip2, EA_16BYTE, REG_V9, REG_V10, REG_V11, INS_OPTS_8H);
    theEmitter->emitIns_R_R_R(INS_zip2, EA_8BYTE, REG_V12, REG_V13, REG_V14, INS_OPTS_2S);
    theEmitter->emitIns_R_R_R(INS_zip2, EA_16BYTE, REG_V15, REG_V16, REG_V17, INS_OPTS_4S);
    theEmitter->emitIns_R_R_R(INS_zip2, EA_16BYTE, REG_V18, REG_V19, REG_V20, INS_OPTS_2D);
#endif // ALL_ARM64_EMITTER_UNIT_TESTS

#ifdef ALL_ARM64_EMITTER_UNIT_TESTS
    // srshl scalar
    theEmitter->emitIns_R_R_R(INS_srshl, EA_8BYTE, REG_V0, REG_V1, REG_V2, INS_OPTS_NONE);

    // srshl vector
    theEmitter->emitIns_R_R_R(INS_srshl, EA_8BYTE, REG_V0, REG_V1, REG_V2, INS_OPTS_8B);
    theEmitter->emitIns_R_R_R(INS_srshl, EA_16BYTE, REG_V3, REG_V4, REG_V5, INS_OPTS_16B);
    theEmitter->emitIns_R_R_R(INS_srshl, EA_8BYTE, REG_V6, REG_V7, REG_V8, INS_OPTS_4H);
    theEmitter->emitIns_R_R_R(INS_srshl, EA_16BYTE, REG_V9, REG_V10, REG_V11, INS_OPTS_8H);
    theEmitter->emitIns_R_R_R(INS_srshl, EA_8BYTE, REG_V12, REG_V13, REG_V14, INS_OPTS_2S);
    theEmitter->emitIns_R_R_R(INS_srshl, EA_16BYTE, REG_V15, REG_V16, REG_V17, INS_OPTS_4S);
    theEmitter->emitIns_R_R_R(INS_srshl, EA_16BYTE, REG_V18, REG_V19, REG_V20, INS_OPTS_2D);

    // sshl scalar
    theEmitter->emitIns_R_R_R(INS_sshl, EA_8BYTE, REG_V0, REG_V1, REG_V2, INS_OPTS_NONE);

    // sshl vector
    theEmitter->emitIns_R_R_R(INS_sshl, EA_8BYTE, REG_V0, REG_V1, REG_V2, INS_OPTS_8B);
    theEmitter->emitIns_R_R_R(INS_sshl, EA_16BYTE, REG_V3, REG_V4, REG_V5, INS_OPTS_16B);
    theEmitter->emitIns_R_R_R(INS_sshl, EA_8BYTE, REG_V6, REG_V7, REG_V8, INS_OPTS_4H);
    theEmitter->emitIns_R_R_R(INS_sshl, EA_16BYTE, REG_V9, REG_V10, REG_V11, INS_OPTS_8H);
    theEmitter->emitIns_R_R_R(INS_sshl, EA_8BYTE, REG_V12, REG_V13, REG_V14, INS_OPTS_2S);
    theEmitter->emitIns_R_R_R(INS_sshl, EA_16BYTE, REG_V15, REG_V16, REG_V17, INS_OPTS_4S);
    theEmitter->emitIns_R_R_R(INS_sshl, EA_16BYTE, REG_V18, REG_V19, REG_V20, INS_OPTS_2D);

    // urshl scalar
    theEmitter->emitIns_R_R_R(INS_urshl, EA_8BYTE, REG_V0, REG_V1, REG_V2, INS_OPTS_NONE);

    // urshl vector
    theEmitter->emitIns_R_R_R(INS_urshl, EA_8BYTE, REG_V0, REG_V1, REG_V2, INS_OPTS_8B);
    theEmitter->emitIns_R_R_R(INS_urshl, EA_16BYTE, REG_V3, REG_V4, REG_V5, INS_OPTS_16B);
    theEmitter->emitIns_R_R_R(INS_urshl, EA_8BYTE, REG_V6, REG_V7, REG_V8, INS_OPTS_4H);
    theEmitter->emitIns_R_R_R(INS_urshl, EA_16BYTE, REG_V9, REG_V10, REG_V11, INS_OPTS_8H);
    theEmitter->emitIns_R_R_R(INS_urshl, EA_8BYTE, REG_V12, REG_V13, REG_V14, INS_OPTS_2S);
    theEmitter->emitIns_R_R_R(INS_urshl, EA_16BYTE, REG_V15, REG_V16, REG_V17, INS_OPTS_4S);
    theEmitter->emitIns_R_R_R(INS_urshl, EA_16BYTE, REG_V18, REG_V19, REG_V20, INS_OPTS_2D);

    // ushl scalar
    theEmitter->emitIns_R_R_R(INS_ushl, EA_8BYTE, REG_V0, REG_V1, REG_V2, INS_OPTS_NONE);

    // ushl vector
    theEmitter->emitIns_R_R_R(INS_ushl, EA_8BYTE, REG_V0, REG_V1, REG_V2, INS_OPTS_8B);
    theEmitter->emitIns_R_R_R(INS_ushl, EA_16BYTE, REG_V3, REG_V4, REG_V5, INS_OPTS_16B);
    theEmitter->emitIns_R_R_R(INS_ushl, EA_8BYTE, REG_V6, REG_V7, REG_V8, INS_OPTS_4H);
    theEmitter->emitIns_R_R_R(INS_ushl, EA_16BYTE, REG_V9, REG_V10, REG_V11, INS_OPTS_8H);
    theEmitter->emitIns_R_R_R(INS_ushl, EA_8BYTE, REG_V12, REG_V13, REG_V14, INS_OPTS_2S);
    theEmitter->emitIns_R_R_R(INS_ushl, EA_16BYTE, REG_V15, REG_V16, REG_V17, INS_OPTS_4S);
    theEmitter->emitIns_R_R_R(INS_ushl, EA_16BYTE, REG_V18, REG_V19, REG_V20, INS_OPTS_2D);

    // addhn vector
    theEmitter->emitIns_R_R_R(INS_addhn, EA_8BYTE, REG_V0, REG_V1, REG_V2, INS_OPTS_8B);
    theEmitter->emitIns_R_R_R(INS_addhn, EA_8BYTE, REG_V3, REG_V4, REG_V5, INS_OPTS_4H);
    theEmitter->emitIns_R_R_R(INS_addhn, EA_8BYTE, REG_V6, REG_V7, REG_V8, INS_OPTS_2S);

    // addhn2 vector
    theEmitter->emitIns_R_R_R(INS_addhn2, EA_16BYTE, REG_V9, REG_V10, REG_V11, INS_OPTS_16B);
    theEmitter->emitIns_R_R_R(INS_addhn2, EA_16BYTE, REG_V12, REG_V13, REG_V14, INS_OPTS_8H);
    theEmitter->emitIns_R_R_R(INS_addhn2, EA_16BYTE, REG_V15, REG_V16, REG_V17, INS_OPTS_4S);

    // raddhn vector
    theEmitter->emitIns_R_R_R(INS_raddhn, EA_8BYTE, REG_V0, REG_V1, REG_V2, INS_OPTS_8B);
    theEmitter->emitIns_R_R_R(INS_raddhn, EA_8BYTE, REG_V3, REG_V4, REG_V5, INS_OPTS_4H);
    theEmitter->emitIns_R_R_R(INS_raddhn, EA_8BYTE, REG_V6, REG_V7, REG_V8, INS_OPTS_2S);

    // raddhn2 vector
    theEmitter->emitIns_R_R_R(INS_raddhn2, EA_16BYTE, REG_V9, REG_V10, REG_V11, INS_OPTS_16B);
    theEmitter->emitIns_R_R_R(INS_raddhn2, EA_16BYTE, REG_V12, REG_V13, REG_V14, INS_OPTS_8H);
    theEmitter->emitIns_R_R_R(INS_raddhn2, EA_16BYTE, REG_V15, REG_V16, REG_V17, INS_OPTS_4S);

    // rsubhn vector
    theEmitter->emitIns_R_R_R(INS_rsubhn, EA_8BYTE, REG_V0, REG_V1, REG_V2, INS_OPTS_8B);
    theEmitter->emitIns_R_R_R(INS_rsubhn, EA_8BYTE, REG_V3, REG_V4, REG_V5, INS_OPTS_4H);
    theEmitter->emitIns_R_R_R(INS_rsubhn, EA_8BYTE, REG_V6, REG_V7, REG_V8, INS_OPTS_2S);

    // rsubhn2 vector
    theEmitter->emitIns_R_R_R(INS_rsubhn2, EA_16BYTE, REG_V9, REG_V10, REG_V11, INS_OPTS_16B);
    theEmitter->emitIns_R_R_R(INS_rsubhn2, EA_16BYTE, REG_V12, REG_V13, REG_V14, INS_OPTS_8H);
    theEmitter->emitIns_R_R_R(INS_rsubhn2, EA_16BYTE, REG_V15, REG_V16, REG_V17, INS_OPTS_4S);

    // sabal vector
    theEmitter->emitIns_R_R_R(INS_sabal, EA_8BYTE, REG_V0, REG_V1, REG_V2, INS_OPTS_8B);
    theEmitter->emitIns_R_R_R(INS_sabal, EA_8BYTE, REG_V3, REG_V4, REG_V5, INS_OPTS_4H);
    theEmitter->emitIns_R_R_R(INS_sabal, EA_8BYTE, REG_V6, REG_V7, REG_V8, INS_OPTS_2S);

    // sabal2 vector
    theEmitter->emitIns_R_R_R(INS_sabal2, EA_16BYTE, REG_V9, REG_V10, REG_V11, INS_OPTS_16B);
    theEmitter->emitIns_R_R_R(INS_sabal2, EA_16BYTE, REG_V12, REG_V13, REG_V14, INS_OPTS_8H);
    theEmitter->emitIns_R_R_R(INS_sabal2, EA_16BYTE, REG_V15, REG_V16, REG_V17, INS_OPTS_4S);

    // sabdl vector
    theEmitter->emitIns_R_R_R(INS_sabdl, EA_8BYTE, REG_V0, REG_V1, REG_V2, INS_OPTS_8B);
    theEmitter->emitIns_R_R_R(INS_sabdl, EA_8BYTE, REG_V3, REG_V4, REG_V5, INS_OPTS_4H);
    theEmitter->emitIns_R_R_R(INS_sabdl, EA_8BYTE, REG_V6, REG_V7, REG_V8, INS_OPTS_2S);

    // sabdl2 vector
    theEmitter->emitIns_R_R_R(INS_sabdl2, EA_16BYTE, REG_V9, REG_V10, REG_V11, INS_OPTS_16B);
    theEmitter->emitIns_R_R_R(INS_sabdl2, EA_16BYTE, REG_V12, REG_V13, REG_V14, INS_OPTS_8H);
    theEmitter->emitIns_R_R_R(INS_sabdl2, EA_16BYTE, REG_V15, REG_V16, REG_V17, INS_OPTS_4S);

    // saddl vector
    theEmitter->emitIns_R_R_R(INS_saddl, EA_8BYTE, REG_V0, REG_V1, REG_V2, INS_OPTS_8B);
    theEmitter->emitIns_R_R_R(INS_saddl, EA_8BYTE, REG_V3, REG_V4, REG_V5, INS_OPTS_4H);
    theEmitter->emitIns_R_R_R(INS_saddl, EA_8BYTE, REG_V6, REG_V7, REG_V8, INS_OPTS_2S);

    // saddl2 vector
    theEmitter->emitIns_R_R_R(INS_saddl2, EA_16BYTE, REG_V9, REG_V10, REG_V11, INS_OPTS_16B);
    theEmitter->emitIns_R_R_R(INS_saddl2, EA_16BYTE, REG_V12, REG_V13, REG_V14, INS_OPTS_8H);
    theEmitter->emitIns_R_R_R(INS_saddl2, EA_16BYTE, REG_V15, REG_V16, REG_V17, INS_OPTS_4S);

    // saddw vector
    theEmitter->emitIns_R_R_R(INS_saddw, EA_8BYTE, REG_V0, REG_V1, REG_V2, INS_OPTS_8B);
    theEmitter->emitIns_R_R_R(INS_saddw, EA_8BYTE, REG_V3, REG_V4, REG_V5, INS_OPTS_4H);
    theEmitter->emitIns_R_R_R(INS_saddw, EA_8BYTE, REG_V6, REG_V7, REG_V8, INS_OPTS_2S);

    // saddw2 vector
    theEmitter->emitIns_R_R_R(INS_saddw2, EA_16BYTE, REG_V9, REG_V10, REG_V11, INS_OPTS_16B);
    theEmitter->emitIns_R_R_R(INS_saddw2, EA_16BYTE, REG_V12, REG_V13, REG_V14, INS_OPTS_8H);
    theEmitter->emitIns_R_R_R(INS_saddw2, EA_16BYTE, REG_V15, REG_V16, REG_V17, INS_OPTS_4S);

    // shadd vector
    theEmitter->emitIns_R_R_R(INS_shadd, EA_8BYTE, REG_V0, REG_V1, REG_V2, INS_OPTS_8B);
    theEmitter->emitIns_R_R_R(INS_shadd, EA_8BYTE, REG_V3, REG_V4, REG_V5, INS_OPTS_4H);
    theEmitter->emitIns_R_R_R(INS_shadd, EA_8BYTE, REG_V6, REG_V7, REG_V8, INS_OPTS_2S);
    theEmitter->emitIns_R_R_R(INS_shadd, EA_16BYTE, REG_V9, REG_V10, REG_V11, INS_OPTS_16B);
    theEmitter->emitIns_R_R_R(INS_shadd, EA_16BYTE, REG_V12, REG_V13, REG_V14, INS_OPTS_8H);
    theEmitter->emitIns_R_R_R(INS_shadd, EA_16BYTE, REG_V15, REG_V16, REG_V17, INS_OPTS_4S);

    // shsub vector
    theEmitter->emitIns_R_R_R(INS_shsub, EA_8BYTE, REG_V0, REG_V1, REG_V2, INS_OPTS_8B);
    theEmitter->emitIns_R_R_R(INS_shsub, EA_8BYTE, REG_V3, REG_V4, REG_V5, INS_OPTS_4H);
    theEmitter->emitIns_R_R_R(INS_shsub, EA_8BYTE, REG_V6, REG_V7, REG_V8, INS_OPTS_2S);
    theEmitter->emitIns_R_R_R(INS_shsub, EA_16BYTE, REG_V9, REG_V10, REG_V11, INS_OPTS_16B);
    theEmitter->emitIns_R_R_R(INS_shsub, EA_16BYTE, REG_V12, REG_V13, REG_V14, INS_OPTS_8H);
    theEmitter->emitIns_R_R_R(INS_shsub, EA_16BYTE, REG_V15, REG_V16, REG_V17, INS_OPTS_4S);

    // sqadd scalar
    theEmitter->emitIns_R_R_R(INS_sqadd, EA_1BYTE, REG_V0, REG_V1, REG_V2, INS_OPTS_NONE);
    theEmitter->emitIns_R_R_R(INS_sqadd, EA_2BYTE, REG_V3, REG_V4, REG_V5, INS_OPTS_NONE);
    theEmitter->emitIns_R_R_R(INS_sqadd, EA_4BYTE, REG_V6, REG_V7, REG_V8, INS_OPTS_NONE);
    theEmitter->emitIns_R_R_R(INS_sqadd, EA_8BYTE, REG_V9, REG_V10, REG_V11, INS_OPTS_NONE);

    // sqadd vector
    theEmitter->emitIns_R_R_R(INS_sqadd, EA_8BYTE, REG_V0, REG_V1, REG_V2, INS_OPTS_8B);
    theEmitter->emitIns_R_R_R(INS_sqadd, EA_8BYTE, REG_V3, REG_V4, REG_V5, INS_OPTS_4H);
    theEmitter->emitIns_R_R_R(INS_sqadd, EA_8BYTE, REG_V6, REG_V7, REG_V8, INS_OPTS_2S);
    theEmitter->emitIns_R_R_R(INS_sqadd, EA_16BYTE, REG_V9, REG_V10, REG_V11, INS_OPTS_16B);
    theEmitter->emitIns_R_R_R(INS_sqadd, EA_16BYTE, REG_V12, REG_V13, REG_V14, INS_OPTS_8H);
    theEmitter->emitIns_R_R_R(INS_sqadd, EA_16BYTE, REG_V15, REG_V16, REG_V17, INS_OPTS_4S);

    // sqrshl scalar
    theEmitter->emitIns_R_R_R(INS_sqrshl, EA_1BYTE, REG_V0, REG_V1, REG_V2, INS_OPTS_NONE);
    theEmitter->emitIns_R_R_R(INS_sqrshl, EA_2BYTE, REG_V3, REG_V4, REG_V5, INS_OPTS_NONE);
    theEmitter->emitIns_R_R_R(INS_sqrshl, EA_4BYTE, REG_V6, REG_V7, REG_V8, INS_OPTS_NONE);
    theEmitter->emitIns_R_R_R(INS_sqrshl, EA_8BYTE, REG_V9, REG_V10, REG_V11, INS_OPTS_NONE);

    // sqrshl vector
    theEmitter->emitIns_R_R_R(INS_sqrshl, EA_8BYTE, REG_V0, REG_V1, REG_V2, INS_OPTS_8B);
    theEmitter->emitIns_R_R_R(INS_sqrshl, EA_8BYTE, REG_V3, REG_V4, REG_V5, INS_OPTS_4H);
    theEmitter->emitIns_R_R_R(INS_sqrshl, EA_8BYTE, REG_V6, REG_V7, REG_V8, INS_OPTS_2S);
    theEmitter->emitIns_R_R_R(INS_sqrshl, EA_16BYTE, REG_V9, REG_V10, REG_V11, INS_OPTS_16B);
    theEmitter->emitIns_R_R_R(INS_sqrshl, EA_16BYTE, REG_V12, REG_V13, REG_V14, INS_OPTS_8H);
    theEmitter->emitIns_R_R_R(INS_sqrshl, EA_16BYTE, REG_V15, REG_V16, REG_V17, INS_OPTS_4S);
    theEmitter->emitIns_R_R_R(INS_sqrshl, EA_16BYTE, REG_V18, REG_V19, REG_V20, INS_OPTS_2D);

    // sqshl scalar
    theEmitter->emitIns_R_R_R(INS_sqshl, EA_1BYTE, REG_V0, REG_V1, REG_V2, INS_OPTS_NONE);
    theEmitter->emitIns_R_R_R(INS_sqshl, EA_2BYTE, REG_V3, REG_V4, REG_V5, INS_OPTS_NONE);
    theEmitter->emitIns_R_R_R(INS_sqshl, EA_4BYTE, REG_V6, REG_V7, REG_V8, INS_OPTS_NONE);
    theEmitter->emitIns_R_R_R(INS_sqshl, EA_8BYTE, REG_V9, REG_V10, REG_V11, INS_OPTS_NONE);

    // sqshl vector
    theEmitter->emitIns_R_R_R(INS_sqshl, EA_8BYTE, REG_V0, REG_V1, REG_V2, INS_OPTS_8B);
    theEmitter->emitIns_R_R_R(INS_sqshl, EA_8BYTE, REG_V3, REG_V4, REG_V5, INS_OPTS_4H);
    theEmitter->emitIns_R_R_R(INS_sqshl, EA_8BYTE, REG_V6, REG_V7, REG_V8, INS_OPTS_2S);
    theEmitter->emitIns_R_R_R(INS_sqshl, EA_16BYTE, REG_V9, REG_V10, REG_V11, INS_OPTS_16B);
    theEmitter->emitIns_R_R_R(INS_sqshl, EA_16BYTE, REG_V12, REG_V13, REG_V14, INS_OPTS_8H);
    theEmitter->emitIns_R_R_R(INS_sqshl, EA_16BYTE, REG_V15, REG_V16, REG_V17, INS_OPTS_4S);
    theEmitter->emitIns_R_R_R(INS_sqshl, EA_16BYTE, REG_V18, REG_V19, REG_V20, INS_OPTS_2D);

    // sqsub scalar
    theEmitter->emitIns_R_R_R(INS_sqsub, EA_1BYTE, REG_V0, REG_V1, REG_V2, INS_OPTS_NONE);
    theEmitter->emitIns_R_R_R(INS_sqsub, EA_2BYTE, REG_V3, REG_V4, REG_V5, INS_OPTS_NONE);
    theEmitter->emitIns_R_R_R(INS_sqsub, EA_4BYTE, REG_V6, REG_V7, REG_V8, INS_OPTS_NONE);
    theEmitter->emitIns_R_R_R(INS_sqsub, EA_8BYTE, REG_V9, REG_V10, REG_V11, INS_OPTS_NONE);

    // sqsub vector
    theEmitter->emitIns_R_R_R(INS_sqsub, EA_8BYTE, REG_V0, REG_V1, REG_V2, INS_OPTS_8B);
    theEmitter->emitIns_R_R_R(INS_sqsub, EA_8BYTE, REG_V3, REG_V4, REG_V5, INS_OPTS_4H);
    theEmitter->emitIns_R_R_R(INS_sqsub, EA_8BYTE, REG_V6, REG_V7, REG_V8, INS_OPTS_2S);
    theEmitter->emitIns_R_R_R(INS_sqsub, EA_16BYTE, REG_V9, REG_V10, REG_V11, INS_OPTS_16B);
    theEmitter->emitIns_R_R_R(INS_sqsub, EA_16BYTE, REG_V12, REG_V13, REG_V14, INS_OPTS_8H);
    theEmitter->emitIns_R_R_R(INS_sqsub, EA_16BYTE, REG_V15, REG_V16, REG_V17, INS_OPTS_4S);

    // srhadd vector
    theEmitter->emitIns_R_R_R(INS_srhadd, EA_8BYTE, REG_V0, REG_V1, REG_V2, INS_OPTS_8B);
    theEmitter->emitIns_R_R_R(INS_srhadd, EA_8BYTE, REG_V3, REG_V4, REG_V5, INS_OPTS_4H);
    theEmitter->emitIns_R_R_R(INS_srhadd, EA_8BYTE, REG_V6, REG_V7, REG_V8, INS_OPTS_2S);
    theEmitter->emitIns_R_R_R(INS_srhadd, EA_16BYTE, REG_V9, REG_V10, REG_V11, INS_OPTS_16B);
    theEmitter->emitIns_R_R_R(INS_srhadd, EA_16BYTE, REG_V12, REG_V13, REG_V14, INS_OPTS_8H);
    theEmitter->emitIns_R_R_R(INS_srhadd, EA_16BYTE, REG_V15, REG_V16, REG_V17, INS_OPTS_4S);

    // ssubl vector
    theEmitter->emitIns_R_R_R(INS_ssubl, EA_8BYTE, REG_V0, REG_V1, REG_V2, INS_OPTS_8B);
    theEmitter->emitIns_R_R_R(INS_ssubl, EA_8BYTE, REG_V3, REG_V4, REG_V5, INS_OPTS_4H);
    theEmitter->emitIns_R_R_R(INS_ssubl, EA_8BYTE, REG_V6, REG_V7, REG_V8, INS_OPTS_2S);

    // ssubl2 vector
    theEmitter->emitIns_R_R_R(INS_ssubl2, EA_16BYTE, REG_V9, REG_V10, REG_V11, INS_OPTS_16B);
    theEmitter->emitIns_R_R_R(INS_ssubl2, EA_16BYTE, REG_V12, REG_V13, REG_V14, INS_OPTS_8H);
    theEmitter->emitIns_R_R_R(INS_ssubl2, EA_16BYTE, REG_V15, REG_V16, REG_V17, INS_OPTS_4S);

    // ssubw vector
    theEmitter->emitIns_R_R_R(INS_ssubw, EA_8BYTE, REG_V0, REG_V1, REG_V2, INS_OPTS_8B);
    theEmitter->emitIns_R_R_R(INS_ssubw, EA_8BYTE, REG_V3, REG_V4, REG_V5, INS_OPTS_4H);
    theEmitter->emitIns_R_R_R(INS_ssubw, EA_8BYTE, REG_V6, REG_V7, REG_V8, INS_OPTS_2S);

    // ssubw2 vector
    theEmitter->emitIns_R_R_R(INS_ssubw2, EA_16BYTE, REG_V9, REG_V10, REG_V11, INS_OPTS_16B);
    theEmitter->emitIns_R_R_R(INS_ssubw2, EA_16BYTE, REG_V12, REG_V13, REG_V14, INS_OPTS_8H);
    theEmitter->emitIns_R_R_R(INS_ssubw2, EA_16BYTE, REG_V15, REG_V16, REG_V17, INS_OPTS_4S);

    // subhn vector
    theEmitter->emitIns_R_R_R(INS_subhn, EA_8BYTE, REG_V0, REG_V1, REG_V2, INS_OPTS_8B);
    theEmitter->emitIns_R_R_R(INS_subhn, EA_8BYTE, REG_V3, REG_V4, REG_V5, INS_OPTS_4H);
    theEmitter->emitIns_R_R_R(INS_subhn, EA_8BYTE, REG_V6, REG_V7, REG_V8, INS_OPTS_2S);

    // subhn2 vector
    theEmitter->emitIns_R_R_R(INS_subhn2, EA_16BYTE, REG_V9, REG_V10, REG_V11, INS_OPTS_16B);
    theEmitter->emitIns_R_R_R(INS_subhn2, EA_16BYTE, REG_V12, REG_V13, REG_V14, INS_OPTS_8H);
    theEmitter->emitIns_R_R_R(INS_subhn2, EA_16BYTE, REG_V15, REG_V16, REG_V17, INS_OPTS_4S);

    // uabal vector
    theEmitter->emitIns_R_R_R(INS_uabal, EA_8BYTE, REG_V0, REG_V1, REG_V2, INS_OPTS_8B);
    theEmitter->emitIns_R_R_R(INS_uabal, EA_8BYTE, REG_V3, REG_V4, REG_V5, INS_OPTS_4H);
    theEmitter->emitIns_R_R_R(INS_uabal, EA_8BYTE, REG_V6, REG_V7, REG_V8, INS_OPTS_2S);

    // uabal2 vector
    theEmitter->emitIns_R_R_R(INS_uabal2, EA_16BYTE, REG_V9, REG_V10, REG_V11, INS_OPTS_16B);
    theEmitter->emitIns_R_R_R(INS_uabal2, EA_16BYTE, REG_V12, REG_V13, REG_V14, INS_OPTS_8H);
    theEmitter->emitIns_R_R_R(INS_uabal2, EA_16BYTE, REG_V15, REG_V16, REG_V17, INS_OPTS_4S);

    // uabdl vector
    theEmitter->emitIns_R_R_R(INS_uabdl, EA_8BYTE, REG_V0, REG_V1, REG_V2, INS_OPTS_8B);
    theEmitter->emitIns_R_R_R(INS_uabdl, EA_8BYTE, REG_V3, REG_V4, REG_V5, INS_OPTS_4H);
    theEmitter->emitIns_R_R_R(INS_uabdl, EA_8BYTE, REG_V6, REG_V7, REG_V8, INS_OPTS_2S);

    // uabdl2 vector
    theEmitter->emitIns_R_R_R(INS_uabdl2, EA_16BYTE, REG_V9, REG_V10, REG_V11, INS_OPTS_16B);
    theEmitter->emitIns_R_R_R(INS_uabdl2, EA_16BYTE, REG_V12, REG_V13, REG_V14, INS_OPTS_8H);
    theEmitter->emitIns_R_R_R(INS_uabdl2, EA_16BYTE, REG_V15, REG_V16, REG_V17, INS_OPTS_4S);

    // uaddl vector
    theEmitter->emitIns_R_R_R(INS_uaddl, EA_8BYTE, REG_V0, REG_V1, REG_V2, INS_OPTS_8B);
    theEmitter->emitIns_R_R_R(INS_uaddl, EA_8BYTE, REG_V3, REG_V4, REG_V5, INS_OPTS_4H);
    theEmitter->emitIns_R_R_R(INS_uaddl, EA_8BYTE, REG_V6, REG_V7, REG_V8, INS_OPTS_2S);

    // uaddl2 vector
    theEmitter->emitIns_R_R_R(INS_uaddl2, EA_16BYTE, REG_V9, REG_V10, REG_V11, INS_OPTS_16B);
    theEmitter->emitIns_R_R_R(INS_uaddl2, EA_16BYTE, REG_V12, REG_V13, REG_V14, INS_OPTS_8H);
    theEmitter->emitIns_R_R_R(INS_uaddl2, EA_16BYTE, REG_V15, REG_V16, REG_V17, INS_OPTS_4S);

    // uaddw vector
    theEmitter->emitIns_R_R_R(INS_uaddw, EA_8BYTE, REG_V0, REG_V1, REG_V2, INS_OPTS_8B);
    theEmitter->emitIns_R_R_R(INS_uaddw, EA_8BYTE, REG_V3, REG_V4, REG_V5, INS_OPTS_4H);
    theEmitter->emitIns_R_R_R(INS_uaddw, EA_8BYTE, REG_V6, REG_V7, REG_V8, INS_OPTS_2S);

    // uaddw2 vector
    theEmitter->emitIns_R_R_R(INS_uaddw2, EA_16BYTE, REG_V9, REG_V10, REG_V11, INS_OPTS_16B);
    theEmitter->emitIns_R_R_R(INS_uaddw2, EA_16BYTE, REG_V12, REG_V13, REG_V14, INS_OPTS_8H);
    theEmitter->emitIns_R_R_R(INS_uaddw2, EA_16BYTE, REG_V15, REG_V16, REG_V17, INS_OPTS_4S);

    // uhadd vector
    theEmitter->emitIns_R_R_R(INS_uhadd, EA_8BYTE, REG_V0, REG_V1, REG_V2, INS_OPTS_8B);
    theEmitter->emitIns_R_R_R(INS_uhadd, EA_8BYTE, REG_V3, REG_V4, REG_V5, INS_OPTS_4H);
    theEmitter->emitIns_R_R_R(INS_uhadd, EA_8BYTE, REG_V6, REG_V7, REG_V8, INS_OPTS_2S);
    theEmitter->emitIns_R_R_R(INS_uhadd, EA_16BYTE, REG_V9, REG_V10, REG_V11, INS_OPTS_16B);
    theEmitter->emitIns_R_R_R(INS_uhadd, EA_16BYTE, REG_V12, REG_V13, REG_V14, INS_OPTS_8H);
    theEmitter->emitIns_R_R_R(INS_uhadd, EA_16BYTE, REG_V15, REG_V16, REG_V17, INS_OPTS_4S);

    // uhsub vector
    theEmitter->emitIns_R_R_R(INS_uhsub, EA_8BYTE, REG_V0, REG_V1, REG_V2, INS_OPTS_8B);
    theEmitter->emitIns_R_R_R(INS_uhsub, EA_8BYTE, REG_V3, REG_V4, REG_V5, INS_OPTS_4H);
    theEmitter->emitIns_R_R_R(INS_uhsub, EA_8BYTE, REG_V6, REG_V7, REG_V8, INS_OPTS_2S);
    theEmitter->emitIns_R_R_R(INS_uhsub, EA_16BYTE, REG_V9, REG_V10, REG_V11, INS_OPTS_16B);
    theEmitter->emitIns_R_R_R(INS_uhsub, EA_16BYTE, REG_V12, REG_V13, REG_V14, INS_OPTS_8H);
    theEmitter->emitIns_R_R_R(INS_uhsub, EA_16BYTE, REG_V15, REG_V16, REG_V17, INS_OPTS_4S);

    // uqadd scalar
    theEmitter->emitIns_R_R_R(INS_uqadd, EA_1BYTE, REG_V0, REG_V1, REG_V2, INS_OPTS_NONE);
    theEmitter->emitIns_R_R_R(INS_uqadd, EA_2BYTE, REG_V3, REG_V4, REG_V5, INS_OPTS_NONE);
    theEmitter->emitIns_R_R_R(INS_uqadd, EA_4BYTE, REG_V6, REG_V7, REG_V8, INS_OPTS_NONE);
    theEmitter->emitIns_R_R_R(INS_uqadd, EA_8BYTE, REG_V9, REG_V10, REG_V11, INS_OPTS_NONE);

    // uqadd vector
    theEmitter->emitIns_R_R_R(INS_uqadd, EA_8BYTE, REG_V0, REG_V1, REG_V2, INS_OPTS_8B);
    theEmitter->emitIns_R_R_R(INS_uqadd, EA_8BYTE, REG_V3, REG_V4, REG_V5, INS_OPTS_4H);
    theEmitter->emitIns_R_R_R(INS_uqadd, EA_8BYTE, REG_V6, REG_V7, REG_V8, INS_OPTS_2S);
    theEmitter->emitIns_R_R_R(INS_uqadd, EA_16BYTE, REG_V9, REG_V10, REG_V11, INS_OPTS_16B);
    theEmitter->emitIns_R_R_R(INS_uqadd, EA_16BYTE, REG_V12, REG_V13, REG_V14, INS_OPTS_8H);
    theEmitter->emitIns_R_R_R(INS_uqadd, EA_16BYTE, REG_V15, REG_V16, REG_V17, INS_OPTS_4S);

    // uqrshl scalar
    theEmitter->emitIns_R_R_R(INS_uqrshl, EA_1BYTE, REG_V0, REG_V1, REG_V2, INS_OPTS_NONE);
    theEmitter->emitIns_R_R_R(INS_uqrshl, EA_2BYTE, REG_V3, REG_V4, REG_V5, INS_OPTS_NONE);
    theEmitter->emitIns_R_R_R(INS_uqrshl, EA_4BYTE, REG_V6, REG_V7, REG_V8, INS_OPTS_NONE);
    theEmitter->emitIns_R_R_R(INS_uqrshl, EA_8BYTE, REG_V9, REG_V10, REG_V11, INS_OPTS_NONE);

    // uqrshl vector
    theEmitter->emitIns_R_R_R(INS_uqrshl, EA_8BYTE, REG_V0, REG_V1, REG_V2, INS_OPTS_8B);
    theEmitter->emitIns_R_R_R(INS_uqrshl, EA_8BYTE, REG_V3, REG_V4, REG_V5, INS_OPTS_4H);
    theEmitter->emitIns_R_R_R(INS_uqrshl, EA_8BYTE, REG_V6, REG_V7, REG_V8, INS_OPTS_2S);
    theEmitter->emitIns_R_R_R(INS_uqrshl, EA_16BYTE, REG_V9, REG_V10, REG_V11, INS_OPTS_16B);
    theEmitter->emitIns_R_R_R(INS_uqrshl, EA_16BYTE, REG_V12, REG_V13, REG_V14, INS_OPTS_8H);
    theEmitter->emitIns_R_R_R(INS_uqrshl, EA_16BYTE, REG_V15, REG_V16, REG_V17, INS_OPTS_4S);
    theEmitter->emitIns_R_R_R(INS_uqrshl, EA_16BYTE, REG_V18, REG_V19, REG_V20, INS_OPTS_2D);

    // uqshl scalar
    theEmitter->emitIns_R_R_R(INS_uqshl, EA_1BYTE, REG_V0, REG_V1, REG_V2, INS_OPTS_NONE);
    theEmitter->emitIns_R_R_R(INS_uqshl, EA_2BYTE, REG_V3, REG_V4, REG_V5, INS_OPTS_NONE);
    theEmitter->emitIns_R_R_R(INS_uqshl, EA_4BYTE, REG_V6, REG_V7, REG_V8, INS_OPTS_NONE);
    theEmitter->emitIns_R_R_R(INS_uqshl, EA_8BYTE, REG_V9, REG_V10, REG_V11, INS_OPTS_NONE);

    // uqshl vector
    theEmitter->emitIns_R_R_R(INS_uqshl, EA_8BYTE, REG_V0, REG_V1, REG_V2, INS_OPTS_8B);
    theEmitter->emitIns_R_R_R(INS_uqshl, EA_8BYTE, REG_V3, REG_V4, REG_V5, INS_OPTS_4H);
    theEmitter->emitIns_R_R_R(INS_uqshl, EA_8BYTE, REG_V6, REG_V7, REG_V8, INS_OPTS_2S);
    theEmitter->emitIns_R_R_R(INS_uqshl, EA_16BYTE, REG_V9, REG_V10, REG_V11, INS_OPTS_16B);
    theEmitter->emitIns_R_R_R(INS_uqshl, EA_16BYTE, REG_V12, REG_V13, REG_V14, INS_OPTS_8H);
    theEmitter->emitIns_R_R_R(INS_uqshl, EA_16BYTE, REG_V15, REG_V16, REG_V17, INS_OPTS_4S);
    theEmitter->emitIns_R_R_R(INS_uqshl, EA_16BYTE, REG_V18, REG_V19, REG_V20, INS_OPTS_2D);

    // uqsub scalar
    theEmitter->emitIns_R_R_R(INS_uqsub, EA_1BYTE, REG_V0, REG_V1, REG_V2, INS_OPTS_NONE);
    theEmitter->emitIns_R_R_R(INS_uqsub, EA_2BYTE, REG_V3, REG_V4, REG_V5, INS_OPTS_NONE);
    theEmitter->emitIns_R_R_R(INS_uqsub, EA_4BYTE, REG_V6, REG_V7, REG_V8, INS_OPTS_NONE);
    theEmitter->emitIns_R_R_R(INS_uqsub, EA_8BYTE, REG_V9, REG_V10, REG_V11, INS_OPTS_NONE);

    // uqsub vector
    theEmitter->emitIns_R_R_R(INS_uqsub, EA_8BYTE, REG_V0, REG_V1, REG_V2, INS_OPTS_8B);
    theEmitter->emitIns_R_R_R(INS_uqsub, EA_8BYTE, REG_V3, REG_V4, REG_V5, INS_OPTS_4H);
    theEmitter->emitIns_R_R_R(INS_uqsub, EA_8BYTE, REG_V6, REG_V7, REG_V8, INS_OPTS_2S);
    theEmitter->emitIns_R_R_R(INS_uqsub, EA_16BYTE, REG_V9, REG_V10, REG_V11, INS_OPTS_16B);
    theEmitter->emitIns_R_R_R(INS_uqsub, EA_16BYTE, REG_V12, REG_V13, REG_V14, INS_OPTS_8H);
    theEmitter->emitIns_R_R_R(INS_uqsub, EA_16BYTE, REG_V15, REG_V16, REG_V17, INS_OPTS_4S);

    // urhadd vector
    theEmitter->emitIns_R_R_R(INS_urhadd, EA_8BYTE, REG_V0, REG_V1, REG_V2, INS_OPTS_8B);
    theEmitter->emitIns_R_R_R(INS_urhadd, EA_8BYTE, REG_V3, REG_V4, REG_V5, INS_OPTS_4H);
    theEmitter->emitIns_R_R_R(INS_urhadd, EA_8BYTE, REG_V6, REG_V7, REG_V8, INS_OPTS_2S);
    theEmitter->emitIns_R_R_R(INS_urhadd, EA_16BYTE, REG_V9, REG_V10, REG_V11, INS_OPTS_16B);
    theEmitter->emitIns_R_R_R(INS_urhadd, EA_16BYTE, REG_V12, REG_V13, REG_V14, INS_OPTS_8H);
    theEmitter->emitIns_R_R_R(INS_urhadd, EA_16BYTE, REG_V15, REG_V16, REG_V17, INS_OPTS_4S);

    // usubl vector
    theEmitter->emitIns_R_R_R(INS_usubl, EA_8BYTE, REG_V0, REG_V1, REG_V2, INS_OPTS_8B);
    theEmitter->emitIns_R_R_R(INS_usubl, EA_8BYTE, REG_V3, REG_V4, REG_V5, INS_OPTS_4H);
    theEmitter->emitIns_R_R_R(INS_usubl, EA_8BYTE, REG_V6, REG_V7, REG_V8, INS_OPTS_2S);

    // usubl2 vector
    theEmitter->emitIns_R_R_R(INS_usubl2, EA_16BYTE, REG_V9, REG_V10, REG_V11, INS_OPTS_16B);
    theEmitter->emitIns_R_R_R(INS_usubl2, EA_16BYTE, REG_V12, REG_V13, REG_V14, INS_OPTS_8H);
    theEmitter->emitIns_R_R_R(INS_usubl2, EA_16BYTE, REG_V15, REG_V16, REG_V17, INS_OPTS_4S);

    // usubw vector
    theEmitter->emitIns_R_R_R(INS_usubw, EA_8BYTE, REG_V0, REG_V1, REG_V2, INS_OPTS_8B);
    theEmitter->emitIns_R_R_R(INS_usubw, EA_8BYTE, REG_V3, REG_V4, REG_V5, INS_OPTS_4H);
    theEmitter->emitIns_R_R_R(INS_usubw, EA_8BYTE, REG_V6, REG_V7, REG_V8, INS_OPTS_2S);

    // usubw2 vector
    theEmitter->emitIns_R_R_R(INS_usubw2, EA_16BYTE, REG_V9, REG_V10, REG_V11, INS_OPTS_16B);
    theEmitter->emitIns_R_R_R(INS_usubw2, EA_16BYTE, REG_V12, REG_V13, REG_V14, INS_OPTS_8H);
    theEmitter->emitIns_R_R_R(INS_usubw2, EA_16BYTE, REG_V15, REG_V16, REG_V17, INS_OPTS_4S);
#endif // ALL_ARM64_EMITTER_UNIT_TESTS

#ifdef ALL_ARM64_EMITTER_UNIT_TESTS
    //
    // R_R_R  vector multiply
    //

    genDefineTempLabel(genCreateTempLabel());

    theEmitter->emitIns_R_R_R(INS_mul, EA_8BYTE, REG_V0, REG_V1, REG_V2, INS_OPTS_8B);
    theEmitter->emitIns_R_R_R(INS_mul, EA_8BYTE, REG_V3, REG_V4, REG_V5, INS_OPTS_4H);
    theEmitter->emitIns_R_R_R(INS_mul, EA_8BYTE, REG_V6, REG_V7, REG_V8, INS_OPTS_2S);
    theEmitter->emitIns_R_R_R(INS_mul, EA_16BYTE, REG_V9, REG_V10, REG_V11, INS_OPTS_16B);
    theEmitter->emitIns_R_R_R(INS_mul, EA_16BYTE, REG_V12, REG_V13, REG_V14, INS_OPTS_8H);
    theEmitter->emitIns_R_R_R(INS_mul, EA_16BYTE, REG_V15, REG_V16, REG_V17, INS_OPTS_4S);

    theEmitter->emitIns_R_R_R(INS_pmul, EA_8BYTE, REG_V18, REG_V19, REG_V20, INS_OPTS_8B);
    theEmitter->emitIns_R_R_R(INS_pmul, EA_16BYTE, REG_V21, REG_V22, REG_V23, INS_OPTS_16B);

    // 'mul' vector by elem
    theEmitter->emitIns_R_R_R_I(INS_mul, EA_8BYTE, REG_V0, REG_V1, REG_V16, 0, INS_OPTS_2S);
    theEmitter->emitIns_R_R_R_I(INS_mul, EA_8BYTE, REG_V2, REG_V3, REG_V15, 1, INS_OPTS_2S);
    theEmitter->emitIns_R_R_R_I(INS_mul, EA_8BYTE, REG_V4, REG_V5, REG_V17, 3, INS_OPTS_2S);
    theEmitter->emitIns_R_R_R_I(INS_mul, EA_8BYTE, REG_V6, REG_V7, REG_V0, 0, INS_OPTS_4H);
    theEmitter->emitIns_R_R_R_I(INS_mul, EA_8BYTE, REG_V8, REG_V9, REG_V1, 3, INS_OPTS_4H);
    theEmitter->emitIns_R_R_R_I(INS_mul, EA_8BYTE, REG_V10, REG_V11, REG_V2, 7, INS_OPTS_4H);
    theEmitter->emitIns_R_R_R_I(INS_mul, EA_16BYTE, REG_V12, REG_V13, REG_V14, 0, INS_OPTS_4S);
    theEmitter->emitIns_R_R_R_I(INS_mul, EA_16BYTE, REG_V14, REG_V15, REG_V18, 1, INS_OPTS_4S);
    theEmitter->emitIns_R_R_R_I(INS_mul, EA_16BYTE, REG_V16, REG_V17, REG_V13, 3, INS_OPTS_4S);
    theEmitter->emitIns_R_R_R_I(INS_mul, EA_16BYTE, REG_V18, REG_V19, REG_V3, 0, INS_OPTS_8H);
    theEmitter->emitIns_R_R_R_I(INS_mul, EA_16BYTE, REG_V20, REG_V21, REG_V4, 3, INS_OPTS_8H);
    theEmitter->emitIns_R_R_R_I(INS_mul, EA_16BYTE, REG_V22, REG_V23, REG_V5, 7, INS_OPTS_8H);

    // 'mla' vector by elem
    theEmitter->emitIns_R_R_R_I(INS_mla, EA_8BYTE, REG_V0, REG_V1, REG_V16, 0, INS_OPTS_2S);
    theEmitter->emitIns_R_R_R_I(INS_mla, EA_8BYTE, REG_V2, REG_V3, REG_V15, 1, INS_OPTS_2S);
    theEmitter->emitIns_R_R_R_I(INS_mla, EA_8BYTE, REG_V4, REG_V5, REG_V17, 3, INS_OPTS_2S);
    theEmitter->emitIns_R_R_R_I(INS_mla, EA_8BYTE, REG_V6, REG_V7, REG_V0, 0, INS_OPTS_4H);
    theEmitter->emitIns_R_R_R_I(INS_mla, EA_8BYTE, REG_V8, REG_V9, REG_V1, 3, INS_OPTS_4H);
    theEmitter->emitIns_R_R_R_I(INS_mla, EA_8BYTE, REG_V10, REG_V11, REG_V2, 7, INS_OPTS_4H);
    theEmitter->emitIns_R_R_R_I(INS_mla, EA_16BYTE, REG_V12, REG_V13, REG_V14, 0, INS_OPTS_4S);
    theEmitter->emitIns_R_R_R_I(INS_mla, EA_16BYTE, REG_V14, REG_V15, REG_V18, 1, INS_OPTS_4S);
    theEmitter->emitIns_R_R_R_I(INS_mla, EA_16BYTE, REG_V16, REG_V17, REG_V13, 3, INS_OPTS_4S);
    theEmitter->emitIns_R_R_R_I(INS_mla, EA_16BYTE, REG_V18, REG_V19, REG_V3, 0, INS_OPTS_8H);
    theEmitter->emitIns_R_R_R_I(INS_mla, EA_16BYTE, REG_V20, REG_V21, REG_V4, 3, INS_OPTS_8H);
    theEmitter->emitIns_R_R_R_I(INS_mla, EA_16BYTE, REG_V22, REG_V23, REG_V5, 7, INS_OPTS_8H);

    // 'mls' vector by elem
    theEmitter->emitIns_R_R_R_I(INS_mls, EA_8BYTE, REG_V0, REG_V1, REG_V16, 0, INS_OPTS_2S);
    theEmitter->emitIns_R_R_R_I(INS_mls, EA_8BYTE, REG_V2, REG_V3, REG_V15, 1, INS_OPTS_2S);
    theEmitter->emitIns_R_R_R_I(INS_mls, EA_8BYTE, REG_V4, REG_V5, REG_V17, 3, INS_OPTS_2S);
    theEmitter->emitIns_R_R_R_I(INS_mls, EA_8BYTE, REG_V6, REG_V7, REG_V0, 0, INS_OPTS_4H);
    theEmitter->emitIns_R_R_R_I(INS_mls, EA_8BYTE, REG_V8, REG_V9, REG_V1, 3, INS_OPTS_4H);
    theEmitter->emitIns_R_R_R_I(INS_mls, EA_8BYTE, REG_V10, REG_V11, REG_V2, 7, INS_OPTS_4H);
    theEmitter->emitIns_R_R_R_I(INS_mls, EA_16BYTE, REG_V12, REG_V13, REG_V14, 0, INS_OPTS_4S);
    theEmitter->emitIns_R_R_R_I(INS_mls, EA_16BYTE, REG_V14, REG_V15, REG_V18, 1, INS_OPTS_4S);
    theEmitter->emitIns_R_R_R_I(INS_mls, EA_16BYTE, REG_V16, REG_V17, REG_V13, 3, INS_OPTS_4S);
    theEmitter->emitIns_R_R_R_I(INS_mls, EA_16BYTE, REG_V18, REG_V19, REG_V3, 0, INS_OPTS_8H);
    theEmitter->emitIns_R_R_R_I(INS_mls, EA_16BYTE, REG_V20, REG_V21, REG_V4, 3, INS_OPTS_8H);
    theEmitter->emitIns_R_R_R_I(INS_mls, EA_16BYTE, REG_V22, REG_V23, REG_V5, 7, INS_OPTS_8H);
#endif // ALL_ARM64_EMITTER_UNIT_TESTS

#ifdef ALL_ARM64_EMITTER_UNIT_TESTS
    // pmull vector
    theEmitter->emitIns_R_R_R(INS_pmull, EA_8BYTE, REG_V0, REG_V1, REG_V2, INS_OPTS_8B);
    theEmitter->emitIns_R_R_R(INS_pmull, EA_8BYTE, REG_V3, REG_V4, REG_V5, INS_OPTS_1D);

    // pmull2 vector
    theEmitter->emitIns_R_R_R(INS_pmull2, EA_16BYTE, REG_V3, REG_V4, REG_V5, INS_OPTS_16B);
    theEmitter->emitIns_R_R_R(INS_pmull2, EA_16BYTE, REG_V9, REG_V10, REG_V11, INS_OPTS_2D);

    // smlal vector
    theEmitter->emitIns_R_R_R(INS_smlal, EA_8BYTE, REG_V0, REG_V1, REG_V2, INS_OPTS_8B);
    theEmitter->emitIns_R_R_R(INS_smlal, EA_8BYTE, REG_V3, REG_V4, REG_V5, INS_OPTS_4H);
    theEmitter->emitIns_R_R_R(INS_smlal, EA_8BYTE, REG_V6, REG_V7, REG_V8, INS_OPTS_2S);

    // smlal2 vector
    theEmitter->emitIns_R_R_R(INS_smlal2, EA_16BYTE, REG_V9, REG_V10, REG_V11, INS_OPTS_16B);
    theEmitter->emitIns_R_R_R(INS_smlal2, EA_16BYTE, REG_V12, REG_V13, REG_V14, INS_OPTS_8H);
    theEmitter->emitIns_R_R_R(INS_smlal2, EA_16BYTE, REG_V15, REG_V16, REG_V17, INS_OPTS_4S);

    // smlsl vector
    theEmitter->emitIns_R_R_R(INS_smlsl, EA_8BYTE, REG_V0, REG_V1, REG_V2, INS_OPTS_8B);
    theEmitter->emitIns_R_R_R(INS_smlsl, EA_8BYTE, REG_V3, REG_V4, REG_V5, INS_OPTS_4H);
    theEmitter->emitIns_R_R_R(INS_smlsl, EA_8BYTE, REG_V6, REG_V7, REG_V8, INS_OPTS_2S);

    // smlsl2 vector
    theEmitter->emitIns_R_R_R(INS_smlsl2, EA_16BYTE, REG_V9, REG_V10, REG_V11, INS_OPTS_16B);
    theEmitter->emitIns_R_R_R(INS_smlsl2, EA_16BYTE, REG_V12, REG_V13, REG_V14, INS_OPTS_8H);
    theEmitter->emitIns_R_R_R(INS_smlsl2, EA_16BYTE, REG_V15, REG_V16, REG_V17, INS_OPTS_4S);

    // smull vector
    theEmitter->emitIns_R_R_R(INS_smull, EA_8BYTE, REG_V0, REG_V1, REG_V2, INS_OPTS_8B);
    theEmitter->emitIns_R_R_R(INS_smull, EA_8BYTE, REG_V3, REG_V4, REG_V5, INS_OPTS_4H);
    theEmitter->emitIns_R_R_R(INS_smull, EA_8BYTE, REG_V6, REG_V7, REG_V8, INS_OPTS_2S);

    // smull2 vector
    theEmitter->emitIns_R_R_R(INS_smull2, EA_16BYTE, REG_V9, REG_V10, REG_V11, INS_OPTS_16B);
    theEmitter->emitIns_R_R_R(INS_smull2, EA_16BYTE, REG_V12, REG_V13, REG_V14, INS_OPTS_8H);
    theEmitter->emitIns_R_R_R(INS_smull2, EA_16BYTE, REG_V15, REG_V16, REG_V17, INS_OPTS_4S);

    // umlal vector
    theEmitter->emitIns_R_R_R(INS_umlal, EA_8BYTE, REG_V0, REG_V1, REG_V2, INS_OPTS_8B);
    theEmitter->emitIns_R_R_R(INS_umlal, EA_8BYTE, REG_V3, REG_V4, REG_V5, INS_OPTS_4H);
    theEmitter->emitIns_R_R_R(INS_umlal, EA_8BYTE, REG_V6, REG_V7, REG_V8, INS_OPTS_2S);

    // umlal2 vector
    theEmitter->emitIns_R_R_R(INS_umlal2, EA_16BYTE, REG_V9, REG_V10, REG_V11, INS_OPTS_16B);
    theEmitter->emitIns_R_R_R(INS_umlal2, EA_16BYTE, REG_V12, REG_V13, REG_V14, INS_OPTS_8H);
    theEmitter->emitIns_R_R_R(INS_umlal2, EA_16BYTE, REG_V15, REG_V16, REG_V17, INS_OPTS_4S);

    // umlsl vector
    theEmitter->emitIns_R_R_R(INS_umlsl, EA_8BYTE, REG_V0, REG_V1, REG_V2, INS_OPTS_8B);
    theEmitter->emitIns_R_R_R(INS_umlsl, EA_8BYTE, REG_V3, REG_V4, REG_V5, INS_OPTS_4H);
    theEmitter->emitIns_R_R_R(INS_umlsl, EA_8BYTE, REG_V6, REG_V7, REG_V8, INS_OPTS_2S);

    // umlsl2 vector
    theEmitter->emitIns_R_R_R(INS_umlsl2, EA_16BYTE, REG_V9, REG_V10, REG_V11, INS_OPTS_16B);
    theEmitter->emitIns_R_R_R(INS_umlsl2, EA_16BYTE, REG_V12, REG_V13, REG_V14, INS_OPTS_8H);
    theEmitter->emitIns_R_R_R(INS_umlsl2, EA_16BYTE, REG_V15, REG_V16, REG_V17, INS_OPTS_4S);

    // umull vector
    theEmitter->emitIns_R_R_R(INS_umull, EA_8BYTE, REG_V0, REG_V1, REG_V2, INS_OPTS_8B);
    theEmitter->emitIns_R_R_R(INS_umull, EA_8BYTE, REG_V3, REG_V4, REG_V5, INS_OPTS_4H);
    theEmitter->emitIns_R_R_R(INS_umull, EA_8BYTE, REG_V6, REG_V7, REG_V8, INS_OPTS_2S);

    // umull2 vector
    theEmitter->emitIns_R_R_R(INS_umull2, EA_16BYTE, REG_V9, REG_V10, REG_V11, INS_OPTS_16B);
    theEmitter->emitIns_R_R_R(INS_umull2, EA_16BYTE, REG_V12, REG_V13, REG_V14, INS_OPTS_8H);
    theEmitter->emitIns_R_R_R(INS_umull2, EA_16BYTE, REG_V15, REG_V16, REG_V17, INS_OPTS_4S);

    // smlal vector, by element
    theEmitter->emitIns_R_R_R_I(INS_smlal, EA_8BYTE, REG_V0, REG_V1, REG_V2, 3, INS_OPTS_4H);
    theEmitter->emitIns_R_R_R_I(INS_smlal, EA_8BYTE, REG_V3, REG_V4, REG_V5, 1, INS_OPTS_2S);

    // smlal2 vector, by element
    theEmitter->emitIns_R_R_R_I(INS_smlal2, EA_16BYTE, REG_V6, REG_V7, REG_V8, 7, INS_OPTS_8H);
    theEmitter->emitIns_R_R_R_I(INS_smlal2, EA_16BYTE, REG_V9, REG_V10, REG_V11, 3, INS_OPTS_4S);

    // smlsl vector, by element
    theEmitter->emitIns_R_R_R_I(INS_smlsl, EA_8BYTE, REG_V0, REG_V1, REG_V2, 3, INS_OPTS_4H);
    theEmitter->emitIns_R_R_R_I(INS_smlsl, EA_8BYTE, REG_V3, REG_V4, REG_V5, 1, INS_OPTS_2S);

    // smlsl2 vector, by element
    theEmitter->emitIns_R_R_R_I(INS_smlsl2, EA_16BYTE, REG_V6, REG_V7, REG_V8, 7, INS_OPTS_8H);
    theEmitter->emitIns_R_R_R_I(INS_smlsl2, EA_16BYTE, REG_V9, REG_V10, REG_V11, 3, INS_OPTS_4S);

    // smull vector, by element
    theEmitter->emitIns_R_R_R_I(INS_smull, EA_8BYTE, REG_V0, REG_V1, REG_V2, 3, INS_OPTS_4H);
    theEmitter->emitIns_R_R_R_I(INS_smull, EA_8BYTE, REG_V3, REG_V4, REG_V5, 1, INS_OPTS_2S);

    // smull2 vector, by element
    theEmitter->emitIns_R_R_R_I(INS_smull2, EA_16BYTE, REG_V6, REG_V7, REG_V8, 7, INS_OPTS_8H);
    theEmitter->emitIns_R_R_R_I(INS_smull2, EA_16BYTE, REG_V9, REG_V10, REG_V11, 3, INS_OPTS_4S);

    // umlsl2 vector, by element
    theEmitter->emitIns_R_R_R_I(INS_umlsl2, EA_16BYTE, REG_V6, REG_V7, REG_V8, 7, INS_OPTS_8H);
    theEmitter->emitIns_R_R_R_I(INS_umlsl2, EA_16BYTE, REG_V9, REG_V10, REG_V11, 3, INS_OPTS_4S);

    // umull vector, by element
    theEmitter->emitIns_R_R_R_I(INS_umull, EA_8BYTE, REG_V0, REG_V1, REG_V2, 3, INS_OPTS_4H);
    theEmitter->emitIns_R_R_R_I(INS_umull, EA_8BYTE, REG_V3, REG_V4, REG_V5, 1, INS_OPTS_2S);

    // umull2 vector, by element
    theEmitter->emitIns_R_R_R_I(INS_umull2, EA_16BYTE, REG_V6, REG_V7, REG_V8, 7, INS_OPTS_8H);
    theEmitter->emitIns_R_R_R_I(INS_umull2, EA_16BYTE, REG_V9, REG_V10, REG_V11, 3, INS_OPTS_4S);
#endif // ALL_ARM64_EMITTER_UNIT_TESTS

#ifdef ALL_ARM64_EMITTER_UNIT_TESTS
    //
    // R_R_R   floating point operations, one source/dest, and two source
    //

    genDefineTempLabel(genCreateTempLabel());

    theEmitter->emitIns_R_R_R(INS_fmla, EA_8BYTE, REG_V6, REG_V7, REG_V8, INS_OPTS_2S);
    theEmitter->emitIns_R_R_R(INS_fmla, EA_16BYTE, REG_V9, REG_V10, REG_V11, INS_OPTS_4S);
    theEmitter->emitIns_R_R_R(INS_fmla, EA_16BYTE, REG_V12, REG_V13, REG_V14, INS_OPTS_2D);

    theEmitter->emitIns_R_R_R_I(INS_fmla, EA_4BYTE, REG_V15, REG_V16, REG_V17, 3); // scalar by elem 4BYTE
    theEmitter->emitIns_R_R_R_I(INS_fmla, EA_8BYTE, REG_V18, REG_V19, REG_V20, 1); // scalar by elem 8BYTE
    theEmitter->emitIns_R_R_R_I(INS_fmla, EA_8BYTE, REG_V21, REG_V22, REG_V23, 0, INS_OPTS_2S);
    theEmitter->emitIns_R_R_R_I(INS_fmla, EA_16BYTE, REG_V24, REG_V25, REG_V26, 2, INS_OPTS_4S);
    theEmitter->emitIns_R_R_R_I(INS_fmla, EA_16BYTE, REG_V27, REG_V28, REG_V29, 0, INS_OPTS_2D);

    theEmitter->emitIns_R_R_R(INS_fmls, EA_8BYTE, REG_V6, REG_V7, REG_V8, INS_OPTS_2S);
    theEmitter->emitIns_R_R_R(INS_fmls, EA_16BYTE, REG_V9, REG_V10, REG_V11, INS_OPTS_4S);
    theEmitter->emitIns_R_R_R(INS_fmls, EA_16BYTE, REG_V12, REG_V13, REG_V14, INS_OPTS_2D);

    theEmitter->emitIns_R_R_R_I(INS_fmls, EA_4BYTE, REG_V15, REG_V16, REG_V17, 3); // scalar by elem 4BYTE
    theEmitter->emitIns_R_R_R_I(INS_fmls, EA_8BYTE, REG_V18, REG_V19, REG_V20, 1); // scalar by elem 8BYTE
    theEmitter->emitIns_R_R_R_I(INS_fmls, EA_8BYTE, REG_V21, REG_V22, REG_V23, 0, INS_OPTS_2S);
    theEmitter->emitIns_R_R_R_I(INS_fmls, EA_16BYTE, REG_V24, REG_V25, REG_V26, 2, INS_OPTS_4S);
    theEmitter->emitIns_R_R_R_I(INS_fmls, EA_16BYTE, REG_V27, REG_V28, REG_V29, 0, INS_OPTS_2D);

#endif // ALL_ARM64_EMITTER_UNIT_TESTS

#ifdef ALL_ARM64_EMITTER_UNIT_TESTS
    //
    // R_R_R_R   floating point operations, one dest, and three source
    //

    theEmitter->emitIns_R_R_R_R(INS_fmadd, EA_4BYTE, REG_V0, REG_V8, REG_V16, REG_V24);
    theEmitter->emitIns_R_R_R_R(INS_fmsub, EA_4BYTE, REG_V1, REG_V9, REG_V17, REG_V25);
    theEmitter->emitIns_R_R_R_R(INS_fnmadd, EA_4BYTE, REG_V2, REG_V10, REG_V18, REG_V26);
    theEmitter->emitIns_R_R_R_R(INS_fnmsub, EA_4BYTE, REG_V3, REG_V11, REG_V19, REG_V27);

    theEmitter->emitIns_R_R_R_R(INS_fmadd, EA_8BYTE, REG_V4, REG_V12, REG_V20, REG_V28);
    theEmitter->emitIns_R_R_R_R(INS_fmsub, EA_8BYTE, REG_V5, REG_V13, REG_V21, REG_V29);
    theEmitter->emitIns_R_R_R_R(INS_fnmadd, EA_8BYTE, REG_V6, REG_V14, REG_V22, REG_V30);
    theEmitter->emitIns_R_R_R_R(INS_fnmsub, EA_8BYTE, REG_V7, REG_V15, REG_V23, REG_V31);

#endif

#ifdef ALL_ARM64_EMITTER_UNIT_TESTS

    BasicBlock* label = genCreateTempLabel();
    genDefineTempLabel(label);
    instGen(INS_nop);
    instGen(INS_nop);
    instGen(INS_nop);
    instGen(INS_nop);
    theEmitter->emitIns_R_L(INS_adr, EA_4BYTE_DSP_RELOC, label, REG_R0);

#endif // ALL_ARM64_EMITTER_UNIT_TESTS

#ifdef ALL_ARM64_EMITTER_UNIT_TESTS
    printf("*************** End of genArm64EmitterUnitTests()\n");
#endif // ALL_ARM64_EMITTER_UNIT_TESTS
}
#endif // defined(DEBUG)

//------------------------------------------------------------------------
// genAllocLclFrame: Probe the stack.
//
// Notes:
//      This only does the probing; allocating the frame is done when callee-saved registers are saved.
//      This is done before anything has been pushed. The previous frame might have a large outgoing argument
//      space that has been allocated, but the lowest addresses have not been touched. Our frame setup might
//      not touch up to the first 504 bytes. This means we could miss a guard page. On Windows, however,
//      there are always three guard pages, so we will not miss them all. On Linux, there is only one guard
//      page by default, so we need to be more careful. We do an extra probe if we might not have probed
//      recently enough. That is, if a call and prolog establishment might lead to missing a page. We do this
//      on Windows as well just to be consistent, even though it should not be necessary.
//
// Arguments:
//      frameSize         - the size of the stack frame being allocated.
//      initReg           - register to use as a scratch register.
//      pInitRegZeroed    - OUT parameter. *pInitRegZeroed is set to 'false' if and only if
//                          this call sets 'initReg' to a non-zero value.
//      maskArgRegsLiveIn - incoming argument registers that are currently live.
//
// Return value:
//      None
//
void CodeGen::genAllocLclFrame(unsigned frameSize, regNumber initReg, bool* pInitRegZeroed, regMaskTP maskArgRegsLiveIn)
{
    assert(compiler->compGeneratingProlog);

    if (frameSize == 0)
    {
        return;
    }

    const target_size_t pageSize = compiler->eeGetPageSize();

    // What offset from the final SP was the last probe? If we haven't probed almost a complete page, and
    // if the next action on the stack might subtract from SP first, before touching the current SP, then
    // we do one more probe at the very bottom. This can happen if we call a function on arm64 that does
    // a "STP fp, lr, [sp-504]!", that is, pre-decrement SP then store. Note that we probe here for arm64,
    // but we don't alter SP.
    target_size_t lastTouchDelta = 0;

    assert(!compiler->info.compPublishStubParam || (REG_SECRET_STUB_PARAM != initReg));

    if (frameSize < pageSize)
    {
        lastTouchDelta = frameSize;
    }
    else if (frameSize < compiler->getVeryLargeFrameSize())
    {
        lastTouchDelta = frameSize;

        for (target_size_t probeOffset = pageSize; probeOffset <= frameSize; probeOffset += pageSize)
        {
            // Generate:
            //    movw initReg, -probeOffset
            //    ldr wzr, [sp + initReg]

            instGen_Set_Reg_To_Imm(EA_PTRSIZE, initReg, -(ssize_t)probeOffset);
            GetEmitter()->emitIns_R_R_R(INS_ldr, EA_4BYTE, REG_ZR, REG_SPBASE, initReg);
            regSet.verifyRegUsed(initReg);
            *pInitRegZeroed = false; // The initReg does not contain zero

            lastTouchDelta -= pageSize;
        }

        assert(lastTouchDelta == frameSize % pageSize);
        compiler->unwindPadding();
    }
    else
    {
        assert(frameSize >= compiler->getVeryLargeFrameSize());

        // Emit the following sequence to 'tickle' the pages. Note it is important that stack pointer not change
        // until this is complete since the tickles could cause a stack overflow, and we need to be able to crawl
        // the stack afterward (which means the stack pointer needs to be known).

        regMaskTP availMask = RBM_ALLINT & (regSet.rsGetModifiedRegsMask() | ~RBM_INT_CALLEE_SAVED);
        availMask &= ~maskArgRegsLiveIn;   // Remove all of the incoming argument registers as they are currently live
        availMask &= ~genRegMask(initReg); // Remove the pre-calculated initReg

        regNumber rOffset = initReg;
        regNumber rLimit;
        regMaskTP tempMask;

        // We pick the next lowest register number for rLimit
        noway_assert(availMask != RBM_NONE);
        tempMask = genFindLowestBit(availMask);
        rLimit   = genRegNumFromMask(tempMask);

        // Generate:
        //
        //      mov rOffset, -pageSize    // On arm, this turns out to be "movw r1, 0xf000; sxth r1, r1".
        //                                // We could save 4 bytes in the prolog by using "movs r1, 0" at the
        //                                // runtime expense of running a useless first loop iteration.
        //      mov rLimit, -frameSize
        // loop:
        //      ldr wzr, [sp + rOffset]
        //      sub rOffset, pageSize
        //      cmp rLimit, rOffset
        //      b.ls loop                 // If rLimit is lower or same, we need to probe this rOffset. Note
        //                                // especially that if it is the same, we haven't probed this page.

        noway_assert((ssize_t)(int)frameSize == (ssize_t)frameSize); // make sure framesize safely fits within an int

        instGen_Set_Reg_To_Imm(EA_PTRSIZE, rOffset, -(ssize_t)pageSize);
        instGen_Set_Reg_To_Imm(EA_PTRSIZE, rLimit, -(ssize_t)frameSize);

        //
        // Can't have a label inside the ReJIT padding area
        //
        genPrologPadForReJit();

        // There's a "virtual" label here. But we can't create a label in the prolog, so we use the magic
        // `emitIns_J` with a negative `instrCount` to branch back a specific number of instructions.

        GetEmitter()->emitIns_R_R_R(INS_ldr, EA_4BYTE, REG_ZR, REG_SPBASE, rOffset);
        GetEmitter()->emitIns_R_R_I(INS_sub, EA_PTRSIZE, rOffset, rOffset, pageSize);
        GetEmitter()->emitIns_R_R(INS_cmp, EA_PTRSIZE, rLimit, rOffset); // If equal, we need to probe again
        GetEmitter()->emitIns_J(INS_bls, NULL, -4);

        *pInitRegZeroed = false; // The initReg does not contain zero

        compiler->unwindPadding();

        lastTouchDelta = frameSize % pageSize;
    }

    if (lastTouchDelta + STACK_PROBE_BOUNDARY_THRESHOLD_BYTES > pageSize)
    {
        assert(lastTouchDelta + STACK_PROBE_BOUNDARY_THRESHOLD_BYTES < 2 * pageSize);
        instGen_Set_Reg_To_Imm(EA_PTRSIZE, initReg, -(ssize_t)frameSize);
        GetEmitter()->emitIns_R_R_R(INS_ldr, EA_4BYTE, REG_ZR, REG_SPBASE, initReg);
        compiler->unwindPadding();

        regSet.verifyRegUsed(initReg);
        *pInitRegZeroed = false; // The initReg does not contain zero
    }
}

#endif // TARGET_ARM64<|MERGE_RESOLUTION|>--- conflicted
+++ resolved
@@ -4263,69 +4263,6 @@
 }
 
 //--------------------------------------------------------------------------------
-<<<<<<< HEAD
-// genSIMDIntrinsicRelOp: Generate code for a SIMD Intrinsic relational operater
-// == and !=
-//
-// Arguments:
-//    simdNode - The GT_SIMD node
-//
-// Return Value:
-//    None.
-//
-void CodeGen::genSIMDIntrinsicRelOp(GenTreeSIMD* simdNode)
-{
-    assert(simdNode->gtSIMDIntrinsicID == SIMDIntrinsicOpEquality ||
-           simdNode->gtSIMDIntrinsicID == SIMDIntrinsicOpInEquality);
-
-    GenTree*  op1        = simdNode->GetOp(0);
-    GenTree*  op2        = simdNode->GetOp(1);
-    var_types baseType   = simdNode->gtSIMDBaseType;
-    regNumber targetReg  = simdNode->GetRegNum();
-    var_types targetType = simdNode->TypeGet();
-
-    genConsumeRegs(op1);
-    genConsumeRegs(op2);
-    regNumber op1Reg   = op1->GetRegNum();
-    regNumber op2Reg   = op2->GetRegNum();
-    regNumber otherReg = op2Reg;
-
-    instruction ins  = getOpForSIMDIntrinsic(SIMDIntrinsicEqual, baseType);
-    emitAttr    attr = (simdNode->gtSIMDSize > 8) ? EA_16BYTE : EA_8BYTE;
-    insOpts     opt  = genGetSimdInsOpt(attr, baseType);
-
-    // TODO-ARM64-CQ Contain integer constants where possible
-
-    regNumber tmpFloatReg = simdNode->GetSingleTempReg(RBM_ALLFLOAT);
-
-    GetEmitter()->emitIns_R_R_R(ins, attr, tmpFloatReg, op1Reg, op2Reg, opt);
-
-    if ((simdNode->gtFlags & GTF_SIMD12_OP) != 0)
-    {
-        // For 12Byte vectors we must set upper bits to get correct comparison
-        // We do not assume upper bits are zero.
-        instGen_Set_Reg_To_Imm(EA_4BYTE, targetReg, -1);
-        GetEmitter()->emitIns_R_R_I(INS_ins, EA_4BYTE, tmpFloatReg, targetReg, 3);
-    }
-
-    GetEmitter()->emitIns_R_R(INS_uminv, attr, tmpFloatReg, tmpFloatReg,
-                              (simdNode->gtSIMDSize > 8) ? INS_OPTS_16B : INS_OPTS_8B);
-
-    GetEmitter()->emitIns_R_R_I(INS_mov, EA_1BYTE, targetReg, tmpFloatReg, 0);
-
-    if (simdNode->gtSIMDIntrinsicID == SIMDIntrinsicOpInEquality)
-    {
-        GetEmitter()->emitIns_R_R_I(INS_eor, EA_4BYTE, targetReg, targetReg, 0x1);
-    }
-
-    GetEmitter()->emitIns_R_R_I(INS_and, EA_4BYTE, targetReg, targetReg, 0x1);
-
-    genProduceReg(simdNode);
-}
-
-//--------------------------------------------------------------------------------
-=======
->>>>>>> 1c66ad1b
 // genSIMDIntrinsicDotProduct: Generate code for SIMD Intrinsic Dot Product.
 //
 // Arguments:
