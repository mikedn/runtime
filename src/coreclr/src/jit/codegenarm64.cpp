// Licensed to the .NET Foundation under one or more agreements.
// The .NET Foundation licenses this file to you under the MIT license.
// See the LICENSE file in the project root for more information.

/*XXXXXXXXXXXXXXXXXXXXXXXXXXXXXXXXXXXXXXXXXXXXXXXXXXXXXXXXXXXXXXXXXXXXXXXXXXXXX
XXXXXXXXXXXXXXXXXXXXXXXXXXXXXXXXXXXXXXXXXXXXXXXXXXXXXXXXXXXXXXXXXXXXXXXXXXXXXXX
XX                                                                           XX
XX                        Arm64 Code Generator                               XX
XX                                                                           XX
XXXXXXXXXXXXXXXXXXXXXXXXXXXXXXXXXXXXXXXXXXXXXXXXXXXXXXXXXXXXXXXXXXXXXXXXXXXXXXX
XXXXXXXXXXXXXXXXXXXXXXXXXXXXXXXXXXXXXXXXXXXXXXXXXXXXXXXXXXXXXXXXXXXXXXXXXXXXXXX
*/
#include "jitpch.h"
#ifdef _MSC_VER
#pragma hdrstop
#endif

#ifdef TARGET_ARM64
#include "emit.h"
#include "codegen.h"
#include "lower.h"
#include "gcinfo.h"
#include "gcinfoencoder.h"

/*
XXXXXXXXXXXXXXXXXXXXXXXXXXXXXXXXXXXXXXXXXXXXXXXXXXXXXXXXXXXXXXXXXXXXXXXXXXXXXXX
XXXXXXXXXXXXXXXXXXXXXXXXXXXXXXXXXXXXXXXXXXXXXXXXXXXXXXXXXXXXXXXXXXXXXXXXXXXXXXX
XX                                                                           XX
XX                           Prolog / Epilog                                 XX
XX                                                                           XX
XXXXXXXXXXXXXXXXXXXXXXXXXXXXXXXXXXXXXXXXXXXXXXXXXXXXXXXXXXXXXXXXXXXXXXXXXXXXXXX
XXXXXXXXXXXXXXXXXXXXXXXXXXXXXXXXXXXXXXXXXXXXXXXXXXXXXXXXXXXXXXXXXXXXXXXXXXXXXXX
*/

//------------------------------------------------------------------------
// genInstrWithConstant:   we will typically generate one instruction
//
//    ins  reg1, reg2, imm
//
// However the imm might not fit as a directly encodable immediate,
// when it doesn't fit we generate extra instruction(s) that sets up
// the 'regTmp' with the proper immediate value.
//
//     mov  regTmp, imm
//     ins  reg1, reg2, regTmp
//
// Arguments:
//    ins                 - instruction
//    attr                - operation size and GC attribute
//    reg1, reg2          - first and second register operands
//    imm                 - immediate value (third operand when it fits)
//    tmpReg              - temp register to use when the 'imm' doesn't fit. Can be REG_NA
//                          if caller knows for certain the constant will fit.
//    inUnwindRegion      - true if we are in a prolog/epilog region with unwind codes.
//                          Default: false.
//
// Return Value:
//    returns true if the immediate was too large and tmpReg was used and modified.
//
bool CodeGen::genInstrWithConstant(instruction ins,
                                   emitAttr    attr,
                                   regNumber   reg1,
                                   regNumber   reg2,
                                   ssize_t     imm,
                                   regNumber   tmpReg,
                                   bool        inUnwindRegion /* = false */)
{
    bool     immFitsInIns = false;
    emitAttr size         = EA_SIZE(attr);

    // reg1 is usually a dest register
    // reg2 is always source register
    assert(tmpReg != reg2); // regTmp can not match any source register

    switch (ins)
    {
        case INS_add:
        case INS_sub:
            if (imm < 0)
            {
                imm = -imm;
                ins = (ins == INS_add) ? INS_sub : INS_add;
            }
            immFitsInIns = emitter::emitIns_valid_imm_for_add(imm, size);
            break;

        case INS_strb:
        case INS_strh:
        case INS_str:
            // reg1 is a source register for store instructions
            assert(tmpReg != reg1); // regTmp can not match any source register
            immFitsInIns = emitter::emitIns_valid_imm_for_ldst_offset(imm, size);
            break;

        case INS_ldrsb:
        case INS_ldrsh:
        case INS_ldrsw:
        case INS_ldrb:
        case INS_ldrh:
        case INS_ldr:
            immFitsInIns = emitter::emitIns_valid_imm_for_ldst_offset(imm, size);
            break;

        default:
            assert(!"Unexpected instruction in genInstrWithConstant");
            break;
    }

    if (immFitsInIns)
    {
        // generate a single instruction that encodes the immediate directly
        GetEmitter()->emitIns_R_R_I(ins, attr, reg1, reg2, imm);
    }
    else
    {
        // caller can specify REG_NA  for tmpReg, when it "knows" that the immediate will always fit
        assert(tmpReg != REG_NA);

        // generate two or more instructions

        // first we load the immediate into tmpReg
        instGen_Set_Reg_To_Imm(size, tmpReg, imm);
        regSet.verifyRegUsed(tmpReg);

        // when we are in an unwind code region
        // we record the extra instructions using unwindPadding()
        if (inUnwindRegion)
        {
            compiler->unwindPadding();
        }

        // generate the instruction using a three register encoding with the immediate in tmpReg
        GetEmitter()->emitIns_R_R_R(ins, attr, reg1, reg2, tmpReg);
    }
    return immFitsInIns;
}

//------------------------------------------------------------------------
// genStackPointerAdjustment: add a specified constant value to the stack pointer in either the prolog
// or the epilog. The unwind codes for the generated instructions are produced. An available temporary
// register is required to be specified, in case the constant is too large to encode in an "add"
// instruction (or "sub" instruction if we choose to use one), such that we need to load the constant
// into a register first, before using it.
//
// Arguments:
//    spDelta                 - the value to add to SP (can be negative)
//    tmpReg                  - an available temporary register
//    pTmpRegIsZero           - If we use tmpReg, and pTmpRegIsZero is non-null, we set *pTmpRegIsZero to 'false'.
//                              Otherwise, we don't touch it.
//    reportUnwindData        - If true, report the change in unwind data. Otherwise, do not report it.
//
// Return Value:
//    None.

void CodeGen::genStackPointerAdjustment(ssize_t spDelta, regNumber tmpReg, bool* pTmpRegIsZero, bool reportUnwindData)
{
    // Even though INS_add is specified here, the encoder will choose either
    // an INS_add or an INS_sub and encode the immediate as a positive value
    //
    if (genInstrWithConstant(INS_add, EA_PTRSIZE, REG_SPBASE, REG_SPBASE, spDelta, tmpReg, true))
    {
        if (pTmpRegIsZero != nullptr)
        {
            *pTmpRegIsZero = false;
        }
    }

    if (reportUnwindData)
    {
        // spDelta is negative in the prolog, positive in the epilog, but we always tell the unwind codes the positive
        // value.
        ssize_t  spDeltaAbs    = abs(spDelta);
        unsigned unwindSpDelta = (unsigned)spDeltaAbs;
        assert((ssize_t)unwindSpDelta == spDeltaAbs); // make sure that it fits in a unsigned

        compiler->unwindAllocStack(unwindSpDelta);
    }
}

//------------------------------------------------------------------------
// genPrologSaveRegPair: Save a pair of general-purpose or floating-point/SIMD registers in a function or funclet
// prolog. If possible, we use pre-indexed addressing to adjust SP and store the registers with a single instruction.
// The caller must ensure that we can use the STP instruction, and that spOffset will be in the legal range for that
// instruction.
//
// Arguments:
//    reg1                     - First register of pair to save.
//    reg2                     - Second register of pair to save.
//    spOffset                 - The offset from SP to store reg1 (must be positive or zero).
//    spDelta                  - If non-zero, the amount to add to SP before the register saves (must be negative or
//                               zero).
//    useSaveNextPair          - True if the last prolog instruction was to save the previous register pair. This
//                               allows us to emit the "save_next" unwind code.
//    tmpReg                   - An available temporary register. Needed for the case of large frames.
//    pTmpRegIsZero            - If we use tmpReg, and pTmpRegIsZero is non-null, we set *pTmpRegIsZero to 'false'.
//                               Otherwise, we don't touch it.
//
// Return Value:
//    None.

void CodeGen::genPrologSaveRegPair(regNumber reg1,
                                   regNumber reg2,
                                   int       spOffset,
                                   int       spDelta,
                                   bool      useSaveNextPair,
                                   regNumber tmpReg,
                                   bool*     pTmpRegIsZero)
{
    assert(spOffset >= 0);
    assert(spDelta <= 0);
    assert((spDelta % 16) == 0);                                  // SP changes must be 16-byte aligned
    assert(genIsValidFloatReg(reg1) == genIsValidFloatReg(reg2)); // registers must be both general-purpose, or both
                                                                  // FP/SIMD

    bool needToSaveRegs = true;
    if (spDelta != 0)
    {
        assert(!useSaveNextPair);
        if ((spOffset == 0) && (spDelta >= -512))
        {
            // We can use pre-indexed addressing.
            // stp REG, REG + 1, [SP, #spDelta]!
            // 64-bit STP offset range: -512 to 504, multiple of 8.
            GetEmitter()->emitIns_R_R_R_I(INS_stp, EA_PTRSIZE, reg1, reg2, REG_SPBASE, spDelta, INS_OPTS_PRE_INDEX);
            compiler->unwindSaveRegPairPreindexed(reg1, reg2, spDelta);

            needToSaveRegs = false;
        }
        else // (spOffset != 0) || (spDelta < -512)
        {
            // We need to do SP adjustment separately from the store; we can't fold in a pre-indexed addressing and the
            // non-zero offset.

            // generate sub SP,SP,imm
            genStackPointerAdjustment(spDelta, tmpReg, pTmpRegIsZero, /* reportUnwindData */ true);
        }
    }

    if (needToSaveRegs)
    {
        // stp REG, REG + 1, [SP, #offset]
        // 64-bit STP offset range: -512 to 504, multiple of 8.
        assert(spOffset <= 504);
        GetEmitter()->emitIns_R_R_R_I(INS_stp, EA_PTRSIZE, reg1, reg2, REG_SPBASE, spOffset);

        if (useSaveNextPair)
        {
            // This works as long as we've only been saving pairs, in order, and we've saved the previous one just
            // before this one.
            compiler->unwindSaveNext();
        }
        else
        {
            compiler->unwindSaveRegPair(reg1, reg2, spOffset);
        }
    }
}

//------------------------------------------------------------------------
// genPrologSaveReg: Like genPrologSaveRegPair, but for a single register. Save a single general-purpose or
// floating-point/SIMD register in a function or funclet prolog. Note that if we wish to change SP (i.e., spDelta != 0),
// then spOffset must be 8. This is because otherwise we would create an alignment hole above the saved register, not
// below it, which we currently don't support. This restriction could be loosened if the callers change to handle it
// (and this function changes to support using pre-indexed STR addressing). The caller must ensure that we can use the
// STR instruction, and that spOffset will be in the legal range for that instruction.
//
// Arguments:
//    reg1                     - Register to save.
//    spOffset                 - The offset from SP to store reg1 (must be positive or zero).
//    spDelta                  - If non-zero, the amount to add to SP before the register saves (must be negative or
//                               zero).
//    tmpReg                   - An available temporary register. Needed for the case of large frames.
//    pTmpRegIsZero            - If we use tmpReg, and pTmpRegIsZero is non-null, we set *pTmpRegIsZero to 'false'.
//                               Otherwise, we don't touch it.
//
// Return Value:
//    None.

void CodeGen::genPrologSaveReg(regNumber reg1, int spOffset, int spDelta, regNumber tmpReg, bool* pTmpRegIsZero)
{
    assert(spOffset >= 0);
    assert(spDelta <= 0);
    assert((spDelta % 16) == 0); // SP changes must be 16-byte aligned

    bool needToSaveRegs = true;
    if (spDelta != 0)
    {
        if ((spOffset == 0) && (spDelta >= -256))
        {
            // We can use pre-index addressing.
            // str REG, [SP, #spDelta]!
            GetEmitter()->emitIns_R_R_I(INS_str, EA_PTRSIZE, reg1, REG_SPBASE, spDelta, INS_OPTS_PRE_INDEX);
            compiler->unwindSaveRegPreindexed(reg1, spDelta);

            needToSaveRegs = false;
        }
        else // (spOffset != 0) || (spDelta < -256)
        {
            // generate sub SP,SP,imm
            genStackPointerAdjustment(spDelta, tmpReg, pTmpRegIsZero, /* reportUnwindData */ true);
        }
    }

    if (needToSaveRegs)
    {
        // str REG, [SP, #offset]
        // 64-bit STR offset range: 0 to 32760, multiple of 8.
        GetEmitter()->emitIns_R_R_I(INS_str, EA_PTRSIZE, reg1, REG_SPBASE, spOffset);
        compiler->unwindSaveReg(reg1, spOffset);
    }
}

//------------------------------------------------------------------------
// genEpilogRestoreRegPair: This is the opposite of genPrologSaveRegPair(), run in the epilog instead of the prolog.
// The stack pointer adjustment, if requested, is done after the register restore, using post-index addressing.
// The caller must ensure that we can use the LDP instruction, and that spOffset will be in the legal range for that
// instruction.
//
// Arguments:
//    reg1                     - First register of pair to restore.
//    reg2                     - Second register of pair to restore.
//    spOffset                 - The offset from SP to load reg1 (must be positive or zero).
//    spDelta                  - If non-zero, the amount to add to SP after the register restores (must be positive or
//                               zero).
//    useSaveNextPair          - True if the last prolog instruction was to save the previous register pair. This
//                               allows us to emit the "save_next" unwind code.
//    tmpReg                   - An available temporary register. Needed for the case of large frames.
//    pTmpRegIsZero            - If we use tmpReg, and pTmpRegIsZero is non-null, we set *pTmpRegIsZero to 'false'.
//                               Otherwise, we don't touch it.
//
// Return Value:
//    None.

void CodeGen::genEpilogRestoreRegPair(regNumber reg1,
                                      regNumber reg2,
                                      int       spOffset,
                                      int       spDelta,
                                      bool      useSaveNextPair,
                                      regNumber tmpReg,
                                      bool*     pTmpRegIsZero)
{
    assert(spOffset >= 0);
    assert(spDelta >= 0);
    assert((spDelta % 16) == 0);                                  // SP changes must be 16-byte aligned
    assert(genIsValidFloatReg(reg1) == genIsValidFloatReg(reg2)); // registers must be both general-purpose, or both
                                                                  // FP/SIMD

    if (spDelta != 0)
    {
        assert(!useSaveNextPair);
        if ((spOffset == 0) && (spDelta <= 504))
        {
            // Fold the SP change into this instruction.
            // ldp reg1, reg2, [SP], #spDelta
            GetEmitter()->emitIns_R_R_R_I(INS_ldp, EA_PTRSIZE, reg1, reg2, REG_SPBASE, spDelta, INS_OPTS_POST_INDEX);
            compiler->unwindSaveRegPairPreindexed(reg1, reg2, -spDelta);
        }
        else // (spOffset != 0) || (spDelta > 504)
        {
            // Can't fold in the SP change; need to use a separate ADD instruction.

            // ldp reg1, reg2, [SP, #offset]
            GetEmitter()->emitIns_R_R_R_I(INS_ldp, EA_PTRSIZE, reg1, reg2, REG_SPBASE, spOffset);
            compiler->unwindSaveRegPair(reg1, reg2, spOffset);

            // generate add SP,SP,imm
            genStackPointerAdjustment(spDelta, tmpReg, pTmpRegIsZero, /* reportUnwindData */ true);
        }
    }
    else
    {
        GetEmitter()->emitIns_R_R_R_I(INS_ldp, EA_PTRSIZE, reg1, reg2, REG_SPBASE, spOffset);

        if (useSaveNextPair)
        {
            compiler->unwindSaveNext();
        }
        else
        {
            compiler->unwindSaveRegPair(reg1, reg2, spOffset);
        }
    }
}

//------------------------------------------------------------------------
// genEpilogRestoreReg: The opposite of genPrologSaveReg(), run in the epilog instead of the prolog.
//
// Arguments:
//    reg1                     - Register to restore.
//    spOffset                 - The offset from SP to restore reg1 (must be positive or zero).
//    spDelta                  - If non-zero, the amount to add to SP after the register restores (must be positive or
//                               zero).
//    tmpReg                   - An available temporary register. Needed for the case of large frames.
//    pTmpRegIsZero            - If we use tmpReg, and pTmpRegIsZero is non-null, we set *pTmpRegIsZero to 'false'.
//                               Otherwise, we don't touch it.
//
// Return Value:
//    None.

void CodeGen::genEpilogRestoreReg(regNumber reg1, int spOffset, int spDelta, regNumber tmpReg, bool* pTmpRegIsZero)
{
    assert(spOffset >= 0);
    assert(spDelta >= 0);
    assert((spDelta % 16) == 0); // SP changes must be 16-byte aligned

    if (spDelta != 0)
    {
        if ((spOffset == 0) && (spDelta <= 255))
        {
            // We can use post-index addressing.
            // ldr REG, [SP], #spDelta
            GetEmitter()->emitIns_R_R_I(INS_ldr, EA_PTRSIZE, reg1, REG_SPBASE, spDelta, INS_OPTS_POST_INDEX);
            compiler->unwindSaveRegPreindexed(reg1, -spDelta);
        }
        else // (spOffset != 0) || (spDelta > 255)
        {
            // ldr reg1, [SP, #offset]
            GetEmitter()->emitIns_R_R_I(INS_ldr, EA_PTRSIZE, reg1, REG_SPBASE, spOffset);
            compiler->unwindSaveReg(reg1, spOffset);

            // generate add SP,SP,imm
            genStackPointerAdjustment(spDelta, tmpReg, pTmpRegIsZero, /* reportUnwindData */ true);
        }
    }
    else
    {
        // ldr reg1, [SP, #offset]
        GetEmitter()->emitIns_R_R_I(INS_ldr, EA_PTRSIZE, reg1, REG_SPBASE, spOffset);
        compiler->unwindSaveReg(reg1, spOffset);
    }
}

//------------------------------------------------------------------------
// genBuildRegPairsStack: Build a stack of register pairs for prolog/epilog save/restore for the given mask.
// The first register pair will contain the lowest register. Register pairs will combine neighbor
// registers in pairs. If it can't be done (for example if we have a hole or this is the last reg in a mask with
// odd number of regs) then the second element of that RegPair will be REG_NA.
//
// Arguments:
//   regsMask - a mask of registers for prolog/epilog generation;
//   regStack - a regStack instance to build the stack in, used to save temp copyings.
//
// Return value:
//   no return value; the regStack argument is modified.
//
// static
void CodeGen::genBuildRegPairsStack(regMaskTP regsMask, ArrayStack<RegPair>* regStack)
{
    assert(regStack != nullptr);
    assert(regStack->Height() == 0);

    unsigned regsCount = genCountBits(regsMask);

    while (regsMask != RBM_NONE)
    {
        regMaskTP reg1Mask = genFindLowestBit(regsMask);
        regNumber reg1     = genRegNumFromMask(reg1Mask);
        regsMask &= ~reg1Mask;
        regsCount -= 1;

        bool isPairSave = false;
        if (regsCount > 0)
        {
            regMaskTP reg2Mask = genFindLowestBit(regsMask);
            regNumber reg2     = genRegNumFromMask(reg2Mask);
            if (reg2 == REG_NEXT(reg1))
            {
                // The JIT doesn't allow saving pair (R28,FP), even though the
                // save_regp register pair unwind code specification allows it.
                // The JIT always saves (FP,LR) as a pair, and uses the save_fplr
                // unwind code. This only comes up in stress mode scenarios
                // where callee-saved registers are not allocated completely
                // from lowest-to-highest, without gaps.
                if (reg1 != REG_R28)
                {
                    // Both registers must have the same type to be saved as pair.
                    if (genIsValidFloatReg(reg1) == genIsValidFloatReg(reg2))
                    {
                        isPairSave = true;

                        regsMask &= ~reg2Mask;
                        regsCount -= 1;

                        regStack->Push(RegPair(reg1, reg2));
                    }
                }
            }
        }
        if (!isPairSave)
        {
            regStack->Push(RegPair(reg1));
        }
    }
    assert(regsCount == 0 && regsMask == RBM_NONE);

    genSetUseSaveNextPairs(regStack);
}

//------------------------------------------------------------------------
// genSetUseSaveNextPairs: Set useSaveNextPair for each RegPair on the stack which unwind info can be encoded as
// save_next code.
//
// Arguments:
//   regStack - a regStack instance to set useSaveNextPair.
//
// Notes:
// We can use save_next for RegPair(N, N+1) only when we have sequence like (N-2, N-1), (N, N+1).
// In this case in the prolog save_next for (N, N+1) refers to save_pair(N-2, N-1);
// in the epilog the unwinder will search for the first save_pair (N-2, N-1)
// and then go back to the first save_next (N, N+1) to restore it first.
//
// static
void CodeGen::genSetUseSaveNextPairs(ArrayStack<RegPair>* regStack)
{
    for (int i = 1; i < regStack->Height(); ++i)
    {
        RegPair& curr = regStack->BottomRef(i);
        RegPair  prev = regStack->Bottom(i - 1);

        if (prev.reg2 == REG_NA || curr.reg2 == REG_NA)
        {
            continue;
        }

        if (REG_NEXT(prev.reg2) != curr.reg1)
        {
            continue;
        }

        if (genIsValidFloatReg(prev.reg2) != genIsValidFloatReg(curr.reg1))
        {
            // It is possible to support changing of the last int pair with the first float pair,
            // but it is very rare case and it would require superfluous changes in the unwinder.
            continue;
        }
        curr.useSaveNextPair = true;
    }
}

//------------------------------------------------------------------------
// genGetSlotSizeForRegsInMask: Get the stack slot size appropriate for the register type from the mask.
//
// Arguments:
//   regsMask - a mask of registers for prolog/epilog generation.
//
// Return value:
//   stack slot size in bytes.
//
// Note: Because int and float register type sizes match we can call this function with a mask that includes both.
//
// static
int CodeGen::genGetSlotSizeForRegsInMask(regMaskTP regsMask)
{
    assert((regsMask & (RBM_CALLEE_SAVED | RBM_FP | RBM_LR)) == regsMask); // Do not expect anything else.

    static_assert_no_msg(REGSIZE_BYTES == FPSAVE_REGSIZE_BYTES);
    return REGSIZE_BYTES;
}

//------------------------------------------------------------------------
// genSaveCalleeSavedRegisterGroup: Saves the group of registers described by the mask.
//
// Arguments:
//   regsMask             - a mask of registers for prolog generation;
//   spDelta              - if non-zero, the amount to add to SP before the first register save (or together with it);
//   spOffset             - the offset from SP that is the beginning of the callee-saved register area;
//
void CodeGen::genSaveCalleeSavedRegisterGroup(regMaskTP regsMask, int spDelta, int spOffset)
{
    const int slotSize = genGetSlotSizeForRegsInMask(regsMask);

    ArrayStack<RegPair> regStack(compiler->getAllocator(CMK_Codegen));
    genBuildRegPairsStack(regsMask, &regStack);

    for (int i = 0; i < regStack.Height(); ++i)
    {
        RegPair regPair = regStack.Bottom(i);
        if (regPair.reg2 != REG_NA)
        {
            // We can use a STP instruction.
            genPrologSaveRegPair(regPair.reg1, regPair.reg2, spOffset, spDelta, regPair.useSaveNextPair, REG_IP0,
                                 nullptr);

            spOffset += 2 * slotSize;
        }
        else
        {
            // No register pair; we use a STR instruction.
            genPrologSaveReg(regPair.reg1, spOffset, spDelta, REG_IP0, nullptr);
            spOffset += slotSize;
        }

        spDelta = 0; // We've now changed SP already, if necessary; don't do it again.
    }
}

//------------------------------------------------------------------------
// genSaveCalleeSavedRegistersHelp: Save the callee-saved registers in 'regsToSaveMask' to the stack frame
// in the function or funclet prolog. Registers are saved in register number order from low addresses
// to high addresses. This means that integer registers are saved at lower addresses than floatint-point/SIMD
// registers. However, when genSaveFpLrWithAllCalleeSavedRegisters is true, the integer registers are stored
// at higher addresses than floating-point/SIMD registers, that is, the relative order of these two classes
// is reveresed. This is done to put the saved frame pointer very high in the frame, for simplicity.
//
// TODO: We could always put integer registers at the higher addresses, if desired, to remove this special
// case. It would cause many asm diffs when first implemented.
//
// If establishing frame pointer chaining, it must be done after saving the callee-saved registers.
//
// We can only use the instructions that are allowed by the unwind codes. The caller ensures that
// there is enough space on the frame to store these registers, and that the store instructions
// we need to use (STR or STP) are encodable with the stack-pointer immediate offsets we need to use.
//
// The caller can tell us to fold in a stack pointer adjustment, which we will do with the first instruction.
// Note that the stack pointer adjustment must be by a multiple of 16 to preserve the invariant that the
// stack pointer is always 16 byte aligned. If we are saving an odd number of callee-saved
// registers, though, we will have an empty aligment slot somewhere. It turns out we will put
// it below (at a lower address) the callee-saved registers, as that is currently how we
// do frame layout. This means that the first stack offset will be 8 and the stack pointer
// adjustment must be done by a SUB, and not folded in to a pre-indexed store.
//
// Arguments:
//    regsToSaveMask          - The mask of callee-saved registers to save. If empty, this function does nothing.
//    lowestCalleeSavedOffset - The offset from SP that is the beginning of the callee-saved register area. Note that
//                              if non-zero spDelta, then this is the offset of the first save *after* that
//                              SP adjustment.
//    spDelta                 - If non-zero, the amount to add to SP before the register saves (must be negative or
//                              zero).
//
// Notes:
//    The save set can contain LR in which case LR is saved along with the other callee-saved registers.
//    But currently Jit doesn't use frames without frame pointer on arm64.
//
void CodeGen::genSaveCalleeSavedRegistersHelp(regMaskTP regsToSaveMask, int lowestCalleeSavedOffset, int spDelta)
{
    assert(spDelta <= 0);
    assert(-spDelta <= STACK_PROBE_BOUNDARY_THRESHOLD_BYTES);

    unsigned regsToSaveCount = genCountBits(regsToSaveMask);
    if (regsToSaveCount == 0)
    {
        if (spDelta != 0)
        {
            // Currently this is the case for varargs only
            // whose size is MAX_REG_ARG * REGSIZE_BYTES = 64 bytes.
            genStackPointerAdjustment(spDelta, REG_NA, nullptr, /* reportUnwindData */ true);
        }
        return;
    }

    assert((spDelta % 16) == 0);

    // We also can save FP and LR, even though they are not in RBM_CALLEE_SAVED.
    assert(regsToSaveCount <= genCountBits(RBM_CALLEE_SAVED | RBM_FP | RBM_LR));

    // Save integer registers at higher addresses than floating-point registers.

    regMaskTP maskSaveRegsFloat = regsToSaveMask & RBM_ALLFLOAT;
    regMaskTP maskSaveRegsInt   = regsToSaveMask & ~maskSaveRegsFloat;

    if (maskSaveRegsFloat != RBM_NONE)
    {
        genSaveCalleeSavedRegisterGroup(maskSaveRegsFloat, spDelta, lowestCalleeSavedOffset);
        spDelta = 0;
        lowestCalleeSavedOffset += genCountBits(maskSaveRegsFloat) * FPSAVE_REGSIZE_BYTES;
    }

    if (maskSaveRegsInt != RBM_NONE)
    {
        genSaveCalleeSavedRegisterGroup(maskSaveRegsInt, spDelta, lowestCalleeSavedOffset);
        // No need to update spDelta, lowestCalleeSavedOffset since they're not used after this.
    }
}

//------------------------------------------------------------------------
// genRestoreCalleeSavedRegisterGroup: Restores the group of registers described by the mask.
//
// Arguments:
//   regsMask             - a mask of registers for epilog generation;
//   spDelta              - if non-zero, the amount to add to SP after the last register restore (or together with it);
//   spOffset             - the offset from SP that is the beginning of the callee-saved register area;
//
void CodeGen::genRestoreCalleeSavedRegisterGroup(regMaskTP regsMask, int spDelta, int spOffset)
{
    const int slotSize = genGetSlotSizeForRegsInMask(regsMask);

    ArrayStack<RegPair> regStack(compiler->getAllocator(CMK_Codegen));
    genBuildRegPairsStack(regsMask, &regStack);

    int stackDelta = 0;
    for (int i = 0; i < regStack.Height(); ++i)
    {
        bool lastRestoreInTheGroup = (i == regStack.Height() - 1);
        bool updateStackDelta      = lastRestoreInTheGroup && (spDelta != 0);
        if (updateStackDelta)
        {
            // Update stack delta only if it is the last restore (the first save).
            assert(stackDelta == 0);
            stackDelta = spDelta;
        }

        RegPair regPair = regStack.Top(i);
        if (regPair.reg2 != REG_NA)
        {
            spOffset -= 2 * slotSize;

            genEpilogRestoreRegPair(regPair.reg1, regPair.reg2, spOffset, stackDelta, regPair.useSaveNextPair, REG_IP1,
                                    nullptr);
        }
        else
        {
            spOffset -= slotSize;
            genEpilogRestoreReg(regPair.reg1, spOffset, stackDelta, REG_IP1, nullptr);
        }
    }
}

//------------------------------------------------------------------------
// genRestoreCalleeSavedRegistersHelp: Restore the callee-saved registers in 'regsToRestoreMask' from the stack frame
// in the function or funclet epilog. This exactly reverses the actions of genSaveCalleeSavedRegistersHelp().
//
// Arguments:
//    regsToRestoreMask       - The mask of callee-saved registers to restore. If empty, this function does nothing.
//    lowestCalleeSavedOffset - The offset from SP that is the beginning of the callee-saved register area.
//    spDelta                 - If non-zero, the amount to add to SP after the register restores (must be positive or
//                              zero).
//
// Here's an example restore sequence:
//      ldp     x27, x28, [sp,#96]
//      ldp     x25, x26, [sp,#80]
//      ldp     x23, x24, [sp,#64]
//      ldp     x21, x22, [sp,#48]
//      ldp     x19, x20, [sp,#32]
//
// For the case of non-zero spDelta, we assume the base of the callee-save registers to restore is at SP, and
// the last restore adjusts SP by the specified amount. For example:
//      ldp     x27, x28, [sp,#64]
//      ldp     x25, x26, [sp,#48]
//      ldp     x23, x24, [sp,#32]
//      ldp     x21, x22, [sp,#16]
//      ldp     x19, x20, [sp], #80
//
// Note you call the unwind functions specifying the prolog operation that is being un-done. So, for example, when
// generating a post-indexed load, you call the unwind function for specifying the corresponding preindexed store.
//
// Return Value:
//    None.

void CodeGen::genRestoreCalleeSavedRegistersHelp(regMaskTP regsToRestoreMask, int lowestCalleeSavedOffset, int spDelta)
{
    assert(spDelta >= 0);
    unsigned regsToRestoreCount = genCountBits(regsToRestoreMask);
    if (regsToRestoreCount == 0)
    {
        if (spDelta != 0)
        {
            // Currently this is the case for varargs only
            // whose size is MAX_REG_ARG * REGSIZE_BYTES = 64 bytes.
            genStackPointerAdjustment(spDelta, REG_NA, nullptr, /* reportUnwindData */ true);
        }
        return;
    }

    assert((spDelta % 16) == 0);

    // We also can restore FP and LR, even though they are not in RBM_CALLEE_SAVED.
    assert(regsToRestoreCount <= genCountBits(RBM_CALLEE_SAVED | RBM_FP | RBM_LR));

    // Point past the end, to start. We predecrement to find the offset to load from.
    static_assert_no_msg(REGSIZE_BYTES == FPSAVE_REGSIZE_BYTES);
    int spOffset = lowestCalleeSavedOffset + regsToRestoreCount * REGSIZE_BYTES;

    // Save integer registers at higher addresses than floating-point registers.

    regMaskTP maskRestoreRegsFloat = regsToRestoreMask & RBM_ALLFLOAT;
    regMaskTP maskRestoreRegsInt   = regsToRestoreMask & ~maskRestoreRegsFloat;

    // Restore in the opposite order of saving.

    if (maskRestoreRegsInt != RBM_NONE)
    {
        int spIntDelta = (maskRestoreRegsFloat != RBM_NONE) ? 0 : spDelta; // should we delay the SP adjustment?
        genRestoreCalleeSavedRegisterGroup(maskRestoreRegsInt, spIntDelta, spOffset);
        spOffset -= genCountBits(maskRestoreRegsInt) * REGSIZE_BYTES;
    }

    if (maskRestoreRegsFloat != RBM_NONE)
    {
        // If there is any spDelta, it must be used here.
        genRestoreCalleeSavedRegisterGroup(maskRestoreRegsFloat, spDelta, spOffset);
        // No need to update spOffset since it's not used after this.
    }
}

// clang-format off
/*****************************************************************************
 *
 *  Generates code for an EH funclet prolog.
 *
 *  Funclets have the following incoming arguments:
 *
 *      catch:          x0 = the exception object that was caught (see GT_CATCH_ARG)
 *      filter:         x0 = the exception object to filter (see GT_CATCH_ARG), x1 = CallerSP of the containing function
 *      finally/fault:  none
 *
 *  Funclets set the following registers on exit:
 *
 *      catch:          x0 = the address at which execution should resume (see BBJ_EHCATCHRET)
 *      filter:         x0 = non-zero if the handler should handle the exception, zero otherwise (see GT_RETFILT)
 *      finally/fault:  none
 *
 *  The ARM64 funclet prolog sequence is one of the following (Note: #framesz is total funclet frame size,
 *  including everything; #outsz is outgoing argument space. #framesz must be a multiple of 16):
 *
 *  Frame type 1:
 *     For #outsz == 0 and #framesz <= 512:
 *     stp fp,lr,[sp,-#framesz]!    ; establish the frame (predecrement by #framesz), save FP/LR
 *     stp x19,x20,[sp,#xxx]        ; save callee-saved registers, as necessary
 *
 *  The funclet frame is thus:
 *
 *      |                       |
 *      |-----------------------|
 *      |  incoming arguments   |
 *      +=======================+ <---- Caller's SP
 *      |  Varargs regs space   | // Only for varargs main functions; 64 bytes
 *      |-----------------------|
 *      |Callee saved registers | // multiple of 8 bytes
 *      |-----------------------|
 *      |        PSP slot       | // 8 bytes (omitted in CoreRT ABI)
 *      |-----------------------|
 *      ~  alignment padding    ~ // To make the whole frame 16 byte aligned.
 *      |-----------------------|
 *      |      Saved FP, LR     | // 16 bytes
 *      |-----------------------| <---- Ambient SP
 *      |       |               |
 *      ~       | Stack grows   ~
 *      |       | downward      |
 *              V
 *
 *  Frame type 2:
 *     For #outsz != 0 and #framesz <= 512:
 *     sub sp,sp,#framesz           ; establish the frame
 *     stp fp,lr,[sp,#outsz]        ; save FP/LR.
 *     stp x19,x20,[sp,#xxx]        ; save callee-saved registers, as necessary
 *
 *  The funclet frame is thus:
 *
 *      |                       |
 *      |-----------------------|
 *      |  incoming arguments   |
 *      +=======================+ <---- Caller's SP
 *      |  Varargs regs space   | // Only for varargs main functions; 64 bytes
 *      |-----------------------|
 *      |Callee saved registers | // multiple of 8 bytes
 *      |-----------------------|
 *      |        PSP slot       | // 8 bytes (omitted in CoreRT ABI)
 *      |-----------------------|
 *      ~  alignment padding    ~ // To make the whole frame 16 byte aligned.
 *      |-----------------------|
 *      |      Saved FP, LR     | // 16 bytes
 *      |-----------------------|
 *      |   Outgoing arg space  | // multiple of 8 bytes
 *      |-----------------------| <---- Ambient SP
 *      |       |               |
 *      ~       | Stack grows   ~
 *      |       | downward      |
 *              V
 *
 *  Frame type 3:
 *     For #framesz > 512:
 *     stp fp,lr,[sp,- (#framesz - #outsz)]!    ; establish the frame, save FP/LR
 *                                              ; note that it is guaranteed here that (#framesz - #outsz) <= 240
 *     stp x19,x20,[sp,#xxx]                    ; save callee-saved registers, as necessary
 *     sub sp,sp,#outsz                         ; create space for outgoing argument space
 *
 *  The funclet frame is thus:
 *
 *      |                       |
 *      |-----------------------|
 *      |  incoming arguments   |
 *      +=======================+ <---- Caller's SP
 *      |  Varargs regs space   | // Only for varargs main functions; 64 bytes
 *      |-----------------------|
 *      |Callee saved registers | // multiple of 8 bytes
 *      |-----------------------|
 *      |        PSP slot       | // 8 bytes (omitted in CoreRT ABI)
 *      |-----------------------|
 *      ~  alignment padding    ~ // To make the first SP subtraction 16 byte aligned
 *      |-----------------------|
 *      |      Saved FP, LR     | // 16 bytes
 *      |-----------------------|
 *      ~  alignment padding    ~ // To make the whole frame 16 byte aligned (specifically, to 16-byte align the outgoing argument space).
 *      |-----------------------|
 *      |   Outgoing arg space  | // multiple of 8 bytes
 *      |-----------------------| <---- Ambient SP
 *      |       |               |
 *      ~       | Stack grows   ~
 *      |       | downward      |
 *              V
 *
 * Both #1 and #2 only change SP once. That means that there will be a maximum of one alignment slot needed. For the general case, #3,
 * it is possible that we will need to add alignment to both changes to SP, leading to 16 bytes of alignment. Remember that the stack
 * pointer needs to be 16 byte aligned at all times. The size of the PSP slot plus callee-saved registers space is a maximum of 240 bytes:
 *
 *     FP,LR registers
 *     10 int callee-saved register x19-x28
 *     8 float callee-saved registers v8-v15
 *     8 saved integer argument registers x0-x7, if varargs function
 *     1 PSP slot
 *     1 alignment slot
 *     == 30 slots * 8 bytes = 240 bytes.
 *
 * The outgoing argument size, however, can be very large, if we call a function that takes a large number of
 * arguments (note that we currently use the same outgoing argument space size in the funclet as for the main
 * function, even if the funclet doesn't have any calls, or has a much smaller, or larger, maximum number of
 * outgoing arguments for any call). In that case, we need to 16-byte align the initial change to SP, before
 * saving off the callee-saved registers and establishing the PSPsym, so we can use the limited immediate offset
 * encodings we have available, before doing another 16-byte aligned SP adjustment to create the outgoing argument
 * space. Both changes to SP might need to add alignment padding.
 *
 * In addition to the above "standard" frames, we also need to support a frame where the saved FP/LR are at the
 * highest addresses. This is to match the frame layout (specifically, callee-saved registers including FP/LR
 * and the PSPSym) that is used in the main function when a GS cookie is required due to the use of localloc.
 * (Note that localloc cannot be used in a funclet.) In these variants, not only has the position of FP/LR
 * changed, but where the alignment padding is placed has also changed.
 *
 *  Frame type 4 (variant of frame types 1 and 2):
 *     For #framesz <= 512:
 *     sub sp,sp,#framesz           ; establish the frame
 *     stp x19,x20,[sp,#xxx]        ; save callee-saved registers, as necessary
 *     stp fp,lr,[sp,#yyy]          ; save FP/LR.
 *     ; write PSPSym
 *
 *  The "#framesz <= 512" condition ensures that after we've established the frame, we can use "stp" with its
 *  maximum allowed offset (504) to save the callee-saved register at the highest address.
 *
 *  We use "sub" instead of folding it into the next instruction as a predecrement, as we need to write PSPSym
 *  at the bottom of the stack, and there might also be an alignment padding slot.
 *
 *  The funclet frame is thus:
 *
 *      |                       |
 *      |-----------------------|
 *      |  incoming arguments   |
 *      +=======================+ <---- Caller's SP
 *      |  Varargs regs space   | // Only for varargs main functions; 64 bytes
 *      |-----------------------|
 *      |      Saved LR         | // 8 bytes
 *      |-----------------------|
 *      |      Saved FP         | // 8 bytes
 *      |-----------------------|
 *      |Callee saved registers | // multiple of 8 bytes
 *      |-----------------------|
 *      |        PSP slot       | // 8 bytes (omitted in CoreRT ABI)
 *      |-----------------------|
 *      ~  alignment padding    ~ // To make the whole frame 16 byte aligned.
 *      |-----------------------|
 *      |   Outgoing arg space  | // multiple of 8 bytes (optional; if #outsz > 0)
 *      |-----------------------| <---- Ambient SP
 *      |       |               |
 *      ~       | Stack grows   ~
 *      |       | downward      |
 *              V
 *
 *  Frame type 5 (variant of frame type 3):
 *     For #framesz > 512:
 *     sub sp,sp,(#framesz - #outsz) ; establish part of the frame. Note that it is guaranteed here that (#framesz - #outsz) <= 240
 *     stp x19,x20,[sp,#xxx]        ; save callee-saved registers, as necessary
 *     stp fp,lr,[sp,#yyy]          ; save FP/LR.
 *     sub sp,sp,#outsz             ; create space for outgoing argument space
 *     ; write PSPSym
 *
 *  For large frames with "#framesz > 512", we must do one SP adjustment first, after which we can save callee-saved
 *  registers with up to the maximum "stp" offset of 504. Then, we can establish the rest of the frame (namely, the
 *  space for the outgoing argument space).
 *
 *  The funclet frame is thus:
 *
 *      |                       |
 *      |-----------------------|
 *      |  incoming arguments   |
 *      +=======================+ <---- Caller's SP
 *      |  Varargs regs space   | // Only for varargs main functions; 64 bytes
 *      |-----------------------|
 *      |      Saved LR         | // 8 bytes
 *      |-----------------------|
 *      |      Saved FP         | // 8 bytes
 *      |-----------------------|
 *      |Callee saved registers | // multiple of 8 bytes
 *      |-----------------------|
 *      |        PSP slot       | // 8 bytes (omitted in CoreRT ABI)
 *      |-----------------------|
 *      ~  alignment padding    ~ // To make the first SP subtraction 16 byte aligned
 *      |-----------------------|
 *      ~  alignment padding    ~ // To make the whole frame 16 byte aligned (specifically, to 16-byte align the outgoing argument space).
 *      |-----------------------|
 *      |   Outgoing arg space  | // multiple of 8 bytes
 *      |-----------------------| <---- Ambient SP
 *      |       |               |
 *      ~       | Stack grows   ~
 *      |       | downward      |
 *              V
 *
 * Note that in this case we might have 16 bytes of alignment that is adjacent. This is because we are doing 2 SP
 * subtractions, and each one must be aligned up to 16 bytes.
 *
 * Note that in all cases, the PSPSym is in exactly the same position with respect to Caller-SP, and that location is the same relative to Caller-SP
 * as in the main function.
 *
 * Funclets do not have varargs arguments. However, because the PSPSym must exist at the same offset from Caller-SP as in the main function, we
 * must add buffer space for the saved varargs argument registers here, if the main function did the same.
 *
 *     ; After this header, fill the PSP slot, for use by the VM (it gets reported with the GC info), or by code generation of nested filters.
 *     ; This is not part of the "OS prolog"; it has no associated unwind data, and is not reversed in the funclet epilog.
 *
 *     if (this is a filter funclet)
 *     {
 *          // x1 on entry to a filter funclet is CallerSP of the containing function:
 *          // either the main function, or the funclet for a handler that this filter is dynamically nested within.
 *          // Note that a filter can be dynamically nested within a funclet even if it is not statically within
 *          // a funclet. Consider:
 *          //
 *          //    try {
 *          //        try {
 *          //            throw new Exception();
 *          //        } catch(Exception) {
 *          //            throw new Exception();     // The exception thrown here ...
 *          //        }
 *          //    } filter {                         // ... will be processed here, while the "catch" funclet frame is still on the stack
 *          //    } filter-handler {
 *          //    }
 *          //
 *          // Because of this, we need a PSP in the main function anytime a filter funclet doesn't know whether the enclosing frame will
 *          // be a funclet or main function. We won't know any time there is a filter protecting nested EH. To simplify, we just always
 *          // create a main function PSP for any function with a filter.
 *
 *          ldr x1, [x1, #CallerSP_to_PSP_slot_delta]  ; Load the CallerSP of the main function (stored in the PSP of the dynamically containing funclet or function)
 *          str x1, [sp, #SP_to_PSP_slot_delta]        ; store the PSP
 *          add fp, x1, #Function_CallerSP_to_FP_delta ; re-establish the frame pointer
 *     }
 *     else
 *     {
 *          // This is NOT a filter funclet. The VM re-establishes the frame pointer on entry.
 *          // TODO-ARM64-CQ: if VM set x1 to CallerSP on entry, like for filters, we could save an instruction.
 *
 *          add x3, fp, #Function_FP_to_CallerSP_delta  ; compute the CallerSP, given the frame pointer. x3 is scratch.
 *          str x3, [sp, #SP_to_PSP_slot_delta]         ; store the PSP
 *     }
 *
 *  An example epilog sequence is then:
 *
 *     add sp,sp,#outsz             ; if any outgoing argument space
 *     ...                          ; restore callee-saved registers
 *     ldp x19,x20,[sp,#xxx]
 *     ldp fp,lr,[sp],#framesz
 *     ret lr
 *
 */
// clang-format on

void CodeGen::genFuncletProlog(BasicBlock* block)
{
#ifdef DEBUG
    if (verbose)
        printf("*************** In genFuncletProlog()\n");
#endif

    assert(block != NULL);
    assert(block->bbFlags & BBF_FUNCLET_BEG);

    ScopedSetVariable<bool> _setGeneratingProlog(&compiler->compGeneratingProlog, true);

    gcInfo.gcResetForBB();

    compiler->unwindBegProlog();

    regMaskTP maskSaveRegsFloat = genFuncletInfo.fiSaveRegs & RBM_ALLFLOAT;
    regMaskTP maskSaveRegsInt   = genFuncletInfo.fiSaveRegs & ~maskSaveRegsFloat;

    // Funclets must always save LR and FP, since when we have funclets we must have an FP frame.
    assert((maskSaveRegsInt & RBM_LR) != 0);
    assert((maskSaveRegsInt & RBM_FP) != 0);

    bool isFilter = (block->bbCatchTyp == BBCT_FILTER);

    regMaskTP maskArgRegsLiveIn;
    if (isFilter)
    {
        maskArgRegsLiveIn = RBM_R0 | RBM_R1;
    }
    else if ((block->bbCatchTyp == BBCT_FINALLY) || (block->bbCatchTyp == BBCT_FAULT))
    {
        maskArgRegsLiveIn = RBM_NONE;
    }
    else
    {
        maskArgRegsLiveIn = RBM_R0;
    }

    if (genFuncletInfo.fiFrameType == 1)
    {
        GetEmitter()->emitIns_R_R_R_I(INS_stp, EA_PTRSIZE, REG_FP, REG_LR, REG_SPBASE, genFuncletInfo.fiSpDelta1,
                                      INS_OPTS_PRE_INDEX);
        compiler->unwindSaveRegPairPreindexed(REG_FP, REG_LR, genFuncletInfo.fiSpDelta1);

        maskSaveRegsInt &= ~(RBM_LR | RBM_FP); // We've saved these now

        assert(genFuncletInfo.fiSpDelta2 == 0);
        assert(genFuncletInfo.fiSP_to_FPLR_save_delta == 0);
    }
    else if (genFuncletInfo.fiFrameType == 2)
    {
        // fiFrameType==2 constraints:
        assert(genFuncletInfo.fiSpDelta1 < 0);
        assert(genFuncletInfo.fiSpDelta1 >= -512);

        // generate sub SP,SP,imm
        genStackPointerAdjustment(genFuncletInfo.fiSpDelta1, REG_NA, nullptr, /* reportUnwindData */ true);

        assert(genFuncletInfo.fiSpDelta2 == 0);

        GetEmitter()->emitIns_R_R_R_I(INS_stp, EA_PTRSIZE, REG_FP, REG_LR, REG_SPBASE,
                                      genFuncletInfo.fiSP_to_FPLR_save_delta);
        compiler->unwindSaveRegPair(REG_FP, REG_LR, genFuncletInfo.fiSP_to_FPLR_save_delta);

        maskSaveRegsInt &= ~(RBM_LR | RBM_FP); // We've saved these now
    }
    else if (genFuncletInfo.fiFrameType == 3)
    {
        GetEmitter()->emitIns_R_R_R_I(INS_stp, EA_PTRSIZE, REG_FP, REG_LR, REG_SPBASE, genFuncletInfo.fiSpDelta1,
                                      INS_OPTS_PRE_INDEX);
        compiler->unwindSaveRegPairPreindexed(REG_FP, REG_LR, genFuncletInfo.fiSpDelta1);

        maskSaveRegsInt &= ~(RBM_LR | RBM_FP); // We've saved these now
    }
    else if (genFuncletInfo.fiFrameType == 4)
    {
        // fiFrameType==4 constraints:
        assert(genFuncletInfo.fiSpDelta1 < 0);
        assert(genFuncletInfo.fiSpDelta1 >= -512);

        // generate sub SP,SP,imm
        genStackPointerAdjustment(genFuncletInfo.fiSpDelta1, REG_NA, nullptr, /* reportUnwindData */ true);

        assert(genFuncletInfo.fiSpDelta2 == 0);
    }
    else
    {
        assert(genFuncletInfo.fiFrameType == 5);

        // Nothing to do here; the first SP adjustment will be done by saving the callee-saved registers.
    }

    int lowestCalleeSavedOffset = genFuncletInfo.fiSP_to_CalleeSave_delta +
                                  genFuncletInfo.fiSpDelta2; // We haven't done the second adjustment of SP yet (if any)
    genSaveCalleeSavedRegistersHelp(maskSaveRegsInt | maskSaveRegsFloat, lowestCalleeSavedOffset, 0);

    if ((genFuncletInfo.fiFrameType == 3) || (genFuncletInfo.fiFrameType == 5))
    {
        // Note that genFuncletInfo.fiSpDelta2 is always a negative value
        assert(genFuncletInfo.fiSpDelta2 < 0);

        // generate sub SP,SP,imm
        genStackPointerAdjustment(genFuncletInfo.fiSpDelta2, REG_R2, nullptr, /* reportUnwindData */ true);
    }

    // This is the end of the OS-reported prolog for purposes of unwinding
    compiler->unwindEndProlog();

    // If there is no PSPSym (CoreRT ABI), we are done. Otherwise, we need to set up the PSPSym in the functlet frame.
    if (compiler->lvaPSPSym != BAD_VAR_NUM)
    {
        if (isFilter)
        {
            // This is the first block of a filter
            // Note that register x1 = CallerSP of the containing function
            // X1 is overwritten by the first Load (new callerSP)
            // X2 is scratch when we have a large constant offset

            // Load the CallerSP of the main function (stored in the PSP of the dynamically containing funclet or
            // function)
            genInstrWithConstant(INS_ldr, EA_PTRSIZE, REG_R1, REG_R1, genFuncletInfo.fiCallerSP_to_PSP_slot_delta,
                                 REG_R2, false);
            regSet.verifyRegUsed(REG_R1);

            // Store the PSP value (aka CallerSP)
            genInstrWithConstant(INS_str, EA_PTRSIZE, REG_R1, REG_SPBASE, genFuncletInfo.fiSP_to_PSP_slot_delta, REG_R2,
                                 false);

            // re-establish the frame pointer
            genInstrWithConstant(INS_add, EA_PTRSIZE, REG_FPBASE, REG_R1,
                                 genFuncletInfo.fiFunction_CallerSP_to_FP_delta, REG_R2, false);
        }
        else // This is a non-filter funclet
        {
            // X3 is scratch, X2 can also become scratch

            // compute the CallerSP, given the frame pointer. x3 is scratch.
            genInstrWithConstant(INS_add, EA_PTRSIZE, REG_R3, REG_FPBASE,
                                 -genFuncletInfo.fiFunction_CallerSP_to_FP_delta, REG_R2, false);
            regSet.verifyRegUsed(REG_R3);

            genInstrWithConstant(INS_str, EA_PTRSIZE, REG_R3, REG_SPBASE, genFuncletInfo.fiSP_to_PSP_slot_delta, REG_R2,
                                 false);
        }
    }
}

/*****************************************************************************
 *
 *  Generates code for an EH funclet epilog.
 */

void CodeGen::genFuncletEpilog()
{
#ifdef DEBUG
    if (verbose)
        printf("*************** In genFuncletEpilog()\n");
#endif

    ScopedSetVariable<bool> _setGeneratingEpilog(&compiler->compGeneratingEpilog, true);

    bool unwindStarted = false;

    if (!unwindStarted)
    {
        // We can delay this until we know we'll generate an unwindable instruction, if necessary.
        compiler->unwindBegEpilog();
        unwindStarted = true;
    }

    regMaskTP maskRestoreRegsFloat = genFuncletInfo.fiSaveRegs & RBM_ALLFLOAT;
    regMaskTP maskRestoreRegsInt   = genFuncletInfo.fiSaveRegs & ~maskRestoreRegsFloat;

    // Funclets must always save LR and FP, since when we have funclets we must have an FP frame.
    assert((maskRestoreRegsInt & RBM_LR) != 0);
    assert((maskRestoreRegsInt & RBM_FP) != 0);

    if ((genFuncletInfo.fiFrameType == 3) || (genFuncletInfo.fiFrameType == 5))
    {
        // Note that genFuncletInfo.fiSpDelta2 is always a negative value
        assert(genFuncletInfo.fiSpDelta2 < 0);

        // generate add SP,SP,imm
        genStackPointerAdjustment(-genFuncletInfo.fiSpDelta2, REG_R2, nullptr, /* reportUnwindData */ true);
    }

    regMaskTP regsToRestoreMask = maskRestoreRegsInt | maskRestoreRegsFloat;
    if ((genFuncletInfo.fiFrameType == 1) || (genFuncletInfo.fiFrameType == 2) || (genFuncletInfo.fiFrameType == 3))
    {
        regsToRestoreMask &= ~(RBM_LR | RBM_FP); // We restore FP/LR at the end
    }
    int lowestCalleeSavedOffset = genFuncletInfo.fiSP_to_CalleeSave_delta + genFuncletInfo.fiSpDelta2;
    genRestoreCalleeSavedRegistersHelp(regsToRestoreMask, lowestCalleeSavedOffset, 0);

    if (genFuncletInfo.fiFrameType == 1)
    {
        GetEmitter()->emitIns_R_R_R_I(INS_ldp, EA_PTRSIZE, REG_FP, REG_LR, REG_SPBASE, -genFuncletInfo.fiSpDelta1,
                                      INS_OPTS_POST_INDEX);
        compiler->unwindSaveRegPairPreindexed(REG_FP, REG_LR, genFuncletInfo.fiSpDelta1);

        assert(genFuncletInfo.fiSpDelta2 == 0);
        assert(genFuncletInfo.fiSP_to_FPLR_save_delta == 0);
    }
    else if (genFuncletInfo.fiFrameType == 2)
    {
        GetEmitter()->emitIns_R_R_R_I(INS_ldp, EA_PTRSIZE, REG_FP, REG_LR, REG_SPBASE,
                                      genFuncletInfo.fiSP_to_FPLR_save_delta);
        compiler->unwindSaveRegPair(REG_FP, REG_LR, genFuncletInfo.fiSP_to_FPLR_save_delta);

        // fiFrameType==2 constraints:
        assert(genFuncletInfo.fiSpDelta1 < 0);
        assert(genFuncletInfo.fiSpDelta1 >= -512);

        // generate add SP,SP,imm
        genStackPointerAdjustment(-genFuncletInfo.fiSpDelta1, REG_NA, nullptr, /* reportUnwindData */ true);

        assert(genFuncletInfo.fiSpDelta2 == 0);
    }
    else if (genFuncletInfo.fiFrameType == 3)
    {
        GetEmitter()->emitIns_R_R_R_I(INS_ldp, EA_PTRSIZE, REG_FP, REG_LR, REG_SPBASE, -genFuncletInfo.fiSpDelta1,
                                      INS_OPTS_POST_INDEX);
        compiler->unwindSaveRegPairPreindexed(REG_FP, REG_LR, genFuncletInfo.fiSpDelta1);
    }
    else if (genFuncletInfo.fiFrameType == 4)
    {
        // fiFrameType==4 constraints:
        assert(genFuncletInfo.fiSpDelta1 < 0);
        assert(genFuncletInfo.fiSpDelta1 >= -512);

        // generate add SP,SP,imm
        genStackPointerAdjustment(-genFuncletInfo.fiSpDelta1, REG_NA, nullptr, /* reportUnwindData */ true);

        assert(genFuncletInfo.fiSpDelta2 == 0);
    }
    else
    {
        assert(genFuncletInfo.fiFrameType == 5);
        // Same work as fiFrameType==4, but different asserts.

        assert(genFuncletInfo.fiSpDelta1 < 0);
        assert(genFuncletInfo.fiSpDelta1 >= -240);

        // generate add SP,SP,imm
        genStackPointerAdjustment(-genFuncletInfo.fiSpDelta1, REG_NA, nullptr, /* reportUnwindData */ true);
    }

    inst_RV(INS_ret, REG_LR, TYP_I_IMPL);
    compiler->unwindReturn(REG_LR);

    compiler->unwindEndEpilog();
}

/*****************************************************************************
 *
 *  Capture the information used to generate the funclet prologs and epilogs.
 *  Note that all funclet prologs are identical, and all funclet epilogs are
 *  identical (per type: filters are identical, and non-filters are identical).
 *  Thus, we compute the data used for these just once.
 *
 *  See genFuncletProlog() for more information about the prolog/epilog sequences.
 */

void CodeGen::genCaptureFuncletPrologEpilogInfo()
{
    if (!compiler->ehAnyFunclets())
        return;

    assert(isFramePointerUsed());

    // The frame size and offsets must be finalized
    assert(compiler->lvaDoneFrameLayout == Compiler::FINAL_FRAME_LAYOUT);

    genFuncletInfo.fiFunction_CallerSP_to_FP_delta = genCallerSPtoFPdelta();

    regMaskTP rsMaskSaveRegs = regSet.rsMaskCalleeSaved;
    assert((rsMaskSaveRegs & RBM_LR) != 0);
    assert((rsMaskSaveRegs & RBM_FP) != 0);

    unsigned PSPSize = (compiler->lvaPSPSym != BAD_VAR_NUM) ? REGSIZE_BYTES : 0;

    unsigned saveRegsCount       = genCountBits(rsMaskSaveRegs);
    unsigned saveRegsPlusPSPSize = saveRegsCount * REGSIZE_BYTES + PSPSize;
    if (compiler->info.compIsVarArgs)
    {
        // For varargs we always save all of the integer register arguments
        // so that they are contiguous with the incoming stack arguments.
        saveRegsPlusPSPSize += MAX_REG_ARG * REGSIZE_BYTES;
    }
    unsigned saveRegsPlusPSPSizeAligned = roundUp(saveRegsPlusPSPSize, STACK_ALIGN);

    assert(compiler->lvaOutgoingArgSpaceSize % REGSIZE_BYTES == 0);
    unsigned outgoingArgSpaceAligned = roundUp(compiler->lvaOutgoingArgSpaceSize, STACK_ALIGN);

    unsigned maxFuncletFrameSizeAligned = saveRegsPlusPSPSizeAligned + outgoingArgSpaceAligned;
    assert((maxFuncletFrameSizeAligned % STACK_ALIGN) == 0);

    int SP_to_FPLR_save_delta;
    int SP_to_PSP_slot_delta;
    int CallerSP_to_PSP_slot_delta;

    unsigned funcletFrameSize        = saveRegsPlusPSPSize + compiler->lvaOutgoingArgSpaceSize;
    unsigned funcletFrameSizeAligned = roundUp(funcletFrameSize, STACK_ALIGN);
    assert(funcletFrameSizeAligned <= maxFuncletFrameSizeAligned);

    unsigned funcletFrameAlignmentPad = funcletFrameSizeAligned - funcletFrameSize;
    assert((funcletFrameAlignmentPad == 0) || (funcletFrameAlignmentPad == REGSIZE_BYTES));

    if (maxFuncletFrameSizeAligned <= 512)
    {
        if (genSaveFpLrWithAllCalleeSavedRegisters)
        {
            SP_to_FPLR_save_delta = funcletFrameSizeAligned - (2 /* FP, LR */ * REGSIZE_BYTES);
            if (compiler->info.compIsVarArgs)
            {
                SP_to_FPLR_save_delta -= MAX_REG_ARG * REGSIZE_BYTES;
            }

            SP_to_PSP_slot_delta       = compiler->lvaOutgoingArgSpaceSize + funcletFrameAlignmentPad;
            CallerSP_to_PSP_slot_delta = -(int)saveRegsPlusPSPSize;

            genFuncletInfo.fiFrameType = 4;
        }
        else
        {
            SP_to_FPLR_save_delta = compiler->lvaOutgoingArgSpaceSize;
            SP_to_PSP_slot_delta  = SP_to_FPLR_save_delta + 2 /* FP, LR */ * REGSIZE_BYTES + funcletFrameAlignmentPad;
            CallerSP_to_PSP_slot_delta = -(int)(saveRegsPlusPSPSize - 2 /* FP, LR */ * REGSIZE_BYTES);

            if (compiler->lvaOutgoingArgSpaceSize == 0)
            {
                genFuncletInfo.fiFrameType = 1;
            }
            else
            {
                genFuncletInfo.fiFrameType = 2;
            }
        }

        genFuncletInfo.fiSpDelta1 = -(int)funcletFrameSizeAligned;
        genFuncletInfo.fiSpDelta2 = 0;

        assert(genFuncletInfo.fiSpDelta1 + genFuncletInfo.fiSpDelta2 == -(int)funcletFrameSizeAligned);
    }
    else
    {
        unsigned saveRegsPlusPSPAlignmentPad = saveRegsPlusPSPSizeAligned - saveRegsPlusPSPSize;
        assert((saveRegsPlusPSPAlignmentPad == 0) || (saveRegsPlusPSPAlignmentPad == REGSIZE_BYTES));

        if (genSaveFpLrWithAllCalleeSavedRegisters)
        {
            SP_to_FPLR_save_delta = funcletFrameSizeAligned - (2 /* FP, LR */ * REGSIZE_BYTES);
            if (compiler->info.compIsVarArgs)
            {
                SP_to_FPLR_save_delta -= MAX_REG_ARG * REGSIZE_BYTES;
            }

            SP_to_PSP_slot_delta =
                compiler->lvaOutgoingArgSpaceSize + funcletFrameAlignmentPad + saveRegsPlusPSPAlignmentPad;
            CallerSP_to_PSP_slot_delta = -(int)saveRegsPlusPSPSize;

            genFuncletInfo.fiFrameType = 5;
        }
        else
        {
            SP_to_FPLR_save_delta = outgoingArgSpaceAligned;
            SP_to_PSP_slot_delta = SP_to_FPLR_save_delta + 2 /* FP, LR */ * REGSIZE_BYTES + saveRegsPlusPSPAlignmentPad;
            CallerSP_to_PSP_slot_delta =
                -(int)(saveRegsPlusPSPSizeAligned - 2 /* FP, LR */ * REGSIZE_BYTES - saveRegsPlusPSPAlignmentPad);

            genFuncletInfo.fiFrameType = 3;
        }

        genFuncletInfo.fiSpDelta1 = -(int)saveRegsPlusPSPSizeAligned;
        genFuncletInfo.fiSpDelta2 = -(int)outgoingArgSpaceAligned;

        assert(genFuncletInfo.fiSpDelta1 + genFuncletInfo.fiSpDelta2 == -(int)maxFuncletFrameSizeAligned);
    }

    /* Now save it for future use */

    genFuncletInfo.fiSaveRegs                   = rsMaskSaveRegs;
    genFuncletInfo.fiSP_to_FPLR_save_delta      = SP_to_FPLR_save_delta;
    genFuncletInfo.fiSP_to_PSP_slot_delta       = SP_to_PSP_slot_delta;
    genFuncletInfo.fiSP_to_CalleeSave_delta     = SP_to_PSP_slot_delta + REGSIZE_BYTES;
    genFuncletInfo.fiCallerSP_to_PSP_slot_delta = CallerSP_to_PSP_slot_delta;

#ifdef DEBUG
    if (verbose)
    {
        printf("\n");
        printf("Funclet prolog / epilog info\n");
        printf("                        Save regs: ");
        dspRegMask(genFuncletInfo.fiSaveRegs);
        printf("\n");
        printf("    Function CallerSP-to-FP delta: %d\n", genFuncletInfo.fiFunction_CallerSP_to_FP_delta);
        printf("  SP to FP/LR save location delta: %d\n", genFuncletInfo.fiSP_to_FPLR_save_delta);
        printf("             SP to PSP slot delta: %d\n", genFuncletInfo.fiSP_to_PSP_slot_delta);
        printf("    SP to callee-saved area delta: %d\n", genFuncletInfo.fiSP_to_CalleeSave_delta);
        printf("      Caller SP to PSP slot delta: %d\n", genFuncletInfo.fiCallerSP_to_PSP_slot_delta);
        printf("                       Frame type: %d\n", genFuncletInfo.fiFrameType);
        printf("                       SP delta 1: %d\n", genFuncletInfo.fiSpDelta1);
        printf("                       SP delta 2: %d\n", genFuncletInfo.fiSpDelta2);

        if (compiler->lvaPSPSym != BAD_VAR_NUM)
        {
            if (CallerSP_to_PSP_slot_delta !=
                compiler->lvaGetCallerSPRelativeOffset(compiler->lvaPSPSym)) // for debugging
            {
                printf("lvaGetCallerSPRelativeOffset(lvaPSPSym): %d\n",
                       compiler->lvaGetCallerSPRelativeOffset(compiler->lvaPSPSym));
            }
        }
    }

    assert(genFuncletInfo.fiSP_to_FPLR_save_delta >= 0);
    assert(genFuncletInfo.fiSP_to_PSP_slot_delta >= 0);
    assert(genFuncletInfo.fiSP_to_CalleeSave_delta >= 0);
    assert(genFuncletInfo.fiCallerSP_to_PSP_slot_delta <= 0);

    if (compiler->lvaPSPSym != BAD_VAR_NUM)
    {
        assert(genFuncletInfo.fiCallerSP_to_PSP_slot_delta ==
               compiler->lvaGetCallerSPRelativeOffset(compiler->lvaPSPSym)); // same offset used in main function and
                                                                             // funclet!
    }
#endif // DEBUG
}

/*
XXXXXXXXXXXXXXXXXXXXXXXXXXXXXXXXXXXXXXXXXXXXXXXXXXXXXXXXXXXXXXXXXXXXXXXXXXXXXXX
XXXXXXXXXXXXXXXXXXXXXXXXXXXXXXXXXXXXXXXXXXXXXXXXXXXXXXXXXXXXXXXXXXXXXXXXXXXXXXX
XX                                                                           XX
XX                           End Prolog / Epilog                             XX
XX                                                                           XX
XXXXXXXXXXXXXXXXXXXXXXXXXXXXXXXXXXXXXXXXXXXXXXXXXXXXXXXXXXXXXXXXXXXXXXXXXXXXXXX
XXXXXXXXXXXXXXXXXXXXXXXXXXXXXXXXXXXXXXXXXXXXXXXXXXXXXXXXXXXXXXXXXXXXXXXXXXXXXXX
*/

BasicBlock* CodeGen::genCallFinally(BasicBlock* block)
{
    // Generate a call to the finally, like this:
    //      mov         x0,qword ptr [fp + 10H] / sp    // Load x0 with PSPSym, or sp if PSPSym is not used
    //      bl          finally-funclet
    //      b           finally-return                  // Only for non-retless finally calls
    // The 'b' can be a NOP if we're going to the next block.

    if (compiler->lvaPSPSym != BAD_VAR_NUM)
    {
        GetEmitter()->emitIns_R_S(INS_ldr, EA_PTRSIZE, REG_R0, compiler->lvaPSPSym, 0);
    }
    else
    {
        GetEmitter()->emitIns_R_R(INS_mov, EA_PTRSIZE, REG_R0, REG_SPBASE);
    }
    GetEmitter()->emitIns_J(INS_bl_local, block->bbJumpDest);

    if (block->bbFlags & BBF_RETLESS_CALL)
    {
        // We have a retless call, and the last instruction generated was a call.
        // If the next block is in a different EH region (or is the end of the code
        // block), then we need to generate a breakpoint here (since it will never
        // get executed) to get proper unwind behavior.

        if ((block->bbNext == nullptr) || !BasicBlock::sameEHRegion(block, block->bbNext))
        {
            instGen(INS_BREAKPOINT); // This should never get executed
        }
    }
    else
    {
        // Because of the way the flowgraph is connected, the liveness info for this one instruction
        // after the call is not (can not be) correct in cases where a variable has a last use in the
        // handler.  So turn off GC reporting for this single instruction.
        GetEmitter()->emitDisableGC();

        // Now go to where the finally funclet needs to return to.
        if (block->bbNext->bbJumpDest == block->bbNext->bbNext)
        {
            // Fall-through.
            // TODO-ARM64-CQ: Can we get rid of this instruction, and just have the call return directly
            // to the next instruction? This would depend on stack walking from within the finally
            // handler working without this instruction being in this special EH region.
            instGen(INS_nop);
        }
        else
        {
            inst_JMP(EJ_jmp, block->bbNext->bbJumpDest);
        }

        GetEmitter()->emitEnableGC();
    }

    // The BBJ_ALWAYS is used because the BBJ_CALLFINALLY can't point to the
    // jump target using bbJumpDest - that is already used to point
    // to the finally block. So just skip past the BBJ_ALWAYS unless the
    // block is RETLESS.
    if (!(block->bbFlags & BBF_RETLESS_CALL))
    {
        assert(block->isBBCallAlwaysPair());
        block = block->bbNext;
    }
    return block;
}

void CodeGen::genEHCatchRet(BasicBlock* block)
{
    // For long address (default): `adrp + add` will be emitted.
    // For short address (proven later): `adr` will be emitted.
    GetEmitter()->emitIns_R_L(INS_adr, EA_PTRSIZE, block->bbJumpDest, REG_INTRET);
}

//  move an immediate value into an integer register

void CodeGen::instGen_Set_Reg_To_Imm(emitAttr size, regNumber reg, ssize_t imm, insFlags flags)
{
    // reg cannot be a FP register
    assert(!genIsValidFloatReg(reg));
    if (!compiler->opts.compReloc)
    {
        size = EA_SIZE(size); // Strip any Reloc flags from size if we aren't doing relocs
    }

    if (EA_IS_RELOC(size))
    {
        // This emits a pair of adrp/add (two instructions) with fix-ups.
        GetEmitter()->emitIns_R_AI(INS_adrp, size, reg, imm);
    }
    else if (imm == 0)
    {
        instGen_Set_Reg_To_Zero(size, reg, flags);
    }
    else
    {
        if (emitter::emitIns_valid_imm_for_mov(imm, size))
        {
            GetEmitter()->emitIns_R_I(INS_mov, size, reg, imm);
        }
        else
        {
            // Arm64 allows any arbitrary 16-bit constant to be loaded into a register halfword
            // There are three forms
            //    movk which loads into any halfword preserving the remaining halfwords
            //    movz which loads into any halfword zeroing the remaining halfwords
            //    movn which loads into any halfword zeroing the remaining halfwords then bitwise inverting the register
            // In some cases it is preferable to use movn, because it has the side effect of filling the other halfwords
            // with ones

            // Determine whether movn or movz will require the fewest instructions to populate the immediate
            int preferMovn = 0;

            for (int i = (size == EA_8BYTE) ? 48 : 16; i >= 0; i -= 16)
            {
                if (uint16_t(imm >> i) == 0xffff)
                    ++preferMovn; // a single movk 0xffff could be skipped if movn was used
                else if (uint16_t(imm >> i) == 0x0000)
                    --preferMovn; // a single movk 0 could be skipped if movz was used
            }

            // Select the first instruction.  Any additional instruction will use movk
            instruction ins = (preferMovn > 0) ? INS_movn : INS_movz;

            // Initial movz or movn will fill the remaining bytes with the skipVal
            // This can allow skipping filling a halfword
            uint16_t skipVal = (preferMovn > 0) ? 0xffff : 0;

            unsigned bits = (size == EA_8BYTE) ? 64 : 32;

            // Iterate over imm examining 16 bits at a time
            for (unsigned i = 0; i < bits; i += 16)
            {
                uint16_t imm16 = uint16_t(imm >> i);

                if (imm16 != skipVal)
                {
                    if (ins == INS_movn)
                    {
                        // For the movn case, we need to bitwise invert the immediate.  This is because
                        //   (movn x0, ~imm16) === (movz x0, imm16; or x0, x0, #0xffff`ffff`ffff`0000)
                        imm16 = ~imm16;
                    }

                    GetEmitter()->emitIns_R_I_I(ins, size, reg, imm16, i, INS_OPTS_LSL);

                    // Once the initial movz/movn is emitted the remaining instructions will all use movk
                    ins = INS_movk;
                }
            }

            // We must emit a movn or movz or we have not done anything
            // The cases which hit this assert should be (emitIns_valid_imm_for_mov() == true) and
            // should not be in this else condition
            assert(ins == INS_movk);
        }
        // The caller may have requested that the flags be set on this mov (rarely/never)
        if (flags == INS_FLAGS_SET)
        {
            GetEmitter()->emitIns_R_I(INS_tst, size, reg, 0);
        }
    }

    regSet.verifyRegUsed(reg);
}

/***********************************************************************************
 *
 * Generate code to set a register 'targetReg' of type 'targetType' to the constant
 * specified by the constant (GT_CNS_INT or GT_CNS_DBL) in 'tree'. This does not call
 * genProduceReg() on the target register.
 */
void CodeGen::genSetRegToConst(regNumber targetReg, var_types targetType, GenTree* tree)
{
    switch (tree->gtOper)
    {
        case GT_CNS_INT:
        {
            // relocatable values tend to come down as a CNS_INT of native int type
            // so the line between these two opcodes is kind of blurry
            GenTreeIntConCommon* con    = tree->AsIntConCommon();
            ssize_t              cnsVal = con->IconValue();

            if (con->ImmedValNeedsReloc(compiler))
            {
                instGen_Set_Reg_To_Imm(EA_HANDLE_CNS_RELOC, targetReg, cnsVal);
                regSet.verifyRegUsed(targetReg);
            }
            else
            {
                genSetRegToIcon(targetReg, cnsVal, targetType);
            }
        }
        break;

        case GT_CNS_DBL:
        {
            emitter* emit       = GetEmitter();
            emitAttr size       = emitActualTypeSize(tree);
            double   constValue = tree->AsDblCon()->gtDconVal;

            // Make sure we use "movi reg, 0x00"  only for positive zero (0.0) and not for negative zero (-0.0)
            if (*(__int64*)&constValue == 0)
            {
                // A faster/smaller way to generate 0.0
                // We will just zero out the entire vector register for both float and double
                emit->emitIns_R_I(INS_movi, EA_16BYTE, targetReg, 0x00, INS_OPTS_16B);
            }
            else if (emitter::emitIns_valid_imm_for_fmov(constValue))
            {
                // We can load the FP constant using the fmov FP-immediate for this constValue
                emit->emitIns_R_F(INS_fmov, size, targetReg, constValue);
            }
            else
            {
                // Get a temp integer register to compute long address.
                regNumber addrReg = tree->GetSingleTempReg();

                // We must load the FP constant from the constant pool
                // Emit a data section constant for the float or double constant.
                CORINFO_FIELD_HANDLE hnd = emit->emitFltOrDblConst(constValue, size);
                // For long address (default): `adrp + ldr + fmov` will be emitted.
                // For short address (proven later), `ldr` will be emitted.
                emit->emitIns_R_C(INS_ldr, size, targetReg, addrReg, hnd, 0);
            }
        }
        break;

        default:
            unreached();
    }
}

// Generate code to get the high N bits of a N*N=2N bit multiplication result
void CodeGen::genCodeForMulHi(GenTreeOp* treeNode)
{
    assert(!treeNode->gtOverflowEx());

    genConsumeOperands(treeNode);

    regNumber targetReg  = treeNode->GetRegNum();
    var_types targetType = treeNode->TypeGet();
    emitter*  emit       = GetEmitter();
    emitAttr  attr       = emitActualTypeSize(treeNode);
    unsigned  isUnsigned = (treeNode->gtFlags & GTF_UNSIGNED);

    GenTree* op1 = treeNode->gtGetOp1();
    GenTree* op2 = treeNode->gtGetOp2();

    assert(!varTypeIsFloating(targetType));

    // The arithmetic node must be sitting in a register (since it's not contained)
    assert(targetReg != REG_NA);

    if (EA_SIZE(attr) == EA_8BYTE)
    {
        instruction ins = isUnsigned ? INS_umulh : INS_smulh;

        regNumber r = emit->emitInsTernary(ins, attr, treeNode, op1, op2);

        assert(r == targetReg);
    }
    else
    {
        assert(EA_SIZE(attr) == EA_4BYTE);

        instruction ins = isUnsigned ? INS_umull : INS_smull;

        regNumber r = emit->emitInsTernary(ins, EA_4BYTE, treeNode, op1, op2);

        emit->emitIns_R_R_I(isUnsigned ? INS_lsr : INS_asr, EA_8BYTE, targetReg, targetReg, 32);
    }

    genProduceReg(treeNode);
}

// Generate code for ADD, SUB, MUL, DIV, UDIV, AND, OR and XOR
// This method is expected to have called genConsumeOperands() before calling it.
void CodeGen::genCodeForBinary(GenTreeOp* treeNode)
{
    const genTreeOps oper       = treeNode->OperGet();
    regNumber        targetReg  = treeNode->GetRegNum();
    var_types        targetType = treeNode->TypeGet();
    emitter*         emit       = GetEmitter();

    assert(oper == GT_ADD || oper == GT_SUB || oper == GT_MUL || oper == GT_DIV || oper == GT_UDIV || oper == GT_AND ||
           oper == GT_OR || oper == GT_XOR);

    GenTree*    op1 = treeNode->gtGetOp1();
    GenTree*    op2 = treeNode->gtGetOp2();
    instruction ins = genGetInsForOper(treeNode->OperGet(), targetType);

    if ((treeNode->gtFlags & GTF_SET_FLAGS) != 0)
    {
        switch (oper)
        {
            case GT_ADD:
                ins = INS_adds;
                break;
            case GT_SUB:
                ins = INS_subs;
                break;
            case GT_AND:
                ins = INS_ands;
                break;
            default:
                noway_assert(!"Unexpected BinaryOp with GTF_SET_FLAGS set");
        }
    }

    // The arithmetic node must be sitting in a register (since it's not contained)
    assert(targetReg != REG_NA);

    regNumber r = emit->emitInsTernary(ins, emitActualTypeSize(treeNode), treeNode, op1, op2);
    assert(r == targetReg);

    genProduceReg(treeNode);
}

//------------------------------------------------------------------------
// genCodeForLclVar: Produce code for a GT_LCL_VAR node.
//
// Arguments:
//    tree - the GT_LCL_VAR node
//
void CodeGen::genCodeForLclVar(GenTreeLclVar* tree)
{

    unsigned varNum = tree->GetLclNum();
    assert(varNum < compiler->lvaCount);
    LclVarDsc* varDsc     = compiler->lvaGetDesc(varNum);
    var_types  targetType = varDsc->GetRegisterType(tree);

    bool isRegCandidate = varDsc->lvIsRegCandidate();

    // lcl_vars are not defs
    assert((tree->gtFlags & GTF_VAR_DEF) == 0);

    // If this is a register candidate that has been spilled, genConsumeReg() will
    // reload it at the point of use.  Otherwise, if it's not in a register, we load it here.

    if (!isRegCandidate && !tree->IsMultiReg() && !(tree->gtFlags & GTF_SPILLED))
    {
        // targetType must be a normal scalar type and not a TYP_STRUCT
        assert(targetType != TYP_STRUCT);

        instruction ins  = ins_Load(targetType);
        emitAttr    attr = emitActualTypeSize(targetType);

        emitter* emit = GetEmitter();
        emit->emitIns_R_S(ins, attr, tree->GetRegNum(), varNum, 0);
        genProduceReg(tree);
    }
}

//------------------------------------------------------------------------
// genCodeForStoreLclFld: Produce code for a GT_STORE_LCL_FLD node.
//
// Arguments:
//    tree - the GT_STORE_LCL_FLD node
//
void CodeGen::genCodeForStoreLclFld(GenTreeLclFld* tree)
{
    var_types targetType = tree->TypeGet();
    regNumber targetReg  = tree->GetRegNum();
    emitter*  emit       = GetEmitter();
    noway_assert(targetType != TYP_STRUCT);

#ifdef FEATURE_SIMD
    // storing of TYP_SIMD12 (i.e. Vector3) field
    if (tree->TypeGet() == TYP_SIMD12)
    {
        genStoreLclTypeSIMD12(tree);
        return;
    }
#endif // FEATURE_SIMD

    // record the offset
    unsigned offset = tree->GetLclOffs();

    // We must have a stack store with GT_STORE_LCL_FLD
    noway_assert(targetReg == REG_NA);

    unsigned varNum = tree->GetLclNum();
    assert(varNum < compiler->lvaCount);
    LclVarDsc* varDsc = &(compiler->lvaTable[varNum]);

    // Ensure that lclVar nodes are typed correctly.
    assert(!varDsc->lvNormalizeOnStore() || targetType == genActualType(varDsc->TypeGet()));

    GenTree* data = tree->gtOp1;
    genConsumeRegs(data);

    regNumber dataReg;

    if (data->isContained() && data->OperIs(GT_CNS_INT, GT_CNS_DBL, GT_SIMD))
    {
        assert(data->IsIntegralConst(0) || data->IsDblConPositiveZero() || data->IsSIMDZero());
        dataReg = REG_ZR;
    }
    else
    {
        assert(!data->isContained());
        dataReg = data->GetRegNum();
        assert(dataReg != REG_NA);
    }

    if ((dataReg == REG_ZR) && (targetType == TYP_SIMD16))
    {
        emit->emitIns_S_S_R_R(INS_stp, EA_8BYTE, EA_8BYTE, dataReg, dataReg, varNum, offset);
    }
    else
    {
        assert(genTypeSize(targetType) <= REGSIZE_BYTES);
        emit->emitIns_S_R(ins_Store(targetType), emitActualTypeSize(targetType), dataReg, varNum, offset);
    }

    genUpdateLife(tree);

    varDsc->SetRegNum(REG_STK);
}

//------------------------------------------------------------------------
// genCodeForStoreLclVar: Produce code for a GT_STORE_LCL_VAR node.
//
// Arguments:
//    lclNode - the GT_STORE_LCL_VAR node
//
void CodeGen::genCodeForStoreLclVar(GenTreeLclVar* lclNode)
{
    GenTree* data = lclNode->gtOp1;

    // Stores from a multi-reg source are handled separately.
    if (data->gtSkipReloadOrCopy()->IsMultiRegNode())
    {
        genMultiRegStoreToLocal(lclNode);
        return;
    }

    LclVarDsc* varDsc = compiler->lvaGetDesc(lclNode);
    if (lclNode->IsMultiReg())
    {
        // This is the case of storing to a multi-reg HFA local from a fixed-size SIMD type.
        assert(varTypeIsSIMD(data) && varDsc->lvIsHfa() && (varDsc->GetHfaType() == TYP_FLOAT));
        regNumber    operandReg = genConsumeReg(data);
        unsigned int regCount   = varDsc->lvFieldCnt;
        for (unsigned i = 0; i < regCount; ++i)
        {
            regNumber varReg = lclNode->GetRegByIndex(i);
            assert(varReg != REG_NA);
            unsigned   fieldLclNum = varDsc->lvFieldLclStart + i;
            LclVarDsc* fieldVarDsc = compiler->lvaGetDesc(fieldLclNum);
            assert(fieldVarDsc->TypeGet() == TYP_FLOAT);
            GetEmitter()->emitIns_R_R_I(INS_dup, emitTypeSize(TYP_FLOAT), varReg, operandReg, i);
        }
        genProduceReg(lclNode);
    }
    else
    {
        regNumber targetReg = lclNode->GetRegNum();
        emitter*  emit      = GetEmitter();

        unsigned  varNum     = lclNode->GetLclNum();
        var_types targetType = varDsc->GetRegisterType(lclNode);

#ifdef FEATURE_SIMD
        // storing of TYP_SIMD12 (i.e. Vector3) field
        if (targetType == TYP_SIMD12)
        {
            genStoreLclTypeSIMD12(lclNode);
            return;
        }
#endif // FEATURE_SIMD

        genConsumeRegs(data);

        regNumber dataReg = REG_NA;
        if (data->isContained() && data->OperIs(GT_CNS_INT, GT_CNS_DBL, GT_SIMD))
        {
            // This is only possible for a zero-init.
            assert(data->IsIntegralConst(0) || data->IsDblConPositiveZero() || data->IsSIMDZero());
            dataReg = REG_ZR;
        }
        else
        {
            assert(!data->isContained());
            dataReg = data->GetRegNum();
            assert(dataReg != REG_NA);
        }

        if (targetReg == REG_NA) // store into stack based LclVar
        {
            inst_set_SV_var(lclNode);

            instruction ins  = ins_Store(targetType);
            emitAttr    attr = emitActualTypeSize(targetType);

            if ((dataReg == REG_ZR) && (targetType == TYP_SIMD16))
            {
                emit->emitIns_S_S_R_R(INS_stp, EA_8BYTE, EA_8BYTE, dataReg, dataReg, varNum, 0);
            }
            else
            {
                assert((dataReg != REG_ZR) || (genTypeSize(targetType) <= REGSIZE_BYTES));
                emit->emitIns_S_R(ins, attr, dataReg, varNum, /* offset */ 0);
            }

            genUpdateLife(lclNode);

            varDsc->SetRegNum(REG_STK);
        }
        else // store into register (i.e move into register)
        {
            if (dataReg != targetReg)
            {
                if ((dataReg == REG_ZR) && genIsValidFloatReg(targetReg))
                {
                    emit->emitIns_R_I(INS_movi, EA_16BYTE, targetReg, 0x00, INS_OPTS_16B);
                }
                else
                {
                    inst_RV_RV(ins_Copy(targetType), targetReg, dataReg, targetType);
                }
            }

            genProduceReg(lclNode);
        }
    }
}

//------------------------------------------------------------------------
// genSimpleReturn: Generates code for simple return statement for arm64.
//
// Note: treeNode's and op1's registers are already consumed.
//
// Arguments:
//    treeNode - The GT_RETURN or GT_RETFILT tree node with non-struct and non-void type
//
// Return Value:
//    None
//
void CodeGen::genSimpleReturn(GenTree* treeNode)
{
    assert(treeNode->OperGet() == GT_RETURN || treeNode->OperGet() == GT_RETFILT);
    GenTree*  op1        = treeNode->gtGetOp1();
    var_types targetType = treeNode->TypeGet();

    assert(targetType != TYP_STRUCT);
    assert(targetType != TYP_VOID);

    regNumber retReg = varTypeUsesFloatArgReg(treeNode) ? REG_FLOATRET : REG_INTRET;

    bool movRequired = (op1->GetRegNum() != retReg);

    if (!movRequired)
    {
        if (op1->OperGet() == GT_LCL_VAR)
        {
            GenTreeLclVarCommon* lcl            = op1->AsLclVarCommon();
            bool                 isRegCandidate = compiler->lvaTable[lcl->GetLclNum()].lvIsRegCandidate();
            if (isRegCandidate && ((op1->gtFlags & GTF_SPILLED) == 0))
            {
                // We may need to generate a zero-extending mov instruction to load the value from this GT_LCL_VAR

                unsigned   lclNum  = lcl->GetLclNum();
                LclVarDsc* varDsc  = &(compiler->lvaTable[lclNum]);
                var_types  op1Type = genActualType(op1->TypeGet());
                var_types  lclType = genActualType(varDsc->TypeGet());

                if (genTypeSize(op1Type) < genTypeSize(lclType))
                {
                    movRequired = true;
                }
            }
        }
    }
    if (movRequired)
    {
        emitAttr attr = emitActualTypeSize(targetType);
        GetEmitter()->emitIns_R_R(INS_mov, attr, retReg, op1->GetRegNum());
    }
}

/***********************************************************************************************
 *  Generate code for localloc
 */
void CodeGen::genLclHeap(GenTree* tree)
{
    assert(tree->OperGet() == GT_LCLHEAP);
    assert(compiler->compLocallocUsed);

    GenTree* size = tree->AsOp()->gtOp1;
    noway_assert((genActualType(size->gtType) == TYP_INT) || (genActualType(size->gtType) == TYP_I_IMPL));

    regNumber            targetReg                = tree->GetRegNum();
    regNumber            regCnt                   = REG_NA;
    regNumber            pspSymReg                = REG_NA;
    var_types            type                     = genActualType(size->gtType);
    emitAttr             easz                     = emitTypeSize(type);
    BasicBlock*          endLabel                 = nullptr;
    BasicBlock*          loop                     = nullptr;
    unsigned             stackAdjustment          = 0;
    const target_ssize_t ILLEGAL_LAST_TOUCH_DELTA = (target_ssize_t)-1;
    target_ssize_t       lastTouchDelta =
        ILLEGAL_LAST_TOUCH_DELTA; // The number of bytes from SP to the last stack address probed.

    noway_assert(isFramePointerUsed()); // localloc requires Frame Pointer to be established since SP changes
    noway_assert(genStackLevel == 0);   // Can't have anything on the stack

    // compute the amount of memory to allocate to properly STACK_ALIGN.
    size_t amount = 0;
    if (size->IsCnsIntOrI())
    {
        // If size is a constant, then it must be contained.
        assert(size->isContained());

        // If amount is zero then return null in targetReg
        amount = size->AsIntCon()->gtIconVal;
        if (amount == 0)
        {
            instGen_Set_Reg_To_Zero(EA_PTRSIZE, targetReg);
            goto BAILOUT;
        }

        // 'amount' is the total number of bytes to localloc to properly STACK_ALIGN
        amount = AlignUp(amount, STACK_ALIGN);
    }
    else
    {
        // If 0 bail out by returning null in targetReg
        genConsumeRegAndCopy(size, targetReg);
        endLabel = genCreateTempLabel();
        GetEmitter()->emitIns_R_R(INS_tst, easz, targetReg, targetReg);
        inst_JMP(EJ_eq, endLabel);

        // Compute the size of the block to allocate and perform alignment.
        // If compInitMem=true, we can reuse targetReg as regcnt,
        // since we don't need any internal registers.
        if (compiler->info.compInitMem)
        {
            assert(tree->AvailableTempRegCount() == 0);
            regCnt = targetReg;
        }
        else
        {
            regCnt = tree->ExtractTempReg();
            if (regCnt != targetReg)
            {
                inst_RV_RV(INS_mov, regCnt, targetReg, size->TypeGet());
            }
        }

        // Align to STACK_ALIGN
        // regCnt will be the total number of bytes to localloc
        inst_RV_IV(INS_add, regCnt, (STACK_ALIGN - 1), emitActualTypeSize(type));
        inst_RV_IV(INS_and, regCnt, ~(STACK_ALIGN - 1), emitActualTypeSize(type));
    }

    // If we have an outgoing arg area then we must adjust the SP by popping off the
    // outgoing arg area. We will restore it right before we return from this method.
    //
    // Localloc returns stack space that aligned to STACK_ALIGN bytes. The following
    // are the cases that need to be handled:
    //   i) Method has out-going arg area.
    //      It is guaranteed that size of out-going arg area is STACK_ALIGN'ed (see fgMorphArgs).
    //      Therefore, we will pop off the out-going arg area from the stack pointer before allocating the localloc
    //      space.
    //  ii) Method has no out-going arg area.
    //      Nothing to pop off from the stack.
    if (compiler->lvaOutgoingArgSpaceSize > 0)
    {
        assert((compiler->lvaOutgoingArgSpaceSize % STACK_ALIGN) == 0); // This must be true for the stack to remain
                                                                        // aligned
        genInstrWithConstant(INS_add, EA_PTRSIZE, REG_SPBASE, REG_SPBASE, compiler->lvaOutgoingArgSpaceSize,
                             rsGetRsvdReg());
        stackAdjustment += compiler->lvaOutgoingArgSpaceSize;
    }

    if (size->IsCnsIntOrI())
    {
        // We should reach here only for non-zero, constant size allocations.
        assert(amount > 0);

        // For small allocations we will generate up to four stp instructions, to zero 16 to 64 bytes.
        static_assert_no_msg(STACK_ALIGN == (REGSIZE_BYTES * 2));
        assert(amount % (REGSIZE_BYTES * 2) == 0); // stp stores two registers at a time
        size_t stpCount = amount / (REGSIZE_BYTES * 2);
        if (stpCount <= 4)
        {
            while (stpCount != 0)
            {
                // We can use pre-indexed addressing.
                // stp ZR, ZR, [SP, #-16]!   // STACK_ALIGN is 16
                GetEmitter()->emitIns_R_R_R_I(INS_stp, EA_PTRSIZE, REG_ZR, REG_ZR, REG_SPBASE, -16, INS_OPTS_PRE_INDEX);
                stpCount -= 1;
            }

            lastTouchDelta = 0;

            goto ALLOC_DONE;
        }
        else if (!compiler->info.compInitMem && (amount < compiler->eeGetPageSize())) // must be < not <=
        {
            // Since the size is less than a page, simply adjust the SP value.
            // The SP might already be in the guard page, so we must touch it BEFORE
            // the alloc, not after.

            // ldr wz, [SP, #0]
            GetEmitter()->emitIns_R_R_I(INS_ldr, EA_4BYTE, REG_ZR, REG_SP, 0);

            inst_RV_IV(INS_sub, REG_SP, amount, EA_PTRSIZE);

            lastTouchDelta = amount;

            goto ALLOC_DONE;
        }

        // else, "mov regCnt, amount"
        // If compInitMem=true, we can reuse targetReg as regcnt.
        // Since size is a constant, regCnt is not yet initialized.
        assert(regCnt == REG_NA);
        if (compiler->info.compInitMem)
        {
            assert(tree->AvailableTempRegCount() == 0);
            regCnt = targetReg;
        }
        else
        {
            regCnt = tree->ExtractTempReg();
        }
        genSetRegToIcon(regCnt, amount, ((unsigned int)amount == amount) ? TYP_INT : TYP_LONG);
    }

    if (compiler->info.compInitMem)
    {
        BasicBlock* loop = genCreateTempLabel();

        // At this point 'regCnt' is set to the total number of bytes to locAlloc.
        // Since we have to zero out the allocated memory AND ensure that the stack pointer is always valid
        // by tickling the pages, we will just push 0's on the stack.
        //
        // Note: regCnt is guaranteed to be even on Amd64 since STACK_ALIGN/TARGET_POINTER_SIZE = 2
        // and localloc size is a multiple of STACK_ALIGN.

        // Loop:
        genDefineTempLabel(loop);

        // We can use pre-indexed addressing.
        // stp ZR, ZR, [SP, #-16]!
        GetEmitter()->emitIns_R_R_R_I(INS_stp, EA_PTRSIZE, REG_ZR, REG_ZR, REG_SPBASE, -16, INS_OPTS_PRE_INDEX);

        // If not done, loop
        // Note that regCnt is the number of bytes to stack allocate.
        // Therefore we need to subtract 16 from regcnt here.
        assert(genIsValidIntReg(regCnt));
        inst_RV_IV(INS_subs, regCnt, 16, emitActualTypeSize(type));
        inst_JMP(EJ_ne, loop);

        lastTouchDelta = 0;
    }
    else
    {
        // At this point 'regCnt' is set to the total number of bytes to localloc.
        //
        // We don't need to zero out the allocated memory. However, we do have
        // to tickle the pages to ensure that SP is always valid and is
        // in sync with the "stack guard page".  Note that in the worst
        // case SP is on the last byte of the guard page.  Thus you must
        // touch SP-0 first not SP-0x1000.
        //
        // This is similar to the prolog code in CodeGen::genAllocLclFrame().
        //
        // Note that we go through a few hoops so that SP never points to
        // illegal pages at any time during the tickling process.
        //
        //       subs  regCnt, SP, regCnt      // regCnt now holds ultimate SP
        //       bvc   Loop                    // result is smaller than original SP (no wrap around)
        //       mov   regCnt, #0              // Overflow, pick lowest possible value
        //
        //  Loop:
        //       ldr   wzr, [SP + 0]           // tickle the page - read from the page
        //       sub   regTmp, SP, PAGE_SIZE   // decrement SP by eeGetPageSize()
        //       cmp   regTmp, regCnt
        //       jb    Done
        //       mov   SP, regTmp
        //       j     Loop
        //
        //  Done:
        //       mov   SP, regCnt
        //

        // Setup the regTmp
        regNumber regTmp = tree->GetSingleTempReg();

        BasicBlock* loop = genCreateTempLabel();
        BasicBlock* done = genCreateTempLabel();

        //       subs  regCnt, SP, regCnt      // regCnt now holds ultimate SP
        GetEmitter()->emitIns_R_R_R(INS_subs, EA_PTRSIZE, regCnt, REG_SPBASE, regCnt);

        inst_JMP(EJ_vc, loop); // branch if the V flag is not set

        // Overflow, set regCnt to lowest possible value
        instGen_Set_Reg_To_Zero(EA_PTRSIZE, regCnt);

        genDefineTempLabel(loop);

        // tickle the page - Read from the updated SP - this triggers a page fault when on the guard page
        GetEmitter()->emitIns_R_R_I(INS_ldr, EA_4BYTE, REG_ZR, REG_SPBASE, 0);

        // decrement SP by eeGetPageSize()
        GetEmitter()->emitIns_R_R_I(INS_sub, EA_PTRSIZE, regTmp, REG_SPBASE, compiler->eeGetPageSize());

        GetEmitter()->emitIns_R_R(INS_cmp, EA_PTRSIZE, regTmp, regCnt);
        inst_JMP(EJ_lo, done);

        // Update SP to be at the next page of stack that we will tickle
        GetEmitter()->emitIns_R_R(INS_mov, EA_PTRSIZE, REG_SPBASE, regTmp);

        // Jump to loop and tickle new stack address
        inst_JMP(EJ_jmp, loop);

        // Done with stack tickle loop
        genDefineTempLabel(done);

        // Now just move the final value to SP
        GetEmitter()->emitIns_R_R(INS_mov, EA_PTRSIZE, REG_SPBASE, regCnt);

        // lastTouchDelta is dynamic, and can be up to a page. So if we have outgoing arg space,
        // we're going to assume the worst and probe.
    }

ALLOC_DONE:
    // Re-adjust SP to allocate outgoing arg area. We must probe this adjustment.
    if (stackAdjustment != 0)
    {
        assert((stackAdjustment % STACK_ALIGN) == 0); // This must be true for the stack to remain aligned
        assert((lastTouchDelta == ILLEGAL_LAST_TOUCH_DELTA) || (lastTouchDelta >= 0));

        if ((lastTouchDelta == ILLEGAL_LAST_TOUCH_DELTA) ||
            (stackAdjustment + (unsigned)lastTouchDelta + STACK_PROBE_BOUNDARY_THRESHOLD_BYTES >
             compiler->eeGetPageSize()))
        {
            genStackPointerConstantAdjustmentLoopWithProbe(-(ssize_t)stackAdjustment, REG_ZR);
        }
        else
        {
            genStackPointerConstantAdjustment(-(ssize_t)stackAdjustment);
        }

        // Return the stackalloc'ed address in result register.
        // TargetReg = SP + stackAdjustment.
        //
        genInstrWithConstant(INS_add, EA_PTRSIZE, targetReg, REG_SPBASE, (ssize_t)stackAdjustment, rsGetRsvdReg());
    }
    else // stackAdjustment == 0
    {
        // Move the final value of SP to targetReg
        inst_RV_RV(INS_mov, targetReg, REG_SPBASE);
    }

BAILOUT:
    if (endLabel != nullptr)
        genDefineTempLabel(endLabel);

    genProduceReg(tree);
}

//------------------------------------------------------------------------
// genCodeForNegNot: Produce code for a GT_NEG/GT_NOT node.
//
// Arguments:
//    tree - the node
//
void CodeGen::genCodeForNegNot(GenTree* tree)
{
    assert(tree->OperIs(GT_NEG, GT_NOT));

    var_types targetType = tree->TypeGet();

    assert(!tree->OperIs(GT_NOT) || !varTypeIsFloating(targetType));

    regNumber   targetReg = tree->GetRegNum();
    instruction ins       = genGetInsForOper(tree->OperGet(), targetType);

    // The arithmetic node must be sitting in a register (since it's not contained)
    assert(!tree->isContained());
    // The dst can only be a register.
    assert(targetReg != REG_NA);

    GenTree* operand = tree->gtGetOp1();
    assert(!operand->isContained());
    // The src must be a register.
    regNumber operandReg = genConsumeReg(operand);

    GetEmitter()->emitIns_R_R(ins, emitActualTypeSize(tree), targetReg, operandReg);

    genProduceReg(tree);
}

//------------------------------------------------------------------------
// genCodeForBswap: Produce code for a GT_BSWAP / GT_BSWAP16 node.
//
// Arguments:
//    tree - the node
//
void CodeGen::genCodeForBswap(GenTree* tree)
{
    assert(tree->OperIs(GT_BSWAP, GT_BSWAP16));

    regNumber targetReg  = tree->GetRegNum();
    var_types targetType = tree->TypeGet();

    GenTree* operand = tree->gtGetOp1();
    assert(operand->isUsedFromReg());
    regNumber operandReg = genConsumeReg(operand);

    if (tree->OperIs(GT_BSWAP16))
    {
        inst_RV_RV(INS_rev16, targetReg, operandReg, targetType);
    }
    else
    {
        inst_RV_RV(INS_rev, targetReg, operandReg, targetType);
    }

    genProduceReg(tree);
}

//------------------------------------------------------------------------
// genCodeForDivMod: Produce code for a GT_DIV/GT_UDIV node. We don't see MOD:
// (1) integer MOD is morphed into a sequence of sub, mul, div in fgMorph;
// (2) float/double MOD is morphed into a helper call by front-end.
//
// Arguments:
//    tree - the node
//
void CodeGen::genCodeForDivMod(GenTreeOp* tree)
{
    assert(tree->OperIs(GT_DIV, GT_UDIV));

    var_types targetType = tree->TypeGet();
    emitter*  emit       = GetEmitter();

    genConsumeOperands(tree);

    if (varTypeIsFloating(targetType))
    {
        // Floating point divide never raises an exception
        genCodeForBinary(tree);
    }
    else // an integer divide operation
    {
        GenTree* divisorOp = tree->gtGetOp2();
        emitAttr size      = EA_ATTR(genTypeSize(genActualType(tree->TypeGet())));

        if (divisorOp->IsIntegralConst(0))
        {
            // We unconditionally throw a divide by zero exception
            genJumpToThrowHlpBlk(EJ_jmp, SCK_DIV_BY_ZERO);

            // We still need to call genProduceReg
            genProduceReg(tree);
        }
        else // the divisor is not the constant zero
        {
            regNumber divisorReg = divisorOp->GetRegNum();

            // Generate the require runtime checks for GT_DIV or GT_UDIV
            if (tree->gtOper == GT_DIV)
            {
                BasicBlock* sdivLabel = genCreateTempLabel();

                // Two possible exceptions:
                //     (AnyVal /  0) => DivideByZeroException
                //     (MinInt / -1) => ArithmeticException
                //
                bool checkDividend = true;

                // Do we have an immediate for the 'divisorOp'?
                //
                if (divisorOp->IsCnsIntOrI())
                {
                    GenTreeIntConCommon* intConstTree  = divisorOp->AsIntConCommon();
                    ssize_t              intConstValue = intConstTree->IconValue();
                    assert(intConstValue != 0); // already checked above by IsIntegralConst(0)
                    if (intConstValue != -1)
                    {
                        checkDividend = false; // We statically know that the dividend is not -1
                    }
                }
                else // insert check for divison by zero
                {
                    // Check if the divisor is zero throw a DivideByZeroException
                    emit->emitIns_R_I(INS_cmp, size, divisorReg, 0);
                    genJumpToThrowHlpBlk(EJ_eq, SCK_DIV_BY_ZERO);
                }

                if (checkDividend)
                {
                    // Check if the divisor is not -1 branch to 'sdivLabel'
                    emit->emitIns_R_I(INS_cmp, size, divisorReg, -1);

                    inst_JMP(EJ_ne, sdivLabel);
                    // If control flow continues past here the 'divisorReg' is known to be -1

                    regNumber dividendReg = tree->gtGetOp1()->GetRegNum();
                    // At this point the divisor is known to be -1
                    //
                    // Issue the 'adds  zr, dividendReg, dividendReg' instruction
                    // this will set both the Z and V flags only when dividendReg is MinInt
                    //
                    emit->emitIns_R_R_R(INS_adds, size, REG_ZR, dividendReg, dividendReg);
                    inst_JMP(EJ_ne, sdivLabel);                   // goto sdiv if the Z flag is clear
                    genJumpToThrowHlpBlk(EJ_vs, SCK_ARITH_EXCPN); // if the V flags is set throw
                                                                  // ArithmeticException

                    genDefineTempLabel(sdivLabel);
                }
                genCodeForBinary(tree); // Generate the sdiv instruction
            }
            else // (tree->gtOper == GT_UDIV)
            {
                // Only one possible exception
                //     (AnyVal /  0) => DivideByZeroException
                //
                // Note that division by the constant 0 was already checked for above by the
                // op2->IsIntegralConst(0) check
                //
                if (!divisorOp->IsCnsIntOrI())
                {
                    // divisorOp is not a constant, so it could be zero
                    //
                    emit->emitIns_R_I(INS_cmp, size, divisorReg, 0);
                    genJumpToThrowHlpBlk(EJ_eq, SCK_DIV_BY_ZERO);
                }
                genCodeForBinary(tree);
            }
        }
    }
}

// Generate code for CpObj nodes wich copy structs that have interleaved
// GC pointers.
// For this case we'll generate a sequence of loads/stores in the case of struct
// slots that don't contain GC pointers.  The generated code will look like:
// ldr tempReg, [R13, #8]
// str tempReg, [R14, #8]
//
// In the case of a GC-Pointer we'll call the ByRef write barrier helper
// who happens to use the same registers as the previous call to maintain
// the same register requirements and register killsets:
// bl CORINFO_HELP_ASSIGN_BYREF
//
// So finally an example would look like this:
// ldr tempReg, [R13, #8]
// str tempReg, [R14, #8]
// bl CORINFO_HELP_ASSIGN_BYREF
// ldr tempReg, [R13, #8]
// str tempReg, [R14, #8]
// bl CORINFO_HELP_ASSIGN_BYREF
// ldr tempReg, [R13, #8]
// str tempReg, [R14, #8]
void CodeGen::genCodeForCpObj(GenTreeObj* cpObjNode)
{
    GenTree*  dstAddr       = cpObjNode->Addr();
    GenTree*  source        = cpObjNode->Data();
    var_types srcAddrType   = TYP_BYREF;
    bool      sourceIsLocal = false;

    assert(source->isContained());
    if (source->gtOper == GT_IND)
    {
        GenTree* srcAddr = source->gtGetOp1();
        assert(!srcAddr->isContained());
        srcAddrType = srcAddr->TypeGet();
    }
    else
    {
        noway_assert(source->IsLocal());
        sourceIsLocal = true;
    }

    bool dstOnStack = dstAddr->gtSkipReloadOrCopy()->OperIsLocalAddr();

#ifdef DEBUG
    assert(!dstAddr->isContained());

    // This GenTree node has data about GC pointers, this means we're dealing
    // with CpObj.
    assert(cpObjNode->GetLayout()->HasGCPtr());
#endif // DEBUG

    // Consume the operands and get them into the right registers.
    // They may now contain gc pointers (depending on their type; gcMarkRegPtrVal will "do the right thing").
    genConsumeBlockOp(cpObjNode, REG_WRITE_BARRIER_DST_BYREF, REG_WRITE_BARRIER_SRC_BYREF, REG_NA);
    gcInfo.gcMarkRegPtrVal(REG_WRITE_BARRIER_SRC_BYREF, srcAddrType);
    gcInfo.gcMarkRegPtrVal(REG_WRITE_BARRIER_DST_BYREF, dstAddr->TypeGet());

    ClassLayout* layout = cpObjNode->GetLayout();
    unsigned     slots  = layout->GetSlotCount();

    // Temp register(s) used to perform the sequence of loads and stores.
    regNumber tmpReg  = cpObjNode->ExtractTempReg();
    regNumber tmpReg2 = REG_NA;

    assert(genIsValidIntReg(tmpReg));
    assert(tmpReg != REG_WRITE_BARRIER_SRC_BYREF);
    assert(tmpReg != REG_WRITE_BARRIER_DST_BYREF);

    if (slots > 1)
    {
        tmpReg2 = cpObjNode->GetSingleTempReg();
        assert(tmpReg2 != tmpReg);
        assert(genIsValidIntReg(tmpReg2));
        assert(tmpReg2 != REG_WRITE_BARRIER_DST_BYREF);
        assert(tmpReg2 != REG_WRITE_BARRIER_SRC_BYREF);
    }

    if (cpObjNode->gtFlags & GTF_BLK_VOLATILE)
    {
        // issue a full memory barrier before a volatile CpObj operation
        instGen_MemoryBarrier();
    }

    emitter* emit = GetEmitter();

    // If we can prove it's on the stack we don't need to use the write barrier.
    if (dstOnStack)
    {
        unsigned i = 0;
        // Check if two or more remaining slots and use a ldp/stp sequence
        while (i < slots - 1)
        {
            emitAttr attr0 = emitTypeSize(layout->GetGCPtrType(i + 0));
            emitAttr attr1 = emitTypeSize(layout->GetGCPtrType(i + 1));

            emit->emitIns_R_R_R_I(INS_ldp, attr0, tmpReg, tmpReg2, REG_WRITE_BARRIER_SRC_BYREF, 2 * TARGET_POINTER_SIZE,
                                  INS_OPTS_POST_INDEX, attr1);
            emit->emitIns_R_R_R_I(INS_stp, attr0, tmpReg, tmpReg2, REG_WRITE_BARRIER_DST_BYREF, 2 * TARGET_POINTER_SIZE,
                                  INS_OPTS_POST_INDEX, attr1);
            i += 2;
        }

        // Use a ldr/str sequence for the last remainder
        if (i < slots)
        {
            emitAttr attr0 = emitTypeSize(layout->GetGCPtrType(i + 0));

            emit->emitIns_R_R_I(INS_ldr, attr0, tmpReg, REG_WRITE_BARRIER_SRC_BYREF, TARGET_POINTER_SIZE,
                                INS_OPTS_POST_INDEX);
            emit->emitIns_R_R_I(INS_str, attr0, tmpReg, REG_WRITE_BARRIER_DST_BYREF, TARGET_POINTER_SIZE,
                                INS_OPTS_POST_INDEX);
        }
    }
    else
    {
        unsigned gcPtrCount = cpObjNode->GetLayout()->GetGCPtrCount();

        unsigned i = 0;
        while (i < slots)
        {
            if (!layout->IsGCPtr(i))
            {
                // Check if the next slot's type is also TYP_GC_NONE and use ldp/stp
                if ((i + 1 < slots) && !layout->IsGCPtr(i + 1))
                {
                    emit->emitIns_R_R_R_I(INS_ldp, EA_8BYTE, tmpReg, tmpReg2, REG_WRITE_BARRIER_SRC_BYREF,
                                          2 * TARGET_POINTER_SIZE, INS_OPTS_POST_INDEX);
                    emit->emitIns_R_R_R_I(INS_stp, EA_8BYTE, tmpReg, tmpReg2, REG_WRITE_BARRIER_DST_BYREF,
                                          2 * TARGET_POINTER_SIZE, INS_OPTS_POST_INDEX);
                    ++i; // extra increment of i, since we are copying two items
                }
                else
                {
                    emit->emitIns_R_R_I(INS_ldr, EA_8BYTE, tmpReg, REG_WRITE_BARRIER_SRC_BYREF, TARGET_POINTER_SIZE,
                                        INS_OPTS_POST_INDEX);
                    emit->emitIns_R_R_I(INS_str, EA_8BYTE, tmpReg, REG_WRITE_BARRIER_DST_BYREF, TARGET_POINTER_SIZE,
                                        INS_OPTS_POST_INDEX);
                }
            }
            else
            {
                // In the case of a GC-Pointer we'll call the ByRef write barrier helper
                genEmitHelperCall(CORINFO_HELP_ASSIGN_BYREF, 0, EA_PTRSIZE);
                gcPtrCount--;
            }
            ++i;
        }
        assert(gcPtrCount == 0);
    }

    if (cpObjNode->gtFlags & GTF_BLK_VOLATILE)
    {
        // issue a load barrier after a volatile CpObj operation
        instGen_MemoryBarrier(BARRIER_LOAD_ONLY);
    }

    // Clear the gcInfo for REG_WRITE_BARRIER_SRC_BYREF and REG_WRITE_BARRIER_DST_BYREF.
    // While we normally update GC info prior to the last instruction that uses them,
    // these actually live into the helper call.
    gcInfo.gcMarkRegSetNpt(RBM_WRITE_BARRIER_SRC_BYREF | RBM_WRITE_BARRIER_DST_BYREF);
}

// generate code do a switch statement based on a table of ip-relative offsets
void CodeGen::genTableBasedSwitch(GenTree* treeNode)
{
    genConsumeOperands(treeNode->AsOp());
    regNumber idxReg  = treeNode->AsOp()->gtOp1->GetRegNum();
    regNumber baseReg = treeNode->AsOp()->gtOp2->GetRegNum();

    regNumber tmpReg = treeNode->GetSingleTempReg();

    // load the ip-relative offset (which is relative to start of fgFirstBB)
    GetEmitter()->emitIns_R_R_R(INS_ldr, EA_4BYTE, baseReg, baseReg, idxReg, INS_OPTS_LSL);

    // add it to the absolute address of fgFirstBB
    compiler->fgFirstBB->bbFlags |= BBF_JMP_TARGET;
    GetEmitter()->emitIns_R_L(INS_adr, EA_PTRSIZE, compiler->fgFirstBB, tmpReg);
    GetEmitter()->emitIns_R_R_R(INS_add, EA_PTRSIZE, baseReg, baseReg, tmpReg);

    // br baseReg
    GetEmitter()->emitIns_R(INS_br, emitActualTypeSize(TYP_I_IMPL), baseReg);
}

// emits the table and an instruction to get the address of the first element
void CodeGen::genJumpTable(GenTree* treeNode)
{
    noway_assert(compiler->compCurBB->bbJumpKind == BBJ_SWITCH);
    assert(treeNode->OperGet() == GT_JMPTABLE);

    unsigned     jumpCount = compiler->compCurBB->bbJumpSwt->bbsCount;
    BasicBlock** jumpTable = compiler->compCurBB->bbJumpSwt->bbsDstTab;
    unsigned     jmpTabOffs;
    unsigned     jmpTabBase;

    jmpTabBase = GetEmitter()->emitBBTableDataGenBeg(jumpCount, true);

    jmpTabOffs = 0;

    JITDUMP("\n      J_M%03u_DS%02u LABEL   DWORD\n", compiler->compMethodID, jmpTabBase);

    for (unsigned i = 0; i < jumpCount; i++)
    {
        BasicBlock* target = *jumpTable++;
        noway_assert(target->bbFlags & BBF_JMP_TARGET);

        JITDUMP("            DD      L_M%03u_" FMT_BB "\n", compiler->compMethodID, target->bbNum);

        GetEmitter()->emitDataGenData(i, target);
    };

    GetEmitter()->emitDataGenEnd();

    // Access to inline data is 'abstracted' by a special type of static member
    // (produced by eeFindJitDataOffs) which the emitter recognizes as being a reference
    // to constant data, not a real static field.
    GetEmitter()->emitIns_R_C(INS_adr, emitActualTypeSize(TYP_I_IMPL), treeNode->GetRegNum(), REG_NA,
                              compiler->eeFindJitDataOffs(jmpTabBase), 0);
    genProduceReg(treeNode);
}

//------------------------------------------------------------------------
// genLockedInstructions: Generate code for a GT_XADD or GT_XCHG node.
//
// Arguments:
//    treeNode - the GT_XADD/XCHG node
//
void CodeGen::genLockedInstructions(GenTreeOp* treeNode)
{
    GenTree*  data      = treeNode->AsOp()->gtOp2;
    GenTree*  addr      = treeNode->AsOp()->gtOp1;
    regNumber targetReg = treeNode->GetRegNum();
    regNumber dataReg   = data->GetRegNum();
    regNumber addrReg   = addr->GetRegNum();

    genConsumeAddress(addr);
    genConsumeRegs(data);

    emitAttr dataSize = emitActualTypeSize(data);

    if (compiler->compOpportunisticallyDependsOn(InstructionSet_Atomics))
    {
        assert(!data->isContainedIntOrIImmed());

        switch (treeNode->gtOper)
        {
            case GT_XCHG:
                GetEmitter()->emitIns_R_R_R(INS_swpal, dataSize, dataReg, targetReg, addrReg);
                break;
            case GT_XADD:
                if ((targetReg == REG_NA) || (targetReg == REG_ZR))
                {
                    GetEmitter()->emitIns_R_R(INS_staddl, dataSize, dataReg, addrReg);
                }
                else
                {
                    GetEmitter()->emitIns_R_R_R(INS_ldaddal, dataSize, dataReg, targetReg, addrReg);
                }
                break;
            default:
                assert(!"Unexpected treeNode->gtOper");
        }

        instGen_MemoryBarrier();
    }
    else
    {
        regNumber exResultReg  = treeNode->ExtractTempReg(RBM_ALLINT);
        regNumber storeDataReg = (treeNode->OperGet() == GT_XCHG) ? dataReg : treeNode->ExtractTempReg(RBM_ALLINT);
        regNumber loadReg      = (targetReg != REG_NA) ? targetReg : storeDataReg;

        // Check allocator assumptions
        //
        // The register allocator should have extended the lifetimes of all input and internal registers so that
        // none interfere with the target.
        noway_assert(addrReg != targetReg);

        noway_assert(addrReg != loadReg);
        noway_assert(dataReg != loadReg);

        noway_assert(addrReg != storeDataReg);
        noway_assert((treeNode->OperGet() == GT_XCHG) || (addrReg != dataReg));

        assert(addr->isUsedFromReg());
        noway_assert(exResultReg != REG_NA);
        noway_assert(exResultReg != targetReg);
        noway_assert((targetReg != REG_NA) || (treeNode->OperGet() != GT_XCHG));

        // Store exclusive unpredictable cases must be avoided
        noway_assert(exResultReg != storeDataReg);
        noway_assert(exResultReg != addrReg);

        // NOTE: `genConsumeAddress` marks the consumed register as not a GC pointer, as it assumes that the input
        // registers
        // die at the first instruction generated by the node. This is not the case for these atomics as the  input
        // registers are multiply-used. As such, we need to mark the addr register as containing a GC pointer until
        // we are finished generating the code for this node.

        gcInfo.gcMarkRegPtrVal(addrReg, addr->TypeGet());

        // Emit code like this:
        //   retry:
        //     ldxr loadReg, [addrReg]
        //     add storeDataReg, loadReg, dataReg         # Only for GT_XADD
        //                                                # GT_XCHG storeDataReg === dataReg
        //     stxr exResult, storeDataReg, [addrReg]
        //     cbnz exResult, retry
        //     dmb ish

        BasicBlock* labelRetry = genCreateTempLabel();
        genDefineTempLabel(labelRetry);

        // The following instruction includes a acquire half barrier
        GetEmitter()->emitIns_R_R(INS_ldaxr, dataSize, loadReg, addrReg);

        switch (treeNode->OperGet())
        {
            case GT_XADD:
                if (data->isContainedIntOrIImmed())
                {
                    // Even though INS_add is specified here, the encoder will choose either
                    // an INS_add or an INS_sub and encode the immediate as a positive value
                    genInstrWithConstant(INS_add, dataSize, storeDataReg, loadReg, data->AsIntConCommon()->IconValue(),
                                         REG_NA);
                }
                else
                {
                    GetEmitter()->emitIns_R_R_R(INS_add, dataSize, storeDataReg, loadReg, dataReg);
                }
                break;
            case GT_XCHG:
                assert(!data->isContained());
                storeDataReg = dataReg;
                break;
            default:
                unreached();
        }

        // The following instruction includes a release half barrier
        GetEmitter()->emitIns_R_R_R(INS_stlxr, dataSize, exResultReg, storeDataReg, addrReg);

        GetEmitter()->emitIns_J_R(INS_cbnz, EA_4BYTE, labelRetry, exResultReg);

        instGen_MemoryBarrier();

        gcInfo.gcMarkRegSetNpt(addr->gtGetRegMask());
    }

    if (treeNode->GetRegNum() != REG_NA)
    {
        genProduceReg(treeNode);
    }
}

//------------------------------------------------------------------------
// genCodeForCmpXchg: Produce code for a GT_CMPXCHG node.
//
// Arguments:
//    tree - the GT_CMPXCHG node
//
void CodeGen::genCodeForCmpXchg(GenTreeCmpXchg* treeNode)
{
    assert(treeNode->OperIs(GT_CMPXCHG));

    GenTree* addr      = treeNode->gtOpLocation;  // arg1
    GenTree* data      = treeNode->gtOpValue;     // arg2
    GenTree* comparand = treeNode->gtOpComparand; // arg3

    regNumber targetReg    = treeNode->GetRegNum();
    regNumber dataReg      = data->GetRegNum();
    regNumber addrReg      = addr->GetRegNum();
    regNumber comparandReg = comparand->GetRegNum();

    genConsumeAddress(addr);
    genConsumeRegs(data);
    genConsumeRegs(comparand);

    if (compiler->compOpportunisticallyDependsOn(InstructionSet_Atomics))
    {
        emitAttr dataSize = emitActualTypeSize(data);

        // casal use the comparand as the target reg
        if (targetReg != comparandReg)
        {
            GetEmitter()->emitIns_R_R(INS_mov, dataSize, targetReg, comparandReg);

            // Catch case we destroyed data or address before use
            noway_assert(addrReg != targetReg);
            noway_assert(dataReg != targetReg);
        }
        GetEmitter()->emitIns_R_R_R(INS_casal, dataSize, targetReg, dataReg, addrReg);

        instGen_MemoryBarrier();
    }
    else
    {
        regNumber exResultReg = treeNode->ExtractTempReg(RBM_ALLINT);

        // Check allocator assumptions
        //
        // The register allocator should have extended the lifetimes of all input and internal registers so that
        // none interfere with the target.
        noway_assert(addrReg != targetReg);
        noway_assert(dataReg != targetReg);
        noway_assert(comparandReg != targetReg);
        noway_assert(addrReg != dataReg);
        noway_assert(targetReg != REG_NA);
        noway_assert(exResultReg != REG_NA);
        noway_assert(exResultReg != targetReg);

        assert(addr->isUsedFromReg());
        assert(data->isUsedFromReg());
        assert(!comparand->isUsedFromMemory());

        // Store exclusive unpredictable cases must be avoided
        noway_assert(exResultReg != dataReg);
        noway_assert(exResultReg != addrReg);

        // NOTE: `genConsumeAddress` marks the consumed register as not a GC pointer, as it assumes that the input
        // registers
        // die at the first instruction generated by the node. This is not the case for these atomics as the  input
        // registers are multiply-used. As such, we need to mark the addr register as containing a GC pointer until
        // we are finished generating the code for this node.

        gcInfo.gcMarkRegPtrVal(addrReg, addr->TypeGet());

        // TODO-ARM64-CQ Use ARMv8.1 atomics if available
        // https://github.com/dotnet/coreclr/issues/11881

        // Emit code like this:
        //   retry:
        //     ldxr targetReg, [addrReg]
        //     cmp targetReg, comparandReg
        //     bne compareFail
        //     stxr exResult, dataReg, [addrReg]
        //     cbnz exResult, retry
        //   compareFail:
        //     dmb ish

        BasicBlock* labelRetry       = genCreateTempLabel();
        BasicBlock* labelCompareFail = genCreateTempLabel();
        genDefineTempLabel(labelRetry);

        // The following instruction includes a acquire half barrier
        GetEmitter()->emitIns_R_R(INS_ldaxr, emitTypeSize(treeNode), targetReg, addrReg);

        if (comparand->isContainedIntOrIImmed())
        {
            if (comparand->IsIntegralConst(0))
            {
                GetEmitter()->emitIns_J_R(INS_cbnz, emitActualTypeSize(treeNode), labelCompareFail, targetReg);
            }
            else
            {
                GetEmitter()->emitIns_R_I(INS_cmp, emitActualTypeSize(treeNode), targetReg,
                                          comparand->AsIntConCommon()->IconValue());
                GetEmitter()->emitIns_J(INS_bne, labelCompareFail);
            }
        }
        else
        {
            GetEmitter()->emitIns_R_R(INS_cmp, emitActualTypeSize(treeNode), targetReg, comparandReg);
            GetEmitter()->emitIns_J(INS_bne, labelCompareFail);
        }

        // The following instruction includes a release half barrier
        GetEmitter()->emitIns_R_R_R(INS_stlxr, emitTypeSize(treeNode), exResultReg, dataReg, addrReg);

        GetEmitter()->emitIns_J_R(INS_cbnz, EA_4BYTE, labelRetry, exResultReg);

        genDefineTempLabel(labelCompareFail);

        instGen_MemoryBarrier();

        gcInfo.gcMarkRegSetNpt(addr->gtGetRegMask());
    }

    genProduceReg(treeNode);
}

instruction CodeGen::genGetInsForOper(genTreeOps oper, var_types type)
{
    instruction ins = INS_brk;

    if (varTypeIsFloating(type))
    {
        switch (oper)
        {
            case GT_ADD:
                ins = INS_fadd;
                break;
            case GT_SUB:
                ins = INS_fsub;
                break;
            case GT_MUL:
                ins = INS_fmul;
                break;
            case GT_DIV:
                ins = INS_fdiv;
                break;
            case GT_NEG:
                ins = INS_fneg;
                break;

            default:
                NYI("Unhandled oper in genGetInsForOper() - float");
                unreached();
                break;
        }
    }
    else
    {
        switch (oper)
        {
            case GT_ADD:
                ins = INS_add;
                break;
            case GT_AND:
                ins = INS_and;
                break;
            case GT_DIV:
                ins = INS_sdiv;
                break;
            case GT_UDIV:
                ins = INS_udiv;
                break;
            case GT_MUL:
                ins = INS_mul;
                break;
            case GT_LSH:
                ins = INS_lsl;
                break;
            case GT_NEG:
                ins = INS_neg;
                break;
            case GT_NOT:
                ins = INS_mvn;
                break;
            case GT_OR:
                ins = INS_orr;
                break;
            case GT_ROR:
                ins = INS_ror;
                break;
            case GT_RSH:
                ins = INS_asr;
                break;
            case GT_RSZ:
                ins = INS_lsr;
                break;
            case GT_SUB:
                ins = INS_sub;
                break;
            case GT_XOR:
                ins = INS_eor;
                break;

            default:
                NYI("Unhandled oper in genGetInsForOper() - integer");
                unreached();
                break;
        }
    }
    return ins;
}

//------------------------------------------------------------------------
// genCodeForReturnTrap: Produce code for a GT_RETURNTRAP node.
//
// Arguments:
//    tree - the GT_RETURNTRAP node
//
void CodeGen::genCodeForReturnTrap(GenTreeOp* tree)
{
    assert(tree->OperGet() == GT_RETURNTRAP);

    // this is nothing but a conditional call to CORINFO_HELP_STOP_FOR_GC
    // based on the contents of 'data'

    GenTree* data = tree->gtOp1;
    genConsumeRegs(data);
    GetEmitter()->emitIns_R_I(INS_cmp, EA_4BYTE, data->GetRegNum(), 0);

    BasicBlock* skipLabel = genCreateTempLabel();

    inst_JMP(EJ_eq, skipLabel);
    // emit the call to the EE-helper that stops for GC (or other reasons)

    genEmitHelperCall(CORINFO_HELP_STOP_FOR_GC, 0, EA_UNKNOWN);
    genDefineTempLabel(skipLabel);
}

//------------------------------------------------------------------------
// genCodeForStoreInd: Produce code for a GT_STOREIND node.
//
// Arguments:
//    tree - the GT_STOREIND node
//
void CodeGen::genCodeForStoreInd(GenTreeStoreInd* tree)
{
#ifdef FEATURE_SIMD
    // Storing Vector3 of size 12 bytes through indirection
    if (tree->TypeGet() == TYP_SIMD12)
    {
        genStoreIndTypeSIMD12(tree);
        return;
    }
#endif // FEATURE_SIMD

    GenTree* data = tree->Data();
    GenTree* addr = tree->Addr();

    GCInfo::WriteBarrierForm writeBarrierForm = gcInfo.gcIsWriteBarrierCandidate(tree, data);
    if (writeBarrierForm != GCInfo::WBF_NoBarrier)
    {
        // data and addr must be in registers.
        // Consume both registers so that any copies of interfering
        // registers are taken care of.
        genConsumeOperands(tree);

        // At this point, we should not have any interference.
        // That is, 'data' must not be in REG_WRITE_BARRIER_DST_BYREF,
        //  as that is where 'addr' must go.
        noway_assert(data->GetRegNum() != REG_WRITE_BARRIER_DST_BYREF);

        // 'addr' goes into x14 (REG_WRITE_BARRIER_DST)
        genCopyRegIfNeeded(addr, REG_WRITE_BARRIER_DST);

        // 'data' goes into x15 (REG_WRITE_BARRIER_SRC)
        genCopyRegIfNeeded(data, REG_WRITE_BARRIER_SRC);

        genGCWriteBarrier(tree, writeBarrierForm);
    }
    else // A normal store, not a WriteBarrier store
    {
        // We must consume the operands in the proper execution order,
        // so that liveness is updated appropriately.
        genConsumeAddress(addr);

        if (!data->isContained())
        {
            genConsumeRegs(data);
        }

        regNumber dataReg;
        if (data->isContained() && data->OperIs(GT_CNS_INT, GT_CNS_DBL))
        {
            assert(data->IsIntegralConst(0) || data->IsDblConPositiveZero());
            dataReg = REG_ZR;
        }
        else // data is not contained, so evaluate it into a register
        {
            assert(!data->isContained());
            dataReg = data->GetRegNum();
        }

        var_types   type = tree->TypeGet();
        instruction ins  = ins_Store(type);

        if (tree->IsVolatile())
        {
            bool addrIsInReg   = addr->isUsedFromReg();
            bool addrIsAligned = ((tree->gtFlags & GTF_IND_UNALIGNED) == 0);

            if ((ins == INS_strb) && addrIsInReg)
            {
                ins = INS_stlrb;
            }
            else if ((ins == INS_strh) && addrIsInReg && addrIsAligned)
            {
                ins = INS_stlrh;
            }
            else if ((ins == INS_str) && genIsValidIntReg(dataReg) && addrIsInReg && addrIsAligned)
            {
                ins = INS_stlr;
            }
            else
            {
                // issue a full memory barrier before a volatile StInd
                instGen_MemoryBarrier();
            }
        }

        GetEmitter()->emitInsLoadStoreOp(ins, emitActualTypeSize(type), dataReg, tree);
    }
}

//------------------------------------------------------------------------
// genCodeForSwap: Produce code for a GT_SWAP node.
//
// Arguments:
//    tree - the GT_SWAP node
//
void CodeGen::genCodeForSwap(GenTreeOp* tree)
{
    assert(tree->OperIs(GT_SWAP));

    // Swap is only supported for lclVar operands that are enregistered
    // We do not consume or produce any registers.  Both operands remain enregistered.
    // However, the gc-ness may change.
    assert(genIsRegCandidateLocal(tree->gtOp1) && genIsRegCandidateLocal(tree->gtOp2));

    GenTreeLclVarCommon* lcl1    = tree->gtOp1->AsLclVarCommon();
    LclVarDsc*           varDsc1 = &(compiler->lvaTable[lcl1->GetLclNum()]);
    var_types            type1   = varDsc1->TypeGet();
    GenTreeLclVarCommon* lcl2    = tree->gtOp2->AsLclVarCommon();
    LclVarDsc*           varDsc2 = &(compiler->lvaTable[lcl2->GetLclNum()]);
    var_types            type2   = varDsc2->TypeGet();

    // We must have both int or both fp regs
    assert(!varTypeIsFloating(type1) || varTypeIsFloating(type2));

    // FP swap is not yet implemented (and should have NYI'd in LSRA)
    assert(!varTypeIsFloating(type1));

    regNumber oldOp1Reg     = lcl1->GetRegNum();
    regMaskTP oldOp1RegMask = genRegMask(oldOp1Reg);
    regNumber oldOp2Reg     = lcl2->GetRegNum();
    regMaskTP oldOp2RegMask = genRegMask(oldOp2Reg);

    // We don't call genUpdateVarReg because we don't have a tree node with the new register.
    varDsc1->SetRegNum(oldOp2Reg);
    varDsc2->SetRegNum(oldOp1Reg);

    // Do the xchg
    emitAttr size = EA_PTRSIZE;
    if (varTypeGCtype(type1) != varTypeGCtype(type2))
    {
        // If the type specified to the emitter is a GC type, it will swap the GC-ness of the registers.
        // Otherwise it will leave them alone, which is correct if they have the same GC-ness.
        size = EA_GCREF;
    }

    NYI("register swap");
    // inst_RV_RV(INS_xchg, oldOp1Reg, oldOp2Reg, TYP_I_IMPL, size);

    // Update the gcInfo.
    // Manually remove these regs for the gc sets (mostly to avoid confusing duplicative dump output)
    gcInfo.gcRegByrefSetCur &= ~(oldOp1RegMask | oldOp2RegMask);
    gcInfo.gcRegGCrefSetCur &= ~(oldOp1RegMask | oldOp2RegMask);

    // gcMarkRegPtrVal will do the appropriate thing for non-gc types.
    // It will also dump the updates.
    gcInfo.gcMarkRegPtrVal(oldOp2Reg, type1);
    gcInfo.gcMarkRegPtrVal(oldOp1Reg, type2);
}

//------------------------------------------------------------------------
// genIntToFloatCast: Generate code to cast an int/long to float/double
//
// Arguments:
//    cast - The GT_CAST node
//
void CodeGen::genIntToFloatCast(GenTreeCast* cast)
{
    assert(!cast->gtOverflow());

    GenTree*  src     = cast->GetOp(0);
    var_types srcType = varActualType(src->GetType());
    var_types dstType = cast->GetCastType();

    noway_assert((srcType == TYP_INT) || (srcType == TYP_LONG));
    assert((dstType == TYP_FLOAT) || (dstType == TYP_DOUBLE));
    assert(cast->GetType() == dstType);

    regNumber srcReg = genConsumeReg(src);
    regNumber dstReg = cast->GetRegNum();

    assert(genIsValidIntReg(srcReg) && genIsValidFloatReg(dstReg));

    instruction ins     = cast->IsUnsigned() ? INS_ucvtf : INS_scvtf;
    emitAttr    insSize = emitTypeSize(dstType);
    insOpts     opts;

    if (dstType == TYP_DOUBLE)
    {
        opts = (srcType == TYP_INT) ? INS_OPTS_4BYTE_TO_D : INS_OPTS_8BYTE_TO_D;
    }
    else
    {
        opts = (srcType == TYP_INT) ? INS_OPTS_4BYTE_TO_S : INS_OPTS_8BYTE_TO_S;
    }

    GetEmitter()->emitIns_R_R(ins, insSize, dstReg, srcReg, opts);

    genProduceReg(cast);
}

//------------------------------------------------------------------------
// genFloatToIntCast: Generate code to cast float/double to int/long
//
// Arguments:
//    cast - The GT_CAST node
//
void CodeGen::genFloatToIntCast(GenTreeCast* cast)
{
    assert(!cast->gtOverflow());

    GenTree*  src     = cast->GetOp(0);
    var_types srcType = src->GetType();
    var_types dstType = cast->GetCastType();

    assert((srcType == TYP_FLOAT) || (srcType == TYP_DOUBLE));
    noway_assert((dstType == TYP_INT) || (dstType == TYP_UINT) || (dstType == TYP_LONG) || (dstType == TYP_ULONG));
    assert(cast->GetType() == varActualType(dstType));

    regNumber srcReg = genConsumeReg(src);
    regNumber dstReg = cast->GetRegNum();

    assert(genIsValidFloatReg(srcReg) && genIsValidIntReg(dstReg));

    instruction ins     = varTypeIsUnsigned(dstType) ? INS_fcvtzu : INS_fcvtzs;
    emitAttr    insSize = emitTypeSize(dstType);
    insOpts     opts;

    if (srcType == TYP_DOUBLE)
    {
        opts = (insSize == EA_4BYTE) ? INS_OPTS_D_TO_4BYTE : INS_OPTS_D_TO_8BYTE;
    }
    else
    {
        opts = (insSize == EA_4BYTE) ? INS_OPTS_S_TO_4BYTE : INS_OPTS_S_TO_8BYTE;
    }

    GetEmitter()->emitIns_R_R(ins, insSize, dstReg, srcReg, opts);

    genProduceReg(cast);
}

//------------------------------------------------------------------------
// genCkfinite: Generate code for ckfinite opcode.
//
// Arguments:
//    treeNode - The GT_CKFINITE node
//
// Return Value:
//    None.
//
// Assumptions:
//    GT_CKFINITE node has reserved an internal register.
//
void CodeGen::genCkfinite(GenTree* treeNode)
{
    assert(treeNode->OperGet() == GT_CKFINITE);

    GenTree*  op1         = treeNode->AsOp()->gtOp1;
    var_types targetType  = treeNode->TypeGet();
    int       expMask     = (targetType == TYP_FLOAT) ? 0x7F8 : 0x7FF; // Bit mask to extract exponent.
    int       shiftAmount = targetType == TYP_FLOAT ? 20 : 52;

    emitter* emit = GetEmitter();

    // Extract exponent into a register.
    regNumber intReg = treeNode->GetSingleTempReg();
    regNumber fpReg  = genConsumeReg(op1);

    emit->emitIns_R_R(ins_Copy(targetType), emitActualTypeSize(treeNode), intReg, fpReg);
    emit->emitIns_R_R_I(INS_lsr, emitActualTypeSize(targetType), intReg, intReg, shiftAmount);

    // Mask of exponent with all 1's and check if the exponent is all 1's
    emit->emitIns_R_R_I(INS_and, EA_4BYTE, intReg, intReg, expMask);
    emit->emitIns_R_I(INS_cmp, EA_4BYTE, intReg, expMask);

    // If exponent is all 1's, throw ArithmeticException
    genJumpToThrowHlpBlk(EJ_eq, SCK_ARITH_EXCPN);

    // if it is a finite value copy it to targetReg
    if (treeNode->GetRegNum() != fpReg)
    {
        emit->emitIns_R_R(ins_Copy(targetType), emitActualTypeSize(treeNode), treeNode->GetRegNum(), fpReg);
    }
    genProduceReg(treeNode);
}

//------------------------------------------------------------------------
// genCodeForCompare: Produce code for a GT_EQ/GT_NE/GT_LT/GT_LE/GT_GE/GT_GT/GT_TEST_EQ/GT_TEST_NE node.
//
// Arguments:
//    tree - the node
//
void CodeGen::genCodeForCompare(GenTreeOp* tree)
{
    regNumber targetReg = tree->GetRegNum();
    emitter*  emit      = GetEmitter();

    GenTree*  op1     = tree->gtOp1;
    GenTree*  op2     = tree->gtOp2;
    var_types op1Type = genActualType(op1->TypeGet());
    var_types op2Type = genActualType(op2->TypeGet());

    assert(!op1->isUsedFromMemory());
    assert(!op2->isUsedFromMemory());

    genConsumeOperands(tree);

    emitAttr cmpSize = EA_ATTR(genTypeSize(op1Type));

    assert(genTypeSize(op1Type) == genTypeSize(op2Type));

    if (varTypeIsFloating(op1Type))
    {
        assert(varTypeIsFloating(op2Type));
        assert(!op1->isContained());
        assert(op1Type == op2Type);

        if (op2->IsIntegralConst(0))
        {
            assert(op2->isContained());
            emit->emitIns_R_F(INS_fcmp, cmpSize, op1->GetRegNum(), 0.0);
        }
        else
        {
            assert(!op2->isContained());
            emit->emitIns_R_R(INS_fcmp, cmpSize, op1->GetRegNum(), op2->GetRegNum());
        }
    }
    else
    {
        assert(!varTypeIsFloating(op2Type));
        // We don't support swapping op1 and op2 to generate cmp reg, imm
        assert(!op1->isContainedIntOrIImmed());

        instruction ins = tree->OperIs(GT_TEST_EQ, GT_TEST_NE) ? INS_tst : INS_cmp;

        if (op2->isContainedIntOrIImmed())
        {
            GenTreeIntConCommon* intConst = op2->AsIntConCommon();
            emit->emitIns_R_I(ins, cmpSize, op1->GetRegNum(), intConst->IconValue());
        }
        else
        {
            emit->emitIns_R_R(ins, cmpSize, op1->GetRegNum(), op2->GetRegNum());
        }
    }

    // Are we evaluating this into a register?
    if (targetReg != REG_NA)
    {
        inst_SETCC(GenCondition::FromRelop(tree), tree->TypeGet(), targetReg);
        genProduceReg(tree);
    }
}

//------------------------------------------------------------------------
// genCodeForJumpCompare: Generates code for jmpCompare statement.
//
// A GT_JCMP node is created when a comparison and conditional branch
// can be executed in a single instruction.
//
// Arm64 has a few instructions with this behavior.
//   - cbz/cbnz -- Compare and branch register zero/not zero
//   - tbz/tbnz -- Test and branch register bit zero/not zero
//
// The cbz/cbnz supports the normal +/- 1MB branch range for conditional branches
// The tbz/tbnz supports a  smaller +/- 32KB branch range
//
// A GT_JCMP cbz/cbnz node is created when there is a GT_EQ or GT_NE
// integer/unsigned comparison against #0 which is used by a GT_JTRUE
// condition jump node.
//
// A GT_JCMP tbz/tbnz node is created when there is a GT_TEST_EQ or GT_TEST_NE
// integer/unsigned comparison against against a mask with a single bit set
// which is used by a GT_JTRUE condition jump node.
//
// This node is repsonsible for consuming the register, and emitting the
// appropriate fused compare/test and branch instruction
//
// Two flags guide code generation
//    GTF_JCMP_TST -- Set if this is a tbz/tbnz rather than cbz/cbnz
//    GTF_JCMP_EQ  -- Set if this is cbz/tbz rather than cbnz/tbnz
//
// Arguments:
//    tree - The GT_JCMP tree node.
//
// Return Value:
//    None
//
void CodeGen::genCodeForJumpCompare(GenTreeOp* tree)
{
    assert(compiler->compCurBB->bbJumpKind == BBJ_COND);

    GenTree* op1 = tree->gtGetOp1();
    GenTree* op2 = tree->gtGetOp2();

    assert(tree->OperIs(GT_JCMP));
    assert(!varTypeIsFloating(tree));
    assert(!op1->isUsedFromMemory());
    assert(!op2->isUsedFromMemory());
    assert(op2->IsCnsIntOrI());
    assert(op2->isContained());

    genConsumeOperands(tree);

    regNumber reg  = op1->GetRegNum();
    emitAttr  attr = emitActualTypeSize(op1->TypeGet());

    if (tree->gtFlags & GTF_JCMP_TST)
    {
        ssize_t compareImm = op2->AsIntCon()->IconValue();

        assert(isPow2(compareImm));

        instruction ins = (tree->gtFlags & GTF_JCMP_EQ) ? INS_tbz : INS_tbnz;
        int         imm = genLog2((size_t)compareImm);

        GetEmitter()->emitIns_J_R_I(ins, attr, compiler->compCurBB->bbJumpDest, reg, imm);
    }
    else
    {
        assert(op2->IsIntegralConst(0));

        instruction ins = (tree->gtFlags & GTF_JCMP_EQ) ? INS_cbz : INS_cbnz;

        GetEmitter()->emitIns_J_R(ins, attr, compiler->compCurBB->bbJumpDest, reg);
    }
}

//---------------------------------------------------------------------
// genSPtoFPdelta - return offset from the stack pointer (Initial-SP) to the frame pointer. The frame pointer
// will point to the saved frame pointer slot (i.e., there will be frame pointer chaining).
//
int CodeGenInterface::genSPtoFPdelta() const
{
    assert(isFramePointerUsed());
    int delta = -1; // initialization to illegal value

    if (IsSaveFpLrWithAllCalleeSavedRegisters())
    {
        // The saved frame pointer is at the top of the frame, just beneath the saved varargs register space and the
        // saved LR.
        delta = genTotalFrameSize() - (compiler->info.compIsVarArgs ? MAX_REG_ARG * REGSIZE_BYTES : 0) -
                2 /* FP, LR */ * REGSIZE_BYTES;
    }
    else
    {
        // We place the saved frame pointer immediately above the outgoing argument space.
        delta = (int)compiler->lvaOutgoingArgSpaceSize;
    }

    assert(delta >= 0);
    return delta;
}

//---------------------------------------------------------------------
// genTotalFrameSize - return the total size of the stack frame, including local size,
// callee-saved register size, etc.
//
// Return value:
//    Total frame size
//

int CodeGenInterface::genTotalFrameSize() const
{
    // For varargs functions, we home all the incoming register arguments. They are not
    // included in the compCalleeRegsPushed count. This is like prespill on ARM32, but
    // since we don't use "push" instructions to save them, we don't have to do the
    // save of these varargs register arguments as the first thing in the prolog.

    assert(!IsUninitialized(compiler->compCalleeRegsPushed));

    int totalFrameSize = (compiler->info.compIsVarArgs ? MAX_REG_ARG * REGSIZE_BYTES : 0) +
                         compiler->compCalleeRegsPushed * REGSIZE_BYTES + compiler->compLclFrameSize;

    assert(totalFrameSize >= 0);
    return totalFrameSize;
}

//---------------------------------------------------------------------
// genCallerSPtoFPdelta - return the offset from Caller-SP to the frame pointer.
// This number is going to be negative, since the Caller-SP is at a higher
// address than the frame pointer.
//
// There must be a frame pointer to call this function!

int CodeGenInterface::genCallerSPtoFPdelta() const
{
    assert(isFramePointerUsed());
    int callerSPtoFPdelta;

    callerSPtoFPdelta = genCallerSPtoInitialSPdelta() + genSPtoFPdelta();

    assert(callerSPtoFPdelta <= 0);
    return callerSPtoFPdelta;
}

//---------------------------------------------------------------------
// genCallerSPtoInitialSPdelta - return the offset from Caller-SP to Initial SP.
//
// This number will be negative.

int CodeGenInterface::genCallerSPtoInitialSPdelta() const
{
    int callerSPtoSPdelta = 0;

    callerSPtoSPdelta -= genTotalFrameSize();

    assert(callerSPtoSPdelta <= 0);
    return callerSPtoSPdelta;
}

//---------------------------------------------------------------------
// SetSaveFpLrWithAllCalleeSavedRegisters - Set the variable that indicates if FP/LR registers
// are stored with the rest of the callee-saved registers.
//
void CodeGen::SetSaveFpLrWithAllCalleeSavedRegisters(bool value)
{
    JITDUMP("Setting genSaveFpLrWithAllCalleeSavedRegisters to %s\n", dspBool(value));
    genSaveFpLrWithAllCalleeSavedRegisters = value;
}

//---------------------------------------------------------------------
// IsSaveFpLrWithAllCalleeSavedRegisters - Return the value that indicates where FP/LR registers
// are stored in the prolog.
//
bool CodeGen::IsSaveFpLrWithAllCalleeSavedRegisters() const
{
    return genSaveFpLrWithAllCalleeSavedRegisters;
}

/*****************************************************************************
 *  Emit a call to a helper function.
 *
 */

void CodeGen::genEmitHelperCall(unsigned helper, int argSize, emitAttr retSize, regNumber callTargetReg /*= REG_NA */)
{
    void* addr  = nullptr;
    void* pAddr = nullptr;

    emitter::EmitCallType callType = emitter::EC_FUNC_TOKEN;
    addr                           = compiler->compGetHelperFtn((CorInfoHelpFunc)helper, &pAddr);
    regNumber callTarget           = REG_NA;

    if (addr == nullptr)
    {
        // This is call to a runtime helper.
        // adrp x, [reloc:rel page addr]
        // add x, x, [reloc:page offset]
        // ldr x, [x]
        // br x

        if (callTargetReg == REG_NA)
        {
            // If a callTargetReg has not been explicitly provided, we will use REG_DEFAULT_HELPER_CALL_TARGET, but
            // this is only a valid assumption if the helper call is known to kill REG_DEFAULT_HELPER_CALL_TARGET.
            callTargetReg = REG_DEFAULT_HELPER_CALL_TARGET;
        }

        regMaskTP callTargetMask = genRegMask(callTargetReg);
        regMaskTP callKillSet    = compiler->compHelperCallKillSet((CorInfoHelpFunc)helper);

        // assert that all registers in callTargetMask are in the callKillSet
        noway_assert((callTargetMask & callKillSet) == callTargetMask);

        callTarget = callTargetReg;

        // adrp + add with relocations will be emitted
        GetEmitter()->emitIns_R_AI(INS_adrp, EA_PTR_DSP_RELOC, callTarget, (ssize_t)pAddr);
        GetEmitter()->emitIns_R_R(INS_ldr, EA_PTRSIZE, callTarget, callTarget);
        callType = emitter::EC_INDIR_R;
    }

    GetEmitter()->emitIns_Call(callType, compiler->eeFindHelper(helper), INDEBUG_LDISASM_COMMA(nullptr) addr, argSize,
                               retSize, EA_UNKNOWN, gcInfo.gcVarPtrSetCur, gcInfo.gcRegGCrefSetCur,
                               gcInfo.gcRegByrefSetCur, BAD_IL_OFFSET, /* IL offset */
                               callTarget,                             /* ireg */
                               REG_NA, 0, 0,                           /* xreg, xmul, disp */
                               false                                   /* isJump */
                               );

    regMaskTP killMask = compiler->compHelperCallKillSet((CorInfoHelpFunc)helper);
    regSet.verifyRegistersUsed(killMask);
}

#ifdef FEATURE_SIMD

//------------------------------------------------------------------------
// genSIMDIntrinsic: Generate code for a SIMD Intrinsic.  This is the main
// routine which in turn calls appropriate genSIMDIntrinsicXXX() routine.
//
// Arguments:
//    simdNode - The GT_SIMD node
//
// Return Value:
//    None.
//
// Notes:
//    Currently, we only recognize SIMDVector<float> and SIMDVector<int>, and
//    a limited set of methods.
//
// TODO-CLEANUP Merge all versions of this function and move to new file simdcodegencommon.cpp.
void CodeGen::genSIMDIntrinsic(GenTreeSIMD* simdNode)
{
    // NYI for unsupported base types
    if (simdNode->gtSIMDBaseType != TYP_INT && simdNode->gtSIMDBaseType != TYP_LONG &&
        simdNode->gtSIMDBaseType != TYP_FLOAT && simdNode->gtSIMDBaseType != TYP_DOUBLE &&
        simdNode->gtSIMDBaseType != TYP_USHORT && simdNode->gtSIMDBaseType != TYP_UBYTE &&
        simdNode->gtSIMDBaseType != TYP_SHORT && simdNode->gtSIMDBaseType != TYP_BYTE &&
        simdNode->gtSIMDBaseType != TYP_UINT && simdNode->gtSIMDBaseType != TYP_ULONG)
    {
        // We don't need a base type for the Upper Save & Restore intrinsics, and we may find
        // these implemented over lclVars created by CSE without full handle information (and
        // therefore potentially without a base type).
        if ((simdNode->gtSIMDIntrinsicID != SIMDIntrinsicUpperSave) &&
            (simdNode->gtSIMDIntrinsicID != SIMDIntrinsicUpperRestore))
        {
            noway_assert(!"SIMD intrinsic with unsupported base type.");
        }
    }

    switch (simdNode->gtSIMDIntrinsicID)
    {
        case SIMDIntrinsicInit:
            genSIMDIntrinsicInit(simdNode);
            break;

        case SIMDIntrinsicInitN:
            genSIMDIntrinsicInitN(simdNode);
            break;

        case SIMDIntrinsicCast:
        case SIMDIntrinsicConvertToSingle:
        case SIMDIntrinsicConvertToInt32:
        case SIMDIntrinsicConvertToDouble:
        case SIMDIntrinsicConvertToInt64:
            genSIMDIntrinsicUnOp(simdNode);
            break;

        case SIMDIntrinsicWidenLo:
        case SIMDIntrinsicWidenHi:
            genSIMDIntrinsicWiden(simdNode);
            break;

        case SIMDIntrinsicNarrow:
            genSIMDIntrinsicNarrow(simdNode);
            break;

        case SIMDIntrinsicSub:
        case SIMDIntrinsicBitwiseAnd:
        case SIMDIntrinsicBitwiseOr:
        case SIMDIntrinsicEqual:
            genSIMDIntrinsicBinOp(simdNode);
            break;

        case SIMDIntrinsicGetItem:
            genSIMDIntrinsicGetItem(simdNode);
            break;

        case SIMDIntrinsicSetX:
        case SIMDIntrinsicSetY:
        case SIMDIntrinsicSetZ:
        case SIMDIntrinsicSetW:
            genSIMDIntrinsicSetItem(simdNode);
            break;

        case SIMDIntrinsicUpperSave:
            genSIMDIntrinsicUpperSave(simdNode);
            break;

        case SIMDIntrinsicUpperRestore:
            genSIMDIntrinsicUpperRestore(simdNode);
            break;

        default:
            noway_assert(!"Unimplemented SIMD intrinsic.");
            unreached();
    }
}

insOpts CodeGen::genGetSimdInsOpt(emitAttr size, var_types elementType)
{
    assert((size == EA_16BYTE) || (size == EA_8BYTE));
    insOpts result = INS_OPTS_NONE;

    switch (elementType)
    {
        case TYP_DOUBLE:
        case TYP_ULONG:
        case TYP_LONG:
            result = (size == EA_16BYTE) ? INS_OPTS_2D : INS_OPTS_1D;
            break;
        case TYP_FLOAT:
        case TYP_UINT:
        case TYP_INT:
            result = (size == EA_16BYTE) ? INS_OPTS_4S : INS_OPTS_2S;
            break;
        case TYP_USHORT:
        case TYP_SHORT:
            result = (size == EA_16BYTE) ? INS_OPTS_8H : INS_OPTS_4H;
            break;
        case TYP_UBYTE:
        case TYP_BYTE:
            result = (size == EA_16BYTE) ? INS_OPTS_16B : INS_OPTS_8B;
            break;
        default:
            assert(!"Unsupported element type");
            unreached();
    }

    return result;
}

// getOpForSIMDIntrinsic: return the opcode for the given SIMD Intrinsic
//
// Arguments:
//   intrinsicId    -   SIMD intrinsic Id
//   baseType       -   Base type of the SIMD vector
//   ival           -   Out param. Any immediate byte operand that needs to be passed to SSE2 opcode
//
//
// Return Value:
//   Instruction (op) to be used, and immed is set if instruction requires an immediate operand.
//
instruction CodeGen::getOpForSIMDIntrinsic(SIMDIntrinsicID intrinsicId, var_types baseType, unsigned* ival /*=nullptr*/)
{
    instruction result = INS_invalid;
    if (varTypeIsFloating(baseType))
    {
        switch (intrinsicId)
        {
            case SIMDIntrinsicBitwiseAnd:
                result = INS_and;
                break;
            case SIMDIntrinsicBitwiseOr:
                result = INS_orr;
                break;
            case SIMDIntrinsicCast:
                result = INS_mov;
                break;
            case SIMDIntrinsicConvertToInt32:
            case SIMDIntrinsicConvertToInt64:
                result = INS_fcvtzs;
                break;
            case SIMDIntrinsicEqual:
                result = INS_fcmeq;
                break;
            case SIMDIntrinsicNarrow:
                // Use INS_fcvtn lower bytes of result followed by INS_fcvtn2 for upper bytes
                // Return lower bytes instruction here
                result = INS_fcvtn;
                break;
            case SIMDIntrinsicSub:
                result = INS_fsub;
                break;
            case SIMDIntrinsicWidenLo:
                result = INS_fcvtl;
                break;
            case SIMDIntrinsicWidenHi:
                result = INS_fcvtl2;
                break;
            default:
                assert(!"Unsupported SIMD intrinsic");
                unreached();
        }
    }
    else
    {
        bool isUnsigned = varTypeIsUnsigned(baseType);

        switch (intrinsicId)
        {
            case SIMDIntrinsicBitwiseAnd:
                result = INS_and;
                break;
            case SIMDIntrinsicBitwiseOr:
                result = INS_orr;
                break;
            case SIMDIntrinsicCast:
                result = INS_mov;
                break;
            case SIMDIntrinsicConvertToDouble:
            case SIMDIntrinsicConvertToSingle:
                result = isUnsigned ? INS_ucvtf : INS_scvtf;
                break;
            case SIMDIntrinsicEqual:
                result = INS_cmeq;
                break;
            case SIMDIntrinsicNarrow:
                // Use INS_xtn lower bytes of result followed by INS_xtn2 for upper bytes
                // Return lower bytes instruction here
                result = INS_xtn;
                break;
            case SIMDIntrinsicSub:
                result = INS_sub;
                break;
            case SIMDIntrinsicWidenLo:
                result = isUnsigned ? INS_uxtl : INS_sxtl;
                break;
            case SIMDIntrinsicWidenHi:
                result = isUnsigned ? INS_uxtl2 : INS_sxtl2;
                break;
            default:
                assert(!"Unsupported SIMD intrinsic");
                unreached();
        }
    }

    noway_assert(result != INS_invalid);
    return result;
}

//------------------------------------------------------------------------
// genSIMDIntrinsicInit: Generate code for SIMD Intrinsic Initialize.
//
// Arguments:
//    simdNode - The GT_SIMD node
//
// Return Value:
//    None.
//
void CodeGen::genSIMDIntrinsicInit(GenTreeSIMD* simdNode)
{
    assert(simdNode->gtSIMDIntrinsicID == SIMDIntrinsicInit);

    GenTree*  op1       = simdNode->GetOp(0);
    regNumber targetReg = simdNode->GetRegNum();
    emitAttr  attr      = simdNode->gtSIMDSize > 8 ? EA_16BYTE : EA_8BYTE;
    insOpts   opt       = genGetSimdInsOpt(attr, simdNode->gtSIMDBaseType);

    assert(genIsValidFloatReg(targetReg));

    if (op1->isContained())
    {
        assert(op1->IsIntegralConst(0) || op1->IsDblConPositiveZero());

        GetEmitter()->emitIns_R_I(INS_movi, attr, targetReg, 0, opt);
    }
    else
    {
        regNumber op1Reg = genConsumeReg(op1);

        // TODO-ARM64-CQ Add LD1R to allow SIMDIntrinsicInit from contained memory
        // TODO-ARM64-CQ Add MOVI to allow SIMDIntrinsicInit from contained immediate small constants

        assert(genIsValidIntReg(op1Reg) || genIsValidFloatReg(op1Reg));

        if (opt == INS_OPTS_1D)
        {
            GetEmitter()->emitIns_R_R(INS_mov, attr, targetReg, op1Reg);
        }
        else if (genIsValidIntReg(op1Reg))
        {
            GetEmitter()->emitIns_R_R(INS_dup, attr, targetReg, op1Reg, opt);
        }
        else
        {
            GetEmitter()->emitIns_R_R_I(INS_dup, attr, targetReg, op1Reg, 0, opt);
        }
    }

    genProduceReg(simdNode);
}

//-------------------------------------------------------------------------------------------
// genSIMDIntrinsicInitN: Generate code for SIMD Intrinsic Initialize for the form that takes
//                        a number of arguments equal to the length of the Vector.
//
// Arguments:
//    simdNode - The GT_SIMD node
//
// Return Value:
//    None.
//
void CodeGen::genSIMDIntrinsicInitN(GenTreeSIMD* simdNode)
{
    assert(simdNode->gtSIMDIntrinsicID == SIMDIntrinsicInitN);

    regNumber targetReg = simdNode->GetRegNum();
    assert(targetReg != REG_NA);

    var_types targetType = simdNode->TypeGet();

    var_types baseType = simdNode->gtSIMDBaseType;

    regNumber vectorReg = targetReg;

    if (varTypeIsFloating(baseType))
    {
        // Note that we cannot use targetReg before consuming all float source operands.
        // Therefore use an internal temp register
        vectorReg = simdNode->GetSingleTempReg(RBM_ALLFLOAT);
    }

    emitAttr baseTypeSize = emitTypeSize(baseType);

    // We will first consume the list items in execution (left to right) order,
    // and record the registers.
    regNumber operandRegs[FP_REGSIZE_BYTES];
    unsigned  initCount = 0;
    for (GenTreeSIMD::Use& use : simdNode->Uses())
    {
        assert(use.GetNode()->TypeGet() == baseType);
        assert(!use.GetNode()->isContained());
        operandRegs[initCount] = genConsumeReg(use.GetNode());
        initCount++;
    }

    assert((initCount * baseTypeSize) <= simdNode->gtSIMDSize);

    if (initCount * baseTypeSize < EA_16BYTE)
    {
        GetEmitter()->emitIns_R_I(INS_movi, EA_16BYTE, vectorReg, 0x00, INS_OPTS_16B);
    }

    if (varTypeIsIntegral(baseType))
    {
        for (unsigned i = 0; i < initCount; i++)
        {
            GetEmitter()->emitIns_R_R_I(INS_ins, baseTypeSize, vectorReg, operandRegs[i], i);
        }
    }
    else
    {
        for (unsigned i = 0; i < initCount; i++)
        {
            GetEmitter()->emitIns_R_R_I_I(INS_ins, baseTypeSize, vectorReg, operandRegs[i], i, 0);
        }
    }

    // Load the initialized value.
    if (targetReg != vectorReg)
    {
        GetEmitter()->emitIns_R_R(INS_mov, EA_16BYTE, targetReg, vectorReg);
    }

    genProduceReg(simdNode);
}

//----------------------------------------------------------------------------------
// genSIMDIntrinsicUnOp: Generate code for SIMD Intrinsic unary operations like sqrt.
//
// Arguments:
//    simdNode - The GT_SIMD node
//
// Return Value:
//    None.
//
void CodeGen::genSIMDIntrinsicUnOp(GenTreeSIMD* simdNode)
{
    assert(simdNode->gtSIMDIntrinsicID == SIMDIntrinsicCast ||
           simdNode->gtSIMDIntrinsicID == SIMDIntrinsicConvertToSingle ||
           simdNode->gtSIMDIntrinsicID == SIMDIntrinsicConvertToInt32 ||
           simdNode->gtSIMDIntrinsicID == SIMDIntrinsicConvertToDouble ||
           simdNode->gtSIMDIntrinsicID == SIMDIntrinsicConvertToInt64);

    GenTree*  op1       = simdNode->GetOp(0);
    var_types baseType  = simdNode->gtSIMDBaseType;
    regNumber targetReg = simdNode->GetRegNum();
    assert(targetReg != REG_NA);
    var_types targetType = simdNode->TypeGet();

    genConsumeRegs(op1);
    regNumber op1Reg = op1->GetRegNum();

    assert(genIsValidFloatReg(op1Reg));
    assert(genIsValidFloatReg(targetReg));

    instruction ins  = getOpForSIMDIntrinsic(simdNode->gtSIMDIntrinsicID, baseType);
    emitAttr    attr = (simdNode->gtSIMDSize > 8) ? EA_16BYTE : EA_8BYTE;
    insOpts     opt  = (ins == INS_mov) ? INS_OPTS_NONE : genGetSimdInsOpt(attr, baseType);

    GetEmitter()->emitIns_R_R(ins, attr, targetReg, op1Reg, opt);

    genProduceReg(simdNode);
}

//--------------------------------------------------------------------------------
// genSIMDIntrinsicWiden: Generate code for SIMD Intrinsic Widen operations
//
// Arguments:
//    simdNode - The GT_SIMD node
//
// Notes:
//    The Widen intrinsics are broken into separate intrinsics for the two results.
//
void CodeGen::genSIMDIntrinsicWiden(GenTreeSIMD* simdNode)
{
    assert((simdNode->gtSIMDIntrinsicID == SIMDIntrinsicWidenLo) ||
           (simdNode->gtSIMDIntrinsicID == SIMDIntrinsicWidenHi));

    GenTree*  op1       = simdNode->GetOp(0);
    var_types baseType  = simdNode->gtSIMDBaseType;
    regNumber targetReg = simdNode->GetRegNum();
    assert(targetReg != REG_NA);
    var_types simdType = simdNode->TypeGet();

    genConsumeRegs(op1);
    regNumber op1Reg   = op1->GetRegNum();
    regNumber srcReg   = op1Reg;
    emitAttr  emitSize = emitActualTypeSize(simdType);

    instruction ins = getOpForSIMDIntrinsic(simdNode->gtSIMDIntrinsicID, baseType);

    emitAttr attr = (simdNode->gtSIMDIntrinsicID == SIMDIntrinsicWidenHi) ? EA_16BYTE : EA_8BYTE;
    insOpts  opt  = genGetSimdInsOpt(attr, baseType);

    GetEmitter()->emitIns_R_R(ins, attr, targetReg, op1Reg, opt);

    genProduceReg(simdNode);
}

//--------------------------------------------------------------------------------
// genSIMDIntrinsicNarrow: Generate code for SIMD Intrinsic Narrow operations
//
// Arguments:
//    simdNode - The GT_SIMD node
//
// Notes:
//    This intrinsic takes two arguments. The first operand is narrowed to produce the
//    lower elements of the results, and the second operand produces the high elements.
//
void CodeGen::genSIMDIntrinsicNarrow(GenTreeSIMD* simdNode)
{
    assert(simdNode->gtSIMDIntrinsicID == SIMDIntrinsicNarrow);

    GenTree*  op1       = simdNode->GetOp(0);
    GenTree*  op2       = simdNode->GetOp(1);
    var_types baseType  = simdNode->gtSIMDBaseType;
    regNumber targetReg = simdNode->GetRegNum();
    assert(targetReg != REG_NA);
    var_types simdType = simdNode->TypeGet();
    emitAttr  emitSize = emitTypeSize(simdType);

    genConsumeRegs(op1);
    genConsumeRegs(op2);
    regNumber op1Reg = op1->GetRegNum();
    regNumber op2Reg = op2->GetRegNum();

    assert(genIsValidFloatReg(op1Reg));
    assert(genIsValidFloatReg(op2Reg));
    assert(genIsValidFloatReg(targetReg));
    assert(op2Reg != targetReg);
    assert(simdNode->gtSIMDSize == 16);

    instruction ins = getOpForSIMDIntrinsic(simdNode->gtSIMDIntrinsicID, baseType);
    assert((ins == INS_fcvtn) || (ins == INS_xtn));

    instruction ins2 = (ins == INS_fcvtn) ? INS_fcvtn2 : INS_xtn2;

    insOpts opt  = INS_OPTS_NONE;
    insOpts opt2 = INS_OPTS_NONE;

    // This is not the same as genGetSimdInsOpt()
    // Basetype is the soure operand type
    // However encoding is based on the destination operand type which is 1/2 the basetype.
    switch (baseType)
    {
        case TYP_ULONG:
        case TYP_LONG:
        case TYP_DOUBLE:
            opt  = INS_OPTS_2S;
            opt2 = INS_OPTS_4S;
            break;
        case TYP_UINT:
        case TYP_INT:
            opt  = INS_OPTS_4H;
            opt2 = INS_OPTS_8H;
            break;
        case TYP_USHORT:
        case TYP_SHORT:
            opt  = INS_OPTS_8B;
            opt2 = INS_OPTS_16B;
            break;
        default:
            assert(!"Unsupported narrowing element type");
            unreached();
    }

    GetEmitter()->emitIns_R_R(ins, EA_8BYTE, targetReg, op1Reg, opt);
    GetEmitter()->emitIns_R_R(ins2, EA_16BYTE, targetReg, op2Reg, opt2);

    genProduceReg(simdNode);
}

//--------------------------------------------------------------------------------
// genSIMDIntrinsicBinOp: Generate code for SIMD Intrinsic binary operations
// add, sub, mul, bit-wise And, AndNot and Or.
//
// Arguments:
//    simdNode - The GT_SIMD node
//
// Return Value:
//    None.
//
void CodeGen::genSIMDIntrinsicBinOp(GenTreeSIMD* simdNode)
{
    assert(simdNode->gtSIMDIntrinsicID == SIMDIntrinsicSub || simdNode->gtSIMDIntrinsicID == SIMDIntrinsicBitwiseAnd ||
           simdNode->gtSIMDIntrinsicID == SIMDIntrinsicBitwiseOr || simdNode->gtSIMDIntrinsicID == SIMDIntrinsicEqual);

    GenTree*  op1       = simdNode->GetOp(0);
    GenTree*  op2       = simdNode->GetOp(1);
    var_types baseType  = simdNode->gtSIMDBaseType;
    regNumber targetReg = simdNode->GetRegNum();
    assert(targetReg != REG_NA);
    var_types targetType = simdNode->TypeGet();

    genConsumeRegs(op1);
    genConsumeRegs(op2);
    regNumber op1Reg = op1->GetRegNum();
    regNumber op2Reg = op2->GetRegNum();

    assert(genIsValidFloatReg(op1Reg));
    assert(genIsValidFloatReg(op2Reg));
    assert(genIsValidFloatReg(targetReg));

    // TODO-ARM64-CQ Contain integer constants where posible

    instruction ins  = getOpForSIMDIntrinsic(simdNode->gtSIMDIntrinsicID, baseType);
    emitAttr    attr = (simdNode->gtSIMDSize > 8) ? EA_16BYTE : EA_8BYTE;
    insOpts     opt  = genGetSimdInsOpt(attr, baseType);

    GetEmitter()->emitIns_R_R_R(ins, attr, targetReg, op1Reg, op2Reg, opt);

    genProduceReg(simdNode);
}

<<<<<<< HEAD
//--------------------------------------------------------------------------------
// genSIMDIntrinsicDotProduct: Generate code for SIMD Intrinsic Dot Product.
//
// Arguments:
//    simdNode - The GT_SIMD node
//
// Return Value:
//    None.
//
void CodeGen::genSIMDIntrinsicDotProduct(GenTreeSIMD* simdNode)
{
    assert(simdNode->gtSIMDIntrinsicID == SIMDIntrinsicDotProduct);

    GenTree*  op1      = simdNode->GetOp(0);
    GenTree*  op2      = simdNode->GetOp(1);
    var_types baseType = simdNode->gtSIMDBaseType;
    var_types simdType = op1->TypeGet();

    regNumber targetReg = simdNode->GetRegNum();
    assert(targetReg != REG_NA);

    var_types targetType = simdNode->TypeGet();
    assert(targetType == baseType);

    genConsumeRegs(op1);
    genConsumeRegs(op2);
    regNumber op1Reg = op1->GetRegNum();
    regNumber op2Reg = op2->GetRegNum();
    regNumber tmpReg = targetReg;

    if (!varTypeIsFloating(baseType))
    {
        tmpReg = simdNode->GetSingleTempReg(RBM_ALLFLOAT);
    }

    instruction ins  = getOpForSIMDIntrinsic(SIMDIntrinsicMul, baseType);
    emitAttr    attr = (simdNode->gtSIMDSize > 8) ? EA_16BYTE : EA_8BYTE;
    insOpts     opt  = genGetSimdInsOpt(attr, baseType);

    // Vector multiply
    GetEmitter()->emitIns_R_R_R(ins, attr, tmpReg, op1Reg, op2Reg, opt);

    if ((simdNode->gtFlags & GTF_SIMD12_OP) != 0)
    {
        // For 12Byte vectors we must zero upper bits to get correct dot product
        // We do not assume upper bits are zero.
        GetEmitter()->emitIns_R_R_I(INS_ins, EA_4BYTE, tmpReg, REG_ZR, 3);
    }

    // Vector add horizontal
    if (varTypeIsFloating(baseType))
    {
        if (baseType == TYP_FLOAT)
        {
            if (opt == INS_OPTS_4S)
            {
                GetEmitter()->emitIns_R_R_R(INS_faddp, EA_16BYTE, tmpReg, tmpReg, tmpReg, INS_OPTS_4S);
            }
            GetEmitter()->emitIns_R_R(INS_faddp, EA_8BYTE, targetReg, tmpReg, INS_OPTS_2S);
        }
        else
        {
            GetEmitter()->emitIns_R_R(INS_faddp, EA_16BYTE, targetReg, tmpReg, INS_OPTS_2D);
        }
    }
    else
    {
        ins = varTypeIsUnsigned(baseType) ? INS_uaddlv : INS_saddlv;

        GetEmitter()->emitIns_R_R(ins, attr, tmpReg, tmpReg, opt);

        // Mov to integer register
        if (varTypeIsUnsigned(baseType) || (genTypeSize(baseType) < 4))
        {
            GetEmitter()->emitIns_R_R_I(INS_mov, emitTypeSize(baseType), targetReg, tmpReg, 0);
        }
        else
        {
            GetEmitter()->emitIns_R_R_I(INS_smov, emitActualTypeSize(baseType), targetReg, tmpReg, 0);
        }
    }

    genProduceReg(simdNode);
}

=======
>>>>>>> 9df02475
//------------------------------------------------------------------------------------
// genSIMDIntrinsicGetItem: Generate code for SIMD Intrinsic get element at index i.
//
// Arguments:
//    simdNode - The GT_SIMD node
//
// Return Value:
//    None.
//
void CodeGen::genSIMDIntrinsicGetItem(GenTreeSIMD* simdNode)
{
    assert(simdNode->gtSIMDIntrinsicID == SIMDIntrinsicGetItem);

    GenTree*  op1      = simdNode->GetOp(0);
    GenTree*  op2      = simdNode->GetOp(1);
    var_types simdType = op1->TypeGet();
    assert(varTypeIsSIMD(simdType));

    // op1 of TYP_SIMD12 should be considered as TYP_SIMD16
    if (simdType == TYP_SIMD12)
    {
        simdType = TYP_SIMD16;
    }

    var_types baseType  = simdNode->gtSIMDBaseType;
    regNumber targetReg = simdNode->GetRegNum();
    assert(targetReg != REG_NA);
    var_types targetType = simdNode->TypeGet();
    assert(targetType == genActualType(baseType));

    // GetItem has 2 operands:
    // - the source of SIMD type (op1)
    // - the index of the value to be returned.
    genConsumeRegs(op1);
    genConsumeRegs(op2);

    emitAttr baseTypeSize  = emitTypeSize(baseType);
    unsigned baseTypeScale = genLog2(EA_SIZE_IN_BYTES(baseTypeSize));

    if (op2->IsCnsIntOrI())
    {
        assert(op2->isContained());

        ssize_t index = op2->AsIntCon()->gtIconVal;

        // We only need to generate code for the get if the index is valid
        // If the index is invalid, previously generated for the range check will throw
        if (GetEmitter()->isValidVectorIndex(emitTypeSize(simdType), baseTypeSize, index))
        {
            if (op1->isContained())
            {
                int         offset = (int)index * genTypeSize(baseType);
                instruction ins    = ins_Load(baseType);

                assert(!op1->isUsedFromReg());

                if (op1->OperIsLocal())
                {
                    unsigned varNum = op1->AsLclVarCommon()->GetLclNum();

                    GetEmitter()->emitIns_R_S(ins, emitActualTypeSize(baseType), targetReg, varNum, offset);
                }
                else
                {
                    assert(op1->OperGet() == GT_IND);

                    GenTree* addr = op1->AsIndir()->Addr();
                    assert(!addr->isContained());
                    regNumber baseReg = addr->GetRegNum();

                    // ldr targetReg, [baseReg, #offset]
                    GetEmitter()->emitIns_R_R_I(ins, emitActualTypeSize(baseType), targetReg, baseReg, offset);
                }
            }
            else
            {
                assert(op1->isUsedFromReg());
                regNumber srcReg = op1->GetRegNum();

                instruction ins;
                if (varTypeIsFloating(baseType))
                {
                    assert(genIsValidFloatReg(targetReg));
                    // dup targetReg, srcReg[#index]
                    ins = INS_dup;
                }
                else
                {
                    assert(genIsValidIntReg(targetReg));
                    if (varTypeIsUnsigned(baseType) || (baseTypeSize == EA_8BYTE))
                    {
                        // umov targetReg, srcReg[#index]
                        ins = INS_umov;
                    }
                    else
                    {
                        // smov targetReg, srcReg[#index]
                        ins = INS_smov;
                    }
                }
                GetEmitter()->emitIns_R_R_I(ins, baseTypeSize, targetReg, srcReg, index);
            }
        }
    }
    else
    {
        assert(!op2->isContained());

        regNumber baseReg  = REG_NA;
        regNumber indexReg = op2->GetRegNum();

        if (op1->isContained())
        {
            // Optimize the case of op1 is in memory and trying to access ith element.
            assert(!op1->isUsedFromReg());
            if (op1->OperIsLocal())
            {
                unsigned varNum = op1->AsLclVarCommon()->GetLclNum();

                baseReg = simdNode->ExtractTempReg();

                // Load the address of varNum
                GetEmitter()->emitIns_R_S(INS_lea, EA_PTRSIZE, baseReg, varNum, 0);
            }
            else
            {
                // Require GT_IND addr to be not contained.
                assert(op1->OperGet() == GT_IND);

                GenTree* addr = op1->AsIndir()->Addr();
                assert(!addr->isContained());

                baseReg = addr->GetRegNum();
            }
        }
        else
        {
            assert(op1->isUsedFromReg());
            regNumber srcReg = op1->GetRegNum();

            unsigned simdInitTempVarNum = compiler->lvaSIMDInitTempVarNum;
            noway_assert(compiler->lvaSIMDInitTempVarNum != BAD_VAR_NUM);

            baseReg = simdNode->ExtractTempReg();

            // Load the address of simdInitTempVarNum
            GetEmitter()->emitIns_R_S(INS_lea, EA_PTRSIZE, baseReg, simdInitTempVarNum, 0);

            // Store the vector to simdInitTempVarNum
            GetEmitter()->emitIns_R_R(INS_str, emitTypeSize(simdType), srcReg, baseReg);
        }

        assert(genIsValidIntReg(indexReg));
        assert(genIsValidIntReg(baseReg));
        assert(baseReg != indexReg);

        // Load item at baseReg[index]
        GetEmitter()->emitIns_R_R_R_Ext(ins_Load(baseType), baseTypeSize, targetReg, baseReg, indexReg, INS_OPTS_LSL,
                                        baseTypeScale);
    }

    genProduceReg(simdNode);
}

//------------------------------------------------------------------------------------
// genSIMDIntrinsicSetItem: Generate code for SIMD Intrinsic set element at index i.
//
// Arguments:
//    simdNode - The GT_SIMD node
//
// Return Value:
//    None.
//
void CodeGen::genSIMDIntrinsicSetItem(GenTreeSIMD* simdNode)
{
    // Determine index based on intrinsic ID
    int index = -1;
    switch (simdNode->gtSIMDIntrinsicID)
    {
        case SIMDIntrinsicSetX:
            index = 0;
            break;
        case SIMDIntrinsicSetY:
            index = 1;
            break;
        case SIMDIntrinsicSetZ:
            index = 2;
            break;
        case SIMDIntrinsicSetW:
            index = 3;
            break;

        default:
            unreached();
    }
    assert(index != -1);

    // op1 is the SIMD vector
    // op2 is the value to be set
    GenTree* op1 = simdNode->GetOp(0);
    GenTree* op2 = simdNode->GetOp(1);

    var_types baseType  = simdNode->gtSIMDBaseType;
    regNumber targetReg = simdNode->GetRegNum();
    assert(targetReg != REG_NA);
    var_types targetType = simdNode->TypeGet();
    assert(varTypeIsSIMD(targetType));

    assert(op2->TypeGet() == baseType);
    assert(simdNode->gtSIMDSize >= ((index + 1) * genTypeSize(baseType)));

    genConsumeRegs(op1);
    genConsumeRegs(op2);
    regNumber op1Reg = op1->GetRegNum();
    regNumber op2Reg = op2->GetRegNum();

    assert(genIsValidFloatReg(targetReg));
    assert(genIsValidFloatReg(op1Reg));
    assert(genIsValidIntReg(op2Reg) || genIsValidFloatReg(op2Reg));
    assert(targetReg != op2Reg);

    emitAttr attr = emitTypeSize(baseType);

    // Insert mov if register assignment requires it
    GetEmitter()->emitIns_R_R(INS_mov, EA_16BYTE, targetReg, op1Reg);

    if (genIsValidIntReg(op2Reg))
    {
        GetEmitter()->emitIns_R_R_I(INS_ins, attr, targetReg, op2Reg, index);
    }
    else
    {
        GetEmitter()->emitIns_R_R_I_I(INS_ins, attr, targetReg, op2Reg, index, 0);
    }

    genProduceReg(simdNode);
}

//-----------------------------------------------------------------------------
// genSIMDIntrinsicUpperSave: save the upper half of a TYP_SIMD16 vector to
//                            the given register, if any, or to memory.
//
// Arguments:
//    simdNode - The GT_SIMD node
//
// Return Value:
//    None.
//
// Notes:
//    The upper half of all SIMD registers are volatile, even the callee-save registers.
//    When a 16-byte SIMD value is live across a call, the register allocator will use this intrinsic
//    to cause the upper half to be saved.  It will first attempt to find another, unused, callee-save
//    register.  If such a register cannot be found, it will save it to an available caller-save register.
//    In that case, this node will be marked GTF_SPILL, which will cause this method to save
//    the upper half to the lclVar's home location.
//
void CodeGen::genSIMDIntrinsicUpperSave(GenTreeSIMD* simdNode)
{
    assert(simdNode->gtSIMDIntrinsicID == SIMDIntrinsicUpperSave);

    GenTree* op1 = simdNode->GetOp(0);
    assert(op1->IsLocal());
    assert(emitTypeSize(op1->TypeGet()) == 16);
    regNumber targetReg = simdNode->GetRegNum();
    regNumber op1Reg    = genConsumeReg(op1);
    assert(op1Reg != REG_NA);
    assert(targetReg != REG_NA);
    GetEmitter()->emitIns_R_R_I_I(INS_mov, EA_8BYTE, targetReg, op1Reg, 0, 1);

    if ((simdNode->gtFlags & GTF_SPILL) != 0)
    {
        // This is not a normal spill; we'll spill it to the lclVar location.
        // The localVar must have a stack home.
        unsigned   varNum = op1->AsLclVarCommon()->GetLclNum();
        LclVarDsc* varDsc = compiler->lvaGetDesc(varNum);
        assert(varDsc->lvOnFrame);
        // We want to store this to the upper 8 bytes of this localVar's home.
        int offset = 8;

        emitAttr attr = emitTypeSize(TYP_SIMD8);
        GetEmitter()->emitIns_S_R(INS_str, attr, targetReg, varNum, offset);
    }
    else
    {
        genProduceReg(simdNode);
    }
}

//-----------------------------------------------------------------------------
// genSIMDIntrinsicUpperRestore: Restore the upper half of a TYP_SIMD16 vector to
//                               the given register, if any, or to memory.
//
// Arguments:
//    simdNode - The GT_SIMD node
//
// Return Value:
//    None.
//
// Notes:
//    For consistency with genSIMDIntrinsicUpperSave, and to ensure that lclVar nodes always
//    have their home register, this node has its targetReg on the lclVar child, and its source
//    on the simdNode.
//    Regarding spill, please see the note above on genSIMDIntrinsicUpperSave.  If we have spilled
//    an upper-half to the lclVar's home location, this node will be marked GTF_SPILLED.
//
void CodeGen::genSIMDIntrinsicUpperRestore(GenTreeSIMD* simdNode)
{
    assert(simdNode->gtSIMDIntrinsicID == SIMDIntrinsicUpperRestore);

    GenTree* op1 = simdNode->GetOp(0);
    assert(op1->IsLocal());
    assert(emitTypeSize(op1->TypeGet()) == 16);
    regNumber srcReg    = simdNode->GetRegNum();
    regNumber lclVarReg = genConsumeReg(op1);
    unsigned  varNum    = op1->AsLclVarCommon()->GetLclNum();
    assert(lclVarReg != REG_NA);
    assert(srcReg != REG_NA);
    if (simdNode->gtFlags & GTF_SPILLED)
    {
        // The localVar must have a stack home.
        LclVarDsc* varDsc = compiler->lvaGetDesc(varNum);
        assert(varDsc->lvOnFrame);
        // We will load this from the upper 8 bytes of this localVar's home.
        int offset = 8;

        emitAttr attr = emitTypeSize(TYP_SIMD8);
        GetEmitter()->emitIns_R_S(INS_ldr, attr, srcReg, varNum, offset);
    }
    GetEmitter()->emitIns_R_R_I_I(INS_mov, EA_8BYTE, lclVarReg, srcReg, 1, 0);
}

//-----------------------------------------------------------------------------
// genStoreIndTypeSIMD12: store indirect a TYP_SIMD12 (i.e. Vector3) to memory.
// Since Vector3 is not a hardware supported write size, it is performed
// as two writes: 8 byte followed by 4-byte.
//
// Arguments:
//    treeNode - tree node that is attempting to store indirect
//
//
// Return Value:
//    None.
//
void CodeGen::genStoreIndTypeSIMD12(GenTree* treeNode)
{
    assert(treeNode->OperGet() == GT_STOREIND);

    GenTree* addr = treeNode->AsOp()->gtOp1;
    GenTree* data = treeNode->AsOp()->gtOp2;

    // addr and data should not be contained.
    assert(!data->isContained());
    assert(!addr->isContained());

#ifdef DEBUG
    // Should not require a write barrier
    GCInfo::WriteBarrierForm writeBarrierForm = gcInfo.gcIsWriteBarrierCandidate(treeNode, data);
    assert(writeBarrierForm == GCInfo::WBF_NoBarrier);
#endif

    genConsumeOperands(treeNode->AsOp());

    // Need an addtional integer register to extract upper 4 bytes from data.
    regNumber tmpReg = treeNode->GetSingleTempReg();
    assert(tmpReg != addr->GetRegNum());

    // 8-byte write
    GetEmitter()->emitIns_R_R(INS_str, EA_8BYTE, data->GetRegNum(), addr->GetRegNum());

    // Extract upper 4-bytes from data
    GetEmitter()->emitIns_R_R_I(INS_mov, EA_4BYTE, tmpReg, data->GetRegNum(), 2);

    // 4-byte write
    GetEmitter()->emitIns_R_R_I(INS_str, EA_4BYTE, tmpReg, addr->GetRegNum(), 8);
}

//-----------------------------------------------------------------------------
// genLoadIndTypeSIMD12: load indirect a TYP_SIMD12 (i.e. Vector3) value.
// Since Vector3 is not a hardware supported write size, it is performed
// as two loads: 8 byte followed by 4-byte.
//
// Arguments:
//    treeNode - tree node of GT_IND
//
//
// Return Value:
//    None.
//
void CodeGen::genLoadIndTypeSIMD12(GenTree* treeNode)
{
    assert(treeNode->OperGet() == GT_IND);

    GenTree*  addr      = treeNode->AsOp()->gtOp1;
    regNumber targetReg = treeNode->GetRegNum();

    assert(!addr->isContained());

    regNumber operandReg = genConsumeReg(addr);

    // Need an addtional int register to read upper 4 bytes, which is different from targetReg
    regNumber tmpReg = treeNode->GetSingleTempReg();

    // 8-byte read
    GetEmitter()->emitIns_R_R(INS_ldr, EA_8BYTE, targetReg, addr->GetRegNum());

    // 4-byte read
    GetEmitter()->emitIns_R_R_I(INS_ldr, EA_4BYTE, tmpReg, addr->GetRegNum(), 8);

    // Insert upper 4-bytes into data
    GetEmitter()->emitIns_R_R_I(INS_mov, EA_4BYTE, targetReg, tmpReg, 2);

    genProduceReg(treeNode);
}

//-----------------------------------------------------------------------------
// genStoreLclTypeSIMD12: store a TYP_SIMD12 (i.e. Vector3) type field.
// Since Vector3 is not a hardware supported write size, it is performed
// as two stores: 8 byte followed by 4-byte.
//
// Arguments:
//    treeNode - tree node that is attempting to store TYP_SIMD12 field
//
// Return Value:
//    None.
//
void CodeGen::genStoreLclTypeSIMD12(GenTree* treeNode)
{
    assert((treeNode->OperGet() == GT_STORE_LCL_FLD) || (treeNode->OperGet() == GT_STORE_LCL_VAR));

    unsigned offs   = 0;
    unsigned varNum = treeNode->AsLclVarCommon()->GetLclNum();
    assert(varNum < compiler->lvaCount);

    if (treeNode->OperGet() == GT_STORE_LCL_FLD)
    {
        offs = treeNode->AsLclFld()->GetLclOffs();
    }

    GenTree* op1 = treeNode->AsOp()->gtOp1;

    if (op1->isContained() && op1->OperIs(GT_CNS_INT, GT_CNS_DBL, GT_SIMD))
    {
        assert(op1->IsIntegralConst(0) || op1->IsDblConPositiveZero() || op1->IsSIMDZero());

        GetEmitter()->emitIns_S_R(INS_str, EA_8BYTE, REG_ZR, varNum, offs);
        GetEmitter()->emitIns_S_R(INS_str, EA_4BYTE, REG_ZR, varNum, offs + 8);

        return;
    }

    assert(!op1->isContained());
    regNumber operandReg = genConsumeReg(op1);

    // Need an addtional integer register to extract upper 4 bytes from data.
    regNumber tmpReg = treeNode->GetSingleTempReg();

    // store lower 8 bytes
    GetEmitter()->emitIns_S_R(INS_str, EA_8BYTE, operandReg, varNum, offs);

    // Extract upper 4-bytes from data
    GetEmitter()->emitIns_R_R_I(INS_mov, EA_4BYTE, tmpReg, operandReg, 2);

    // 4-byte write
    GetEmitter()->emitIns_S_R(INS_str, EA_4BYTE, tmpReg, varNum, offs + 8);
}

#endif // FEATURE_SIMD

#ifdef PROFILING_SUPPORTED

//-----------------------------------------------------------------------------------
// genProfilingEnterCallback: Generate the profiling function enter callback.
//
// Arguments:
//     initReg          - register to use as scratch register
//     pInitRegModified - OUT parameter. *pInitRegModified set to 'true' if 'initReg' is
//                        not zero after this call.
//
// Return Value:
//     None
//
void CodeGen::genProfilingEnterCallback(regNumber initReg, bool* pInitRegModified)
{
    assert(compiler->compGeneratingProlog);

    if (!compiler->compIsProfilerHookNeeded())
    {
        return;
    }

    if (compiler->compProfilerMethHndIndirected)
    {
        instGen_Set_Reg_To_Imm(EA_PTR_DSP_RELOC, REG_PROFILER_ENTER_ARG_FUNC_ID,
                               (ssize_t)compiler->compProfilerMethHnd);
        GetEmitter()->emitIns_R_R(INS_ldr, EA_PTRSIZE, REG_PROFILER_ENTER_ARG_FUNC_ID, REG_PROFILER_ENTER_ARG_FUNC_ID);
    }
    else
    {
        genSetRegToIcon(REG_PROFILER_ENTER_ARG_FUNC_ID, (ssize_t)compiler->compProfilerMethHnd, TYP_I_IMPL);
    }

    int callerSPOffset = compiler->lvaToCallerSPRelativeOffset(0, isFramePointerUsed());
    genInstrWithConstant(INS_add, EA_PTRSIZE, REG_PROFILER_ENTER_ARG_CALLER_SP, genFramePointerReg(),
                         (ssize_t)(-callerSPOffset), REG_PROFILER_ENTER_ARG_CALLER_SP);

    genEmitHelperCall(CORINFO_HELP_PROF_FCN_ENTER, 0, EA_UNKNOWN);

    if ((genRegMask(initReg) & RBM_PROFILER_ENTER_TRASH) != RBM_NONE)
    {
        *pInitRegModified = true;
    }
}

//-----------------------------------------------------------------------------------
// genProfilingLeaveCallback: Generate the profiling function leave or tailcall callback.
// Technically, this is not part of the epilog; it is called when we are generating code for a GT_RETURN node.
//
// Arguments:
//     helper - which helper to call. Either CORINFO_HELP_PROF_FCN_LEAVE or CORINFO_HELP_PROF_FCN_TAILCALL
//
// Return Value:
//     None
//
void CodeGen::genProfilingLeaveCallback(unsigned helper)
{
    assert((helper == CORINFO_HELP_PROF_FCN_LEAVE) || (helper == CORINFO_HELP_PROF_FCN_TAILCALL));

    if (!compiler->compIsProfilerHookNeeded())
    {
        return;
    }

    compiler->info.compProfilerCallback = true;

    if (compiler->compProfilerMethHndIndirected)
    {
        instGen_Set_Reg_To_Imm(EA_PTR_DSP_RELOC, REG_PROFILER_LEAVE_ARG_FUNC_ID,
                               (ssize_t)compiler->compProfilerMethHnd);
        GetEmitter()->emitIns_R_R(INS_ldr, EA_PTRSIZE, REG_PROFILER_LEAVE_ARG_FUNC_ID, REG_PROFILER_LEAVE_ARG_FUNC_ID);
    }
    else
    {
        genSetRegToIcon(REG_PROFILER_LEAVE_ARG_FUNC_ID, (ssize_t)compiler->compProfilerMethHnd, TYP_I_IMPL);
    }

    gcInfo.gcMarkRegSetNpt(RBM_PROFILER_LEAVE_ARG_FUNC_ID);

    int callerSPOffset = compiler->lvaToCallerSPRelativeOffset(0, isFramePointerUsed());
    genInstrWithConstant(INS_add, EA_PTRSIZE, REG_PROFILER_LEAVE_ARG_CALLER_SP, genFramePointerReg(),
                         (ssize_t)(-callerSPOffset), REG_PROFILER_LEAVE_ARG_CALLER_SP);

    gcInfo.gcMarkRegSetNpt(RBM_PROFILER_LEAVE_ARG_CALLER_SP);

    genEmitHelperCall(helper, 0, EA_UNKNOWN);
}

#endif // PROFILING_SUPPORTED

/*****************************************************************************
 * Unit testing of the ARM64 emitter: generate a bunch of instructions into the prolog
 * (it's as good a place as any), then use COMPlus_JitLateDisasm=* to see if the late
 * disassembler thinks the instructions as the same as we do.
 */

// Uncomment "#define ALL_ARM64_EMITTER_UNIT_TESTS" to run all the unit tests here.
// After adding a unit test, and verifying it works, put it under this #ifdef, so we don't see it run every time.
//#define ALL_ARM64_EMITTER_UNIT_TESTS

#if defined(DEBUG)
void CodeGen::genArm64EmitterUnitTests()
{
    if (!verbose)
    {
        return;
    }

#ifdef ALL_ARM64_EMITTER_UNIT_TESTS
    // Mark the "fake" instructions in the output.
    printf("*************** In genArm64EmitterUnitTests()\n");

    emitter* theEmitter = GetEmitter();
#endif // ALL_ARM64_EMITTER_UNIT_TESTS

#ifdef ALL_ARM64_EMITTER_UNIT_TESTS
    // We use this:
    //      genDefineTempLabel(genCreateTempLabel());
    // to create artificial labels to help separate groups of tests.

    //
    // Loads/Stores basic general register
    //

    genDefineTempLabel(genCreateTempLabel());

    // ldr/str Xt, [reg]
    theEmitter->emitIns_R_R(INS_ldr, EA_8BYTE, REG_R8, REG_R9);
    theEmitter->emitIns_R_R(INS_ldrb, EA_1BYTE, REG_R8, REG_R9);
    theEmitter->emitIns_R_R(INS_ldrh, EA_2BYTE, REG_R8, REG_R9);
    theEmitter->emitIns_R_R(INS_str, EA_8BYTE, REG_R8, REG_R9);
    theEmitter->emitIns_R_R(INS_strb, EA_1BYTE, REG_R8, REG_R9);
    theEmitter->emitIns_R_R(INS_strh, EA_2BYTE, REG_R8, REG_R9);

    // ldr/str Wt, [reg]
    theEmitter->emitIns_R_R(INS_ldr, EA_4BYTE, REG_R8, REG_R9);
    theEmitter->emitIns_R_R(INS_ldrb, EA_1BYTE, REG_R8, REG_R9);
    theEmitter->emitIns_R_R(INS_ldrh, EA_2BYTE, REG_R8, REG_R9);
    theEmitter->emitIns_R_R(INS_str, EA_4BYTE, REG_R8, REG_R9);
    theEmitter->emitIns_R_R(INS_strb, EA_1BYTE, REG_R8, REG_R9);
    theEmitter->emitIns_R_R(INS_strh, EA_2BYTE, REG_R8, REG_R9);

    theEmitter->emitIns_R_R(INS_ldrsb, EA_4BYTE, REG_R8, REG_R9); // target Wt
    theEmitter->emitIns_R_R(INS_ldrsh, EA_4BYTE, REG_R8, REG_R9); // target Wt
    theEmitter->emitIns_R_R(INS_ldrsb, EA_8BYTE, REG_R8, REG_R9); // target Xt
    theEmitter->emitIns_R_R(INS_ldrsh, EA_8BYTE, REG_R8, REG_R9); // target Xt
    theEmitter->emitIns_R_R(INS_ldrsw, EA_8BYTE, REG_R8, REG_R9); // target Xt

    theEmitter->emitIns_R_R_I(INS_ldurb, EA_4BYTE, REG_R8, REG_R9, 1);
    theEmitter->emitIns_R_R_I(INS_ldurh, EA_4BYTE, REG_R8, REG_R9, 1);
    theEmitter->emitIns_R_R_I(INS_sturb, EA_4BYTE, REG_R8, REG_R9, 1);
    theEmitter->emitIns_R_R_I(INS_sturh, EA_4BYTE, REG_R8, REG_R9, 1);
    theEmitter->emitIns_R_R_I(INS_ldursb, EA_4BYTE, REG_R8, REG_R9, 1);
    theEmitter->emitIns_R_R_I(INS_ldursb, EA_8BYTE, REG_R8, REG_R9, 1);
    theEmitter->emitIns_R_R_I(INS_ldursh, EA_4BYTE, REG_R8, REG_R9, 1);
    theEmitter->emitIns_R_R_I(INS_ldursh, EA_8BYTE, REG_R8, REG_R9, 1);
    theEmitter->emitIns_R_R_I(INS_ldur, EA_8BYTE, REG_R8, REG_R9, 1);
    theEmitter->emitIns_R_R_I(INS_ldur, EA_4BYTE, REG_R8, REG_R9, 1);
    theEmitter->emitIns_R_R_I(INS_stur, EA_4BYTE, REG_R8, REG_R9, 1);
    theEmitter->emitIns_R_R_I(INS_stur, EA_8BYTE, REG_R8, REG_R9, 1);
    theEmitter->emitIns_R_R_I(INS_ldursw, EA_8BYTE, REG_R8, REG_R9, 1);

    // SP and ZR tests
    theEmitter->emitIns_R_R_I(INS_ldur, EA_8BYTE, REG_R8, REG_SP, 1);
    theEmitter->emitIns_R_R_I(INS_ldurb, EA_8BYTE, REG_ZR, REG_R9, 1);
    theEmitter->emitIns_R_R_I(INS_ldurh, EA_8BYTE, REG_ZR, REG_SP, 1);

    // scaled
    theEmitter->emitIns_R_R_I(INS_ldrb, EA_1BYTE, REG_R8, REG_R9, 1);
    theEmitter->emitIns_R_R_I(INS_ldrh, EA_2BYTE, REG_R8, REG_R9, 2);
    theEmitter->emitIns_R_R_I(INS_ldr, EA_4BYTE, REG_R8, REG_R9, 4);
    theEmitter->emitIns_R_R_I(INS_ldr, EA_8BYTE, REG_R8, REG_R9, 8);

    // pre-/post-indexed (unscaled)
    theEmitter->emitIns_R_R_I(INS_ldr, EA_4BYTE, REG_R8, REG_R9, 1, INS_OPTS_POST_INDEX);
    theEmitter->emitIns_R_R_I(INS_ldr, EA_4BYTE, REG_R8, REG_R9, 1, INS_OPTS_PRE_INDEX);
    theEmitter->emitIns_R_R_I(INS_ldr, EA_8BYTE, REG_R8, REG_R9, 1, INS_OPTS_POST_INDEX);
    theEmitter->emitIns_R_R_I(INS_ldr, EA_8BYTE, REG_R8, REG_R9, 1, INS_OPTS_PRE_INDEX);

    // ldar/stlr Rt, [reg]
    theEmitter->emitIns_R_R(INS_ldar, EA_8BYTE, REG_R9, REG_R8);
    theEmitter->emitIns_R_R(INS_ldar, EA_4BYTE, REG_R7, REG_R10);
    theEmitter->emitIns_R_R(INS_ldarb, EA_4BYTE, REG_R5, REG_R11);
    theEmitter->emitIns_R_R(INS_ldarh, EA_4BYTE, REG_R5, REG_R12);

    theEmitter->emitIns_R_R(INS_stlr, EA_8BYTE, REG_R9, REG_R8);
    theEmitter->emitIns_R_R(INS_stlr, EA_4BYTE, REG_R7, REG_R13);
    theEmitter->emitIns_R_R(INS_stlrb, EA_4BYTE, REG_R5, REG_R14);
    theEmitter->emitIns_R_R(INS_stlrh, EA_4BYTE, REG_R3, REG_R15);

    // ldaxr Rt, [reg]
    theEmitter->emitIns_R_R(INS_ldaxr, EA_8BYTE, REG_R9, REG_R8);
    theEmitter->emitIns_R_R(INS_ldaxr, EA_4BYTE, REG_R7, REG_R10);
    theEmitter->emitIns_R_R(INS_ldaxrb, EA_4BYTE, REG_R5, REG_R11);
    theEmitter->emitIns_R_R(INS_ldaxrh, EA_4BYTE, REG_R5, REG_R12);

    // ldxr Rt, [reg]
    theEmitter->emitIns_R_R(INS_ldxr, EA_8BYTE, REG_R9, REG_R8);
    theEmitter->emitIns_R_R(INS_ldxr, EA_4BYTE, REG_R7, REG_R10);
    theEmitter->emitIns_R_R(INS_ldxrb, EA_4BYTE, REG_R5, REG_R11);
    theEmitter->emitIns_R_R(INS_ldxrh, EA_4BYTE, REG_R5, REG_R12);

    // stxr Ws, Rt, [reg]
    theEmitter->emitIns_R_R_R(INS_stxr, EA_8BYTE, REG_R1, REG_R9, REG_R8);
    theEmitter->emitIns_R_R_R(INS_stxr, EA_4BYTE, REG_R3, REG_R7, REG_R13);
    theEmitter->emitIns_R_R_R(INS_stxrb, EA_4BYTE, REG_R8, REG_R5, REG_R14);
    theEmitter->emitIns_R_R_R(INS_stxrh, EA_4BYTE, REG_R12, REG_R3, REG_R15);

    // stlxr Ws, Rt, [reg]
    theEmitter->emitIns_R_R_R(INS_stlxr, EA_8BYTE, REG_R1, REG_R9, REG_R8);
    theEmitter->emitIns_R_R_R(INS_stlxr, EA_4BYTE, REG_R3, REG_R7, REG_R13);
    theEmitter->emitIns_R_R_R(INS_stlxrb, EA_4BYTE, REG_R8, REG_R5, REG_R14);
    theEmitter->emitIns_R_R_R(INS_stlxrh, EA_4BYTE, REG_R12, REG_R3, REG_R15);

#endif // ALL_ARM64_EMITTER_UNIT_TESTS

#ifdef ALL_ARM64_EMITTER_UNIT_TESTS
    //
    // Loads to and Stores from one, two, three, or four SIMD&FP registers
    //

    genDefineTempLabel(genCreateTempLabel());

    // ld1 {Vt}, [Xn|SP]
    theEmitter->emitIns_R_R(INS_ld1, EA_8BYTE, REG_V0, REG_R1, INS_OPTS_8B);
    theEmitter->emitIns_R_R(INS_ld1, EA_16BYTE, REG_V2, REG_R3, INS_OPTS_16B);
    theEmitter->emitIns_R_R(INS_ld1, EA_8BYTE, REG_V4, REG_R5, INS_OPTS_4H);
    theEmitter->emitIns_R_R(INS_ld1, EA_16BYTE, REG_V6, REG_R7, INS_OPTS_8H);
    theEmitter->emitIns_R_R(INS_ld1, EA_8BYTE, REG_V8, REG_R9, INS_OPTS_2S);
    theEmitter->emitIns_R_R(INS_ld1, EA_16BYTE, REG_V10, REG_R11, INS_OPTS_4S);
    theEmitter->emitIns_R_R(INS_ld1, EA_8BYTE, REG_V12, REG_R13, INS_OPTS_1D);
    theEmitter->emitIns_R_R(INS_ld1, EA_16BYTE, REG_V14, REG_R15, INS_OPTS_2D);

    // ld1 {Vt, Vt2}, [Xn|SP]
    theEmitter->emitIns_R_R(INS_ld1_2regs, EA_8BYTE, REG_V0, REG_R2, INS_OPTS_8B);
    theEmitter->emitIns_R_R(INS_ld1_2regs, EA_16BYTE, REG_V3, REG_R5, INS_OPTS_16B);
    theEmitter->emitIns_R_R(INS_ld1_2regs, EA_8BYTE, REG_V6, REG_R8, INS_OPTS_4H);
    theEmitter->emitIns_R_R(INS_ld1_2regs, EA_16BYTE, REG_V9, REG_R11, INS_OPTS_8H);
    theEmitter->emitIns_R_R(INS_ld1_2regs, EA_8BYTE, REG_V12, REG_R14, INS_OPTS_2S);
    theEmitter->emitIns_R_R(INS_ld1_2regs, EA_16BYTE, REG_V15, REG_R17, INS_OPTS_4S);
    theEmitter->emitIns_R_R(INS_ld1_2regs, EA_8BYTE, REG_V18, REG_R20, INS_OPTS_1D);
    theEmitter->emitIns_R_R(INS_ld1_2regs, EA_16BYTE, REG_V21, REG_R23, INS_OPTS_2D);

    // ld1 {Vt, Vt2, Vt3}, [Xn|SP]
    theEmitter->emitIns_R_R(INS_ld1_3regs, EA_8BYTE, REG_V0, REG_R3, INS_OPTS_8B);
    theEmitter->emitIns_R_R(INS_ld1_3regs, EA_16BYTE, REG_V4, REG_R7, INS_OPTS_16B);
    theEmitter->emitIns_R_R(INS_ld1_3regs, EA_8BYTE, REG_V8, REG_R11, INS_OPTS_4H);
    theEmitter->emitIns_R_R(INS_ld1_3regs, EA_16BYTE, REG_V12, REG_R15, INS_OPTS_8H);
    theEmitter->emitIns_R_R(INS_ld1_3regs, EA_8BYTE, REG_V16, REG_R19, INS_OPTS_2S);
    theEmitter->emitIns_R_R(INS_ld1_3regs, EA_16BYTE, REG_V20, REG_R23, INS_OPTS_4S);
    theEmitter->emitIns_R_R(INS_ld1_3regs, EA_8BYTE, REG_V24, REG_R27, INS_OPTS_1D);
    theEmitter->emitIns_R_R(INS_ld1_3regs, EA_16BYTE, REG_V28, REG_SP, INS_OPTS_2D);

    // ld1 {Vt, Vt2, Vt3, Vt4}, [Xn|SP]
    theEmitter->emitIns_R_R(INS_ld1_4regs, EA_8BYTE, REG_V0, REG_R4, INS_OPTS_8B);
    theEmitter->emitIns_R_R(INS_ld1_4regs, EA_16BYTE, REG_V5, REG_R9, INS_OPTS_16B);
    theEmitter->emitIns_R_R(INS_ld1_4regs, EA_8BYTE, REG_V10, REG_R14, INS_OPTS_4H);
    theEmitter->emitIns_R_R(INS_ld1_4regs, EA_16BYTE, REG_V15, REG_R19, INS_OPTS_8H);
    theEmitter->emitIns_R_R(INS_ld1_4regs, EA_8BYTE, REG_V20, REG_R24, INS_OPTS_2S);
    theEmitter->emitIns_R_R(INS_ld1_4regs, EA_16BYTE, REG_V25, REG_R29, INS_OPTS_4S);
    theEmitter->emitIns_R_R(INS_ld1_4regs, EA_8BYTE, REG_V30, REG_R2, INS_OPTS_1D);
    theEmitter->emitIns_R_R(INS_ld1_4regs, EA_16BYTE, REG_V3, REG_R7, INS_OPTS_2D);

    // ld2 {Vt, Vt2}, [Xn|SP]
    theEmitter->emitIns_R_R(INS_ld2, EA_8BYTE, REG_V0, REG_R2, INS_OPTS_8B);
    theEmitter->emitIns_R_R(INS_ld2, EA_16BYTE, REG_V3, REG_R5, INS_OPTS_16B);
    theEmitter->emitIns_R_R(INS_ld2, EA_8BYTE, REG_V6, REG_R8, INS_OPTS_4H);
    theEmitter->emitIns_R_R(INS_ld2, EA_16BYTE, REG_V9, REG_R11, INS_OPTS_8H);
    theEmitter->emitIns_R_R(INS_ld2, EA_8BYTE, REG_V12, REG_R14, INS_OPTS_2S);
    theEmitter->emitIns_R_R(INS_ld2, EA_16BYTE, REG_V15, REG_R17, INS_OPTS_4S);
    theEmitter->emitIns_R_R(INS_ld2, EA_16BYTE, REG_V18, REG_R20, INS_OPTS_2D);

    // ld3 {Vt, Vt2, Vt3}, [Xn|SP]
    theEmitter->emitIns_R_R(INS_ld3, EA_8BYTE, REG_V0, REG_R3, INS_OPTS_8B);
    theEmitter->emitIns_R_R(INS_ld3, EA_16BYTE, REG_V4, REG_R7, INS_OPTS_16B);
    theEmitter->emitIns_R_R(INS_ld3, EA_8BYTE, REG_V8, REG_R11, INS_OPTS_4H);
    theEmitter->emitIns_R_R(INS_ld3, EA_16BYTE, REG_V12, REG_R15, INS_OPTS_8H);
    theEmitter->emitIns_R_R(INS_ld3, EA_8BYTE, REG_V16, REG_R19, INS_OPTS_2S);
    theEmitter->emitIns_R_R(INS_ld3, EA_16BYTE, REG_V20, REG_R23, INS_OPTS_4S);
    theEmitter->emitIns_R_R(INS_ld3, EA_16BYTE, REG_V24, REG_R27, INS_OPTS_2D);

    // ld4 {Vt, Vt2, Vt3, Vt4}, [Xn|SP]
    theEmitter->emitIns_R_R(INS_ld4, EA_8BYTE, REG_V0, REG_R4, INS_OPTS_8B);
    theEmitter->emitIns_R_R(INS_ld4, EA_16BYTE, REG_V5, REG_R9, INS_OPTS_16B);
    theEmitter->emitIns_R_R(INS_ld4, EA_8BYTE, REG_V10, REG_R14, INS_OPTS_4H);
    theEmitter->emitIns_R_R(INS_ld4, EA_16BYTE, REG_V15, REG_R19, INS_OPTS_8H);
    theEmitter->emitIns_R_R(INS_ld4, EA_8BYTE, REG_V20, REG_R24, INS_OPTS_2S);
    theEmitter->emitIns_R_R(INS_ld4, EA_16BYTE, REG_V25, REG_R29, INS_OPTS_4S);
    theEmitter->emitIns_R_R(INS_ld4, EA_16BYTE, REG_V30, REG_R2, INS_OPTS_2D);

    // st1 {Vt}, [Xn|SP]
    theEmitter->emitIns_R_R(INS_st1, EA_8BYTE, REG_V0, REG_R1, INS_OPTS_8B);
    theEmitter->emitIns_R_R(INS_st1, EA_16BYTE, REG_V2, REG_R3, INS_OPTS_16B);
    theEmitter->emitIns_R_R(INS_st1, EA_8BYTE, REG_V4, REG_R5, INS_OPTS_4H);
    theEmitter->emitIns_R_R(INS_st1, EA_16BYTE, REG_V6, REG_R7, INS_OPTS_8H);
    theEmitter->emitIns_R_R(INS_st1, EA_8BYTE, REG_V8, REG_R9, INS_OPTS_2S);
    theEmitter->emitIns_R_R(INS_st1, EA_16BYTE, REG_V10, REG_R11, INS_OPTS_4S);
    theEmitter->emitIns_R_R(INS_st1, EA_8BYTE, REG_V12, REG_R13, INS_OPTS_1D);
    theEmitter->emitIns_R_R(INS_st1, EA_16BYTE, REG_V14, REG_R15, INS_OPTS_2D);

    // st1 {Vt, Vt2}, [Xn|SP]
    theEmitter->emitIns_R_R(INS_st1_2regs, EA_8BYTE, REG_V0, REG_R2, INS_OPTS_8B);
    theEmitter->emitIns_R_R(INS_st1_2regs, EA_16BYTE, REG_V3, REG_R5, INS_OPTS_16B);
    theEmitter->emitIns_R_R(INS_st1_2regs, EA_8BYTE, REG_V6, REG_R8, INS_OPTS_4H);
    theEmitter->emitIns_R_R(INS_st1_2regs, EA_16BYTE, REG_V9, REG_R11, INS_OPTS_8H);
    theEmitter->emitIns_R_R(INS_st1_2regs, EA_8BYTE, REG_V12, REG_R14, INS_OPTS_2S);
    theEmitter->emitIns_R_R(INS_st1_2regs, EA_16BYTE, REG_V15, REG_R17, INS_OPTS_4S);
    theEmitter->emitIns_R_R(INS_st1_2regs, EA_8BYTE, REG_V18, REG_R20, INS_OPTS_1D);
    theEmitter->emitIns_R_R(INS_st1_2regs, EA_16BYTE, REG_V21, REG_R23, INS_OPTS_2D);

    // st1 {Vt, Vt2, Vt3}, [Xn|SP]
    theEmitter->emitIns_R_R(INS_st1_3regs, EA_8BYTE, REG_V0, REG_R3, INS_OPTS_8B);
    theEmitter->emitIns_R_R(INS_st1_3regs, EA_16BYTE, REG_V4, REG_R7, INS_OPTS_16B);
    theEmitter->emitIns_R_R(INS_st1_3regs, EA_8BYTE, REG_V8, REG_R11, INS_OPTS_4H);
    theEmitter->emitIns_R_R(INS_st1_3regs, EA_16BYTE, REG_V12, REG_R15, INS_OPTS_8H);
    theEmitter->emitIns_R_R(INS_st1_3regs, EA_8BYTE, REG_V16, REG_R19, INS_OPTS_2S);
    theEmitter->emitIns_R_R(INS_st1_3regs, EA_16BYTE, REG_V20, REG_R23, INS_OPTS_4S);
    theEmitter->emitIns_R_R(INS_st1_3regs, EA_8BYTE, REG_V24, REG_R27, INS_OPTS_1D);
    theEmitter->emitIns_R_R(INS_st1_3regs, EA_16BYTE, REG_V28, REG_SP, INS_OPTS_2D);

    // st1 {Vt, Vt2, Vt3, Vt4}, [Xn|SP]
    theEmitter->emitIns_R_R(INS_st1_4regs, EA_8BYTE, REG_V0, REG_R4, INS_OPTS_8B);
    theEmitter->emitIns_R_R(INS_st1_4regs, EA_16BYTE, REG_V5, REG_R9, INS_OPTS_16B);
    theEmitter->emitIns_R_R(INS_st1_4regs, EA_8BYTE, REG_V10, REG_R14, INS_OPTS_4H);
    theEmitter->emitIns_R_R(INS_st1_4regs, EA_16BYTE, REG_V15, REG_R19, INS_OPTS_8H);
    theEmitter->emitIns_R_R(INS_st1_4regs, EA_8BYTE, REG_V20, REG_R24, INS_OPTS_2S);
    theEmitter->emitIns_R_R(INS_st1_4regs, EA_16BYTE, REG_V25, REG_R29, INS_OPTS_4S);
    theEmitter->emitIns_R_R(INS_st1_4regs, EA_8BYTE, REG_V30, REG_R2, INS_OPTS_1D);
    theEmitter->emitIns_R_R(INS_st1_4regs, EA_16BYTE, REG_V3, REG_R7, INS_OPTS_2D);

    // st2 {Vt, Vt2}, [Xn|SP]
    theEmitter->emitIns_R_R(INS_st2, EA_8BYTE, REG_V0, REG_R2, INS_OPTS_8B);
    theEmitter->emitIns_R_R(INS_st2, EA_16BYTE, REG_V3, REG_R5, INS_OPTS_16B);
    theEmitter->emitIns_R_R(INS_st2, EA_8BYTE, REG_V6, REG_R8, INS_OPTS_4H);
    theEmitter->emitIns_R_R(INS_st2, EA_16BYTE, REG_V9, REG_R11, INS_OPTS_8H);
    theEmitter->emitIns_R_R(INS_st2, EA_8BYTE, REG_V12, REG_R14, INS_OPTS_2S);
    theEmitter->emitIns_R_R(INS_st2, EA_16BYTE, REG_V15, REG_R17, INS_OPTS_4S);
    theEmitter->emitIns_R_R(INS_st2, EA_16BYTE, REG_V18, REG_R20, INS_OPTS_2D);

    // st3 {Vt, Vt2, Vt3}, [Xn|SP]
    theEmitter->emitIns_R_R(INS_st3, EA_8BYTE, REG_V0, REG_R3, INS_OPTS_8B);
    theEmitter->emitIns_R_R(INS_st3, EA_16BYTE, REG_V4, REG_R7, INS_OPTS_16B);
    theEmitter->emitIns_R_R(INS_st3, EA_8BYTE, REG_V8, REG_R11, INS_OPTS_4H);
    theEmitter->emitIns_R_R(INS_st3, EA_16BYTE, REG_V12, REG_R15, INS_OPTS_8H);
    theEmitter->emitIns_R_R(INS_st3, EA_8BYTE, REG_V16, REG_R19, INS_OPTS_2S);
    theEmitter->emitIns_R_R(INS_st3, EA_16BYTE, REG_V20, REG_R23, INS_OPTS_4S);
    theEmitter->emitIns_R_R(INS_st3, EA_16BYTE, REG_V24, REG_R27, INS_OPTS_2D);

    // st4 {Vt, Vt2, Vt3, Vt4}, [Xn|SP]
    theEmitter->emitIns_R_R(INS_st4, EA_8BYTE, REG_V0, REG_R4, INS_OPTS_8B);
    theEmitter->emitIns_R_R(INS_st4, EA_16BYTE, REG_V5, REG_R9, INS_OPTS_16B);
    theEmitter->emitIns_R_R(INS_st4, EA_8BYTE, REG_V10, REG_R14, INS_OPTS_4H);
    theEmitter->emitIns_R_R(INS_st4, EA_16BYTE, REG_V15, REG_R19, INS_OPTS_8H);
    theEmitter->emitIns_R_R(INS_st4, EA_8BYTE, REG_V20, REG_R24, INS_OPTS_2S);
    theEmitter->emitIns_R_R(INS_st4, EA_16BYTE, REG_V25, REG_R29, INS_OPTS_4S);
    theEmitter->emitIns_R_R(INS_st4, EA_16BYTE, REG_V30, REG_R2, INS_OPTS_2D);

    // ld1r {Vt}, [Xn|SP]
    theEmitter->emitIns_R_R(INS_ld1r, EA_8BYTE, REG_V0, REG_R1, INS_OPTS_8B);
    theEmitter->emitIns_R_R(INS_ld1r, EA_16BYTE, REG_V2, REG_R3, INS_OPTS_16B);
    theEmitter->emitIns_R_R(INS_ld1r, EA_8BYTE, REG_V4, REG_R5, INS_OPTS_4H);
    theEmitter->emitIns_R_R(INS_ld1r, EA_16BYTE, REG_V6, REG_R7, INS_OPTS_8H);
    theEmitter->emitIns_R_R(INS_ld1r, EA_8BYTE, REG_V8, REG_R9, INS_OPTS_2S);
    theEmitter->emitIns_R_R(INS_ld1r, EA_16BYTE, REG_V10, REG_R11, INS_OPTS_4S);
    theEmitter->emitIns_R_R(INS_ld1r, EA_8BYTE, REG_V12, REG_R13, INS_OPTS_1D);
    theEmitter->emitIns_R_R(INS_ld1r, EA_16BYTE, REG_V14, REG_R15, INS_OPTS_2D);

    // ld2r {Vt, Vt2}, [Xn|SP]
    theEmitter->emitIns_R_R(INS_ld2r, EA_8BYTE, REG_V0, REG_R2, INS_OPTS_8B);
    theEmitter->emitIns_R_R(INS_ld2r, EA_16BYTE, REG_V3, REG_R5, INS_OPTS_16B);
    theEmitter->emitIns_R_R(INS_ld2r, EA_8BYTE, REG_V6, REG_R8, INS_OPTS_4H);
    theEmitter->emitIns_R_R(INS_ld2r, EA_16BYTE, REG_V9, REG_R11, INS_OPTS_8H);
    theEmitter->emitIns_R_R(INS_ld2r, EA_8BYTE, REG_V12, REG_R14, INS_OPTS_2S);
    theEmitter->emitIns_R_R(INS_ld2r, EA_16BYTE, REG_V15, REG_R17, INS_OPTS_4S);
    theEmitter->emitIns_R_R(INS_ld2r, EA_8BYTE, REG_V18, REG_R20, INS_OPTS_1D);
    theEmitter->emitIns_R_R(INS_ld2r, EA_16BYTE, REG_V21, REG_R23, INS_OPTS_2D);

    // ld3r {Vt, Vt2, Vt3}, [Xn|SP]
    theEmitter->emitIns_R_R(INS_ld3r, EA_8BYTE, REG_V0, REG_R3, INS_OPTS_8B);
    theEmitter->emitIns_R_R(INS_ld3r, EA_16BYTE, REG_V4, REG_R7, INS_OPTS_16B);
    theEmitter->emitIns_R_R(INS_ld3r, EA_8BYTE, REG_V8, REG_R11, INS_OPTS_4H);
    theEmitter->emitIns_R_R(INS_ld3r, EA_16BYTE, REG_V12, REG_R15, INS_OPTS_8H);
    theEmitter->emitIns_R_R(INS_ld3r, EA_8BYTE, REG_V16, REG_R19, INS_OPTS_2S);
    theEmitter->emitIns_R_R(INS_ld3r, EA_16BYTE, REG_V20, REG_R23, INS_OPTS_4S);
    theEmitter->emitIns_R_R(INS_ld3r, EA_8BYTE, REG_V24, REG_R27, INS_OPTS_1D);
    theEmitter->emitIns_R_R(INS_ld3r, EA_16BYTE, REG_V28, REG_SP, INS_OPTS_2D);

    // ld4r {Vt, Vt2, Vt3, Vt4}, [Xn|SP]
    theEmitter->emitIns_R_R(INS_ld4r, EA_8BYTE, REG_V0, REG_R4, INS_OPTS_8B);
    theEmitter->emitIns_R_R(INS_ld4r, EA_16BYTE, REG_V5, REG_R9, INS_OPTS_16B);
    theEmitter->emitIns_R_R(INS_ld4r, EA_8BYTE, REG_V10, REG_R14, INS_OPTS_4H);
    theEmitter->emitIns_R_R(INS_ld4r, EA_16BYTE, REG_V15, REG_R19, INS_OPTS_8H);
    theEmitter->emitIns_R_R(INS_ld4r, EA_8BYTE, REG_V20, REG_R24, INS_OPTS_2S);
    theEmitter->emitIns_R_R(INS_ld4r, EA_16BYTE, REG_V25, REG_R29, INS_OPTS_4S);
    theEmitter->emitIns_R_R(INS_ld4r, EA_8BYTE, REG_V30, REG_R2, INS_OPTS_1D);
    theEmitter->emitIns_R_R(INS_ld4r, EA_16BYTE, REG_V3, REG_R7, INS_OPTS_2D);

    // tbl Vd, {Vt}, Vm
    theEmitter->emitIns_R_R_R(INS_tbl, EA_8BYTE, REG_V0, REG_V1, REG_V6, INS_OPTS_8B);
    theEmitter->emitIns_R_R_R(INS_tbl, EA_16BYTE, REG_V0, REG_V1, REG_V6, INS_OPTS_16B);

    // tbx Vd, {Vt}, Vm
    theEmitter->emitIns_R_R_R(INS_tbx, EA_8BYTE, REG_V0, REG_V1, REG_V6, INS_OPTS_8B);
    theEmitter->emitIns_R_R_R(INS_tbx, EA_16BYTE, REG_V0, REG_V1, REG_V6, INS_OPTS_16B);

    // tbl Vd, {Vt, Vt2}, Vm
    theEmitter->emitIns_R_R_R(INS_tbl_2regs, EA_8BYTE, REG_V0, REG_V1, REG_V6, INS_OPTS_8B);
    theEmitter->emitIns_R_R_R(INS_tbl_2regs, EA_16BYTE, REG_V0, REG_V1, REG_V6, INS_OPTS_16B);

    // tbx Vd, {Vt, Vt2}, Vm
    theEmitter->emitIns_R_R_R(INS_tbx_2regs, EA_8BYTE, REG_V0, REG_V1, REG_V6, INS_OPTS_8B);
    theEmitter->emitIns_R_R_R(INS_tbx_2regs, EA_16BYTE, REG_V0, REG_V1, REG_V6, INS_OPTS_16B);

    // tbl Vd, {Vt, Vt2, Vt3}, Vm
    theEmitter->emitIns_R_R_R(INS_tbl_3regs, EA_8BYTE, REG_V0, REG_V1, REG_V6, INS_OPTS_8B);
    theEmitter->emitIns_R_R_R(INS_tbl_3regs, EA_16BYTE, REG_V0, REG_V1, REG_V6, INS_OPTS_16B);

    // tbx Vd, {Vt, Vt2, Vt3}, Vm
    theEmitter->emitIns_R_R_R(INS_tbx_3regs, EA_8BYTE, REG_V0, REG_V1, REG_V6, INS_OPTS_8B);
    theEmitter->emitIns_R_R_R(INS_tbx_3regs, EA_16BYTE, REG_V0, REG_V1, REG_V6, INS_OPTS_16B);

    // tbl Vd, {Vt, Vt2, Vt3, Vt4}, Vm
    theEmitter->emitIns_R_R_R(INS_tbl_4regs, EA_8BYTE, REG_V0, REG_V1, REG_V6, INS_OPTS_8B);
    theEmitter->emitIns_R_R_R(INS_tbl_4regs, EA_16BYTE, REG_V0, REG_V1, REG_V6, INS_OPTS_16B);

    // tbx Vd, {Vt, Vt2, Vt3, Vt4}, Vm
    theEmitter->emitIns_R_R_R(INS_tbx_4regs, EA_8BYTE, REG_V0, REG_V1, REG_V6, INS_OPTS_8B);
    theEmitter->emitIns_R_R_R(INS_tbx_4regs, EA_16BYTE, REG_V0, REG_V1, REG_V6, INS_OPTS_16B);

#endif // ALL_ARM64_EMITTER_UNIT_TESTS

#ifdef ALL_ARM64_EMITTER_UNIT_TESTS
    //
    // Loads to and Stores from one, two, three, or four SIMD&FP registers
    //

    genDefineTempLabel(genCreateTempLabel());

    // ld1 {Vt}, [Xn|SP], Xm
    theEmitter->emitIns_R_R_R(INS_ld1, EA_8BYTE, REG_V0, REG_R1, REG_R2, INS_OPTS_8B);
    theEmitter->emitIns_R_R_R(INS_ld1, EA_16BYTE, REG_V3, REG_R4, REG_R5, INS_OPTS_16B);
    theEmitter->emitIns_R_R_R(INS_ld1, EA_8BYTE, REG_V6, REG_R7, REG_R8, INS_OPTS_4H);
    theEmitter->emitIns_R_R_R(INS_ld1, EA_16BYTE, REG_V9, REG_R10, REG_R11, INS_OPTS_8H);
    theEmitter->emitIns_R_R_R(INS_ld1, EA_8BYTE, REG_V12, REG_R13, REG_R14, INS_OPTS_2S);
    theEmitter->emitIns_R_R_R(INS_ld1, EA_16BYTE, REG_V15, REG_R16, REG_R17, INS_OPTS_4S);
    theEmitter->emitIns_R_R_R(INS_ld1, EA_8BYTE, REG_V18, REG_R19, REG_R20, INS_OPTS_1D);
    theEmitter->emitIns_R_R_R(INS_ld1, EA_16BYTE, REG_V21, REG_R22, REG_R23, INS_OPTS_2D);

    // ld1 {Vt, Vt2}, [Xn|SP], Xm
    theEmitter->emitIns_R_R_R(INS_ld1_2regs, EA_8BYTE, REG_V0, REG_R2, REG_R3, INS_OPTS_8B);
    theEmitter->emitIns_R_R_R(INS_ld1_2regs, EA_16BYTE, REG_V4, REG_R6, REG_R7, INS_OPTS_16B);
    theEmitter->emitIns_R_R_R(INS_ld1_2regs, EA_8BYTE, REG_V8, REG_R10, REG_R11, INS_OPTS_4H);
    theEmitter->emitIns_R_R_R(INS_ld1_2regs, EA_16BYTE, REG_V12, REG_R14, REG_R15, INS_OPTS_8H);
    theEmitter->emitIns_R_R_R(INS_ld1_2regs, EA_8BYTE, REG_V16, REG_R18, REG_R19, INS_OPTS_2S);
    theEmitter->emitIns_R_R_R(INS_ld1_2regs, EA_16BYTE, REG_V20, REG_R22, REG_R23, INS_OPTS_4S);
    theEmitter->emitIns_R_R_R(INS_ld1_2regs, EA_8BYTE, REG_V24, REG_R26, REG_R27, INS_OPTS_1D);
    theEmitter->emitIns_R_R_R(INS_ld1_2regs, EA_16BYTE, REG_V28, REG_SP, REG_R30, INS_OPTS_2D);

    // ld1 {Vt, Vt2, Vt3}, [Xn|SP], Xm
    theEmitter->emitIns_R_R_R(INS_ld1_3regs, EA_8BYTE, REG_V0, REG_R3, REG_R4, INS_OPTS_8B);
    theEmitter->emitIns_R_R_R(INS_ld1_3regs, EA_16BYTE, REG_V5, REG_R8, REG_R9, INS_OPTS_16B);
    theEmitter->emitIns_R_R_R(INS_ld1_3regs, EA_8BYTE, REG_V10, REG_R13, REG_R14, INS_OPTS_4H);
    theEmitter->emitIns_R_R_R(INS_ld1_3regs, EA_16BYTE, REG_V15, REG_R18, REG_R19, INS_OPTS_8H);
    theEmitter->emitIns_R_R_R(INS_ld1_3regs, EA_8BYTE, REG_V20, REG_R23, REG_R24, INS_OPTS_2S);
    theEmitter->emitIns_R_R_R(INS_ld1_3regs, EA_16BYTE, REG_V25, REG_R28, REG_R29, INS_OPTS_4S);
    theEmitter->emitIns_R_R_R(INS_ld1_3regs, EA_8BYTE, REG_V30, REG_R0, REG_R1, INS_OPTS_1D);
    theEmitter->emitIns_R_R_R(INS_ld1_3regs, EA_16BYTE, REG_V2, REG_R5, REG_R6, INS_OPTS_2D);

    // ld1 {Vt, Vt2, Vt3, Vt4}, [Xn|SP], Xm
    theEmitter->emitIns_R_R_R(INS_ld1_4regs, EA_8BYTE, REG_V0, REG_R4, REG_R5, INS_OPTS_8B);
    theEmitter->emitIns_R_R_R(INS_ld1_4regs, EA_16BYTE, REG_V6, REG_R10, REG_R11, INS_OPTS_16B);
    theEmitter->emitIns_R_R_R(INS_ld1_4regs, EA_8BYTE, REG_V12, REG_R16, REG_R17, INS_OPTS_4H);
    theEmitter->emitIns_R_R_R(INS_ld1_4regs, EA_16BYTE, REG_V18, REG_R22, REG_R23, INS_OPTS_8H);
    theEmitter->emitIns_R_R_R(INS_ld1_4regs, EA_8BYTE, REG_V24, REG_R28, REG_R29, INS_OPTS_2S);
    theEmitter->emitIns_R_R_R(INS_ld1_4regs, EA_16BYTE, REG_V30, REG_R2, REG_R3, INS_OPTS_4S);
    theEmitter->emitIns_R_R_R(INS_ld1_4regs, EA_8BYTE, REG_V4, REG_R8, REG_R9, INS_OPTS_1D);
    theEmitter->emitIns_R_R_R(INS_ld1_4regs, EA_16BYTE, REG_V10, REG_R14, REG_R15, INS_OPTS_2D);

    // ld2 {Vt, Vt2}, [Xn|SP], Xm
    theEmitter->emitIns_R_R_R(INS_ld2, EA_8BYTE, REG_V0, REG_R2, REG_R3, INS_OPTS_8B);
    theEmitter->emitIns_R_R_R(INS_ld2, EA_16BYTE, REG_V4, REG_R6, REG_R7, INS_OPTS_16B);
    theEmitter->emitIns_R_R_R(INS_ld2, EA_8BYTE, REG_V8, REG_R10, REG_R11, INS_OPTS_4H);
    theEmitter->emitIns_R_R_R(INS_ld2, EA_16BYTE, REG_V12, REG_R14, REG_R15, INS_OPTS_8H);
    theEmitter->emitIns_R_R_R(INS_ld2, EA_8BYTE, REG_V16, REG_R18, REG_R19, INS_OPTS_2S);
    theEmitter->emitIns_R_R_R(INS_ld2, EA_16BYTE, REG_V20, REG_R22, REG_R23, INS_OPTS_4S);
    theEmitter->emitIns_R_R_R(INS_ld2, EA_16BYTE, REG_V24, REG_R26, REG_R27, INS_OPTS_2D);

    // ld3 {Vt, Vt2, Vt3}, [Xn|SP], Xm
    theEmitter->emitIns_R_R_R(INS_ld3, EA_8BYTE, REG_V0, REG_R3, REG_R4, INS_OPTS_8B);
    theEmitter->emitIns_R_R_R(INS_ld3, EA_16BYTE, REG_V5, REG_R8, REG_R9, INS_OPTS_16B);
    theEmitter->emitIns_R_R_R(INS_ld3, EA_8BYTE, REG_V10, REG_R13, REG_R14, INS_OPTS_4H);
    theEmitter->emitIns_R_R_R(INS_ld3, EA_16BYTE, REG_V15, REG_R18, REG_R19, INS_OPTS_8H);
    theEmitter->emitIns_R_R_R(INS_ld3, EA_8BYTE, REG_V20, REG_R23, REG_R24, INS_OPTS_2S);
    theEmitter->emitIns_R_R_R(INS_ld3, EA_16BYTE, REG_V25, REG_R28, REG_R29, INS_OPTS_4S);
    theEmitter->emitIns_R_R_R(INS_ld3, EA_16BYTE, REG_V30, REG_R0, REG_R1, INS_OPTS_2D);

    // ld4 {Vt, Vt2, Vt3, Vt4}, [Xn|SP], Xm
    theEmitter->emitIns_R_R_R(INS_ld4, EA_8BYTE, REG_V0, REG_R4, REG_R5, INS_OPTS_8B);
    theEmitter->emitIns_R_R_R(INS_ld4, EA_16BYTE, REG_V6, REG_R10, REG_R11, INS_OPTS_16B);
    theEmitter->emitIns_R_R_R(INS_ld4, EA_8BYTE, REG_V12, REG_R16, REG_R17, INS_OPTS_4H);
    theEmitter->emitIns_R_R_R(INS_ld4, EA_16BYTE, REG_V18, REG_R22, REG_R23, INS_OPTS_8H);
    theEmitter->emitIns_R_R_R(INS_ld4, EA_8BYTE, REG_V24, REG_R28, REG_R29, INS_OPTS_2S);
    theEmitter->emitIns_R_R_R(INS_ld4, EA_16BYTE, REG_V30, REG_R2, REG_R3, INS_OPTS_4S);
    theEmitter->emitIns_R_R_R(INS_ld4, EA_16BYTE, REG_V4, REG_R8, REG_R9, INS_OPTS_2D);

    // st1 {Vt}, [Xn|SP], Xm
    theEmitter->emitIns_R_R_R(INS_st1, EA_8BYTE, REG_V0, REG_R1, REG_R2, INS_OPTS_8B);
    theEmitter->emitIns_R_R_R(INS_st1, EA_16BYTE, REG_V3, REG_R4, REG_R5, INS_OPTS_16B);
    theEmitter->emitIns_R_R_R(INS_st1, EA_8BYTE, REG_V6, REG_R7, REG_R8, INS_OPTS_4H);
    theEmitter->emitIns_R_R_R(INS_st1, EA_16BYTE, REG_V9, REG_R10, REG_R11, INS_OPTS_8H);
    theEmitter->emitIns_R_R_R(INS_st1, EA_8BYTE, REG_V12, REG_R13, REG_R14, INS_OPTS_2S);
    theEmitter->emitIns_R_R_R(INS_st1, EA_16BYTE, REG_V15, REG_R16, REG_R17, INS_OPTS_4S);
    theEmitter->emitIns_R_R_R(INS_st1, EA_8BYTE, REG_V18, REG_R19, REG_R20, INS_OPTS_1D);
    theEmitter->emitIns_R_R_R(INS_st1, EA_16BYTE, REG_V21, REG_R22, REG_R23, INS_OPTS_2D);

    // st1 {Vt, Vt2}, [Xn|SP], Xm
    theEmitter->emitIns_R_R_R(INS_st1_2regs, EA_8BYTE, REG_V0, REG_R2, REG_R3, INS_OPTS_8B);
    theEmitter->emitIns_R_R_R(INS_st1_2regs, EA_16BYTE, REG_V4, REG_R6, REG_R7, INS_OPTS_16B);
    theEmitter->emitIns_R_R_R(INS_st1_2regs, EA_8BYTE, REG_V8, REG_R10, REG_R11, INS_OPTS_4H);
    theEmitter->emitIns_R_R_R(INS_st1_2regs, EA_16BYTE, REG_V12, REG_R14, REG_R15, INS_OPTS_8H);
    theEmitter->emitIns_R_R_R(INS_st1_2regs, EA_8BYTE, REG_V16, REG_R18, REG_R19, INS_OPTS_2S);
    theEmitter->emitIns_R_R_R(INS_st1_2regs, EA_16BYTE, REG_V20, REG_R22, REG_R23, INS_OPTS_4S);
    theEmitter->emitIns_R_R_R(INS_st1_2regs, EA_8BYTE, REG_V24, REG_R26, REG_R27, INS_OPTS_1D);
    theEmitter->emitIns_R_R_R(INS_st1_2regs, EA_16BYTE, REG_V28, REG_SP, REG_R30, INS_OPTS_2D);

    // st1 {Vt, Vt2, Vt3}, [Xn|SP], Xm
    theEmitter->emitIns_R_R_R(INS_st1_3regs, EA_8BYTE, REG_V0, REG_R3, REG_R4, INS_OPTS_8B);
    theEmitter->emitIns_R_R_R(INS_st1_3regs, EA_16BYTE, REG_V5, REG_R8, REG_R9, INS_OPTS_16B);
    theEmitter->emitIns_R_R_R(INS_st1_3regs, EA_8BYTE, REG_V10, REG_R13, REG_R14, INS_OPTS_4H);
    theEmitter->emitIns_R_R_R(INS_st1_3regs, EA_16BYTE, REG_V15, REG_R18, REG_R19, INS_OPTS_8H);
    theEmitter->emitIns_R_R_R(INS_st1_3regs, EA_8BYTE, REG_V20, REG_R23, REG_R24, INS_OPTS_2S);
    theEmitter->emitIns_R_R_R(INS_st1_3regs, EA_16BYTE, REG_V25, REG_R28, REG_R29, INS_OPTS_4S);
    theEmitter->emitIns_R_R_R(INS_st1_3regs, EA_8BYTE, REG_V30, REG_R0, REG_R1, INS_OPTS_1D);
    theEmitter->emitIns_R_R_R(INS_st1_3regs, EA_16BYTE, REG_V2, REG_R5, REG_R6, INS_OPTS_2D);

    // st1 {Vt, Vt2, Vt3, Vt4}, [Xn|SP], Xm
    theEmitter->emitIns_R_R_R(INS_st1_4regs, EA_8BYTE, REG_V0, REG_R4, REG_R5, INS_OPTS_8B);
    theEmitter->emitIns_R_R_R(INS_st1_4regs, EA_16BYTE, REG_V6, REG_R10, REG_R11, INS_OPTS_16B);
    theEmitter->emitIns_R_R_R(INS_st1_4regs, EA_8BYTE, REG_V12, REG_R16, REG_R17, INS_OPTS_4H);
    theEmitter->emitIns_R_R_R(INS_st1_4regs, EA_16BYTE, REG_V18, REG_R22, REG_R23, INS_OPTS_8H);
    theEmitter->emitIns_R_R_R(INS_st1_4regs, EA_8BYTE, REG_V24, REG_R28, REG_R29, INS_OPTS_2S);
    theEmitter->emitIns_R_R_R(INS_st1_4regs, EA_16BYTE, REG_V30, REG_R2, REG_R3, INS_OPTS_4S);
    theEmitter->emitIns_R_R_R(INS_st1_4regs, EA_8BYTE, REG_V4, REG_R8, REG_R9, INS_OPTS_1D);
    theEmitter->emitIns_R_R_R(INS_st1_4regs, EA_16BYTE, REG_V10, REG_R14, REG_R15, INS_OPTS_2D);

    // st2 {Vt, Vt2}, [Xn|SP], Xm
    theEmitter->emitIns_R_R_R(INS_st2, EA_8BYTE, REG_V0, REG_R2, REG_R3, INS_OPTS_8B);
    theEmitter->emitIns_R_R_R(INS_st2, EA_16BYTE, REG_V4, REG_R6, REG_R7, INS_OPTS_16B);
    theEmitter->emitIns_R_R_R(INS_st2, EA_8BYTE, REG_V8, REG_R10, REG_R11, INS_OPTS_4H);
    theEmitter->emitIns_R_R_R(INS_st2, EA_16BYTE, REG_V12, REG_R14, REG_R15, INS_OPTS_8H);
    theEmitter->emitIns_R_R_R(INS_st2, EA_8BYTE, REG_V16, REG_R18, REG_R19, INS_OPTS_2S);
    theEmitter->emitIns_R_R_R(INS_st2, EA_16BYTE, REG_V20, REG_R22, REG_R23, INS_OPTS_4S);
    theEmitter->emitIns_R_R_R(INS_st2, EA_16BYTE, REG_V24, REG_R26, REG_R27, INS_OPTS_2D);

    // st3 {Vt, Vt2, Vt3}, [Xn|SP], Xm
    theEmitter->emitIns_R_R_R(INS_st3, EA_8BYTE, REG_V0, REG_R3, REG_R4, INS_OPTS_8B);
    theEmitter->emitIns_R_R_R(INS_st3, EA_16BYTE, REG_V5, REG_R8, REG_R9, INS_OPTS_16B);
    theEmitter->emitIns_R_R_R(INS_st3, EA_8BYTE, REG_V10, REG_R13, REG_R14, INS_OPTS_4H);
    theEmitter->emitIns_R_R_R(INS_st3, EA_16BYTE, REG_V15, REG_R18, REG_R19, INS_OPTS_8H);
    theEmitter->emitIns_R_R_R(INS_st3, EA_8BYTE, REG_V20, REG_R23, REG_R24, INS_OPTS_2S);
    theEmitter->emitIns_R_R_R(INS_st3, EA_16BYTE, REG_V25, REG_R28, REG_R29, INS_OPTS_4S);
    theEmitter->emitIns_R_R_R(INS_st3, EA_16BYTE, REG_V30, REG_R0, REG_R1, INS_OPTS_2D);

    // st4 {Vt, Vt2, Vt3, Vt4}, [Xn|SP], Xm
    theEmitter->emitIns_R_R_R(INS_st4, EA_8BYTE, REG_V0, REG_R4, REG_R5, INS_OPTS_8B);
    theEmitter->emitIns_R_R_R(INS_st4, EA_16BYTE, REG_V6, REG_R10, REG_R11, INS_OPTS_16B);
    theEmitter->emitIns_R_R_R(INS_st4, EA_8BYTE, REG_V12, REG_R16, REG_R17, INS_OPTS_4H);
    theEmitter->emitIns_R_R_R(INS_st4, EA_16BYTE, REG_V18, REG_R22, REG_R23, INS_OPTS_8H);
    theEmitter->emitIns_R_R_R(INS_st4, EA_8BYTE, REG_V24, REG_R28, REG_R29, INS_OPTS_2S);
    theEmitter->emitIns_R_R_R(INS_st4, EA_16BYTE, REG_V30, REG_R2, REG_R3, INS_OPTS_4S);
    theEmitter->emitIns_R_R_R(INS_st4, EA_16BYTE, REG_V4, REG_R8, REG_R9, INS_OPTS_2D);

    // ld1r {Vt}, [Xn|SP], Xm
    theEmitter->emitIns_R_R_R(INS_ld1r, EA_8BYTE, REG_V0, REG_R1, REG_R2, INS_OPTS_8B);
    theEmitter->emitIns_R_R_R(INS_ld1r, EA_16BYTE, REG_V3, REG_R4, REG_R5, INS_OPTS_16B);
    theEmitter->emitIns_R_R_R(INS_ld1r, EA_8BYTE, REG_V6, REG_R7, REG_R8, INS_OPTS_4H);
    theEmitter->emitIns_R_R_R(INS_ld1r, EA_16BYTE, REG_V9, REG_R10, REG_R11, INS_OPTS_8H);
    theEmitter->emitIns_R_R_R(INS_ld1r, EA_8BYTE, REG_V12, REG_R13, REG_R14, INS_OPTS_2S);
    theEmitter->emitIns_R_R_R(INS_ld1r, EA_16BYTE, REG_V15, REG_R16, REG_R17, INS_OPTS_4S);
    theEmitter->emitIns_R_R_R(INS_ld1r, EA_8BYTE, REG_V18, REG_R19, REG_R20, INS_OPTS_1D);
    theEmitter->emitIns_R_R_R(INS_ld1r, EA_16BYTE, REG_V21, REG_R22, REG_R23, INS_OPTS_2D);

    // ld2r {Vt, Vt2}, [Xn|SP], Xm
    theEmitter->emitIns_R_R_R(INS_ld2r, EA_8BYTE, REG_V0, REG_R2, REG_R3, INS_OPTS_8B);
    theEmitter->emitIns_R_R_R(INS_ld2r, EA_16BYTE, REG_V4, REG_R6, REG_R7, INS_OPTS_16B);
    theEmitter->emitIns_R_R_R(INS_ld2r, EA_8BYTE, REG_V8, REG_R10, REG_R11, INS_OPTS_4H);
    theEmitter->emitIns_R_R_R(INS_ld2r, EA_16BYTE, REG_V12, REG_R14, REG_R15, INS_OPTS_8H);
    theEmitter->emitIns_R_R_R(INS_ld2r, EA_8BYTE, REG_V16, REG_R18, REG_R19, INS_OPTS_2S);
    theEmitter->emitIns_R_R_R(INS_ld2r, EA_16BYTE, REG_V20, REG_R22, REG_R23, INS_OPTS_4S);
    theEmitter->emitIns_R_R_R(INS_ld2r, EA_8BYTE, REG_V24, REG_R26, REG_R27, INS_OPTS_1D);
    theEmitter->emitIns_R_R_R(INS_ld2r, EA_16BYTE, REG_V28, REG_SP, REG_R30, INS_OPTS_2D);

    // ld3r {Vt, Vt2, Vt3}, [Xn|SP], Xm
    theEmitter->emitIns_R_R_R(INS_ld3r, EA_8BYTE, REG_V0, REG_R3, REG_R4, INS_OPTS_8B);
    theEmitter->emitIns_R_R_R(INS_ld3r, EA_16BYTE, REG_V5, REG_R8, REG_R9, INS_OPTS_16B);
    theEmitter->emitIns_R_R_R(INS_ld3r, EA_8BYTE, REG_V10, REG_R13, REG_R14, INS_OPTS_4H);
    theEmitter->emitIns_R_R_R(INS_ld3r, EA_16BYTE, REG_V15, REG_R18, REG_R19, INS_OPTS_8H);
    theEmitter->emitIns_R_R_R(INS_ld3r, EA_8BYTE, REG_V20, REG_R23, REG_R24, INS_OPTS_2S);
    theEmitter->emitIns_R_R_R(INS_ld3r, EA_16BYTE, REG_V25, REG_R28, REG_R29, INS_OPTS_4S);
    theEmitter->emitIns_R_R_R(INS_ld3r, EA_8BYTE, REG_V30, REG_R0, REG_R1, INS_OPTS_1D);
    theEmitter->emitIns_R_R_R(INS_ld3r, EA_16BYTE, REG_V2, REG_R5, REG_R6, INS_OPTS_2D);

    // ld4r {Vt, Vt2, Vt3, Vt4}, [Xn|SP], Xm
    theEmitter->emitIns_R_R_R(INS_ld4r, EA_8BYTE, REG_V0, REG_R4, REG_R5, INS_OPTS_8B);
    theEmitter->emitIns_R_R_R(INS_ld4r, EA_16BYTE, REG_V6, REG_R10, REG_R11, INS_OPTS_16B);
    theEmitter->emitIns_R_R_R(INS_ld4r, EA_8BYTE, REG_V12, REG_R16, REG_R17, INS_OPTS_4H);
    theEmitter->emitIns_R_R_R(INS_ld4r, EA_16BYTE, REG_V18, REG_R22, REG_R23, INS_OPTS_8H);
    theEmitter->emitIns_R_R_R(INS_ld4r, EA_8BYTE, REG_V24, REG_R28, REG_R29, INS_OPTS_2S);
    theEmitter->emitIns_R_R_R(INS_ld4r, EA_16BYTE, REG_V30, REG_R2, REG_R3, INS_OPTS_4S);
    theEmitter->emitIns_R_R_R(INS_ld4r, EA_8BYTE, REG_V4, REG_R8, REG_R9, INS_OPTS_1D);
    theEmitter->emitIns_R_R_R(INS_ld4r, EA_16BYTE, REG_V10, REG_R14, REG_R15, INS_OPTS_2D);

#endif // ALL_ARM64_EMITTER_UNIT_TESTS

#ifdef ALL_ARM64_EMITTER_UNIT_TESTS
    //
    // Loads to and Stores from one, two, three, or four SIMD&FP registers
    //

    genDefineTempLabel(genCreateTempLabel());

    // ld1 {Vt}, [Xn|SP], #imm
    theEmitter->emitIns_R_R_I(INS_ld1, EA_8BYTE, REG_V0, REG_R1, 8, INS_OPTS_8B);
    theEmitter->emitIns_R_R_I(INS_ld1, EA_16BYTE, REG_V2, REG_R3, 16, INS_OPTS_16B);
    theEmitter->emitIns_R_R_I(INS_ld1, EA_8BYTE, REG_V4, REG_R5, 8, INS_OPTS_4H);
    theEmitter->emitIns_R_R_I(INS_ld1, EA_16BYTE, REG_V6, REG_R7, 16, INS_OPTS_8H);
    theEmitter->emitIns_R_R_I(INS_ld1, EA_8BYTE, REG_V8, REG_R9, 8, INS_OPTS_2S);
    theEmitter->emitIns_R_R_I(INS_ld1, EA_16BYTE, REG_V10, REG_R11, 16, INS_OPTS_4S);
    theEmitter->emitIns_R_R_I(INS_ld1, EA_8BYTE, REG_V12, REG_R13, 8, INS_OPTS_1D);
    theEmitter->emitIns_R_R_I(INS_ld1, EA_16BYTE, REG_V14, REG_R15, 16, INS_OPTS_2D);

    // ld1 {Vt, Vt2}, [Xn|SP], #imm
    theEmitter->emitIns_R_R_I(INS_ld1_2regs, EA_8BYTE, REG_V0, REG_R2, 16, INS_OPTS_8B);
    theEmitter->emitIns_R_R_I(INS_ld1_2regs, EA_16BYTE, REG_V3, REG_R5, 32, INS_OPTS_16B);
    theEmitter->emitIns_R_R_I(INS_ld1_2regs, EA_8BYTE, REG_V6, REG_R8, 16, INS_OPTS_4H);
    theEmitter->emitIns_R_R_I(INS_ld1_2regs, EA_16BYTE, REG_V9, REG_R11, 32, INS_OPTS_8H);
    theEmitter->emitIns_R_R_I(INS_ld1_2regs, EA_8BYTE, REG_V12, REG_R14, 16, INS_OPTS_2S);
    theEmitter->emitIns_R_R_I(INS_ld1_2regs, EA_16BYTE, REG_V15, REG_R17, 32, INS_OPTS_4S);
    theEmitter->emitIns_R_R_I(INS_ld1_2regs, EA_8BYTE, REG_V18, REG_R20, 16, INS_OPTS_1D);
    theEmitter->emitIns_R_R_I(INS_ld1_2regs, EA_16BYTE, REG_V21, REG_R23, 32, INS_OPTS_2D);

    // ld1 {Vt, Vt2, Vt3}, [Xn|SP], #imm
    theEmitter->emitIns_R_R_I(INS_ld1_3regs, EA_8BYTE, REG_V0, REG_R3, 24, INS_OPTS_8B);
    theEmitter->emitIns_R_R_I(INS_ld1_3regs, EA_16BYTE, REG_V4, REG_R7, 48, INS_OPTS_16B);
    theEmitter->emitIns_R_R_I(INS_ld1_3regs, EA_8BYTE, REG_V8, REG_R11, 24, INS_OPTS_4H);
    theEmitter->emitIns_R_R_I(INS_ld1_3regs, EA_16BYTE, REG_V12, REG_R15, 48, INS_OPTS_8H);
    theEmitter->emitIns_R_R_I(INS_ld1_3regs, EA_8BYTE, REG_V16, REG_R19, 24, INS_OPTS_2S);
    theEmitter->emitIns_R_R_I(INS_ld1_3regs, EA_16BYTE, REG_V20, REG_R23, 48, INS_OPTS_4S);
    theEmitter->emitIns_R_R_I(INS_ld1_3regs, EA_8BYTE, REG_V24, REG_R27, 24, INS_OPTS_1D);
    theEmitter->emitIns_R_R_I(INS_ld1_3regs, EA_16BYTE, REG_V28, REG_SP, 48, INS_OPTS_2D);

    // ld1 {Vt, Vt2, Vt3, Vt4}, [Xn|SP], #imm
    theEmitter->emitIns_R_R_I(INS_ld1_4regs, EA_8BYTE, REG_V0, REG_R4, 32, INS_OPTS_8B);
    theEmitter->emitIns_R_R_I(INS_ld1_4regs, EA_16BYTE, REG_V5, REG_R9, 64, INS_OPTS_16B);
    theEmitter->emitIns_R_R_I(INS_ld1_4regs, EA_8BYTE, REG_V10, REG_R14, 32, INS_OPTS_4H);
    theEmitter->emitIns_R_R_I(INS_ld1_4regs, EA_16BYTE, REG_V15, REG_R19, 64, INS_OPTS_8H);
    theEmitter->emitIns_R_R_I(INS_ld1_4regs, EA_8BYTE, REG_V20, REG_R24, 32, INS_OPTS_2S);
    theEmitter->emitIns_R_R_I(INS_ld1_4regs, EA_16BYTE, REG_V25, REG_R29, 64, INS_OPTS_4S);
    theEmitter->emitIns_R_R_I(INS_ld1_4regs, EA_8BYTE, REG_V30, REG_R2, 32, INS_OPTS_1D);
    theEmitter->emitIns_R_R_I(INS_ld1_4regs, EA_16BYTE, REG_V3, REG_R7, 64, INS_OPTS_2D);

    // ld2 {Vt, Vt2}, [Xn|SP], #imm
    theEmitter->emitIns_R_R_I(INS_ld2, EA_8BYTE, REG_V0, REG_R2, 16, INS_OPTS_8B);
    theEmitter->emitIns_R_R_I(INS_ld2, EA_16BYTE, REG_V3, REG_R5, 32, INS_OPTS_16B);
    theEmitter->emitIns_R_R_I(INS_ld2, EA_8BYTE, REG_V6, REG_R8, 16, INS_OPTS_4H);
    theEmitter->emitIns_R_R_I(INS_ld2, EA_16BYTE, REG_V9, REG_R11, 32, INS_OPTS_8H);
    theEmitter->emitIns_R_R_I(INS_ld2, EA_8BYTE, REG_V12, REG_R14, 16, INS_OPTS_2S);
    theEmitter->emitIns_R_R_I(INS_ld2, EA_16BYTE, REG_V15, REG_R17, 32, INS_OPTS_4S);
    theEmitter->emitIns_R_R_I(INS_ld2, EA_16BYTE, REG_V18, REG_R20, 32, INS_OPTS_2D);

    // ld3 {Vt, Vt2, Vt3}, [Xn|SP], #imm
    theEmitter->emitIns_R_R_I(INS_ld3, EA_8BYTE, REG_V0, REG_R3, 24, INS_OPTS_8B);
    theEmitter->emitIns_R_R_I(INS_ld3, EA_16BYTE, REG_V4, REG_R7, 48, INS_OPTS_16B);
    theEmitter->emitIns_R_R_I(INS_ld3, EA_8BYTE, REG_V8, REG_R11, 24, INS_OPTS_4H);
    theEmitter->emitIns_R_R_I(INS_ld3, EA_16BYTE, REG_V12, REG_R15, 48, INS_OPTS_8H);
    theEmitter->emitIns_R_R_I(INS_ld3, EA_8BYTE, REG_V16, REG_R19, 24, INS_OPTS_2S);
    theEmitter->emitIns_R_R_I(INS_ld3, EA_16BYTE, REG_V20, REG_R23, 48, INS_OPTS_4S);
    theEmitter->emitIns_R_R_I(INS_ld3, EA_16BYTE, REG_V24, REG_R27, 48, INS_OPTS_2D);

    // ld4 {Vt, Vt2, Vt3, Vt4}, [Xn|SP], #imm
    theEmitter->emitIns_R_R_I(INS_ld4, EA_8BYTE, REG_V0, REG_R4, 32, INS_OPTS_8B);
    theEmitter->emitIns_R_R_I(INS_ld4, EA_16BYTE, REG_V5, REG_R9, 64, INS_OPTS_16B);
    theEmitter->emitIns_R_R_I(INS_ld4, EA_8BYTE, REG_V10, REG_R14, 32, INS_OPTS_4H);
    theEmitter->emitIns_R_R_I(INS_ld4, EA_16BYTE, REG_V15, REG_R19, 64, INS_OPTS_8H);
    theEmitter->emitIns_R_R_I(INS_ld4, EA_8BYTE, REG_V20, REG_R24, 32, INS_OPTS_2S);
    theEmitter->emitIns_R_R_I(INS_ld4, EA_16BYTE, REG_V25, REG_R29, 64, INS_OPTS_4S);
    theEmitter->emitIns_R_R_I(INS_ld4, EA_16BYTE, REG_V30, REG_R2, 64, INS_OPTS_2D);

    // st1 {Vt}, [Xn|SP], #imm
    theEmitter->emitIns_R_R_I(INS_st1, EA_8BYTE, REG_V0, REG_R1, 8, INS_OPTS_8B);
    theEmitter->emitIns_R_R_I(INS_st1, EA_16BYTE, REG_V2, REG_R3, 16, INS_OPTS_16B);
    theEmitter->emitIns_R_R_I(INS_st1, EA_8BYTE, REG_V4, REG_R5, 8, INS_OPTS_4H);
    theEmitter->emitIns_R_R_I(INS_st1, EA_16BYTE, REG_V6, REG_R7, 16, INS_OPTS_8H);
    theEmitter->emitIns_R_R_I(INS_st1, EA_8BYTE, REG_V8, REG_R9, 8, INS_OPTS_2S);
    theEmitter->emitIns_R_R_I(INS_st1, EA_16BYTE, REG_V10, REG_R11, 16, INS_OPTS_4S);
    theEmitter->emitIns_R_R_I(INS_st1, EA_8BYTE, REG_V12, REG_R13, 8, INS_OPTS_1D);
    theEmitter->emitIns_R_R_I(INS_st1, EA_16BYTE, REG_V14, REG_R15, 16, INS_OPTS_2D);

    // st1 {Vt, Vt2}, [Xn|SP], #imm
    theEmitter->emitIns_R_R_I(INS_st1_2regs, EA_8BYTE, REG_V0, REG_R2, 16, INS_OPTS_8B);
    theEmitter->emitIns_R_R_I(INS_st1_2regs, EA_16BYTE, REG_V3, REG_R5, 32, INS_OPTS_16B);
    theEmitter->emitIns_R_R_I(INS_st1_2regs, EA_8BYTE, REG_V6, REG_R8, 16, INS_OPTS_4H);
    theEmitter->emitIns_R_R_I(INS_st1_2regs, EA_16BYTE, REG_V9, REG_R11, 32, INS_OPTS_8H);
    theEmitter->emitIns_R_R_I(INS_st1_2regs, EA_8BYTE, REG_V12, REG_R14, 16, INS_OPTS_2S);
    theEmitter->emitIns_R_R_I(INS_st1_2regs, EA_16BYTE, REG_V15, REG_R17, 32, INS_OPTS_4S);
    theEmitter->emitIns_R_R_I(INS_st1_2regs, EA_8BYTE, REG_V18, REG_R20, 16, INS_OPTS_1D);
    theEmitter->emitIns_R_R_I(INS_st1_2regs, EA_16BYTE, REG_V21, REG_R23, 32, INS_OPTS_2D);

    // st1 {Vt, Vt2, Vt3}, [Xn|SP], #imm
    theEmitter->emitIns_R_R_I(INS_st1_3regs, EA_8BYTE, REG_V0, REG_R3, 24, INS_OPTS_8B);
    theEmitter->emitIns_R_R_I(INS_st1_3regs, EA_16BYTE, REG_V4, REG_R7, 48, INS_OPTS_16B);
    theEmitter->emitIns_R_R_I(INS_st1_3regs, EA_8BYTE, REG_V8, REG_R11, 24, INS_OPTS_4H);
    theEmitter->emitIns_R_R_I(INS_st1_3regs, EA_16BYTE, REG_V12, REG_R15, 48, INS_OPTS_8H);
    theEmitter->emitIns_R_R_I(INS_st1_3regs, EA_8BYTE, REG_V16, REG_R19, 24, INS_OPTS_2S);
    theEmitter->emitIns_R_R_I(INS_st1_3regs, EA_16BYTE, REG_V20, REG_R23, 48, INS_OPTS_4S);
    theEmitter->emitIns_R_R_I(INS_st1_3regs, EA_8BYTE, REG_V24, REG_R27, 24, INS_OPTS_1D);
    theEmitter->emitIns_R_R_I(INS_st1_3regs, EA_16BYTE, REG_V28, REG_SP, 48, INS_OPTS_2D);

    // st1 {Vt, Vt2, Vt3, Vt4}, [Xn|SP], #imm
    theEmitter->emitIns_R_R_I(INS_st1_4regs, EA_8BYTE, REG_V0, REG_R4, 32, INS_OPTS_8B);
    theEmitter->emitIns_R_R_I(INS_st1_4regs, EA_16BYTE, REG_V5, REG_R9, 64, INS_OPTS_16B);
    theEmitter->emitIns_R_R_I(INS_st1_4regs, EA_8BYTE, REG_V10, REG_R14, 32, INS_OPTS_4H);
    theEmitter->emitIns_R_R_I(INS_st1_4regs, EA_16BYTE, REG_V15, REG_R19, 64, INS_OPTS_8H);
    theEmitter->emitIns_R_R_I(INS_st1_4regs, EA_8BYTE, REG_V20, REG_R24, 32, INS_OPTS_2S);
    theEmitter->emitIns_R_R_I(INS_st1_4regs, EA_16BYTE, REG_V25, REG_R29, 64, INS_OPTS_4S);
    theEmitter->emitIns_R_R_I(INS_st1_4regs, EA_8BYTE, REG_V30, REG_R2, 32, INS_OPTS_1D);
    theEmitter->emitIns_R_R_I(INS_st1_4regs, EA_16BYTE, REG_V3, REG_R7, 64, INS_OPTS_2D);

    // st2 {Vt, Vt2}, [Xn|SP], #imm
    theEmitter->emitIns_R_R_I(INS_st2, EA_8BYTE, REG_V0, REG_R2, 16, INS_OPTS_8B);
    theEmitter->emitIns_R_R_I(INS_st2, EA_16BYTE, REG_V3, REG_R5, 32, INS_OPTS_16B);
    theEmitter->emitIns_R_R_I(INS_st2, EA_8BYTE, REG_V6, REG_R8, 16, INS_OPTS_4H);
    theEmitter->emitIns_R_R_I(INS_st2, EA_16BYTE, REG_V9, REG_R11, 32, INS_OPTS_8H);
    theEmitter->emitIns_R_R_I(INS_st2, EA_8BYTE, REG_V12, REG_R14, 16, INS_OPTS_2S);
    theEmitter->emitIns_R_R_I(INS_st2, EA_16BYTE, REG_V15, REG_R17, 32, INS_OPTS_4S);
    theEmitter->emitIns_R_R_I(INS_st2, EA_16BYTE, REG_V18, REG_R20, 32, INS_OPTS_2D);

    // st3 {Vt, Vt2, Vt3}, [Xn|SP], #imm
    theEmitter->emitIns_R_R_I(INS_st3, EA_8BYTE, REG_V0, REG_R3, 24, INS_OPTS_8B);
    theEmitter->emitIns_R_R_I(INS_st3, EA_16BYTE, REG_V4, REG_R7, 48, INS_OPTS_16B);
    theEmitter->emitIns_R_R_I(INS_st3, EA_8BYTE, REG_V8, REG_R11, 24, INS_OPTS_4H);
    theEmitter->emitIns_R_R_I(INS_st3, EA_16BYTE, REG_V12, REG_R15, 48, INS_OPTS_8H);
    theEmitter->emitIns_R_R_I(INS_st3, EA_8BYTE, REG_V16, REG_R19, 24, INS_OPTS_2S);
    theEmitter->emitIns_R_R_I(INS_st3, EA_16BYTE, REG_V20, REG_R23, 48, INS_OPTS_4S);
    theEmitter->emitIns_R_R_I(INS_st3, EA_16BYTE, REG_V24, REG_R27, 48, INS_OPTS_2D);

    // st4 {Vt, Vt2, Vt3, Vt4}, [Xn|SP], #imm
    theEmitter->emitIns_R_R_I(INS_st4, EA_8BYTE, REG_V0, REG_R4, 32, INS_OPTS_8B);
    theEmitter->emitIns_R_R_I(INS_st4, EA_16BYTE, REG_V5, REG_R9, 64, INS_OPTS_16B);
    theEmitter->emitIns_R_R_I(INS_st4, EA_8BYTE, REG_V10, REG_R14, 32, INS_OPTS_4H);
    theEmitter->emitIns_R_R_I(INS_st4, EA_16BYTE, REG_V15, REG_R19, 64, INS_OPTS_8H);
    theEmitter->emitIns_R_R_I(INS_st4, EA_8BYTE, REG_V20, REG_R24, 32, INS_OPTS_2S);
    theEmitter->emitIns_R_R_I(INS_st4, EA_16BYTE, REG_V25, REG_R29, 64, INS_OPTS_4S);
    theEmitter->emitIns_R_R_I(INS_st4, EA_16BYTE, REG_V30, REG_R2, 64, INS_OPTS_2D);

    // ld1r {Vt}, [Xn|SP], #imm
    theEmitter->emitIns_R_R_I(INS_ld1r, EA_8BYTE, REG_V0, REG_R1, 1, INS_OPTS_8B);
    theEmitter->emitIns_R_R_I(INS_ld1r, EA_16BYTE, REG_V2, REG_R3, 1, INS_OPTS_16B);
    theEmitter->emitIns_R_R_I(INS_ld1r, EA_8BYTE, REG_V4, REG_R5, 2, INS_OPTS_4H);
    theEmitter->emitIns_R_R_I(INS_ld1r, EA_16BYTE, REG_V6, REG_R7, 2, INS_OPTS_8H);
    theEmitter->emitIns_R_R_I(INS_ld1r, EA_8BYTE, REG_V8, REG_R9, 4, INS_OPTS_2S);
    theEmitter->emitIns_R_R_I(INS_ld1r, EA_16BYTE, REG_V10, REG_R11, 4, INS_OPTS_4S);
    theEmitter->emitIns_R_R_I(INS_ld1r, EA_8BYTE, REG_V12, REG_R13, 8, INS_OPTS_1D);
    theEmitter->emitIns_R_R_I(INS_ld1r, EA_16BYTE, REG_V14, REG_R15, 8, INS_OPTS_2D);

    // ld2r {Vt, Vt2}, [Xn|SP], #imm
    theEmitter->emitIns_R_R_I(INS_ld2r, EA_8BYTE, REG_V0, REG_R2, 2, INS_OPTS_8B);
    theEmitter->emitIns_R_R_I(INS_ld2r, EA_16BYTE, REG_V3, REG_R5, 2, INS_OPTS_16B);
    theEmitter->emitIns_R_R_I(INS_ld2r, EA_8BYTE, REG_V6, REG_R8, 4, INS_OPTS_4H);
    theEmitter->emitIns_R_R_I(INS_ld2r, EA_16BYTE, REG_V9, REG_R11, 4, INS_OPTS_8H);
    theEmitter->emitIns_R_R_I(INS_ld2r, EA_8BYTE, REG_V12, REG_R14, 8, INS_OPTS_2S);
    theEmitter->emitIns_R_R_I(INS_ld2r, EA_16BYTE, REG_V15, REG_R17, 8, INS_OPTS_4S);
    theEmitter->emitIns_R_R_I(INS_ld2r, EA_8BYTE, REG_V18, REG_R20, 16, INS_OPTS_1D);
    theEmitter->emitIns_R_R_I(INS_ld2r, EA_16BYTE, REG_V21, REG_R23, 16, INS_OPTS_2D);

    // ld3r {Vt, Vt2, Vt3}, [Xn|SP], #imm
    theEmitter->emitIns_R_R_I(INS_ld3r, EA_8BYTE, REG_V0, REG_R3, 3, INS_OPTS_8B);
    theEmitter->emitIns_R_R_I(INS_ld3r, EA_16BYTE, REG_V4, REG_R7, 3, INS_OPTS_16B);
    theEmitter->emitIns_R_R_I(INS_ld3r, EA_8BYTE, REG_V8, REG_R11, 6, INS_OPTS_4H);
    theEmitter->emitIns_R_R_I(INS_ld3r, EA_16BYTE, REG_V12, REG_R15, 6, INS_OPTS_8H);
    theEmitter->emitIns_R_R_I(INS_ld3r, EA_8BYTE, REG_V16, REG_R19, 12, INS_OPTS_2S);
    theEmitter->emitIns_R_R_I(INS_ld3r, EA_16BYTE, REG_V20, REG_R23, 12, INS_OPTS_4S);
    theEmitter->emitIns_R_R_I(INS_ld3r, EA_8BYTE, REG_V24, REG_R27, 24, INS_OPTS_1D);
    theEmitter->emitIns_R_R_I(INS_ld3r, EA_16BYTE, REG_V28, REG_SP, 24, INS_OPTS_2D);

    // ld4r {Vt, Vt2, Vt3, Vt4}, [Xn|SP], #imm
    theEmitter->emitIns_R_R_I(INS_ld4r, EA_8BYTE, REG_V0, REG_R4, 4, INS_OPTS_8B);
    theEmitter->emitIns_R_R_I(INS_ld4r, EA_16BYTE, REG_V5, REG_R9, 4, INS_OPTS_16B);
    theEmitter->emitIns_R_R_I(INS_ld4r, EA_8BYTE, REG_V10, REG_R14, 8, INS_OPTS_4H);
    theEmitter->emitIns_R_R_I(INS_ld4r, EA_16BYTE, REG_V15, REG_R19, 8, INS_OPTS_8H);
    theEmitter->emitIns_R_R_I(INS_ld4r, EA_8BYTE, REG_V20, REG_R24, 16, INS_OPTS_2S);
    theEmitter->emitIns_R_R_I(INS_ld4r, EA_16BYTE, REG_V25, REG_R29, 16, INS_OPTS_4S);
    theEmitter->emitIns_R_R_I(INS_ld4r, EA_8BYTE, REG_V30, REG_R2, 32, INS_OPTS_1D);
    theEmitter->emitIns_R_R_I(INS_ld4r, EA_16BYTE, REG_V3, REG_R7, 32, INS_OPTS_2D);

#endif // ALL_ARM64_EMITTER_UNIT_TESTS

#ifdef ALL_ARM64_EMITTER_UNIT_TESTS
    //
    // Loads to and Stores from one, two, three, or four SIMD&FP registers
    //

    genDefineTempLabel(genCreateTempLabel());

    // ld1 {Vt}[#index], [Xn|SP]
    theEmitter->emitIns_R_R_I(INS_ld1, EA_1BYTE, REG_V0, REG_R1, 3);
    theEmitter->emitIns_R_R_I(INS_ld1, EA_2BYTE, REG_V2, REG_R3, 2);
    theEmitter->emitIns_R_R_I(INS_ld1, EA_4BYTE, REG_V4, REG_R5, 1);
    theEmitter->emitIns_R_R_I(INS_ld1, EA_8BYTE, REG_V6, REG_R7, 0);

    // ld2 {Vt, Vt2}[#index], [Xn|SP]
    theEmitter->emitIns_R_R_I(INS_ld2, EA_1BYTE, REG_V0, REG_R2, 4);
    theEmitter->emitIns_R_R_I(INS_ld2, EA_2BYTE, REG_V3, REG_R5, 3);
    theEmitter->emitIns_R_R_I(INS_ld2, EA_4BYTE, REG_V6, REG_R8, 2);
    theEmitter->emitIns_R_R_I(INS_ld2, EA_8BYTE, REG_V9, REG_R11, 1);

    // ld3 {Vt, Vt2, Vt3}[#index], [Xn|SP]
    theEmitter->emitIns_R_R_I(INS_ld3, EA_1BYTE, REG_V0, REG_R3, 5);
    theEmitter->emitIns_R_R_I(INS_ld3, EA_2BYTE, REG_V4, REG_R7, 4);
    theEmitter->emitIns_R_R_I(INS_ld3, EA_4BYTE, REG_V8, REG_R11, 3);
    theEmitter->emitIns_R_R_I(INS_ld3, EA_8BYTE, REG_V12, REG_R15, 0);

    // ld4 {Vt, Vt2, Vt3, Vt4}[#index], [Xn|SP]
    theEmitter->emitIns_R_R_I(INS_ld4, EA_1BYTE, REG_V0, REG_R4, 6);
    theEmitter->emitIns_R_R_I(INS_ld4, EA_2BYTE, REG_V5, REG_R9, 5);
    theEmitter->emitIns_R_R_I(INS_ld4, EA_4BYTE, REG_V10, REG_R14, 0);
    theEmitter->emitIns_R_R_I(INS_ld4, EA_8BYTE, REG_V15, REG_R19, 1);

    // st1 {Vt}[#index], [Xn|SP]
    theEmitter->emitIns_R_R_I(INS_st1, EA_1BYTE, REG_V0, REG_R1, 7);
    theEmitter->emitIns_R_R_I(INS_st1, EA_2BYTE, REG_V2, REG_R3, 6);
    theEmitter->emitIns_R_R_I(INS_st1, EA_4BYTE, REG_V4, REG_R5, 1);
    theEmitter->emitIns_R_R_I(INS_st1, EA_8BYTE, REG_V6, REG_R7, 0);

    // st2 {Vt, Vt2}[#index], [Xn|SP]
    theEmitter->emitIns_R_R_I(INS_st2, EA_1BYTE, REG_V0, REG_R2, 8);
    theEmitter->emitIns_R_R_I(INS_st2, EA_2BYTE, REG_V3, REG_R5, 7);
    theEmitter->emitIns_R_R_I(INS_st2, EA_4BYTE, REG_V6, REG_R8, 2);
    theEmitter->emitIns_R_R_I(INS_st2, EA_8BYTE, REG_V9, REG_R11, 1);

    // st3 {Vt, Vt2, Vt3}[#index], [Xn|SP]
    theEmitter->emitIns_R_R_I(INS_st3, EA_1BYTE, REG_V0, REG_R3, 9);
    theEmitter->emitIns_R_R_I(INS_st3, EA_2BYTE, REG_V4, REG_R7, 0);
    theEmitter->emitIns_R_R_I(INS_st3, EA_4BYTE, REG_V8, REG_R11, 3);
    theEmitter->emitIns_R_R_I(INS_st3, EA_8BYTE, REG_V12, REG_R15, 0);

    // st4 {Vt, Vt2, Vt3, Vt4}[#index], [Xn|SP]
    theEmitter->emitIns_R_R_I(INS_st4, EA_1BYTE, REG_V0, REG_R4, 10);
    theEmitter->emitIns_R_R_I(INS_st4, EA_2BYTE, REG_V5, REG_R9, 1);
    theEmitter->emitIns_R_R_I(INS_st4, EA_4BYTE, REG_V10, REG_R14, 0);
    theEmitter->emitIns_R_R_I(INS_st4, EA_8BYTE, REG_V15, REG_R19, 1);

#endif // ALL_ARM64_EMITTER_UNIT_TESTS

#ifdef ALL_ARM64_EMITTER_UNIT_TESTS
    //
    // Loads to and Stores from one, two, three, or four SIMD&FP registers
    //

    genDefineTempLabel(genCreateTempLabel());

    // ld1 {Vt}[#index], [Xn|SP], Xm
    theEmitter->emitIns_R_R_R_I(INS_ld1, EA_1BYTE, REG_V0, REG_R1, REG_R2, 3, INS_OPTS_POST_INDEX);
    theEmitter->emitIns_R_R_R_I(INS_ld1, EA_2BYTE, REG_V3, REG_R4, REG_R5, 2, INS_OPTS_POST_INDEX);
    theEmitter->emitIns_R_R_R_I(INS_ld1, EA_4BYTE, REG_V6, REG_R7, REG_R8, 1, INS_OPTS_POST_INDEX);
    theEmitter->emitIns_R_R_R_I(INS_ld1, EA_8BYTE, REG_V9, REG_R10, REG_R11, 0, INS_OPTS_POST_INDEX);

    // ld2 {Vt, Vt2}[#index], [Xn|SP], Xm
    theEmitter->emitIns_R_R_R_I(INS_ld2, EA_1BYTE, REG_V0, REG_R2, REG_R3, 4, INS_OPTS_POST_INDEX);
    theEmitter->emitIns_R_R_R_I(INS_ld2, EA_2BYTE, REG_V4, REG_R6, REG_R7, 3, INS_OPTS_POST_INDEX);
    theEmitter->emitIns_R_R_R_I(INS_ld2, EA_4BYTE, REG_V8, REG_R10, REG_R11, 2, INS_OPTS_POST_INDEX);
    theEmitter->emitIns_R_R_R_I(INS_ld2, EA_8BYTE, REG_V12, REG_R14, REG_R15, 1, INS_OPTS_POST_INDEX);

    // ld3 {Vt, Vt2, Vt3}[#index], [Xn|SP], Xm
    theEmitter->emitIns_R_R_R_I(INS_ld3, EA_1BYTE, REG_V0, REG_R3, REG_R4, 5, INS_OPTS_POST_INDEX);
    theEmitter->emitIns_R_R_R_I(INS_ld3, EA_2BYTE, REG_V5, REG_R8, REG_R9, 4, INS_OPTS_POST_INDEX);
    theEmitter->emitIns_R_R_R_I(INS_ld3, EA_4BYTE, REG_V10, REG_R13, REG_R14, 3, INS_OPTS_POST_INDEX);
    theEmitter->emitIns_R_R_R_I(INS_ld3, EA_8BYTE, REG_V15, REG_R18, REG_R19, 0, INS_OPTS_POST_INDEX);

    // ld4 {Vt, Vt2, Vt3, Vt4}[#index], [Xn|SP], Xm
    theEmitter->emitIns_R_R_R_I(INS_ld4, EA_1BYTE, REG_V0, REG_R4, REG_R5, 6, INS_OPTS_POST_INDEX);
    theEmitter->emitIns_R_R_R_I(INS_ld4, EA_2BYTE, REG_V6, REG_R10, REG_R11, 5, INS_OPTS_POST_INDEX);
    theEmitter->emitIns_R_R_R_I(INS_ld4, EA_4BYTE, REG_V12, REG_R16, REG_R17, 0, INS_OPTS_POST_INDEX);
    theEmitter->emitIns_R_R_R_I(INS_ld4, EA_8BYTE, REG_V18, REG_R22, REG_R23, 1, INS_OPTS_POST_INDEX);

    // st1 {Vt}[#index], [Xn|SP], Xm
    theEmitter->emitIns_R_R_R_I(INS_st1, EA_1BYTE, REG_V0, REG_R1, REG_R2, 7, INS_OPTS_POST_INDEX);
    theEmitter->emitIns_R_R_R_I(INS_st1, EA_2BYTE, REG_V3, REG_R4, REG_R5, 6, INS_OPTS_POST_INDEX);
    theEmitter->emitIns_R_R_R_I(INS_st1, EA_4BYTE, REG_V6, REG_R7, REG_R8, 1, INS_OPTS_POST_INDEX);
    theEmitter->emitIns_R_R_R_I(INS_st1, EA_8BYTE, REG_V9, REG_R10, REG_R11, 0, INS_OPTS_POST_INDEX);

    // st2 {Vt, Vt2}[#index], [Xn|SP], Xm
    theEmitter->emitIns_R_R_R_I(INS_st2, EA_1BYTE, REG_V0, REG_R2, REG_R3, 8, INS_OPTS_POST_INDEX);
    theEmitter->emitIns_R_R_R_I(INS_st2, EA_2BYTE, REG_V4, REG_R6, REG_R7, 7, INS_OPTS_POST_INDEX);
    theEmitter->emitIns_R_R_R_I(INS_st2, EA_4BYTE, REG_V8, REG_R10, REG_R11, 2, INS_OPTS_POST_INDEX);
    theEmitter->emitIns_R_R_R_I(INS_st2, EA_8BYTE, REG_V12, REG_R14, REG_R15, 1, INS_OPTS_POST_INDEX);

    // st3 {Vt, Vt2, Vt3}[#index], [Xn|SP], Xm
    theEmitter->emitIns_R_R_R_I(INS_st3, EA_1BYTE, REG_V0, REG_R3, REG_R4, 9, INS_OPTS_POST_INDEX);
    theEmitter->emitIns_R_R_R_I(INS_st3, EA_2BYTE, REG_V5, REG_R8, REG_R9, 0, INS_OPTS_POST_INDEX);
    theEmitter->emitIns_R_R_R_I(INS_st3, EA_4BYTE, REG_V10, REG_R13, REG_R14, 3, INS_OPTS_POST_INDEX);
    theEmitter->emitIns_R_R_R_I(INS_st3, EA_8BYTE, REG_V15, REG_R18, REG_R19, 0, INS_OPTS_POST_INDEX);

    // st4 {Vt, Vt2, Vt3, Vt4}[#index], [Xn|SP], Xm
    theEmitter->emitIns_R_R_R_I(INS_st4, EA_1BYTE, REG_V0, REG_R4, REG_R5, 10, INS_OPTS_POST_INDEX);
    theEmitter->emitIns_R_R_R_I(INS_st4, EA_2BYTE, REG_V6, REG_R10, REG_R11, 1, INS_OPTS_POST_INDEX);
    theEmitter->emitIns_R_R_R_I(INS_st4, EA_4BYTE, REG_V12, REG_R16, REG_R17, 0, INS_OPTS_POST_INDEX);
    theEmitter->emitIns_R_R_R_I(INS_st4, EA_8BYTE, REG_V18, REG_R22, REG_R23, 1, INS_OPTS_POST_INDEX);

#endif // ALL_ARM64_EMITTER_UNIT_TESTS

#ifdef ALL_ARM64_EMITTER_UNIT_TESTS
    //
    // Loads to and Stores from one, two, three, or four SIMD&FP registers
    //

    genDefineTempLabel(genCreateTempLabel());

    // ld1 {Vt}[#index], [Xn|SP], #imm
    theEmitter->emitIns_R_R_I_I(INS_ld1, EA_1BYTE, REG_V0, REG_R1, 3, 1, INS_OPTS_POST_INDEX);
    theEmitter->emitIns_R_R_I_I(INS_ld1, EA_2BYTE, REG_V2, REG_R3, 2, 2, INS_OPTS_POST_INDEX);
    theEmitter->emitIns_R_R_I_I(INS_ld1, EA_4BYTE, REG_V4, REG_R5, 1, 4, INS_OPTS_POST_INDEX);
    theEmitter->emitIns_R_R_I_I(INS_ld1, EA_8BYTE, REG_V6, REG_R7, 0, 8, INS_OPTS_POST_INDEX);

    // ld2 {Vt, Vt2}[#index], [Xn|SP], #imm
    theEmitter->emitIns_R_R_I_I(INS_ld2, EA_1BYTE, REG_V0, REG_R2, 4, 2, INS_OPTS_POST_INDEX);
    theEmitter->emitIns_R_R_I_I(INS_ld2, EA_2BYTE, REG_V3, REG_R5, 3, 4, INS_OPTS_POST_INDEX);
    theEmitter->emitIns_R_R_I_I(INS_ld2, EA_4BYTE, REG_V6, REG_R8, 2, 8, INS_OPTS_POST_INDEX);
    theEmitter->emitIns_R_R_I_I(INS_ld2, EA_8BYTE, REG_V9, REG_R11, 1, 16, INS_OPTS_POST_INDEX);

    // ld3 {Vt, Vt2, Vt3}[#index], [Xn|SP], #imm
    theEmitter->emitIns_R_R_I_I(INS_ld3, EA_1BYTE, REG_V0, REG_R3, 5, 3, INS_OPTS_POST_INDEX);
    theEmitter->emitIns_R_R_I_I(INS_ld3, EA_2BYTE, REG_V4, REG_R7, 4, 6, INS_OPTS_POST_INDEX);
    theEmitter->emitIns_R_R_I_I(INS_ld3, EA_4BYTE, REG_V8, REG_R11, 3, 12, INS_OPTS_POST_INDEX);
    theEmitter->emitIns_R_R_I_I(INS_ld3, EA_8BYTE, REG_V12, REG_R15, 0, 24, INS_OPTS_POST_INDEX);

    // ld4 {Vt, Vt2, Vt3, Vt4}[#index], [Xn|SP], #imm
    theEmitter->emitIns_R_R_I_I(INS_ld4, EA_1BYTE, REG_V0, REG_R4, 6, 4, INS_OPTS_POST_INDEX);
    theEmitter->emitIns_R_R_I_I(INS_ld4, EA_2BYTE, REG_V5, REG_R9, 5, 8, INS_OPTS_POST_INDEX);
    theEmitter->emitIns_R_R_I_I(INS_ld4, EA_4BYTE, REG_V10, REG_R14, 0, 16, INS_OPTS_POST_INDEX);
    theEmitter->emitIns_R_R_I_I(INS_ld4, EA_8BYTE, REG_V15, REG_R19, 1, 32, INS_OPTS_POST_INDEX);

    // st1 {Vt}[#index], [Xn|SP], #imm
    theEmitter->emitIns_R_R_I_I(INS_st1, EA_1BYTE, REG_V0, REG_R1, 3, 1, INS_OPTS_POST_INDEX);
    theEmitter->emitIns_R_R_I_I(INS_st1, EA_2BYTE, REG_V2, REG_R3, 2, 2, INS_OPTS_POST_INDEX);
    theEmitter->emitIns_R_R_I_I(INS_st1, EA_4BYTE, REG_V4, REG_R5, 1, 4, INS_OPTS_POST_INDEX);
    theEmitter->emitIns_R_R_I_I(INS_st1, EA_8BYTE, REG_V6, REG_R7, 0, 8, INS_OPTS_POST_INDEX);

    // st2 {Vt, Vt2}[#index], [Xn|SP], #imm
    theEmitter->emitIns_R_R_I_I(INS_st2, EA_1BYTE, REG_V0, REG_R2, 4, 2, INS_OPTS_POST_INDEX);
    theEmitter->emitIns_R_R_I_I(INS_st2, EA_2BYTE, REG_V3, REG_R5, 3, 4, INS_OPTS_POST_INDEX);
    theEmitter->emitIns_R_R_I_I(INS_st2, EA_4BYTE, REG_V6, REG_R8, 2, 8, INS_OPTS_POST_INDEX);
    theEmitter->emitIns_R_R_I_I(INS_st2, EA_8BYTE, REG_V9, REG_R11, 1, 16, INS_OPTS_POST_INDEX);

    // st3 {Vt, Vt2, Vt3}[#index], [Xn|SP], #imm
    theEmitter->emitIns_R_R_I_I(INS_st3, EA_1BYTE, REG_V0, REG_R3, 5, 3, INS_OPTS_POST_INDEX);
    theEmitter->emitIns_R_R_I_I(INS_st3, EA_2BYTE, REG_V4, REG_R7, 4, 6, INS_OPTS_POST_INDEX);
    theEmitter->emitIns_R_R_I_I(INS_st3, EA_4BYTE, REG_V8, REG_R11, 3, 12, INS_OPTS_POST_INDEX);
    theEmitter->emitIns_R_R_I_I(INS_st3, EA_8BYTE, REG_V12, REG_R15, 0, 24, INS_OPTS_POST_INDEX);

    // st4 {Vt, Vt2, Vt3, Vt4}[#index], [Xn|SP], #imm
    theEmitter->emitIns_R_R_I_I(INS_st4, EA_1BYTE, REG_V0, REG_R4, 6, 4, INS_OPTS_POST_INDEX);
    theEmitter->emitIns_R_R_I_I(INS_st4, EA_2BYTE, REG_V5, REG_R9, 5, 8, INS_OPTS_POST_INDEX);
    theEmitter->emitIns_R_R_I_I(INS_st4, EA_4BYTE, REG_V10, REG_R14, 0, 16, INS_OPTS_POST_INDEX);
    theEmitter->emitIns_R_R_I_I(INS_st4, EA_8BYTE, REG_V15, REG_R19, 1, 32, INS_OPTS_POST_INDEX);

#endif // ALL_ARM64_EMITTER_UNIT_TESTS

#ifdef ALL_ARM64_EMITTER_UNIT_TESTS
    //
    // Compares
    //

    genDefineTempLabel(genCreateTempLabel());

    // cmp reg, reg
    theEmitter->emitIns_R_R(INS_cmp, EA_8BYTE, REG_R8, REG_R9);
    theEmitter->emitIns_R_R(INS_cmn, EA_8BYTE, REG_R8, REG_R9);

    // cmp reg, imm
    theEmitter->emitIns_R_I(INS_cmp, EA_8BYTE, REG_R8, 0);
    theEmitter->emitIns_R_I(INS_cmp, EA_8BYTE, REG_R8, 4095);
    theEmitter->emitIns_R_I(INS_cmp, EA_8BYTE, REG_R8, 1 << 12);
    theEmitter->emitIns_R_I(INS_cmp, EA_8BYTE, REG_R8, 4095 << 12);

    theEmitter->emitIns_R_I(INS_cmn, EA_8BYTE, REG_R8, 0);
    theEmitter->emitIns_R_I(INS_cmn, EA_8BYTE, REG_R8, 4095);
    theEmitter->emitIns_R_I(INS_cmn, EA_8BYTE, REG_R8, 1 << 12);
    theEmitter->emitIns_R_I(INS_cmn, EA_8BYTE, REG_R8, 4095 << 12);

    theEmitter->emitIns_R_I(INS_cmp, EA_8BYTE, REG_R8, -1);
    theEmitter->emitIns_R_I(INS_cmp, EA_8BYTE, REG_R8, -0xfff);
    theEmitter->emitIns_R_I(INS_cmp, EA_8BYTE, REG_R8, 0xfffffffffffff000LL);
    theEmitter->emitIns_R_I(INS_cmp, EA_8BYTE, REG_R8, 0xffffffffff800000LL);

    theEmitter->emitIns_R_I(INS_cmn, EA_8BYTE, REG_R8, -1);
    theEmitter->emitIns_R_I(INS_cmn, EA_8BYTE, REG_R8, -0xfff);
    theEmitter->emitIns_R_I(INS_cmn, EA_8BYTE, REG_R8, 0xfffffffffffff000LL);
    theEmitter->emitIns_R_I(INS_cmn, EA_8BYTE, REG_R8, 0xffffffffff800000LL);

#endif // ALL_ARM64_EMITTER_UNIT_TESTS

#ifdef ALL_ARM64_EMITTER_UNIT_TESTS
    // R_R
    //

    genDefineTempLabel(genCreateTempLabel());

    theEmitter->emitIns_R_R(INS_cls, EA_8BYTE, REG_R1, REG_R12);
    theEmitter->emitIns_R_R(INS_clz, EA_8BYTE, REG_R2, REG_R13);
    theEmitter->emitIns_R_R(INS_rbit, EA_8BYTE, REG_R3, REG_R14);
    theEmitter->emitIns_R_R(INS_rev, EA_8BYTE, REG_R4, REG_R15);
    theEmitter->emitIns_R_R(INS_rev16, EA_8BYTE, REG_R5, REG_R0);
    theEmitter->emitIns_R_R(INS_rev32, EA_8BYTE, REG_R6, REG_R1);

    theEmitter->emitIns_R_R(INS_cls, EA_4BYTE, REG_R7, REG_R2);
    theEmitter->emitIns_R_R(INS_clz, EA_4BYTE, REG_R8, REG_R3);
    theEmitter->emitIns_R_R(INS_rbit, EA_4BYTE, REG_R9, REG_R4);
    theEmitter->emitIns_R_R(INS_rev, EA_4BYTE, REG_R10, REG_R5);
    theEmitter->emitIns_R_R(INS_rev16, EA_4BYTE, REG_R11, REG_R6);

#endif // ALL_ARM64_EMITTER_UNIT_TESTS

#ifdef ALL_ARM64_EMITTER_UNIT_TESTS
    //
    // R_I
    //

    genDefineTempLabel(genCreateTempLabel());

    // mov reg, imm(i16,hw)
    theEmitter->emitIns_R_I(INS_mov, EA_8BYTE, REG_R8, 0x0000000000001234);
    theEmitter->emitIns_R_I(INS_mov, EA_8BYTE, REG_R8, 0x0000000043210000);
    theEmitter->emitIns_R_I(INS_mov, EA_8BYTE, REG_R8, 0x0000567800000000);
    theEmitter->emitIns_R_I(INS_mov, EA_8BYTE, REG_R8, 0x8765000000000000);
    theEmitter->emitIns_R_I(INS_mov, EA_8BYTE, REG_R8, 0xFFFFFFFFFFFF1234);
    theEmitter->emitIns_R_I(INS_mov, EA_8BYTE, REG_R8, 0xFFFFFFFF4321FFFF);
    theEmitter->emitIns_R_I(INS_mov, EA_8BYTE, REG_R8, 0xFFFF5678FFFFFFFF);
    theEmitter->emitIns_R_I(INS_mov, EA_8BYTE, REG_R8, 0x8765FFFFFFFFFFFF);

    theEmitter->emitIns_R_I(INS_mov, EA_4BYTE, REG_R8, 0x00001234);
    theEmitter->emitIns_R_I(INS_mov, EA_4BYTE, REG_R8, 0x87650000);
    theEmitter->emitIns_R_I(INS_mov, EA_4BYTE, REG_R8, 0xFFFF1234);
    theEmitter->emitIns_R_I(INS_mov, EA_4BYTE, REG_R8, 0x4567FFFF);

    // mov reg, imm(N,r,s)
    theEmitter->emitIns_R_I(INS_mov, EA_8BYTE, REG_R8, 0x00FFFFF000000000);
    theEmitter->emitIns_R_I(INS_mov, EA_8BYTE, REG_R8, 0x6666666666666666);
    theEmitter->emitIns_R_I(INS_mov, EA_8BYTE, REG_SP, 0x7FFF00007FFF0000);
    theEmitter->emitIns_R_I(INS_mov, EA_8BYTE, REG_R8, 0x5555555555555555);
    theEmitter->emitIns_R_I(INS_mov, EA_8BYTE, REG_R8, 0xE003E003E003E003);
    theEmitter->emitIns_R_I(INS_mov, EA_8BYTE, REG_R8, 0x0707070707070707);

    theEmitter->emitIns_R_I(INS_mov, EA_4BYTE, REG_R8, 0x00FFFFF0);
    theEmitter->emitIns_R_I(INS_mov, EA_4BYTE, REG_R8, 0x66666666);
    theEmitter->emitIns_R_I(INS_mov, EA_4BYTE, REG_R8, 0x03FFC000);
    theEmitter->emitIns_R_I(INS_mov, EA_4BYTE, REG_R8, 0x55555555);
    theEmitter->emitIns_R_I(INS_mov, EA_4BYTE, REG_R8, 0xE003E003);
    theEmitter->emitIns_R_I(INS_mov, EA_4BYTE, REG_R8, 0x07070707);

    theEmitter->emitIns_R_I(INS_tst, EA_8BYTE, REG_R8, 0xE003E003E003E003);
    theEmitter->emitIns_R_I(INS_tst, EA_8BYTE, REG_R8, 0x00FFFFF000000000);
    theEmitter->emitIns_R_I(INS_tst, EA_8BYTE, REG_R8, 0x6666666666666666);
    theEmitter->emitIns_R_I(INS_tst, EA_8BYTE, REG_R8, 0x0707070707070707);
    theEmitter->emitIns_R_I(INS_tst, EA_8BYTE, REG_R8, 0x7FFF00007FFF0000);
    theEmitter->emitIns_R_I(INS_tst, EA_8BYTE, REG_R8, 0x5555555555555555);

    theEmitter->emitIns_R_I(INS_tst, EA_4BYTE, REG_R8, 0xE003E003);
    theEmitter->emitIns_R_I(INS_tst, EA_4BYTE, REG_R8, 0x00FFFFF0);
    theEmitter->emitIns_R_I(INS_tst, EA_4BYTE, REG_R8, 0x66666666);
    theEmitter->emitIns_R_I(INS_tst, EA_4BYTE, REG_R8, 0x07070707);
    theEmitter->emitIns_R_I(INS_tst, EA_4BYTE, REG_R8, 0xFFF00000);
    theEmitter->emitIns_R_I(INS_tst, EA_4BYTE, REG_R8, 0x55555555);

#endif // ALL_ARM64_EMITTER_UNIT_TESTS

#ifdef ALL_ARM64_EMITTER_UNIT_TESTS
    //
    // R_R
    //

    genDefineTempLabel(genCreateTempLabel());

    // tst reg, reg
    theEmitter->emitIns_R_R(INS_tst, EA_8BYTE, REG_R7, REG_R10);

    // mov reg, reg
    theEmitter->emitIns_R_R(INS_mov, EA_8BYTE, REG_R7, REG_R10);
    theEmitter->emitIns_R_R(INS_mov, EA_8BYTE, REG_R8, REG_SP);
    theEmitter->emitIns_R_R(INS_mov, EA_8BYTE, REG_SP, REG_R9);

    theEmitter->emitIns_R_R(INS_mvn, EA_8BYTE, REG_R5, REG_R11);
    theEmitter->emitIns_R_R(INS_neg, EA_8BYTE, REG_R4, REG_R12);
    theEmitter->emitIns_R_R(INS_negs, EA_8BYTE, REG_R3, REG_R13);

    theEmitter->emitIns_R_R(INS_mov, EA_4BYTE, REG_R7, REG_R10);
    theEmitter->emitIns_R_R(INS_mvn, EA_4BYTE, REG_R5, REG_R11);
    theEmitter->emitIns_R_R(INS_neg, EA_4BYTE, REG_R4, REG_R12);
    theEmitter->emitIns_R_R(INS_negs, EA_4BYTE, REG_R3, REG_R13);

    theEmitter->emitIns_R_R(INS_sxtb, EA_8BYTE, REG_R7, REG_R10);
    theEmitter->emitIns_R_R(INS_sxth, EA_8BYTE, REG_R5, REG_R11);
    theEmitter->emitIns_R_R(INS_sxtw, EA_8BYTE, REG_R4, REG_R12);
    theEmitter->emitIns_R_R(INS_uxtb, EA_8BYTE, REG_R3, REG_R13); // map to Wt
    theEmitter->emitIns_R_R(INS_uxth, EA_8BYTE, REG_R2, REG_R14); // map to Wt

    theEmitter->emitIns_R_R(INS_sxtb, EA_4BYTE, REG_R7, REG_R10);
    theEmitter->emitIns_R_R(INS_sxth, EA_4BYTE, REG_R5, REG_R11);
    theEmitter->emitIns_R_R(INS_uxtb, EA_4BYTE, REG_R3, REG_R13);
    theEmitter->emitIns_R_R(INS_uxth, EA_4BYTE, REG_R2, REG_R14);

#endif // ALL_ARM64_EMITTER_UNIT_TESTS

#ifdef ALL_ARM64_EMITTER_UNIT_TESTS
    //
    // R_I_I
    //

    genDefineTempLabel(genCreateTempLabel());

    // mov reg, imm(i16,hw)
    theEmitter->emitIns_R_I_I(INS_mov, EA_8BYTE, REG_R8, 0x1234, 0, INS_OPTS_LSL);
    theEmitter->emitIns_R_I_I(INS_mov, EA_8BYTE, REG_R8, 0x4321, 16, INS_OPTS_LSL);

    theEmitter->emitIns_R_I_I(INS_movk, EA_8BYTE, REG_R8, 0x4321, 16, INS_OPTS_LSL);
    theEmitter->emitIns_R_I_I(INS_movn, EA_8BYTE, REG_R8, 0x5678, 32, INS_OPTS_LSL);
    theEmitter->emitIns_R_I_I(INS_movz, EA_8BYTE, REG_R8, 0x8765, 48, INS_OPTS_LSL);

    theEmitter->emitIns_R_I_I(INS_movk, EA_4BYTE, REG_R8, 0x4321, 16, INS_OPTS_LSL);
    theEmitter->emitIns_R_I_I(INS_movn, EA_4BYTE, REG_R8, 0x5678, 16, INS_OPTS_LSL);
    theEmitter->emitIns_R_I_I(INS_movz, EA_4BYTE, REG_R8, 0x8765, 16, INS_OPTS_LSL);

#endif // ALL_ARM64_EMITTER_UNIT_TESTS

#ifdef ALL_ARM64_EMITTER_UNIT_TESTS
    //
    // R_R_I
    //

    genDefineTempLabel(genCreateTempLabel());

    theEmitter->emitIns_R_R_I(INS_lsl, EA_8BYTE, REG_R0, REG_R0, 1);
    theEmitter->emitIns_R_R_I(INS_lsl, EA_4BYTE, REG_R9, REG_R3, 18);
    theEmitter->emitIns_R_R_I(INS_lsr, EA_8BYTE, REG_R7, REG_R0, 37);
    theEmitter->emitIns_R_R_I(INS_lsr, EA_4BYTE, REG_R0, REG_R1, 2);
    theEmitter->emitIns_R_R_I(INS_asr, EA_8BYTE, REG_R2, REG_R3, 53);
    theEmitter->emitIns_R_R_I(INS_asr, EA_4BYTE, REG_R9, REG_R3, 18);

    theEmitter->emitIns_R_R_I(INS_and, EA_8BYTE, REG_R2, REG_R3, 0x5555555555555555);
    theEmitter->emitIns_R_R_I(INS_ands, EA_8BYTE, REG_R1, REG_R5, 0x6666666666666666);
    theEmitter->emitIns_R_R_I(INS_eor, EA_8BYTE, REG_R8, REG_R9, 0x0707070707070707);
    theEmitter->emitIns_R_R_I(INS_orr, EA_8BYTE, REG_SP, REG_R3, 0xFFFC000000000000);
    theEmitter->emitIns_R_R_I(INS_ands, EA_4BYTE, REG_R8, REG_R9, 0xE003E003);

    theEmitter->emitIns_R_R_I(INS_ror, EA_8BYTE, REG_R8, REG_R9, 1);
    theEmitter->emitIns_R_R_I(INS_ror, EA_8BYTE, REG_R8, REG_R9, 31);
    theEmitter->emitIns_R_R_I(INS_ror, EA_8BYTE, REG_R8, REG_R9, 32);
    theEmitter->emitIns_R_R_I(INS_ror, EA_8BYTE, REG_R8, REG_R9, 63);

    theEmitter->emitIns_R_R_I(INS_ror, EA_4BYTE, REG_R8, REG_R9, 1);
    theEmitter->emitIns_R_R_I(INS_ror, EA_4BYTE, REG_R8, REG_R9, 31);

    theEmitter->emitIns_R_R_I(INS_add, EA_8BYTE, REG_R8, REG_R9, 0); // == mov
    theEmitter->emitIns_R_R_I(INS_add, EA_8BYTE, REG_R8, REG_R9, 1);
    theEmitter->emitIns_R_R_I(INS_add, EA_8BYTE, REG_R8, REG_R9, -1);
    theEmitter->emitIns_R_R_I(INS_add, EA_8BYTE, REG_R8, REG_R9, 0xfff);
    theEmitter->emitIns_R_R_I(INS_add, EA_8BYTE, REG_R8, REG_R9, -0xfff);
    theEmitter->emitIns_R_R_I(INS_add, EA_8BYTE, REG_R8, REG_R9, 0x1000);
    theEmitter->emitIns_R_R_I(INS_add, EA_8BYTE, REG_R8, REG_R9, 0xfff000);
    theEmitter->emitIns_R_R_I(INS_add, EA_8BYTE, REG_R8, REG_R9, 0xfffffffffffff000LL);
    theEmitter->emitIns_R_R_I(INS_add, EA_8BYTE, REG_R8, REG_R9, 0xffffffffff800000LL);

    theEmitter->emitIns_R_R_I(INS_add, EA_4BYTE, REG_R8, REG_R9, 0); // == mov
    theEmitter->emitIns_R_R_I(INS_add, EA_4BYTE, REG_R8, REG_R9, 1);
    theEmitter->emitIns_R_R_I(INS_add, EA_4BYTE, REG_R8, REG_R9, -1);
    theEmitter->emitIns_R_R_I(INS_add, EA_4BYTE, REG_R8, REG_R9, 0xfff);
    theEmitter->emitIns_R_R_I(INS_add, EA_4BYTE, REG_R8, REG_R9, -0xfff);
    theEmitter->emitIns_R_R_I(INS_add, EA_4BYTE, REG_R8, REG_R9, 0x1000);
    theEmitter->emitIns_R_R_I(INS_add, EA_4BYTE, REG_R8, REG_R9, 0xfff000);
    theEmitter->emitIns_R_R_I(INS_add, EA_4BYTE, REG_R8, REG_R9, 0xfffffffffffff000LL);
    theEmitter->emitIns_R_R_I(INS_add, EA_4BYTE, REG_R8, REG_R9, 0xffffffffff800000LL);

    theEmitter->emitIns_R_R_I(INS_sub, EA_8BYTE, REG_R8, REG_R9, 0); // == mov
    theEmitter->emitIns_R_R_I(INS_sub, EA_8BYTE, REG_R8, REG_R9, 1);
    theEmitter->emitIns_R_R_I(INS_sub, EA_8BYTE, REG_R8, REG_R9, -1);
    theEmitter->emitIns_R_R_I(INS_sub, EA_8BYTE, REG_R8, REG_R9, 0xfff);
    theEmitter->emitIns_R_R_I(INS_sub, EA_8BYTE, REG_R8, REG_R9, -0xfff);
    theEmitter->emitIns_R_R_I(INS_sub, EA_8BYTE, REG_R8, REG_R9, 0x1000);
    theEmitter->emitIns_R_R_I(INS_sub, EA_8BYTE, REG_R8, REG_R9, 0xfff000);
    theEmitter->emitIns_R_R_I(INS_sub, EA_8BYTE, REG_R8, REG_R9, 0xfffffffffffff000LL);
    theEmitter->emitIns_R_R_I(INS_sub, EA_8BYTE, REG_R8, REG_R9, 0xffffffffff800000LL);

    theEmitter->emitIns_R_R_I(INS_sub, EA_4BYTE, REG_R8, REG_R9, 0); // == mov
    theEmitter->emitIns_R_R_I(INS_sub, EA_4BYTE, REG_R8, REG_R9, 1);
    theEmitter->emitIns_R_R_I(INS_sub, EA_4BYTE, REG_R8, REG_R9, -1);
    theEmitter->emitIns_R_R_I(INS_sub, EA_4BYTE, REG_R8, REG_R9, 0xfff);
    theEmitter->emitIns_R_R_I(INS_sub, EA_4BYTE, REG_R8, REG_R9, -0xfff);
    theEmitter->emitIns_R_R_I(INS_sub, EA_4BYTE, REG_R8, REG_R9, 0x1000);
    theEmitter->emitIns_R_R_I(INS_sub, EA_4BYTE, REG_R8, REG_R9, 0xfff000);
    theEmitter->emitIns_R_R_I(INS_sub, EA_4BYTE, REG_R8, REG_R9, 0xfffffffffffff000LL);
    theEmitter->emitIns_R_R_I(INS_sub, EA_4BYTE, REG_R8, REG_R9, 0xffffffffff800000LL);

    theEmitter->emitIns_R_R_I(INS_adds, EA_8BYTE, REG_R8, REG_R9, 0); // == mov
    theEmitter->emitIns_R_R_I(INS_adds, EA_8BYTE, REG_R8, REG_R9, 1);
    theEmitter->emitIns_R_R_I(INS_adds, EA_8BYTE, REG_R8, REG_R9, -1);
    theEmitter->emitIns_R_R_I(INS_adds, EA_8BYTE, REG_R8, REG_R9, 0xfff);
    theEmitter->emitIns_R_R_I(INS_adds, EA_8BYTE, REG_R8, REG_R9, -0xfff);
    theEmitter->emitIns_R_R_I(INS_adds, EA_8BYTE, REG_R8, REG_R9, 0x1000);
    theEmitter->emitIns_R_R_I(INS_adds, EA_8BYTE, REG_R8, REG_R9, 0xfff000);
    theEmitter->emitIns_R_R_I(INS_adds, EA_8BYTE, REG_R8, REG_R9, 0xfffffffffffff000LL);
    theEmitter->emitIns_R_R_I(INS_adds, EA_8BYTE, REG_R8, REG_R9, 0xffffffffff800000LL);

    theEmitter->emitIns_R_R_I(INS_adds, EA_4BYTE, REG_R8, REG_R9, 0); // == mov
    theEmitter->emitIns_R_R_I(INS_adds, EA_4BYTE, REG_R8, REG_R9, 1);
    theEmitter->emitIns_R_R_I(INS_adds, EA_4BYTE, REG_R8, REG_R9, -1);
    theEmitter->emitIns_R_R_I(INS_adds, EA_4BYTE, REG_R8, REG_R9, 0xfff);
    theEmitter->emitIns_R_R_I(INS_adds, EA_4BYTE, REG_R8, REG_R9, -0xfff);
    theEmitter->emitIns_R_R_I(INS_adds, EA_4BYTE, REG_R8, REG_R9, 0x1000);
    theEmitter->emitIns_R_R_I(INS_adds, EA_4BYTE, REG_R8, REG_R9, 0xfff000);
    theEmitter->emitIns_R_R_I(INS_adds, EA_4BYTE, REG_R8, REG_R9, 0xfffffffffffff000LL);
    theEmitter->emitIns_R_R_I(INS_adds, EA_4BYTE, REG_R8, REG_R9, 0xffffffffff800000LL);

    theEmitter->emitIns_R_R_I(INS_subs, EA_8BYTE, REG_R8, REG_R9, 0); // == mov
    theEmitter->emitIns_R_R_I(INS_subs, EA_8BYTE, REG_R8, REG_R9, 1);
    theEmitter->emitIns_R_R_I(INS_subs, EA_8BYTE, REG_R8, REG_R9, -1);
    theEmitter->emitIns_R_R_I(INS_subs, EA_8BYTE, REG_R8, REG_R9, 0xfff);
    theEmitter->emitIns_R_R_I(INS_subs, EA_8BYTE, REG_R8, REG_R9, -0xfff);
    theEmitter->emitIns_R_R_I(INS_subs, EA_8BYTE, REG_R8, REG_R9, 0x1000);
    theEmitter->emitIns_R_R_I(INS_subs, EA_8BYTE, REG_R8, REG_R9, 0xfff000);
    theEmitter->emitIns_R_R_I(INS_subs, EA_8BYTE, REG_R8, REG_R9, 0xfffffffffffff000LL);
    theEmitter->emitIns_R_R_I(INS_subs, EA_8BYTE, REG_R8, REG_R9, 0xffffffffff800000LL);

    theEmitter->emitIns_R_R_I(INS_subs, EA_4BYTE, REG_R8, REG_R9, 0); // == mov
    theEmitter->emitIns_R_R_I(INS_subs, EA_4BYTE, REG_R8, REG_R9, 1);
    theEmitter->emitIns_R_R_I(INS_subs, EA_4BYTE, REG_R8, REG_R9, -1);
    theEmitter->emitIns_R_R_I(INS_subs, EA_4BYTE, REG_R8, REG_R9, 0xfff);
    theEmitter->emitIns_R_R_I(INS_subs, EA_4BYTE, REG_R8, REG_R9, -0xfff);
    theEmitter->emitIns_R_R_I(INS_subs, EA_4BYTE, REG_R8, REG_R9, 0x1000);
    theEmitter->emitIns_R_R_I(INS_subs, EA_4BYTE, REG_R8, REG_R9, 0xfff000);
    theEmitter->emitIns_R_R_I(INS_subs, EA_4BYTE, REG_R8, REG_R9, 0xfffffffffffff000LL);
    theEmitter->emitIns_R_R_I(INS_subs, EA_4BYTE, REG_R8, REG_R9, 0xffffffffff800000LL);

#endif // ALL_ARM64_EMITTER_UNIT_TESTS

#ifdef ALL_ARM64_EMITTER_UNIT_TESTS
    //
    // R_R_I cmp/txt
    //

    // cmp
    theEmitter->emitIns_R_R_I(INS_cmp, EA_8BYTE, REG_R8, REG_R9, 0);
    theEmitter->emitIns_R_R_I(INS_cmp, EA_4BYTE, REG_R8, REG_R9, 0);

    // CMP (shifted register)
    theEmitter->emitIns_R_R_I(INS_cmp, EA_8BYTE, REG_R8, REG_R9, 31, INS_OPTS_LSL);
    theEmitter->emitIns_R_R_I(INS_cmp, EA_8BYTE, REG_R8, REG_R9, 32, INS_OPTS_LSR);
    theEmitter->emitIns_R_R_I(INS_cmp, EA_8BYTE, REG_R8, REG_R9, 33, INS_OPTS_ASR);

    theEmitter->emitIns_R_R_I(INS_cmp, EA_4BYTE, REG_R8, REG_R9, 21, INS_OPTS_LSL);
    theEmitter->emitIns_R_R_I(INS_cmp, EA_4BYTE, REG_R8, REG_R9, 22, INS_OPTS_LSR);
    theEmitter->emitIns_R_R_I(INS_cmp, EA_4BYTE, REG_R8, REG_R9, 23, INS_OPTS_ASR);

    // TST (shifted register)
    theEmitter->emitIns_R_R_I(INS_tst, EA_8BYTE, REG_R8, REG_R9, 31, INS_OPTS_LSL);
    theEmitter->emitIns_R_R_I(INS_tst, EA_8BYTE, REG_R8, REG_R9, 32, INS_OPTS_LSR);
    theEmitter->emitIns_R_R_I(INS_tst, EA_8BYTE, REG_R8, REG_R9, 33, INS_OPTS_ASR);
    theEmitter->emitIns_R_R_I(INS_tst, EA_8BYTE, REG_R8, REG_R9, 34, INS_OPTS_ROR);

    theEmitter->emitIns_R_R_I(INS_tst, EA_4BYTE, REG_R8, REG_R9, 21, INS_OPTS_LSL);
    theEmitter->emitIns_R_R_I(INS_tst, EA_4BYTE, REG_R8, REG_R9, 22, INS_OPTS_LSR);
    theEmitter->emitIns_R_R_I(INS_tst, EA_4BYTE, REG_R8, REG_R9, 23, INS_OPTS_ASR);
    theEmitter->emitIns_R_R_I(INS_tst, EA_4BYTE, REG_R8, REG_R9, 24, INS_OPTS_ROR);

    // CMP (extended register)
    theEmitter->emitIns_R_R_I(INS_cmp, EA_8BYTE, REG_R8, REG_R9, 0, INS_OPTS_UXTB);
    theEmitter->emitIns_R_R_I(INS_cmp, EA_8BYTE, REG_R8, REG_R9, 0, INS_OPTS_UXTH);
    theEmitter->emitIns_R_R_I(INS_cmp, EA_8BYTE, REG_R8, REG_R9, 0, INS_OPTS_UXTW); // "cmp x8, x9, UXTW"; msdis
                                                                                    // disassembles this "cmp x8,x9",
                                                                                    // which looks like an msdis issue.
    theEmitter->emitIns_R_R_I(INS_cmp, EA_8BYTE, REG_R8, REG_R9, 0, INS_OPTS_UXTX);

    theEmitter->emitIns_R_R_I(INS_cmp, EA_8BYTE, REG_R8, REG_R9, 0, INS_OPTS_SXTB);
    theEmitter->emitIns_R_R_I(INS_cmp, EA_8BYTE, REG_R8, REG_R9, 0, INS_OPTS_SXTH);
    theEmitter->emitIns_R_R_I(INS_cmp, EA_8BYTE, REG_R8, REG_R9, 0, INS_OPTS_SXTW);
    theEmitter->emitIns_R_R_I(INS_cmp, EA_8BYTE, REG_R8, REG_R9, 0, INS_OPTS_SXTX);

    // CMP 64-bit (extended register) and left shift
    theEmitter->emitIns_R_R_I(INS_cmp, EA_8BYTE, REG_R8, REG_R9, 1, INS_OPTS_UXTB);
    theEmitter->emitIns_R_R_I(INS_cmp, EA_8BYTE, REG_R8, REG_R9, 2, INS_OPTS_UXTH);
    theEmitter->emitIns_R_R_I(INS_cmp, EA_8BYTE, REG_R8, REG_R9, 3, INS_OPTS_UXTW);
    theEmitter->emitIns_R_R_I(INS_cmp, EA_8BYTE, REG_R8, REG_R9, 4, INS_OPTS_UXTX);

    theEmitter->emitIns_R_R_I(INS_cmp, EA_8BYTE, REG_R8, REG_R9, 1, INS_OPTS_SXTB);
    theEmitter->emitIns_R_R_I(INS_cmp, EA_8BYTE, REG_R8, REG_R9, 2, INS_OPTS_SXTH);
    theEmitter->emitIns_R_R_I(INS_cmp, EA_8BYTE, REG_R8, REG_R9, 3, INS_OPTS_SXTW);
    theEmitter->emitIns_R_R_I(INS_cmp, EA_8BYTE, REG_R8, REG_R9, 4, INS_OPTS_SXTX);

    // CMP 32-bit (extended register) and left shift
    theEmitter->emitIns_R_R_I(INS_cmp, EA_4BYTE, REG_R8, REG_R9, 0, INS_OPTS_UXTB);
    theEmitter->emitIns_R_R_I(INS_cmp, EA_4BYTE, REG_R8, REG_R9, 2, INS_OPTS_UXTH);
    theEmitter->emitIns_R_R_I(INS_cmp, EA_4BYTE, REG_R8, REG_R9, 4, INS_OPTS_UXTW);

    theEmitter->emitIns_R_R_I(INS_cmp, EA_4BYTE, REG_R8, REG_R9, 0, INS_OPTS_SXTB);
    theEmitter->emitIns_R_R_I(INS_cmp, EA_4BYTE, REG_R8, REG_R9, 2, INS_OPTS_SXTH);
    theEmitter->emitIns_R_R_I(INS_cmp, EA_4BYTE, REG_R8, REG_R9, 4, INS_OPTS_SXTW);

#endif // ALL_ARM64_EMITTER_UNIT_TESTS

#ifdef ALL_ARM64_EMITTER_UNIT_TESTS
    //
    // R_R_R
    //

    genDefineTempLabel(genCreateTempLabel());

    theEmitter->emitIns_R_R_R(INS_lsl, EA_8BYTE, REG_R8, REG_R9, REG_R10);
    theEmitter->emitIns_R_R_R(INS_lsr, EA_8BYTE, REG_R8, REG_R9, REG_R10);
    theEmitter->emitIns_R_R_R(INS_asr, EA_8BYTE, REG_R8, REG_R9, REG_R10);
    theEmitter->emitIns_R_R_R(INS_ror, EA_8BYTE, REG_R8, REG_R9, REG_R10);
    theEmitter->emitIns_R_R_R(INS_adc, EA_8BYTE, REG_R8, REG_R9, REG_R10);
    theEmitter->emitIns_R_R_R(INS_adcs, EA_8BYTE, REG_R8, REG_R9, REG_R10);
    theEmitter->emitIns_R_R_R(INS_sbc, EA_8BYTE, REG_R8, REG_R9, REG_R10);
    theEmitter->emitIns_R_R_R(INS_sbcs, EA_8BYTE, REG_R8, REG_R9, REG_R10);
    theEmitter->emitIns_R_R_R(INS_udiv, EA_8BYTE, REG_R8, REG_R9, REG_R10);
    theEmitter->emitIns_R_R_R(INS_sdiv, EA_8BYTE, REG_R8, REG_R9, REG_R10);
    theEmitter->emitIns_R_R_R(INS_mul, EA_8BYTE, REG_R8, REG_R9, REG_R10);
    theEmitter->emitIns_R_R_R(INS_mneg, EA_8BYTE, REG_R8, REG_R9, REG_R10);
    theEmitter->emitIns_R_R_R(INS_smull, EA_8BYTE, REG_R8, REG_R9, REG_R10);
    theEmitter->emitIns_R_R_R(INS_smnegl, EA_8BYTE, REG_R8, REG_R9, REG_R10);
    theEmitter->emitIns_R_R_R(INS_smulh, EA_8BYTE, REG_R8, REG_R9, REG_R10);
    theEmitter->emitIns_R_R_R(INS_umull, EA_8BYTE, REG_R8, REG_R9, REG_R10);
    theEmitter->emitIns_R_R_R(INS_umnegl, EA_8BYTE, REG_R8, REG_R9, REG_R10);
    theEmitter->emitIns_R_R_R(INS_umulh, EA_8BYTE, REG_R8, REG_R9, REG_R10);
    theEmitter->emitIns_R_R_R(INS_lslv, EA_8BYTE, REG_R8, REG_R9, REG_R10);
    theEmitter->emitIns_R_R_R(INS_lsrv, EA_8BYTE, REG_R8, REG_R9, REG_R10);
    theEmitter->emitIns_R_R_R(INS_asrv, EA_8BYTE, REG_R8, REG_R9, REG_R10);
    theEmitter->emitIns_R_R_R(INS_rorv, EA_8BYTE, REG_R8, REG_R9, REG_R10);

    theEmitter->emitIns_R_R_R(INS_lsl, EA_4BYTE, REG_R8, REG_R9, REG_R10);
    theEmitter->emitIns_R_R_R(INS_lsr, EA_4BYTE, REG_R8, REG_R9, REG_R10);
    theEmitter->emitIns_R_R_R(INS_asr, EA_4BYTE, REG_R8, REG_R9, REG_R10);
    theEmitter->emitIns_R_R_R(INS_ror, EA_4BYTE, REG_R8, REG_R9, REG_R10);
    theEmitter->emitIns_R_R_R(INS_adc, EA_4BYTE, REG_R8, REG_R9, REG_R10);
    theEmitter->emitIns_R_R_R(INS_adcs, EA_4BYTE, REG_R8, REG_R9, REG_R10);
    theEmitter->emitIns_R_R_R(INS_sbc, EA_4BYTE, REG_R8, REG_R9, REG_R10);
    theEmitter->emitIns_R_R_R(INS_sbcs, EA_4BYTE, REG_R8, REG_R9, REG_R10);
    theEmitter->emitIns_R_R_R(INS_udiv, EA_4BYTE, REG_R8, REG_R9, REG_R10);
    theEmitter->emitIns_R_R_R(INS_sdiv, EA_4BYTE, REG_R8, REG_R9, REG_R10);
    theEmitter->emitIns_R_R_R(INS_mul, EA_4BYTE, REG_R8, REG_R9, REG_R10);
    theEmitter->emitIns_R_R_R(INS_mneg, EA_4BYTE, REG_R8, REG_R9, REG_R10);
    theEmitter->emitIns_R_R_R(INS_smull, EA_4BYTE, REG_R8, REG_R9, REG_R10);
    theEmitter->emitIns_R_R_R(INS_smnegl, EA_4BYTE, REG_R8, REG_R9, REG_R10);
    theEmitter->emitIns_R_R_R(INS_smulh, EA_4BYTE, REG_R8, REG_R9, REG_R10);
    theEmitter->emitIns_R_R_R(INS_umull, EA_4BYTE, REG_R8, REG_R9, REG_R10);
    theEmitter->emitIns_R_R_R(INS_umnegl, EA_4BYTE, REG_R8, REG_R9, REG_R10);
    theEmitter->emitIns_R_R_R(INS_umulh, EA_4BYTE, REG_R8, REG_R9, REG_R10);
    theEmitter->emitIns_R_R_R(INS_lslv, EA_4BYTE, REG_R8, REG_R9, REG_R10);
    theEmitter->emitIns_R_R_R(INS_lsrv, EA_4BYTE, REG_R8, REG_R9, REG_R10);
    theEmitter->emitIns_R_R_R(INS_asrv, EA_4BYTE, REG_R8, REG_R9, REG_R10);
    theEmitter->emitIns_R_R_R(INS_rorv, EA_4BYTE, REG_R8, REG_R9, REG_R10);

#endif // ALL_ARM64_EMITTER_UNIT_TESTS

#ifdef ALL_ARM64_EMITTER_UNIT_TESTS
    //
    // ARMv8.1 LSE Atomics
    //
    genDefineTempLabel(genCreateTempLabel());

    theEmitter->emitIns_R_R_R(INS_casb, EA_4BYTE, REG_R8, REG_R9, REG_R10);
    theEmitter->emitIns_R_R_R(INS_casab, EA_4BYTE, REG_R8, REG_R9, REG_R10);
    theEmitter->emitIns_R_R_R(INS_casalb, EA_4BYTE, REG_R8, REG_R9, REG_R10);
    theEmitter->emitIns_R_R_R(INS_caslb, EA_4BYTE, REG_R8, REG_R9, REG_R10);
    theEmitter->emitIns_R_R_R(INS_cash, EA_4BYTE, REG_R8, REG_R9, REG_R10);
    theEmitter->emitIns_R_R_R(INS_casah, EA_4BYTE, REG_R8, REG_R9, REG_R10);
    theEmitter->emitIns_R_R_R(INS_casalh, EA_4BYTE, REG_R8, REG_R9, REG_R10);
    theEmitter->emitIns_R_R_R(INS_caslh, EA_4BYTE, REG_R8, REG_R9, REG_R10);
    theEmitter->emitIns_R_R_R(INS_cas, EA_4BYTE, REG_R8, REG_R9, REG_R10);
    theEmitter->emitIns_R_R_R(INS_casa, EA_4BYTE, REG_R8, REG_R9, REG_R10);
    theEmitter->emitIns_R_R_R(INS_casal, EA_4BYTE, REG_R8, REG_R9, REG_R10);
    theEmitter->emitIns_R_R_R(INS_casl, EA_4BYTE, REG_R8, REG_R9, REG_R10);
    theEmitter->emitIns_R_R_R(INS_cas, EA_8BYTE, REG_R8, REG_R9, REG_R10);
    theEmitter->emitIns_R_R_R(INS_casa, EA_8BYTE, REG_R8, REG_R9, REG_R10);
    theEmitter->emitIns_R_R_R(INS_casal, EA_8BYTE, REG_R8, REG_R9, REG_R10);
    theEmitter->emitIns_R_R_R(INS_casl, EA_8BYTE, REG_R8, REG_R9, REG_R10);
    theEmitter->emitIns_R_R_R(INS_ldaddb, EA_4BYTE, REG_R8, REG_R9, REG_R10);
    theEmitter->emitIns_R_R_R(INS_ldaddab, EA_4BYTE, REG_R8, REG_R9, REG_R10);
    theEmitter->emitIns_R_R_R(INS_ldaddalb, EA_4BYTE, REG_R8, REG_R9, REG_R10);
    theEmitter->emitIns_R_R_R(INS_ldaddlb, EA_4BYTE, REG_R8, REG_R9, REG_R10);
    theEmitter->emitIns_R_R_R(INS_ldaddh, EA_4BYTE, REG_R8, REG_R9, REG_R10);
    theEmitter->emitIns_R_R_R(INS_ldaddah, EA_4BYTE, REG_R8, REG_R9, REG_R10);
    theEmitter->emitIns_R_R_R(INS_ldaddalh, EA_4BYTE, REG_R8, REG_R9, REG_R10);
    theEmitter->emitIns_R_R_R(INS_ldaddlh, EA_4BYTE, REG_R8, REG_R9, REG_R10);
    theEmitter->emitIns_R_R_R(INS_ldadd, EA_4BYTE, REG_R8, REG_R9, REG_R10);
    theEmitter->emitIns_R_R_R(INS_ldadda, EA_4BYTE, REG_R8, REG_R9, REG_R10);
    theEmitter->emitIns_R_R_R(INS_ldaddal, EA_4BYTE, REG_R8, REG_R9, REG_R10);
    theEmitter->emitIns_R_R_R(INS_ldaddl, EA_4BYTE, REG_R8, REG_R9, REG_R10);
    theEmitter->emitIns_R_R_R(INS_ldadd, EA_8BYTE, REG_R8, REG_R9, REG_R10);
    theEmitter->emitIns_R_R_R(INS_ldadda, EA_8BYTE, REG_R8, REG_R9, REG_R10);
    theEmitter->emitIns_R_R_R(INS_ldaddal, EA_8BYTE, REG_R8, REG_R9, REG_R10);
    theEmitter->emitIns_R_R_R(INS_ldaddl, EA_8BYTE, REG_R8, REG_R9, REG_R10);
    theEmitter->emitIns_R_R_R(INS_swpb, EA_4BYTE, REG_R8, REG_R9, REG_R10);
    theEmitter->emitIns_R_R_R(INS_swpab, EA_4BYTE, REG_R8, REG_R9, REG_R10);
    theEmitter->emitIns_R_R_R(INS_swpalb, EA_4BYTE, REG_R8, REG_R9, REG_R10);
    theEmitter->emitIns_R_R_R(INS_swplb, EA_4BYTE, REG_R8, REG_R9, REG_R10);
    theEmitter->emitIns_R_R_R(INS_swph, EA_4BYTE, REG_R8, REG_R9, REG_R10);
    theEmitter->emitIns_R_R_R(INS_swpah, EA_4BYTE, REG_R8, REG_R9, REG_R10);
    theEmitter->emitIns_R_R_R(INS_swpalh, EA_4BYTE, REG_R8, REG_R9, REG_R10);
    theEmitter->emitIns_R_R_R(INS_swplh, EA_4BYTE, REG_R8, REG_R9, REG_R10);
    theEmitter->emitIns_R_R_R(INS_swp, EA_4BYTE, REG_R8, REG_R9, REG_R10);
    theEmitter->emitIns_R_R_R(INS_swpa, EA_4BYTE, REG_R8, REG_R9, REG_R10);
    theEmitter->emitIns_R_R_R(INS_swpal, EA_4BYTE, REG_R8, REG_R9, REG_R10);
    theEmitter->emitIns_R_R_R(INS_swpl, EA_4BYTE, REG_R8, REG_R9, REG_R10);
    theEmitter->emitIns_R_R_R(INS_swp, EA_8BYTE, REG_R8, REG_R9, REG_R10);
    theEmitter->emitIns_R_R_R(INS_swpa, EA_8BYTE, REG_R8, REG_R9, REG_R10);
    theEmitter->emitIns_R_R_R(INS_swpal, EA_8BYTE, REG_R8, REG_R9, REG_R10);
    theEmitter->emitIns_R_R_R(INS_swpl, EA_8BYTE, REG_R8, REG_R9, REG_R10);

    theEmitter->emitIns_R_R(INS_staddb, EA_4BYTE, REG_R8, REG_R10);
    theEmitter->emitIns_R_R(INS_staddlb, EA_4BYTE, REG_R8, REG_R10);
    theEmitter->emitIns_R_R(INS_staddh, EA_4BYTE, REG_R8, REG_R10);
    theEmitter->emitIns_R_R(INS_staddlh, EA_4BYTE, REG_R8, REG_R10);
    theEmitter->emitIns_R_R(INS_stadd, EA_4BYTE, REG_R8, REG_R10);
    theEmitter->emitIns_R_R(INS_staddl, EA_4BYTE, REG_R8, REG_R10);
    theEmitter->emitIns_R_R(INS_stadd, EA_8BYTE, REG_R8, REG_R10);
    theEmitter->emitIns_R_R(INS_staddl, EA_8BYTE, REG_R8, REG_R10);
#endif // ALL_ARM64_EMITTER_UNIT_TESTS

#ifdef ALL_ARM64_EMITTER_UNIT_TESTS
    //
    // R_R_I_I
    //

    genDefineTempLabel(genCreateTempLabel());

    theEmitter->emitIns_R_R_I_I(INS_sbfm, EA_8BYTE, REG_R2, REG_R3, 4, 39);
    theEmitter->emitIns_R_R_I_I(INS_bfm, EA_8BYTE, REG_R1, REG_R5, 20, 23);
    theEmitter->emitIns_R_R_I_I(INS_ubfm, EA_8BYTE, REG_R8, REG_R9, 36, 7);

    theEmitter->emitIns_R_R_I_I(INS_sbfiz, EA_8BYTE, REG_R2, REG_R3, 7, 37);
    theEmitter->emitIns_R_R_I_I(INS_bfi, EA_8BYTE, REG_R1, REG_R5, 23, 21);
    theEmitter->emitIns_R_R_I_I(INS_ubfiz, EA_8BYTE, REG_R8, REG_R9, 39, 5);

    theEmitter->emitIns_R_R_I_I(INS_sbfx, EA_8BYTE, REG_R2, REG_R3, 10, 24);
    theEmitter->emitIns_R_R_I_I(INS_bfxil, EA_8BYTE, REG_R1, REG_R5, 26, 16);
    theEmitter->emitIns_R_R_I_I(INS_ubfx, EA_8BYTE, REG_R8, REG_R9, 42, 8);

    theEmitter->emitIns_R_R_I_I(INS_sbfm, EA_4BYTE, REG_R2, REG_R3, 4, 19);
    theEmitter->emitIns_R_R_I_I(INS_bfm, EA_4BYTE, REG_R1, REG_R5, 10, 13);
    theEmitter->emitIns_R_R_I_I(INS_ubfm, EA_4BYTE, REG_R8, REG_R9, 16, 7);

    theEmitter->emitIns_R_R_I_I(INS_sbfiz, EA_4BYTE, REG_R2, REG_R3, 5, 17);
    theEmitter->emitIns_R_R_I_I(INS_bfi, EA_4BYTE, REG_R1, REG_R5, 13, 11);
    theEmitter->emitIns_R_R_I_I(INS_ubfiz, EA_4BYTE, REG_R8, REG_R9, 19, 5);

    theEmitter->emitIns_R_R_I_I(INS_sbfx, EA_4BYTE, REG_R2, REG_R3, 3, 14);
    theEmitter->emitIns_R_R_I_I(INS_bfxil, EA_4BYTE, REG_R1, REG_R5, 11, 9);
    theEmitter->emitIns_R_R_I_I(INS_ubfx, EA_4BYTE, REG_R8, REG_R9, 22, 8);

#endif // ALL_ARM64_EMITTER_UNIT_TESTS

#ifdef ALL_ARM64_EMITTER_UNIT_TESTS
    //
    // R_R_R_I
    //

    genDefineTempLabel(genCreateTempLabel());

    // ADD (extended register)
    theEmitter->emitIns_R_R_R_I(INS_add, EA_8BYTE, REG_R8, REG_R9, REG_R10, 0, INS_OPTS_UXTB);
    theEmitter->emitIns_R_R_R_I(INS_add, EA_8BYTE, REG_R8, REG_R9, REG_R10, 0, INS_OPTS_UXTH);
    theEmitter->emitIns_R_R_R_I(INS_add, EA_8BYTE, REG_R8, REG_R9, REG_R10, 0, INS_OPTS_UXTW);
    theEmitter->emitIns_R_R_R_I(INS_add, EA_8BYTE, REG_R8, REG_R9, REG_R10, 0, INS_OPTS_UXTX);
    theEmitter->emitIns_R_R_R_I(INS_add, EA_8BYTE, REG_R8, REG_R9, REG_R10, 0, INS_OPTS_SXTB);
    theEmitter->emitIns_R_R_R_I(INS_add, EA_8BYTE, REG_R8, REG_R9, REG_R10, 0, INS_OPTS_SXTH);
    theEmitter->emitIns_R_R_R_I(INS_add, EA_8BYTE, REG_R8, REG_R9, REG_R10, 0, INS_OPTS_SXTW);
    theEmitter->emitIns_R_R_R_I(INS_add, EA_8BYTE, REG_R8, REG_R9, REG_R10, 0, INS_OPTS_SXTX);

    // ADD (extended register) and left shift
    theEmitter->emitIns_R_R_R_I(INS_add, EA_8BYTE, REG_R8, REG_R9, REG_R10, 4, INS_OPTS_UXTB);
    theEmitter->emitIns_R_R_R_I(INS_add, EA_8BYTE, REG_R8, REG_R9, REG_R10, 4, INS_OPTS_UXTH);
    theEmitter->emitIns_R_R_R_I(INS_add, EA_8BYTE, REG_R8, REG_R9, REG_R10, 4, INS_OPTS_UXTW);
    theEmitter->emitIns_R_R_R_I(INS_add, EA_8BYTE, REG_R8, REG_R9, REG_R10, 4, INS_OPTS_UXTX);
    theEmitter->emitIns_R_R_R_I(INS_add, EA_8BYTE, REG_R8, REG_R9, REG_R10, 4, INS_OPTS_SXTB);
    theEmitter->emitIns_R_R_R_I(INS_add, EA_8BYTE, REG_R8, REG_R9, REG_R10, 4, INS_OPTS_SXTH);
    theEmitter->emitIns_R_R_R_I(INS_add, EA_8BYTE, REG_R8, REG_R9, REG_R10, 4, INS_OPTS_SXTW);
    theEmitter->emitIns_R_R_R_I(INS_add, EA_8BYTE, REG_R8, REG_R9, REG_R10, 4, INS_OPTS_SXTX);

    // ADD (shifted register)
    theEmitter->emitIns_R_R_R_I(INS_add, EA_8BYTE, REG_R8, REG_R9, REG_R10, 0);
    theEmitter->emitIns_R_R_R_I(INS_add, EA_8BYTE, REG_R8, REG_R9, REG_R10, 31, INS_OPTS_LSL);
    theEmitter->emitIns_R_R_R_I(INS_add, EA_8BYTE, REG_R8, REG_R9, REG_R10, 32, INS_OPTS_LSR);
    theEmitter->emitIns_R_R_R_I(INS_add, EA_8BYTE, REG_R8, REG_R9, REG_R10, 33, INS_OPTS_ASR);

    // EXTR (extract field from register pair)
    theEmitter->emitIns_R_R_R_I(INS_extr, EA_8BYTE, REG_R8, REG_R9, REG_R10, 1);
    theEmitter->emitIns_R_R_R_I(INS_extr, EA_8BYTE, REG_R8, REG_R9, REG_R10, 31);
    theEmitter->emitIns_R_R_R_I(INS_extr, EA_8BYTE, REG_R8, REG_R9, REG_R10, 32);
    theEmitter->emitIns_R_R_R_I(INS_extr, EA_8BYTE, REG_R8, REG_R9, REG_R10, 63);

    theEmitter->emitIns_R_R_R_I(INS_extr, EA_4BYTE, REG_R8, REG_R9, REG_R10, 1);
    theEmitter->emitIns_R_R_R_I(INS_extr, EA_4BYTE, REG_R8, REG_R9, REG_R10, 31);

    // SUB (extended register)
    theEmitter->emitIns_R_R_R_I(INS_sub, EA_4BYTE, REG_R8, REG_R9, REG_R10, 0, INS_OPTS_UXTB);
    theEmitter->emitIns_R_R_R_I(INS_sub, EA_4BYTE, REG_R8, REG_R9, REG_R10, 0, INS_OPTS_UXTH);
    theEmitter->emitIns_R_R_R_I(INS_sub, EA_4BYTE, REG_R8, REG_R9, REG_R10, 0, INS_OPTS_UXTW);
    theEmitter->emitIns_R_R_R_I(INS_sub, EA_4BYTE, REG_R8, REG_R9, REG_R10, 0, INS_OPTS_UXTX);
    theEmitter->emitIns_R_R_R_I(INS_sub, EA_4BYTE, REG_R8, REG_R9, REG_R10, 0, INS_OPTS_SXTB);
    theEmitter->emitIns_R_R_R_I(INS_sub, EA_4BYTE, REG_R8, REG_R9, REG_R10, 0, INS_OPTS_SXTH);
    theEmitter->emitIns_R_R_R_I(INS_sub, EA_4BYTE, REG_R8, REG_R9, REG_R10, 0, INS_OPTS_SXTW);
    theEmitter->emitIns_R_R_R_I(INS_sub, EA_4BYTE, REG_R8, REG_R9, REG_R10, 0, INS_OPTS_SXTX);

    // SUB (extended register) and left shift
    theEmitter->emitIns_R_R_R_I(INS_sub, EA_4BYTE, REG_R8, REG_R9, REG_R10, 4, INS_OPTS_UXTB);
    theEmitter->emitIns_R_R_R_I(INS_sub, EA_4BYTE, REG_R8, REG_R9, REG_R10, 4, INS_OPTS_UXTH);
    theEmitter->emitIns_R_R_R_I(INS_sub, EA_4BYTE, REG_R8, REG_R9, REG_R10, 4, INS_OPTS_UXTW);
    theEmitter->emitIns_R_R_R_I(INS_sub, EA_4BYTE, REG_R8, REG_R9, REG_R10, 4, INS_OPTS_UXTX);
    theEmitter->emitIns_R_R_R_I(INS_sub, EA_4BYTE, REG_R8, REG_R9, REG_R10, 4, INS_OPTS_SXTB);
    theEmitter->emitIns_R_R_R_I(INS_sub, EA_4BYTE, REG_R8, REG_R9, REG_R10, 4, INS_OPTS_SXTH);
    theEmitter->emitIns_R_R_R_I(INS_sub, EA_4BYTE, REG_R8, REG_R9, REG_R10, 4, INS_OPTS_SXTW);
    theEmitter->emitIns_R_R_R_I(INS_sub, EA_4BYTE, REG_R8, REG_R9, REG_R10, 4, INS_OPTS_SXTX);

    // SUB (shifted register)
    theEmitter->emitIns_R_R_R_I(INS_sub, EA_4BYTE, REG_R8, REG_R9, REG_R10, 0);
    theEmitter->emitIns_R_R_R_I(INS_sub, EA_4BYTE, REG_R8, REG_R9, REG_R10, 27, INS_OPTS_LSL);
    theEmitter->emitIns_R_R_R_I(INS_sub, EA_4BYTE, REG_R8, REG_R9, REG_R10, 28, INS_OPTS_LSR);
    theEmitter->emitIns_R_R_R_I(INS_sub, EA_4BYTE, REG_R8, REG_R9, REG_R10, 29, INS_OPTS_ASR);

    // bit operations
    theEmitter->emitIns_R_R_R_I(INS_and, EA_8BYTE, REG_R8, REG_R9, REG_R10, 0);
    theEmitter->emitIns_R_R_R_I(INS_ands, EA_8BYTE, REG_R8, REG_R9, REG_R10, 0);
    theEmitter->emitIns_R_R_R_I(INS_eor, EA_8BYTE, REG_R8, REG_R9, REG_R10, 0);
    theEmitter->emitIns_R_R_R_I(INS_orr, EA_8BYTE, REG_R8, REG_R9, REG_R10, 0);
    theEmitter->emitIns_R_R_R_I(INS_bic, EA_8BYTE, REG_R8, REG_R9, REG_R10, 0);
    theEmitter->emitIns_R_R_R_I(INS_bics, EA_8BYTE, REG_R8, REG_R9, REG_R10, 0);
    theEmitter->emitIns_R_R_R_I(INS_eon, EA_8BYTE, REG_R8, REG_R9, REG_R10, 0);
    theEmitter->emitIns_R_R_R_I(INS_orn, EA_8BYTE, REG_R8, REG_R9, REG_R10, 0);

    theEmitter->emitIns_R_R_R_I(INS_and, EA_8BYTE, REG_R8, REG_R9, REG_R10, 1, INS_OPTS_LSL);
    theEmitter->emitIns_R_R_R_I(INS_ands, EA_8BYTE, REG_R8, REG_R9, REG_R10, 2, INS_OPTS_LSR);
    theEmitter->emitIns_R_R_R_I(INS_eor, EA_8BYTE, REG_R8, REG_R9, REG_R10, 3, INS_OPTS_ASR);
    theEmitter->emitIns_R_R_R_I(INS_orr, EA_8BYTE, REG_R8, REG_R9, REG_R10, 4, INS_OPTS_ROR);
    theEmitter->emitIns_R_R_R_I(INS_bic, EA_8BYTE, REG_R8, REG_R9, REG_R10, 5, INS_OPTS_LSL);
    theEmitter->emitIns_R_R_R_I(INS_bics, EA_8BYTE, REG_R8, REG_R9, REG_R10, 6, INS_OPTS_LSR);
    theEmitter->emitIns_R_R_R_I(INS_eon, EA_8BYTE, REG_R8, REG_R9, REG_R10, 7, INS_OPTS_ASR);
    theEmitter->emitIns_R_R_R_I(INS_orn, EA_8BYTE, REG_R8, REG_R9, REG_R10, 8, INS_OPTS_ROR);

    theEmitter->emitIns_R_R_R_I(INS_and, EA_4BYTE, REG_R8, REG_R9, REG_R10, 0);
    theEmitter->emitIns_R_R_R_I(INS_ands, EA_4BYTE, REG_R8, REG_R9, REG_R10, 0);
    theEmitter->emitIns_R_R_R_I(INS_eor, EA_4BYTE, REG_R8, REG_R9, REG_R10, 0);
    theEmitter->emitIns_R_R_R_I(INS_orr, EA_4BYTE, REG_R8, REG_R9, REG_R10, 0);
    theEmitter->emitIns_R_R_R_I(INS_bic, EA_4BYTE, REG_R8, REG_R9, REG_R10, 0);
    theEmitter->emitIns_R_R_R_I(INS_bics, EA_4BYTE, REG_R8, REG_R9, REG_R10, 0);
    theEmitter->emitIns_R_R_R_I(INS_eon, EA_4BYTE, REG_R8, REG_R9, REG_R10, 0);
    theEmitter->emitIns_R_R_R_I(INS_orn, EA_4BYTE, REG_R8, REG_R9, REG_R10, 0);

    theEmitter->emitIns_R_R_R_I(INS_and, EA_4BYTE, REG_R8, REG_R9, REG_R10, 1, INS_OPTS_LSL);
    theEmitter->emitIns_R_R_R_I(INS_ands, EA_4BYTE, REG_R8, REG_R9, REG_R10, 2, INS_OPTS_LSR);
    theEmitter->emitIns_R_R_R_I(INS_eor, EA_4BYTE, REG_R8, REG_R9, REG_R10, 3, INS_OPTS_ASR);
    theEmitter->emitIns_R_R_R_I(INS_orr, EA_4BYTE, REG_R8, REG_R9, REG_R10, 4, INS_OPTS_ROR);
    theEmitter->emitIns_R_R_R_I(INS_bic, EA_4BYTE, REG_R8, REG_R9, REG_R10, 5, INS_OPTS_LSL);
    theEmitter->emitIns_R_R_R_I(INS_bics, EA_4BYTE, REG_R8, REG_R9, REG_R10, 6, INS_OPTS_LSR);
    theEmitter->emitIns_R_R_R_I(INS_eon, EA_4BYTE, REG_R8, REG_R9, REG_R10, 7, INS_OPTS_ASR);
    theEmitter->emitIns_R_R_R_I(INS_orn, EA_4BYTE, REG_R8, REG_R9, REG_R10, 8, INS_OPTS_ROR);

#endif // ALL_ARM64_EMITTER_UNIT_TESTS

#ifdef ALL_ARM64_EMITTER_UNIT_TESTS
    //
    // R_R_R_I  -- load/store pair
    //

    theEmitter->emitIns_R_R_R_I(INS_ldnp, EA_8BYTE, REG_R8, REG_R9, REG_R10, 0);
    theEmitter->emitIns_R_R_R_I(INS_stnp, EA_8BYTE, REG_R8, REG_R9, REG_R10, 0);
    theEmitter->emitIns_R_R_R_I(INS_ldnp, EA_8BYTE, REG_R8, REG_R9, REG_R10, 8);
    theEmitter->emitIns_R_R_R_I(INS_stnp, EA_8BYTE, REG_R8, REG_R9, REG_R10, 8);

    theEmitter->emitIns_R_R_R_I(INS_ldnp, EA_4BYTE, REG_R8, REG_R9, REG_SP, 0);
    theEmitter->emitIns_R_R_R_I(INS_stnp, EA_4BYTE, REG_R8, REG_R9, REG_SP, 0);
    theEmitter->emitIns_R_R_R_I(INS_ldnp, EA_4BYTE, REG_R8, REG_R9, REG_SP, 8);
    theEmitter->emitIns_R_R_R_I(INS_stnp, EA_4BYTE, REG_R8, REG_R9, REG_SP, 8);

    theEmitter->emitIns_R_R_R_I(INS_ldp, EA_8BYTE, REG_R8, REG_R9, REG_R10, 0);
    theEmitter->emitIns_R_R_R_I(INS_stp, EA_8BYTE, REG_R8, REG_R9, REG_R10, 0);
    theEmitter->emitIns_R_R_R_I(INS_ldp, EA_8BYTE, REG_R8, REG_R9, REG_R10, 16);
    theEmitter->emitIns_R_R_R_I(INS_stp, EA_8BYTE, REG_R8, REG_R9, REG_R10, 16);
    theEmitter->emitIns_R_R_R_I(INS_ldp, EA_8BYTE, REG_R8, REG_R9, REG_R10, 16, INS_OPTS_POST_INDEX);
    theEmitter->emitIns_R_R_R_I(INS_stp, EA_8BYTE, REG_R8, REG_R9, REG_R10, 16, INS_OPTS_POST_INDEX);
    theEmitter->emitIns_R_R_R_I(INS_ldp, EA_8BYTE, REG_R8, REG_R9, REG_R10, 16, INS_OPTS_PRE_INDEX);
    theEmitter->emitIns_R_R_R_I(INS_stp, EA_8BYTE, REG_R8, REG_R9, REG_R10, 16, INS_OPTS_PRE_INDEX);

    theEmitter->emitIns_R_R_R_I(INS_ldp, EA_4BYTE, REG_R8, REG_R9, REG_SP, 0);
    theEmitter->emitIns_R_R_R_I(INS_stp, EA_4BYTE, REG_R8, REG_R9, REG_SP, 0);
    theEmitter->emitIns_R_R_R_I(INS_ldp, EA_4BYTE, REG_R8, REG_R9, REG_SP, 16);
    theEmitter->emitIns_R_R_R_I(INS_stp, EA_4BYTE, REG_R8, REG_R9, REG_SP, 16);
    theEmitter->emitIns_R_R_R_I(INS_ldp, EA_4BYTE, REG_R8, REG_R9, REG_R10, 16, INS_OPTS_POST_INDEX);
    theEmitter->emitIns_R_R_R_I(INS_stp, EA_4BYTE, REG_R8, REG_R9, REG_R10, 16, INS_OPTS_POST_INDEX);
    theEmitter->emitIns_R_R_R_I(INS_ldp, EA_4BYTE, REG_R8, REG_R9, REG_R10, 16, INS_OPTS_PRE_INDEX);
    theEmitter->emitIns_R_R_R_I(INS_stp, EA_4BYTE, REG_R8, REG_R9, REG_R10, 16, INS_OPTS_PRE_INDEX);

    theEmitter->emitIns_R_R_R_I(INS_ldpsw, EA_4BYTE, REG_R8, REG_R9, REG_R10, 0);
    theEmitter->emitIns_R_R_R_I(INS_ldpsw, EA_4BYTE, REG_R8, REG_R9, REG_R10, 16);
    theEmitter->emitIns_R_R_R_I(INS_ldpsw, EA_4BYTE, REG_R8, REG_R9, REG_R10, 16, INS_OPTS_POST_INDEX);
    theEmitter->emitIns_R_R_R_I(INS_ldpsw, EA_4BYTE, REG_R8, REG_R9, REG_R10, 16, INS_OPTS_PRE_INDEX);

    // SP and ZR tests
    theEmitter->emitIns_R_R_R_I(INS_ldp, EA_8BYTE, REG_ZR, REG_R1, REG_SP, 0);
    theEmitter->emitIns_R_R_R_I(INS_ldp, EA_8BYTE, REG_R0, REG_ZR, REG_SP, 16);
    theEmitter->emitIns_R_R_R_I(INS_stp, EA_8BYTE, REG_ZR, REG_R1, REG_SP, 0);
    theEmitter->emitIns_R_R_R_I(INS_stp, EA_8BYTE, REG_R0, REG_ZR, REG_SP, 16);
    theEmitter->emitIns_R_R_R_I(INS_stp, EA_8BYTE, REG_ZR, REG_ZR, REG_SP, 16, INS_OPTS_POST_INDEX);
    theEmitter->emitIns_R_R_R_I(INS_stp, EA_8BYTE, REG_ZR, REG_ZR, REG_R8, 16, INS_OPTS_PRE_INDEX);

#endif // ALL_ARM64_EMITTER_UNIT_TESTS

#ifdef ALL_ARM64_EMITTER_UNIT_TESTS
    //
    // R_R_R_Ext    -- load/store shifted/extend
    //

    genDefineTempLabel(genCreateTempLabel());

    // LDR (register)
    theEmitter->emitIns_R_R_R_Ext(INS_ldr, EA_8BYTE, REG_R8, REG_SP, REG_R9);
    theEmitter->emitIns_R_R_R_Ext(INS_ldr, EA_8BYTE, REG_R8, REG_SP, REG_R9, INS_OPTS_LSL);
    theEmitter->emitIns_R_R_R_Ext(INS_ldr, EA_8BYTE, REG_R8, REG_SP, REG_R9, INS_OPTS_LSL, 3);
    theEmitter->emitIns_R_R_R_Ext(INS_ldr, EA_8BYTE, REG_R8, REG_SP, REG_R9, INS_OPTS_SXTW);
    theEmitter->emitIns_R_R_R_Ext(INS_ldr, EA_8BYTE, REG_R8, REG_SP, REG_R9, INS_OPTS_SXTW, 3);
    theEmitter->emitIns_R_R_R_Ext(INS_ldr, EA_8BYTE, REG_R8, REG_SP, REG_R9, INS_OPTS_UXTW);
    theEmitter->emitIns_R_R_R_Ext(INS_ldr, EA_8BYTE, REG_R8, REG_SP, REG_R9, INS_OPTS_UXTW, 3);
    theEmitter->emitIns_R_R_R_Ext(INS_ldr, EA_8BYTE, REG_R8, REG_SP, REG_R9, INS_OPTS_SXTX);
    theEmitter->emitIns_R_R_R_Ext(INS_ldr, EA_8BYTE, REG_R8, REG_SP, REG_R9, INS_OPTS_SXTX, 3);
    theEmitter->emitIns_R_R_R_Ext(INS_ldr, EA_8BYTE, REG_R8, REG_SP, REG_R9, INS_OPTS_UXTX);
    theEmitter->emitIns_R_R_R_Ext(INS_ldr, EA_8BYTE, REG_R8, REG_SP, REG_R9, INS_OPTS_UXTX, 3);

    theEmitter->emitIns_R_R_R_Ext(INS_ldr, EA_4BYTE, REG_R8, REG_SP, REG_R9);
    theEmitter->emitIns_R_R_R_Ext(INS_ldr, EA_4BYTE, REG_R8, REG_SP, REG_R9, INS_OPTS_LSL);
    theEmitter->emitIns_R_R_R_Ext(INS_ldr, EA_4BYTE, REG_R8, REG_SP, REG_R9, INS_OPTS_LSL, 2);
    theEmitter->emitIns_R_R_R_Ext(INS_ldr, EA_4BYTE, REG_R8, REG_SP, REG_R9, INS_OPTS_SXTW);
    theEmitter->emitIns_R_R_R_Ext(INS_ldr, EA_4BYTE, REG_R8, REG_SP, REG_R9, INS_OPTS_SXTW, 2);
    theEmitter->emitIns_R_R_R_Ext(INS_ldr, EA_4BYTE, REG_R8, REG_SP, REG_R9, INS_OPTS_UXTW);
    theEmitter->emitIns_R_R_R_Ext(INS_ldr, EA_4BYTE, REG_R8, REG_SP, REG_R9, INS_OPTS_UXTW, 2);
    theEmitter->emitIns_R_R_R_Ext(INS_ldr, EA_4BYTE, REG_R8, REG_SP, REG_R9, INS_OPTS_SXTX);
    theEmitter->emitIns_R_R_R_Ext(INS_ldr, EA_4BYTE, REG_R8, REG_SP, REG_R9, INS_OPTS_SXTX, 2);
    theEmitter->emitIns_R_R_R_Ext(INS_ldr, EA_4BYTE, REG_R8, REG_SP, REG_R9, INS_OPTS_UXTX);
    theEmitter->emitIns_R_R_R_Ext(INS_ldr, EA_4BYTE, REG_R8, REG_SP, REG_R9, INS_OPTS_UXTX, 2);

    theEmitter->emitIns_R_R_R_Ext(INS_ldrh, EA_2BYTE, REG_R8, REG_SP, REG_R9);
    theEmitter->emitIns_R_R_R_Ext(INS_ldrh, EA_2BYTE, REG_R8, REG_SP, REG_R9, INS_OPTS_LSL);
    theEmitter->emitIns_R_R_R_Ext(INS_ldrh, EA_2BYTE, REG_R8, REG_SP, REG_R9, INS_OPTS_LSL, 1);
    theEmitter->emitIns_R_R_R_Ext(INS_ldrh, EA_2BYTE, REG_R8, REG_SP, REG_R9, INS_OPTS_SXTW);
    theEmitter->emitIns_R_R_R_Ext(INS_ldrh, EA_2BYTE, REG_R8, REG_SP, REG_R9, INS_OPTS_SXTW, 1);
    theEmitter->emitIns_R_R_R_Ext(INS_ldrh, EA_2BYTE, REG_R8, REG_SP, REG_R9, INS_OPTS_UXTW);
    theEmitter->emitIns_R_R_R_Ext(INS_ldrh, EA_2BYTE, REG_R8, REG_SP, REG_R9, INS_OPTS_UXTW, 1);
    theEmitter->emitIns_R_R_R_Ext(INS_ldrh, EA_2BYTE, REG_R8, REG_SP, REG_R9, INS_OPTS_SXTX);
    theEmitter->emitIns_R_R_R_Ext(INS_ldrh, EA_2BYTE, REG_R8, REG_SP, REG_R9, INS_OPTS_SXTX, 1);
    theEmitter->emitIns_R_R_R_Ext(INS_ldrh, EA_2BYTE, REG_R8, REG_SP, REG_R9, INS_OPTS_UXTX);
    theEmitter->emitIns_R_R_R_Ext(INS_ldrh, EA_2BYTE, REG_R8, REG_SP, REG_R9, INS_OPTS_UXTX, 1);

    theEmitter->emitIns_R_R_R_Ext(INS_ldrb, EA_1BYTE, REG_R8, REG_SP, REG_R9);
    theEmitter->emitIns_R_R_R_Ext(INS_ldrb, EA_1BYTE, REG_R8, REG_SP, REG_R9, INS_OPTS_SXTW);
    theEmitter->emitIns_R_R_R_Ext(INS_ldrb, EA_1BYTE, REG_R8, REG_SP, REG_R9, INS_OPTS_UXTW);
    theEmitter->emitIns_R_R_R_Ext(INS_ldrb, EA_1BYTE, REG_R8, REG_SP, REG_R9, INS_OPTS_SXTX);
    theEmitter->emitIns_R_R_R_Ext(INS_ldrb, EA_1BYTE, REG_R8, REG_SP, REG_R9, INS_OPTS_UXTX);

    theEmitter->emitIns_R_R_R_Ext(INS_ldrsw, EA_4BYTE, REG_R8, REG_SP, REG_R9);
    theEmitter->emitIns_R_R_R_Ext(INS_ldrsw, EA_4BYTE, REG_R8, REG_SP, REG_R9, INS_OPTS_LSL);
    theEmitter->emitIns_R_R_R_Ext(INS_ldrsw, EA_4BYTE, REG_R8, REG_SP, REG_R9, INS_OPTS_LSL, 2);
    theEmitter->emitIns_R_R_R_Ext(INS_ldrsw, EA_4BYTE, REG_R8, REG_SP, REG_R9, INS_OPTS_SXTW);
    theEmitter->emitIns_R_R_R_Ext(INS_ldrsw, EA_4BYTE, REG_R8, REG_SP, REG_R9, INS_OPTS_SXTW, 2);
    theEmitter->emitIns_R_R_R_Ext(INS_ldrsw, EA_4BYTE, REG_R8, REG_SP, REG_R9, INS_OPTS_UXTW);
    theEmitter->emitIns_R_R_R_Ext(INS_ldrsw, EA_4BYTE, REG_R8, REG_SP, REG_R9, INS_OPTS_UXTW, 2);
    theEmitter->emitIns_R_R_R_Ext(INS_ldrsw, EA_4BYTE, REG_R8, REG_SP, REG_R9, INS_OPTS_SXTX);
    theEmitter->emitIns_R_R_R_Ext(INS_ldrsw, EA_4BYTE, REG_R8, REG_SP, REG_R9, INS_OPTS_SXTX, 2);
    theEmitter->emitIns_R_R_R_Ext(INS_ldrsw, EA_4BYTE, REG_R8, REG_SP, REG_R9, INS_OPTS_UXTX);
    theEmitter->emitIns_R_R_R_Ext(INS_ldrsw, EA_4BYTE, REG_R8, REG_SP, REG_R9, INS_OPTS_UXTX, 2);

    theEmitter->emitIns_R_R_R_Ext(INS_ldrsh, EA_4BYTE, REG_R8, REG_SP, REG_R9);
    theEmitter->emitIns_R_R_R_Ext(INS_ldrsh, EA_8BYTE, REG_R8, REG_SP, REG_R9);
    theEmitter->emitIns_R_R_R_Ext(INS_ldrsh, EA_8BYTE, REG_R8, REG_SP, REG_R9, INS_OPTS_LSL);
    theEmitter->emitIns_R_R_R_Ext(INS_ldrsh, EA_4BYTE, REG_R8, REG_SP, REG_R9, INS_OPTS_LSL, 1);
    theEmitter->emitIns_R_R_R_Ext(INS_ldrsh, EA_4BYTE, REG_R8, REG_SP, REG_R9, INS_OPTS_SXTW);
    theEmitter->emitIns_R_R_R_Ext(INS_ldrsh, EA_8BYTE, REG_R8, REG_SP, REG_R9, INS_OPTS_SXTW, 1);
    theEmitter->emitIns_R_R_R_Ext(INS_ldrsh, EA_8BYTE, REG_R8, REG_SP, REG_R9, INS_OPTS_UXTW);
    theEmitter->emitIns_R_R_R_Ext(INS_ldrsh, EA_4BYTE, REG_R8, REG_SP, REG_R9, INS_OPTS_UXTW, 1);
    theEmitter->emitIns_R_R_R_Ext(INS_ldrsh, EA_4BYTE, REG_R8, REG_SP, REG_R9, INS_OPTS_SXTX);
    theEmitter->emitIns_R_R_R_Ext(INS_ldrsh, EA_8BYTE, REG_R8, REG_SP, REG_R9, INS_OPTS_SXTX, 1);
    theEmitter->emitIns_R_R_R_Ext(INS_ldrsh, EA_8BYTE, REG_R8, REG_SP, REG_R9, INS_OPTS_UXTX);
    theEmitter->emitIns_R_R_R_Ext(INS_ldrsh, EA_4BYTE, REG_R8, REG_SP, REG_R9, INS_OPTS_UXTX, 1);

    theEmitter->emitIns_R_R_R_Ext(INS_ldrsb, EA_4BYTE, REG_R8, REG_SP, REG_R9);
    theEmitter->emitIns_R_R_R_Ext(INS_ldrsb, EA_8BYTE, REG_R8, REG_SP, REG_R9);
    theEmitter->emitIns_R_R_R_Ext(INS_ldrsb, EA_8BYTE, REG_R8, REG_SP, REG_R9, INS_OPTS_SXTW);
    theEmitter->emitIns_R_R_R_Ext(INS_ldrsb, EA_4BYTE, REG_R8, REG_SP, REG_R9, INS_OPTS_UXTW);
    theEmitter->emitIns_R_R_R_Ext(INS_ldrsb, EA_4BYTE, REG_R8, REG_SP, REG_R9, INS_OPTS_SXTX);
    theEmitter->emitIns_R_R_R_Ext(INS_ldrsb, EA_8BYTE, REG_R8, REG_SP, REG_R9, INS_OPTS_UXTX);

    // STR (register)
    theEmitter->emitIns_R_R_R_Ext(INS_str, EA_8BYTE, REG_R8, REG_SP, REG_R9);
    theEmitter->emitIns_R_R_R_Ext(INS_str, EA_8BYTE, REG_R8, REG_SP, REG_R9, INS_OPTS_LSL);
    theEmitter->emitIns_R_R_R_Ext(INS_str, EA_8BYTE, REG_R8, REG_SP, REG_R9, INS_OPTS_LSL, 3);
    theEmitter->emitIns_R_R_R_Ext(INS_str, EA_8BYTE, REG_R8, REG_SP, REG_R9, INS_OPTS_SXTW);
    theEmitter->emitIns_R_R_R_Ext(INS_str, EA_8BYTE, REG_R8, REG_SP, REG_R9, INS_OPTS_SXTW, 3);
    theEmitter->emitIns_R_R_R_Ext(INS_str, EA_8BYTE, REG_R8, REG_SP, REG_R9, INS_OPTS_UXTW);
    theEmitter->emitIns_R_R_R_Ext(INS_str, EA_8BYTE, REG_R8, REG_SP, REG_R9, INS_OPTS_UXTW, 3);
    theEmitter->emitIns_R_R_R_Ext(INS_str, EA_8BYTE, REG_R8, REG_SP, REG_R9, INS_OPTS_SXTX);
    theEmitter->emitIns_R_R_R_Ext(INS_str, EA_8BYTE, REG_R8, REG_SP, REG_R9, INS_OPTS_SXTX, 3);
    theEmitter->emitIns_R_R_R_Ext(INS_str, EA_8BYTE, REG_R8, REG_SP, REG_R9, INS_OPTS_UXTX);
    theEmitter->emitIns_R_R_R_Ext(INS_str, EA_8BYTE, REG_R8, REG_SP, REG_R9, INS_OPTS_UXTX, 3);

    theEmitter->emitIns_R_R_R_Ext(INS_str, EA_4BYTE, REG_R8, REG_SP, REG_R9);
    theEmitter->emitIns_R_R_R_Ext(INS_str, EA_4BYTE, REG_R8, REG_SP, REG_R9, INS_OPTS_LSL);
    theEmitter->emitIns_R_R_R_Ext(INS_str, EA_4BYTE, REG_R8, REG_SP, REG_R9, INS_OPTS_LSL, 2);
    theEmitter->emitIns_R_R_R_Ext(INS_str, EA_4BYTE, REG_R8, REG_SP, REG_R9, INS_OPTS_SXTW);
    theEmitter->emitIns_R_R_R_Ext(INS_str, EA_4BYTE, REG_R8, REG_SP, REG_R9, INS_OPTS_SXTW, 2);
    theEmitter->emitIns_R_R_R_Ext(INS_str, EA_4BYTE, REG_R8, REG_SP, REG_R9, INS_OPTS_UXTW);
    theEmitter->emitIns_R_R_R_Ext(INS_str, EA_4BYTE, REG_R8, REG_SP, REG_R9, INS_OPTS_UXTW, 2);
    theEmitter->emitIns_R_R_R_Ext(INS_str, EA_4BYTE, REG_R8, REG_SP, REG_R9, INS_OPTS_SXTX);
    theEmitter->emitIns_R_R_R_Ext(INS_str, EA_4BYTE, REG_R8, REG_SP, REG_R9, INS_OPTS_SXTX, 2);
    theEmitter->emitIns_R_R_R_Ext(INS_str, EA_4BYTE, REG_R8, REG_SP, REG_R9, INS_OPTS_UXTX);
    theEmitter->emitIns_R_R_R_Ext(INS_str, EA_4BYTE, REG_R8, REG_SP, REG_R9, INS_OPTS_UXTX, 2);

    theEmitter->emitIns_R_R_R_Ext(INS_strh, EA_2BYTE, REG_R8, REG_SP, REG_R9);
    theEmitter->emitIns_R_R_R_Ext(INS_strh, EA_2BYTE, REG_R8, REG_SP, REG_R9, INS_OPTS_LSL);
    theEmitter->emitIns_R_R_R_Ext(INS_strh, EA_2BYTE, REG_R8, REG_SP, REG_R9, INS_OPTS_LSL, 1);
    theEmitter->emitIns_R_R_R_Ext(INS_strh, EA_2BYTE, REG_R8, REG_SP, REG_R9, INS_OPTS_SXTW);
    theEmitter->emitIns_R_R_R_Ext(INS_strh, EA_2BYTE, REG_R8, REG_SP, REG_R9, INS_OPTS_SXTW, 1);
    theEmitter->emitIns_R_R_R_Ext(INS_strh, EA_2BYTE, REG_R8, REG_SP, REG_R9, INS_OPTS_UXTW);
    theEmitter->emitIns_R_R_R_Ext(INS_strh, EA_2BYTE, REG_R8, REG_SP, REG_R9, INS_OPTS_UXTW, 1);
    theEmitter->emitIns_R_R_R_Ext(INS_strh, EA_2BYTE, REG_R8, REG_SP, REG_R9, INS_OPTS_SXTX);
    theEmitter->emitIns_R_R_R_Ext(INS_strh, EA_2BYTE, REG_R8, REG_SP, REG_R9, INS_OPTS_SXTX, 1);
    theEmitter->emitIns_R_R_R_Ext(INS_strh, EA_2BYTE, REG_R8, REG_SP, REG_R9, INS_OPTS_UXTX);
    theEmitter->emitIns_R_R_R_Ext(INS_strh, EA_2BYTE, REG_R8, REG_SP, REG_R9, INS_OPTS_UXTX, 1);

    theEmitter->emitIns_R_R_R_Ext(INS_strb, EA_1BYTE, REG_R8, REG_SP, REG_R9);
    theEmitter->emitIns_R_R_R_Ext(INS_strb, EA_1BYTE, REG_R8, REG_SP, REG_R9, INS_OPTS_SXTW);
    theEmitter->emitIns_R_R_R_Ext(INS_strb, EA_1BYTE, REG_R8, REG_SP, REG_R9, INS_OPTS_UXTW);
    theEmitter->emitIns_R_R_R_Ext(INS_strb, EA_1BYTE, REG_R8, REG_SP, REG_R9, INS_OPTS_SXTX);
    theEmitter->emitIns_R_R_R_Ext(INS_strb, EA_1BYTE, REG_R8, REG_SP, REG_R9, INS_OPTS_UXTX);

#endif // ALL_ARM64_EMITTER_UNIT_TESTS

#ifdef ALL_ARM64_EMITTER_UNIT_TESTS
    //
    // R_R_R_R
    //

    genDefineTempLabel(genCreateTempLabel());

    theEmitter->emitIns_R_R_R_R(INS_madd, EA_4BYTE, REG_R0, REG_R12, REG_R27, REG_R10);
    theEmitter->emitIns_R_R_R_R(INS_msub, EA_4BYTE, REG_R1, REG_R13, REG_R28, REG_R11);
    theEmitter->emitIns_R_R_R_R(INS_smaddl, EA_4BYTE, REG_R2, REG_R14, REG_R0, REG_R12);
    theEmitter->emitIns_R_R_R_R(INS_smsubl, EA_4BYTE, REG_R3, REG_R15, REG_R1, REG_R13);
    theEmitter->emitIns_R_R_R_R(INS_umaddl, EA_4BYTE, REG_R4, REG_R19, REG_R2, REG_R14);
    theEmitter->emitIns_R_R_R_R(INS_umsubl, EA_4BYTE, REG_R5, REG_R20, REG_R3, REG_R15);

    theEmitter->emitIns_R_R_R_R(INS_madd, EA_8BYTE, REG_R6, REG_R21, REG_R4, REG_R19);
    theEmitter->emitIns_R_R_R_R(INS_msub, EA_8BYTE, REG_R7, REG_R22, REG_R5, REG_R20);
    theEmitter->emitIns_R_R_R_R(INS_smaddl, EA_8BYTE, REG_R8, REG_R23, REG_R6, REG_R21);
    theEmitter->emitIns_R_R_R_R(INS_smsubl, EA_8BYTE, REG_R9, REG_R24, REG_R7, REG_R22);
    theEmitter->emitIns_R_R_R_R(INS_umaddl, EA_8BYTE, REG_R10, REG_R25, REG_R8, REG_R23);
    theEmitter->emitIns_R_R_R_R(INS_umsubl, EA_8BYTE, REG_R11, REG_R26, REG_R9, REG_R24);

#endif // ALL_ARM64_EMITTER_UNIT_TESTS

#ifdef ALL_ARM64_EMITTER_UNIT_TESTS
    // R_COND
    //

    // cset reg, cond
    theEmitter->emitIns_R_COND(INS_cset, EA_8BYTE, REG_R9, INS_COND_EQ); // eq
    theEmitter->emitIns_R_COND(INS_cset, EA_4BYTE, REG_R8, INS_COND_NE); // ne
    theEmitter->emitIns_R_COND(INS_cset, EA_4BYTE, REG_R7, INS_COND_HS); // hs
    theEmitter->emitIns_R_COND(INS_cset, EA_8BYTE, REG_R6, INS_COND_LO); // lo
    theEmitter->emitIns_R_COND(INS_cset, EA_8BYTE, REG_R5, INS_COND_MI); // mi
    theEmitter->emitIns_R_COND(INS_cset, EA_4BYTE, REG_R4, INS_COND_PL); // pl
    theEmitter->emitIns_R_COND(INS_cset, EA_4BYTE, REG_R3, INS_COND_VS); // vs
    theEmitter->emitIns_R_COND(INS_cset, EA_8BYTE, REG_R2, INS_COND_VC); // vc
    theEmitter->emitIns_R_COND(INS_cset, EA_8BYTE, REG_R1, INS_COND_HI); // hi
    theEmitter->emitIns_R_COND(INS_cset, EA_4BYTE, REG_R0, INS_COND_LS); // ls
    theEmitter->emitIns_R_COND(INS_cset, EA_4BYTE, REG_R9, INS_COND_GE); // ge
    theEmitter->emitIns_R_COND(INS_cset, EA_8BYTE, REG_R8, INS_COND_LT); // lt
    theEmitter->emitIns_R_COND(INS_cset, EA_8BYTE, REG_R7, INS_COND_GT); // gt
    theEmitter->emitIns_R_COND(INS_cset, EA_4BYTE, REG_R6, INS_COND_LE); // le

    // csetm reg, cond
    theEmitter->emitIns_R_COND(INS_csetm, EA_4BYTE, REG_R9, INS_COND_EQ); // eq
    theEmitter->emitIns_R_COND(INS_csetm, EA_8BYTE, REG_R8, INS_COND_NE); // ne
    theEmitter->emitIns_R_COND(INS_csetm, EA_8BYTE, REG_R7, INS_COND_HS); // hs
    theEmitter->emitIns_R_COND(INS_csetm, EA_4BYTE, REG_R6, INS_COND_LO); // lo
    theEmitter->emitIns_R_COND(INS_csetm, EA_4BYTE, REG_R5, INS_COND_MI); // mi
    theEmitter->emitIns_R_COND(INS_csetm, EA_8BYTE, REG_R4, INS_COND_PL); // pl
    theEmitter->emitIns_R_COND(INS_csetm, EA_8BYTE, REG_R3, INS_COND_VS); // vs
    theEmitter->emitIns_R_COND(INS_csetm, EA_4BYTE, REG_R2, INS_COND_VC); // vc
    theEmitter->emitIns_R_COND(INS_csetm, EA_4BYTE, REG_R1, INS_COND_HI); // hi
    theEmitter->emitIns_R_COND(INS_csetm, EA_8BYTE, REG_R0, INS_COND_LS); // ls
    theEmitter->emitIns_R_COND(INS_csetm, EA_8BYTE, REG_R9, INS_COND_GE); // ge
    theEmitter->emitIns_R_COND(INS_csetm, EA_4BYTE, REG_R8, INS_COND_LT); // lt
    theEmitter->emitIns_R_COND(INS_csetm, EA_4BYTE, REG_R7, INS_COND_GT); // gt
    theEmitter->emitIns_R_COND(INS_csetm, EA_8BYTE, REG_R6, INS_COND_LE); // le

#endif // ALL_ARM64_EMITTER_UNIT_TESTS

#ifdef ALL_ARM64_EMITTER_UNIT_TESTS
    // R_R_COND
    //

    // cinc reg, reg, cond
    // cinv reg, reg, cond
    // cneg reg, reg, cond
    theEmitter->emitIns_R_R_COND(INS_cinc, EA_8BYTE, REG_R0, REG_R4, INS_COND_EQ); // eq
    theEmitter->emitIns_R_R_COND(INS_cinv, EA_4BYTE, REG_R1, REG_R5, INS_COND_NE); // ne
    theEmitter->emitIns_R_R_COND(INS_cneg, EA_4BYTE, REG_R2, REG_R6, INS_COND_HS); // hs
    theEmitter->emitIns_R_R_COND(INS_cinc, EA_8BYTE, REG_R3, REG_R7, INS_COND_LO); // lo
    theEmitter->emitIns_R_R_COND(INS_cinv, EA_4BYTE, REG_R4, REG_R8, INS_COND_MI); // mi
    theEmitter->emitIns_R_R_COND(INS_cneg, EA_8BYTE, REG_R5, REG_R9, INS_COND_PL); // pl
    theEmitter->emitIns_R_R_COND(INS_cinc, EA_8BYTE, REG_R6, REG_R0, INS_COND_VS); // vs
    theEmitter->emitIns_R_R_COND(INS_cinv, EA_4BYTE, REG_R7, REG_R1, INS_COND_VC); // vc
    theEmitter->emitIns_R_R_COND(INS_cneg, EA_8BYTE, REG_R8, REG_R2, INS_COND_HI); // hi
    theEmitter->emitIns_R_R_COND(INS_cinc, EA_4BYTE, REG_R9, REG_R3, INS_COND_LS); // ls
    theEmitter->emitIns_R_R_COND(INS_cinv, EA_4BYTE, REG_R0, REG_R4, INS_COND_GE); // ge
    theEmitter->emitIns_R_R_COND(INS_cneg, EA_8BYTE, REG_R2, REG_R5, INS_COND_LT); // lt
    theEmitter->emitIns_R_R_COND(INS_cinc, EA_4BYTE, REG_R2, REG_R6, INS_COND_GT); // gt
    theEmitter->emitIns_R_R_COND(INS_cinv, EA_8BYTE, REG_R3, REG_R7, INS_COND_LE); // le

#endif // ALL_ARM64_EMITTER_UNIT_TESTS

#ifdef ALL_ARM64_EMITTER_UNIT_TESTS
    // R_R_R_COND
    //

    // csel  reg, reg, reg, cond
    // csinc reg, reg, reg, cond
    // csinv reg, reg, reg, cond
    // csneg reg, reg, reg, cond
    theEmitter->emitIns_R_R_R_COND(INS_csel, EA_8BYTE, REG_R0, REG_R4, REG_R8, INS_COND_EQ);  // eq
    theEmitter->emitIns_R_R_R_COND(INS_csinc, EA_4BYTE, REG_R1, REG_R5, REG_R9, INS_COND_NE); // ne
    theEmitter->emitIns_R_R_R_COND(INS_csinv, EA_4BYTE, REG_R2, REG_R6, REG_R0, INS_COND_HS); // hs
    theEmitter->emitIns_R_R_R_COND(INS_csneg, EA_8BYTE, REG_R3, REG_R7, REG_R1, INS_COND_LO); // lo
    theEmitter->emitIns_R_R_R_COND(INS_csel, EA_4BYTE, REG_R4, REG_R8, REG_R2, INS_COND_MI);  // mi
    theEmitter->emitIns_R_R_R_COND(INS_csinc, EA_8BYTE, REG_R5, REG_R9, REG_R3, INS_COND_PL); // pl
    theEmitter->emitIns_R_R_R_COND(INS_csinv, EA_8BYTE, REG_R6, REG_R0, REG_R4, INS_COND_VS); // vs
    theEmitter->emitIns_R_R_R_COND(INS_csneg, EA_4BYTE, REG_R7, REG_R1, REG_R5, INS_COND_VC); // vc
    theEmitter->emitIns_R_R_R_COND(INS_csel, EA_8BYTE, REG_R8, REG_R2, REG_R6, INS_COND_HI);  // hi
    theEmitter->emitIns_R_R_R_COND(INS_csinc, EA_4BYTE, REG_R9, REG_R3, REG_R7, INS_COND_LS); // ls
    theEmitter->emitIns_R_R_R_COND(INS_csinv, EA_4BYTE, REG_R0, REG_R4, REG_R8, INS_COND_GE); // ge
    theEmitter->emitIns_R_R_R_COND(INS_csneg, EA_8BYTE, REG_R2, REG_R5, REG_R9, INS_COND_LT); // lt
    theEmitter->emitIns_R_R_R_COND(INS_csel, EA_4BYTE, REG_R2, REG_R6, REG_R0, INS_COND_GT);  // gt
    theEmitter->emitIns_R_R_R_COND(INS_csinc, EA_8BYTE, REG_R3, REG_R7, REG_R1, INS_COND_LE); // le

#endif // ALL_ARM64_EMITTER_UNIT_TESTS

#ifdef ALL_ARM64_EMITTER_UNIT_TESTS
    // R_R_FLAGS_COND
    //

    // ccmp reg1, reg2, nzcv, cond
    theEmitter->emitIns_R_R_FLAGS_COND(INS_ccmp, EA_8BYTE, REG_R9, REG_R3, INS_FLAGS_V, INS_COND_EQ);    // eq
    theEmitter->emitIns_R_R_FLAGS_COND(INS_ccmp, EA_4BYTE, REG_R8, REG_R2, INS_FLAGS_C, INS_COND_NE);    // ne
    theEmitter->emitIns_R_R_FLAGS_COND(INS_ccmp, EA_4BYTE, REG_R7, REG_R1, INS_FLAGS_Z, INS_COND_HS);    // hs
    theEmitter->emitIns_R_R_FLAGS_COND(INS_ccmp, EA_8BYTE, REG_R6, REG_R0, INS_FLAGS_N, INS_COND_LO);    // lo
    theEmitter->emitIns_R_R_FLAGS_COND(INS_ccmp, EA_8BYTE, REG_R5, REG_R3, INS_FLAGS_CV, INS_COND_MI);   // mi
    theEmitter->emitIns_R_R_FLAGS_COND(INS_ccmp, EA_4BYTE, REG_R4, REG_R2, INS_FLAGS_ZV, INS_COND_PL);   // pl
    theEmitter->emitIns_R_R_FLAGS_COND(INS_ccmp, EA_4BYTE, REG_R3, REG_R1, INS_FLAGS_ZC, INS_COND_VS);   // vs
    theEmitter->emitIns_R_R_FLAGS_COND(INS_ccmp, EA_8BYTE, REG_R2, REG_R0, INS_FLAGS_NV, INS_COND_VC);   // vc
    theEmitter->emitIns_R_R_FLAGS_COND(INS_ccmp, EA_8BYTE, REG_R1, REG_R3, INS_FLAGS_NC, INS_COND_HI);   // hi
    theEmitter->emitIns_R_R_FLAGS_COND(INS_ccmp, EA_4BYTE, REG_R0, REG_R2, INS_FLAGS_NZ, INS_COND_LS);   // ls
    theEmitter->emitIns_R_R_FLAGS_COND(INS_ccmp, EA_4BYTE, REG_R9, REG_R1, INS_FLAGS_NONE, INS_COND_GE); // ge
    theEmitter->emitIns_R_R_FLAGS_COND(INS_ccmp, EA_8BYTE, REG_R8, REG_R0, INS_FLAGS_NZV, INS_COND_LT);  // lt
    theEmitter->emitIns_R_R_FLAGS_COND(INS_ccmp, EA_8BYTE, REG_R7, REG_R3, INS_FLAGS_NZC, INS_COND_GT);  // gt
    theEmitter->emitIns_R_R_FLAGS_COND(INS_ccmp, EA_4BYTE, REG_R6, REG_R2, INS_FLAGS_NZCV, INS_COND_LE); // le

    // ccmp reg1, imm, nzcv, cond
    theEmitter->emitIns_R_I_FLAGS_COND(INS_ccmp, EA_8BYTE, REG_R9, 3, INS_FLAGS_V, INS_COND_EQ);     // eq
    theEmitter->emitIns_R_I_FLAGS_COND(INS_ccmp, EA_4BYTE, REG_R8, 2, INS_FLAGS_C, INS_COND_NE);     // ne
    theEmitter->emitIns_R_I_FLAGS_COND(INS_ccmp, EA_4BYTE, REG_R7, 1, INS_FLAGS_Z, INS_COND_HS);     // hs
    theEmitter->emitIns_R_I_FLAGS_COND(INS_ccmp, EA_8BYTE, REG_R6, 0, INS_FLAGS_N, INS_COND_LO);     // lo
    theEmitter->emitIns_R_I_FLAGS_COND(INS_ccmp, EA_8BYTE, REG_R5, 31, INS_FLAGS_CV, INS_COND_MI);   // mi
    theEmitter->emitIns_R_I_FLAGS_COND(INS_ccmp, EA_4BYTE, REG_R4, 28, INS_FLAGS_ZV, INS_COND_PL);   // pl
    theEmitter->emitIns_R_I_FLAGS_COND(INS_ccmp, EA_4BYTE, REG_R3, 25, INS_FLAGS_ZC, INS_COND_VS);   // vs
    theEmitter->emitIns_R_I_FLAGS_COND(INS_ccmp, EA_8BYTE, REG_R2, 22, INS_FLAGS_NV, INS_COND_VC);   // vc
    theEmitter->emitIns_R_I_FLAGS_COND(INS_ccmp, EA_8BYTE, REG_R1, 19, INS_FLAGS_NC, INS_COND_HI);   // hi
    theEmitter->emitIns_R_I_FLAGS_COND(INS_ccmp, EA_4BYTE, REG_R0, 16, INS_FLAGS_NZ, INS_COND_LS);   // ls
    theEmitter->emitIns_R_I_FLAGS_COND(INS_ccmp, EA_4BYTE, REG_R9, 13, INS_FLAGS_NONE, INS_COND_GE); // ge
    theEmitter->emitIns_R_I_FLAGS_COND(INS_ccmp, EA_8BYTE, REG_R8, 10, INS_FLAGS_NZV, INS_COND_LT);  // lt
    theEmitter->emitIns_R_I_FLAGS_COND(INS_ccmp, EA_8BYTE, REG_R7, 7, INS_FLAGS_NZC, INS_COND_GT);   // gt
    theEmitter->emitIns_R_I_FLAGS_COND(INS_ccmp, EA_4BYTE, REG_R6, 4, INS_FLAGS_NZCV, INS_COND_LE);  // le

    // ccmp reg1, imm, nzcv, cond  -- encoded as ccmn
    theEmitter->emitIns_R_I_FLAGS_COND(INS_ccmp, EA_8BYTE, REG_R9, -3, INS_FLAGS_V, INS_COND_EQ);     // eq
    theEmitter->emitIns_R_I_FLAGS_COND(INS_ccmp, EA_4BYTE, REG_R8, -2, INS_FLAGS_C, INS_COND_NE);     // ne
    theEmitter->emitIns_R_I_FLAGS_COND(INS_ccmp, EA_4BYTE, REG_R7, -1, INS_FLAGS_Z, INS_COND_HS);     // hs
    theEmitter->emitIns_R_I_FLAGS_COND(INS_ccmp, EA_8BYTE, REG_R6, -5, INS_FLAGS_N, INS_COND_LO);     // lo
    theEmitter->emitIns_R_I_FLAGS_COND(INS_ccmp, EA_8BYTE, REG_R5, -31, INS_FLAGS_CV, INS_COND_MI);   // mi
    theEmitter->emitIns_R_I_FLAGS_COND(INS_ccmp, EA_4BYTE, REG_R4, -28, INS_FLAGS_ZV, INS_COND_PL);   // pl
    theEmitter->emitIns_R_I_FLAGS_COND(INS_ccmp, EA_4BYTE, REG_R3, -25, INS_FLAGS_ZC, INS_COND_VS);   // vs
    theEmitter->emitIns_R_I_FLAGS_COND(INS_ccmp, EA_8BYTE, REG_R2, -22, INS_FLAGS_NV, INS_COND_VC);   // vc
    theEmitter->emitIns_R_I_FLAGS_COND(INS_ccmp, EA_8BYTE, REG_R1, -19, INS_FLAGS_NC, INS_COND_HI);   // hi
    theEmitter->emitIns_R_I_FLAGS_COND(INS_ccmp, EA_4BYTE, REG_R0, -16, INS_FLAGS_NZ, INS_COND_LS);   // ls
    theEmitter->emitIns_R_I_FLAGS_COND(INS_ccmp, EA_4BYTE, REG_R9, -13, INS_FLAGS_NONE, INS_COND_GE); // ge
    theEmitter->emitIns_R_I_FLAGS_COND(INS_ccmp, EA_8BYTE, REG_R8, -10, INS_FLAGS_NZV, INS_COND_LT);  // lt
    theEmitter->emitIns_R_I_FLAGS_COND(INS_ccmp, EA_8BYTE, REG_R7, -7, INS_FLAGS_NZC, INS_COND_GT);   // gt
    theEmitter->emitIns_R_I_FLAGS_COND(INS_ccmp, EA_4BYTE, REG_R6, -4, INS_FLAGS_NZCV, INS_COND_LE);  // le

    // ccmn reg1, reg2, nzcv, cond
    theEmitter->emitIns_R_R_FLAGS_COND(INS_ccmn, EA_8BYTE, REG_R9, REG_R3, INS_FLAGS_V, INS_COND_EQ);    // eq
    theEmitter->emitIns_R_R_FLAGS_COND(INS_ccmn, EA_4BYTE, REG_R8, REG_R2, INS_FLAGS_C, INS_COND_NE);    // ne
    theEmitter->emitIns_R_R_FLAGS_COND(INS_ccmn, EA_4BYTE, REG_R7, REG_R1, INS_FLAGS_Z, INS_COND_HS);    // hs
    theEmitter->emitIns_R_R_FLAGS_COND(INS_ccmn, EA_8BYTE, REG_R6, REG_R0, INS_FLAGS_N, INS_COND_LO);    // lo
    theEmitter->emitIns_R_R_FLAGS_COND(INS_ccmn, EA_8BYTE, REG_R5, REG_R3, INS_FLAGS_CV, INS_COND_MI);   // mi
    theEmitter->emitIns_R_R_FLAGS_COND(INS_ccmn, EA_4BYTE, REG_R4, REG_R2, INS_FLAGS_ZV, INS_COND_PL);   // pl
    theEmitter->emitIns_R_R_FLAGS_COND(INS_ccmn, EA_4BYTE, REG_R3, REG_R1, INS_FLAGS_ZC, INS_COND_VS);   // vs
    theEmitter->emitIns_R_R_FLAGS_COND(INS_ccmn, EA_8BYTE, REG_R2, REG_R0, INS_FLAGS_NV, INS_COND_VC);   // vc
    theEmitter->emitIns_R_R_FLAGS_COND(INS_ccmn, EA_8BYTE, REG_R1, REG_R3, INS_FLAGS_NC, INS_COND_HI);   // hi
    theEmitter->emitIns_R_R_FLAGS_COND(INS_ccmn, EA_4BYTE, REG_R0, REG_R2, INS_FLAGS_NZ, INS_COND_LS);   // ls
    theEmitter->emitIns_R_R_FLAGS_COND(INS_ccmn, EA_4BYTE, REG_R9, REG_R1, INS_FLAGS_NONE, INS_COND_GE); // ge
    theEmitter->emitIns_R_R_FLAGS_COND(INS_ccmn, EA_8BYTE, REG_R8, REG_R0, INS_FLAGS_NZV, INS_COND_LT);  // lt
    theEmitter->emitIns_R_R_FLAGS_COND(INS_ccmn, EA_8BYTE, REG_R7, REG_R3, INS_FLAGS_NZC, INS_COND_GT);  // gt
    theEmitter->emitIns_R_R_FLAGS_COND(INS_ccmn, EA_4BYTE, REG_R6, REG_R2, INS_FLAGS_NZCV, INS_COND_LE); // le

    // ccmn reg1, imm, nzcv, cond
    theEmitter->emitIns_R_I_FLAGS_COND(INS_ccmn, EA_8BYTE, REG_R9, 3, INS_FLAGS_V, INS_COND_EQ);     // eq
    theEmitter->emitIns_R_I_FLAGS_COND(INS_ccmn, EA_4BYTE, REG_R8, 2, INS_FLAGS_C, INS_COND_NE);     // ne
    theEmitter->emitIns_R_I_FLAGS_COND(INS_ccmn, EA_4BYTE, REG_R7, 1, INS_FLAGS_Z, INS_COND_HS);     // hs
    theEmitter->emitIns_R_I_FLAGS_COND(INS_ccmn, EA_8BYTE, REG_R6, 0, INS_FLAGS_N, INS_COND_LO);     // lo
    theEmitter->emitIns_R_I_FLAGS_COND(INS_ccmn, EA_8BYTE, REG_R5, 31, INS_FLAGS_CV, INS_COND_MI);   // mi
    theEmitter->emitIns_R_I_FLAGS_COND(INS_ccmn, EA_4BYTE, REG_R4, 28, INS_FLAGS_ZV, INS_COND_PL);   // pl
    theEmitter->emitIns_R_I_FLAGS_COND(INS_ccmn, EA_4BYTE, REG_R3, 25, INS_FLAGS_ZC, INS_COND_VS);   // vs
    theEmitter->emitIns_R_I_FLAGS_COND(INS_ccmn, EA_8BYTE, REG_R2, 22, INS_FLAGS_NV, INS_COND_VC);   // vc
    theEmitter->emitIns_R_I_FLAGS_COND(INS_ccmn, EA_8BYTE, REG_R1, 19, INS_FLAGS_NC, INS_COND_HI);   // hi
    theEmitter->emitIns_R_I_FLAGS_COND(INS_ccmn, EA_4BYTE, REG_R0, 16, INS_FLAGS_NZ, INS_COND_LS);   // ls
    theEmitter->emitIns_R_I_FLAGS_COND(INS_ccmn, EA_4BYTE, REG_R9, 13, INS_FLAGS_NONE, INS_COND_GE); // ge
    theEmitter->emitIns_R_I_FLAGS_COND(INS_ccmn, EA_8BYTE, REG_R8, 10, INS_FLAGS_NZV, INS_COND_LT);  // lt
    theEmitter->emitIns_R_I_FLAGS_COND(INS_ccmn, EA_8BYTE, REG_R7, 7, INS_FLAGS_NZC, INS_COND_GT);   // gt
    theEmitter->emitIns_R_I_FLAGS_COND(INS_ccmn, EA_4BYTE, REG_R6, 4, INS_FLAGS_NZCV, INS_COND_LE);  // le

#endif // ALL_ARM64_EMITTER_UNIT_TESTS

#ifdef ALL_ARM64_EMITTER_UNIT_TESTS
    //
    // Branch to register
    //

    genDefineTempLabel(genCreateTempLabel());

    theEmitter->emitIns_R(INS_br, EA_PTRSIZE, REG_R8);
    theEmitter->emitIns_R(INS_ret, EA_PTRSIZE, REG_R8);
    theEmitter->emitIns_R(INS_ret, EA_PTRSIZE, REG_LR);

#endif // ALL_ARM64_EMITTER_UNIT_TESTS

#ifdef ALL_ARM64_EMITTER_UNIT_TESTS
    //
    // Misc
    //

    genDefineTempLabel(genCreateTempLabel());

    theEmitter->emitIns_I(INS_brk, EA_PTRSIZE, 0);
    theEmitter->emitIns_I(INS_brk, EA_PTRSIZE, 65535);

    theEmitter->emitIns_BARR(INS_dsb, INS_BARRIER_OSHLD);
    theEmitter->emitIns_BARR(INS_dmb, INS_BARRIER_OSHST);
    theEmitter->emitIns_BARR(INS_isb, INS_BARRIER_OSH);

    theEmitter->emitIns_BARR(INS_dmb, INS_BARRIER_NSHLD);
    theEmitter->emitIns_BARR(INS_isb, INS_BARRIER_NSHST);
    theEmitter->emitIns_BARR(INS_dsb, INS_BARRIER_NSH);

    theEmitter->emitIns_BARR(INS_isb, INS_BARRIER_ISHLD);
    theEmitter->emitIns_BARR(INS_dsb, INS_BARRIER_ISHST);
    theEmitter->emitIns_BARR(INS_dmb, INS_BARRIER_ISH);

    theEmitter->emitIns_BARR(INS_dsb, INS_BARRIER_LD);
    theEmitter->emitIns_BARR(INS_dmb, INS_BARRIER_ST);
    theEmitter->emitIns_BARR(INS_isb, INS_BARRIER_SY);

#endif // ALL_ARM64_EMITTER_UNIT_TESTS

#ifdef ALL_ARM64_EMITTER_UNIT_TESTS
    ////////////////////////////////////////////////////////////////////////////////
    //
    // SIMD and Floating point
    //
    ////////////////////////////////////////////////////////////////////////////////

    //
    // Load/Stores vector register
    //

    genDefineTempLabel(genCreateTempLabel());

    // ldr/str Vt, [reg]
    theEmitter->emitIns_R_R(INS_ldr, EA_8BYTE, REG_V1, REG_R9);
    theEmitter->emitIns_R_R(INS_str, EA_8BYTE, REG_V2, REG_R8);
    theEmitter->emitIns_R_R(INS_ldr, EA_4BYTE, REG_V3, REG_R7);
    theEmitter->emitIns_R_R(INS_str, EA_4BYTE, REG_V4, REG_R6);
    theEmitter->emitIns_R_R(INS_ldr, EA_2BYTE, REG_V5, REG_R5);
    theEmitter->emitIns_R_R(INS_str, EA_2BYTE, REG_V6, REG_R4);
    theEmitter->emitIns_R_R(INS_ldr, EA_1BYTE, REG_V7, REG_R3);
    theEmitter->emitIns_R_R(INS_str, EA_1BYTE, REG_V8, REG_R2);
    theEmitter->emitIns_R_R(INS_ldr, EA_16BYTE, REG_V9, REG_R1);
    theEmitter->emitIns_R_R(INS_str, EA_16BYTE, REG_V10, REG_R0);

    // ldr/str Vt, [reg+cns]        -- scaled
    theEmitter->emitIns_R_R_I(INS_ldr, EA_1BYTE, REG_V8, REG_R9, 1);
    theEmitter->emitIns_R_R_I(INS_ldr, EA_2BYTE, REG_V8, REG_R9, 2);
    theEmitter->emitIns_R_R_I(INS_ldr, EA_4BYTE, REG_V8, REG_R9, 4);
    theEmitter->emitIns_R_R_I(INS_ldr, EA_8BYTE, REG_V8, REG_R9, 8);
    theEmitter->emitIns_R_R_I(INS_ldr, EA_16BYTE, REG_V8, REG_R9, 16);

    theEmitter->emitIns_R_R_I(INS_ldr, EA_1BYTE, REG_V7, REG_R10, 1);
    theEmitter->emitIns_R_R_I(INS_ldr, EA_2BYTE, REG_V7, REG_R10, 2);
    theEmitter->emitIns_R_R_I(INS_ldr, EA_4BYTE, REG_V7, REG_R10, 4);
    theEmitter->emitIns_R_R_I(INS_ldr, EA_8BYTE, REG_V7, REG_R10, 8);
    theEmitter->emitIns_R_R_I(INS_ldr, EA_16BYTE, REG_V7, REG_R10, 16);

    // ldr/str Vt, [reg],cns        -- post-indexed (unscaled)
    // ldr/str Vt, [reg+cns]!       -- post-indexed (unscaled)
    theEmitter->emitIns_R_R_I(INS_ldr, EA_1BYTE, REG_V8, REG_R9, 1, INS_OPTS_POST_INDEX);
    theEmitter->emitIns_R_R_I(INS_ldr, EA_2BYTE, REG_V8, REG_R9, 1, INS_OPTS_POST_INDEX);
    theEmitter->emitIns_R_R_I(INS_ldr, EA_4BYTE, REG_V8, REG_R9, 1, INS_OPTS_POST_INDEX);
    theEmitter->emitIns_R_R_I(INS_ldr, EA_8BYTE, REG_V8, REG_R9, 1, INS_OPTS_POST_INDEX);
    theEmitter->emitIns_R_R_I(INS_ldr, EA_16BYTE, REG_V8, REG_R9, 1, INS_OPTS_POST_INDEX);

    theEmitter->emitIns_R_R_I(INS_ldr, EA_1BYTE, REG_V8, REG_R9, 1, INS_OPTS_PRE_INDEX);
    theEmitter->emitIns_R_R_I(INS_ldr, EA_2BYTE, REG_V8, REG_R9, 1, INS_OPTS_PRE_INDEX);
    theEmitter->emitIns_R_R_I(INS_ldr, EA_4BYTE, REG_V8, REG_R9, 1, INS_OPTS_PRE_INDEX);
    theEmitter->emitIns_R_R_I(INS_ldr, EA_8BYTE, REG_V8, REG_R9, 1, INS_OPTS_PRE_INDEX);
    theEmitter->emitIns_R_R_I(INS_ldr, EA_16BYTE, REG_V8, REG_R9, 1, INS_OPTS_PRE_INDEX);

    theEmitter->emitIns_R_R_I(INS_str, EA_1BYTE, REG_V8, REG_R9, 1, INS_OPTS_POST_INDEX);
    theEmitter->emitIns_R_R_I(INS_str, EA_2BYTE, REG_V8, REG_R9, 1, INS_OPTS_POST_INDEX);
    theEmitter->emitIns_R_R_I(INS_str, EA_4BYTE, REG_V8, REG_R9, 1, INS_OPTS_POST_INDEX);
    theEmitter->emitIns_R_R_I(INS_str, EA_8BYTE, REG_V8, REG_R9, 1, INS_OPTS_POST_INDEX);
    theEmitter->emitIns_R_R_I(INS_str, EA_16BYTE, REG_V8, REG_R9, 1, INS_OPTS_POST_INDEX);

    theEmitter->emitIns_R_R_I(INS_str, EA_1BYTE, REG_V8, REG_R9, 1, INS_OPTS_PRE_INDEX);
    theEmitter->emitIns_R_R_I(INS_str, EA_2BYTE, REG_V8, REG_R9, 1, INS_OPTS_PRE_INDEX);
    theEmitter->emitIns_R_R_I(INS_str, EA_4BYTE, REG_V8, REG_R9, 1, INS_OPTS_PRE_INDEX);
    theEmitter->emitIns_R_R_I(INS_str, EA_8BYTE, REG_V8, REG_R9, 1, INS_OPTS_PRE_INDEX);
    theEmitter->emitIns_R_R_I(INS_str, EA_16BYTE, REG_V8, REG_R9, 1, INS_OPTS_PRE_INDEX);

    theEmitter->emitIns_R_R_I(INS_ldur, EA_1BYTE, REG_V8, REG_R9, 2);
    theEmitter->emitIns_R_R_I(INS_ldur, EA_2BYTE, REG_V8, REG_R9, 3);
    theEmitter->emitIns_R_R_I(INS_ldur, EA_4BYTE, REG_V8, REG_R9, 5);
    theEmitter->emitIns_R_R_I(INS_ldur, EA_8BYTE, REG_V8, REG_R9, 9);
    theEmitter->emitIns_R_R_I(INS_ldur, EA_16BYTE, REG_V8, REG_R9, 17);

    theEmitter->emitIns_R_R_I(INS_stur, EA_1BYTE, REG_V7, REG_R10, 2);
    theEmitter->emitIns_R_R_I(INS_stur, EA_2BYTE, REG_V7, REG_R10, 3);
    theEmitter->emitIns_R_R_I(INS_stur, EA_4BYTE, REG_V7, REG_R10, 5);
    theEmitter->emitIns_R_R_I(INS_stur, EA_8BYTE, REG_V7, REG_R10, 9);
    theEmitter->emitIns_R_R_I(INS_stur, EA_16BYTE, REG_V7, REG_R10, 17);

    // load/store pair
    theEmitter->emitIns_R_R_R(INS_ldnp, EA_8BYTE, REG_V0, REG_V1, REG_R10);
    theEmitter->emitIns_R_R_R_I(INS_stnp, EA_8BYTE, REG_V1, REG_V2, REG_R10, 0);
    theEmitter->emitIns_R_R_R_I(INS_ldnp, EA_8BYTE, REG_V2, REG_V3, REG_R10, 8);
    theEmitter->emitIns_R_R_R_I(INS_stnp, EA_8BYTE, REG_V3, REG_V4, REG_R10, 24);

    theEmitter->emitIns_R_R_R(INS_ldnp, EA_4BYTE, REG_V4, REG_V5, REG_SP);
    theEmitter->emitIns_R_R_R_I(INS_stnp, EA_4BYTE, REG_V5, REG_V6, REG_SP, 0);
    theEmitter->emitIns_R_R_R_I(INS_ldnp, EA_4BYTE, REG_V6, REG_V7, REG_SP, 4);
    theEmitter->emitIns_R_R_R_I(INS_stnp, EA_4BYTE, REG_V7, REG_V8, REG_SP, 12);

    theEmitter->emitIns_R_R_R(INS_ldnp, EA_16BYTE, REG_V8, REG_V9, REG_R10);
    theEmitter->emitIns_R_R_R_I(INS_stnp, EA_16BYTE, REG_V9, REG_V10, REG_R10, 0);
    theEmitter->emitIns_R_R_R_I(INS_ldnp, EA_16BYTE, REG_V10, REG_V11, REG_R10, 16);
    theEmitter->emitIns_R_R_R_I(INS_stnp, EA_16BYTE, REG_V11, REG_V12, REG_R10, 48);

    theEmitter->emitIns_R_R_R(INS_ldp, EA_8BYTE, REG_V0, REG_V1, REG_R10);
    theEmitter->emitIns_R_R_R_I(INS_stp, EA_8BYTE, REG_V1, REG_V2, REG_SP, 0);
    theEmitter->emitIns_R_R_R_I(INS_ldp, EA_8BYTE, REG_V2, REG_V3, REG_SP, 8);
    theEmitter->emitIns_R_R_R_I(INS_stp, EA_8BYTE, REG_V3, REG_V4, REG_R10, 16);
    theEmitter->emitIns_R_R_R_I(INS_ldp, EA_8BYTE, REG_V4, REG_V5, REG_R10, 24, INS_OPTS_POST_INDEX);
    theEmitter->emitIns_R_R_R_I(INS_stp, EA_8BYTE, REG_V5, REG_V6, REG_SP, 32, INS_OPTS_POST_INDEX);
    theEmitter->emitIns_R_R_R_I(INS_ldp, EA_8BYTE, REG_V6, REG_V7, REG_SP, 40, INS_OPTS_PRE_INDEX);
    theEmitter->emitIns_R_R_R_I(INS_stp, EA_8BYTE, REG_V7, REG_V8, REG_R10, 48, INS_OPTS_PRE_INDEX);

    theEmitter->emitIns_R_R_R(INS_ldp, EA_4BYTE, REG_V0, REG_V1, REG_R10);
    theEmitter->emitIns_R_R_R_I(INS_stp, EA_4BYTE, REG_V1, REG_V2, REG_SP, 0);
    theEmitter->emitIns_R_R_R_I(INS_ldp, EA_4BYTE, REG_V2, REG_V3, REG_SP, 4);
    theEmitter->emitIns_R_R_R_I(INS_stp, EA_4BYTE, REG_V3, REG_V4, REG_R10, 8);
    theEmitter->emitIns_R_R_R_I(INS_ldp, EA_4BYTE, REG_V4, REG_V5, REG_R10, 12, INS_OPTS_POST_INDEX);
    theEmitter->emitIns_R_R_R_I(INS_stp, EA_4BYTE, REG_V5, REG_V6, REG_SP, 16, INS_OPTS_POST_INDEX);
    theEmitter->emitIns_R_R_R_I(INS_ldp, EA_4BYTE, REG_V6, REG_V7, REG_SP, 20, INS_OPTS_PRE_INDEX);
    theEmitter->emitIns_R_R_R_I(INS_stp, EA_4BYTE, REG_V7, REG_V8, REG_R10, 24, INS_OPTS_PRE_INDEX);

    theEmitter->emitIns_R_R_R(INS_ldp, EA_16BYTE, REG_V0, REG_V1, REG_R10);
    theEmitter->emitIns_R_R_R_I(INS_stp, EA_16BYTE, REG_V1, REG_V2, REG_SP, 0);
    theEmitter->emitIns_R_R_R_I(INS_ldp, EA_16BYTE, REG_V2, REG_V3, REG_SP, 16);
    theEmitter->emitIns_R_R_R_I(INS_stp, EA_16BYTE, REG_V3, REG_V4, REG_R10, 32);
    theEmitter->emitIns_R_R_R_I(INS_ldp, EA_16BYTE, REG_V4, REG_V5, REG_R10, 48, INS_OPTS_POST_INDEX);
    theEmitter->emitIns_R_R_R_I(INS_stp, EA_16BYTE, REG_V5, REG_V6, REG_SP, 64, INS_OPTS_POST_INDEX);
    theEmitter->emitIns_R_R_R_I(INS_ldp, EA_16BYTE, REG_V6, REG_V7, REG_SP, 80, INS_OPTS_PRE_INDEX);
    theEmitter->emitIns_R_R_R_I(INS_stp, EA_16BYTE, REG_V7, REG_V8, REG_R10, 96, INS_OPTS_PRE_INDEX);

    // LDR (register)
    theEmitter->emitIns_R_R_R_Ext(INS_ldr, EA_8BYTE, REG_V1, REG_SP, REG_R9);
    theEmitter->emitIns_R_R_R_Ext(INS_ldr, EA_8BYTE, REG_V2, REG_R7, REG_R9, INS_OPTS_LSL);
    theEmitter->emitIns_R_R_R_Ext(INS_ldr, EA_8BYTE, REG_V3, REG_R7, REG_R9, INS_OPTS_LSL, 3);
    theEmitter->emitIns_R_R_R_Ext(INS_ldr, EA_8BYTE, REG_V4, REG_R7, REG_R9, INS_OPTS_SXTW);
    theEmitter->emitIns_R_R_R_Ext(INS_ldr, EA_8BYTE, REG_V5, REG_R7, REG_R9, INS_OPTS_SXTW, 3);
    theEmitter->emitIns_R_R_R_Ext(INS_ldr, EA_8BYTE, REG_V6, REG_SP, REG_R9, INS_OPTS_UXTW);
    theEmitter->emitIns_R_R_R_Ext(INS_ldr, EA_8BYTE, REG_V7, REG_R7, REG_R9, INS_OPTS_UXTW, 3);
    theEmitter->emitIns_R_R_R_Ext(INS_ldr, EA_8BYTE, REG_V8, REG_R7, REG_R9, INS_OPTS_SXTX);
    theEmitter->emitIns_R_R_R_Ext(INS_ldr, EA_8BYTE, REG_V9, REG_R7, REG_R9, INS_OPTS_SXTX, 3);
    theEmitter->emitIns_R_R_R_Ext(INS_ldr, EA_8BYTE, REG_V10, REG_R7, REG_R9, INS_OPTS_UXTX);
    theEmitter->emitIns_R_R_R_Ext(INS_ldr, EA_8BYTE, REG_V11, REG_SP, REG_R9, INS_OPTS_UXTX, 3);

    theEmitter->emitIns_R_R_R_Ext(INS_ldr, EA_4BYTE, REG_V1, REG_SP, REG_R9);
    theEmitter->emitIns_R_R_R_Ext(INS_ldr, EA_4BYTE, REG_V2, REG_R7, REG_R9, INS_OPTS_LSL);
    theEmitter->emitIns_R_R_R_Ext(INS_ldr, EA_4BYTE, REG_V3, REG_R7, REG_R9, INS_OPTS_LSL, 2);
    theEmitter->emitIns_R_R_R_Ext(INS_ldr, EA_4BYTE, REG_V4, REG_R7, REG_R9, INS_OPTS_SXTW);
    theEmitter->emitIns_R_R_R_Ext(INS_ldr, EA_4BYTE, REG_V5, REG_R7, REG_R9, INS_OPTS_SXTW, 2);
    theEmitter->emitIns_R_R_R_Ext(INS_ldr, EA_4BYTE, REG_V6, REG_SP, REG_R9, INS_OPTS_UXTW);
    theEmitter->emitIns_R_R_R_Ext(INS_ldr, EA_4BYTE, REG_V7, REG_R7, REG_R9, INS_OPTS_UXTW, 2);
    theEmitter->emitIns_R_R_R_Ext(INS_ldr, EA_4BYTE, REG_V8, REG_R7, REG_R9, INS_OPTS_SXTX);
    theEmitter->emitIns_R_R_R_Ext(INS_ldr, EA_4BYTE, REG_V9, REG_R7, REG_R9, INS_OPTS_SXTX, 2);
    theEmitter->emitIns_R_R_R_Ext(INS_ldr, EA_4BYTE, REG_V10, REG_R7, REG_R9, INS_OPTS_UXTX);
    theEmitter->emitIns_R_R_R_Ext(INS_ldr, EA_4BYTE, REG_V11, REG_SP, REG_R9, INS_OPTS_UXTX, 2);

    theEmitter->emitIns_R_R_R_Ext(INS_ldr, EA_16BYTE, REG_V1, REG_SP, REG_R9);
    theEmitter->emitIns_R_R_R_Ext(INS_ldr, EA_16BYTE, REG_V2, REG_R7, REG_R9, INS_OPTS_LSL);
    theEmitter->emitIns_R_R_R_Ext(INS_ldr, EA_16BYTE, REG_V3, REG_R7, REG_R9, INS_OPTS_LSL, 4);
    theEmitter->emitIns_R_R_R_Ext(INS_ldr, EA_16BYTE, REG_V4, REG_R7, REG_R9, INS_OPTS_SXTW);
    theEmitter->emitIns_R_R_R_Ext(INS_ldr, EA_16BYTE, REG_V5, REG_R7, REG_R9, INS_OPTS_SXTW, 4);
    theEmitter->emitIns_R_R_R_Ext(INS_ldr, EA_16BYTE, REG_V6, REG_SP, REG_R9, INS_OPTS_UXTW);
    theEmitter->emitIns_R_R_R_Ext(INS_ldr, EA_16BYTE, REG_V7, REG_R7, REG_R9, INS_OPTS_UXTW, 4);
    theEmitter->emitIns_R_R_R_Ext(INS_ldr, EA_16BYTE, REG_V8, REG_R7, REG_R9, INS_OPTS_SXTX);
    theEmitter->emitIns_R_R_R_Ext(INS_ldr, EA_16BYTE, REG_V9, REG_R7, REG_R9, INS_OPTS_SXTX, 4);
    theEmitter->emitIns_R_R_R_Ext(INS_ldr, EA_16BYTE, REG_V10, REG_R7, REG_R9, INS_OPTS_UXTX);
    theEmitter->emitIns_R_R_R_Ext(INS_ldr, EA_16BYTE, REG_V11, REG_SP, REG_R9, INS_OPTS_UXTX, 4);

    theEmitter->emitIns_R_R_R_Ext(INS_ldr, EA_2BYTE, REG_V1, REG_SP, REG_R9);
    theEmitter->emitIns_R_R_R_Ext(INS_ldr, EA_2BYTE, REG_V2, REG_R7, REG_R9, INS_OPTS_LSL);
    theEmitter->emitIns_R_R_R_Ext(INS_ldr, EA_2BYTE, REG_V3, REG_R7, REG_R9, INS_OPTS_LSL, 1);
    theEmitter->emitIns_R_R_R_Ext(INS_ldr, EA_2BYTE, REG_V4, REG_R7, REG_R9, INS_OPTS_SXTW);
    theEmitter->emitIns_R_R_R_Ext(INS_ldr, EA_2BYTE, REG_V5, REG_R7, REG_R9, INS_OPTS_SXTW, 1);
    theEmitter->emitIns_R_R_R_Ext(INS_ldr, EA_2BYTE, REG_V6, REG_SP, REG_R9, INS_OPTS_UXTW);
    theEmitter->emitIns_R_R_R_Ext(INS_ldr, EA_2BYTE, REG_V7, REG_R7, REG_R9, INS_OPTS_UXTW, 1);
    theEmitter->emitIns_R_R_R_Ext(INS_ldr, EA_2BYTE, REG_V8, REG_R7, REG_R9, INS_OPTS_SXTX);
    theEmitter->emitIns_R_R_R_Ext(INS_ldr, EA_2BYTE, REG_V9, REG_R7, REG_R9, INS_OPTS_SXTX, 1);
    theEmitter->emitIns_R_R_R_Ext(INS_ldr, EA_2BYTE, REG_V10, REG_R7, REG_R9, INS_OPTS_UXTX);
    theEmitter->emitIns_R_R_R_Ext(INS_ldr, EA_2BYTE, REG_V11, REG_SP, REG_R9, INS_OPTS_UXTX, 1);

    theEmitter->emitIns_R_R_R_Ext(INS_ldr, EA_1BYTE, REG_V1, REG_R7, REG_R9);
    theEmitter->emitIns_R_R_R_Ext(INS_ldr, EA_1BYTE, REG_V2, REG_SP, REG_R9, INS_OPTS_SXTW);
    theEmitter->emitIns_R_R_R_Ext(INS_ldr, EA_1BYTE, REG_V3, REG_R7, REG_R9, INS_OPTS_UXTW);
    theEmitter->emitIns_R_R_R_Ext(INS_ldr, EA_1BYTE, REG_V4, REG_SP, REG_R9, INS_OPTS_SXTX);
    theEmitter->emitIns_R_R_R_Ext(INS_ldr, EA_1BYTE, REG_V5, REG_R7, REG_R9, INS_OPTS_UXTX);

#endif // ALL_ARM64_EMITTER_UNIT_TESTS

#ifdef ALL_ARM64_EMITTER_UNIT_TESTS
    //
    // R_R   mov and aliases for mov
    //

    // mov vector to vector
    theEmitter->emitIns_R_R(INS_mov, EA_8BYTE, REG_V0, REG_V1);
    theEmitter->emitIns_R_R(INS_mov, EA_16BYTE, REG_V2, REG_V3);

    theEmitter->emitIns_R_R(INS_mov, EA_4BYTE, REG_V12, REG_V13);
    theEmitter->emitIns_R_R(INS_mov, EA_2BYTE, REG_V14, REG_V15);
    theEmitter->emitIns_R_R(INS_mov, EA_1BYTE, REG_V16, REG_V17);

    // mov vector to general
    theEmitter->emitIns_R_R(INS_mov, EA_8BYTE, REG_R0, REG_V4);
    theEmitter->emitIns_R_R(INS_mov, EA_4BYTE, REG_R1, REG_V5);
    theEmitter->emitIns_R_R(INS_mov, EA_2BYTE, REG_R2, REG_V6);
    theEmitter->emitIns_R_R(INS_mov, EA_1BYTE, REG_R3, REG_V7);

    // mov general to vector
    theEmitter->emitIns_R_R(INS_mov, EA_8BYTE, REG_V8, REG_R4);
    theEmitter->emitIns_R_R(INS_mov, EA_4BYTE, REG_V9, REG_R5);
    theEmitter->emitIns_R_R(INS_mov, EA_2BYTE, REG_V10, REG_R6);
    theEmitter->emitIns_R_R(INS_mov, EA_1BYTE, REG_V11, REG_R7);

    // mov vector[index] to vector
    theEmitter->emitIns_R_R_I(INS_mov, EA_8BYTE, REG_V0, REG_V1, 1);
    theEmitter->emitIns_R_R_I(INS_mov, EA_4BYTE, REG_V2, REG_V3, 3);
    theEmitter->emitIns_R_R_I(INS_mov, EA_2BYTE, REG_V4, REG_V5, 7);
    theEmitter->emitIns_R_R_I(INS_mov, EA_1BYTE, REG_V6, REG_V7, 15);

    // mov to general from vector[index]
    theEmitter->emitIns_R_R_I(INS_mov, EA_8BYTE, REG_R8, REG_V16, 1);
    theEmitter->emitIns_R_R_I(INS_mov, EA_4BYTE, REG_R9, REG_V17, 2);
    theEmitter->emitIns_R_R_I(INS_mov, EA_2BYTE, REG_R10, REG_V18, 3);
    theEmitter->emitIns_R_R_I(INS_mov, EA_1BYTE, REG_R11, REG_V19, 4);

    // mov to vector[index] from general
    theEmitter->emitIns_R_R_I(INS_mov, EA_8BYTE, REG_V20, REG_R12, 1);
    theEmitter->emitIns_R_R_I(INS_mov, EA_4BYTE, REG_V21, REG_R13, 2);
    theEmitter->emitIns_R_R_I(INS_mov, EA_2BYTE, REG_V22, REG_R14, 6);
    theEmitter->emitIns_R_R_I(INS_mov, EA_1BYTE, REG_V23, REG_R15, 8);

    // mov vector[index] to vector[index2]
    theEmitter->emitIns_R_R_I_I(INS_mov, EA_8BYTE, REG_V8, REG_V9, 1, 0);
    theEmitter->emitIns_R_R_I_I(INS_mov, EA_4BYTE, REG_V10, REG_V11, 2, 1);
    theEmitter->emitIns_R_R_I_I(INS_mov, EA_2BYTE, REG_V12, REG_V13, 5, 2);
    theEmitter->emitIns_R_R_I_I(INS_mov, EA_1BYTE, REG_V14, REG_V15, 12, 3);

    //////////////////////////////////////////////////////////////////////////////////

    // mov/dup scalar
    theEmitter->emitIns_R_R_I(INS_dup, EA_8BYTE, REG_V24, REG_V25, 1);
    theEmitter->emitIns_R_R_I(INS_dup, EA_4BYTE, REG_V26, REG_V27, 3);
    theEmitter->emitIns_R_R_I(INS_dup, EA_2BYTE, REG_V28, REG_V29, 7);
    theEmitter->emitIns_R_R_I(INS_dup, EA_1BYTE, REG_V30, REG_V31, 15);

    // mov/ins vector element
    theEmitter->emitIns_R_R_I_I(INS_ins, EA_8BYTE, REG_V0, REG_V1, 0, 1);
    theEmitter->emitIns_R_R_I_I(INS_ins, EA_4BYTE, REG_V2, REG_V3, 2, 2);
    theEmitter->emitIns_R_R_I_I(INS_ins, EA_2BYTE, REG_V4, REG_V5, 4, 3);
    theEmitter->emitIns_R_R_I_I(INS_ins, EA_1BYTE, REG_V6, REG_V7, 8, 4);

    // umov to general from vector element
    theEmitter->emitIns_R_R_I(INS_umov, EA_8BYTE, REG_R0, REG_V8, 1);
    theEmitter->emitIns_R_R_I(INS_umov, EA_4BYTE, REG_R1, REG_V9, 2);
    theEmitter->emitIns_R_R_I(INS_umov, EA_2BYTE, REG_R2, REG_V10, 4);
    theEmitter->emitIns_R_R_I(INS_umov, EA_1BYTE, REG_R3, REG_V11, 8);

    // ins to vector element from general
    theEmitter->emitIns_R_R_I(INS_ins, EA_8BYTE, REG_V12, REG_R4, 1);
    theEmitter->emitIns_R_R_I(INS_ins, EA_4BYTE, REG_V13, REG_R5, 3);
    theEmitter->emitIns_R_R_I(INS_ins, EA_2BYTE, REG_V14, REG_R6, 7);
    theEmitter->emitIns_R_R_I(INS_ins, EA_1BYTE, REG_V15, REG_R7, 15);

    // smov to general from vector element
    theEmitter->emitIns_R_R_I(INS_smov, EA_4BYTE, REG_R5, REG_V17, 2);
    theEmitter->emitIns_R_R_I(INS_smov, EA_2BYTE, REG_R6, REG_V18, 4);
    theEmitter->emitIns_R_R_I(INS_smov, EA_1BYTE, REG_R7, REG_V19, 8);

    // ext extract vector from pair of vectors
    theEmitter->emitIns_R_R_R_I(INS_ext, EA_8BYTE, REG_V0, REG_V1, REG_V2, 3, INS_OPTS_8B);
    theEmitter->emitIns_R_R_R_I(INS_ext, EA_8BYTE, REG_V4, REG_V5, REG_V6, 7, INS_OPTS_8B);
    theEmitter->emitIns_R_R_R_I(INS_ext, EA_16BYTE, REG_V8, REG_V9, REG_V10, 11, INS_OPTS_16B);
    theEmitter->emitIns_R_R_R_I(INS_ext, EA_16BYTE, REG_V12, REG_V13, REG_V14, 15, INS_OPTS_16B);

#endif // ALL_ARM64_EMITTER_UNIT_TESTS

#ifdef ALL_ARM64_EMITTER_UNIT_TESTS
    //
    // R_I   movi and mvni
    //

    // movi  imm8  (vector)
    theEmitter->emitIns_R_I(INS_movi, EA_8BYTE, REG_V0, 0x00, INS_OPTS_8B);
    theEmitter->emitIns_R_I(INS_movi, EA_8BYTE, REG_V1, 0xFF, INS_OPTS_8B);
    theEmitter->emitIns_R_I(INS_movi, EA_16BYTE, REG_V2, 0x00, INS_OPTS_16B);
    theEmitter->emitIns_R_I(INS_movi, EA_16BYTE, REG_V3, 0xFF, INS_OPTS_16B);

    theEmitter->emitIns_R_I(INS_movi, EA_8BYTE, REG_V4, 0x007F, INS_OPTS_4H);
    theEmitter->emitIns_R_I(INS_movi, EA_8BYTE, REG_V5, 0x7F00, INS_OPTS_4H); // LSL  8
    theEmitter->emitIns_R_I(INS_movi, EA_16BYTE, REG_V6, 0x003F, INS_OPTS_8H);
    theEmitter->emitIns_R_I(INS_movi, EA_16BYTE, REG_V7, 0x3F00, INS_OPTS_8H); // LSL  8

    theEmitter->emitIns_R_I(INS_movi, EA_8BYTE, REG_V8, 0x1F, INS_OPTS_2S);
    theEmitter->emitIns_R_I(INS_movi, EA_8BYTE, REG_V9, 0x1F00, INS_OPTS_2S);      // LSL  8
    theEmitter->emitIns_R_I(INS_movi, EA_8BYTE, REG_V10, 0x1F0000, INS_OPTS_2S);   // LSL 16
    theEmitter->emitIns_R_I(INS_movi, EA_8BYTE, REG_V11, 0x1F000000, INS_OPTS_2S); // LSL 24

    theEmitter->emitIns_R_I(INS_movi, EA_8BYTE, REG_V12, 0x1FFF, INS_OPTS_2S);   // MSL  8
    theEmitter->emitIns_R_I(INS_movi, EA_8BYTE, REG_V13, 0x1FFFFF, INS_OPTS_2S); // MSL 16

    theEmitter->emitIns_R_I(INS_movi, EA_16BYTE, REG_V14, 0x37, INS_OPTS_4S);
    theEmitter->emitIns_R_I(INS_movi, EA_16BYTE, REG_V15, 0x3700, INS_OPTS_4S);     // LSL  8
    theEmitter->emitIns_R_I(INS_movi, EA_16BYTE, REG_V16, 0x370000, INS_OPTS_4S);   // LSL 16
    theEmitter->emitIns_R_I(INS_movi, EA_16BYTE, REG_V17, 0x37000000, INS_OPTS_4S); // LSL 24

    theEmitter->emitIns_R_I(INS_movi, EA_16BYTE, REG_V18, 0x37FF, INS_OPTS_4S);   // MSL  8
    theEmitter->emitIns_R_I(INS_movi, EA_16BYTE, REG_V19, 0x37FFFF, INS_OPTS_4S); // MSL 16

    theEmitter->emitIns_R_I(INS_movi, EA_8BYTE, REG_V20, 0xFF80, INS_OPTS_4H);  // mvni
    theEmitter->emitIns_R_I(INS_movi, EA_16BYTE, REG_V21, 0xFFC0, INS_OPTS_8H); // mvni

    theEmitter->emitIns_R_I(INS_movi, EA_8BYTE, REG_V22, 0xFFFFFFE0, INS_OPTS_2S);  // mvni
    theEmitter->emitIns_R_I(INS_movi, EA_16BYTE, REG_V23, 0xFFFFF0FF, INS_OPTS_4S); // mvni LSL  8
    theEmitter->emitIns_R_I(INS_movi, EA_8BYTE, REG_V24, 0xFFF8FFFF, INS_OPTS_2S);  // mvni LSL 16
    theEmitter->emitIns_R_I(INS_movi, EA_16BYTE, REG_V25, 0xFCFFFFFF, INS_OPTS_4S); // mvni LSL 24

    theEmitter->emitIns_R_I(INS_movi, EA_8BYTE, REG_V26, 0xFFFFFE00, INS_OPTS_2S);  // mvni MSL  8
    theEmitter->emitIns_R_I(INS_movi, EA_16BYTE, REG_V27, 0xFFFC0000, INS_OPTS_4S); // mvni MSL 16

    theEmitter->emitIns_R_I(INS_movi, EA_8BYTE, REG_V28, 0x00FF00FF00FF00FF, INS_OPTS_1D);
    theEmitter->emitIns_R_I(INS_movi, EA_16BYTE, REG_V29, 0x00FFFF0000FFFF00, INS_OPTS_2D);
    theEmitter->emitIns_R_I(INS_movi, EA_8BYTE, REG_V30, 0xFF000000FF000000);
    theEmitter->emitIns_R_I(INS_movi, EA_16BYTE, REG_V31, 0x0, INS_OPTS_2D);

    // We were not encoding immediate of movi that was int.MaxValue or int.MaxValue / 2.
    theEmitter->emitIns_R_I(INS_movi, EA_8BYTE, REG_V16, 0x7fffffff, INS_OPTS_2S);
    theEmitter->emitIns_R_I(INS_movi, EA_8BYTE, REG_V16, 0x3fffffff, INS_OPTS_2S);

    theEmitter->emitIns_R_I(INS_mvni, EA_8BYTE, REG_V0, 0x0022, INS_OPTS_4H);
    theEmitter->emitIns_R_I(INS_mvni, EA_8BYTE, REG_V1, 0x2200, INS_OPTS_4H); // LSL  8
    theEmitter->emitIns_R_I(INS_mvni, EA_16BYTE, REG_V2, 0x0033, INS_OPTS_8H);
    theEmitter->emitIns_R_I(INS_mvni, EA_16BYTE, REG_V3, 0x3300, INS_OPTS_8H); // LSL  8

    theEmitter->emitIns_R_I(INS_mvni, EA_8BYTE, REG_V4, 0x42, INS_OPTS_2S);
    theEmitter->emitIns_R_I(INS_mvni, EA_8BYTE, REG_V5, 0x4200, INS_OPTS_2S);     // LSL  8
    theEmitter->emitIns_R_I(INS_mvni, EA_8BYTE, REG_V6, 0x420000, INS_OPTS_2S);   // LSL 16
    theEmitter->emitIns_R_I(INS_mvni, EA_8BYTE, REG_V7, 0x42000000, INS_OPTS_2S); // LSL 24

    theEmitter->emitIns_R_I(INS_mvni, EA_8BYTE, REG_V8, 0x42FF, INS_OPTS_2S);   // MSL  8
    theEmitter->emitIns_R_I(INS_mvni, EA_8BYTE, REG_V9, 0x42FFFF, INS_OPTS_2S); // MSL 16

    theEmitter->emitIns_R_I(INS_mvni, EA_16BYTE, REG_V10, 0x5D, INS_OPTS_4S);
    theEmitter->emitIns_R_I(INS_mvni, EA_16BYTE, REG_V11, 0x5D00, INS_OPTS_4S);     // LSL  8
    theEmitter->emitIns_R_I(INS_mvni, EA_16BYTE, REG_V12, 0x5D0000, INS_OPTS_4S);   // LSL 16
    theEmitter->emitIns_R_I(INS_mvni, EA_16BYTE, REG_V13, 0x5D000000, INS_OPTS_4S); // LSL 24

    theEmitter->emitIns_R_I(INS_mvni, EA_16BYTE, REG_V14, 0x5DFF, INS_OPTS_4S);   // MSL  8
    theEmitter->emitIns_R_I(INS_mvni, EA_16BYTE, REG_V15, 0x5DFFFF, INS_OPTS_4S); // MSL 16

#endif // ALL_ARM64_EMITTER_UNIT_TESTS

#ifdef ALL_ARM64_EMITTER_UNIT_TESTS
    //
    // R_I   orr/bic vector immediate
    //

    theEmitter->emitIns_R_I(INS_orr, EA_8BYTE, REG_V0, 0x0022, INS_OPTS_4H);
    theEmitter->emitIns_R_I(INS_orr, EA_8BYTE, REG_V1, 0x2200, INS_OPTS_4H); // LSL  8
    theEmitter->emitIns_R_I(INS_orr, EA_16BYTE, REG_V2, 0x0033, INS_OPTS_8H);
    theEmitter->emitIns_R_I(INS_orr, EA_16BYTE, REG_V3, 0x3300, INS_OPTS_8H); // LSL  8

    theEmitter->emitIns_R_I(INS_orr, EA_8BYTE, REG_V4, 0x42, INS_OPTS_2S);
    theEmitter->emitIns_R_I(INS_orr, EA_8BYTE, REG_V5, 0x4200, INS_OPTS_2S);     // LSL  8
    theEmitter->emitIns_R_I(INS_orr, EA_8BYTE, REG_V6, 0x420000, INS_OPTS_2S);   // LSL 16
    theEmitter->emitIns_R_I(INS_orr, EA_8BYTE, REG_V7, 0x42000000, INS_OPTS_2S); // LSL 24

    theEmitter->emitIns_R_I(INS_orr, EA_16BYTE, REG_V10, 0x5D, INS_OPTS_4S);
    theEmitter->emitIns_R_I(INS_orr, EA_16BYTE, REG_V11, 0x5D00, INS_OPTS_4S);     // LSL  8
    theEmitter->emitIns_R_I(INS_orr, EA_16BYTE, REG_V12, 0x5D0000, INS_OPTS_4S);   // LSL 16
    theEmitter->emitIns_R_I(INS_orr, EA_16BYTE, REG_V13, 0x5D000000, INS_OPTS_4S); // LSL 24

    theEmitter->emitIns_R_I(INS_bic, EA_8BYTE, REG_V0, 0x0022, INS_OPTS_4H);
    theEmitter->emitIns_R_I(INS_bic, EA_8BYTE, REG_V1, 0x2200, INS_OPTS_4H); // LSL  8
    theEmitter->emitIns_R_I(INS_bic, EA_16BYTE, REG_V2, 0x0033, INS_OPTS_8H);
    theEmitter->emitIns_R_I(INS_bic, EA_16BYTE, REG_V3, 0x3300, INS_OPTS_8H); // LSL  8

    theEmitter->emitIns_R_I(INS_bic, EA_8BYTE, REG_V4, 0x42, INS_OPTS_2S);
    theEmitter->emitIns_R_I(INS_bic, EA_8BYTE, REG_V5, 0x4200, INS_OPTS_2S);     // LSL  8
    theEmitter->emitIns_R_I(INS_bic, EA_8BYTE, REG_V6, 0x420000, INS_OPTS_2S);   // LSL 16
    theEmitter->emitIns_R_I(INS_bic, EA_8BYTE, REG_V7, 0x42000000, INS_OPTS_2S); // LSL 24

    theEmitter->emitIns_R_I(INS_bic, EA_16BYTE, REG_V10, 0x5D, INS_OPTS_4S);
    theEmitter->emitIns_R_I(INS_bic, EA_16BYTE, REG_V11, 0x5D00, INS_OPTS_4S);     // LSL  8
    theEmitter->emitIns_R_I(INS_bic, EA_16BYTE, REG_V12, 0x5D0000, INS_OPTS_4S);   // LSL 16
    theEmitter->emitIns_R_I(INS_bic, EA_16BYTE, REG_V13, 0x5D000000, INS_OPTS_4S); // LSL 24

#endif // ALL_ARM64_EMITTER_UNIT_TESTS

#ifdef ALL_ARM64_EMITTER_UNIT_TESTS
    //
    // R_F   cmp/fmov immediate
    //

    // fmov  imm8  (scalar)
    theEmitter->emitIns_R_F(INS_fmov, EA_8BYTE, REG_V14, 1.0);
    theEmitter->emitIns_R_F(INS_fmov, EA_4BYTE, REG_V15, -1.0);
    theEmitter->emitIns_R_F(INS_fmov, EA_4BYTE, REG_V0, 2.0); // encodes imm8 == 0
    theEmitter->emitIns_R_F(INS_fmov, EA_4BYTE, REG_V16, 10.0);
    theEmitter->emitIns_R_F(INS_fmov, EA_8BYTE, REG_V17, -10.0);
    theEmitter->emitIns_R_F(INS_fmov, EA_8BYTE, REG_V18, 31); // Largest encodable value
    theEmitter->emitIns_R_F(INS_fmov, EA_4BYTE, REG_V19, -31);
    theEmitter->emitIns_R_F(INS_fmov, EA_4BYTE, REG_V20, 1.25);
    theEmitter->emitIns_R_F(INS_fmov, EA_8BYTE, REG_V21, -1.25);
    theEmitter->emitIns_R_F(INS_fmov, EA_8BYTE, REG_V22, 0.125); // Smallest encodable value
    theEmitter->emitIns_R_F(INS_fmov, EA_4BYTE, REG_V23, -0.125);

    // fmov  imm8  (vector)
    theEmitter->emitIns_R_F(INS_fmov, EA_8BYTE, REG_V0, 2.0, INS_OPTS_2S);
    theEmitter->emitIns_R_F(INS_fmov, EA_8BYTE, REG_V24, 1.0, INS_OPTS_2S);
    theEmitter->emitIns_R_F(INS_fmov, EA_16BYTE, REG_V25, 1.0, INS_OPTS_4S);
    theEmitter->emitIns_R_F(INS_fmov, EA_16BYTE, REG_V26, 1.0, INS_OPTS_2D);
    theEmitter->emitIns_R_F(INS_fmov, EA_8BYTE, REG_V27, -10.0, INS_OPTS_2S);
    theEmitter->emitIns_R_F(INS_fmov, EA_16BYTE, REG_V28, -10.0, INS_OPTS_4S);
    theEmitter->emitIns_R_F(INS_fmov, EA_16BYTE, REG_V29, -10.0, INS_OPTS_2D);
    theEmitter->emitIns_R_F(INS_fmov, EA_8BYTE, REG_V30, 31.0, INS_OPTS_2S);
    theEmitter->emitIns_R_F(INS_fmov, EA_16BYTE, REG_V31, 31.0, INS_OPTS_4S);
    theEmitter->emitIns_R_F(INS_fmov, EA_16BYTE, REG_V0, 31.0, INS_OPTS_2D);
    theEmitter->emitIns_R_F(INS_fmov, EA_8BYTE, REG_V1, -0.125, INS_OPTS_2S);
    theEmitter->emitIns_R_F(INS_fmov, EA_16BYTE, REG_V2, -0.125, INS_OPTS_4S);
    theEmitter->emitIns_R_F(INS_fmov, EA_16BYTE, REG_V3, -0.125, INS_OPTS_2D);

    // fcmp with 0.0
    theEmitter->emitIns_R_F(INS_fcmp, EA_8BYTE, REG_V12, 0.0);
    theEmitter->emitIns_R_F(INS_fcmp, EA_4BYTE, REG_V13, 0.0);
    theEmitter->emitIns_R_F(INS_fcmpe, EA_8BYTE, REG_V14, 0.0);
    theEmitter->emitIns_R_F(INS_fcmpe, EA_4BYTE, REG_V15, 0.0);

#endif // ALL_ARM64_EMITTER_UNIT_TESTS

#ifdef ALL_ARM64_EMITTER_UNIT_TESTS
    //
    // R_R   fmov/fcmp/fcvt
    //

    // fmov to vector to vector
    theEmitter->emitIns_R_R(INS_fmov, EA_8BYTE, REG_V0, REG_V2);
    theEmitter->emitIns_R_R(INS_fmov, EA_4BYTE, REG_V1, REG_V3);

    // fmov to vector to general
    theEmitter->emitIns_R_R(INS_fmov, EA_8BYTE, REG_R0, REG_V4);
    theEmitter->emitIns_R_R(INS_fmov, EA_4BYTE, REG_R1, REG_V5);
    //    using the optional conversion specifier
    theEmitter->emitIns_R_R(INS_fmov, EA_8BYTE, REG_R2, REG_V6, INS_OPTS_D_TO_8BYTE);
    theEmitter->emitIns_R_R(INS_fmov, EA_4BYTE, REG_R3, REG_V7, INS_OPTS_S_TO_4BYTE);

    // fmov to general to vector
    theEmitter->emitIns_R_R(INS_fmov, EA_8BYTE, REG_V8, REG_R4);
    theEmitter->emitIns_R_R(INS_fmov, EA_4BYTE, REG_V9, REG_R5);
    //   using the optional conversion specifier
    theEmitter->emitIns_R_R(INS_fmov, EA_8BYTE, REG_V10, REG_R6, INS_OPTS_8BYTE_TO_D);
    theEmitter->emitIns_R_R(INS_fmov, EA_4BYTE, REG_V11, REG_R7, INS_OPTS_4BYTE_TO_S);

    // fcmp/fcmpe
    theEmitter->emitIns_R_R(INS_fcmp, EA_8BYTE, REG_V8, REG_V16);
    theEmitter->emitIns_R_R(INS_fcmp, EA_4BYTE, REG_V9, REG_V17);
    theEmitter->emitIns_R_R(INS_fcmpe, EA_8BYTE, REG_V10, REG_V18);
    theEmitter->emitIns_R_R(INS_fcmpe, EA_4BYTE, REG_V11, REG_V19);

    // fcvt
    theEmitter->emitIns_R_R(INS_fcvt, EA_8BYTE, REG_V24, REG_V25, INS_OPTS_S_TO_D); // Single to Double
    theEmitter->emitIns_R_R(INS_fcvt, EA_4BYTE, REG_V26, REG_V27, INS_OPTS_D_TO_S); // Double to Single

    theEmitter->emitIns_R_R(INS_fcvt, EA_4BYTE, REG_V1, REG_V2, INS_OPTS_H_TO_S);
    theEmitter->emitIns_R_R(INS_fcvt, EA_8BYTE, REG_V3, REG_V4, INS_OPTS_H_TO_D);

    theEmitter->emitIns_R_R(INS_fcvt, EA_2BYTE, REG_V5, REG_V6, INS_OPTS_S_TO_H);
    theEmitter->emitIns_R_R(INS_fcvt, EA_2BYTE, REG_V7, REG_V8, INS_OPTS_D_TO_H);

#endif // ALL_ARM64_EMITTER_UNIT_TESTS

#ifdef ALL_ARM64_EMITTER_UNIT_TESTS
    //
    // R_R   floating point conversions
    //

    // fcvtas scalar
    theEmitter->emitIns_R_R(INS_fcvtas, EA_4BYTE, REG_V0, REG_V1);
    theEmitter->emitIns_R_R(INS_fcvtas, EA_8BYTE, REG_V2, REG_V3);

    // fcvtas scalar to general
    theEmitter->emitIns_R_R(INS_fcvtas, EA_4BYTE, REG_R0, REG_V4, INS_OPTS_S_TO_4BYTE);
    theEmitter->emitIns_R_R(INS_fcvtas, EA_4BYTE, REG_R1, REG_V5, INS_OPTS_D_TO_4BYTE);
    theEmitter->emitIns_R_R(INS_fcvtas, EA_8BYTE, REG_R2, REG_V6, INS_OPTS_S_TO_8BYTE);
    theEmitter->emitIns_R_R(INS_fcvtas, EA_8BYTE, REG_R3, REG_V7, INS_OPTS_D_TO_8BYTE);

    // fcvtas vector
    theEmitter->emitIns_R_R(INS_fcvtas, EA_8BYTE, REG_V8, REG_V9, INS_OPTS_2S);
    theEmitter->emitIns_R_R(INS_fcvtas, EA_16BYTE, REG_V10, REG_V11, INS_OPTS_4S);
    theEmitter->emitIns_R_R(INS_fcvtas, EA_16BYTE, REG_V12, REG_V13, INS_OPTS_2D);

    // fcvtau scalar
    theEmitter->emitIns_R_R(INS_fcvtau, EA_4BYTE, REG_V0, REG_V1);
    theEmitter->emitIns_R_R(INS_fcvtau, EA_8BYTE, REG_V2, REG_V3);

    // fcvtau scalar to general
    theEmitter->emitIns_R_R(INS_fcvtau, EA_4BYTE, REG_R0, REG_V4, INS_OPTS_S_TO_4BYTE);
    theEmitter->emitIns_R_R(INS_fcvtau, EA_4BYTE, REG_R1, REG_V5, INS_OPTS_D_TO_4BYTE);
    theEmitter->emitIns_R_R(INS_fcvtau, EA_8BYTE, REG_R2, REG_V6, INS_OPTS_S_TO_8BYTE);
    theEmitter->emitIns_R_R(INS_fcvtau, EA_8BYTE, REG_R3, REG_V7, INS_OPTS_D_TO_8BYTE);

    // fcvtau vector
    theEmitter->emitIns_R_R(INS_fcvtau, EA_8BYTE, REG_V8, REG_V9, INS_OPTS_2S);
    theEmitter->emitIns_R_R(INS_fcvtau, EA_16BYTE, REG_V10, REG_V11, INS_OPTS_4S);
    theEmitter->emitIns_R_R(INS_fcvtau, EA_16BYTE, REG_V12, REG_V13, INS_OPTS_2D);

    ////////////////////////////////////////////////////////////////////////////////

    // fcvtms scalar
    theEmitter->emitIns_R_R(INS_fcvtms, EA_4BYTE, REG_V0, REG_V1);
    theEmitter->emitIns_R_R(INS_fcvtms, EA_8BYTE, REG_V2, REG_V3);

    // fcvtms scalar to general
    theEmitter->emitIns_R_R(INS_fcvtms, EA_4BYTE, REG_R0, REG_V4, INS_OPTS_S_TO_4BYTE);
    theEmitter->emitIns_R_R(INS_fcvtms, EA_4BYTE, REG_R1, REG_V5, INS_OPTS_D_TO_4BYTE);
    theEmitter->emitIns_R_R(INS_fcvtms, EA_8BYTE, REG_R2, REG_V6, INS_OPTS_S_TO_8BYTE);
    theEmitter->emitIns_R_R(INS_fcvtms, EA_8BYTE, REG_R3, REG_V7, INS_OPTS_D_TO_8BYTE);

    // fcvtms vector
    theEmitter->emitIns_R_R(INS_fcvtms, EA_8BYTE, REG_V8, REG_V9, INS_OPTS_2S);
    theEmitter->emitIns_R_R(INS_fcvtms, EA_16BYTE, REG_V10, REG_V11, INS_OPTS_4S);
    theEmitter->emitIns_R_R(INS_fcvtms, EA_16BYTE, REG_V12, REG_V13, INS_OPTS_2D);

    // fcvtmu scalar
    theEmitter->emitIns_R_R(INS_fcvtmu, EA_4BYTE, REG_V0, REG_V1);
    theEmitter->emitIns_R_R(INS_fcvtmu, EA_8BYTE, REG_V2, REG_V3);

    // fcvtmu scalar to general
    theEmitter->emitIns_R_R(INS_fcvtmu, EA_4BYTE, REG_R0, REG_V4, INS_OPTS_S_TO_4BYTE);
    theEmitter->emitIns_R_R(INS_fcvtmu, EA_4BYTE, REG_R1, REG_V5, INS_OPTS_D_TO_4BYTE);
    theEmitter->emitIns_R_R(INS_fcvtmu, EA_8BYTE, REG_R2, REG_V6, INS_OPTS_S_TO_8BYTE);
    theEmitter->emitIns_R_R(INS_fcvtmu, EA_8BYTE, REG_R3, REG_V7, INS_OPTS_D_TO_8BYTE);

    // fcvtmu vector
    theEmitter->emitIns_R_R(INS_fcvtmu, EA_8BYTE, REG_V8, REG_V9, INS_OPTS_2S);
    theEmitter->emitIns_R_R(INS_fcvtmu, EA_16BYTE, REG_V10, REG_V11, INS_OPTS_4S);
    theEmitter->emitIns_R_R(INS_fcvtmu, EA_16BYTE, REG_V12, REG_V13, INS_OPTS_2D);

    ////////////////////////////////////////////////////////////////////////////////

    // fcvtns scalar
    theEmitter->emitIns_R_R(INS_fcvtns, EA_4BYTE, REG_V0, REG_V1);
    theEmitter->emitIns_R_R(INS_fcvtns, EA_8BYTE, REG_V2, REG_V3);

    // fcvtns scalar to general
    theEmitter->emitIns_R_R(INS_fcvtns, EA_4BYTE, REG_R0, REG_V4, INS_OPTS_S_TO_4BYTE);
    theEmitter->emitIns_R_R(INS_fcvtns, EA_4BYTE, REG_R1, REG_V5, INS_OPTS_D_TO_4BYTE);
    theEmitter->emitIns_R_R(INS_fcvtns, EA_8BYTE, REG_R2, REG_V6, INS_OPTS_S_TO_8BYTE);
    theEmitter->emitIns_R_R(INS_fcvtns, EA_8BYTE, REG_R3, REG_V7, INS_OPTS_D_TO_8BYTE);

    // fcvtns vector
    theEmitter->emitIns_R_R(INS_fcvtns, EA_8BYTE, REG_V8, REG_V9, INS_OPTS_2S);
    theEmitter->emitIns_R_R(INS_fcvtns, EA_16BYTE, REG_V10, REG_V11, INS_OPTS_4S);
    theEmitter->emitIns_R_R(INS_fcvtns, EA_16BYTE, REG_V12, REG_V13, INS_OPTS_2D);

    // fcvtnu scalar
    theEmitter->emitIns_R_R(INS_fcvtnu, EA_4BYTE, REG_V0, REG_V1);
    theEmitter->emitIns_R_R(INS_fcvtnu, EA_8BYTE, REG_V2, REG_V3);

    // fcvtnu scalar to general
    theEmitter->emitIns_R_R(INS_fcvtnu, EA_4BYTE, REG_R0, REG_V4, INS_OPTS_S_TO_4BYTE);
    theEmitter->emitIns_R_R(INS_fcvtnu, EA_4BYTE, REG_R1, REG_V5, INS_OPTS_D_TO_4BYTE);
    theEmitter->emitIns_R_R(INS_fcvtnu, EA_8BYTE, REG_R2, REG_V6, INS_OPTS_S_TO_8BYTE);
    theEmitter->emitIns_R_R(INS_fcvtnu, EA_8BYTE, REG_R3, REG_V7, INS_OPTS_D_TO_8BYTE);

    // fcvtnu vector
    theEmitter->emitIns_R_R(INS_fcvtnu, EA_8BYTE, REG_V8, REG_V9, INS_OPTS_2S);
    theEmitter->emitIns_R_R(INS_fcvtnu, EA_16BYTE, REG_V10, REG_V11, INS_OPTS_4S);
    theEmitter->emitIns_R_R(INS_fcvtnu, EA_16BYTE, REG_V12, REG_V13, INS_OPTS_2D);

    ////////////////////////////////////////////////////////////////////////////////

    // fcvtps scalar
    theEmitter->emitIns_R_R(INS_fcvtps, EA_4BYTE, REG_V0, REG_V1);
    theEmitter->emitIns_R_R(INS_fcvtps, EA_8BYTE, REG_V2, REG_V3);

    // fcvtps scalar to general
    theEmitter->emitIns_R_R(INS_fcvtps, EA_4BYTE, REG_R0, REG_V4, INS_OPTS_S_TO_4BYTE);
    theEmitter->emitIns_R_R(INS_fcvtps, EA_4BYTE, REG_R1, REG_V5, INS_OPTS_D_TO_4BYTE);
    theEmitter->emitIns_R_R(INS_fcvtps, EA_8BYTE, REG_R2, REG_V6, INS_OPTS_S_TO_8BYTE);
    theEmitter->emitIns_R_R(INS_fcvtps, EA_8BYTE, REG_R3, REG_V7, INS_OPTS_D_TO_8BYTE);

    // fcvtps vector
    theEmitter->emitIns_R_R(INS_fcvtps, EA_8BYTE, REG_V8, REG_V9, INS_OPTS_2S);
    theEmitter->emitIns_R_R(INS_fcvtps, EA_16BYTE, REG_V10, REG_V11, INS_OPTS_4S);
    theEmitter->emitIns_R_R(INS_fcvtps, EA_16BYTE, REG_V12, REG_V13, INS_OPTS_2D);

    // fcvtpu scalar
    theEmitter->emitIns_R_R(INS_fcvtpu, EA_4BYTE, REG_V0, REG_V1);
    theEmitter->emitIns_R_R(INS_fcvtpu, EA_8BYTE, REG_V2, REG_V3);

    // fcvtpu scalar to general
    theEmitter->emitIns_R_R(INS_fcvtpu, EA_4BYTE, REG_R0, REG_V4, INS_OPTS_S_TO_4BYTE);
    theEmitter->emitIns_R_R(INS_fcvtpu, EA_4BYTE, REG_R1, REG_V5, INS_OPTS_D_TO_4BYTE);
    theEmitter->emitIns_R_R(INS_fcvtpu, EA_8BYTE, REG_R2, REG_V6, INS_OPTS_S_TO_8BYTE);
    theEmitter->emitIns_R_R(INS_fcvtpu, EA_8BYTE, REG_R3, REG_V7, INS_OPTS_D_TO_8BYTE);

    // fcvtpu vector
    theEmitter->emitIns_R_R(INS_fcvtpu, EA_8BYTE, REG_V8, REG_V9, INS_OPTS_2S);
    theEmitter->emitIns_R_R(INS_fcvtpu, EA_16BYTE, REG_V10, REG_V11, INS_OPTS_4S);
    theEmitter->emitIns_R_R(INS_fcvtpu, EA_16BYTE, REG_V12, REG_V13, INS_OPTS_2D);

    ////////////////////////////////////////////////////////////////////////////////

    // fcvtzs scalar
    theEmitter->emitIns_R_R(INS_fcvtzs, EA_4BYTE, REG_V0, REG_V1);
    theEmitter->emitIns_R_R(INS_fcvtzs, EA_8BYTE, REG_V2, REG_V3);

    // fcvtzs scalar to general
    theEmitter->emitIns_R_R(INS_fcvtzs, EA_4BYTE, REG_R0, REG_V4, INS_OPTS_S_TO_4BYTE);
    theEmitter->emitIns_R_R(INS_fcvtzs, EA_4BYTE, REG_R1, REG_V5, INS_OPTS_D_TO_4BYTE);
    theEmitter->emitIns_R_R(INS_fcvtzs, EA_8BYTE, REG_R2, REG_V6, INS_OPTS_S_TO_8BYTE);
    theEmitter->emitIns_R_R(INS_fcvtzs, EA_8BYTE, REG_R3, REG_V7, INS_OPTS_D_TO_8BYTE);

    // fcvtzs vector
    theEmitter->emitIns_R_R(INS_fcvtzs, EA_8BYTE, REG_V8, REG_V9, INS_OPTS_2S);
    theEmitter->emitIns_R_R(INS_fcvtzs, EA_16BYTE, REG_V10, REG_V11, INS_OPTS_4S);
    theEmitter->emitIns_R_R(INS_fcvtzs, EA_16BYTE, REG_V12, REG_V13, INS_OPTS_2D);

    // fcvtzu scalar
    theEmitter->emitIns_R_R(INS_fcvtzu, EA_4BYTE, REG_V0, REG_V1);
    theEmitter->emitIns_R_R(INS_fcvtzu, EA_8BYTE, REG_V2, REG_V3);

    // fcvtzu scalar to general
    theEmitter->emitIns_R_R(INS_fcvtzu, EA_4BYTE, REG_R0, REG_V4, INS_OPTS_S_TO_4BYTE);
    theEmitter->emitIns_R_R(INS_fcvtzu, EA_4BYTE, REG_R1, REG_V5, INS_OPTS_D_TO_4BYTE);
    theEmitter->emitIns_R_R(INS_fcvtzu, EA_8BYTE, REG_R2, REG_V6, INS_OPTS_S_TO_8BYTE);
    theEmitter->emitIns_R_R(INS_fcvtzu, EA_8BYTE, REG_R3, REG_V7, INS_OPTS_D_TO_8BYTE);

    // fcvtzu vector
    theEmitter->emitIns_R_R(INS_fcvtzu, EA_8BYTE, REG_V8, REG_V9, INS_OPTS_2S);
    theEmitter->emitIns_R_R(INS_fcvtzu, EA_16BYTE, REG_V10, REG_V11, INS_OPTS_4S);
    theEmitter->emitIns_R_R(INS_fcvtzu, EA_16BYTE, REG_V12, REG_V13, INS_OPTS_2D);

    ////////////////////////////////////////////////////////////////////////////////

    // scvtf scalar
    theEmitter->emitIns_R_R(INS_scvtf, EA_4BYTE, REG_V0, REG_V1);
    theEmitter->emitIns_R_R(INS_scvtf, EA_8BYTE, REG_V2, REG_V3);

    // scvtf scalar from general
    theEmitter->emitIns_R_R(INS_scvtf, EA_4BYTE, REG_V4, REG_R0, INS_OPTS_4BYTE_TO_S);
    theEmitter->emitIns_R_R(INS_scvtf, EA_4BYTE, REG_V5, REG_R1, INS_OPTS_8BYTE_TO_S);
    theEmitter->emitIns_R_R(INS_scvtf, EA_8BYTE, REG_V6, REG_R2, INS_OPTS_4BYTE_TO_D);
    theEmitter->emitIns_R_R(INS_scvtf, EA_8BYTE, REG_V7, REG_R3, INS_OPTS_8BYTE_TO_D);

    // scvtf vector
    theEmitter->emitIns_R_R(INS_scvtf, EA_8BYTE, REG_V8, REG_V9, INS_OPTS_2S);
    theEmitter->emitIns_R_R(INS_scvtf, EA_16BYTE, REG_V10, REG_V11, INS_OPTS_4S);
    theEmitter->emitIns_R_R(INS_scvtf, EA_16BYTE, REG_V12, REG_V13, INS_OPTS_2D);

    // ucvtf scalar
    theEmitter->emitIns_R_R(INS_ucvtf, EA_4BYTE, REG_V0, REG_V1);
    theEmitter->emitIns_R_R(INS_ucvtf, EA_8BYTE, REG_V2, REG_V3);

    // ucvtf scalar from general
    theEmitter->emitIns_R_R(INS_ucvtf, EA_4BYTE, REG_V4, REG_R0, INS_OPTS_4BYTE_TO_S);
    theEmitter->emitIns_R_R(INS_ucvtf, EA_4BYTE, REG_V5, REG_R1, INS_OPTS_8BYTE_TO_S);
    theEmitter->emitIns_R_R(INS_ucvtf, EA_8BYTE, REG_V6, REG_R2, INS_OPTS_4BYTE_TO_D);
    theEmitter->emitIns_R_R(INS_ucvtf, EA_8BYTE, REG_V7, REG_R3, INS_OPTS_8BYTE_TO_D);

    // ucvtf vector
    theEmitter->emitIns_R_R(INS_ucvtf, EA_8BYTE, REG_V8, REG_V9, INS_OPTS_2S);
    theEmitter->emitIns_R_R(INS_ucvtf, EA_16BYTE, REG_V10, REG_V11, INS_OPTS_4S);
    theEmitter->emitIns_R_R(INS_ucvtf, EA_16BYTE, REG_V12, REG_V13, INS_OPTS_2D);

#endif // ALL_ARM64_EMITTER_UNIT_TESTS

#ifdef ALL_ARM64_EMITTER_UNIT_TESTS
    //
    // R_R   floating point operations, one dest, one source
    //

    // fabs scalar
    theEmitter->emitIns_R_R(INS_fabs, EA_4BYTE, REG_V0, REG_V1);
    theEmitter->emitIns_R_R(INS_fabs, EA_8BYTE, REG_V2, REG_V3);

    // fabs vector
    theEmitter->emitIns_R_R(INS_fabs, EA_8BYTE, REG_V4, REG_V5, INS_OPTS_2S);
    theEmitter->emitIns_R_R(INS_fabs, EA_16BYTE, REG_V6, REG_V7, INS_OPTS_4S);
    theEmitter->emitIns_R_R(INS_fabs, EA_16BYTE, REG_V8, REG_V9, INS_OPTS_2D);

    // fmaxp scalar
    theEmitter->emitIns_R_R(INS_fmaxp, EA_8BYTE, REG_V0, REG_V1, INS_OPTS_2S);
    theEmitter->emitIns_R_R(INS_fmaxp, EA_16BYTE, REG_V2, REG_V3, INS_OPTS_2D);

    // fmaxnmp scalar
    theEmitter->emitIns_R_R(INS_fmaxnmp, EA_8BYTE, REG_V0, REG_V1, INS_OPTS_2S);
    theEmitter->emitIns_R_R(INS_fmaxnmp, EA_16BYTE, REG_V2, REG_V3, INS_OPTS_2D);

    // fmaxnmv vector
    theEmitter->emitIns_R_R(INS_fmaxnmv, EA_16BYTE, REG_V0, REG_V1, INS_OPTS_4S);

    // fmaxv vector
    theEmitter->emitIns_R_R(INS_fmaxv, EA_16BYTE, REG_V0, REG_V1, INS_OPTS_4S);

    // fminp scalar
    theEmitter->emitIns_R_R(INS_fminp, EA_8BYTE, REG_V0, REG_V1, INS_OPTS_2S);
    theEmitter->emitIns_R_R(INS_fminp, EA_16BYTE, REG_V2, REG_V3, INS_OPTS_2D);

    // fminnmp scalar
    theEmitter->emitIns_R_R(INS_fminnmp, EA_8BYTE, REG_V0, REG_V1, INS_OPTS_2S);
    theEmitter->emitIns_R_R(INS_fminnmp, EA_16BYTE, REG_V2, REG_V3, INS_OPTS_2D);

    // fminnmv vector
    theEmitter->emitIns_R_R(INS_fminnmv, EA_16BYTE, REG_V0, REG_V1, INS_OPTS_4S);

    // fminv vector
    theEmitter->emitIns_R_R(INS_fminv, EA_16BYTE, REG_V0, REG_V1, INS_OPTS_4S);

    // fneg scalar
    theEmitter->emitIns_R_R(INS_fneg, EA_4BYTE, REG_V0, REG_V1);
    theEmitter->emitIns_R_R(INS_fneg, EA_8BYTE, REG_V2, REG_V3);

    // fneg vector
    theEmitter->emitIns_R_R(INS_fneg, EA_8BYTE, REG_V4, REG_V5, INS_OPTS_2S);
    theEmitter->emitIns_R_R(INS_fneg, EA_16BYTE, REG_V6, REG_V7, INS_OPTS_4S);
    theEmitter->emitIns_R_R(INS_fneg, EA_16BYTE, REG_V8, REG_V9, INS_OPTS_2D);

    // fsqrt scalar
    theEmitter->emitIns_R_R(INS_fsqrt, EA_4BYTE, REG_V0, REG_V1);
    theEmitter->emitIns_R_R(INS_fsqrt, EA_8BYTE, REG_V2, REG_V3);

    // fsqrt vector
    theEmitter->emitIns_R_R(INS_fsqrt, EA_8BYTE, REG_V4, REG_V5, INS_OPTS_2S);
    theEmitter->emitIns_R_R(INS_fsqrt, EA_16BYTE, REG_V6, REG_V7, INS_OPTS_4S);
    theEmitter->emitIns_R_R(INS_fsqrt, EA_16BYTE, REG_V8, REG_V9, INS_OPTS_2D);

    // faddp scalar
    theEmitter->emitIns_R_R(INS_faddp, EA_8BYTE, REG_V0, REG_V1, INS_OPTS_2S);
    theEmitter->emitIns_R_R(INS_faddp, EA_16BYTE, REG_V2, REG_V3, INS_OPTS_2D);

    // fcmeq Vd, Vn, #0.0
    theEmitter->emitIns_R_R(INS_fcmeq, EA_4BYTE, REG_V0, REG_V1); // scalar 4BYTE
    theEmitter->emitIns_R_R(INS_fcmeq, EA_8BYTE, REG_V2, REG_V3); // scalar 8BYTE

    // fcmge Vd, Vn, #0.0
    theEmitter->emitIns_R_R(INS_fcmge, EA_4BYTE, REG_V0, REG_V1); // scalar 4BYTE
    theEmitter->emitIns_R_R(INS_fcmge, EA_8BYTE, REG_V2, REG_V3); // scalar 8BYTE

    // fcmgt Vd, Vn, #0.0
    theEmitter->emitIns_R_R(INS_fcmgt, EA_4BYTE, REG_V0, REG_V1); // scalar 4BYTE
    theEmitter->emitIns_R_R(INS_fcmgt, EA_8BYTE, REG_V2, REG_V3); // scalar 8BYTE

    // fcmle Vd, Vn, #0.0
    theEmitter->emitIns_R_R(INS_fcmle, EA_4BYTE, REG_V0, REG_V1); // scalar 4BYTE
    theEmitter->emitIns_R_R(INS_fcmle, EA_8BYTE, REG_V2, REG_V3); // scalar 8BYTE

    // fcmlt Vd, Vn, #0.0
    theEmitter->emitIns_R_R(INS_fcmlt, EA_4BYTE, REG_V0, REG_V1); // scalar 4BYTE
    theEmitter->emitIns_R_R(INS_fcmlt, EA_8BYTE, REG_V2, REG_V3); // scalar 8BYTE

    // frecpe scalar
    theEmitter->emitIns_R_R(INS_frecpe, EA_4BYTE, REG_V0, REG_V1); // scalar 4BYTE
    theEmitter->emitIns_R_R(INS_frecpe, EA_8BYTE, REG_V2, REG_V3); // scalar 8BYTE
    theEmitter->emitIns_R_R(INS_frecpe, EA_8BYTE, REG_V4, REG_V5, INS_OPTS_2S);
    theEmitter->emitIns_R_R(INS_frecpe, EA_16BYTE, REG_V6, REG_V7, INS_OPTS_4S);
    theEmitter->emitIns_R_R(INS_frecpe, EA_16BYTE, REG_V8, REG_V9, INS_OPTS_2D);

    // frecpx scalar
    theEmitter->emitIns_R_R(INS_frecpx, EA_4BYTE, REG_V0, REG_V1);
    theEmitter->emitIns_R_R(INS_frecpx, EA_8BYTE, REG_V2, REG_V3);

    // frsqrte
    theEmitter->emitIns_R_R(INS_frsqrte, EA_4BYTE, REG_V0, REG_V1); // scalar 4BYTE
    theEmitter->emitIns_R_R(INS_frsqrte, EA_8BYTE, REG_V2, REG_V3); // scalar 8BYTE
    theEmitter->emitIns_R_R(INS_frsqrte, EA_8BYTE, REG_V4, REG_V5, INS_OPTS_2S);
    theEmitter->emitIns_R_R(INS_frsqrte, EA_16BYTE, REG_V6, REG_V7, INS_OPTS_4S);
    theEmitter->emitIns_R_R(INS_frsqrte, EA_16BYTE, REG_V8, REG_V9, INS_OPTS_2D);

    // fcvtl{2} vector
    theEmitter->emitIns_R_R(INS_fcvtl, EA_8BYTE, REG_V0, REG_V1, INS_OPTS_4H);
    theEmitter->emitIns_R_R(INS_fcvtl2, EA_16BYTE, REG_V2, REG_V3, INS_OPTS_8H);
    theEmitter->emitIns_R_R(INS_fcvtl, EA_8BYTE, REG_V4, REG_V5, INS_OPTS_2S);
    theEmitter->emitIns_R_R(INS_fcvtl2, EA_16BYTE, REG_V5, REG_V6, INS_OPTS_4S);

    // fcvtn{2} vector
    theEmitter->emitIns_R_R(INS_fcvtn, EA_8BYTE, REG_V0, REG_V1, INS_OPTS_4H);
    theEmitter->emitIns_R_R(INS_fcvtn2, EA_16BYTE, REG_V2, REG_V3, INS_OPTS_8H);
    theEmitter->emitIns_R_R(INS_fcvtn, EA_8BYTE, REG_V4, REG_V5, INS_OPTS_2S);
    theEmitter->emitIns_R_R(INS_fcvtn2, EA_16BYTE, REG_V5, REG_V6, INS_OPTS_4S);

    // fcvtxn scalar
    theEmitter->emitIns_R_R(INS_fcvtxn, EA_4BYTE, REG_V0, REG_V1);

    // fcvtxn{2} vector
    theEmitter->emitIns_R_R(INS_fcvtxn, EA_8BYTE, REG_V0, REG_V1, INS_OPTS_2S);
    theEmitter->emitIns_R_R(INS_fcvtxn2, EA_16BYTE, REG_V2, REG_V3, INS_OPTS_4S);

#endif

#ifdef ALL_ARM64_EMITTER_UNIT_TESTS
    genDefineTempLabel(genCreateTempLabel());

    // abs scalar
    theEmitter->emitIns_R_R(INS_abs, EA_8BYTE, REG_V2, REG_V3);

    // abs vector
    theEmitter->emitIns_R_R(INS_abs, EA_8BYTE, REG_V4, REG_V5, INS_OPTS_8B);
    theEmitter->emitIns_R_R(INS_abs, EA_16BYTE, REG_V6, REG_V7, INS_OPTS_16B);
    theEmitter->emitIns_R_R(INS_abs, EA_8BYTE, REG_V8, REG_V9, INS_OPTS_4H);
    theEmitter->emitIns_R_R(INS_abs, EA_16BYTE, REG_V10, REG_V11, INS_OPTS_8H);
    theEmitter->emitIns_R_R(INS_abs, EA_8BYTE, REG_V12, REG_V13, INS_OPTS_2S);
    theEmitter->emitIns_R_R(INS_abs, EA_16BYTE, REG_V14, REG_V15, INS_OPTS_4S);
    theEmitter->emitIns_R_R(INS_abs, EA_16BYTE, REG_V16, REG_V17, INS_OPTS_2D);

    // addv vector
    theEmitter->emitIns_R_R(INS_addv, EA_8BYTE, REG_V4, REG_V5, INS_OPTS_8B);
    theEmitter->emitIns_R_R(INS_addv, EA_16BYTE, REG_V6, REG_V7, INS_OPTS_16B);
    theEmitter->emitIns_R_R(INS_addv, EA_8BYTE, REG_V8, REG_V9, INS_OPTS_4H);
    theEmitter->emitIns_R_R(INS_addv, EA_16BYTE, REG_V10, REG_V11, INS_OPTS_8H);
    theEmitter->emitIns_R_R(INS_addv, EA_16BYTE, REG_V14, REG_V15, INS_OPTS_4S);

    // cnt vector
    theEmitter->emitIns_R_R(INS_cnt, EA_8BYTE, REG_V22, REG_V23, INS_OPTS_8B);
    theEmitter->emitIns_R_R(INS_cnt, EA_16BYTE, REG_V24, REG_V25, INS_OPTS_16B);

    // cls vector
    theEmitter->emitIns_R_R(INS_cls, EA_8BYTE, REG_V4, REG_V5, INS_OPTS_8B);
    theEmitter->emitIns_R_R(INS_cls, EA_16BYTE, REG_V6, REG_V7, INS_OPTS_16B);
    theEmitter->emitIns_R_R(INS_cls, EA_8BYTE, REG_V8, REG_V9, INS_OPTS_4H);
    theEmitter->emitIns_R_R(INS_cls, EA_16BYTE, REG_V10, REG_V11, INS_OPTS_8H);
    theEmitter->emitIns_R_R(INS_cls, EA_8BYTE, REG_V12, REG_V13, INS_OPTS_2S);
    theEmitter->emitIns_R_R(INS_cls, EA_16BYTE, REG_V14, REG_V15, INS_OPTS_4S);

    // clz vector
    theEmitter->emitIns_R_R(INS_clz, EA_8BYTE, REG_V4, REG_V5, INS_OPTS_8B);
    theEmitter->emitIns_R_R(INS_clz, EA_16BYTE, REG_V6, REG_V7, INS_OPTS_16B);
    theEmitter->emitIns_R_R(INS_clz, EA_8BYTE, REG_V8, REG_V9, INS_OPTS_4H);
    theEmitter->emitIns_R_R(INS_clz, EA_16BYTE, REG_V10, REG_V11, INS_OPTS_8H);
    theEmitter->emitIns_R_R(INS_clz, EA_8BYTE, REG_V12, REG_V13, INS_OPTS_2S);
    theEmitter->emitIns_R_R(INS_clz, EA_16BYTE, REG_V14, REG_V15, INS_OPTS_4S);

    // mvn vector
    theEmitter->emitIns_R_R(INS_mvn, EA_8BYTE, REG_V4, REG_V5);
    theEmitter->emitIns_R_R(INS_mvn, EA_8BYTE, REG_V6, REG_V7, INS_OPTS_8B);
    theEmitter->emitIns_R_R(INS_mvn, EA_16BYTE, REG_V8, REG_V9);
    theEmitter->emitIns_R_R(INS_mvn, EA_16BYTE, REG_V10, REG_V11, INS_OPTS_16B);

    // neg scalar
    theEmitter->emitIns_R_R(INS_neg, EA_8BYTE, REG_V2, REG_V3);

    // neg vector
    theEmitter->emitIns_R_R(INS_neg, EA_8BYTE, REG_V4, REG_V5, INS_OPTS_8B);
    theEmitter->emitIns_R_R(INS_neg, EA_16BYTE, REG_V6, REG_V7, INS_OPTS_16B);
    theEmitter->emitIns_R_R(INS_neg, EA_8BYTE, REG_V8, REG_V9, INS_OPTS_4H);
    theEmitter->emitIns_R_R(INS_neg, EA_16BYTE, REG_V10, REG_V11, INS_OPTS_8H);
    theEmitter->emitIns_R_R(INS_neg, EA_8BYTE, REG_V12, REG_V13, INS_OPTS_2S);
    theEmitter->emitIns_R_R(INS_neg, EA_16BYTE, REG_V14, REG_V15, INS_OPTS_4S);
    theEmitter->emitIns_R_R(INS_neg, EA_16BYTE, REG_V16, REG_V17, INS_OPTS_2D);

    // not vector (the same encoding as mvn)
    theEmitter->emitIns_R_R(INS_not, EA_8BYTE, REG_V12, REG_V13);
    theEmitter->emitIns_R_R(INS_not, EA_8BYTE, REG_V14, REG_V15, INS_OPTS_8B);
    theEmitter->emitIns_R_R(INS_not, EA_16BYTE, REG_V16, REG_V17);
    theEmitter->emitIns_R_R(INS_not, EA_16BYTE, REG_V18, REG_V19, INS_OPTS_16B);

    // rbit vector
    theEmitter->emitIns_R_R(INS_rbit, EA_8BYTE, REG_V0, REG_V1, INS_OPTS_8B);
    theEmitter->emitIns_R_R(INS_rbit, EA_16BYTE, REG_V2, REG_V3, INS_OPTS_16B);

    // rev16 vector
    theEmitter->emitIns_R_R(INS_rev16, EA_8BYTE, REG_V0, REG_V1, INS_OPTS_8B);
    theEmitter->emitIns_R_R(INS_rev16, EA_16BYTE, REG_V2, REG_V3, INS_OPTS_16B);

    // rev32 vector
    theEmitter->emitIns_R_R(INS_rev32, EA_8BYTE, REG_V4, REG_V5, INS_OPTS_8B);
    theEmitter->emitIns_R_R(INS_rev32, EA_16BYTE, REG_V6, REG_V7, INS_OPTS_16B);
    theEmitter->emitIns_R_R(INS_rev32, EA_8BYTE, REG_V8, REG_V9, INS_OPTS_4H);
    theEmitter->emitIns_R_R(INS_rev32, EA_16BYTE, REG_V10, REG_V11, INS_OPTS_8H);

    // rev64 vector
    theEmitter->emitIns_R_R(INS_rev64, EA_8BYTE, REG_V4, REG_V5, INS_OPTS_8B);
    theEmitter->emitIns_R_R(INS_rev64, EA_16BYTE, REG_V6, REG_V7, INS_OPTS_16B);
    theEmitter->emitIns_R_R(INS_rev64, EA_8BYTE, REG_V8, REG_V9, INS_OPTS_4H);
    theEmitter->emitIns_R_R(INS_rev64, EA_16BYTE, REG_V10, REG_V11, INS_OPTS_8H);
    theEmitter->emitIns_R_R(INS_rev64, EA_8BYTE, REG_V12, REG_V13, INS_OPTS_2S);
    theEmitter->emitIns_R_R(INS_rev64, EA_16BYTE, REG_V14, REG_V15, INS_OPTS_4S);

    // sadalp vector
    theEmitter->emitIns_R_R(INS_sadalp, EA_8BYTE, REG_V0, REG_V1, INS_OPTS_8B);
    theEmitter->emitIns_R_R(INS_sadalp, EA_8BYTE, REG_V2, REG_V3, INS_OPTS_4H);
    theEmitter->emitIns_R_R(INS_sadalp, EA_8BYTE, REG_V4, REG_V5, INS_OPTS_2S);
    theEmitter->emitIns_R_R(INS_sadalp, EA_16BYTE, REG_V6, REG_V7, INS_OPTS_16B);
    theEmitter->emitIns_R_R(INS_sadalp, EA_16BYTE, REG_V8, REG_V9, INS_OPTS_8H);
    theEmitter->emitIns_R_R(INS_sadalp, EA_16BYTE, REG_V10, REG_V11, INS_OPTS_4S);

    // saddlp vector
    theEmitter->emitIns_R_R(INS_saddlp, EA_8BYTE, REG_V0, REG_V1, INS_OPTS_8B);
    theEmitter->emitIns_R_R(INS_saddlp, EA_8BYTE, REG_V2, REG_V3, INS_OPTS_4H);
    theEmitter->emitIns_R_R(INS_saddlp, EA_8BYTE, REG_V4, REG_V5, INS_OPTS_2S);
    theEmitter->emitIns_R_R(INS_saddlp, EA_16BYTE, REG_V6, REG_V7, INS_OPTS_16B);
    theEmitter->emitIns_R_R(INS_saddlp, EA_16BYTE, REG_V8, REG_V9, INS_OPTS_8H);
    theEmitter->emitIns_R_R(INS_saddlp, EA_16BYTE, REG_V10, REG_V11, INS_OPTS_4S);

    // saddlv vector
    theEmitter->emitIns_R_R(INS_saddlv, EA_8BYTE, REG_V4, REG_V5, INS_OPTS_8B);
    theEmitter->emitIns_R_R(INS_saddlv, EA_16BYTE, REG_V6, REG_V7, INS_OPTS_16B);
    theEmitter->emitIns_R_R(INS_saddlv, EA_8BYTE, REG_V8, REG_V9, INS_OPTS_4H);
    theEmitter->emitIns_R_R(INS_saddlv, EA_16BYTE, REG_V10, REG_V11, INS_OPTS_8H);
    theEmitter->emitIns_R_R(INS_saddlv, EA_16BYTE, REG_V14, REG_V15, INS_OPTS_4S);

    // smaxv vector
    theEmitter->emitIns_R_R(INS_smaxv, EA_8BYTE, REG_V4, REG_V5, INS_OPTS_8B);
    theEmitter->emitIns_R_R(INS_smaxv, EA_16BYTE, REG_V6, REG_V7, INS_OPTS_16B);
    theEmitter->emitIns_R_R(INS_smaxv, EA_8BYTE, REG_V8, REG_V9, INS_OPTS_4H);
    theEmitter->emitIns_R_R(INS_smaxv, EA_16BYTE, REG_V10, REG_V11, INS_OPTS_8H);
    theEmitter->emitIns_R_R(INS_smaxv, EA_16BYTE, REG_V12, REG_V13, INS_OPTS_4S);

    // sminv vector
    theEmitter->emitIns_R_R(INS_sminv, EA_8BYTE, REG_V4, REG_V5, INS_OPTS_8B);
    theEmitter->emitIns_R_R(INS_sminv, EA_16BYTE, REG_V6, REG_V7, INS_OPTS_16B);
    theEmitter->emitIns_R_R(INS_sminv, EA_8BYTE, REG_V8, REG_V9, INS_OPTS_4H);
    theEmitter->emitIns_R_R(INS_sminv, EA_16BYTE, REG_V10, REG_V11, INS_OPTS_8H);
    theEmitter->emitIns_R_R(INS_sminv, EA_16BYTE, REG_V12, REG_V13, INS_OPTS_4S);

    // sqabs scalar
    theEmitter->emitIns_R_R(INS_sqabs, EA_1BYTE, REG_V0, REG_V1, INS_OPTS_NONE);
    theEmitter->emitIns_R_R(INS_sqabs, EA_2BYTE, REG_V2, REG_V3, INS_OPTS_NONE);
    theEmitter->emitIns_R_R(INS_sqabs, EA_4BYTE, REG_V4, REG_V5, INS_OPTS_NONE);
    theEmitter->emitIns_R_R(INS_sqabs, EA_8BYTE, REG_V6, REG_V7, INS_OPTS_NONE);

    // sqabs vector
    theEmitter->emitIns_R_R(INS_sqabs, EA_8BYTE, REG_V0, REG_V1, INS_OPTS_8B);
    theEmitter->emitIns_R_R(INS_sqabs, EA_16BYTE, REG_V2, REG_V3, INS_OPTS_16B);
    theEmitter->emitIns_R_R(INS_sqabs, EA_8BYTE, REG_V4, REG_V5, INS_OPTS_4H);
    theEmitter->emitIns_R_R(INS_sqabs, EA_16BYTE, REG_V6, REG_V7, INS_OPTS_8H);
    theEmitter->emitIns_R_R(INS_sqabs, EA_8BYTE, REG_V8, REG_V9, INS_OPTS_2S);
    theEmitter->emitIns_R_R(INS_sqabs, EA_16BYTE, REG_V10, REG_V11, INS_OPTS_4S);
    theEmitter->emitIns_R_R(INS_sqabs, EA_16BYTE, REG_V12, REG_V13, INS_OPTS_2D);

    // sqneg scalar
    theEmitter->emitIns_R_R(INS_sqneg, EA_1BYTE, REG_V0, REG_V1, INS_OPTS_NONE);
    theEmitter->emitIns_R_R(INS_sqneg, EA_2BYTE, REG_V2, REG_V3, INS_OPTS_NONE);
    theEmitter->emitIns_R_R(INS_sqneg, EA_4BYTE, REG_V4, REG_V5, INS_OPTS_NONE);
    theEmitter->emitIns_R_R(INS_sqneg, EA_8BYTE, REG_V6, REG_V7, INS_OPTS_NONE);

    // sqneg vector
    theEmitter->emitIns_R_R(INS_sqneg, EA_8BYTE, REG_V0, REG_V1, INS_OPTS_8B);
    theEmitter->emitIns_R_R(INS_sqneg, EA_16BYTE, REG_V2, REG_V3, INS_OPTS_16B);
    theEmitter->emitIns_R_R(INS_sqneg, EA_8BYTE, REG_V4, REG_V5, INS_OPTS_4H);
    theEmitter->emitIns_R_R(INS_sqneg, EA_16BYTE, REG_V6, REG_V7, INS_OPTS_8H);
    theEmitter->emitIns_R_R(INS_sqneg, EA_8BYTE, REG_V8, REG_V9, INS_OPTS_2S);
    theEmitter->emitIns_R_R(INS_sqneg, EA_16BYTE, REG_V10, REG_V11, INS_OPTS_4S);
    theEmitter->emitIns_R_R(INS_sqneg, EA_16BYTE, REG_V12, REG_V13, INS_OPTS_2D);

    // sqxtn scalar
    theEmitter->emitIns_R_R(INS_sqxtn, EA_1BYTE, REG_V0, REG_V1, INS_OPTS_NONE);
    theEmitter->emitIns_R_R(INS_sqxtn, EA_2BYTE, REG_V2, REG_V3, INS_OPTS_NONE);
    theEmitter->emitIns_R_R(INS_sqxtn, EA_4BYTE, REG_V4, REG_V5, INS_OPTS_NONE);

    // sqxtn vector
    theEmitter->emitIns_R_R(INS_sqxtn, EA_8BYTE, REG_V0, REG_V6, INS_OPTS_8B);
    theEmitter->emitIns_R_R(INS_sqxtn, EA_8BYTE, REG_V1, REG_V7, INS_OPTS_4H);
    theEmitter->emitIns_R_R(INS_sqxtn, EA_8BYTE, REG_V2, REG_V8, INS_OPTS_2S);

    // sqxtn2 vector
    theEmitter->emitIns_R_R(INS_sqxtn2, EA_16BYTE, REG_V3, REG_V9, INS_OPTS_16B);
    theEmitter->emitIns_R_R(INS_sqxtn2, EA_16BYTE, REG_V4, REG_V10, INS_OPTS_8H);
    theEmitter->emitIns_R_R(INS_sqxtn2, EA_16BYTE, REG_V5, REG_V11, INS_OPTS_4S);

    // sqxtun scalar
    theEmitter->emitIns_R_R(INS_sqxtun, EA_1BYTE, REG_V0, REG_V1, INS_OPTS_NONE);
    theEmitter->emitIns_R_R(INS_sqxtun, EA_2BYTE, REG_V2, REG_V3, INS_OPTS_NONE);
    theEmitter->emitIns_R_R(INS_sqxtun, EA_4BYTE, REG_V4, REG_V5, INS_OPTS_NONE);

    // sqxtun vector
    theEmitter->emitIns_R_R(INS_sqxtun, EA_8BYTE, REG_V0, REG_V6, INS_OPTS_8B);
    theEmitter->emitIns_R_R(INS_sqxtun, EA_8BYTE, REG_V1, REG_V7, INS_OPTS_4H);
    theEmitter->emitIns_R_R(INS_sqxtun, EA_8BYTE, REG_V2, REG_V8, INS_OPTS_2S);

    // sqxtun2 vector
    theEmitter->emitIns_R_R(INS_sqxtun2, EA_16BYTE, REG_V3, REG_V9, INS_OPTS_16B);
    theEmitter->emitIns_R_R(INS_sqxtun2, EA_16BYTE, REG_V4, REG_V10, INS_OPTS_8H);
    theEmitter->emitIns_R_R(INS_sqxtun2, EA_16BYTE, REG_V5, REG_V11, INS_OPTS_4S);

    // suqadd scalar
    theEmitter->emitIns_R_R(INS_suqadd, EA_1BYTE, REG_V0, REG_V1, INS_OPTS_NONE);
    theEmitter->emitIns_R_R(INS_suqadd, EA_2BYTE, REG_V2, REG_V3, INS_OPTS_NONE);
    theEmitter->emitIns_R_R(INS_suqadd, EA_4BYTE, REG_V4, REG_V5, INS_OPTS_NONE);
    theEmitter->emitIns_R_R(INS_suqadd, EA_8BYTE, REG_V6, REG_V7, INS_OPTS_NONE);

    // suqadd vector
    theEmitter->emitIns_R_R(INS_suqadd, EA_8BYTE, REG_V0, REG_V1, INS_OPTS_8B);
    theEmitter->emitIns_R_R(INS_suqadd, EA_16BYTE, REG_V2, REG_V3, INS_OPTS_16B);
    theEmitter->emitIns_R_R(INS_suqadd, EA_8BYTE, REG_V4, REG_V5, INS_OPTS_4H);
    theEmitter->emitIns_R_R(INS_suqadd, EA_16BYTE, REG_V6, REG_V7, INS_OPTS_8H);
    theEmitter->emitIns_R_R(INS_suqadd, EA_8BYTE, REG_V8, REG_V9, INS_OPTS_2S);
    theEmitter->emitIns_R_R(INS_suqadd, EA_16BYTE, REG_V10, REG_V11, INS_OPTS_4S);
    theEmitter->emitIns_R_R(INS_suqadd, EA_16BYTE, REG_V12, REG_V13, INS_OPTS_2D);

    // uadalp vector
    theEmitter->emitIns_R_R(INS_uadalp, EA_8BYTE, REG_V0, REG_V1, INS_OPTS_8B);
    theEmitter->emitIns_R_R(INS_uadalp, EA_8BYTE, REG_V2, REG_V3, INS_OPTS_4H);
    theEmitter->emitIns_R_R(INS_uadalp, EA_8BYTE, REG_V4, REG_V5, INS_OPTS_2S);
    theEmitter->emitIns_R_R(INS_uadalp, EA_16BYTE, REG_V6, REG_V7, INS_OPTS_16B);
    theEmitter->emitIns_R_R(INS_uadalp, EA_16BYTE, REG_V8, REG_V9, INS_OPTS_8H);
    theEmitter->emitIns_R_R(INS_uadalp, EA_16BYTE, REG_V10, REG_V11, INS_OPTS_4S);

    // uaddlp vector
    theEmitter->emitIns_R_R(INS_uaddlp, EA_8BYTE, REG_V0, REG_V1, INS_OPTS_8B);
    theEmitter->emitIns_R_R(INS_uaddlp, EA_8BYTE, REG_V2, REG_V3, INS_OPTS_4H);
    theEmitter->emitIns_R_R(INS_uaddlp, EA_8BYTE, REG_V4, REG_V5, INS_OPTS_2S);
    theEmitter->emitIns_R_R(INS_uaddlp, EA_16BYTE, REG_V6, REG_V7, INS_OPTS_16B);
    theEmitter->emitIns_R_R(INS_uaddlp, EA_16BYTE, REG_V8, REG_V9, INS_OPTS_8H);
    theEmitter->emitIns_R_R(INS_uaddlp, EA_16BYTE, REG_V10, REG_V11, INS_OPTS_4S);

    // uaddlv vector
    theEmitter->emitIns_R_R(INS_uaddlv, EA_8BYTE, REG_V4, REG_V5, INS_OPTS_8B);
    theEmitter->emitIns_R_R(INS_uaddlv, EA_16BYTE, REG_V6, REG_V7, INS_OPTS_16B);
    theEmitter->emitIns_R_R(INS_uaddlv, EA_8BYTE, REG_V8, REG_V9, INS_OPTS_4H);
    theEmitter->emitIns_R_R(INS_uaddlv, EA_16BYTE, REG_V10, REG_V11, INS_OPTS_8H);
    theEmitter->emitIns_R_R(INS_uaddlv, EA_16BYTE, REG_V14, REG_V15, INS_OPTS_4S);

    // umaxv vector
    theEmitter->emitIns_R_R(INS_umaxv, EA_8BYTE, REG_V4, REG_V5, INS_OPTS_8B);
    theEmitter->emitIns_R_R(INS_umaxv, EA_16BYTE, REG_V6, REG_V7, INS_OPTS_16B);
    theEmitter->emitIns_R_R(INS_umaxv, EA_8BYTE, REG_V8, REG_V9, INS_OPTS_4H);
    theEmitter->emitIns_R_R(INS_umaxv, EA_16BYTE, REG_V10, REG_V11, INS_OPTS_8H);
    theEmitter->emitIns_R_R(INS_umaxv, EA_16BYTE, REG_V12, REG_V13, INS_OPTS_4S);

    // uminv vector
    theEmitter->emitIns_R_R(INS_uminv, EA_8BYTE, REG_V4, REG_V5, INS_OPTS_8B);
    theEmitter->emitIns_R_R(INS_uminv, EA_16BYTE, REG_V6, REG_V7, INS_OPTS_16B);
    theEmitter->emitIns_R_R(INS_uminv, EA_8BYTE, REG_V8, REG_V9, INS_OPTS_4H);
    theEmitter->emitIns_R_R(INS_uminv, EA_16BYTE, REG_V10, REG_V11, INS_OPTS_8H);
    theEmitter->emitIns_R_R(INS_uminv, EA_16BYTE, REG_V12, REG_V13, INS_OPTS_4S);

    // uqxtn scalar
    theEmitter->emitIns_R_R(INS_uqxtn, EA_1BYTE, REG_V0, REG_V1, INS_OPTS_NONE);
    theEmitter->emitIns_R_R(INS_uqxtn, EA_2BYTE, REG_V2, REG_V3, INS_OPTS_NONE);
    theEmitter->emitIns_R_R(INS_uqxtn, EA_4BYTE, REG_V4, REG_V5, INS_OPTS_NONE);

    // uqxtn vector
    theEmitter->emitIns_R_R(INS_uqxtn, EA_8BYTE, REG_V0, REG_V6, INS_OPTS_8B);
    theEmitter->emitIns_R_R(INS_uqxtn, EA_8BYTE, REG_V1, REG_V7, INS_OPTS_4H);
    theEmitter->emitIns_R_R(INS_uqxtn, EA_8BYTE, REG_V2, REG_V8, INS_OPTS_2S);

    // uqxtn2 vector
    theEmitter->emitIns_R_R(INS_uqxtn2, EA_16BYTE, REG_V3, REG_V9, INS_OPTS_16B);
    theEmitter->emitIns_R_R(INS_uqxtn2, EA_16BYTE, REG_V4, REG_V10, INS_OPTS_8H);
    theEmitter->emitIns_R_R(INS_uqxtn2, EA_16BYTE, REG_V5, REG_V11, INS_OPTS_4S);

    // urecpe vector
    theEmitter->emitIns_R_R(INS_urecpe, EA_8BYTE, REG_V0, REG_V1, INS_OPTS_2S);
    theEmitter->emitIns_R_R(INS_urecpe, EA_16BYTE, REG_V2, REG_V3, INS_OPTS_4S);

    // ursqrte vector
    theEmitter->emitIns_R_R(INS_ursqrte, EA_8BYTE, REG_V0, REG_V1, INS_OPTS_2S);
    theEmitter->emitIns_R_R(INS_ursqrte, EA_16BYTE, REG_V2, REG_V3, INS_OPTS_4S);

    // usqadd scalar
    theEmitter->emitIns_R_R(INS_usqadd, EA_1BYTE, REG_V0, REG_V1, INS_OPTS_NONE);
    theEmitter->emitIns_R_R(INS_usqadd, EA_2BYTE, REG_V2, REG_V3, INS_OPTS_NONE);
    theEmitter->emitIns_R_R(INS_usqadd, EA_4BYTE, REG_V4, REG_V5, INS_OPTS_NONE);
    theEmitter->emitIns_R_R(INS_usqadd, EA_8BYTE, REG_V6, REG_V7, INS_OPTS_NONE);

    // usqadd vector
    theEmitter->emitIns_R_R(INS_usqadd, EA_8BYTE, REG_V0, REG_V1, INS_OPTS_8B);
    theEmitter->emitIns_R_R(INS_usqadd, EA_16BYTE, REG_V2, REG_V3, INS_OPTS_16B);
    theEmitter->emitIns_R_R(INS_usqadd, EA_8BYTE, REG_V4, REG_V5, INS_OPTS_4H);
    theEmitter->emitIns_R_R(INS_usqadd, EA_16BYTE, REG_V6, REG_V7, INS_OPTS_8H);
    theEmitter->emitIns_R_R(INS_usqadd, EA_8BYTE, REG_V8, REG_V9, INS_OPTS_2S);
    theEmitter->emitIns_R_R(INS_usqadd, EA_16BYTE, REG_V10, REG_V11, INS_OPTS_4S);
    theEmitter->emitIns_R_R(INS_usqadd, EA_16BYTE, REG_V12, REG_V13, INS_OPTS_2D);

    // xtn vector
    theEmitter->emitIns_R_R(INS_xtn, EA_8BYTE, REG_V0, REG_V6, INS_OPTS_8B);
    theEmitter->emitIns_R_R(INS_xtn, EA_8BYTE, REG_V1, REG_V7, INS_OPTS_4H);
    theEmitter->emitIns_R_R(INS_xtn, EA_8BYTE, REG_V2, REG_V8, INS_OPTS_2S);

    // xtn2 vector
    theEmitter->emitIns_R_R(INS_xtn2, EA_16BYTE, REG_V3, REG_V9, INS_OPTS_16B);
    theEmitter->emitIns_R_R(INS_xtn2, EA_16BYTE, REG_V4, REG_V10, INS_OPTS_8H);
    theEmitter->emitIns_R_R(INS_xtn2, EA_16BYTE, REG_V5, REG_V11, INS_OPTS_4S);

#endif // ALL_ARM64_EMITTER_UNIT_TESTS

#ifdef ALL_ARM64_EMITTER_UNIT_TESTS
    //
    // R_R   floating point round to int, one dest, one source
    //

    // frinta scalar
    theEmitter->emitIns_R_R(INS_frinta, EA_4BYTE, REG_V0, REG_V1);
    theEmitter->emitIns_R_R(INS_frinta, EA_8BYTE, REG_V2, REG_V3);

    // frinta vector
    theEmitter->emitIns_R_R(INS_frinta, EA_8BYTE, REG_V4, REG_V5, INS_OPTS_2S);
    theEmitter->emitIns_R_R(INS_frinta, EA_16BYTE, REG_V6, REG_V7, INS_OPTS_4S);
    theEmitter->emitIns_R_R(INS_frinta, EA_16BYTE, REG_V8, REG_V9, INS_OPTS_2D);

    // frinti scalar
    theEmitter->emitIns_R_R(INS_frinti, EA_4BYTE, REG_V0, REG_V1);
    theEmitter->emitIns_R_R(INS_frinti, EA_8BYTE, REG_V2, REG_V3);

    // frinti vector
    theEmitter->emitIns_R_R(INS_frinti, EA_8BYTE, REG_V4, REG_V5, INS_OPTS_2S);
    theEmitter->emitIns_R_R(INS_frinti, EA_16BYTE, REG_V6, REG_V7, INS_OPTS_4S);
    theEmitter->emitIns_R_R(INS_frinti, EA_16BYTE, REG_V8, REG_V9, INS_OPTS_2D);

    // frintm scalar
    theEmitter->emitIns_R_R(INS_frintm, EA_4BYTE, REG_V0, REG_V1);
    theEmitter->emitIns_R_R(INS_frintm, EA_8BYTE, REG_V2, REG_V3);

    // frintm vector
    theEmitter->emitIns_R_R(INS_frintm, EA_8BYTE, REG_V4, REG_V5, INS_OPTS_2S);
    theEmitter->emitIns_R_R(INS_frintm, EA_16BYTE, REG_V6, REG_V7, INS_OPTS_4S);
    theEmitter->emitIns_R_R(INS_frintm, EA_16BYTE, REG_V8, REG_V9, INS_OPTS_2D);

    // frintn scalar
    theEmitter->emitIns_R_R(INS_frintn, EA_4BYTE, REG_V0, REG_V1);
    theEmitter->emitIns_R_R(INS_frintn, EA_8BYTE, REG_V2, REG_V3);

    // frintn vector
    theEmitter->emitIns_R_R(INS_frintn, EA_8BYTE, REG_V4, REG_V5, INS_OPTS_2S);
    theEmitter->emitIns_R_R(INS_frintn, EA_16BYTE, REG_V6, REG_V7, INS_OPTS_4S);
    theEmitter->emitIns_R_R(INS_frintn, EA_16BYTE, REG_V8, REG_V9, INS_OPTS_2D);

    // frintp scalar
    theEmitter->emitIns_R_R(INS_frintp, EA_4BYTE, REG_V0, REG_V1);
    theEmitter->emitIns_R_R(INS_frintp, EA_8BYTE, REG_V2, REG_V3);

    // frintp vector
    theEmitter->emitIns_R_R(INS_frintp, EA_8BYTE, REG_V4, REG_V5, INS_OPTS_2S);
    theEmitter->emitIns_R_R(INS_frintp, EA_16BYTE, REG_V6, REG_V7, INS_OPTS_4S);
    theEmitter->emitIns_R_R(INS_frintp, EA_16BYTE, REG_V8, REG_V9, INS_OPTS_2D);

    // frintx scalar
    theEmitter->emitIns_R_R(INS_frintx, EA_4BYTE, REG_V0, REG_V1);
    theEmitter->emitIns_R_R(INS_frintx, EA_8BYTE, REG_V2, REG_V3);

    // frintx vector
    theEmitter->emitIns_R_R(INS_frintx, EA_8BYTE, REG_V4, REG_V5, INS_OPTS_2S);
    theEmitter->emitIns_R_R(INS_frintx, EA_16BYTE, REG_V6, REG_V7, INS_OPTS_4S);
    theEmitter->emitIns_R_R(INS_frintx, EA_16BYTE, REG_V8, REG_V9, INS_OPTS_2D);

    // frintz scalar
    theEmitter->emitIns_R_R(INS_frintz, EA_4BYTE, REG_V0, REG_V1);
    theEmitter->emitIns_R_R(INS_frintz, EA_8BYTE, REG_V2, REG_V3);

    // frintz vector
    theEmitter->emitIns_R_R(INS_frintz, EA_8BYTE, REG_V4, REG_V5, INS_OPTS_2S);
    theEmitter->emitIns_R_R(INS_frintz, EA_16BYTE, REG_V6, REG_V7, INS_OPTS_4S);
    theEmitter->emitIns_R_R(INS_frintz, EA_16BYTE, REG_V8, REG_V9, INS_OPTS_2D);

#endif // ALL_ARM64_EMITTER_UNIT_TESTS

#ifdef ALL_ARM64_EMITTER_UNIT_TESTS
    //
    // R_R_R   floating point operations, one dest, two source
    //

    genDefineTempLabel(genCreateTempLabel());

    // fadd
    theEmitter->emitIns_R_R_R(INS_fadd, EA_4BYTE, REG_V0, REG_V1, REG_V2); // scalar 4BYTE
    theEmitter->emitIns_R_R_R(INS_fadd, EA_8BYTE, REG_V3, REG_V4, REG_V5); // scalar 8BYTE
    theEmitter->emitIns_R_R_R(INS_fadd, EA_8BYTE, REG_V6, REG_V7, REG_V8, INS_OPTS_2S);
    theEmitter->emitIns_R_R_R(INS_fadd, EA_16BYTE, REG_V9, REG_V10, REG_V11, INS_OPTS_4S);
    theEmitter->emitIns_R_R_R(INS_fadd, EA_16BYTE, REG_V12, REG_V13, REG_V14, INS_OPTS_2D);

    // fsub
    theEmitter->emitIns_R_R_R(INS_fsub, EA_4BYTE, REG_V0, REG_V1, REG_V2); // scalar 4BYTE
    theEmitter->emitIns_R_R_R(INS_fsub, EA_8BYTE, REG_V3, REG_V4, REG_V5); // scalar 8BYTE
    theEmitter->emitIns_R_R_R(INS_fsub, EA_8BYTE, REG_V6, REG_V7, REG_V8, INS_OPTS_2S);
    theEmitter->emitIns_R_R_R(INS_fsub, EA_16BYTE, REG_V9, REG_V10, REG_V11, INS_OPTS_4S);
    theEmitter->emitIns_R_R_R(INS_fsub, EA_16BYTE, REG_V12, REG_V13, REG_V14, INS_OPTS_2D);

    // fdiv
    theEmitter->emitIns_R_R_R(INS_fdiv, EA_4BYTE, REG_V0, REG_V1, REG_V2); // scalar 4BYTE
    theEmitter->emitIns_R_R_R(INS_fdiv, EA_8BYTE, REG_V3, REG_V4, REG_V5); // scalar 8BYTE
    theEmitter->emitIns_R_R_R(INS_fdiv, EA_8BYTE, REG_V6, REG_V7, REG_V8, INS_OPTS_2S);
    theEmitter->emitIns_R_R_R(INS_fdiv, EA_16BYTE, REG_V9, REG_V10, REG_V11, INS_OPTS_4S);
    theEmitter->emitIns_R_R_R(INS_fdiv, EA_16BYTE, REG_V12, REG_V13, REG_V14, INS_OPTS_2D);

    // fmax
    theEmitter->emitIns_R_R_R(INS_fmax, EA_4BYTE, REG_V0, REG_V1, REG_V2); // scalar 4BYTE
    theEmitter->emitIns_R_R_R(INS_fmax, EA_8BYTE, REG_V3, REG_V4, REG_V5); // scalar 8BYTE
    theEmitter->emitIns_R_R_R(INS_fmax, EA_8BYTE, REG_V6, REG_V7, REG_V8, INS_OPTS_2S);
    theEmitter->emitIns_R_R_R(INS_fmax, EA_16BYTE, REG_V9, REG_V10, REG_V11, INS_OPTS_4S);
    theEmitter->emitIns_R_R_R(INS_fmax, EA_16BYTE, REG_V12, REG_V13, REG_V14, INS_OPTS_2D);

    // fmaxp
    theEmitter->emitIns_R_R_R(INS_fmaxp, EA_8BYTE, REG_V0, REG_V1, REG_V2, INS_OPTS_2S);
    theEmitter->emitIns_R_R_R(INS_fmaxp, EA_16BYTE, REG_V3, REG_V4, REG_V5, INS_OPTS_4S);
    theEmitter->emitIns_R_R_R(INS_fmaxp, EA_16BYTE, REG_V6, REG_V7, REG_V8, INS_OPTS_2D);

    // fmaxnm
    theEmitter->emitIns_R_R_R(INS_fmaxnm, EA_4BYTE, REG_V0, REG_V1, REG_V2); // scalar 4BYTE
    theEmitter->emitIns_R_R_R(INS_fmaxnm, EA_8BYTE, REG_V3, REG_V4, REG_V5); // scalar 8BYTE
    theEmitter->emitIns_R_R_R(INS_fmaxnm, EA_8BYTE, REG_V6, REG_V7, REG_V8, INS_OPTS_2S);
    theEmitter->emitIns_R_R_R(INS_fmaxnm, EA_16BYTE, REG_V9, REG_V10, REG_V11, INS_OPTS_4S);
    theEmitter->emitIns_R_R_R(INS_fmaxnm, EA_16BYTE, REG_V12, REG_V13, REG_V14, INS_OPTS_2D);

    // fmaxnmp vector
    theEmitter->emitIns_R_R_R(INS_fmaxnmp, EA_8BYTE, REG_V0, REG_V1, REG_V2, INS_OPTS_2S);
    theEmitter->emitIns_R_R_R(INS_fmaxnmp, EA_16BYTE, REG_V3, REG_V4, REG_V5, INS_OPTS_4S);
    theEmitter->emitIns_R_R_R(INS_fmaxnmp, EA_16BYTE, REG_V6, REG_V7, REG_V8, INS_OPTS_2D);

    // fmin
    theEmitter->emitIns_R_R_R(INS_fmin, EA_4BYTE, REG_V0, REG_V1, REG_V2); // scalar 4BYTE
    theEmitter->emitIns_R_R_R(INS_fmin, EA_8BYTE, REG_V3, REG_V4, REG_V5); // scalar 8BYTE
    theEmitter->emitIns_R_R_R(INS_fmin, EA_8BYTE, REG_V6, REG_V7, REG_V8, INS_OPTS_2S);
    theEmitter->emitIns_R_R_R(INS_fmin, EA_16BYTE, REG_V9, REG_V10, REG_V11, INS_OPTS_4S);
    theEmitter->emitIns_R_R_R(INS_fmin, EA_16BYTE, REG_V12, REG_V13, REG_V14, INS_OPTS_2D);

    // fminp
    theEmitter->emitIns_R_R_R(INS_fminp, EA_8BYTE, REG_V0, REG_V1, REG_V2, INS_OPTS_2S);
    theEmitter->emitIns_R_R_R(INS_fminp, EA_16BYTE, REG_V3, REG_V4, REG_V5, INS_OPTS_4S);
    theEmitter->emitIns_R_R_R(INS_fminp, EA_16BYTE, REG_V6, REG_V7, REG_V8, INS_OPTS_2D);

    // fminnm
    theEmitter->emitIns_R_R_R(INS_fminnm, EA_4BYTE, REG_V0, REG_V1, REG_V2); // scalar 4BYTE
    theEmitter->emitIns_R_R_R(INS_fminnm, EA_8BYTE, REG_V3, REG_V4, REG_V5); // scalar 8BYTE
    theEmitter->emitIns_R_R_R(INS_fminnm, EA_8BYTE, REG_V6, REG_V7, REG_V8, INS_OPTS_2S);
    theEmitter->emitIns_R_R_R(INS_fminnm, EA_16BYTE, REG_V9, REG_V10, REG_V11, INS_OPTS_4S);
    theEmitter->emitIns_R_R_R(INS_fminnm, EA_16BYTE, REG_V12, REG_V13, REG_V14, INS_OPTS_2D);

    // fminnmp vector
    theEmitter->emitIns_R_R_R(INS_fminnmp, EA_8BYTE, REG_V0, REG_V1, REG_V2, INS_OPTS_2S);
    theEmitter->emitIns_R_R_R(INS_fminnmp, EA_16BYTE, REG_V3, REG_V4, REG_V5, INS_OPTS_4S);
    theEmitter->emitIns_R_R_R(INS_fminnmp, EA_16BYTE, REG_V6, REG_V7, REG_V8, INS_OPTS_2D);

    // fabd
    theEmitter->emitIns_R_R_R(INS_fabd, EA_4BYTE, REG_V0, REG_V1, REG_V2); // scalar 4BYTE
    theEmitter->emitIns_R_R_R(INS_fabd, EA_8BYTE, REG_V3, REG_V4, REG_V5); // scalar 8BYTE
    theEmitter->emitIns_R_R_R(INS_fabd, EA_8BYTE, REG_V6, REG_V7, REG_V8, INS_OPTS_2S);
    theEmitter->emitIns_R_R_R(INS_fabd, EA_16BYTE, REG_V9, REG_V10, REG_V11, INS_OPTS_4S);
    theEmitter->emitIns_R_R_R(INS_fabd, EA_16BYTE, REG_V12, REG_V13, REG_V14, INS_OPTS_2D);

    // frecps
    theEmitter->emitIns_R_R_R(INS_frecps, EA_4BYTE, REG_V0, REG_V1, REG_V2); // scalar 4BYTE
    theEmitter->emitIns_R_R_R(INS_frecps, EA_8BYTE, REG_V3, REG_V4, REG_V5); // scalar 8BYTE
    theEmitter->emitIns_R_R_R(INS_frecps, EA_8BYTE, REG_V6, REG_V7, REG_V8, INS_OPTS_2S);
    theEmitter->emitIns_R_R_R(INS_frecps, EA_16BYTE, REG_V9, REG_V10, REG_V11, INS_OPTS_4S);
    theEmitter->emitIns_R_R_R(INS_frecps, EA_16BYTE, REG_V12, REG_V13, REG_V14, INS_OPTS_2D);

    // frsqrts
    theEmitter->emitIns_R_R_R(INS_frsqrts, EA_4BYTE, REG_V0, REG_V1, REG_V2); // scalar 4BYTE
    theEmitter->emitIns_R_R_R(INS_frsqrts, EA_8BYTE, REG_V3, REG_V4, REG_V5); // scalar 8BYTE
    theEmitter->emitIns_R_R_R(INS_frsqrts, EA_8BYTE, REG_V6, REG_V7, REG_V8, INS_OPTS_2S);
    theEmitter->emitIns_R_R_R(INS_frsqrts, EA_16BYTE, REG_V9, REG_V10, REG_V11, INS_OPTS_4S);
    theEmitter->emitIns_R_R_R(INS_frsqrts, EA_16BYTE, REG_V12, REG_V13, REG_V14, INS_OPTS_2D);

    genDefineTempLabel(genCreateTempLabel());

    theEmitter->emitIns_R_R_R(INS_fmul, EA_4BYTE, REG_V0, REG_V1, REG_V2); // scalar 4BYTE
    theEmitter->emitIns_R_R_R(INS_fmul, EA_8BYTE, REG_V3, REG_V4, REG_V5); // scalar 8BYTE
    theEmitter->emitIns_R_R_R(INS_fmul, EA_8BYTE, REG_V6, REG_V7, REG_V8, INS_OPTS_2S);
    theEmitter->emitIns_R_R_R(INS_fmul, EA_16BYTE, REG_V9, REG_V10, REG_V11, INS_OPTS_4S);
    theEmitter->emitIns_R_R_R(INS_fmul, EA_16BYTE, REG_V12, REG_V13, REG_V14, INS_OPTS_2D);

    theEmitter->emitIns_R_R_R_I(INS_fmul, EA_4BYTE, REG_V15, REG_V16, REG_V17, 3); // scalar by element 4BYTE
    theEmitter->emitIns_R_R_R_I(INS_fmul, EA_8BYTE, REG_V18, REG_V19, REG_V20, 1); // scalar by element 8BYTE
    theEmitter->emitIns_R_R_R_I(INS_fmul, EA_8BYTE, REG_V21, REG_V22, REG_V23, 0, INS_OPTS_2S);
    theEmitter->emitIns_R_R_R_I(INS_fmul, EA_16BYTE, REG_V24, REG_V25, REG_V26, 2, INS_OPTS_4S);
    theEmitter->emitIns_R_R_R_I(INS_fmul, EA_16BYTE, REG_V27, REG_V28, REG_V29, 0, INS_OPTS_2D);

    theEmitter->emitIns_R_R_R(INS_fmulx, EA_4BYTE, REG_V0, REG_V1, REG_V2); // scalar 4BYTE
    theEmitter->emitIns_R_R_R(INS_fmulx, EA_8BYTE, REG_V3, REG_V4, REG_V5); // scalar 8BYTE
    theEmitter->emitIns_R_R_R(INS_fmulx, EA_8BYTE, REG_V6, REG_V7, REG_V8, INS_OPTS_2S);
    theEmitter->emitIns_R_R_R(INS_fmulx, EA_16BYTE, REG_V9, REG_V10, REG_V11, INS_OPTS_4S);
    theEmitter->emitIns_R_R_R(INS_fmulx, EA_16BYTE, REG_V12, REG_V13, REG_V14, INS_OPTS_2D);

    theEmitter->emitIns_R_R_R_I(INS_fmulx, EA_4BYTE, REG_V15, REG_V16, REG_V17, 3); // scalar by element 4BYTE
    theEmitter->emitIns_R_R_R_I(INS_fmulx, EA_8BYTE, REG_V18, REG_V19, REG_V20, 1); // scalar by element 8BYTE
    theEmitter->emitIns_R_R_R_I(INS_fmulx, EA_8BYTE, REG_V21, REG_V22, REG_V23, 0, INS_OPTS_2S);
    theEmitter->emitIns_R_R_R_I(INS_fmulx, EA_16BYTE, REG_V24, REG_V25, REG_V26, 2, INS_OPTS_4S);
    theEmitter->emitIns_R_R_R_I(INS_fmulx, EA_16BYTE, REG_V27, REG_V28, REG_V29, 0, INS_OPTS_2D);

    theEmitter->emitIns_R_R_R(INS_fnmul, EA_4BYTE, REG_V0, REG_V1, REG_V2); // scalar 4BYTE
    theEmitter->emitIns_R_R_R(INS_fnmul, EA_8BYTE, REG_V3, REG_V4, REG_V5); // scalar 8BYTE

#endif // ALL_ARM64_EMITTER_UNIT_TESTS

#ifdef ALL_ARM64_EMITTER_UNIT_TESTS
    //
    // R_R_I  vector operations, one dest, one source reg, one immed
    //

    // Some of the tests cases below might appear redundant since they emit same combinations of instruction x size x
    // vector arrangements. However, these are added to verify that the split constant encoding works with both - small
    // and large constants.

    genDefineTempLabel(genCreateTempLabel());

    // sshr scalar
    theEmitter->emitIns_R_R_I(INS_sshr, EA_8BYTE, REG_V0, REG_V1, 1);
    theEmitter->emitIns_R_R_I(INS_sshr, EA_8BYTE, REG_V2, REG_V3, 14);
    theEmitter->emitIns_R_R_I(INS_sshr, EA_8BYTE, REG_V4, REG_V5, 27);
    theEmitter->emitIns_R_R_I(INS_sshr, EA_8BYTE, REG_V6, REG_V7, 40);
    theEmitter->emitIns_R_R_I(INS_sshr, EA_8BYTE, REG_V8, REG_V9, 64);

    // sshr vector
    theEmitter->emitIns_R_R_I(INS_sshr, EA_8BYTE, REG_V0, REG_V1, 1, INS_OPTS_8B);
    theEmitter->emitIns_R_R_I(INS_sshr, EA_16BYTE, REG_V2, REG_V3, 8, INS_OPTS_16B);
    theEmitter->emitIns_R_R_I(INS_sshr, EA_8BYTE, REG_V4, REG_V5, 9, INS_OPTS_4H);
    theEmitter->emitIns_R_R_I(INS_sshr, EA_16BYTE, REG_V6, REG_V7, 16, INS_OPTS_8H);
    theEmitter->emitIns_R_R_I(INS_sshr, EA_8BYTE, REG_V8, REG_V9, 17, INS_OPTS_2S);
    theEmitter->emitIns_R_R_I(INS_sshr, EA_16BYTE, REG_V10, REG_V11, 32, INS_OPTS_4S);
    theEmitter->emitIns_R_R_I(INS_sshr, EA_16BYTE, REG_V12, REG_V13, 33, INS_OPTS_2D);
    theEmitter->emitIns_R_R_I(INS_sshr, EA_16BYTE, REG_V14, REG_V15, 64, INS_OPTS_2D);

    // ssra scalar
    theEmitter->emitIns_R_R_I(INS_ssra, EA_8BYTE, REG_V0, REG_V1, 1);
    theEmitter->emitIns_R_R_I(INS_ssra, EA_8BYTE, REG_V2, REG_V3, 14);
    theEmitter->emitIns_R_R_I(INS_ssra, EA_8BYTE, REG_V4, REG_V5, 27);
    theEmitter->emitIns_R_R_I(INS_ssra, EA_8BYTE, REG_V6, REG_V7, 40);
    theEmitter->emitIns_R_R_I(INS_ssra, EA_8BYTE, REG_V8, REG_V9, 64);

    // ssra vector
    theEmitter->emitIns_R_R_I(INS_ssra, EA_8BYTE, REG_V0, REG_V1, 1, INS_OPTS_8B);
    theEmitter->emitIns_R_R_I(INS_ssra, EA_16BYTE, REG_V2, REG_V3, 8, INS_OPTS_16B);
    theEmitter->emitIns_R_R_I(INS_ssra, EA_8BYTE, REG_V4, REG_V5, 9, INS_OPTS_4H);
    theEmitter->emitIns_R_R_I(INS_ssra, EA_16BYTE, REG_V6, REG_V7, 16, INS_OPTS_8H);
    theEmitter->emitIns_R_R_I(INS_ssra, EA_8BYTE, REG_V8, REG_V9, 17, INS_OPTS_2S);
    theEmitter->emitIns_R_R_I(INS_ssra, EA_16BYTE, REG_V10, REG_V11, 32, INS_OPTS_4S);
    theEmitter->emitIns_R_R_I(INS_ssra, EA_16BYTE, REG_V12, REG_V13, 33, INS_OPTS_2D);
    theEmitter->emitIns_R_R_I(INS_ssra, EA_16BYTE, REG_V14, REG_V15, 64, INS_OPTS_2D);

    // srshr scalar
    theEmitter->emitIns_R_R_I(INS_srshr, EA_8BYTE, REG_V0, REG_V1, 1);
    theEmitter->emitIns_R_R_I(INS_srshr, EA_8BYTE, REG_V2, REG_V3, 14);
    theEmitter->emitIns_R_R_I(INS_srshr, EA_8BYTE, REG_V4, REG_V5, 27);
    theEmitter->emitIns_R_R_I(INS_srshr, EA_8BYTE, REG_V6, REG_V7, 40);
    theEmitter->emitIns_R_R_I(INS_srshr, EA_8BYTE, REG_V8, REG_V9, 64);

    // srshr vector
    theEmitter->emitIns_R_R_I(INS_srshr, EA_8BYTE, REG_V0, REG_V1, 1, INS_OPTS_8B);
    theEmitter->emitIns_R_R_I(INS_srshr, EA_16BYTE, REG_V2, REG_V3, 8, INS_OPTS_16B);
    theEmitter->emitIns_R_R_I(INS_srshr, EA_8BYTE, REG_V4, REG_V5, 9, INS_OPTS_4H);
    theEmitter->emitIns_R_R_I(INS_srshr, EA_16BYTE, REG_V6, REG_V7, 16, INS_OPTS_8H);
    theEmitter->emitIns_R_R_I(INS_srshr, EA_8BYTE, REG_V8, REG_V9, 17, INS_OPTS_2S);
    theEmitter->emitIns_R_R_I(INS_srshr, EA_16BYTE, REG_V10, REG_V11, 32, INS_OPTS_4S);
    theEmitter->emitIns_R_R_I(INS_srshr, EA_16BYTE, REG_V12, REG_V13, 33, INS_OPTS_2D);
    theEmitter->emitIns_R_R_I(INS_srshr, EA_16BYTE, REG_V14, REG_V15, 64, INS_OPTS_2D);

    // srsra scalar
    theEmitter->emitIns_R_R_I(INS_srsra, EA_8BYTE, REG_V0, REG_V1, 1);
    theEmitter->emitIns_R_R_I(INS_srsra, EA_8BYTE, REG_V2, REG_V3, 14);
    theEmitter->emitIns_R_R_I(INS_srsra, EA_8BYTE, REG_V4, REG_V5, 27);
    theEmitter->emitIns_R_R_I(INS_srsra, EA_8BYTE, REG_V6, REG_V7, 40);
    theEmitter->emitIns_R_R_I(INS_srsra, EA_8BYTE, REG_V8, REG_V9, 64);

    // srsra vector
    theEmitter->emitIns_R_R_I(INS_srsra, EA_8BYTE, REG_V0, REG_V1, 1, INS_OPTS_8B);
    theEmitter->emitIns_R_R_I(INS_srsra, EA_16BYTE, REG_V2, REG_V3, 8, INS_OPTS_16B);
    theEmitter->emitIns_R_R_I(INS_srsra, EA_8BYTE, REG_V4, REG_V5, 9, INS_OPTS_4H);
    theEmitter->emitIns_R_R_I(INS_srsra, EA_16BYTE, REG_V6, REG_V7, 16, INS_OPTS_8H);
    theEmitter->emitIns_R_R_I(INS_srsra, EA_8BYTE, REG_V8, REG_V9, 17, INS_OPTS_2S);
    theEmitter->emitIns_R_R_I(INS_srsra, EA_16BYTE, REG_V10, REG_V11, 32, INS_OPTS_4S);
    theEmitter->emitIns_R_R_I(INS_srsra, EA_16BYTE, REG_V12, REG_V13, 33, INS_OPTS_2D);
    theEmitter->emitIns_R_R_I(INS_srsra, EA_16BYTE, REG_V14, REG_V15, 64, INS_OPTS_2D);

    // shl scalar
    theEmitter->emitIns_R_R_I(INS_shl, EA_8BYTE, REG_V0, REG_V1, 0);
    theEmitter->emitIns_R_R_I(INS_shl, EA_8BYTE, REG_V2, REG_V3, 14);
    theEmitter->emitIns_R_R_I(INS_shl, EA_8BYTE, REG_V4, REG_V5, 27);
    theEmitter->emitIns_R_R_I(INS_shl, EA_8BYTE, REG_V6, REG_V7, 40);
    theEmitter->emitIns_R_R_I(INS_shl, EA_8BYTE, REG_V8, REG_V9, 63);

    // shl vector
    theEmitter->emitIns_R_R_I(INS_shl, EA_8BYTE, REG_V0, REG_V1, 0, INS_OPTS_8B);
    theEmitter->emitIns_R_R_I(INS_shl, EA_16BYTE, REG_V2, REG_V3, 7, INS_OPTS_16B);
    theEmitter->emitIns_R_R_I(INS_shl, EA_8BYTE, REG_V4, REG_V5, 8, INS_OPTS_4H);
    theEmitter->emitIns_R_R_I(INS_shl, EA_16BYTE, REG_V6, REG_V7, 15, INS_OPTS_8H);
    theEmitter->emitIns_R_R_I(INS_shl, EA_8BYTE, REG_V8, REG_V9, 16, INS_OPTS_2S);
    theEmitter->emitIns_R_R_I(INS_shl, EA_16BYTE, REG_V10, REG_V11, 31, INS_OPTS_4S);
    theEmitter->emitIns_R_R_I(INS_shl, EA_16BYTE, REG_V12, REG_V13, 32, INS_OPTS_2D);
    theEmitter->emitIns_R_R_I(INS_shl, EA_16BYTE, REG_V14, REG_V15, 63, INS_OPTS_2D);

    // ushr scalar
    theEmitter->emitIns_R_R_I(INS_ushr, EA_8BYTE, REG_V0, REG_V1, 1);
    theEmitter->emitIns_R_R_I(INS_ushr, EA_8BYTE, REG_V2, REG_V3, 14);
    theEmitter->emitIns_R_R_I(INS_ushr, EA_8BYTE, REG_V4, REG_V5, 27);
    theEmitter->emitIns_R_R_I(INS_ushr, EA_8BYTE, REG_V6, REG_V7, 40);
    theEmitter->emitIns_R_R_I(INS_ushr, EA_8BYTE, REG_V8, REG_V9, 64);

    // ushr vector
    theEmitter->emitIns_R_R_I(INS_ushr, EA_8BYTE, REG_V0, REG_V1, 1, INS_OPTS_8B);
    theEmitter->emitIns_R_R_I(INS_ushr, EA_16BYTE, REG_V2, REG_V3, 8, INS_OPTS_16B);
    theEmitter->emitIns_R_R_I(INS_ushr, EA_8BYTE, REG_V4, REG_V5, 9, INS_OPTS_4H);
    theEmitter->emitIns_R_R_I(INS_ushr, EA_16BYTE, REG_V6, REG_V7, 16, INS_OPTS_8H);
    theEmitter->emitIns_R_R_I(INS_ushr, EA_8BYTE, REG_V8, REG_V9, 17, INS_OPTS_2S);
    theEmitter->emitIns_R_R_I(INS_ushr, EA_16BYTE, REG_V10, REG_V11, 32, INS_OPTS_4S);
    theEmitter->emitIns_R_R_I(INS_ushr, EA_16BYTE, REG_V12, REG_V13, 33, INS_OPTS_2D);
    theEmitter->emitIns_R_R_I(INS_ushr, EA_16BYTE, REG_V14, REG_V15, 64, INS_OPTS_2D);

    // usra scalar
    theEmitter->emitIns_R_R_I(INS_usra, EA_8BYTE, REG_V0, REG_V1, 1);
    theEmitter->emitIns_R_R_I(INS_usra, EA_8BYTE, REG_V2, REG_V3, 14);
    theEmitter->emitIns_R_R_I(INS_usra, EA_8BYTE, REG_V4, REG_V5, 27);
    theEmitter->emitIns_R_R_I(INS_usra, EA_8BYTE, REG_V6, REG_V7, 40);
    theEmitter->emitIns_R_R_I(INS_usra, EA_8BYTE, REG_V8, REG_V9, 64);

    // usra vector
    theEmitter->emitIns_R_R_I(INS_usra, EA_8BYTE, REG_V0, REG_V1, 1, INS_OPTS_8B);
    theEmitter->emitIns_R_R_I(INS_usra, EA_16BYTE, REG_V2, REG_V3, 8, INS_OPTS_16B);
    theEmitter->emitIns_R_R_I(INS_usra, EA_8BYTE, REG_V4, REG_V5, 9, INS_OPTS_4H);
    theEmitter->emitIns_R_R_I(INS_usra, EA_16BYTE, REG_V6, REG_V7, 16, INS_OPTS_8H);
    theEmitter->emitIns_R_R_I(INS_usra, EA_8BYTE, REG_V8, REG_V9, 17, INS_OPTS_2S);
    theEmitter->emitIns_R_R_I(INS_usra, EA_16BYTE, REG_V10, REG_V11, 32, INS_OPTS_4S);
    theEmitter->emitIns_R_R_I(INS_usra, EA_16BYTE, REG_V12, REG_V13, 33, INS_OPTS_2D);
    theEmitter->emitIns_R_R_I(INS_usra, EA_16BYTE, REG_V14, REG_V15, 64, INS_OPTS_2D);

    // urshr scalar
    theEmitter->emitIns_R_R_I(INS_urshr, EA_8BYTE, REG_V0, REG_V1, 1);
    theEmitter->emitIns_R_R_I(INS_urshr, EA_8BYTE, REG_V2, REG_V3, 14);
    theEmitter->emitIns_R_R_I(INS_urshr, EA_8BYTE, REG_V4, REG_V5, 27);
    theEmitter->emitIns_R_R_I(INS_urshr, EA_8BYTE, REG_V6, REG_V7, 40);
    theEmitter->emitIns_R_R_I(INS_urshr, EA_8BYTE, REG_V8, REG_V9, 64);

    // urshr vector
    theEmitter->emitIns_R_R_I(INS_urshr, EA_8BYTE, REG_V0, REG_V1, 1, INS_OPTS_8B);
    theEmitter->emitIns_R_R_I(INS_urshr, EA_16BYTE, REG_V2, REG_V3, 8, INS_OPTS_16B);
    theEmitter->emitIns_R_R_I(INS_urshr, EA_8BYTE, REG_V4, REG_V5, 9, INS_OPTS_4H);
    theEmitter->emitIns_R_R_I(INS_urshr, EA_16BYTE, REG_V6, REG_V7, 16, INS_OPTS_8H);
    theEmitter->emitIns_R_R_I(INS_urshr, EA_8BYTE, REG_V8, REG_V9, 17, INS_OPTS_2S);
    theEmitter->emitIns_R_R_I(INS_urshr, EA_16BYTE, REG_V10, REG_V11, 32, INS_OPTS_4S);
    theEmitter->emitIns_R_R_I(INS_urshr, EA_16BYTE, REG_V12, REG_V13, 33, INS_OPTS_2D);
    theEmitter->emitIns_R_R_I(INS_urshr, EA_16BYTE, REG_V14, REG_V15, 64, INS_OPTS_2D);

    // ursra scalar
    theEmitter->emitIns_R_R_I(INS_ursra, EA_8BYTE, REG_V0, REG_V1, 1);
    theEmitter->emitIns_R_R_I(INS_ursra, EA_8BYTE, REG_V2, REG_V3, 14);
    theEmitter->emitIns_R_R_I(INS_ursra, EA_8BYTE, REG_V4, REG_V5, 27);
    theEmitter->emitIns_R_R_I(INS_ursra, EA_8BYTE, REG_V6, REG_V7, 40);
    theEmitter->emitIns_R_R_I(INS_ursra, EA_8BYTE, REG_V8, REG_V9, 64);

    // ursra vector
    theEmitter->emitIns_R_R_I(INS_ursra, EA_8BYTE, REG_V0, REG_V1, 1, INS_OPTS_8B);
    theEmitter->emitIns_R_R_I(INS_ursra, EA_16BYTE, REG_V2, REG_V3, 8, INS_OPTS_16B);
    theEmitter->emitIns_R_R_I(INS_ursra, EA_8BYTE, REG_V4, REG_V5, 9, INS_OPTS_4H);
    theEmitter->emitIns_R_R_I(INS_ursra, EA_16BYTE, REG_V6, REG_V7, 16, INS_OPTS_8H);
    theEmitter->emitIns_R_R_I(INS_ursra, EA_8BYTE, REG_V8, REG_V9, 17, INS_OPTS_2S);
    theEmitter->emitIns_R_R_I(INS_ursra, EA_16BYTE, REG_V10, REG_V11, 32, INS_OPTS_4S);
    theEmitter->emitIns_R_R_I(INS_ursra, EA_16BYTE, REG_V12, REG_V13, 33, INS_OPTS_2D);
    theEmitter->emitIns_R_R_I(INS_ursra, EA_16BYTE, REG_V14, REG_V15, 64, INS_OPTS_2D);

    // sri scalar
    theEmitter->emitIns_R_R_I(INS_sri, EA_8BYTE, REG_V0, REG_V1, 1);
    theEmitter->emitIns_R_R_I(INS_sri, EA_8BYTE, REG_V2, REG_V3, 14);
    theEmitter->emitIns_R_R_I(INS_sri, EA_8BYTE, REG_V4, REG_V5, 27);
    theEmitter->emitIns_R_R_I(INS_sri, EA_8BYTE, REG_V6, REG_V7, 40);
    theEmitter->emitIns_R_R_I(INS_sri, EA_8BYTE, REG_V8, REG_V9, 64);

    // sri vector
    theEmitter->emitIns_R_R_I(INS_sri, EA_8BYTE, REG_V0, REG_V1, 1, INS_OPTS_8B);
    theEmitter->emitIns_R_R_I(INS_sri, EA_16BYTE, REG_V2, REG_V3, 8, INS_OPTS_16B);
    theEmitter->emitIns_R_R_I(INS_sri, EA_8BYTE, REG_V4, REG_V5, 9, INS_OPTS_4H);
    theEmitter->emitIns_R_R_I(INS_sri, EA_16BYTE, REG_V6, REG_V7, 16, INS_OPTS_8H);
    theEmitter->emitIns_R_R_I(INS_sri, EA_8BYTE, REG_V8, REG_V9, 17, INS_OPTS_2S);
    theEmitter->emitIns_R_R_I(INS_sri, EA_16BYTE, REG_V10, REG_V11, 32, INS_OPTS_4S);
    theEmitter->emitIns_R_R_I(INS_sri, EA_16BYTE, REG_V12, REG_V13, 33, INS_OPTS_2D);
    theEmitter->emitIns_R_R_I(INS_sri, EA_16BYTE, REG_V14, REG_V15, 64, INS_OPTS_2D);

    // sli scalar
    theEmitter->emitIns_R_R_I(INS_sli, EA_8BYTE, REG_V0, REG_V1, 0);
    theEmitter->emitIns_R_R_I(INS_sli, EA_8BYTE, REG_V2, REG_V3, 14);
    theEmitter->emitIns_R_R_I(INS_sli, EA_8BYTE, REG_V4, REG_V5, 27);
    theEmitter->emitIns_R_R_I(INS_sli, EA_8BYTE, REG_V6, REG_V7, 40);
    theEmitter->emitIns_R_R_I(INS_sli, EA_8BYTE, REG_V8, REG_V9, 63);

    // sli vector
    theEmitter->emitIns_R_R_I(INS_sli, EA_8BYTE, REG_V0, REG_V1, 0, INS_OPTS_8B);
    theEmitter->emitIns_R_R_I(INS_sli, EA_16BYTE, REG_V2, REG_V3, 7, INS_OPTS_16B);
    theEmitter->emitIns_R_R_I(INS_sli, EA_8BYTE, REG_V4, REG_V5, 8, INS_OPTS_4H);
    theEmitter->emitIns_R_R_I(INS_sli, EA_16BYTE, REG_V6, REG_V7, 15, INS_OPTS_8H);
    theEmitter->emitIns_R_R_I(INS_sli, EA_8BYTE, REG_V8, REG_V9, 16, INS_OPTS_2S);
    theEmitter->emitIns_R_R_I(INS_sli, EA_16BYTE, REG_V10, REG_V11, 31, INS_OPTS_4S);
    theEmitter->emitIns_R_R_I(INS_sli, EA_16BYTE, REG_V12, REG_V13, 32, INS_OPTS_2D);
    theEmitter->emitIns_R_R_I(INS_sli, EA_16BYTE, REG_V14, REG_V15, 63, INS_OPTS_2D);

    // sshll{2} vector
    theEmitter->emitIns_R_R_I(INS_sshll, EA_8BYTE, REG_V0, REG_V1, 1, INS_OPTS_8B);
    theEmitter->emitIns_R_R_I(INS_sshll2, EA_16BYTE, REG_V2, REG_V3, 7, INS_OPTS_16B);
    theEmitter->emitIns_R_R_I(INS_sshll, EA_8BYTE, REG_V4, REG_V5, 9, INS_OPTS_4H);
    theEmitter->emitIns_R_R_I(INS_sshll2, EA_16BYTE, REG_V6, REG_V7, 15, INS_OPTS_8H);
    theEmitter->emitIns_R_R_I(INS_sshll, EA_8BYTE, REG_V8, REG_V9, 17, INS_OPTS_2S);
    theEmitter->emitIns_R_R_I(INS_sshll2, EA_16BYTE, REG_V10, REG_V11, 31, INS_OPTS_4S);

    // ushll{2} vector
    theEmitter->emitIns_R_R_I(INS_ushll, EA_8BYTE, REG_V0, REG_V1, 1, INS_OPTS_8B);
    theEmitter->emitIns_R_R_I(INS_ushll2, EA_16BYTE, REG_V2, REG_V3, 7, INS_OPTS_16B);
    theEmitter->emitIns_R_R_I(INS_ushll, EA_8BYTE, REG_V4, REG_V5, 9, INS_OPTS_4H);
    theEmitter->emitIns_R_R_I(INS_ushll2, EA_16BYTE, REG_V6, REG_V7, 15, INS_OPTS_8H);
    theEmitter->emitIns_R_R_I(INS_ushll, EA_8BYTE, REG_V8, REG_V9, 17, INS_OPTS_2S);
    theEmitter->emitIns_R_R_I(INS_ushll2, EA_16BYTE, REG_V10, REG_V11, 31, INS_OPTS_4S);

    // shrn{2} vector
    theEmitter->emitIns_R_R_I(INS_shrn, EA_8BYTE, REG_V0, REG_V1, 1, INS_OPTS_8B);
    theEmitter->emitIns_R_R_I(INS_shrn2, EA_16BYTE, REG_V2, REG_V3, 8, INS_OPTS_16B);
    theEmitter->emitIns_R_R_I(INS_shrn, EA_8BYTE, REG_V4, REG_V5, 9, INS_OPTS_4H);
    theEmitter->emitIns_R_R_I(INS_shrn2, EA_16BYTE, REG_V6, REG_V7, 16, INS_OPTS_8H);
    theEmitter->emitIns_R_R_I(INS_shrn, EA_8BYTE, REG_V8, REG_V9, 17, INS_OPTS_2S);
    theEmitter->emitIns_R_R_I(INS_shrn2, EA_16BYTE, REG_V10, REG_V11, 32, INS_OPTS_4S);

    // rshrn{2} vector
    theEmitter->emitIns_R_R_I(INS_rshrn, EA_8BYTE, REG_V0, REG_V1, 1, INS_OPTS_8B);
    theEmitter->emitIns_R_R_I(INS_rshrn2, EA_16BYTE, REG_V2, REG_V3, 8, INS_OPTS_16B);
    theEmitter->emitIns_R_R_I(INS_rshrn, EA_8BYTE, REG_V4, REG_V5, 9, INS_OPTS_4H);
    theEmitter->emitIns_R_R_I(INS_rshrn2, EA_16BYTE, REG_V6, REG_V7, 16, INS_OPTS_8H);
    theEmitter->emitIns_R_R_I(INS_rshrn, EA_8BYTE, REG_V8, REG_V9, 17, INS_OPTS_2S);
    theEmitter->emitIns_R_R_I(INS_rshrn2, EA_16BYTE, REG_V10, REG_V11, 32, INS_OPTS_4S);

    // sxtl{2} vector
    theEmitter->emitIns_R_R(INS_sxtl, EA_8BYTE, REG_V0, REG_V1, INS_OPTS_8B);
    theEmitter->emitIns_R_R(INS_sxtl2, EA_16BYTE, REG_V2, REG_V3, INS_OPTS_16B);
    theEmitter->emitIns_R_R(INS_sxtl, EA_8BYTE, REG_V4, REG_V5, INS_OPTS_4H);
    theEmitter->emitIns_R_R(INS_sxtl2, EA_16BYTE, REG_V6, REG_V7, INS_OPTS_8H);
    theEmitter->emitIns_R_R(INS_sxtl, EA_8BYTE, REG_V8, REG_V9, INS_OPTS_2S);
    theEmitter->emitIns_R_R(INS_sxtl2, EA_16BYTE, REG_V10, REG_V11, INS_OPTS_4S);

    // uxtl{2} vector
    theEmitter->emitIns_R_R(INS_uxtl, EA_8BYTE, REG_V0, REG_V1, INS_OPTS_8B);
    theEmitter->emitIns_R_R(INS_uxtl2, EA_16BYTE, REG_V2, REG_V3, INS_OPTS_16B);
    theEmitter->emitIns_R_R(INS_uxtl, EA_8BYTE, REG_V4, REG_V5, INS_OPTS_4H);
    theEmitter->emitIns_R_R(INS_uxtl2, EA_16BYTE, REG_V6, REG_V7, INS_OPTS_8H);
    theEmitter->emitIns_R_R(INS_uxtl, EA_8BYTE, REG_V8, REG_V9, INS_OPTS_2S);
    theEmitter->emitIns_R_R(INS_uxtl2, EA_16BYTE, REG_V10, REG_V11, INS_OPTS_4S);

    // sqrshrn scalar
    theEmitter->emitIns_R_R_I(INS_sqrshrn, EA_1BYTE, REG_V0, REG_V1, 1, INS_OPTS_NONE);
    theEmitter->emitIns_R_R_I(INS_sqrshrn, EA_1BYTE, REG_V2, REG_V3, 8, INS_OPTS_NONE);
    theEmitter->emitIns_R_R_I(INS_sqrshrn, EA_2BYTE, REG_V4, REG_V5, 9, INS_OPTS_NONE);
    theEmitter->emitIns_R_R_I(INS_sqrshrn, EA_2BYTE, REG_V6, REG_V7, 16, INS_OPTS_NONE);
    theEmitter->emitIns_R_R_I(INS_sqrshrn, EA_4BYTE, REG_V8, REG_V9, 17, INS_OPTS_NONE);
    theEmitter->emitIns_R_R_I(INS_sqrshrn, EA_4BYTE, REG_V10, REG_V11, 32, INS_OPTS_NONE);

    // sqrshrn{2} vector
    theEmitter->emitIns_R_R_I(INS_sqrshrn, EA_8BYTE, REG_V0, REG_V1, 1, INS_OPTS_8B);
    theEmitter->emitIns_R_R_I(INS_sqrshrn, EA_8BYTE, REG_V2, REG_V3, 8, INS_OPTS_8B);
    theEmitter->emitIns_R_R_I(INS_sqrshrn2, EA_16BYTE, REG_V4, REG_V5, 1, INS_OPTS_16B);
    theEmitter->emitIns_R_R_I(INS_sqrshrn2, EA_16BYTE, REG_V6, REG_V7, 8, INS_OPTS_16B);
    theEmitter->emitIns_R_R_I(INS_sqrshrn, EA_8BYTE, REG_V8, REG_V9, 9, INS_OPTS_4H);
    theEmitter->emitIns_R_R_I(INS_sqrshrn, EA_8BYTE, REG_V10, REG_V11, 16, INS_OPTS_4H);
    theEmitter->emitIns_R_R_I(INS_sqrshrn2, EA_16BYTE, REG_V12, REG_V13, 9, INS_OPTS_8H);
    theEmitter->emitIns_R_R_I(INS_sqrshrn2, EA_16BYTE, REG_V14, REG_V15, 16, INS_OPTS_8H);
    theEmitter->emitIns_R_R_I(INS_sqrshrn, EA_8BYTE, REG_V16, REG_V17, 17, INS_OPTS_2S);
    theEmitter->emitIns_R_R_I(INS_sqrshrn, EA_8BYTE, REG_V18, REG_V18, 32, INS_OPTS_2S);
    theEmitter->emitIns_R_R_I(INS_sqrshrn2, EA_16BYTE, REG_V20, REG_V21, 17, INS_OPTS_4S);
    theEmitter->emitIns_R_R_I(INS_sqrshrn2, EA_16BYTE, REG_V22, REG_V23, 32, INS_OPTS_4S);

    // sqrshrun scalar
    theEmitter->emitIns_R_R_I(INS_sqrshrun, EA_1BYTE, REG_V0, REG_V1, 1, INS_OPTS_NONE);
    theEmitter->emitIns_R_R_I(INS_sqrshrun, EA_1BYTE, REG_V0, REG_V1, 8, INS_OPTS_NONE);
    theEmitter->emitIns_R_R_I(INS_sqrshrun, EA_2BYTE, REG_V2, REG_V3, 9, INS_OPTS_NONE);
    theEmitter->emitIns_R_R_I(INS_sqrshrun, EA_2BYTE, REG_V2, REG_V3, 16, INS_OPTS_NONE);
    theEmitter->emitIns_R_R_I(INS_sqrshrun, EA_4BYTE, REG_V4, REG_V5, 17, INS_OPTS_NONE);
    theEmitter->emitIns_R_R_I(INS_sqrshrun, EA_4BYTE, REG_V4, REG_V5, 32, INS_OPTS_NONE);

    // sqrshrun{2} vector
    theEmitter->emitIns_R_R_I(INS_sqrshrun, EA_8BYTE, REG_V0, REG_V1, 1, INS_OPTS_8B);
    theEmitter->emitIns_R_R_I(INS_sqrshrun, EA_8BYTE, REG_V2, REG_V3, 8, INS_OPTS_8B);
    theEmitter->emitIns_R_R_I(INS_sqrshrun2, EA_16BYTE, REG_V4, REG_V5, 1, INS_OPTS_16B);
    theEmitter->emitIns_R_R_I(INS_sqrshrun2, EA_16BYTE, REG_V6, REG_V7, 8, INS_OPTS_16B);
    theEmitter->emitIns_R_R_I(INS_sqrshrun, EA_8BYTE, REG_V8, REG_V9, 9, INS_OPTS_4H);
    theEmitter->emitIns_R_R_I(INS_sqrshrun, EA_8BYTE, REG_V10, REG_V11, 16, INS_OPTS_4H);
    theEmitter->emitIns_R_R_I(INS_sqrshrun2, EA_16BYTE, REG_V12, REG_V13, 9, INS_OPTS_8H);
    theEmitter->emitIns_R_R_I(INS_sqrshrun2, EA_16BYTE, REG_V14, REG_V15, 16, INS_OPTS_8H);
    theEmitter->emitIns_R_R_I(INS_sqrshrun, EA_8BYTE, REG_V16, REG_V17, 17, INS_OPTS_2S);
    theEmitter->emitIns_R_R_I(INS_sqrshrun, EA_8BYTE, REG_V18, REG_V18, 32, INS_OPTS_2S);
    theEmitter->emitIns_R_R_I(INS_sqrshrun2, EA_16BYTE, REG_V20, REG_V21, 17, INS_OPTS_4S);
    theEmitter->emitIns_R_R_I(INS_sqrshrun2, EA_16BYTE, REG_V22, REG_V23, 32, INS_OPTS_4S);

    // sqshl scalar
    theEmitter->emitIns_R_R_I(INS_sqshl, EA_1BYTE, REG_V0, REG_V1, 0, INS_OPTS_NONE);
    theEmitter->emitIns_R_R_I(INS_sqshl, EA_1BYTE, REG_V2, REG_V3, 7, INS_OPTS_NONE);
    theEmitter->emitIns_R_R_I(INS_sqshl, EA_2BYTE, REG_V4, REG_V5, 8, INS_OPTS_NONE);
    theEmitter->emitIns_R_R_I(INS_sqshl, EA_2BYTE, REG_V6, REG_V7, 15, INS_OPTS_NONE);
    theEmitter->emitIns_R_R_I(INS_sqshl, EA_4BYTE, REG_V8, REG_V9, 16, INS_OPTS_NONE);
    theEmitter->emitIns_R_R_I(INS_sqshl, EA_4BYTE, REG_V10, REG_V11, 31, INS_OPTS_NONE);
    theEmitter->emitIns_R_R_I(INS_sqshl, EA_8BYTE, REG_V12, REG_V13, 32, INS_OPTS_NONE);
    theEmitter->emitIns_R_R_I(INS_sqshl, EA_8BYTE, REG_V14, REG_V15, 63, INS_OPTS_NONE);

    // sqshl vector
    theEmitter->emitIns_R_R_I(INS_sqshl, EA_8BYTE, REG_V0, REG_V1, 1, INS_OPTS_8B);
    theEmitter->emitIns_R_R_I(INS_sqshl, EA_16BYTE, REG_V2, REG_V3, 7, INS_OPTS_16B);
    theEmitter->emitIns_R_R_I(INS_sqshl, EA_8BYTE, REG_V4, REG_V5, 9, INS_OPTS_4H);
    theEmitter->emitIns_R_R_I(INS_sqshl, EA_16BYTE, REG_V6, REG_V7, 15, INS_OPTS_8H);
    theEmitter->emitIns_R_R_I(INS_sqshl, EA_8BYTE, REG_V8, REG_V9, 17, INS_OPTS_2S);
    theEmitter->emitIns_R_R_I(INS_sqshl, EA_16BYTE, REG_V10, REG_V11, 31, INS_OPTS_4S);
    theEmitter->emitIns_R_R_I(INS_sqshl, EA_16BYTE, REG_V12, REG_V13, 63, INS_OPTS_2D);

    // sqshlu scalar
    theEmitter->emitIns_R_R_I(INS_sqshlu, EA_1BYTE, REG_V0, REG_V1, 0, INS_OPTS_NONE);
    theEmitter->emitIns_R_R_I(INS_sqshlu, EA_1BYTE, REG_V2, REG_V3, 7, INS_OPTS_NONE);
    theEmitter->emitIns_R_R_I(INS_sqshlu, EA_2BYTE, REG_V4, REG_V5, 8, INS_OPTS_NONE);
    theEmitter->emitIns_R_R_I(INS_sqshlu, EA_2BYTE, REG_V6, REG_V7, 15, INS_OPTS_NONE);
    theEmitter->emitIns_R_R_I(INS_sqshlu, EA_4BYTE, REG_V8, REG_V9, 16, INS_OPTS_NONE);
    theEmitter->emitIns_R_R_I(INS_sqshlu, EA_4BYTE, REG_V10, REG_V11, 31, INS_OPTS_NONE);
    theEmitter->emitIns_R_R_I(INS_sqshlu, EA_8BYTE, REG_V12, REG_V13, 32, INS_OPTS_NONE);
    theEmitter->emitIns_R_R_I(INS_sqshlu, EA_8BYTE, REG_V14, REG_V15, 63, INS_OPTS_NONE);

    // sqshlu vector
    theEmitter->emitIns_R_R_I(INS_sqshlu, EA_8BYTE, REG_V0, REG_V1, 1, INS_OPTS_8B);
    theEmitter->emitIns_R_R_I(INS_sqshlu, EA_16BYTE, REG_V2, REG_V3, 7, INS_OPTS_16B);
    theEmitter->emitIns_R_R_I(INS_sqshlu, EA_8BYTE, REG_V4, REG_V5, 9, INS_OPTS_4H);
    theEmitter->emitIns_R_R_I(INS_sqshlu, EA_16BYTE, REG_V6, REG_V7, 15, INS_OPTS_8H);
    theEmitter->emitIns_R_R_I(INS_sqshlu, EA_8BYTE, REG_V8, REG_V9, 17, INS_OPTS_2S);
    theEmitter->emitIns_R_R_I(INS_sqshlu, EA_16BYTE, REG_V10, REG_V11, 31, INS_OPTS_4S);
    theEmitter->emitIns_R_R_I(INS_sqshlu, EA_16BYTE, REG_V12, REG_V13, 63, INS_OPTS_2D);

    // sqshrn scalar
    theEmitter->emitIns_R_R_I(INS_sqshrn, EA_1BYTE, REG_V0, REG_V1, 1, INS_OPTS_NONE);
    theEmitter->emitIns_R_R_I(INS_sqshrn, EA_1BYTE, REG_V2, REG_V3, 8, INS_OPTS_NONE);
    theEmitter->emitIns_R_R_I(INS_sqshrn, EA_2BYTE, REG_V4, REG_V5, 9, INS_OPTS_NONE);
    theEmitter->emitIns_R_R_I(INS_sqshrn, EA_2BYTE, REG_V6, REG_V7, 16, INS_OPTS_NONE);
    theEmitter->emitIns_R_R_I(INS_sqshrn, EA_4BYTE, REG_V8, REG_V9, 17, INS_OPTS_NONE);
    theEmitter->emitIns_R_R_I(INS_sqshrn, EA_4BYTE, REG_V10, REG_V11, 32, INS_OPTS_NONE);

    // sqshrn{2} vector
    theEmitter->emitIns_R_R_I(INS_sqshrn, EA_8BYTE, REG_V0, REG_V1, 1, INS_OPTS_8B);
    theEmitter->emitIns_R_R_I(INS_sqshrn, EA_8BYTE, REG_V2, REG_V3, 8, INS_OPTS_8B);
    theEmitter->emitIns_R_R_I(INS_sqshrn2, EA_16BYTE, REG_V4, REG_V5, 1, INS_OPTS_16B);
    theEmitter->emitIns_R_R_I(INS_sqshrn2, EA_16BYTE, REG_V6, REG_V7, 8, INS_OPTS_16B);
    theEmitter->emitIns_R_R_I(INS_sqshrn, EA_8BYTE, REG_V8, REG_V9, 9, INS_OPTS_4H);
    theEmitter->emitIns_R_R_I(INS_sqshrn, EA_8BYTE, REG_V10, REG_V11, 16, INS_OPTS_4H);
    theEmitter->emitIns_R_R_I(INS_sqshrn2, EA_16BYTE, REG_V12, REG_V13, 9, INS_OPTS_8H);
    theEmitter->emitIns_R_R_I(INS_sqshrn2, EA_16BYTE, REG_V14, REG_V15, 16, INS_OPTS_8H);
    theEmitter->emitIns_R_R_I(INS_sqshrn, EA_8BYTE, REG_V16, REG_V17, 17, INS_OPTS_2S);
    theEmitter->emitIns_R_R_I(INS_sqshrn, EA_8BYTE, REG_V18, REG_V18, 32, INS_OPTS_2S);
    theEmitter->emitIns_R_R_I(INS_sqshrn2, EA_16BYTE, REG_V20, REG_V21, 17, INS_OPTS_4S);
    theEmitter->emitIns_R_R_I(INS_sqshrn2, EA_16BYTE, REG_V22, REG_V23, 32, INS_OPTS_4S);

    // sqshrun scalar
    theEmitter->emitIns_R_R_I(INS_sqshrun, EA_1BYTE, REG_V0, REG_V1, 1, INS_OPTS_NONE);
    theEmitter->emitIns_R_R_I(INS_sqshrun, EA_1BYTE, REG_V2, REG_V3, 8, INS_OPTS_NONE);
    theEmitter->emitIns_R_R_I(INS_sqshrun, EA_2BYTE, REG_V4, REG_V5, 9, INS_OPTS_NONE);
    theEmitter->emitIns_R_R_I(INS_sqshrun, EA_2BYTE, REG_V6, REG_V7, 16, INS_OPTS_NONE);
    theEmitter->emitIns_R_R_I(INS_sqshrun, EA_4BYTE, REG_V8, REG_V9, 17, INS_OPTS_NONE);
    theEmitter->emitIns_R_R_I(INS_sqshrun, EA_4BYTE, REG_V10, REG_V11, 32, INS_OPTS_NONE);

    // sqshrun{2} vector
    theEmitter->emitIns_R_R_I(INS_sqshrun, EA_8BYTE, REG_V0, REG_V1, 1, INS_OPTS_8B);
    theEmitter->emitIns_R_R_I(INS_sqshrun, EA_8BYTE, REG_V2, REG_V3, 8, INS_OPTS_8B);
    theEmitter->emitIns_R_R_I(INS_sqshrun2, EA_16BYTE, REG_V4, REG_V5, 1, INS_OPTS_16B);
    theEmitter->emitIns_R_R_I(INS_sqshrun2, EA_16BYTE, REG_V6, REG_V7, 8, INS_OPTS_16B);
    theEmitter->emitIns_R_R_I(INS_sqshrun, EA_8BYTE, REG_V8, REG_V9, 9, INS_OPTS_4H);
    theEmitter->emitIns_R_R_I(INS_sqshrun, EA_8BYTE, REG_V10, REG_V11, 16, INS_OPTS_4H);
    theEmitter->emitIns_R_R_I(INS_sqshrun2, EA_16BYTE, REG_V12, REG_V13, 9, INS_OPTS_8H);
    theEmitter->emitIns_R_R_I(INS_sqshrun2, EA_16BYTE, REG_V14, REG_V15, 16, INS_OPTS_8H);
    theEmitter->emitIns_R_R_I(INS_sqshrun, EA_8BYTE, REG_V16, REG_V17, 17, INS_OPTS_2S);
    theEmitter->emitIns_R_R_I(INS_sqshrun, EA_8BYTE, REG_V18, REG_V18, 32, INS_OPTS_2S);
    theEmitter->emitIns_R_R_I(INS_sqshrun2, EA_16BYTE, REG_V20, REG_V21, 17, INS_OPTS_4S);
    theEmitter->emitIns_R_R_I(INS_sqshrun2, EA_16BYTE, REG_V22, REG_V23, 32, INS_OPTS_4S);

    // uqrshrn scalar
    theEmitter->emitIns_R_R_I(INS_uqrshrn, EA_1BYTE, REG_V0, REG_V1, 1, INS_OPTS_NONE);
    theEmitter->emitIns_R_R_I(INS_uqrshrn, EA_1BYTE, REG_V2, REG_V3, 8, INS_OPTS_NONE);
    theEmitter->emitIns_R_R_I(INS_uqrshrn, EA_2BYTE, REG_V4, REG_V5, 9, INS_OPTS_NONE);
    theEmitter->emitIns_R_R_I(INS_uqrshrn, EA_2BYTE, REG_V6, REG_V7, 16, INS_OPTS_NONE);
    theEmitter->emitIns_R_R_I(INS_uqrshrn, EA_4BYTE, REG_V8, REG_V9, 17, INS_OPTS_NONE);
    theEmitter->emitIns_R_R_I(INS_uqrshrn, EA_4BYTE, REG_V10, REG_V11, 32, INS_OPTS_NONE);

    // uqrshrn{2} vector
    theEmitter->emitIns_R_R_I(INS_uqrshrn, EA_8BYTE, REG_V0, REG_V1, 1, INS_OPTS_8B);
    theEmitter->emitIns_R_R_I(INS_uqrshrn, EA_8BYTE, REG_V2, REG_V3, 8, INS_OPTS_8B);
    theEmitter->emitIns_R_R_I(INS_uqrshrn2, EA_16BYTE, REG_V4, REG_V5, 1, INS_OPTS_16B);
    theEmitter->emitIns_R_R_I(INS_uqrshrn2, EA_16BYTE, REG_V6, REG_V7, 8, INS_OPTS_16B);
    theEmitter->emitIns_R_R_I(INS_uqrshrn, EA_8BYTE, REG_V8, REG_V9, 9, INS_OPTS_4H);
    theEmitter->emitIns_R_R_I(INS_uqrshrn, EA_8BYTE, REG_V10, REG_V11, 16, INS_OPTS_4H);
    theEmitter->emitIns_R_R_I(INS_uqrshrn2, EA_16BYTE, REG_V12, REG_V13, 9, INS_OPTS_8H);
    theEmitter->emitIns_R_R_I(INS_uqrshrn2, EA_16BYTE, REG_V14, REG_V15, 16, INS_OPTS_8H);
    theEmitter->emitIns_R_R_I(INS_uqrshrn, EA_8BYTE, REG_V16, REG_V17, 17, INS_OPTS_2S);
    theEmitter->emitIns_R_R_I(INS_uqrshrn, EA_8BYTE, REG_V18, REG_V18, 32, INS_OPTS_2S);
    theEmitter->emitIns_R_R_I(INS_uqrshrn2, EA_16BYTE, REG_V20, REG_V21, 17, INS_OPTS_4S);
    theEmitter->emitIns_R_R_I(INS_uqrshrn2, EA_16BYTE, REG_V22, REG_V23, 32, INS_OPTS_4S);

    // uqshl scalar
    theEmitter->emitIns_R_R_I(INS_uqshl, EA_1BYTE, REG_V0, REG_V1, 0, INS_OPTS_NONE);
    theEmitter->emitIns_R_R_I(INS_uqshl, EA_1BYTE, REG_V2, REG_V3, 7, INS_OPTS_NONE);
    theEmitter->emitIns_R_R_I(INS_uqshl, EA_2BYTE, REG_V4, REG_V5, 8, INS_OPTS_NONE);
    theEmitter->emitIns_R_R_I(INS_uqshl, EA_2BYTE, REG_V6, REG_V7, 15, INS_OPTS_NONE);
    theEmitter->emitIns_R_R_I(INS_uqshl, EA_4BYTE, REG_V8, REG_V9, 16, INS_OPTS_NONE);
    theEmitter->emitIns_R_R_I(INS_uqshl, EA_4BYTE, REG_V10, REG_V11, 31, INS_OPTS_NONE);
    theEmitter->emitIns_R_R_I(INS_uqshl, EA_8BYTE, REG_V12, REG_V13, 32, INS_OPTS_NONE);
    theEmitter->emitIns_R_R_I(INS_uqshl, EA_8BYTE, REG_V14, REG_V15, 63, INS_OPTS_NONE);

    // uqshl vector
    theEmitter->emitIns_R_R_I(INS_uqshl, EA_8BYTE, REG_V0, REG_V1, 1, INS_OPTS_8B);
    theEmitter->emitIns_R_R_I(INS_uqshl, EA_16BYTE, REG_V2, REG_V3, 7, INS_OPTS_16B);
    theEmitter->emitIns_R_R_I(INS_uqshl, EA_8BYTE, REG_V4, REG_V5, 9, INS_OPTS_4H);
    theEmitter->emitIns_R_R_I(INS_uqshl, EA_16BYTE, REG_V6, REG_V7, 15, INS_OPTS_8H);
    theEmitter->emitIns_R_R_I(INS_uqshl, EA_8BYTE, REG_V8, REG_V9, 17, INS_OPTS_2S);
    theEmitter->emitIns_R_R_I(INS_uqshl, EA_16BYTE, REG_V10, REG_V11, 31, INS_OPTS_4S);
    theEmitter->emitIns_R_R_I(INS_uqshl, EA_16BYTE, REG_V12, REG_V13, 63, INS_OPTS_2D);

    // uqshrn scalar
    theEmitter->emitIns_R_R_I(INS_uqshrn, EA_1BYTE, REG_V0, REG_V1, 1, INS_OPTS_NONE);
    theEmitter->emitIns_R_R_I(INS_uqshrn, EA_1BYTE, REG_V2, REG_V3, 8, INS_OPTS_NONE);
    theEmitter->emitIns_R_R_I(INS_uqshrn, EA_2BYTE, REG_V4, REG_V5, 9, INS_OPTS_NONE);
    theEmitter->emitIns_R_R_I(INS_uqshrn, EA_2BYTE, REG_V6, REG_V7, 16, INS_OPTS_NONE);
    theEmitter->emitIns_R_R_I(INS_uqshrn, EA_4BYTE, REG_V8, REG_V9, 17, INS_OPTS_NONE);
    theEmitter->emitIns_R_R_I(INS_uqshrn, EA_4BYTE, REG_V10, REG_V11, 32, INS_OPTS_NONE);

    // uqshrn{2} vector
    theEmitter->emitIns_R_R_I(INS_uqshrn, EA_8BYTE, REG_V0, REG_V1, 1, INS_OPTS_8B);
    theEmitter->emitIns_R_R_I(INS_uqshrn, EA_8BYTE, REG_V2, REG_V3, 8, INS_OPTS_8B);
    theEmitter->emitIns_R_R_I(INS_uqshrn2, EA_16BYTE, REG_V4, REG_V5, 1, INS_OPTS_16B);
    theEmitter->emitIns_R_R_I(INS_uqshrn2, EA_16BYTE, REG_V6, REG_V7, 8, INS_OPTS_16B);
    theEmitter->emitIns_R_R_I(INS_uqshrn, EA_8BYTE, REG_V8, REG_V9, 9, INS_OPTS_4H);
    theEmitter->emitIns_R_R_I(INS_uqshrn, EA_8BYTE, REG_V10, REG_V11, 16, INS_OPTS_4H);
    theEmitter->emitIns_R_R_I(INS_uqshrn2, EA_16BYTE, REG_V12, REG_V13, 9, INS_OPTS_8H);
    theEmitter->emitIns_R_R_I(INS_uqshrn2, EA_16BYTE, REG_V14, REG_V15, 16, INS_OPTS_8H);
    theEmitter->emitIns_R_R_I(INS_uqshrn, EA_8BYTE, REG_V16, REG_V17, 17, INS_OPTS_2S);
    theEmitter->emitIns_R_R_I(INS_uqshrn, EA_8BYTE, REG_V18, REG_V18, 32, INS_OPTS_2S);
    theEmitter->emitIns_R_R_I(INS_uqshrn2, EA_16BYTE, REG_V20, REG_V21, 17, INS_OPTS_4S);
    theEmitter->emitIns_R_R_I(INS_uqshrn2, EA_16BYTE, REG_V22, REG_V23, 32, INS_OPTS_4S);

#endif // ALL_ARM64_EMITTER_UNIT_TESTS

#ifdef ALL_ARM64_EMITTER_UNIT_TESTS
    //
    // R_R_R   vector operations, one dest, two source
    //

    genDefineTempLabel(genCreateTempLabel());

    // Specifying an Arrangement is optional
    //
    theEmitter->emitIns_R_R_R(INS_and, EA_8BYTE, REG_V6, REG_V7, REG_V8);
    theEmitter->emitIns_R_R_R(INS_bic, EA_8BYTE, REG_V9, REG_V10, REG_V11);
    theEmitter->emitIns_R_R_R(INS_eor, EA_8BYTE, REG_V12, REG_V13, REG_V14);
    theEmitter->emitIns_R_R_R(INS_orr, EA_8BYTE, REG_V15, REG_V16, REG_V17);
    theEmitter->emitIns_R_R_R(INS_orn, EA_8BYTE, REG_V18, REG_V19, REG_V20);
    theEmitter->emitIns_R_R_R(INS_and, EA_16BYTE, REG_V21, REG_V22, REG_V23);
    theEmitter->emitIns_R_R_R(INS_bic, EA_16BYTE, REG_V24, REG_V25, REG_V26);
    theEmitter->emitIns_R_R_R(INS_eor, EA_16BYTE, REG_V27, REG_V28, REG_V29);
    theEmitter->emitIns_R_R_R(INS_orr, EA_16BYTE, REG_V30, REG_V31, REG_V0);
    theEmitter->emitIns_R_R_R(INS_orn, EA_16BYTE, REG_V1, REG_V2, REG_V3);

    theEmitter->emitIns_R_R_R(INS_bsl, EA_8BYTE, REG_V4, REG_V5, REG_V6);
    theEmitter->emitIns_R_R_R(INS_bit, EA_8BYTE, REG_V7, REG_V8, REG_V9);
    theEmitter->emitIns_R_R_R(INS_bif, EA_8BYTE, REG_V10, REG_V11, REG_V12);
    theEmitter->emitIns_R_R_R(INS_bsl, EA_16BYTE, REG_V13, REG_V14, REG_V15);
    theEmitter->emitIns_R_R_R(INS_bit, EA_16BYTE, REG_V16, REG_V17, REG_V18);
    theEmitter->emitIns_R_R_R(INS_bif, EA_16BYTE, REG_V19, REG_V20, REG_V21);

    // Default Arrangement as per the ARM64 manual
    //
    theEmitter->emitIns_R_R_R(INS_and, EA_8BYTE, REG_V6, REG_V7, REG_V8, INS_OPTS_8B);
    theEmitter->emitIns_R_R_R(INS_bic, EA_8BYTE, REG_V9, REG_V10, REG_V11, INS_OPTS_8B);
    theEmitter->emitIns_R_R_R(INS_eor, EA_8BYTE, REG_V12, REG_V13, REG_V14, INS_OPTS_8B);
    theEmitter->emitIns_R_R_R(INS_orr, EA_8BYTE, REG_V15, REG_V16, REG_V17, INS_OPTS_8B);
    theEmitter->emitIns_R_R_R(INS_orn, EA_8BYTE, REG_V18, REG_V19, REG_V20, INS_OPTS_8B);
    theEmitter->emitIns_R_R_R(INS_and, EA_16BYTE, REG_V21, REG_V22, REG_V23, INS_OPTS_16B);
    theEmitter->emitIns_R_R_R(INS_bic, EA_16BYTE, REG_V24, REG_V25, REG_V26, INS_OPTS_16B);
    theEmitter->emitIns_R_R_R(INS_eor, EA_16BYTE, REG_V27, REG_V28, REG_V29, INS_OPTS_16B);
    theEmitter->emitIns_R_R_R(INS_orr, EA_16BYTE, REG_V30, REG_V31, REG_V0, INS_OPTS_16B);
    theEmitter->emitIns_R_R_R(INS_orn, EA_16BYTE, REG_V1, REG_V2, REG_V3, INS_OPTS_16B);

    theEmitter->emitIns_R_R_R(INS_bsl, EA_8BYTE, REG_V4, REG_V5, REG_V6, INS_OPTS_8B);
    theEmitter->emitIns_R_R_R(INS_bit, EA_8BYTE, REG_V7, REG_V8, REG_V9, INS_OPTS_8B);
    theEmitter->emitIns_R_R_R(INS_bif, EA_8BYTE, REG_V10, REG_V11, REG_V12, INS_OPTS_8B);
    theEmitter->emitIns_R_R_R(INS_bsl, EA_16BYTE, REG_V13, REG_V14, REG_V15, INS_OPTS_16B);
    theEmitter->emitIns_R_R_R(INS_bit, EA_16BYTE, REG_V16, REG_V17, REG_V18, INS_OPTS_16B);
    theEmitter->emitIns_R_R_R(INS_bif, EA_16BYTE, REG_V19, REG_V20, REG_V21, INS_OPTS_16B);

    genDefineTempLabel(genCreateTempLabel());

    // add
    theEmitter->emitIns_R_R_R(INS_add, EA_8BYTE, REG_V0, REG_V1, REG_V2); // scalar 8BYTE
    theEmitter->emitIns_R_R_R(INS_add, EA_8BYTE, REG_V3, REG_V4, REG_V5, INS_OPTS_8B);
    theEmitter->emitIns_R_R_R(INS_add, EA_8BYTE, REG_V6, REG_V7, REG_V8, INS_OPTS_4H);
    theEmitter->emitIns_R_R_R(INS_add, EA_8BYTE, REG_V9, REG_V10, REG_V11, INS_OPTS_2S);
    theEmitter->emitIns_R_R_R(INS_add, EA_16BYTE, REG_V12, REG_V13, REG_V14, INS_OPTS_16B);
    theEmitter->emitIns_R_R_R(INS_add, EA_16BYTE, REG_V15, REG_V16, REG_V17, INS_OPTS_8H);
    theEmitter->emitIns_R_R_R(INS_add, EA_16BYTE, REG_V18, REG_V19, REG_V20, INS_OPTS_4S);
    theEmitter->emitIns_R_R_R(INS_add, EA_16BYTE, REG_V21, REG_V22, REG_V23, INS_OPTS_2D);

    // addp
    theEmitter->emitIns_R_R(INS_addp, EA_16BYTE, REG_V0, REG_V1, INS_OPTS_2D); // scalar 16BYTE
    theEmitter->emitIns_R_R_R(INS_addp, EA_8BYTE, REG_V3, REG_V4, REG_V5, INS_OPTS_8B);
    theEmitter->emitIns_R_R_R(INS_addp, EA_8BYTE, REG_V6, REG_V7, REG_V8, INS_OPTS_4H);
    theEmitter->emitIns_R_R_R(INS_addp, EA_8BYTE, REG_V9, REG_V10, REG_V11, INS_OPTS_2S);
    theEmitter->emitIns_R_R_R(INS_addp, EA_16BYTE, REG_V12, REG_V13, REG_V14, INS_OPTS_16B);
    theEmitter->emitIns_R_R_R(INS_addp, EA_16BYTE, REG_V15, REG_V16, REG_V17, INS_OPTS_8H);
    theEmitter->emitIns_R_R_R(INS_addp, EA_16BYTE, REG_V18, REG_V19, REG_V20, INS_OPTS_4S);
    theEmitter->emitIns_R_R_R(INS_addp, EA_16BYTE, REG_V21, REG_V22, REG_V23, INS_OPTS_2D);

    // sub
    theEmitter->emitIns_R_R_R(INS_sub, EA_8BYTE, REG_V1, REG_V2, REG_V3); // scalar 8BYTE
    theEmitter->emitIns_R_R_R(INS_sub, EA_8BYTE, REG_V4, REG_V5, REG_V6, INS_OPTS_8B);
    theEmitter->emitIns_R_R_R(INS_sub, EA_8BYTE, REG_V7, REG_V8, REG_V9, INS_OPTS_4H);
    theEmitter->emitIns_R_R_R(INS_sub, EA_8BYTE, REG_V10, REG_V11, REG_V12, INS_OPTS_2S);
    theEmitter->emitIns_R_R_R(INS_sub, EA_16BYTE, REG_V13, REG_V14, REG_V15, INS_OPTS_16B);
    theEmitter->emitIns_R_R_R(INS_sub, EA_16BYTE, REG_V16, REG_V17, REG_V18, INS_OPTS_8H);
    theEmitter->emitIns_R_R_R(INS_sub, EA_16BYTE, REG_V19, REG_V20, REG_V21, INS_OPTS_4S);
    theEmitter->emitIns_R_R_R(INS_sub, EA_16BYTE, REG_V22, REG_V23, REG_V24, INS_OPTS_2D);

    genDefineTempLabel(genCreateTempLabel());

    // saba vector
    theEmitter->emitIns_R_R_R(INS_saba, EA_8BYTE, REG_V0, REG_V1, REG_V2, INS_OPTS_8B);
    theEmitter->emitIns_R_R_R(INS_saba, EA_16BYTE, REG_V3, REG_V4, REG_V5, INS_OPTS_16B);
    theEmitter->emitIns_R_R_R(INS_saba, EA_8BYTE, REG_V6, REG_V7, REG_V8, INS_OPTS_4H);
    theEmitter->emitIns_R_R_R(INS_saba, EA_16BYTE, REG_V9, REG_V10, REG_V11, INS_OPTS_8H);
    theEmitter->emitIns_R_R_R(INS_saba, EA_8BYTE, REG_V12, REG_V13, REG_V14, INS_OPTS_2S);
    theEmitter->emitIns_R_R_R(INS_saba, EA_16BYTE, REG_V15, REG_V16, REG_V17, INS_OPTS_4S);

    // sabd vector
    theEmitter->emitIns_R_R_R(INS_sabd, EA_8BYTE, REG_V0, REG_V1, REG_V2, INS_OPTS_8B);
    theEmitter->emitIns_R_R_R(INS_sabd, EA_16BYTE, REG_V3, REG_V4, REG_V5, INS_OPTS_16B);
    theEmitter->emitIns_R_R_R(INS_sabd, EA_8BYTE, REG_V6, REG_V7, REG_V8, INS_OPTS_4H);
    theEmitter->emitIns_R_R_R(INS_sabd, EA_16BYTE, REG_V9, REG_V10, REG_V11, INS_OPTS_8H);
    theEmitter->emitIns_R_R_R(INS_sabd, EA_8BYTE, REG_V12, REG_V13, REG_V14, INS_OPTS_2S);
    theEmitter->emitIns_R_R_R(INS_sabd, EA_16BYTE, REG_V15, REG_V16, REG_V17, INS_OPTS_4S);

    // uaba vector
    theEmitter->emitIns_R_R_R(INS_uaba, EA_8BYTE, REG_V0, REG_V1, REG_V2, INS_OPTS_8B);
    theEmitter->emitIns_R_R_R(INS_uaba, EA_16BYTE, REG_V3, REG_V4, REG_V5, INS_OPTS_16B);
    theEmitter->emitIns_R_R_R(INS_uaba, EA_8BYTE, REG_V6, REG_V7, REG_V8, INS_OPTS_4H);
    theEmitter->emitIns_R_R_R(INS_uaba, EA_16BYTE, REG_V9, REG_V10, REG_V11, INS_OPTS_8H);
    theEmitter->emitIns_R_R_R(INS_uaba, EA_8BYTE, REG_V12, REG_V13, REG_V14, INS_OPTS_2S);
    theEmitter->emitIns_R_R_R(INS_uaba, EA_16BYTE, REG_V15, REG_V16, REG_V17, INS_OPTS_4S);

    // uabd vector
    theEmitter->emitIns_R_R_R(INS_uabd, EA_8BYTE, REG_V0, REG_V1, REG_V2, INS_OPTS_8B);
    theEmitter->emitIns_R_R_R(INS_uabd, EA_16BYTE, REG_V3, REG_V4, REG_V5, INS_OPTS_16B);
    theEmitter->emitIns_R_R_R(INS_uabd, EA_8BYTE, REG_V6, REG_V7, REG_V8, INS_OPTS_4H);
    theEmitter->emitIns_R_R_R(INS_uabd, EA_16BYTE, REG_V9, REG_V10, REG_V11, INS_OPTS_8H);
    theEmitter->emitIns_R_R_R(INS_uabd, EA_8BYTE, REG_V12, REG_V13, REG_V14, INS_OPTS_2S);
    theEmitter->emitIns_R_R_R(INS_uabd, EA_16BYTE, REG_V15, REG_V16, REG_V17, INS_OPTS_4S);
#endif // ALL_ARM64_EMITTER_UNIT_TESTS

#ifdef ALL_ARM64_EMITTER_UNIT_TESTS
    // sdot vector
    theEmitter->emitIns_R_R_R(INS_sdot, EA_8BYTE, REG_V0, REG_V1, REG_V2, INS_OPTS_2S);
    theEmitter->emitIns_R_R_R(INS_sdot, EA_16BYTE, REG_V3, REG_V4, REG_V5, INS_OPTS_4S);

    // smax vector
    theEmitter->emitIns_R_R_R(INS_smax, EA_8BYTE, REG_V0, REG_V1, REG_V2, INS_OPTS_8B);
    theEmitter->emitIns_R_R_R(INS_smax, EA_16BYTE, REG_V3, REG_V4, REG_V5, INS_OPTS_16B);
    theEmitter->emitIns_R_R_R(INS_smax, EA_8BYTE, REG_V6, REG_V7, REG_V8, INS_OPTS_4H);
    theEmitter->emitIns_R_R_R(INS_smax, EA_16BYTE, REG_V9, REG_V10, REG_V11, INS_OPTS_8H);
    theEmitter->emitIns_R_R_R(INS_smax, EA_8BYTE, REG_V12, REG_V13, REG_V14, INS_OPTS_2S);
    theEmitter->emitIns_R_R_R(INS_smax, EA_16BYTE, REG_V15, REG_V16, REG_V17, INS_OPTS_4S);

    // smaxp vector
    theEmitter->emitIns_R_R_R(INS_smaxp, EA_8BYTE, REG_V0, REG_V1, REG_V2, INS_OPTS_8B);
    theEmitter->emitIns_R_R_R(INS_smaxp, EA_16BYTE, REG_V3, REG_V4, REG_V5, INS_OPTS_16B);
    theEmitter->emitIns_R_R_R(INS_smaxp, EA_8BYTE, REG_V6, REG_V7, REG_V8, INS_OPTS_4H);
    theEmitter->emitIns_R_R_R(INS_smaxp, EA_16BYTE, REG_V9, REG_V10, REG_V11, INS_OPTS_8H);
    theEmitter->emitIns_R_R_R(INS_smaxp, EA_8BYTE, REG_V12, REG_V13, REG_V14, INS_OPTS_2S);
    theEmitter->emitIns_R_R_R(INS_smaxp, EA_16BYTE, REG_V15, REG_V16, REG_V17, INS_OPTS_4S);

    // smin vector
    theEmitter->emitIns_R_R_R(INS_smin, EA_8BYTE, REG_V0, REG_V1, REG_V2, INS_OPTS_8B);
    theEmitter->emitIns_R_R_R(INS_smin, EA_16BYTE, REG_V3, REG_V4, REG_V5, INS_OPTS_16B);
    theEmitter->emitIns_R_R_R(INS_smin, EA_8BYTE, REG_V6, REG_V7, REG_V8, INS_OPTS_4H);
    theEmitter->emitIns_R_R_R(INS_smin, EA_16BYTE, REG_V9, REG_V10, REG_V11, INS_OPTS_8H);
    theEmitter->emitIns_R_R_R(INS_smin, EA_8BYTE, REG_V12, REG_V13, REG_V14, INS_OPTS_2S);
    theEmitter->emitIns_R_R_R(INS_smin, EA_16BYTE, REG_V15, REG_V16, REG_V17, INS_OPTS_4S);

    // sminp vector
    theEmitter->emitIns_R_R_R(INS_sminp, EA_8BYTE, REG_V0, REG_V1, REG_V2, INS_OPTS_8B);
    theEmitter->emitIns_R_R_R(INS_sminp, EA_16BYTE, REG_V3, REG_V4, REG_V5, INS_OPTS_16B);
    theEmitter->emitIns_R_R_R(INS_sminp, EA_8BYTE, REG_V6, REG_V7, REG_V8, INS_OPTS_4H);
    theEmitter->emitIns_R_R_R(INS_sminp, EA_16BYTE, REG_V9, REG_V10, REG_V11, INS_OPTS_8H);
    theEmitter->emitIns_R_R_R(INS_sminp, EA_8BYTE, REG_V12, REG_V13, REG_V14, INS_OPTS_2S);
    theEmitter->emitIns_R_R_R(INS_sminp, EA_16BYTE, REG_V15, REG_V16, REG_V17, INS_OPTS_4S);

    // udot vector
    theEmitter->emitIns_R_R_R(INS_udot, EA_8BYTE, REG_V0, REG_V1, REG_V2, INS_OPTS_2S);
    theEmitter->emitIns_R_R_R(INS_udot, EA_16BYTE, REG_V3, REG_V4, REG_V5, INS_OPTS_4S);

    // umax vector
    theEmitter->emitIns_R_R_R(INS_umax, EA_8BYTE, REG_V0, REG_V1, REG_V2, INS_OPTS_8B);
    theEmitter->emitIns_R_R_R(INS_umax, EA_16BYTE, REG_V3, REG_V4, REG_V5, INS_OPTS_16B);
    theEmitter->emitIns_R_R_R(INS_umax, EA_8BYTE, REG_V6, REG_V7, REG_V8, INS_OPTS_4H);
    theEmitter->emitIns_R_R_R(INS_umax, EA_16BYTE, REG_V9, REG_V10, REG_V11, INS_OPTS_8H);
    theEmitter->emitIns_R_R_R(INS_umax, EA_8BYTE, REG_V12, REG_V13, REG_V14, INS_OPTS_2S);
    theEmitter->emitIns_R_R_R(INS_umax, EA_16BYTE, REG_V15, REG_V16, REG_V17, INS_OPTS_4S);

    // umaxp vector
    theEmitter->emitIns_R_R_R(INS_umaxp, EA_8BYTE, REG_V0, REG_V1, REG_V2, INS_OPTS_8B);
    theEmitter->emitIns_R_R_R(INS_umaxp, EA_16BYTE, REG_V3, REG_V4, REG_V5, INS_OPTS_16B);
    theEmitter->emitIns_R_R_R(INS_umaxp, EA_8BYTE, REG_V6, REG_V7, REG_V8, INS_OPTS_4H);
    theEmitter->emitIns_R_R_R(INS_umaxp, EA_16BYTE, REG_V9, REG_V10, REG_V11, INS_OPTS_8H);
    theEmitter->emitIns_R_R_R(INS_umaxp, EA_8BYTE, REG_V12, REG_V13, REG_V14, INS_OPTS_2S);
    theEmitter->emitIns_R_R_R(INS_umaxp, EA_16BYTE, REG_V15, REG_V16, REG_V17, INS_OPTS_4S);

    // umin vector
    theEmitter->emitIns_R_R_R(INS_umin, EA_8BYTE, REG_V0, REG_V1, REG_V2, INS_OPTS_8B);
    theEmitter->emitIns_R_R_R(INS_umin, EA_16BYTE, REG_V3, REG_V4, REG_V5, INS_OPTS_16B);
    theEmitter->emitIns_R_R_R(INS_umin, EA_8BYTE, REG_V6, REG_V7, REG_V8, INS_OPTS_4H);
    theEmitter->emitIns_R_R_R(INS_umin, EA_16BYTE, REG_V9, REG_V10, REG_V11, INS_OPTS_8H);
    theEmitter->emitIns_R_R_R(INS_umin, EA_8BYTE, REG_V12, REG_V13, REG_V14, INS_OPTS_2S);
    theEmitter->emitIns_R_R_R(INS_umin, EA_16BYTE, REG_V15, REG_V16, REG_V17, INS_OPTS_4S);

    // uminp vector
    theEmitter->emitIns_R_R_R(INS_uminp, EA_8BYTE, REG_V0, REG_V1, REG_V2, INS_OPTS_8B);
    theEmitter->emitIns_R_R_R(INS_uminp, EA_16BYTE, REG_V3, REG_V4, REG_V5, INS_OPTS_16B);
    theEmitter->emitIns_R_R_R(INS_uminp, EA_8BYTE, REG_V6, REG_V7, REG_V8, INS_OPTS_4H);
    theEmitter->emitIns_R_R_R(INS_uminp, EA_16BYTE, REG_V9, REG_V10, REG_V11, INS_OPTS_8H);
    theEmitter->emitIns_R_R_R(INS_uminp, EA_8BYTE, REG_V12, REG_V13, REG_V14, INS_OPTS_2S);
    theEmitter->emitIns_R_R_R(INS_uminp, EA_16BYTE, REG_V15, REG_V16, REG_V17, INS_OPTS_4S);

    // cmeq vector
    theEmitter->emitIns_R_R_R(INS_cmeq, EA_8BYTE, REG_V0, REG_V1, REG_V2, INS_OPTS_8B);
    theEmitter->emitIns_R_R_R(INS_cmeq, EA_16BYTE, REG_V3, REG_V4, REG_V5, INS_OPTS_16B);
    theEmitter->emitIns_R_R_R(INS_cmeq, EA_8BYTE, REG_V6, REG_V7, REG_V8, INS_OPTS_4H);
    theEmitter->emitIns_R_R_R(INS_cmeq, EA_16BYTE, REG_V9, REG_V10, REG_V11, INS_OPTS_8H);
    theEmitter->emitIns_R_R_R(INS_cmeq, EA_8BYTE, REG_V12, REG_V13, REG_V14, INS_OPTS_2S);
    theEmitter->emitIns_R_R_R(INS_cmeq, EA_16BYTE, REG_V15, REG_V16, REG_V17, INS_OPTS_4S);
    theEmitter->emitIns_R_R_R(INS_cmeq, EA_16BYTE, REG_V18, REG_V19, REG_V20, INS_OPTS_2D);

    // cmge vector
    theEmitter->emitIns_R_R_R(INS_cmge, EA_8BYTE, REG_V0, REG_V1, REG_V2, INS_OPTS_8B);
    theEmitter->emitIns_R_R_R(INS_cmge, EA_16BYTE, REG_V3, REG_V4, REG_V5, INS_OPTS_16B);
    theEmitter->emitIns_R_R_R(INS_cmge, EA_8BYTE, REG_V6, REG_V7, REG_V8, INS_OPTS_4H);
    theEmitter->emitIns_R_R_R(INS_cmge, EA_16BYTE, REG_V9, REG_V10, REG_V11, INS_OPTS_8H);
    theEmitter->emitIns_R_R_R(INS_cmge, EA_8BYTE, REG_V12, REG_V13, REG_V14, INS_OPTS_2S);
    theEmitter->emitIns_R_R_R(INS_cmge, EA_16BYTE, REG_V15, REG_V16, REG_V17, INS_OPTS_4S);
    theEmitter->emitIns_R_R_R(INS_cmge, EA_16BYTE, REG_V18, REG_V19, REG_V20, INS_OPTS_2D);

    // cmgt vector
    theEmitter->emitIns_R_R_R(INS_cmgt, EA_8BYTE, REG_V0, REG_V1, REG_V2, INS_OPTS_8B);
    theEmitter->emitIns_R_R_R(INS_cmgt, EA_16BYTE, REG_V3, REG_V4, REG_V5, INS_OPTS_16B);
    theEmitter->emitIns_R_R_R(INS_cmgt, EA_8BYTE, REG_V6, REG_V7, REG_V8, INS_OPTS_4H);
    theEmitter->emitIns_R_R_R(INS_cmgt, EA_16BYTE, REG_V9, REG_V10, REG_V11, INS_OPTS_8H);
    theEmitter->emitIns_R_R_R(INS_cmgt, EA_8BYTE, REG_V12, REG_V13, REG_V14, INS_OPTS_2S);
    theEmitter->emitIns_R_R_R(INS_cmgt, EA_16BYTE, REG_V15, REG_V16, REG_V17, INS_OPTS_4S);
    theEmitter->emitIns_R_R_R(INS_cmgt, EA_16BYTE, REG_V18, REG_V19, REG_V20, INS_OPTS_2D);

    // cmhi vector
    theEmitter->emitIns_R_R_R(INS_cmhi, EA_8BYTE, REG_V0, REG_V1, REG_V2, INS_OPTS_8B);
    theEmitter->emitIns_R_R_R(INS_cmhi, EA_16BYTE, REG_V3, REG_V4, REG_V5, INS_OPTS_16B);
    theEmitter->emitIns_R_R_R(INS_cmhi, EA_8BYTE, REG_V6, REG_V7, REG_V8, INS_OPTS_4H);
    theEmitter->emitIns_R_R_R(INS_cmhi, EA_16BYTE, REG_V9, REG_V10, REG_V11, INS_OPTS_8H);
    theEmitter->emitIns_R_R_R(INS_cmhi, EA_8BYTE, REG_V12, REG_V13, REG_V14, INS_OPTS_2S);
    theEmitter->emitIns_R_R_R(INS_cmhi, EA_16BYTE, REG_V15, REG_V16, REG_V17, INS_OPTS_4S);
    theEmitter->emitIns_R_R_R(INS_cmhi, EA_16BYTE, REG_V18, REG_V19, REG_V20, INS_OPTS_2D);

    // cmhs vector
    theEmitter->emitIns_R_R_R(INS_cmhs, EA_8BYTE, REG_V0, REG_V1, REG_V2, INS_OPTS_8B);
    theEmitter->emitIns_R_R_R(INS_cmhs, EA_16BYTE, REG_V3, REG_V4, REG_V5, INS_OPTS_16B);
    theEmitter->emitIns_R_R_R(INS_cmhs, EA_8BYTE, REG_V6, REG_V7, REG_V8, INS_OPTS_4H);
    theEmitter->emitIns_R_R_R(INS_cmhs, EA_16BYTE, REG_V9, REG_V10, REG_V11, INS_OPTS_8H);
    theEmitter->emitIns_R_R_R(INS_cmhs, EA_8BYTE, REG_V12, REG_V13, REG_V14, INS_OPTS_2S);
    theEmitter->emitIns_R_R_R(INS_cmhs, EA_16BYTE, REG_V15, REG_V16, REG_V17, INS_OPTS_4S);
    theEmitter->emitIns_R_R_R(INS_cmhs, EA_16BYTE, REG_V18, REG_V19, REG_V20, INS_OPTS_2D);

    // cmtst vector
    theEmitter->emitIns_R_R_R(INS_cmtst, EA_8BYTE, REG_V0, REG_V1, REG_V2, INS_OPTS_8B);
    theEmitter->emitIns_R_R_R(INS_cmtst, EA_16BYTE, REG_V3, REG_V4, REG_V5, INS_OPTS_16B);
    theEmitter->emitIns_R_R_R(INS_cmtst, EA_8BYTE, REG_V6, REG_V7, REG_V8, INS_OPTS_4H);
    theEmitter->emitIns_R_R_R(INS_cmtst, EA_16BYTE, REG_V9, REG_V10, REG_V11, INS_OPTS_8H);
    theEmitter->emitIns_R_R_R(INS_cmtst, EA_8BYTE, REG_V12, REG_V13, REG_V14, INS_OPTS_2S);
    theEmitter->emitIns_R_R_R(INS_cmtst, EA_16BYTE, REG_V15, REG_V16, REG_V17, INS_OPTS_4S);
    theEmitter->emitIns_R_R_R(INS_cmtst, EA_16BYTE, REG_V18, REG_V19, REG_V20, INS_OPTS_2D);

    // faddp vector
    theEmitter->emitIns_R_R_R(INS_faddp, EA_8BYTE, REG_V12, REG_V13, REG_V14, INS_OPTS_2S);
    theEmitter->emitIns_R_R_R(INS_faddp, EA_16BYTE, REG_V15, REG_V16, REG_V17, INS_OPTS_4S);
    theEmitter->emitIns_R_R_R(INS_faddp, EA_16BYTE, REG_V15, REG_V16, REG_V17, INS_OPTS_2D);

    // fcmeq vector
    theEmitter->emitIns_R_R_R(INS_fcmeq, EA_8BYTE, REG_V12, REG_V13, REG_V14, INS_OPTS_2S);
    theEmitter->emitIns_R_R_R(INS_fcmeq, EA_16BYTE, REG_V15, REG_V16, REG_V17, INS_OPTS_4S);
    theEmitter->emitIns_R_R_R(INS_fcmeq, EA_16BYTE, REG_V15, REG_V16, REG_V17, INS_OPTS_2D);

    // fcmge vector
    theEmitter->emitIns_R_R_R(INS_fcmge, EA_8BYTE, REG_V12, REG_V13, REG_V14, INS_OPTS_2S);
    theEmitter->emitIns_R_R_R(INS_fcmge, EA_16BYTE, REG_V15, REG_V16, REG_V17, INS_OPTS_4S);
    theEmitter->emitIns_R_R_R(INS_fcmge, EA_16BYTE, REG_V15, REG_V16, REG_V17, INS_OPTS_2D);

    // fcmgt vector
    theEmitter->emitIns_R_R_R(INS_fcmgt, EA_8BYTE, REG_V12, REG_V13, REG_V14, INS_OPTS_2S);
    theEmitter->emitIns_R_R_R(INS_fcmgt, EA_16BYTE, REG_V15, REG_V16, REG_V17, INS_OPTS_4S);
    theEmitter->emitIns_R_R_R(INS_fcmgt, EA_16BYTE, REG_V15, REG_V16, REG_V17, INS_OPTS_2D);
#endif // ALL_ARM64_EMITTER_UNIT_TESTS

#ifdef ALL_ARM64_EMITTER_UNIT_TESTS
    // trn1 vector
    theEmitter->emitIns_R_R_R(INS_trn1, EA_8BYTE, REG_V0, REG_V1, REG_V2, INS_OPTS_8B);
    theEmitter->emitIns_R_R_R(INS_trn1, EA_16BYTE, REG_V3, REG_V4, REG_V5, INS_OPTS_16B);
    theEmitter->emitIns_R_R_R(INS_trn1, EA_8BYTE, REG_V6, REG_V7, REG_V8, INS_OPTS_4H);
    theEmitter->emitIns_R_R_R(INS_trn1, EA_16BYTE, REG_V9, REG_V10, REG_V11, INS_OPTS_8H);
    theEmitter->emitIns_R_R_R(INS_trn1, EA_8BYTE, REG_V12, REG_V13, REG_V14, INS_OPTS_2S);
    theEmitter->emitIns_R_R_R(INS_trn1, EA_16BYTE, REG_V15, REG_V16, REG_V17, INS_OPTS_4S);
    theEmitter->emitIns_R_R_R(INS_trn1, EA_16BYTE, REG_V18, REG_V19, REG_V20, INS_OPTS_2D);

    // trn2 vector
    theEmitter->emitIns_R_R_R(INS_trn2, EA_8BYTE, REG_V0, REG_V1, REG_V2, INS_OPTS_8B);
    theEmitter->emitIns_R_R_R(INS_trn2, EA_16BYTE, REG_V3, REG_V4, REG_V5, INS_OPTS_16B);
    theEmitter->emitIns_R_R_R(INS_trn2, EA_8BYTE, REG_V6, REG_V7, REG_V8, INS_OPTS_4H);
    theEmitter->emitIns_R_R_R(INS_trn2, EA_16BYTE, REG_V9, REG_V10, REG_V11, INS_OPTS_8H);
    theEmitter->emitIns_R_R_R(INS_trn2, EA_8BYTE, REG_V12, REG_V13, REG_V14, INS_OPTS_2S);
    theEmitter->emitIns_R_R_R(INS_trn2, EA_16BYTE, REG_V15, REG_V16, REG_V17, INS_OPTS_4S);
    theEmitter->emitIns_R_R_R(INS_trn2, EA_16BYTE, REG_V18, REG_V19, REG_V20, INS_OPTS_2D);

    // uzp1 vector
    theEmitter->emitIns_R_R_R(INS_uzp1, EA_8BYTE, REG_V0, REG_V1, REG_V2, INS_OPTS_8B);
    theEmitter->emitIns_R_R_R(INS_uzp1, EA_16BYTE, REG_V3, REG_V4, REG_V5, INS_OPTS_16B);
    theEmitter->emitIns_R_R_R(INS_uzp1, EA_8BYTE, REG_V6, REG_V7, REG_V8, INS_OPTS_4H);
    theEmitter->emitIns_R_R_R(INS_uzp1, EA_16BYTE, REG_V9, REG_V10, REG_V11, INS_OPTS_8H);
    theEmitter->emitIns_R_R_R(INS_uzp1, EA_8BYTE, REG_V12, REG_V13, REG_V14, INS_OPTS_2S);
    theEmitter->emitIns_R_R_R(INS_uzp1, EA_16BYTE, REG_V15, REG_V16, REG_V17, INS_OPTS_4S);
    theEmitter->emitIns_R_R_R(INS_uzp1, EA_16BYTE, REG_V18, REG_V19, REG_V20, INS_OPTS_2D);

    // uzp2 vector
    theEmitter->emitIns_R_R_R(INS_uzp2, EA_8BYTE, REG_V0, REG_V1, REG_V2, INS_OPTS_8B);
    theEmitter->emitIns_R_R_R(INS_uzp2, EA_16BYTE, REG_V3, REG_V4, REG_V5, INS_OPTS_16B);
    theEmitter->emitIns_R_R_R(INS_uzp2, EA_8BYTE, REG_V6, REG_V7, REG_V8, INS_OPTS_4H);
    theEmitter->emitIns_R_R_R(INS_uzp2, EA_16BYTE, REG_V9, REG_V10, REG_V11, INS_OPTS_8H);
    theEmitter->emitIns_R_R_R(INS_uzp2, EA_8BYTE, REG_V12, REG_V13, REG_V14, INS_OPTS_2S);
    theEmitter->emitIns_R_R_R(INS_uzp2, EA_16BYTE, REG_V15, REG_V16, REG_V17, INS_OPTS_4S);
    theEmitter->emitIns_R_R_R(INS_uzp2, EA_16BYTE, REG_V18, REG_V19, REG_V20, INS_OPTS_2D);

    // zip1 vector
    theEmitter->emitIns_R_R_R(INS_zip1, EA_8BYTE, REG_V0, REG_V1, REG_V2, INS_OPTS_8B);
    theEmitter->emitIns_R_R_R(INS_zip1, EA_16BYTE, REG_V3, REG_V4, REG_V5, INS_OPTS_16B);
    theEmitter->emitIns_R_R_R(INS_zip1, EA_8BYTE, REG_V6, REG_V7, REG_V8, INS_OPTS_4H);
    theEmitter->emitIns_R_R_R(INS_zip1, EA_16BYTE, REG_V9, REG_V10, REG_V11, INS_OPTS_8H);
    theEmitter->emitIns_R_R_R(INS_zip1, EA_8BYTE, REG_V12, REG_V13, REG_V14, INS_OPTS_2S);
    theEmitter->emitIns_R_R_R(INS_zip1, EA_16BYTE, REG_V15, REG_V16, REG_V17, INS_OPTS_4S);
    theEmitter->emitIns_R_R_R(INS_zip1, EA_16BYTE, REG_V18, REG_V19, REG_V20, INS_OPTS_2D);

    // zip2 vector
    theEmitter->emitIns_R_R_R(INS_zip2, EA_8BYTE, REG_V0, REG_V1, REG_V2, INS_OPTS_8B);
    theEmitter->emitIns_R_R_R(INS_zip2, EA_16BYTE, REG_V3, REG_V4, REG_V5, INS_OPTS_16B);
    theEmitter->emitIns_R_R_R(INS_zip2, EA_8BYTE, REG_V6, REG_V7, REG_V8, INS_OPTS_4H);
    theEmitter->emitIns_R_R_R(INS_zip2, EA_16BYTE, REG_V9, REG_V10, REG_V11, INS_OPTS_8H);
    theEmitter->emitIns_R_R_R(INS_zip2, EA_8BYTE, REG_V12, REG_V13, REG_V14, INS_OPTS_2S);
    theEmitter->emitIns_R_R_R(INS_zip2, EA_16BYTE, REG_V15, REG_V16, REG_V17, INS_OPTS_4S);
    theEmitter->emitIns_R_R_R(INS_zip2, EA_16BYTE, REG_V18, REG_V19, REG_V20, INS_OPTS_2D);
#endif // ALL_ARM64_EMITTER_UNIT_TESTS

#ifdef ALL_ARM64_EMITTER_UNIT_TESTS
    // srshl scalar
    theEmitter->emitIns_R_R_R(INS_srshl, EA_8BYTE, REG_V0, REG_V1, REG_V2, INS_OPTS_NONE);

    // srshl vector
    theEmitter->emitIns_R_R_R(INS_srshl, EA_8BYTE, REG_V0, REG_V1, REG_V2, INS_OPTS_8B);
    theEmitter->emitIns_R_R_R(INS_srshl, EA_16BYTE, REG_V3, REG_V4, REG_V5, INS_OPTS_16B);
    theEmitter->emitIns_R_R_R(INS_srshl, EA_8BYTE, REG_V6, REG_V7, REG_V8, INS_OPTS_4H);
    theEmitter->emitIns_R_R_R(INS_srshl, EA_16BYTE, REG_V9, REG_V10, REG_V11, INS_OPTS_8H);
    theEmitter->emitIns_R_R_R(INS_srshl, EA_8BYTE, REG_V12, REG_V13, REG_V14, INS_OPTS_2S);
    theEmitter->emitIns_R_R_R(INS_srshl, EA_16BYTE, REG_V15, REG_V16, REG_V17, INS_OPTS_4S);
    theEmitter->emitIns_R_R_R(INS_srshl, EA_16BYTE, REG_V18, REG_V19, REG_V20, INS_OPTS_2D);

    // sshl scalar
    theEmitter->emitIns_R_R_R(INS_sshl, EA_8BYTE, REG_V0, REG_V1, REG_V2, INS_OPTS_NONE);

    // sshl vector
    theEmitter->emitIns_R_R_R(INS_sshl, EA_8BYTE, REG_V0, REG_V1, REG_V2, INS_OPTS_8B);
    theEmitter->emitIns_R_R_R(INS_sshl, EA_16BYTE, REG_V3, REG_V4, REG_V5, INS_OPTS_16B);
    theEmitter->emitIns_R_R_R(INS_sshl, EA_8BYTE, REG_V6, REG_V7, REG_V8, INS_OPTS_4H);
    theEmitter->emitIns_R_R_R(INS_sshl, EA_16BYTE, REG_V9, REG_V10, REG_V11, INS_OPTS_8H);
    theEmitter->emitIns_R_R_R(INS_sshl, EA_8BYTE, REG_V12, REG_V13, REG_V14, INS_OPTS_2S);
    theEmitter->emitIns_R_R_R(INS_sshl, EA_16BYTE, REG_V15, REG_V16, REG_V17, INS_OPTS_4S);
    theEmitter->emitIns_R_R_R(INS_sshl, EA_16BYTE, REG_V18, REG_V19, REG_V20, INS_OPTS_2D);

    // urshl scalar
    theEmitter->emitIns_R_R_R(INS_urshl, EA_8BYTE, REG_V0, REG_V1, REG_V2, INS_OPTS_NONE);

    // urshl vector
    theEmitter->emitIns_R_R_R(INS_urshl, EA_8BYTE, REG_V0, REG_V1, REG_V2, INS_OPTS_8B);
    theEmitter->emitIns_R_R_R(INS_urshl, EA_16BYTE, REG_V3, REG_V4, REG_V5, INS_OPTS_16B);
    theEmitter->emitIns_R_R_R(INS_urshl, EA_8BYTE, REG_V6, REG_V7, REG_V8, INS_OPTS_4H);
    theEmitter->emitIns_R_R_R(INS_urshl, EA_16BYTE, REG_V9, REG_V10, REG_V11, INS_OPTS_8H);
    theEmitter->emitIns_R_R_R(INS_urshl, EA_8BYTE, REG_V12, REG_V13, REG_V14, INS_OPTS_2S);
    theEmitter->emitIns_R_R_R(INS_urshl, EA_16BYTE, REG_V15, REG_V16, REG_V17, INS_OPTS_4S);
    theEmitter->emitIns_R_R_R(INS_urshl, EA_16BYTE, REG_V18, REG_V19, REG_V20, INS_OPTS_2D);

    // ushl scalar
    theEmitter->emitIns_R_R_R(INS_ushl, EA_8BYTE, REG_V0, REG_V1, REG_V2, INS_OPTS_NONE);

    // ushl vector
    theEmitter->emitIns_R_R_R(INS_ushl, EA_8BYTE, REG_V0, REG_V1, REG_V2, INS_OPTS_8B);
    theEmitter->emitIns_R_R_R(INS_ushl, EA_16BYTE, REG_V3, REG_V4, REG_V5, INS_OPTS_16B);
    theEmitter->emitIns_R_R_R(INS_ushl, EA_8BYTE, REG_V6, REG_V7, REG_V8, INS_OPTS_4H);
    theEmitter->emitIns_R_R_R(INS_ushl, EA_16BYTE, REG_V9, REG_V10, REG_V11, INS_OPTS_8H);
    theEmitter->emitIns_R_R_R(INS_ushl, EA_8BYTE, REG_V12, REG_V13, REG_V14, INS_OPTS_2S);
    theEmitter->emitIns_R_R_R(INS_ushl, EA_16BYTE, REG_V15, REG_V16, REG_V17, INS_OPTS_4S);
    theEmitter->emitIns_R_R_R(INS_ushl, EA_16BYTE, REG_V18, REG_V19, REG_V20, INS_OPTS_2D);

    // addhn vector
    theEmitter->emitIns_R_R_R(INS_addhn, EA_8BYTE, REG_V0, REG_V1, REG_V2, INS_OPTS_8B);
    theEmitter->emitIns_R_R_R(INS_addhn, EA_8BYTE, REG_V3, REG_V4, REG_V5, INS_OPTS_4H);
    theEmitter->emitIns_R_R_R(INS_addhn, EA_8BYTE, REG_V6, REG_V7, REG_V8, INS_OPTS_2S);

    // addhn2 vector
    theEmitter->emitIns_R_R_R(INS_addhn2, EA_16BYTE, REG_V9, REG_V10, REG_V11, INS_OPTS_16B);
    theEmitter->emitIns_R_R_R(INS_addhn2, EA_16BYTE, REG_V12, REG_V13, REG_V14, INS_OPTS_8H);
    theEmitter->emitIns_R_R_R(INS_addhn2, EA_16BYTE, REG_V15, REG_V16, REG_V17, INS_OPTS_4S);

    // raddhn vector
    theEmitter->emitIns_R_R_R(INS_raddhn, EA_8BYTE, REG_V0, REG_V1, REG_V2, INS_OPTS_8B);
    theEmitter->emitIns_R_R_R(INS_raddhn, EA_8BYTE, REG_V3, REG_V4, REG_V5, INS_OPTS_4H);
    theEmitter->emitIns_R_R_R(INS_raddhn, EA_8BYTE, REG_V6, REG_V7, REG_V8, INS_OPTS_2S);

    // raddhn2 vector
    theEmitter->emitIns_R_R_R(INS_raddhn2, EA_16BYTE, REG_V9, REG_V10, REG_V11, INS_OPTS_16B);
    theEmitter->emitIns_R_R_R(INS_raddhn2, EA_16BYTE, REG_V12, REG_V13, REG_V14, INS_OPTS_8H);
    theEmitter->emitIns_R_R_R(INS_raddhn2, EA_16BYTE, REG_V15, REG_V16, REG_V17, INS_OPTS_4S);

    // rsubhn vector
    theEmitter->emitIns_R_R_R(INS_rsubhn, EA_8BYTE, REG_V0, REG_V1, REG_V2, INS_OPTS_8B);
    theEmitter->emitIns_R_R_R(INS_rsubhn, EA_8BYTE, REG_V3, REG_V4, REG_V5, INS_OPTS_4H);
    theEmitter->emitIns_R_R_R(INS_rsubhn, EA_8BYTE, REG_V6, REG_V7, REG_V8, INS_OPTS_2S);

    // rsubhn2 vector
    theEmitter->emitIns_R_R_R(INS_rsubhn2, EA_16BYTE, REG_V9, REG_V10, REG_V11, INS_OPTS_16B);
    theEmitter->emitIns_R_R_R(INS_rsubhn2, EA_16BYTE, REG_V12, REG_V13, REG_V14, INS_OPTS_8H);
    theEmitter->emitIns_R_R_R(INS_rsubhn2, EA_16BYTE, REG_V15, REG_V16, REG_V17, INS_OPTS_4S);

    // sabal vector
    theEmitter->emitIns_R_R_R(INS_sabal, EA_8BYTE, REG_V0, REG_V1, REG_V2, INS_OPTS_8B);
    theEmitter->emitIns_R_R_R(INS_sabal, EA_8BYTE, REG_V3, REG_V4, REG_V5, INS_OPTS_4H);
    theEmitter->emitIns_R_R_R(INS_sabal, EA_8BYTE, REG_V6, REG_V7, REG_V8, INS_OPTS_2S);

    // sabal2 vector
    theEmitter->emitIns_R_R_R(INS_sabal2, EA_16BYTE, REG_V9, REG_V10, REG_V11, INS_OPTS_16B);
    theEmitter->emitIns_R_R_R(INS_sabal2, EA_16BYTE, REG_V12, REG_V13, REG_V14, INS_OPTS_8H);
    theEmitter->emitIns_R_R_R(INS_sabal2, EA_16BYTE, REG_V15, REG_V16, REG_V17, INS_OPTS_4S);

    // sabdl vector
    theEmitter->emitIns_R_R_R(INS_sabdl, EA_8BYTE, REG_V0, REG_V1, REG_V2, INS_OPTS_8B);
    theEmitter->emitIns_R_R_R(INS_sabdl, EA_8BYTE, REG_V3, REG_V4, REG_V5, INS_OPTS_4H);
    theEmitter->emitIns_R_R_R(INS_sabdl, EA_8BYTE, REG_V6, REG_V7, REG_V8, INS_OPTS_2S);

    // sabdl2 vector
    theEmitter->emitIns_R_R_R(INS_sabdl2, EA_16BYTE, REG_V9, REG_V10, REG_V11, INS_OPTS_16B);
    theEmitter->emitIns_R_R_R(INS_sabdl2, EA_16BYTE, REG_V12, REG_V13, REG_V14, INS_OPTS_8H);
    theEmitter->emitIns_R_R_R(INS_sabdl2, EA_16BYTE, REG_V15, REG_V16, REG_V17, INS_OPTS_4S);

    // saddl vector
    theEmitter->emitIns_R_R_R(INS_saddl, EA_8BYTE, REG_V0, REG_V1, REG_V2, INS_OPTS_8B);
    theEmitter->emitIns_R_R_R(INS_saddl, EA_8BYTE, REG_V3, REG_V4, REG_V5, INS_OPTS_4H);
    theEmitter->emitIns_R_R_R(INS_saddl, EA_8BYTE, REG_V6, REG_V7, REG_V8, INS_OPTS_2S);

    // saddl2 vector
    theEmitter->emitIns_R_R_R(INS_saddl2, EA_16BYTE, REG_V9, REG_V10, REG_V11, INS_OPTS_16B);
    theEmitter->emitIns_R_R_R(INS_saddl2, EA_16BYTE, REG_V12, REG_V13, REG_V14, INS_OPTS_8H);
    theEmitter->emitIns_R_R_R(INS_saddl2, EA_16BYTE, REG_V15, REG_V16, REG_V17, INS_OPTS_4S);

    // saddw vector
    theEmitter->emitIns_R_R_R(INS_saddw, EA_8BYTE, REG_V0, REG_V1, REG_V2, INS_OPTS_8B);
    theEmitter->emitIns_R_R_R(INS_saddw, EA_8BYTE, REG_V3, REG_V4, REG_V5, INS_OPTS_4H);
    theEmitter->emitIns_R_R_R(INS_saddw, EA_8BYTE, REG_V6, REG_V7, REG_V8, INS_OPTS_2S);

    // saddw2 vector
    theEmitter->emitIns_R_R_R(INS_saddw2, EA_16BYTE, REG_V9, REG_V10, REG_V11, INS_OPTS_16B);
    theEmitter->emitIns_R_R_R(INS_saddw2, EA_16BYTE, REG_V12, REG_V13, REG_V14, INS_OPTS_8H);
    theEmitter->emitIns_R_R_R(INS_saddw2, EA_16BYTE, REG_V15, REG_V16, REG_V17, INS_OPTS_4S);

    // shadd vector
    theEmitter->emitIns_R_R_R(INS_shadd, EA_8BYTE, REG_V0, REG_V1, REG_V2, INS_OPTS_8B);
    theEmitter->emitIns_R_R_R(INS_shadd, EA_8BYTE, REG_V3, REG_V4, REG_V5, INS_OPTS_4H);
    theEmitter->emitIns_R_R_R(INS_shadd, EA_8BYTE, REG_V6, REG_V7, REG_V8, INS_OPTS_2S);
    theEmitter->emitIns_R_R_R(INS_shadd, EA_16BYTE, REG_V9, REG_V10, REG_V11, INS_OPTS_16B);
    theEmitter->emitIns_R_R_R(INS_shadd, EA_16BYTE, REG_V12, REG_V13, REG_V14, INS_OPTS_8H);
    theEmitter->emitIns_R_R_R(INS_shadd, EA_16BYTE, REG_V15, REG_V16, REG_V17, INS_OPTS_4S);

    // shsub vector
    theEmitter->emitIns_R_R_R(INS_shsub, EA_8BYTE, REG_V0, REG_V1, REG_V2, INS_OPTS_8B);
    theEmitter->emitIns_R_R_R(INS_shsub, EA_8BYTE, REG_V3, REG_V4, REG_V5, INS_OPTS_4H);
    theEmitter->emitIns_R_R_R(INS_shsub, EA_8BYTE, REG_V6, REG_V7, REG_V8, INS_OPTS_2S);
    theEmitter->emitIns_R_R_R(INS_shsub, EA_16BYTE, REG_V9, REG_V10, REG_V11, INS_OPTS_16B);
    theEmitter->emitIns_R_R_R(INS_shsub, EA_16BYTE, REG_V12, REG_V13, REG_V14, INS_OPTS_8H);
    theEmitter->emitIns_R_R_R(INS_shsub, EA_16BYTE, REG_V15, REG_V16, REG_V17, INS_OPTS_4S);

    // sqadd scalar
    theEmitter->emitIns_R_R_R(INS_sqadd, EA_1BYTE, REG_V0, REG_V1, REG_V2, INS_OPTS_NONE);
    theEmitter->emitIns_R_R_R(INS_sqadd, EA_2BYTE, REG_V3, REG_V4, REG_V5, INS_OPTS_NONE);
    theEmitter->emitIns_R_R_R(INS_sqadd, EA_4BYTE, REG_V6, REG_V7, REG_V8, INS_OPTS_NONE);
    theEmitter->emitIns_R_R_R(INS_sqadd, EA_8BYTE, REG_V9, REG_V10, REG_V11, INS_OPTS_NONE);

    // sqadd vector
    theEmitter->emitIns_R_R_R(INS_sqadd, EA_8BYTE, REG_V0, REG_V1, REG_V2, INS_OPTS_8B);
    theEmitter->emitIns_R_R_R(INS_sqadd, EA_8BYTE, REG_V3, REG_V4, REG_V5, INS_OPTS_4H);
    theEmitter->emitIns_R_R_R(INS_sqadd, EA_8BYTE, REG_V6, REG_V7, REG_V8, INS_OPTS_2S);
    theEmitter->emitIns_R_R_R(INS_sqadd, EA_16BYTE, REG_V9, REG_V10, REG_V11, INS_OPTS_16B);
    theEmitter->emitIns_R_R_R(INS_sqadd, EA_16BYTE, REG_V12, REG_V13, REG_V14, INS_OPTS_8H);
    theEmitter->emitIns_R_R_R(INS_sqadd, EA_16BYTE, REG_V15, REG_V16, REG_V17, INS_OPTS_4S);

    // sqrshl scalar
    theEmitter->emitIns_R_R_R(INS_sqrshl, EA_1BYTE, REG_V0, REG_V1, REG_V2, INS_OPTS_NONE);
    theEmitter->emitIns_R_R_R(INS_sqrshl, EA_2BYTE, REG_V3, REG_V4, REG_V5, INS_OPTS_NONE);
    theEmitter->emitIns_R_R_R(INS_sqrshl, EA_4BYTE, REG_V6, REG_V7, REG_V8, INS_OPTS_NONE);
    theEmitter->emitIns_R_R_R(INS_sqrshl, EA_8BYTE, REG_V9, REG_V10, REG_V11, INS_OPTS_NONE);

    // sqrshl vector
    theEmitter->emitIns_R_R_R(INS_sqrshl, EA_8BYTE, REG_V0, REG_V1, REG_V2, INS_OPTS_8B);
    theEmitter->emitIns_R_R_R(INS_sqrshl, EA_8BYTE, REG_V3, REG_V4, REG_V5, INS_OPTS_4H);
    theEmitter->emitIns_R_R_R(INS_sqrshl, EA_8BYTE, REG_V6, REG_V7, REG_V8, INS_OPTS_2S);
    theEmitter->emitIns_R_R_R(INS_sqrshl, EA_16BYTE, REG_V9, REG_V10, REG_V11, INS_OPTS_16B);
    theEmitter->emitIns_R_R_R(INS_sqrshl, EA_16BYTE, REG_V12, REG_V13, REG_V14, INS_OPTS_8H);
    theEmitter->emitIns_R_R_R(INS_sqrshl, EA_16BYTE, REG_V15, REG_V16, REG_V17, INS_OPTS_4S);
    theEmitter->emitIns_R_R_R(INS_sqrshl, EA_16BYTE, REG_V18, REG_V19, REG_V20, INS_OPTS_2D);

    // sqshl scalar
    theEmitter->emitIns_R_R_R(INS_sqshl, EA_1BYTE, REG_V0, REG_V1, REG_V2, INS_OPTS_NONE);
    theEmitter->emitIns_R_R_R(INS_sqshl, EA_2BYTE, REG_V3, REG_V4, REG_V5, INS_OPTS_NONE);
    theEmitter->emitIns_R_R_R(INS_sqshl, EA_4BYTE, REG_V6, REG_V7, REG_V8, INS_OPTS_NONE);
    theEmitter->emitIns_R_R_R(INS_sqshl, EA_8BYTE, REG_V9, REG_V10, REG_V11, INS_OPTS_NONE);

    // sqshl vector
    theEmitter->emitIns_R_R_R(INS_sqshl, EA_8BYTE, REG_V0, REG_V1, REG_V2, INS_OPTS_8B);
    theEmitter->emitIns_R_R_R(INS_sqshl, EA_8BYTE, REG_V3, REG_V4, REG_V5, INS_OPTS_4H);
    theEmitter->emitIns_R_R_R(INS_sqshl, EA_8BYTE, REG_V6, REG_V7, REG_V8, INS_OPTS_2S);
    theEmitter->emitIns_R_R_R(INS_sqshl, EA_16BYTE, REG_V9, REG_V10, REG_V11, INS_OPTS_16B);
    theEmitter->emitIns_R_R_R(INS_sqshl, EA_16BYTE, REG_V12, REG_V13, REG_V14, INS_OPTS_8H);
    theEmitter->emitIns_R_R_R(INS_sqshl, EA_16BYTE, REG_V15, REG_V16, REG_V17, INS_OPTS_4S);
    theEmitter->emitIns_R_R_R(INS_sqshl, EA_16BYTE, REG_V18, REG_V19, REG_V20, INS_OPTS_2D);

    // sqsub scalar
    theEmitter->emitIns_R_R_R(INS_sqsub, EA_1BYTE, REG_V0, REG_V1, REG_V2, INS_OPTS_NONE);
    theEmitter->emitIns_R_R_R(INS_sqsub, EA_2BYTE, REG_V3, REG_V4, REG_V5, INS_OPTS_NONE);
    theEmitter->emitIns_R_R_R(INS_sqsub, EA_4BYTE, REG_V6, REG_V7, REG_V8, INS_OPTS_NONE);
    theEmitter->emitIns_R_R_R(INS_sqsub, EA_8BYTE, REG_V9, REG_V10, REG_V11, INS_OPTS_NONE);

    // sqsub vector
    theEmitter->emitIns_R_R_R(INS_sqsub, EA_8BYTE, REG_V0, REG_V1, REG_V2, INS_OPTS_8B);
    theEmitter->emitIns_R_R_R(INS_sqsub, EA_8BYTE, REG_V3, REG_V4, REG_V5, INS_OPTS_4H);
    theEmitter->emitIns_R_R_R(INS_sqsub, EA_8BYTE, REG_V6, REG_V7, REG_V8, INS_OPTS_2S);
    theEmitter->emitIns_R_R_R(INS_sqsub, EA_16BYTE, REG_V9, REG_V10, REG_V11, INS_OPTS_16B);
    theEmitter->emitIns_R_R_R(INS_sqsub, EA_16BYTE, REG_V12, REG_V13, REG_V14, INS_OPTS_8H);
    theEmitter->emitIns_R_R_R(INS_sqsub, EA_16BYTE, REG_V15, REG_V16, REG_V17, INS_OPTS_4S);

    // srhadd vector
    theEmitter->emitIns_R_R_R(INS_srhadd, EA_8BYTE, REG_V0, REG_V1, REG_V2, INS_OPTS_8B);
    theEmitter->emitIns_R_R_R(INS_srhadd, EA_8BYTE, REG_V3, REG_V4, REG_V5, INS_OPTS_4H);
    theEmitter->emitIns_R_R_R(INS_srhadd, EA_8BYTE, REG_V6, REG_V7, REG_V8, INS_OPTS_2S);
    theEmitter->emitIns_R_R_R(INS_srhadd, EA_16BYTE, REG_V9, REG_V10, REG_V11, INS_OPTS_16B);
    theEmitter->emitIns_R_R_R(INS_srhadd, EA_16BYTE, REG_V12, REG_V13, REG_V14, INS_OPTS_8H);
    theEmitter->emitIns_R_R_R(INS_srhadd, EA_16BYTE, REG_V15, REG_V16, REG_V17, INS_OPTS_4S);

    // ssubl vector
    theEmitter->emitIns_R_R_R(INS_ssubl, EA_8BYTE, REG_V0, REG_V1, REG_V2, INS_OPTS_8B);
    theEmitter->emitIns_R_R_R(INS_ssubl, EA_8BYTE, REG_V3, REG_V4, REG_V5, INS_OPTS_4H);
    theEmitter->emitIns_R_R_R(INS_ssubl, EA_8BYTE, REG_V6, REG_V7, REG_V8, INS_OPTS_2S);

    // ssubl2 vector
    theEmitter->emitIns_R_R_R(INS_ssubl2, EA_16BYTE, REG_V9, REG_V10, REG_V11, INS_OPTS_16B);
    theEmitter->emitIns_R_R_R(INS_ssubl2, EA_16BYTE, REG_V12, REG_V13, REG_V14, INS_OPTS_8H);
    theEmitter->emitIns_R_R_R(INS_ssubl2, EA_16BYTE, REG_V15, REG_V16, REG_V17, INS_OPTS_4S);

    // ssubw vector
    theEmitter->emitIns_R_R_R(INS_ssubw, EA_8BYTE, REG_V0, REG_V1, REG_V2, INS_OPTS_8B);
    theEmitter->emitIns_R_R_R(INS_ssubw, EA_8BYTE, REG_V3, REG_V4, REG_V5, INS_OPTS_4H);
    theEmitter->emitIns_R_R_R(INS_ssubw, EA_8BYTE, REG_V6, REG_V7, REG_V8, INS_OPTS_2S);

    // ssubw2 vector
    theEmitter->emitIns_R_R_R(INS_ssubw2, EA_16BYTE, REG_V9, REG_V10, REG_V11, INS_OPTS_16B);
    theEmitter->emitIns_R_R_R(INS_ssubw2, EA_16BYTE, REG_V12, REG_V13, REG_V14, INS_OPTS_8H);
    theEmitter->emitIns_R_R_R(INS_ssubw2, EA_16BYTE, REG_V15, REG_V16, REG_V17, INS_OPTS_4S);

    // subhn vector
    theEmitter->emitIns_R_R_R(INS_subhn, EA_8BYTE, REG_V0, REG_V1, REG_V2, INS_OPTS_8B);
    theEmitter->emitIns_R_R_R(INS_subhn, EA_8BYTE, REG_V3, REG_V4, REG_V5, INS_OPTS_4H);
    theEmitter->emitIns_R_R_R(INS_subhn, EA_8BYTE, REG_V6, REG_V7, REG_V8, INS_OPTS_2S);

    // sqdmlal scalar
    theEmitter->emitIns_R_R_R(INS_sqdmlal, EA_2BYTE, REG_V0, REG_V1, REG_V2, INS_OPTS_NONE);
    theEmitter->emitIns_R_R_R(INS_sqdmlal, EA_4BYTE, REG_V3, REG_V4, REG_V5, INS_OPTS_NONE);

    // sqdmlal vector
    theEmitter->emitIns_R_R_R(INS_sqdmlal, EA_8BYTE, REG_V0, REG_V1, REG_V2, INS_OPTS_4H);
    theEmitter->emitIns_R_R_R(INS_sqdmlal, EA_8BYTE, REG_V3, REG_V4, REG_V5, INS_OPTS_2S);

    // sqdmlal2 vector
    theEmitter->emitIns_R_R_R(INS_sqdmlal2, EA_16BYTE, REG_V6, REG_V7, REG_V8, INS_OPTS_8H);
    theEmitter->emitIns_R_R_R(INS_sqdmlal2, EA_16BYTE, REG_V9, REG_V10, REG_V11, INS_OPTS_4S);

    // sqdmlsl scalar
    theEmitter->emitIns_R_R_R(INS_sqdmlsl, EA_2BYTE, REG_V0, REG_V1, REG_V2, INS_OPTS_NONE);
    theEmitter->emitIns_R_R_R(INS_sqdmlsl, EA_4BYTE, REG_V3, REG_V4, REG_V5, INS_OPTS_NONE);

    // sqdmlsl vector
    theEmitter->emitIns_R_R_R(INS_sqdmlsl, EA_8BYTE, REG_V0, REG_V1, REG_V2, INS_OPTS_4H);
    theEmitter->emitIns_R_R_R(INS_sqdmlsl, EA_8BYTE, REG_V3, REG_V4, REG_V5, INS_OPTS_2S);

    // sqdmlsl2 vector
    theEmitter->emitIns_R_R_R(INS_sqdmlsl2, EA_16BYTE, REG_V6, REG_V7, REG_V8, INS_OPTS_8H);
    theEmitter->emitIns_R_R_R(INS_sqdmlsl2, EA_16BYTE, REG_V9, REG_V10, REG_V11, INS_OPTS_4S);

    // sqdmulh scalar
    theEmitter->emitIns_R_R_R(INS_sqdmulh, EA_2BYTE, REG_V0, REG_V1, REG_V2, INS_OPTS_NONE);
    theEmitter->emitIns_R_R_R(INS_sqdmulh, EA_4BYTE, REG_V3, REG_V4, REG_V5, INS_OPTS_NONE);

    // sqdmulh vector
    theEmitter->emitIns_R_R_R(INS_sqdmulh, EA_8BYTE, REG_V0, REG_V1, REG_V2, INS_OPTS_4H);
    theEmitter->emitIns_R_R_R(INS_sqdmulh, EA_8BYTE, REG_V3, REG_V4, REG_V5, INS_OPTS_2S);
    theEmitter->emitIns_R_R_R(INS_sqdmulh, EA_16BYTE, REG_V6, REG_V7, REG_V8, INS_OPTS_8H);
    theEmitter->emitIns_R_R_R(INS_sqdmulh, EA_16BYTE, REG_V9, REG_V10, REG_V11, INS_OPTS_4S);

    // sqdmull scalar
    theEmitter->emitIns_R_R_R(INS_sqdmull, EA_2BYTE, REG_V0, REG_V1, REG_V2, INS_OPTS_NONE);
    theEmitter->emitIns_R_R_R(INS_sqdmull, EA_4BYTE, REG_V3, REG_V4, REG_V5, INS_OPTS_NONE);

    // sqdmull vector
    theEmitter->emitIns_R_R_R(INS_sqdmull, EA_8BYTE, REG_V0, REG_V1, REG_V2, INS_OPTS_4H);
    theEmitter->emitIns_R_R_R(INS_sqdmull, EA_8BYTE, REG_V3, REG_V4, REG_V5, INS_OPTS_2S);

    // sqdmull2 vector
    theEmitter->emitIns_R_R_R(INS_sqdmull2, EA_16BYTE, REG_V6, REG_V7, REG_V8, INS_OPTS_8H);
    theEmitter->emitIns_R_R_R(INS_sqdmull2, EA_16BYTE, REG_V9, REG_V10, REG_V11, INS_OPTS_4S);

    // sqrdmlah scalar
    theEmitter->emitIns_R_R_R(INS_sqrdmlah, EA_2BYTE, REG_V0, REG_V1, REG_V2, INS_OPTS_NONE);
    theEmitter->emitIns_R_R_R(INS_sqrdmlah, EA_4BYTE, REG_V3, REG_V4, REG_V5, INS_OPTS_NONE);

    // sqdrmlah vector
    theEmitter->emitIns_R_R_R(INS_sqrdmlah, EA_8BYTE, REG_V0, REG_V1, REG_V2, INS_OPTS_4H);
    theEmitter->emitIns_R_R_R(INS_sqrdmlah, EA_8BYTE, REG_V3, REG_V4, REG_V5, INS_OPTS_2S);
    theEmitter->emitIns_R_R_R(INS_sqrdmlah, EA_16BYTE, REG_V6, REG_V7, REG_V8, INS_OPTS_8H);
    theEmitter->emitIns_R_R_R(INS_sqrdmlah, EA_16BYTE, REG_V9, REG_V10, REG_V11, INS_OPTS_4S);

    // sqrdmlsh scalar
    theEmitter->emitIns_R_R_R(INS_sqrdmlsh, EA_2BYTE, REG_V0, REG_V1, REG_V2, INS_OPTS_NONE);
    theEmitter->emitIns_R_R_R(INS_sqrdmlsh, EA_4BYTE, REG_V3, REG_V4, REG_V5, INS_OPTS_NONE);

    // sqdrmlsh vector
    theEmitter->emitIns_R_R_R(INS_sqrdmlsh, EA_8BYTE, REG_V0, REG_V1, REG_V2, INS_OPTS_4H);
    theEmitter->emitIns_R_R_R(INS_sqrdmlsh, EA_8BYTE, REG_V3, REG_V4, REG_V5, INS_OPTS_2S);
    theEmitter->emitIns_R_R_R(INS_sqrdmlsh, EA_16BYTE, REG_V6, REG_V7, REG_V8, INS_OPTS_8H);
    theEmitter->emitIns_R_R_R(INS_sqrdmlsh, EA_16BYTE, REG_V9, REG_V10, REG_V11, INS_OPTS_4S);

    // sqrdmulh scalar
    theEmitter->emitIns_R_R_R(INS_sqrdmulh, EA_2BYTE, REG_V0, REG_V1, REG_V2, INS_OPTS_NONE);
    theEmitter->emitIns_R_R_R(INS_sqrdmulh, EA_4BYTE, REG_V3, REG_V4, REG_V5, INS_OPTS_NONE);

    // sqdrmulh vector
    theEmitter->emitIns_R_R_R(INS_sqrdmulh, EA_8BYTE, REG_V0, REG_V1, REG_V2, INS_OPTS_4H);
    theEmitter->emitIns_R_R_R(INS_sqrdmulh, EA_8BYTE, REG_V3, REG_V4, REG_V5, INS_OPTS_2S);
    theEmitter->emitIns_R_R_R(INS_sqrdmulh, EA_16BYTE, REG_V6, REG_V7, REG_V8, INS_OPTS_8H);
    theEmitter->emitIns_R_R_R(INS_sqrdmulh, EA_16BYTE, REG_V9, REG_V10, REG_V11, INS_OPTS_4S);

    // subhn2 vector
    theEmitter->emitIns_R_R_R(INS_subhn2, EA_16BYTE, REG_V9, REG_V10, REG_V11, INS_OPTS_16B);
    theEmitter->emitIns_R_R_R(INS_subhn2, EA_16BYTE, REG_V12, REG_V13, REG_V14, INS_OPTS_8H);
    theEmitter->emitIns_R_R_R(INS_subhn2, EA_16BYTE, REG_V15, REG_V16, REG_V17, INS_OPTS_4S);

    // uabal vector
    theEmitter->emitIns_R_R_R(INS_uabal, EA_8BYTE, REG_V0, REG_V1, REG_V2, INS_OPTS_8B);
    theEmitter->emitIns_R_R_R(INS_uabal, EA_8BYTE, REG_V3, REG_V4, REG_V5, INS_OPTS_4H);
    theEmitter->emitIns_R_R_R(INS_uabal, EA_8BYTE, REG_V6, REG_V7, REG_V8, INS_OPTS_2S);

    // uabal2 vector
    theEmitter->emitIns_R_R_R(INS_uabal2, EA_16BYTE, REG_V9, REG_V10, REG_V11, INS_OPTS_16B);
    theEmitter->emitIns_R_R_R(INS_uabal2, EA_16BYTE, REG_V12, REG_V13, REG_V14, INS_OPTS_8H);
    theEmitter->emitIns_R_R_R(INS_uabal2, EA_16BYTE, REG_V15, REG_V16, REG_V17, INS_OPTS_4S);

    // uabdl vector
    theEmitter->emitIns_R_R_R(INS_uabdl, EA_8BYTE, REG_V0, REG_V1, REG_V2, INS_OPTS_8B);
    theEmitter->emitIns_R_R_R(INS_uabdl, EA_8BYTE, REG_V3, REG_V4, REG_V5, INS_OPTS_4H);
    theEmitter->emitIns_R_R_R(INS_uabdl, EA_8BYTE, REG_V6, REG_V7, REG_V8, INS_OPTS_2S);

    // uabdl2 vector
    theEmitter->emitIns_R_R_R(INS_uabdl2, EA_16BYTE, REG_V9, REG_V10, REG_V11, INS_OPTS_16B);
    theEmitter->emitIns_R_R_R(INS_uabdl2, EA_16BYTE, REG_V12, REG_V13, REG_V14, INS_OPTS_8H);
    theEmitter->emitIns_R_R_R(INS_uabdl2, EA_16BYTE, REG_V15, REG_V16, REG_V17, INS_OPTS_4S);

    // uaddl vector
    theEmitter->emitIns_R_R_R(INS_uaddl, EA_8BYTE, REG_V0, REG_V1, REG_V2, INS_OPTS_8B);
    theEmitter->emitIns_R_R_R(INS_uaddl, EA_8BYTE, REG_V3, REG_V4, REG_V5, INS_OPTS_4H);
    theEmitter->emitIns_R_R_R(INS_uaddl, EA_8BYTE, REG_V6, REG_V7, REG_V8, INS_OPTS_2S);

    // uaddl2 vector
    theEmitter->emitIns_R_R_R(INS_uaddl2, EA_16BYTE, REG_V9, REG_V10, REG_V11, INS_OPTS_16B);
    theEmitter->emitIns_R_R_R(INS_uaddl2, EA_16BYTE, REG_V12, REG_V13, REG_V14, INS_OPTS_8H);
    theEmitter->emitIns_R_R_R(INS_uaddl2, EA_16BYTE, REG_V15, REG_V16, REG_V17, INS_OPTS_4S);

    // uaddw vector
    theEmitter->emitIns_R_R_R(INS_uaddw, EA_8BYTE, REG_V0, REG_V1, REG_V2, INS_OPTS_8B);
    theEmitter->emitIns_R_R_R(INS_uaddw, EA_8BYTE, REG_V3, REG_V4, REG_V5, INS_OPTS_4H);
    theEmitter->emitIns_R_R_R(INS_uaddw, EA_8BYTE, REG_V6, REG_V7, REG_V8, INS_OPTS_2S);

    // uaddw2 vector
    theEmitter->emitIns_R_R_R(INS_uaddw2, EA_16BYTE, REG_V9, REG_V10, REG_V11, INS_OPTS_16B);
    theEmitter->emitIns_R_R_R(INS_uaddw2, EA_16BYTE, REG_V12, REG_V13, REG_V14, INS_OPTS_8H);
    theEmitter->emitIns_R_R_R(INS_uaddw2, EA_16BYTE, REG_V15, REG_V16, REG_V17, INS_OPTS_4S);

    // uhadd vector
    theEmitter->emitIns_R_R_R(INS_uhadd, EA_8BYTE, REG_V0, REG_V1, REG_V2, INS_OPTS_8B);
    theEmitter->emitIns_R_R_R(INS_uhadd, EA_8BYTE, REG_V3, REG_V4, REG_V5, INS_OPTS_4H);
    theEmitter->emitIns_R_R_R(INS_uhadd, EA_8BYTE, REG_V6, REG_V7, REG_V8, INS_OPTS_2S);
    theEmitter->emitIns_R_R_R(INS_uhadd, EA_16BYTE, REG_V9, REG_V10, REG_V11, INS_OPTS_16B);
    theEmitter->emitIns_R_R_R(INS_uhadd, EA_16BYTE, REG_V12, REG_V13, REG_V14, INS_OPTS_8H);
    theEmitter->emitIns_R_R_R(INS_uhadd, EA_16BYTE, REG_V15, REG_V16, REG_V17, INS_OPTS_4S);

    // uhsub vector
    theEmitter->emitIns_R_R_R(INS_uhsub, EA_8BYTE, REG_V0, REG_V1, REG_V2, INS_OPTS_8B);
    theEmitter->emitIns_R_R_R(INS_uhsub, EA_8BYTE, REG_V3, REG_V4, REG_V5, INS_OPTS_4H);
    theEmitter->emitIns_R_R_R(INS_uhsub, EA_8BYTE, REG_V6, REG_V7, REG_V8, INS_OPTS_2S);
    theEmitter->emitIns_R_R_R(INS_uhsub, EA_16BYTE, REG_V9, REG_V10, REG_V11, INS_OPTS_16B);
    theEmitter->emitIns_R_R_R(INS_uhsub, EA_16BYTE, REG_V12, REG_V13, REG_V14, INS_OPTS_8H);
    theEmitter->emitIns_R_R_R(INS_uhsub, EA_16BYTE, REG_V15, REG_V16, REG_V17, INS_OPTS_4S);

    // uqadd scalar
    theEmitter->emitIns_R_R_R(INS_uqadd, EA_1BYTE, REG_V0, REG_V1, REG_V2, INS_OPTS_NONE);
    theEmitter->emitIns_R_R_R(INS_uqadd, EA_2BYTE, REG_V3, REG_V4, REG_V5, INS_OPTS_NONE);
    theEmitter->emitIns_R_R_R(INS_uqadd, EA_4BYTE, REG_V6, REG_V7, REG_V8, INS_OPTS_NONE);
    theEmitter->emitIns_R_R_R(INS_uqadd, EA_8BYTE, REG_V9, REG_V10, REG_V11, INS_OPTS_NONE);

    // uqadd vector
    theEmitter->emitIns_R_R_R(INS_uqadd, EA_8BYTE, REG_V0, REG_V1, REG_V2, INS_OPTS_8B);
    theEmitter->emitIns_R_R_R(INS_uqadd, EA_8BYTE, REG_V3, REG_V4, REG_V5, INS_OPTS_4H);
    theEmitter->emitIns_R_R_R(INS_uqadd, EA_8BYTE, REG_V6, REG_V7, REG_V8, INS_OPTS_2S);
    theEmitter->emitIns_R_R_R(INS_uqadd, EA_16BYTE, REG_V9, REG_V10, REG_V11, INS_OPTS_16B);
    theEmitter->emitIns_R_R_R(INS_uqadd, EA_16BYTE, REG_V12, REG_V13, REG_V14, INS_OPTS_8H);
    theEmitter->emitIns_R_R_R(INS_uqadd, EA_16BYTE, REG_V15, REG_V16, REG_V17, INS_OPTS_4S);

    // uqrshl scalar
    theEmitter->emitIns_R_R_R(INS_uqrshl, EA_1BYTE, REG_V0, REG_V1, REG_V2, INS_OPTS_NONE);
    theEmitter->emitIns_R_R_R(INS_uqrshl, EA_2BYTE, REG_V3, REG_V4, REG_V5, INS_OPTS_NONE);
    theEmitter->emitIns_R_R_R(INS_uqrshl, EA_4BYTE, REG_V6, REG_V7, REG_V8, INS_OPTS_NONE);
    theEmitter->emitIns_R_R_R(INS_uqrshl, EA_8BYTE, REG_V9, REG_V10, REG_V11, INS_OPTS_NONE);

    // uqrshl vector
    theEmitter->emitIns_R_R_R(INS_uqrshl, EA_8BYTE, REG_V0, REG_V1, REG_V2, INS_OPTS_8B);
    theEmitter->emitIns_R_R_R(INS_uqrshl, EA_8BYTE, REG_V3, REG_V4, REG_V5, INS_OPTS_4H);
    theEmitter->emitIns_R_R_R(INS_uqrshl, EA_8BYTE, REG_V6, REG_V7, REG_V8, INS_OPTS_2S);
    theEmitter->emitIns_R_R_R(INS_uqrshl, EA_16BYTE, REG_V9, REG_V10, REG_V11, INS_OPTS_16B);
    theEmitter->emitIns_R_R_R(INS_uqrshl, EA_16BYTE, REG_V12, REG_V13, REG_V14, INS_OPTS_8H);
    theEmitter->emitIns_R_R_R(INS_uqrshl, EA_16BYTE, REG_V15, REG_V16, REG_V17, INS_OPTS_4S);
    theEmitter->emitIns_R_R_R(INS_uqrshl, EA_16BYTE, REG_V18, REG_V19, REG_V20, INS_OPTS_2D);

    // uqshl scalar
    theEmitter->emitIns_R_R_R(INS_uqshl, EA_1BYTE, REG_V0, REG_V1, REG_V2, INS_OPTS_NONE);
    theEmitter->emitIns_R_R_R(INS_uqshl, EA_2BYTE, REG_V3, REG_V4, REG_V5, INS_OPTS_NONE);
    theEmitter->emitIns_R_R_R(INS_uqshl, EA_4BYTE, REG_V6, REG_V7, REG_V8, INS_OPTS_NONE);
    theEmitter->emitIns_R_R_R(INS_uqshl, EA_8BYTE, REG_V9, REG_V10, REG_V11, INS_OPTS_NONE);

    // uqshl vector
    theEmitter->emitIns_R_R_R(INS_uqshl, EA_8BYTE, REG_V0, REG_V1, REG_V2, INS_OPTS_8B);
    theEmitter->emitIns_R_R_R(INS_uqshl, EA_8BYTE, REG_V3, REG_V4, REG_V5, INS_OPTS_4H);
    theEmitter->emitIns_R_R_R(INS_uqshl, EA_8BYTE, REG_V6, REG_V7, REG_V8, INS_OPTS_2S);
    theEmitter->emitIns_R_R_R(INS_uqshl, EA_16BYTE, REG_V9, REG_V10, REG_V11, INS_OPTS_16B);
    theEmitter->emitIns_R_R_R(INS_uqshl, EA_16BYTE, REG_V12, REG_V13, REG_V14, INS_OPTS_8H);
    theEmitter->emitIns_R_R_R(INS_uqshl, EA_16BYTE, REG_V15, REG_V16, REG_V17, INS_OPTS_4S);
    theEmitter->emitIns_R_R_R(INS_uqshl, EA_16BYTE, REG_V18, REG_V19, REG_V20, INS_OPTS_2D);

    // uqsub scalar
    theEmitter->emitIns_R_R_R(INS_uqsub, EA_1BYTE, REG_V0, REG_V1, REG_V2, INS_OPTS_NONE);
    theEmitter->emitIns_R_R_R(INS_uqsub, EA_2BYTE, REG_V3, REG_V4, REG_V5, INS_OPTS_NONE);
    theEmitter->emitIns_R_R_R(INS_uqsub, EA_4BYTE, REG_V6, REG_V7, REG_V8, INS_OPTS_NONE);
    theEmitter->emitIns_R_R_R(INS_uqsub, EA_8BYTE, REG_V9, REG_V10, REG_V11, INS_OPTS_NONE);

    // uqsub vector
    theEmitter->emitIns_R_R_R(INS_uqsub, EA_8BYTE, REG_V0, REG_V1, REG_V2, INS_OPTS_8B);
    theEmitter->emitIns_R_R_R(INS_uqsub, EA_8BYTE, REG_V3, REG_V4, REG_V5, INS_OPTS_4H);
    theEmitter->emitIns_R_R_R(INS_uqsub, EA_8BYTE, REG_V6, REG_V7, REG_V8, INS_OPTS_2S);
    theEmitter->emitIns_R_R_R(INS_uqsub, EA_16BYTE, REG_V9, REG_V10, REG_V11, INS_OPTS_16B);
    theEmitter->emitIns_R_R_R(INS_uqsub, EA_16BYTE, REG_V12, REG_V13, REG_V14, INS_OPTS_8H);
    theEmitter->emitIns_R_R_R(INS_uqsub, EA_16BYTE, REG_V15, REG_V16, REG_V17, INS_OPTS_4S);

    // urhadd vector
    theEmitter->emitIns_R_R_R(INS_urhadd, EA_8BYTE, REG_V0, REG_V1, REG_V2, INS_OPTS_8B);
    theEmitter->emitIns_R_R_R(INS_urhadd, EA_8BYTE, REG_V3, REG_V4, REG_V5, INS_OPTS_4H);
    theEmitter->emitIns_R_R_R(INS_urhadd, EA_8BYTE, REG_V6, REG_V7, REG_V8, INS_OPTS_2S);
    theEmitter->emitIns_R_R_R(INS_urhadd, EA_16BYTE, REG_V9, REG_V10, REG_V11, INS_OPTS_16B);
    theEmitter->emitIns_R_R_R(INS_urhadd, EA_16BYTE, REG_V12, REG_V13, REG_V14, INS_OPTS_8H);
    theEmitter->emitIns_R_R_R(INS_urhadd, EA_16BYTE, REG_V15, REG_V16, REG_V17, INS_OPTS_4S);

    // usubl vector
    theEmitter->emitIns_R_R_R(INS_usubl, EA_8BYTE, REG_V0, REG_V1, REG_V2, INS_OPTS_8B);
    theEmitter->emitIns_R_R_R(INS_usubl, EA_8BYTE, REG_V3, REG_V4, REG_V5, INS_OPTS_4H);
    theEmitter->emitIns_R_R_R(INS_usubl, EA_8BYTE, REG_V6, REG_V7, REG_V8, INS_OPTS_2S);

    // usubl2 vector
    theEmitter->emitIns_R_R_R(INS_usubl2, EA_16BYTE, REG_V9, REG_V10, REG_V11, INS_OPTS_16B);
    theEmitter->emitIns_R_R_R(INS_usubl2, EA_16BYTE, REG_V12, REG_V13, REG_V14, INS_OPTS_8H);
    theEmitter->emitIns_R_R_R(INS_usubl2, EA_16BYTE, REG_V15, REG_V16, REG_V17, INS_OPTS_4S);

    // usubw vector
    theEmitter->emitIns_R_R_R(INS_usubw, EA_8BYTE, REG_V0, REG_V1, REG_V2, INS_OPTS_8B);
    theEmitter->emitIns_R_R_R(INS_usubw, EA_8BYTE, REG_V3, REG_V4, REG_V5, INS_OPTS_4H);
    theEmitter->emitIns_R_R_R(INS_usubw, EA_8BYTE, REG_V6, REG_V7, REG_V8, INS_OPTS_2S);

    // usubw2 vector
    theEmitter->emitIns_R_R_R(INS_usubw2, EA_16BYTE, REG_V9, REG_V10, REG_V11, INS_OPTS_16B);
    theEmitter->emitIns_R_R_R(INS_usubw2, EA_16BYTE, REG_V12, REG_V13, REG_V14, INS_OPTS_8H);
    theEmitter->emitIns_R_R_R(INS_usubw2, EA_16BYTE, REG_V15, REG_V16, REG_V17, INS_OPTS_4S);
#endif // ALL_ARM64_EMITTER_UNIT_TESTS

#ifdef ALL_ARM64_EMITTER_UNIT_TESTS
    //
    // R_R_R  vector multiply
    //

    genDefineTempLabel(genCreateTempLabel());

    theEmitter->emitIns_R_R_R(INS_mul, EA_8BYTE, REG_V0, REG_V1, REG_V2, INS_OPTS_8B);
    theEmitter->emitIns_R_R_R(INS_mul, EA_8BYTE, REG_V3, REG_V4, REG_V5, INS_OPTS_4H);
    theEmitter->emitIns_R_R_R(INS_mul, EA_8BYTE, REG_V6, REG_V7, REG_V8, INS_OPTS_2S);
    theEmitter->emitIns_R_R_R(INS_mul, EA_16BYTE, REG_V9, REG_V10, REG_V11, INS_OPTS_16B);
    theEmitter->emitIns_R_R_R(INS_mul, EA_16BYTE, REG_V12, REG_V13, REG_V14, INS_OPTS_8H);
    theEmitter->emitIns_R_R_R(INS_mul, EA_16BYTE, REG_V15, REG_V16, REG_V17, INS_OPTS_4S);

    theEmitter->emitIns_R_R_R(INS_pmul, EA_8BYTE, REG_V18, REG_V19, REG_V20, INS_OPTS_8B);
    theEmitter->emitIns_R_R_R(INS_pmul, EA_16BYTE, REG_V21, REG_V22, REG_V23, INS_OPTS_16B);

    // 'mul' vector by element
    theEmitter->emitIns_R_R_R_I(INS_mul, EA_8BYTE, REG_V0, REG_V1, REG_V16, 0, INS_OPTS_2S);
    theEmitter->emitIns_R_R_R_I(INS_mul, EA_8BYTE, REG_V2, REG_V3, REG_V15, 1, INS_OPTS_2S);
    theEmitter->emitIns_R_R_R_I(INS_mul, EA_8BYTE, REG_V4, REG_V5, REG_V17, 3, INS_OPTS_2S);
    theEmitter->emitIns_R_R_R_I(INS_mul, EA_8BYTE, REG_V6, REG_V7, REG_V0, 0, INS_OPTS_4H);
    theEmitter->emitIns_R_R_R_I(INS_mul, EA_8BYTE, REG_V8, REG_V9, REG_V1, 3, INS_OPTS_4H);
    theEmitter->emitIns_R_R_R_I(INS_mul, EA_8BYTE, REG_V10, REG_V11, REG_V2, 7, INS_OPTS_4H);
    theEmitter->emitIns_R_R_R_I(INS_mul, EA_16BYTE, REG_V12, REG_V13, REG_V14, 0, INS_OPTS_4S);
    theEmitter->emitIns_R_R_R_I(INS_mul, EA_16BYTE, REG_V14, REG_V15, REG_V18, 1, INS_OPTS_4S);
    theEmitter->emitIns_R_R_R_I(INS_mul, EA_16BYTE, REG_V16, REG_V17, REG_V13, 3, INS_OPTS_4S);
    theEmitter->emitIns_R_R_R_I(INS_mul, EA_16BYTE, REG_V18, REG_V19, REG_V3, 0, INS_OPTS_8H);
    theEmitter->emitIns_R_R_R_I(INS_mul, EA_16BYTE, REG_V20, REG_V21, REG_V4, 3, INS_OPTS_8H);
    theEmitter->emitIns_R_R_R_I(INS_mul, EA_16BYTE, REG_V22, REG_V23, REG_V5, 7, INS_OPTS_8H);

    // 'mla' vector by element
    theEmitter->emitIns_R_R_R_I(INS_mla, EA_8BYTE, REG_V0, REG_V1, REG_V16, 0, INS_OPTS_2S);
    theEmitter->emitIns_R_R_R_I(INS_mla, EA_8BYTE, REG_V2, REG_V3, REG_V15, 1, INS_OPTS_2S);
    theEmitter->emitIns_R_R_R_I(INS_mla, EA_8BYTE, REG_V4, REG_V5, REG_V17, 3, INS_OPTS_2S);
    theEmitter->emitIns_R_R_R_I(INS_mla, EA_8BYTE, REG_V6, REG_V7, REG_V0, 0, INS_OPTS_4H);
    theEmitter->emitIns_R_R_R_I(INS_mla, EA_8BYTE, REG_V8, REG_V9, REG_V1, 3, INS_OPTS_4H);
    theEmitter->emitIns_R_R_R_I(INS_mla, EA_8BYTE, REG_V10, REG_V11, REG_V2, 7, INS_OPTS_4H);
    theEmitter->emitIns_R_R_R_I(INS_mla, EA_16BYTE, REG_V12, REG_V13, REG_V14, 0, INS_OPTS_4S);
    theEmitter->emitIns_R_R_R_I(INS_mla, EA_16BYTE, REG_V14, REG_V15, REG_V18, 1, INS_OPTS_4S);
    theEmitter->emitIns_R_R_R_I(INS_mla, EA_16BYTE, REG_V16, REG_V17, REG_V13, 3, INS_OPTS_4S);
    theEmitter->emitIns_R_R_R_I(INS_mla, EA_16BYTE, REG_V18, REG_V19, REG_V3, 0, INS_OPTS_8H);
    theEmitter->emitIns_R_R_R_I(INS_mla, EA_16BYTE, REG_V20, REG_V21, REG_V4, 3, INS_OPTS_8H);
    theEmitter->emitIns_R_R_R_I(INS_mla, EA_16BYTE, REG_V22, REG_V23, REG_V5, 7, INS_OPTS_8H);

    // 'mls' vector by element
    theEmitter->emitIns_R_R_R_I(INS_mls, EA_8BYTE, REG_V0, REG_V1, REG_V16, 0, INS_OPTS_2S);
    theEmitter->emitIns_R_R_R_I(INS_mls, EA_8BYTE, REG_V2, REG_V3, REG_V15, 1, INS_OPTS_2S);
    theEmitter->emitIns_R_R_R_I(INS_mls, EA_8BYTE, REG_V4, REG_V5, REG_V17, 3, INS_OPTS_2S);
    theEmitter->emitIns_R_R_R_I(INS_mls, EA_8BYTE, REG_V6, REG_V7, REG_V0, 0, INS_OPTS_4H);
    theEmitter->emitIns_R_R_R_I(INS_mls, EA_8BYTE, REG_V8, REG_V9, REG_V1, 3, INS_OPTS_4H);
    theEmitter->emitIns_R_R_R_I(INS_mls, EA_8BYTE, REG_V10, REG_V11, REG_V2, 7, INS_OPTS_4H);
    theEmitter->emitIns_R_R_R_I(INS_mls, EA_16BYTE, REG_V12, REG_V13, REG_V14, 0, INS_OPTS_4S);
    theEmitter->emitIns_R_R_R_I(INS_mls, EA_16BYTE, REG_V14, REG_V15, REG_V18, 1, INS_OPTS_4S);
    theEmitter->emitIns_R_R_R_I(INS_mls, EA_16BYTE, REG_V16, REG_V17, REG_V13, 3, INS_OPTS_4S);
    theEmitter->emitIns_R_R_R_I(INS_mls, EA_16BYTE, REG_V18, REG_V19, REG_V3, 0, INS_OPTS_8H);
    theEmitter->emitIns_R_R_R_I(INS_mls, EA_16BYTE, REG_V20, REG_V21, REG_V4, 3, INS_OPTS_8H);
    theEmitter->emitIns_R_R_R_I(INS_mls, EA_16BYTE, REG_V22, REG_V23, REG_V5, 7, INS_OPTS_8H);
#endif // ALL_ARM64_EMITTER_UNIT_TESTS

#ifdef ALL_ARM64_EMITTER_UNIT_TESTS
    // pmull vector
    theEmitter->emitIns_R_R_R(INS_pmull, EA_8BYTE, REG_V0, REG_V1, REG_V2, INS_OPTS_8B);
    theEmitter->emitIns_R_R_R(INS_pmull, EA_8BYTE, REG_V3, REG_V4, REG_V5, INS_OPTS_1D);

    // pmull2 vector
    theEmitter->emitIns_R_R_R(INS_pmull2, EA_16BYTE, REG_V3, REG_V4, REG_V5, INS_OPTS_16B);
    theEmitter->emitIns_R_R_R(INS_pmull2, EA_16BYTE, REG_V9, REG_V10, REG_V11, INS_OPTS_2D);

    // sdot vector
    theEmitter->emitIns_R_R_R_I(INS_sdot, EA_8BYTE, REG_V0, REG_V1, REG_V16, 3, INS_OPTS_2S);
    theEmitter->emitIns_R_R_R_I(INS_sdot, EA_16BYTE, REG_V3, REG_V4, REG_V31, 1, INS_OPTS_4S);

    // smlal vector
    theEmitter->emitIns_R_R_R(INS_smlal, EA_8BYTE, REG_V0, REG_V1, REG_V2, INS_OPTS_8B);
    theEmitter->emitIns_R_R_R(INS_smlal, EA_8BYTE, REG_V3, REG_V4, REG_V5, INS_OPTS_4H);
    theEmitter->emitIns_R_R_R(INS_smlal, EA_8BYTE, REG_V6, REG_V7, REG_V8, INS_OPTS_2S);

    // smlal2 vector
    theEmitter->emitIns_R_R_R(INS_smlal2, EA_16BYTE, REG_V9, REG_V10, REG_V11, INS_OPTS_16B);
    theEmitter->emitIns_R_R_R(INS_smlal2, EA_16BYTE, REG_V12, REG_V13, REG_V14, INS_OPTS_8H);
    theEmitter->emitIns_R_R_R(INS_smlal2, EA_16BYTE, REG_V15, REG_V16, REG_V17, INS_OPTS_4S);

    // smlsl vector
    theEmitter->emitIns_R_R_R(INS_smlsl, EA_8BYTE, REG_V0, REG_V1, REG_V2, INS_OPTS_8B);
    theEmitter->emitIns_R_R_R(INS_smlsl, EA_8BYTE, REG_V3, REG_V4, REG_V5, INS_OPTS_4H);
    theEmitter->emitIns_R_R_R(INS_smlsl, EA_8BYTE, REG_V6, REG_V7, REG_V8, INS_OPTS_2S);

    // smlsl2 vector
    theEmitter->emitIns_R_R_R(INS_smlsl2, EA_16BYTE, REG_V9, REG_V10, REG_V11, INS_OPTS_16B);
    theEmitter->emitIns_R_R_R(INS_smlsl2, EA_16BYTE, REG_V12, REG_V13, REG_V14, INS_OPTS_8H);
    theEmitter->emitIns_R_R_R(INS_smlsl2, EA_16BYTE, REG_V15, REG_V16, REG_V17, INS_OPTS_4S);

    // smull vector
    theEmitter->emitIns_R_R_R(INS_smull, EA_8BYTE, REG_V0, REG_V1, REG_V2, INS_OPTS_8B);
    theEmitter->emitIns_R_R_R(INS_smull, EA_8BYTE, REG_V3, REG_V4, REG_V5, INS_OPTS_4H);
    theEmitter->emitIns_R_R_R(INS_smull, EA_8BYTE, REG_V6, REG_V7, REG_V8, INS_OPTS_2S);

    // smull2 vector
    theEmitter->emitIns_R_R_R(INS_smull2, EA_16BYTE, REG_V9, REG_V10, REG_V11, INS_OPTS_16B);
    theEmitter->emitIns_R_R_R(INS_smull2, EA_16BYTE, REG_V12, REG_V13, REG_V14, INS_OPTS_8H);
    theEmitter->emitIns_R_R_R(INS_smull2, EA_16BYTE, REG_V15, REG_V16, REG_V17, INS_OPTS_4S);

    // udot vector
    theEmitter->emitIns_R_R_R_I(INS_udot, EA_8BYTE, REG_V0, REG_V1, REG_V16, 3, INS_OPTS_2S);
    theEmitter->emitIns_R_R_R_I(INS_udot, EA_16BYTE, REG_V3, REG_V4, REG_V31, 1, INS_OPTS_4S);

    // umlal vector
    theEmitter->emitIns_R_R_R(INS_umlal, EA_8BYTE, REG_V0, REG_V1, REG_V2, INS_OPTS_8B);
    theEmitter->emitIns_R_R_R(INS_umlal, EA_8BYTE, REG_V3, REG_V4, REG_V5, INS_OPTS_4H);
    theEmitter->emitIns_R_R_R(INS_umlal, EA_8BYTE, REG_V6, REG_V7, REG_V8, INS_OPTS_2S);

    // umlal2 vector
    theEmitter->emitIns_R_R_R(INS_umlal2, EA_16BYTE, REG_V9, REG_V10, REG_V11, INS_OPTS_16B);
    theEmitter->emitIns_R_R_R(INS_umlal2, EA_16BYTE, REG_V12, REG_V13, REG_V14, INS_OPTS_8H);
    theEmitter->emitIns_R_R_R(INS_umlal2, EA_16BYTE, REG_V15, REG_V16, REG_V17, INS_OPTS_4S);

    // umlsl vector
    theEmitter->emitIns_R_R_R(INS_umlsl, EA_8BYTE, REG_V0, REG_V1, REG_V2, INS_OPTS_8B);
    theEmitter->emitIns_R_R_R(INS_umlsl, EA_8BYTE, REG_V3, REG_V4, REG_V5, INS_OPTS_4H);
    theEmitter->emitIns_R_R_R(INS_umlsl, EA_8BYTE, REG_V6, REG_V7, REG_V8, INS_OPTS_2S);

    // umlsl2 vector
    theEmitter->emitIns_R_R_R(INS_umlsl2, EA_16BYTE, REG_V9, REG_V10, REG_V11, INS_OPTS_16B);
    theEmitter->emitIns_R_R_R(INS_umlsl2, EA_16BYTE, REG_V12, REG_V13, REG_V14, INS_OPTS_8H);
    theEmitter->emitIns_R_R_R(INS_umlsl2, EA_16BYTE, REG_V15, REG_V16, REG_V17, INS_OPTS_4S);

    // umull vector
    theEmitter->emitIns_R_R_R(INS_umull, EA_8BYTE, REG_V0, REG_V1, REG_V2, INS_OPTS_8B);
    theEmitter->emitIns_R_R_R(INS_umull, EA_8BYTE, REG_V3, REG_V4, REG_V5, INS_OPTS_4H);
    theEmitter->emitIns_R_R_R(INS_umull, EA_8BYTE, REG_V6, REG_V7, REG_V8, INS_OPTS_2S);

    // umull2 vector
    theEmitter->emitIns_R_R_R(INS_umull2, EA_16BYTE, REG_V9, REG_V10, REG_V11, INS_OPTS_16B);
    theEmitter->emitIns_R_R_R(INS_umull2, EA_16BYTE, REG_V12, REG_V13, REG_V14, INS_OPTS_8H);
    theEmitter->emitIns_R_R_R(INS_umull2, EA_16BYTE, REG_V15, REG_V16, REG_V17, INS_OPTS_4S);

    // smlal vector, by element
    theEmitter->emitIns_R_R_R_I(INS_smlal, EA_8BYTE, REG_V0, REG_V1, REG_V2, 3, INS_OPTS_4H);
    theEmitter->emitIns_R_R_R_I(INS_smlal, EA_8BYTE, REG_V3, REG_V4, REG_V5, 1, INS_OPTS_2S);

    // smlal2 vector, by element
    theEmitter->emitIns_R_R_R_I(INS_smlal2, EA_16BYTE, REG_V6, REG_V7, REG_V8, 7, INS_OPTS_8H);
    theEmitter->emitIns_R_R_R_I(INS_smlal2, EA_16BYTE, REG_V9, REG_V10, REG_V11, 3, INS_OPTS_4S);

    // smlsl vector, by element
    theEmitter->emitIns_R_R_R_I(INS_smlsl, EA_8BYTE, REG_V0, REG_V1, REG_V2, 3, INS_OPTS_4H);
    theEmitter->emitIns_R_R_R_I(INS_smlsl, EA_8BYTE, REG_V3, REG_V4, REG_V5, 1, INS_OPTS_2S);

    // smlsl2 vector, by element
    theEmitter->emitIns_R_R_R_I(INS_smlsl2, EA_16BYTE, REG_V6, REG_V7, REG_V8, 7, INS_OPTS_8H);
    theEmitter->emitIns_R_R_R_I(INS_smlsl2, EA_16BYTE, REG_V9, REG_V10, REG_V11, 3, INS_OPTS_4S);

    // smull vector, by element
    theEmitter->emitIns_R_R_R_I(INS_smull, EA_8BYTE, REG_V0, REG_V1, REG_V2, 3, INS_OPTS_4H);
    theEmitter->emitIns_R_R_R_I(INS_smull, EA_8BYTE, REG_V3, REG_V4, REG_V5, 1, INS_OPTS_2S);

    // smull2 vector, by element
    theEmitter->emitIns_R_R_R_I(INS_smull2, EA_16BYTE, REG_V6, REG_V7, REG_V8, 7, INS_OPTS_8H);
    theEmitter->emitIns_R_R_R_I(INS_smull2, EA_16BYTE, REG_V9, REG_V10, REG_V11, 3, INS_OPTS_4S);

    // sqdmlal scalar, by element
    theEmitter->emitIns_R_R_R_I(INS_sqdmlal, EA_2BYTE, REG_V0, REG_V1, REG_V2, 7, INS_OPTS_NONE);
    theEmitter->emitIns_R_R_R_I(INS_sqdmlal, EA_4BYTE, REG_V3, REG_V4, REG_V5, 3, INS_OPTS_NONE);

    // sqdmlal vector, by element
    theEmitter->emitIns_R_R_R_I(INS_sqdmlal, EA_8BYTE, REG_V0, REG_V1, REG_V2, 7, INS_OPTS_4H);
    theEmitter->emitIns_R_R_R_I(INS_sqdmlal, EA_8BYTE, REG_V3, REG_V4, REG_V5, 3, INS_OPTS_2S);

    // sqdmlal2 vector, by element
    theEmitter->emitIns_R_R_R_I(INS_sqdmlal2, EA_16BYTE, REG_V6, REG_V7, REG_V8, 7, INS_OPTS_8H);
    theEmitter->emitIns_R_R_R_I(INS_sqdmlal2, EA_16BYTE, REG_V9, REG_V10, REG_V11, 3, INS_OPTS_4S);

    // sqdmlsl scalar, by element
    theEmitter->emitIns_R_R_R_I(INS_sqdmlsl, EA_2BYTE, REG_V0, REG_V1, REG_V2, 7, INS_OPTS_NONE);
    theEmitter->emitIns_R_R_R_I(INS_sqdmlsl, EA_4BYTE, REG_V3, REG_V4, REG_V5, 3, INS_OPTS_NONE);

    // sqdmlsl vector, by element
    theEmitter->emitIns_R_R_R_I(INS_sqdmlsl, EA_8BYTE, REG_V0, REG_V1, REG_V2, 7, INS_OPTS_4H);
    theEmitter->emitIns_R_R_R_I(INS_sqdmlsl, EA_8BYTE, REG_V3, REG_V4, REG_V5, 3, INS_OPTS_2S);

    // sqdmlsl2 vector, by element
    theEmitter->emitIns_R_R_R_I(INS_sqdmlsl2, EA_16BYTE, REG_V6, REG_V7, REG_V8, 7, INS_OPTS_8H);
    theEmitter->emitIns_R_R_R_I(INS_sqdmlsl2, EA_16BYTE, REG_V9, REG_V10, REG_V11, 3, INS_OPTS_4S);

    // sqdmulh scalar
    theEmitter->emitIns_R_R_R_I(INS_sqdmulh, EA_2BYTE, REG_V0, REG_V1, REG_V2, 7, INS_OPTS_NONE);
    theEmitter->emitIns_R_R_R_I(INS_sqdmulh, EA_4BYTE, REG_V3, REG_V4, REG_V5, 3, INS_OPTS_NONE);

    // sqdmulh vector
    theEmitter->emitIns_R_R_R_I(INS_sqdmulh, EA_8BYTE, REG_V0, REG_V1, REG_V2, 7, INS_OPTS_4H);
    theEmitter->emitIns_R_R_R_I(INS_sqdmulh, EA_8BYTE, REG_V3, REG_V4, REG_V5, 3, INS_OPTS_2S);
    theEmitter->emitIns_R_R_R_I(INS_sqdmulh, EA_16BYTE, REG_V6, REG_V7, REG_V8, 7, INS_OPTS_8H);
    theEmitter->emitIns_R_R_R_I(INS_sqdmulh, EA_16BYTE, REG_V9, REG_V10, REG_V11, 3, INS_OPTS_4S);

    // sqdmull scalar, by element
    theEmitter->emitIns_R_R_R_I(INS_sqdmull, EA_2BYTE, REG_V0, REG_V1, REG_V2, 7, INS_OPTS_NONE);
    theEmitter->emitIns_R_R_R_I(INS_sqdmull, EA_4BYTE, REG_V3, REG_V4, REG_V5, 3, INS_OPTS_NONE);

    // sqdmull vector, by element
    theEmitter->emitIns_R_R_R_I(INS_sqdmull, EA_8BYTE, REG_V0, REG_V1, REG_V2, 7, INS_OPTS_4H);
    theEmitter->emitIns_R_R_R_I(INS_sqdmull, EA_8BYTE, REG_V3, REG_V4, REG_V5, 3, INS_OPTS_2S);

    // sqdmull2 vector, by element
    theEmitter->emitIns_R_R_R_I(INS_sqdmull2, EA_16BYTE, REG_V6, REG_V7, REG_V8, 7, INS_OPTS_8H);
    theEmitter->emitIns_R_R_R_I(INS_sqdmull2, EA_16BYTE, REG_V9, REG_V10, REG_V11, 3, INS_OPTS_4S);

    // sqrdmlah scalar
    theEmitter->emitIns_R_R_R_I(INS_sqrdmlah, EA_2BYTE, REG_V0, REG_V1, REG_V2, 7, INS_OPTS_NONE);
    theEmitter->emitIns_R_R_R_I(INS_sqrdmlah, EA_4BYTE, REG_V3, REG_V4, REG_V5, 3, INS_OPTS_NONE);

    // sqdrmlah vector
    theEmitter->emitIns_R_R_R_I(INS_sqrdmlah, EA_8BYTE, REG_V0, REG_V1, REG_V2, 7, INS_OPTS_4H);
    theEmitter->emitIns_R_R_R_I(INS_sqrdmlah, EA_8BYTE, REG_V3, REG_V4, REG_V5, 3, INS_OPTS_2S);
    theEmitter->emitIns_R_R_R_I(INS_sqrdmlah, EA_16BYTE, REG_V6, REG_V7, REG_V8, 7, INS_OPTS_8H);
    theEmitter->emitIns_R_R_R_I(INS_sqrdmlah, EA_16BYTE, REG_V9, REG_V10, REG_V11, 3, INS_OPTS_4S);

    // sqrdmlsh scalar
    theEmitter->emitIns_R_R_R_I(INS_sqrdmlsh, EA_2BYTE, REG_V0, REG_V1, REG_V2, 7, INS_OPTS_NONE);
    theEmitter->emitIns_R_R_R_I(INS_sqrdmlsh, EA_4BYTE, REG_V3, REG_V4, REG_V5, 3, INS_OPTS_NONE);

    // sqdrmlsh vector
    theEmitter->emitIns_R_R_R_I(INS_sqrdmlsh, EA_8BYTE, REG_V0, REG_V1, REG_V2, 7, INS_OPTS_4H);
    theEmitter->emitIns_R_R_R_I(INS_sqrdmlsh, EA_8BYTE, REG_V3, REG_V4, REG_V5, 3, INS_OPTS_2S);
    theEmitter->emitIns_R_R_R_I(INS_sqrdmlsh, EA_16BYTE, REG_V6, REG_V7, REG_V8, 7, INS_OPTS_8H);
    theEmitter->emitIns_R_R_R_I(INS_sqrdmlsh, EA_16BYTE, REG_V9, REG_V10, REG_V11, 3, INS_OPTS_4S);

    // sqrdmulh scalar
    theEmitter->emitIns_R_R_R_I(INS_sqrdmulh, EA_2BYTE, REG_V0, REG_V1, REG_V2, 7, INS_OPTS_NONE);
    theEmitter->emitIns_R_R_R_I(INS_sqrdmulh, EA_4BYTE, REG_V3, REG_V4, REG_V5, 3, INS_OPTS_NONE);

    // sqdrmulh vector
    theEmitter->emitIns_R_R_R_I(INS_sqrdmulh, EA_8BYTE, REG_V0, REG_V1, REG_V2, 7, INS_OPTS_4H);
    theEmitter->emitIns_R_R_R_I(INS_sqrdmulh, EA_8BYTE, REG_V3, REG_V4, REG_V5, 3, INS_OPTS_2S);
    theEmitter->emitIns_R_R_R_I(INS_sqrdmulh, EA_16BYTE, REG_V6, REG_V7, REG_V8, 7, INS_OPTS_8H);
    theEmitter->emitIns_R_R_R_I(INS_sqrdmulh, EA_16BYTE, REG_V9, REG_V10, REG_V11, 3, INS_OPTS_4S);

    // umlal vector, by element
    theEmitter->emitIns_R_R_R_I(INS_umlal, EA_8BYTE, REG_V0, REG_V1, REG_V2, 3, INS_OPTS_4H);
    theEmitter->emitIns_R_R_R_I(INS_umlal, EA_8BYTE, REG_V3, REG_V4, REG_V5, 1, INS_OPTS_2S);

    // umlal2 vector, by element
    theEmitter->emitIns_R_R_R_I(INS_umlal2, EA_16BYTE, REG_V6, REG_V7, REG_V8, 7, INS_OPTS_8H);
    theEmitter->emitIns_R_R_R_I(INS_umlal2, EA_16BYTE, REG_V9, REG_V10, REG_V11, 3, INS_OPTS_4S);

    // umlsl vector, by element
    theEmitter->emitIns_R_R_R_I(INS_umlsl, EA_8BYTE, REG_V0, REG_V1, REG_V2, 3, INS_OPTS_4H);

    // umlsl2 vector, by element
    theEmitter->emitIns_R_R_R_I(INS_umlsl2, EA_16BYTE, REG_V6, REG_V7, REG_V8, 7, INS_OPTS_8H);
    theEmitter->emitIns_R_R_R_I(INS_umlsl2, EA_16BYTE, REG_V9, REG_V10, REG_V11, 3, INS_OPTS_4S);

    // umull vector, by element
    theEmitter->emitIns_R_R_R_I(INS_umull, EA_8BYTE, REG_V0, REG_V1, REG_V2, 3, INS_OPTS_4H);
    theEmitter->emitIns_R_R_R_I(INS_umull, EA_8BYTE, REG_V3, REG_V4, REG_V5, 1, INS_OPTS_2S);

    // umull2 vector, by element
    theEmitter->emitIns_R_R_R_I(INS_umull2, EA_16BYTE, REG_V6, REG_V7, REG_V8, 7, INS_OPTS_8H);
    theEmitter->emitIns_R_R_R_I(INS_umull2, EA_16BYTE, REG_V9, REG_V10, REG_V11, 3, INS_OPTS_4S);

#endif // ALL_ARM64_EMITTER_UNIT_TESTS

#ifdef ALL_ARM64_EMITTER_UNIT_TESTS
    //
    // R_R_R   floating point operations, one source/dest, and two source
    //

    genDefineTempLabel(genCreateTempLabel());

    theEmitter->emitIns_R_R_R(INS_fmla, EA_8BYTE, REG_V6, REG_V7, REG_V8, INS_OPTS_2S);
    theEmitter->emitIns_R_R_R(INS_fmla, EA_16BYTE, REG_V9, REG_V10, REG_V11, INS_OPTS_4S);
    theEmitter->emitIns_R_R_R(INS_fmla, EA_16BYTE, REG_V12, REG_V13, REG_V14, INS_OPTS_2D);

    theEmitter->emitIns_R_R_R_I(INS_fmla, EA_4BYTE, REG_V15, REG_V16, REG_V17, 3); // scalar by element 4BYTE
    theEmitter->emitIns_R_R_R_I(INS_fmla, EA_8BYTE, REG_V18, REG_V19, REG_V20, 1); // scalar by element 8BYTE
    theEmitter->emitIns_R_R_R_I(INS_fmla, EA_8BYTE, REG_V21, REG_V22, REG_V23, 0, INS_OPTS_2S);
    theEmitter->emitIns_R_R_R_I(INS_fmla, EA_16BYTE, REG_V24, REG_V25, REG_V26, 2, INS_OPTS_4S);
    theEmitter->emitIns_R_R_R_I(INS_fmla, EA_16BYTE, REG_V27, REG_V28, REG_V29, 0, INS_OPTS_2D);

    theEmitter->emitIns_R_R_R(INS_fmls, EA_8BYTE, REG_V6, REG_V7, REG_V8, INS_OPTS_2S);
    theEmitter->emitIns_R_R_R(INS_fmls, EA_16BYTE, REG_V9, REG_V10, REG_V11, INS_OPTS_4S);
    theEmitter->emitIns_R_R_R(INS_fmls, EA_16BYTE, REG_V12, REG_V13, REG_V14, INS_OPTS_2D);

    theEmitter->emitIns_R_R_R_I(INS_fmls, EA_4BYTE, REG_V15, REG_V16, REG_V17, 3); // scalar by element 4BYTE
    theEmitter->emitIns_R_R_R_I(INS_fmls, EA_8BYTE, REG_V18, REG_V19, REG_V20, 1); // scalar by element 8BYTE
    theEmitter->emitIns_R_R_R_I(INS_fmls, EA_8BYTE, REG_V21, REG_V22, REG_V23, 0, INS_OPTS_2S);
    theEmitter->emitIns_R_R_R_I(INS_fmls, EA_16BYTE, REG_V24, REG_V25, REG_V26, 2, INS_OPTS_4S);
    theEmitter->emitIns_R_R_R_I(INS_fmls, EA_16BYTE, REG_V27, REG_V28, REG_V29, 0, INS_OPTS_2D);

#endif // ALL_ARM64_EMITTER_UNIT_TESTS

#ifdef ALL_ARM64_EMITTER_UNIT_TESTS
    //
    // R_R_R_R   floating point operations, one dest, and three source
    //

    theEmitter->emitIns_R_R_R_R(INS_fmadd, EA_4BYTE, REG_V0, REG_V8, REG_V16, REG_V24);
    theEmitter->emitIns_R_R_R_R(INS_fmsub, EA_4BYTE, REG_V1, REG_V9, REG_V17, REG_V25);
    theEmitter->emitIns_R_R_R_R(INS_fnmadd, EA_4BYTE, REG_V2, REG_V10, REG_V18, REG_V26);
    theEmitter->emitIns_R_R_R_R(INS_fnmsub, EA_4BYTE, REG_V3, REG_V11, REG_V19, REG_V27);

    theEmitter->emitIns_R_R_R_R(INS_fmadd, EA_8BYTE, REG_V4, REG_V12, REG_V20, REG_V28);
    theEmitter->emitIns_R_R_R_R(INS_fmsub, EA_8BYTE, REG_V5, REG_V13, REG_V21, REG_V29);
    theEmitter->emitIns_R_R_R_R(INS_fnmadd, EA_8BYTE, REG_V6, REG_V14, REG_V22, REG_V30);
    theEmitter->emitIns_R_R_R_R(INS_fnmsub, EA_8BYTE, REG_V7, REG_V15, REG_V23, REG_V31);

#endif

#ifdef ALL_ARM64_EMITTER_UNIT_TESTS

    BasicBlock* label = genCreateTempLabel();
    genDefineTempLabel(label);
    instGen(INS_nop);
    instGen(INS_nop);
    instGen(INS_nop);
    instGen(INS_nop);
    theEmitter->emitIns_R_L(INS_adr, EA_4BYTE_DSP_RELOC, label, REG_R0);

#endif // ALL_ARM64_EMITTER_UNIT_TESTS

#ifdef ALL_ARM64_EMITTER_UNIT_TESTS
    printf("*************** End of genArm64EmitterUnitTests()\n");
#endif // ALL_ARM64_EMITTER_UNIT_TESTS
}
#endif // defined(DEBUG)

//------------------------------------------------------------------------
// genAllocLclFrame: Probe the stack.
//
// Notes:
//      This only does the probing; allocating the frame is done when callee-saved registers are saved.
//      This is done before anything has been pushed. The previous frame might have a large outgoing argument
//      space that has been allocated, but the lowest addresses have not been touched. Our frame setup might
//      not touch up to the first 504 bytes. This means we could miss a guard page. On Windows, however,
//      there are always three guard pages, so we will not miss them all. On Linux, there is only one guard
//      page by default, so we need to be more careful. We do an extra probe if we might not have probed
//      recently enough. That is, if a call and prolog establishment might lead to missing a page. We do this
//      on Windows as well just to be consistent, even though it should not be necessary.
//
// Arguments:
//      frameSize          - the size of the stack frame being allocated.
//      initReg            - register to use as a scratch register.
//      pInitRegModified   - OUT parameter. *pInitRegModified is set to 'true' if and only if
//                           this call sets 'initReg' to a non-zero value.
//      maskArgRegsLiveIn  - incoming argument registers that are currently live.
//
// Return value:
//      None
//
void CodeGen::genAllocLclFrame(unsigned  frameSize,
                               regNumber initReg,
                               bool*     pInitRegModified,
                               regMaskTP maskArgRegsLiveIn)
{
    assert(compiler->compGeneratingProlog);

    if (frameSize == 0)
    {
        return;
    }

    const target_size_t pageSize = compiler->eeGetPageSize();

    // What offset from the final SP was the last probe? If we haven't probed almost a complete page, and
    // if the next action on the stack might subtract from SP first, before touching the current SP, then
    // we do one more probe at the very bottom. This can happen if we call a function on arm64 that does
    // a "STP fp, lr, [sp-504]!", that is, pre-decrement SP then store. Note that we probe here for arm64,
    // but we don't alter SP.
    target_size_t lastTouchDelta = 0;

    assert(!compiler->info.compPublishStubParam || (REG_SECRET_STUB_PARAM != initReg));

    if (frameSize < pageSize)
    {
        lastTouchDelta = frameSize;
    }
    else if (frameSize < compiler->getVeryLargeFrameSize())
    {
        lastTouchDelta = frameSize;

        for (target_size_t probeOffset = pageSize; probeOffset <= frameSize; probeOffset += pageSize)
        {
            // Generate:
            //    movw initReg, -probeOffset
            //    ldr wzr, [sp + initReg]

            instGen_Set_Reg_To_Imm(EA_PTRSIZE, initReg, -(ssize_t)probeOffset);
            GetEmitter()->emitIns_R_R_R(INS_ldr, EA_4BYTE, REG_ZR, REG_SPBASE, initReg);
            regSet.verifyRegUsed(initReg);
            *pInitRegModified = true;

            lastTouchDelta -= pageSize;
        }

        assert(lastTouchDelta == frameSize % pageSize);
        compiler->unwindPadding();
    }
    else
    {
        assert(frameSize >= compiler->getVeryLargeFrameSize());

        // Emit the following sequence to 'tickle' the pages. Note it is important that stack pointer not change
        // until this is complete since the tickles could cause a stack overflow, and we need to be able to crawl
        // the stack afterward (which means the stack pointer needs to be known).

        regMaskTP availMask = RBM_ALLINT & (regSet.rsGetModifiedRegsMask() | ~RBM_INT_CALLEE_SAVED);
        availMask &= ~maskArgRegsLiveIn;   // Remove all of the incoming argument registers as they are currently live
        availMask &= ~genRegMask(initReg); // Remove the pre-calculated initReg

        regNumber rOffset = initReg;
        regNumber rLimit;
        regMaskTP tempMask;

        // We pick the next lowest register number for rLimit
        noway_assert(availMask != RBM_NONE);
        tempMask = genFindLowestBit(availMask);
        rLimit   = genRegNumFromMask(tempMask);

        // Generate:
        //
        //      mov rOffset, -pageSize    // On arm, this turns out to be "movw r1, 0xf000; sxth r1, r1".
        //                                // We could save 4 bytes in the prolog by using "movs r1, 0" at the
        //                                // runtime expense of running a useless first loop iteration.
        //      mov rLimit, -frameSize
        // loop:
        //      ldr wzr, [sp + rOffset]
        //      sub rOffset, pageSize
        //      cmp rLimit, rOffset
        //      b.ls loop                 // If rLimit is lower or same, we need to probe this rOffset. Note
        //                                // especially that if it is the same, we haven't probed this page.

        noway_assert((ssize_t)(int)frameSize == (ssize_t)frameSize); // make sure framesize safely fits within an int

        instGen_Set_Reg_To_Imm(EA_PTRSIZE, rOffset, -(ssize_t)pageSize);
        instGen_Set_Reg_To_Imm(EA_PTRSIZE, rLimit, -(ssize_t)frameSize);

        //
        // Can't have a label inside the ReJIT padding area
        //
        genPrologPadForReJit();

        // There's a "virtual" label here. But we can't create a label in the prolog, so we use the magic
        // `emitIns_J` with a negative `instrCount` to branch back a specific number of instructions.

        GetEmitter()->emitIns_R_R_R(INS_ldr, EA_4BYTE, REG_ZR, REG_SPBASE, rOffset);
        GetEmitter()->emitIns_R_R_I(INS_sub, EA_PTRSIZE, rOffset, rOffset, pageSize);
        GetEmitter()->emitIns_R_R(INS_cmp, EA_PTRSIZE, rLimit, rOffset); // If equal, we need to probe again
        GetEmitter()->emitIns_J(INS_bls, NULL, -4);

        *pInitRegModified = true;

        compiler->unwindPadding();

        lastTouchDelta = frameSize % pageSize;
    }

    if (lastTouchDelta + STACK_PROBE_BOUNDARY_THRESHOLD_BYTES > pageSize)
    {
        assert(lastTouchDelta + STACK_PROBE_BOUNDARY_THRESHOLD_BYTES < 2 * pageSize);
        instGen_Set_Reg_To_Imm(EA_PTRSIZE, initReg, -(ssize_t)frameSize);
        GetEmitter()->emitIns_R_R_R(INS_ldr, EA_4BYTE, REG_ZR, REG_SPBASE, initReg);
        compiler->unwindPadding();

        regSet.verifyRegUsed(initReg);
        *pInitRegModified = true;
    }
}

#endif // TARGET_ARM64<|MERGE_RESOLUTION|>--- conflicted
+++ resolved
@@ -4255,94 +4255,6 @@
     genProduceReg(simdNode);
 }
 
-<<<<<<< HEAD
-//--------------------------------------------------------------------------------
-// genSIMDIntrinsicDotProduct: Generate code for SIMD Intrinsic Dot Product.
-//
-// Arguments:
-//    simdNode - The GT_SIMD node
-//
-// Return Value:
-//    None.
-//
-void CodeGen::genSIMDIntrinsicDotProduct(GenTreeSIMD* simdNode)
-{
-    assert(simdNode->gtSIMDIntrinsicID == SIMDIntrinsicDotProduct);
-
-    GenTree*  op1      = simdNode->GetOp(0);
-    GenTree*  op2      = simdNode->GetOp(1);
-    var_types baseType = simdNode->gtSIMDBaseType;
-    var_types simdType = op1->TypeGet();
-
-    regNumber targetReg = simdNode->GetRegNum();
-    assert(targetReg != REG_NA);
-
-    var_types targetType = simdNode->TypeGet();
-    assert(targetType == baseType);
-
-    genConsumeRegs(op1);
-    genConsumeRegs(op2);
-    regNumber op1Reg = op1->GetRegNum();
-    regNumber op2Reg = op2->GetRegNum();
-    regNumber tmpReg = targetReg;
-
-    if (!varTypeIsFloating(baseType))
-    {
-        tmpReg = simdNode->GetSingleTempReg(RBM_ALLFLOAT);
-    }
-
-    instruction ins  = getOpForSIMDIntrinsic(SIMDIntrinsicMul, baseType);
-    emitAttr    attr = (simdNode->gtSIMDSize > 8) ? EA_16BYTE : EA_8BYTE;
-    insOpts     opt  = genGetSimdInsOpt(attr, baseType);
-
-    // Vector multiply
-    GetEmitter()->emitIns_R_R_R(ins, attr, tmpReg, op1Reg, op2Reg, opt);
-
-    if ((simdNode->gtFlags & GTF_SIMD12_OP) != 0)
-    {
-        // For 12Byte vectors we must zero upper bits to get correct dot product
-        // We do not assume upper bits are zero.
-        GetEmitter()->emitIns_R_R_I(INS_ins, EA_4BYTE, tmpReg, REG_ZR, 3);
-    }
-
-    // Vector add horizontal
-    if (varTypeIsFloating(baseType))
-    {
-        if (baseType == TYP_FLOAT)
-        {
-            if (opt == INS_OPTS_4S)
-            {
-                GetEmitter()->emitIns_R_R_R(INS_faddp, EA_16BYTE, tmpReg, tmpReg, tmpReg, INS_OPTS_4S);
-            }
-            GetEmitter()->emitIns_R_R(INS_faddp, EA_8BYTE, targetReg, tmpReg, INS_OPTS_2S);
-        }
-        else
-        {
-            GetEmitter()->emitIns_R_R(INS_faddp, EA_16BYTE, targetReg, tmpReg, INS_OPTS_2D);
-        }
-    }
-    else
-    {
-        ins = varTypeIsUnsigned(baseType) ? INS_uaddlv : INS_saddlv;
-
-        GetEmitter()->emitIns_R_R(ins, attr, tmpReg, tmpReg, opt);
-
-        // Mov to integer register
-        if (varTypeIsUnsigned(baseType) || (genTypeSize(baseType) < 4))
-        {
-            GetEmitter()->emitIns_R_R_I(INS_mov, emitTypeSize(baseType), targetReg, tmpReg, 0);
-        }
-        else
-        {
-            GetEmitter()->emitIns_R_R_I(INS_smov, emitActualTypeSize(baseType), targetReg, tmpReg, 0);
-        }
-    }
-
-    genProduceReg(simdNode);
-}
-
-=======
->>>>>>> 9df02475
 //------------------------------------------------------------------------------------
 // genSIMDIntrinsicGetItem: Generate code for SIMD Intrinsic get element at index i.
 //
