--- conflicted
+++ resolved
@@ -4615,13 +4615,7 @@
         return;
     }
 
-<<<<<<< HEAD
     regNumber tmpReg = store->GetSingleTempReg();
-=======
-    // Need an additional integer register to extract upper 4 bytes from data.
-    regNumber tmpReg = treeNode->GetSingleTempReg();
-    assert(tmpReg != addr->GetRegNum());
->>>>>>> a3515ba0
 
     if (value->isContained())
     {
@@ -4647,42 +4641,12 @@
 //
 void CodeGen::genLoadSIMD12(GenTree* load)
 {
-<<<<<<< HEAD
     GenAddrMode src(load, this);
 
     regNumber tmpReg = load->GetSingleTempReg();
     regNumber dstReg = load->GetRegNum();
 
     assert(tmpReg != dstReg);
-=======
-    assert((treeNode->OperGet() == GT_STORE_LCL_FLD) || (treeNode->OperGet() == GT_STORE_LCL_VAR));
-
-    GenTreeLclVarCommon* lclVar = treeNode->AsLclVarCommon();
-
-    unsigned offs   = lclVar->GetLclOffs();
-    unsigned varNum = lclVar->GetLclNum();
-    assert(varNum < compiler->lvaCount);
-
-    GenTree* op1 = lclVar->gtGetOp1();
-
-    if (op1->isContained())
-    {
-        // This is only possible for a zero-init.
-        assert(op1->IsIntegralConst(0) || op1->IsSIMDZero());
-
-        // store lower 8 bytes
-        GetEmitter()->emitIns_S_R(ins_Store(TYP_DOUBLE), EA_8BYTE, REG_ZR, varNum, offs);
-
-        // Store upper 4 bytes
-        GetEmitter()->emitIns_S_R(ins_Store(TYP_FLOAT), EA_4BYTE, REG_ZR, varNum, offs + 8);
-
-        return;
-    }
-    regNumber operandReg = genConsumeReg(op1);
-
-    // Need an additional integer register to extract upper 4 bytes from data.
-    regNumber tmpReg = lclVar->GetSingleTempReg();
->>>>>>> a3515ba0
 
     inst_R_AM(INS_ldr, EA_8BYTE, dstReg, src, 0);
     inst_R_AM(INS_ldr, EA_4BYTE, tmpReg, src, 8);
