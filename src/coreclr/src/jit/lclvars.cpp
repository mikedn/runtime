// Licensed to the .NET Foundation under one or more agreements.
// The .NET Foundation licenses this file to you under the MIT license.

/*XXXXXXXXXXXXXXXXXXXXXXXXXXXXXXXXXXXXXXXXXXXXXXXXXXXXXXXXXXXXXXXXXXXXXXXXXXXXX
XXXXXXXXXXXXXXXXXXXXXXXXXXXXXXXXXXXXXXXXXXXXXXXXXXXXXXXXXXXXXXXXXXXXXXXXXXXXXXX
XX                                                                           XX
XX                           LclVarsInfo                                     XX
XX                                                                           XX
XX   The variables to be used by the code generator.                         XX
XX                                                                           XX
XXXXXXXXXXXXXXXXXXXXXXXXXXXXXXXXXXXXXXXXXXXXXXXXXXXXXXXXXXXXXXXXXXXXXXXXXXXXXXX
XXXXXXXXXXXXXXXXXXXXXXXXXXXXXXXXXXXXXXXXXXXXXXXXXXXXXXXXXXXXXXXXXXXXXXXXXXXXXXX
*/

#include "jitpch.h"
#ifdef _MSC_VER
#pragma hdrstop
#endif

#include "emit.h"
#include "register_arg_convention.h"
#include "jitstd/algorithm.h"
#include "patchpointinfo.h"

/*****************************************************************************/

#ifdef DEBUG
#if DOUBLE_ALIGN
/* static */
unsigned Compiler::s_lvaDoubleAlignedProcsCount = 0;
#endif
#endif

/*****************************************************************************/

void Compiler::lvaInit()
{
    /* We haven't allocated stack variables yet */
    lvaRefCountState = RCS_INVALID;

    lvaGenericsContextInUse = false;

    lvaTrackedToVarNumSize = 0;
    lvaTrackedToVarNum     = nullptr;

    lvaTrackedFixed = false; // false: We can still add new tracked variables

    lvaDoneFrameLayout = NO_FRAME_LAYOUT;
#if !defined(FEATURE_EH_FUNCLETS)
    lvaShadowSPslotsVar = BAD_VAR_NUM;
#endif // !FEATURE_EH_FUNCLETS
    lvaInlinedPInvokeFrameVar = BAD_VAR_NUM;
    lvaReversePInvokeFrameVar = BAD_VAR_NUM;
#if FEATURE_FIXED_OUT_ARGS
    lvaPInvokeFrameRegSaveVar = BAD_VAR_NUM;
    lvaOutgoingArgSpaceVar    = BAD_VAR_NUM;
    lvaOutgoingArgSpaceSize   = PhasedVar<unsigned>();
#endif // FEATURE_FIXED_OUT_ARGS
#ifdef JIT32_GCENCODER
    lvaLocAllocSPvar = BAD_VAR_NUM;
#endif // JIT32_GCENCODER
    lvaNewObjArrayArgs  = BAD_VAR_NUM;
    lvaGSSecurityCookie = BAD_VAR_NUM;
#ifdef TARGET_X86
    lvaVarargsBaseOfStkArgs = BAD_VAR_NUM;
#endif // TARGET_X86
    lvaVarargsHandleArg = BAD_VAR_NUM;
    lvaStubArgumentVar  = BAD_VAR_NUM;
    lvaArg0Var          = BAD_VAR_NUM;
    lvaMonAcquired      = BAD_VAR_NUM;
    lvaRetAddrVar       = BAD_VAR_NUM;

    lvaInlineeReturnSpillTemp = BAD_VAR_NUM;

    gsShadowVarInfo = nullptr;
#if defined(FEATURE_EH_FUNCLETS)
    lvaPSPSym = BAD_VAR_NUM;
#endif
#if FEATURE_SIMD
    lvaSIMDInitTempVarNum = BAD_VAR_NUM;
#endif // FEATURE_SIMD
    lvaCurEpoch = 0;

    structPromotionHelper = new (this, CMK_Generic) StructPromotionHelper(this);
}

/*****************************************************************************/

void Compiler::lvaInitTypeRef()
{

    /* x86 args look something like this:
        [this ptr] [hidden return buffer] [declared arguments]* [generic context] [var arg cookie]

       x64 is closer to the native ABI:
        [this ptr] [hidden return buffer] [generic context] [var arg cookie] [declared arguments]*
        (Note: prior to .NET Framework 4.5.1 for Windows 8.1 (but not .NET Framework 4.5.1 "downlevel"),
        the "hidden return buffer" came before the "this ptr". Now, the "this ptr" comes first. This
        is different from the C++ order, where the "hidden return buffer" always comes first.)

       ARM and ARM64 are the same as the current x64 convention:
        [this ptr] [hidden return buffer] [generic context] [var arg cookie] [declared arguments]*

       Key difference:
           The var arg cookie and generic context are swapped with respect to the user arguments
    */

    /* Set compArgsCount and compLocalsCount */

    info.compArgsCount = info.compMethodInfo->args.numArgs;

    // Is there a 'this' pointer

    if (!info.compIsStatic)
    {
        info.compArgsCount++;
    }
    else
    {
        info.compThisArg = BAD_VAR_NUM;
    }

    info.compILargsCount = info.compArgsCount;

#ifdef FEATURE_SIMD
    if (supportSIMDTypes() && (info.compRetNativeType == TYP_STRUCT))
    {
        var_types structType = impNormStructType(info.compMethodInfo->args.retTypeClass);
        info.compRetType     = structType;
    }
#endif // FEATURE_SIMD

    // Are we returning a struct using a return buffer argument?
    //
    const bool hasRetBuffArg = impMethodInfo_hasRetBuffArg(info.compMethodInfo);

    // Possibly change the compRetNativeType from TYP_STRUCT to a "primitive" type
    // when we are returning a struct by value and it fits in one register
    //
    if (!hasRetBuffArg && varTypeIsStruct(info.compRetNativeType))
    {
        CORINFO_CLASS_HANDLE retClsHnd = info.compMethodInfo->args.retTypeClass;

        Compiler::structPassingKind howToReturnStruct;
        var_types                   returnType = getReturnTypeForStruct(retClsHnd, &howToReturnStruct);

        // We can safely widen the return type for enclosed structs.
        if ((howToReturnStruct == SPK_PrimitiveType) || (howToReturnStruct == SPK_EnclosingType))
        {
            assert(returnType != TYP_UNKNOWN);
            assert(returnType != TYP_STRUCT);

            info.compRetNativeType = returnType;

            // ToDo: Refactor this common code sequence into its own method as it is used 4+ times
            if ((returnType == TYP_LONG) && (compLongUsed == false))
            {
                compLongUsed = true;
            }
            else if (((returnType == TYP_FLOAT) || (returnType == TYP_DOUBLE)) && (compFloatingPointUsed == false))
            {
                compFloatingPointUsed = true;
            }
        }
    }

    // Do we have a RetBuffArg?

    if (hasRetBuffArg)
    {
        info.compArgsCount++;
    }
    else
    {
        info.compRetBuffArg = BAD_VAR_NUM;
    }

    /* There is a 'hidden' cookie pushed last when the
       calling convention is varargs */

    if (info.compIsVarArgs)
    {
        info.compArgsCount++;
    }

    // Is there an extra parameter used to pass instantiation info to
    // shared generic methods and shared generic struct instance methods?
    if (info.compMethodInfo->args.callConv & CORINFO_CALLCONV_PARAMTYPE)
    {
        info.compArgsCount++;
    }
    else
    {
        info.compTypeCtxtArg = BAD_VAR_NUM;
    }

    lvaCount = info.compLocalsCount = info.compArgsCount + info.compMethodInfo->locals.numArgs;

    info.compILlocalsCount = info.compILargsCount + info.compMethodInfo->locals.numArgs;

    /* Now allocate the variable descriptor table */

    if (compIsForInlining())
    {
        lvaTable    = impInlineInfo->InlinerCompiler->lvaTable;
        lvaCount    = impInlineInfo->InlinerCompiler->lvaCount;
        lvaTableCnt = impInlineInfo->InlinerCompiler->lvaTableCnt;

        // No more stuff needs to be done.
        return;
    }

    lvaTableCnt = lvaCount * 2;

    if (lvaTableCnt < 16)
    {
        lvaTableCnt = 16;
    }

    lvaTable         = getAllocator(CMK_LvaTable).allocate<LclVarDsc>(lvaTableCnt);
    size_t tableSize = lvaTableCnt * sizeof(*lvaTable);
    memset(lvaTable, 0, tableSize);
    for (unsigned i = 0; i < lvaTableCnt; i++)
    {
        new (&lvaTable[i]) LclVarDsc(); // call the constructor.
    }

    //-------------------------------------------------------------------------
    // Count the arguments and initialize the respective lvaTable[] entries
    //
    // First the implicit arguments
    //-------------------------------------------------------------------------

    InitVarDscInfo varDscInfo;
    varDscInfo.Init(lvaTable, hasRetBuffArg);

    lvaInitArgs(&varDscInfo);

    //-------------------------------------------------------------------------
    // Finally the local variables
    //-------------------------------------------------------------------------

    unsigned                varNum    = varDscInfo.varNum;
    LclVarDsc*              varDsc    = varDscInfo.varDsc;
    CORINFO_ARG_LIST_HANDLE localsSig = info.compMethodInfo->locals.args;

    for (unsigned i = 0; i < info.compMethodInfo->locals.numArgs;
         i++, varNum++, varDsc++, localsSig = info.compCompHnd->getArgNext(localsSig))
    {
        CORINFO_CLASS_HANDLE typeHnd;
        CorInfoTypeWithMod   corInfoTypeWithMod =
            info.compCompHnd->getArgType(&info.compMethodInfo->locals, localsSig, &typeHnd);
        CorInfoType corInfoType = strip(corInfoTypeWithMod);

        lvaInitVarDsc(varDsc, varNum, corInfoType, typeHnd);

        if ((corInfoTypeWithMod & CORINFO_TYPE_MOD_PINNED) != 0)
        {
            if ((corInfoType == CORINFO_TYPE_CLASS) || (corInfoType == CORINFO_TYPE_BYREF))
            {
                JITDUMP("Setting lvPinned for V%02u\n", varNum);
                varDsc->lvPinned = 1;
            }
            else
            {
                JITDUMP("Ignoring pin for non-GC type V%02u\n", varNum);
            }
        }

        varDsc->lvOnFrame = true; // The final home for this local variable might be our local stack frame

        if (corInfoType == CORINFO_TYPE_CLASS)
        {
            CORINFO_CLASS_HANDLE clsHnd = info.compCompHnd->getArgClass(&info.compMethodInfo->locals, localsSig);
            lvaSetClass(varNum, clsHnd);
        }

        if (opts.IsOSR() && info.compPatchpointInfo->IsExposed(varNum))
        {
            JITDUMP("-- V%02u is OSR exposed\n", varNum);
            varDsc->lvHasLdAddrOp = 1;

            if (varDsc->lvType != TYP_STRUCT)
            {
                lvaSetVarAddrExposed(varNum);
            }
        }
    }

    if ( // If there already exist unsafe buffers, don't mark more structs as unsafe
        // as that will cause them to be placed along with the real unsafe buffers,
        // unnecessarily exposing them to overruns. This can affect GS tests which
        // intentionally do buffer-overruns.
        !getNeedsGSSecurityCookie() &&
        // GS checks require the stack to be re-ordered, which can't be done with EnC
        !opts.compDbgEnC && compStressCompile(STRESS_UNSAFE_BUFFER_CHECKS, 25))
    {
        setNeedsGSSecurityCookie();
        compGSReorderStackLayout = true;

        for (unsigned i = 0; i < lvaCount; i++)
        {
            if ((lvaTable[i].lvType == TYP_STRUCT) && compStressCompile(STRESS_GENERIC_VARN, 60))
            {
                lvaTable[i].lvIsUnsafeBuffer = true;
            }
        }
    }

    if (getNeedsGSSecurityCookie())
    {
        // Ensure that there will be at least one stack variable since
        // we require that the GSCookie does not have a 0 stack offset.
        unsigned dummy         = lvaGrabTempWithImplicitUse(false DEBUGARG("GSCookie dummy"));
        lvaTable[dummy].lvType = TYP_INT;
    }

    // Allocate the lvaOutgoingArgSpaceVar now because we can run into problems in the
    // emitter when the varNum is greater that 32767 (see emitLclVarAddr::initLclVarAddr)
    lvaAllocOutgoingArgSpaceVar();

#ifdef DEBUG
    if (verbose)
    {
        lvaTableDump(INITIAL_FRAME_LAYOUT);
    }
#endif
}

/*****************************************************************************/
void Compiler::lvaInitArgs(InitVarDscInfo* varDscInfo)
{
    compArgSize = 0;

#if defined(TARGET_ARM) && defined(PROFILING_SUPPORTED)
    // Prespill all argument regs on to stack in case of Arm when under profiler.
    if (compIsProfilerHookNeeded())
    {
        codeGen->regSet.rsMaskPreSpillRegArg |= RBM_ARG_REGS;
    }
#endif

    //----------------------------------------------------------------------

    /* Is there a "this" pointer ? */
    lvaInitThisPtr(varDscInfo);

    /* If we have a hidden return-buffer parameter, that comes here */
    lvaInitRetBuffArg(varDscInfo);

//======================================================================

#if USER_ARGS_COME_LAST
    //@GENERICS: final instantiation-info argument for shared generic methods
    // and shared generic struct instance methods
    lvaInitGenericsCtxt(varDscInfo);

    /* If the method is varargs, process the varargs cookie */
    lvaInitVarArgsHandle(varDscInfo);
#endif

    //-------------------------------------------------------------------------
    // Now walk the function signature for the explicit user arguments
    //-------------------------------------------------------------------------
    lvaInitUserArgs(varDscInfo);

#if !USER_ARGS_COME_LAST
    //@GENERICS: final instantiation-info argument for shared generic methods
    // and shared generic struct instance methods
    lvaInitGenericsCtxt(varDscInfo);

    /* If the method is varargs, process the varargs cookie */
    lvaInitVarArgsHandle(varDscInfo);
#endif

    //----------------------------------------------------------------------

    // We have set info.compArgsCount in compCompile()
    noway_assert(varDscInfo->varNum == info.compArgsCount);
    assert(varDscInfo->intRegArgNum <= MAX_REG_ARG);

    codeGen->intRegState.rsCalleeRegArgCount   = varDscInfo->intRegArgNum;
    codeGen->floatRegState.rsCalleeRegArgCount = varDscInfo->floatRegArgNum;

#if FEATURE_FASTTAILCALL
    // Save the stack usage information
    // We can get register usage information using codeGen->intRegState and
    // codeGen->floatRegState
    info.compArgStackSize = varDscInfo->stackArgSize;
#endif // FEATURE_FASTTAILCALL

    // The total argument size must be aligned.
    noway_assert((compArgSize % TARGET_POINTER_SIZE) == 0);

#ifdef TARGET_X86
    /* We can not pass more than 2^16 dwords as arguments as the "ret"
       instruction can only pop 2^16 arguments. Could be handled correctly
       but it will be very difficult for fully interruptible code */

    if (compArgSize != (size_t)(unsigned short)compArgSize)
        IMPL_LIMITATION("Too many arguments for the \"ret\" instruction to pop");
#endif
}

/*****************************************************************************/
void Compiler::lvaInitThisPtr(InitVarDscInfo* varDscInfo)
{
    LclVarDsc* varDsc = varDscInfo->varDsc;
    if (!info.compIsStatic)
    {
        varDsc->lvIsParam = 1;
        varDsc->lvIsPtr   = 1;

        lvaArg0Var = info.compThisArg = varDscInfo->varNum;
        noway_assert(info.compThisArg == 0);

        if (eeIsValueClass(info.compClassHnd))
        {
            varDsc->lvType = TYP_BYREF;
#ifdef FEATURE_SIMD
            if (supportSIMDTypes())
            {
                var_types simdBaseType = TYP_UNKNOWN;
                var_types type         = impNormStructType(info.compClassHnd, &simdBaseType);
                if (simdBaseType != TYP_UNKNOWN)
                {
                    assert(varTypeIsSIMD(type));
                    varDsc->lvSIMDType  = true;
                    varDsc->lvBaseType  = simdBaseType;
                    varDsc->lvExactSize = genTypeSize(type);
                }
            }
#endif // FEATURE_SIMD
        }
        else
        {
            varDsc->lvType = TYP_REF;
            lvaSetClass(varDscInfo->varNum, info.compClassHnd);
        }

        varDsc->lvIsThisPtr = true;
        varDsc->lvIsRegArg  = true;
        noway_assert(varDscInfo->intRegArgNum == 0);

        varDsc->SetArgReg(genMapRegArgNumToRegNum(varDscInfo->allocRegArg(TYP_INT), varDsc->TypeGet()));
#if FEATURE_MULTIREG_ARGS
        varDsc->SetOtherArgReg(REG_NA);
#endif
        varDsc->lvOnFrame = true; // The final home for this incoming register might be our local stack frame

#ifdef DEBUG
        if (verbose)
        {
            printf("'this'    passed in register %s\n", getRegName(varDsc->GetArgReg()));
        }
#endif
        compArgSize += TARGET_POINTER_SIZE;

        varDscInfo->varNum++;
        varDscInfo->varDsc++;
    }
}

/*****************************************************************************/
void Compiler::lvaInitRetBuffArg(InitVarDscInfo* varDscInfo)
{
    LclVarDsc* varDsc        = varDscInfo->varDsc;
    bool       hasRetBuffArg = impMethodInfo_hasRetBuffArg(info.compMethodInfo);

    // These two should always match
    noway_assert(hasRetBuffArg == varDscInfo->hasRetBufArg);

    if (hasRetBuffArg)
    {
        info.compRetBuffArg = varDscInfo->varNum;
        varDsc->lvType      = TYP_BYREF;
        varDsc->lvIsParam   = 1;
        varDsc->lvIsRegArg  = 1;

        if (hasFixedRetBuffReg())
        {
            varDsc->SetArgReg(theFixedRetBuffReg());
        }
        else
        {
            unsigned retBuffArgNum = varDscInfo->allocRegArg(TYP_INT);
            varDsc->SetArgReg(genMapIntRegArgNumToRegNum(retBuffArgNum));
        }

#if FEATURE_MULTIREG_ARGS
        varDsc->SetOtherArgReg(REG_NA);
#endif
        varDsc->lvOnFrame = true; // The final home for this incoming register might be our local stack frame

        if (info.compRetType == TYP_STRUCT)
        {
            CORINFO_SIG_INFO sigInfo;
            info.compCompHnd->getMethodSig(info.compMethodHnd, &sigInfo);
            assert(JITtype2varType(sigInfo.retType) == info.compRetType); // Else shouldn't have a ret buff.

            // The VM has disabled this optimization a long time ago.
            assert(!info.compCompHnd->isStructRequiringStackAllocRetBuf(sigInfo.retTypeClass));
        }
#ifdef FEATURE_SIMD
        else if (supportSIMDTypes() && varTypeIsSIMD(info.compRetType))
        {
            varDsc->lvSIMDType = true;
            varDsc->lvBaseType =
                getBaseTypeAndSizeOfSIMDType(info.compMethodInfo->args.retTypeClass, &varDsc->lvExactSize);
            assert(varDsc->lvBaseType != TYP_UNKNOWN);
        }
#endif // FEATURE_SIMD

        assert(isValidIntArgReg(varDsc->GetArgReg()));

#ifdef DEBUG
        if (verbose)
        {
            printf("'__retBuf'  passed in register %s\n", getRegName(varDsc->GetArgReg()));
        }
#endif

        /* Update the total argument size, count and varDsc */

        compArgSize += TARGET_POINTER_SIZE;
        varDscInfo->varNum++;
        varDscInfo->varDsc++;
    }
}

/*****************************************************************************/
void Compiler::lvaInitUserArgs(InitVarDscInfo* varDscInfo)
{
//-------------------------------------------------------------------------
// Walk the function signature for the explicit arguments
//-------------------------------------------------------------------------

#if defined(TARGET_X86)
    // Only (some of) the implicit args are enregistered for varargs
    varDscInfo->maxIntRegArgNum = info.compIsVarArgs ? varDscInfo->intRegArgNum : MAX_REG_ARG;
#elif defined(TARGET_AMD64) && !defined(UNIX_AMD64_ABI)
    // On System V type environment the float registers are not indexed together with the int ones.
    varDscInfo->floatRegArgNum = varDscInfo->intRegArgNum;
#endif // TARGET*

    CORINFO_ARG_LIST_HANDLE argLst = info.compMethodInfo->args.args;

    const unsigned argSigLen = info.compMethodInfo->args.numArgs;

#ifdef TARGET_ARM
    regMaskTP doubleAlignMask = RBM_NONE;
#endif // TARGET_ARM

    for (unsigned i = 0; i < argSigLen;
         i++, varDscInfo->varNum++, varDscInfo->varDsc++, argLst = info.compCompHnd->getArgNext(argLst))
    {
        LclVarDsc*           varDsc  = varDscInfo->varDsc;
        CORINFO_CLASS_HANDLE typeHnd = nullptr;
        CorInfoType corInfoType = strip(info.compCompHnd->getArgType(&info.compMethodInfo->args, argLst, &typeHnd));

        varDsc->lvIsParam = 1;
        lvaInitVarDsc(varDsc, varDscInfo->varNum, corInfoType, typeHnd);

        if (corInfoType == CORINFO_TYPE_CLASS)
        {
            CORINFO_CLASS_HANDLE clsHnd = info.compCompHnd->getArgClass(&info.compMethodInfo->args, argLst);
            lvaSetClass(varDscInfo->varNum, clsHnd);
        }
#if defined(TARGET_AMD64) || defined(TARGET_ARM64)
        else if (varTypeIsStruct(varDsc->GetType()))
        {
            structPassingKind howToReturnStruct;
            getArgTypeForStruct(typeHnd, &howToReturnStruct, info.compIsVarArgs, varDsc->lvExactSize);

            if (howToReturnStruct == SPK_ByReference)
            {
                JITDUMP("Marking V%02i as a byref parameter\n", varDscInfo->varNum);
                varDsc->lvIsImplicitByRef = 1;
            }
        }
#endif // defined(TARGET_AMD64) || defined(TARGET_ARM64)

        // For ARM, ARM64, and AMD64 varargs, all arguments go in integer registers
        var_types argType = mangleVarArgsType(varDsc->TypeGet());

#ifdef TARGET_ARM
        var_types origArgType = argType;
#endif // TARGET_ARM

        // ARM softfp calling convention should affect only the floating point arguments.
        // Otherwise there appear too many surplus pre-spills and other memory operations
        // with the associated locations .
        bool     isSoftFPPreSpill = opts.compUseSoftFP && varTypeIsFloating(varDsc->TypeGet());
        unsigned argSize          = eeGetArgSize(argLst, &info.compMethodInfo->args);
        unsigned cSlots =
            (argSize + TARGET_POINTER_SIZE - 1) / TARGET_POINTER_SIZE; // the total number of slots of this argument
        bool      isHfaArg = false;
        var_types hfaType  = TYP_UNDEF;

#if defined(TARGET_ARM64) && defined(TARGET_UNIX)
        // Native varargs on arm64 unix use the regular calling convention.
        if (!opts.compUseSoftFP)
#else
        // Methods that use VarArg or SoftFP cannot have HFA arguments
        if (!info.compIsVarArgs && !opts.compUseSoftFP)
#endif // defined(TARGET_ARM64) && defined(TARGET_UNIX)
        {
            // If the argType is a struct, then check if it is an HFA
            if (varTypeIsStruct(argType))
            {
                // hfaType is set to float, double, or SIMD type if it is an HFA, otherwise TYP_UNDEF
                hfaType  = GetHfaType(typeHnd);
                isHfaArg = varTypeIsValidHfaType(hfaType);
            }
        }
        else if (info.compIsVarArgs)
        {
#ifdef TARGET_UNIX
            // Currently native varargs is not implemented on non windows targets.
            //
            // Note that some targets like Arm64 Unix should not need much work as
            // the ABI is the same. While other targets may only need small changes
            // such as amd64 Unix, which just expects RAX to pass numFPArguments.
            NYI("InitUserArgs for Vararg callee is not yet implemented on non Windows targets.");
#endif
        }

        if (isHfaArg)
        {
            // We have an HFA argument, so from here on out treat the type as a float, double, or vector.
            // The orginal struct type is available by using origArgType.
            // We also update the cSlots to be the number of float/double/vector fields in the HFA.
            argType = hfaType;
            varDsc->SetHfaType(hfaType);
            cSlots = varDsc->lvHfaSlots();
        }
        // The number of slots that must be enregistered if we are to consider this argument enregistered.
        // This is normally the same as cSlots, since we normally either enregister the entire object,
        // or none of it. For structs on ARM, however, we only need to enregister a single slot to consider
        // it enregistered, as long as we can split the rest onto the stack.
        unsigned cSlotsToEnregister = cSlots;

#if defined(TARGET_ARM64) && FEATURE_ARG_SPLIT

        // On arm64 Windows we will need to properly handle the case where a >8byte <=16byte
        // struct is split between register r7 and virtual stack slot s[0]
        // We will only do this for calls to vararg methods on Windows Arm64
        //
        // !!This does not affect the normal arm64 calling convention or Unix Arm64!!
        if (this->info.compIsVarArgs && argType == TYP_STRUCT)
        {
            if (varDscInfo->canEnreg(TYP_INT, 1) &&     // The beginning of the struct can go in a register
                !varDscInfo->canEnreg(TYP_INT, cSlots)) // The end of the struct can't fit in a register
            {
                cSlotsToEnregister = 1; // Force the split
            }
        }

#endif // defined(TARGET_ARM64) && FEATURE_ARG_SPLIT

#ifdef TARGET_ARM
        // On ARM we pass the first 4 words of integer arguments and non-HFA structs in registers.
        // But we pre-spill user arguments in varargs methods and structs.
        //
        unsigned cAlign;
        bool     preSpill = info.compIsVarArgs || isSoftFPPreSpill;

        switch (origArgType)
        {
            case TYP_STRUCT:
                assert(varDsc->lvSize() == argSize);
                cAlign = varDsc->lvStructDoubleAlign ? 2 : 1;

                // HFA arguments go on the stack frame. They don't get spilled in the prolog like struct
                // arguments passed in the integer registers but get homed immediately after the prolog.
                if (!isHfaArg)
                {
                    // TODO-Arm32-Windows: vararg struct should be forced to split like
                    // ARM64 above.
                    cSlotsToEnregister = 1; // HFAs must be totally enregistered or not, but other structs can be split.
                    preSpill           = true;
                }
                break;

            case TYP_DOUBLE:
            case TYP_LONG:
                cAlign = 2;
                break;

            default:
                cAlign = 1;
                break;
        }

        if (isRegParamType(argType))
        {
            compArgSize += varDscInfo->alignReg(argType, cAlign) * REGSIZE_BYTES;
        }

        if (argType == TYP_STRUCT)
        {
            // Are we going to split the struct between registers and stack? We can do that as long as
            // no floating-point arguments have been put on the stack.
            //
            // From the ARM Procedure Call Standard:
            // Rule C.5: "If the NCRN is less than r4 **and** the NSAA is equal to the SP,"
            // then split the argument between registers and stack. Implication: if something
            // has already been spilled to the stack, then anything that would normally be
            // split between the core registers and the stack will be put on the stack.
            // Anything that follows will also be on the stack. However, if something from
            // floating point regs has been spilled to the stack, we can still use r0-r3 until they are full.

            if (varDscInfo->canEnreg(TYP_INT, 1) &&       // The beginning of the struct can go in a register
                !varDscInfo->canEnreg(TYP_INT, cSlots) && // The end of the struct can't fit in a register
                varDscInfo->existAnyFloatStackArgs())     // There's at least one stack-based FP arg already
            {
                varDscInfo->setAllRegArgUsed(TYP_INT); // Prevent all future use of integer registers
                preSpill = false;                      // This struct won't be prespilled, since it will go on the stack
            }
        }

        if (preSpill)
        {
            for (unsigned ix = 0; ix < cSlots; ix++)
            {
                if (!varDscInfo->canEnreg(TYP_INT, ix + 1))
                {
                    break;
                }
                regMaskTP regMask = genMapArgNumToRegMask(varDscInfo->regArgNum(TYP_INT) + ix, TYP_INT);
                if (cAlign == 2)
                {
                    doubleAlignMask |= regMask;
                }
                codeGen->regSet.rsMaskPreSpillRegArg |= regMask;
            }
        }
#else // !TARGET_ARM
#if defined(UNIX_AMD64_ABI)
        SYSTEMV_AMD64_CORINFO_STRUCT_REG_PASSING_DESCRIPTOR structDesc;
        if (varTypeIsStruct(argType))
        {
            assert(typeHnd != nullptr);
            eeGetSystemVAmd64PassStructInRegisterDescriptor(typeHnd, &structDesc);
            if (structDesc.passedInRegisters)
            {
                unsigned intRegCount   = 0;
                unsigned floatRegCount = 0;

                for (unsigned int i = 0; i < structDesc.eightByteCount; i++)
                {
                    if (structDesc.IsIntegralSlot(i))
                    {
                        intRegCount++;
                    }
                    else if (structDesc.IsSseSlot(i))
                    {
                        floatRegCount++;
                    }
                    else
                    {
                        assert(false && "Invalid eightbyte classification type.");
                        break;
                    }
                }

                if (intRegCount != 0 && !varDscInfo->canEnreg(TYP_INT, intRegCount))
                {
                    structDesc.passedInRegisters = false; // No register to enregister the eightbytes.
                }

                if (floatRegCount != 0 && !varDscInfo->canEnreg(TYP_FLOAT, floatRegCount))
                {
                    structDesc.passedInRegisters = false; // No register to enregister the eightbytes.
                }
            }
        }
#endif // UNIX_AMD64_ABI
#endif // !TARGET_ARM

        // The final home for this incoming register might be our local stack frame.
        // For System V platforms the final home will always be on the local stack frame.
        varDsc->lvOnFrame = true;

        bool canPassArgInRegisters = false;

#if defined(UNIX_AMD64_ABI)
        if (varTypeIsStruct(argType))
        {
            canPassArgInRegisters = structDesc.passedInRegisters;
        }
        else
#endif // defined(UNIX_AMD64_ABI)
        {
            canPassArgInRegisters = varDscInfo->canEnreg(argType, cSlotsToEnregister);
        }

        if (canPassArgInRegisters)
        {
            /* Another register argument */

            // Allocate the registers we need. allocRegArg() returns the first argument register number of the set.
            // For non-HFA structs, we still "try" to enregister the whole thing; it will just max out if splitting
            // to the stack happens.
            unsigned firstAllocatedRegArgNum = 0;

#if FEATURE_MULTIREG_ARGS
            varDsc->SetOtherArgReg(REG_NA);
#endif // FEATURE_MULTIREG_ARGS

#if defined(UNIX_AMD64_ABI)
            unsigned  secondAllocatedRegArgNum = 0;
            var_types firstEightByteType       = TYP_UNDEF;
            var_types secondEightByteType      = TYP_UNDEF;

            if (varTypeIsStruct(argType))
            {
                if (structDesc.eightByteCount >= 1)
                {
                    firstEightByteType      = GetEightByteType(structDesc, 0);
                    firstAllocatedRegArgNum = varDscInfo->allocRegArg(firstEightByteType, 1);
                }
            }
            else
#endif // defined(UNIX_AMD64_ABI)
            {
                firstAllocatedRegArgNum = varDscInfo->allocRegArg(argType, cSlots);
            }

            if (isHfaArg)
            {
                // We need to save the fact that this HFA is enregistered
                // Note that we can have HVAs of SIMD types even if we are not recognizing intrinsics.
                // In that case, we won't have normalized the vector types on the varDsc, so if we have a single vector
                // register, we need to set the type now. Otherwise, later we'll assume this is passed by reference.
                if (varDsc->lvHfaSlots() != 1)
                {
                    varDsc->lvIsMultiRegArg = true;
                }
            }

            varDsc->lvIsRegArg = 1;

#if FEATURE_MULTIREG_ARGS
#ifdef TARGET_ARM64
            if (argType == TYP_STRUCT)
            {
                varDsc->SetArgReg(genMapRegArgNumToRegNum(firstAllocatedRegArgNum, TYP_I_IMPL));
                if (cSlots == 2)
                {
                    varDsc->SetOtherArgReg(genMapRegArgNumToRegNum(firstAllocatedRegArgNum + 1, TYP_I_IMPL));
                }
            }
#elif defined(UNIX_AMD64_ABI)
            if (varTypeIsStruct(argType))
            {
                varDsc->SetArgReg(genMapRegArgNumToRegNum(firstAllocatedRegArgNum, firstEightByteType));

                // If there is a second eightbyte, get a register for it too and map the arg to the reg number.
                if (structDesc.eightByteCount >= 2)
                {
                    secondEightByteType      = GetEightByteType(structDesc, 1);
                    secondAllocatedRegArgNum = varDscInfo->allocRegArg(secondEightByteType, 1);
                }

                if (secondEightByteType != TYP_UNDEF)
                {
                    varDsc->SetOtherArgReg(genMapRegArgNumToRegNum(secondAllocatedRegArgNum, secondEightByteType));
                }
            }
#else  // ARM32
            if (varTypeIsStruct(argType))
            {
                varDsc->SetArgReg(genMapRegArgNumToRegNum(firstAllocatedRegArgNum, TYP_I_IMPL));
            }
#endif // ARM32
            else
#endif // FEATURE_MULTIREG_ARGS
            {
                varDsc->SetArgReg(genMapRegArgNumToRegNum(firstAllocatedRegArgNum, argType));
            }

#ifdef TARGET_ARM
            if (varDsc->TypeGet() == TYP_LONG)
            {
                varDsc->SetOtherArgReg(genMapRegArgNumToRegNum(firstAllocatedRegArgNum + 1, TYP_INT));
            }
#endif // TARGET_ARM

#ifdef DEBUG
            if (verbose)
            {
                printf("Arg #%u    passed in register(s) ", varDscInfo->varNum);
                bool isFloat = false;
#if defined(UNIX_AMD64_ABI)
                if (varTypeIsStruct(argType) && (structDesc.eightByteCount >= 1))
                {
                    isFloat = varTypeUsesFloatReg(firstEightByteType);
                }
                else
#endif // !UNIX_AMD64_ABI
                {
                    isFloat = varTypeUsesFloatReg(argType);
                }

#if defined(UNIX_AMD64_ABI)
                if (varTypeIsStruct(argType))
                {
                    // Print both registers, just to be clear
                    if (firstEightByteType == TYP_UNDEF)
                    {
                        printf("firstEightByte: <not used>");
                    }
                    else
                    {
                        printf("firstEightByte: %s",
                               getRegName(genMapRegArgNumToRegNum(firstAllocatedRegArgNum, firstEightByteType),
                                          isFloat));
                    }

                    if (secondEightByteType == TYP_UNDEF)
                    {
                        printf(", secondEightByte: <not used>");
                    }
                    else
                    {
                        printf(", secondEightByte: %s",
                               getRegName(genMapRegArgNumToRegNum(secondAllocatedRegArgNum, secondEightByteType),
                                          varTypeUsesFloatReg(secondEightByteType)));
                    }
                }
                else
#endif // defined(UNIX_AMD64_ABI)
                {
                    isFloat            = varTypeUsesFloatReg(argType);
                    unsigned regArgNum = genMapRegNumToRegArgNum(varDsc->GetArgReg(), argType);

                    for (unsigned ix = 0; ix < cSlots; ix++, regArgNum++)
                    {
                        if (ix > 0)
                        {
                            printf(",");
                        }

                        if (!isFloat && (regArgNum >= varDscInfo->maxIntRegArgNum)) // a struct has been split between
                                                                                    // registers and stack
                        {
                            printf(" stack slots:%d", cSlots - ix);
                            break;
                        }

#ifdef TARGET_ARM
                        if (isFloat)
                        {
                            // Print register size prefix
                            if (argType == TYP_DOUBLE)
                            {
                                // Print both registers, just to be clear
                                printf("%s/%s", getRegName(genMapRegArgNumToRegNum(regArgNum, argType), isFloat),
                                       getRegName(genMapRegArgNumToRegNum(regArgNum + 1, argType), isFloat));

                                // doubles take 2 slots
                                assert(ix + 1 < cSlots);
                                ++ix;
                                ++regArgNum;
                            }
                            else
                            {
                                printf("%s", getRegName(genMapRegArgNumToRegNum(regArgNum, argType), isFloat));
                            }
                        }
                        else
#endif // TARGET_ARM
                        {
                            printf("%s", getRegName(genMapRegArgNumToRegNum(regArgNum, argType), isFloat));
                        }
                    }
                }
                printf("\n");
            }
#endif    // DEBUG
        } // end if (canPassArgInRegisters)
        else
        {
#if defined(TARGET_ARM)
            varDscInfo->setAllRegArgUsed(argType);
            if (varTypeUsesFloatReg(argType))
            {
                varDscInfo->setAnyFloatStackArgs();
            }

#elif defined(TARGET_ARM64)

            // If we needed to use the stack in order to pass this argument then
            // record the fact that we have used up any remaining registers of this 'type'
            // This prevents any 'backfilling' from occuring on ARM64
            //
            varDscInfo->setAllRegArgUsed(argType);

#endif // TARGET_XXX

#if FEATURE_FASTTAILCALL
            varDsc->SetStackOffset(varDscInfo->stackArgSize);
#if defined(OSX_ARM64_ABI)
            varDscInfo->stackArgSize += argSize;
#else
            varDscInfo->stackArgSize += roundUp(argSize, TARGET_POINTER_SIZE);
#endif
#endif // FEATURE_FASTTAILCALL
        }

#ifdef UNIX_AMD64_ABI
        // The arg size is returning the number of bytes of the argument. For a struct it could return a size not a
        // multiple of TARGET_POINTER_SIZE. The stack allocated space should always be multiple of TARGET_POINTER_SIZE,
        // so round it up.
        compArgSize += roundUp(argSize, TARGET_POINTER_SIZE);
#else  // !UNIX_AMD64_ABI
        compArgSize += argSize;
#endif // !UNIX_AMD64_ABI
        if (info.compIsVarArgs || isSoftFPPreSpill)
        {
#if defined(TARGET_X86)
            varDsc->SetStackOffset(compArgSize);
#else  // !TARGET_X86
            // TODO-CQ: We shouldn't have to go as far as to declare these
            // address-exposed -- DoNotEnregister should suffice.

            lvaSetVarAddrExposed(varDscInfo->varNum);
#endif // !TARGET_X86
        }

        if (opts.IsOSR() && info.compPatchpointInfo->IsExposed(varDscInfo->varNum))
        {
            JITDUMP("-- V%02u is OSR exposed\n", varDscInfo->varNum);
            varDsc->lvHasLdAddrOp = 1;
            lvaSetVarAddrExposed(varDscInfo->varNum);
        }

    } // for each user arg
    compArgSize = roundUp(compArgSize, TARGET_POINTER_SIZE);

#ifdef TARGET_ARM
    if (doubleAlignMask != RBM_NONE)
    {
        assert(RBM_ARG_REGS == 0xF);
        assert((doubleAlignMask & RBM_ARG_REGS) == doubleAlignMask);
        if (doubleAlignMask != RBM_NONE && doubleAlignMask != RBM_ARG_REGS)
        {
            // doubleAlignMask can only be 0011 and/or 1100 as 'double aligned types' can
            // begin at r0 or r2.
            assert(doubleAlignMask == 0x3 || doubleAlignMask == 0xC /* || 0xF is if'ed out */);

            // Now if doubleAlignMask is 0011 i.e., {r0,r1} and we prespill r2 or r3
            // but not both, then the stack would be misaligned for r0. So spill both
            // r2 and r3.
            //
            // ; +0 --- caller SP double aligned ----
            // ; -4 r2    r3
            // ; -8 r1    r1
            // ; -c r0    r0   <-- misaligned.
            // ; callee saved regs
            if (doubleAlignMask == 0x3 && doubleAlignMask != codeGen->regSet.rsMaskPreSpillRegArg)
            {
                codeGen->regSet.rsMaskPreSpillAlign =
                    (~codeGen->regSet.rsMaskPreSpillRegArg & ~doubleAlignMask) & RBM_ARG_REGS;
            }
        }
    }
#endif // TARGET_ARM
}

/*****************************************************************************/
void Compiler::lvaInitGenericsCtxt(InitVarDscInfo* varDscInfo)
{
    //@GENERICS: final instantiation-info argument for shared generic methods
    // and shared generic struct instance methods
    if (info.compMethodInfo->args.callConv & CORINFO_CALLCONV_PARAMTYPE)
    {
        info.compTypeCtxtArg = varDscInfo->varNum;

        LclVarDsc* varDsc = varDscInfo->varDsc;
        varDsc->lvIsParam = 1;
        varDsc->lvType    = TYP_I_IMPL;

        if (varDscInfo->canEnreg(TYP_I_IMPL))
        {
            /* Another register argument */

            varDsc->lvIsRegArg = 1;
            varDsc->SetArgReg(genMapRegArgNumToRegNum(varDscInfo->regArgNum(TYP_INT), varDsc->TypeGet()));
#if FEATURE_MULTIREG_ARGS
            varDsc->SetOtherArgReg(REG_NA);
#endif
            varDsc->lvOnFrame = true; // The final home for this incoming register might be our local stack frame

            varDscInfo->intRegArgNum++;

#ifdef DEBUG
            if (verbose)
            {
                printf("'GenCtxt'   passed in register %s\n", getRegName(varDsc->GetArgReg()));
            }
#endif
        }
        else
        {
            // We need to mark these as being on the stack, as this is not done elsewhere in the case that canEnreg
            // returns false.
            varDsc->lvOnFrame = true;
#if FEATURE_FASTTAILCALL
            varDsc->SetStackOffset(varDscInfo->stackArgSize);
            varDscInfo->stackArgSize += TARGET_POINTER_SIZE;
#endif // FEATURE_FASTTAILCALL
        }

        compArgSize += TARGET_POINTER_SIZE;

#if defined(TARGET_X86)
        if (info.compIsVarArgs)
            varDsc->SetStackOffset(compArgSize);
#endif // TARGET_X86

        varDscInfo->varNum++;
        varDscInfo->varDsc++;
    }
}

/*****************************************************************************/
void Compiler::lvaInitVarArgsHandle(InitVarDscInfo* varDscInfo)
{
    if (info.compIsVarArgs)
    {
        lvaVarargsHandleArg = varDscInfo->varNum;

        LclVarDsc* varDsc = varDscInfo->varDsc;
        varDsc->lvType    = TYP_I_IMPL;
        varDsc->lvIsParam = 1;
        // Make sure this lives in the stack -- address may be reported to the VM.
        // TODO-CQ: This should probably be:
        //   lvaSetVarDoNotEnregister(varDscInfo->varNum DEBUGARG(DNER_VMNeedsStackAddr));
        // But that causes problems, so, for expedience, I switched back to this heavyweight
        // hammer.  But I think it should be possible to switch; it may just work now
        // that other problems are fixed.
        lvaSetVarAddrExposed(varDscInfo->varNum);

        if (varDscInfo->canEnreg(TYP_I_IMPL))
        {
            /* Another register argument */

            unsigned varArgHndArgNum = varDscInfo->allocRegArg(TYP_I_IMPL);

            varDsc->lvIsRegArg = 1;
            varDsc->SetArgReg(genMapRegArgNumToRegNum(varArgHndArgNum, TYP_I_IMPL));
#if FEATURE_MULTIREG_ARGS
            varDsc->SetOtherArgReg(REG_NA);
#endif
            varDsc->lvOnFrame = true; // The final home for this incoming register might be our local stack frame
#ifdef TARGET_ARM
            // This has to be spilled right in front of the real arguments and we have
            // to pre-spill all the argument registers explicitly because we only have
            // have symbols for the declared ones, not any potential variadic ones.
            for (unsigned ix = varArgHndArgNum; ix < ArrLen(intArgMasks); ix++)
            {
                codeGen->regSet.rsMaskPreSpillRegArg |= intArgMasks[ix];
            }
#endif // TARGET_ARM

#ifdef DEBUG
            if (verbose)
            {
                printf("'VarArgHnd' passed in register %s\n", getRegName(varDsc->GetArgReg()));
            }
#endif // DEBUG
        }
        else
        {
            // We need to mark these as being on the stack, as this is not done elsewhere in the case that canEnreg
            // returns false.
            varDsc->lvOnFrame = true;
#if FEATURE_FASTTAILCALL
            varDsc->SetStackOffset(varDscInfo->stackArgSize);
            varDscInfo->stackArgSize += TARGET_POINTER_SIZE;
#endif // FEATURE_FASTTAILCALL
        }

        /* Update the total argument size, count and varDsc */

        compArgSize += TARGET_POINTER_SIZE;

        varDscInfo->varNum++;
        varDscInfo->varDsc++;

#if defined(TARGET_X86)
        varDsc->SetStackOffset(compArgSize);

        // Allocate a temp to point at the beginning of the args

        lvaVarargsBaseOfStkArgs                  = lvaGrabTemp(false DEBUGARG("Varargs BaseOfStkArgs"));
        lvaTable[lvaVarargsBaseOfStkArgs].lvType = TYP_I_IMPL;

#endif // TARGET_X86
    }
}

/*****************************************************************************/
void Compiler::lvaInitVarDsc(LclVarDsc* varDsc, unsigned varNum, CorInfoType corInfoType, CORINFO_CLASS_HANDLE typeHnd)
{
    noway_assert(varDsc == &lvaTable[varNum]);

    switch (corInfoType)
    {
        // Mark types that looks like a pointer for doing shadow-copying of
        // parameters if we have an unsafe buffer.
        // Note that this does not handle structs with pointer fields. Instead,
        // we rely on using the assign-groups/equivalence-groups in
        // gsFindVulnerableParams() to determine if a buffer-struct contains a
        // pointer. We could do better by having the EE determine this for us.
        // Note that we want to keep buffers without pointers at lower memory
        // addresses than buffers with pointers.
        case CORINFO_TYPE_PTR:
        case CORINFO_TYPE_BYREF:
        case CORINFO_TYPE_CLASS:
        case CORINFO_TYPE_STRING:
        case CORINFO_TYPE_VAR:
        case CORINFO_TYPE_REFANY:
            varDsc->lvIsPtr = 1;
            break;
        default:
            break;
    }

    var_types type = JITtype2varType(corInfoType);

    if (varTypeIsStruct(type))
    {
        lvaSetStruct(varNum, typeHnd, true);

        if (info.compIsVarArgs)
        {
            lvaSetStructUsedAsVarArg(varNum);
        }
    }
    else
    {
        varDsc->SetType(type);

        if (varTypeIsFloating(type))
        {
            compFloatingPointUsed = true;
        }
#if OPT_BOOL_OPS
        else if (type == TYP_BOOL)
        {
            varDsc->lvIsBoolean = true;
        }
#endif

        if ((typeHnd != NO_CLASS_HANDLE) && info.compCompHnd->isValueClass(typeHnd))
        {
            // This is a "normed type" - a struct that contains a single primitive type field.
            // In general this is just a primtive type as far as the JIT is concerned but there
            // are 2 exceptions:
            //   - ldfld import code needs to know that the value on the stack is really a
            //     struct object, otherwise it could think it's the address of the object.
            //   - The inliner state machine assigns special weights to LDLOCA/LDARGA used
            //     with normed type locals.
            //
            // Note: impInlineFetchArg and impInlineFetchLocal have similar code.

            assert(info.compCompHnd->getTypeForPrimitiveValueClass(typeHnd) == CORINFO_TYPE_UNDEF);

            varDsc->lvImpTypeInfo = typeInfo(TI_STRUCT, typeHnd);
        }
    }

<<<<<<< HEAD
    INDEBUG(varDsc->lvStkOffs = BAD_STK_OFFS;)
=======
#if OPT_BOOL_OPS
    if (type == TYP_BOOL)
    {
        varDsc->lvIsBoolean = true;
    }
#endif

#ifdef DEBUG
    varDsc->SetStackOffset(BAD_STK_OFFS);
#endif
>>>>>>> 85555749

#if FEATURE_MULTIREG_ARGS
    varDsc->SetOtherArgReg(REG_NA);
#endif
}

/*****************************************************************************
 * Returns our internal varNum for a given IL variable.
 * Asserts assume it is called after lvaTable[] has been set up.
 */

unsigned Compiler::compMapILvarNum(unsigned ILvarNum)
{
    noway_assert(ILvarNum < info.compILlocalsCount || ILvarNum > unsigned(ICorDebugInfo::UNKNOWN_ILNUM));

    unsigned varNum;

    if (ILvarNum == (unsigned)ICorDebugInfo::VARARGS_HND_ILNUM)
    {
        // The varargs cookie is the last argument in lvaTable[]
        noway_assert(info.compIsVarArgs);

        varNum = lvaVarargsHandleArg;
        noway_assert(lvaTable[varNum].lvIsParam);
    }
    else if (ILvarNum == (unsigned)ICorDebugInfo::RETBUF_ILNUM)
    {
        noway_assert(info.compRetBuffArg != BAD_VAR_NUM);
        varNum = info.compRetBuffArg;
    }
    else if (ILvarNum == (unsigned)ICorDebugInfo::TYPECTXT_ILNUM)
    {
        noway_assert(info.compTypeCtxtArg >= 0);
        varNum = unsigned(info.compTypeCtxtArg);
    }
    else if (ILvarNum < info.compILargsCount)
    {
        // Parameter
        varNum = compMapILargNum(ILvarNum);
        noway_assert(lvaTable[varNum].lvIsParam);
    }
    else if (ILvarNum < info.compILlocalsCount)
    {
        // Local variable
        unsigned lclNum = ILvarNum - info.compILargsCount;
        varNum          = info.compArgsCount + lclNum;
        noway_assert(!lvaTable[varNum].lvIsParam);
    }
    else
    {
        unreached();
    }

    noway_assert(varNum < info.compLocalsCount);
    return varNum;
}

/*****************************************************************************
 * Returns the IL variable number given our internal varNum.
 * Special return values are VARG_ILNUM, RETBUF_ILNUM, TYPECTXT_ILNUM.
 *
 * Returns UNKNOWN_ILNUM if it can't be mapped.
 */

unsigned Compiler::compMap2ILvarNum(unsigned varNum) const
{
    if (compIsForInlining())
    {
        return impInlineInfo->InlinerCompiler->compMap2ILvarNum(varNum);
    }

    noway_assert(varNum < lvaCount);

    if (varNum == info.compRetBuffArg)
    {
        return (unsigned)ICorDebugInfo::RETBUF_ILNUM;
    }

    // Is this a varargs function?
    if (info.compIsVarArgs && varNum == lvaVarargsHandleArg)
    {
        return (unsigned)ICorDebugInfo::VARARGS_HND_ILNUM;
    }

    // We create an extra argument for the type context parameter
    // needed for shared generic code.
    if ((info.compMethodInfo->args.callConv & CORINFO_CALLCONV_PARAMTYPE) && varNum == (unsigned)info.compTypeCtxtArg)
    {
        return (unsigned)ICorDebugInfo::TYPECTXT_ILNUM;
    }

#if FEATURE_FIXED_OUT_ARGS
    if (varNum == lvaOutgoingArgSpaceVar)
    {
        return (unsigned)ICorDebugInfo::UNKNOWN_ILNUM; // Cannot be mapped
    }
#endif // FEATURE_FIXED_OUT_ARGS

    // Now mutate varNum to remove extra parameters from the count.
    if ((info.compMethodInfo->args.callConv & CORINFO_CALLCONV_PARAMTYPE) && varNum > (unsigned)info.compTypeCtxtArg)
    {
        varNum--;
    }

    if (info.compIsVarArgs && varNum > lvaVarargsHandleArg)
    {
        varNum--;
    }

    /* Is there a hidden argument for the return buffer.
       Note that this code works because if the RetBuffArg is not present,
       compRetBuffArg will be BAD_VAR_NUM */
    if (info.compRetBuffArg != BAD_VAR_NUM && varNum > info.compRetBuffArg)
    {
        varNum--;
    }

    if (varNum >= info.compLocalsCount)
    {
        return (unsigned)ICorDebugInfo::UNKNOWN_ILNUM; // Cannot be mapped
    }

    return varNum;
}

/*****************************************************************************
 * Returns true if variable "varNum" may be address-exposed.
 */

bool Compiler::lvaVarAddrExposed(unsigned varNum)
{
    noway_assert(varNum < lvaCount);
    LclVarDsc* varDsc = &lvaTable[varNum];

    return varDsc->lvAddrExposed;
}

/*****************************************************************************
 * Returns true iff variable "varNum" should not be enregistered (or one of several reasons).
 */

bool Compiler::lvaVarDoNotEnregister(unsigned varNum)
{
    noway_assert(varNum < lvaCount);
    LclVarDsc* varDsc = &lvaTable[varNum];

    return varDsc->lvDoNotEnregister;
}

//--------------------------------------------------------------------------------------------
// lvaFieldOffsetCmp - a static compare function passed to jitstd::sort() by Compiler::StructPromotionHelper;
//   compares fields' offsets.
//
// Arguments:
//   field1 - pointer to the first field;
//   field2 - pointer to the second field.
//
// Return value:
//   0 if the fields' offsets are equal, 1 if the first field has bigger offset, -1 otherwise.
//
bool Compiler::lvaFieldOffsetCmp::operator()(const lvaStructFieldInfo& field1, const lvaStructFieldInfo& field2)
{
    return field1.fldOffset < field2.fldOffset;
}

//------------------------------------------------------------------------
// StructPromotionHelper constructor.
//
// Arguments:
//   compiler - pointer to a compiler to get access to an allocator, compHandle etc.
//
Compiler::StructPromotionHelper::StructPromotionHelper(Compiler* compiler)
    : compiler(compiler)
    , structPromotionInfo()
#ifdef DEBUG
    , retypedFieldsMap(compiler->getAllocator(CMK_DebugOnly))
#endif // DEBUG
{
}

//--------------------------------------------------------------------------------------------
// TryPromoteStructVar - promote struct var if it is possible and profitable.
//
// Arguments:
//   lclNum - struct number to try.
//
// Return value:
//   true if the struct var was promoted.
//
bool Compiler::StructPromotionHelper::TryPromoteStructVar(unsigned lclNum)
{
    if (CanPromoteStructVar(lclNum))
    {
#if 0
            // Often-useful debugging code: if you've narrowed down a struct-promotion problem to a single
            // method, this allows you to select a subset of the vars to promote (by 1-based ordinal number).
            static int structPromoVarNum = 0;
            structPromoVarNum++;
            if (atoi(getenv("structpromovarnumlo")) <= structPromoVarNum && structPromoVarNum <= atoi(getenv("structpromovarnumhi")))
#endif // 0
        if (ShouldPromoteStructVar(lclNum))
        {
            PromoteStructVar(lclNum);
            return true;
        }
    }
    return false;
}

#ifdef DEBUG
//--------------------------------------------------------------------------------------------
// CheckRetypedAsScalar - check that the fldType for this fieldHnd was retyped as requested type.
//
// Arguments:
//   fieldHnd      - the field handle;
//   requestedType - as which type the field was accessed;
//
// Notes:
//   For example it can happen when such struct A { struct B { long c } } is compiled and we access A.B.c,
//   it could look like "GT_FIELD struct B.c -> ADDR -> GT_FIELD struct A.B -> ADDR -> LCL_VAR A" , but
//   "GT_FIELD struct A.B -> ADDR -> LCL_VAR A" can be promoted to "LCL_VAR long A.B" and then
//   there is type mistmatch between "GT_FIELD struct B.c" and  "LCL_VAR long A.B".
//
void Compiler::StructPromotionHelper::CheckRetypedAsScalar(CORINFO_FIELD_HANDLE fieldHnd, var_types requestedType)
{
    assert(retypedFieldsMap.Lookup(fieldHnd));
    assert(retypedFieldsMap[fieldHnd] == requestedType);
}
#endif // DEBUG

//--------------------------------------------------------------------------------------------
// CanPromoteStructType - checks if the struct type can be promoted.
//
// Arguments:
//   typeHnd - struct handle to check.
//
// Return value:
//   true if the struct type can be promoted.
//
// Notes:
//   The last analyzed type is memorized to skip the check if we ask about the same time again next.
//   However, it was not found profitable to memorize all analyzed types in a map.
//
//   The check initializes only nessasary fields in lvaStructPromotionInfo,
//   so if the promotion is rejected early than most fields will be uninitialized.
//
bool Compiler::StructPromotionHelper::CanPromoteStructType(CORINFO_CLASS_HANDLE typeHnd)
{
    assert(typeHnd != nullptr);
    if (!compiler->eeIsValueClass(typeHnd))
    {
        // TODO-ObjectStackAllocation: Enable promotion of fields of stack-allocated objects.
        return false;
    }

    if (structPromotionInfo.typeHnd == typeHnd)
    {
        // Asking for the same type of struct as the last time.
        // Nothing need to be done.
        // Fall through ...
        return structPromotionInfo.canPromote;
    }

    // Analyze this type from scratch.
    structPromotionInfo = lvaStructPromotionInfo(typeHnd);

    // sizeof(double) represents the size of the largest primitive type that we can struct promote.
    // In the future this may be changing to XMM_REGSIZE_BYTES.
    // Note: MaxOffset is used below to declare a local array, and therefore must be a compile-time constant.
    CLANG_FORMAT_COMMENT_ANCHOR;
#if defined(FEATURE_SIMD)
#if defined(TARGET_XARCH)
    // This will allow promotion of 4 Vector<T> fields on AVX2 or Vector256<T> on AVX,
    // or 8 Vector<T>/Vector128<T> fields on SSE2.
    const int MaxOffset = MAX_NumOfFieldsInPromotableStruct * YMM_REGSIZE_BYTES;
#elif defined(TARGET_ARM64)
    const int MaxOffset = MAX_NumOfFieldsInPromotableStruct * FP_REGSIZE_BYTES;
#endif // defined(TARGET_XARCH) || defined(TARGET_ARM64)
#else  // !FEATURE_SIMD
    const int MaxOffset = MAX_NumOfFieldsInPromotableStruct * sizeof(double);
#endif // !FEATURE_SIMD

    assert((BYTE)MaxOffset == MaxOffset); // because lvaStructFieldInfo.fldOffset is byte-sized
    assert((BYTE)MAX_NumOfFieldsInPromotableStruct ==
           MAX_NumOfFieldsInPromotableStruct); // because lvaStructFieldInfo.fieldCnt is byte-sized

    bool containsGCpointers = false;

    COMP_HANDLE compHandle = compiler->info.compCompHnd;

    unsigned structSize = compHandle->getClassSize(typeHnd);
    if (structSize > MaxOffset)
    {
        return false; // struct is too large
    }

    unsigned fieldCnt = compHandle->getClassNumInstanceFields(typeHnd);
    if (fieldCnt == 0 || fieldCnt > MAX_NumOfFieldsInPromotableStruct)
    {
        return false; // struct must have between 1 and MAX_NumOfFieldsInPromotableStruct fields
    }

    structPromotionInfo.fieldCnt = (unsigned char)fieldCnt;
    DWORD typeFlags              = compHandle->getClassAttribs(typeHnd);

    if (StructHasNoPromotionFlagSet(typeFlags))
    {
        // In AOT ReadyToRun compilation, don't try to promote fields of types
        // outside of the current version bubble.
        return false;
    }

    bool overlappingFields = StructHasOverlappingFields(typeFlags);
    if (overlappingFields)
    {
        return false;
    }

    // Don't struct promote if we have an CUSTOMLAYOUT flag on an HFA type
    if (StructHasCustomLayout(typeFlags) && compiler->IsHfa(typeHnd))
    {
        return false;
    }

#ifdef TARGET_ARM
    // On ARM, we have a requirement on the struct alignment; see below.
    unsigned structAlignment = roundUp(compHandle->getClassAlignmentRequirement(typeHnd), TARGET_POINTER_SIZE);
#endif // TARGET_ARM

    unsigned fieldsSize = 0;

    for (BYTE ordinal = 0; ordinal < fieldCnt; ++ordinal)
    {
        CORINFO_FIELD_HANDLE fieldHnd       = compHandle->getFieldInClass(typeHnd, ordinal);
        structPromotionInfo.fields[ordinal] = GetFieldInfo(fieldHnd, ordinal);
        const lvaStructFieldInfo& fieldInfo = structPromotionInfo.fields[ordinal];

        noway_assert(fieldInfo.fldOffset < structSize);

        if (fieldInfo.fldSize == 0)
        {
            // Not a scalar type.
            return false;
        }

        if ((fieldInfo.fldOffset % fieldInfo.fldSize) != 0)
        {
            // The code in Compiler::genPushArgList that reconstitutes
            // struct values on the stack from promoted fields expects
            // those fields to be at their natural alignment.
            return false;
        }

        if (varTypeIsGC(fieldInfo.fldType))
        {
            containsGCpointers = true;
        }

        // The end offset for this field should never be larger than our structSize.
        noway_assert(fieldInfo.fldOffset + fieldInfo.fldSize <= structSize);

        fieldsSize += fieldInfo.fldSize;

#ifdef TARGET_ARM
        // On ARM, for struct types that don't use explicit layout, the alignment of the struct is
        // at least the max alignment of its fields.  We take advantage of this invariant in struct promotion,
        // so verify it here.
        if (fieldInfo.fldSize > structAlignment)
        {
            // Don't promote vars whose struct types violates the invariant.  (Alignment == size for primitives.)
            return false;
        }
#endif // TARGET_ARM
    }

    // If we saw any GC pointer or by-ref fields above then CORINFO_FLG_CONTAINS_GC_PTR or
    // CORINFO_FLG_CONTAINS_STACK_PTR has to be set!
    noway_assert((containsGCpointers == false) ||
                 ((typeFlags & (CORINFO_FLG_CONTAINS_GC_PTR | CORINFO_FLG_CONTAINS_STACK_PTR)) != 0));

    // If we have "Custom Layout" then we might have an explicit Size attribute
    // Managed C++ uses this for its structs, such C++ types will not contain GC pointers.
    //
    // The current VM implementation also incorrectly sets the CORINFO_FLG_CUSTOMLAYOUT
    // whenever a managed value class contains any GC pointers.
    // (See the comment for VMFLAG_NOT_TIGHTLY_PACKED in class.h)
    //
    // It is important to struct promote managed value classes that have GC pointers
    // So we compute the correct value for "CustomLayout" here
    //
    if (StructHasCustomLayout(typeFlags) && ((typeFlags & CORINFO_FLG_CONTAINS_GC_PTR) == 0))
    {
        structPromotionInfo.customLayout = true;
    }

    // Check if this promoted struct contains any holes.
    assert(!overlappingFields);
    if (fieldsSize != structSize)
    {
        // If sizes do not match it means we have an overlapping fields or holes.
        // Overlapping fields were rejected early, so here it can mean only holes.
        structPromotionInfo.containsHoles = true;
    }

    // Cool, this struct is promotable.

    structPromotionInfo.canPromote = true;
    return true;
}

//--------------------------------------------------------------------------------------------
// CanPromoteStructVar - checks if the struct can be promoted.
//
// Arguments:
//   lclNum - struct number to check.
//
// Return value:
//   true if the struct var can be promoted.
//
bool Compiler::StructPromotionHelper::CanPromoteStructVar(unsigned lclNum)
{
    LclVarDsc* varDsc = compiler->lvaGetDesc(lclNum);

    assert(varTypeIsStruct(varDsc));
    assert(!varDsc->lvPromoted); // Don't ask again :)

    // If this lclVar is used in a SIMD intrinsic, then we don't want to struct promote it.
    // Note, however, that SIMD lclVars that are NOT used in a SIMD intrinsic may be
    // profitably promoted.
    if (varDsc->lvIsUsedInSIMDIntrinsic())
    {
        JITDUMP("  struct promotion of V%02u is disabled because lvIsUsedInSIMDIntrinsic()\n", lclNum);
        return false;
    }

    // Reject struct promotion of parameters when -GS stack reordering is enabled
    // as we could introduce shadow copies of them.
    if (varDsc->lvIsParam && compiler->compGSReorderStackLayout)
    {
        JITDUMP("  struct promotion of V%02u is disabled because lvIsParam and compGSReorderStackLayout\n", lclNum);
        return false;
    }

    if (!compiler->lvaEnregMultiRegVars && varDsc->lvIsMultiRegArgOrRet())
    {
        JITDUMP("  struct promotion of V%02u is disabled because lvIsMultiRegArgOrRet()\n", lclNum);
        return false;
    }

    // TODO-CQ: enable promotion for OSR locals
    if (compiler->lvaIsOSRLocal(lclNum))
    {
        JITDUMP("  struct promotion of V%02u is disabled because it is an OSR local\n", lclNum);
        return false;
    }

    CORINFO_CLASS_HANDLE typeHnd = varDsc->GetLayout()->GetClassHandle();
    assert(typeHnd != nullptr);

    bool canPromote = CanPromoteStructType(typeHnd);
    if (canPromote && varDsc->lvIsMultiRegArgOrRet())
    {
        unsigned fieldCnt = structPromotionInfo.fieldCnt;
        if (fieldCnt > MAX_MULTIREG_COUNT)
        {
            canPromote = false;
        }
#if defined(FEATURE_SIMD) && defined(TARGET_ARMARCH)
        else if (fieldCnt > 1)
        {
            // If we have a register-passed struct with mixed non-opaque SIMD types (i.e. with defined fields)
            // and non-SIMD types, we don't currently handle that case in the prolog, so we can't promote.
            for (unsigned i = 0; canPromote && (i < fieldCnt); i++)
            {
                if (varTypeIsStruct(structPromotionInfo.fields[i].fldType) &&
                    !compiler->isOpaqueSIMDType(structPromotionInfo.fields[i].fldTypeHnd))
                {
                    canPromote = false;
                }
            }
        }
#elif defined(UNIX_AMD64_ABI)
        else
        {
            SortStructFields();
            // Only promote if the field types match the registers.
            SYSTEMV_AMD64_CORINFO_STRUCT_REG_PASSING_DESCRIPTOR structDesc;
            compiler->eeGetSystemVAmd64PassStructInRegisterDescriptor(typeHnd, &structDesc);
            unsigned regCount = structDesc.eightByteCount;
            if (structPromotionInfo.fieldCnt != regCount)
            {
                canPromote = false;
            }
            else
            {
                for (unsigned i = 0; canPromote && (i < regCount); i++)
                {
                    lvaStructFieldInfo* fieldInfo = &(structPromotionInfo.fields[i]);
                    var_types           fieldType = fieldInfo->fldType;
                    // We don't currently support passing SIMD types in registers.
                    if (varTypeIsSIMD(fieldType))
                    {
                        canPromote = false;
                    }
                    else if (varTypeUsesFloatReg(fieldType) !=
                             (structDesc.eightByteClassifications[i] == SystemVClassificationTypeSSE))
                    {
                        canPromote = false;
                    }
                }
            }
        }
#endif // UNIX_AMD64_ABI
    }
    return canPromote;
}

//--------------------------------------------------------------------------------------------
// ShouldPromoteStructVar - Should a struct var be promoted if it can be promoted?
// This routine mainly performs profitability checks.  Right now it also has
// some correctness checks due to limitations of down-stream phases.
//
// Arguments:
//   lclNum - struct local number;
//
// Return value:
//   true if the struct should be promoted.
//
bool Compiler::StructPromotionHelper::ShouldPromoteStructVar(unsigned lclNum)
{
    assert(lclNum < compiler->lvaCount);

    LclVarDsc* varDsc = &compiler->lvaTable[lclNum];
    assert(varTypeIsStruct(varDsc));
    assert(varDsc->GetLayout()->GetClassHandle() == structPromotionInfo.typeHnd);
    assert(structPromotionInfo.canPromote);

    bool shouldPromote = true;

    // We *can* promote; *should* we promote?
    // We should only do so if promotion has potential savings.  One source of savings
    // is if a field of the struct is accessed, since this access will be turned into
    // an access of the corresponding promoted field variable.  Even if there are no
    // field accesses, but only block-level operations on the whole struct, if the struct
    // has only one or two fields, then doing those block operations field-wise is probably faster
    // than doing a whole-variable block operation (e.g., a hardware "copy loop" on x86).
    // Struct promotion also provides the following benefits: reduce stack frame size,
    // reduce the need for zero init of stack frame and fine grained constant/copy prop.
    // Asm diffs indicate that promoting structs up to 3 fields is a net size win.
    // So if no fields are accessed independently, and there are four or more fields,
    // then do not promote.
    //
    // TODO: Ideally we would want to consider the impact of whether the struct is
    // passed as a parameter or assigned the return value of a call. Because once promoted,
    // struct copying is done by field by field assignment instead of a more efficient
    // rep.stos or xmm reg based copy.
    if (structPromotionInfo.fieldCnt > 3 && !varDsc->lvFieldAccessed)
    {
        JITDUMP("Not promoting promotable struct local V%02u: #fields = %d, fieldAccessed = %d.\n", lclNum,
                structPromotionInfo.fieldCnt, varDsc->lvFieldAccessed);
        shouldPromote = false;
    }
    else if (varDsc->lvIsMultiRegRet && structPromotionInfo.containsHoles && structPromotionInfo.customLayout)
    {
        JITDUMP("Not promoting multi-reg returned struct local V%02u with holes.\n", lclNum);
        shouldPromote = false;
    }
#if defined(TARGET_AMD64) || defined(TARGET_ARM64) || defined(TARGET_ARM)
    // TODO-PERF - Only do this when the LclVar is used in an argument context
    // TODO-ARM64 - HFA support should also eliminate the need for this.
    // TODO-ARM32 - HFA support should also eliminate the need for this.
    // TODO-LSRA - Currently doesn't support the passing of floating point LCL_VARS in the integer registers
    //
    // For now we currently don't promote structs with a single float field
    // Promoting it can cause us to shuffle it back and forth between the int and
    //  the float regs when it is used as a argument, which is very expensive for XARCH
    //
    else if ((structPromotionInfo.fieldCnt == 1) && varTypeIsFloating(structPromotionInfo.fields[0].fldType))
    {
        JITDUMP("Not promoting promotable struct local V%02u: #fields = %d because it is a struct with "
                "single float field.\n",
                lclNum, structPromotionInfo.fieldCnt);
        shouldPromote = false;
    }
#endif // TARGET_AMD64 || TARGET_ARM64 || TARGET_ARM
    else if (varDsc->lvIsParam && !compiler->lvaIsImplicitByRefLocal(lclNum) && !varDsc->lvIsHfa())
    {
#if FEATURE_MULTIREG_STRUCT_PROMOTE
        // Is this a variable holding a value with exactly two fields passed in
        // multiple registers?
        if ((structPromotionInfo.fieldCnt != 2) && compiler->lvaIsMultiregStruct(varDsc, compiler->info.compIsVarArgs))
        {
            JITDUMP("Not promoting multireg struct local V%02u, because lvIsParam is true and #fields != 2\n", lclNum);
            shouldPromote = false;
        }
        else
#endif // !FEATURE_MULTIREG_STRUCT_PROMOTE

            // TODO-PERF - Implement struct promotion for incoming multireg structs
            //             Currently it hits assert(lvFieldCnt==1) in lclvar.cpp line 4417
            //             Also the implementation of jmp uses the 4 byte move to store
            //             byte parameters to the stack, so that if we have a byte field
            //             with something else occupying the same 4-byte slot, it will
            //             overwrite other fields.
            if (structPromotionInfo.fieldCnt != 1)
        {
            JITDUMP("Not promoting promotable struct local V%02u, because lvIsParam is true and #fields = "
                    "%d.\n",
                    lclNum, structPromotionInfo.fieldCnt);
            shouldPromote = false;
        }
    }
    else if (!compiler->compDoOldStructRetyping() && (lclNum == compiler->genReturnLocal) &&
             (structPromotionInfo.fieldCnt > 1))
    {
        // TODO-1stClassStructs: a temporary solution to keep diffs small, it will be fixed later.
        shouldPromote = false;
    }

    //
    // If the lvRefCnt is zero and we have a struct promoted parameter we can end up with an extra store of
    // the the incoming register into the stack frame slot.
    // In that case, we would like to avoid promortion.
    // However we haven't yet computed the lvRefCnt values so we can't do that.
    //
    CLANG_FORMAT_COMMENT_ANCHOR;

    return shouldPromote;
}

//--------------------------------------------------------------------------------------------
// SortStructFields - sort the fields according to the increasing order of the field offset.
//
// Notes:
//   This is needed because the fields need to be pushed on stack (when referenced as a struct) in offset order.
//
void Compiler::StructPromotionHelper::SortStructFields()
{
    if (!structPromotionInfo.fieldsSorted)
    {
        jitstd::sort(structPromotionInfo.fields, structPromotionInfo.fields + structPromotionInfo.fieldCnt,
                     lvaFieldOffsetCmp());
        structPromotionInfo.fieldsSorted = true;
    }
}

//--------------------------------------------------------------------------------------------
// GetFieldInfo - get struct field information.
// Arguments:
//   fieldHnd - field handle to get info for;
//   ordinal  - field ordinal.
//
// Return value:
//  field information.
//
Compiler::lvaStructFieldInfo Compiler::StructPromotionHelper::GetFieldInfo(CORINFO_FIELD_HANDLE fieldHnd, BYTE ordinal)
{
    lvaStructFieldInfo fieldInfo;
    fieldInfo.fldHnd = fieldHnd;

    unsigned fldOffset  = compiler->info.compCompHnd->getFieldOffset(fieldInfo.fldHnd);
    fieldInfo.fldOffset = (BYTE)fldOffset;

    fieldInfo.fldOrdinal = ordinal;
    CorInfoType corType  = compiler->info.compCompHnd->getFieldType(fieldInfo.fldHnd, &fieldInfo.fldTypeHnd);
    fieldInfo.fldType    = JITtype2varType(corType);
    fieldInfo.fldSize    = genTypeSize(fieldInfo.fldType);

#ifdef FEATURE_SIMD
    // Check to see if this is a SIMD type.
    // We will only check this if we have already found a SIMD type, which will be true if
    // we have encountered any SIMD intrinsics.
    if (compiler->usesSIMDTypes() && (fieldInfo.fldSize == 0) && compiler->isSIMDorHWSIMDClass(fieldInfo.fldTypeHnd))
    {
        unsigned  simdSize;
        var_types simdBaseType = compiler->getBaseTypeAndSizeOfSIMDType(fieldInfo.fldTypeHnd, &simdSize);
        // We will only promote fields of SIMD types that fit into a SIMD register.
        if (simdBaseType != TYP_UNKNOWN)
        {
            if ((simdSize >= compiler->minSIMDStructBytes()) && (simdSize <= compiler->maxSIMDStructBytes()))
            {
                fieldInfo.fldType = compiler->getSIMDTypeForSize(simdSize);
                fieldInfo.fldSize = simdSize;
#ifdef DEBUG
                retypedFieldsMap.Set(fieldInfo.fldHnd, fieldInfo.fldType, RetypedAsScalarFieldsMap::Overwrite);
#endif // DEBUG
            }
        }
    }
#endif // FEATURE_SIMD

    if (fieldInfo.fldSize == 0)
    {
        TryPromoteStructField(fieldInfo);
    }

    return fieldInfo;
}

//--------------------------------------------------------------------------------------------
// TryPromoteStructField - checks that this struct's field is a struct that can be promoted as scalar type
//   aligned at its natural boundary. Promotes the field as a scalar if the check succeeded.
//
// Arguments:
//   fieldInfo - information about the field in the outer struct.
//
// Return value:
//   true if the internal struct was promoted.
//
bool Compiler::StructPromotionHelper::TryPromoteStructField(lvaStructFieldInfo& fieldInfo)
{
    // Size of TYP_BLK, TYP_FUNC, TYP_VOID and TYP_STRUCT is zero.
    // Early out if field type is other than TYP_STRUCT.
    // This is a defensive check as we don't expect a struct to have
    // fields of TYP_BLK, TYP_FUNC or TYP_VOID.
    if (fieldInfo.fldType != TYP_STRUCT)
    {
        return false;
    }

    COMP_HANDLE compHandle = compiler->info.compCompHnd;

    // Do not promote if the struct field in turn has more than one field.
    if (compHandle->getClassNumInstanceFields(fieldInfo.fldTypeHnd) != 1)
    {
        return false;
    }

    // Do not promote if the single field is not aligned at its natural boundary within
    // the struct field.
    CORINFO_FIELD_HANDLE innerFieldHndl   = compHandle->getFieldInClass(fieldInfo.fldTypeHnd, 0);
    unsigned             innerFieldOffset = compHandle->getFieldOffset(innerFieldHndl);
    if (innerFieldOffset != 0)
    {
        return false;
    }

    CorInfoType fieldCorType = compHandle->getFieldType(innerFieldHndl);
    var_types   fieldVarType = JITtype2varType(fieldCorType);
    unsigned    fieldSize    = genTypeSize(fieldVarType);

    // Do not promote if the field is not a primitive type, is floating-point,
    // or is not properly aligned.
    //
    // TODO-PERF: Structs containing a single floating-point field on Amd64
    // need to be passed in integer registers. Right now LSRA doesn't support
    // passing of floating-point LCL_VARS in integer registers.  Enabling promotion
    // of such structs results in an assert in lsra right now.
    //
    // TODO-CQ: Right now we only promote an actual SIMD typed field, which would cause
    // a nested SIMD type to fail promotion.
    if (fieldSize == 0 || fieldSize > TARGET_POINTER_SIZE || varTypeIsFloating(fieldVarType))
    {
        JITDUMP("Promotion blocked: struct contains struct field with one field,"
                " but that field has invalid size or type.\n");
        return false;
    }

    if (fieldSize != TARGET_POINTER_SIZE)
    {
        unsigned outerFieldOffset = compHandle->getFieldOffset(fieldInfo.fldHnd);

        if ((outerFieldOffset % fieldSize) != 0)
        {
            JITDUMP("Promotion blocked: struct contains struct field with one field,"
                    " but the outer struct offset %u is not a multiple of the inner field size %u.\n",
                    outerFieldOffset, fieldSize);
            return false;
        }
    }

    // Insist this wrapped field occupy all of its parent storage.
    unsigned innerStructSize = compHandle->getClassSize(fieldInfo.fldTypeHnd);

    if (fieldSize != innerStructSize)
    {
        JITDUMP("Promotion blocked: struct contains struct field with one field,"
                " but that field is not the same size as its parent.\n");
        return false;
    }

    // Retype the field as the type of the single field of the struct.
    // This is a hack that allows us to promote such fields before we support recursive struct promotion
    // (tracked by #10019).
    fieldInfo.fldType = fieldVarType;
    fieldInfo.fldSize = fieldSize;
#ifdef DEBUG
    retypedFieldsMap.Set(fieldInfo.fldHnd, fieldInfo.fldType, RetypedAsScalarFieldsMap::Overwrite);
#endif // DEBUG
    return true;
}

//--------------------------------------------------------------------------------------------
// PromoteStructVar - promote struct variable.
//
// Arguments:
//   lclNum - struct local number;
//
void Compiler::StructPromotionHelper::PromoteStructVar(unsigned lclNum)
{
    LclVarDsc* varDsc = compiler->lvaGetDesc(lclNum);

    // We should never see a reg-sized non-field-addressed struct here.
    assert(!varDsc->lvRegStruct);

    assert(varDsc->GetLayout()->GetClassHandle() == structPromotionInfo.typeHnd);
    assert(structPromotionInfo.canPromote);

    varDsc->lvFieldCnt      = structPromotionInfo.fieldCnt;
    varDsc->lvFieldLclStart = compiler->lvaCount;
    varDsc->lvPromoted      = true;
    varDsc->lvContainsHoles = structPromotionInfo.containsHoles;
    varDsc->lvCustomLayout  = structPromotionInfo.customLayout;

#ifdef DEBUG
    // Don't change the source to a TYP_BLK either.
    varDsc->lvKeepType = 1;
#endif

#ifdef DEBUG
    if (compiler->verbose)
    {
        printf("\nPromoting struct local V%02u (%s):", lclNum, varDsc->GetLayout()->GetClassName());
    }
#endif

    SortStructFields();

    for (unsigned index = 0; index < structPromotionInfo.fieldCnt; ++index)
    {
        const lvaStructFieldInfo* pFieldInfo = &structPromotionInfo.fields[index];

        if (varTypeUsesFloatReg(pFieldInfo->fldType))
        {
            // Whenever we promote a struct that contains a floating point field
            // it's possible we transition from a method that originally only had integer
            // local vars to start having FP.  We have to communicate this through this flag
            // since LSRA later on will use this flag to determine whether or not to track FP register sets.
            compiler->compFloatingPointUsed = true;
        }

#ifdef DEBUG
        char buf[200];
        sprintf_s(buf, sizeof(buf), "%s V%02u.%s (fldOffset=0x%x)", "field", lclNum,
                  compiler->eeGetFieldName(pFieldInfo->fldHnd), pFieldInfo->fldOffset);

        // We need to copy 'buf' as lvaGrabTemp() below caches a copy to its argument.
        size_t len  = strlen(buf) + 1;
        char*  bufp = compiler->getAllocator(CMK_DebugOnly).allocate<char>(len);
        strcpy_s(bufp, len, buf);

        if (index > 0)
        {
            noway_assert(pFieldInfo->fldOffset > (pFieldInfo - 1)->fldOffset);
        }
#endif

        // Now grab the temp for the field local.
        // Lifetime of field locals might span multiple BBs, so they must be long lifetime temps.
        const unsigned varNum = compiler->lvaGrabTemp(false DEBUGARG(bufp));

        // lvaGrabTemp can reallocate the lvaTable, so refresh the cached varDsc for lclNum.
        varDsc = compiler->lvaGetDesc(lclNum);

        LclVarDsc* fieldVarDsc       = compiler->lvaGetDesc(varNum);
        fieldVarDsc->lvIsStructField = true;
        fieldVarDsc->lvFieldHnd      = pFieldInfo->fldHnd;
        fieldVarDsc->lvFldOffset     = pFieldInfo->fldOffset;
        fieldVarDsc->lvFldOrdinal    = pFieldInfo->fldOrdinal;
        fieldVarDsc->lvParentLcl     = lclNum;
        fieldVarDsc->lvIsParam       = varDsc->lvIsParam;

        if (varTypeIsSIMD(pFieldInfo->fldType))
        {
            compiler->lvaSetStruct(varNum, pFieldInfo->fldTypeHnd, false);
            // We will not recursively promote this, so mark it as 'lvRegStruct' (note that we wouldn't
            // be promoting this if we didn't think it could be enregistered.
            fieldVarDsc->lvRegStruct = true;
        }
        else
        {
            fieldVarDsc->SetType(pFieldInfo->fldType);

            // TODO-MIKE-Cleanup: This code is likely bogus, lvExactSize is relevant only for struct/block typed locals.
            fieldVarDsc->lvExactSize = pFieldInfo->fldSize;

            if (fieldVarDsc->GetType() == TYP_LONG)
            {
                compiler->compLongUsed = true;
            }
        }

<<<<<<< HEAD
#if defined(TARGET_AMD64) || defined(TARGET_ARM64)
=======
#endif

#if defined(TARGET_AMD64) || defined(TARGET_ARM64) || defined(TARGET_ARM)

>>>>>>> 85555749
        // Do we have a parameter that can be enregistered?
        if (varDsc->lvIsRegArg)
        {
            fieldVarDsc->lvIsRegArg = true;
            regNumber parentArgReg  = varDsc->GetArgReg();
#if FEATURE_MULTIREG_ARGS
            if (!compiler->lvaIsImplicitByRefLocal(lclNum))
            {
#ifdef UNIX_AMD64_ABI
                if (varTypeIsSIMD(fieldVarDsc) && (varDsc->lvFieldCnt == 1))
                {
                    // This SIMD typed field may be passed in multiple registers.
                    fieldVarDsc->SetArgReg(parentArgReg);
                    fieldVarDsc->SetOtherArgReg(varDsc->GetOtherArgReg());
                }
                else
#endif // UNIX_AMD64_ABI
                {
                    // TODO: Need to determine if/how to handle split args.
                    // TODO: Assert that regs are always sequential.
                    unsigned regIncrement = fieldVarDsc->lvFldOrdinal;
#ifdef TARGET_ARM
                    if (varDsc->lvIsHfa() && (varDsc->GetHfaType() == TYP_DOUBLE))
                    {
                        regIncrement = (fieldVarDsc->lvFldOrdinal * 2);
                    }
#endif // TARGET_ARM
                    regNumber fieldRegNum = (regNumber)(parentArgReg + regIncrement);
                    fieldVarDsc->SetArgReg(fieldRegNum);
                }
            }
            else
#endif // FEATURE_MULTIREG_ARGS && defined(FEATURE_SIMD)
            {
                fieldVarDsc->SetArgReg(parentArgReg);
            }
        }
#endif // defined(TARGET_AMD64) || defined(TARGET_ARM64) || defined(TARGET_ARM)

        // This temporary should not be converted to a double in stress mode,
        // because we introduce assigns to it after the stress conversion
        INDEBUG(fieldVarDsc->lvKeepType = 1;)
    }
}

#if !defined(TARGET_64BIT)
//------------------------------------------------------------------------
// lvaPromoteLongVars: "Struct promote" all register candidate longs as if they are structs of two ints.
//
// Arguments:
//    None.
//
// Return Value:
//    None.
//
void Compiler::lvaPromoteLongVars()
{
    if ((opts.compFlags & CLFLG_REGVAR) == 0)
    {
        return;
    }

    // The lvaTable might grow as we grab temps. Make a local copy here.
    unsigned startLvaCount = lvaCount;
    for (unsigned lclNum = 0; lclNum < startLvaCount; lclNum++)
    {
        LclVarDsc* varDsc = &lvaTable[lclNum];
        if (!varTypeIsLong(varDsc) || varDsc->lvDoNotEnregister || (varDsc->lvRefCnt() == 0) ||
            varDsc->lvIsStructField || (fgNoStructPromotion && varDsc->lvIsParam))
        {
            continue;
        }

        assert(!varDsc->lvIsMultiRegArgOrRet());
        varDsc->lvFieldCnt      = 2;
        varDsc->lvFieldLclStart = lvaCount;
        varDsc->lvPromoted      = true;
        varDsc->lvContainsHoles = false;

#ifdef DEBUG
        if (verbose)
        {
            printf("\nPromoting long local V%02u:", lclNum);
        }
#endif

        bool isParam = varDsc->lvIsParam;

        for (unsigned index = 0; index < 2; ++index)
        {
            // Grab the temp for the field local.
            CLANG_FORMAT_COMMENT_ANCHOR;

#ifdef DEBUG
            char buf[200];
            sprintf_s(buf, sizeof(buf), "%s V%02u.%s (fldOffset=0x%x)", "field", lclNum, index == 0 ? "lo" : "hi",
                      index * 4);

            // We need to copy 'buf' as lvaGrabTemp() below caches a copy to its argument.
            size_t len  = strlen(buf) + 1;
            char*  bufp = getAllocator(CMK_DebugOnly).allocate<char>(len);
            strcpy_s(bufp, len, buf);
#endif

            unsigned varNum = lvaGrabTemp(false DEBUGARG(bufp)); // Lifetime of field locals might span multiple BBs, so
                                                                 // they are long lifetime temps.

            LclVarDsc* fieldVarDsc       = &lvaTable[varNum];
            fieldVarDsc->lvType          = TYP_INT;
            fieldVarDsc->lvExactSize     = genTypeSize(TYP_INT);
            fieldVarDsc->lvIsStructField = true;
            fieldVarDsc->lvFldOffset     = (unsigned char)(index * genTypeSize(TYP_INT));
            fieldVarDsc->lvFldOrdinal    = (unsigned char)index;
            fieldVarDsc->lvParentLcl     = lclNum;
            // Currently we do not support enregistering incoming promoted aggregates with more than one field.
            if (isParam)
            {
                fieldVarDsc->lvIsParam = true;
                lvaSetVarDoNotEnregister(varNum DEBUGARG(DNER_LongParamField));
            }
        }
    }

#ifdef DEBUG
    if (verbose)
    {
        printf("\nlvaTable after lvaPromoteLongVars\n");
        lvaTableDump();
    }
#endif // DEBUG
}
#endif // !defined(TARGET_64BIT)

//--------------------------------------------------------------------------------------------
// lvaGetFieldLocal - returns the local var index for a promoted field in a promoted struct var.
//
// Arguments:
//   varDsc    - the promoted struct var descriptor;
//   fldOffset - field offset in the struct.
//
// Return value:
//   the index of the local that represents this field.
//
unsigned Compiler::lvaGetFieldLocal(const LclVarDsc* varDsc, unsigned int fldOffset)
{
    noway_assert(varTypeIsStruct(varDsc));
    noway_assert(varDsc->lvPromoted);

    for (unsigned i = varDsc->lvFieldLclStart; i < varDsc->lvFieldLclStart + varDsc->lvFieldCnt; ++i)
    {
        noway_assert(lvaTable[i].lvIsStructField);
        noway_assert(lvaTable[i].lvParentLcl == (unsigned)(varDsc - lvaTable));
        if (lvaTable[i].lvFldOffset == fldOffset)
        {
            return i;
        }
    }

    // This is the not-found error return path, the caller should check for BAD_VAR_NUM
    return BAD_VAR_NUM;
}

/*****************************************************************************
 *
 *  Set the local var "varNum" as address-exposed.
 *  If this is a promoted struct, label it's fields the same way.
 */

void Compiler::lvaSetVarAddrExposed(unsigned varNum)
{
    noway_assert(varNum < lvaCount);

    LclVarDsc* varDsc = &lvaTable[varNum];

    varDsc->lvAddrExposed = 1;

    if (varDsc->lvPromoted)
    {
        noway_assert(varTypeIsStruct(varDsc));

        for (unsigned i = varDsc->lvFieldLclStart; i < varDsc->lvFieldLclStart + varDsc->lvFieldCnt; ++i)
        {
            noway_assert(lvaTable[i].lvIsStructField);
            lvaTable[i].lvAddrExposed = 1; // Make field local as address-exposed.
            lvaSetVarDoNotEnregister(i DEBUGARG(DNER_AddrExposed));
        }
    }

    lvaSetVarDoNotEnregister(varNum DEBUGARG(DNER_AddrExposed));
}

//------------------------------------------------------------------------
// lvaSetVarLiveInOutOfHandler: Set the local varNum as being live in and/or out of a handler
//
// Arguments:
//    varNum - the varNum of the local
//
void Compiler::lvaSetVarLiveInOutOfHandler(unsigned varNum)
{
    noway_assert(varNum < lvaCount);

    LclVarDsc* varDsc = &lvaTable[varNum];

    varDsc->lvLiveInOutOfHndlr = 1;

    if (varDsc->lvPromoted)
    {
        noway_assert(varTypeIsStruct(varDsc));

        for (unsigned i = varDsc->lvFieldLclStart; i < varDsc->lvFieldLclStart + varDsc->lvFieldCnt; ++i)
        {
            noway_assert(lvaTable[i].lvIsStructField);
            lvaTable[i].lvLiveInOutOfHndlr = 1;
            if (!lvaEnregEHVars)
            {
                lvaSetVarDoNotEnregister(i DEBUGARG(DNER_LiveInOutOfHandler));
            }
        }
    }

    if (!lvaEnregEHVars)
    {
        lvaSetVarDoNotEnregister(varNum DEBUGARG(DNER_LiveInOutOfHandler));
    }
#ifdef JIT32_GCENCODER
    else if (lvaKeepAliveAndReportThis() && (varNum == info.compThisArg))
    {
        // For the JIT32_GCENCODER, when lvaKeepAliveAndReportThis is true, we must either keep the "this" pointer
        // in the same register for the entire method, or keep it on the stack. If it is EH-exposed, we can't ever
        // keep it in a register, since it must also be live on the stack. Therefore, we won't attempt to allocate it.
        lvaSetVarDoNotEnregister(varNum DEBUGARG(DNER_LiveInOutOfHandler));
    }
#endif // JIT32_GCENCODER
}

/*****************************************************************************
 *
 *  Record that the local var "varNum" should not be enregistered (for one of several reasons.)
 */

void Compiler::lvaSetVarDoNotEnregister(unsigned varNum DEBUGARG(DoNotEnregisterReason reason))
{
    noway_assert(varNum < lvaCount);
    LclVarDsc* varDsc         = &lvaTable[varNum];
    varDsc->lvDoNotEnregister = 1;

#ifdef DEBUG
    if (verbose)
    {
        printf("\nLocal V%02u should not be enregistered because: ", varNum);
    }
    switch (reason)
    {
        case DNER_AddrExposed:
            JITDUMP("it is address exposed\n");
            assert(varDsc->lvAddrExposed);
            break;
        case DNER_IsStruct:
            JITDUMP("it is a struct\n");
            assert(varTypeIsStruct(varDsc));
            break;
        case DNER_IsStructArg:
            JITDUMP("it is a struct arg\n");
            assert(varTypeIsStruct(varDsc));
            break;
        case DNER_BlockOp:
            JITDUMP("written in a block op\n");
            varDsc->lvLclBlockOpAddr = 1;
            break;
        case DNER_LocalField:
            JITDUMP("was accessed as a local field\n");
            varDsc->lvLclFieldExpr = 1;
            break;
        case DNER_LiveInOutOfHandler:
            JITDUMP("live in/out of a handler\n");
            varDsc->lvLiveInOutOfHndlr = 1;
            break;
        case DNER_LiveAcrossUnmanagedCall:
            JITDUMP("live across unmanaged call\n");
            varDsc->lvLiveAcrossUCall = 1;
            break;
        case DNER_DepField:
            JITDUMP("field of a dependently promoted struct\n");
            assert(varDsc->lvIsStructField && (lvaGetParentPromotionType(varNum) != PROMOTION_TYPE_INDEPENDENT));
            break;
        case DNER_NoRegVars:
            JITDUMP("opts.compFlags & CLFLG_REGVAR is not set\n");
            assert((opts.compFlags & CLFLG_REGVAR) == 0);
            break;
        case DNER_MinOptsGC:
            JITDUMP("It is a GC Ref and we are compiling MinOpts\n");
            assert(!JitConfig.JitMinOptsTrackGCrefs() && varTypeIsGC(varDsc->TypeGet()));
            break;
#ifdef JIT32_GCENCODER
        case DNER_PinningRef:
            JITDUMP("pinning ref\n");
            assert(varDsc->lvPinned);
            break;
#endif
#if !defined(TARGET_64BIT)
        case DNER_LongParamField:
            JITDUMP("it is a decomposed field of a long parameter\n");
            break;
#endif
        default:
            unreached();
            break;
    }
#endif
}

// Returns true if this local var is a multireg struct.
// TODO-Throughput: This does a lookup on the class handle, and in the outgoing arg context
// this information is already available on the fgArgTabEntry, and shouldn't need to be
// recomputed.
//
bool Compiler::lvaIsMultiregStruct(LclVarDsc* varDsc, bool isVarArg)
{
    if (varTypeIsStruct(varDsc->TypeGet()))
    {
        CORINFO_CLASS_HANDLE clsHnd = varDsc->GetLayout()->GetClassHandle();
        structPassingKind    howToPassStruct;

        var_types type = getArgTypeForStruct(clsHnd, &howToPassStruct, isVarArg, varDsc->lvExactSize);

        if (howToPassStruct == SPK_ByValueAsHfa)
        {
            assert(type == TYP_STRUCT);
            return true;
        }

#if defined(UNIX_AMD64_ABI) || defined(TARGET_ARM64)
        if (howToPassStruct == SPK_ByValue)
        {
            assert(type == TYP_STRUCT);
            return true;
        }
#endif
    }
    return false;
}

void Compiler::lvaSetStruct(unsigned varNum, CORINFO_CLASS_HANDLE typeHnd, bool unsafeValueClsCheck)
{
    noway_assert(varNum < lvaCount);

    LclVarDsc* varDsc = lvaGetDesc(varNum);

    if (varDsc->lvExactSize != 0)
    {
        // TODO-MIKE-Cleanup: Normally we should not attemp to call lvaSetStruct on a local that
        // already has struct type. Some trivial cases have been fixed but there are a at least
        // 2 more:
        //   - Spill clique temps may be assigned multiple times via impAssignTempGen.
        //   - fgInlinePrependStatements initializes inlinee parameters also using impAssignTempGen.
        //     Inlinee parameters (temps really) have already been created and assigned a type when
        //     inlining started.
        //
        // impAssignTempGen insists on calling lvaSetStruct itself, which makes sense in most cases
        // (it's typically called immediately after creating a temp). It may be better to add a
        // new function that assigns without attempting to set the temp's type.
        //
        // To make things more complicated, in the inlining case the struct types can be different.
        // If a generic method is inlined then the inlinee parameter may have type A<Canon> and
        // the inliner value may have type A<SomeRefClass>. These 2 types are equivalent for most
        // purposes but they have different class handles which complicates things. Probably it
        // would be better to keep the inliner type (A<SomeRefClass>) because it's more precise.
        // On the other hand, all the inlined code uses A<Canon> so it may be better to keep that,
        // unless there's a way to import the inlined code using A<SomeRefClass>.
        //
        // This means that we can end up with "A<SomeRefClass> = A<Canon>" struct assignments but
        // that's OK, fgMorphCopyBlock and codegen support that. It may be that such mismatches
        // have some CQ consequences (block copy prop/CSE due to different VNs?).
        // In FX there aren't many such type mismatch cases but Microsoft.CodeAnalysis.CSharp.dll
        // has a lot more.
        //
        // In theory we can also have different class handles in the spill clique case but that
        // would be caused by invalid IL so it's probably something that can be ignored.
        // Ideally, such IL would just result in InvalidProgramException.
        //
        // For now at least assert that the existing type is the same type we would get from the
        // provided class handle. This catches attempts to change between STRUCT and SIMD types
        // that would leave LclVarDsc in a weird state.

        assert(varDsc->GetType() == impNormStructType(typeHnd));
        assert(varDsc->lvExactSize == typGetObjLayout(typeHnd)->GetSize());
    }
    else
    {
        ClassLayout* layout = typGetObjLayout(typeHnd);

        varDsc->lvType = TYP_STRUCT;
        varDsc->SetLayout(layout);
        varDsc->lvExactSize   = layout->GetSize();
        varDsc->lvImpTypeInfo = typeInfo(TI_STRUCT, typeHnd);

        if (layout->IsValueClass())
        {
#if FEATURE_SIMD
            var_types simdBaseType = TYP_UNKNOWN;
            var_types simdType     = impNormStructType(typeHnd, &simdBaseType);

            if (simdType != TYP_STRUCT)
            {
                assert(varTypeIsSIMD(simdType));
                assert(varTypeIsArithmetic(simdBaseType));

                varDsc->lvType     = simdType;
                varDsc->lvBaseType = simdBaseType;
                varDsc->lvSIMDType = true;
            }
#endif

#ifdef FEATURE_HFA
            if (varDsc->lvExactSize <= MAX_PASS_MULTIREG_BYTES)
            {
                var_types hfaType = GetHfaType(typeHnd);

                if (hfaType != TYP_UNDEF)
                {
                    assert(!layout->HasGCPtr());
                    assert((varDsc->lvExactSize % varTypeSize(hfaType)) == 0);
                    assert((varDsc->lvExactSize / varTypeSize(hfaType)) <= MAX_ARG_REG_COUNT);

                    varDsc->SetHfaType(hfaType);
                }
            }
#endif
        }
    }

#ifndef TARGET_64BIT
    BOOL doubleAlignHint = FALSE;
#ifdef TARGET_X86
    doubleAlignHint = TRUE;
#endif
    if (info.compCompHnd->getClassAlignmentRequirement(typeHnd, doubleAlignHint) == 8)
    {
        JITDUMP("Marking struct in V%02i with double align flag\n", varNum);
        varDsc->lvStructDoubleAlign = 1;
    }
#endif

    unsigned classAttribs = info.compCompHnd->getClassAttribs(typeHnd);

    varDsc->lvOverlappingFields = StructHasOverlappingFields(classAttribs);

    // Check whether this local is an unsafe value type and requires GS cookie protection.
    // GS checks require the stack to be re-ordered, which can't be done with EnC.
    if (unsafeValueClsCheck && ((classAttribs & CORINFO_FLG_UNSAFE_VALUECLASS) != 0) && !opts.compDbgEnC)
    {
        setNeedsGSSecurityCookie();
        compGSReorderStackLayout = true;
        varDsc->lvIsUnsafeBuffer = true;
    }

#ifdef DEBUG
    if (JitConfig.EnableExtraSuperPmiQueries())
    {
        makeExtraStructQueries(typeHnd, 2);
    }
#endif
}

#ifdef DEBUG
//------------------------------------------------------------------------
// makeExtraStructQueries: Query the information for the given struct handle.
//
// Arguments:
//    structHandle -- The handle for the struct type we're querying.
//    level        -- How many more levels to recurse.
//
void Compiler::makeExtraStructQueries(CORINFO_CLASS_HANDLE structHandle, int level)
{
    if (level <= 0)
    {
        return;
    }
    assert(structHandle != NO_CLASS_HANDLE);
    (void)typGetObjLayout(structHandle);
    unsigned fieldCnt = info.compCompHnd->getClassNumInstanceFields(structHandle);
    impNormStructType(structHandle);
#ifdef TARGET_ARMARCH
    GetHfaType(structHandle);
#endif
    for (unsigned int i = 0; i < fieldCnt; i++)
    {
        CORINFO_FIELD_HANDLE fieldHandle      = info.compCompHnd->getFieldInClass(structHandle, i);
        unsigned             fldOffset        = info.compCompHnd->getFieldOffset(fieldHandle);
        CORINFO_CLASS_HANDLE fieldClassHandle = NO_CLASS_HANDLE;
        CorInfoType          fieldCorType     = info.compCompHnd->getFieldType(fieldHandle, &fieldClassHandle);
        var_types            fieldVarType     = JITtype2varType(fieldCorType);
        if (fieldClassHandle != NO_CLASS_HANDLE)
        {
            if (varTypeIsStruct(fieldVarType))
            {
                makeExtraStructQueries(fieldClassHandle, level - 1);
            }
        }
    }
}
#endif // DEBUG

//------------------------------------------------------------------------
// lvaSetStructUsedAsVarArg: update hfa information for vararg struct args
//
// Arguments:
//    varNum   -- number of the variable
//
// Notes:
//    This only affects arm64 varargs on windows where we need to pass
//    hfa arguments as if they are not HFAs.
//
//    This function should only be called if the struct is used in a varargs
//    method.

void Compiler::lvaSetStructUsedAsVarArg(unsigned varNum)
{
#ifdef FEATURE_HFA
#if defined(TARGET_WINDOWS) && defined(TARGET_ARM64)
    LclVarDsc* varDsc = &lvaTable[varNum];
    // For varargs methods incoming and outgoing arguments should not be treated
    // as HFA.
    varDsc->SetHfaType(TYP_UNDEF);
#endif // defined(TARGET_WINDOWS) && defined(TARGET_ARM64)
#endif // FEATURE_HFA
}

//------------------------------------------------------------------------
// lvaSetClass: set class information for a local var.
//
// Arguments:
//    varNum -- number of the variable
//    clsHnd -- class handle to use in set or update
//    isExact -- true if class is known exactly
//
// Notes:
//    varNum must not already have a ref class handle.

void Compiler::lvaSetClass(unsigned varNum, CORINFO_CLASS_HANDLE clsHnd, bool isExact)
{
    noway_assert(varNum < lvaCount);

    // Else we should have a type handle.
    assert(clsHnd != nullptr);

    LclVarDsc* varDsc = &lvaTable[varNum];
    assert(varDsc->lvType == TYP_REF);

    // We shoud not have any ref type information for this var.
    assert(varDsc->lvClassHnd == NO_CLASS_HANDLE);
    assert(!varDsc->lvClassIsExact);

    JITDUMP("\nlvaSetClass: setting class for V%02i to (%p) %s %s\n", varNum, dspPtr(clsHnd),
            info.compCompHnd->getClassName(clsHnd), isExact ? " [exact]" : "");

    varDsc->lvClassHnd     = clsHnd;
    varDsc->lvClassIsExact = isExact;
}

//------------------------------------------------------------------------
// lvaSetClass: set class information for a local var from a tree or stack type
//
// Arguments:
//    varNum -- number of the variable. Must be a single def local
//    tree  -- tree establishing the variable's value
//    stackHnd -- handle for the type from the evaluation stack
//
// Notes:
//    Preferentially uses the tree's type, when available. Since not all
//    tree kinds can track ref types, the stack type is used as a
//    fallback. If there is no stack type, then the class is set to object.

void Compiler::lvaSetClass(unsigned varNum, GenTree* tree, CORINFO_CLASS_HANDLE stackHnd)
{
    bool                 isExact   = false;
    bool                 isNonNull = false;
    CORINFO_CLASS_HANDLE clsHnd    = gtGetClassHandle(tree, &isExact, &isNonNull);

    if (clsHnd != nullptr)
    {
        lvaSetClass(varNum, clsHnd, isExact);
    }
    else if (stackHnd != nullptr)
    {
        lvaSetClass(varNum, stackHnd);
    }
    else
    {
        lvaSetClass(varNum, impGetObjectClass());
    }
}

//------------------------------------------------------------------------
// lvaUpdateClass: update class information for a local var.
//
// Arguments:
//    varNum -- number of the variable
//    clsHnd -- class handle to use in set or update
//    isExact -- true if class is known exactly
//
// Notes:
//
//    This method models the type update rule for an assignment.
//
//    Updates currently should only happen for single-def user args or
//    locals, when we are processing the expression actually being
//    used to initialize the local (or inlined arg). The update will
//    change the local from the declared type to the type of the
//    initial value.
//
//    These updates should always *improve* what we know about the
//    type, that is making an inexact type exact, or changing a type
//    to some subtype. However the jit lacks precise type information
//    for shared code, so ensuring this is so is currently not
//    possible.

void Compiler::lvaUpdateClass(unsigned varNum, CORINFO_CLASS_HANDLE clsHnd, bool isExact)
{
    assert(varNum < lvaCount);

    // Else we should have a class handle to consider
    assert(clsHnd != nullptr);

    LclVarDsc* varDsc = &lvaTable[varNum];
    assert(varDsc->lvType == TYP_REF);

    // We should already have a class
    assert(varDsc->lvClassHnd != NO_CLASS_HANDLE);

    // We should only be updating classes for single-def locals.
    assert(varDsc->lvSingleDef);

    // Now see if we should update.
    //
    // New information may not always be "better" so do some
    // simple analysis to decide if the update is worthwhile.
    const bool isNewClass   = (clsHnd != varDsc->lvClassHnd);
    bool       shouldUpdate = false;

    // Are we attempting to update the class? Only check this when we have
    // an new type and the existing class is inexact... we should not be
    // updating exact classes.
    if (!varDsc->lvClassIsExact && isNewClass)
    {
        shouldUpdate = !!info.compCompHnd->isMoreSpecificType(varDsc->lvClassHnd, clsHnd);
    }
    // Else are we attempting to update exactness?
    else if (isExact && !varDsc->lvClassIsExact && !isNewClass)
    {
        shouldUpdate = true;
    }

#if DEBUG
    if (isNewClass || (isExact != varDsc->lvClassIsExact))
    {
        JITDUMP("\nlvaUpdateClass:%s Updating class for V%02u", shouldUpdate ? "" : " NOT", varNum);
        JITDUMP(" from (%p) %s%s", dspPtr(varDsc->lvClassHnd), info.compCompHnd->getClassName(varDsc->lvClassHnd),
                varDsc->lvClassIsExact ? " [exact]" : "");
        JITDUMP(" to (%p) %s%s\n", dspPtr(clsHnd), info.compCompHnd->getClassName(clsHnd), isExact ? " [exact]" : "");
    }
#endif // DEBUG

    if (shouldUpdate)
    {
        varDsc->lvClassHnd     = clsHnd;
        varDsc->lvClassIsExact = isExact;

#if DEBUG
        // Note we've modified the type...
        varDsc->lvClassInfoUpdated = true;
#endif // DEBUG
    }

    return;
}

//------------------------------------------------------------------------
// lvaUpdateClass: Uupdate class information for a local var from a tree
//  or stack type
//
// Arguments:
//    varNum -- number of the variable. Must be a single def local
//    tree  -- tree establishing the variable's value
//    stackHnd -- handle for the type from the evaluation stack
//
// Notes:
//    Preferentially uses the tree's type, when available. Since not all
//    tree kinds can track ref types, the stack type is used as a
//    fallback.

void Compiler::lvaUpdateClass(unsigned varNum, GenTree* tree, CORINFO_CLASS_HANDLE stackHnd)
{
    bool                 isExact   = false;
    bool                 isNonNull = false;
    CORINFO_CLASS_HANDLE clsHnd    = gtGetClassHandle(tree, &isExact, &isNonNull);

    if (clsHnd != nullptr)
    {
        lvaUpdateClass(varNum, clsHnd, isExact);
    }
    else if (stackHnd != nullptr)
    {
        lvaUpdateClass(varNum, stackHnd);
    }
}

//------------------------------------------------------------------------
// lvaLclSize: returns size of a local variable, in bytes
//
// Arguments:
//    varNum -- variable to query
//
// Returns:
//    Number of bytes needed on the frame for such a local.

unsigned Compiler::lvaLclSize(unsigned varNum)
{
    assert(varNum < lvaCount);

    var_types varType = lvaTable[varNum].TypeGet();

    switch (varType)
    {
        case TYP_STRUCT:
        case TYP_BLK:
            return lvaTable[varNum].lvSize();

        case TYP_LCLBLK:
#if FEATURE_FIXED_OUT_ARGS
            // Note that this operation performs a read of a PhasedVar
            noway_assert(varNum == lvaOutgoingArgSpaceVar);
            return lvaOutgoingArgSpaceSize;
#else // FEATURE_FIXED_OUT_ARGS
            assert(!"Unknown size");
            NO_WAY("Target doesn't support TYP_LCLBLK");

#endif // FEATURE_FIXED_OUT_ARGS

        default: // This must be a primitive var. Fall out of switch statement
            break;
    }
#ifdef TARGET_64BIT
    // We only need this Quirk for TARGET_64BIT
    if (lvaTable[varNum].lvQuirkToLong)
    {
        noway_assert(lvaTable[varNum].lvAddrExposed);
        return genTypeStSz(TYP_LONG) * sizeof(int); // return 8  (2 * 4)
    }
#endif
    return genTypeStSz(varType) * sizeof(int);
}

//
// Return the exact width of local variable "varNum" -- the number of bytes
// you'd need to copy in order to overwrite the value.
//
unsigned Compiler::lvaLclExactSize(unsigned varNum)
{
    assert(varNum < lvaCount);

    var_types varType = lvaTable[varNum].TypeGet();

    switch (varType)
    {
        case TYP_STRUCT:
        case TYP_BLK:
            return lvaTable[varNum].lvExactSize;

        case TYP_LCLBLK:
#if FEATURE_FIXED_OUT_ARGS
            // Note that this operation performs a read of a PhasedVar
            noway_assert(lvaOutgoingArgSpaceSize >= 0);
            noway_assert(varNum == lvaOutgoingArgSpaceVar);
            return lvaOutgoingArgSpaceSize;

#else // FEATURE_FIXED_OUT_ARGS
            assert(!"Unknown size");
            NO_WAY("Target doesn't support TYP_LCLBLK");

#endif // FEATURE_FIXED_OUT_ARGS

        default: // This must be a primitive var. Fall out of switch statement
            break;
    }

    return genTypeSize(varType);
}

// getCalledCount -- get the value used to normalized weights for this method
//  if we don't have profile data then getCalledCount will return BB_UNITY_WEIGHT (100)
//  otherwise it returns the number of times that profile data says the method was called.
//
BasicBlock::weight_t BasicBlock::getCalledCount(Compiler* comp)
{
    // when we don't have profile data then fgCalledCount will be BB_UNITY_WEIGHT (100)
    BasicBlock::weight_t calledCount = comp->fgCalledCount;

    // If we haven't yet reach the place where we setup fgCalledCount it could still be zero
    // so return a reasonable value to use until we set it.
    //
    if (calledCount == 0)
    {
        if (comp->fgIsUsingProfileWeights())
        {
            // When we use profile data block counts we have exact counts,
            // not multiples of BB_UNITY_WEIGHT (100)
            calledCount = 1;
        }
        else
        {
            calledCount = comp->fgFirstBB->bbWeight;

            if (calledCount == 0)
            {
                calledCount = BB_UNITY_WEIGHT;
            }
        }
    }
    return calledCount;
}

// getBBWeight -- get the normalized weight of this block
BasicBlock::weight_t BasicBlock::getBBWeight(Compiler* comp)
{
    if (this->bbWeight == 0)
    {
        return 0;
    }
    else
    {
        weight_t calledCount = getCalledCount(comp);

        // Normalize the bbWeights by multiplying by BB_UNITY_WEIGHT and dividing by the calledCount.
        //
        // 1. For methods that do not have IBC data the called weight will always be 100 (BB_UNITY_WEIGHT)
        //     and the entry point bbWeight value is almost always 100 (BB_UNITY_WEIGHT)
        // 2.  For methods that do have IBC data the called weight is the actual number of calls
        //     from the IBC data and the entry point bbWeight value is almost always the actual
        //     number of calls from the IBC data.
        //
        // "almost always" - except for the rare case where a loop backedge jumps to BB01
        //
        // We also perform a rounding operation by adding half of the 'calledCount' before performing
        // the division.
        //
        // Thus for both cases we will return 100 (BB_UNITY_WEIGHT) for the entry point BasicBlock
        //
        // Note that with a 100 (BB_UNITY_WEIGHT) values between 1 and 99 represent decimal fractions.
        // (i.e. 33 represents 33% and 75 represents 75%, and values greater than 100 require
        //  some kind of loop backedge)
        //

        if (this->bbWeight < (BB_MAX_WEIGHT / BB_UNITY_WEIGHT))
        {
            // Calculate the result using unsigned arithmetic
            weight_t result = ((this->bbWeight * BB_UNITY_WEIGHT) + (calledCount / 2)) / calledCount;

            // We don't allow a value of zero, as that would imply rarely run
            return max(1, result);
        }
        else
        {
            // Calculate the full result using floating point
            double fullResult = ((double)this->bbWeight * (double)BB_UNITY_WEIGHT) / (double)calledCount;

            if (fullResult < (double)BB_MAX_WEIGHT)
            {
                // Add 0.5 and truncate to unsigned
                return (weight_t)(fullResult + 0.5);
            }
            else
            {
                return BB_MAX_WEIGHT;
            }
        }
    }
}

// LclVarDsc "less" comparer used to compare the weight of two locals, when optimizing for small code.
class LclVarDsc_SmallCode_Less
{
    const LclVarDsc* m_lvaTable;
    INDEBUG(unsigned m_lvaCount;)

public:
    LclVarDsc_SmallCode_Less(const LclVarDsc* lvaTable DEBUGARG(unsigned lvaCount))
        : m_lvaTable(lvaTable)
#ifdef DEBUG
        , m_lvaCount(lvaCount)
#endif
    {
    }

    bool operator()(unsigned n1, unsigned n2)
    {
        assert(n1 < m_lvaCount);
        assert(n2 < m_lvaCount);

        const LclVarDsc* dsc1 = &m_lvaTable[n1];
        const LclVarDsc* dsc2 = &m_lvaTable[n2];

        // We should not be sorting untracked variables
        assert(dsc1->lvTracked);
        assert(dsc2->lvTracked);
        // We should not be sorting after registers have been allocated
        assert(!dsc1->lvRegister);
        assert(!dsc2->lvRegister);

        unsigned weight1 = dsc1->lvRefCnt();
        unsigned weight2 = dsc2->lvRefCnt();

#ifndef TARGET_ARM
        // ARM-TODO: this was disabled for ARM under !FEATURE_FP_REGALLOC; it was probably a left-over from
        // legacy backend. It should be enabled and verified.

        // Force integer candidates to sort above float candidates.
        const bool isFloat1 = isFloatRegType(dsc1->lvType);
        const bool isFloat2 = isFloatRegType(dsc2->lvType);

        if (isFloat1 != isFloat2)
        {
            if ((weight2 != 0) && isFloat1)
            {
                return false;
            }

            if ((weight1 != 0) && isFloat2)
            {
                return true;
            }
        }
#endif

        if (weight1 != weight2)
        {
            return weight1 > weight2;
        }

        // If the weighted ref counts are different then use their difference.
        if (dsc1->lvRefCntWtd() != dsc2->lvRefCntWtd())
        {
            return dsc1->lvRefCntWtd() > dsc2->lvRefCntWtd();
        }

        // We have equal ref counts and weighted ref counts.
        // Break the tie by:
        //   - Increasing the weight by 2   if we are a register arg.
        //   - Increasing the weight by 0.5 if we are a GC type.

        if (weight1 != 0)
        {
            if (dsc1->lvIsRegArg)
            {
                weight2 += 2 * BB_UNITY_WEIGHT;
            }

            if (varTypeIsGC(dsc1->TypeGet()))
            {
                weight1 += BB_UNITY_WEIGHT / 2;
            }
        }

        if (weight2 != 0)
        {
            if (dsc2->lvIsRegArg)
            {
                weight2 += 2 * BB_UNITY_WEIGHT;
            }

            if (varTypeIsGC(dsc2->TypeGet()))
            {
                weight2 += BB_UNITY_WEIGHT / 2;
            }
        }

        if (weight1 != weight2)
        {
            return weight1 > weight2;
        }

        // To achieve a stable sort we use the LclNum (by way of the pointer address).
        return dsc1 < dsc2;
    }
};

// LclVarDsc "less" comparer used to compare the weight of two locals, when optimizing for blended code.
class LclVarDsc_BlendedCode_Less
{
    const LclVarDsc* m_lvaTable;
    INDEBUG(unsigned m_lvaCount;)

public:
    LclVarDsc_BlendedCode_Less(const LclVarDsc* lvaTable DEBUGARG(unsigned lvaCount))
        : m_lvaTable(lvaTable)
#ifdef DEBUG
        , m_lvaCount(lvaCount)
#endif
    {
    }

    bool operator()(unsigned n1, unsigned n2)
    {
        assert(n1 < m_lvaCount);
        assert(n2 < m_lvaCount);

        const LclVarDsc* dsc1 = &m_lvaTable[n1];
        const LclVarDsc* dsc2 = &m_lvaTable[n2];

        // We should not be sorting untracked variables
        assert(dsc1->lvTracked);
        assert(dsc2->lvTracked);
        // We should not be sorting after registers have been allocated
        assert(!dsc1->lvRegister);
        assert(!dsc2->lvRegister);

        unsigned weight1 = dsc1->lvRefCntWtd();
        unsigned weight2 = dsc2->lvRefCntWtd();

#ifndef TARGET_ARM
        // ARM-TODO: this was disabled for ARM under !FEATURE_FP_REGALLOC; it was probably a left-over from
        // legacy backend. It should be enabled and verified.

        // Force integer candidates to sort above float candidates.
        const bool isFloat1 = isFloatRegType(dsc1->lvType);
        const bool isFloat2 = isFloatRegType(dsc2->lvType);

        if (isFloat1 != isFloat2)
        {
            if ((weight2 != 0) && isFloat1)
            {
                return false;
            }

            if ((weight1 != 0) && isFloat2)
            {
                return true;
            }
        }
#endif

        if ((weight1 != 0) && dsc1->lvIsRegArg)
        {
            weight1 += 2 * BB_UNITY_WEIGHT;
        }

        if ((weight2 != 0) && dsc2->lvIsRegArg)
        {
            weight2 += 2 * BB_UNITY_WEIGHT;
        }

        if (weight1 != weight2)
        {
            return weight1 > weight2;
        }

        // If the weighted ref counts are different then try the unweighted ref counts.
        if (dsc1->lvRefCnt() != dsc2->lvRefCnt())
        {
            return dsc1->lvRefCnt() > dsc2->lvRefCnt();
        }

        // If one is a GC type and the other is not the GC type wins.
        if (varTypeIsGC(dsc1->TypeGet()) != varTypeIsGC(dsc2->TypeGet()))
        {
            return varTypeIsGC(dsc1->TypeGet());
        }

        // To achieve a stable sort we use the LclNum (by way of the pointer address).
        return dsc1 < dsc2;
    }
};

/*****************************************************************************
 *
 *  Sort the local variable table by refcount and assign tracking indices.
 */

void Compiler::lvaSortByRefCount()
{
    lvaTrackedCount             = 0;
    lvaTrackedCountInSizeTUnits = 0;

#ifdef DEBUG
    VarSetOps::AssignNoCopy(this, lvaTrackedVars, VarSetOps::MakeEmpty(this));
#endif

    if (lvaCount == 0)
    {
        return;
    }

    /* We'll sort the variables by ref count - allocate the sorted table */

    if (lvaTrackedToVarNumSize < lvaCount)
    {
        lvaTrackedToVarNumSize = lvaCount;
        lvaTrackedToVarNum     = new (getAllocator(CMK_LvaTable)) unsigned[lvaTrackedToVarNumSize];
    }

    unsigned  trackedCount = 0;
    unsigned* tracked      = lvaTrackedToVarNum;

    // Fill in the table used for sorting

    for (unsigned lclNum = 0; lclNum < lvaCount; lclNum++)
    {
        LclVarDsc* varDsc = lvaGetDesc(lclNum);

        // Start by assuming that the variable will be tracked.
        varDsc->lvTracked = 1;

        if (varDsc->lvRefCnt() == 0)
        {
            // Zero ref count, make this untracked.
            varDsc->lvTracked = 0;
            varDsc->setLvRefCntWtd(0);
        }

#if !defined(TARGET_64BIT)
        if (varTypeIsLong(varDsc) && varDsc->lvPromoted)
        {
            varDsc->lvTracked = 0;
        }
#endif // !defined(TARGET_64BIT)

        // Variables that are address-exposed, and all struct locals, are never enregistered, or tracked.
        // (The struct may be promoted, and its field variables enregistered/tracked, or the VM may "normalize"
        // its type so that its not seen by the JIT as a struct.)
        // Pinned variables may not be tracked (a condition of the GCInfo representation)
        // or enregistered, on x86 -- it is believed that we can enregister pinned (more properly, "pinning")
        // references when using the general GC encoding.
        if (varDsc->lvAddrExposed)
        {
            varDsc->lvTracked = 0;
            assert(varDsc->lvType != TYP_STRUCT ||
                   varDsc->lvDoNotEnregister); // For structs, should have set this when we set lvAddrExposed.
        }
        else if (varTypeIsStruct(varDsc))
        {
            // Promoted structs will never be considered for enregistration anyway,
            // and the DoNotEnregister flag was used to indicate whether promotion was
            // independent or dependent.
            if (varDsc->lvPromoted)
            {
                varDsc->lvTracked = 0;
            }
            else if ((varDsc->lvType == TYP_STRUCT) && !varDsc->lvRegStruct)
            {
                lvaSetVarDoNotEnregister(lclNum DEBUGARG(DNER_IsStruct));
            }
        }
        else if (varDsc->lvIsStructField && (lvaGetParentPromotionType(lclNum) != PROMOTION_TYPE_INDEPENDENT))
        {
            lvaSetVarDoNotEnregister(lclNum DEBUGARG(DNER_DepField));
        }
        else if (varDsc->lvPinned)
        {
            varDsc->lvTracked = 0;
#ifdef JIT32_GCENCODER
            lvaSetVarDoNotEnregister(lclNum DEBUGARG(DNER_PinningRef));
#endif
        }
        else if (opts.MinOpts() && !JitConfig.JitMinOptsTrackGCrefs() && varTypeIsGC(varDsc->TypeGet()))
        {
            varDsc->lvTracked = 0;
            lvaSetVarDoNotEnregister(lclNum DEBUGARG(DNER_MinOptsGC));
        }
        else if ((opts.compFlags & CLFLG_REGVAR) == 0)
        {
            lvaSetVarDoNotEnregister(lclNum DEBUGARG(DNER_NoRegVars));
        }
#if defined(JIT32_GCENCODER) && defined(FEATURE_EH_FUNCLETS)
        else if (lvaIsOriginalThisArg(lclNum) && (info.compMethodInfo->options & CORINFO_GENERICS_CTXT_FROM_THIS) != 0)
        {
            // For x86/Linux, we need to track "this".
            // However we cannot have it in tracked variables, so we set "this" pointer always untracked
            varDsc->lvTracked = 0;
        }
#endif

        //  Are we not optimizing and we have exception handlers?
        //   if so mark all args and locals "do not enregister".
        //
        if (opts.MinOpts() && compHndBBtabCount > 0)
        {
            lvaSetVarDoNotEnregister(lclNum DEBUGARG(DNER_LiveInOutOfHandler));
        }
        else
        {
            var_types type = genActualType(varDsc->TypeGet());

            switch (type)
            {
#if CPU_HAS_FP_SUPPORT
                case TYP_FLOAT:
                case TYP_DOUBLE:
#endif
                case TYP_INT:
                case TYP_LONG:
                case TYP_REF:
                case TYP_BYREF:
#ifdef FEATURE_SIMD
                case TYP_SIMD8:
                case TYP_SIMD12:
                case TYP_SIMD16:
                case TYP_SIMD32:
#endif // FEATURE_SIMD
                case TYP_STRUCT:
                    break;

                case TYP_UNDEF:
                case TYP_UNKNOWN:
                    noway_assert(!"lvType not set correctly");
                    varDsc->lvType = TYP_INT;

                    FALLTHROUGH;

                default:
                    varDsc->lvTracked = 0;
            }
        }

        if (varDsc->lvTracked)
        {
            tracked[trackedCount++] = lclNum;
        }
    }

    // Now sort the tracked variable table by ref-count
    if (compCodeOpt() == SMALL_CODE)
    {
        jitstd::sort(tracked, tracked + trackedCount, LclVarDsc_SmallCode_Less(lvaTable DEBUGARG(lvaCount)));
    }
    else
    {
        jitstd::sort(tracked, tracked + trackedCount, LclVarDsc_BlendedCode_Less(lvaTable DEBUGARG(lvaCount)));
    }

    lvaTrackedCount = min(lclMAX_TRACKED, trackedCount);

    JITDUMP("Tracked variable (%u out of %u) table:\n", lvaTrackedCount, lvaCount);

    // Assign indices to all the variables we've decided to track
    for (unsigned varIndex = 0; varIndex < lvaTrackedCount; varIndex++)
    {
        LclVarDsc* varDsc = lvaGetDesc(tracked[varIndex]);
        assert(varDsc->lvTracked);
        varDsc->lvVarIndex = static_cast<unsigned short>(varIndex);

        INDEBUG(if (verbose) { gtDispLclVar(tracked[varIndex]); })
        JITDUMP(" [%6s]: refCnt = %4u, refCntWtd = %6s\n", varTypeName(varDsc->TypeGet()), varDsc->lvRefCnt(),
                refCntWtd2str(varDsc->lvRefCntWtd()));
    }

    JITDUMP("\n");

    // Mark all variables past the first 'lclMAX_TRACKED' as untracked
    for (unsigned varIndex = lvaTrackedCount; varIndex < trackedCount; varIndex++)
    {
        LclVarDsc* varDsc = lvaGetDesc(tracked[varIndex]);
        assert(varDsc->lvTracked);
        varDsc->lvTracked = 0;
    }

    // We have a new epoch, and also cache the tracked var count in terms of size_t's sufficient to hold that many bits.
    lvaCurEpoch++;
    lvaTrackedCountInSizeTUnits =
        roundUp((unsigned)lvaTrackedCount, (unsigned)(sizeof(size_t) * 8)) / unsigned(sizeof(size_t) * 8);

#ifdef DEBUG
    VarSetOps::AssignNoCopy(this, lvaTrackedVars, VarSetOps::MakeFull(this));
#endif
}

#if ASSERTION_PROP
/*****************************************************************************
 *
 *  This is called by lvaMarkLclRefs to disqualify a variable from being
 *  considered by optAddCopies()
 */
void LclVarDsc::lvaDisqualifyVar()
{
    this->lvDisqualify = true;
    this->lvSingleDef  = false;
    this->lvDefStmt    = nullptr;
}
#endif // ASSERTION_PROP

/**********************************************************************************
* Get stack size of the varDsc.
*/
size_t LclVarDsc::lvArgStackSize() const
{
    // Make sure this will have a stack size
    assert(!this->lvIsRegArg);

    size_t stackSize = 0;
    if (varTypeIsStruct(this))
    {
#if defined(WINDOWS_AMD64_ABI)
        // Structs are either passed by reference or can be passed by value using one pointer
        stackSize = TARGET_POINTER_SIZE;
#elif defined(TARGET_ARM64) || defined(UNIX_AMD64_ABI)
        // lvSize performs a roundup.
        stackSize = this->lvSize();

#if defined(TARGET_ARM64)
        if ((stackSize > TARGET_POINTER_SIZE * 2) && (!this->lvIsHfa()))
        {
            // If the size is greater than 16 bytes then it will
            // be passed by reference.
            stackSize = TARGET_POINTER_SIZE;
        }
#endif // defined(TARGET_ARM64)

#else // !TARGET_ARM64 !WINDOWS_AMD64_ABI !UNIX_AMD64_ABI

        NYI("Unsupported target.");
        unreached();

#endif //  !TARGET_ARM64 !WINDOWS_AMD64_ABI !UNIX_AMD64_ABI
    }
    else
    {
        stackSize = TARGET_POINTER_SIZE;
    }

    return stackSize;
}

/**********************************************************************************
* Get type of a variable when passed as an argument.
*/
var_types LclVarDsc::lvaArgType()
{
    var_types type = TypeGet();

#ifdef TARGET_AMD64
#ifdef UNIX_AMD64_ABI
    if (type == TYP_STRUCT)
    {
        NYI("lvaArgType");
    }
#else  //! UNIX_AMD64_ABI
    if (type == TYP_STRUCT)
    {
        switch (lvExactSize)
        {
            case 1:
                type = TYP_BYTE;
                break;
            case 2:
                type = TYP_SHORT;
                break;
            case 4:
                type = TYP_INT;
                break;
            case 8:
                type = m_layout->GetGCPtrType(0);
                break;
            default:
                type = TYP_BYREF;
                break;
        }
    }
#endif // !UNIX_AMD64_ABI
#elif defined(TARGET_ARM64)
    if (type == TYP_STRUCT)
    {
        NYI("lvaArgType");
    }
#elif defined(TARGET_X86)
// Nothing to do; use the type as is.
#else
    NYI("lvaArgType");
#endif // TARGET_AMD64

    return type;
}

//----------------------------------------------------------------------------------------------
// CanBeReplacedWithItsField: check if a whole struct reference could be replaced by a field.
//
// Arguments:
//    comp - the compiler instance;
//
// Return Value:
//    true if that can be replaced, false otherwise.
//
// Notes:
//    The replacement can be made only for independently promoted structs
//    with 1 field without holes.
//
bool LclVarDsc::CanBeReplacedWithItsField(Compiler* comp) const
{
    if (!lvPromoted)
    {
        return false;
    }

    if (comp->lvaGetPromotionType(this) != Compiler::PROMOTION_TYPE_INDEPENDENT)
    {
        return false;
    }
    if (lvFieldCnt != 1)
    {
        return false;
    }
    if (lvContainsHoles)
    {
        return false;
    }

#if defined(FEATURE_SIMD)
    // If we return `struct A { SIMD16 a; }` we split the struct into several fields.
    // In order to do that we have to have its field `a` in memory. Right now lowering cannot
    // handle RETURN struct(multiple registers)->SIMD16(one register), but it can be improved.
    LclVarDsc* fieldDsc = comp->lvaGetDesc(lvFieldLclStart);
    if (varTypeIsSIMD(fieldDsc))
    {
        return false;
    }
#endif // FEATURE_SIMD

    return true;
}

//------------------------------------------------------------------------
// lvaMarkLclRefs: increment local var references counts and more
//
// Arguments:
//     tree - some node in a tree
//     user - the user of the node
//     block - block that the tree node belongs to
//     stmt - stmt that the tree node belongs to
//     isRecompute - true if we should just recompute counts
//
// Notes:
//     Invoked via the MarkLocalVarsVisitor
//
//     Primarily increments the regular and weighted local var ref
//     counts for any local referred to directly by tree.
//
//     Also:
//
//     Accounts for implicit references to frame list root for
//     pinvokes that will be expanded later.
//
//     Determines if locals of TYP_BOOL can safely be considered
//     to hold only 0 or 1 or may have a broader range of true values.
//
//     Does some setup work for assertion prop, noting locals that are
//     eligible for assertion prop, single defs, and tracking which blocks
//     hold uses.
//
//     Looks for uses of generic context and sets lvaGenericsContextInUse.
//
//     In checked builds:
//
//     Verifies that local accesses are consistenly typed.
//     Verifies that casts remain in bounds.

void Compiler::lvaMarkLclRefs(GenTree* tree, GenTree* user, BasicBlock* block, Statement* stmt, bool isRecompute)
{
    const BasicBlock::weight_t weight = block->getBBWeight(this);

    /* Is this a call to unmanaged code ? */
    if (tree->IsCall() && compMethodRequiresPInvokeFrame())
    {
        assert((!opts.ShouldUsePInvokeHelpers()) || (info.compLvFrameListRoot == BAD_VAR_NUM));
        if (!opts.ShouldUsePInvokeHelpers())
        {
            /* Get the special variable descriptor */

            unsigned lclNum = info.compLvFrameListRoot;

            noway_assert(lclNum <= lvaCount);
            LclVarDsc* varDsc = lvaTable + lclNum;

            /* Increment the ref counts twice */
            varDsc->incRefCnts(weight, this);
            varDsc->incRefCnts(weight, this);
        }
    }

    if (!isRecompute)
    {
        /* Is this an assigment? */

        if (tree->OperIs(GT_ASG))
        {
            GenTree* op1 = tree->AsOp()->gtOp1;
            GenTree* op2 = tree->AsOp()->gtOp2;

#if OPT_BOOL_OPS

            /* Is this an assignment to a local variable? */

            if (op1->gtOper == GT_LCL_VAR && op2->gtType != TYP_BOOL)
            {
                /* Only simple assignments allowed for booleans */

                if (tree->gtOper != GT_ASG)
                {
                    goto NOT_BOOL;
                }

                /* Is the RHS clearly a boolean value? */

                switch (op2->gtOper)
                {
                    unsigned lclNum;

                    case GT_CNS_INT:

                        if (op2->AsIntCon()->gtIconVal == 0)
                        {
                            break;
                        }
                        if (op2->AsIntCon()->gtIconVal == 1)
                        {
                            break;
                        }

                        // Not 0 or 1, fall through ....
                        FALLTHROUGH;

                    default:

                        if (op2->OperIsCompare())
                        {
                            break;
                        }

                    NOT_BOOL:

                        lclNum = op1->AsLclVarCommon()->GetLclNum();
                        noway_assert(lclNum < lvaCount);

                        lvaTable[lclNum].lvIsBoolean = false;
                        break;
                }
            }
#endif
        }
    }

    if (tree->OperIsLocalAddr())
    {
        LclVarDsc* varDsc = lvaGetDesc(tree->AsLclVarCommon());
        assert(varDsc->lvAddrExposed);
        varDsc->incRefCnts(weight, this);
        return;
    }

    if ((tree->gtOper != GT_LCL_VAR) && (tree->gtOper != GT_LCL_FLD))
    {
        return;
    }

    /* This must be a local variable reference */

    // See if this is a generics context use.
    if ((tree->gtFlags & GTF_VAR_CONTEXT) != 0)
    {
        assert(tree->OperIs(GT_LCL_VAR));
        if (!lvaGenericsContextInUse)
        {
            JITDUMP("-- generic context in use at [%06u]\n", dspTreeID(tree));
            lvaGenericsContextInUse = true;
        }
    }

    assert((tree->gtOper == GT_LCL_VAR) || (tree->gtOper == GT_LCL_FLD));
    unsigned lclNum = tree->AsLclVarCommon()->GetLclNum();

    noway_assert(lclNum < lvaCount);
    LclVarDsc* varDsc = lvaTable + lclNum;

    /* Increment the reference counts */

    varDsc->incRefCnts(weight, this);

    if (!isRecompute)
    {
        if (lvaVarAddrExposed(lclNum))
        {
            varDsc->lvIsBoolean = false;
        }

        if (tree->gtOper == GT_LCL_FLD)
        {
#if ASSERTION_PROP
            // variables that have uses inside a GT_LCL_FLD
            // cause problems, so we will disqualify them here
            varDsc->lvaDisqualifyVar();
#endif // ASSERTION_PROP
            return;
        }

#if ASSERTION_PROP
        if (fgDomsComputed && IsDominatedByExceptionalEntry(block))
        {
            SetVolatileHint(varDsc);
        }

        /* Record if the variable has a single def or not */

        if (!varDsc->lvDisqualify) // If this variable is already disqualified we can skip this
        {
            if (tree->gtFlags & GTF_VAR_DEF) // Is this is a def of our variable
            {
                // If we have one of these cases:
                //     1.    We have already seen a definition (i.e lvSingleDef is true)
                //     2. or info.CompInitMem is true (thus this would be the second definition)
                //     3. or we have an assignment inside QMARK-COLON trees
                //     4. or we have an update form of assignment (i.e. +=, -=, *=)
                //     5. the user is not ASG, optAddCopiesCallback does not recognize indirect
                //        local definitions (e.g. BLK(ADDR(LCL_VAR)))
                //
                // Then we must disqualify this variable for use in optAddCopies()
                //
                // Note that all parameters start out with lvSingleDef set to true

                if (varDsc->lvSingleDef || info.compInitMem || ((tree->gtFlags & GTF_COLON_COND) != 0) ||
                    ((tree->gtFlags & GTF_VAR_USEASG) != 0) || !user->OperIs(GT_ASG))
                {
                    varDsc->lvaDisqualifyVar();
                }
                else
                {
                    varDsc->lvSingleDef = true;
                    varDsc->lvDefStmt   = stmt;
                }
            }
            else // otherwise this is a ref of our variable
            {
                if (BlockSetOps::MayBeUninit(varDsc->lvRefBlks))
                {
                    // Lazy initialization
                    BlockSetOps::AssignNoCopy(this, varDsc->lvRefBlks, BlockSetOps::MakeEmpty(this));
                }
                BlockSetOps::AddElemD(this, varDsc->lvRefBlks, block->bbNum);
            }
        }
#endif // ASSERTION_PROP

        bool allowStructs = false;
#ifdef UNIX_AMD64_ABI
        // On System V the type of the var could be a struct type.
        allowStructs = varTypeIsStruct(varDsc);
#endif // UNIX_AMD64_ABI

        /* Variables must be used as the same type throughout the method */
        noway_assert(varDsc->lvType == TYP_UNDEF || tree->gtType == TYP_UNKNOWN || allowStructs ||
                     genActualType(varDsc->TypeGet()) == genActualType(tree->gtType) ||
                     (tree->gtType == TYP_BYREF && varDsc->TypeGet() == TYP_I_IMPL) ||
                     (tree->gtType == TYP_I_IMPL && varDsc->TypeGet() == TYP_BYREF) || (tree->gtFlags & GTF_VAR_CAST) ||
                     (varTypeIsFloating(varDsc) && varTypeIsFloating(tree)) ||
                     (varTypeIsStruct(varDsc) == varTypeIsStruct(tree)));

        /* Remember the type of the reference */

        if (tree->gtType == TYP_UNKNOWN || varDsc->lvType == TYP_UNDEF)
        {
            varDsc->lvType = tree->gtType;
            noway_assert(genActualType(varDsc->TypeGet()) == tree->gtType); // no truncation
        }

#ifdef DEBUG
        if (tree->gtFlags & GTF_VAR_CAST)
        {
            // it should never be bigger than the variable slot

            // Trees don't store the full information about structs
            // so we can't check them.
            if (tree->TypeGet() != TYP_STRUCT)
            {
                unsigned treeSize = genTypeSize(tree->TypeGet());
                unsigned varSize  = genTypeSize(varDsc->TypeGet());
                if (varDsc->TypeGet() == TYP_STRUCT)
                {
                    varSize = varDsc->lvSize();
                }

                assert(treeSize <= varSize);
            }
        }
#endif
    }
}

//------------------------------------------------------------------------
// IsDominatedByExceptionalEntry: Check is the block dominated by an exception entry block.
//
// Arguments:
//    block - the checking block.
//
bool Compiler::IsDominatedByExceptionalEntry(BasicBlock* block)
{
    assert(fgDomsComputed);
    return block->IsDominatedByExceptionalEntryFlag();
}

//------------------------------------------------------------------------
// SetVolatileHint: Set a local var's volatile hint.
//
// Arguments:
//    varDsc - the local variable that needs the hint.
//
void Compiler::SetVolatileHint(LclVarDsc* varDsc)
{
    varDsc->lvVolatileHint = true;
}

//------------------------------------------------------------------------
// lvaMarkLocalVars: update local var ref counts for IR in a basic block
//
// Arguments:
//    block - the block in question
//    isRecompute - true if counts are being recomputed
//
// Notes:
//    Invokes lvaMarkLclRefs on each tree node for each
//    statement in the block.

void Compiler::lvaMarkLocalVars(BasicBlock* block, bool isRecompute)
{
    class MarkLocalVarsVisitor final : public GenTreeVisitor<MarkLocalVarsVisitor>
    {
    private:
        BasicBlock* m_block;
        Statement*  m_stmt;
        bool        m_isRecompute;

    public:
        enum
        {
            DoPreOrder = true,
        };

        MarkLocalVarsVisitor(Compiler* compiler, BasicBlock* block, Statement* stmt, bool isRecompute)
            : GenTreeVisitor<MarkLocalVarsVisitor>(compiler), m_block(block), m_stmt(stmt), m_isRecompute(isRecompute)
        {
        }

        Compiler::fgWalkResult PreOrderVisit(GenTree** use, GenTree* user)
        {
            m_compiler->lvaMarkLclRefs(*use, user, m_block, m_stmt, m_isRecompute);
            return WALK_CONTINUE;
        }
    };

    JITDUMP("\n*** %s local variables in block " FMT_BB " (weight=%s)\n", isRecompute ? "recomputing" : "marking",
            block->bbNum, refCntWtd2str(block->getBBWeight(this)));

    for (Statement* stmt : StatementList(block->FirstNonPhiDef()))
    {
        MarkLocalVarsVisitor visitor(this, block, stmt, isRecompute);
        DISPSTMT(stmt);
        visitor.WalkTree(stmt->GetRootNodePointer(), nullptr);
    }
}

//------------------------------------------------------------------------
// lvaMarkLocalVars: enable normal ref counting, compute initial counts, sort locals table
//
// Notes:
//    Now behaves differently in minopts / debug. Instead of actually inspecting
//    the IR and counting references, the jit assumes all locals are referenced
//    and does not sort the locals table.
//
//    Also, when optimizing, lays the groundwork for assertion prop and more.
//    See details in lvaMarkLclRefs.

void Compiler::lvaMarkLocalVars()
{

    JITDUMP("\n*************** In lvaMarkLocalVars()");

    // If we have direct pinvokes, verify the frame list root local was set up properly
    if (compMethodRequiresPInvokeFrame())
    {
        assert((!opts.ShouldUsePInvokeHelpers()) || (info.compLvFrameListRoot == BAD_VAR_NUM));
        if (!opts.ShouldUsePInvokeHelpers())
        {
            noway_assert(info.compLvFrameListRoot >= info.compLocalsCount && info.compLvFrameListRoot < lvaCount);
        }
    }

#if !defined(FEATURE_EH_FUNCLETS)

    // Grab space for exception handling

    if (ehNeedsShadowSPslots())
    {
        // The first slot is reserved for ICodeManager::FixContext(ppEndRegion)
        // ie. the offset of the end-of-last-executed-filter
        unsigned slotsNeeded = 1;

        unsigned handlerNestingLevel = ehMaxHndNestingCount;

        if (opts.compDbgEnC && (handlerNestingLevel < (unsigned)MAX_EnC_HANDLER_NESTING_LEVEL))
            handlerNestingLevel = (unsigned)MAX_EnC_HANDLER_NESTING_LEVEL;

        slotsNeeded += handlerNestingLevel;

        // For a filter (which can be active at the same time as a catch/finally handler)
        slotsNeeded++;
        // For zero-termination of the shadow-Stack-pointer chain
        slotsNeeded++;

        lvaShadowSPslotsVar           = lvaGrabTempWithImplicitUse(false DEBUGARG("lvaShadowSPslotsVar"));
        LclVarDsc* shadowSPslotsVar   = &lvaTable[lvaShadowSPslotsVar];
        shadowSPslotsVar->lvType      = TYP_BLK;
        shadowSPslotsVar->lvExactSize = (slotsNeeded * TARGET_POINTER_SIZE);
    }

#endif // !FEATURE_EH_FUNCLETS

    // PSPSym and LocAllocSPvar are not used by the CoreRT ABI
    if (!IsTargetAbi(CORINFO_CORERT_ABI))
    {
#if defined(FEATURE_EH_FUNCLETS)
        if (ehNeedsPSPSym())
        {
            lvaPSPSym            = lvaGrabTempWithImplicitUse(false DEBUGARG("PSPSym"));
            LclVarDsc* lclPSPSym = &lvaTable[lvaPSPSym];
            lclPSPSym->lvType    = TYP_I_IMPL;
        }
#endif // FEATURE_EH_FUNCLETS

#ifdef JIT32_GCENCODER
        // LocAllocSPvar is only required by the implicit frame layout expected by the VM on x86. Whether
        // a function contains a Localloc is conveyed in the GC information, in the InfoHdrSmall.localloc
        // field. The function must have an EBP frame. Then, the VM finds the LocAllocSP slot by assuming
        // the following stack layout:
        //
        //      -- higher addresses --
        //      saved EBP                       <-- EBP points here
        //      other callee-saved registers    // InfoHdrSmall.savedRegsCountExclFP specifies this size
        //      optional GS cookie              // InfoHdrSmall.security is 1 if this exists
        //      LocAllocSP slot
        //      -- lower addresses --
        //
        // See also eetwain.cpp::GetLocallocSPOffset() and its callers.
        if (compLocallocUsed)
        {
            lvaLocAllocSPvar         = lvaGrabTempWithImplicitUse(false DEBUGARG("LocAllocSPvar"));
            LclVarDsc* locAllocSPvar = &lvaTable[lvaLocAllocSPvar];
            locAllocSPvar->lvType    = TYP_I_IMPL;
        }
#endif // JIT32_GCENCODER
    }

    // Ref counting is now enabled normally.
    lvaRefCountState = RCS_NORMAL;

#if defined(DEBUG)
    const bool setSlotNumbers = true;
#else
    const bool setSlotNumbers = opts.compScopeInfo && (info.compVarScopesCount > 0);
#endif // defined(DEBUG)

    const bool isRecompute = false;
    lvaComputeRefCounts(isRecompute, setSlotNumbers);

    // If we're not optimizing, we're done.
    if (opts.OptimizationDisabled())
    {
        return;
    }

    const bool reportParamTypeArg = lvaReportParamTypeArg();

    // Update bookkeeping on the generic context.
    if (lvaKeepAliveAndReportThis())
    {
        lvaGetDesc(0u)->lvImplicitlyReferenced = reportParamTypeArg;
    }
    else if (lvaReportParamTypeArg())
    {
        // We should have a context arg.
        assert(info.compTypeCtxtArg != (int)BAD_VAR_NUM);
        lvaGetDesc(info.compTypeCtxtArg)->lvImplicitlyReferenced = reportParamTypeArg;
    }

#if ASSERTION_PROP
    assert(opts.OptimizationEnabled());

    // Note: optAddCopies() depends on lvaRefBlks, which is set in lvaMarkLocalVars(BasicBlock*), called above.
    optAddCopies();
#endif
}

//------------------------------------------------------------------------
// lvaComputeRefCounts: compute ref counts for locals
//
// Arguments:
//    isRecompute -- true if we just want ref counts and no other side effects;
//                   false means to also look for true boolean locals, lay
//                   groundwork for assertion prop, check type consistency, etc.
//                   See lvaMarkLclRefs for details on what else goes on.
//    setSlotNumbers -- true if local slot numbers should be assigned.
//
// Notes:
//    Some implicit references are given actual counts or weight bumps here
//    to match pre-existing behavior.
//
//    In fast-jitting modes where we don't ref count locals, this bypasses
//    actual counting, and makes all locals implicitly referenced on first
//    compute. It asserts all locals are implicitly referenced on recompute.
//
//    When optimizing we also recompute lvaGenericsContextInUse based
//    on specially flagged LCL_VAR appearances.
//
void Compiler::lvaComputeRefCounts(bool isRecompute, bool setSlotNumbers)
{
    JITDUMP("\n*** lvaComputeRefCounts ***\n");
    unsigned   lclNum = 0;
    LclVarDsc* varDsc = nullptr;

    // Fast path for minopts and debug codegen.
    //
    // On first compute: mark all locals as implicitly referenced and untracked.
    // On recompute: do nothing.
    if (opts.OptimizationDisabled())
    {
        if (isRecompute)
        {

#if defined(DEBUG)
            // All local vars should be marked as implicitly referenced
            // and not tracked.
            for (lclNum = 0, varDsc = lvaTable; lclNum < lvaCount; lclNum++, varDsc++)
            {
                const bool isSpecialVarargsParam = varDsc->lvIsParam && raIsVarargsStackArg(lclNum);

                if (isSpecialVarargsParam)
                {
                    assert(varDsc->lvRefCnt() == 0);
                }
                else
                {
                    assert(varDsc->lvImplicitlyReferenced);
                }

                assert(!varDsc->lvTracked);
            }
#endif // defined (DEBUG)

            return;
        }

        // First compute.
        for (lclNum = 0, varDsc = lvaTable; lclNum < lvaCount; lclNum++, varDsc++)
        {
            // Using lvImplicitlyReferenced here ensures that we can't
            // accidentally make locals be unreferenced later by decrementing
            // the ref count to zero.
            //
            // If, in minopts/debug, we really want to allow locals to become
            // unreferenced later, we'll have to explicitly clear this bit.
            varDsc->setLvRefCnt(0);
            varDsc->setLvRefCntWtd(0);

            // Special case for some varargs params ... these must
            // remain unreferenced.
            const bool isSpecialVarargsParam = varDsc->lvIsParam && raIsVarargsStackArg(lclNum);

            if (!isSpecialVarargsParam)
            {
                varDsc->lvImplicitlyReferenced = 1;
            }

            varDsc->lvTracked = 0;

            if (setSlotNumbers)
            {
                varDsc->lvSlotNum = lclNum;
            }

            // Assert that it's ok to bypass the type repair logic in lvaMarkLclRefs
            assert((varDsc->lvType != TYP_UNDEF) && (varDsc->lvType != TYP_VOID) && (varDsc->lvType != TYP_UNKNOWN));
        }

        lvaCurEpoch++;
        lvaTrackedCount             = 0;
        lvaTrackedCountInSizeTUnits = 0;
        return;
    }

    // Slower path we take when optimizing, to get accurate counts.
    //
    // First, reset all explicit ref counts and weights.
    for (lclNum = 0, varDsc = lvaTable; lclNum < lvaCount; lclNum++, varDsc++)
    {
        varDsc->setLvRefCnt(0);
        varDsc->setLvRefCntWtd(BB_ZERO_WEIGHT);

        if (setSlotNumbers)
        {
            varDsc->lvSlotNum = lclNum;
        }

        // Set initial value for lvSingleDef for explicit and implicit
        // argument locals as they are "defined" on entry.
        varDsc->lvSingleDef = varDsc->lvIsParam;
    }

    // Remember current state of generic context use, and prepare
    // to compute new state.
    const bool oldLvaGenericsContextInUse = lvaGenericsContextInUse;
    lvaGenericsContextInUse               = false;

    JITDUMP("\n*** lvaComputeRefCounts -- explicit counts ***\n");

    // Second, account for all explicit local variable references
    for (BasicBlock* block = fgFirstBB; block; block = block->bbNext)
    {
        if (block->IsLIR())
        {
            assert(isRecompute);

            const BasicBlock::weight_t weight = block->getBBWeight(this);
            for (GenTree* node : LIR::AsRange(block).NonPhiNodes())
            {
                switch (node->OperGet())
                {
                    case GT_LCL_VAR:
                    case GT_LCL_FLD:
                    case GT_LCL_VAR_ADDR:
                    case GT_LCL_FLD_ADDR:
                    case GT_STORE_LCL_VAR:
                    case GT_STORE_LCL_FLD:
                    {
                        LclVarDsc* varDsc = lvaGetDesc(node->AsLclVarCommon());
                        // If this is an EH var, use a zero weight for defs, so that we don't
                        // count those in our heuristic for register allocation, since they always
                        // must be stored, so there's no value in enregistering them at defs; only
                        // if there are enough uses to justify it.
                        if (varDsc->lvLiveInOutOfHndlr && !varDsc->lvDoNotEnregister &&
                            ((node->gtFlags & GTF_VAR_DEF) != 0))
                        {
                            varDsc->incRefCnts(0, this);
                        }
                        else
                        {
                            varDsc->incRefCnts(weight, this);
                        }

                        if ((node->gtFlags & GTF_VAR_CONTEXT) != 0)
                        {
                            assert(node->OperIs(GT_LCL_VAR));
                            lvaGenericsContextInUse = true;
                        }
                        break;
                    }

                    default:
                        break;
                }
            }
        }
        else
        {
            lvaMarkLocalVars(block, isRecompute);
        }
    }

    if (oldLvaGenericsContextInUse && !lvaGenericsContextInUse)
    {
        // Context was in use but no longer is. This can happen
        // if we're able to optimize, so just leave a note.
        JITDUMP("\n** Generics context no longer in use\n");
    }
    else if (lvaGenericsContextInUse && !oldLvaGenericsContextInUse)
    {
        // Context was not in use but now is.
        //
        // Changing from unused->used should never happen; creation of any new IR
        // for context use should also be settting lvaGenericsContextInUse.
        assert(!"unexpected new use of generics context");
    }

    JITDUMP("\n*** lvaComputeRefCounts -- implicit counts ***\n");

    // Third, bump ref counts for some implicit prolog references
    for (lclNum = 0, varDsc = lvaTable; lclNum < lvaCount; lclNum++, varDsc++)
    {
        // Todo: review justification for these count bumps.
        if (varDsc->lvIsRegArg)
        {
            if ((lclNum < info.compArgsCount) && (varDsc->lvRefCnt() > 0))
            {
                // Fix 388376 ARM JitStress WP7
                varDsc->incRefCnts(BB_UNITY_WEIGHT, this);
                varDsc->incRefCnts(BB_UNITY_WEIGHT, this);
            }

            // Ref count bump that was in lvaPromoteStructVar
            //
            // This was formerly done during RCS_EARLY counting,
            // and we did not used to reset counts like we do now.
            if (varDsc->lvIsStructField)
            {
                varDsc->incRefCnts(BB_UNITY_WEIGHT, this);
            }
        }

        // If we have JMP, all arguments must have a location
        // even if we don't use them inside the method
        if (compJmpOpUsed && varDsc->lvIsParam && (varDsc->lvRefCnt() == 0))
        {
            // except when we have varargs and the argument is
            // passed on the stack.  In that case, it's important
            // for the ref count to be zero, so that we don't attempt
            // to track them for GC info (which is not possible since we
            // don't know their offset in the stack).  See the assert at the
            // end of raMarkStkVars and bug #28949 for more info.
            if (!raIsVarargsStackArg(lclNum))
            {
                varDsc->lvImplicitlyReferenced = 1;
            }
        }
    }
}

void Compiler::lvaAllocOutgoingArgSpaceVar()
{
#if FEATURE_FIXED_OUT_ARGS

    // Setup the outgoing argument region, in case we end up using it later

    if (lvaOutgoingArgSpaceVar == BAD_VAR_NUM)
    {
        lvaOutgoingArgSpaceVar = lvaGrabTemp(false DEBUGARG("OutgoingArgSpace"));

        lvaTable[lvaOutgoingArgSpaceVar].lvType                 = TYP_LCLBLK;
        lvaTable[lvaOutgoingArgSpaceVar].lvImplicitlyReferenced = 1;
    }

    noway_assert(lvaOutgoingArgSpaceVar >= info.compLocalsCount && lvaOutgoingArgSpaceVar < lvaCount);

#endif // FEATURE_FIXED_OUT_ARGS
}

inline void Compiler::lvaIncrementFrameSize(unsigned size)
{
    if (size > MAX_FrameSize || compLclFrameSize + size > MAX_FrameSize)
    {
        BADCODE("Frame size overflow");
    }

    compLclFrameSize += size;
}

/****************************************************************************
*
*  Return true if absolute offsets of temps are larger than vars, or in other
*  words, did we allocate temps before of after vars.  The /GS buffer overrun
*  checks want temps to be at low stack addresses than buffers
*/
bool Compiler::lvaTempsHaveLargerOffsetThanVars()
{
#ifdef TARGET_ARM
    // We never want to place the temps with larger offsets for ARM
    return false;
#else
    if (compGSReorderStackLayout)
    {
        return codeGen->isFramePointerUsed();
    }
    else
    {
        return true;
    }
#endif
}

/****************************************************************************
*
*  Return an upper bound estimate for the size of the compiler spill temps
*
*/
unsigned Compiler::lvaGetMaxSpillTempSize()
{
    unsigned result = 0;

    if (lvaDoneFrameLayout >= REGALLOC_FRAME_LAYOUT)
    {
        result = codeGen->regSet.tmpGetTotalSize();
    }
    else
    {
        result = MAX_SPILL_TEMP_SIZE;
    }
    return result;
}

// clang-format off
/*****************************************************************************
 *
 *  Compute stack frame offsets for arguments, locals and optionally temps.
 *
 *  The frame is laid out as follows for x86:
 *
 *              ESP frames
 *
 *      |                       |
 *      |-----------------------|
 *      |       incoming        |
 *      |       arguments       |
 *      |-----------------------| <---- Virtual '0'
 *      |    return address     |
 *      +=======================+
 *      |Callee saved registers |
 *      |-----------------------|
 *      |       Temps           |
 *      |-----------------------|
 *      |       Variables       |
 *      |-----------------------| <---- Ambient ESP
 *      |   Arguments for the   |
 *      ~    next function      ~
 *      |                       |
 *      |       |               |
 *      |       | Stack grows   |
 *              | downward
 *              V
 *
 *
 *              EBP frames
 *
 *      |                       |
 *      |-----------------------|
 *      |       incoming        |
 *      |       arguments       |
 *      |-----------------------| <---- Virtual '0'
 *      |    return address     |
 *      +=======================+
 *      |    incoming EBP       |
 *      |-----------------------| <---- EBP
 *      |Callee saved registers |
 *      |-----------------------|
 *      |   security object     |
 *      |-----------------------|
 *      |     ParamTypeArg      |
 *      |-----------------------|
 *      |  Last-executed-filter |
 *      |-----------------------|
 *      |                       |
 *      ~      Shadow SPs       ~
 *      |                       |
 *      |-----------------------|
 *      |                       |
 *      ~      Variables        ~
 *      |                       |
 *      ~-----------------------|
 *      |       Temps           |
 *      |-----------------------|
 *      |       localloc        |
 *      |-----------------------| <---- Ambient ESP
 *      |   Arguments for the   |
 *      |    next function      ~
 *      |                       |
 *      |       |               |
 *      |       | Stack grows   |
 *              | downward
 *              V
 *
 *
 *  The frame is laid out as follows for x64:
 *
 *              RSP frames
 *      |                       |
 *      |-----------------------|
 *      |       incoming        |
 *      |       arguments       |
 *      |-----------------------|
 *      |   4 fixed incoming    |
 *      |    argument slots     |
 *      |-----------------------| <---- Caller's SP & Virtual '0'
 *      |    return address     |
 *      +=======================+
 *      | Callee saved Int regs |
 *      -------------------------
 *      |        Padding        | <---- this padding (0 or 8 bytes) is to ensure flt registers are saved at a mem location aligned at 16-bytes
 *      |                       |       so that we can save 128-bit callee saved xmm regs using performant "movaps" instruction instead of "movups"
 *      -------------------------
 *      | Callee saved Flt regs | <----- entire 128-bits of callee saved xmm registers are stored here
 *      |-----------------------|
 *      |         Temps         |
 *      |-----------------------|
 *      |       Variables       |
 *      |-----------------------|
 *      |   Arguments for the   |
 *      ~    next function      ~
 *      |                       |
 *      |-----------------------|
 *      |   4 fixed outgoing    |
 *      |    argument slots     |
 *      |-----------------------| <---- Ambient RSP
 *      |       |               |
 *      ~       | Stack grows   ~
 *      |       | downward      |
 *              V
 *
 *
 *              RBP frames
 *      |                       |
 *      |-----------------------|
 *      |       incoming        |
 *      |       arguments       |
 *      |-----------------------|
 *      |   4 fixed incoming    |
 *      |    argument slots     |
 *      |-----------------------| <---- Caller's SP & Virtual '0'
 *      |    return address     |
 *      +=======================+
 *      | Callee saved Int regs |
 *      -------------------------
 *      |        Padding        |
 *      -------------------------
 *      | Callee saved Flt regs |
 *      |-----------------------|
 *      |   security object     |
 *      |-----------------------|
 *      |     ParamTypeArg      |
 *      |-----------------------|
 *      |                       |
 *      |                       |
 *      ~       Variables       ~
 *      |                       |
 *      |                       |
 *      |-----------------------|
 *      |        Temps          |
 *      |-----------------------|
 *      |                       |
 *      ~       localloc        ~   // not in frames with EH
 *      |                       |
 *      |-----------------------|
 *      |        PSPSym         |   // only in frames with EH (thus no localloc)
 *      |                       |
 *      |-----------------------| <---- RBP in localloc frames (max 240 bytes from Initial-SP)
 *      |   Arguments for the   |
 *      ~    next function      ~
 *      |                       |
 *      |-----------------------|
 *      |   4 fixed outgoing    |
 *      |    argument slots     |
 *      |-----------------------| <---- Ambient RSP (before localloc, this is Initial-SP)
 *      |       |               |
 *      ~       | Stack grows   ~
 *      |       | downward      |
 *              V
 *
 *
 *  The frame is laid out as follows for ARM (this is a general picture; details may differ for different conditions):
 *
 *              SP frames
 *      |                       |
 *      |-----------------------|
 *      |       incoming        |
 *      |       arguments       |
 *      +=======================+ <---- Caller's SP
 *      |  Pre-spill registers  |
 *      |-----------------------| <---- Virtual '0'
 *      |Callee saved registers |
 *      |-----------------------|
 *      ~ possible double align ~
 *      |-----------------------|
 *      |   security object     |
 *      |-----------------------|
 *      |     ParamTypeArg      |
 *      |-----------------------|
 *      |  possible GS cookie   |
 *      |-----------------------|
 *      |       Variables       |
 *      |-----------------------|
 *      |  possible GS cookie   |
 *      |-----------------------|
 *      |        Temps          |
 *      |-----------------------|
 *      |   Stub Argument Var   |
 *      |-----------------------|
 *      |Inlined PInvoke Frame V|
 *      |-----------------------|
 *      ~ possible double align ~
 *      |-----------------------|
 *      |   Arguments for the   |
 *      ~    next function      ~
 *      |                       |
 *      |-----------------------| <---- Ambient SP
 *      |       |               |
 *      ~       | Stack grows   ~
 *      |       | downward      |
 *              V
 *
 *
 *              FP / R11 frames
 *      |                       |
 *      |-----------------------|
 *      |       incoming        |
 *      |       arguments       |
 *      +=======================+ <---- Caller's SP
 *      |  Pre-spill registers  |
 *      |-----------------------| <---- Virtual '0'
 *      |Callee saved registers |
 *      |-----------------------|
 *      |        PSPSym         |   // Only for frames with EH, which means FP-based frames
 *      |-----------------------|
 *      ~ possible double align ~
 *      |-----------------------|
 *      |   security object     |
 *      |-----------------------|
 *      |     ParamTypeArg      |
 *      |-----------------------|
 *      |  possible GS cookie   |
 *      |-----------------------|
 *      |       Variables       |
 *      |-----------------------|
 *      |  possible GS cookie   |
 *      |-----------------------|
 *      |        Temps          |
 *      |-----------------------|
 *      |   Stub Argument Var   |
 *      |-----------------------|
 *      |Inlined PInvoke Frame V|
 *      |-----------------------|
 *      ~ possible double align ~
 *      |-----------------------|
 *      |       localloc        |
 *      |-----------------------|
 *      |   Arguments for the   |
 *      ~    next function      ~
 *      |                       |
 *      |-----------------------| <---- Ambient SP
 *      |       |               |
 *      ~       | Stack grows   ~
 *      |       | downward      |
 *              V
 *
 *
 *  The frame is laid out as follows for ARM64 (this is a general picture; details may differ for different conditions):
 *  NOTE: SP must be 16-byte aligned, so there may be alignment slots in the frame.
 *  We will often save and establish a frame pointer to create better ETW stack walks.
 *
 *              SP frames
 *      |                       |
 *      |-----------------------|
 *      |       incoming        |
 *      |       arguments       |
 *      +=======================+ <---- Caller's SP
 *      |         homed         | // this is only needed if reg argument need to be homed, e.g., for varargs
 *      |   register arguments  |
 *      |-----------------------| <---- Virtual '0'
 *      |Callee saved registers |
 *      |   except fp/lr        |
 *      |-----------------------|
 *      |   security object     |
 *      |-----------------------|
 *      |     ParamTypeArg      |
 *      |-----------------------|
 *      |  possible GS cookie   |
 *      |-----------------------|
 *      |       Variables       |
 *      |-----------------------|
 *      |  possible GS cookie   |
 *      |-----------------------|
 *      |        Temps          |
 *      |-----------------------|
 *      |   Stub Argument Var   |
 *      |-----------------------|
 *      |Inlined PInvoke Frame V|
 *      |-----------------------|
 *      |      Saved LR         |
 *      |-----------------------|
 *      |      Saved FP         | <---- Frame pointer
 *      |-----------------------|
 *      |  Stack arguments for  |
 *      |   the next function   |
 *      |-----------------------| <---- SP
 *      |       |               |
 *      ~       | Stack grows   ~
 *      |       | downward      |
 *              V
 *
 *
 *              FP (R29 / x29) frames
 *      |                       |
 *      |-----------------------|
 *      |       incoming        |
 *      |       arguments       |
 *      +=======================+ <---- Caller's SP
 *      |     optional homed    | // this is only needed if reg argument need to be homed, e.g., for varargs
 *      |   register arguments  |
 *      |-----------------------| <---- Virtual '0'
 *      |Callee saved registers |
 *      |   except fp/lr        |
 *      |-----------------------|
 *      |        PSPSym         | // Only for frames with EH, which requires FP-based frames
 *      |-----------------------|
 *      |   security object     |
 *      |-----------------------|
 *      |     ParamTypeArg      |
 *      |-----------------------|
 *      |  possible GS cookie   |
 *      |-----------------------|
 *      |       Variables       |
 *      |-----------------------|
 *      |  possible GS cookie   |
 *      |-----------------------|
 *      |        Temps          |
 *      |-----------------------|
 *      |   Stub Argument Var   |
 *      |-----------------------|
 *      |Inlined PInvoke Frame V|
 *      |-----------------------|
 *      |      Saved LR         |
 *      |-----------------------|
 *      |      Saved FP         | <---- Frame pointer
 *      |-----------------------|
 *      ~       localloc        ~
 *      |-----------------------|
 *      |  Stack arguments for  |
 *      |   the next function   |
 *      |-----------------------| <---- Ambient SP
 *      |       |               |
 *      ~       | Stack grows   ~
 *      |       | downward      |
 *              V
 *
 *
 *              FP (R29 / x29) frames where FP/LR are stored at the top of the frame (frames requiring GS that have localloc)
 *      |                       |
 *      |-----------------------|
 *      |       incoming        |
 *      |       arguments       |
 *      +=======================+ <---- Caller's SP
 *      |     optional homed    | // this is only needed if reg argument need to be homed, e.g., for varargs
 *      |   register arguments  |
 *      |-----------------------| <---- Virtual '0'
 *      |      Saved LR         |
 *      |-----------------------|
 *      |      Saved FP         | <---- Frame pointer
 *      |-----------------------|
 *      |Callee saved registers |
 *      |-----------------------|
 *      |        PSPSym         | // Only for frames with EH, which requires FP-based frames
 *      |-----------------------|
 *      |   security object     |
 *      |-----------------------|
 *      |     ParamTypeArg      |
 *      |-----------------------|
 *      |  possible GS cookie   |
 *      |-----------------------|
 *      |       Variables       |
 *      |-----------------------|
 *      |  possible GS cookie   |
 *      |-----------------------|
 *      |        Temps          |
 *      |-----------------------|
 *      |   Stub Argument Var   |
 *      |-----------------------|
 *      |Inlined PInvoke Frame V|
 *      |-----------------------|
 *      ~       localloc        ~
 *      |-----------------------|
 *      |  Stack arguments for  |
 *      |   the next function   |
 *      |-----------------------| <---- Ambient SP
 *      |       |               |
 *      ~       | Stack grows   ~
 *      |       | downward      |
 *              V
 *
 *
 *  Doing this all in one pass is 'hard'.  So instead we do it in 2 basic passes:
 *    1. Assign all the offsets relative to the Virtual '0'. Offsets above (the
 *      incoming arguments) are positive. Offsets below (everything else) are
 *      negative.  This pass also calcuates the total frame size (between Caller's
 *      SP/return address and the Ambient SP).
 *    2. Figure out where to place the frame pointer, and then adjust the offsets
 *      as needed for the final stack size and whether the offset is frame pointer
 *      relative or stack pointer relative.
 *
 */
// clang-format on

void Compiler::lvaAssignFrameOffsets(FrameLayoutState curState)
{
    noway_assert((lvaDoneFrameLayout < curState) || (curState == REGALLOC_FRAME_LAYOUT));

    lvaDoneFrameLayout = curState;

#ifdef DEBUG
    if (verbose)
    {

        printf("*************** In lvaAssignFrameOffsets");
        if (curState == INITIAL_FRAME_LAYOUT)
        {
            printf("(INITIAL_FRAME_LAYOUT)");
        }
        else if (curState == PRE_REGALLOC_FRAME_LAYOUT)
        {
            printf("(PRE_REGALLOC_FRAME_LAYOUT)");
        }
        else if (curState == REGALLOC_FRAME_LAYOUT)
        {
            printf("(REGALLOC_FRAME_LAYOUT)");
        }
        else if (curState == TENTATIVE_FRAME_LAYOUT)
        {
            printf("(TENTATIVE_FRAME_LAYOUT)");
        }
        else if (curState == FINAL_FRAME_LAYOUT)
        {
            printf("(FINAL_FRAME_LAYOUT)");
        }
        else
        {
            printf("(UNKNOWN)");
            unreached();
        }
        printf("\n");
    }
#endif

#if FEATURE_FIXED_OUT_ARGS
    assert(lvaOutgoingArgSpaceVar != BAD_VAR_NUM);
#endif // FEATURE_FIXED_OUT_ARGS

    /*-------------------------------------------------------------------------
     *
     * First process the arguments.
     *
     *-------------------------------------------------------------------------
     */

    lvaAssignVirtualFrameOffsetsToArgs();

    /*-------------------------------------------------------------------------
     *
     * Now compute stack offsets for any variables that don't live in registers
     *
     *-------------------------------------------------------------------------
     */

    lvaAssignVirtualFrameOffsetsToLocals();

    lvaAlignFrame();

    /*-------------------------------------------------------------------------
     *
     * Now patch the offsets
     *
     *-------------------------------------------------------------------------
     */

    lvaFixVirtualFrameOffsets();

    // Modify the stack offset for fields of promoted structs.
    lvaAssignFrameOffsetsToPromotedStructs();

    /*-------------------------------------------------------------------------
     *
     * Finalize
     *
     *-------------------------------------------------------------------------
     */

    // If it's not the final frame layout, then it's just an estimate. This means
    // we're allowed to once again write to these variables, even if we've read
    // from them to make tentative code generation or frame layout decisions.
    if (curState < FINAL_FRAME_LAYOUT)
    {
        codeGen->resetFramePointerUsedWritePhase();
    }
}

/*****************************************************************************
 *  lvaFixVirtualFrameOffsets() : Now that everything has a virtual offset,
 *  determine the final value for the frame pointer (if needed) and then
 *  adjust all the offsets appropriately.
 *
 *  This routine fixes virtual offset to be relative to frame pointer or SP
 *  based on whether varDsc->lvFramePointerBased is true or false respectively.
 */
void Compiler::lvaFixVirtualFrameOffsets()
{
    LclVarDsc* varDsc;

#if defined(FEATURE_EH_FUNCLETS) && defined(TARGET_AMD64)
    if (lvaPSPSym != BAD_VAR_NUM)
    {
        // We need to fix the offset of the PSPSym so there is no padding between it and the outgoing argument space.
        // Without this code, lvaAlignFrame might have put the padding lower than the PSPSym, which would be between
        // the PSPSym and the outgoing argument space.
        varDsc = &lvaTable[lvaPSPSym];
        assert(varDsc->lvFramePointerBased); // We always access it RBP-relative.
        assert(!varDsc->lvMustInit);         // It is never "must init".
        varDsc->SetStackOffset(codeGen->genCallerSPtoInitialSPdelta() + lvaLclSize(lvaOutgoingArgSpaceVar));

        // With OSR the new frame RBP points at the base of the new frame, but the virtual offsets
        // are from the base of the old frame. Adjust.
        if (opts.IsOSR())
        {
            varDsc->SetStackOffset(varDsc->GetStackOffset() - info.compPatchpointInfo->FpToSpDelta());
        }
    }
#endif

    // The delta to be added to virtual offset to adjust it relative to frame pointer or SP
    int delta = 0;

#ifdef TARGET_XARCH
    delta += REGSIZE_BYTES; // pushed PC (return address) for x86/x64
    JITDUMP("--- delta bump %d for RA\n", REGSIZE_BYTES);

    if (codeGen->doubleAlignOrFramePointerUsed())
    {
        JITDUMP("--- delta bump %d for FP\n", REGSIZE_BYTES);
        delta += REGSIZE_BYTES; // pushed EBP (frame pointer)
    }
#endif

    if (!codeGen->isFramePointerUsed())
    {
        // pushed registers, return address, and padding
        JITDUMP("--- delta bump %d for RSP frame\n", codeGen->genTotalFrameSize());
        delta += codeGen->genTotalFrameSize();
    }
#if defined(TARGET_ARM)
    else
    {
        // We set FP to be after LR, FP
        delta += 2 * REGSIZE_BYTES;
    }
#elif defined(TARGET_AMD64) || defined(TARGET_ARM64)
    else
    {
        // FP is used.
        JITDUMP("--- delta bump %d for RBP frame\n", codeGen->genTotalFrameSize() - codeGen->genSPtoFPdelta());
        delta += codeGen->genTotalFrameSize() - codeGen->genSPtoFPdelta();
    }
#endif // TARGET_AMD64

    // For OSR, update the delta to reflect the current policy that
    // RBP points at the base of the new frame, and RSP is relative to that RBP.
    if (opts.IsOSR())
    {
        JITDUMP("--- delta bump %d for OSR\n", info.compPatchpointInfo->FpToSpDelta());
        delta += info.compPatchpointInfo->FpToSpDelta();
    }

    JITDUMP("--- virtual stack offset to actual stack offset delta is %d\n", delta);

    unsigned lclNum;
    for (lclNum = 0, varDsc = lvaTable; lclNum < lvaCount; lclNum++, varDsc++)
    {
        bool doAssignStkOffs = true;

        // Can't be relative to EBP unless we have an EBP
        noway_assert(!varDsc->lvFramePointerBased || codeGen->doubleAlignOrFramePointerUsed());

        // Is this a non-param promoted struct field?
        //   if so then set doAssignStkOffs to false.
        //
        if (varDsc->lvIsStructField && !varDsc->lvIsParam)
        {
            LclVarDsc*       parentvarDsc  = &lvaTable[varDsc->lvParentLcl];
            lvaPromotionType promotionType = lvaGetPromotionType(parentvarDsc);

            if (promotionType == PROMOTION_TYPE_DEPENDENT)
            {
                doAssignStkOffs = false; // Assigned later in lvaAssignFrameOffsetsToPromotedStructs()
            }
        }

        if (!varDsc->lvOnFrame)
        {
            if (!varDsc->lvIsParam
#if !defined(TARGET_AMD64)
                || (varDsc->lvIsRegArg
#if defined(TARGET_ARM) && defined(PROFILING_SUPPORTED)
                    && compIsProfilerHookNeeded() &&
                    !lvaIsPreSpilled(lclNum, codeGen->regSet.rsMaskPreSpillRegs(false)) // We need assign stack offsets
                                                                                        // for prespilled arguments
#endif
                    )
#endif // !defined(TARGET_AMD64)
                    )
            {
                doAssignStkOffs = false; // Not on frame or an incomming stack arg
            }
        }

        if (doAssignStkOffs)
        {
            JITDUMP("-- V%02u was %d, now %d\n", lclNum, varDsc->GetStackOffset(), varDsc->GetStackOffset() + delta);
            varDsc->SetStackOffset(varDsc->GetStackOffset() + delta);

#if DOUBLE_ALIGN
            if (genDoubleAlign() && !codeGen->isFramePointerUsed())
            {
                if (varDsc->lvFramePointerBased)
                {
                    varDsc->SetStackOffset(varDsc->GetStackOffset() - delta);

                    // We need to re-adjust the offsets of the parameters so they are EBP
                    // relative rather than stack/frame pointer relative

                    varDsc->SetStackOffset(varDsc->GetStackOffset() +
                                           (2 * TARGET_POINTER_SIZE)); // return address and pushed EBP

                    noway_assert(varDsc->GetStackOffset() >= FIRST_ARG_STACK_OFFS);
                }
            }
#endif
            // On System V environments the stkOffs could be 0 for params passed in registers.
            //
            // For normal methods only EBP relative references can have negative offsets.
            assert(codeGen->isFramePointerUsed() || varDsc->GetStackOffset() >= 0);
        }
    }

    assert(codeGen->regSet.tmpAllFree());
    for (TempDsc* temp = codeGen->regSet.tmpListBeg(); temp != nullptr; temp = codeGen->regSet.tmpListNxt(temp))
    {
        temp->tdAdjustTempOffs(delta);
    }

    lvaCachedGenericContextArgOffs += delta;

#if FEATURE_FIXED_OUT_ARGS

    if (lvaOutgoingArgSpaceVar != BAD_VAR_NUM)
    {
        varDsc = &lvaTable[lvaOutgoingArgSpaceVar];
        varDsc->SetStackOffset(0);
        varDsc->lvFramePointerBased = false;
        varDsc->lvMustInit          = false;
    }

#endif // FEATURE_FIXED_OUT_ARGS

#ifdef TARGET_ARM64
    // We normally add alignment below the locals between them and the outgoing
    // arg space area. When we store fp/lr at the bottom, however, this will be
    // below the alignment. So we should not apply the alignment adjustment to
    // them. On ARM64 it turns out we always store these at +0 and +8 of the FP,
    // so instead of dealing with skipping adjustment just for them we just set
    // them here always.
    assert(codeGen->isFramePointerUsed());
    if (lvaRetAddrVar != BAD_VAR_NUM)
    {
        lvaTable[lvaRetAddrVar].SetStackOffset(REGSIZE_BYTES);
    }
#endif
}

#ifdef TARGET_ARM
bool Compiler::lvaIsPreSpilled(unsigned lclNum, regMaskTP preSpillMask)
{
    const LclVarDsc& desc = lvaTable[lclNum];
    return desc.lvIsRegArg && (preSpillMask & genRegMask(desc.GetArgReg()));
}
#endif // TARGET_ARM

//------------------------------------------------------------------------
// lvaUpdateArgWithInitialReg: Set the initial register of a local variable
//                             to the one assigned by the register allocator.
//
// Arguments:
//    varDsc - the local variable descriptor
//
void Compiler::lvaUpdateArgWithInitialReg(LclVarDsc* varDsc)
{
    noway_assert(varDsc->lvIsParam);

    if (varDsc->lvIsRegCandidate())
    {
        varDsc->SetRegNum(varDsc->GetArgInitReg());
    }
}

//------------------------------------------------------------------------
// lvaUpdateArgsWithInitialReg() : For each argument variable descriptor, update
//     its current register with the initial register as assigned by LSRA.
//
void Compiler::lvaUpdateArgsWithInitialReg()
{
    if (!compLSRADone)
    {
        return;
    }

    for (unsigned lclNum = 0; lclNum < info.compArgsCount; lclNum++)
    {
        LclVarDsc* varDsc = lvaGetDesc(lclNum);

        if (varDsc->lvPromotedStruct())
        {
            for (unsigned fieldVarNum = varDsc->lvFieldLclStart;
                 fieldVarNum < varDsc->lvFieldLclStart + varDsc->lvFieldCnt; ++fieldVarNum)
            {
                LclVarDsc* fieldVarDsc = lvaGetDesc(fieldVarNum);
                lvaUpdateArgWithInitialReg(fieldVarDsc);
            }
        }
        else
        {
            lvaUpdateArgWithInitialReg(varDsc);
        }
    }
}

/*****************************************************************************
 *  lvaAssignVirtualFrameOffsetsToArgs() : Assign virtual stack offsets to the
 *  arguments, and implicit arguments (this ptr, return buffer, generics,
 *  and varargs).
 */
void Compiler::lvaAssignVirtualFrameOffsetsToArgs()
{
    unsigned lclNum  = 0;
    int      argOffs = 0;
#ifdef UNIX_AMD64_ABI
    int callerArgOffset = 0;
#endif // UNIX_AMD64_ABI

    /*
        Assign stack offsets to arguments (in reverse order of passing).

        This means that if we pass arguments left->right, we start at
        the end of the list and work backwards, for right->left we start
        with the first argument and move forward.

        This is all relative to our Virtual '0'
     */

    if (Target::g_tgtArgOrder == Target::ARG_ORDER_L2R)
    {
        argOffs = compArgSize;
    }

    /* Update the argOffs to reflect arguments that are passed in registers */

    noway_assert(codeGen->intRegState.rsCalleeRegArgCount <= MAX_REG_ARG);
#if !defined(OSX_ARM64_ABI)
    noway_assert(compArgSize >= codeGen->intRegState.rsCalleeRegArgCount * REGSIZE_BYTES);
#endif

#ifdef TARGET_X86
    argOffs -= codeGen->intRegState.rsCalleeRegArgCount * REGSIZE_BYTES;
#endif

    // Update the arg initial register locations.
    lvaUpdateArgsWithInitialReg();

    /* Is there a "this" argument? */

    if (!info.compIsStatic)
    {
        noway_assert(lclNum == info.compThisArg);
#ifndef TARGET_X86
        argOffs =
            lvaAssignVirtualFrameOffsetToArg(lclNum, REGSIZE_BYTES, argOffs UNIX_AMD64_ABI_ONLY_ARG(&callerArgOffset));
#endif // TARGET_X86
        lclNum++;
    }

    /* if we have a hidden buffer parameter, that comes here */

    if (info.compRetBuffArg != BAD_VAR_NUM)
    {
        noway_assert(lclNum == info.compRetBuffArg);
        noway_assert(lvaTable[lclNum].lvIsRegArg);
#ifndef TARGET_X86
        argOffs =
            lvaAssignVirtualFrameOffsetToArg(lclNum, REGSIZE_BYTES, argOffs UNIX_AMD64_ABI_ONLY_ARG(&callerArgOffset));
#endif // TARGET_X86
        lclNum++;
    }

#if USER_ARGS_COME_LAST

    //@GENERICS: extra argument for instantiation info
    if (info.compMethodInfo->args.callConv & CORINFO_CALLCONV_PARAMTYPE)
    {
        noway_assert(lclNum == (unsigned)info.compTypeCtxtArg);
        argOffs = lvaAssignVirtualFrameOffsetToArg(lclNum++, REGSIZE_BYTES,
                                                   argOffs UNIX_AMD64_ABI_ONLY_ARG(&callerArgOffset));
    }

    if (info.compIsVarArgs)
    {
        argOffs = lvaAssignVirtualFrameOffsetToArg(lclNum++, REGSIZE_BYTES,
                                                   argOffs UNIX_AMD64_ABI_ONLY_ARG(&callerArgOffset));
    }

#endif // USER_ARGS_COME_LAST

    CORINFO_ARG_LIST_HANDLE argLst    = info.compMethodInfo->args.args;
    unsigned                argSigLen = info.compMethodInfo->args.numArgs;

#ifdef TARGET_ARM
    //
    // struct_n { int; int; ... n times };
    //
    // Consider signature:
    //
    // Foo (float a,double b,float c,double d,float e,double f,float g,double h,
    //      float i,double j,float k,double l,struct_3 m) { }
    //
    // Basically the signature is: (all float regs full, 1 double, struct_3);
    //
    // The double argument occurs before pre spill in the argument iteration and
    // computes an argOffset of 0. struct_3 offset becomes 8. This is wrong.
    // Because struct_3 is prespilled and double occurs after prespill.
    // The correct offsets are double = 16 (aligned stk), struct_3 = 0..12,
    // Offset 12 will be skipped for double alignment of double.
    //
    // Another example is (struct_2, all float regs full, double, struct_2);
    // Here, notice the order is similarly messed up because of 2 pre-spilled
    // struct_2.
    //
    // Succinctly,
    // ARG_INDEX(i) > ARG_INDEX(j) DOES NOT IMPLY |ARG_OFFSET(i)| > |ARG_OFFSET(j)|
    //
    // Therefore, we'll do a two pass offset calculation, one that considers pre-spill
    // and the next, stack args.
    //

    unsigned argLcls = 0;

    // Take care of pre spill registers first.
    regMaskTP preSpillMask = codeGen->regSet.rsMaskPreSpillRegs(false);
    regMaskTP tempMask     = RBM_NONE;
    for (unsigned i = 0, preSpillLclNum = lclNum; i < argSigLen; ++i, ++preSpillLclNum)
    {
        if (lvaIsPreSpilled(preSpillLclNum, preSpillMask))
        {
            unsigned argSize = eeGetArgSize(argLst, &info.compMethodInfo->args);
            argOffs          = lvaAssignVirtualFrameOffsetToArg(preSpillLclNum, argSize, argOffs);
            argLcls++;

            // Early out if we can. If size is 8 and base reg is 2, then the mask is 0x1100
            tempMask |= ((((1 << (roundUp(argSize, TARGET_POINTER_SIZE) / REGSIZE_BYTES))) - 1)
                         << lvaTable[preSpillLclNum].GetArgReg());
            if (tempMask == preSpillMask)
            {
                // We won't encounter more pre-spilled registers,
                // so don't bother iterating further.
                break;
            }
        }
        argLst = info.compCompHnd->getArgNext(argLst);
    }

    // Take care of non pre-spilled stack arguments.
    argLst = info.compMethodInfo->args.args;
    for (unsigned i = 0, stkLclNum = lclNum; i < argSigLen; ++i, ++stkLclNum)
    {
        if (!lvaIsPreSpilled(stkLclNum, preSpillMask))
        {
            argOffs =
                lvaAssignVirtualFrameOffsetToArg(stkLclNum, eeGetArgSize(argLst, &info.compMethodInfo->args), argOffs);
            argLcls++;
        }
        argLst = info.compCompHnd->getArgNext(argLst);
    }

    lclNum += argLcls;
#else // !TARGET_ARM
    for (unsigned i = 0; i < argSigLen; i++)
    {
        unsigned argumentSize = eeGetArgSize(argLst, &info.compMethodInfo->args);

#ifdef UNIX_AMD64_ABI
        // On the stack frame the homed arg always takes a full number of slots
        // for proper stack alignment. Make sure the real struct size is properly rounded up.
        argumentSize = roundUp(argumentSize, TARGET_POINTER_SIZE);
#endif // UNIX_AMD64_ABI

        argOffs =
            lvaAssignVirtualFrameOffsetToArg(lclNum++, argumentSize, argOffs UNIX_AMD64_ABI_ONLY_ARG(&callerArgOffset));
        argLst = info.compCompHnd->getArgNext(argLst);
    }
#endif // !TARGET_ARM

#if !USER_ARGS_COME_LAST

    //@GENERICS: extra argument for instantiation info
    if (info.compMethodInfo->args.callConv & CORINFO_CALLCONV_PARAMTYPE)
    {
        noway_assert(lclNum == (unsigned)info.compTypeCtxtArg);
        argOffs = lvaAssignVirtualFrameOffsetToArg(lclNum++, REGSIZE_BYTES,
                                                   argOffs UNIX_AMD64_ABI_ONLY_ARG(&callerArgOffset));
    }

    if (info.compIsVarArgs)
    {
        argOffs = lvaAssignVirtualFrameOffsetToArg(lclNum++, REGSIZE_BYTES,
                                                   argOffs UNIX_AMD64_ABI_ONLY_ARG(&callerArgOffset));
    }

#endif // USER_ARGS_COME_LAST
}

#ifdef UNIX_AMD64_ABI
//
//  lvaAssignVirtualFrameOffsetToArg() : Assign virtual stack offsets to an
//  individual argument, and return the offset for the next argument.
//  Note: This method only calculates the initial offset of the stack passed/spilled arguments
//  (if any - the RA might decide to spill(home on the stack) register passed arguments, if rarely used.)
//        The final offset is calculated in lvaFixVirtualFrameOffsets method. It accounts for FP existance,
//        ret address slot, stack frame padding, alloca instructions, etc.
//  Note: This is the implementation for UNIX_AMD64 System V platforms.
//
int Compiler::lvaAssignVirtualFrameOffsetToArg(unsigned lclNum,
                                               unsigned argSize,
                                               int argOffs UNIX_AMD64_ABI_ONLY_ARG(int* callerArgOffset))
{
    noway_assert(lclNum < info.compArgsCount);
    noway_assert(argSize);

    if (Target::g_tgtArgOrder == Target::ARG_ORDER_L2R)
    {
        argOffs -= argSize;
    }

    unsigned fieldVarNum = BAD_VAR_NUM;

    noway_assert(lclNum < lvaCount);
    LclVarDsc* varDsc = lvaGetDesc(lclNum);

    noway_assert(varDsc->lvIsParam);

    if (varDsc->lvIsRegArg)
    {
        // Argument is passed in a register, don't count it
        // when updating the current offset on the stack.

        if (varDsc->lvOnFrame)
        {
            // The offset for args needs to be set only for the stack homed arguments for System V.
            varDsc->SetStackOffset(argOffs);
        }
        else
        {
            varDsc->SetStackOffset(0);
        }
    }
    else
    {
        // For Windows AMD64 there are 4 slots for the register passed arguments on the top of the caller's stack.
        // This is where they are always homed. So, they can be accessed with positive offset.
        // On System V platforms, if the RA decides to home a register passed arg on the stack, it creates a stack
        // location on the callee stack (like any other local var.) In such a case, the register passed, stack homed
        // arguments are accessed using negative offsets and the stack passed arguments are accessed using positive
        // offset (from the caller's stack.)
        // For  System V platforms if there is no frame pointer the caller stack parameter offset should include the
        // callee allocated space. If frame register is used, the callee allocated space should not be included for
        // accessing the caller stack parameters. The last two requirements are met in lvaFixVirtualFrameOffsets
        // method, which fixes the offsets, based on frame pointer existence, existence of alloca instructions, ret
        // address pushed, ets.

        varDsc->SetStackOffset(*callerArgOffset);
        // Structs passed on stack could be of size less than TARGET_POINTER_SIZE.
        // Make sure they get at least TARGET_POINTER_SIZE on the stack - this is required for alignment.
        if (argSize > TARGET_POINTER_SIZE)
        {
            *callerArgOffset += (int)roundUp(argSize, TARGET_POINTER_SIZE);
        }
        else
        {
            *callerArgOffset += TARGET_POINTER_SIZE;
        }
    }

    // For struct promoted parameters we need to set the offsets for the field lclVars.
    //
    // For a promoted struct we also assign the struct fields stack offset
    if (varDsc->lvPromotedStruct())
    {
        unsigned firstFieldNum = varDsc->lvFieldLclStart;
        int      offset        = varDsc->GetStackOffset();
        for (unsigned i = 0; i < varDsc->lvFieldCnt; i++)
        {
            LclVarDsc* fieldVarDsc = lvaGetDesc(firstFieldNum + i);
            fieldVarDsc->SetStackOffset(offset);
            offset += fieldVarDsc->lvFldOffset;
        }
    }

    if (Target::g_tgtArgOrder == Target::ARG_ORDER_R2L && !varDsc->lvIsRegArg)
    {
        argOffs += argSize;
    }

    return argOffs;
}

#else // !UNIX_AMD64_ABI

//
//  lvaAssignVirtualFrameOffsetToArg() : Assign virtual stack offsets to an
//  individual argument, and return the offset for the next argument.
//  Note: This method only calculates the initial offset of the stack passed/spilled arguments
//  (if any - the RA might decide to spill(home on the stack) register passed arguments, if rarely used.)
//        The final offset is calculated in lvaFixVirtualFrameOffsets method. It accounts for FP existance,
//        ret address slot, stack frame padding, alloca instructions, etc.
//  Note: This implementation for all the platforms but UNIX_AMD64 OSs (System V 64 bit.)
int Compiler::lvaAssignVirtualFrameOffsetToArg(unsigned lclNum,
                                               unsigned argSize,
                                               int argOffs UNIX_AMD64_ABI_ONLY_ARG(int* callerArgOffset))
{
    noway_assert(lclNum < info.compArgsCount);
    noway_assert(argSize);

    if (Target::g_tgtArgOrder == Target::ARG_ORDER_L2R)
    {
        argOffs -= argSize;
    }

    unsigned fieldVarNum = BAD_VAR_NUM;

    noway_assert(lclNum < lvaCount);
    LclVarDsc* varDsc = lvaGetDesc(lclNum);

    noway_assert(varDsc->lvIsParam);

    if (varDsc->lvIsRegArg)
    {
        /* Argument is passed in a register, don't count it
         * when updating the current offset on the stack */
        CLANG_FORMAT_COMMENT_ANCHOR;

#if !defined(TARGET_ARMARCH)
#if DEBUG
        // TODO: Remove this noway_assert and replace occurrences of TARGET_POINTER_SIZE with argSize
        // Also investigate why we are incrementing argOffs for X86 as this seems incorrect
        //
        noway_assert(argSize == TARGET_POINTER_SIZE);
#endif // DEBUG
#endif

#if defined(TARGET_X86)
        argOffs += TARGET_POINTER_SIZE;
#elif defined(TARGET_AMD64)
        // Register arguments on AMD64 also takes stack space. (in the backing store)
        varDsc->SetStackOffset(argOffs);
        argOffs += TARGET_POINTER_SIZE;
#elif defined(TARGET_ARM64)
// Register arguments on ARM64 only take stack space when they have a frame home.
// Unless on windows and in a vararg method.
#if FEATURE_ARG_SPLIT
        if (this->info.compIsVarArgs)
        {
            if (varDsc->lvType == TYP_STRUCT && varDsc->GetOtherArgReg() >= MAX_REG_ARG &&
                varDsc->GetOtherArgReg() != REG_NA)
            {
                // This is a split struct. It will account for an extra (8 bytes)
                // of alignment.
                varDsc->SetStackOffset(varDsc->GetStackOffset() + TARGET_POINTER_SIZE);
                argOffs += TARGET_POINTER_SIZE;
            }
        }
#endif // FEATURE_ARG_SPLIT

#elif defined(TARGET_ARM)
        // On ARM we spill the registers in codeGen->regSet.rsMaskPreSpillRegArg
        // in the prolog, so we have to do SetStackOffset() here
        //
        regMaskTP regMask = genRegMask(varDsc->GetArgReg());
        if (codeGen->regSet.rsMaskPreSpillRegArg & regMask)
        {
            // Signature: void foo(struct_8, int, struct_4)
            // ------- CALLER SP -------
            // r3 struct_4
            // r2 int - not prespilled, but added for alignment. argOffs should skip this.
            // r1 struct_8
            // r0 struct_8
            // -------------------------
            // If we added alignment we need to fix argOffs for all registers above alignment.
            if (codeGen->regSet.rsMaskPreSpillAlign != RBM_NONE)
            {
                assert(genCountBits(codeGen->regSet.rsMaskPreSpillAlign) == 1);
                // Is register beyond the alignment pos?
                if (regMask > codeGen->regSet.rsMaskPreSpillAlign)
                {
                    // Increment argOffs just once for the _first_ register after alignment pos
                    // in the prespill mask.
                    if (!BitsBetween(codeGen->regSet.rsMaskPreSpillRegArg, regMask,
                                     codeGen->regSet.rsMaskPreSpillAlign))
                    {
                        argOffs += TARGET_POINTER_SIZE;
                    }
                }
            }

            switch (varDsc->lvType)
            {
                case TYP_STRUCT:
                    if (!varDsc->lvStructDoubleAlign)
                    {
                        break;
                    }
                    FALLTHROUGH;

                case TYP_DOUBLE:
                case TYP_LONG:
                {
                    //
                    // Let's assign offsets to arg1, a double in r2. argOffs has to be 4 not 8.
                    //
                    // ------- CALLER SP -------
                    // r3
                    // r2 double   -- argOffs = 4, but it doesn't need to be skipped, because there is no skipping.
                    // r1 VACookie -- argOffs = 0
                    // -------------------------
                    //
                    // Consider argOffs as if it accounts for number of prespilled registers before the current
                    // register. In the above example, for r2, it is r1 that is prespilled, but since r1 is
                    // accounted for by argOffs being 4, there should have been no skipping. Instead, if we didn't
                    // assign r1 to any variable, then argOffs would still be 0 which implies it is not accounting
                    // for r1, equivalently r1 is skipped.
                    //
                    // If prevRegsSize is unaccounted for by a corresponding argOffs, we must have skipped a register.
                    int prevRegsSize =
                        genCountBits(codeGen->regSet.rsMaskPreSpillRegArg & (regMask - 1)) * TARGET_POINTER_SIZE;
                    if (argOffs < prevRegsSize)
                    {
                        // We must align up the argOffset to a multiple of 8 to account for skipped registers.
                        argOffs = roundUp((unsigned)argOffs, 2 * TARGET_POINTER_SIZE);
                    }
                    // We should've skipped only a single register.
                    assert(argOffs == prevRegsSize);
                }
                break;

                default:
                    // No alignment of argOffs required
                    break;
            }
            varDsc->SetStackOffset(argOffs);
            argOffs += argSize;
        }
#else // TARGET*
#error Unsupported or unset target architecture
#endif // TARGET*
    }
    else
    {
#if defined(TARGET_ARM)
        // Dev11 Bug 42817: incorrect codegen for DrawFlatCheckBox causes A/V in WinForms
        //
        // Here we have method with a signature (int a1, struct a2, struct a3, int a4, int a5).
        // Struct parameter 'a2' is 16-bytes with no alignment requirements;
        //  it uses r1,r2,r3 and [OutArg+0] when passed.
        // Struct parameter 'a3' is 16-bytes that is required to be double aligned;
        //  the caller skips [OutArg+4] and starts the argument at [OutArg+8].
        // Thus the caller generates the correct code to pass the arguments.
        // When generating code to receive the arguments we set codeGen->regSet.rsMaskPreSpillRegArg to [r1,r2,r3]
        //  and spill these three registers as the first instruction in the prolog.
        // Then when we layout the arguments' stack offsets we have an argOffs 0 which
        //  points at the location that we spilled r1 into the stack.  For this first
        //  struct we take the lvIsRegArg path above with "codeGen->regSet.rsMaskPreSpillRegArg &" matching.
        // Next when we calculate the argOffs for the second 16-byte struct we have an argOffs
        //  of 16, which appears to be aligned properly so we don't skip a stack slot.
        //
        // To fix this we must recover the actual OutArg offset by subtracting off the
        //  sizeof of the PreSpill register args.
        // Then we align this offset to a multiple of 8 and add back the sizeof
        //  of the PreSpill register args.
        //
        // Dev11 Bug 71767: failure of assert(sizeofPreSpillRegArgs <= argOffs)
        //
        // We have a method with 'this' passed in r0, RetBuf arg in r1, VarArgs cookie
        // in r2. The first user arg is a 144 byte struct with double alignment required,
        // r3 is skipped, and the struct is passed on the stack. However, 'r3' is added
        // to the codeGen->regSet.rsMaskPreSpillRegArg mask by the VarArgs cookie code, since we need to
        // home all the potential varargs arguments in registers, even if we don't have
        // signature type information for the variadic arguments. However, due to alignment,
        // we have skipped a register that doesn't have a corresponding symbol. Make up
        // for that by increasing argOffs here.
        //

        int sizeofPreSpillRegArgs = genCountBits(codeGen->regSet.rsMaskPreSpillRegs(true)) * REGSIZE_BYTES;

        if (argOffs < sizeofPreSpillRegArgs)
        {
            // This can only happen if we skipped the last register spot because current stk arg
            // is a struct requiring alignment or a pre-spill alignment was required because the
            // first reg arg needed alignment.
            //
            // Example 1: First Stk Argument requiring alignment in vararg case (same as above comment.)
            //            Signature (int a0, int a1, int a2, struct {long} a3, ...)
            //
            // stk arg    a3             --> argOffs here will be 12 (r0-r2) but pre-spill will be 16.
            // ---- Caller SP ----
            // r3                        --> Stack slot is skipped in this case.
            // r2    int  a2
            // r1    int  a1
            // r0    int  a0
            //
            // Example 2: First Reg Argument requiring alignment in no-vararg case.
            //            Signature (struct {long} a0, struct {int} a1, int a2, int a3)
            //
            // stk arg                  --> argOffs here will be 12 {r0-r2} but pre-spill will be 16.
            // ---- Caller SP ----
            // r3    int             a2 --> pushed (not pre-spilled) for alignment of a0 by lvaInitUserArgs.
            // r2    struct { int }  a1
            // r0-r1 struct { long } a0
            CLANG_FORMAT_COMMENT_ANCHOR;

#ifdef PROFILING_SUPPORTED
            // On Arm under profiler, r0-r3 are always prespilled on stack.
            // It is possible to have methods that accept only HFAs as parameters e.g. Signature(struct hfa1, struct
            // hfa2), in which case hfa1 and hfa2 will be en-registered in co-processor registers and will have an
            // argument offset less than size of preSpill.
            //
            // For this reason the following conditions are asserted when not under profiler.
            if (!compIsProfilerHookNeeded())
#endif
            {
                bool cond = ((info.compIsVarArgs || opts.compUseSoftFP) &&
                             // Does cur stk arg require double alignment?
                             ((varDsc->lvType == TYP_STRUCT && varDsc->lvStructDoubleAlign) ||
                              (varDsc->lvType == TYP_DOUBLE) || (varDsc->lvType == TYP_LONG))) ||
                            // Did first reg arg require alignment?
                            (codeGen->regSet.rsMaskPreSpillAlign & genRegMask(REG_ARG_LAST));

                noway_assert(cond);
                noway_assert(sizeofPreSpillRegArgs <=
                             argOffs + TARGET_POINTER_SIZE); // at most one register of alignment
            }
            argOffs = sizeofPreSpillRegArgs;
        }

        noway_assert(argOffs >= sizeofPreSpillRegArgs);
        int argOffsWithoutPreSpillRegArgs = argOffs - sizeofPreSpillRegArgs;

        switch (varDsc->lvType)
        {
            case TYP_STRUCT:
                if (!varDsc->lvStructDoubleAlign)
                    break;

                FALLTHROUGH;

            case TYP_DOUBLE:
            case TYP_LONG:
                // We must align up the argOffset to a multiple of 8
                argOffs =
                    roundUp((unsigned)argOffsWithoutPreSpillRegArgs, 2 * TARGET_POINTER_SIZE) + sizeofPreSpillRegArgs;
                break;

            default:
                // No alignment of argOffs required
                break;
        }
#endif // TARGET_ARM

        varDsc->SetStackOffset(argOffs);
    }

    // For struct promoted parameters we need to set the offsets for both LclVars.
    //
    // For a dependent promoted struct we also assign the struct fields stack offset
    CLANG_FORMAT_COMMENT_ANCHOR;

#if !defined(TARGET_64BIT)
    if ((varDsc->TypeGet() == TYP_LONG) && varDsc->lvPromoted)
    {
        noway_assert(varDsc->lvFieldCnt == 2);
        fieldVarNum = varDsc->lvFieldLclStart;
        lvaTable[fieldVarNum].SetStackOffset(varDsc->GetStackOffset());
        lvaTable[fieldVarNum + 1].SetStackOffset(varDsc->GetStackOffset() + genTypeSize(TYP_INT));
    }
    else
#endif // !defined(TARGET_64BIT)
        if (varDsc->lvPromotedStruct())
    {
        unsigned firstFieldNum = varDsc->lvFieldLclStart;
        for (unsigned i = 0; i < varDsc->lvFieldCnt; i++)
        {
            LclVarDsc* fieldVarDsc = lvaGetDesc(firstFieldNum + i);
            fieldVarDsc->SetStackOffset(varDsc->GetStackOffset() + fieldVarDsc->lvFldOffset);
        }
    }

    if (Target::g_tgtArgOrder == Target::ARG_ORDER_R2L && !varDsc->lvIsRegArg)
    {
        argOffs += argSize;
    }

    return argOffs;
}
#endif // !UNIX_AMD64_ABI

/*****************************************************************************
 *  lvaAssignVirtualFrameOffsetsToLocals() : Assign virtual stack offsets to
 *  locals, temps, and anything else.  These will all be negative offsets
 *  (stack grows down) relative to the virtual '0'/return address
 */
void Compiler::lvaAssignVirtualFrameOffsetsToLocals()
{
    int stkOffs              = 0;
    int originalFrameStkOffs = 0;
    int originalFrameSize    = 0;
    // codeGen->isFramePointerUsed is set in regalloc phase. Initialize it to a guess for pre-regalloc layout.
    if (lvaDoneFrameLayout <= PRE_REGALLOC_FRAME_LAYOUT)
    {
        codeGen->setFramePointerUsed(codeGen->isFramePointerRequired());
    }

#ifdef TARGET_ARM64
    // Decide where to save FP and LR registers. We store FP/LR registers at the bottom of the frame if there is
    // a frame pointer used (so we get positive offsets from the frame pointer to access locals), but not if we
    // need a GS cookie AND localloc is used, since we need the GS cookie to protect the saved return value,
    // and also the saved frame pointer. See CodeGen::genPushCalleeSavedRegisters() for more details about the
    // frame types. Since saving FP/LR at high addresses is a relatively rare case, force using it during stress.
    // (It should be legal to use these frame types for every frame).

    if (opts.compJitSaveFpLrWithCalleeSavedRegisters == 0)
    {
        // Default configuration
        codeGen->SetSaveFpLrWithAllCalleeSavedRegisters((getNeedsGSSecurityCookie() && compLocallocUsed) ||
                                                        compStressCompile(STRESS_GENERIC_VARN, 20));
    }
    else if (opts.compJitSaveFpLrWithCalleeSavedRegisters == 1)
    {
        codeGen->SetSaveFpLrWithAllCalleeSavedRegisters(false); // Disable using new frames
    }
    else if (opts.compJitSaveFpLrWithCalleeSavedRegisters == 2)
    {
        codeGen->SetSaveFpLrWithAllCalleeSavedRegisters(true); // Force using new frames
    }
#endif // TARGET_ARM64

#ifdef TARGET_XARCH
    // On x86/amd64, the return address has already been pushed by the call instruction in the caller.
    stkOffs -= TARGET_POINTER_SIZE; // return address;
    if (lvaRetAddrVar != BAD_VAR_NUM)
    {
        lvaTable[lvaRetAddrVar].SetStackOffset(stkOffs);
    }

    // If we are an OSR method, we "inherit" the frame of the original method,
    // and the stack is already double aligned on entry (since the return address push
    // and any special alignment push happened "before").
    if (opts.IsOSR())
    {
        originalFrameSize    = info.compPatchpointInfo->FpToSpDelta();
        originalFrameStkOffs = stkOffs;
        stkOffs -= originalFrameSize;
    }
    // TODO-AMD64-CQ: for X64 eventually this should be pushed with all the other
    // calleeregs.  When you fix this, you'll also need to fix
    // the assert at the bottom of this method
    if (codeGen->doubleAlignOrFramePointerUsed())
    {
        stkOffs -= REGSIZE_BYTES;
    }
#endif // TARGET_XARCH

    int  preSpillSize    = 0;
    bool mustDoubleAlign = false;

#ifdef TARGET_ARM
    mustDoubleAlign = true;
    preSpillSize    = genCountBits(codeGen->regSet.rsMaskPreSpillRegs(true)) * REGSIZE_BYTES;
#else // !TARGET_ARM
#if DOUBLE_ALIGN
    if (genDoubleAlign())
    {
        mustDoubleAlign = true; // X86 only
    }
#endif
#endif // !TARGET_ARM

#ifdef TARGET_ARM64
    // If the frame pointer is used, then we'll save FP/LR at the bottom of the stack.
    // Otherwise, we won't store FP, and we'll store LR at the top, with the other callee-save
    // registers (if any).

    int initialStkOffs = 0;
    if (info.compIsVarArgs)
    {
        // For varargs we always save all of the integer register arguments
        // so that they are contiguous with the incoming stack arguments.
        initialStkOffs = MAX_REG_ARG * REGSIZE_BYTES;
        stkOffs -= initialStkOffs;
    }

    if (codeGen->IsSaveFpLrWithAllCalleeSavedRegisters() ||
        !isFramePointerUsed()) // Note that currently we always have a frame pointer
    {
        stkOffs -= compCalleeRegsPushed * REGSIZE_BYTES;
    }
    else
    {
        // Subtract off FP and LR.
        assert(compCalleeRegsPushed >= 2);
        stkOffs -= (compCalleeRegsPushed - 2) * REGSIZE_BYTES;
    }

#else // !TARGET_ARM64
#ifdef TARGET_ARM
    // On ARM32 LR is part of the pushed registers and is always stored at the
    // top.
    if (lvaRetAddrVar != BAD_VAR_NUM)
    {
        lvaTable[lvaRetAddrVar].SetStackOffset(stkOffs - REGSIZE_BYTES);
    }
#endif

    stkOffs -= compCalleeRegsPushed * REGSIZE_BYTES;
#endif // !TARGET_ARM64

    compLclFrameSize = 0;

#ifdef TARGET_AMD64
    // In case of Amd64 compCalleeRegsPushed includes float regs (Xmm6-xmm15) that
    // need to be pushed.  But Amd64 doesn't support push/pop of xmm registers.
    // Instead we need to allocate space for them on the stack and save them in prolog.
    // Therefore, we consider xmm registers being saved while computing stack offsets
    // but space for xmm registers is considered part of compLclFrameSize.
    // Notes
    //  1) We need to save the entire 128-bits of xmm register to stack, since amd64
    //     prolog unwind codes allow encoding of an instruction that stores the entire xmm reg
    //     at an offset relative to SP
    //  2) We adjust frame size so that SP is aligned at 16-bytes after pushing integer registers.
    //     This means while saving the first xmm register to its allocated stack location we might
    //     have to skip 8-bytes.  The reason for padding is to use efficient "movaps" to save/restore
    //     xmm registers to/from stack to match Jit64 codegen.  Without the aligning on 16-byte
    //     boundary we would have to use movups when offset turns out unaligned.  Movaps is more
    //     performant than movups.
    unsigned calleeFPRegsSavedSize = genCountBits(compCalleeFPRegsSavedMask) * XMM_REGSIZE_BYTES;

    // For OSR the alignment pad computation should not take the original frame into account.
    // Original frame size includes the pseudo-saved RA and so is always = 8 mod 16.
    const int offsetForAlign = -(stkOffs + originalFrameSize);

    if ((calleeFPRegsSavedSize > 0) && ((offsetForAlign % XMM_REGSIZE_BYTES) != 0))
    {
        // Take care of alignment
        int alignPad = (int)AlignmentPad((unsigned)offsetForAlign, XMM_REGSIZE_BYTES);
        assert(alignPad != 0);
        stkOffs -= alignPad;
        lvaIncrementFrameSize(alignPad);
    }

    stkOffs -= calleeFPRegsSavedSize;
    lvaIncrementFrameSize(calleeFPRegsSavedSize);

    // Quirk for VS debug-launch scenario to work
    if (compVSQuirkStackPaddingNeeded > 0)
    {
#ifdef DEBUG
        if (verbose)
        {
            printf("\nAdding VS quirk stack padding of %d bytes between save-reg area and locals\n",
                   compVSQuirkStackPaddingNeeded);
        }
#endif // DEBUG

        stkOffs -= compVSQuirkStackPaddingNeeded;
        lvaIncrementFrameSize(compVSQuirkStackPaddingNeeded);
    }
#endif // TARGET_AMD64

#if defined(FEATURE_EH_FUNCLETS) && defined(TARGET_ARMARCH)
    if (lvaPSPSym != BAD_VAR_NUM)
    {
        // On ARM/ARM64, if we need a PSPSym, allocate it first, before anything else, including
        // padding (so we can avoid computing the same padding in the funclet
        // frame). Note that there is no special padding requirement for the PSPSym.
        noway_assert(codeGen->isFramePointerUsed()); // We need an explicit frame pointer
        stkOffs = lvaAllocLocalAndSetVirtualOffset(lvaPSPSym, TARGET_POINTER_SIZE, stkOffs);
    }
#endif // FEATURE_EH_FUNCLETS && defined(TARGET_ARMARCH)

    if (mustDoubleAlign)
    {
        if (lvaDoneFrameLayout != FINAL_FRAME_LAYOUT)
        {
            // Allocate a pointer sized stack slot, since we may need to double align here
            // when lvaDoneFrameLayout == FINAL_FRAME_LAYOUT
            //
            lvaIncrementFrameSize(TARGET_POINTER_SIZE);
            stkOffs -= TARGET_POINTER_SIZE;

            // If we have any TYP_LONG, TYP_DOUBLE or double aligned structs
            // then we need to allocate a second pointer sized stack slot,
            // since we may need to double align that LclVar when we see it
            // in the loop below.  We will just always do this so that the
            // offsets that we calculate for the stack frame will always
            // be greater (or equal) to what they can be in the final layout.
            //
            lvaIncrementFrameSize(TARGET_POINTER_SIZE);
            stkOffs -= TARGET_POINTER_SIZE;
        }
        else // FINAL_FRAME_LAYOUT
        {
            if (((stkOffs + preSpillSize) % (2 * TARGET_POINTER_SIZE)) != 0)
            {
                lvaIncrementFrameSize(TARGET_POINTER_SIZE);
                stkOffs -= TARGET_POINTER_SIZE;
            }
            // We should now have a double-aligned (stkOffs+preSpillSize)
            noway_assert(((stkOffs + preSpillSize) % (2 * TARGET_POINTER_SIZE)) == 0);
        }
    }

    if (lvaMonAcquired != BAD_VAR_NUM)
    {
        // This var must go first, in what is called the 'frame header' for EnC so that it is
        // preserved when remapping occurs.  See vm\eetwain.cpp for detailed comment specifying frame
        // layout requirements for EnC to work.
        stkOffs = lvaAllocLocalAndSetVirtualOffset(lvaMonAcquired, lvaLclSize(lvaMonAcquired), stkOffs);
    }

#ifdef JIT32_GCENCODER
    if (lvaLocAllocSPvar != BAD_VAR_NUM)
    {
        noway_assert(codeGen->isFramePointerUsed()); // else offsets of locals of frameless methods will be incorrect
        stkOffs = lvaAllocLocalAndSetVirtualOffset(lvaLocAllocSPvar, TARGET_POINTER_SIZE, stkOffs);
    }
#endif // JIT32_GCENCODER

    // OSR methods use the original method slot for the cached kept alive this,
    // so don't need to allocate  a slot on the new frame.
    if (opts.IsOSR())
    {
        if (lvaKeepAliveAndReportThis())
        {
            PatchpointInfo* ppInfo = info.compPatchpointInfo;
            assert(ppInfo->HasKeptAliveThis());
            int originalOffset             = ppInfo->KeptAliveThisOffset();
            lvaCachedGenericContextArgOffs = originalFrameStkOffs + originalOffset;
        }
    }
    else if (lvaReportParamTypeArg())
    {
#ifdef JIT32_GCENCODER
        noway_assert(codeGen->isFramePointerUsed());
#endif
        // For CORINFO_CALLCONV_PARAMTYPE (if needed)
        lvaIncrementFrameSize(TARGET_POINTER_SIZE);
        stkOffs -= TARGET_POINTER_SIZE;
        lvaCachedGenericContextArgOffs = stkOffs;
    }
#ifndef JIT32_GCENCODER
    else if (lvaKeepAliveAndReportThis())
    {
        // When "this" is also used as generic context arg.
        lvaIncrementFrameSize(TARGET_POINTER_SIZE);
        stkOffs -= TARGET_POINTER_SIZE;
        lvaCachedGenericContextArgOffs = stkOffs;
    }
#endif

#if !defined(FEATURE_EH_FUNCLETS)
    /* If we need space for slots for shadow SP, reserve it now */
    if (ehNeedsShadowSPslots())
    {
        noway_assert(codeGen->isFramePointerUsed()); // else offsets of locals of frameless methods will be incorrect
        if (!lvaReportParamTypeArg())
        {
#ifndef JIT32_GCENCODER
            if (!lvaKeepAliveAndReportThis())
#endif
            {
                // In order to keep the gc info encoding smaller, the VM assumes that all methods with EH
                // have also saved space for a ParamTypeArg, so we need to do that here
                lvaIncrementFrameSize(TARGET_POINTER_SIZE);
                stkOffs -= TARGET_POINTER_SIZE;
            }
        }
        stkOffs = lvaAllocLocalAndSetVirtualOffset(lvaShadowSPslotsVar, lvaLclSize(lvaShadowSPslotsVar), stkOffs);
    }
#endif // !FEATURE_EH_FUNCLETS

    if (compGSReorderStackLayout)
    {
        assert(getNeedsGSSecurityCookie());

        if (!opts.IsOSR() || !info.compPatchpointInfo->HasSecurityCookie())
        {
            stkOffs = lvaAllocLocalAndSetVirtualOffset(lvaGSSecurityCookie, lvaLclSize(lvaGSSecurityCookie), stkOffs);
        }
    }

    /*
        If we're supposed to track lifetimes of pointer temps, we'll
        assign frame offsets in the following order:

            non-pointer local variables (also untracked pointer variables)
                pointer local variables
                pointer temps
            non-pointer temps
     */

    enum Allocation
    {
        ALLOC_NON_PTRS                 = 0x1, // assign offsets to non-ptr
        ALLOC_PTRS                     = 0x2, // Second pass, assign offsets to tracked ptrs
        ALLOC_UNSAFE_BUFFERS           = 0x4,
        ALLOC_UNSAFE_BUFFERS_WITH_PTRS = 0x8
    };
    UINT alloc_order[5];

    unsigned int cur = 0;

    if (compGSReorderStackLayout)
    {
        noway_assert(getNeedsGSSecurityCookie());

        if (codeGen->isFramePointerUsed())
        {
            alloc_order[cur++] = ALLOC_UNSAFE_BUFFERS;
            alloc_order[cur++] = ALLOC_UNSAFE_BUFFERS_WITH_PTRS;
        }
    }

    bool tempsAllocated = false;

    if (lvaTempsHaveLargerOffsetThanVars() && !codeGen->isFramePointerUsed())
    {
        // Because we want the temps to have a larger offset than locals
        // and we're not using a frame pointer, we have to place the temps
        // above the vars.  Otherwise we place them after the vars (at the
        // bottom of the frame).
        noway_assert(!tempsAllocated);
        stkOffs        = lvaAllocateTemps(stkOffs, mustDoubleAlign);
        tempsAllocated = true;
    }

    alloc_order[cur++] = ALLOC_NON_PTRS;

    if (opts.compDbgEnC)
    {
        /* We will use just one pass, and assign offsets to all variables */
        alloc_order[cur - 1] |= ALLOC_PTRS;
        noway_assert(compGSReorderStackLayout == false);
    }
    else
    {
        alloc_order[cur++] = ALLOC_PTRS;
    }

    if (!codeGen->isFramePointerUsed() && compGSReorderStackLayout)
    {
        alloc_order[cur++] = ALLOC_UNSAFE_BUFFERS_WITH_PTRS;
        alloc_order[cur++] = ALLOC_UNSAFE_BUFFERS;
    }

    alloc_order[cur] = 0;

    noway_assert(cur < _countof(alloc_order));

    // Force first pass to happen
    UINT assignMore             = 0xFFFFFFFF;
    bool have_LclVarDoubleAlign = false;

    for (cur = 0; alloc_order[cur]; cur++)
    {
        if ((assignMore & alloc_order[cur]) == 0)
        {
            continue;
        }

        assignMore = 0;

        unsigned   lclNum;
        LclVarDsc* varDsc;

        for (lclNum = 0, varDsc = lvaTable; lclNum < lvaCount; lclNum++, varDsc++)
        {
            /* Ignore field locals of the promotion type PROMOTION_TYPE_FIELD_DEPENDENT.
               In other words, we will not calculate the "base" address of the struct local if
               the promotion type is PROMOTION_TYPE_FIELD_DEPENDENT.
            */
            if (!opts.IsOSR() && lvaIsFieldOfDependentlyPromotedStruct(varDsc))
            {
                continue;
            }

#if FEATURE_FIXED_OUT_ARGS
            // The scratch mem is used for the outgoing arguments, and it must be absolutely last
            if (lclNum == lvaOutgoingArgSpaceVar)
            {
                continue;
            }
#endif

            bool allocateOnFrame = varDsc->lvOnFrame;

            if (varDsc->lvRegister && (lvaDoneFrameLayout == REGALLOC_FRAME_LAYOUT) &&
                ((varDsc->TypeGet() != TYP_LONG) || (varDsc->GetOtherReg() != REG_STK)))
            {
                allocateOnFrame = false;
            }

            // For OSR args and locals, we use the slots on the original frame.
            //
            // Note we must do this even for "non frame" locals, as we sometimes
            // will refer to their memory homes.
            if (lvaIsOSRLocal(lclNum))
            {
                // TODO-CQ: enable struct promotion for OSR locals; when that
                // happens, figure out how to properly refer to the original
                // frame slots for the promoted fields.
                assert(!varDsc->lvIsStructField);

                // Add frampointer-relative offset of this OSR live local in the original frame
                // to the offset of original frame in our new frame.
                int originalOffset = info.compPatchpointInfo->Offset(lclNum);
                int offset         = originalFrameStkOffs + originalOffset;

                JITDUMP("---OSR--- V%02u (on old frame) old rbp offset %d old frame offset %d new virt offset %d\n",
                        lclNum, originalOffset, originalFrameStkOffs, offset);

                lvaTable[lclNum].SetStackOffset(offset);
                continue;
            }

            /* Ignore variables that are not on the stack frame */

            if (!allocateOnFrame)
            {
                /* For EnC, all variables have to be allocated space on the
                   stack, even though they may actually be enregistered. This
                   way, the frame layout can be directly inferred from the
                   locals-sig.
                 */

                if (!opts.compDbgEnC)
                {
                    continue;
                }
                else if (lclNum >= info.compLocalsCount)
                { // ignore temps for EnC
                    continue;
                }
            }
            else if (lvaGSSecurityCookie == lclNum && getNeedsGSSecurityCookie())
            {
                // Special case for OSR. If the original method had a cookie,
                // we use its slot on the original frame.
                if (opts.IsOSR() && info.compPatchpointInfo->HasSecurityCookie())
                {
                    int originalOffset = info.compPatchpointInfo->SecurityCookieOffset();
                    int offset         = originalFrameStkOffs + originalOffset;

                    JITDUMP("---OSR--- V%02u (on old frame, security cookie) old rbp offset %d old frame offset %d new "
                            "virt offset %d\n",
                            lclNum, originalOffset, originalFrameStkOffs, offset);

                    lvaTable[lclNum].SetStackOffset(offset);
                }

                continue;
            }

            // These need to be located as the very first variables (highest memory address)
            // and so they have already been assigned an offset
            if (
#if defined(FEATURE_EH_FUNCLETS)
                lclNum == lvaPSPSym ||
#else
                lclNum == lvaShadowSPslotsVar ||
#endif // FEATURE_EH_FUNCLETS
#ifdef JIT32_GCENCODER
                lclNum == lvaLocAllocSPvar ||
#endif // JIT32_GCENCODER
                lclNum == lvaRetAddrVar)
            {
                assert(varDsc->GetStackOffset() != BAD_STK_OFFS);
                continue;
            }

            if (lclNum == lvaMonAcquired)
            {
                continue;
            }

            // This should be low on the stack. Hence, it will be assigned later.
            if (lclNum == lvaStubArgumentVar)
            {
#ifdef JIT32_GCENCODER
                noway_assert(codeGen->isFramePointerUsed());
#endif
                continue;
            }

            // This should be low on the stack. Hence, it will be assigned later.
            if (lclNum == lvaInlinedPInvokeFrameVar)
            {
                noway_assert(codeGen->isFramePointerUsed());
                continue;
            }

            if (varDsc->lvIsParam)
            {
#if defined(TARGET_AMD64) && !defined(UNIX_AMD64_ABI)

                // On Windows AMD64 we can use the caller-reserved stack area that is already setup
                assert(varDsc->GetStackOffset() != BAD_STK_OFFS);
                continue;

#else // !TARGET_AMD64

                //  A register argument that is not enregistered ends up as
                //  a local variable which will need stack frame space.
                //
                if (!varDsc->lvIsRegArg)
                {
                    continue;
                }

#ifdef TARGET_ARM64
                if (info.compIsVarArgs && varDsc->GetArgReg() != theFixedRetBuffArgNum())
                {
                    // Stack offset to varargs (parameters) should point to home area which will be preallocated.
                    const unsigned regArgNum = genMapIntRegNumToRegArgNum(varDsc->GetArgReg());
                    varDsc->SetStackOffset(-initialStkOffs + regArgNum * REGSIZE_BYTES);
                    continue;
                }

#endif

#ifdef TARGET_ARM
                // On ARM we spill the registers in codeGen->regSet.rsMaskPreSpillRegArg
                // in the prolog, thus they don't need stack frame space.
                //
                if ((codeGen->regSet.rsMaskPreSpillRegs(false) & genRegMask(varDsc->GetArgReg())) != 0)
                {
                    assert(varDsc->GetStackOffset() != BAD_STK_OFFS);
                    continue;
                }
#endif

#endif // !TARGET_AMD64
            }

            /* Make sure the type is appropriate */

            if (varDsc->lvIsUnsafeBuffer && compGSReorderStackLayout)
            {
                if (varDsc->lvIsPtr)
                {
                    if ((alloc_order[cur] & ALLOC_UNSAFE_BUFFERS_WITH_PTRS) == 0)
                    {
                        assignMore |= ALLOC_UNSAFE_BUFFERS_WITH_PTRS;
                        continue;
                    }
                }
                else
                {
                    if ((alloc_order[cur] & ALLOC_UNSAFE_BUFFERS) == 0)
                    {
                        assignMore |= ALLOC_UNSAFE_BUFFERS;
                        continue;
                    }
                }
            }
            else if (varTypeIsGC(varDsc->TypeGet()) && varDsc->lvTracked)
            {
                if ((alloc_order[cur] & ALLOC_PTRS) == 0)
                {
                    assignMore |= ALLOC_PTRS;
                    continue;
                }
            }
            else
            {
                if ((alloc_order[cur] & ALLOC_NON_PTRS) == 0)
                {
                    assignMore |= ALLOC_NON_PTRS;
                    continue;
                }
            }

            /* Need to align the offset? */

            if (mustDoubleAlign && (varDsc->lvType == TYP_DOUBLE // Align doubles for ARM and x86
#ifdef TARGET_ARM
                                    || varDsc->lvType == TYP_LONG // Align longs for ARM
#endif
#ifndef TARGET_64BIT
                                    || varDsc->lvStructDoubleAlign // Align when lvStructDoubleAlign is true
#endif                                                             // !TARGET_64BIT
                                    ))
            {
                noway_assert((compLclFrameSize % TARGET_POINTER_SIZE) == 0);

                if ((lvaDoneFrameLayout != FINAL_FRAME_LAYOUT) && !have_LclVarDoubleAlign)
                {
                    // If this is the first TYP_LONG, TYP_DOUBLE or double aligned struct
                    // then we have seen in this loop then we allocate a pointer sized
                    // stack slot since we may need to double align this LclVar
                    // when lvaDoneFrameLayout == FINAL_FRAME_LAYOUT
                    //
                    lvaIncrementFrameSize(TARGET_POINTER_SIZE);
                    stkOffs -= TARGET_POINTER_SIZE;
                }
                else
                {
                    if (((stkOffs + preSpillSize) % (2 * TARGET_POINTER_SIZE)) != 0)
                    {
                        lvaIncrementFrameSize(TARGET_POINTER_SIZE);
                        stkOffs -= TARGET_POINTER_SIZE;
                    }

                    // We should now have a double-aligned (stkOffs+preSpillSize)
                    noway_assert(((stkOffs + preSpillSize) % (2 * TARGET_POINTER_SIZE)) == 0);
                }

                // Remember that we had to double align a LclVar
                have_LclVarDoubleAlign = true;
            }

            // Reserve the stack space for this variable
            stkOffs = lvaAllocLocalAndSetVirtualOffset(lclNum, lvaLclSize(lclNum), stkOffs);
#ifdef TARGET_ARMARCH
            // If we have an incoming register argument that has a struct promoted field
            // then we need to copy the lvStkOff (the stack home) from the reg arg to the field lclvar
            //
            if (varDsc->lvIsRegArg && varDsc->lvPromotedStruct())
            {
                unsigned firstFieldNum = varDsc->lvFieldLclStart;
                for (unsigned i = 0; i < varDsc->lvFieldCnt; i++)
                {
                    LclVarDsc* fieldVarDsc = lvaGetDesc(firstFieldNum + i);
                    fieldVarDsc->SetStackOffset(varDsc->GetStackOffset() + fieldVarDsc->lvFldOffset);
                }
            }
#ifdef TARGET_ARM
            // If we have an incoming register argument that has a promoted long
            // then we need to copy the lvStkOff (the stack home) from the reg arg to the field lclvar
            //
            else if (varDsc->lvIsRegArg && varDsc->lvPromoted)
            {
                assert(varTypeIsLong(varDsc) && (varDsc->lvFieldCnt == 2));

                unsigned fieldVarNum = varDsc->lvFieldLclStart;
                lvaTable[fieldVarNum].SetStackOffset(varDsc->GetStackOffset());
                lvaTable[fieldVarNum + 1].SetStackOffset(varDsc->GetStackOffset() + 4);
            }
#endif // TARGET_ARM
#endif // TARGET_ARM64
        }
    }

    if (getNeedsGSSecurityCookie() && !compGSReorderStackLayout)
    {
        if (!opts.IsOSR() || !info.compPatchpointInfo->HasSecurityCookie())
        {
            // LOCALLOC used, but we have no unsafe buffer.  Allocated cookie last, close to localloc buffer.
            stkOffs = lvaAllocLocalAndSetVirtualOffset(lvaGSSecurityCookie, lvaLclSize(lvaGSSecurityCookie), stkOffs);
        }
    }

    if (tempsAllocated == false)
    {
        /*-------------------------------------------------------------------------
         *
         * Now the temps
         *
         *-------------------------------------------------------------------------
         */
        stkOffs = lvaAllocateTemps(stkOffs, mustDoubleAlign);
    }

    /*-------------------------------------------------------------------------
     *
     * Now do some final stuff
     *
     *-------------------------------------------------------------------------
     */

    // lvaInlinedPInvokeFrameVar and lvaStubArgumentVar need to be assigned last
    // Important: The stack walker depends on lvaStubArgumentVar immediately
    // following lvaInlinedPInvokeFrameVar in the frame.

    if (lvaStubArgumentVar != BAD_VAR_NUM)
    {
#ifdef JIT32_GCENCODER
        noway_assert(codeGen->isFramePointerUsed());
#endif
        stkOffs = lvaAllocLocalAndSetVirtualOffset(lvaStubArgumentVar, lvaLclSize(lvaStubArgumentVar), stkOffs);
    }

    if (lvaInlinedPInvokeFrameVar != BAD_VAR_NUM)
    {
        noway_assert(codeGen->isFramePointerUsed());
        stkOffs =
            lvaAllocLocalAndSetVirtualOffset(lvaInlinedPInvokeFrameVar, lvaLclSize(lvaInlinedPInvokeFrameVar), stkOffs);
    }

    if (mustDoubleAlign)
    {
        if (lvaDoneFrameLayout != FINAL_FRAME_LAYOUT)
        {
            // Allocate a pointer sized stack slot, since we may need to double align here
            // when lvaDoneFrameLayout == FINAL_FRAME_LAYOUT
            //
            lvaIncrementFrameSize(TARGET_POINTER_SIZE);
            stkOffs -= TARGET_POINTER_SIZE;

            if (have_LclVarDoubleAlign)
            {
                // If we have any TYP_LONG, TYP_DOUBLE or double aligned structs
                // the we need to allocate a second pointer sized stack slot,
                // since we may need to double align the last LclVar that we saw
                // in the loop above. We do this so that the offsets that we
                // calculate for the stack frame are always greater than they will
                // be in the final layout.
                //
                lvaIncrementFrameSize(TARGET_POINTER_SIZE);
                stkOffs -= TARGET_POINTER_SIZE;
            }
        }
        else // FINAL_FRAME_LAYOUT
        {
            if (((stkOffs + preSpillSize) % (2 * TARGET_POINTER_SIZE)) != 0)
            {
                lvaIncrementFrameSize(TARGET_POINTER_SIZE);
                stkOffs -= TARGET_POINTER_SIZE;
            }
            // We should now have a double-aligned (stkOffs+preSpillSize)
            noway_assert(((stkOffs + preSpillSize) % (2 * TARGET_POINTER_SIZE)) == 0);
        }
    }

#if defined(FEATURE_EH_FUNCLETS) && defined(TARGET_AMD64)
    if (lvaPSPSym != BAD_VAR_NUM)
    {
        // On AMD64, if we need a PSPSym, allocate it last, immediately above the outgoing argument
        // space. Any padding will be higher on the stack than this
        // (including the padding added by lvaAlignFrame()).
        noway_assert(codeGen->isFramePointerUsed()); // We need an explicit frame pointer
        stkOffs = lvaAllocLocalAndSetVirtualOffset(lvaPSPSym, TARGET_POINTER_SIZE, stkOffs);
    }
#endif // FEATURE_EH_FUNCLETS && defined(TARGET_AMD64)

#ifdef TARGET_ARM64
    if (!codeGen->IsSaveFpLrWithAllCalleeSavedRegisters() &&
        isFramePointerUsed()) // Note that currently we always have a frame pointer
    {
        // Create space for saving FP and LR.
        stkOffs -= 2 * REGSIZE_BYTES;
    }
#endif // TARGET_ARM64

#if FEATURE_FIXED_OUT_ARGS
    if (lvaOutgoingArgSpaceSize > 0)
    {
#if defined(TARGET_AMD64) && !defined(UNIX_AMD64_ABI) // No 4 slots for outgoing params on System V.
        noway_assert(lvaOutgoingArgSpaceSize >= (4 * TARGET_POINTER_SIZE));
#endif
        noway_assert((lvaOutgoingArgSpaceSize % TARGET_POINTER_SIZE) == 0);

        // Give it a value so we can avoid asserts in CHK builds.
        // Since this will always use an SP relative offset of zero
        // at the end of lvaFixVirtualFrameOffsets, it will be set to absolute '0'

        stkOffs = lvaAllocLocalAndSetVirtualOffset(lvaOutgoingArgSpaceVar, lvaLclSize(lvaOutgoingArgSpaceVar), stkOffs);
    }
#endif // FEATURE_FIXED_OUT_ARGS

    // compLclFrameSize equals our negated virtual stack offset minus the pushed registers and return address
    // and the pushed frame pointer register which for some strange reason isn't part of 'compCalleeRegsPushed'.
    int pushedCount = compCalleeRegsPushed;

#ifdef TARGET_ARM64
    if (info.compIsVarArgs)
    {
        pushedCount += MAX_REG_ARG;
    }
#endif

#ifdef TARGET_XARCH
    if (codeGen->doubleAlignOrFramePointerUsed())
    {
        pushedCount += 1; // pushed EBP (frame pointer)
    }
    pushedCount += 1; // pushed PC (return address)
#endif

    noway_assert(compLclFrameSize + originalFrameSize ==
                 (unsigned)-(stkOffs + (pushedCount * (int)TARGET_POINTER_SIZE)));
}

int Compiler::lvaAllocLocalAndSetVirtualOffset(unsigned lclNum, unsigned size, int stkOffs)
{
    noway_assert(lclNum != BAD_VAR_NUM);

#ifdef TARGET_64BIT
    // Before final frame layout, assume the worst case, that every >=8 byte local will need
    // maximum padding to be aligned. This is because we generate code based on the stack offset
    // computed during tentative frame layout. These offsets cannot get bigger during final
    // frame layout, as that would possibly require different code generation (for example,
    // using a 4-byte offset instead of a 1-byte offset in an instruction). The offsets can get
    // smaller. It is possible there is different alignment at the point locals are allocated
    // between tentative and final frame layout which would introduce padding between locals
    // and thus increase the offset (from the stack pointer) of one of the locals. Hence the
    // need to assume the worst alignment before final frame layout.
    // We could probably improve this by sorting all the objects by alignment,
    // such that all 8 byte objects are together, 4 byte objects are together, etc., which
    // would require at most one alignment padding per group.
    //
    // TYP_SIMD structs locals have alignment preference given by getSIMDTypeAlignment() for
    // better performance.
    if ((size >= 8) && ((lvaDoneFrameLayout != FINAL_FRAME_LAYOUT) || ((stkOffs % 8) != 0)
#if defined(FEATURE_SIMD) && ALIGN_SIMD_TYPES
                        || lclVarIsSIMDType(lclNum)
#endif
                            ))
    {
        // Note that stack offsets are negative or equal to zero
        assert(stkOffs <= 0);

        // alignment padding
        unsigned pad = 0;
#if defined(FEATURE_SIMD) && ALIGN_SIMD_TYPES
        if (lclVarIsSIMDType(lclNum) && !lvaIsImplicitByRefLocal(lclNum))
        {
            int alignment = getSIMDTypeAlignment(lvaTable[lclNum].lvType);

            if (stkOffs % alignment != 0)
            {
                if (lvaDoneFrameLayout != FINAL_FRAME_LAYOUT)
                {
                    pad = alignment - 1;
                    // Note that all the objects will probably be misaligned, but we'll fix that in final layout.
                }
                else
                {
                    pad = alignment + (stkOffs % alignment); // +1 to +(alignment-1) bytes
                }
            }
        }
        else
#endif // FEATURE_SIMD && ALIGN_SIMD_TYPES
        {
            if (lvaDoneFrameLayout != FINAL_FRAME_LAYOUT)
            {
                pad = 7;
                // Note that all the objects will probably be misaligned, but we'll fix that in final layout.
            }
            else
            {
                pad = 8 + (stkOffs % 8); // +1 to +7 bytes
            }
        }
        // Will the pad ever be anything except 4? Do we put smaller-than-4-sized objects on the stack?
        lvaIncrementFrameSize(pad);
        stkOffs -= pad;

#ifdef DEBUG
        if (verbose)
        {
            printf("Pad ");
            gtDispLclVar(lclNum, /*pad*/ false);
            printf(", size=%d, stkOffs=%c0x%x, pad=%d\n", size, stkOffs < 0 ? '-' : '+',
                   stkOffs < 0 ? -stkOffs : stkOffs, pad);
        }
#endif
    }
#endif // TARGET_64BIT

    /* Reserve space on the stack by bumping the frame size */

    lvaIncrementFrameSize(size);
    stkOffs -= size;
    lvaTable[lclNum].SetStackOffset(stkOffs);

#ifdef DEBUG
    if (verbose)
    {
        printf("Assign ");
        gtDispLclVar(lclNum, /*pad*/ false);
        printf(", size=%d, stkOffs=%c0x%x\n", size, stkOffs < 0 ? '-' : '+', stkOffs < 0 ? -stkOffs : stkOffs);
    }
#endif

    return stkOffs;
}

#ifdef TARGET_AMD64
/*****************************************************************************
 *  lvaIsCalleeSavedIntRegCountEven() :  returns true if the number of integer registers
 *  pushed onto stack is even including RBP if used as frame pointer
 *
 *  Note that this excludes return address (PC) pushed by caller.  To know whether
 *  the SP offset after pushing integer registers is aligned, we need to take
 *  negation of this routine.
 */
bool Compiler::lvaIsCalleeSavedIntRegCountEven()
{
    unsigned regsPushed = compCalleeRegsPushed + (codeGen->isFramePointerUsed() ? 1 : 0);
    return (regsPushed % (16 / REGSIZE_BYTES)) == 0;
}
#endif // TARGET_AMD64

/*****************************************************************************
 *  lvaAlignFrame() :  After allocating everything on the frame, reserve any
 *  extra space needed to keep the frame aligned
 */
void Compiler::lvaAlignFrame()
{
#if defined(TARGET_AMD64)

    // Leaf frames do not need full alignment, but the unwind info is smaller if we
    // are at least 8 byte aligned (and we assert as much)
    if ((compLclFrameSize % 8) != 0)
    {
        lvaIncrementFrameSize(8 - (compLclFrameSize % 8));
    }
    else if (lvaDoneFrameLayout != FINAL_FRAME_LAYOUT)
    {
        // If we are not doing final layout, we don't know the exact value of compLclFrameSize
        // and thus do not know how much we will need to add in order to be aligned.
        // We add 8 so compLclFrameSize is still a multiple of 8.
        lvaIncrementFrameSize(8);
    }
    assert((compLclFrameSize % 8) == 0);

    // Ensure that the stack is always 16-byte aligned by grabbing an unused QWORD
    // if needed, but off by 8 because of the return value.
    // And don't forget that compCalleeRegsPused does *not* include RBP if we are
    // using it as the frame pointer.
    //
    bool regPushedCountAligned = lvaIsCalleeSavedIntRegCountEven();
    bool lclFrameSizeAligned   = (compLclFrameSize % 16) == 0;

    // If this isn't the final frame layout, assume we have to push an extra QWORD
    // Just so the offsets are true upper limits.
    CLANG_FORMAT_COMMENT_ANCHOR;

#ifdef UNIX_AMD64_ABI
    // The compNeedToAlignFrame flag  is indicating if there is a need to align the frame.
    // On AMD64-Windows, if there are calls, 4 slots for the outgoing ars are allocated, except for
    // FastTailCall. This slots makes the frame size non-zero, so alignment logic will be called.
    // On AMD64-Unix, there are no such slots. There is a possibility to have calls in the method with frame size of 0.
    // The frame alignment logic won't kick in. This flags takes care of the AMD64-Unix case by remembering that there
    // are calls and making sure the frame alignment logic is executed.
    bool stackNeedsAlignment = (compLclFrameSize != 0 || opts.compNeedToAlignFrame);
#else  // !UNIX_AMD64_ABI
    bool stackNeedsAlignment = compLclFrameSize != 0;
#endif // !UNIX_AMD64_ABI
    if ((!codeGen->isFramePointerUsed() && (lvaDoneFrameLayout != FINAL_FRAME_LAYOUT)) ||
        (stackNeedsAlignment && (regPushedCountAligned == lclFrameSizeAligned)))
    {
        lvaIncrementFrameSize(REGSIZE_BYTES);
    }

#elif defined(TARGET_ARM64)

    // The stack on ARM64 must be 16 byte aligned.

    // First, align up to 8.
    if ((compLclFrameSize % 8) != 0)
    {
        lvaIncrementFrameSize(8 - (compLclFrameSize % 8));
    }
    else if (lvaDoneFrameLayout != FINAL_FRAME_LAYOUT)
    {
        // If we are not doing final layout, we don't know the exact value of compLclFrameSize
        // and thus do not know how much we will need to add in order to be aligned.
        // We add 8 so compLclFrameSize is still a multiple of 8.
        lvaIncrementFrameSize(8);
    }
    assert((compLclFrameSize % 8) == 0);

    // Ensure that the stack is always 16-byte aligned by grabbing an unused QWORD
    // if needed.
    bool regPushedCountAligned = (compCalleeRegsPushed % (16 / REGSIZE_BYTES)) == 0;
    bool lclFrameSizeAligned   = (compLclFrameSize % 16) == 0;

    // If this isn't the final frame layout, assume we have to push an extra QWORD
    // Just so the offsets are true upper limits.
    if ((lvaDoneFrameLayout != FINAL_FRAME_LAYOUT) || (regPushedCountAligned != lclFrameSizeAligned))
    {
        lvaIncrementFrameSize(REGSIZE_BYTES);
    }

#elif defined(TARGET_ARM)

    // Ensure that stack offsets will be double-aligned by grabbing an unused DWORD if needed.
    //
    bool lclFrameSizeAligned   = (compLclFrameSize % sizeof(double)) == 0;
    bool regPushedCountAligned = ((compCalleeRegsPushed + genCountBits(codeGen->regSet.rsMaskPreSpillRegs(true))) %
                                  (sizeof(double) / TARGET_POINTER_SIZE)) == 0;

    if (regPushedCountAligned != lclFrameSizeAligned)
    {
        lvaIncrementFrameSize(TARGET_POINTER_SIZE);
    }

#elif defined(TARGET_X86)

#if DOUBLE_ALIGN
    if (genDoubleAlign())
    {
        // Double Frame Alignment for x86 is handled in Compiler::lvaAssignVirtualFrameOffsetsToLocals()

        if (compLclFrameSize == 0)
        {
            // This can only happen with JitStress=1 or JitDoubleAlign=2
            lvaIncrementFrameSize(TARGET_POINTER_SIZE);
        }
    }
#endif

    if (STACK_ALIGN > REGSIZE_BYTES)
    {
        if (lvaDoneFrameLayout != FINAL_FRAME_LAYOUT)
        {
            // If we are not doing final layout, we don't know the exact value of compLclFrameSize
            // and thus do not know how much we will need to add in order to be aligned.
            // We add the maximum pad that we could ever have (which is 12)
            lvaIncrementFrameSize(STACK_ALIGN - REGSIZE_BYTES);
        }

        // Align the stack with STACK_ALIGN value.
        int  adjustFrameSize = compLclFrameSize;
#if defined(UNIX_X86_ABI)
        bool isEbpPushed     = codeGen->isFramePointerUsed();
#if DOUBLE_ALIGN
        isEbpPushed |= genDoubleAlign();
#endif
        // we need to consider spilled register(s) plus return address and/or EBP
        int adjustCount = compCalleeRegsPushed + 1 + (isEbpPushed ? 1 : 0);
        adjustFrameSize += (adjustCount * REGSIZE_BYTES) % STACK_ALIGN;
#endif
        if ((adjustFrameSize % STACK_ALIGN) != 0)
        {
            lvaIncrementFrameSize(STACK_ALIGN - (adjustFrameSize % STACK_ALIGN));
        }
    }

#else
    NYI("TARGET specific lvaAlignFrame");
#endif // !TARGET_AMD64
}

/*****************************************************************************
 *  lvaAssignFrameOffsetsToPromotedStructs() :  Assign offsets to fields
 *  within a promoted struct (worker for lvaAssignFrameOffsets).
 */
void Compiler::lvaAssignFrameOffsetsToPromotedStructs()
{
    LclVarDsc* varDsc = lvaTable;
    for (unsigned lclNum = 0; lclNum < lvaCount; lclNum++, varDsc++)
    {
        // For promoted struct fields that are params, we will
        // assign their offsets in lvaAssignVirtualFrameOffsetToArg().
        // This is not true for the System V systems since there is no
        // outgoing args space. Assign the dependently promoted fields properly.
        //
        if (varDsc->lvIsStructField
#ifndef UNIX_AMD64_ABI
#if !defined(TARGET_ARM)
            // ARM: lo/hi parts of a promoted long arg need to be updated.

            // For System V platforms there is no outgoing args space.
            // A register passed struct arg is homed on the stack in a separate local var.
            // The offset of these structs is already calculated in lvaAssignVirtualFrameOffsetToArg methos.
            // Make sure the code below is not executed for these structs and the offset is not changed.
            && !varDsc->lvIsParam
#endif // !defined(TARGET_ARM)
#endif // !UNIX_AMD64_ABI
            )
        {
            LclVarDsc*       parentvarDsc  = &lvaTable[varDsc->lvParentLcl];
            lvaPromotionType promotionType = lvaGetPromotionType(parentvarDsc);

            if (promotionType == PROMOTION_TYPE_INDEPENDENT)
            {
                // The stack offset for these field locals must have been calculated
                // by the normal frame offset assignment.
                continue;
            }
            else
            {
                noway_assert(promotionType == PROMOTION_TYPE_DEPENDENT);
                noway_assert(varDsc->lvOnFrame);
                if (parentvarDsc->lvOnFrame)
                {
                    varDsc->SetStackOffset(parentvarDsc->GetStackOffset() + varDsc->lvFldOffset);
                }
                else
                {
                    varDsc->lvOnFrame = false;
                    noway_assert(varDsc->lvRefCnt() == 0);
                }
            }
        }
    }
}

/*****************************************************************************
 *  lvaAllocateTemps() :  Assign virtual offsets to temps (always negative).
 */
int Compiler::lvaAllocateTemps(int stkOffs, bool mustDoubleAlign)
{
    unsigned spillTempSize = 0;

    if (lvaDoneFrameLayout == FINAL_FRAME_LAYOUT)
    {
        int preSpillSize = 0;
#ifdef TARGET_ARM
        preSpillSize = genCountBits(codeGen->regSet.rsMaskPreSpillRegs(true)) * TARGET_POINTER_SIZE;
#endif

        /* Allocate temps */

        assert(codeGen->regSet.tmpAllFree());

        for (TempDsc* temp = codeGen->regSet.tmpListBeg(); temp != nullptr; temp = codeGen->regSet.tmpListNxt(temp))
        {
            var_types tempType = temp->tdTempType();
            unsigned  size     = temp->tdTempSize();

            /* Figure out and record the stack offset of the temp */

            /* Need to align the offset? */
            CLANG_FORMAT_COMMENT_ANCHOR;

#ifdef TARGET_64BIT
            if (varTypeIsGC(tempType) && ((stkOffs % TARGET_POINTER_SIZE) != 0))
            {
                // Calculate 'pad' as the number of bytes to align up 'stkOffs' to be a multiple of TARGET_POINTER_SIZE
                // In practice this is really just a fancy way of writing 4. (as all stack locations are at least 4-byte
                // aligned). Note stkOffs is always negative, so (stkOffs % TARGET_POINTER_SIZE) yields a negative
                // value.
                //
                int alignPad = (int)AlignmentPad((unsigned)-stkOffs, TARGET_POINTER_SIZE);

                spillTempSize += alignPad;
                lvaIncrementFrameSize(alignPad);
                stkOffs -= alignPad;

                noway_assert((stkOffs % TARGET_POINTER_SIZE) == 0);
            }
#endif

            if (mustDoubleAlign && (tempType == TYP_DOUBLE)) // Align doubles for x86 and ARM
            {
                noway_assert((compLclFrameSize % TARGET_POINTER_SIZE) == 0);

                if (((stkOffs + preSpillSize) % (2 * TARGET_POINTER_SIZE)) != 0)
                {
                    spillTempSize += TARGET_POINTER_SIZE;
                    lvaIncrementFrameSize(TARGET_POINTER_SIZE);
                    stkOffs -= TARGET_POINTER_SIZE;
                }
                // We should now have a double-aligned (stkOffs+preSpillSize)
                noway_assert(((stkOffs + preSpillSize) % (2 * TARGET_POINTER_SIZE)) == 0);
            }

            spillTempSize += size;
            lvaIncrementFrameSize(size);
            stkOffs -= size;
            temp->tdSetTempOffs(stkOffs);
        }
#ifdef TARGET_ARM
        // Only required for the ARM platform that we have an accurate estimate for the spillTempSize
        noway_assert(spillTempSize <= lvaGetMaxSpillTempSize());
#endif
    }
    else // We haven't run codegen, so there are no Spill temps yet!
    {
        unsigned size = lvaGetMaxSpillTempSize();

        lvaIncrementFrameSize(size);
        stkOffs -= size;
    }

    return stkOffs;
}

#ifdef DEBUG

/*****************************************************************************
 *
 *  Dump the register a local is in right now. It is only the current location, since the location changes and it
 *  is updated throughout code generation based on LSRA register assignments.
 */

void Compiler::lvaDumpRegLocation(unsigned lclNum)
{
    LclVarDsc* varDsc = lvaTable + lclNum;

#ifdef TARGET_ARM
    if (varDsc->TypeGet() == TYP_DOUBLE)
    {
        // The assigned registers are `lvRegNum:RegNext(lvRegNum)`
        printf("%3s:%-3s    ", getRegName(varDsc->GetRegNum()), getRegName(REG_NEXT(varDsc->GetRegNum())));
    }
    else
#endif // TARGET_ARM
    {
        printf("%3s        ", getRegName(varDsc->GetRegNum()));
    }
}

/*****************************************************************************
 *
 *  Dump the frame location assigned to a local.
 *  It's the home location, even though the variable doesn't always live
 *  in its home location.
 */

void Compiler::lvaDumpFrameLocation(unsigned lclNum)
{
    int       offset;
    regNumber baseReg;

#ifdef TARGET_ARM
    offset = lvaFrameAddress(lclNum, compLocallocUsed, &baseReg, 0, /* isFloatUsage */ false);
#else
    bool EBPbased;
    offset  = lvaFrameAddress(lclNum, &EBPbased);
    baseReg = EBPbased ? REG_FPBASE : REG_SPBASE;
#endif

    printf("[%2s%1s0x%02X]  ", getRegName(baseReg), (offset < 0 ? "-" : "+"), (offset < 0 ? -offset : offset));
}

/*****************************************************************************
 *
 *  dump a single lvaTable entry
 */

void Compiler::lvaDumpEntry(unsigned lclNum, FrameLayoutState curState, size_t refCntWtdWidth)
{
    LclVarDsc* varDsc = lvaGetDesc(lclNum);
    var_types  type   = varDsc->TypeGet();

    if (curState == INITIAL_FRAME_LAYOUT)
    {
        printf(";  ");
        gtDispLclVar(lclNum);

        printf(" %7s ", varTypeName(type));
        gtDispLclVarStructType(lclNum);
    }
    else
    {
        if (varDsc->lvRefCnt() == 0)
        {
            // Print this with a special indicator that the variable is unused. Even though the
            // variable itself is unused, it might be a struct that is promoted, so seeing it
            // can be useful when looking at the promoted struct fields. It's also weird to see
            // missing var numbers if these aren't printed.
            printf(";* ");
        }
#if FEATURE_FIXED_OUT_ARGS
        // Since lvaOutgoingArgSpaceSize is a PhasedVar we can't read it for Dumping until
        // after we set it to something.
        else if ((lclNum == lvaOutgoingArgSpaceVar) && lvaOutgoingArgSpaceSize.HasFinalValue() &&
                 (lvaOutgoingArgSpaceSize == 0))
        {
            // Similar to above; print this anyway.
            printf(";# ");
        }
#endif // FEATURE_FIXED_OUT_ARGS
        else
        {
            printf(";  ");
        }

        gtDispLclVar(lclNum);

        printf("[V%02u", lclNum);
        if (varDsc->lvTracked)
        {
            printf(",T%02u]", varDsc->lvVarIndex);
        }
        else
        {
            printf("    ]");
        }

        printf(" (%3u,%*s)", varDsc->lvRefCnt(), (int)refCntWtdWidth, refCntWtd2str(varDsc->lvRefCntWtd()));

        printf(" %7s ", varTypeName(type));
        if (genTypeSize(type) == 0)
        {
            printf("(%2d) ", lvaLclSize(lclNum));
        }
        else
        {
            printf(" ->  ");
        }

        // The register or stack location field is 11 characters wide.
        if (varDsc->lvRefCnt() == 0)
        {
            printf("zero-ref   ");
        }
        else if (varDsc->lvRegister != 0)
        {
            // It's always a register, and always in the same register.
            lvaDumpRegLocation(lclNum);
        }
        else if (varDsc->lvOnFrame == 0)
        {
            printf("registers  ");
        }
        else
        {
            // For RyuJIT backend, it might be in a register part of the time, but it will definitely have a stack home
            // location. Otherwise, it's always on the stack.
            if (lvaDoneFrameLayout != NO_FRAME_LAYOUT)
            {
                lvaDumpFrameLocation(lclNum);
            }
        }
    }

    if (varDsc->lvIsHfa())
    {
        printf(" HFA(%s) ", varTypeName(varDsc->GetHfaType()));
    }

    if (varDsc->lvLiveInOutOfHndlr)
    {
        printf(" EH");
    }

    if (varDsc->lvDoNotEnregister)
    {
        printf(" do-not-enreg[");
        if (varDsc->lvAddrExposed)
        {
            printf("X");
        }
        if (varTypeIsStruct(varDsc))
        {
            printf("S");
        }
        if (lvaEnregEHVars && varDsc->lvLiveInOutOfHndlr)
        {
            printf("H");
        }
        if (varDsc->lvLclFieldExpr)
        {
            printf("F");
        }
        if (varDsc->lvLclBlockOpAddr)
        {
            printf("B");
        }
        if (varDsc->lvLiveAcrossUCall)
        {
            printf("U");
        }
        if (varDsc->lvIsMultiRegArg)
        {
            printf("A");
        }
        if (varDsc->lvIsMultiRegRet)
        {
            printf("R");
        }
#ifdef JIT32_GCENCODER
        if (varDsc->lvPinned)
            printf("P");
#endif // JIT32_GCENCODER
        printf("]");
    }

    if (varDsc->lvIsMultiRegArg)
    {
        printf(" multireg-arg");
    }
    if (varDsc->lvIsMultiRegRet)
    {
        printf(" multireg-ret");
    }
    if (varDsc->lvMustInit)
    {
        printf(" must-init");
    }
    if (varDsc->lvAddrExposed)
    {
        printf(" addr-exposed");
    }
    if (varDsc->lvHasLdAddrOp)
    {
        printf(" ld-addr-op");
    }
    if (varDsc->lvIsThisPtr)
    {
        printf(" this");
    }
    if (varDsc->lvPinned)
    {
        printf(" pinned");
    }
    if (varDsc->lvClassHnd != NO_CLASS_HANDLE)
    {
        printf(" class-hnd");
    }
    if (varDsc->lvClassIsExact)
    {
        printf(" exact");
    }
    if (varDsc->lvLiveInOutOfHndlr)
    {
        printf(" EH-live");
    }
#ifndef TARGET_64BIT
    if (varDsc->lvStructDoubleAlign)
        printf(" double-align");
#endif // !TARGET_64BIT
    if (varDsc->lvOverlappingFields)
    {
        printf(" overlapping-fields");
    }

    if (compGSReorderStackLayout && !varDsc->lvRegister)
    {
        if (varDsc->lvIsPtr)
        {
            printf(" ptr");
        }
        if (varDsc->lvIsUnsafeBuffer)
        {
            printf(" unsafe-buffer");
        }
    }
    if (varDsc->lvIsStructField)
    {
        LclVarDsc* parentvarDsc = &lvaTable[varDsc->lvParentLcl];
#if !defined(TARGET_64BIT)
        if (varTypeIsLong(parentvarDsc))
        {
            bool isLo = (lclNum == parentvarDsc->lvFieldLclStart);
            printf(" V%02u.%s(offs=0x%02x)", varDsc->lvParentLcl, isLo ? "lo" : "hi", isLo ? 0 : genTypeSize(TYP_INT));
        }
        else
#endif // !defined(TARGET_64BIT)
        {
            CORINFO_CLASS_HANDLE typeHnd = parentvarDsc->GetLayout()->GetClassHandle();
            CORINFO_FIELD_HANDLE fldHnd  = info.compCompHnd->getFieldInClass(typeHnd, varDsc->lvFldOrdinal);

            printf(" V%02u.%s(offs=0x%02x)", varDsc->lvParentLcl, eeGetFieldName(fldHnd), varDsc->lvFldOffset);

            lvaPromotionType promotionType = lvaGetPromotionType(parentvarDsc);
            switch (promotionType)
            {
                case PROMOTION_TYPE_NONE:
                    printf(" P-NONE");
                    break;
                case PROMOTION_TYPE_DEPENDENT:
                    printf(" P-DEP");
                    break;
                case PROMOTION_TYPE_INDEPENDENT:
                    printf(" P-INDEP");
                    break;
            }
        }
    }

    if (varDsc->lvReason != nullptr)
    {
        printf(" \"%s\"", varDsc->lvReason);
    }

    printf("\n");
}

/*****************************************************************************
*
*  dump the lvaTable
*/

void Compiler::lvaTableDump(FrameLayoutState curState)
{
    if (curState == NO_FRAME_LAYOUT)
    {
        curState = lvaDoneFrameLayout;
        if (curState == NO_FRAME_LAYOUT)
        {
            // Still no layout? Could be a bug, but just display the initial layout
            curState = INITIAL_FRAME_LAYOUT;
        }
    }

    if (curState == INITIAL_FRAME_LAYOUT)
    {
        printf("; Initial");
    }
    else if (curState == PRE_REGALLOC_FRAME_LAYOUT)
    {
        printf("; Pre-RegAlloc");
    }
    else if (curState == REGALLOC_FRAME_LAYOUT)
    {
        printf("; RegAlloc");
    }
    else if (curState == TENTATIVE_FRAME_LAYOUT)
    {
        printf("; Tentative");
    }
    else if (curState == FINAL_FRAME_LAYOUT)
    {
        printf("; Final");
    }
    else
    {
        printf("UNKNOWN FrameLayoutState!");
        unreached();
    }

    printf(" local variable assignments\n");
    printf(";\n");

    unsigned   lclNum;
    LclVarDsc* varDsc;

    // Figure out some sizes, to help line things up

    size_t refCntWtdWidth = 6; // Use 6 as the minimum width

    if (curState != INITIAL_FRAME_LAYOUT) // don't need this info for INITIAL_FRAME_LAYOUT
    {
        for (lclNum = 0, varDsc = lvaTable; lclNum < lvaCount; lclNum++, varDsc++)
        {
            size_t width = strlen(refCntWtd2str(varDsc->lvRefCntWtd()));
            if (width > refCntWtdWidth)
            {
                refCntWtdWidth = width;
            }
        }
    }

    // Do the actual output

    for (lclNum = 0, varDsc = lvaTable; lclNum < lvaCount; lclNum++, varDsc++)
    {
        lvaDumpEntry(lclNum, curState, refCntWtdWidth);
    }

    //-------------------------------------------------------------------------
    // Display the code-gen temps

    assert(codeGen->regSet.tmpAllFree());
    for (TempDsc* temp = codeGen->regSet.tmpListBeg(); temp != nullptr; temp = codeGen->regSet.tmpListNxt(temp))
    {
        printf(";  TEMP_%02u %26s%*s%7s  -> ", -temp->tdTempNum(), " ", refCntWtdWidth, " ",
               varTypeName(temp->tdTempType()));
        int offset = temp->tdTempOffs();
        printf(" [%2s%1s0x%02X]\n", isFramePointerUsed() ? STR_FPBASE : STR_SPBASE, (offset < 0 ? "-" : "+"),
               (offset < 0 ? -offset : offset));
    }

    if (curState >= TENTATIVE_FRAME_LAYOUT)
    {
        printf(";\n");
        printf("; Lcl frame size = %d\n", compLclFrameSize);
    }
}
#endif // DEBUG

/*****************************************************************************
 *
 *  Conservatively estimate the layout of the stack frame.
 *
 *  This function is only used before final frame layout. It conservatively estimates the
 *  number of callee-saved registers that must be saved, then calls lvaAssignFrameOffsets().
 *  To do final frame layout, the callee-saved registers are known precisely, so
 *  lvaAssignFrameOffsets() is called directly.
 *
 *  Returns the (conservative, that is, overly large) estimated size of the frame,
 *  including the callee-saved registers. This is only used by the emitter during code
 *  generation when estimating the size of the offset of instructions accessing temps,
 *  and only if temps have a larger offset than variables.
 */

unsigned Compiler::lvaFrameSize(FrameLayoutState curState)
{
    assert(curState < FINAL_FRAME_LAYOUT);

    unsigned result;

    /* Layout the stack frame conservatively.
       Assume all callee-saved registers are spilled to stack */

    compCalleeRegsPushed = CNT_CALLEE_SAVED;

#if defined(TARGET_ARMARCH)
    if (compFloatingPointUsed)
        compCalleeRegsPushed += CNT_CALLEE_SAVED_FLOAT;

    compCalleeRegsPushed++; // we always push LR.  See genPushCalleeSavedRegisters
#elif defined(TARGET_AMD64)
    if (compFloatingPointUsed)
    {
        compCalleeFPRegsSavedMask = RBM_FLT_CALLEE_SAVED;
    }
    else
    {
        compCalleeFPRegsSavedMask = RBM_NONE;
    }
#endif

#if DOUBLE_ALIGN
    if (genDoubleAlign())
    {
        // X86 only - account for extra 4-byte pad that may be created by "and  esp, -8"  instruction
        compCalleeRegsPushed++;
    }
#endif

#ifdef TARGET_XARCH
    // Since FP/EBP is included in the SAVED_REG_MAXSZ we need to
    // subtract 1 register if codeGen->isFramePointerUsed() is true.
    if (codeGen->isFramePointerUsed())
    {
        compCalleeRegsPushed--;
    }
#endif

    lvaAssignFrameOffsets(curState);

    unsigned calleeSavedRegMaxSz = CALLEE_SAVED_REG_MAXSZ;
#if defined(TARGET_ARMARCH)
    if (compFloatingPointUsed)
    {
        calleeSavedRegMaxSz += CALLEE_SAVED_FLOAT_MAXSZ;
    }
    calleeSavedRegMaxSz += REGSIZE_BYTES; // we always push LR.  See genPushCalleeSavedRegisters
#endif

    result = compLclFrameSize + calleeSavedRegMaxSz;
    return result;
}

//------------------------------------------------------------------------
// lvaGetSPRelativeOffset: Given a variable, return the offset of that
// variable in the frame from the stack pointer. This number will be positive,
// since the stack pointer must be at a lower address than everything on the
// stack.
//
// This can't be called for localloc functions, since the stack pointer
// varies, and thus there is no fixed offset to a variable from the stack pointer.
//
// Arguments:
//    varNum - the variable number
//
// Return Value:
//    The offset.

int Compiler::lvaGetSPRelativeOffset(unsigned varNum)
{
    assert(!compLocallocUsed);
    assert(lvaDoneFrameLayout == FINAL_FRAME_LAYOUT);
    assert(varNum < lvaCount);
    const LclVarDsc* varDsc = lvaTable + varNum;
    assert(varDsc->lvOnFrame);
    int spRelativeOffset;

    if (varDsc->lvFramePointerBased)
    {
        // The stack offset is relative to the frame pointer, so convert it to be
        // relative to the stack pointer (which makes no sense for localloc functions).
        spRelativeOffset = varDsc->GetStackOffset() + codeGen->genSPtoFPdelta();
    }
    else
    {
        spRelativeOffset = varDsc->GetStackOffset();
    }

    assert(spRelativeOffset >= 0);
    return spRelativeOffset;
}

/*****************************************************************************
 *
 *  Return the caller-SP-relative stack offset of a local/parameter.
 *  Requires the local to be on the stack and frame layout to be complete.
 */

int Compiler::lvaGetCallerSPRelativeOffset(unsigned varNum)
{
    assert(lvaDoneFrameLayout == FINAL_FRAME_LAYOUT);
    assert(varNum < lvaCount);
    LclVarDsc* varDsc = lvaTable + varNum;
    assert(varDsc->lvOnFrame);

    return lvaToCallerSPRelativeOffset(varDsc->GetStackOffset(), varDsc->lvFramePointerBased);
}

int Compiler::lvaToCallerSPRelativeOffset(int offset, bool isFpBased) const
{
    assert(lvaDoneFrameLayout == FINAL_FRAME_LAYOUT);

    // TODO-Cleanup
    //
    // This current should not be called for OSR as caller SP relative
    // offsets computed below do not reflect the extra stack space
    // taken up by the original method frame.
    //
    // We should make it work.
    //
    // Instead we record the needed offsets in the patchpoint info
    // when doing the original method compile(see special offsets
    // in generatePatchpointInfo) and consume those values in the OSR
    // compile. If we fix this we may be able to reduce the size
    // of the patchpoint info and have less special casing for these
    // frame slots.

    if (isFpBased)
    {
        offset += codeGen->genCallerSPtoFPdelta();
    }
    else
    {
        offset += codeGen->genCallerSPtoInitialSPdelta();
    }

    return offset;
}

/*****************************************************************************
 *
 *  Return the Initial-SP-relative stack offset of a local/parameter.
 *  Requires the local to be on the stack and frame layout to be complete.
 */

int Compiler::lvaGetInitialSPRelativeOffset(unsigned varNum)
{
    assert(lvaDoneFrameLayout == FINAL_FRAME_LAYOUT);
    assert(varNum < lvaCount);
    LclVarDsc* varDsc = lvaTable + varNum;
    assert(varDsc->lvOnFrame);

    return lvaToInitialSPRelativeOffset(varDsc->GetStackOffset(), varDsc->lvFramePointerBased);
}

// Given a local variable offset, and whether that offset is frame-pointer based, return its offset from Initial-SP.
// This is used, for example, to figure out the offset of the frame pointer from Initial-SP.
int Compiler::lvaToInitialSPRelativeOffset(unsigned offset, bool isFpBased)
{
    assert(lvaDoneFrameLayout == FINAL_FRAME_LAYOUT);
#ifdef TARGET_AMD64
    if (isFpBased)
    {
        // Currently, the frame starts by pushing ebp, ebp points to the saved ebp
        // (so we have ebp pointer chaining). Add the fixed-size frame size plus the
        // size of the callee-saved regs (not including ebp itself) to find Initial-SP.

        assert(codeGen->isFramePointerUsed());
        offset += codeGen->genSPtoFPdelta();
    }
    else
    {
        // The offset is correct already!
    }
#else  // !TARGET_AMD64
    NYI("lvaToInitialSPRelativeOffset");
#endif // !TARGET_AMD64

    return offset;
}

/*****************************************************************************/

#ifdef DEBUG
/*****************************************************************************
 *  Pick a padding size at "random" for the local.
 *  0 means that it should not be converted to a GT_LCL_FLD
 */

static unsigned LCL_FLD_PADDING(unsigned lclNum)
{
    // Convert every 2nd variable
    if (lclNum % 2)
    {
        return 0;
    }

    // Pick a padding size at "random"
    unsigned size = lclNum % 7;

    return size;
}

/*****************************************************************************
 *
 *  Callback for fgWalkAllTreesPre()
 *  Convert as many GT_LCL_VAR's to GT_LCL_FLD's
 */

/* static */
/*
    The stress mode does 2 passes.

    In the first pass we will mark the locals where we CAN't apply the stress mode.
    In the second pass we will do the appropiate morphing wherever we've not determined we can't do it.
*/
Compiler::fgWalkResult Compiler::lvaStressLclFldCB(GenTree** pTree, fgWalkData* data)
{
    GenTree*   tree = *pTree;
    genTreeOps oper = tree->OperGet();
    GenTree*   lcl;

    switch (oper)
    {
        case GT_LCL_VAR:
        case GT_LCL_VAR_ADDR:
            lcl = tree;
            break;

        case GT_ADDR:
            if (tree->AsOp()->gtOp1->gtOper != GT_LCL_VAR)
            {
                return WALK_CONTINUE;
            }
            lcl = tree->AsOp()->gtOp1;
            break;

        default:
            return WALK_CONTINUE;
    }

    noway_assert(lcl->OperIs(GT_LCL_VAR, GT_LCL_VAR_ADDR));

    Compiler* const  pComp      = ((lvaStressLclFldArgs*)data->pCallbackData)->m_pCompiler;
    const bool       bFirstPass = ((lvaStressLclFldArgs*)data->pCallbackData)->m_bFirstPass;
    const unsigned   lclNum     = lcl->AsLclVar()->GetLclNum();
    var_types        type       = lcl->TypeGet();
    LclVarDsc* const varDsc     = pComp->lvaGetDesc(lclNum);

    if (varDsc->lvNoLclFldStress)
    {
        // Already determined we can't do anything for this var
        return WALK_SKIP_SUBTREES;
    }

    if (bFirstPass)
    {
        // Ignore arguments and temps
        if (varDsc->lvIsParam || lclNum >= pComp->info.compLocalsCount)
        {
            varDsc->lvNoLclFldStress = true;
            return WALK_SKIP_SUBTREES;
        }

        // Fix for lcl_fld stress mode
        if (varDsc->lvKeepType)
        {
            varDsc->lvNoLclFldStress = true;
            return WALK_SKIP_SUBTREES;
        }

        // Can't have GC ptrs in TYP_BLK.
        if (!varTypeIsArithmetic(type))
        {
            varDsc->lvNoLclFldStress = true;
            return WALK_SKIP_SUBTREES;
        }

        // The noway_assert in the second pass below, requires that these types match, or we have a TYP_BLK
        //
        if ((varDsc->lvType != lcl->gtType) && (varDsc->lvType != TYP_BLK))
        {
            varDsc->lvNoLclFldStress = true;
            return WALK_SKIP_SUBTREES;
        }

        // Weed out "small" types like TYP_BYTE as we don't mark the GT_LCL_VAR
        // node with the accurate small type. If we bash lvaTable[].lvType,
        // then there will be no indication that it was ever a small type.
        var_types varType = varDsc->TypeGet();
        if (varType != TYP_BLK && genTypeSize(varType) != genTypeSize(genActualType(varType)))
        {
            varDsc->lvNoLclFldStress = true;
            return WALK_SKIP_SUBTREES;
        }

        // Offset some of the local variable by a "random" non-zero amount
        unsigned padding = LCL_FLD_PADDING(lclNum);
        if (padding == 0)
        {
            varDsc->lvNoLclFldStress = true;
            return WALK_SKIP_SUBTREES;
        }
    }
    else
    {
        // Do the morphing
        noway_assert((varDsc->lvType == lcl->gtType) || (varDsc->lvType == TYP_BLK));
        var_types varType = varDsc->TypeGet();

        // Calculate padding
        unsigned padding = LCL_FLD_PADDING(lclNum);

#ifdef TARGET_ARMARCH
        // We need to support alignment requirements to access memory on ARM ARCH
        unsigned alignment = pComp->lvaStressLclFldGetAlignment(lcl->AsLclVar());
        padding            = roundUp(padding, alignment);
#endif // TARGET_ARMARCH

        // Change the variable to a TYP_BLK
        if (varType != TYP_BLK)
        {
            varDsc->lvExactSize = roundUp(padding + pComp->lvaLclSize(lclNum), TARGET_POINTER_SIZE);
            varDsc->lvType      = TYP_BLK;
            pComp->lvaSetVarAddrExposed(lclNum);
        }

        tree->gtFlags |= GTF_GLOB_REF;

        /* Now morph the tree appropriately */
        if (oper == GT_LCL_VAR)
        {
            /* Change lclVar(lclNum) to lclFld(lclNum,padding) */

            tree->ChangeOper(GT_LCL_FLD);
            tree->AsLclFld()->SetLclOffs(padding);
        }
        else if (oper == GT_LCL_VAR_ADDR)
        {
            tree->ChangeOper(GT_LCL_FLD_ADDR);
            tree->AsLclFld()->SetLclOffs(padding);
        }
        else
        {
            /* Change addr(lclVar) to addr(lclVar)+padding */

            noway_assert(oper == GT_ADDR);
            GenTree* paddingTree = pComp->gtNewIconNode(padding);
            GenTree* newAddr     = pComp->gtNewOperNode(GT_ADD, tree->gtType, tree, paddingTree);

            *pTree = newAddr;

            lcl->gtType = TYP_BLK;
        }
    }

    return WALK_SKIP_SUBTREES;
}

#ifdef TARGET_ARMARCH

unsigned Compiler::lvaStressLclFldGetAlignment(GenTreeLclVar* lclNode)
{
    if (lclNode->TypeIs(TYP_STRUCT))
    {
        LclVarDsc* lcl = lvaGetDesc(lclNode);
        assert(lcl->GetType() == TYP_STRUCT);
#ifndef TARGET_64BIT
        if (lcl->lvStructDoubleAlign)
        {
            return REGSIZE_BYTES * 2;
        }
#endif
        return REGSIZE_BYTES;
    }

    return roundUp(static_cast<unsigned>(genTypeAlignments[lclNode->GetType()]), REGSIZE_BYTES);
}

#endif // TARGET_ARMARCH

void Compiler::lvaStressLclFld()
{
    if (!compStressCompile(STRESS_LCL_FLDS, 5))
    {
        return;
    }

    lvaStressLclFldArgs Args;
    Args.m_pCompiler  = this;
    Args.m_bFirstPass = true;

    // Do First pass
    fgWalkAllTreesPre(lvaStressLclFldCB, &Args);

    // Second pass
    Args.m_bFirstPass = false;
    fgWalkAllTreesPre(lvaStressLclFldCB, &Args);
}

#endif // DEBUG

/*****************************************************************************
 *
 *  A little routine that displays a local variable bitset.
 *  'set' is mask of variables that have to be displayed
 *  'allVars' is the complete set of interesting variables (blank space is
 *    inserted if its corresponding bit is not in 'set').
 */

#ifdef DEBUG
void Compiler::lvaDispVarSet(VARSET_VALARG_TP set)
{
    VARSET_TP allVars(VarSetOps::MakeEmpty(this));
    lvaDispVarSet(set, allVars);
}

void Compiler::lvaDispVarSet(VARSET_VALARG_TP set, VARSET_VALARG_TP allVars)
{
    printf("{");

    bool needSpace = false;

    for (unsigned index = 0; index < lvaTrackedCount; index++)
    {
        if (VarSetOps::IsMember(this, set, index))
        {
            unsigned   lclNum;
            LclVarDsc* varDsc;

            /* Look for the matching variable */

            for (lclNum = 0, varDsc = lvaTable; lclNum < lvaCount; lclNum++, varDsc++)
            {
                if ((varDsc->lvVarIndex == index) && varDsc->lvTracked)
                {
                    break;
                }
            }

            if (needSpace)
            {
                printf(" ");
            }
            else
            {
                needSpace = true;
            }

            printf("V%02u", lclNum);
        }
        else if (VarSetOps::IsMember(this, allVars, index))
        {
            if (needSpace)
            {
                printf(" ");
            }
            else
            {
                needSpace = true;
            }

            printf("   ");
        }
    }

    printf("}");
}

#endif // DEBUG<|MERGE_RESOLUTION|>--- conflicted
+++ resolved
@@ -1273,20 +1273,7 @@
         }
     }
 
-<<<<<<< HEAD
-    INDEBUG(varDsc->lvStkOffs = BAD_STK_OFFS;)
-=======
-#if OPT_BOOL_OPS
-    if (type == TYP_BOOL)
-    {
-        varDsc->lvIsBoolean = true;
-    }
-#endif
-
-#ifdef DEBUG
-    varDsc->SetStackOffset(BAD_STK_OFFS);
-#endif
->>>>>>> 85555749
+    INDEBUG(varDsc->SetStackOffset(BAD_STK_OFFS);)
 
 #if FEATURE_MULTIREG_ARGS
     varDsc->SetOtherArgReg(REG_NA);
@@ -2179,14 +2166,7 @@
             }
         }
 
-<<<<<<< HEAD
-#if defined(TARGET_AMD64) || defined(TARGET_ARM64)
-=======
-#endif
-
-#if defined(TARGET_AMD64) || defined(TARGET_ARM64) || defined(TARGET_ARM)
-
->>>>>>> 85555749
+#if defined(TARGET_AMD64) || defined(TARGET_ARMARCH)
         // Do we have a parameter that can be enregistered?
         if (varDsc->lvIsRegArg)
         {
