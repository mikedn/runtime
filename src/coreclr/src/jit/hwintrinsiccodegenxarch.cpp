--- conflicted
+++ resolved
@@ -79,19 +79,11 @@
 //
 void CodeGen::genHWIntrinsic(GenTreeHWIntrinsic* node)
 {
-<<<<<<< HEAD
-    NamedIntrinsic      intrinsicId = node->gtHWIntrinsicId;
-    InstructionSet      isa         = HWIntrinsicInfo::lookupIsa(intrinsicId);
-    HWIntrinsicCategory category    = HWIntrinsicInfo::lookupCategory(intrinsicId);
-    int                 ival        = HWIntrinsicInfo::lookupIval(intrinsicId);
-    int                 numArgs     = node->GetNumOps();
-=======
     NamedIntrinsic         intrinsicId = node->gtHWIntrinsicId;
     CORINFO_InstructionSet isa         = HWIntrinsicInfo::lookupIsa(intrinsicId);
     HWIntrinsicCategory    category    = HWIntrinsicInfo::lookupCategory(intrinsicId);
     int                    ival        = HWIntrinsicInfo::lookupIval(intrinsicId);
-    int                    numArgs     = HWIntrinsicInfo::lookupNumArgs(node);
->>>>>>> faebda75
+    int                    numArgs     = node->GetNumOps();
 
     assert(HWIntrinsicInfo::RequiresCodegen(intrinsicId));
 
@@ -1697,7 +1689,7 @@
             bool isVector128GatherWithVector256Index = (targetType == TYP_SIMD16) && (indexOp->TypeGet() == TYP_SIMD32);
 
             // hwintrinsiclistxarch.h uses Dword index instructions in default
-            if (varTypeIsLong(node->GetOtherBaseType()))
+            if (varTypeIsLong(node->gtIndexBaseType))
             {
                 switch (ins)
                 {
