// Licensed to the .NET Foundation under one or more agreements.
// The .NET Foundation licenses this file to you under the MIT license.
// See the LICENSE file in the project root for more information.

/*XXXXXXXXXXXXXXXXXXXXXXXXXXXXXXXXXXXXXXXXXXXXXXXXXXXXXXXXXXXXXXXXXXXXXXXXXXXXX
XXXXXXXXXXXXXXXXXXXXXXXXXXXXXXXXXXXXXXXXXXXXXXXXXXXXXXXXXXXXXXXXXXXXXXXXXXXXXXX
XX                                                                           XX
XX               Intel hardware intrinsic Code Generator                     XX
XX                                                                           XX
XXXXXXXXXXXXXXXXXXXXXXXXXXXXXXXXXXXXXXXXXXXXXXXXXXXXXXXXXXXXXXXXXXXXXXXXXXXXXXX
XXXXXXXXXXXXXXXXXXXXXXXXXXXXXXXXXXXXXXXXXXXXXXXXXXXXXXXXXXXXXXXXXXXXXXXXXXXXXXX
*/
#include "jitpch.h"
#ifdef _MSC_VER
#pragma hdrstop
#endif

#ifdef FEATURE_HW_INTRINSICS

#include "emit.h"
#include "codegen.h"
#include "sideeffects.h"
#include "lower.h"
#include "gcinfo.h"
#include "gcinfoencoder.h"

//------------------------------------------------------------------------
// assertIsContainableHWIntrinsicOp: Asserts that op is containable by node
//
// Arguments:
//    lowering - The lowering phase from the compiler
//    node     - The HWIntrinsic node that has the contained node
//    op       - The op that is contained
//
static void assertIsContainableHWIntrinsicOp(Lowering* lowering, GenTreeHWIntrinsic* node, GenTree* op)
{
#if DEBUG
    // The Lowering::IsContainableHWIntrinsicOp call is not quite right, since it follows pre-register allocation
    // logic. However, this check is still important due to the various containment rules that SIMD intrinsics follow.
    //
    // We use isContainable to track the special HWIntrinsic node containment rules (for things like LoadAligned and
    // LoadUnaligned) and we use the supportsRegOptional check to support general-purpose loads (both from stack
    // spillage
    // and for isUsedFromMemory contained nodes, in the case where the register allocator decided to not allocate a
    // register
    // in the first place).

    bool supportsRegOptional = false;
    bool isContainable       = lowering->IsContainableHWIntrinsicOp(node, op, &supportsRegOptional);
    assert(isContainable || supportsRegOptional);
#endif // DEBUG
}

//------------------------------------------------------------------------
// genIsTableDrivenHWIntrinsic:
//
// Arguments:
//    category - category of a HW intrinsic
//
// Return Value:
//    returns true if this category can be table-driven in CodeGen
//
static bool genIsTableDrivenHWIntrinsic(NamedIntrinsic intrinsicId, HWIntrinsicCategory category)
{
    // TODO - make more categories to the table-driven framework
    // HW_Category_Helper and HW_Flag_MultiIns/HW_Flag_SpecialCodeGen usually need manual codegen
    const bool tableDrivenCategory =
        (category != HW_Category_Special) && (category != HW_Category_Scalar) && (category != HW_Category_Helper);
    const bool tableDrivenFlag =
        !HWIntrinsicInfo::GeneratesMultipleIns(intrinsicId) && !HWIntrinsicInfo::HasSpecialCodegen(intrinsicId);
    return tableDrivenCategory && tableDrivenFlag;
}

//------------------------------------------------------------------------
// genHWIntrinsic: Generates the code for a given hardware intrinsic node.
//
// Arguments:
//    node - The hardware intrinsic node
//
void CodeGen::genHWIntrinsic(GenTreeHWIntrinsic* node)
{
    NamedIntrinsic         intrinsicId = node->gtHWIntrinsicId;
    CORINFO_InstructionSet isa         = HWIntrinsicInfo::lookupIsa(intrinsicId);
    HWIntrinsicCategory    category    = HWIntrinsicInfo::lookupCategory(intrinsicId);
    int                    numArgs     = node->GetNumOps();

    int ival = HWIntrinsicInfo::lookupIval(intrinsicId, compiler->compOpportunisticallyDependsOn(InstructionSet_AVX));

    assert(HWIntrinsicInfo::RequiresCodegen(intrinsicId));

    if (genIsTableDrivenHWIntrinsic(intrinsicId, category))
    {
        GenTree*  op1        = node->GetOp(0);
        GenTree*  op2        = numArgs >= 2 ? node->GetOp(1) : nullptr;
        regNumber targetReg  = node->GetRegNum();
        var_types targetType = node->TypeGet();
        var_types baseType   = node->gtSIMDBaseType;

        regNumber op1Reg = REG_NA;
        regNumber op2Reg = REG_NA;
        emitter*  emit   = GetEmitter();

        assert(numArgs >= 0);
        instruction ins = HWIntrinsicInfo::lookupIns(intrinsicId, baseType);
        assert(ins != INS_invalid);
        emitAttr simdSize = emitActualTypeSize(Compiler::getSIMDTypeForSize(node->gtSIMDSize));
        assert(simdSize != 0);

        switch (numArgs)
        {
            case 1:
            {
                if (node->OperIsMemoryLoad())
                {
                    genConsumeAddress(op1);
                    // Until we improve the handling of addressing modes in the emitter, we'll create a
                    // temporary GT_IND to generate code with.
                    GenTreeIndir load = indirForm(node->TypeGet(), op1);
                    emit->emitInsLoadInd(ins, simdSize, node->GetRegNum(), &load);
                }
                else
                {
                    genConsumeRegs(op1);
                    op1Reg = op1->GetRegNum();

                    if ((ival != -1) && varTypeIsFloating(baseType))
                    {
                        assert((ival >= 0) && (ival <= 127));
                        if ((category == HW_Category_SIMDScalar) && HWIntrinsicInfo::CopiesUpperBits(intrinsicId))
                        {
                            assert(!op1->isContained());
                            emit->emitIns_SIMD_R_R_R_I(ins, simdSize, targetReg, op1Reg, op1Reg,
                                                       static_cast<int8_t>(ival));
                        }
                        else
                        {
                            genHWIntrinsic_R_RM_I(node, ins, static_cast<int8_t>(ival));
                        }
                    }
                    else if ((category == HW_Category_SIMDScalar) && HWIntrinsicInfo::CopiesUpperBits(intrinsicId))
                    {
                        emit->emitIns_SIMD_R_R_R(ins, simdSize, targetReg, op1Reg, op1Reg);
                    }
                    else
                    {
                        genHWIntrinsic_R_RM(node, ins, simdSize, targetReg, op1);
                    }
                }
                break;
            }

            case 2:
            {
                if (category == HW_Category_MemoryStore)
                {
                    genConsumeAddress(op1);

                    if (((intrinsicId == NI_SSE_Store) || (intrinsicId == NI_SSE2_Store)) && op2->isContained())
                    {
                        GenTreeHWIntrinsic* extract = op2->AsHWIntrinsic();

                        assert((extract->gtHWIntrinsicId == NI_AVX_ExtractVector128) ||
                               (extract->gtHWIntrinsicId == NI_AVX2_ExtractVector128));

                        regNumber regData = genConsumeReg(extract->GetOp(0));

                        ins  = HWIntrinsicInfo::lookupIns(extract->gtHWIntrinsicId, extract->gtSIMDBaseType);
                        ival = static_cast<int>(extract->GetOp(1)->AsIntCon()->IconValue());

                        GenTreeIndir indir = indirForm(TYP_SIMD16, op1);
                        emit->emitIns_A_R_I(ins, EA_32BYTE, &indir, regData, ival);
                    }
                    else
                    {
                        genConsumeReg(op2);
                        // Until we improve the handling of addressing modes in the emitter, we'll create a
                        // temporary GT_STORE_IND to generate code with.
                        GenTreeStoreInd store = storeIndirForm(node->TypeGet(), op1, op2);
                        emit->emitInsStoreInd(ins, simdSize, &store);
                    }
                    break;
                }
                genConsumeRegs(op1);
                genConsumeRegs(op2);

                op1Reg = op1->GetRegNum();
                op2Reg = op2->GetRegNum();

                if ((op1Reg != targetReg) && (op2Reg == targetReg) && node->isRMWHWIntrinsic(compiler))
                {
                    // We have "reg2 = reg1 op reg2" where "reg1 != reg2" on a RMW intrinsic.
                    //
                    // For non-commutative intrinsics, we should have ensured that op2 was marked
                    // delay free in order to prevent it from getting assigned the same register
                    // as target. However, for commutative intrinsics, we can just swap the operands
                    // in order to have "reg2 = reg2 op reg1" which will end up producing the right code.

                    noway_assert(node->OperIsCommutative());
                    op2Reg = op1Reg;
                    op1Reg = targetReg;
                }

                if ((ival != -1) && varTypeIsFloating(baseType))
                {
                    assert((ival >= 0) && (ival <= 127));
                    genHWIntrinsic_R_R_RM_I(node, ins, static_cast<int8_t>(ival));
                }
                else if (category == HW_Category_MemoryLoad)
                {
                    // Get the address and the 'other' register.
                    GenTree*  addr;
                    regNumber otherReg;
                    if (intrinsicId == NI_AVX_MaskLoad || intrinsicId == NI_AVX2_MaskLoad)
                    {
                        addr     = op1;
                        otherReg = op2Reg;
                    }
                    else
                    {
                        addr     = op2;
                        otherReg = op1Reg;
                    }
                    // Until we improve the handling of addressing modes in the emitter, we'll create a
                    // temporary GT_IND to generate code with.
                    GenTreeIndir load = indirForm(node->TypeGet(), addr);
                    genHWIntrinsic_R_R_RM(node, ins, simdSize, targetReg, otherReg, &load);
                }
                else if (HWIntrinsicInfo::isImmOp(intrinsicId, op2))
                {
                    assert(ival == -1);

                    if (intrinsicId == NI_SSE2_Extract)
                    {
                        // extract instructions return to GP-registers, so it needs int size as the emitsize
                        simdSize = emitTypeSize(TYP_INT);
                    }

                    auto emitSwCase = [&](int8_t i) { genHWIntrinsic_R_RM_I(node, ins, i); };

                    if (op2->IsCnsIntOrI())
                    {
                        ssize_t ival = op2->AsIntCon()->IconValue();
                        assert((ival >= 0) && (ival <= 255));
                        emitSwCase((int8_t)ival);
                    }
                    else
                    {
                        // We emit a fallback case for the scenario when the imm-op is not a constant. This should
                        // normally happen when the intrinsic is called indirectly, such as via Reflection. However, it
                        // can also occur if the consumer calls it directly and just doesn't pass a constant value.
                        regNumber baseReg = node->ExtractTempReg();
                        regNumber offsReg = node->GetSingleTempReg();
                        genHWIntrinsicJumpTableFallback(intrinsicId, op2Reg, baseReg, offsReg, emitSwCase);
                    }
                }
                else if (node->TypeGet() == TYP_VOID)
                {
                    genHWIntrinsic_R_RM(node, ins, simdSize, op1Reg, op2);
                }
                else
                {
                    genHWIntrinsic_R_R_RM(node, ins, simdSize);
                }
                break;
            }

            case 3:
            {
                genConsumeRegs(op1);
                op1Reg = op1->GetRegNum();

                genConsumeRegs(op2);
                op2Reg = op2->GetRegNum();

                GenTree* op3 = node->GetOp(2);
                genConsumeRegs(op3);
                regNumber op3Reg = op3->GetRegNum();

                if (HWIntrinsicInfo::isImmOp(intrinsicId, op3))
                {
                    assert(ival == -1);

                    auto emitSwCase = [&](int8_t i) { genHWIntrinsic_R_R_RM_I(node, ins, i); };

                    if (op3->IsCnsIntOrI())
                    {
                        ssize_t ival = op3->AsIntCon()->IconValue();
                        assert((ival >= 0) && (ival <= 255));
                        emitSwCase((int8_t)ival);
                    }
                    else
                    {
                        // We emit a fallback case for the scenario when the imm-op is not a constant. This should
                        // normally happen when the intrinsic is called indirectly, such as via Reflection. However, it
                        // can also occur if the consumer calls it directly and just doesn't pass a constant value.
                        regNumber baseReg = node->ExtractTempReg();
                        regNumber offsReg = node->GetSingleTempReg();
                        genHWIntrinsicJumpTableFallback(intrinsicId, op3Reg, baseReg, offsReg, emitSwCase);
                    }
                }
                else if (category == HW_Category_MemoryStore)
                {
                    // The Mask instructions do not currently support containment of the address.
                    assert(!op2->isContained());
                    if (intrinsicId == NI_AVX_MaskStore || intrinsicId == NI_AVX2_MaskStore)
                    {
                        emit->emitIns_AR_R_R(ins, simdSize, op2Reg, op3Reg, op1Reg, 0);
                    }
                    else
                    {
                        assert(intrinsicId == NI_SSE2_MaskMove);
                        assert(targetReg == REG_NA);

                        // SSE2 MaskMove hardcodes the destination (op3) in DI/EDI/RDI
                        if (op3Reg != REG_EDI)
                        {
                            emit->emitIns_R_R(INS_mov, EA_PTRSIZE, REG_EDI, op3Reg);
                        }
                        emit->emitIns_R_R(ins, simdSize, op1Reg, op2Reg);
                    }
                }
                else
                {
                    switch (intrinsicId)
                    {
                        case NI_SSE41_BlendVariable:
                        case NI_AVX_BlendVariable:
                        case NI_AVX2_BlendVariable:
                        {
                            genHWIntrinsic_R_R_RM_R(node, ins);
                            break;
                        }

                        default:
                        {
                            unreached();
                            break;
                        };
                    }
                }
                break;
            }

            default:
                unreached();
                break;
        }
        genProduceReg(node);
        return;
    }

    switch (isa)
    {
        case InstructionSet_Vector128:
        case InstructionSet_Vector256:
            genBaseIntrinsic(node);
            break;
        case InstructionSet_X86Base:
        case InstructionSet_X86Base_X64:
            genX86BaseIntrinsic(node);
            break;
        case InstructionSet_SSE:
        case InstructionSet_SSE_X64:
            genSSEIntrinsic(node);
            break;
        case InstructionSet_SSE2:
        case InstructionSet_SSE2_X64:
            genSSE2Intrinsic(node);
            break;
        case InstructionSet_SSE41:
        case InstructionSet_SSE41_X64:
            genSSE41Intrinsic(node);
            break;
        case InstructionSet_SSE42:
        case InstructionSet_SSE42_X64:
            genSSE42Intrinsic(node);
            break;
        case InstructionSet_AVX:
        case InstructionSet_AVX2:
            genAvxOrAvx2Intrinsic(node);
            break;
        case InstructionSet_AES:
            genAESIntrinsic(node);
            break;
        case InstructionSet_BMI1:
        case InstructionSet_BMI1_X64:
        case InstructionSet_BMI2:
        case InstructionSet_BMI2_X64:
            genBMI1OrBMI2Intrinsic(node);
            break;
        case InstructionSet_FMA:
            genFMAIntrinsic(node);
            break;
        case InstructionSet_LZCNT:
        case InstructionSet_LZCNT_X64:
            genLZCNTIntrinsic(node);
            break;
        case InstructionSet_PCLMULQDQ:
            genPCLMULQDQIntrinsic(node);
            break;
        case InstructionSet_POPCNT:
        case InstructionSet_POPCNT_X64:
            genPOPCNTIntrinsic(node);
            break;
        default:
            unreached();
            break;
    }
}

//------------------------------------------------------------------------
// genHWIntrinsic_R_RM: Generates code for a hardware intrinsic node that takes a
//                      register operand and a register/memory operand.
//
// Arguments:
//    node - The hardware intrinsic node
//    ins  - The instruction being generated
//    attr - The emit attribute for the instruciton being generated
//    reg  - The register
//    rmOp - The register/memory operand node
//
void CodeGen::genHWIntrinsic_R_RM(
    GenTreeHWIntrinsic* node, instruction ins, emitAttr attr, regNumber reg, GenTree* rmOp)
{
    emitter* emit = GetEmitter();

    assert(reg != REG_NA);

    if (rmOp->isContained() || rmOp->isUsedFromSpillTemp())
    {
        assert(HWIntrinsicInfo::SupportsContainment(node->gtHWIntrinsicId));
        assertIsContainableHWIntrinsicOp(compiler->m_pLowering, node, rmOp);

        TempDsc* tmpDsc = nullptr;
        unsigned varNum = BAD_VAR_NUM;
        unsigned offset = (unsigned)-1;

        if (rmOp->isUsedFromSpillTemp())
        {
            assert(rmOp->IsRegOptional());

            tmpDsc = getSpillTempDsc(rmOp);
            varNum = tmpDsc->tdTempNum();
            offset = 0;

            regSet.tmpRlsTemp(tmpDsc);
        }
        else if (rmOp->isIndir() || rmOp->OperIsHWIntrinsic())
        {
            GenTree*      addr;
            GenTreeIndir* memIndir = nullptr;

            if (rmOp->isIndir())
            {
                memIndir = rmOp->AsIndir();
                addr     = memIndir->Addr();
            }
            else
            {
                assert(rmOp->AsHWIntrinsic()->OperIsMemoryLoad());
                assert(rmOp->AsHWIntrinsic()->IsUnary());
                addr = rmOp->AsHWIntrinsic()->GetOp(0);
            }

            switch (addr->OperGet())
            {
                case GT_LCL_VAR_ADDR:
                {
                    varNum = addr->AsLclVarCommon()->GetLclNum();
                    offset = 0;
                    break;
                }

                case GT_CLS_VAR_ADDR:
                {
                    emit->emitIns_R_C(ins, attr, reg, addr->AsClsVar()->gtClsVarHnd, 0);
                    return;
                }

                default:
                {
                    GenTreeIndir load = indirForm(rmOp->TypeGet(), addr);

                    if (memIndir == nullptr)
                    {
                        // This is the HW intrinsic load case.
                        // Until we improve the handling of addressing modes in the emitter, we'll create a
                        // temporary GT_IND to generate code with.
                        memIndir = &load;
                    }
                    emit->emitIns_R_A(ins, attr, reg, memIndir);
                    return;
                }
            }
        }
        else
        {
            switch (rmOp->OperGet())
            {
                case GT_LCL_FLD:
                    varNum = rmOp->AsLclFld()->GetLclNum();
                    offset = rmOp->AsLclFld()->GetLclOffs();
                    break;

                case GT_LCL_VAR:
                {
                    assert(rmOp->IsRegOptional() || !compiler->lvaGetDesc(rmOp->AsLclVar())->lvIsRegCandidate());
                    varNum = rmOp->AsLclVar()->GetLclNum();
                    offset = 0;
                    break;
                }

                default:
                {
                    unreached();
                    break;
                }
            }
        }

        // Ensure we got a good varNum and offset.
        // We also need to check for `tmpDsc != nullptr` since spill temp numbers
        // are negative and start with -1, which also happens to be BAD_VAR_NUM.
        assert((varNum != BAD_VAR_NUM) || (tmpDsc != nullptr));
        assert(offset != (unsigned)-1);

        emit->emitIns_R_S(ins, attr, reg, varNum, offset);
    }
    else
    {
        emit->emitIns_R_R(ins, attr, reg, rmOp->GetRegNum());
    }
}

//------------------------------------------------------------------------
// genHWIntrinsic_R_RM_I: Generates the code for a hardware intrinsic node that takes a register/memory operand,
//                        an immediate operand, and that returns a value in register
//
// Arguments:
//    node - The hardware intrinsic node
//    ins  - The instruction being generated
//    ival - The immediate value
//
void CodeGen::genHWIntrinsic_R_RM_I(GenTreeHWIntrinsic* node, instruction ins, int8_t ival)
{
    var_types targetType = node->TypeGet();
    regNumber targetReg  = node->GetRegNum();
    GenTree*  op1        = node->GetOp(0);
    emitAttr  simdSize   = emitActualTypeSize(Compiler::getSIMDTypeForSize(node->gtSIMDSize));
    emitter*  emit       = GetEmitter();

    // TODO-XArch-CQ: Commutative operations can have op1 be contained
    // TODO-XArch-CQ: Non-VEX encoded instructions can have both ops contained

    assert(targetReg != REG_NA);
    assert(!node->OperIsCommutative()); // One operand intrinsics cannot be commutative

    if (op1->isContained() || op1->isUsedFromSpillTemp())
    {
        assert(HWIntrinsicInfo::SupportsContainment(node->gtHWIntrinsicId));
        assertIsContainableHWIntrinsicOp(compiler->m_pLowering, node, op1);
    }
    inst_RV_TT_IV(ins, simdSize, targetReg, op1, ival);
}

//------------------------------------------------------------------------
// genHWIntrinsic_R_R_RM: Generates the code for a hardware intrinsic node that takes a register operand, a
//                        register/memory operand, and that returns a value in register
//
// Arguments:
//    node - The hardware intrinsic node
//    ins  - The instruction being generated
//    attr - The emit attribute for the instruciton being generated
//
void CodeGen::genHWIntrinsic_R_R_RM(GenTreeHWIntrinsic* node, instruction ins, emitAttr attr)
{
    regNumber targetReg = node->GetRegNum();
    GenTree*  op1       = node->GetOp(0);
    GenTree*  op2       = node->GetOp(1);
    regNumber op1Reg    = op1->GetRegNum();

    assert(targetReg != REG_NA);
    assert(op1Reg != REG_NA);

    genHWIntrinsic_R_R_RM(node, ins, attr, targetReg, op1Reg, op2);
}

//------------------------------------------------------------------------
// genHWIntrinsic_R_R_RM: Generates the code for a hardware intrinsic node that takes a register operand, a
//                        register/memory operand, and that returns a value in register
//
// Arguments:
//    node - The hardware intrinsic node
//    ins  - The instruction being generated
//    attr - The emit attribute for the instruciton being generated
//    targetReg - The register allocated to the result
//    op1Reg    - The register allocated to the first operand
//    op2       - Another operand that maybe in register or memory
//
void CodeGen::genHWIntrinsic_R_R_RM(
    GenTreeHWIntrinsic* node, instruction ins, emitAttr attr, regNumber targetReg, regNumber op1Reg, GenTree* op2)
{
    assert(targetReg != REG_NA);
    assert(op1Reg != REG_NA);

    if (op2->isContained() || op2->isUsedFromSpillTemp())
    {
        assert(HWIntrinsicInfo::SupportsContainment(node->gtHWIntrinsicId));
        assertIsContainableHWIntrinsicOp(compiler->m_pLowering, node, op2);
    }

    bool isRMW = node->isRMWHWIntrinsic(compiler);
    inst_RV_RV_TT(ins, attr, targetReg, op1Reg, op2, isRMW);
}

//------------------------------------------------------------------------
// genHWIntrinsic_R_R_RM_I: Generates the code for a hardware intrinsic node that takes a register operand, a
//                        register/memory operand, an immediate operand, and that returns a value in register
//
// Arguments:
//    node - The hardware intrinsic node
//    ins  - The instruction being generated
//    ival - The immediate value
//
void CodeGen::genHWIntrinsic_R_R_RM_I(GenTreeHWIntrinsic* node, instruction ins, int8_t ival)
{
    var_types targetType = node->TypeGet();
    regNumber targetReg  = node->GetRegNum();
    GenTree*  op1        = node->GetOp(0);
    GenTree*  op2        = node->GetOp(1);
    emitAttr  simdSize   = emitActualTypeSize(Compiler::getSIMDTypeForSize(node->gtSIMDSize));
    emitter*  emit       = GetEmitter();

    // TODO-XArch-CQ: Commutative operations can have op1 be contained
    // TODO-XArch-CQ: Non-VEX encoded instructions can have both ops contained

    regNumber op1Reg = op1->GetRegNum();

    assert(targetReg != REG_NA);
    assert(op1Reg != REG_NA);

    if (op2->isContained() || op2->isUsedFromSpillTemp())
    {
        assert(HWIntrinsicInfo::SupportsContainment(node->gtHWIntrinsicId));
        assertIsContainableHWIntrinsicOp(compiler->m_pLowering, node, op2);

        TempDsc* tmpDsc = nullptr;
        unsigned varNum = BAD_VAR_NUM;
        unsigned offset = (unsigned)-1;

        if (op2->isUsedFromSpillTemp())
        {
            assert(op2->IsRegOptional());

            tmpDsc = getSpillTempDsc(op2);
            varNum = tmpDsc->tdTempNum();
            offset = 0;

            regSet.tmpRlsTemp(tmpDsc);
        }
        else if (op2->isIndir() || op2->OperIsHWIntrinsic())
        {
            GenTree*      addr;
            GenTreeIndir* memIndir = nullptr;

            if (op2->isIndir())
            {
                memIndir = op2->AsIndir();
                addr     = memIndir->Addr();
            }
            else
            {
                assert(op2->AsHWIntrinsic()->OperIsMemoryLoad());
                assert(op2->AsHWIntrinsic()->IsUnary());
                addr = op2->AsHWIntrinsic()->GetOp(0);
            }

            switch (addr->OperGet())
            {
                case GT_LCL_VAR_ADDR:
                {
                    varNum = addr->AsLclVarCommon()->GetLclNum();
                    offset = 0;
                    break;
                }

                case GT_CLS_VAR_ADDR:
                {
                    emit->emitIns_SIMD_R_R_C_I(ins, simdSize, targetReg, op1Reg, addr->AsClsVar()->gtClsVarHnd, 0,
                                               ival);
                    return;
                }

                default:
                {
                    GenTreeIndir load = indirForm(op2->TypeGet(), addr);

                    if (memIndir == nullptr)
                    {
                        // This is the HW intrinsic load case.
                        // Until we improve the handling of addressing modes in the emitter, we'll create a
                        // temporary GT_IND to generate code with.
                        memIndir = &load;
                    }
                    emit->emitIns_SIMD_R_R_A_I(ins, simdSize, targetReg, op1Reg, memIndir, ival);
                    return;
                }
            }
        }
        else
        {
            switch (op2->OperGet())
            {
                case GT_LCL_FLD:
                    varNum = op2->AsLclFld()->GetLclNum();
                    offset = op2->AsLclFld()->GetLclOffs();
                    break;

                case GT_LCL_VAR:
                {
                    assert(op2->IsRegOptional() ||
                           !compiler->lvaTable[op2->AsLclVar()->GetLclNum()].lvIsRegCandidate());
                    varNum = op2->AsLclVar()->GetLclNum();
                    offset = 0;
                    break;
                }

                default:
                    unreached();
                    break;
            }
        }

        // Ensure we got a good varNum and offset.
        // We also need to check for `tmpDsc != nullptr` since spill temp numbers
        // are negative and start with -1, which also happens to be BAD_VAR_NUM.
        assert((varNum != BAD_VAR_NUM) || (tmpDsc != nullptr));
        assert(offset != (unsigned)-1);

        emit->emitIns_SIMD_R_R_S_I(ins, simdSize, targetReg, op1Reg, varNum, offset, ival);
    }
    else
    {
        regNumber op2Reg = op2->GetRegNum();

        if ((op1Reg != targetReg) && (op2Reg == targetReg) && node->isRMWHWIntrinsic(compiler))
        {
            // We have "reg2 = reg1 op reg2" where "reg1 != reg2" on a RMW intrinsic.
            //
            // For non-commutative intrinsics, we should have ensured that op2 was marked
            // delay free in order to prevent it from getting assigned the same register
            // as target. However, for commutative intrinsics, we can just swap the operands
            // in order to have "reg2 = reg2 op reg1" which will end up producing the right code.

            noway_assert(node->OperIsCommutative());
            op2Reg = op1Reg;
            op1Reg = targetReg;
        }

        emit->emitIns_SIMD_R_R_R_I(ins, simdSize, targetReg, op1Reg, op2Reg, ival);
    }
}

//------------------------------------------------------------------------
// genHWIntrinsic_R_R_RM_R: Generates the code for a hardware intrinsic node that takes a register operand, a
//                          register/memory operand, another register operand, and that returns a value in register
//
// Arguments:
//    node - The hardware intrinsic node
//    ins  - The instruction being generated
//
void CodeGen::genHWIntrinsic_R_R_RM_R(GenTreeHWIntrinsic* node, instruction ins)
{
    var_types targetType = node->TypeGet();
    regNumber targetReg  = node->GetRegNum();
    GenTree*  op1        = node->GetOp(0);
    GenTree*  op2        = node->GetOp(1);
    GenTree*  op3        = node->GetOp(2);
    emitAttr  simdSize   = emitActualTypeSize(Compiler::getSIMDTypeForSize(node->gtSIMDSize));
    emitter*  emit       = GetEmitter();

    regNumber op1Reg = op1->GetRegNum();
    regNumber op3Reg = op3->GetRegNum();

    assert(targetReg != REG_NA);
    assert(op1Reg != REG_NA);
    assert(op3Reg != REG_NA);

    if (op2->isContained() || op2->isUsedFromSpillTemp())
    {
        assert(HWIntrinsicInfo::SupportsContainment(node->gtHWIntrinsicId));
        assertIsContainableHWIntrinsicOp(compiler->m_pLowering, node, op2);

        TempDsc* tmpDsc = nullptr;
        unsigned varNum = BAD_VAR_NUM;
        unsigned offset = (unsigned)-1;

        if (op2->isUsedFromSpillTemp())
        {
            assert(op2->IsRegOptional());

            // TODO-XArch-Cleanup: The getSpillTempDsc...tempRlsTemp code is a fairly common
            //                     pattern. It could probably be extracted to its own method.
            tmpDsc = getSpillTempDsc(op2);
            varNum = tmpDsc->tdTempNum();
            offset = 0;

            regSet.tmpRlsTemp(tmpDsc);
        }
        else if (op2->isIndir() || op2->OperIsHWIntrinsic())
        {
            GenTree*      addr;
            GenTreeIndir* memIndir = nullptr;

            if (op2->isIndir())
            {
                memIndir = op2->AsIndir();
                addr     = memIndir->Addr();
            }
            else
            {
                assert(op2->AsHWIntrinsic()->OperIsMemoryLoad());
                assert(op2->AsHWIntrinsic()->IsUnary());
                addr = op2->AsHWIntrinsic()->GetOp(0);
            }

            switch (addr->OperGet())
            {
                case GT_LCL_VAR_ADDR:
                {
                    varNum = addr->AsLclVarCommon()->GetLclNum();
                    offset = 0;
                    break;
                }

                case GT_CLS_VAR_ADDR:
                {
                    emit->emitIns_SIMD_R_R_C_R(ins, simdSize, targetReg, op1Reg, op3Reg, addr->AsClsVar()->gtClsVarHnd,
                                               0);
                    return;
                }

                default:
                {
                    GenTreeIndir load = indirForm(op2->TypeGet(), addr);

                    if (memIndir == nullptr)
                    {
                        // This is the HW intrinsic load case.
                        // Until we improve the handling of addressing modes in the emitter, we'll create a
                        // temporary GT_IND to generate code with.
                        memIndir = &load;
                    }
                    emit->emitIns_SIMD_R_R_A_R(ins, simdSize, targetReg, op1Reg, op3Reg, memIndir);
                    return;
                }
            }
        }
        else
        {
            switch (op2->OperGet())
            {
                case GT_LCL_FLD:
                    varNum = op2->AsLclFld()->GetLclNum();
                    offset = op2->AsLclFld()->GetLclOffs();
                    break;

                case GT_LCL_VAR:
                {
                    assert(op2->IsRegOptional() ||
                           !compiler->lvaTable[op2->AsLclVar()->GetLclNum()].lvIsRegCandidate());
                    varNum = op2->AsLclVar()->GetLclNum();
                    offset = 0;
                    break;
                }

                default:
                    unreached();
                    break;
            }
        }

        // Ensure we got a good varNum and offset.
        // We also need to check for `tmpDsc != nullptr` since spill temp numbers
        // are negative and start with -1, which also happens to be BAD_VAR_NUM.
        assert((varNum != BAD_VAR_NUM) || (tmpDsc != nullptr));
        assert(offset != (unsigned)-1);

        emit->emitIns_SIMD_R_R_S_R(ins, simdSize, targetReg, op1Reg, op3Reg, varNum, offset);
    }
    else
    {
        emit->emitIns_SIMD_R_R_R_R(ins, simdSize, targetReg, op1Reg, op2->GetRegNum(), op3Reg);
    }
}

//------------------------------------------------------------------------
// genHWIntrinsic_R_R_R_RM: Generates the code for a hardware intrinsic node that takes two register operands,
//                          a register/memory operand, and that returns a value in register
//
// Arguments:
//    ins       - The instruction being generated
//    attr      - The emit attribute
//    targetReg - The target register
//    op1Reg    - The register of the first operand
//    op2Reg    - The register of the second operand
//    op3       - The third operand
//
void CodeGen::genHWIntrinsic_R_R_R_RM(
    instruction ins, emitAttr attr, regNumber targetReg, regNumber op1Reg, regNumber op2Reg, GenTree* op3)
{
    assert(targetReg != REG_NA);
    assert(op1Reg != REG_NA);
    assert(op2Reg != REG_NA);

    emitter* emit = GetEmitter();

    if (op3->isContained() || op3->isUsedFromSpillTemp())
    {
        TempDsc* tmpDsc = nullptr;
        unsigned varNum = BAD_VAR_NUM;
        unsigned offset = (unsigned)-1;

        if (op3->isUsedFromSpillTemp())
        {
            assert(op3->IsRegOptional());

            // TODO-XArch-Cleanup: The getSpillTempDsc...tempRlsTemp code is a fairly common
            //                     pattern. It could probably be extracted to its own method.
            tmpDsc = getSpillTempDsc(op3);
            varNum = tmpDsc->tdTempNum();
            offset = 0;

            regSet.tmpRlsTemp(tmpDsc);
        }
        else if (op3->isIndir() || op3->OperIsHWIntrinsic())
        {
            GenTree*      addr;
            GenTreeIndir* memIndir = nullptr;
            if (op3->isIndir())
            {
                memIndir = op3->AsIndir();
                addr     = memIndir->Addr();
            }
            else
            {
                assert(op3->AsHWIntrinsic()->OperIsMemoryLoad());
                assert(op3->AsHWIntrinsic()->IsUnary());
                addr = op3->AsHWIntrinsic()->GetOp(0);
            }

            switch (addr->OperGet())
            {
                case GT_LCL_VAR_ADDR:
                {
                    varNum = addr->AsLclVarCommon()->GetLclNum();
                    offset = 0;
                    break;
                }

                case GT_CLS_VAR_ADDR:
                {
                    emit->emitIns_SIMD_R_R_R_C(ins, attr, targetReg, op1Reg, op2Reg, addr->AsClsVar()->gtClsVarHnd, 0);
                    return;
                }

                default:
                {
                    GenTreeIndir load = indirForm(op3->TypeGet(), addr);

                    if (memIndir == nullptr)
                    {
                        // This is the HW intrinsic load case.
                        // Until we improve the handling of addressing modes in the emitter, we'll create a
                        // temporary GT_IND to generate code with.
                        memIndir = &load;
                    }
                    emit->emitIns_SIMD_R_R_R_A(ins, attr, targetReg, op1Reg, op2Reg, memIndir);
                    return;
                }
            }
        }
        else
        {
            switch (op3->OperGet())
            {
                case GT_LCL_FLD:
                    varNum = op3->AsLclFld()->GetLclNum();
                    offset = op3->AsLclFld()->GetLclOffs();
                    break;

                case GT_LCL_VAR:
                {
                    assert(op3->IsRegOptional() ||
                           !compiler->lvaTable[op3->AsLclVar()->GetLclNum()].lvIsRegCandidate());
                    varNum = op3->AsLclVar()->GetLclNum();
                    offset = 0;
                    break;
                }

                default:
                    unreached();
                    break;
            }
        }

        // Ensure we got a good varNum and offset.
        // We also need to check for `tmpDsc != nullptr` since spill temp numbers
        // are negative and start with -1, which also happens to be BAD_VAR_NUM.
        assert((varNum != BAD_VAR_NUM) || (tmpDsc != nullptr));
        assert(offset != (unsigned)-1);

        emit->emitIns_SIMD_R_R_R_S(ins, attr, targetReg, op1Reg, op2Reg, varNum, offset);
    }
    else
    {
        emit->emitIns_SIMD_R_R_R_R(ins, attr, targetReg, op1Reg, op2Reg, op3->GetRegNum());
    }
}

// genHWIntrinsicJumpTableFallback : generate the jump-table fallback for imm-intrinsics
//                       with non-constant argument
//
// Arguments:
//    intrinsic      - intrinsic ID
//    nonConstImmReg - the register contains non-constant imm8 argument
//    baseReg        - a register for the start of the switch table
//    offsReg        - a register for the offset into the switch table
//    emitSwCase     - the lambda to generate a switch case
//
// Return Value:
//    generate the jump-table fallback for imm-intrinsics with non-constant argument.
// Note:
//    This function can be used for all imm-intrinsics (whether full-range or not),
//    The compiler front-end (i.e. importer) is responsible to insert a range-check IR
//    (GT_HW_INTRINSIC_CHK) for imm8 argument, so this function does not need to do range-check.
//
template <typename HWIntrinsicSwitchCaseBody>
void CodeGen::genHWIntrinsicJumpTableFallback(NamedIntrinsic            intrinsic,
                                              regNumber                 nonConstImmReg,
                                              regNumber                 baseReg,
                                              regNumber                 offsReg,
                                              HWIntrinsicSwitchCaseBody emitSwCase)
{
    assert(nonConstImmReg != REG_NA);
    // AVX2 Gather intrinsics use managed non-const fallback since they have discrete imm8 value range
    // that does work with the current compiler generated jump-table fallback
    assert(!HWIntrinsicInfo::isAVX2GatherIntrinsic(intrinsic));
    emitter* emit = GetEmitter();

    const unsigned maxByte = (unsigned)HWIntrinsicInfo::lookupImmUpperBound(intrinsic) + 1;
    assert(maxByte <= 256);
    BasicBlock* jmpTable[256];

    unsigned jmpTableBase = emit->emitBBTableDataGenBeg(maxByte, true);
    unsigned jmpTableOffs = 0;

    // Emit the jump table
    for (unsigned i = 0; i < maxByte; i++)
    {
        jmpTable[i] = genCreateTempLabel();
        emit->emitDataGenData(i, jmpTable[i]);
    }

    emit->emitDataGenEnd();

    // Compute and jump to the appropriate offset in the switch table
    emit->emitIns_R_C(INS_lea, emitTypeSize(TYP_I_IMPL), offsReg, compiler->eeFindJitDataOffs(jmpTableBase), 0);

    emit->emitIns_R_ARX(INS_mov, EA_4BYTE, offsReg, offsReg, nonConstImmReg, 4, 0);
    emit->emitIns_R_L(INS_lea, EA_PTR_DSP_RELOC, compiler->fgFirstBB, baseReg);
    emit->emitIns_R_R(INS_add, EA_PTRSIZE, offsReg, baseReg);
    emit->emitIns_R(INS_i_jmp, emitTypeSize(TYP_I_IMPL), offsReg);

    // Emit the switch table entries

    BasicBlock* switchTableBeg = genCreateTempLabel();
    BasicBlock* switchTableEnd = genCreateTempLabel();

    genDefineTempLabel(switchTableBeg);

    for (unsigned i = 0; i < maxByte; i++)
    {
        genDefineTempLabel(jmpTable[i]);
        emitSwCase((int8_t)i);
        emit->emitIns_J(INS_jmp, switchTableEnd);
    }

    genDefineTempLabel(switchTableEnd);
}

//------------------------------------------------------------------------
// genBaseIntrinsic: Generates the code for a base hardware intrinsic node
//
// Arguments:
//    node - The hardware intrinsic node
//
// Note:
//    We currently assume that all base intrinsics have zero or one operand.
//
void CodeGen::genBaseIntrinsic(GenTreeHWIntrinsic* node)
{
    NamedIntrinsic intrinsicId = node->gtHWIntrinsicId;
    regNumber      targetReg   = node->GetRegNum();
    var_types      targetType  = node->TypeGet();
    var_types      baseType    = node->gtSIMDBaseType;

    assert(compiler->compIsaSupportedDebugOnly(InstructionSet_SSE));
    assert((baseType >= TYP_BYTE) && (baseType <= TYP_DOUBLE));

    GenTree* op1 = node->GetNumOps() >= 1 ? node->GetOp(0) : nullptr;

    genConsumeHWIntrinsicOperands(node);
    regNumber op1Reg = (op1 == nullptr) ? REG_NA : op1->GetRegNum();

    assert(node->GetNumOps() <= 1);

    emitter*    emit = GetEmitter();
    emitAttr    attr = emitActualTypeSize(Compiler::getSIMDTypeForSize(node->gtSIMDSize));
    instruction ins  = HWIntrinsicInfo::lookupIns(intrinsicId, baseType);

    switch (intrinsicId)
    {
        case NI_Vector128_CreateScalarUnsafe:
        case NI_Vector256_CreateScalarUnsafe:
        {
            if (varTypeIsIntegral(baseType))
            {
                genHWIntrinsic_R_RM(node, ins, emitActualTypeSize(baseType), targetReg, op1);
            }
            else
            {
                assert(varTypeIsFloating(baseType));

                attr = emitTypeSize(baseType);

                if (op1->isContained() || op1->isUsedFromSpillTemp())
                {
                    genHWIntrinsic_R_RM(node, ins, attr, targetReg, op1);
                }
                else if (targetReg != op1Reg)
                {
                    // Just use movaps for reg->reg moves as it has zero-latency on modern CPUs
                    emit->emitIns_R_R(INS_movaps, attr, targetReg, op1Reg);
                }
            }
            break;
        }

        case NI_Vector128_ToScalar:
        case NI_Vector256_ToScalar:
        {
            assert(varTypeIsFloating(baseType));

            attr = emitTypeSize(TYP_SIMD16);

            if (op1->isContained() || op1->isUsedFromSpillTemp())
            {
                genHWIntrinsic_R_RM(node, ins, attr, targetReg, op1);
            }
            else if (targetReg != op1Reg)
            {
                // Just use movaps for reg->reg moves as it has zero-latency on modern CPUs
                emit->emitIns_R_R(INS_movaps, attr, targetReg, op1Reg);
            }
            break;
        }

        case NI_Vector128_ToVector256:
        {
            // ToVector256 has zero-extend semantics in order to ensure it is deterministic
            // We always emit a move to the target register, even when op1Reg == targetReg,
            // in order to ensure that Bits MAXVL-1:128 are zeroed.

            attr = emitTypeSize(TYP_SIMD16);

            if (op1->isContained() || op1->isUsedFromSpillTemp())
            {
                genHWIntrinsic_R_RM(node, ins, attr, targetReg, op1);
            }
            else
            {
                // Just use movaps for reg->reg moves as it has zero-latency on modern CPUs
                emit->emitIns_R_R(INS_movaps, attr, targetReg, op1Reg);
            }
            break;
        }

        case NI_Vector128_ToVector256Unsafe:
        case NI_Vector256_GetLower:
        {
            if (op1->isContained() || op1->isUsedFromSpillTemp())
            {
                genHWIntrinsic_R_RM(node, ins, attr, targetReg, op1);
            }
            else if (targetReg != op1Reg)
            {
                // Just use movaps for reg->reg moves as it has zero-latency on modern CPUs
                emit->emitIns_R_R(INS_movaps, attr, targetReg, op1Reg);
            }
            break;
        }

        case NI_Vector128_get_Zero:
        case NI_Vector256_get_Zero:
        {
            assert(op1 == nullptr);
            emit->emitIns_SIMD_R_R_R(ins, attr, targetReg, targetReg, targetReg);
            break;
        }

        case NI_Vector128_get_AllBitsSet:
        case NI_Vector256_get_AllBitsSet:
        {
            assert(op1 == nullptr);
            if (varTypeIsFloating(baseType) && compiler->compOpportunisticallyDependsOn(InstructionSet_AVX))
            {
                // The immediate 8 means Equal (unordered, non-signaling)
                // This is not available without VEX prefix.
                emit->emitIns_SIMD_R_R_R_I(ins, attr, targetReg, targetReg, targetReg, 8);
            }
            else
            {
                assert(varTypeIsIntegral(baseType) || !compiler->compIsaSupportedDebugOnly(InstructionSet_AVX));
                emit->emitIns_SIMD_R_R_R(INS_pcmpeqd, attr, targetReg, targetReg, targetReg);
            }
            break;
        }

        default:
        {
            unreached();
            break;
        }
    }

    genProduceReg(node);
}

//------------------------------------------------------------------------
// genX86BaseIntrinsic: Generates the code for an X86 base hardware intrinsic node
//
// Arguments:
//    node - The hardware intrinsic node
//
void CodeGen::genX86BaseIntrinsic(GenTreeHWIntrinsic* node)
{
    NamedIntrinsic intrinsicId = node->gtHWIntrinsicId;

    switch (intrinsicId)
    {
        case NI_X86Base_BitScanForward:
        case NI_X86Base_BitScanReverse:
        case NI_X86Base_X64_BitScanForward:
        case NI_X86Base_X64_BitScanReverse:
        {
            GenTree*    op1        = node->GetOp(0);
            regNumber   targetReg  = node->GetRegNum();
            var_types   targetType = node->TypeGet();
            instruction ins        = HWIntrinsicInfo::lookupIns(intrinsicId, targetType);

            genConsumeHWIntrinsicOperands(node);
            genHWIntrinsic_R_RM(node, ins, emitTypeSize(targetType), targetReg, op1);
            genProduceReg(node);
            break;
        }

        default:
            unreached();
            break;
    }
}

//------------------------------------------------------------------------
// genSSEIntrinsic: Generates the code for an SSE hardware intrinsic node
//
// Arguments:
//    node - The hardware intrinsic node
//
void CodeGen::genSSEIntrinsic(GenTreeHWIntrinsic* node)
{
    NamedIntrinsic intrinsicId = node->gtHWIntrinsicId;
    GenTree*       op1         = node->GetNumOps() >= 1 ? node->GetOp(0) : nullptr;
    GenTree*       op2         = node->GetNumOps() >= 2 ? node->GetOp(1) : nullptr;
    GenTree*       op3         = nullptr;
    GenTree*       op4         = nullptr;
    regNumber      targetReg   = node->GetRegNum();
    var_types      targetType  = node->TypeGet();
    var_types      baseType    = node->gtSIMDBaseType;

    regNumber op1Reg = REG_NA;
    regNumber op2Reg = REG_NA;
    regNumber op3Reg = REG_NA;
    regNumber op4Reg = REG_NA;
    emitter*  emit   = GetEmitter();

    genConsumeHWIntrinsicOperands(node);

    switch (intrinsicId)
    {
        case NI_SSE_X64_ConvertToInt64:
        case NI_SSE_X64_ConvertToInt64WithTruncation:
        {
            assert(targetType == TYP_LONG);
            assert(op1 != nullptr);
            assert(op2 == nullptr);
            instruction ins = HWIntrinsicInfo::lookupIns(intrinsicId, baseType);
            genHWIntrinsic_R_RM(node, ins, EA_8BYTE, targetReg, op1);
            break;
        }

        case NI_SSE_X64_ConvertScalarToVector128Single:
        {
            assert(baseType == TYP_LONG);
            assert(op1 != nullptr);
            assert(op2 != nullptr);
            instruction ins = HWIntrinsicInfo::lookupIns(intrinsicId, baseType);
            genHWIntrinsic_R_R_RM(node, ins, EA_8BYTE);
            break;
        }

        case NI_SSE_Prefetch0:
        case NI_SSE_Prefetch1:
        case NI_SSE_Prefetch2:
        case NI_SSE_PrefetchNonTemporal:
        {
            assert(baseType == TYP_UBYTE);
            assert(op2 == nullptr);

            // These do not support containment.
            assert(!op1->isContained());
            instruction ins = HWIntrinsicInfo::lookupIns(intrinsicId, node->gtSIMDBaseType);
            op1Reg          = op1->GetRegNum();
            emit->emitIns_AR(ins, emitTypeSize(baseType), op1Reg, 0);
            break;
        }

        case NI_SSE_StoreFence:
        {
            assert(baseType == TYP_VOID);
            assert(op1 == nullptr);
            assert(op2 == nullptr);
            emit->emitIns(INS_sfence);
            break;
        }

        default:
            unreached();
            break;
    }

    genProduceReg(node);
}

//------------------------------------------------------------------------
// genSSE2Intrinsic: Generates the code for an SSE2 hardware intrinsic node
//
// Arguments:
//    node - The hardware intrinsic node
//
void CodeGen::genSSE2Intrinsic(GenTreeHWIntrinsic* node)
{
    NamedIntrinsic intrinsicId = node->gtHWIntrinsicId;
    GenTree*       op1         = node->GetNumOps() >= 1 ? node->GetOp(0) : nullptr;
    GenTree*       op2         = node->GetNumOps() >= 2 ? node->GetOp(1) : nullptr;
    regNumber      targetReg   = node->GetRegNum();
    var_types      targetType  = node->TypeGet();
    var_types      baseType    = node->gtSIMDBaseType;
    regNumber      op1Reg      = REG_NA;
    regNumber      op2Reg      = REG_NA;
    emitter*       emit        = GetEmitter();

    genConsumeHWIntrinsicOperands(node);

    switch (intrinsicId)
    {
        case NI_SSE2_X64_ConvertScalarToVector128Double:
        {
            assert(baseType == TYP_LONG);
            assert(op1 != nullptr);
            assert(op2 != nullptr);
            instruction ins = HWIntrinsicInfo::lookupIns(intrinsicId, baseType);
            genHWIntrinsic_R_R_RM(node, ins, EA_8BYTE);
            break;
        }

        case NI_SSE2_X64_ConvertScalarToVector128Int64:
        case NI_SSE2_X64_ConvertScalarToVector128UInt64:
        {
            assert(baseType == TYP_LONG || baseType == TYP_ULONG);
            assert(op1 != nullptr);
            assert(op2 == nullptr);
            instruction ins = HWIntrinsicInfo::lookupIns(intrinsicId, baseType);
            genHWIntrinsic_R_RM(node, ins, emitTypeSize(baseType), targetReg, op1);
            break;
        }

        case NI_SSE2_ConvertToInt32:
        case NI_SSE2_ConvertToInt32WithTruncation:
        case NI_SSE2_ConvertToUInt32:
        case NI_SSE2_X64_ConvertToInt64:
        case NI_SSE2_X64_ConvertToInt64WithTruncation:
        case NI_SSE2_X64_ConvertToUInt64:
        {
            assert(op2 == nullptr);
            instruction ins = HWIntrinsicInfo::lookupIns(intrinsicId, baseType);

            if (varTypeIsIntegral(baseType))
            {
                assert(baseType == TYP_INT || baseType == TYP_UINT || baseType == TYP_LONG || baseType == TYP_ULONG);
                op1Reg = op1->GetRegNum();
                emit->emitIns_R_R(ins, emitActualTypeSize(baseType), op1Reg, targetReg);
            }
            else
            {
                assert(baseType == TYP_DOUBLE || baseType == TYP_FLOAT);
                genHWIntrinsic_R_RM(node, ins, emitTypeSize(targetType), targetReg, op1);
            }
            break;
        }

        case NI_SSE2_LoadFence:
        {
            assert(baseType == TYP_VOID);
            assert(op1 == nullptr);
            assert(op2 == nullptr);
            emit->emitIns(INS_lfence);
            break;
        }

        case NI_SSE2_MemoryFence:
        {
            assert(baseType == TYP_VOID);
            assert(op1 == nullptr);
            assert(op2 == nullptr);
            emit->emitIns(INS_mfence);
            break;
        }

        case NI_SSE2_StoreNonTemporal:
        case NI_SSE2_X64_StoreNonTemporal:
        {
            assert(baseType == TYP_INT || baseType == TYP_UINT || baseType == TYP_LONG || baseType == TYP_ULONG);
            assert(op1 != nullptr);
            assert(op2 != nullptr);

            instruction     ins   = HWIntrinsicInfo::lookupIns(intrinsicId, baseType);
            GenTreeStoreInd store = storeIndirForm(node->TypeGet(), op1, op2);
            emit->emitInsStoreInd(ins, emitTypeSize(baseType), &store);
            break;
        }

        default:
            unreached();
            break;
    }

    genProduceReg(node);
}

//------------------------------------------------------------------------
// genSSE41Intrinsic: Generates the code for an SSE4.1 hardware intrinsic node
//
// Arguments:
//    node - The hardware intrinsic node
//
void CodeGen::genSSE41Intrinsic(GenTreeHWIntrinsic* node)
{
    NamedIntrinsic intrinsicId = node->gtHWIntrinsicId;
    GenTree*       op1         = node->GetNumOps() >= 1 ? node->GetOp(0) : nullptr;
    GenTree*       op2         = node->GetNumOps() >= 2 ? node->GetOp(1) : nullptr;
    GenTree*       op3         = nullptr;
    GenTree*       op4         = nullptr;
    regNumber      targetReg   = node->GetRegNum();
    var_types      targetType  = node->TypeGet();
    var_types      baseType    = node->gtSIMDBaseType;

    regNumber op1Reg = REG_NA;
    regNumber op2Reg = REG_NA;
    regNumber op3Reg = REG_NA;
    regNumber op4Reg = REG_NA;
    emitter*  emit   = GetEmitter();

    genConsumeHWIntrinsicOperands(node);

    switch (intrinsicId)
    {
        case NI_SSE41_ConvertToVector128Int16:
        case NI_SSE41_ConvertToVector128Int32:
        case NI_SSE41_ConvertToVector128Int64:
        {
            instruction ins = HWIntrinsicInfo::lookupIns(intrinsicId, baseType);

            if (!varTypeIsSIMD(op1->gtType))
            {
                // Until we improve the handling of addressing modes in the emitter, we'll create a
                // temporary GT_IND to generate code with.
                GenTreeIndir load = indirForm(node->TypeGet(), op1);
                emit->emitInsLoadInd(ins, emitTypeSize(TYP_SIMD16), node->GetRegNum(), &load);
            }
            else
            {
                genHWIntrinsic_R_RM(node, ins, EA_16BYTE, targetReg, op1);
            }
            break;
        }

        case NI_SSE41_Extract:
        case NI_SSE41_X64_Extract:
        {
            regNumber   tmpTargetReg = REG_NA;
            instruction ins          = HWIntrinsicInfo::lookupIns(intrinsicId, baseType);
            if (baseType == TYP_FLOAT)
            {
                tmpTargetReg = node->ExtractTempReg();
            }

            auto emitSwCase = [&](int8_t i) {
                if (baseType == TYP_FLOAT)
                {
                    // extract instructions return to GP-registers, so it needs int size as the emitsize
                    inst_RV_TT_IV(ins, emitTypeSize(TYP_INT), tmpTargetReg, op1, i);
                    emit->emitIns_R_R(INS_mov_i2xmm, EA_4BYTE, targetReg, tmpTargetReg);
                }
                else
                {
                    inst_RV_TT_IV(ins, emitTypeSize(TYP_INT), targetReg, op1, i);
                }
            };

            if (op2->IsCnsIntOrI())
            {
                ssize_t ival = op2->AsIntCon()->IconValue();
                assert((ival >= 0) && (ival <= 255));
                emitSwCase((int8_t)ival);
            }
            else
            {
                // We emit a fallback case for the scenario when the imm-op is not a constant. This should
                // normally happen when the intrinsic is called indirectly, such as via Reflection. However, it
                // can also occur if the consumer calls it directly and just doesn't pass a constant value.
                regNumber baseReg = node->ExtractTempReg();
                regNumber offsReg = node->GetSingleTempReg();
                genHWIntrinsicJumpTableFallback(intrinsicId, op2->GetRegNum(), baseReg, offsReg, emitSwCase);
            }
            break;
        }

        default:
            unreached();
            break;
    }

    genProduceReg(node);
}

//------------------------------------------------------------------------
// genSSE42Intrinsic: Generates the code for an SSE4.2 hardware intrinsic node
//
// Arguments:
//    node - The hardware intrinsic node
//
void CodeGen::genSSE42Intrinsic(GenTreeHWIntrinsic* node)
{
    NamedIntrinsic intrinsicId = node->gtHWIntrinsicId;
    regNumber      targetReg   = node->GetRegNum();
    GenTree*       op1         = node->GetNumOps() >= 1 ? node->GetOp(0) : nullptr;
    GenTree*       op2         = node->GetNumOps() >= 2 ? node->GetOp(1) : nullptr;
    var_types      baseType    = node->gtSIMDBaseType;
    var_types      targetType  = node->TypeGet();
    emitter*       emit        = GetEmitter();

    genConsumeHWIntrinsicOperands(node);
    regNumber op1Reg = op1->GetRegNum();

    assert(targetReg != REG_NA);
    assert(op1Reg != REG_NA);
    assert(op2 != nullptr);
    assert(!node->OperIsCommutative());

    switch (intrinsicId)
    {
        case NI_SSE42_Crc32:
        case NI_SSE42_X64_Crc32:
        {
            if (op1Reg != targetReg)
            {
                assert(op2->GetRegNum() != targetReg);
                emit->emitIns_R_R(INS_mov, emitTypeSize(targetType), targetReg, op1Reg);
            }

            if ((baseType == TYP_UBYTE) || (baseType == TYP_USHORT)) // baseType is the type of the second argument
            {
                assert(targetType == TYP_INT);
                genHWIntrinsic_R_RM(node, INS_crc32, emitTypeSize(baseType), targetReg, op2);
            }
            else
            {
                assert(op1->TypeGet() == op2->TypeGet());
                assert((targetType == TYP_INT) || (targetType == TYP_LONG));
                genHWIntrinsic_R_RM(node, INS_crc32, emitTypeSize(targetType), targetReg, op2);
            }

            break;
        }

        default:
        {
            unreached();
            break;
        }
    }

    genProduceReg(node);
}

//------------------------------------------------------------------------
// genAvxOrAvx2Intrinsic: Generates the code for an AVX/AVX2 hardware intrinsic node
//
// Arguments:
//    node - The hardware intrinsic node
//
void CodeGen::genAvxOrAvx2Intrinsic(GenTreeHWIntrinsic* node)
{
    NamedIntrinsic intrinsicId = node->gtHWIntrinsicId;
    var_types      baseType    = node->gtSIMDBaseType;
    emitAttr       attr        = emitActualTypeSize(Compiler::getSIMDTypeForSize(node->gtSIMDSize));
    var_types      targetType  = node->TypeGet();
    instruction    ins         = HWIntrinsicInfo::lookupIns(intrinsicId, baseType);
    int            numArgs     = node->GetNumOps();
    GenTree*       op1         = numArgs >= 1 ? node->GetOp(0) : nullptr;
    GenTree*       op2         = numArgs >= 2 ? node->GetOp(1) : nullptr;
    regNumber      op1Reg      = REG_NA;
    regNumber      op2Reg      = REG_NA;
    regNumber      targetReg   = node->GetRegNum();
    emitter*       emit        = GetEmitter();

    genConsumeHWIntrinsicOperands(node);

    switch (intrinsicId)
    {
        case NI_AVX2_ConvertToInt32:
        case NI_AVX2_ConvertToUInt32:
        {
            op1Reg = op1->GetRegNum();
            assert(numArgs == 1);
            assert((baseType == TYP_INT) || (baseType == TYP_UINT));
            instruction ins = HWIntrinsicInfo::lookupIns(intrinsicId, baseType);
            emit->emitIns_R_R(ins, emitActualTypeSize(baseType), op1Reg, targetReg);
            break;
        }

        case NI_AVX2_ConvertToVector256Int16:
        case NI_AVX2_ConvertToVector256Int32:
        case NI_AVX2_ConvertToVector256Int64:
        {
            instruction ins = HWIntrinsicInfo::lookupIns(intrinsicId, baseType);

            if (!varTypeIsSIMD(op1->gtType))
            {
                // Until we improve the handling of addressing modes in the emitter, we'll create a
                // temporary GT_IND to generate code with.
                GenTreeIndir load = indirForm(node->TypeGet(), op1);
                emit->emitInsLoadInd(ins, emitTypeSize(TYP_SIMD32), node->GetRegNum(), &load);
            }
            else
            {
                genHWIntrinsic_R_RM(node, ins, EA_32BYTE, targetReg, op1);
            }
            break;
        }

        case NI_AVX2_GatherVector128:
        case NI_AVX2_GatherVector256:
        case NI_AVX2_GatherMaskVector128:
        case NI_AVX2_GatherMaskVector256:
        {
            op1Reg = op1->GetRegNum();

            op2Reg = op2->GetRegNum();

            GenTree* op3 = node->GetOp(2);

            GenTree* op4     = nullptr;
            GenTree* lastOp  = nullptr;
            GenTree* indexOp = nullptr;

            regNumber op3Reg       = REG_NA;
            regNumber op4Reg       = REG_NA;
            regNumber addrBaseReg  = REG_NA;
            regNumber addrIndexReg = REG_NA;
            regNumber maskReg      = node->ExtractTempReg(RBM_ALLFLOAT);

            if (numArgs == 5)
            {
                assert(intrinsicId == NI_AVX2_GatherMaskVector128 || intrinsicId == NI_AVX2_GatherMaskVector256);
                op4          = node->GetOp(3);
                lastOp       = node->GetOp(4);
                op3Reg       = op3->GetRegNum();
                op4Reg       = op4->GetRegNum();
                addrBaseReg  = op2Reg;
                addrIndexReg = op3Reg;
                indexOp      = op3;

                // copy op4Reg into the tmp mask register,
                // the mask register will be cleared by gather instructions
                emit->emitIns_R_R(INS_movaps, attr, maskReg, op4Reg);

                if (targetReg != op1Reg)
                {
                    // copy source vector to the target register for masking merge
                    emit->emitIns_R_R(INS_movaps, attr, targetReg, op1Reg);
                }
            }
            else
            {
                assert(intrinsicId == NI_AVX2_GatherVector128 || intrinsicId == NI_AVX2_GatherVector256);
                addrBaseReg  = op1Reg;
                addrIndexReg = op2Reg;
                indexOp      = op2;
                lastOp       = op3;

                // generate all-one mask vector
                emit->emitIns_SIMD_R_R_R(INS_pcmpeqd, attr, maskReg, maskReg, maskReg);
            }

            bool isVector128GatherWithVector256Index = (targetType == TYP_SIMD16) && (indexOp->TypeGet() == TYP_SIMD32);

            // hwintrinsiclistxarch.h uses Dword index instructions in default
<<<<<<< HEAD
            if (varTypeIsLong(node->gtIndexBaseType))
=======
            if (varTypeIsLong(node->GetAuxiliaryType()))
>>>>>>> a23d3b2f
            {
                switch (ins)
                {
                    case INS_vpgatherdd:
                        ins = INS_vpgatherqd;
                        if (isVector128GatherWithVector256Index)
                        {
                            // YMM index in address mode
                            attr = emitTypeSize(TYP_SIMD32);
                        }
                        break;
                    case INS_vpgatherdq:
                        ins = INS_vpgatherqq;
                        break;
                    case INS_vgatherdps:
                        ins = INS_vgatherqps;
                        if (isVector128GatherWithVector256Index)
                        {
                            // YMM index in address mode
                            attr = emitTypeSize(TYP_SIMD32);
                        }
                        break;
                    case INS_vgatherdpd:
                        ins = INS_vgatherqpd;
                        break;
                    default:
                        unreached();
                }
            }

            assert(lastOp->IsCnsIntOrI());
            ssize_t ival = lastOp->AsIntCon()->IconValue();
            assert((ival >= 0) && (ival <= 255));

            assert(targetReg != maskReg);
            assert(targetReg != addrIndexReg);
            assert(maskReg != addrIndexReg);
            emit->emitIns_R_AR_R(ins, attr, targetReg, maskReg, addrBaseReg, addrIndexReg, (int8_t)ival, 0);

            break;
        }

        default:
            unreached();
            break;
    }

    genProduceReg(node);
}

//------------------------------------------------------------------------
// genAESIntrinsic: Generates the code for an AES hardware intrinsic node
//
// Arguments:
//    node - The hardware intrinsic node
//
void CodeGen::genAESIntrinsic(GenTreeHWIntrinsic* node)
{
    NYI("Implement AES intrinsic code generation");
}

//------------------------------------------------------------------------
// genBMI1OrBMI2Intrinsic: Generates the code for a BMI1 and BMI2 hardware intrinsic node
//
// Arguments:
//    node - The hardware intrinsic node
//
void CodeGen::genBMI1OrBMI2Intrinsic(GenTreeHWIntrinsic* node)
{
    NamedIntrinsic intrinsicId = node->gtHWIntrinsicId;
    regNumber      targetReg   = node->GetRegNum();
    GenTree*       op1         = node->GetNumOps() >= 1 ? node->GetOp(0) : nullptr;
    GenTree*       op2         = node->GetNumOps() >= 2 ? node->GetOp(1) : nullptr;
    var_types      targetType  = node->TypeGet();
    instruction    ins         = HWIntrinsicInfo::lookupIns(intrinsicId, targetType);
    emitter*       emit        = GetEmitter();

    assert(targetReg != REG_NA);
    assert(op1 != nullptr);

    genConsumeHWIntrinsicOperands(node);

    switch (intrinsicId)
    {
        case NI_BMI1_AndNot:
        case NI_BMI1_X64_AndNot:
        case NI_BMI1_BitFieldExtract:
        case NI_BMI1_X64_BitFieldExtract:
        case NI_BMI2_ParallelBitDeposit:
        case NI_BMI2_ParallelBitExtract:
        case NI_BMI2_X64_ParallelBitDeposit:
        case NI_BMI2_X64_ParallelBitExtract:
        case NI_BMI2_ZeroHighBits:
        case NI_BMI2_X64_ZeroHighBits:
        {
            assert(op2 != nullptr);
            assert((targetType == TYP_INT) || (targetType == TYP_LONG));
            genHWIntrinsic_R_R_RM(node, ins, emitTypeSize(node->TypeGet()));
            break;
        }

        case NI_BMI1_ExtractLowestSetBit:
        case NI_BMI1_GetMaskUpToLowestSetBit:
        case NI_BMI1_ResetLowestSetBit:
        case NI_BMI1_X64_ExtractLowestSetBit:
        case NI_BMI1_X64_GetMaskUpToLowestSetBit:
        case NI_BMI1_X64_ResetLowestSetBit:
        {
            assert(op2 == nullptr);
            assert((targetType == TYP_INT) || (targetType == TYP_LONG));
            genHWIntrinsic_R_RM(node, ins, emitTypeSize(node->TypeGet()), targetReg, op1);
            break;
        }

        case NI_BMI1_TrailingZeroCount:
        case NI_BMI1_X64_TrailingZeroCount:
        {
            assert(op2 == nullptr);
            assert((targetType == TYP_INT) || (targetType == TYP_LONG));
            genXCNTIntrinsic(node, ins);
            break;
        }

        case NI_BMI2_MultiplyNoFlags:
        case NI_BMI2_X64_MultiplyNoFlags:
        {
            int numArgs = node->GetNumOps();
            assert(numArgs == 2 || numArgs == 3);

            regNumber op1Reg = REG_NA;
            regNumber op2Reg = REG_NA;
            regNumber op3Reg = REG_NA;
            regNumber lowReg = REG_NA;

            if (numArgs == 2)
            {
                op1Reg = op1->GetRegNum();
                op2Reg = op2->GetRegNum();
                lowReg = targetReg;
            }
            else
            {
                op1Reg       = op1->GetRegNum();
                op2Reg       = op2->GetRegNum();
                GenTree* op3 = node->GetOp(2);
                op3Reg       = op3->GetRegNum();
                assert(!op3->isContained());
                assert(op3Reg != op1Reg);
                assert(op3Reg != targetReg);
                assert(op3Reg != REG_EDX);
                lowReg = node->GetSingleTempReg();
                assert(op3Reg != lowReg);
                assert(lowReg != targetReg);
            }

            // These do not support containment
            assert(!op2->isContained());
            emitAttr attr = emitTypeSize(targetType);
            // mov the first operand into implicit source operand EDX/RDX
            if (op1Reg != REG_EDX)
            {
                assert(op2Reg != REG_EDX);
                emit->emitIns_R_R(INS_mov, attr, REG_EDX, op1Reg);
            }

            // generate code for MULX
            genHWIntrinsic_R_R_RM(node, ins, attr, targetReg, lowReg, op2);

            // If requires the lower half result, store in the memory pointed to by op3
            if (node->GetNumOps() == 3)
            {
                emit->emitIns_AR_R(INS_mov, attr, lowReg, op3Reg, 0);
            }

            break;
        }

        default:
        {
            unreached();
            break;
        }
    }

    genProduceReg(node);
}

//------------------------------------------------------------------------
// genFMAIntrinsic: Generates the code for an FMA hardware intrinsic node
//
// Arguments:
//    node - The hardware intrinsic node
//
void CodeGen::genFMAIntrinsic(GenTreeHWIntrinsic* node)
{
    NamedIntrinsic intrinsicId = node->gtHWIntrinsicId;
    var_types      baseType    = node->gtSIMDBaseType;
    emitAttr       attr        = emitActualTypeSize(Compiler::getSIMDTypeForSize(node->gtSIMDSize));
    instruction    ins         = HWIntrinsicInfo::lookupIns(intrinsicId, baseType);
    GenTree*       op1         = node->GetOp(0);
    GenTree*       op2         = node->GetOp(1);
    GenTree*       op3         = node->GetOp(2);
    regNumber      targetReg   = node->GetRegNum();

    assert(node->IsTernary());
    genConsumeHWIntrinsicOperands(node);

    regNumber op1Reg;
    regNumber op2Reg;

    bool       isCommutative   = false;
    const bool copiesUpperBits = HWIntrinsicInfo::CopiesUpperBits(intrinsicId);

    // Intrinsics with CopyUpperBits semantics cannot have op1 be contained
    assert(!copiesUpperBits || !op1->isContained());

    if (op2->isContained() || op2->isUsedFromSpillTemp())
    {
        // 132 form: op1 = (op1 * op3) + [op2]

        ins    = (instruction)(ins - 1);
        op1Reg = op1->GetRegNum();
        op2Reg = op3->GetRegNum();
        op3    = op2;
    }
    else if (op1->isContained() || op1->isUsedFromSpillTemp())
    {
        // 231 form: op3 = (op2 * op3) + [op1]

        ins    = (instruction)(ins + 1);
        op1Reg = op3->GetRegNum();
        op2Reg = op2->GetRegNum();
        op3    = op1;
    }
    else
    {
        // 213 form: op1 = (op2 * op1) + [op3]

        op1Reg = op1->GetRegNum();
        op2Reg = op2->GetRegNum();

        isCommutative = !copiesUpperBits;
    }

    if (isCommutative && (op1Reg != targetReg) && (op2Reg == targetReg))
    {
        assert(node->isRMWHWIntrinsic(compiler));

        // We have "reg2 = (reg1 * reg2) +/- op3" where "reg1 != reg2" on a RMW intrinsic.
        //
        // For non-commutative intrinsics, we should have ensured that op2 was marked
        // delay free in order to prevent it from getting assigned the same register
        // as target. However, for commutative intrinsics, we can just swap the operands
        // in order to have "reg2 = reg2 op reg1" which will end up producing the right code.

        op2Reg = op1Reg;
        op1Reg = targetReg;
    }

    genHWIntrinsic_R_R_R_RM(ins, attr, targetReg, op1Reg, op2Reg, op3);
    genProduceReg(node);
}

//------------------------------------------------------------------------
// genLZCNTIntrinsic: Generates the code for a LZCNT hardware intrinsic node
//
// Arguments:
//    node - The hardware intrinsic node
//
void CodeGen::genLZCNTIntrinsic(GenTreeHWIntrinsic* node)
{
    assert(node->gtHWIntrinsicId == NI_LZCNT_LeadingZeroCount ||
           node->gtHWIntrinsicId == NI_LZCNT_X64_LeadingZeroCount);

    genConsumeRegs(node->GetOp(0));
    genXCNTIntrinsic(node, INS_lzcnt);
    genProduceReg(node);
}

//------------------------------------------------------------------------
// genPCLMULQDQIntrinsic: Generates the code for a PCLMULQDQ hardware intrinsic node
//
// Arguments:
//    node - The hardware intrinsic node
//
void CodeGen::genPCLMULQDQIntrinsic(GenTreeHWIntrinsic* node)
{
    NYI("Implement PCLMULQDQ intrinsic code generation");
}

//------------------------------------------------------------------------
// genPOPCNTIntrinsic: Generates the code for a POPCNT hardware intrinsic node
//
// Arguments:
//    node - The hardware intrinsic node
//
void CodeGen::genPOPCNTIntrinsic(GenTreeHWIntrinsic* node)
{
    assert(node->gtHWIntrinsicId == NI_POPCNT_PopCount || node->gtHWIntrinsicId == NI_POPCNT_X64_PopCount);

    genConsumeRegs(node->GetOp(0));
    genXCNTIntrinsic(node, INS_popcnt);
    genProduceReg(node);
}

//------------------------------------------------------------------------
// genXCNTIntrinsic: Generates the code for a lzcnt/tzcnt/popcnt hardware intrinsic node, breaks false dependencies on
// the target register
//
// Arguments:
//    node - The hardware intrinsic node
//    ins  - The instruction being generated
//
void CodeGen::genXCNTIntrinsic(GenTreeHWIntrinsic* node, instruction ins)
{
    // LZCNT/TZCNT/POPCNT have a false dependency on the target register on Intel Sandy Bridge, Haswell, and Skylake
    // (POPCNT only) processors, so insert a `XOR target, target` to break the dependency via XOR triggering register
    // renaming, but only if it's not an actual dependency.

    GenTree*  op1        = node->GetOp(0);
    regNumber sourceReg1 = REG_NA;
    regNumber sourceReg2 = REG_NA;

    if (!op1->isContained())
    {
        sourceReg1 = op1->GetRegNum();
    }
    else if (op1->isIndir())
    {
        GenTreeIndir* indir   = op1->AsIndir();
        GenTree*      memBase = indir->Base();

        if (memBase != nullptr)
        {
            sourceReg1 = memBase->GetRegNum();
        }

        if (indir->HasIndex())
        {
            sourceReg2 = indir->Index()->GetRegNum();
        }
    }

    regNumber targetReg = node->GetRegNum();
    if ((targetReg != sourceReg1) && (targetReg != sourceReg2))
    {
        GetEmitter()->emitIns_R_R(INS_xor, EA_4BYTE, targetReg, targetReg);
    }
    genHWIntrinsic_R_RM(node, ins, emitTypeSize(node->TypeGet()), targetReg, op1);
}

#endif // FEATURE_HW_INTRINSICS<|MERGE_RESOLUTION|>--- conflicted
+++ resolved
@@ -1727,11 +1727,7 @@
             bool isVector128GatherWithVector256Index = (targetType == TYP_SIMD16) && (indexOp->TypeGet() == TYP_SIMD32);
 
             // hwintrinsiclistxarch.h uses Dword index instructions in default
-<<<<<<< HEAD
-            if (varTypeIsLong(node->gtIndexBaseType))
-=======
             if (varTypeIsLong(node->GetAuxiliaryType()))
->>>>>>> a23d3b2f
             {
                 switch (ins)
                 {
