--- conflicted
+++ resolved
@@ -722,13 +722,8 @@
         }
     }
 
-<<<<<<< HEAD
-#ifdef _TARGET_XARCH_
+#ifdef TARGET_XARCH
     if ((simdNode->gtSIMDIntrinsicID == SIMDIntrinsicGetItem) && (simdNode->GetOp(0)->OperGet() == GT_IND))
-=======
-#ifdef TARGET_XARCH
-    if ((simdNode->gtSIMDIntrinsicID == SIMDIntrinsicGetItem) && (simdNode->gtGetOp1()->OperGet() == GT_IND))
->>>>>>> 0f455726
     {
         // If SIMD vector is already in memory, we force its
         // addr to be evaluated into a reg.  This would allow
@@ -2451,13 +2446,8 @@
 
         case SIMDIntrinsicInit:
         {
-<<<<<<< HEAD
             op1 = simdNode->GetOp(0);
-#ifndef _TARGET_64BIT_
-=======
-            op1 = simdNode->AsOp()->gtOp1;
 #ifndef TARGET_64BIT
->>>>>>> 0f455726
             if (op1->OperGet() == GT_LONG)
             {
                 MakeSrcContained(simdNode, op1);
