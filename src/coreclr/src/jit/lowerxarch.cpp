// Licensed to the .NET Foundation under one or more agreements.
// The .NET Foundation licenses this file to you under the MIT license.

/*XXXXXXXXXXXXXXXXXXXXXXXXXXXXXXXXXXXXXXXXXXXXXXXXXXXXXXXXXXXXXXXXXXXXXXXXXXXXX
XXXXXXXXXXXXXXXXXXXXXXXXXXXXXXXXXXXXXXXXXXXXXXXXXXXXXXXXXXXXXXXXXXXXXXXXXXXXXXX
XX                                                                           XX
XX                           Lowering for AMD64, x86                         XX
XX                                                                           XX
XX  This encapsulates all the logic for lowering trees for the AMD64         XX
XX  architecture.  For a more detailed view of what is lowering, please      XX
XX  take a look at Lower.cpp                                                 XX
XX                                                                           XX
XX                                                                           XX
XXXXXXXXXXXXXXXXXXXXXXXXXXXXXXXXXXXXXXXXXXXXXXXXXXXXXXXXXXXXXXXXXXXXXXXXXXXXXXX
XXXXXXXXXXXXXXXXXXXXXXXXXXXXXXXXXXXXXXXXXXXXXXXXXXXXXXXXXXXXXXXXXXXXXXXXXXXXXXX
*/

#include "jitpch.h"
#ifdef _MSC_VER
#pragma hdrstop
#endif

#ifdef TARGET_XARCH // This file is only used for xarch

#include "jit.h"
#include "sideeffects.h"
#include "lower.h"

// xarch supports both ROL and ROR instructions so no lowering is required.
void Lowering::LowerRotate(GenTree* tree)
{
    ContainCheckShiftRotate(tree->AsOp());
}

//------------------------------------------------------------------------
// LowerStoreLoc: Lower a store of a lclVar
//
// Arguments:
//    storeLoc - the local store (GT_STORE_LCL_FLD or GT_STORE_LCL_VAR)
//
// Notes:
//    This involves:
//    - Handling of contained immediates.
//    - Widening operations of unsigneds.

void Lowering::LowerStoreLoc(GenTreeLclVarCommon* storeLoc)
{
    // Try to widen the ops if they are going into a local var.
    if ((storeLoc->gtOper == GT_STORE_LCL_VAR) && (storeLoc->gtOp1->gtOper == GT_CNS_INT))
    {
        GenTreeIntCon* con  = storeLoc->gtOp1->AsIntCon();
        ssize_t        ival = con->gtIconVal;

        unsigned   varNum = storeLoc->GetLclNum();
        LclVarDsc* varDsc = comp->lvaTable + varNum;

        if (varDsc->lvIsSIMDType())
        {
            noway_assert(storeLoc->gtType != TYP_STRUCT);
        }
        unsigned size = genTypeSize(storeLoc);
        // If we are storing a constant into a local variable
        // we extend the size of the store here
        if ((size < 4) && !varTypeIsStruct(varDsc))
        {
            if (!varTypeIsUnsigned(varDsc))
            {
                if (genTypeSize(storeLoc) == 1)
                {
                    if ((ival & 0x7f) != ival)
                    {
                        ival = ival | 0xffffff00;
                    }
                }
                else
                {
                    assert(genTypeSize(storeLoc) == 2);
                    if ((ival & 0x7fff) != ival)
                    {
                        ival = ival | 0xffff0000;
                    }
                }
            }

            // A local stack slot is at least 4 bytes in size, regardless of
            // what the local var is typed as, so auto-promote it here
            // unless it is a field of a promoted struct
            // TODO-XArch-CQ: if the field is promoted shouldn't we also be able to do this?
            if (!varDsc->lvIsStructField)
            {
                storeLoc->gtType = TYP_INT;
                con->SetIconValue(ival);
            }
        }
    }
    if (storeLoc->OperIs(GT_STORE_LCL_FLD))
    {
        // We should only encounter this for lclVars that are lvDoNotEnregister.
        verifyLclFldDoNotEnregister(storeLoc->GetLclNum());
    }
    ContainCheckStoreLoc(storeLoc);
}

//------------------------------------------------------------------------
// LowerStoreIndir: Determine addressing mode for an indirection, and whether operands are contained.
//
// Arguments:
//    node       - The indirect store node (GT_STORE_IND) of interest
//
// Return Value:
//    None.
//
void Lowering::LowerStoreIndir(GenTreeIndir* node)
{
    // Mark all GT_STOREIND nodes to indicate that it is not known
    // whether it represents a RMW memory op.
    node->AsStoreInd()->SetRMWStatusDefault();

    if (!varTypeIsFloating(node))
    {
        // Perform recognition of trees with the following structure:
        //        StoreInd(addr, BinOp(expr, GT_IND(addr)))
        // to be able to fold this into an instruction of the form
        //        BINOP [addr], register
        // where register is the actual place where 'expr' is computed.
        //
        // SSE2 doesn't support RMW form of instructions.
        if (LowerRMWMemOp(node))
        {
            return;
        }
    }
    ContainCheckStoreIndir(node);
}

//------------------------------------------------------------------------
// LowerBlockStore: Lower a block store node
//
// Arguments:
//    blkNode - The block store node to lower
//
void Lowering::LowerBlockStore(GenTreeBlk* blkNode)
{
    TryCreateAddrMode(blkNode->Addr(), false);

    GenTree* dstAddr = blkNode->Addr();
    GenTree* src     = blkNode->Data();
    unsigned size    = blkNode->Size();

    if (blkNode->OperIsInitBlkOp())
    {
        if (src->OperIs(GT_INIT_VAL))
        {
            src->SetContained();
            src = src->AsUnOp()->gtGetOp1();
        }

        if (blkNode->OperIs(GT_STORE_OBJ))
        {
            blkNode->SetOper(GT_STORE_BLK);
        }

        if (!blkNode->OperIs(GT_STORE_DYN_BLK) && (size <= INITBLK_UNROLL_LIMIT))
        {
            if (!src->OperIs(GT_CNS_INT))
            {
                // TODO-CQ: We could unroll even when the initialization value is not a constant
                // by inserting a MUL init, 0x01010101 instruction. We need to determine if the
                // extra latency that MUL introduces isn't worse that rep stosb. Likely not.
                blkNode->gtBlkOpKind = GenTreeBlk::BlkOpKindRepInstr;
            }
            else
            {
                blkNode->gtBlkOpKind = GenTreeBlk::BlkOpKindUnroll;

                // The fill value of an initblk is interpreted to hold a
                // value of (unsigned int8) however a constant of any size
                // may practically reside on the evaluation stack. So extract
                // the lower byte out of the initVal constant and replicate
                // it to a larger constant whose size is sufficient to support
                // the largest width store of the desired inline expansion.

                ssize_t fill = src->AsIntCon()->IconValue() & 0xFF;

                if (fill == 0)
                {
                    // If the size is multiple of XMM register size there's no need to load 0 in a GPR,
                    // codegen will use xorps to generate 0 directly in the temporary XMM register.
                    if ((size % XMM_REGSIZE_BYTES) == 0)
                    {
                        src->SetContained();
                    }
                }
#ifdef TARGET_AMD64
                else if (size >= REGSIZE_BYTES)
                {
                    fill *= 0x0101010101010101LL;
                    src->gtType = TYP_LONG;
                }
#endif
                else
                {
                    fill *= 0x01010101;
                }

                src->AsIntCon()->SetIconValue(fill);

                ContainBlockStoreAddress(blkNode, size, dstAddr);
            }
        }
        else
        {
#ifdef TARGET_AMD64
            blkNode->gtBlkOpKind = GenTreeBlk::BlkOpKindHelper;
#else
            // TODO-X86-CQ: Investigate whether a helper call would be beneficial on x86
            blkNode->gtBlkOpKind = GenTreeBlk::BlkOpKindRepInstr;
#endif
        }
    }
    else
    {
        assert(src->OperIs(GT_IND, GT_LCL_VAR, GT_LCL_FLD));
        src->SetContained();

        if (src->OperIs(GT_IND))
        {
            // TODO-Cleanup: Make sure that GT_IND lowering didn't mark the source address as contained.
            // Sometimes the GT_IND type is a non-struct type and then GT_IND lowering may contain the
            // address, not knowing that GT_IND is part of a block op that has containment restrictions.
            src->AsIndir()->Addr()->ClearContained();
        }

        if (blkNode->OperIs(GT_STORE_OBJ))
        {
            if (!blkNode->AsObj()->GetLayout()->HasGCPtr())
            {
                blkNode->SetOper(GT_STORE_BLK);
            }
#ifndef JIT32_GCENCODER
            else if (dstAddr->OperIsLocalAddr() && (size <= CPBLK_UNROLL_LIMIT))
            {
                // If the size is small enough to unroll then we need to mark the block as non-interruptible
                // to actually allow unrolling. The generated code does not report GC references loaded in the
                // temporary register(s) used for copying.
                // This is not supported for the JIT32_GCENCODER.
                blkNode->SetOper(GT_STORE_BLK);
                blkNode->gtBlkOpGcUnsafe = true;
            }
#endif
        }

        if (blkNode->OperIs(GT_STORE_OBJ))
        {
            assert((dstAddr->TypeGet() == TYP_BYREF) || (dstAddr->TypeGet() == TYP_I_IMPL));

            // If we have a long enough sequence of slots that do not require write barriers then
            // we can use REP MOVSD/Q instead of a sequence of MOVSD/Q instructions. According to the
            // Intel Manual, the sweet spot for small structs is between 4 to 12 slots of size where
            // the entire operation takes 20 cycles and encodes in 5 bytes (loading RCX and REP MOVSD/Q).
            unsigned nonGCSlots = 0;

            if (dstAddr->OperIsLocalAddr())
            {
                // If the destination is on the stack then no write barriers are needed.
                nonGCSlots = blkNode->GetLayout()->GetSlotCount();
            }
            else
            {
                // Otherwise a write barrier is needed for every GC pointer in the layout
                // so we need to check if there's a long enough sequence of non-GC slots.
                ClassLayout* layout = blkNode->GetLayout();
                unsigned     slots  = layout->GetSlotCount();
                for (unsigned i = 0; i < slots; i++)
                {
                    if (layout->IsGCPtr(i))
                    {
                        nonGCSlots = 0;
                    }
                    else
                    {
                        nonGCSlots++;

                        if (nonGCSlots >= CPOBJ_NONGC_SLOTS_LIMIT)
                        {
                            break;
                        }
                    }
                }
            }

            if (nonGCSlots >= CPOBJ_NONGC_SLOTS_LIMIT)
            {
                blkNode->gtBlkOpKind = GenTreeBlk::BlkOpKindRepInstr;
            }
            else
            {
                blkNode->gtBlkOpKind = GenTreeBlk::BlkOpKindUnroll;
            }
        }
        else if (blkNode->OperIs(GT_STORE_BLK) && (size <= CPBLK_UNROLL_LIMIT))
        {
            blkNode->gtBlkOpKind = GenTreeBlk::BlkOpKindUnroll;

            if (src->OperIs(GT_IND))
            {
                ContainBlockStoreAddress(blkNode, size, src->AsIndir()->Addr());
            }

            ContainBlockStoreAddress(blkNode, size, dstAddr);
        }
        else
        {
            assert(blkNode->OperIs(GT_STORE_BLK, GT_STORE_DYN_BLK));

#ifdef TARGET_AMD64
            blkNode->gtBlkOpKind = GenTreeBlk::BlkOpKindHelper;
#else
            // TODO-X86-CQ: Investigate whether a helper call would be beneficial on x86
            blkNode->gtBlkOpKind = GenTreeBlk::BlkOpKindRepInstr;
#endif
        }
    }
}

//------------------------------------------------------------------------
// ContainBlockStoreAddress: Attempt to contain an address used by a block store.
//
// Arguments:
//    store - the block store node - STORE_BLK or PUTARG_STK
//    size - the block size
//    addr - the address node to try to contain
//
void Lowering::ContainBlockStoreAddress(GenTree* store, unsigned size, GenTree* addr)
{
    assert((store->OperIs(GT_STORE_BLK) && (store->AsBlk()->gtBlkOpKind == GenTreeBlk::BlkOpKindUnroll)) ||
           store->OperIs(GT_PUTARG_STK));

    assert(size < INT32_MAX);

    if (addr->OperIsLocalAddr())
    {
        addr->SetContained();
        return;
    }

    if (!addr->OperIsAddrMode() && !TryCreateAddrMode(addr, true))
    {
        return;
    }

    GenTreeAddrMode* addrMode = addr->AsAddrMode();

    // On x64 the address mode displacement is signed so it must not exceed INT32_MAX. This check is
    // an approximation since the last displacement we generate in an unrolled block operation can be
    // up to 16 bytes lower than offset + size. But offsets large enough to hit this case are likely
    // to be extremely rare for this to ever be a CQ issue.
    // On x86 this shouldn't be needed but then again, offsets large enough to hit this are rare.
    if (addrMode->Offset() > (INT32_MAX - static_cast<int>(size)))
    {
        return;
    }

#if defined(TARGET_X86) || defined(UNIX_AMD64_ABI)
    if (GenTreePutArgStk* putArg = store->IsPutArgStk())
    {
#if defined(TARGET_X86)
        if (putArg->gtPutArgStkKind == GenTreePutArgStk::Kind::Push)
        {
            // Containing the address mode avoids generating an extra LEA instruction but may increase the size
            // of the load/store instructions due to extra SIB bytes and/or 32 bit displacements. Unlike Unroll,
            // Push places no upper bound on the size of the struct and anyway it requires more instructions
            // than Unroll because it copies only 4 bytes at a time. Besides, if we need to push a lot of slots
            // the cost of the extra LEA is likely to be irrelevant.

            if ((addrMode->HasIndex() && (size > 32)) || ((addrMode->Offset() > 128 - 16) && (size > 16)))
            {
                return;
            }
        }
#else
        if ((putArg->gtPutArgStkKind == GenTreePutArgStk::Kind::GCUnroll) ||
            (putArg->gtPutArgStkKind == GenTreePutArgStk::Kind::GCUnrollXMM))
        {
            // Like in the x86 PUSH case, do not contain in cases where unrolling isn't limited. Use a higher
            // size treshold as on x64 we copy 8 and even 16 bytes at a time. Not that RepInstr/RepInstr also
            // do unlimited unroll but unlike GCUnroll/GCUnrollXMM they use the address mode only once.

            if ((addrMode->HasIndex() && (size > 64)) || ((addrMode->Offset() > 128 - 32) && (size > 32)))
            {
                return;
            }
        }
#endif
    }
#endif

    // Note that the parentNode is always the store node, even if we're dealing with the source address.
    // The source address is not directly used by the store node but by an indirection that is always
    // contained.
    if (!IsSafeToContainMem(store, addrMode))
    {
        return;
    }

    addrMode->SetContained();
}

//------------------------------------------------------------------------
// LowerPutArgStk: Lower a GT_PUTARG_STK.
//
// Arguments:
//    tree      - The node of interest
//
// Return Value:
//    None.
//
void Lowering::LowerPutArgStk(GenTreePutArgStk* putArgStk)
{
    GenTree* src = putArgStk->gtGetOp1();

    if (src->OperIs(GT_FIELD_LIST))
    {
#ifdef TARGET_X86
        GenTreeFieldList* fieldList = src->AsFieldList();

        // The code generator will push these fields in reverse order by offset. Reorder the list here s.t. the order
        // of uses is visible to LSRA.
        assert(fieldList->Uses().IsSorted());
        fieldList->Uses().Reverse();

        // Now that the fields have been sorted, the kind of code we will generate.
        bool     allFieldsAreSlots = true;
<<<<<<< HEAD
        unsigned prevOffset        = putArgStk->GetArgSize();
=======
        unsigned prevOffset        = putArgStk->GetStackByteSize();
>>>>>>> 85555749
        for (GenTreeFieldList::Use& use : fieldList->Uses())
        {
            GenTree* const  fieldNode   = use.GetNode();
            const var_types fieldType   = fieldNode->TypeGet();
            const unsigned  fieldOffset = use.GetOffset();
            assert(fieldType != TYP_LONG);

            // We can treat as a slot any field that is stored at a slot boundary, where the previous
            // field is not in the same slot. (Note that we store the fields in reverse order.)
            const bool fieldIsSlot = ((fieldOffset % 4) == 0) && ((prevOffset - fieldOffset) >= 4);
            if (!fieldIsSlot)
            {
                allFieldsAreSlots = false;
            }

            // For x86 we must mark all integral fields as contained or reg-optional, and handle them
            // accordingly in code generation, since we may have up to 8 fields, which cannot all be in
            // registers to be consumed atomically by the call.
            if (varTypeIsIntegralOrI(fieldNode))
            {
                if (fieldNode->OperGet() == GT_LCL_VAR)
                {
                    LclVarDsc* varDsc = &(comp->lvaTable[fieldNode->AsLclVarCommon()->GetLclNum()]);
                    if (!varDsc->lvDoNotEnregister)
                    {
                        fieldNode->SetRegOptional();
                    }
                    else
                    {
                        MakeSrcContained(putArgStk, fieldNode);
                    }
                }
                else if (fieldNode->IsIntCnsFitsInI32())
                {
                    MakeSrcContained(putArgStk, fieldNode);
                }
                else
                {
                    // For the case where we cannot directly push the value, if we run out of registers,
                    // it would be better to defer computation until we are pushing the arguments rather
                    // than spilling, but this situation is not all that common, as most cases of promoted
                    // structs do not have a large number of fields, and of those most are lclVars or
                    // copy-propagated constants.
                    fieldNode->SetRegOptional();
                }
            }

            prevOffset = fieldOffset;
        }

        // Set the copy kind.
        // TODO-X86-CQ: Even if we are using push, if there are contiguous floating point fields, we should
        // adjust the stack once for those fields. The latter is really best done in code generation, but
        // this tuning should probably be undertaken as a whole.
        // Also, if there are  floating point fields, it may be better to use the "Unroll" mode
        // of copying the struct as a whole, if the fields are not register candidates.
        if (allFieldsAreSlots)
        {
            putArgStk->gtPutArgStkKind = GenTreePutArgStk::Kind::PushAllSlots;
        }
        else
        {
            putArgStk->gtPutArgStkKind = GenTreePutArgStk::Kind::Push;
        }
#endif // TARGET_X86
        return;
    }

    if (src->TypeIs(TYP_STRUCT))
    {
        ClassLayout* layout;
        unsigned     size;

        if (src->OperIs(GT_LCL_VAR))
        {
            layout = comp->lvaGetDesc(src->AsLclVar())->GetLayout();
            size   = roundUp(layout->GetSize(), REGSIZE_BYTES);
        }
        else if (src->OperIs(GT_LCL_FLD))
        {
            layout = src->AsLclFld()->GetLayout(comp);
            size   = roundUp(layout->GetSize(), REGSIZE_BYTES);
        }
        else
        {
            layout = src->AsObj()->GetLayout();
            size   = layout->GetSize();
        }

<<<<<<< HEAD
        // In case of a CpBlk we could use a helper call. In case of putarg_stk we
        // can't do that since the helper call could kill some already set up outgoing args.
        // TODO-Amd64-Unix: converge the code for putarg_stk with cpyblk/cpyobj.
        // The cpyXXXX code is rather complex and this could cause it to be more complex, but
        // it might be the right thing to do.
=======
    unsigned size = putArgStk->GetStackByteSize();
>>>>>>> 85555749

        // TODO-X86-CQ: The helper call either is not supported on x86 or required more work
        // (I don't know which).

        if (!layout->HasGCPtr())
        {
            putArgStk->gtPutArgStkKind =
                (size <= CPBLK_UNROLL_LIMIT) ? GenTreePutArgStk::Kind::Unroll : GenTreePutArgStk::Kind::RepInstr;
        }
        else
        {
#ifdef TARGET_X86
            // On x86, we must use `push` to store GC references to the stack in order for the emitter to properly
            // update the function's GC info. These `putargstk` nodes will generate a sequence of `push` instructions.
            putArgStk->gtPutArgStkKind = GenTreePutArgStk::Kind::Push;
#else
            // On Linux-x64, any GC pointers the struct contains must be stored to the argument outgoing area using
            // MOV instructions that the emitter can recognize, e.g. "mov qword ptr [esp+8], rax". XMM stores or
            // "indirect" stores, including MOVSQ, cannot be used because the emitter wouldn't be able to figure
            // out which slot is being stored do.
            //
            // If the struct contains only GC pointers then we the only option is to generate a series of load/store
            // instructions, 2 MOVs for each GC pointer.
            //
            // If the struct also contains non-GC slots then we have more options:
            //   - same MOV load/store as for GC slots - starts at around 8 bytes of code for 8 bytes of data
            //     but can reach 16 bytes of code with 32 bit address mode displacements and SIB bytes.
            //   - XMM load/store - copies 16 bytes at once but also generates larger code, ~11 - 18 bytes
            //     depending on encoding and address modes.
            //   - REP MOVSQ - basically required for large copies. It's only 3 bytes but addresses and count
            //     have to be loaded in specific registers so a complete REP MOVSQ sequence can have ~16 - 21
            //     bytes of code.
            //   - Individual MOVSQ instructions. Like REP MOVSQ, it's very small, if addresses are already in
            //     the right registers.
            //
            // A previous implementation used (REP) MOVSQ for all non-GC slots but that generates horrible code:
            //   - If the struct contains only GC slots then the source and destination addresses are still
            //     loaded in RSI and RDI respectively, even if MOVSQ will never be used. In fact, RDI is loaded
            //     and not used at all since all GC stores use RSP instead.
            //   - When transitioning from a GC slot sequence to a non-GC slot sequence, RSI and RDI have to be
            //     adjusted to account for the already copied GC slots. This requires at least 8 bytes of code.
            //     Together with a single MOVSQ it's 10 bytes of code to copy 8 bytes of data. So the code may
            //     end up being larger than a simple MOV load/store, especially if the initial RSI/RDI setup is
            //     also taken into consideration.
            //   - The performance of MOVSQ is quite bad - throughput is only 0.25 and it wastes additional
            //     execution resources by adding 8 to RSI and RDI when normally such additions would be folded
            //     in address modes.
            //
            // As a compromise, continue to use MOVSQ for code size reasons, but with a few exceptions:
            //   - Copy single non-GC slot sequences using MOV.
            //   - Copy 2 non-GC slot sequences using XMM.
            //   - Do not use RDI/RSI/RCX temp registers in cases where (REP) MOVSQ isn't actually used.
            //
            // This results in smaller code, except in a few cases where large address mode displacements
            // and/or many transitions between GC and non-GC slot sequences make for larger code.
            //
            // TODO-MIKE-CQ: This mostly deals with code size issues seen in FX diffs, MOVSQ is still being
            // used to copy 3-4 non-GC slots and that probably has poor performance. And using REP MOVSQ
            // for more than 4 slots isn't great either.

<<<<<<< HEAD
            bool     hasXmmSequence      = false;
            bool     hasRepMovsSequence  = false;
            unsigned nonGCSequenceLength = 0;
=======
/* Lower GT_CAST(srcType, DstType) nodes.
 *
 * Casts from small int type to float/double are transformed as follows:
 * GT_CAST(byte, float/double)     =   GT_CAST(GT_CAST(byte, int32), float/double)
 * GT_CAST(sbyte, float/double)    =   GT_CAST(GT_CAST(sbyte, int32), float/double)
 * GT_CAST(int16, float/double)    =   GT_CAST(GT_CAST(int16, int32), float/double)
 * GT_CAST(uint16, float/double)   =   GT_CAST(GT_CAST(uint16, int32), float/double)
 *
 * SSE2 conversion instructions operate on signed integers. casts from Uint32/Uint64
 * are morphed as follows by front-end and hence should not be seen here.
 * GT_CAST(uint32, float/double)   =   GT_CAST(GT_CAST(uint32, long), float/double)
 * GT_CAST(uint64, float)          =   GT_CAST(GT_CAST(uint64, double), float)
 *
 *
 * Similarly casts from float/double to a smaller int type are transformed as follows:
 * GT_CAST(float/double, byte)     =   GT_CAST(GT_CAST(float/double, int32), byte)
 * GT_CAST(float/double, sbyte)    =   GT_CAST(GT_CAST(float/double, int32), sbyte)
 * GT_CAST(float/double, int16)    =   GT_CAST(GT_CAST(double/double, int32), int16)
 * GT_CAST(float/double, uint16)   =   GT_CAST(GT_CAST(double/double, int32), uint16)
 *
 * SSE2 has instructions to convert a float/double vlaue into a signed 32/64-bit
 * integer.  The above transformations help us to leverage those instructions.
 *
 * Note that for the following conversions we still depend on helper calls and
 * don't expect to see them here.
 *  i) GT_CAST(float/double, uint64)
 * ii) GT_CAST(float/double, int type with overflow detection)
 *
 * TODO-XArch-CQ: (Low-pri): Jit64 generates in-line code of 8 instructions for (i) above.
 * There are hardly any occurrences of this conversion operation in platform
 * assemblies or in CQ perf benchmarks (1 occurrence in corelib, microsoft.jscript,
 * 1 occurrence in Roslyn and no occurrences in system, system.core, system.numerics
 * system.windows.forms, scimark, fractals, bio mums). If we ever find evidence that
 * doing this optimization is a win, should consider generating in-lined code.
 */
void Lowering::LowerCast(GenTree* tree)
{
    assert(tree->OperGet() == GT_CAST);
>>>>>>> 85555749

            for (unsigned i = 0; i < layout->GetSlotCount(); i++)
            {
                if (layout->IsGCPtr(i))
                {
                    hasXmmSequence |= (nonGCSequenceLength == 2);
                    hasRepMovsSequence |= (nonGCSequenceLength > 2);
                    nonGCSequenceLength = 0;
                }
                else
                {
                    nonGCSequenceLength++;
                }
            }

            hasXmmSequence |= (nonGCSequenceLength == 2);
            hasRepMovsSequence |= (nonGCSequenceLength > 2);

            if (hasRepMovsSequence)
            {
                putArgStk->gtPutArgStkKind =
                    hasXmmSequence ? GenTreePutArgStk::Kind::RepInstrXMM : GenTreePutArgStk::Kind::RepInstr;
            }
            else
            {
                putArgStk->gtPutArgStkKind =
                    hasXmmSequence ? GenTreePutArgStk::Kind::GCUnrollXMM : GenTreePutArgStk::Kind::GCUnroll;
            }
#endif
        }

        if (src->OperIs(GT_OBJ))
        {
            ContainBlockStoreAddress(putArgStk, size, src->AsObj()->GetAddr());
        }

        return;
    }

    // If the child of GT_PUTARG_STK is a constant, we don't need a register to
    // move it to memory (stack location).
    //
    // On AMD64, we don't want to make 0 contained, because we can generate smaller code
    // by zeroing a register and then storing it. E.g.:
    //      xor rdx, rdx
    //      mov gword ptr [rsp+28H], rdx
    // is 2 bytes smaller than:
    //      mov gword ptr [rsp+28H], 0
    //
    // On x86, we push stack arguments; we don't use 'mov'. So:
    //      push 0
    // is 1 byte smaller than:
    //      xor rdx, rdx
    //      push rdx

    if (IsContainableImmed(putArgStk, src)
#if defined(TARGET_AMD64)
        && !src->IsIntegralConst(0)
#endif // TARGET_AMD64
            )
    {
        src->SetContained();
    }
#if defined(TARGET_X86)
    else if (src->IsDblCon() && src->TypeIs(TYP_FLOAT))
    {
        float value = static_cast<float>(src->AsDblCon()->GetValue());
        src->ChangeOperConst(GT_CNS_INT);
        src->SetType(TYP_INT);
        src->AsIntCon()->SetValue(jitstd::bit_cast<int>(value));
        src->SetContained();
    }
    else
    {
        unsigned srcSize = varTypeSize(src->GetType());

        // For containment we need a slot sized memory operand - INT, FLOAT, REF, BYREF. Yes, it can be FLOAT
        // because it's a memory operation and the type doesn't really matter, only the size does.
        //
        // For reg optional things are a bit more complicated:
        //    - anything other than LCL_VAR can be reg-optional even if it's a small int type because the
        //      spilled value is really INT (e.g. ushort IND automatically zero extends to INT and the
        //      resulting value is spilled to an INT spill temp).
        //    - LCL_VAR must be slot sized because we don't know yet if the local will be a reg candidate.
        //      If it's not a reg candidate then it is treated as contained thus the size restriction.
        //      Note that the local itself may have small int type but if we get a LCL_VAR here then it
        //      means that it is "normalize on store" or that the frontend elided the normalization cast.
        //      Most LCL_VARs that reference small int local end up having type INT, with the notable
        //      exception of promoted struct field which may have small int type.

        if ((srcSize == REGSIZE_BYTES) && IsContainableMemoryOp(src) && IsSafeToContainMem(putArgStk, src))
        {
            src->SetContained();
        }
        else if (src->OperIs(GT_LCL_VAR) ? (srcSize == REGSIZE_BYTES) : (srcSize <= REGSIZE_BYTES))
        {
            src->SetRegOptional();
        }
    }
#endif
}

#ifdef FEATURE_SIMD
//----------------------------------------------------------------------------------------------
// Lowering::LowerSIMD: Perform containment analysis for a SIMD intrinsic node.
//
//  Arguments:
//     simdNode - The SIMD intrinsic node.
//
void Lowering::LowerSIMD(GenTreeSIMD* simdNode)
{
    if (simdNode->TypeGet() == TYP_SIMD12)
    {
        // GT_SIMD node requiring to produce TYP_SIMD12 in fact
        // produces a TYP_SIMD16 result
        simdNode->gtType = TYP_SIMD16;
    }

    if (simdNode->gtSIMDIntrinsicID == SIMDIntrinsicInitN)
    {
        assert(simdNode->gtSIMDBaseType == TYP_FLOAT);

        int   argCount      = 0;
        int   constArgCount = 0;
        float constArgValues[4]{0, 0, 0, 0};

        for (GenTreeSIMD::Use& use : simdNode->Uses())
        {
            assert(use.GetNode()->TypeGet() == simdNode->gtSIMDBaseType);
            assert(argCount < (int)_countof(constArgValues));

            if (use.GetNode()->IsCnsFltOrDbl())
            {
                constArgValues[constArgCount] = static_cast<float>(use.GetNode()->AsDblCon()->gtDconVal);
                constArgCount++;
            }

            argCount++;
        }

        if (constArgCount == argCount)
        {
            for (GenTreeSIMD::Use& use : simdNode->Uses())
            {
                BlockRange().Remove(use.GetNode());
            }

            assert(sizeof(constArgValues) == 16);

            unsigned cnsSize  = sizeof(constArgValues);
            unsigned cnsAlign = (comp->compCodeOpt() != Compiler::SMALL_CODE) ? cnsSize : 1;

            CORINFO_FIELD_HANDLE hnd =
                comp->GetEmitter()->emitBlkConst(constArgValues, cnsSize, cnsAlign, simdNode->gtSIMDBaseType);
            GenTree* clsVarAddr = new (comp, GT_CLS_VAR_ADDR) GenTreeClsVar(GT_CLS_VAR_ADDR, TYP_I_IMPL, hnd, nullptr);
            BlockRange().InsertBefore(simdNode, clsVarAddr);
            simdNode->ChangeOper(GT_IND);
            simdNode->AsIndir()->Addr() = clsVarAddr;
            ContainCheckIndir(simdNode->AsIndir());

            return;
        }
    }

#ifdef TARGET_XARCH
    if ((simdNode->gtSIMDIntrinsicID == SIMDIntrinsicGetItem) && (simdNode->GetOp(0)->OperGet() == GT_IND))
    {
        // If SIMD vector is already in memory, we force its
        // addr to be evaluated into a reg.  This would allow
        // us to generate [regBase] or [regBase+offset] or
        // [regBase+sizeOf(SIMD vector baseType)*regIndex]
        // to access the required SIMD vector element directly
        // from memory.
        //
        // TODO-CQ-XARCH: If addr of GT_IND is GT_LEA, we
        // might be able update GT_LEA to fold the regIndex
        // or offset in some cases.  Instead with this
        // approach we always evaluate GT_LEA into a reg.
        // Ideally, we should be able to lower GetItem intrinsic
        // into GT_IND(newAddr) where newAddr combines
        // the addr of SIMD vector with the given index.
        simdNode->GetOp(0)->gtFlags |= GTF_IND_REQ_ADDR_IN_REG;
    }
#endif
    ContainCheckSIMD(simdNode);
}
#endif // FEATURE_SIMD

#ifdef FEATURE_HW_INTRINSICS

//----------------------------------------------------------------------------------------------
// LowerHWIntrinsicCC: Lowers a hardware intrinsic node that produces a boolean value by
//     setting the condition flags.
//
//  Arguments:
//     node - The hardware intrinsic node
//     newIntrinsicId - The intrinsic id of the lowered intrinsic node
//     condition - The condition code of the generated SETCC/JCC node
//
void Lowering::LowerHWIntrinsicCC(GenTreeHWIntrinsic* node, NamedIntrinsic newIntrinsicId, GenCondition condition)
{
    GenTreeCC* cc = LowerNodeCC(node, condition);

    node->gtHWIntrinsicId = newIntrinsicId;
    node->gtType          = TYP_VOID;
    node->ClearUnusedValue();

    bool swapOperands    = false;
    bool canSwapOperands = false;

    switch (newIntrinsicId)
    {
        case NI_SSE_COMISS:
        case NI_SSE_UCOMISS:
        case NI_SSE2_COMISD:
        case NI_SSE2_UCOMISD:
            // In some cases we can generate better code if we swap the operands:
            //   - If the condition is not one of the "preferred" floating point conditions we can swap
            //     the operands and change the condition to avoid generating an extra JP/JNP branch.
            //   - If the first operand can be contained but the second cannot, we can swap operands in
            //     order to be able to contain the first operand and avoid the need for a temp reg.
            // We can't handle both situations at the same time and since an extra branch is likely to
            // be worse than an extra temp reg (x64 has a reasonable number of XMM registers) we'll favor
            // the branch case:
            //   - If the condition is not preferred then swap, even if doing this will later prevent
            //     containment.
            //   - Allow swapping for containment purposes only if this doesn't result in a non-"preferred"
            //     condition being generated.
            if ((cc != nullptr) && cc->gtCondition.PreferSwap())
            {
                swapOperands = true;
            }
            else
            {
                canSwapOperands = (cc == nullptr) || !GenCondition::Swap(cc->gtCondition).PreferSwap();
            }
            break;

        case NI_SSE41_PTEST:
        case NI_AVX_PTEST:
            // If we need the Carry flag then we can't swap operands.
            canSwapOperands = (cc == nullptr) || cc->gtCondition.Is(GenCondition::EQ, GenCondition::NE);
            break;

        default:
            unreached();
    }

    if (canSwapOperands)
    {
        bool op1SupportsRegOptional = false;
        bool op2SupportsRegOptional = false;

        if (!IsContainableHWIntrinsicOp(node, node->GetOp(1), &op2SupportsRegOptional) &&
            IsContainableHWIntrinsicOp(node, node->GetOp(0), &op1SupportsRegOptional))
        {
            // Swap operands if op2 cannot be contained but op1 can.
            swapOperands = true;
        }
    }

    if (swapOperands)
    {
        std::swap(node->GetUse(0).NodeRef(), node->GetUse(1).NodeRef());

        if (cc != nullptr)
        {
            cc->gtCondition = GenCondition::Swap(cc->gtCondition);
        }
    }
}

//----------------------------------------------------------------------------------------------
// LowerFusedMultiplyAdd: Changes NI_FMA_MultiplyAddScalar produced by Math(F).FusedMultiplyAdd
//     to a better FMA intrinsics if there are GT_NEG around in order to eliminate them.
//
//  Arguments:
//     node - The hardware intrinsic node
//
//  Notes:
//     Math(F).FusedMultiplyAdd is expanded into NI_FMA_MultiplyAddScalar and
//     depending on additional GT_NEG nodes around it can be:
//
//      x *  y + z -> NI_FMA_MultiplyAddScalar
//      x * -y + z -> NI_FMA_MultiplyAddNegatedScalar
//     -x *  y + z -> NI_FMA_MultiplyAddNegatedScalar
//     -x * -y + z -> NI_FMA_MultiplyAddScalar
//      x *  y - z -> NI_FMA_MultiplySubtractScalar
//      x * -y - z -> NI_FMA_MultiplySubtractNegatedScalar
//     -x *  y - z -> NI_FMA_MultiplySubtractNegatedScalar
//     -x * -y - z -> NI_FMA_MultiplySubtractScalar
//
void Lowering::LowerFusedMultiplyAdd(GenTreeHWIntrinsic* node)
{
    assert(node->gtHWIntrinsicId == NI_FMA_MultiplyAddScalar);
    assert(node->IsTernary());

    GenTreeHWIntrinsic::Use* uses[3];
    unsigned                 useCount = 0;

    for (GenTreeHWIntrinsic::Use& use : node->Uses())
    {
        if (!use.GetNode()->OperIsHWIntrinsic() ||
            (use.GetNode()->AsHWIntrinsic()->gtHWIntrinsicId != NI_Vector128_CreateScalarUnsafe))
        {
            // Math(F).FusedMultiplyAdd is expected to emit three NI_Vector128_CreateScalarUnsafe
            // but it's also possible to use NI_FMA_MultiplyAddScalar directly with any operands
            return;
        }

        uses[useCount++] = &use.GetNode()->AsHWIntrinsic()->GetUse(0);
    }

    GenTree* argX = uses[0]->GetNode();
    GenTree* argY = uses[1]->GetNode();
    GenTree* argZ = uses[2]->GetNode();

    const bool negMul = argX->OperIs(GT_NEG) != argY->OperIs(GT_NEG);
    if (argX->OperIs(GT_NEG))
    {
        uses[0]->SetNode(argX->gtGetOp1());
        BlockRange().Remove(argX);
    }
    if (argY->OperIs(GT_NEG))
    {
        uses[1]->SetNode(argY->gtGetOp1());
        BlockRange().Remove(argY);
    }
    if (argZ->OperIs(GT_NEG))
    {
        uses[2]->SetNode(argZ->gtGetOp1());
        BlockRange().Remove(argZ);
        node->gtHWIntrinsicId = negMul ? NI_FMA_MultiplySubtractNegatedScalar : NI_FMA_MultiplySubtractScalar;
    }
    else
    {
        node->gtHWIntrinsicId = negMul ? NI_FMA_MultiplyAddNegatedScalar : NI_FMA_MultiplyAddScalar;
    }
}

//----------------------------------------------------------------------------------------------
// Lowering::LowerHWIntrinsic: Perform containment analysis for a hardware intrinsic node.
//
//  Arguments:
//     node - The hardware intrinsic node.
//
void Lowering::LowerHWIntrinsic(GenTreeHWIntrinsic* node)
{
    if (node->TypeGet() == TYP_SIMD12)
    {
        // GT_HWINTRINSIC node requiring to produce TYP_SIMD12 in fact
        // produces a TYP_SIMD16 result
        node->gtType = TYP_SIMD16;
    }

    NamedIntrinsic intrinsicId = node->gtHWIntrinsicId;

    switch (intrinsicId)
    {
        case NI_Vector128_Create:
        case NI_Vector256_Create:
        {
            // We don't directly support the Vector128.Create or Vector256.Create methods in codegen
            // and instead lower them to other intrinsic nodes in LowerHWIntrinsicCreate so we expect
            // that the node is modified to either not be a HWIntrinsic node or that it is no longer
            // the same intrinsic as when it came in. In the case of Vector256.Create, we may lower
            // it into 2x Vector128.Create intrinsics which themselves are also lowered into other
            // intrinsics that are not Vector*.Create

            LowerHWIntrinsicCreate(node);
            assert(!node->OperIsHWIntrinsic() || (node->gtHWIntrinsicId != intrinsicId));
            LowerNode(node);
            return;
        }

        case NI_Vector128_Dot:
        case NI_Vector256_Dot:
        {
            LowerHWIntrinsicDot(node);
            return;
        }

        case NI_Vector128_op_Equality:
        case NI_Vector256_op_Equality:
        {
            LowerHWIntrinsicCmpOp(node, GT_EQ);
            return;
        }

        case NI_Vector128_op_Inequality:
        case NI_Vector256_op_Inequality:
        {
            LowerHWIntrinsicCmpOp(node, GT_NE);
            return;
        }

        case NI_Vector128_ToScalar:
        case NI_Vector256_ToScalar:
        {
            LowerHWIntrinsicToScalar(node);
            break;
        }

        case NI_SSE2_Insert:
        case NI_SSE41_Insert:
        case NI_SSE41_X64_Insert:
        {
            assert(node->IsTernary());

            // Insert takes either a 32-bit register or a memory operand.
            // In either case, only gtSIMDBaseType bits are read and so
            // widening or narrowing the operand may be unnecessary and it
            // can just be used directly.

            node->SetOp(1, TryRemoveCastIfPresent(node->gtSIMDBaseType, node->GetOp(1)));
            break;
        }

        case NI_SSE42_Crc32:
        {
            assert(node->IsBinary());

            // Crc32 takes either a bit register or a memory operand.
            // In either case, only gtType bits are read and so widening
            // or narrowing the operand may be unnecessary and it can
            // just be used directly.

            node->SetOp(1, TryRemoveCastIfPresent(node->GetType(), node->GetOp(1)));
            break;
        }

        case NI_SSE2_CompareGreaterThan:
        {
            if (node->gtSIMDBaseType != TYP_DOUBLE)
            {
                assert(varTypeIsIntegral(node->gtSIMDBaseType));
                break;
            }

            FALLTHROUGH;
        }

        case NI_SSE_CompareGreaterThan:
        case NI_SSE_CompareGreaterThanOrEqual:
        case NI_SSE_CompareNotGreaterThan:
        case NI_SSE_CompareNotGreaterThanOrEqual:
        case NI_SSE2_CompareGreaterThanOrEqual:
        case NI_SSE2_CompareNotGreaterThan:
        case NI_SSE2_CompareNotGreaterThanOrEqual:
        {
            assert((node->gtSIMDBaseType == TYP_FLOAT) || (node->gtSIMDBaseType == TYP_DOUBLE));

            if (comp->compOpportunisticallyDependsOn(InstructionSet_AVX))
            {
                break;
            }

            // pre-AVX doesn't actually support these intrinsics in hardware so we need to swap the operands around
            std::swap(node->GetUse(0).NodeRef(), node->GetUse(1).NodeRef());
            break;
        }

        case NI_SSE2_CompareLessThan:
        case NI_SSE42_CompareLessThan:
        case NI_AVX2_CompareLessThan:
        {
            if (node->gtSIMDBaseType == TYP_DOUBLE)
            {
                break;
            }
            assert(varTypeIsIntegral(node->gtSIMDBaseType));

            // this isn't actually supported in hardware so we need to swap the operands around
            std::swap(node->GetUse(0).NodeRef(), node->GetUse(1).NodeRef());
            break;
        }

        case NI_SSE_CompareScalarOrderedEqual:
            LowerHWIntrinsicCC(node, NI_SSE_COMISS, GenCondition::FEQ);
            break;
        case NI_SSE_CompareScalarOrderedNotEqual:
            LowerHWIntrinsicCC(node, NI_SSE_COMISS, GenCondition::FNEU);
            break;
        case NI_SSE_CompareScalarOrderedLessThan:
            LowerHWIntrinsicCC(node, NI_SSE_COMISS, GenCondition::FLT);
            break;
        case NI_SSE_CompareScalarOrderedLessThanOrEqual:
            LowerHWIntrinsicCC(node, NI_SSE_COMISS, GenCondition::FLE);
            break;
        case NI_SSE_CompareScalarOrderedGreaterThan:
            LowerHWIntrinsicCC(node, NI_SSE_COMISS, GenCondition::FGT);
            break;
        case NI_SSE_CompareScalarOrderedGreaterThanOrEqual:
            LowerHWIntrinsicCC(node, NI_SSE_COMISS, GenCondition::FGE);
            break;

        case NI_SSE_CompareScalarUnorderedEqual:
            LowerHWIntrinsicCC(node, NI_SSE_UCOMISS, GenCondition::FEQ);
            break;
        case NI_SSE_CompareScalarUnorderedNotEqual:
            LowerHWIntrinsicCC(node, NI_SSE_UCOMISS, GenCondition::FNEU);
            break;
        case NI_SSE_CompareScalarUnorderedLessThanOrEqual:
            LowerHWIntrinsicCC(node, NI_SSE_UCOMISS, GenCondition::FLE);
            break;
        case NI_SSE_CompareScalarUnorderedLessThan:
            LowerHWIntrinsicCC(node, NI_SSE_UCOMISS, GenCondition::FLT);
            break;
        case NI_SSE_CompareScalarUnorderedGreaterThanOrEqual:
            LowerHWIntrinsicCC(node, NI_SSE_UCOMISS, GenCondition::FGE);
            break;
        case NI_SSE_CompareScalarUnorderedGreaterThan:
            LowerHWIntrinsicCC(node, NI_SSE_UCOMISS, GenCondition::FGT);
            break;

        case NI_SSE2_CompareScalarOrderedEqual:
            LowerHWIntrinsicCC(node, NI_SSE2_COMISD, GenCondition::FEQ);
            break;
        case NI_SSE2_CompareScalarOrderedNotEqual:
            LowerHWIntrinsicCC(node, NI_SSE2_COMISD, GenCondition::FNEU);
            break;
        case NI_SSE2_CompareScalarOrderedLessThan:
            LowerHWIntrinsicCC(node, NI_SSE2_COMISD, GenCondition::FLT);
            break;
        case NI_SSE2_CompareScalarOrderedLessThanOrEqual:
            LowerHWIntrinsicCC(node, NI_SSE2_COMISD, GenCondition::FLE);
            break;
        case NI_SSE2_CompareScalarOrderedGreaterThan:
            LowerHWIntrinsicCC(node, NI_SSE2_COMISD, GenCondition::FGT);
            break;
        case NI_SSE2_CompareScalarOrderedGreaterThanOrEqual:
            LowerHWIntrinsicCC(node, NI_SSE2_COMISD, GenCondition::FGE);
            break;

        case NI_SSE2_CompareScalarUnorderedEqual:
            LowerHWIntrinsicCC(node, NI_SSE2_UCOMISD, GenCondition::FEQ);
            break;
        case NI_SSE2_CompareScalarUnorderedNotEqual:
            LowerHWIntrinsicCC(node, NI_SSE2_UCOMISD, GenCondition::FNEU);
            break;
        case NI_SSE2_CompareScalarUnorderedLessThanOrEqual:
            LowerHWIntrinsicCC(node, NI_SSE2_UCOMISD, GenCondition::FLE);
            break;
        case NI_SSE2_CompareScalarUnorderedLessThan:
            LowerHWIntrinsicCC(node, NI_SSE2_UCOMISD, GenCondition::FLT);
            break;
        case NI_SSE2_CompareScalarUnorderedGreaterThanOrEqual:
            LowerHWIntrinsicCC(node, NI_SSE2_UCOMISD, GenCondition::FGE);
            break;
        case NI_SSE2_CompareScalarUnorderedGreaterThan:
            LowerHWIntrinsicCC(node, NI_SSE2_UCOMISD, GenCondition::FGT);
            break;

        case NI_SSE41_TestC:
            LowerHWIntrinsicCC(node, NI_SSE41_PTEST, GenCondition::C);
            break;
        case NI_SSE41_TestZ:
            LowerHWIntrinsicCC(node, NI_SSE41_PTEST, GenCondition::EQ);
            break;
        case NI_SSE41_TestNotZAndNotC:
            LowerHWIntrinsicCC(node, NI_SSE41_PTEST, GenCondition::UGT);
            break;

        case NI_AVX_TestC:
            LowerHWIntrinsicCC(node, NI_AVX_PTEST, GenCondition::C);
            break;
        case NI_AVX_TestZ:
            LowerHWIntrinsicCC(node, NI_AVX_PTEST, GenCondition::EQ);
            break;
        case NI_AVX_TestNotZAndNotC:
            LowerHWIntrinsicCC(node, NI_AVX_PTEST, GenCondition::UGT);
            break;

        case NI_FMA_MultiplyAddScalar:
            LowerFusedMultiplyAdd(node);
            break;

        default:
            break;
    }

    ContainCheckHWIntrinsic(node);
}

//----------------------------------------------------------------------------------------------
// Lowering::LowerHWIntrinsicCmpOp: Lowers a Vector128 or Vector256 comparison intrinsic
//
//  Arguments:
//     node  - The hardware intrinsic node.
//     cmpOp - The comparison operation, currently must be GT_EQ or GT_NE
//
void Lowering::LowerHWIntrinsicCmpOp(GenTreeHWIntrinsic* node, genTreeOps cmpOp)
{
    NamedIntrinsic intrinsicId = node->gtHWIntrinsicId;
    var_types      baseType    = node->gtSIMDBaseType;
    unsigned       simdSize    = node->gtSIMDSize;
    var_types      simdType    = Compiler::getSIMDTypeForSize(simdSize);

    assert((intrinsicId == NI_Vector128_op_Equality) || (intrinsicId == NI_Vector128_op_Inequality) ||
           (intrinsicId == NI_Vector256_op_Equality) || (intrinsicId == NI_Vector256_op_Inequality));

    assert(varTypeIsSIMD(simdType));
    assert(varTypeIsArithmetic(baseType));
    assert(simdSize != 0);
    assert(node->gtType == TYP_BOOL);
    assert((cmpOp == GT_EQ) || (cmpOp == GT_NE));

    // We have the following (with the appropriate simd size and where the intrinsic could be op_Inequality):
    //          /--*  op2  simd
    //          /--*  op1  simd
    //   node = *  HWINTRINSIC   simd   T op_Equality

    GenTree* op1 = node->GetOp(0);
    GenTree* op2 = node->GetOp(1);

    GenCondition cmpCnd = (cmpOp == GT_EQ) ? GenCondition::EQ : GenCondition::NE;

    if (op2->IsIntegralConstVector(0) && comp->compOpportunisticallyDependsOn(InstructionSet_SSE41))
    {
        // On SSE4.1 or higher we can optimize comparisons against zero to
        // just use PTEST. We can't support it for floating-point, however,
        // as it has both +0.0 and -0.0 where +0.0 == -0.0

        node->SetOp(0, op1);
        BlockRange().Remove(op2);

        LIR::Use op1Use(BlockRange(), &node->GetUse(0).NodeRef(), node);
        ReplaceWithLclVar(op1Use);
        op1 = node->GetOp(0);

        op2 = comp->gtClone(op1);
        BlockRange().InsertAfter(op1, op2);
        node->SetOp(1, op2);

        if (simdSize == 32)
        {
            node->gtHWIntrinsicId = NI_AVX_TestZ;
            LowerHWIntrinsicCC(node, NI_AVX_PTEST, cmpCnd);
        }
        else
        {
            node->gtHWIntrinsicId = NI_SSE41_TestZ;
            LowerHWIntrinsicCC(node, NI_SSE41_PTEST, cmpCnd);
        }

        return;
    }

    NamedIntrinsic cmpIntrinsic;
    var_types      cmpType;
    NamedIntrinsic mskIntrinsic;
    var_types      mskType;
    int            mskConstant;

    switch (baseType)
    {
        case TYP_BYTE:
        case TYP_UBYTE:
        case TYP_SHORT:
        case TYP_USHORT:
        case TYP_INT:
        case TYP_UINT:
        {
            cmpType = baseType;
            mskType = TYP_UBYTE;

            if (simdSize == 32)
            {
                cmpIntrinsic = NI_AVX2_CompareEqual;
                mskIntrinsic = NI_AVX2_MoveMask;
                mskConstant  = -1;
            }
            else
            {
                assert(simdSize == 16);

                cmpIntrinsic = NI_SSE2_CompareEqual;
                mskIntrinsic = NI_SSE2_MoveMask;
                mskConstant  = 0xFFFF;
            }
            break;
        }

        case TYP_LONG:
        case TYP_ULONG:
        {
            mskType = TYP_UBYTE;

            if (simdSize == 32)
            {
                cmpIntrinsic = NI_AVX2_CompareEqual;
                cmpType      = baseType;
                mskIntrinsic = NI_AVX2_MoveMask;
                mskConstant  = -1;
            }
            else
            {
                assert(simdSize == 16);

                if (comp->compOpportunisticallyDependsOn(InstructionSet_SSE41))
                {
                    cmpIntrinsic = NI_SSE41_CompareEqual;
                    cmpType      = baseType;
                }
                else
                {
                    cmpIntrinsic = NI_SSE2_CompareEqual;
                    cmpType      = TYP_UINT;
                }

                mskIntrinsic = NI_SSE2_MoveMask;
                mskConstant  = 0xFFFF;
            }
            break;
        }

        case TYP_FLOAT:
        {
            cmpType = baseType;
            mskType = baseType;

            if (simdSize == 32)
            {
                cmpIntrinsic = NI_AVX_CompareEqual;
                mskIntrinsic = NI_AVX_MoveMask;
                mskConstant  = 0xFF;
            }
            else
            {
                cmpIntrinsic = NI_SSE_CompareEqual;
                mskIntrinsic = NI_SSE_MoveMask;

                if (simdSize == 16)
                {
                    mskConstant = 0xF;
                }
                else if (simdSize == 12)
                {
                    mskConstant = 0x7;
                }
                else
                {
                    assert(simdSize == 8);
                    mskConstant = 0x3;
                }
            }
            break;
        }

        case TYP_DOUBLE:
        {
            cmpType = baseType;
            mskType = baseType;

            if (simdSize == 32)
            {
                cmpIntrinsic = NI_AVX_CompareEqual;
                mskIntrinsic = NI_AVX_MoveMask;
                mskConstant  = 0xF;
            }
            else
            {
                assert(simdSize == 16);

                cmpIntrinsic = NI_SSE2_CompareEqual;
                mskIntrinsic = NI_SSE2_MoveMask;
                mskConstant  = 0x3;
            }
            break;
        }

        default:
        {
            unreached();
        }
    }

    GenTree* cmp = comp->gtNewSimdHWIntrinsicNode(simdType, cmpIntrinsic, cmpType, simdSize, op1, op2);
    BlockRange().InsertBefore(node, cmp);
    LowerNode(cmp);

    GenTree* msk = comp->gtNewSimdHWIntrinsicNode(TYP_INT, mskIntrinsic, mskType, simdSize, cmp);
    BlockRange().InsertAfter(cmp, msk);
    LowerNode(msk);

    GenTree* mskCns = comp->gtNewIconNode(mskConstant, TYP_INT);
    BlockRange().InsertAfter(msk, mskCns);

    if ((baseType == TYP_FLOAT) && (simdSize < 16))
    {
        // For TYP_SIMD8 and TYP_SIMD12 we need to clear the upper bits and can't assume their value

        GenTree* tmp = comp->gtNewOperNode(GT_AND, TYP_INT, msk, mskCns);
        BlockRange().InsertAfter(mskCns, tmp);
        LowerNode(tmp);

        msk = tmp;

        mskCns = comp->gtNewIconNode(mskConstant, TYP_INT);
        BlockRange().InsertAfter(msk, mskCns);
    }

    node->ChangeOper(cmpOp);

    GenTreeOp* relop = static_cast<GenTree*>(node)->AsOp();
    relop->SetType(TYP_INT);
    relop->SetOp(0, msk);
    relop->SetOp(1, mskCns);

    GenTree* cc = LowerNodeCC(relop, cmpCnd);

    relop->SetType(TYP_VOID);
    relop->ClearUnusedValue();

    LowerNode(relop);
}

//----------------------------------------------------------------------------------------------
// Lowering::LowerHWIntrinsicCreate: Lowers a Vector128 or Vector256 Create call
//
//  Arguments:
//     node - The hardware intrinsic node.
//
void Lowering::LowerHWIntrinsicCreate(GenTreeHWIntrinsic* node)
{
    NamedIntrinsic intrinsicId = node->gtHWIntrinsicId;
    var_types      simdType    = node->gtType;
    var_types      baseType    = node->gtSIMDBaseType;
    unsigned       simdSize    = node->gtSIMDSize;
    VectorConstant vecCns      = {};

    if ((simdSize == 8) && (simdType == TYP_DOUBLE))
    {
        // TODO-Cleanup: Struct retyping means we have the wrong type here. We need to
        //               manually fix it up so the simdType checks below are correct.
        simdType = TYP_SIMD8;
    }

    assert(varTypeIsSIMD(simdType));
    assert(varTypeIsArithmetic(baseType));
    assert((simdSize == 8) || (simdSize == 12) || (simdSize == 16) || (simdSize == 32));

    // Spare GenTrees to be used for the lowering logic below
    // Defined upfront to avoid naming conflicts, etc...
    GenTree* idx  = nullptr;
    GenTree* tmp1 = nullptr;
    GenTree* tmp2 = nullptr;
    GenTree* tmp3 = nullptr;

    unsigned argCnt    = node->GetNumOps();
    unsigned cnsArgCnt = 0;

    if (argCnt == 1)
    {
        for (unsigned i = 0; i < simdSize / varTypeSize(baseType); i++)
        {
            if (HandleArgForHWIntrinsicCreate(node->GetOp(0), i, vecCns, baseType))
            {
                cnsArgCnt = 1;
            }
        }
    }
    else
    {
        assert(argCnt == (simdSize / varTypeSize(baseType)));

        for (unsigned i = 0; i < argCnt; i++)
        {
            if (HandleArgForHWIntrinsicCreate(node->GetOp(i), i, vecCns, baseType))
            {
                cnsArgCnt += 1;
            }
        }
    }

    if (argCnt == cnsArgCnt)
    {
        for (unsigned i = 0; i < argCnt; i++)
        {
#if !defined(TARGET_64BIT)
            if (node->GetOp(i)->OperIs(GT_LONG))
            {
                BlockRange().Remove(node->GetOp(i)->AsOp()->GetOp(0));
                BlockRange().Remove(node->GetOp(i)->AsOp()->GetOp(1));
            }
#endif

            BlockRange().Remove(node->GetOp(i));
        }

        if ((argCnt == 1) ||
            ((vecCns.i64[0] == vecCns.i64[1]) &&
             ((simdSize <= 16) || ((vecCns.i64[0] == vecCns.i64[2]) && (vecCns.i64[0] == vecCns.i64[3])))))
        {
            // If we are a single constant or if all parts are the same, we might be able to optimize
            // this even further for certain values, such as Zero or AllBitsSet.

            if (vecCns.i64[0] == 0)
            {
                node->SetIntrinsic(NI_Vector128_get_Zero);
                node->SetNumOps(0);
                return;
            }
            else if (vecCns.i64[0] == -1)
            {
                node->SetIntrinsic(NI_Vector128_get_AllBitsSet);
                node->SetNumOps(0);
                return;
            }
        }

        unsigned cnsSize = (simdSize != 12) ? simdSize : 16;
        unsigned cnsAlign =
            (comp->compCodeOpt() != Compiler::SMALL_CODE) ? cnsSize : emitter::dataSection::MIN_DATA_ALIGN;
        var_types dataType = Compiler::getSIMDTypeForSize(simdSize);

        UNATIVE_OFFSET       cnum = comp->GetEmitter()->emitDataConst(&vecCns, cnsSize, cnsAlign, dataType);
        CORINFO_FIELD_HANDLE hnd  = comp->eeFindJitDataOffs(cnum);
        GenTree* clsVarAddr = new (comp, GT_CLS_VAR_ADDR) GenTreeClsVar(GT_CLS_VAR_ADDR, TYP_I_IMPL, hnd, nullptr);
        BlockRange().InsertBefore(node, clsVarAddr);

        GenTree* indir = node;
        indir->ChangeOper(GT_IND);
        indir->AsIndir()->SetAddr(clsVarAddr);

        // TODO-XARCH-CQ: We should be able to modify at least the paths that use Insert to trivially support partial
        // vector constants. With this, we can create a constant if say 50% of the inputs are also constant and just
        // insert the non-constant values which should still allow some gains.

        return;
    }

    GenTree* op1 = node->GetOp(0);

    if (argCnt == 1)
    {
        // We have the following (where simd is simd16 or simd32):
        //          /--*  op1  T
        //   node = *  HWINTRINSIC   simd   T Create

        if (intrinsicId == NI_Vector256_Create)
        {
            if (comp->compOpportunisticallyDependsOn(InstructionSet_AVX2))
            {
                // We will be constructing the following parts:
                //          /--*  op1  T
                //   tmp1 = *  HWINTRINSIC   simd16 T CreateScalarUnsafe
                //          /--*  tmp1 simd16
                //   node = *  HWINTRINSIC   simd32 T BroadcastScalarToVector256

                // This is roughly the following managed code:
                //   var tmp1 = Vector128.CreateScalarUnsafe(op1);
                //   return Avx2.BroadcastScalarToVector256(tmp1);

                tmp1 = comp->gtNewSimdHWIntrinsicNode(TYP_SIMD16, NI_Vector128_CreateScalarUnsafe, baseType, 16, op1);
                BlockRange().InsertAfter(op1, tmp1);
                LowerNode(tmp1);

                node->SetIntrinsic(NI_AVX2_BroadcastScalarToVector256, 1);
                node->SetOp(0, tmp1);
                return;
            }

            assert(comp->compIsaSupportedDebugOnly(InstructionSet_AVX));

            // We will be constructing the following parts:
            //          /--*  op1  T
            //   tmp1 = *  HWINTRINSIC   simd16 T Create
            //          /--*  tmp1 simd16
            //          *  STORE_LCL_VAR simd16
            //   tmp1 =    LCL_VAR       simd16
            //   tmp2 =    LCL_VAR       simd16
            //          /--*  tmp2 simd16
            //   tmp3 = *  HWINTRINSIC   simd16 T ToVector256Unsafe
            //   idx  =    CNS_INT       int    0
            //          /--*  tmp3 simd32
            //          +--*  tmp1 simd16
            //          +--*  idx  int
            //   node = *  HWINTRINSIC simd32 T InsertVector128

            // This is roughly the following managed code:
            //   var tmp1 = Vector128.Create(op1);
            //   var tmp2 = tmp1;
            //   var tmp3 = tmp2.ToVector256Unsafe();
            //   return Avx.InsertVector128(tmp3, tmp1, 0x01);

            tmp1 = comp->gtNewSimdHWIntrinsicNode(TYP_SIMD16, NI_Vector128_Create, baseType, 16, op1);
            BlockRange().InsertAfter(op1, tmp1);
            LowerNode(tmp1);

            node->SetOp(0, tmp1);
            LIR::Use tmp1Use(BlockRange(), &node->GetUse(0).NodeRef(), node);
            ReplaceWithLclVar(tmp1Use);
            tmp1 = node->GetOp(0);

            tmp2 = comp->gtClone(tmp1);
            BlockRange().InsertAfter(tmp1, tmp2);

            tmp3 = comp->gtNewSimdHWIntrinsicNode(TYP_SIMD32, NI_Vector128_ToVector256Unsafe, baseType, 16, tmp2);
            BlockRange().InsertAfter(tmp2, tmp3);
            LowerNode(tmp3);

            idx = comp->gtNewIconNode(0x01, TYP_INT);
            BlockRange().InsertAfter(tmp3, idx);

            node->SetIntrinsic(NI_AVX_InsertVector128, 3);
            node->SetOp(0, tmp3);
            node->SetOp(1, tmp1);
            node->SetOp(2, idx);
            return;
        }

        // We will be constructing the following parts:
        //          /--*  op1  T
        //   tmp1 = *  HWINTRINSIC   simd16 T CreateScalarUnsafe
        //   ...

        // This is roughly the following managed code:
        //   var tmp1 = Vector128.CreateScalarUnsafe(op1);
        //   ...

        tmp1 = comp->gtNewSimdHWIntrinsicNode(TYP_SIMD16, NI_Vector128_CreateScalarUnsafe, baseType, 16, op1);
        BlockRange().InsertAfter(op1, tmp1);
        LowerNode(tmp1);

        if ((baseType != TYP_DOUBLE) && comp->compOpportunisticallyDependsOn(InstructionSet_AVX2))
        {
            // We will be constructing the following parts:
            //   ...
            //           /--*  tmp1 simd16
            //   node  = *  HWINTRINSIC   simd16 T BroadcastScalarToVector128

            // This is roughly the following managed code:
            //   ...
            //   return Avx2.BroadcastScalarToVector128(tmp1);

            node->SetIntrinsic(NI_AVX2_BroadcastScalarToVector128, 1);
            node->SetOp(0, tmp1);
            return;
        }

        switch (baseType)
        {
            case TYP_BYTE:
            case TYP_UBYTE:
            {
                if (comp->compOpportunisticallyDependsOn(InstructionSet_SSSE3))
                {
                    // We will be constructing the following parts:
                    //   ...
                    //   tmp2 =    HWINTRINSIC   simd16 ubyte get_Zero
                    //         /--*  tmp1 simd16
                    //         +--*  tmp2 simd16
                    //   node = *  HWINTRINSIC   simd16 ubyte Shuffle

                    // This is roughly the following managed code:
                    //   ...
                    //   var tmp2 = Vector128<byte>.Zero;
                    //   return Ssse3.Shuffle(tmp1, tmp2);

                    tmp2 = comp->gtNewSimdHWIntrinsicNode(simdType, NI_Vector128_get_Zero, TYP_UBYTE, simdSize);
                    BlockRange().InsertAfter(tmp1, tmp2);
                    LowerNode(tmp2);

                    node->SetIntrinsic(NI_SSSE3_Shuffle, 2);
                    node->SetOp(0, tmp1);
                    node->SetOp(1, tmp2);
                    break;
                }

                assert(comp->compIsaSupportedDebugOnly(InstructionSet_SSE2));

                // We will be constructing the following parts:
                //   ...
                //          /--*  tmp1 simd16
                //          *  STORE_LCL_VAR simd16
                //   tmp1 =    LCL_VAR       simd16
                //   tmp2 =    LCL_VAR       simd16
                //          /--*  tmp1 simd16
                //          +--*  tmp2 simd16
                //   tmp1 = *  HWINTRINSIC   simd16 ubyte UnpackLow
                //   ...

                // This is roughly the following managed code:
                //   ...
                //   var tmp2 = tmp1;
                //   tmp1 = Sse2.UnpackLow(tmp1, tmp2);
                //   ...

                node->SetOp(0, tmp1);
                LIR::Use tmp1Use(BlockRange(), &node->GetUse(0).NodeRef(), node);
                ReplaceWithLclVar(tmp1Use);
                tmp1 = node->GetOp(0);

                tmp2 = comp->gtClone(tmp1);
                BlockRange().InsertAfter(tmp1, tmp2);

                tmp1 = comp->gtNewSimdHWIntrinsicNode(simdType, NI_SSE2_UnpackLow, TYP_UBYTE, simdSize, tmp1, tmp2);
                BlockRange().InsertAfter(tmp2, tmp1);
                LowerNode(tmp1);

                FALLTHROUGH;
            }

            case TYP_SHORT:
            case TYP_USHORT:
            {
                // We will be constructing the following parts:
                //   ...
                //          /--*  tmp1 simd16
                //          *  STORE_LCL_VAR simd16
                //   tmp1 =    LCL_VAR       simd16
                //   tmp2 =    LCL_VAR       simd16
                //          /--*  tmp1 simd16
                //          +--*  tmp2 simd16
                //   tmp1 = *  HWINTRINSIC   simd16 ushort UnpackLow
                //   ...

                // This is roughly the following managed code:
                //   ...
                //   var tmp2 = tmp1;
                //   tmp1 = Sse2.UnpackLow(tmp1, tmp2);
                //   ...

                assert(comp->compIsaSupportedDebugOnly(InstructionSet_SSE2));

                node->SetOp(0, tmp1);
                LIR::Use tmp1Use(BlockRange(), &node->GetUse(0).NodeRef(), node);
                ReplaceWithLclVar(tmp1Use);
                tmp1 = node->GetOp(0);

                tmp2 = comp->gtClone(tmp1);
                BlockRange().InsertAfter(tmp1, tmp2);

                tmp1 = comp->gtNewSimdHWIntrinsicNode(simdType, NI_SSE2_UnpackLow, TYP_USHORT, simdSize, tmp1, tmp2);
                BlockRange().InsertAfter(tmp2, tmp1);
                LowerNode(tmp1);

                FALLTHROUGH;
            }

            case TYP_INT:
            case TYP_UINT:
            {
                // We will be constructing the following parts:
                //   ...
                //   idx  =    CNS_INT       int    0
                //          /--*  tmp1 simd16
                //          +--*  idx  int
                //   node = *  HWINTRINSIC   simd16 uint Shuffle

                // This is roughly the following managed code:
                //   ...
                //   return Sse2.Shuffle(tmp1, 0x00);

                assert(comp->compIsaSupportedDebugOnly(InstructionSet_SSE2));

                idx = comp->gtNewIconNode(0x00, TYP_INT);
                BlockRange().InsertAfter(tmp1, idx);

                node->SetIntrinsic(NI_SSE2_Shuffle, TYP_UINT, 2);
                node->SetOp(0, tmp1);
                node->SetOp(1, idx);
                break;
            }

#if defined(TARGET_AMD64)
            case TYP_LONG:
            case TYP_ULONG:
            {
                // We will be constructing the following parts:
                //   ...
                //          /--*  tmp1 simd16
                //          *  STORE_LCL_VAR simd16
                //   tmp1 =    LCL_VAR       simd16
                //   tmp2 =    LCL_VAR       simd16
                //          /--*  tmp1 simd16
                //          +--*  tmp2 simd16
                //   node = *  HWINTRINSIC simd16 ulong UnpackLow

                // This is roughly the following managed code:
                //   ...
                //   var tmp2 = tmp1;
                //   return Sse2.UnpackLow(tmp1, tmp2);

                assert(comp->compIsaSupportedDebugOnly(InstructionSet_SSE2));

                node->SetOp(0, tmp1);
                LIR::Use tmp1Use(BlockRange(), &node->GetUse(0).NodeRef(), node);
                ReplaceWithLclVar(tmp1Use);
                tmp1 = node->GetOp(0);

                tmp2 = comp->gtClone(tmp1);
                BlockRange().InsertAfter(tmp1, tmp2);

                node->SetIntrinsic(NI_SSE2_UnpackLow, 2);
                node->SetOp(0, tmp1);
                node->SetOp(1, tmp2);
                break;
            }
#endif // TARGET_AMD64

            case TYP_FLOAT:
            {
                if (comp->compOpportunisticallyDependsOn(InstructionSet_AVX))
                {
                    // We will be constructing the following parts:
                    //   ...
                    //   idx  =    CNS_INT       int    0
                    //          /--*  tmp1 simd16
                    //          +--*  idx  int
                    //   node = *  HWINTRINSIC   simd16 float Permute

                    // This is roughly the following managed code:
                    //   ...
                    //   return Avx.Permute(tmp1, 0x00);

                    idx = comp->gtNewIconNode(0x00, TYP_INT);
                    BlockRange().InsertAfter(tmp1, idx);

                    node->SetIntrinsic(NI_AVX_Permute, 2);
                    node->SetOp(0, tmp1);
                    node->SetOp(1, idx);
                    break;
                }

                // We will be constructing the following parts:
                //   ...
                //          /--*  tmp1 simd16
                //          *  STORE_LCL_VAR simd16
                //   tmp1 =    LCL_VAR       simd16
                //   tmp2 =    LCL_VAR       simd16
                //   idx  =    CNS_INT       int    0
                //          /--*  tmp1 simd16
                //          +--*  tmp2 simd16
                //          +--*  idx  int
                //   node = *  HWINTRINSIC   simd16 float Shuffle

                // This is roughly the following managed code:
                //   ...
                //   var tmp2 = tmp1;
                //   return Sse.Shuffle(tmp1, tmp2, 0x00);

                assert(comp->compIsaSupportedDebugOnly(InstructionSet_SSE));

                node->SetOp(0, tmp1);
                LIR::Use tmp1Use(BlockRange(), &node->GetUse(0).NodeRef(), node);
                ReplaceWithLclVar(tmp1Use);
                tmp1 = node->GetOp(0);

                tmp2 = comp->gtClone(tmp1);
                BlockRange().InsertAfter(tmp1, tmp2);

                idx = comp->gtNewIconNode(0x00, TYP_INT);
                BlockRange().InsertAfter(tmp2, idx);

                node->SetIntrinsic(NI_SSE_Shuffle, 3);
                node->SetOp(0, tmp1);
                node->SetOp(1, tmp2);
                node->SetOp(2, idx);
                break;
            }

            case TYP_DOUBLE:
            {
                if (comp->compOpportunisticallyDependsOn(InstructionSet_SSE3))
                {
                    // We will be constructing the following parts:
                    //   ...
                    //          /--*  tmp1 simd16
                    //   node = *  HWINTRINSIC   simd16 double MoveAndDuplicate

                    // This is roughly the following managed code:
                    //   ...
                    //   return Sse3.MoveAndDuplicate(tmp1);

                    node->SetIntrinsic(NI_SSE3_MoveAndDuplicate, 1);
                    node->SetOp(0, tmp1);
                    break;
                }

                assert(comp->compIsaSupportedDebugOnly(InstructionSet_SSE2));

                // We will be constructing the following parts:
                //   ...
                //          /--*  tmp1 simd16
                //          *  STORE_LCL_VAR simd16
                //   tmp1 =    LCL_VAR       simd16
                //   tmp2 =    LCL_VAR       simd16
                //          /--*  tmp1 simd16
                //          +--*  tmp2 simd16
                //   node = *  HWINTRINSIC   simd16 float MoveLowToHigh

                // This is roughly the following managed code:
                //   ...
                //   var tmp2 = tmp1;
                //   return Sse.MoveLowToHigh(tmp1, tmp2);

                node->SetOp(0, tmp1);
                LIR::Use tmp1Use(BlockRange(), &node->GetUse(0).NodeRef(), node);
                ReplaceWithLclVar(tmp1Use);
                tmp1 = node->GetOp(0);

                tmp2 = comp->gtClone(tmp1);
                BlockRange().InsertAfter(tmp1, tmp2);

                node->SetIntrinsic(NI_SSE_MoveLowToHigh, TYP_FLOAT, 2);
                node->SetOp(0, tmp1);
                node->SetOp(1, tmp2);
                break;
            }

            default:
            {
                unreached();
            }
        }

        return;
    }

    // We have the following (where simd is simd16 or simd32):
    //          /--*  op1 T
    //          +--*  ... T
    //          +--*  opN T
    //   node = *  HWINTRINSIC   simd   T Create

    if (intrinsicId == NI_Vector256_Create)
    {
        assert(comp->compIsaSupportedDebugOnly(InstructionSet_AVX));

        // We will be constructing the following parts:
        //          /--*  op1 T
        //          +--*  ... T
        //   lo   = *  HWINTRINSIC   simd16 T Create
        //          /--*  ... T
        //          +--*  opN T
        //   hi   = *  HWINTRINSIC   simd16 T Create
        //   idx  =    CNS_INT       int    1
        //          /--*  lo   simd32
        //          +--*  hi   simd16
        //          +--*  idx  int
        //   node = *  HWINTRINSIC   simd32 T InsertVector128

        // This is roughly the following managed code:
        //   ...
        //   var lo   = Vector128.Create(op1, ...);
        //   var hi   = Vector128.Create(..., opN);
        //   return Avx.InsertVector128(lo, hi, 0x01);

        // Each Vector128.Create call gets half the operands. That is:
        //   lo = Vector128.Create(op1, op2);
        //   hi = Vector128.Create(op3, op4);
        // -or-
        //   lo = Vector128.Create(op1,  ..., op3);
        //   hi = Vector128.Create(op4,  ..., op7);
        // -or-
        //   lo = Vector128.Create(op1,  ..., op7);
        //   hi = Vector128.Create(op8,  ..., op15);
        // -or-
        //   lo = Vector128.Create(op1,  ..., op15);
        //   hi = Vector128.Create(op16, ..., op31);

        GenTreeHWIntrinsic* lo = comp->gtNewSimdHWIntrinsicNode(TYP_SIMD16, NI_Vector128_Create, baseType, 16);
        GenTreeHWIntrinsic* hi = comp->gtNewSimdHWIntrinsicNode(TYP_SIMD16, NI_Vector128_Create, baseType, 16);

        assert(argCnt % 2 == 0);

        lo->SetNumOps(argCnt / 2, comp->getAllocator(CMK_ASTNode));
        hi->SetNumOps(argCnt / 2, comp->getAllocator(CMK_ASTNode));

        for (unsigned i = 0; i < argCnt / 2; i++)
        {
            lo->SetOp(i, node->GetOp(i));
            hi->SetOp(i, node->GetOp(argCnt / 2 + i));
        }

        // TODO-MIKE-Review: This assumes that operand order matches evaluation order. This assumption
        // only holds because gtSetEvalOrder/GTF_REVERSE_OPS aren't able to control the ordering of
        // intrinsic nodes with more than 2 operands.
        BlockRange().InsertAfter(lo->GetLastOp(), lo);
        BlockRange().InsertAfter(hi->GetLastOp(), hi);

        LowerNode(lo);
        LowerNode(hi);

        idx = comp->gtNewIconNode(0x01, TYP_INT);
        BlockRange().InsertAfter(hi, idx);

        node->SetIntrinsic(NI_AVX_InsertVector128, 3);
        node->SetOp(0, lo);
        node->SetOp(1, hi);
        node->SetOp(2, idx);
        return;
    }

    // We will be constructing the following parts:
    //          /--*  op1  T
    //   tmp1 = *  HWINTRINSIC   simd16 T CreateScalarUnsafe
    //   ...

    // This is roughly the following managed code:
    //   var tmp1 = Vector128.CreateScalarUnsafe(op1);
    //   ...

    tmp1 = comp->gtNewSimdHWIntrinsicNode(TYP_SIMD16, NI_Vector128_CreateScalarUnsafe, baseType, 16, op1);
    BlockRange().InsertAfter(op1, tmp1);
    LowerNode(tmp1);

    GenTree* op2 = node->GetOp(1);

    switch (baseType)
    {
        case TYP_BYTE:
        case TYP_UBYTE:
        case TYP_SHORT:
        case TYP_USHORT:
        case TYP_INT:
        case TYP_UINT:
        {
            unsigned       N            = 0;
            GenTree*       opN          = nullptr;
            NamedIntrinsic insIntrinsic = NI_Illegal;

            if ((baseType == TYP_SHORT) || (baseType == TYP_USHORT))
            {
                assert(comp->compIsaSupportedDebugOnly(InstructionSet_SSE2));
                insIntrinsic = NI_SSE2_Insert;
            }
            else if (comp->compOpportunisticallyDependsOn(InstructionSet_SSE41))
            {
                insIntrinsic = NI_SSE41_Insert;
            }

            if (insIntrinsic != NI_Illegal)
            {
                for (N = 1; N < argCnt - 1; N++)
                {
                    // We will be constructing the following parts:
                    //   ...
                    //   idx  =    CNS_INT       int    N
                    //          /--*  tmp1 simd16
                    //          +--*  opN  T
                    //          +--*  idx  int
                    //   tmp1 = *  HWINTRINSIC   simd16 T Insert
                    //   ...

                    // This is roughly the following managed code:
                    //   ...
                    //   tmp1 = Sse?.Insert(tmp1, opN, N);
                    //   ...

                    opN = node->GetOp(N);

                    idx = comp->gtNewIconNode(N, TYP_INT);
                    BlockRange().InsertAfter(opN, idx);

                    tmp1 = comp->gtNewSimdHWIntrinsicNode(simdType, insIntrinsic, baseType, simdSize, tmp1, opN, idx);
                    BlockRange().InsertAfter(idx, tmp1);
                    LowerNode(tmp1);
                }

                assert(N == (argCnt - 1));

                // We will be constructing the following parts:
                //   idx  =    CNS_INT       int    N
                //          /--*  tmp1 simd16
                //          +--*  opN  T
                //          +--*  idx  int
                //   node = *  HWINTRINSIC   simd16 T Insert

                // This is roughly the following managed code:
                //   ...
                //   tmp1 = Sse?.Insert(tmp1, opN, N);
                //   ...

                opN = node->GetOp(N);

                idx = comp->gtNewIconNode(N, TYP_INT);
                BlockRange().InsertAfter(opN, idx);

                node->SetIntrinsic(insIntrinsic, 3);
                node->SetOp(0, tmp1);
                node->SetOp(1, opN);
                node->SetOp(2, idx);
                break;
            }

            assert((baseType != TYP_SHORT) && (baseType != TYP_USHORT));
            assert(comp->compIsaSupportedDebugOnly(InstructionSet_SSE2));

            GenTree* op[16];
            op[0] = tmp1;

            for (N = 1; N < argCnt; N++)
            {
                opN = node->GetOp(N);

                op[N] = comp->gtNewSimdHWIntrinsicNode(TYP_SIMD16, NI_Vector128_CreateScalarUnsafe, baseType, 16, opN);
                BlockRange().InsertAfter(opN, op[N]);
                LowerNode(op[N]);
            }

            if ((baseType == TYP_BYTE) || (baseType == TYP_UBYTE))
            {
                for (N = 0; N < argCnt; N += 4)
                {
                    // We will be constructing the following parts:
                    //   ...
                    //          /--*  opN  T
                    //   opN  = *  HWINTRINSIC   simd16 T CreateScalarUnsafe
                    //          /--*  opO  T
                    //   opO  = *  HWINTRINSIC   simd16 T CreateScalarUnsafe
                    //          /--*  opN  simd16
                    //          +--*  opO  simd16
                    //   tmp1 = *  HWINTRINSIC   simd16 T UnpackLow
                    //          /--*  opP  T
                    //   opP  = *  HWINTRINSIC   simd16 T CreateScalarUnsafe
                    //          /--*  opQ  T
                    //   opQ  = *  HWINTRINSIC   simd16 T CreateScalarUnsafe
                    //          /--*  opP  simd16
                    //          +--*  opQ  simd16
                    //   tmp2 = *  HWINTRINSIC   simd16 T UnpackLow
                    //          /--*  tmp1 simd16
                    //          +--*  tmp2 simd16
                    //   tmp3  = *  HWINTRINSIC   simd16 T UnpackLow
                    //   ...

                    // This is roughly the following managed code:
                    //   ...
                    //   tmp1 = Sse2.UnpackLow(opN, opO);
                    //   tmp2 = Sse2.UnpackLow(opP, opQ);
                    //   tmp3 = Sse2.UnpackLow(tmp1, tmp2);
                    //   ...

                    unsigned O = N + 1;
                    unsigned P = N + 2;
                    unsigned Q = N + 3;

                    tmp1 =
                        comp->gtNewSimdHWIntrinsicNode(simdType, NI_SSE2_UnpackLow, TYP_UBYTE, simdSize, op[N], op[O]);
                    BlockRange().InsertAfter(op[O], tmp1);
                    LowerNode(tmp1);

                    tmp2 =
                        comp->gtNewSimdHWIntrinsicNode(simdType, NI_SSE2_UnpackLow, TYP_UBYTE, simdSize, op[P], op[Q]);
                    BlockRange().InsertAfter(op[Q], tmp2);
                    LowerNode(tmp2);

                    tmp3 =
                        comp->gtNewSimdHWIntrinsicNode(simdType, NI_SSE2_UnpackLow, TYP_USHORT, simdSize, tmp1, tmp2);
                    BlockRange().InsertAfter(tmp2, tmp3);
                    LowerNode(tmp3);

                    // This caches the result in index 0 through 3, depending on which
                    // loop iteration this is and allows the rest of the logic to be
                    // shared with the TYP_INT and TYP_UINT path.

                    op[N / 4] = tmp3;
                }
            }

            // We will be constructing the following parts:
            //   ...
            //          /--*  opN  T
            //   opN  = *  HWINTRINSIC   simd16 T CreateScalarUnsafe
            //          /--*  opO  T
            //   opO  = *  HWINTRINSIC   simd16 T CreateScalarUnsafe
            //          /--*  opN  simd16
            //          +--*  opO  simd16
            //   tmp1 = *  HWINTRINSIC   simd16 T UnpackLow
            //          /--*  opP  T
            //   opP  = *  HWINTRINSIC   simd16 T CreateScalarUnsafe
            //          /--*  opQ  T
            //   opQ  = *  HWINTRINSIC   simd16 T CreateScalarUnsafe
            //          /--*  opP  simd16
            //          +--*  opQ  simd16
            //   tmp2 = *  HWINTRINSIC   simd16 T UnpackLow
            //          /--*  tmp1 simd16
            //          +--*  tmp2 simd16
            //   node = *  HWINTRINSIC   simd16 T UnpackLow

            // This is roughly the following managed code:
            //   ...
            //   tmp1 = Sse2.UnpackLow(opN, opO);
            //   tmp2 = Sse2.UnpackLow(opP, opQ);
            //   return Sse2.UnpackLow(tmp1, tmp2);

            tmp1 = comp->gtNewSimdHWIntrinsicNode(simdType, NI_SSE2_UnpackLow, TYP_UINT, simdSize, op[0], op[1]);
            BlockRange().InsertAfter(op[1], tmp1);
            LowerNode(tmp1);

            tmp2 = comp->gtNewSimdHWIntrinsicNode(simdType, NI_SSE2_UnpackLow, TYP_UINT, simdSize, op[2], op[3]);
            BlockRange().InsertAfter(op[3], tmp2);
            LowerNode(tmp2);

            node->SetIntrinsic(NI_SSE2_UnpackLow, TYP_ULONG, 2);
            node->SetOp(0, tmp1);
            node->SetOp(1, tmp2);
            break;
        }

#if defined(TARGET_AMD64)
        case TYP_LONG:
        case TYP_ULONG:
        {
            if (comp->compOpportunisticallyDependsOn(InstructionSet_SSE41_X64))
            {
                // We will be constructing the following parts:
                //   ...
                //   idx  =    CNS_INT       int    1
                //          /--*  tmp1 simd16
                //          +--*  op2  T
                //          +--*  idx  int
                //   node = *  HWINTRINSIC   simd16 T Insert

                // This is roughly the following managed code:
                //   ...
                //   return Sse41.X64.Insert(tmp1, op2, 0x01);

                idx = comp->gtNewIconNode(0x01, TYP_INT);
                BlockRange().InsertBefore(node, idx);

                node->SetIntrinsic(NI_SSE41_X64_Insert, 3);
                node->SetOp(0, tmp1);
                node->SetOp(1, op2);
                node->SetOp(2, idx);
                break;
            }

            // We will be constructing the following parts:
            //   ...
            //          /--*  op2  T
            //   tmp2 = *  HWINTRINSIC   simd16 T CreateScalarUnsafe
            //          /--*  tmp1 simd16
            //          +--*  tmp2 simd16
            //   node = *  HWINTRINSIC   simd16 T UnpackLow

            // This is roughly the following managed code:
            //   ...
            //   var tmp2 = Vector128.CreateScalarUnsafe(op2);
            //   return Sse2.UnpackLow(tmp1, tmp2);

            assert(comp->compIsaSupportedDebugOnly(InstructionSet_SSE2));

            tmp2 = comp->gtNewSimdHWIntrinsicNode(TYP_SIMD16, NI_Vector128_CreateScalarUnsafe, baseType, 16, op2);
            BlockRange().InsertAfter(op2, tmp2);
            LowerNode(tmp2);

            node->SetIntrinsic(NI_SSE2_UnpackLow, 2);
            node->SetOp(0, tmp1);
            node->SetOp(1, tmp2);
            break;
        }
#endif // TARGET_AMD64

        case TYP_FLOAT:
        {
            unsigned N   = 0;
            GenTree* opN = nullptr;

            if (comp->compOpportunisticallyDependsOn(InstructionSet_SSE41))
            {
                for (N = 1; N < argCnt - 1; N++)
                {
                    // We will be constructing the following parts:
                    //   ...
                    //
                    //          /--*  opN  T
                    //   tmp2 = *  HWINTRINSIC   simd16 T CreateScalarUnsafe
                    //   idx  =    CNS_INT       int    N
                    //          /--*  tmp1 simd16
                    //          +--*  opN  T
                    //          +--*  idx  int
                    //   tmp1 = *  HWINTRINSIC   simd16 T Insert
                    //   ...

                    // This is roughly the following managed code:
                    //   ...
                    //   tmp2 = Vector128.CreateScalarUnsafe(opN);
                    //   tmp1 = Sse41.Insert(tmp1, tmp2, N << 4);
                    //   ...

                    opN = node->GetOp(N);

                    tmp2 =
                        comp->gtNewSimdHWIntrinsicNode(TYP_SIMD16, NI_Vector128_CreateScalarUnsafe, baseType, 16, opN);
                    BlockRange().InsertAfter(opN, tmp2);
                    LowerNode(tmp2);

                    idx = comp->gtNewIconNode(N << 4, TYP_INT);
                    BlockRange().InsertAfter(tmp2, idx);

                    tmp1 =
                        comp->gtNewSimdHWIntrinsicNode(simdType, NI_SSE41_Insert, baseType, simdSize, tmp1, tmp2, idx);
                    BlockRange().InsertAfter(idx, tmp1);
                    LowerNode(tmp1);
                }

                // We will be constructing the following parts:
                //   ...
                //
                //          /--*  opN  T
                //   tmp2 = *  HWINTRINSIC   simd16 T CreateScalarUnsafe
                //   idx  =    CNS_INT       int    N
                //          /--*  tmp1 simd16
                //          +--*  opN  T
                //          +--*  idx  int
                //   node = *  HWINTRINSIC   simd16 T Insert

                // This is roughly the following managed code:
                //   ...
                //   tmp2 = Vector128.CreateScalarUnsafe(opN);
                //   return Sse41.Insert(tmp1, tmp2, N << 4);

                opN = node->GetOp(N);

                tmp2 = comp->gtNewSimdHWIntrinsicNode(TYP_SIMD16, NI_Vector128_CreateScalarUnsafe, baseType, 16, opN);
                BlockRange().InsertAfter(opN, tmp2);
                LowerNode(tmp2);

                idx = comp->gtNewIconNode((argCnt - 1) << 4, TYP_INT);
                BlockRange().InsertAfter(tmp2, idx);

                node->SetIntrinsic(NI_SSE41_Insert, 3);
                node->SetOp(0, tmp1);
                node->SetOp(1, tmp2);
                node->SetOp(2, idx);
                break;
            }

            // We will be constructing the following parts:
            //   ...
            //          /--*  opN  T
            //   opN  = *  HWINTRINSIC   simd16 T CreateScalarUnsafe
            //          /--*  opO  T
            //   opO  = *  HWINTRINSIC   simd16 T CreateScalarUnsafe
            //          /--*  opN  simd16
            //          +--*  opO  simd16
            //   tmp1 = *  HWINTRINSIC   simd16 T UnpackLow
            //          /--*  opP  T
            //   opP  = *  HWINTRINSIC   simd16 T CreateScalarUnsafe
            //          /--*  opQ  T
            //   opQ  = *  HWINTRINSIC   simd16 T CreateScalarUnsafe
            //          /--*  opP  simd16
            //          +--*  opQ  simd16
            //   tmp2 = *  HWINTRINSIC   simd16 T UnpackLow
            //          /--*  tmp1 simd16
            //          +--*  tmp2 simd16
            //   node = *  HWINTRINSIC   simd16 T MoveLowToHigh

            // This is roughly the following managed code:
            //   ...
            //   tmp1 = Sse.UnpackLow(opN, opO);
            //   tmp2 = Sse.UnpackLow(opP, opQ);
            //   return Sse.MoveLowToHigh(tmp1, tmp2);

            assert(comp->compIsaSupportedDebugOnly(InstructionSet_SSE));

            GenTree* op[4];
            op[0] = tmp1;

            for (N = 1; N < argCnt; N++)
            {
                opN = node->GetOp(N);

                op[N] = comp->gtNewSimdHWIntrinsicNode(TYP_SIMD16, NI_Vector128_CreateScalarUnsafe, baseType, 16, opN);
                BlockRange().InsertAfter(opN, op[N]);
                LowerNode(op[N]);
            }

            tmp1 = comp->gtNewSimdHWIntrinsicNode(simdType, NI_SSE_UnpackLow, baseType, simdSize, op[0], op[1]);
            BlockRange().InsertAfter(op[1], tmp1);
            LowerNode(tmp1);

            tmp2 = comp->gtNewSimdHWIntrinsicNode(simdType, NI_SSE_UnpackLow, baseType, simdSize, op[2], op[3]);
            BlockRange().InsertAfter(op[3], tmp2);
            LowerNode(tmp2);

            node->SetIntrinsic(NI_SSE_MoveLowToHigh, 2);
            node->SetOp(0, tmp1);
            node->SetOp(1, tmp2);
            break;
        }

        case TYP_DOUBLE:
        {
            // We will be constructing the following parts:
            //   ...
            //          /--*  op2  T
            //   tmp2 = *  HWINTRINSIC   simd16 T CreateScalarUnsafe
            //          /--*  tmp1 simd16
            //          +--*  tmp2 simd16
            //   node = *  HWINTRINSIC   simd16 T MoveLowToHigh

            // This is roughly the following managed code:
            //   ...
            //   var tmp2 = Vector128.CreateScalarUnsafe(op2);
            //   return Sse.MoveLowToHigh(tmp1, tmp2);

            assert(comp->compIsaSupportedDebugOnly(InstructionSet_SSE2));

            tmp2 = comp->gtNewSimdHWIntrinsicNode(TYP_SIMD16, NI_Vector128_CreateScalarUnsafe, baseType, 16, op2);
            BlockRange().InsertAfter(op2, tmp2);
            LowerNode(tmp2);

            node->SetIntrinsic(NI_SSE_MoveLowToHigh, TYP_FLOAT, 2);
            node->SetOp(0, tmp1);
            node->SetOp(1, tmp2);
            break;
        }

        default:
        {
            unreached();
        }
    }
}

//----------------------------------------------------------------------------------------------
// Lowering::LowerHWIntrinsicDot: Lowers a Vector128 or Vector256 Dot call
//
//  Arguments:
//     node - The hardware intrinsic node.
//
void Lowering::LowerHWIntrinsicDot(GenTreeHWIntrinsic* node)
{
    NamedIntrinsic intrinsicId = node->gtHWIntrinsicId;
    ;
    var_types baseType    = node->gtSIMDBaseType;
    unsigned  simdSize    = node->gtSIMDSize;
    var_types simdType    = Compiler::getSIMDTypeForSize(simdSize);
    unsigned  simd16Count = comp->getSIMDVectorLength(16, baseType);

    assert((intrinsicId == NI_Vector128_Dot) || (intrinsicId == NI_Vector256_Dot));
    assert(varTypeIsSIMD(simdType));
    assert(varTypeIsArithmetic(baseType));
    assert(simdSize != 0);

    GenTree* op1 = node->GetOp(0);
    GenTree* op2 = node->GetOp(1);

    // Spare GenTrees to be used for the lowering logic below
    // Defined upfront to avoid naming conflicts, etc...
    GenTree* idx  = nullptr;
    GenTree* tmp1 = nullptr;
    GenTree* tmp2 = nullptr;
    GenTree* tmp3 = nullptr;

    NamedIntrinsic multiply      = NI_Illegal;
    NamedIntrinsic horizontalAdd = NI_Illegal;
    NamedIntrinsic add           = NI_Illegal;
    NamedIntrinsic shuffle       = NI_Illegal;

    if (simdSize == 32)
    {
        assert(comp->compIsaSupportedDebugOnly(InstructionSet_AVX2));

        switch (baseType)
        {
            case TYP_SHORT:
            case TYP_USHORT:
            case TYP_INT:
            case TYP_UINT:
            {
                multiply      = NI_AVX2_MultiplyLow;
                horizontalAdd = NI_AVX2_HorizontalAdd;
                add           = NI_AVX2_Add;
                break;
            }

            case TYP_FLOAT:
            {
                // We will be constructing the following parts:
                //   idx  =    CNS_INT       int    0xF1
                //          /--*  op1  simd16
                //          +--*  op2  simd16
                //          +--*  idx  int
                //   tmp1 = *  HWINTRINSIC   simd16 T DotProduct
                //          /--*  tmp1 simd16
                //          *  STORE_LCL_VAR simd16
                //   tmp1 =    LCL_VAR       simd16
                //   tmp2 =    LCL_VAR       simd16
                //   idx  =    CNS_INT       int    0x01
                //          /--*  tmp2 simd16
                //          +--*  idx  int
                //   tmp2 = *  HWINTRINSIC   simd16 T ExtractVector128
                //          /--*  tmp1 simd16
                //          +--*  tmp2 simd16
                //   tmp3 = *  HWINTRINSIC   simd16 T Add
                //          /--*  tmp3 simd16
                //   node = *  HWINTRINSIC   simd16 T ToScalar

                // This is roughly the following managed code:
                //   var tmp1 = Avx.DotProduct(op1, op2, 0xFF);
                //   var tmp2 = Avx.ExtractVector128(tmp1, 0x01);
                //   var tmp3 = Sse.Add(tmp1, tmp2);
                //   return tmp3.ToScalar();

                idx = comp->gtNewIconNode(0xF1, TYP_INT);
                BlockRange().InsertBefore(node, idx);

                tmp1 = comp->gtNewSimdHWIntrinsicNode(simdType, NI_AVX_DotProduct, baseType, simdSize, op1, op2, idx);
                BlockRange().InsertAfter(idx, tmp1);
                LowerNode(tmp1);

                node->SetOp(0, tmp1);
                LIR::Use tmp1Use(BlockRange(), &node->GetUse(0).NodeRef(), node);
                ReplaceWithLclVar(tmp1Use);
                tmp1 = node->GetOp(0);

                tmp2 = comp->gtClone(tmp1);
                BlockRange().InsertAfter(tmp1, tmp2);

                idx = comp->gtNewIconNode(0x01, TYP_INT);
                BlockRange().InsertAfter(tmp2, idx);

                tmp2 =
                    comp->gtNewSimdHWIntrinsicNode(TYP_SIMD16, NI_AVX_ExtractVector128, baseType, simdSize, tmp2, idx);
                BlockRange().InsertAfter(idx, tmp2);
                LowerNode(tmp2);

                tmp3 = comp->gtNewSimdHWIntrinsicNode(TYP_SIMD16, NI_SSE_Add, baseType, 16, tmp1, tmp2);
                BlockRange().InsertAfter(tmp2, tmp3);
                LowerNode(tmp3);

                node->SetIntrinsic(NI_Vector128_ToScalar);
                node->SetSIMDSize(16);
                node->SetNumOps(1);
                node->SetOp(0, tmp3);

                LowerNode(node);

                return;
            }

            case TYP_DOUBLE:
            {
                multiply      = NI_AVX_Multiply;
                horizontalAdd = NI_AVX_HorizontalAdd;
                add           = NI_AVX_Add;
                break;
            }

            default:
            {
                unreached();
            }
        }
    }
    else
    {
        assert(comp->compIsaSupportedDebugOnly(InstructionSet_SSE2));

        switch (baseType)
        {
            case TYP_SHORT:
            case TYP_USHORT:
            {
                multiply      = NI_SSE2_MultiplyLow;
                horizontalAdd = NI_SSSE3_HorizontalAdd;
                add           = NI_SSE2_Add;

                if (!comp->compOpportunisticallyDependsOn(InstructionSet_SSSE3))
                {
                    shuffle = NI_SSE2_ShuffleLow;
                }
                break;
            }

            case TYP_INT:
            case TYP_UINT:
            {
                multiply      = NI_SSE41_MultiplyLow;
                horizontalAdd = NI_SSSE3_HorizontalAdd;
                add           = NI_SSE2_Add;

                assert(comp->compIsaSupportedDebugOnly(InstructionSet_SSE41));
                break;
            }

            case TYP_FLOAT:
            {
                if (comp->compOpportunisticallyDependsOn(InstructionSet_SSE41))
                {
                    // We will be constructing the following parts:
                    //   idx  =    CNS_INT       int    0xFF
                    //          /--*  op1  simd16
                    //          +--*  op2  simd16
                    //          +--*  idx  int
                    //   tmp3 = *  HWINTRINSIC   simd16 T DotProduct
                    //          /--*  tmp3 simd16
                    //   node = *  HWINTRINSIC   simd16 T ToScalar

                    // This is roughly the following managed code:
                    //   var tmp3 = Avx.DotProduct(op1, op2, 0xFF);
                    //   return tmp3.ToScalar();

                    if (simdSize == 8)
                    {
                        idx = comp->gtNewIconNode(0x31, TYP_INT);
                    }
                    else if (simdSize == 12)
                    {
                        idx = comp->gtNewIconNode(0x71, TYP_INT);
                    }
                    else
                    {
                        assert(simdSize == 16);
                        idx = comp->gtNewIconNode(0xF1, TYP_INT);
                    }
                    BlockRange().InsertBefore(node, idx);

                    tmp3 = comp->gtNewSimdHWIntrinsicNode(simdType, NI_SSE41_DotProduct, baseType, simdSize, op1, op2,
                                                          idx);
                    BlockRange().InsertAfter(idx, tmp3);
                    LowerNode(tmp3);

                    node->SetIntrinsic(NI_Vector128_ToScalar);
                    node->SetNumOps(1);
                    node->SetOp(0, tmp3);

                    LowerNode(node);

                    return;
                }

                multiply      = NI_SSE_Multiply;
                horizontalAdd = NI_SSE3_HorizontalAdd;
                add           = NI_SSE_Add;

                if (!comp->compOpportunisticallyDependsOn(InstructionSet_SSE3))
                {
                    shuffle = NI_SSE_Shuffle;
                }
                break;
            }

            case TYP_DOUBLE:
            {
                if (comp->compOpportunisticallyDependsOn(InstructionSet_SSE41))
                {
                    // We will be constructing the following parts:
                    //   idx  =    CNS_INT       int    0x31
                    //          /--*  op1  simd16
                    //          +--*  op2  simd16
                    //          +--*  idx  int
                    //   tmp3 = *  HWINTRINSIC   simd16 T DotProduct
                    //          /--*  tmp3 simd16
                    //   node = *  HWINTRINSIC   simd16 T ToScalar

                    // This is roughly the following managed code:
                    //   var tmp3 = Avx.DotProduct(op1, op2, 0x31);
                    //   return tmp3.ToScalar();

                    idx = comp->gtNewIconNode(0x31, TYP_INT);
                    BlockRange().InsertBefore(node, idx);

                    tmp3 = comp->gtNewSimdHWIntrinsicNode(simdType, NI_SSE41_DotProduct, baseType, simdSize, op1, op2,
                                                          idx);
                    BlockRange().InsertAfter(idx, tmp3);
                    LowerNode(tmp3);

                    node->SetIntrinsic(NI_Vector128_ToScalar);
                    node->SetNumOps(1);
                    node->SetOp(0, tmp3);

                    LowerNode(node);

                    return;
                }

                multiply      = NI_SSE2_Multiply;
                horizontalAdd = NI_SSE3_HorizontalAdd;
                add           = NI_SSE2_Add;

                if (!comp->compOpportunisticallyDependsOn(InstructionSet_SSE3))
                {
                    shuffle = NI_SSE2_Shuffle;
                }
                break;
            }

            default:
            {
                unreached();
            }
        }

        if (simdSize == 8)
        {
            assert(baseType == TYP_FLOAT);

            // If simdSize == 8 then we have only two elements, not the 4 that we got from getSIMDVectorLength,
            // which we gave a simdSize of 16. So, we set the simd16Count to 2 so that only 1 hadd will
            // be emitted rather than 2, so that the upper two elements will be ignored.

            simd16Count = 2;
        }
        else if (simdSize == 12)
        {
            assert(baseType == TYP_FLOAT);

            // We will be constructing the following parts:
            //   ...
            //          +--*  CNS_INT    int    -1
            //          +--*  CNS_INT    int    -1
            //          +--*  CNS_INT    int    -1
            //          +--*  CNS_INT    int    0
            //   tmp1 = *  HWINTRINSIC   simd16 T Create
            //          /--*  op2 simd16
            //          +--*  tmp1 simd16
            //   op1  = *  HWINTRINSIC   simd16 T And
            //   ...

            // This is roughly the following managed code:
            //   ...
            //   tmp1 = Vector128.Create(-1, -1, -1, 0);
            //   op1  = Sse.And(op1, tmp2);
            //   ...

            GenTree* cns0 = comp->gtNewIconNode(-1, TYP_INT);
            BlockRange().InsertAfter(op1, cns0);

            GenTree* cns1 = comp->gtNewIconNode(-1, TYP_INT);
            BlockRange().InsertAfter(cns0, cns1);

            GenTree* cns2 = comp->gtNewIconNode(-1, TYP_INT);
            BlockRange().InsertAfter(cns1, cns2);

            GenTree* cns3 = comp->gtNewIconNode(0, TYP_INT);
            BlockRange().InsertAfter(cns2, cns3);

            tmp1 = comp->gtNewSimdHWIntrinsicNode(simdType, NI_Vector128_Create, TYP_INT, 16, cns0, cns1, cns2, cns3);
            BlockRange().InsertAfter(cns3, tmp1);
            LowerNode(tmp1);

            op1 = comp->gtNewSimdHWIntrinsicNode(simdType, NI_SSE_And, baseType, simdSize, op1, tmp1);
            BlockRange().InsertAfter(tmp1, op1);
            LowerNode(op1);
        }
    }

    // We will be constructing the following parts:
    //          /--*  op1  simd16
    //          +--*  op2  simd16
    //   tmp1 = *  HWINTRINSIC   simd16 T Multiply
    //   ...

    // This is roughly the following managed code:
    //   var tmp1 = Isa.Multiply(op1, op2);
    //   ...

    tmp1 = comp->gtNewSimdHWIntrinsicNode(simdType, multiply, baseType, simdSize, op1, op2);
    BlockRange().InsertBefore(node, tmp1);
    LowerNode(tmp1);

    // HorizontalAdd combines pairs so we need log2(simd16Count) passes to sum all elements together.
    int haddCount = genLog2(simd16Count);

    for (int i = 0; i < haddCount; i++)
    {
        // We will be constructing the following parts:
        //   ...
        //          /--*  tmp1 simd16
        //          *  STORE_LCL_VAR simd16
        //   tmp1 =    LCL_VAR       simd16
        //   tmp2 =    LCL_VAR       simd16
        //   ...

        // This is roughly the following managed code:
        //   ...
        //   tmp2 = tmp1;
        //   ...

        node->SetOp(0, tmp1);
        LIR::Use tmp1Use(BlockRange(), &node->GetUse(0).NodeRef(), node);
        ReplaceWithLclVar(tmp1Use);
        tmp1 = node->GetOp(0);

        tmp2 = comp->gtClone(tmp1);
        BlockRange().InsertAfter(tmp1, tmp2);

        if (shuffle == NI_Illegal)
        {
            // We will be constructing the following parts:
            //   ...
            //          /--*  tmp1 simd16
            //          +--*  tmp2 simd16
            //   tmp1 = *  HWINTRINSIC   simd16 T HorizontalAdd
            //   ...

            // This is roughly the following managed code:
            //   ...
            //   tmp1 = Isa.HorizontalAdd(tmp1, tmp2);
            //   ...

            tmp1 = comp->gtNewSimdHWIntrinsicNode(simdType, horizontalAdd, baseType, simdSize, tmp1, tmp2);
        }
        else
        {
            int shuffleConst = 0x00;

            switch (i)
            {
                case 0:
                {
                    assert((baseType == TYP_SHORT) || (baseType == TYP_USHORT) || varTypeIsFloating(baseType));

                    // Adds (e0 + e1, e1 + e0, e2 + e3, e3 + e2), giving:
                    //   e0, e1, e2, e3 | e4, e5, e6, e7
                    //   e1, e0, e3, e2 | e5, e4, e7, e6
                    //   ...

                    shuffleConst = 0xB1;
                    break;
                }

                case 1:
                {
                    assert((baseType == TYP_SHORT) || (baseType == TYP_USHORT) || (baseType == TYP_FLOAT));

                    // Adds (e0 + e2, e1 + e3, e2 + e0, e3 + e1), giving:
                    //   ...
                    //   e2, e3, e0, e1 | e6, e7, e4, e5
                    //   e3, e2, e1, e0 | e7, e6, e5, e4

                    shuffleConst = 0x4E;
                    break;
                }

                case 2:
                {
                    assert((baseType == TYP_SHORT) || (baseType == TYP_USHORT));

                    // Adds (e0 + e4, e1 + e5, e2 + e6, e3 + e7), giving:
                    //   ...
                    //   e4, e5, e6, e7 | e0, e1, e2, e3
                    //   e5, e4, e7, e6 | e1, e0, e3, e2
                    //   e6, e7, e4, e5 | e2, e3, e0, e1
                    //   e7, e6, e5, e4 | e3, e2, e1, e0

                    shuffleConst = 0x4D;
                    break;
                }

                default:
                {
                    unreached();
                }
            }

            idx = comp->gtNewIconNode(shuffleConst, TYP_INT);
            BlockRange().InsertAfter(tmp2, idx);

            if (varTypeIsFloating(baseType))
            {
                // We will be constructing the following parts:
                //   ...
                //          /--*  tmp2 simd16
                //          *  STORE_LCL_VAR simd16
                //   tmp2 =    LCL_VAR       simd16
                //   tmp3 =    LCL_VAR       simd16
                //   idx  =    CNS_INT       int    shuffleConst
                //          /--*  tmp2 simd16
                //          +--*  tmp3 simd16
                //          +--*  idx  simd16
                //   tmp2 = *  HWINTRINSIC   simd16 T Shuffle
                //   ...

                // This is roughly the following managed code:
                //   ...
                //   tmp3 = tmp2;
                //   tmp2 = Isa.Shuffle(tmp2, tmp3, shuffleConst);
                //   ...

                node->SetOp(0, tmp2);
                LIR::Use tmp2Use(BlockRange(), &node->GetUse(0).NodeRef(), node);
                ReplaceWithLclVar(tmp2Use);
                tmp2 = node->GetOp(0);

                tmp3 = comp->gtClone(tmp2);
                BlockRange().InsertAfter(tmp2, tmp3);

                tmp2 = comp->gtNewSimdHWIntrinsicNode(simdType, shuffle, baseType, simdSize, tmp2, tmp3, idx);
            }
            else
            {
                assert((baseType == TYP_SHORT) || (baseType == TYP_USHORT));

                if (i < 2)
                {
                    // We will be constructing the following parts:
                    //   ...
                    //   idx  =    CNS_INT       int    shuffleConst
                    //          /--*  tmp2 simd16
                    //          +--*  idx  simd16
                    //   tmp2 = *  HWINTRINSIC   simd16 T ShuffleLow
                    //   idx  =    CNS_INT       int    shuffleConst
                    //          /--*  tmp2 simd16
                    //          +--*  idx  simd16
                    //   tmp2 = *  HWINTRINSIC   simd16 T ShuffleHigh
                    //   ...

                    // This is roughly the following managed code:
                    //   ...
                    //   tmp2 = Isa.Shuffle(tmp1, shuffleConst);
                    //   ...

                    tmp2 = comp->gtNewSimdHWIntrinsicNode(simdType, NI_SSE2_ShuffleLow, baseType, simdSize, tmp2, idx);
                    BlockRange().InsertAfter(idx, tmp2);
                    LowerNode(tmp2);

                    idx = comp->gtNewIconNode(shuffleConst, TYP_INT);
                    BlockRange().InsertAfter(tmp2, idx);

                    tmp2 = comp->gtNewSimdHWIntrinsicNode(simdType, NI_SSE2_ShuffleHigh, baseType, simdSize, tmp2, idx);
                }
                else
                {
                    assert(i == 2);

                    // We will be constructing the following parts:
                    //   ...
                    //   idx  =    CNS_INT       int    shuffleConst
                    //          /--*  tmp2 simd16
                    //          +--*  idx  simd16
                    //   tmp2 = *  HWINTRINSIC   simd16 T ShuffleLow
                    //   ...

                    // This is roughly the following managed code:
                    //   ...
                    //   tmp2 = Isa.Shuffle(tmp1, shuffleConst);
                    //   ...

                    tmp2 = comp->gtNewSimdHWIntrinsicNode(simdType, NI_SSE2_Shuffle, TYP_INT, simdSize, tmp2, idx);
                }
            }

            BlockRange().InsertAfter(idx, tmp2);
            LowerNode(tmp2);

            // We will be constructing the following parts:
            //   ...
            //          /--*  tmp1 simd16
            //          +--*  tmp2 simd16
            //   tmp1 = *  HWINTRINSIC   simd16 T Add
            //   ...

            // This is roughly the following managed code:
            //   ...
            //   tmp1 = Isa.Add(tmp1, tmp2);
            //   ...

            tmp1 = comp->gtNewSimdHWIntrinsicNode(simdType, add, baseType, simdSize, tmp1, tmp2);
        }

        BlockRange().InsertAfter(tmp2, tmp1);
        LowerNode(tmp1);
    }

    if (simdSize == 32)
    {
        // We will be constructing the following parts:
        //   ...
        //          /--*  tmp1 simd16
        //          *  STORE_LCL_VAR simd16
        //   tmp1 =    LCL_VAR       simd16
        //   tmp2 =    LCL_VAR       simd16
        //   idx  =    CNS_INT       int    0x01
        //          /--*  tmp2 simd16
        //          +--*  idx  int
        //   tmp2 = *  HWINTRINSIC   simd16 T ExtractVector128
        //          /--*  tmp1 simd16
        //          +--*  tmp2 simd16
        //   tmp1 = *  HWINTRINSIC   simd16 T Add
        //   ...

        // This is roughly the following managed code:
        //   ...
        //   var tmp2 = tmp1;
        //       tmp2 = Avx.ExtractVector128(tmp2, 0x01);
        //   var tmp1 = Isa.Add(tmp1, tmp2);
        //   ...

        node->SetOp(0, tmp1);
        LIR::Use tmp1Use(BlockRange(), &node->GetUse(0).NodeRef(), node);
        ReplaceWithLclVar(tmp1Use);
        tmp1 = node->GetOp(0);

        tmp2 = comp->gtClone(tmp1);
        BlockRange().InsertAfter(tmp1, tmp2);

        idx = comp->gtNewIconNode(0x01, TYP_INT);
        BlockRange().InsertAfter(tmp2, idx);

        tmp2 = comp->gtNewSimdHWIntrinsicNode(TYP_SIMD16, NI_AVX_ExtractVector128, baseType, simdSize, tmp2, idx);
        BlockRange().InsertAfter(idx, tmp2);
        LowerNode(tmp2);

        tmp1 = comp->gtNewSimdHWIntrinsicNode(TYP_SIMD16, add, baseType, 16, tmp1, tmp2);
        BlockRange().InsertAfter(tmp2, tmp1);
        LowerNode(tmp1);

        node->gtSIMDSize = 16;
    }

    // We will be constructing the following parts:
    //   ...
    //          /--*  tmp1 simd16
    //   node = *  HWINTRINSIC   simd16 T ToScalar

    // This is roughly the following managed code:
    //   ...
    //   return tmp1.ToScalar();

    node->SetIntrinsic(NI_Vector128_ToScalar);
    node->SetNumOps(1);
    node->SetOp(0, tmp1);

    LowerNode(node);

    return;
}

//----------------------------------------------------------------------------------------------
// Lowering::LowerHWIntrinsicToScalar: Lowers a Vector128 or Vector256 ToScalar call
//
//  Arguments:
//     node - The hardware intrinsic node.
//
void Lowering::LowerHWIntrinsicToScalar(GenTreeHWIntrinsic* node)
{
    NamedIntrinsic intrinsicId = node->gtHWIntrinsicId;
    ;
    var_types baseType = node->gtSIMDBaseType;
    unsigned  simdSize = node->gtSIMDSize;
    var_types simdType = Compiler::getSIMDTypeForSize(simdSize);

    assert((intrinsicId == NI_Vector128_ToScalar) || (intrinsicId == NI_Vector256_ToScalar));
    assert(varTypeIsSIMD(simdType));
    assert(varTypeIsArithmetic(baseType));
    assert(simdSize != 0);

    switch (baseType)
    {
        case TYP_BYTE:
        case TYP_SHORT:
        case TYP_INT:
        {
            node->gtType          = TYP_INT;
            node->gtSIMDBaseType  = TYP_INT;
            node->gtHWIntrinsicId = NI_SSE2_ConvertToInt32;
            break;
        }

        case TYP_UBYTE:
        case TYP_USHORT:
        case TYP_UINT:
        {
            node->gtType          = TYP_UINT;
            node->gtSIMDBaseType  = TYP_UINT;
            node->gtHWIntrinsicId = NI_SSE2_ConvertToUInt32;
            break;
        }

#if defined(TARGET_AMD64)
        case TYP_LONG:
        {
            node->gtHWIntrinsicId = NI_SSE2_X64_ConvertToInt64;
            break;
        }

        case TYP_ULONG:
        {
            node->gtHWIntrinsicId = NI_SSE2_X64_ConvertToUInt64;
            break;
        }
#endif // TARGET_AMD64

        case TYP_FLOAT:
        case TYP_DOUBLE:
        {
            ContainCheckHWIntrinsic(node);
            return;
        }

        default:
        {
            unreached();
        }
    }

    LowerNode(node);

    if (genTypeSize(baseType) < 4)
    {
        LIR::Use use;
        bool     foundUse = BlockRange().TryGetUse(node, &use);

        GenTreeCast* cast = comp->gtNewCastNode(baseType, node, node->IsUnsigned(), baseType);
        BlockRange().InsertAfter(node, cast);

        if (foundUse)
        {
            use.ReplaceWith(comp, cast);
        }
        LowerNode(cast);
    }
}
#endif // FEATURE_HW_INTRINSICS

//----------------------------------------------------------------------------------------------
// Lowering::IsRMWIndirCandidate:
//    Returns true if the given operand is a candidate indirection for a read-modify-write
//    operator.
//
//  Arguments:
//     operand - The operand to consider.
//     storeInd - The indirect store that roots the possible RMW operator.
//
bool Lowering::IsRMWIndirCandidate(GenTree* operand, GenTree* storeInd)
{
    // If the operand isn't an indirection, it's trivially not a candidate.
    if (operand->OperGet() != GT_IND)
    {
        return false;
    }

    // If the indirection's source address isn't equivalent to the destination address of the storeIndir, then the
    // indirection is not a candidate.
    GenTree* srcAddr = operand->gtGetOp1();
    GenTree* dstAddr = storeInd->gtGetOp1();
    if ((srcAddr->OperGet() != dstAddr->OperGet()) || !IndirsAreEquivalent(operand, storeInd))
    {
        return false;
    }

    // If it is not safe to contain the entire tree rooted at the indirection, then the indirection is not a
    // candidate. Crawl the IR from the node immediately preceding the storeIndir until the last node in the
    // indirection's tree is visited and check the side effects at each point.

    m_scratchSideEffects.Clear();

    assert((operand->gtLIRFlags & LIR::Flags::Mark) == 0);
    operand->gtLIRFlags |= LIR::Flags::Mark;

    unsigned markCount = 1;
    GenTree* node;
    for (node = storeInd->gtPrev; markCount > 0; node = node->gtPrev)
    {
        assert(node != nullptr);

        if ((node->gtLIRFlags & LIR::Flags::Mark) == 0)
        {
            m_scratchSideEffects.AddNode(comp, node);
        }
        else
        {
            node->gtLIRFlags &= ~LIR::Flags::Mark;
            markCount--;

            if (m_scratchSideEffects.InterferesWith(comp, node, false))
            {
                // The indirection's tree contains some node that can't be moved to the storeInder. The indirection is
                // not a candidate. Clear any leftover mark bits and return.
                for (; markCount > 0; node = node->gtPrev)
                {
                    if ((node->gtLIRFlags & LIR::Flags::Mark) != 0)
                    {
                        node->gtLIRFlags &= ~LIR::Flags::Mark;
                        markCount--;
                    }
                }
                return false;
            }

            node->VisitOperands([&markCount](GenTree* nodeOperand) -> GenTree::VisitResult {
                assert((nodeOperand->gtLIRFlags & LIR::Flags::Mark) == 0);
                nodeOperand->gtLIRFlags |= LIR::Flags::Mark;
                markCount++;
                return GenTree::VisitResult::Continue;
            });
        }
    }

    // At this point we've verified that the operand is an indirection, its address is equivalent to the storeIndir's
    // destination address, and that it and the transitive closure of its operand can be safely contained by the
    // storeIndir. This indirection is therefore a candidate for an RMW op.
    return true;
}

//----------------------------------------------------------------------------------------------
// Returns true if this tree is bin-op of a GT_STOREIND of the following form
//      storeInd(subTreeA, binOp(gtInd(subTreeA), subtreeB)) or
//      storeInd(subTreeA, binOp(subtreeB, gtInd(subTreeA)) in case of commutative bin-ops
//
// The above form for storeInd represents a read-modify-write memory binary operation.
//
// Parameters
//     tree   -   GentreePtr of binOp
//
// Return Value
//     True if 'tree' is part of a RMW memory operation pattern
//
bool Lowering::IsBinOpInRMWStoreInd(GenTree* tree)
{
    // Must be a non floating-point type binary operator since SSE2 doesn't support RMW memory ops
    assert(!varTypeIsFloating(tree));
    assert(GenTree::OperIsBinary(tree->OperGet()));

    // Cheap bail out check before more expensive checks are performed.
    // RMW memory op pattern requires that one of the operands of binOp to be GT_IND.
    if (tree->gtGetOp1()->OperGet() != GT_IND && tree->gtGetOp2()->OperGet() != GT_IND)
    {
        return false;
    }

    LIR::Use use;
    if (!BlockRange().TryGetUse(tree, &use) || use.User()->OperGet() != GT_STOREIND || use.User()->gtGetOp2() != tree)
    {
        return false;
    }

    // Since it is not relatively cheap to recognize RMW memory op pattern, we
    // cache the result in GT_STOREIND node so that while lowering GT_STOREIND
    // we can use the result.
    GenTree* indirCandidate = nullptr;
    GenTree* indirOpSource  = nullptr;
    return IsRMWMemOpRootedAtStoreInd(use.User(), &indirCandidate, &indirOpSource);
}

//----------------------------------------------------------------------------------------------
// This method recognizes the case where we have a treeNode with the following structure:
//         storeInd(IndirDst, binOp(gtInd(IndirDst), indirOpSource)) OR
//         storeInd(IndirDst, binOp(indirOpSource, gtInd(IndirDst)) in case of commutative operations OR
//         storeInd(IndirDst, unaryOp(gtInd(IndirDst)) in case of unary operations
//
// Terminology:
//         indirDst = memory write of an addr mode  (i.e. storeind destination)
//         indirSrc = value being written to memory (i.e. storeind source which could either be a binary or unary op)
//         indirCandidate = memory read i.e. a gtInd of an addr mode
//         indirOpSource = source operand used in binary/unary op (i.e. source operand of indirSrc node)
//
// In x86/x64 this storeInd pattern can be effectively encoded in a single instruction of the
// following form in case of integer operations:
//         binOp [addressing mode], RegIndirOpSource
//         binOp [addressing mode], immediateVal
// where RegIndirOpSource is the register where indirOpSource was computed.
//
// Right now, we recognize few cases:
//     a) The gtInd child is a lea/lclVar/lclVarAddr/clsVarAddr/constant
//     b) BinOp is either add, sub, xor, or, and, shl, rsh, rsz.
//     c) unaryOp is either not/neg
//
// Implementation Note: The following routines need to be in sync for RMW memory op optimization
// to be correct and functional.
//     IndirsAreEquivalent()
//     NodesAreEquivalentLeaves()
//     Codegen of GT_STOREIND and genCodeForShiftRMW()
//     emitInsRMW()
//
//  TODO-CQ: Enable support for more complex indirections (if needed) or use the value numbering
//  package to perform more complex tree recognition.
//
//  TODO-XArch-CQ: Add support for RMW of lcl fields (e.g. lclfield binop= source)
//
//  Parameters:
//     tree               -  GT_STOREIND node
//     outIndirCandidate  -  out param set to indirCandidate as described above
//     ouutIndirOpSource  -  out param set to indirOpSource as described above
//
//  Return value
//     True if there is a RMW memory operation rooted at a GT_STOREIND tree
//     and out params indirCandidate and indirOpSource are set to non-null values.
//     Otherwise, returns false with indirCandidate and indirOpSource set to null.
//     Also updates flags of GT_STOREIND tree with its RMW status.
//
bool Lowering::IsRMWMemOpRootedAtStoreInd(GenTree* tree, GenTree** outIndirCandidate, GenTree** outIndirOpSource)
{
    assert(!varTypeIsFloating(tree));
    assert(outIndirCandidate != nullptr);
    assert(outIndirOpSource != nullptr);

    *outIndirCandidate = nullptr;
    *outIndirOpSource  = nullptr;

    // Early out if storeInd is already known to be a non-RMW memory op
    GenTreeStoreInd* storeInd = tree->AsStoreInd();
    if (storeInd->IsNonRMWMemoryOp())
    {
        return false;
    }

    GenTree*   indirDst = storeInd->gtGetOp1();
    GenTree*   indirSrc = storeInd->gtGetOp2();
    genTreeOps oper     = indirSrc->OperGet();

    // Early out if it is already known to be a RMW memory op
    if (storeInd->IsRMWMemoryOp())
    {
        if (GenTree::OperIsBinary(oper))
        {
            if (storeInd->IsRMWDstOp1())
            {
                *outIndirCandidate = indirSrc->gtGetOp1();
                *outIndirOpSource  = indirSrc->gtGetOp2();
            }
            else
            {
                assert(storeInd->IsRMWDstOp2());
                *outIndirCandidate = indirSrc->gtGetOp2();
                *outIndirOpSource  = indirSrc->gtGetOp1();
            }
            assert(IndirsAreEquivalent(*outIndirCandidate, storeInd));
        }
        else
        {
            assert(GenTree::OperIsUnary(oper));
            assert(IndirsAreEquivalent(indirSrc->gtGetOp1(), storeInd));
            *outIndirCandidate = indirSrc->gtGetOp1();
            *outIndirOpSource  = indirSrc->gtGetOp1();
        }

        return true;
    }

    // If reached here means that we do not know RMW status of tree rooted at storeInd
    assert(storeInd->IsRMWStatusUnknown());

    // Early out if indirDst is not one of the supported memory operands.
    if (!indirDst->OperIs(GT_LEA, GT_LCL_VAR, GT_LCL_VAR_ADDR, GT_CLS_VAR_ADDR, GT_CNS_INT))
    {
        storeInd->SetRMWStatus(STOREIND_RMW_UNSUPPORTED_ADDR);
        return false;
    }

    // We can not use Read-Modify-Write instruction forms with overflow checking instructions
    // because we are not allowed to modify the target until after the overflow check.
    if (indirSrc->gtOverflowEx())
    {
        storeInd->SetRMWStatus(STOREIND_RMW_UNSUPPORTED_OPER);
        return false;
    }

    // At this point we can match one of two patterns:
    //
    //     t_ind = indir t_addr_0
    //       ...
    //     t_value = binop t_ind, t_other
    //       ...
    //     storeIndir t_addr_1, t_value
    //
    // or
    //
    //     t_ind = indir t_addr_0
    //       ...
    //     t_value = unop t_ind
    //       ...
    //     storeIndir t_addr_1, t_value
    //
    // In all cases, we will eventually make the binop that produces t_value and the entire dataflow tree rooted at
    // t_ind contained by t_value.

    GenTree*  indirCandidate = nullptr;
    GenTree*  indirOpSource  = nullptr;
    RMWStatus status         = STOREIND_RMW_STATUS_UNKNOWN;
    if (GenTree::OperIsBinary(oper))
    {
        // Return if binary op is not one of the supported operations for RMW of memory.
        if (!GenTree::OperIsRMWMemOp(oper))
        {
            storeInd->SetRMWStatus(STOREIND_RMW_UNSUPPORTED_OPER);
            return false;
        }

        if (GenTree::OperIsShiftOrRotate(oper) && varTypeIsSmall(storeInd))
        {
            // In ldind, Integer values smaller than 4 bytes, a boolean, or a character converted to 4 bytes
            // by sign or zero-extension as appropriate. If we directly shift the short type data using sar, we
            // will lose the sign or zero-extension bits.
            storeInd->SetRMWStatus(STOREIND_RMW_UNSUPPORTED_TYPE);
            return false;
        }

        // In the common case, the second operand to the binop will be the indir candidate.
        GenTreeOp* binOp = indirSrc->AsOp();
        if (GenTree::OperIsCommutative(oper) && IsRMWIndirCandidate(binOp->gtOp2, storeInd))
        {
            indirCandidate = binOp->gtOp2;
            indirOpSource  = binOp->gtOp1;
            status         = STOREIND_RMW_DST_IS_OP2;
        }
        else if (IsRMWIndirCandidate(binOp->gtOp1, storeInd))
        {
            indirCandidate = binOp->gtOp1;
            indirOpSource  = binOp->gtOp2;
            status         = STOREIND_RMW_DST_IS_OP1;
        }
        else
        {
            storeInd->SetRMWStatus(STOREIND_RMW_UNSUPPORTED_ADDR);
            return false;
        }
    }
    else if (GenTree::OperIsUnary(oper))
    {
        // Nodes other than GT_NOT and GT_NEG are not yet supported.
        if (oper != GT_NOT && oper != GT_NEG)
        {
            storeInd->SetRMWStatus(STOREIND_RMW_UNSUPPORTED_OPER);
            return false;
        }

        if (indirSrc->gtGetOp1()->OperGet() != GT_IND)
        {
            storeInd->SetRMWStatus(STOREIND_RMW_UNSUPPORTED_ADDR);
            return false;
        }

        GenTreeUnOp* unOp = indirSrc->AsUnOp();
        if (IsRMWIndirCandidate(unOp->gtOp1, storeInd))
        {
            // src and dest are the same in case of unary ops
            indirCandidate = unOp->gtOp1;
            indirOpSource  = unOp->gtOp1;
            status         = STOREIND_RMW_DST_IS_OP1;
        }
        else
        {
            storeInd->SetRMWStatus(STOREIND_RMW_UNSUPPORTED_ADDR);
            return false;
        }
    }
    else
    {
        storeInd->SetRMWStatus(STOREIND_RMW_UNSUPPORTED_OPER);
        return false;
    }

    // By this point we've verified that we have a supported operand with a supported address. Now we need to ensure
    // that we're able to move the destination address for the source indirection forwards.
    if (!IsSafeToContainMem(storeInd, indirDst))
    {
        storeInd->SetRMWStatus(STOREIND_RMW_UNSUPPORTED_ADDR);
        return false;
    }

    assert(indirCandidate != nullptr);
    assert(indirOpSource != nullptr);
    assert(status != STOREIND_RMW_STATUS_UNKNOWN);

    *outIndirCandidate = indirCandidate;
    *outIndirOpSource  = indirOpSource;
    storeInd->SetRMWStatus(status);
    return true;
}

// anything is in range for AMD64
bool Lowering::IsCallTargetInRange(void* addr)
{
    return true;
}

// return true if the immediate can be folded into an instruction, for example small enough and non-relocatable
bool Lowering::IsContainableImmed(GenTree* parentNode, GenTree* childNode) const
{
    if (!childNode->IsIntCnsFitsInI32())
    {
        return false;
    }

    // At this point we know that it is an int const fits within 4-bytes and hence can safely cast to IntConCommon.
    // Icons that need relocation should never be marked as contained immed
    if (childNode->AsIntConCommon()->ImmedValNeedsReloc(comp))
    {
        return false;
    }

    return true;
}

//-----------------------------------------------------------------------
// PreferredRegOptionalOperand: returns one of the operands of given
// binary oper that is to be preferred for marking as reg optional.
//
// Since only one of op1 or op2 can be a memory operand on xarch, only
// one of  them have to be marked as reg optional.  Since Lower doesn't
// know apriori which of op1 or op2 is not likely to get a register, it
// has to make a guess. This routine encapsulates heuristics that
// guess whether it is likely to be beneficial to mark op1 or op2 as
// reg optional.
//
//
// Arguments:
//     tree  -  a binary-op tree node that is either commutative
//              or a compare oper.
//
// Returns:
//     Returns op1 or op2 of tree node that is preferred for
//     marking as reg optional.
//
// Note: if the tree oper is neither commutative nor a compare oper
// then only op2 can be reg optional on xarch and hence no need to
// call this routine.
GenTree* Lowering::PreferredRegOptionalOperand(GenTree* tree)
{
    assert(GenTree::OperIsBinary(tree->OperGet()));
    assert(tree->OperIsCommutative() || tree->OperIsCompare() || tree->OperIs(GT_CMP));

    GenTree* op1 = tree->gtGetOp1();
    GenTree* op2 = tree->gtGetOp2();
    assert(!op1->IsRegOptional() && !op2->IsRegOptional());

    // We default to op1, as op2 is likely to have the shorter lifetime.
    GenTree* preferredOp = op1;

    // This routine uses the following heuristics:
    //
    // a) If both are register candidates, marking the one with lower weighted
    // ref count as reg-optional would likely be beneficial as it has
    // higher probability of not getting a register. Note that we use !lvDoNotEnregister
    // here because this is being done while we are adding lclVars for Lowering.
    //
    // b) op1 = tracked local and op2 = untracked local: LSRA creates two
    // ref positions for op2: a def and use position. op2's def position
    // requires a reg and it is allocated a reg by spilling another
    // interval (if required) and that could be even op1.  For this reason
    // it is beneficial to mark op1 as reg optional.
    //
    // TODO: It is not always mandatory for a def position of an untracked
    // local to be allocated a register if it is on rhs of an assignment
    // and its use position is reg-optional and has not been assigned a
    // register.  Reg optional def positions is currently not yet supported.
    //
    // c) op1 = untracked local and op2 = tracked local: marking op1 as
    // reg optional is beneficial, since its use position is less likely
    // to get a register.
    //
    // d) If both are untracked locals (i.e. treated like tree temps by
    // LSRA): though either of them could be marked as reg optional,
    // marking op1 as reg optional is likely to be beneficial because
    // while allocating op2's def position, there is a possibility of
    // spilling op1's def and in which case op1 is treated as contained
    // memory operand rather than requiring to reload.
    //
    // e) If only one of them is a local var, prefer to mark it as
    // reg-optional.  This is heuristic is based on the results
    // obtained against CQ perf benchmarks.
    //
    // f) If neither of them are local vars (i.e. tree temps), prefer to
    // mark op1 as reg optional for the same reason as mentioned in (d) above.
    if (op1->OperGet() == GT_LCL_VAR && op2->OperGet() == GT_LCL_VAR)
    {
        LclVarDsc* v1 = comp->lvaTable + op1->AsLclVarCommon()->GetLclNum();
        LclVarDsc* v2 = comp->lvaTable + op2->AsLclVarCommon()->GetLclNum();

        bool v1IsRegCandidate = !v1->lvDoNotEnregister;
        bool v2IsRegCandidate = !v2->lvDoNotEnregister;
        if (v1IsRegCandidate && v2IsRegCandidate)
        {
            // Both are enregisterable locals.  The one with lower weight is less likely
            // to get a register and hence beneficial to mark the one with lower
            // weight as reg optional.
            // If either is not tracked, it may be that it was introduced after liveness
            // was run, in which case we will always prefer op1 (should we use raw refcnt??).
            if (v1->lvTracked && v2->lvTracked && (v1->lvRefCntWtd() >= v2->lvRefCntWtd()))
            {
                preferredOp = op2;
            }
        }
    }
    else if (!(op1->OperGet() == GT_LCL_VAR) && (op2->OperGet() == GT_LCL_VAR))
    {
        preferredOp = op2;
    }

    return preferredOp;
}

//------------------------------------------------------------------------
// Containment analysis
//------------------------------------------------------------------------

//------------------------------------------------------------------------
// ContainCheckCallOperands: Determine whether operands of a call should be contained.
//
// Arguments:
//    call       - The call node of interest
//
// Return Value:
//    None.
//
void Lowering::ContainCheckCallOperands(GenTreeCall* call)
{
    GenTree* ctrlExpr = call->gtControlExpr;
    if (call->gtCallType == CT_INDIRECT)
    {
        // either gtControlExpr != null or gtCallAddr != null.
        // Both cannot be non-null at the same time.
        assert(ctrlExpr == nullptr);
        assert(call->gtCallAddr != nullptr);
        ctrlExpr = call->gtCallAddr;

#ifdef TARGET_X86
        // Fast tail calls aren't currently supported on x86, but if they ever are, the code
        // below that handles indirect VSD calls will need to be fixed.
        assert(!call->IsFastTailCall() || !call->IsVirtualStub());
#endif // TARGET_X86
    }

    // set reg requirements on call target represented as control sequence.
    if (ctrlExpr != nullptr)
    {
        // we should never see a gtControlExpr whose type is void.
        assert(ctrlExpr->TypeGet() != TYP_VOID);

        // In case of fast tail implemented as jmp, make sure that gtControlExpr is
        // computed into a register.
        if (!call->IsFastTailCall())
        {
#ifdef TARGET_X86
            // On x86, we need to generate a very specific pattern for indirect VSD calls:
            //
            //    3-byte nop
            //    call dword ptr [eax]
            //
            // Where EAX is also used as an argument to the stub dispatch helper. Make
            // sure that the call target address is computed into EAX in this case.
            if (call->IsVirtualStub() && (call->gtCallType == CT_INDIRECT))
            {
                assert(ctrlExpr->isIndir());
                MakeSrcContained(call, ctrlExpr);
            }
            else
#endif // TARGET_X86
                if (ctrlExpr->isIndir())
            {
                // We may have cases where we have set a register target on the ctrlExpr, but if it
                // contained we must clear it.
                ctrlExpr->SetRegNum(REG_NA);
                MakeSrcContained(call, ctrlExpr);
            }
        }
    }
}

//------------------------------------------------------------------------
// ContainCheckIndir: Determine whether operands of an indir should be contained.
//
// Arguments:
//    node       - The indirection node of interest
//
// Notes:
//    This is called for both store and load indirections. In the former case, it is assumed that
//    LowerStoreIndir() has already been called to check for RMW opportunities.
//
// Return Value:
//    None.
//
void Lowering::ContainCheckIndir(GenTreeIndir* node)
{
    // If this is the rhs of a block copy it will be handled when we handle the store.
    if (node->TypeGet() == TYP_STRUCT)
    {
        return;
    }

    GenTree* addr = node->GetAddr();

#ifdef FEATURE_SIMD
    if (node->TypeIs(TYP_SIMD12))
    {
        if (addr->OperIs(GT_LEA) && (addr->AsAddrMode()->GetOffset() <= INT32_MAX - 8) &&
            IsSafeToContainMem(node, addr))
        {
            addr->SetContained();
        }

        return;
    }
#endif // FEATURE_SIMD

    if ((node->gtFlags & GTF_IND_REQ_ADDR_IN_REG) != 0)
    {
        // The address of an indirection that requires its address in a reg.
        // Skip any further processing that might otherwise make it contained.
    }
    else if (addr->OperIs(GT_CLS_VAR_ADDR, GT_LCL_VAR_ADDR, GT_LCL_FLD_ADDR))
    {
        // These nodes go into an addr mode:
        // - GT_CLS_VAR_ADDR turns into a constant.
        // - GT_LCL_VAR_ADDR, GT_LCL_FLD_ADDR is a stack addr mode.

        // make this contained, it turns into a constant that goes into an addr mode
        MakeSrcContained(node, addr);
    }
    else if (addr->IsCnsIntOrI() && addr->AsIntConCommon()->FitsInAddrBase(comp))
    {
        // Amd64:
        // We can mark any pc-relative 32-bit addr as containable, except for a direct VSD call address.
        // (i.e. those VSD calls for which stub addr is known during JIT compilation time).  In this case,
        // VM requires us to pass stub addr in VirtualStubParam.reg - see LowerVirtualStubCall().  For
        // that reason we cannot mark such an addr as contained.  Note that this is not an issue for
        // indirect VSD calls since morphArgs() is explicitly materializing hidden param as a non-standard
        // argument.
        //
        // Workaround:
        // Note that LowerVirtualStubCall() sets addr->GetRegNum() to VirtualStubParam.reg and Lowering::doPhase()
        // sets destination candidates on such nodes and resets addr->GetRegNum() to REG_NA.
        // Ideally we should set a flag on addr nodes that shouldn't be marked as contained
        // (in LowerVirtualStubCall()), but we don't have any GTF_* flags left for that purpose.  As a workaround
        // an explicit check is made here.
        //
        // On x86, direct VSD is done via a relative branch, and in fact it MUST be contained.
        MakeSrcContained(node, addr);
    }
    else if ((addr->OperGet() == GT_LEA) && IsSafeToContainMem(node, addr))
    {
        MakeSrcContained(node, addr);
    }
}

//------------------------------------------------------------------------
// ContainCheckStoreIndir: determine whether the sources of a STOREIND node should be contained.
//
// Arguments:
//    node - pointer to the node
//
void Lowering::ContainCheckStoreIndir(GenTreeIndir* node)
{
    ContainCheckIndir(node);

    GenTree* src = node->GetValue();

#ifdef FEATURE_SIMD
    if (node->TypeIs(TYP_SIMD12))
    {
        ContainSIMD12MemToMemCopy(node, src);
        return;
    }
#endif

    // If the source is a containable immediate, make it contained, unless it is
    // an int-size or larger store of zero to memory, because we can generate smaller code
    // by zeroing a register and then storing it.

    if (IsContainableImmed(node, src) &&
        (!src->IsIntegralConst(0) || varTypeIsSmall(node) || node->GetAddr()->OperIs(GT_CLS_VAR_ADDR)))
    {
        MakeSrcContained(node, src);
    }
}

//------------------------------------------------------------------------
// ContainCheckMul: determine whether the sources of a MUL node should be contained.
//
// Arguments:
//    node - pointer to the node
//
void Lowering::ContainCheckMul(GenTreeOp* node)
{
#if defined(TARGET_X86)
    assert(node->OperIs(GT_MUL, GT_MULHI, GT_MUL_LONG));
#else
    assert(node->OperIs(GT_MUL, GT_MULHI));
#endif

    // Case of float/double mul.
    if (varTypeIsFloating(node->TypeGet()))
    {
        ContainCheckFloatBinary(node);
        return;
    }

    GenTree* op1 = node->AsOp()->gtOp1;
    GenTree* op2 = node->AsOp()->gtOp2;

    bool isSafeToContainOp1 = true;
    bool isSafeToContainOp2 = true;

    bool     isUnsignedMultiply    = ((node->gtFlags & GTF_UNSIGNED) != 0);
    bool     requiresOverflowCheck = node->gtOverflowEx();
    bool     useLeaEncoding        = false;
    GenTree* memOp                 = nullptr;

    bool                 hasImpliedFirstOperand = false;
    GenTreeIntConCommon* imm                    = nullptr;
    GenTree*             other                  = nullptr;

    // Multiply should never be using small types
    assert(!varTypeIsSmall(node->TypeGet()));

    // We do use the widening multiply to implement
    // the overflow checking for unsigned multiply
    //
    if (isUnsignedMultiply && requiresOverflowCheck)
    {
        hasImpliedFirstOperand = true;
    }
    else if (node->OperGet() == GT_MULHI)
    {
        hasImpliedFirstOperand = true;
    }
#if defined(TARGET_X86)
    else if (node->OperGet() == GT_MUL_LONG)
    {
        hasImpliedFirstOperand = true;
    }
#endif
    else if (IsContainableImmed(node, op2) || IsContainableImmed(node, op1))
    {
        if (IsContainableImmed(node, op2))
        {
            imm   = op2->AsIntConCommon();
            other = op1;
        }
        else
        {
            imm   = op1->AsIntConCommon();
            other = op2;
        }

        // CQ: We want to rewrite this into a LEA
        ssize_t immVal = imm->AsIntConCommon()->IconValue();
        if (!requiresOverflowCheck && (immVal == 3 || immVal == 5 || immVal == 9))
        {
            useLeaEncoding = true;
        }

        MakeSrcContained(node, imm); // The imm is always contained
        if (IsContainableMemoryOp(other))
        {
            memOp = other; // memOp may be contained below
        }
    }

    // We allow one operand to be a contained memory operand.
    // The memory op type must match with the 'node' type.
    // This is because during codegen we use 'node' type to derive EmitTypeSize.
    // E.g op1 type = byte, op2 type = byte but GT_MUL node type is int.
    //
    if (memOp == nullptr)
    {
        if ((op2->TypeGet() == node->TypeGet()) && IsContainableMemoryOp(op2))
        {
            isSafeToContainOp2 = IsSafeToContainMem(node, op2);
            if (isSafeToContainOp2)
            {
                memOp = op2;
            }
        }

        if ((memOp == nullptr) && (op1->TypeGet() == node->TypeGet()) && IsContainableMemoryOp(op1))
        {
            isSafeToContainOp1 = IsSafeToContainMem(node, op1);
            if (isSafeToContainOp1)
            {
                memOp = op1;
            }
        }
    }
    else
    {
        if ((memOp->TypeGet() != node->TypeGet()))
        {
            memOp = nullptr;
        }
        else if (!IsSafeToContainMem(node, memOp))
        {
            if (memOp == op1)
            {
                isSafeToContainOp1 = false;
            }
            else
            {
                isSafeToContainOp2 = false;
            }
            memOp = nullptr;
        }
    }
    // To generate an LEA we need to force memOp into a register
    // so don't allow memOp to be 'contained'
    //
    if (!useLeaEncoding)
    {
        if (memOp != nullptr)
        {
            MakeSrcContained(node, memOp);
        }
        else
        {
            // IsSafeToContainMem is expensive so we call it at most once for each operand
            // in this method. If we already called IsSafeToContainMem, it must have returned false;
            // otherwise, memOp would be set to the corresponding operand (op1 or op2).
            if (imm != nullptr)
            {
                // Has a contained immediate operand.
                // Only 'other' operand can be marked as reg optional.
                assert(other != nullptr);

                isSafeToContainOp1 = ((other == op1) && isSafeToContainOp1 && IsSafeToContainMem(node, op1));
                isSafeToContainOp2 = ((other == op2) && isSafeToContainOp2 && IsSafeToContainMem(node, op2));
            }
            else if (hasImpliedFirstOperand)
            {
                // Only op2 can be marked as reg optional.
                isSafeToContainOp1 = false;
                isSafeToContainOp2 = isSafeToContainOp2 && IsSafeToContainMem(node, op2);
            }
            else
            {
                // If there are no containable operands, we can make either of op1 or op2
                // as reg optional.
                isSafeToContainOp1 = isSafeToContainOp1 && IsSafeToContainMem(node, op1);
                isSafeToContainOp2 = isSafeToContainOp2 && IsSafeToContainMem(node, op2);
            }
            SetRegOptionalForBinOp(node, isSafeToContainOp1, isSafeToContainOp2);
        }
    }
}

//------------------------------------------------------------------------
// ContainCheckDivOrMod: determine which operands of a div/mod should be contained.
//
// Arguments:
//    node - pointer to the node
//
void Lowering::ContainCheckDivOrMod(GenTreeOp* node)
{
    assert(node->OperIs(GT_DIV, GT_MOD, GT_UDIV, GT_UMOD));

    if (varTypeIsFloating(node->TypeGet()))
    {
        ContainCheckFloatBinary(node);
        return;
    }

    GenTree* divisor = node->gtGetOp2();

    bool divisorCanBeRegOptional = true;
#ifdef TARGET_X86
    GenTree* dividend = node->gtGetOp1();
    if (dividend->OperGet() == GT_LONG)
    {
        divisorCanBeRegOptional = false;
        MakeSrcContained(node, dividend);
    }
#endif

    // divisor can be an r/m, but the memory indirection must be of the same size as the divide
    if (IsContainableMemoryOp(divisor) && (divisor->TypeGet() == node->TypeGet()))
    {
        MakeSrcContained(node, divisor);
    }
    else if (divisorCanBeRegOptional)
    {
        // If there are no containable operands, we can make an operand reg optional.
        // Div instruction allows only divisor to be a memory op.
        divisor->SetRegOptional();
    }
}

//------------------------------------------------------------------------
// ContainCheckShiftRotate: determine whether the sources of a shift/rotate node should be contained.
//
// Arguments:
//    node - pointer to the node
//
void Lowering::ContainCheckShiftRotate(GenTreeOp* node)
{
    assert(node->OperIsShiftOrRotate());
#ifdef TARGET_X86
    GenTree* source = node->gtOp1;
    if (node->OperIsShiftLong())
    {
        assert(source->OperGet() == GT_LONG);
        MakeSrcContained(node, source);
    }
#endif // !TARGET_X86

    GenTree* shiftBy = node->gtOp2;
    if (IsContainableImmed(node, shiftBy) && (shiftBy->AsIntConCommon()->IconValue() <= 255) &&
        (shiftBy->AsIntConCommon()->IconValue() >= 0))
    {
        MakeSrcContained(node, shiftBy);
    }
}

//------------------------------------------------------------------------
// ContainCheckStoreLoc: determine whether the source of a STORE_LCL* should be contained.
//
// Arguments:
//    node - pointer to the node
//
void Lowering::ContainCheckStoreLoc(GenTreeLclVarCommon* storeLoc)
{
    assert(storeLoc->OperIsLocalStore());
    GenTree* op1 = storeLoc->gtGetOp1();

    if (op1->OperIs(GT_BITCAST))
    {
        // If we know that the source of the bitcast will be in a register, then we can make
        // the bitcast itself contained. This will allow us to store directly from the other
        // type if this node doesn't get a register.
        GenTree* bitCastSrc = op1->gtGetOp1();
        if (!bitCastSrc->isContained() && !bitCastSrc->IsRegOptional())
        {
            op1->SetContained();
            return;
        }
    }

#ifdef FEATURE_SIMD
    if (varTypeIsSIMD(storeLoc->GetType()))
    {
        assert(!op1->IsIntCon());

        if (storeLoc->TypeIs(TYP_SIMD12) && IsContainableMemoryOp(storeLoc))
        {
            ContainSIMD12MemToMemCopy(storeLoc, op1);
        }

        return;
    }
#endif

    // If the source is a containable immediate, make it contained, unless it is
    // an int-size or larger store of zero to memory, because we can generate smaller code
    // by zeroing a register and then storing it.
    var_types type = comp->lvaGetDesc(storeLoc)->GetRegisterType(storeLoc);
    if (IsContainableImmed(storeLoc, op1) && (!op1->IsIntegralConst(0) || varTypeIsSmall(type)))
    {
        MakeSrcContained(storeLoc, op1);
    }
#ifdef TARGET_X86
    else if (op1->OperGet() == GT_LONG)
    {
        MakeSrcContained(storeLoc, op1);
    }
#endif // TARGET_X86
}

void Lowering::ContainCheckCast(GenTreeCast* cast)
{
    GenTree* src = cast->GetOp(0);

#if !defined(TARGET_64BIT)
    if (src->OperIs(GT_LONG))
    {
        src->SetContained();
        return;
    }
#endif

    var_types srcType = src->GetType();
    var_types dstType = cast->GetCastType();

    if (varTypeIsIntegral(dstType) && varTypeIsIntegral(srcType))
    {
        if (IsContainableMemoryOp(src) && (!cast->gtOverflow() || IsSafeToContainMem(cast, src)))
        {
            // If this isn't an overflow checking cast then we can move it
            // right after the source node to avoid the interference check.
            if (!cast->gtOverflow() && (cast->gtPrev != src))
            {
                BlockRange().Remove(cast);
                BlockRange().InsertAfter(src, cast);
            }

            src->SetContained();
        }
        else
        {
            src->SetRegOptional();
        }
    }
    else if (varTypeIsFloating(dstType) || varTypeIsFloating(srcType))
    {
        assert(!cast->gtOverflow());

        // The source of cvtsi2sd and similar instructions can be a memory operand but it must
        // be 4 or 8 bytes in size so it cannot be a small int. It's likely possible to make a
        // "normalize on store" local reg-optional but it's probably not worth the extra work.
        // Also, ULONG to DOUBLE/FLOAT casts require checking the sign of the source so allowing
        // a memory operand would result in 2 loads instead of 1.
        if (!varTypeIsSmall(srcType) && ((srcType != TYP_LONG) || !cast->IsUnsigned()))
        {
            if (IsContainableMemoryOp(src))
            {
                // Since a floating point cast can't throw we can move the cast
                // right after the source node to avoid the interference check.
                if (cast->gtPrev != src)
                {
                    BlockRange().Remove(cast);
                    BlockRange().InsertAfter(src, cast);
                }

                src->SetContained();
            }
            else
            {
                src->SetRegOptional();
            }
        }
    }
}

//------------------------------------------------------------------------
// ContainCheckCompare: determine whether the sources of a compare node should be contained.
//
// Arguments:
//    node - pointer to the node
//
void Lowering::ContainCheckCompare(GenTreeOp* cmp)
{
    assert(cmp->OperIsCompare() || cmp->OperIs(GT_CMP));

    GenTree*  op1     = cmp->AsOp()->gtOp1;
    GenTree*  op2     = cmp->AsOp()->gtOp2;
    var_types op1Type = op1->TypeGet();
    var_types op2Type = op2->TypeGet();

    // If either of op1 or op2 is floating point values, then we need to use
    // ucomiss or ucomisd to compare, both of which support the following form:
    //     ucomis[s|d] xmm, xmm/mem
    // That is only the second operand can be a memory op.
    //
    // Second operand is a memory Op:  Note that depending on comparison operator,
    // the operands of ucomis[s|d] need to be reversed.  Therefore, either op1 or
    // op2 can be a memory op depending on the comparison operator.
    if (varTypeIsFloating(op1Type))
    {
        // The type of the operands has to be the same and no implicit conversions at this stage.
        assert(op1Type == op2Type);

        GenTree* otherOp;
        if (GenCondition::FromFloatRelop(cmp).PreferSwap())
        {
            otherOp = op1;
        }
        else
        {
            otherOp = op2;
        }

        assert(otherOp != nullptr);
        bool isSafeToContainOtherOp = true;
        if (otherOp->IsCnsNonZeroFltOrDbl())
        {
            MakeSrcContained(cmp, otherOp);
        }
        else if (IsContainableMemoryOp(otherOp))
        {
            isSafeToContainOtherOp = IsSafeToContainMem(cmp, otherOp);
            if (isSafeToContainOtherOp)
            {
                MakeSrcContained(cmp, otherOp);
            }
        }

        if (!otherOp->isContained() && isSafeToContainOtherOp && IsSafeToContainMem(cmp, otherOp))
        {
            // SSE2 allows only otherOp to be a memory-op. Since otherOp is not
            // contained, we can mark it reg-optional.
            // IsSafeToContainMem is expensive so we call it at most once for otherOp.
            // If we already called IsSafeToContainMem, it must have returned false;
            // otherwise, otherOp would be contained.
            otherOp->SetRegOptional();
        }

        return;
    }

    // TODO-XArch-CQ: factor out cmp optimization in 'genCondSetFlags' to be used here
    // or in other backend.

    if (CheckImmedAndMakeContained(cmp, op2))
    {
        // If the types are the same, or if the constant is of the correct size,
        // we can treat the MemoryOp as contained.
        if (op1Type == op2Type)
        {
            if (IsContainableMemoryOp(op1))
            {
                MakeSrcContained(cmp, op1);
            }
            else
            {
                op1->SetRegOptional();
            }
        }
    }
    else if (op1Type == op2Type)
    {
        // Note that TEST does not have a r,rm encoding like CMP has but we can still
        // contain the second operand because the emitter maps both r,rm and rm,r to
        // the same instruction code. This avoids the need to special case TEST here.

        bool isSafeToContainOp1 = true;
        bool isSafeToContainOp2 = true;

        if (IsContainableMemoryOp(op2))
        {
            isSafeToContainOp2 = IsSafeToContainMem(cmp, op2);
            if (isSafeToContainOp2)
            {
                MakeSrcContained(cmp, op2);
            }
        }

        if (!op2->isContained() && IsContainableMemoryOp(op1))
        {
            isSafeToContainOp1 = IsSafeToContainMem(cmp, op1);
            if (isSafeToContainOp1)
            {
                MakeSrcContained(cmp, op1);
            }
        }

        if (!op1->isContained() && !op2->isContained())
        {
            // One of op1 or op2 could be marked as reg optional
            // to indicate that codegen can still generate code
            // if one of them is on stack.
            GenTree* regOptionalCandidate = op1->IsCnsIntOrI() ? op2 : PreferredRegOptionalOperand(cmp);

            // IsSafeToContainMem is expensive so we call it at most once for each operand
            // in this method. If we already called IsSafeToContainMem, it must have returned false;
            // otherwise, the corresponding operand (op1 or op2) would be contained.
            bool setRegOptional = (regOptionalCandidate == op1) ? isSafeToContainOp1 && IsSafeToContainMem(cmp, op1)
                                                                : isSafeToContainOp2 && IsSafeToContainMem(cmp, op2);
            if (setRegOptional)
            {
                regOptionalCandidate->SetRegOptional();
            }
        }
    }
}

//------------------------------------------------------------------------
// LowerRMWMemOp: Determine if this is a valid RMW mem op, and if so lower it accordingly
//
// Arguments:
//    node       - The indirect store node (GT_STORE_IND) of interest
//
// Return Value:
//    Returns true if 'node' is a valid RMW mem op; false otherwise.
//
bool Lowering::LowerRMWMemOp(GenTreeIndir* storeInd)
{
    assert(storeInd->OperGet() == GT_STOREIND);

    // SSE2 doesn't support RMW on float values
    assert(!varTypeIsFloating(storeInd));

    // Terminology:
    // indirDst = memory write of an addr mode  (i.e. storeind destination)
    // indirSrc = value being written to memory (i.e. storeind source which could a binary/unary op)
    // indirCandidate = memory read i.e. a gtInd of an addr mode
    // indirOpSource = source operand used in binary/unary op (i.e. source operand of indirSrc node)

    GenTree* indirCandidate = nullptr;
    GenTree* indirOpSource  = nullptr;

    if (!IsRMWMemOpRootedAtStoreInd(storeInd, &indirCandidate, &indirOpSource))
    {
        JITDUMP("Lower of StoreInd didn't mark the node as self contained for reason: %d\n",
                storeInd->AsStoreInd()->GetRMWStatus());
        DISPTREERANGE(BlockRange(), storeInd);
        return false;
    }

    GenTree*   indirDst = storeInd->gtGetOp1();
    GenTree*   indirSrc = storeInd->gtGetOp2();
    genTreeOps oper     = indirSrc->OperGet();

    // At this point we have successfully detected a RMW memory op of one of the following forms
    //         storeInd(indirDst, indirSrc(indirCandidate, indirOpSource)) OR
    //         storeInd(indirDst, indirSrc(indirOpSource, indirCandidate) in case of commutative operations OR
    //         storeInd(indirDst, indirSrc(indirCandidate) in case of unary operations
    //
    // Here indirSrc = one of the supported binary or unary operation for RMW of memory
    //      indirCandidate = a GT_IND node
    //      indirCandidateChild = operand of GT_IND indirCandidate
    //
    // The logic below does the following
    //      Make indirOpSource contained.
    //      Make indirSrc contained.
    //      Make indirCandidate contained.
    //      Make indirCandidateChild contained.
    //      Make indirDst contained except when it is a GT_LCL_VAR or GT_CNS_INT that doesn't fit within addr
    //      base.
    //

    // We have already done containment analysis on the indirSrc op.
    // If any of its operands are marked regOptional, reset that now.
    indirSrc->AsOp()->gtOp1->ClearRegOptional();
    if (GenTree::OperIsBinary(oper))
    {
        // On Xarch RMW operations require the source to be an immediate or in a register.
        // Therefore, if we have previously marked the indirOpSource as contained while lowering
        // the binary node, we need to reset that now.
        if (IsContainableMemoryOp(indirOpSource))
        {
            indirOpSource->ClearContained();
        }
        indirSrc->AsOp()->gtOp2->ClearRegOptional();
        JITDUMP("Lower succesfully detected an assignment of the form: *addrMode BinOp= source\n");
    }
    else
    {
        assert(GenTree::OperIsUnary(oper));
        JITDUMP("Lower succesfully detected an assignment of the form: *addrMode = UnaryOp(*addrMode)\n");
    }
    DISPTREERANGE(BlockRange(), storeInd);

    indirSrc->SetContained();
    indirCandidate->SetContained();

    GenTree* indirCandidateChild = indirCandidate->gtGetOp1();
    indirCandidateChild->SetContained();

    if (indirCandidateChild->OperGet() == GT_LEA)
    {
        GenTreeAddrMode* addrMode = indirCandidateChild->AsAddrMode();

        if (addrMode->HasBase())
        {
            assert(addrMode->Base()->OperIsLeaf());
            addrMode->Base()->SetContained();
        }

        if (addrMode->HasIndex())
        {
            assert(addrMode->Index()->OperIsLeaf());
            addrMode->Index()->SetContained();
        }

        indirDst->SetContained();
    }
    else
    {
        assert(indirCandidateChild->OperIs(GT_LCL_VAR, GT_LCL_VAR_ADDR, GT_CLS_VAR_ADDR, GT_CNS_INT));

        // If it is a GT_LCL_VAR, it still needs the reg to hold the address.
        // We would still need a reg for GT_CNS_INT if it doesn't fit within addressing mode base.
        // For GT_CLS_VAR_ADDR, we don't need a reg to hold the address, because field address value is known at jit
        // time. Also, we don't need a reg for GT_CLS_VAR_ADDR.
        if (indirCandidateChild->OperIs(GT_CLS_VAR_ADDR))
        {
            indirDst->SetContained();
        }
        else if (indirCandidateChild->IsCnsIntOrI() && indirCandidateChild->AsIntConCommon()->FitsInAddrBase(comp))
        {
            indirDst->SetContained();
        }
    }
    return true;
}

//------------------------------------------------------------------------
// ContainCheckBinary: Determine whether a binary op's operands should be contained.
//
// Arguments:
//    node - the node we care about
//
void Lowering::ContainCheckBinary(GenTreeOp* node)
{
    assert(node->OperIsBinary());

    if (varTypeIsFloating(node))
    {
        assert(node->OperIs(GT_ADD, GT_SUB));
        ContainCheckFloatBinary(node);
        return;
    }

    GenTree* op1 = node->gtOp1;
    GenTree* op2 = node->gtOp2;

    // We can directly encode the second operand if it is either a containable constant or a memory-op.
    // In case of memory-op, we can encode it directly provided its type matches with 'tree' type.
    // This is because during codegen, type of 'tree' is used to determine emit Type size. If the types
    // do not match, they get normalized (i.e. sign/zero extended) on load into a register.
    bool     directlyEncodable  = false;
    bool     binOpInRMW         = false;
    GenTree* operand            = nullptr;
    bool     isSafeToContainOp1 = true;
    bool     isSafeToContainOp2 = true;

    if (IsContainableImmed(node, op2))
    {
        directlyEncodable = true;
        operand           = op2;
    }
    else
    {
        binOpInRMW = IsBinOpInRMWStoreInd(node);
        if (!binOpInRMW)
        {
            const unsigned operatorSize = genTypeSize(node->TypeGet());
            if ((genTypeSize(op2->TypeGet()) == operatorSize) && IsContainableMemoryOp(op2))
            {
                isSafeToContainOp2 = IsSafeToContainMem(node, op2);
                if (isSafeToContainOp2)
                {
                    directlyEncodable = true;
                    operand           = op2;
                }
            }

            if ((operand == nullptr) && node->OperIsCommutative())
            {
                // If it is safe, we can reverse the order of operands of commutative operations for efficient
                // codegen
                if (IsContainableImmed(node, op1))
                {
                    directlyEncodable = true;
                    operand           = op1;
                }
                else if ((genTypeSize(op1->TypeGet()) == operatorSize) && IsContainableMemoryOp(op1))
                {
                    isSafeToContainOp1 = IsSafeToContainMem(node, op1);
                    if (isSafeToContainOp1)
                    {
                        directlyEncodable = true;
                        operand           = op1;
                    }
                }
            }
        }
    }

    if (directlyEncodable)
    {
        assert(operand != nullptr);
        MakeSrcContained(node, operand);
    }
    else if (!binOpInRMW)
    {
        // If this binary op neither has contained operands, nor is a
        // Read-Modify-Write (RMW) operation, we can mark its operands
        // as reg optional.

        // IsSafeToContainMem is expensive so we call it at most once for each operand
        // in this method. If we already called IsSafeToContainMem, it must have returned false;
        // otherwise, directlyEncodable would be true.
        isSafeToContainOp1 = isSafeToContainOp1 && IsSafeToContainMem(node, op1);
        isSafeToContainOp2 = isSafeToContainOp2 && IsSafeToContainMem(node, op2);

        SetRegOptionalForBinOp(node, isSafeToContainOp1, isSafeToContainOp2);
    }
}

//------------------------------------------------------------------------
// ContainCheckBoundsChk: determine whether any source of a bounds check node should be contained.
//
// Arguments:
//    node - pointer to the node
//
void Lowering::ContainCheckBoundsChk(GenTreeBoundsChk* node)
{
    assert(node->OperIsBoundsCheck());
    GenTree* other;
    if (CheckImmedAndMakeContained(node, node->gtIndex))
    {
        other = node->gtArrLen;
    }
    else if (CheckImmedAndMakeContained(node, node->gtArrLen))
    {
        other = node->gtIndex;
    }
    else if (IsContainableMemoryOp(node->gtIndex))
    {
        other = node->gtIndex;
    }
    else
    {
        other = node->gtArrLen;
    }

    if (node->gtIndex->TypeGet() == node->gtArrLen->TypeGet())
    {
        if (IsContainableMemoryOp(other))
        {
            MakeSrcContained(node, other);
        }
        else
        {
            // We can mark 'other' as reg optional, since it is not contained.
            other->SetRegOptional();
        }
    }
}

//------------------------------------------------------------------------
// ContainCheckIntrinsic: determine whether the source of an INTRINSIC node should be contained.
//
// Arguments:
//    node - pointer to the node
//
void Lowering::ContainCheckIntrinsic(GenTreeOp* node)
{
    assert(node->OperIs(GT_INTRINSIC));

    NamedIntrinsic intrinsicName = node->AsIntrinsic()->gtIntrinsicName;

    if (intrinsicName == NI_System_Math_Sqrt || intrinsicName == NI_System_Math_Round ||
        intrinsicName == NI_System_Math_Ceiling || intrinsicName == NI_System_Math_Floor)
    {
        GenTree* op1 = node->gtGetOp1();
        if (IsContainableMemoryOp(op1) || op1->IsCnsNonZeroFltOrDbl())
        {
            MakeSrcContained(node, op1);
        }
        else
        {
            // Mark the operand as reg optional since codegen can still
            // generate code if op1 is on stack.
            op1->SetRegOptional();
        }
    }
}

#ifdef FEATURE_SIMD
//----------------------------------------------------------------------------------------------
// ContainCheckSIMD: Perform containment analysis for a SIMD intrinsic node.
//
//  Arguments:
//     simdNode - The SIMD intrinsic node.
//
void Lowering::ContainCheckSIMD(GenTreeSIMD* simdNode)
{
    switch (simdNode->gtSIMDIntrinsicID)
    {
        GenTree* op1;
        GenTree* op2;

        case SIMDIntrinsicInit:
        {
            op1 = simdNode->GetOp(0);
#ifndef TARGET_64BIT
            if (op1->OperGet() == GT_LONG)
            {
                MakeSrcContained(simdNode, op1);
                GenTree* op1lo = op1->gtGetOp1();
                GenTree* op1hi = op1->gtGetOp2();

                if ((op1lo->IsIntegralConst(0) && op1hi->IsIntegralConst(0)) ||
                    (op1lo->IsIntegralConst(-1) && op1hi->IsIntegralConst(-1)))
                {
                    MakeSrcContained(op1, op1lo);
                    MakeSrcContained(op1, op1hi);
                }
            }
            else
#endif // !TARGET_64BIT
                if (op1->IsDblConPositiveZero() || op1->IsIntegralConst(0) ||
                    (varTypeIsIntegral(simdNode->gtSIMDBaseType) && op1->IsIntegralConst(-1)))
            {
                MakeSrcContained(simdNode, op1);
            }
            else if ((comp->getSIMDSupportLevel() == SIMD_AVX2_Supported) &&
                     ((simdNode->gtSIMDSize == 16) || (simdNode->gtSIMDSize == 32)))
            {
                // Either op1 is a float or dbl constant or an addr
                if (op1->IsCnsFltOrDbl() || op1->OperIsLocalAddr())
                {
                    MakeSrcContained(simdNode, op1);
                }
            }
        }
        break;

        case SIMDIntrinsicGetItem:
        {
            // This implements get_Item method. The sources are:
            //  - the source SIMD struct
            //  - index (which element to get)
            // The result is baseType of SIMD struct.
            op1 = simdNode->GetOp(0);
            op2 = simdNode->GetOp(1);

            if (op1->OperGet() == GT_IND)
            {
                assert((op1->gtFlags & GTF_IND_REQ_ADDR_IN_REG) != 0);
                op1->AsIndir()->Addr()->ClearContained();
            }
            // If the index is a constant, mark it as contained.
            CheckImmedAndMakeContained(simdNode, op2);

            if (IsContainableMemoryOp(op1))
            {
                MakeSrcContained(simdNode, op1);
                if (op1->OperGet() == GT_IND)
                {
                    op1->AsIndir()->Addr()->ClearContained();
                }
            }
        }
        break;

        case SIMDIntrinsicShuffleSSE2:
            // Second operand is an integer constant and marked as contained.
            assert(simdNode->GetOp(1)->IsCnsIntOrI());
            MakeSrcContained(simdNode, simdNode->GetOp(1));
            break;

        default:
            break;
    }
}
#endif // FEATURE_SIMD

#ifdef FEATURE_HW_INTRINSICS
//----------------------------------------------------------------------------------------------
// IsContainableHWIntrinsicOp: Return true if 'node' is a containable HWIntrinsic op.
//
//  Arguments:
//     containingNode - The hardware intrinsic node which contains 'node'
//     node - The node to check
//     [Out] supportsRegOptional - On return, this will be true if 'containingNode' supports regOptional operands;
//     otherwise, false.
//
// Return Value:
//    true if 'node' is a containable hardware intrinsic node; otherwise, false.
//
bool Lowering::IsContainableHWIntrinsicOp(GenTreeHWIntrinsic* containingNode, GenTree* node, bool* supportsRegOptional)
{
    NamedIntrinsic      containingIntrinsicId = containingNode->gtHWIntrinsicId;
    HWIntrinsicCategory category              = HWIntrinsicInfo::lookupCategory(containingIntrinsicId);

    // We shouldn't have called in here if containingNode doesn't support containment
    assert(HWIntrinsicInfo::SupportsContainment(containingIntrinsicId));

    // containingNode supports nodes that read from an aligned memory address
    //
    // This will generally be an explicit LoadAligned instruction and is false for
    // machines with VEX support when minOpts is enabled. This is because there is
    // currently no way to guarantee that the address read from will always be
    // aligned and we want to assert that the address is aligned when optimizations
    // aren't enabled. However, when optimizations are enabled, we want to allow
    // folding of memory operands as it produces better codegen and allows simpler
    // coding patterns on the managed side.
    bool supportsAlignedSIMDLoads = false;

    // containingNode supports nodes that read from general memory
    //
    // We currently have to assume all "general" loads are unaligned. As such, this is
    // generally used to determine if we can mark the node as `regOptional` in the case
    // where `node` is not containable. However, this can also be used to determine whether
    // we can mark other types of reads as contained (such as when directly reading a local).
    bool supportsGeneralLoads = false;

    // containingNode supports nodes that read from a scalar memory address
    //
    // This will generally be an explicit LoadScalar instruction but is also used to determine
    // whether we can read an address of type T (we don't support this when the load would
    // read more than sizeof(T) bytes).
    bool supportsSIMDScalarLoads = false;

    // containingNode supports nodes that read from an unaligned memory address
    //
    // This will generally be an explicit Load instruction and is generally false for machines
    // without VEX support. This is because older hardware required that the SIMD operand always
    // be aligned to the 'natural alignment' of the type.
    bool supportsUnalignedSIMDLoads = false;

    switch (category)
    {
        case HW_Category_MemoryLoad:
            supportsGeneralLoads = (!node->OperIsHWIntrinsic());
            break;

        case HW_Category_SimpleSIMD:
        {
            switch (containingIntrinsicId)
            {
                case NI_SSE41_ConvertToVector128Int16:
                case NI_SSE41_ConvertToVector128Int32:
                case NI_SSE41_ConvertToVector128Int64:
                case NI_AVX2_ConvertToVector256Int16:
                case NI_AVX2_ConvertToVector256Int32:
                case NI_AVX2_ConvertToVector256Int64:
                {
                    supportsGeneralLoads = (!node->OperIsHWIntrinsic());
                    break;
                }

                default:
                {
                    // These intrinsics only expect 16 or 32-byte nodes for containment
                    assert((genTypeSize(node->TypeGet()) == 16) || (genTypeSize(node->TypeGet()) == 32));

                    if (!comp->canUseVexEncoding())
                    {
                        // Most instructions under the non-VEX encoding require aligned operands.
                        // Those used for Sse2.ConvertToVector128Double (CVTDQ2PD and CVTPS2PD)
                        // are exceptions and don't fail for unaligned inputs.

                        supportsAlignedSIMDLoads   = (containingIntrinsicId != NI_SSE2_ConvertToVector128Double);
                        supportsUnalignedSIMDLoads = !supportsAlignedSIMDLoads;
                    }
                    else
                    {
                        supportsAlignedSIMDLoads   = !comp->opts.MinOpts();
                        supportsUnalignedSIMDLoads = true;
                    }

                    supportsGeneralLoads = supportsUnalignedSIMDLoads;
                    break;
                }
            }

            assert(supportsSIMDScalarLoads == false);
            break;
        }

        case HW_Category_IMM:
        {
            switch (containingIntrinsicId)
            {
                case NI_SSE_Shuffle:
                case NI_SSE2_ShiftLeftLogical:
                case NI_SSE2_ShiftRightArithmetic:
                case NI_SSE2_ShiftRightLogical:
                case NI_SSE2_Shuffle:
                case NI_SSE2_ShuffleHigh:
                case NI_SSE2_ShuffleLow:
                case NI_SSSE3_AlignRight:
                case NI_SSE41_Blend:
                case NI_SSE41_DotProduct:
                case NI_SSE41_MultipleSumAbsoluteDifferences:
                case NI_AES_KeygenAssist:
                case NI_PCLMULQDQ_CarrylessMultiply:
                case NI_AVX_Blend:
                case NI_AVX_Compare:
                case NI_AVX_DotProduct:
                case NI_AVX_InsertVector128:
                case NI_AVX_Permute:
                case NI_AVX_Permute2x128:
                case NI_AVX2_Blend:
                case NI_AVX2_InsertVector128:
                case NI_AVX2_MultipleSumAbsoluteDifferences:
                case NI_AVX2_Permute2x128:
                case NI_AVX2_Permute4x64:
                case NI_AVX2_ShiftLeftLogical:
                case NI_AVX2_ShiftRightArithmetic:
                case NI_AVX2_ShiftRightLogical:
                case NI_AVX2_ShuffleHigh:
                case NI_AVX2_ShuffleLow:
                {
                    // These intrinsics only expect 16 or 32-byte nodes for containment
                    assert((genTypeSize(node->TypeGet()) == 16) || (genTypeSize(node->TypeGet()) == 32));
                    assert(supportsSIMDScalarLoads == false);

                    supportsAlignedSIMDLoads   = !comp->canUseVexEncoding() || !comp->opts.MinOpts();
                    supportsUnalignedSIMDLoads = comp->canUseVexEncoding();
                    supportsGeneralLoads       = supportsUnalignedSIMDLoads;

                    break;
                }

                case NI_SSE2_Insert:
                case NI_SSE41_Insert:
                case NI_SSE41_X64_Insert:
                {
                    if (containingNode->gtSIMDBaseType == TYP_FLOAT)
                    {
                        assert(containingIntrinsicId == NI_SSE41_Insert);
                        assert(genTypeSize(node->TypeGet()) == 16);

                        // Sse41.Insert(V128<float>, V128<float>, byte) is a bit special
                        // in that it has different behavior depending on whether the
                        // second operand is coming from a register or memory. When coming
                        // from a register, all 4 elements of the vector can be used and it
                        // is effectively a regular `SimpleSIMD` operation; but when loading
                        // from memory, it only works with the lowest element and is effectively
                        // a `SIMDScalar`.

                        assert(supportsAlignedSIMDLoads == false);
                        assert(supportsUnalignedSIMDLoads == false);
                        assert(supportsGeneralLoads == false);
                        assert(supportsSIMDScalarLoads == false);

                        GenTree* op1 = containingNode->GetOp(0);
                        GenTree* op2 = containingNode->GetOp(1);
                        GenTree* op3 = containingNode->GetOp(2);

                        assert(node == op2);

                        // The upper two bits of the immediate value are ignored if
                        // op2 comes from memory. In order to support using the upper
                        // bits, we need to disable containment support if op3 is not
                        // constant or if the constant is greater than 0x3F (which means
                        // at least one of the upper two bits is set).

                        if (op3->IsCnsIntOrI())
                        {
                            ssize_t ival = op3->AsIntCon()->IconValue();
                            assert((ival >= 0) && (ival <= 255));

                            supportsSIMDScalarLoads = (ival <= 0x3F);
                            supportsGeneralLoads    = supportsSIMDScalarLoads;
                        }
                        break;
                    }

                    // We should only get here for integral nodes.
                    assert(varTypeIsIntegral(node->TypeGet()));

                    assert(supportsAlignedSIMDLoads == false);
                    assert(supportsUnalignedSIMDLoads == false);
                    assert(supportsSIMDScalarLoads == false);

                    const unsigned expectedSize = genTypeSize(containingNode->gtSIMDBaseType);
                    const unsigned operandSize  = genTypeSize(node->TypeGet());

                    supportsGeneralLoads = (operandSize >= expectedSize);
                    break;
                }

                case NI_AVX_CompareScalar:
                {
                    // These intrinsics only expect 16 or 32-byte nodes for containment
                    assert((genTypeSize(node->TypeGet()) == 16) || (genTypeSize(node->TypeGet()) == 32));

                    assert(supportsAlignedSIMDLoads == false);
                    assert(supportsUnalignedSIMDLoads == false);

                    supportsSIMDScalarLoads = true;
                    supportsGeneralLoads    = supportsSIMDScalarLoads;
                    break;
                }

                default:
                {
                    assert(supportsAlignedSIMDLoads == false);
                    assert(supportsGeneralLoads == false);
                    assert(supportsSIMDScalarLoads == false);
                    assert(supportsUnalignedSIMDLoads == false);
                    break;
                }
            }
            break;
        }

        case HW_Category_SIMDScalar:
        {
            assert(supportsAlignedSIMDLoads == false);
            assert(supportsUnalignedSIMDLoads == false);

            switch (containingIntrinsicId)
            {
                case NI_Vector128_CreateScalarUnsafe:
                case NI_Vector256_CreateScalarUnsafe:
                {
                    assert(supportsSIMDScalarLoads == false);

                    const unsigned expectedSize = genTypeSize(genActualType(containingNode->gtSIMDBaseType));
                    const unsigned operandSize  = genTypeSize(node->TypeGet());

                    supportsGeneralLoads = (operandSize == expectedSize);
                    break;
                }

                case NI_AVX2_BroadcastScalarToVector128:
                case NI_AVX2_BroadcastScalarToVector256:
                {
                    // The memory form of this already takes a pointer, and cannot be further contained.
                    // The containable form is the one that takes a SIMD value, that may be in memory.
                    supportsGeneralLoads = (node->TypeGet() == TYP_SIMD16);
                    break;
                }

                case NI_SSE_ConvertScalarToVector128Single:
                case NI_SSE2_ConvertScalarToVector128Double:
                case NI_SSE2_ConvertScalarToVector128Int32:
                case NI_SSE2_ConvertScalarToVector128UInt32:
                case NI_SSE_X64_ConvertScalarToVector128Single:
                case NI_SSE2_X64_ConvertScalarToVector128Double:
                case NI_SSE2_X64_ConvertScalarToVector128Int64:
                case NI_SSE2_X64_ConvertScalarToVector128UInt64:
                {
                    if (!varTypeIsIntegral(node->TypeGet()))
                    {
                        // The floating-point overload doesn't require any special semantics
                        assert(containingIntrinsicId == NI_SSE2_ConvertScalarToVector128Double);
                        supportsSIMDScalarLoads = true;
                        supportsGeneralLoads    = supportsSIMDScalarLoads;
                        break;
                    }

                    assert(supportsSIMDScalarLoads == false);

                    const unsigned expectedSize = genTypeSize(genActualType(containingNode->gtSIMDBaseType));
                    const unsigned operandSize  = genTypeSize(node->TypeGet());

                    supportsGeneralLoads = (operandSize == expectedSize);
                    break;
                }

                default:
                {
                    // These intrinsics only expect 16 or 32-byte nodes for containment
                    assert((genTypeSize(node->TypeGet()) == 16) || (genTypeSize(node->TypeGet()) == 32));

                    supportsSIMDScalarLoads = true;
                    supportsGeneralLoads    = supportsSIMDScalarLoads;
                    break;
                }
            }
            break;
        }

        case HW_Category_Scalar:
        {
            // We should only get here for integral nodes.
            assert(varTypeIsIntegral(node->TypeGet()));

            assert(supportsAlignedSIMDLoads == false);
            assert(supportsUnalignedSIMDLoads == false);
            assert(supportsSIMDScalarLoads == false);

            unsigned       expectedSize = genTypeSize(containingNode->TypeGet());
            const unsigned operandSize  = genTypeSize(node->TypeGet());

            // CRC32 codegen depends on its second oprand's type.
            // Currently, we are using SIMDBaseType to store the op2Type info.
            if (containingIntrinsicId == NI_SSE42_Crc32)
            {
                var_types op2Type = containingNode->gtSIMDBaseType;
                expectedSize      = genTypeSize(op2Type);
            }

            supportsGeneralLoads = (operandSize >= expectedSize);
            break;
        }

        default:
        {
            assert(supportsAlignedSIMDLoads == false);
            assert(supportsGeneralLoads == false);
            assert(supportsSIMDScalarLoads == false);
            assert(supportsUnalignedSIMDLoads == false);
            break;
        }
    }

    noway_assert(supportsRegOptional != nullptr);
    *supportsRegOptional = supportsGeneralLoads;

    if (!node->OperIsHWIntrinsic())
    {
        return supportsGeneralLoads && IsContainableMemoryOp(node);
    }

    // TODO-XArch: Update this to be table driven, if possible.

    switch (node->AsHWIntrinsic()->GetIntrinsic())
    {
        case NI_SSE_LoadAlignedVector128:
        case NI_SSE2_LoadAlignedVector128:
        case NI_AVX_LoadAlignedVector256:
            return supportsAlignedSIMDLoads;

        case NI_SSE_LoadScalarVector128:
        case NI_SSE2_LoadScalarVector128:
            return supportsSIMDScalarLoads;

        case NI_SSE_LoadVector128:
        case NI_SSE2_LoadVector128:
        case NI_AVX_LoadVector256:
            return supportsUnalignedSIMDLoads;

        default:
            return false;
    }
}

//----------------------------------------------------------------------------------------------
// ContainCheckHWIntrinsicAddr: Perform containment analysis for an address operand of a hardware
//                              intrinsic node.
//
//  Arguments:
//     node - The hardware intrinsic node
//     addr - The address node to try contain
//
void Lowering::ContainCheckHWIntrinsicAddr(GenTreeHWIntrinsic* node, GenTree* addr)
{
    assert((addr->TypeGet() == TYP_I_IMPL) || (addr->TypeGet() == TYP_BYREF));
    TryCreateAddrMode(addr, true);
    if ((addr->OperIs(GT_CLS_VAR_ADDR, GT_LCL_VAR_ADDR, GT_LCL_FLD_ADDR, GT_LEA) ||
         (addr->IsCnsIntOrI() && addr->AsIntConCommon()->FitsInAddrBase(comp))) &&
        IsSafeToContainMem(node, addr))
    {
        MakeSrcContained(node, addr);
    }
}

//----------------------------------------------------------------------------------------------
// ContainCheckHWIntrinsic: Perform containment analysis for a hardware intrinsic node.
//
//  Arguments:
//     node - The hardware intrinsic node.
//
void Lowering::ContainCheckHWIntrinsic(GenTreeHWIntrinsic* node)
{
    NamedIntrinsic      intrinsicId = node->gtHWIntrinsicId;
    HWIntrinsicCategory category    = HWIntrinsicInfo::lookupCategory(intrinsicId);
    int                 numArgs     = node->GetNumOps();
    var_types           baseType    = node->gtSIMDBaseType;
    unsigned            simdSize    = node->gtSIMDSize;

    if (!HWIntrinsicInfo::SupportsContainment(intrinsicId))
    {
        // AVX2 gather are not containable and always have constant IMM argument
        if (HWIntrinsicInfo::isAVX2GatherIntrinsic(intrinsicId))
        {
            MakeSrcContained(node, node->GetLastOp());
        }
        // Exit early if containment isn't supported
        return;
    }

    if (HWIntrinsicInfo::lookupCategory(intrinsicId) == HW_Category_IMM)
    {
        GenTree* lastOp = node->GetLastOp();
        assert(lastOp != nullptr);

        if (HWIntrinsicInfo::isImmOp(intrinsicId, lastOp) && lastOp->IsCnsIntOrI())
        {
            MakeSrcContained(node, lastOp);
        }
    }

    if ((node->gtSIMDSize == 8) || (node->gtSIMDSize == 12))
    {
        // TODO-XArch-CQ: Ideally we would key this off of the size containingNode
        // expects vs the size node actually is or would be if spilled to the stack
        return;
    }

    // TODO-XArch-CQ: Non-VEX encoded instructions can have both ops contained

    const bool isCommutative = HWIntrinsicInfo::IsCommutative(intrinsicId);

    if (numArgs == 1)
    {
        // One argument intrinsics cannot be commutative
        assert(!isCommutative);

        switch (category)
        {
            case HW_Category_MemoryLoad:
                ContainCheckHWIntrinsicAddr(node, node->GetOp(0));
                break;

            case HW_Category_SimpleSIMD:
            case HW_Category_SIMDScalar:
            case HW_Category_Scalar:
            {
                switch (intrinsicId)
                {
                    case NI_SSE_ReciprocalScalar:
                    case NI_SSE_ReciprocalSqrtScalar:
                    case NI_SSE_SqrtScalar:
                    case NI_SSE2_SqrtScalar:
                    case NI_SSE41_CeilingScalar:
                    case NI_SSE41_FloorScalar:
                    case NI_SSE41_RoundCurrentDirectionScalar:
                    case NI_SSE41_RoundToNearestIntegerScalar:
                    case NI_SSE41_RoundToNegativeInfinityScalar:
                    case NI_SSE41_RoundToPositiveInfinityScalar:
                    case NI_SSE41_RoundToZeroScalar:
                    {
                        // These intrinsics have both 1 and 2-operand overloads.
                        //
                        // The 1-operand overload basically does `intrinsic(op1, op1)`
                        //
                        // Because of this, the operand must be loaded into a register
                        // and cannot be contained.
                        return;
                    }

                    case NI_SSE2_ConvertToInt32:
                    case NI_SSE2_X64_ConvertToInt64:
                    case NI_SSE2_ConvertToUInt32:
                    case NI_SSE2_X64_ConvertToUInt64:
                    case NI_AVX2_ConvertToInt32:
                    case NI_AVX2_ConvertToUInt32:
                    {
                        if (varTypeIsIntegral(baseType))
                        {
                            // TODO-XARCH-CQ: These intrinsics are "ins reg/mem, xmm" and don't
                            // currently support containment.
                            return;
                        }

                        break;
                    }

                    case NI_SSE41_ConvertToVector128Int16:
                    case NI_SSE41_ConvertToVector128Int32:
                    case NI_SSE41_ConvertToVector128Int64:
                    case NI_AVX2_ConvertToVector256Int16:
                    case NI_AVX2_ConvertToVector256Int32:
                    case NI_AVX2_ConvertToVector256Int64:
                        if (!varTypeIsSIMD(node->GetOp(0)->TypeGet()))
                        {
                            ContainCheckHWIntrinsicAddr(node, node->GetOp(0));
                            return;
                        }
                        break;

                    default:
                    {
                        break;
                    }
                }

                bool supportsRegOptional = false;

                if (IsContainableHWIntrinsicOp(node, node->GetOp(0), &supportsRegOptional))
                {
                    MakeSrcContained(node, node->GetOp(0));
                }
                else if (supportsRegOptional)
                {
                    node->GetOp(0)->SetRegOptional();
                }
                break;
            }

            default:
            {
                unreached();
                break;
            }
        }
    }
    else
    {
        if (numArgs == 2)
        {
            GenTree* op1 = node->GetOp(0);
            GenTree* op2 = node->GetOp(1);

            switch (category)
            {
                case HW_Category_MemoryLoad:
                    if ((intrinsicId == NI_AVX_MaskLoad) || (intrinsicId == NI_AVX2_MaskLoad))
                    {
                        ContainCheckHWIntrinsicAddr(node, op1);
                    }
                    else
                    {
                        ContainCheckHWIntrinsicAddr(node, op2);
                    }
                    break;

                case HW_Category_MemoryStore:
                    ContainCheckHWIntrinsicAddr(node, node->GetOp(0));

                    if (((intrinsicId == NI_SSE_Store) || (intrinsicId == NI_SSE2_Store)) && op2->OperIsHWIntrinsic() &&
                        ((op2->AsHWIntrinsic()->gtHWIntrinsicId == NI_AVX_ExtractVector128) ||
                         (op2->AsHWIntrinsic()->gtHWIntrinsicId == NI_AVX2_ExtractVector128)) &&
                        op2->gtGetOp2()->IsIntegralConst())
                    {
                        MakeSrcContained(node, op2);
                    }
                    break;

                case HW_Category_SimpleSIMD:
                case HW_Category_SIMDScalar:
                case HW_Category_Scalar:
                {
                    bool supportsRegOptional = false;

                    if (IsContainableHWIntrinsicOp(node, op2, &supportsRegOptional))
                    {
                        MakeSrcContained(node, op2);
                    }
                    else if ((isCommutative || (intrinsicId == NI_BMI2_MultiplyNoFlags) ||
                              (intrinsicId == NI_BMI2_X64_MultiplyNoFlags)) &&
                             IsContainableHWIntrinsicOp(node, op1, &supportsRegOptional))
                    {
                        MakeSrcContained(node, op1);

                        // Swap the operands here to make the containment checks in codegen significantly simpler
                        node->SetOp(0, op2);
                        node->SetOp(1, op1);
                    }
                    else if (supportsRegOptional)
                    {
                        op2->SetRegOptional();

                        // TODO-XArch-CQ: For commutative nodes, either operand can be reg-optional.
                        //                https://github.com/dotnet/runtime/issues/6358
                    }
                    break;
                }

                case HW_Category_IMM:
                {
                    // We don't currently have any IMM intrinsics which are also commutative
                    assert(!isCommutative);
                    bool supportsRegOptional = false;

                    switch (intrinsicId)
                    {
                        case NI_SSE2_Extract:
                        case NI_SSE41_Extract:
                        case NI_SSE41_X64_Extract:
                        case NI_AVX_ExtractVector128:
                        case NI_AVX2_ExtractVector128:
                        {
                            // TODO-XARCH-CQ: These intrinsics are "ins reg/mem, xmm, imm8" and don't
                            // currently support containment.
                            break;
                        }

                        case NI_SSE2_ShiftLeftLogical:
                        case NI_SSE2_ShiftRightArithmetic:
                        case NI_SSE2_ShiftRightLogical:
                        case NI_AVX2_ShiftLeftLogical:
                        case NI_AVX2_ShiftRightArithmetic:
                        case NI_AVX2_ShiftRightLogical:
                        {
                            // These intrinsics can have op2 be imm or reg/mem

                            if (!HWIntrinsicInfo::isImmOp(intrinsicId, op2))
                            {
                                if (IsContainableHWIntrinsicOp(node, op2, &supportsRegOptional))
                                {
                                    MakeSrcContained(node, op2);
                                }
                                else if (supportsRegOptional)
                                {
                                    op2->SetRegOptional();
                                }
                            }
                            break;
                        }

                        case NI_SSE2_Shuffle:
                        case NI_SSE2_ShuffleHigh:
                        case NI_SSE2_ShuffleLow:
                        case NI_AVX2_Permute4x64:
                        case NI_AVX2_Shuffle:
                        case NI_AVX2_ShuffleHigh:
                        case NI_AVX2_ShuffleLow:
                        {
                            // These intrinsics have op2 as an imm and op1 as a reg/mem

                            if (IsContainableHWIntrinsicOp(node, op1, &supportsRegOptional))
                            {
                                MakeSrcContained(node, op1);
                            }
                            else if (supportsRegOptional)
                            {
                                op1->SetRegOptional();
                            }
                            break;
                        }

                        case NI_AVX_Permute:
                        {
                            // These intrinsics can have op2 be imm or reg/mem
                            // They also can have op1 be reg/mem and op2 be imm

                            if (HWIntrinsicInfo::isImmOp(intrinsicId, op2))
                            {
                                if (IsContainableHWIntrinsicOp(node, op1, &supportsRegOptional))
                                {
                                    MakeSrcContained(node, op1);
                                }
                                else if (supportsRegOptional)
                                {
                                    op1->SetRegOptional();
                                }
                            }
                            else if (IsContainableHWIntrinsicOp(node, op2, &supportsRegOptional))
                            {
                                MakeSrcContained(node, op2);
                            }
                            else if (supportsRegOptional)
                            {
                                op2->SetRegOptional();
                            }
                            break;
                        }

                        case NI_AES_KeygenAssist:
                        {
                            if (IsContainableHWIntrinsicOp(node, op1, &supportsRegOptional))
                            {
                                MakeSrcContained(node, op1);
                            }
                            else if (supportsRegOptional)
                            {
                                op1->SetRegOptional();
                            }
                            break;
                        }

                        case NI_SSE2_ShiftLeftLogical128BitLane:
                        case NI_SSE2_ShiftRightLogical128BitLane:
                        case NI_AVX2_ShiftLeftLogical128BitLane:
                        case NI_AVX2_ShiftRightLogical128BitLane:
                        {
#if DEBUG
                            // These intrinsics should have been marked contained by the general-purpose handling
                            // earlier in the method.

                            GenTree* lastOp = HWIntrinsicInfo::lookupLastOp(node);
                            assert(lastOp != nullptr);

                            if (HWIntrinsicInfo::isImmOp(intrinsicId, lastOp) && lastOp->IsCnsIntOrI())
                            {
                                assert(lastOp->isContained());
                            }
#endif

                            break;
                        }

                        default:
                        {
                            assert(!"Unhandled containment for binary hardware intrinsic with immediate operand");
                            break;
                        }
                    }

                    break;
                }

                default:
                {
                    unreached();
                    break;
                }
            }
        }
        else if (numArgs == 3)
        {
            // three argument intrinsics should not be marked commutative
            assert(!isCommutative);

            GenTree* op1 = node->GetOp(0);
            GenTree* op2 = node->GetOp(1);
            GenTree* op3 = node->GetOp(2);

            switch (category)
            {
                case HW_Category_MemoryStore:
                    ContainCheckHWIntrinsicAddr(node, op1);
                    break;

                case HW_Category_SimpleSIMD:
                case HW_Category_SIMDScalar:
                case HW_Category_Scalar:
                {
                    if ((intrinsicId >= NI_FMA_MultiplyAdd) && (intrinsicId <= NI_FMA_MultiplySubtractNegatedScalar))
                    {
                        bool supportsRegOptional = false;

                        if (IsContainableHWIntrinsicOp(node, op3, &supportsRegOptional))
                        {
                            // 213 form: op1 = (op2 * op1) + [op3]
                            MakeSrcContained(node, op3);
                        }
                        else if (IsContainableHWIntrinsicOp(node, op2, &supportsRegOptional))
                        {
                            // 132 form: op1 = (op1 * op3) + [op2]
                            MakeSrcContained(node, op2);
                        }
                        else if (IsContainableHWIntrinsicOp(node, op1, &supportsRegOptional))
                        {
                            // Intrinsics with CopyUpperBits semantics cannot have op1 be contained

                            if (!HWIntrinsicInfo::CopiesUpperBits(intrinsicId))
                            {
                                // 231 form: op3 = (op2 * op3) + [op1]
                                MakeSrcContained(node, op1);
                            }
                        }
                        else
                        {
                            assert(supportsRegOptional);

                            // TODO-XArch-CQ: Technically any one of the three operands can
                            //                be reg-optional. With a limitation on op1 where
                            //                it can only be so if CopyUpperBits is off.
                            //                https://github.com/dotnet/runtime/issues/6358

                            // 213 form: op1 = (op2 * op1) + op3
                            op3->SetRegOptional();
                        }
                    }
                    else
                    {
                        bool supportsRegOptional = false;

                        switch (intrinsicId)
                        {
                            case NI_SSE41_BlendVariable:
                            case NI_AVX_BlendVariable:
                            case NI_AVX2_BlendVariable:
                            {
                                if (IsContainableHWIntrinsicOp(node, op2, &supportsRegOptional))
                                {
                                    MakeSrcContained(node, op2);
                                }
                                else if (supportsRegOptional)
                                {
                                    op2->SetRegOptional();
                                }
                                break;
                            }

                            case NI_BMI2_MultiplyNoFlags:
                            case NI_BMI2_X64_MultiplyNoFlags:
                            {
                                if (IsContainableHWIntrinsicOp(node, op2, &supportsRegOptional))
                                {
                                    MakeSrcContained(node, op2);
                                }
                                else if (IsContainableHWIntrinsicOp(node, op1, &supportsRegOptional))
                                {
                                    MakeSrcContained(node, op1);
                                    // MultiplyNoFlags is a Commutative operation, so swap the first two operands here
                                    // to make the containment checks in codegen significantly simpler
                                    node->SetOp(0, op2);
                                    node->SetOp(1, op1);
                                }
                                else if (supportsRegOptional)
                                {
                                    op2->SetRegOptional();
                                }
                                break;
                            }

                            default:
                            {
                                unreached();
                                break;
                            }
                        }
                    }
                    break;
                }

                case HW_Category_IMM:
                {
                    bool supportsRegOptional = false;

                    switch (intrinsicId)
                    {
                        case NI_SSE_Shuffle:
                        case NI_SSE2_Insert:
                        case NI_SSE2_Shuffle:
                        case NI_SSSE3_AlignRight:
                        case NI_SSE41_Blend:
                        case NI_SSE41_DotProduct:
                        case NI_SSE41_Insert:
                        case NI_SSE41_X64_Insert:
                        case NI_SSE41_MultipleSumAbsoluteDifferences:
                        case NI_AVX_Blend:
                        case NI_AVX_Compare:
                        case NI_AVX_CompareScalar:
                        case NI_AVX_DotProduct:
                        case NI_AVX_InsertVector128:
                        case NI_AVX_Permute2x128:
                        case NI_AVX_Shuffle:
                        case NI_AVX2_AlignRight:
                        case NI_AVX2_Blend:
                        case NI_AVX2_InsertVector128:
                        case NI_AVX2_MultipleSumAbsoluteDifferences:
                        case NI_AVX2_Permute2x128:
                        case NI_PCLMULQDQ_CarrylessMultiply:
                        {
                            if (IsContainableHWIntrinsicOp(node, op2, &supportsRegOptional))
                            {
                                MakeSrcContained(node, op2);
                            }
                            else if (supportsRegOptional)
                            {
                                op2->SetRegOptional();
                            }
                            break;
                        }

                        default:
                        {
                            assert(!"Unhandled containment for ternary hardware intrinsic with immediate operand");
                            break;
                        }
                    }

                    break;
                }

                default:
                {
                    unreached();
                    break;
                }
            }
        }
        else
        {
            unreached();
        }
    }
}
#endif // FEATURE_HW_INTRINSICS

//------------------------------------------------------------------------
// ContainCheckFloatBinary: determine whether the sources of a floating point binary node should be contained.
//
// Arguments:
//    node - pointer to the node
//
void Lowering::ContainCheckFloatBinary(GenTreeOp* node)
{
    assert(node->OperIs(GT_ADD, GT_SUB, GT_MUL, GT_DIV) && varTypeIsFloating(node));

    // overflow operations aren't supported on float/double types.
    assert(!node->gtOverflowEx());

    GenTree* op1 = node->gtGetOp1();
    GenTree* op2 = node->gtGetOp2();

    // No implicit conversions at this stage as the expectation is that
    // everything is made explicit by adding casts.
    assert(op1->TypeGet() == op2->TypeGet());

    bool isSafeToContainOp1 = true;
    bool isSafeToContainOp2 = true;

    if (op2->IsCnsNonZeroFltOrDbl())
    {
        MakeSrcContained(node, op2);
    }
    else if (IsContainableMemoryOp(op2))
    {
        isSafeToContainOp2 = IsSafeToContainMem(node, op2);
        if (isSafeToContainOp2)
        {
            MakeSrcContained(node, op2);
        }
    }

    if (!op2->isContained() && node->OperIsCommutative())
    {
        // Though we have GT_ADD(op1=memOp, op2=non-memOp, we try to reorder the operands
        // as long as it is safe so that the following efficient code sequence is generated:
        //      addss/sd targetReg, memOp    (if op1Reg == targetReg) OR
        //      movaps targetReg, op2Reg; addss/sd targetReg, [memOp]
        //
        // Instead of
        //      movss op1Reg, [memOp]; addss/sd targetReg, Op2Reg  (if op1Reg == targetReg) OR
        //      movss op1Reg, [memOp]; movaps targetReg, op1Reg, addss/sd targetReg, Op2Reg

        if (op1->IsCnsNonZeroFltOrDbl())
        {
            MakeSrcContained(node, op1);
        }
        else if (IsContainableMemoryOp(op1))
        {
            isSafeToContainOp1 = IsSafeToContainMem(node, op1);
            if (isSafeToContainOp1)
            {
                MakeSrcContained(node, op1);
            }
        }
    }

    if (!op1->isContained() && !op2->isContained())
    {
        // If there are no containable operands, we can make an operand reg optional.
        // IsSafeToContainMem is expensive so we call it at most once for each operand
        // in this method. If we already called IsSafeToContainMem, it must have returned false;
        // otherwise, the corresponding operand (op1 or op2) would be contained.
        isSafeToContainOp1 = isSafeToContainOp1 && IsSafeToContainMem(node, op1);
        isSafeToContainOp2 = isSafeToContainOp2 && IsSafeToContainMem(node, op2);
        SetRegOptionalForBinOp(node, isSafeToContainOp1, isSafeToContainOp2);
    }
}

#endif // TARGET_XARCH<|MERGE_RESOLUTION|>--- conflicted
+++ resolved
@@ -431,11 +431,7 @@
 
         // Now that the fields have been sorted, the kind of code we will generate.
         bool     allFieldsAreSlots = true;
-<<<<<<< HEAD
         unsigned prevOffset        = putArgStk->GetArgSize();
-=======
-        unsigned prevOffset        = putArgStk->GetStackByteSize();
->>>>>>> 85555749
         for (GenTreeFieldList::Use& use : fieldList->Uses())
         {
             GenTree* const  fieldNode   = use.GetNode();
@@ -525,15 +521,11 @@
             size   = layout->GetSize();
         }
 
-<<<<<<< HEAD
         // In case of a CpBlk we could use a helper call. In case of putarg_stk we
         // can't do that since the helper call could kill some already set up outgoing args.
         // TODO-Amd64-Unix: converge the code for putarg_stk with cpyblk/cpyobj.
         // The cpyXXXX code is rather complex and this could cause it to be more complex, but
         // it might be the right thing to do.
-=======
-    unsigned size = putArgStk->GetStackByteSize();
->>>>>>> 85555749
 
         // TODO-X86-CQ: The helper call either is not supported on x86 or required more work
         // (I don't know which).
@@ -594,50 +586,9 @@
             // used to copy 3-4 non-GC slots and that probably has poor performance. And using REP MOVSQ
             // for more than 4 slots isn't great either.
 
-<<<<<<< HEAD
             bool     hasXmmSequence      = false;
             bool     hasRepMovsSequence  = false;
             unsigned nonGCSequenceLength = 0;
-=======
-/* Lower GT_CAST(srcType, DstType) nodes.
- *
- * Casts from small int type to float/double are transformed as follows:
- * GT_CAST(byte, float/double)     =   GT_CAST(GT_CAST(byte, int32), float/double)
- * GT_CAST(sbyte, float/double)    =   GT_CAST(GT_CAST(sbyte, int32), float/double)
- * GT_CAST(int16, float/double)    =   GT_CAST(GT_CAST(int16, int32), float/double)
- * GT_CAST(uint16, float/double)   =   GT_CAST(GT_CAST(uint16, int32), float/double)
- *
- * SSE2 conversion instructions operate on signed integers. casts from Uint32/Uint64
- * are morphed as follows by front-end and hence should not be seen here.
- * GT_CAST(uint32, float/double)   =   GT_CAST(GT_CAST(uint32, long), float/double)
- * GT_CAST(uint64, float)          =   GT_CAST(GT_CAST(uint64, double), float)
- *
- *
- * Similarly casts from float/double to a smaller int type are transformed as follows:
- * GT_CAST(float/double, byte)     =   GT_CAST(GT_CAST(float/double, int32), byte)
- * GT_CAST(float/double, sbyte)    =   GT_CAST(GT_CAST(float/double, int32), sbyte)
- * GT_CAST(float/double, int16)    =   GT_CAST(GT_CAST(double/double, int32), int16)
- * GT_CAST(float/double, uint16)   =   GT_CAST(GT_CAST(double/double, int32), uint16)
- *
- * SSE2 has instructions to convert a float/double vlaue into a signed 32/64-bit
- * integer.  The above transformations help us to leverage those instructions.
- *
- * Note that for the following conversions we still depend on helper calls and
- * don't expect to see them here.
- *  i) GT_CAST(float/double, uint64)
- * ii) GT_CAST(float/double, int type with overflow detection)
- *
- * TODO-XArch-CQ: (Low-pri): Jit64 generates in-line code of 8 instructions for (i) above.
- * There are hardly any occurrences of this conversion operation in platform
- * assemblies or in CQ perf benchmarks (1 occurrence in corelib, microsoft.jscript,
- * 1 occurrence in Roslyn and no occurrences in system, system.core, system.numerics
- * system.windows.forms, scimark, fractals, bio mums). If we ever find evidence that
- * doing this optimization is a win, should consider generating in-lined code.
- */
-void Lowering::LowerCast(GenTree* tree)
-{
-    assert(tree->OperGet() == GT_CAST);
->>>>>>> 85555749
 
             for (unsigned i = 0; i < layout->GetSlotCount(); i++)
             {
@@ -5354,7 +5305,7 @@
                             // These intrinsics should have been marked contained by the general-purpose handling
                             // earlier in the method.
 
-                            GenTree* lastOp = HWIntrinsicInfo::lookupLastOp(node);
+                            GenTree* lastOp = node->GetLastOp();
                             assert(lastOp != nullptr);
 
                             if (HWIntrinsicInfo::isImmOp(intrinsicId, lastOp) && lastOp->IsCnsIntOrI())
@@ -5362,7 +5313,6 @@
                                 assert(lastOp->isContained());
                             }
 #endif
-
                             break;
                         }
 
