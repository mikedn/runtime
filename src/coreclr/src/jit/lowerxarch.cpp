// Licensed to the .NET Foundation under one or more agreements.
// The .NET Foundation licenses this file to you under the MIT license.

/*XXXXXXXXXXXXXXXXXXXXXXXXXXXXXXXXXXXXXXXXXXXXXXXXXXXXXXXXXXXXXXXXXXXXXXXXXXXXX
XXXXXXXXXXXXXXXXXXXXXXXXXXXXXXXXXXXXXXXXXXXXXXXXXXXXXXXXXXXXXXXXXXXXXXXXXXXXXXX
XX                                                                           XX
XX                           Lowering for AMD64, x86                         XX
XX                                                                           XX
XX  This encapsulates all the logic for lowering trees for the AMD64         XX
XX  architecture.  For a more detailed view of what is lowering, please      XX
XX  take a look at Lower.cpp                                                 XX
XX                                                                           XX
XX                                                                           XX
XXXXXXXXXXXXXXXXXXXXXXXXXXXXXXXXXXXXXXXXXXXXXXXXXXXXXXXXXXXXXXXXXXXXXXXXXXXXXXX
XXXXXXXXXXXXXXXXXXXXXXXXXXXXXXXXXXXXXXXXXXXXXXXXXXXXXXXXXXXXXXXXXXXXXXXXXXXXXXX
*/

#include "jitpch.h"
#ifdef _MSC_VER
#pragma hdrstop
#endif

#ifdef TARGET_XARCH // This file is only used for xarch

#include "jit.h"
#include "sideeffects.h"
#include "lower.h"

// xarch supports both ROL and ROR instructions so no lowering is required.
void Lowering::LowerRotate(GenTree* tree)
{
    ContainCheckShiftRotate(tree->AsOp());
}

//------------------------------------------------------------------------
// LowerStoreLoc: Lower a store of a lclVar
//
// Arguments:
//    storeLoc - the local store (GT_STORE_LCL_FLD or GT_STORE_LCL_VAR)
//
// Notes:
//    This involves:
//    - Handling of contained immediates.
//    - Widening operations of unsigneds.

void Lowering::LowerStoreLoc(GenTreeLclVarCommon* storeLoc)
{
    // Try to widen the ops if they are going into a local var.
    if ((storeLoc->gtOper == GT_STORE_LCL_VAR) && (storeLoc->gtOp1->gtOper == GT_CNS_INT))
    {
        GenTreeIntCon* con  = storeLoc->gtOp1->AsIntCon();
        ssize_t        ival = con->gtIconVal;

        unsigned   varNum = storeLoc->GetLclNum();
        LclVarDsc* varDsc = comp->lvaTable + varNum;

        if (varDsc->lvIsSIMDType())
        {
            noway_assert(storeLoc->gtType != TYP_STRUCT);
        }
        unsigned size = genTypeSize(storeLoc);
        // If we are storing a constant into a local variable
        // we extend the size of the store here
        if ((size < 4) && !varTypeIsStruct(varDsc))
        {
            if (!varTypeIsUnsigned(varDsc))
            {
                if (genTypeSize(storeLoc) == 1)
                {
                    if ((ival & 0x7f) != ival)
                    {
                        ival = ival | 0xffffff00;
                    }
                }
                else
                {
                    assert(genTypeSize(storeLoc) == 2);
                    if ((ival & 0x7fff) != ival)
                    {
                        ival = ival | 0xffff0000;
                    }
                }
            }

            // A local stack slot is at least 4 bytes in size, regardless of
            // what the local var is typed as, so auto-promote it here
            // unless it is a field of a promoted struct
            // TODO-XArch-CQ: if the field is promoted shouldn't we also be able to do this?
            if (!varDsc->lvIsStructField)
            {
                storeLoc->gtType = TYP_INT;
                con->SetIconValue(ival);
            }
        }
    }
    if (storeLoc->OperIs(GT_STORE_LCL_FLD))
    {
        // We should only encounter this for lclVars that are lvDoNotEnregister.
        verifyLclFldDoNotEnregister(storeLoc->GetLclNum());
    }
    ContainCheckStoreLoc(storeLoc);
}

//------------------------------------------------------------------------
// LowerStoreIndir: Determine addressing mode for an indirection, and whether operands are contained.
//
// Arguments:
//    node       - The indirect store node (GT_STORE_IND) of interest
//
// Return Value:
//    None.
//
void Lowering::LowerStoreIndir(GenTreeIndir* node)
{
    // Mark all GT_STOREIND nodes to indicate that it is not known
    // whether it represents a RMW memory op.
    node->AsStoreInd()->SetRMWStatusDefault();

    if (!varTypeIsFloating(node))
    {
        // Perform recognition of trees with the following structure:
        //        StoreInd(addr, BinOp(expr, GT_IND(addr)))
        // to be able to fold this into an instruction of the form
        //        BINOP [addr], register
        // where register is the actual place where 'expr' is computed.
        //
        // SSE2 doesn't support RMW form of instructions.
        if (LowerRMWMemOp(node))
        {
            return;
        }
    }
    ContainCheckStoreIndir(node);
}

//------------------------------------------------------------------------
// LowerBlockStore: Lower a block store node
//
// Arguments:
//    blkNode - The block store node to lower
//
void Lowering::LowerBlockStore(GenTreeBlk* blkNode)
{
    TryCreateAddrMode(blkNode->Addr(), false);

    GenTree* dstAddr = blkNode->Addr();
    GenTree* src     = blkNode->Data();
    unsigned size    = blkNode->Size();

    if (blkNode->OperIsInitBlkOp())
    {
        if (src->OperIs(GT_INIT_VAL))
        {
            src->SetContained();
            src = src->AsUnOp()->gtGetOp1();
        }

        if (blkNode->OperIs(GT_STORE_OBJ))
        {
            blkNode->SetOper(GT_STORE_BLK);
        }

        if (!blkNode->OperIs(GT_STORE_DYN_BLK) && (size <= INITBLK_UNROLL_LIMIT))
        {
            if (!src->OperIs(GT_CNS_INT))
            {
                // TODO-CQ: We could unroll even when the initialization value is not a constant
                // by inserting a MUL init, 0x01010101 instruction. We need to determine if the
                // extra latency that MUL introduces isn't worse that rep stosb. Likely not.
                blkNode->gtBlkOpKind = GenTreeBlk::BlkOpKindRepInstr;
            }
            else
            {
                blkNode->gtBlkOpKind = GenTreeBlk::BlkOpKindUnroll;

                // The fill value of an initblk is interpreted to hold a
                // value of (unsigned int8) however a constant of any size
                // may practically reside on the evaluation stack. So extract
                // the lower byte out of the initVal constant and replicate
                // it to a larger constant whose size is sufficient to support
                // the largest width store of the desired inline expansion.

                ssize_t fill = src->AsIntCon()->IconValue() & 0xFF;

                if (fill == 0)
                {
                    // If the size is multiple of XMM register size there's no need to load 0 in a GPR,
                    // codegen will use xorps to generate 0 directly in the temporary XMM register.
                    if ((size % XMM_REGSIZE_BYTES) == 0)
                    {
                        src->SetContained();
                    }
                }
#ifdef TARGET_AMD64
                else if (size >= REGSIZE_BYTES)
                {
                    fill *= 0x0101010101010101LL;
                    src->gtType = TYP_LONG;
                }
#endif
                else
                {
                    fill *= 0x01010101;
                }

                src->AsIntCon()->SetIconValue(fill);

                ContainBlockStoreAddress(blkNode, size, dstAddr);
            }
        }
        else
        {
#ifdef TARGET_AMD64
            blkNode->gtBlkOpKind = GenTreeBlk::BlkOpKindHelper;
#else
            // TODO-X86-CQ: Investigate whether a helper call would be beneficial on x86
            blkNode->gtBlkOpKind = GenTreeBlk::BlkOpKindRepInstr;
#endif
        }
    }
    else
    {
        assert(src->OperIs(GT_IND, GT_LCL_VAR, GT_LCL_FLD));
        src->SetContained();

        if (src->OperIs(GT_IND))
        {
            // TODO-Cleanup: Make sure that GT_IND lowering didn't mark the source address as contained.
            // Sometimes the GT_IND type is a non-struct type and then GT_IND lowering may contain the
            // address, not knowing that GT_IND is part of a block op that has containment restrictions.
            src->AsIndir()->Addr()->ClearContained();
        }

        if (blkNode->OperIs(GT_STORE_OBJ))
        {
            if (!blkNode->AsObj()->GetLayout()->HasGCPtr())
            {
                blkNode->SetOper(GT_STORE_BLK);
            }
#ifndef JIT32_GCENCODER
            else if (dstAddr->OperIsLocalAddr() && (size <= CPBLK_UNROLL_LIMIT))
            {
                // If the size is small enough to unroll then we need to mark the block as non-interruptible
                // to actually allow unrolling. The generated code does not report GC references loaded in the
                // temporary register(s) used for copying.
                // This is not supported for the JIT32_GCENCODER.
                blkNode->SetOper(GT_STORE_BLK);
                blkNode->gtBlkOpGcUnsafe = true;
            }
#endif
        }

        if (blkNode->OperIs(GT_STORE_OBJ))
        {
            assert((dstAddr->TypeGet() == TYP_BYREF) || (dstAddr->TypeGet() == TYP_I_IMPL));

            // If we have a long enough sequence of slots that do not require write barriers then
            // we can use REP MOVSD/Q instead of a sequence of MOVSD/Q instructions. According to the
            // Intel Manual, the sweet spot for small structs is between 4 to 12 slots of size where
            // the entire operation takes 20 cycles and encodes in 5 bytes (loading RCX and REP MOVSD/Q).
            unsigned nonGCSlots = 0;

            if (dstAddr->OperIsLocalAddr())
            {
                // If the destination is on the stack then no write barriers are needed.
                nonGCSlots = blkNode->GetLayout()->GetSlotCount();
            }
            else
            {
                // Otherwise a write barrier is needed for every GC pointer in the layout
                // so we need to check if there's a long enough sequence of non-GC slots.
                ClassLayout* layout = blkNode->GetLayout();
                unsigned     slots  = layout->GetSlotCount();
                for (unsigned i = 0; i < slots; i++)
                {
                    if (layout->IsGCPtr(i))
                    {
                        nonGCSlots = 0;
                    }
                    else
                    {
                        nonGCSlots++;

                        if (nonGCSlots >= CPOBJ_NONGC_SLOTS_LIMIT)
                        {
                            break;
                        }
                    }
                }
            }

            if (nonGCSlots >= CPOBJ_NONGC_SLOTS_LIMIT)
            {
                blkNode->gtBlkOpKind = GenTreeBlk::BlkOpKindRepInstr;
            }
            else
            {
                blkNode->gtBlkOpKind = GenTreeBlk::BlkOpKindUnroll;
            }
        }
        else if (blkNode->OperIs(GT_STORE_BLK) && (size <= CPBLK_UNROLL_LIMIT))
        {
            blkNode->gtBlkOpKind = GenTreeBlk::BlkOpKindUnroll;

            if (src->OperIs(GT_IND))
            {
                ContainBlockStoreAddress(blkNode, size, src->AsIndir()->Addr());
            }

            ContainBlockStoreAddress(blkNode, size, dstAddr);
        }
        else
        {
            assert(blkNode->OperIs(GT_STORE_BLK, GT_STORE_DYN_BLK));

#ifdef TARGET_AMD64
            blkNode->gtBlkOpKind = GenTreeBlk::BlkOpKindHelper;
#else
            // TODO-X86-CQ: Investigate whether a helper call would be beneficial on x86
            blkNode->gtBlkOpKind = GenTreeBlk::BlkOpKindRepInstr;
#endif
        }
    }
}

//------------------------------------------------------------------------
// ContainBlockStoreAddress: Attempt to contain an address used by a block store.
//
// Arguments:
//    store - the block store node - STORE_BLK or PUTARG_STK
//    size - the block size
//    addr - the address node to try to contain
//
void Lowering::ContainBlockStoreAddress(GenTree* store, unsigned size, GenTree* addr)
{
    assert((store->OperIs(GT_STORE_BLK) && (store->AsBlk()->gtBlkOpKind == GenTreeBlk::BlkOpKindUnroll)) ||
           store->OperIs(GT_PUTARG_STK));

    assert(size < INT32_MAX);

    if (addr->OperIsLocalAddr())
    {
        addr->SetContained();
        return;
    }

    if (!addr->OperIsAddrMode() && !TryCreateAddrMode(addr, true))
    {
        return;
    }

    GenTreeAddrMode* addrMode = addr->AsAddrMode();

    // On x64 the address mode displacement is signed so it must not exceed INT32_MAX. This check is
    // an approximation since the last displacement we generate in an unrolled block operation can be
    // up to 16 bytes lower than offset + size. But offsets large enough to hit this case are likely
    // to be extremely rare for this to ever be a CQ issue.
    // On x86 this shouldn't be needed but then again, offsets large enough to hit this are rare.
    if (addrMode->Offset() > (INT32_MAX - static_cast<int>(size)))
    {
        return;
    }

#if defined(TARGET_X86) || defined(UNIX_AMD64_ABI)
    if (GenTreePutArgStk* putArg = store->IsPutArgStk())
    {
#if defined(TARGET_X86)
        if (putArg->gtPutArgStkKind == GenTreePutArgStk::Kind::Push)
        {
            // Containing the address mode avoids generating an extra LEA instruction but may increase the size
            // of the load/store instructions due to extra SIB bytes and/or 32 bit displacements. Unlike Unroll,
            // Push places no upper bound on the size of the struct and anyway it requires more instructions
            // than Unroll because it copies only 4 bytes at a time. Besides, if we need to push a lot of slots
            // the cost of the extra LEA is likely to be irrelevant.

            if ((addrMode->HasIndex() && (size > 32)) || ((addrMode->Offset() > 128 - 16) && (size > 16)))
            {
                return;
            }
        }
#else
        if ((putArg->gtPutArgStkKind == GenTreePutArgStk::Kind::GCUnroll) ||
            (putArg->gtPutArgStkKind == GenTreePutArgStk::Kind::GCUnrollXMM))
        {
            // Like in the x86 PUSH case, do not contain in cases where unrolling isn't limited. Use a higher
            // size treshold as on x64 we copy 8 and even 16 bytes at a time. Not that RepInstr/RepInstr also
            // do unlimited unroll but unlike GCUnroll/GCUnrollXMM they use the address mode only once.

            if ((addrMode->HasIndex() && (size > 64)) || ((addrMode->Offset() > 128 - 32) && (size > 32)))
            {
                return;
            }
        }
#endif
    }
#endif

    // Note that the parentNode is always the store node, even if we're dealing with the source address.
    // The source address is not directly used by the store node but by an indirection that is always
    // contained.
    if (!IsSafeToContainMem(store, addrMode))
    {
        return;
    }

    addrMode->SetContained();
}

//------------------------------------------------------------------------
// LowerPutArgStk: Lower a GT_PUTARG_STK.
//
// Arguments:
//    tree      - The node of interest
//
// Return Value:
//    None.
//
void Lowering::LowerPutArgStk(GenTreePutArgStk* putArgStk)
{
    GenTree* src = putArgStk->gtGetOp1();

    if (src->OperIs(GT_FIELD_LIST))
    {
#ifdef TARGET_X86
        GenTreeFieldList* fieldList = src->AsFieldList();

        // The code generator will push these fields in reverse order by offset. Reorder the list here s.t. the order
        // of uses is visible to LSRA.
        assert(fieldList->Uses().IsSorted());
        fieldList->Uses().Reverse();

        // Now that the fields have been sorted, the kind of code we will generate.
        bool     allFieldsAreSlots = true;
        unsigned prevOffset        = putArgStk->getArgSize();
        for (GenTreeFieldList::Use& use : fieldList->Uses())
        {
            GenTree* const  fieldNode   = use.GetNode();
            const var_types fieldType   = fieldNode->TypeGet();
            const unsigned  fieldOffset = use.GetOffset();
            assert(fieldType != TYP_LONG);

            // We can treat as a slot any field that is stored at a slot boundary, where the previous
            // field is not in the same slot. (Note that we store the fields in reverse order.)
            const bool fieldIsSlot = ((fieldOffset % 4) == 0) && ((prevOffset - fieldOffset) >= 4);
            if (!fieldIsSlot)
            {
                allFieldsAreSlots = false;
            }

            // For x86 we must mark all integral fields as contained or reg-optional, and handle them
            // accordingly in code generation, since we may have up to 8 fields, which cannot all be in
            // registers to be consumed atomically by the call.
            if (varTypeIsIntegralOrI(fieldNode))
            {
                if (fieldNode->OperGet() == GT_LCL_VAR)
                {
                    LclVarDsc* varDsc = &(comp->lvaTable[fieldNode->AsLclVarCommon()->GetLclNum()]);
                    if (!varDsc->lvDoNotEnregister)
                    {
                        fieldNode->SetRegOptional();
                    }
                    else
                    {
                        MakeSrcContained(putArgStk, fieldNode);
                    }
                }
                else if (fieldNode->IsIntCnsFitsInI32())
                {
                    MakeSrcContained(putArgStk, fieldNode);
                }
                else
                {
                    // For the case where we cannot directly push the value, if we run out of registers,
                    // it would be better to defer computation until we are pushing the arguments rather
                    // than spilling, but this situation is not all that common, as most cases of promoted
                    // structs do not have a large number of fields, and of those most are lclVars or
                    // copy-propagated constants.
                    fieldNode->SetRegOptional();
                }
            }

            prevOffset = fieldOffset;
        }

        // Set the copy kind.
        // TODO-X86-CQ: Even if we are using push, if there are contiguous floating point fields, we should
        // adjust the stack once for those fields. The latter is really best done in code generation, but
        // this tuning should probably be undertaken as a whole.
        // Also, if there are  floating point fields, it may be better to use the "Unroll" mode
        // of copying the struct as a whole, if the fields are not register candidates.
        if (allFieldsAreSlots)
        {
            putArgStk->gtPutArgStkKind = GenTreePutArgStk::Kind::PushAllSlots;
        }
        else
        {
            putArgStk->gtPutArgStkKind = GenTreePutArgStk::Kind::Push;
        }
#endif // TARGET_X86
        return;
    }

    if (src->TypeIs(TYP_STRUCT))
    {
        ClassLayout* layout;
        unsigned     size;

        if (src->OperIs(GT_LCL_VAR))
        {
            layout = comp->lvaGetDesc(src->AsLclVar())->GetLayout();
            size   = roundUp(layout->GetSize(), REGSIZE_BYTES);
        }
        else if (src->OperIs(GT_LCL_FLD))
        {
            layout = src->AsLclFld()->GetLayout(comp);
            size   = roundUp(layout->GetSize(), REGSIZE_BYTES);
        }
        else
        {
            layout = src->AsObj()->GetLayout();
            size   = layout->GetSize();
        }

        // In case of a CpBlk we could use a helper call. In case of putarg_stk we
        // can't do that since the helper call could kill some already set up outgoing args.
        // TODO-Amd64-Unix: converge the code for putarg_stk with cpyblk/cpyobj.
        // The cpyXXXX code is rather complex and this could cause it to be more complex, but
        // it might be the right thing to do.

        // TODO-X86-CQ: The helper call either is not supported on x86 or required more work
        // (I don't know which).

        if (!layout->HasGCPtr())
        {
            putArgStk->gtPutArgStkKind =
                (size <= CPBLK_UNROLL_LIMIT) ? GenTreePutArgStk::Kind::Unroll : GenTreePutArgStk::Kind::RepInstr;
        }
        else
        {
#ifdef TARGET_X86
            // On x86, we must use `push` to store GC references to the stack in order for the emitter to properly
            // update the function's GC info. These `putargstk` nodes will generate a sequence of `push` instructions.
            putArgStk->gtPutArgStkKind = GenTreePutArgStk::Kind::Push;
#else
            // On Linux-x64, any GC pointers the struct contains must be stored to the argument outgoing area using
            // MOV instructions that the emitter can recognize, e.g. "mov qword ptr [esp+8], rax". XMM stores or
            // "indirect" stores, including MOVSQ, cannot be used because the emitter wouldn't be able to figure
            // out which slot is being stored do.
            //
            // If the struct contains only GC pointers then we the only option is to generate a series of load/store
            // instructions, 2 MOVs for each GC pointer.
            //
            // If the struct also contains non-GC slots then we have more options:
            //   - same MOV load/store as for GC slots - starts at around 8 bytes of code for 8 bytes of data
            //     but can reach 16 bytes of code with 32 bit address mode displacements and SIB bytes.
            //   - XMM load/store - copies 16 bytes at once but also generates larger code, ~11 - 18 bytes
            //     depending on encoding and address modes.
            //   - REP MOVSQ - basically required for large copies. It's only 3 bytes but addresses and count
            //     have to be loaded in specific registers so a complete REP MOVSQ sequence can have ~16 - 21
            //     bytes of code.
            //   - Individual MOVSQ instructions. Like REP MOVSQ, it's very small, if addresses are already in
            //     the right registers.
            //
            // A previous implementation used (REP) MOVSQ for all non-GC slots but that generates horrible code:
            //   - If the struct contains only GC slots then the source and destination addresses are still
            //     loaded in RSI and RDI respectively, even if MOVSQ will never be used. In fact, RDI is loaded
            //     and not used at all since all GC stores use RSP instead.
            //   - When transitioning from a GC slot sequence to a non-GC slot sequence, RSI and RDI have to be
            //     adjusted to account for the already copied GC slots. This requires at least 8 bytes of code.
            //     Together with a single MOVSQ it's 10 bytes of code to copy 8 bytes of data. So the code may
            //     end up being larger than a simple MOV load/store, especially if the initial RSI/RDI setup is
            //     also taken into consideration.
            //   - The performance of MOVSQ is quite bad - throughput is only 0.25 and it wastes additional
            //     execution resources by adding 8 to RSI and RDI when normally such additions would be folded
            //     in address modes.
            //
            // As a compromise, continue to use MOVSQ for code size reasons, but with a few exceptions:
            //   - Copy single non-GC slot sequences using MOV.
            //   - Copy 2 non-GC slot sequences using XMM.
            //   - Do not use RDI/RSI/RCX temp registers in cases where (REP) MOVSQ isn't actually used.
            //
            // This results in smaller code, except in a few cases where large address mode displacements
            // and/or many transitions between GC and non-GC slot sequences make for larger code.
            //
            // TODO-MIKE-CQ: This mostly deals with code size issues seen in FX diffs, MOVSQ is still being
            // used to copy 3-4 non-GC slots and that probably has poor performance. And using REP MOVSQ
            // for more than 4 slots isn't great either.

<<<<<<< HEAD
            bool     hasXmmSequence      = false;
            bool     hasRepMovsSequence  = false;
            unsigned nonGCSequenceLength = 0;
=======
/* Lower GT_CAST(srcType, DstType) nodes.
 *
 * Casts from small int type to float/double are transformed as follows:
 * GT_CAST(byte, float/double)     =   GT_CAST(GT_CAST(byte, int32), float/double)
 * GT_CAST(sbyte, float/double)    =   GT_CAST(GT_CAST(sbyte, int32), float/double)
 * GT_CAST(int16, float/double)    =   GT_CAST(GT_CAST(int16, int32), float/double)
 * GT_CAST(uint16, float/double)   =   GT_CAST(GT_CAST(uint16, int32), float/double)
 *
 * SSE2 conversion instructions operate on signed integers. casts from Uint32/Uint64
 * are morphed as follows by front-end and hence should not be seen here.
 * GT_CAST(uint32, float/double)   =   GT_CAST(GT_CAST(uint32, long), float/double)
 * GT_CAST(uint64, float)          =   GT_CAST(GT_CAST(uint64, double), float)
 *
 *
 * Similarly casts from float/double to a smaller int type are transformed as follows:
 * GT_CAST(float/double, byte)     =   GT_CAST(GT_CAST(float/double, int32), byte)
 * GT_CAST(float/double, sbyte)    =   GT_CAST(GT_CAST(float/double, int32), sbyte)
 * GT_CAST(float/double, int16)    =   GT_CAST(GT_CAST(double/double, int32), int16)
 * GT_CAST(float/double, uint16)   =   GT_CAST(GT_CAST(double/double, int32), uint16)
 *
 * SSE2 has instructions to convert a float/double vlaue into a signed 32/64-bit
 * integer.  The above transformations help us to leverage those instructions.
 *
 * Note that for the following conversions we still depend on helper calls and
 * don't expect to see them here.
 *  i) GT_CAST(float/double, uint64)
 * ii) GT_CAST(float/double, int type with overflow detection)
 *
 * TODO-XArch-CQ: (Low-pri): Jit64 generates in-line code of 8 instructions for (i) above.
 * There are hardly any occurrences of this conversion operation in platform
 * assemblies or in CQ perf benchmarks (1 occurrence in corelib, microsoft.jscript,
 * 1 occurence in Roslyn and no occurrences in system, system.core, system.numerics
 * system.windows.forms, scimark, fractals, bio mums). If we ever find evidence that
 * doing this optimization is a win, should consider generating in-lined code.
 */
void Lowering::LowerCast(GenTree* tree)
{
    assert(tree->OperGet() == GT_CAST);
>>>>>>> a3515ba0

            for (unsigned i = 0; i < layout->GetSlotCount(); i++)
            {
                if (layout->IsGCPtr(i))
                {
                    hasXmmSequence |= (nonGCSequenceLength == 2);
                    hasRepMovsSequence |= (nonGCSequenceLength > 2);
                    nonGCSequenceLength = 0;
                }
                else
                {
                    nonGCSequenceLength++;
                }
            }

            hasXmmSequence |= (nonGCSequenceLength == 2);
            hasRepMovsSequence |= (nonGCSequenceLength > 2);

            if (hasRepMovsSequence)
            {
                putArgStk->gtPutArgStkKind =
                    hasXmmSequence ? GenTreePutArgStk::Kind::RepInstrXMM : GenTreePutArgStk::Kind::RepInstr;
            }
            else
            {
                putArgStk->gtPutArgStkKind =
                    hasXmmSequence ? GenTreePutArgStk::Kind::GCUnrollXMM : GenTreePutArgStk::Kind::GCUnroll;
            }
#endif
        }

        if (src->OperIs(GT_OBJ))
        {
            ContainBlockStoreAddress(putArgStk, size, src->AsObj()->GetAddr());
        }

        return;
    }

    // If the child of GT_PUTARG_STK is a constant, we don't need a register to
    // move it to memory (stack location).
    //
    // On AMD64, we don't want to make 0 contained, because we can generate smaller code
    // by zeroing a register and then storing it. E.g.:
    //      xor rdx, rdx
    //      mov gword ptr [rsp+28H], rdx
    // is 2 bytes smaller than:
    //      mov gword ptr [rsp+28H], 0
    //
    // On x86, we push stack arguments; we don't use 'mov'. So:
    //      push 0
    // is 1 byte smaller than:
    //      xor rdx, rdx
    //      push rdx

    if (IsContainableImmed(putArgStk, src)
#if defined(TARGET_AMD64)
        && !src->IsIntegralConst(0)
#endif // TARGET_AMD64
            )
    {
        src->SetContained();
    }
#if defined(TARGET_X86)
    else if (src->IsDblCon() && src->TypeIs(TYP_FLOAT))
    {
        float value = static_cast<float>(src->AsDblCon()->GetValue());
        src->ChangeOperConst(GT_CNS_INT);
        src->SetType(TYP_INT);
        src->AsIntCon()->SetValue(jitstd::bit_cast<int>(value));
        src->SetContained();
    }
    else
    {
        unsigned srcSize = varTypeSize(src->GetType());

        // For containment we need a slot sized memory operand - INT, FLOAT, REF, BYREF. Yes, it can be FLOAT
        // because it's a memory operation and the type doesn't really matter, only the size does.
        //
        // For reg optional things are a bit more complicated:
        //    - anything other than LCL_VAR can be reg-optional even if it's a small int type because the
        //      spilled value is really INT (e.g. ushort IND automatically zero extends to INT and the
        //      resulting value is spilled to an INT spill temp).
        //    - LCL_VAR must be slot sized because we don't know yet if the local will be a reg candidate.
        //      If it's not a reg candidate then it is treated as contained thus the size restriction.
        //      Note that the local itself may have small int type but if we get a LCL_VAR here then it
        //      means that it is "normalize on store" or that the frontend elided the normalization cast.
        //      Most LCL_VARs that reference small int local end up having type INT, with the notable
        //      exception of promoted struct field which may have small int type.

        if ((srcSize == REGSIZE_BYTES) && IsContainableMemoryOp(src) && IsSafeToContainMem(putArgStk, src))
        {
            src->SetContained();
        }
        else if (src->OperIs(GT_LCL_VAR) ? (srcSize == REGSIZE_BYTES) : (srcSize <= REGSIZE_BYTES))
        {
            src->SetRegOptional();
        }
    }
#endif
}

#ifdef FEATURE_SIMD
//----------------------------------------------------------------------------------------------
// Lowering::LowerSIMD: Perform containment analysis for a SIMD intrinsic node.
//
//  Arguments:
//     simdNode - The SIMD intrinsic node.
//
void Lowering::LowerSIMD(GenTreeSIMD* simdNode)
{
    if (simdNode->TypeGet() == TYP_SIMD12)
    {
        // GT_SIMD node requiring to produce TYP_SIMD12 in fact
        // produces a TYP_SIMD16 result
        simdNode->gtType = TYP_SIMD16;
    }

    if (simdNode->gtSIMDIntrinsicID == SIMDIntrinsicInitN)
    {
        assert(simdNode->gtSIMDBaseType == TYP_FLOAT);

        int   argCount      = 0;
        int   constArgCount = 0;
        float constArgValues[4]{0, 0, 0, 0};

        for (GenTreeSIMD::Use& use : simdNode->Uses())
        {
            assert(use.GetNode()->TypeGet() == simdNode->gtSIMDBaseType);
            assert(argCount < (int)_countof(constArgValues));

            if (use.GetNode()->IsCnsFltOrDbl())
            {
                constArgValues[constArgCount] = static_cast<float>(use.GetNode()->AsDblCon()->gtDconVal);
                constArgCount++;
            }

            argCount++;
        }

        if (constArgCount == argCount)
        {
            for (GenTreeSIMD::Use& use : simdNode->Uses())
            {
                BlockRange().Remove(use.GetNode());
            }

            assert(sizeof(constArgValues) == 16);

            UNATIVE_OFFSET cnsSize  = sizeof(constArgValues);
            UNATIVE_OFFSET cnsAlign = (comp->compCodeOpt() != Compiler::SMALL_CODE) ? cnsSize : 1;

            CORINFO_FIELD_HANDLE hnd = comp->GetEmitter()->emitAnyConst(constArgValues, cnsSize, cnsAlign);
            GenTree* clsVarAddr = new (comp, GT_CLS_VAR_ADDR) GenTreeClsVar(GT_CLS_VAR_ADDR, TYP_I_IMPL, hnd, nullptr);
            BlockRange().InsertBefore(simdNode, clsVarAddr);
            simdNode->ChangeOper(GT_IND);
            simdNode->AsIndir()->Addr() = clsVarAddr;
            ContainCheckIndir(simdNode->AsIndir());

            return;
        }
    }

#ifdef TARGET_XARCH
    if ((simdNode->gtSIMDIntrinsicID == SIMDIntrinsicGetItem) && (simdNode->GetOp(0)->OperGet() == GT_IND))
    {
        // If SIMD vector is already in memory, we force its
        // addr to be evaluated into a reg.  This would allow
        // us to generate [regBase] or [regBase+offset] or
        // [regBase+sizeOf(SIMD vector baseType)*regIndex]
        // to access the required SIMD vector element directly
        // from memory.
        //
        // TODO-CQ-XARCH: If addr of GT_IND is GT_LEA, we
        // might be able update GT_LEA to fold the regIndex
        // or offset in some cases.  Instead with this
        // approach we always evaluate GT_LEA into a reg.
        // Ideally, we should be able to lower GetItem intrinsic
        // into GT_IND(newAddr) where newAddr combines
        // the addr of SIMD vector with the given index.
        simdNode->GetOp(0)->gtFlags |= GTF_IND_REQ_ADDR_IN_REG;
    }
#endif
    ContainCheckSIMD(simdNode);
}
#endif // FEATURE_SIMD

#ifdef FEATURE_HW_INTRINSICS

//----------------------------------------------------------------------------------------------
// LowerHWIntrinsicCC: Lowers a hardware intrinsic node that produces a boolean value by
//     setting the condition flags.
//
//  Arguments:
//     node - The hardware intrinsic node
//     newIntrinsicId - The intrinsic id of the lowered intrinsic node
//     condition - The condition code of the generated SETCC/JCC node
//
void Lowering::LowerHWIntrinsicCC(GenTreeHWIntrinsic* node, NamedIntrinsic newIntrinsicId, GenCondition condition)
{
    GenTreeCC* cc = LowerNodeCC(node, condition);

    node->gtHWIntrinsicId = newIntrinsicId;
    node->gtType          = TYP_VOID;
    node->ClearUnusedValue();

    bool swapOperands    = false;
    bool canSwapOperands = false;

    switch (newIntrinsicId)
    {
        case NI_SSE_COMISS:
        case NI_SSE_UCOMISS:
        case NI_SSE2_COMISD:
        case NI_SSE2_UCOMISD:
            // In some cases we can generate better code if we swap the operands:
            //   - If the condition is not one of the "preferred" floating point conditions we can swap
            //     the operands and change the condition to avoid generating an extra JP/JNP branch.
            //   - If the first operand can be contained but the second cannot, we can swap operands in
            //     order to be able to contain the first operand and avoid the need for a temp reg.
            // We can't handle both situations at the same time and since an extra branch is likely to
            // be worse than an extra temp reg (x64 has a reasonable number of XMM registers) we'll favor
            // the branch case:
            //   - If the condition is not preferred then swap, even if doing this will later prevent
            //     containment.
            //   - Allow swapping for containment purposes only if this doesn't result in a non-"preferred"
            //     condition being generated.
            if ((cc != nullptr) && cc->gtCondition.PreferSwap())
            {
                swapOperands = true;
            }
            else
            {
                canSwapOperands = (cc == nullptr) || !GenCondition::Swap(cc->gtCondition).PreferSwap();
            }
            break;

        case NI_SSE41_PTEST:
        case NI_AVX_PTEST:
            // If we need the Carry flag then we can't swap operands.
            canSwapOperands = (cc == nullptr) || cc->gtCondition.Is(GenCondition::EQ, GenCondition::NE);
            break;

        default:
            unreached();
    }

    if (canSwapOperands)
    {
        bool op1SupportsRegOptional = false;
        bool op2SupportsRegOptional = false;

        if (!IsContainableHWIntrinsicOp(node, node->GetOp(1), &op2SupportsRegOptional) &&
            IsContainableHWIntrinsicOp(node, node->GetOp(0), &op1SupportsRegOptional))
        {
            // Swap operands if op2 cannot be contained but op1 can.
            swapOperands = true;
        }
    }

    if (swapOperands)
    {
        std::swap(node->GetUse(0).NodeRef(), node->GetUse(1).NodeRef());

        if (cc != nullptr)
        {
            cc->gtCondition = GenCondition::Swap(cc->gtCondition);
        }
    }
}

//----------------------------------------------------------------------------------------------
// LowerFusedMultiplyAdd: Changes NI_FMA_MultiplyAddScalar produced by Math(F).FusedMultiplyAdd
//     to a better FMA intrinsics if there are GT_NEG around in order to eliminate them.
//
//  Arguments:
//     node - The hardware intrinsic node
//
//  Notes:
//     Math(F).FusedMultiplyAdd is expanded into NI_FMA_MultiplyAddScalar and
//     depending on additional GT_NEG nodes around it can be:
//
//      x *  y + z -> NI_FMA_MultiplyAddScalar
//      x * -y + z -> NI_FMA_MultiplyAddNegatedScalar
//     -x *  y + z -> NI_FMA_MultiplyAddNegatedScalar
//     -x * -y + z -> NI_FMA_MultiplyAddScalar
//      x *  y - z -> NI_FMA_MultiplySubtractScalar
//      x * -y - z -> NI_FMA_MultiplySubtractNegatedScalar
//     -x *  y - z -> NI_FMA_MultiplySubtractNegatedScalar
//     -x * -y - z -> NI_FMA_MultiplySubtractScalar
//
void Lowering::LowerFusedMultiplyAdd(GenTreeHWIntrinsic* node)
{
    assert(node->gtHWIntrinsicId == NI_FMA_MultiplyAddScalar);
    assert(node->IsTernary());

    GenTreeHWIntrinsic::Use* uses[3];
    unsigned                 useCount = 0;

    for (GenTreeHWIntrinsic::Use& use : node->Uses())
    {
        if (!use.GetNode()->OperIsHWIntrinsic() ||
            (use.GetNode()->AsHWIntrinsic()->gtHWIntrinsicId != NI_Vector128_CreateScalarUnsafe))
        {
            // Math(F).FusedMultiplyAdd is expected to emit three NI_Vector128_CreateScalarUnsafe
            // but it's also possible to use NI_FMA_MultiplyAddScalar directly with any operands
            return;
        }

        uses[useCount++] = &use.GetNode()->AsHWIntrinsic()->GetUse(0);
    }

    GenTree* argX = uses[0]->GetNode();
    GenTree* argY = uses[1]->GetNode();
    GenTree* argZ = uses[2]->GetNode();

    const bool negMul = argX->OperIs(GT_NEG) != argY->OperIs(GT_NEG);
    if (argX->OperIs(GT_NEG))
    {
        uses[0]->SetNode(argX->gtGetOp1());
        BlockRange().Remove(argX);
    }
    if (argY->OperIs(GT_NEG))
    {
        uses[1]->SetNode(argY->gtGetOp1());
        BlockRange().Remove(argY);
    }
    if (argZ->OperIs(GT_NEG))
    {
        uses[2]->SetNode(argZ->gtGetOp1());
        BlockRange().Remove(argZ);
        node->gtHWIntrinsicId = negMul ? NI_FMA_MultiplySubtractNegatedScalar : NI_FMA_MultiplySubtractScalar;
    }
    else
    {
        node->gtHWIntrinsicId = negMul ? NI_FMA_MultiplyAddNegatedScalar : NI_FMA_MultiplyAddScalar;
    }
}

//----------------------------------------------------------------------------------------------
// Lowering::LowerHWIntrinsic: Perform containment analysis for a hardware intrinsic node.
//
//  Arguments:
//     node - The hardware intrinsic node.
//
void Lowering::LowerHWIntrinsic(GenTreeHWIntrinsic* node)
{
    if (node->TypeGet() == TYP_SIMD12)
    {
        // GT_HWINTRINSIC node requiring to produce TYP_SIMD12 in fact
        // produces a TYP_SIMD16 result
        node->gtType = TYP_SIMD16;
    }

    NamedIntrinsic intrinsicId = node->gtHWIntrinsicId;

    switch (intrinsicId)
    {
        case NI_Vector128_Create:
        case NI_Vector256_Create:
        {
            // We don't directly support the Vector128.Create or Vector256.Create methods in codegen
            // and instead lower them to other intrinsic nodes in LowerHWIntrinsicCreate so we expect
            // that the node is modified to either not be a HWIntrinsic node or that it is no longer
            // the same intrinsic as when it came in. In the case of Vector256.Create, we may lower
            // it into 2x Vector128.Create intrinsics which themselves are also lowered into other
            // intrinsics that are not Vector*.Create

            LowerHWIntrinsicCreate(node);
            assert(!node->OperIsHWIntrinsic() || (node->gtHWIntrinsicId != intrinsicId));
            LowerNode(node);
            return;
        }

        case NI_Vector128_Dot:
        case NI_Vector256_Dot:
        {
            LowerHWIntrinsicDot(node);
            return;
        }

        case NI_Vector128_op_Equality:
        case NI_Vector256_op_Equality:
        {
            LowerHWIntrinsicCmpOp(node, GT_EQ);
            return;
        }

        case NI_Vector128_op_Inequality:
        case NI_Vector256_op_Inequality:
        {
            LowerHWIntrinsicCmpOp(node, GT_NE);
            return;
        }

        case NI_Vector128_ToScalar:
        case NI_Vector256_ToScalar:
        {
            LowerHWIntrinsicToScalar(node);
            break;
        }

        case NI_SSE2_Insert:
        case NI_SSE41_Insert:
        case NI_SSE41_X64_Insert:
        {
            assert(node->IsTernary());

            // Insert takes either a 32-bit register or a memory operand.
            // In either case, only gtSIMDBaseType bits are read and so
            // widening or narrowing the operand may be unnecessary and it
            // can just be used directly.

            node->SetOp(1, TryRemoveCastIfPresent(node->gtSIMDBaseType, node->GetOp(1)));
            break;
        }

        case NI_SSE42_Crc32:
        {
            assert(node->IsBinary());

            // Crc32 takes either a bit register or a memory operand.
            // In either case, only gtType bits are read and so widening
            // or narrowing the operand may be unnecessary and it can
            // just be used directly.

            node->SetOp(1, TryRemoveCastIfPresent(node->GetType(), node->GetOp(1)));
            break;
        }

        case NI_SSE2_CompareGreaterThan:
        {
            if (node->gtSIMDBaseType != TYP_DOUBLE)
            {
                assert(varTypeIsIntegral(node->gtSIMDBaseType));
                break;
            }

            __fallthrough;
        }

        case NI_SSE_CompareGreaterThan:
        case NI_SSE_CompareGreaterThanOrEqual:
        case NI_SSE_CompareNotGreaterThan:
        case NI_SSE_CompareNotGreaterThanOrEqual:
        case NI_SSE2_CompareGreaterThanOrEqual:
        case NI_SSE2_CompareNotGreaterThan:
        case NI_SSE2_CompareNotGreaterThanOrEqual:
        {
            assert((node->gtSIMDBaseType == TYP_FLOAT) || (node->gtSIMDBaseType == TYP_DOUBLE));

            if (comp->compOpportunisticallyDependsOn(InstructionSet_AVX))
            {
                break;
            }

            // pre-AVX doesn't actually support these intrinsics in hardware so we need to swap the operands around
            std::swap(node->GetUse(0).NodeRef(), node->GetUse(1).NodeRef());
            break;
        }

        case NI_SSE2_CompareLessThan:
        case NI_SSE42_CompareLessThan:
        case NI_AVX2_CompareLessThan:
        {
            if (node->gtSIMDBaseType == TYP_DOUBLE)
            {
                break;
            }
            assert(varTypeIsIntegral(node->gtSIMDBaseType));

            // this isn't actually supported in hardware so we need to swap the operands around
            std::swap(node->GetUse(0).NodeRef(), node->GetUse(1).NodeRef());
            break;
        }

        case NI_SSE_CompareScalarOrderedEqual:
            LowerHWIntrinsicCC(node, NI_SSE_COMISS, GenCondition::FEQ);
            break;
        case NI_SSE_CompareScalarOrderedNotEqual:
            LowerHWIntrinsicCC(node, NI_SSE_COMISS, GenCondition::FNEU);
            break;
        case NI_SSE_CompareScalarOrderedLessThan:
            LowerHWIntrinsicCC(node, NI_SSE_COMISS, GenCondition::FLT);
            break;
        case NI_SSE_CompareScalarOrderedLessThanOrEqual:
            LowerHWIntrinsicCC(node, NI_SSE_COMISS, GenCondition::FLE);
            break;
        case NI_SSE_CompareScalarOrderedGreaterThan:
            LowerHWIntrinsicCC(node, NI_SSE_COMISS, GenCondition::FGT);
            break;
        case NI_SSE_CompareScalarOrderedGreaterThanOrEqual:
            LowerHWIntrinsicCC(node, NI_SSE_COMISS, GenCondition::FGE);
            break;

        case NI_SSE_CompareScalarUnorderedEqual:
            LowerHWIntrinsicCC(node, NI_SSE_UCOMISS, GenCondition::FEQ);
            break;
        case NI_SSE_CompareScalarUnorderedNotEqual:
            LowerHWIntrinsicCC(node, NI_SSE_UCOMISS, GenCondition::FNEU);
            break;
        case NI_SSE_CompareScalarUnorderedLessThanOrEqual:
            LowerHWIntrinsicCC(node, NI_SSE_UCOMISS, GenCondition::FLE);
            break;
        case NI_SSE_CompareScalarUnorderedLessThan:
            LowerHWIntrinsicCC(node, NI_SSE_UCOMISS, GenCondition::FLT);
            break;
        case NI_SSE_CompareScalarUnorderedGreaterThanOrEqual:
            LowerHWIntrinsicCC(node, NI_SSE_UCOMISS, GenCondition::FGE);
            break;
        case NI_SSE_CompareScalarUnorderedGreaterThan:
            LowerHWIntrinsicCC(node, NI_SSE_UCOMISS, GenCondition::FGT);
            break;

        case NI_SSE2_CompareScalarOrderedEqual:
            LowerHWIntrinsicCC(node, NI_SSE2_COMISD, GenCondition::FEQ);
            break;
        case NI_SSE2_CompareScalarOrderedNotEqual:
            LowerHWIntrinsicCC(node, NI_SSE2_COMISD, GenCondition::FNEU);
            break;
        case NI_SSE2_CompareScalarOrderedLessThan:
            LowerHWIntrinsicCC(node, NI_SSE2_COMISD, GenCondition::FLT);
            break;
        case NI_SSE2_CompareScalarOrderedLessThanOrEqual:
            LowerHWIntrinsicCC(node, NI_SSE2_COMISD, GenCondition::FLE);
            break;
        case NI_SSE2_CompareScalarOrderedGreaterThan:
            LowerHWIntrinsicCC(node, NI_SSE2_COMISD, GenCondition::FGT);
            break;
        case NI_SSE2_CompareScalarOrderedGreaterThanOrEqual:
            LowerHWIntrinsicCC(node, NI_SSE2_COMISD, GenCondition::FGE);
            break;

        case NI_SSE2_CompareScalarUnorderedEqual:
            LowerHWIntrinsicCC(node, NI_SSE2_UCOMISD, GenCondition::FEQ);
            break;
        case NI_SSE2_CompareScalarUnorderedNotEqual:
            LowerHWIntrinsicCC(node, NI_SSE2_UCOMISD, GenCondition::FNEU);
            break;
        case NI_SSE2_CompareScalarUnorderedLessThanOrEqual:
            LowerHWIntrinsicCC(node, NI_SSE2_UCOMISD, GenCondition::FLE);
            break;
        case NI_SSE2_CompareScalarUnorderedLessThan:
            LowerHWIntrinsicCC(node, NI_SSE2_UCOMISD, GenCondition::FLT);
            break;
        case NI_SSE2_CompareScalarUnorderedGreaterThanOrEqual:
            LowerHWIntrinsicCC(node, NI_SSE2_UCOMISD, GenCondition::FGE);
            break;
        case NI_SSE2_CompareScalarUnorderedGreaterThan:
            LowerHWIntrinsicCC(node, NI_SSE2_UCOMISD, GenCondition::FGT);
            break;

        case NI_SSE41_TestC:
            LowerHWIntrinsicCC(node, NI_SSE41_PTEST, GenCondition::C);
            break;
        case NI_SSE41_TestZ:
            LowerHWIntrinsicCC(node, NI_SSE41_PTEST, GenCondition::EQ);
            break;
        case NI_SSE41_TestNotZAndNotC:
            LowerHWIntrinsicCC(node, NI_SSE41_PTEST, GenCondition::UGT);
            break;

        case NI_AVX_TestC:
            LowerHWIntrinsicCC(node, NI_AVX_PTEST, GenCondition::C);
            break;
        case NI_AVX_TestZ:
            LowerHWIntrinsicCC(node, NI_AVX_PTEST, GenCondition::EQ);
            break;
        case NI_AVX_TestNotZAndNotC:
            LowerHWIntrinsicCC(node, NI_AVX_PTEST, GenCondition::UGT);
            break;

        case NI_FMA_MultiplyAddScalar:
            LowerFusedMultiplyAdd(node);
            break;

        default:
            break;
    }

    ContainCheckHWIntrinsic(node);
}

//----------------------------------------------------------------------------------------------
// Lowering::LowerHWIntrinsicCmpOp: Lowers a Vector128 or Vector256 comparison intrinsic
//
//  Arguments:
//     node  - The hardware intrinsic node.
//     cmpOp - The comparison operation, currently must be GT_EQ or GT_NE
//
void Lowering::LowerHWIntrinsicCmpOp(GenTreeHWIntrinsic* node, genTreeOps cmpOp)
{
    NamedIntrinsic intrinsicId = node->gtHWIntrinsicId;
    var_types      baseType    = node->gtSIMDBaseType;
    unsigned       simdSize    = node->gtSIMDSize;
    var_types      simdType    = Compiler::getSIMDTypeForSize(simdSize);

    assert((intrinsicId == NI_Vector128_op_Equality) || (intrinsicId == NI_Vector128_op_Inequality) ||
           (intrinsicId == NI_Vector256_op_Equality) || (intrinsicId == NI_Vector256_op_Inequality));

    assert(varTypeIsSIMD(simdType));
    assert(varTypeIsArithmetic(baseType));
    assert(simdSize != 0);
    assert(node->gtType == TYP_BOOL);
    assert((cmpOp == GT_EQ) || (cmpOp == GT_NE));

    // We have the following (with the appropriate simd size and where the intrinsic could be op_Inequality):
    //          /--*  op2  simd
    //          /--*  op1  simd
    //   node = *  HWINTRINSIC   simd   T op_Equality

    GenTree* op1 = node->GetOp(0);
    GenTree* op2 = node->GetOp(1);

    GenCondition cmpCnd = (cmpOp == GT_EQ) ? GenCondition::EQ : GenCondition::NE;

    if (op2->IsIntegralConstVector(0) && comp->compOpportunisticallyDependsOn(InstructionSet_SSE41))
    {
        // On SSE4.1 or higher we can optimize comparisons against zero to
        // just use PTEST. We can't support it for floating-point, however,
        // as it has both +0.0 and -0.0 where +0.0 == -0.0

        node->SetOp(0, op1);
        BlockRange().Remove(op2);

        LIR::Use op1Use(BlockRange(), &node->GetUse(0).NodeRef(), node);
        ReplaceWithLclVar(op1Use);
        op1 = node->GetOp(0);

        op2 = comp->gtClone(op1);
        BlockRange().InsertAfter(op1, op2);
        node->SetOp(1, op2);

        if (simdSize == 32)
        {
            node->gtHWIntrinsicId = NI_AVX_TestZ;
            LowerHWIntrinsicCC(node, NI_AVX_PTEST, cmpCnd);
        }
        else
        {
            node->gtHWIntrinsicId = NI_SSE41_TestZ;
            LowerHWIntrinsicCC(node, NI_SSE41_PTEST, cmpCnd);
        }

        return;
    }

    NamedIntrinsic cmpIntrinsic;
    var_types      cmpType;
    NamedIntrinsic mskIntrinsic;
    var_types      mskType;
    int            mskConstant;

    switch (baseType)
    {
        case TYP_BYTE:
        case TYP_UBYTE:
        case TYP_SHORT:
        case TYP_USHORT:
        case TYP_INT:
        case TYP_UINT:
        {
            cmpType = baseType;
            mskType = TYP_UBYTE;

            if (simdSize == 32)
            {
                cmpIntrinsic = NI_AVX2_CompareEqual;
                mskIntrinsic = NI_AVX2_MoveMask;
                mskConstant  = -1;
            }
            else
            {
                assert(simdSize == 16);

                cmpIntrinsic = NI_SSE2_CompareEqual;
                mskIntrinsic = NI_SSE2_MoveMask;
                mskConstant  = 0xFFFF;
            }
            break;
        }

        case TYP_LONG:
        case TYP_ULONG:
        {
            mskType = TYP_UBYTE;

            if (simdSize == 32)
            {
                cmpIntrinsic = NI_AVX2_CompareEqual;
                cmpType      = baseType;
                mskIntrinsic = NI_AVX2_MoveMask;
                mskConstant  = -1;
            }
            else
            {
                assert(simdSize == 16);

                if (comp->compOpportunisticallyDependsOn(InstructionSet_SSE41))
                {
                    cmpIntrinsic = NI_SSE41_CompareEqual;
                    cmpType      = baseType;
                }
                else
                {
                    cmpIntrinsic = NI_SSE2_CompareEqual;
                    cmpType      = TYP_UINT;
                }

                mskIntrinsic = NI_SSE2_MoveMask;
                mskConstant  = 0xFFFF;
            }
            break;
        }

        case TYP_FLOAT:
        {
            cmpType = baseType;
            mskType = baseType;

            if (simdSize == 32)
            {
                cmpIntrinsic = NI_AVX_CompareEqual;
                mskIntrinsic = NI_AVX_MoveMask;
                mskConstant  = 0xFF;
            }
            else
            {
                cmpIntrinsic = NI_SSE_CompareEqual;
                mskIntrinsic = NI_SSE_MoveMask;

                if (simdSize == 16)
                {
                    mskConstant = 0xF;
                }
                else if (simdSize == 12)
                {
                    mskConstant = 0x7;
                }
                else
                {
                    assert(simdSize == 8);
                    mskConstant = 0x3;
                }
            }
            break;
        }

        case TYP_DOUBLE:
        {
            cmpType = baseType;
            mskType = baseType;

            if (simdSize == 32)
            {
                cmpIntrinsic = NI_AVX_CompareEqual;
                mskIntrinsic = NI_AVX_MoveMask;
                mskConstant  = 0xF;
            }
            else
            {
                assert(simdSize == 16);

                cmpIntrinsic = NI_SSE2_CompareEqual;
                mskIntrinsic = NI_SSE2_MoveMask;
                mskConstant  = 0x3;
            }
            break;
        }

        default:
        {
            unreached();
        }
    }

    GenTree* cmp = comp->gtNewSimdHWIntrinsicNode(simdType, cmpIntrinsic, cmpType, simdSize, op1, op2);
    BlockRange().InsertBefore(node, cmp);
    LowerNode(cmp);

    GenTree* msk = comp->gtNewSimdHWIntrinsicNode(TYP_INT, mskIntrinsic, mskType, simdSize, cmp);
    BlockRange().InsertAfter(cmp, msk);
    LowerNode(msk);

    GenTree* mskCns = comp->gtNewIconNode(mskConstant, TYP_INT);
    BlockRange().InsertAfter(msk, mskCns);

    if ((baseType == TYP_FLOAT) && (simdSize < 16))
    {
        // For TYP_SIMD8 and TYP_SIMD12 we need to clear the upper bits and can't assume their value

        GenTree* tmp = comp->gtNewOperNode(GT_AND, TYP_INT, msk, mskCns);
        BlockRange().InsertAfter(mskCns, tmp);
        LowerNode(tmp);

        msk = tmp;

        mskCns = comp->gtNewIconNode(mskConstant, TYP_INT);
        BlockRange().InsertAfter(msk, mskCns);
    }

    node->ChangeOper(cmpOp);

    GenTreeOp* relop = static_cast<GenTree*>(node)->AsOp();
    relop->SetType(TYP_INT);
    relop->SetOp(0, msk);
    relop->SetOp(1, mskCns);

    GenTree* cc = LowerNodeCC(relop, cmpCnd);

    relop->SetType(TYP_VOID);
    relop->ClearUnusedValue();

    LowerNode(relop);
}

//----------------------------------------------------------------------------------------------
// Lowering::LowerHWIntrinsicCreate: Lowers a Vector128 or Vector256 Create call
//
//  Arguments:
//     node - The hardware intrinsic node.
//
void Lowering::LowerHWIntrinsicCreate(GenTreeHWIntrinsic* node)
{
    NamedIntrinsic intrinsicId = node->gtHWIntrinsicId;
    var_types      simdType    = node->gtType;
    var_types      baseType    = node->gtSIMDBaseType;
    unsigned       simdSize    = node->gtSIMDSize;
    VectorConstant vecCns      = {};

    if ((simdSize == 8) && (simdType == TYP_DOUBLE))
    {
        // TODO-Cleanup: Struct retyping means we have the wrong type here. We need to
        //               manually fix it up so the simdType checks below are correct.
        simdType = TYP_SIMD8;
    }

    assert(varTypeIsSIMD(simdType));
    assert(varTypeIsArithmetic(baseType));
    assert((simdSize == 8) || (simdSize == 12) || (simdSize == 16) || (simdSize == 32));

    // Spare GenTrees to be used for the lowering logic below
    // Defined upfront to avoid naming conflicts, etc...
    GenTree* idx  = nullptr;
    GenTree* tmp1 = nullptr;
    GenTree* tmp2 = nullptr;
    GenTree* tmp3 = nullptr;

    unsigned argCnt    = node->GetNumOps();
    unsigned cnsArgCnt = 0;

    if (argCnt == 1)
    {
        for (unsigned i = 0; i < simdSize / varTypeSize(baseType); i++)
        {
            if (HandleArgForHWIntrinsicCreate(node->GetOp(0), i, vecCns, baseType))
            {
                cnsArgCnt = 1;
            }
        }
    }
    else
    {
        assert(argCnt == (simdSize / varTypeSize(baseType)));

        for (unsigned i = 0; i < argCnt; i++)
        {
            if (HandleArgForHWIntrinsicCreate(node->GetOp(i), i, vecCns, baseType))
            {
                cnsArgCnt += 1;
            }
        }
    }

    if (argCnt == cnsArgCnt)
    {
        for (unsigned i = 0; i < argCnt; i++)
        {
#if !defined(TARGET_64BIT)
            if (node->GetOp(i)->OperIs(GT_LONG))
            {
                BlockRange().Remove(node->GetOp(i)->AsOp()->GetOp(0));
                BlockRange().Remove(node->GetOp(i)->AsOp()->GetOp(1));
            }
#endif

            BlockRange().Remove(node->GetOp(i));
        }

        if ((argCnt == 1) ||
            ((vecCns.i64[0] == vecCns.i64[1]) &&
             ((simdSize <= 16) || ((vecCns.i64[0] == vecCns.i64[2]) && (vecCns.i64[0] == vecCns.i64[3])))))
        {
            // If we are a single constant or if all parts are the same, we might be able to optimize
            // this even further for certain values, such as Zero or AllBitsSet.

            if (vecCns.i64[0] == 0)
            {
                node->SetIntrinsic(NI_Vector128_get_Zero);
                node->SetNumOps(0);
                return;
            }
            else if (vecCns.i64[0] == -1)
            {
                node->SetIntrinsic(NI_Vector128_get_AllBitsSet);
                node->SetNumOps(0);
                return;
            }
        }

        UNATIVE_OFFSET cnsSize  = (simdSize != 12) ? simdSize : 16;
        UNATIVE_OFFSET cnsAlign = (comp->compCodeOpt() != Compiler::SMALL_CODE) ? cnsSize : 1;

        CORINFO_FIELD_HANDLE hnd = comp->GetEmitter()->emitAnyConst(&vecCns, cnsSize, cnsAlign);
        GenTree* clsVarAddr      = new (comp, GT_CLS_VAR_ADDR) GenTreeClsVar(GT_CLS_VAR_ADDR, TYP_I_IMPL, hnd, nullptr);
        BlockRange().InsertBefore(node, clsVarAddr);

        GenTree* indir = node;
        indir->ChangeOper(GT_IND);
        indir->AsIndir()->SetAddr(clsVarAddr);

        // TODO-XARCH-CQ: We should be able to modify at least the paths that use Insert to trivially support partial
        // vector constants. With this, we can create a constant if say 50% of the inputs are also constant and just
        // insert the non-constant values which should still allow some gains.

        return;
    }

    GenTree* op1 = node->GetOp(0);

    if (argCnt == 1)
    {
        // We have the following (where simd is simd16 or simd32):
        //          /--*  op1  T
        //   node = *  HWINTRINSIC   simd   T Create

        if (intrinsicId == NI_Vector256_Create)
        {
            if (comp->compOpportunisticallyDependsOn(InstructionSet_AVX2))
            {
                // We will be constructing the following parts:
                //          /--*  op1  T
                //   tmp1 = *  HWINTRINSIC   simd16 T CreateScalarUnsafe
                //          /--*  tmp1 simd16
                //   node = *  HWINTRINSIC   simd32 T BroadcastScalarToVector256

                // This is roughly the following managed code:
                //   var tmp1 = Vector128.CreateScalarUnsafe(op1);
                //   return Avx2.BroadcastScalarToVector256(tmp1);

                tmp1 = comp->gtNewSimdHWIntrinsicNode(TYP_SIMD16, NI_Vector128_CreateScalarUnsafe, baseType, 16, op1);
                BlockRange().InsertAfter(op1, tmp1);
                LowerNode(tmp1);

                node->SetIntrinsic(NI_AVX2_BroadcastScalarToVector256, 1);
                node->SetOp(0, tmp1);
                return;
            }

            assert(comp->compIsaSupportedDebugOnly(InstructionSet_AVX));

            // We will be constructing the following parts:
            //          /--*  op1  T
            //   tmp1 = *  HWINTRINSIC   simd16 T Create
            //          /--*  tmp1 simd16
            //          *  STORE_LCL_VAR simd16
            //   tmp1 =    LCL_VAR       simd16
            //   tmp2 =    LCL_VAR       simd16
            //          /--*  tmp2 simd16
            //   tmp3 = *  HWINTRINSIC   simd16 T ToVector256Unsafe
            //   idx  =    CNS_INT       int    0
            //          /--*  tmp3 simd32
            //          +--*  tmp1 simd16
            //          +--*  idx  int
            //   node = *  HWINTRINSIC simd32 T InsertVector128

            // This is roughly the following managed code:
            //   var tmp1 = Vector128.Create(op1);
            //   var tmp2 = tmp1;
            //   var tmp3 = tmp2.ToVector256Unsafe();
            //   return Avx.InsertVector128(tmp3, tmp1, 0x01);

            tmp1 = comp->gtNewSimdHWIntrinsicNode(TYP_SIMD16, NI_Vector128_Create, baseType, 16, op1);
            BlockRange().InsertAfter(op1, tmp1);
            LowerNode(tmp1);

            node->SetOp(0, tmp1);
            LIR::Use tmp1Use(BlockRange(), &node->GetUse(0).NodeRef(), node);
            ReplaceWithLclVar(tmp1Use);
            tmp1 = node->GetOp(0);

            tmp2 = comp->gtClone(tmp1);
            BlockRange().InsertAfter(tmp1, tmp2);

            tmp3 = comp->gtNewSimdHWIntrinsicNode(TYP_SIMD32, NI_Vector128_ToVector256Unsafe, baseType, 16, tmp2);
            BlockRange().InsertAfter(tmp2, tmp3);
            LowerNode(tmp3);

            idx = comp->gtNewIconNode(0x01, TYP_INT);
            BlockRange().InsertAfter(tmp3, idx);

            node->SetIntrinsic(NI_AVX_InsertVector128, 3);
            node->SetOp(0, tmp3);
            node->SetOp(1, tmp1);
            node->SetOp(2, idx);
            return;
        }

        // We will be constructing the following parts:
        //          /--*  op1  T
        //   tmp1 = *  HWINTRINSIC   simd16 T CreateScalarUnsafe
        //   ...

        // This is roughly the following managed code:
        //   var tmp1 = Vector128.CreateScalarUnsafe(op1);
        //   ...

        tmp1 = comp->gtNewSimdHWIntrinsicNode(TYP_SIMD16, NI_Vector128_CreateScalarUnsafe, baseType, 16, op1);
        BlockRange().InsertAfter(op1, tmp1);
        LowerNode(tmp1);

        if ((baseType != TYP_DOUBLE) && comp->compOpportunisticallyDependsOn(InstructionSet_AVX2))
        {
            // We will be constructing the following parts:
            //   ...
            //           /--*  tmp1 simd16
            //   node  = *  HWINTRINSIC   simd16 T BroadcastScalarToVector128

            // This is roughly the following managed code:
            //   ...
            //   return Avx2.BroadcastScalarToVector128(tmp1);

            node->SetIntrinsic(NI_AVX2_BroadcastScalarToVector128, 1);
            node->SetOp(0, tmp1);
            return;
        }

        switch (baseType)
        {
            case TYP_BYTE:
            case TYP_UBYTE:
            {
                if (comp->compOpportunisticallyDependsOn(InstructionSet_SSSE3))
                {
                    // We will be constructing the following parts:
                    //   ...
                    //   tmp2 =    HWINTRINSIC   simd16 ubyte get_Zero
                    //         /--*  tmp1 simd16
                    //         +--*  tmp2 simd16
                    //   node = *  HWINTRINSIC   simd16 ubyte Shuffle

                    // This is roughly the following managed code:
                    //   ...
                    //   var tmp2 = Vector128<byte>.Zero;
                    //   return Ssse3.Shuffle(tmp1, tmp2);

                    tmp2 = comp->gtNewSimdHWIntrinsicNode(simdType, NI_Vector128_get_Zero, TYP_UBYTE, simdSize);
                    BlockRange().InsertAfter(tmp1, tmp2);
                    LowerNode(tmp2);

                    node->SetIntrinsic(NI_SSSE3_Shuffle, 2);
                    node->SetOp(0, tmp1);
                    node->SetOp(1, tmp2);
                    break;
                }

                assert(comp->compIsaSupportedDebugOnly(InstructionSet_SSE2));

                // We will be constructing the following parts:
                //   ...
                //          /--*  tmp1 simd16
                //          *  STORE_LCL_VAR simd16
                //   tmp1 =    LCL_VAR       simd16
                //   tmp2 =    LCL_VAR       simd16
                //          /--*  tmp1 simd16
                //          +--*  tmp2 simd16
                //   tmp1 = *  HWINTRINSIC   simd16 ubyte UnpackLow
                //   ...

                // This is roughly the following managed code:
                //   ...
                //   var tmp2 = tmp1;
                //   tmp1 = Sse2.UnpackLow(tmp1, tmp2);
                //   ...

                node->SetOp(0, tmp1);
                LIR::Use tmp1Use(BlockRange(), &node->GetUse(0).NodeRef(), node);
                ReplaceWithLclVar(tmp1Use);
                tmp1 = node->GetOp(0);

                tmp2 = comp->gtClone(tmp1);
                BlockRange().InsertAfter(tmp1, tmp2);

                tmp1 = comp->gtNewSimdHWIntrinsicNode(simdType, NI_SSE2_UnpackLow, TYP_UBYTE, simdSize, tmp1, tmp2);
                BlockRange().InsertAfter(tmp2, tmp1);
                LowerNode(tmp1);

                __fallthrough;
            }

            case TYP_SHORT:
            case TYP_USHORT:
            {
                // We will be constructing the following parts:
                //   ...
                //          /--*  tmp1 simd16
                //          *  STORE_LCL_VAR simd16
                //   tmp1 =    LCL_VAR       simd16
                //   tmp2 =    LCL_VAR       simd16
                //          /--*  tmp1 simd16
                //          +--*  tmp2 simd16
                //   tmp1 = *  HWINTRINSIC   simd16 ushort UnpackLow
                //   ...

                // This is roughly the following managed code:
                //   ...
                //   var tmp2 = tmp1;
                //   tmp1 = Sse2.UnpackLow(tmp1, tmp2);
                //   ...

                assert(comp->compIsaSupportedDebugOnly(InstructionSet_SSE2));

                node->SetOp(0, tmp1);
                LIR::Use tmp1Use(BlockRange(), &node->GetUse(0).NodeRef(), node);
                ReplaceWithLclVar(tmp1Use);
                tmp1 = node->GetOp(0);

                tmp2 = comp->gtClone(tmp1);
                BlockRange().InsertAfter(tmp1, tmp2);

                tmp1 = comp->gtNewSimdHWIntrinsicNode(simdType, NI_SSE2_UnpackLow, TYP_USHORT, simdSize, tmp1, tmp2);
                BlockRange().InsertAfter(tmp2, tmp1);
                LowerNode(tmp1);

                __fallthrough;
            }

            case TYP_INT:
            case TYP_UINT:
            {
                // We will be constructing the following parts:
                //   ...
                //   idx  =    CNS_INT       int    0
                //          /--*  tmp1 simd16
                //          +--*  idx  int
                //   node = *  HWINTRINSIC   simd16 uint Shuffle

                // This is roughly the following managed code:
                //   ...
                //   return Sse2.Shuffle(tmp1, 0x00);

                assert(comp->compIsaSupportedDebugOnly(InstructionSet_SSE2));

                idx = comp->gtNewIconNode(0x00, TYP_INT);
                BlockRange().InsertAfter(tmp1, idx);

                node->SetIntrinsic(NI_SSE2_Shuffle, TYP_UINT, 2);
                node->SetOp(0, tmp1);
                node->SetOp(1, idx);
                break;
            }

#if defined(TARGET_AMD64)
            case TYP_LONG:
            case TYP_ULONG:
            {
                // We will be constructing the following parts:
                //   ...
                //          /--*  tmp1 simd16
                //          *  STORE_LCL_VAR simd16
                //   tmp1 =    LCL_VAR       simd16
                //   tmp2 =    LCL_VAR       simd16
                //          /--*  tmp1 simd16
                //          +--*  tmp2 simd16
                //   node = *  HWINTRINSIC simd16 ulong UnpackLow

                // This is roughly the following managed code:
                //   ...
                //   var tmp2 = tmp1;
                //   return Sse2.UnpackLow(tmp1, tmp2);

                assert(comp->compIsaSupportedDebugOnly(InstructionSet_SSE2));

                node->SetOp(0, tmp1);
                LIR::Use tmp1Use(BlockRange(), &node->GetUse(0).NodeRef(), node);
                ReplaceWithLclVar(tmp1Use);
                tmp1 = node->GetOp(0);

                tmp2 = comp->gtClone(tmp1);
                BlockRange().InsertAfter(tmp1, tmp2);

                node->SetIntrinsic(NI_SSE2_UnpackLow, 2);
                node->SetOp(0, tmp1);
                node->SetOp(1, tmp2);
                break;
            }
#endif // TARGET_AMD64

            case TYP_FLOAT:
            {
                if (comp->compOpportunisticallyDependsOn(InstructionSet_AVX))
                {
                    // We will be constructing the following parts:
                    //   ...
                    //   idx  =    CNS_INT       int    0
                    //          /--*  tmp1 simd16
                    //          +--*  idx  int
                    //   node = *  HWINTRINSIC   simd16 float Permute

                    // This is roughly the following managed code:
                    //   ...
                    //   return Avx.Permute(tmp1, 0x00);

                    idx = comp->gtNewIconNode(0x00, TYP_INT);
                    BlockRange().InsertAfter(tmp1, idx);

                    node->SetIntrinsic(NI_AVX_Permute, 2);
                    node->SetOp(0, tmp1);
                    node->SetOp(1, idx);
                    break;
                }

                // We will be constructing the following parts:
                //   ...
                //          /--*  tmp1 simd16
                //          *  STORE_LCL_VAR simd16
                //   tmp1 =    LCL_VAR       simd16
                //   tmp2 =    LCL_VAR       simd16
                //   idx  =    CNS_INT       int    0
                //          /--*  tmp1 simd16
                //          +--*  tmp2 simd16
                //          +--*  idx  int
                //   node = *  HWINTRINSIC   simd16 float Shuffle

                // This is roughly the following managed code:
                //   ...
                //   var tmp2 = tmp1;
                //   return Sse.Shuffle(tmp1, tmp2, 0x00);

                assert(comp->compIsaSupportedDebugOnly(InstructionSet_SSE));

                node->SetOp(0, tmp1);
                LIR::Use tmp1Use(BlockRange(), &node->GetUse(0).NodeRef(), node);
                ReplaceWithLclVar(tmp1Use);
                tmp1 = node->GetOp(0);

                tmp2 = comp->gtClone(tmp1);
                BlockRange().InsertAfter(tmp1, tmp2);

                idx = comp->gtNewIconNode(0x00, TYP_INT);
                BlockRange().InsertAfter(tmp2, idx);

                node->SetIntrinsic(NI_SSE_Shuffle, 3);
                node->SetOp(0, tmp1);
                node->SetOp(1, tmp2);
                node->SetOp(2, idx);
                break;
            }

            case TYP_DOUBLE:
            {
                if (comp->compOpportunisticallyDependsOn(InstructionSet_SSE3))
                {
                    // We will be constructing the following parts:
                    //   ...
                    //          /--*  tmp1 simd16
                    //   node = *  HWINTRINSIC   simd16 double MoveAndDuplicate

                    // This is roughly the following managed code:
                    //   ...
                    //   return Sse3.MoveAndDuplicate(tmp1);

                    node->SetIntrinsic(NI_SSE3_MoveAndDuplicate, 1);
                    node->SetOp(0, tmp1);
                    break;
                }

                assert(comp->compIsaSupportedDebugOnly(InstructionSet_SSE2));

                // We will be constructing the following parts:
                //   ...
                //          /--*  tmp1 simd16
                //          *  STORE_LCL_VAR simd16
                //   tmp1 =    LCL_VAR       simd16
                //   tmp2 =    LCL_VAR       simd16
                //          /--*  tmp1 simd16
                //          +--*  tmp2 simd16
                //   node = *  HWINTRINSIC   simd16 float MoveLowToHigh

                // This is roughly the following managed code:
                //   ...
                //   var tmp2 = tmp1;
                //   return Sse.MoveLowToHigh(tmp1, tmp2);

                node->SetOp(0, tmp1);
                LIR::Use tmp1Use(BlockRange(), &node->GetUse(0).NodeRef(), node);
                ReplaceWithLclVar(tmp1Use);
                tmp1 = node->GetOp(0);

                tmp2 = comp->gtClone(tmp1);
                BlockRange().InsertAfter(tmp1, tmp2);

                node->SetIntrinsic(NI_SSE_MoveLowToHigh, TYP_FLOAT, 2);
                node->SetOp(0, tmp1);
                node->SetOp(1, tmp2);
                break;
            }

            default:
            {
                unreached();
            }
        }

        return;
    }

    // We have the following (where simd is simd16 or simd32):
    //          /--*  op1 T
    //          +--*  ... T
    //          +--*  opN T
    //   node = *  HWINTRINSIC   simd   T Create

    if (intrinsicId == NI_Vector256_Create)
    {
        assert(comp->compIsaSupportedDebugOnly(InstructionSet_AVX));

        // We will be constructing the following parts:
        //          /--*  op1 T
        //          +--*  ... T
        //   lo   = *  HWINTRINSIC   simd16 T Create
        //          /--*  ... T
        //          +--*  opN T
        //   hi   = *  HWINTRINSIC   simd16 T Create
        //   idx  =    CNS_INT       int    1
        //          /--*  lo   simd32
        //          +--*  hi   simd16
        //          +--*  idx  int
        //   node = *  HWINTRINSIC   simd32 T InsertVector128

        // This is roughly the following managed code:
        //   ...
        //   var lo   = Vector128.Create(op1, ...);
        //   var hi   = Vector128.Create(..., opN);
        //   return Avx.InsertVector128(lo, hi, 0x01);

        // Each Vector128.Create call gets half the operands. That is:
        //   lo = Vector128.Create(op1, op2);
        //   hi = Vector128.Create(op3, op4);
        // -or-
        //   lo = Vector128.Create(op1,  ..., op3);
        //   hi = Vector128.Create(op4,  ..., op7);
        // -or-
        //   lo = Vector128.Create(op1,  ..., op7);
        //   hi = Vector128.Create(op8,  ..., op15);
        // -or-
        //   lo = Vector128.Create(op1,  ..., op15);
        //   hi = Vector128.Create(op16, ..., op31);

        GenTreeHWIntrinsic* lo = comp->gtNewSimdHWIntrinsicNode(TYP_SIMD16, NI_Vector128_Create, baseType, 16);
        GenTreeHWIntrinsic* hi = comp->gtNewSimdHWIntrinsicNode(TYP_SIMD16, NI_Vector128_Create, baseType, 16);

        assert(argCnt % 2 == 0);

        lo->SetNumOps(argCnt / 2, comp->getAllocator(CMK_ASTNode));
        hi->SetNumOps(argCnt / 2, comp->getAllocator(CMK_ASTNode));

        for (unsigned i = 0; i < argCnt / 2; i++)
        {
            lo->SetOp(i, node->GetOp(i));
            hi->SetOp(i, node->GetOp(argCnt / 2 + i));
        }

        // TODO-MIKE-Review: This assumes that operand order matches evaluation order. This assumption
        // only holds because gtSetEvalOrder/GTF_REVERSE_OPS aren't able to control the ordering of
        // intrinsic nodes with more than 2 operands.
        BlockRange().InsertAfter(lo->GetLastOp(), lo);
        BlockRange().InsertAfter(hi->GetLastOp(), hi);

        LowerNode(lo);
        LowerNode(hi);

        idx = comp->gtNewIconNode(0x01, TYP_INT);
        BlockRange().InsertAfter(hi, idx);

        node->SetIntrinsic(NI_AVX_InsertVector128, 3);
        node->SetOp(0, lo);
        node->SetOp(1, hi);
        node->SetOp(2, idx);
        return;
    }

    // We will be constructing the following parts:
    //          /--*  op1  T
    //   tmp1 = *  HWINTRINSIC   simd16 T CreateScalarUnsafe
    //   ...

    // This is roughly the following managed code:
    //   var tmp1 = Vector128.CreateScalarUnsafe(op1);
    //   ...

    tmp1 = comp->gtNewSimdHWIntrinsicNode(TYP_SIMD16, NI_Vector128_CreateScalarUnsafe, baseType, 16, op1);
    BlockRange().InsertAfter(op1, tmp1);
    LowerNode(tmp1);

    GenTree* op2 = node->GetOp(1);

    switch (baseType)
    {
        case TYP_BYTE:
        case TYP_UBYTE:
        case TYP_SHORT:
        case TYP_USHORT:
        case TYP_INT:
        case TYP_UINT:
        {
            unsigned       N            = 0;
            GenTree*       opN          = nullptr;
            NamedIntrinsic insIntrinsic = NI_Illegal;

            if ((baseType == TYP_SHORT) || (baseType == TYP_USHORT))
            {
                assert(comp->compIsaSupportedDebugOnly(InstructionSet_SSE2));
                insIntrinsic = NI_SSE2_Insert;
            }
            else if (comp->compOpportunisticallyDependsOn(InstructionSet_SSE41))
            {
                insIntrinsic = NI_SSE41_Insert;
            }

            if (insIntrinsic != NI_Illegal)
            {
                for (N = 1; N < argCnt - 1; N++)
                {
                    // We will be constructing the following parts:
                    //   ...
                    //   idx  =    CNS_INT       int    N
                    //          /--*  tmp1 simd16
                    //          +--*  opN  T
                    //          +--*  idx  int
                    //   tmp1 = *  HWINTRINSIC   simd16 T Insert
                    //   ...

                    // This is roughly the following managed code:
                    //   ...
                    //   tmp1 = Sse?.Insert(tmp1, opN, N);
                    //   ...

                    opN = node->GetOp(N);

                    idx = comp->gtNewIconNode(N, TYP_INT);
                    BlockRange().InsertAfter(opN, idx);

                    tmp1 = comp->gtNewSimdHWIntrinsicNode(simdType, insIntrinsic, baseType, simdSize, tmp1, opN, idx);
                    BlockRange().InsertAfter(idx, tmp1);
                    LowerNode(tmp1);
                }

                assert(N == (argCnt - 1));

                // We will be constructing the following parts:
                //   idx  =    CNS_INT       int    N
                //          /--*  tmp1 simd16
                //          +--*  opN  T
                //          +--*  idx  int
                //   node = *  HWINTRINSIC   simd16 T Insert

                // This is roughly the following managed code:
                //   ...
                //   tmp1 = Sse?.Insert(tmp1, opN, N);
                //   ...

                opN = node->GetOp(N);

                idx = comp->gtNewIconNode(N, TYP_INT);
                BlockRange().InsertAfter(opN, idx);

                node->SetIntrinsic(insIntrinsic, 3);
                node->SetOp(0, tmp1);
                node->SetOp(1, opN);
                node->SetOp(2, idx);
                break;
            }

            assert((baseType != TYP_SHORT) && (baseType != TYP_USHORT));
            assert(comp->compIsaSupportedDebugOnly(InstructionSet_SSE2));

            GenTree* op[16];
            op[0] = tmp1;

            for (N = 1; N < argCnt; N++)
            {
                opN = node->GetOp(N);

                op[N] = comp->gtNewSimdHWIntrinsicNode(TYP_SIMD16, NI_Vector128_CreateScalarUnsafe, baseType, 16, opN);
                BlockRange().InsertAfter(opN, op[N]);
                LowerNode(op[N]);
            }

            if ((baseType == TYP_BYTE) || (baseType == TYP_UBYTE))
            {
                for (N = 0; N < argCnt; N += 4)
                {
                    // We will be constructing the following parts:
                    //   ...
                    //          /--*  opN  T
                    //   opN  = *  HWINTRINSIC   simd16 T CreateScalarUnsafe
                    //          /--*  opO  T
                    //   opO  = *  HWINTRINSIC   simd16 T CreateScalarUnsafe
                    //          /--*  opN  simd16
                    //          +--*  opO  simd16
                    //   tmp1 = *  HWINTRINSIC   simd16 T UnpackLow
                    //          /--*  opP  T
                    //   opP  = *  HWINTRINSIC   simd16 T CreateScalarUnsafe
                    //          /--*  opQ  T
                    //   opQ  = *  HWINTRINSIC   simd16 T CreateScalarUnsafe
                    //          /--*  opP  simd16
                    //          +--*  opQ  simd16
                    //   tmp2 = *  HWINTRINSIC   simd16 T UnpackLow
                    //          /--*  tmp1 simd16
                    //          +--*  tmp2 simd16
                    //   tmp3  = *  HWINTRINSIC   simd16 T UnpackLow
                    //   ...

                    // This is roughly the following managed code:
                    //   ...
                    //   tmp1 = Sse2.UnpackLow(opN, opO);
                    //   tmp2 = Sse2.UnpackLow(opP, opQ);
                    //   tmp3 = Sse2.UnpackLow(tmp1, tmp2);
                    //   ...

                    unsigned O = N + 1;
                    unsigned P = N + 2;
                    unsigned Q = N + 3;

                    tmp1 =
                        comp->gtNewSimdHWIntrinsicNode(simdType, NI_SSE2_UnpackLow, TYP_UBYTE, simdSize, op[N], op[O]);
                    BlockRange().InsertAfter(op[O], tmp1);
                    LowerNode(tmp1);

                    tmp2 =
                        comp->gtNewSimdHWIntrinsicNode(simdType, NI_SSE2_UnpackLow, TYP_UBYTE, simdSize, op[P], op[Q]);
                    BlockRange().InsertAfter(op[Q], tmp2);
                    LowerNode(tmp2);

                    tmp3 =
                        comp->gtNewSimdHWIntrinsicNode(simdType, NI_SSE2_UnpackLow, TYP_USHORT, simdSize, tmp1, tmp2);
                    BlockRange().InsertAfter(tmp2, tmp3);
                    LowerNode(tmp3);

                    // This caches the result in index 0 through 3, depending on which
                    // loop iteration this is and allows the rest of the logic to be
                    // shared with the TYP_INT and TYP_UINT path.

                    op[N / 4] = tmp3;
                }
            }

            // We will be constructing the following parts:
            //   ...
            //          /--*  opN  T
            //   opN  = *  HWINTRINSIC   simd16 T CreateScalarUnsafe
            //          /--*  opO  T
            //   opO  = *  HWINTRINSIC   simd16 T CreateScalarUnsafe
            //          /--*  opN  simd16
            //          +--*  opO  simd16
            //   tmp1 = *  HWINTRINSIC   simd16 T UnpackLow
            //          /--*  opP  T
            //   opP  = *  HWINTRINSIC   simd16 T CreateScalarUnsafe
            //          /--*  opQ  T
            //   opQ  = *  HWINTRINSIC   simd16 T CreateScalarUnsafe
            //          /--*  opP  simd16
            //          +--*  opQ  simd16
            //   tmp2 = *  HWINTRINSIC   simd16 T UnpackLow
            //          /--*  tmp1 simd16
            //          +--*  tmp2 simd16
            //   node = *  HWINTRINSIC   simd16 T UnpackLow

            // This is roughly the following managed code:
            //   ...
            //   tmp1 = Sse2.UnpackLow(opN, opO);
            //   tmp2 = Sse2.UnpackLow(opP, opQ);
            //   return Sse2.UnpackLow(tmp1, tmp2);

            tmp1 = comp->gtNewSimdHWIntrinsicNode(simdType, NI_SSE2_UnpackLow, TYP_UINT, simdSize, op[0], op[1]);
            BlockRange().InsertAfter(op[1], tmp1);
            LowerNode(tmp1);

            tmp2 = comp->gtNewSimdHWIntrinsicNode(simdType, NI_SSE2_UnpackLow, TYP_UINT, simdSize, op[2], op[3]);
            BlockRange().InsertAfter(op[3], tmp2);
            LowerNode(tmp2);

            node->SetIntrinsic(NI_SSE2_UnpackLow, TYP_ULONG, 2);
            node->SetOp(0, tmp1);
            node->SetOp(1, tmp2);
            break;
        }

#if defined(TARGET_AMD64)
        case TYP_LONG:
        case TYP_ULONG:
        {
            if (comp->compOpportunisticallyDependsOn(InstructionSet_SSE41_X64))
            {
                // We will be constructing the following parts:
                //   ...
                //   idx  =    CNS_INT       int    1
                //          /--*  tmp1 simd16
                //          +--*  op2  T
                //          +--*  idx  int
                //   node = *  HWINTRINSIC   simd16 T Insert

                // This is roughly the following managed code:
                //   ...
                //   return Sse41.X64.Insert(tmp1, op2, 0x01);

                idx = comp->gtNewIconNode(0x01, TYP_INT);
                BlockRange().InsertBefore(node, idx);

                node->SetIntrinsic(NI_SSE41_X64_Insert, 3);
                node->SetOp(0, tmp1);
                node->SetOp(1, op2);
                node->SetOp(2, idx);
                break;
            }

            // We will be constructing the following parts:
            //   ...
            //          /--*  op2  T
            //   tmp2 = *  HWINTRINSIC   simd16 T CreateScalarUnsafe
            //          /--*  tmp1 simd16
            //          +--*  tmp2 simd16
            //   node = *  HWINTRINSIC   simd16 T UnpackLow

            // This is roughly the following managed code:
            //   ...
            //   var tmp2 = Vector128.CreateScalarUnsafe(op2);
            //   return Sse2.UnpackLow(tmp1, tmp2);

            assert(comp->compIsaSupportedDebugOnly(InstructionSet_SSE2));

            tmp2 = comp->gtNewSimdHWIntrinsicNode(TYP_SIMD16, NI_Vector128_CreateScalarUnsafe, baseType, 16, op2);
            BlockRange().InsertAfter(op2, tmp2);
            LowerNode(tmp2);

            node->SetIntrinsic(NI_SSE2_UnpackLow, 2);
            node->SetOp(0, tmp1);
            node->SetOp(1, tmp2);
            break;
        }
#endif // TARGET_AMD64

        case TYP_FLOAT:
        {
            unsigned N   = 0;
            GenTree* opN = nullptr;

            if (comp->compOpportunisticallyDependsOn(InstructionSet_SSE41))
            {
                for (N = 1; N < argCnt - 1; N++)
                {
                    // We will be constructing the following parts:
                    //   ...
                    //
                    //          /--*  opN  T
                    //   tmp2 = *  HWINTRINSIC   simd16 T CreateScalarUnsafe
                    //   idx  =    CNS_INT       int    N
                    //          /--*  tmp1 simd16
                    //          +--*  opN  T
                    //          +--*  idx  int
                    //   tmp1 = *  HWINTRINSIC   simd16 T Insert
                    //   ...

                    // This is roughly the following managed code:
                    //   ...
                    //   tmp2 = Vector128.CreateScalarUnsafe(opN);
                    //   tmp1 = Sse41.Insert(tmp1, tmp2, N << 4);
                    //   ...

                    opN = node->GetOp(N);

                    tmp2 =
                        comp->gtNewSimdHWIntrinsicNode(TYP_SIMD16, NI_Vector128_CreateScalarUnsafe, baseType, 16, opN);
                    BlockRange().InsertAfter(opN, tmp2);
                    LowerNode(tmp2);

                    idx = comp->gtNewIconNode(N << 4, TYP_INT);
                    BlockRange().InsertAfter(tmp2, idx);

                    tmp1 =
                        comp->gtNewSimdHWIntrinsicNode(simdType, NI_SSE41_Insert, baseType, simdSize, tmp1, tmp2, idx);
                    BlockRange().InsertAfter(idx, tmp1);
                    LowerNode(tmp1);
                }

                // We will be constructing the following parts:
                //   ...
                //
                //          /--*  opN  T
                //   tmp2 = *  HWINTRINSIC   simd16 T CreateScalarUnsafe
                //   idx  =    CNS_INT       int    N
                //          /--*  tmp1 simd16
                //          +--*  opN  T
                //          +--*  idx  int
                //   node = *  HWINTRINSIC   simd16 T Insert

                // This is roughly the following managed code:
                //   ...
                //   tmp2 = Vector128.CreateScalarUnsafe(opN);
                //   return Sse41.Insert(tmp1, tmp2, N << 4);

                opN = node->GetOp(N);

                tmp2 = comp->gtNewSimdHWIntrinsicNode(TYP_SIMD16, NI_Vector128_CreateScalarUnsafe, baseType, 16, opN);
                BlockRange().InsertAfter(opN, tmp2);
                LowerNode(tmp2);

                idx = comp->gtNewIconNode((argCnt - 1) << 4, TYP_INT);
                BlockRange().InsertAfter(tmp2, idx);

                node->SetIntrinsic(NI_SSE41_Insert, 3);
                node->SetOp(0, tmp1);
                node->SetOp(1, tmp2);
                node->SetOp(2, idx);
                break;
            }

            // We will be constructing the following parts:
            //   ...
            //          /--*  opN  T
            //   opN  = *  HWINTRINSIC   simd16 T CreateScalarUnsafe
            //          /--*  opO  T
            //   opO  = *  HWINTRINSIC   simd16 T CreateScalarUnsafe
            //          /--*  opN  simd16
            //          +--*  opO  simd16
            //   tmp1 = *  HWINTRINSIC   simd16 T UnpackLow
            //          /--*  opP  T
            //   opP  = *  HWINTRINSIC   simd16 T CreateScalarUnsafe
            //          /--*  opQ  T
            //   opQ  = *  HWINTRINSIC   simd16 T CreateScalarUnsafe
            //          /--*  opP  simd16
            //          +--*  opQ  simd16
            //   tmp2 = *  HWINTRINSIC   simd16 T UnpackLow
            //          /--*  tmp1 simd16
            //          +--*  tmp2 simd16
            //   node = *  HWINTRINSIC   simd16 T MoveLowToHigh

            // This is roughly the following managed code:
            //   ...
            //   tmp1 = Sse.UnpackLow(opN, opO);
            //   tmp2 = Sse.UnpackLow(opP, opQ);
            //   return Sse.MoveLowToHigh(tmp1, tmp2);

            assert(comp->compIsaSupportedDebugOnly(InstructionSet_SSE));

            GenTree* op[4];
            op[0] = tmp1;

            for (N = 1; N < argCnt; N++)
            {
                opN = node->GetOp(N);

                op[N] = comp->gtNewSimdHWIntrinsicNode(TYP_SIMD16, NI_Vector128_CreateScalarUnsafe, baseType, 16, opN);
                BlockRange().InsertAfter(opN, op[N]);
                LowerNode(op[N]);
            }

            tmp1 = comp->gtNewSimdHWIntrinsicNode(simdType, NI_SSE_UnpackLow, baseType, simdSize, op[0], op[1]);
            BlockRange().InsertAfter(op[1], tmp1);
            LowerNode(tmp1);

            tmp2 = comp->gtNewSimdHWIntrinsicNode(simdType, NI_SSE_UnpackLow, baseType, simdSize, op[2], op[3]);
            BlockRange().InsertAfter(op[3], tmp2);
            LowerNode(tmp2);

            node->SetIntrinsic(NI_SSE_MoveLowToHigh, 2);
            node->SetOp(0, tmp1);
            node->SetOp(1, tmp2);
            break;
        }

        case TYP_DOUBLE:
        {
            // We will be constructing the following parts:
            //   ...
            //          /--*  op2  T
            //   tmp2 = *  HWINTRINSIC   simd16 T CreateScalarUnsafe
            //          /--*  tmp1 simd16
            //          +--*  tmp2 simd16
            //   node = *  HWINTRINSIC   simd16 T MoveLowToHigh

            // This is roughly the following managed code:
            //   ...
            //   var tmp2 = Vector128.CreateScalarUnsafe(op2);
            //   return Sse.MoveLowToHigh(tmp1, tmp2);

            assert(comp->compIsaSupportedDebugOnly(InstructionSet_SSE2));

            tmp2 = comp->gtNewSimdHWIntrinsicNode(TYP_SIMD16, NI_Vector128_CreateScalarUnsafe, baseType, 16, op2);
            BlockRange().InsertAfter(op2, tmp2);
            LowerNode(tmp2);

            node->SetIntrinsic(NI_SSE_MoveLowToHigh, TYP_FLOAT, 2);
            node->SetOp(0, tmp1);
            node->SetOp(1, tmp2);
            break;
        }

        default:
        {
            unreached();
        }
    }
}

//----------------------------------------------------------------------------------------------
// Lowering::LowerHWIntrinsicDot: Lowers a Vector128 or Vector256 Dot call
//
//  Arguments:
//     node - The hardware intrinsic node.
//
void Lowering::LowerHWIntrinsicDot(GenTreeHWIntrinsic* node)
{
    NamedIntrinsic intrinsicId = node->gtHWIntrinsicId;
    ;
    var_types baseType    = node->gtSIMDBaseType;
    unsigned  simdSize    = node->gtSIMDSize;
    var_types simdType    = Compiler::getSIMDTypeForSize(simdSize);
    unsigned  simd16Count = comp->getSIMDVectorLength(16, baseType);

    assert((intrinsicId == NI_Vector128_Dot) || (intrinsicId == NI_Vector256_Dot));
    assert(varTypeIsSIMD(simdType));
    assert(varTypeIsArithmetic(baseType));
    assert(simdSize != 0);

    GenTree* op1 = node->GetOp(0);
    GenTree* op2 = node->GetOp(1);

    // Spare GenTrees to be used for the lowering logic below
    // Defined upfront to avoid naming conflicts, etc...
    GenTree* idx  = nullptr;
    GenTree* tmp1 = nullptr;
    GenTree* tmp2 = nullptr;
    GenTree* tmp3 = nullptr;

    NamedIntrinsic multiply      = NI_Illegal;
    NamedIntrinsic horizontalAdd = NI_Illegal;
    NamedIntrinsic add           = NI_Illegal;
    NamedIntrinsic shuffle       = NI_Illegal;

    if (simdSize == 32)
    {
        assert(comp->compIsaSupportedDebugOnly(InstructionSet_AVX2));

        switch (baseType)
        {
            case TYP_SHORT:
            case TYP_USHORT:
            case TYP_INT:
            case TYP_UINT:
            {
                multiply      = NI_AVX2_MultiplyLow;
                horizontalAdd = NI_AVX2_HorizontalAdd;
                add           = NI_AVX2_Add;
                break;
            }

            case TYP_FLOAT:
            {
                // We will be constructing the following parts:
                //   idx  =    CNS_INT       int    0xF1
                //          /--*  op1  simd16
                //          +--*  op2  simd16
                //          +--*  idx  int
                //   tmp1 = *  HWINTRINSIC   simd16 T DotProduct
                //          /--*  tmp1 simd16
                //          *  STORE_LCL_VAR simd16
                //   tmp1 =    LCL_VAR       simd16
                //   tmp2 =    LCL_VAR       simd16
                //   idx  =    CNS_INT       int    0x01
                //          /--*  tmp2 simd16
                //          +--*  idx  int
                //   tmp2 = *  HWINTRINSIC   simd16 T ExtractVector128
                //          /--*  tmp1 simd16
                //          +--*  tmp2 simd16
                //   tmp3 = *  HWINTRINSIC   simd16 T Add
                //          /--*  tmp3 simd16
                //   node = *  HWINTRINSIC   simd16 T ToScalar

                // This is roughly the following managed code:
                //   var tmp1 = Avx.DotProduct(op1, op2, 0xFF);
                //   var tmp2 = Avx.ExtractVector128(tmp1, 0x01);
                //   var tmp3 = Sse.Add(tmp1, tmp2);
                //   return tmp3.ToScalar();

                idx = comp->gtNewIconNode(0xF1, TYP_INT);
                BlockRange().InsertBefore(node, idx);

                tmp1 = comp->gtNewSimdHWIntrinsicNode(simdType, NI_AVX_DotProduct, baseType, simdSize, op1, op2, idx);
                BlockRange().InsertAfter(idx, tmp1);
                LowerNode(tmp1);

                node->SetOp(0, tmp1);
                LIR::Use tmp1Use(BlockRange(), &node->GetUse(0).NodeRef(), node);
                ReplaceWithLclVar(tmp1Use);
                tmp1 = node->GetOp(0);

                tmp2 = comp->gtClone(tmp1);
                BlockRange().InsertAfter(tmp1, tmp2);

                idx = comp->gtNewIconNode(0x01, TYP_INT);
                BlockRange().InsertAfter(tmp2, idx);

                tmp2 =
                    comp->gtNewSimdHWIntrinsicNode(TYP_SIMD16, NI_AVX_ExtractVector128, baseType, simdSize, tmp2, idx);
                BlockRange().InsertAfter(idx, tmp2);
                LowerNode(tmp2);

                tmp3 = comp->gtNewSimdHWIntrinsicNode(TYP_SIMD16, NI_SSE_Add, baseType, 16, tmp1, tmp2);
                BlockRange().InsertAfter(tmp2, tmp3);
                LowerNode(tmp3);

                node->SetIntrinsic(NI_Vector128_ToScalar);
                node->SetSIMDSize(16);
                node->SetNumOps(1);
                node->SetOp(0, tmp3);

                LowerNode(node);

                return;
            }

            case TYP_DOUBLE:
            {
                multiply      = NI_AVX_Multiply;
                horizontalAdd = NI_AVX_HorizontalAdd;
                add           = NI_AVX_Add;
                break;
            }

            default:
            {
                unreached();
            }
        }
    }
    else
    {
        assert(comp->compIsaSupportedDebugOnly(InstructionSet_SSE2));

        switch (baseType)
        {
            case TYP_SHORT:
            case TYP_USHORT:
            {
                multiply      = NI_SSE2_MultiplyLow;
                horizontalAdd = NI_SSSE3_HorizontalAdd;
                add           = NI_SSE2_Add;

                if (!comp->compOpportunisticallyDependsOn(InstructionSet_SSSE3))
                {
                    shuffle = NI_SSE2_ShuffleLow;
                }
                break;
            }

            case TYP_INT:
            case TYP_UINT:
            {
                multiply      = NI_SSE41_MultiplyLow;
                horizontalAdd = NI_SSSE3_HorizontalAdd;
                add           = NI_SSE2_Add;

                assert(comp->compIsaSupportedDebugOnly(InstructionSet_SSE41));
                break;
            }

            case TYP_FLOAT:
            {
                if (comp->compOpportunisticallyDependsOn(InstructionSet_SSE41))
                {
                    // We will be constructing the following parts:
                    //   idx  =    CNS_INT       int    0xFF
                    //          /--*  op1  simd16
                    //          +--*  op2  simd16
                    //          +--*  idx  int
                    //   tmp3 = *  HWINTRINSIC   simd16 T DotProduct
                    //          /--*  tmp3 simd16
                    //   node = *  HWINTRINSIC   simd16 T ToScalar

                    // This is roughly the following managed code:
                    //   var tmp3 = Avx.DotProduct(op1, op2, 0xFF);
                    //   return tmp3.ToScalar();

                    if (simdSize == 8)
                    {
                        idx = comp->gtNewIconNode(0x31, TYP_INT);
                    }
                    else if (simdSize == 12)
                    {
                        idx = comp->gtNewIconNode(0x71, TYP_INT);
                    }
                    else
                    {
                        assert(simdSize == 16);
                        idx = comp->gtNewIconNode(0xF1, TYP_INT);
                    }
                    BlockRange().InsertBefore(node, idx);

                    tmp3 = comp->gtNewSimdHWIntrinsicNode(simdType, NI_SSE41_DotProduct, baseType, simdSize, op1, op2,
                                                          idx);
                    BlockRange().InsertAfter(idx, tmp3);
                    LowerNode(tmp3);

                    node->SetIntrinsic(NI_Vector128_ToScalar);
                    node->SetNumOps(1);
                    node->SetOp(0, tmp3);

                    LowerNode(node);

                    return;
                }

                multiply      = NI_SSE_Multiply;
                horizontalAdd = NI_SSE3_HorizontalAdd;
                add           = NI_SSE_Add;

                if (!comp->compOpportunisticallyDependsOn(InstructionSet_SSE3))
                {
                    shuffle = NI_SSE_Shuffle;
                }
                break;
            }

            case TYP_DOUBLE:
            {
                if (comp->compOpportunisticallyDependsOn(InstructionSet_SSE41))
                {
                    // We will be constructing the following parts:
                    //   idx  =    CNS_INT       int    0x31
                    //          /--*  op1  simd16
                    //          +--*  op2  simd16
                    //          +--*  idx  int
                    //   tmp3 = *  HWINTRINSIC   simd16 T DotProduct
                    //          /--*  tmp3 simd16
                    //   node = *  HWINTRINSIC   simd16 T ToScalar

                    // This is roughly the following managed code:
                    //   var tmp3 = Avx.DotProduct(op1, op2, 0x31);
                    //   return tmp3.ToScalar();

                    idx = comp->gtNewIconNode(0x31, TYP_INT);
                    BlockRange().InsertBefore(node, idx);

                    tmp3 = comp->gtNewSimdHWIntrinsicNode(simdType, NI_SSE41_DotProduct, baseType, simdSize, op1, op2,
                                                          idx);
                    BlockRange().InsertAfter(idx, tmp3);
                    LowerNode(tmp3);

                    node->SetIntrinsic(NI_Vector128_ToScalar);
                    node->SetNumOps(1);
                    node->SetOp(0, tmp3);

                    LowerNode(node);

                    return;
                }

                multiply      = NI_SSE2_Multiply;
                horizontalAdd = NI_SSE3_HorizontalAdd;
                add           = NI_SSE2_Add;

                if (!comp->compOpportunisticallyDependsOn(InstructionSet_SSE3))
                {
                    shuffle = NI_SSE2_Shuffle;
                }
                break;
            }

            default:
            {
                unreached();
            }
        }

        if (simdSize == 8)
        {
            assert(baseType == TYP_FLOAT);

            // If simdSize == 8 then we have only two elements, not the 4 that we got from getSIMDVectorLength,
            // which we gave a simdSize of 16. So, we set the simd16Count to 2 so that only 1 hadd will
            // be emitted rather than 2, so that the upper two elements will be ignored.

            simd16Count = 2;
        }
        else if (simdSize == 12)
        {
            assert(baseType == TYP_FLOAT);

            // We will be constructing the following parts:
            //   ...
            //          +--*  CNS_INT    int    -1
            //          +--*  CNS_INT    int    -1
            //          +--*  CNS_INT    int    -1
            //          +--*  CNS_INT    int    0
            //   tmp1 = *  HWINTRINSIC   simd16 T Create
            //          /--*  op2 simd16
            //          +--*  tmp1 simd16
            //   op1  = *  HWINTRINSIC   simd16 T And
            //   ...

            // This is roughly the following managed code:
            //   ...
            //   tmp1 = Vector128.Create(-1, -1, -1, 0);
            //   op1  = Sse.And(op1, tmp2);
            //   ...

            GenTree* cns0 = comp->gtNewIconNode(-1, TYP_INT);
            BlockRange().InsertAfter(op1, cns0);

            GenTree* cns1 = comp->gtNewIconNode(-1, TYP_INT);
            BlockRange().InsertAfter(cns0, cns1);

            GenTree* cns2 = comp->gtNewIconNode(-1, TYP_INT);
            BlockRange().InsertAfter(cns1, cns2);

            GenTree* cns3 = comp->gtNewIconNode(0, TYP_INT);
            BlockRange().InsertAfter(cns2, cns3);

            tmp1 = comp->gtNewSimdHWIntrinsicNode(simdType, NI_Vector128_Create, TYP_INT, 16, cns0, cns1, cns2, cns3);
            BlockRange().InsertAfter(cns3, tmp1);
            LowerNode(tmp1);

            op1 = comp->gtNewSimdHWIntrinsicNode(simdType, NI_SSE_And, baseType, simdSize, op1, tmp1);
            BlockRange().InsertAfter(tmp1, op1);
            LowerNode(op1);
        }
    }

    // We will be constructing the following parts:
    //          /--*  op1  simd16
    //          +--*  op2  simd16
    //   tmp1 = *  HWINTRINSIC   simd16 T Multiply
    //   ...

    // This is roughly the following managed code:
    //   var tmp1 = Isa.Multiply(op1, op2);
    //   ...

    tmp1 = comp->gtNewSimdHWIntrinsicNode(simdType, multiply, baseType, simdSize, op1, op2);
    BlockRange().InsertBefore(node, tmp1);
    LowerNode(tmp1);

    // HorizontalAdd combines pairs so we need log2(simd16Count) passes to sum all elements together.
    int haddCount = genLog2(simd16Count);

    for (int i = 0; i < haddCount; i++)
    {
        // We will be constructing the following parts:
        //   ...
        //          /--*  tmp1 simd16
        //          *  STORE_LCL_VAR simd16
        //   tmp1 =    LCL_VAR       simd16
        //   tmp2 =    LCL_VAR       simd16
        //   ...

        // This is roughly the following managed code:
        //   ...
        //   tmp2 = tmp1;
        //   ...

        node->SetOp(0, tmp1);
        LIR::Use tmp1Use(BlockRange(), &node->GetUse(0).NodeRef(), node);
        ReplaceWithLclVar(tmp1Use);
        tmp1 = node->GetOp(0);

        tmp2 = comp->gtClone(tmp1);
        BlockRange().InsertAfter(tmp1, tmp2);

        if (shuffle == NI_Illegal)
        {
            // We will be constructing the following parts:
            //   ...
            //          /--*  tmp1 simd16
            //          +--*  tmp2 simd16
            //   tmp1 = *  HWINTRINSIC   simd16 T HorizontalAdd
            //   ...

            // This is roughly the following managed code:
            //   ...
            //   tmp1 = Isa.HorizontalAdd(tmp1, tmp2);
            //   ...

            tmp1 = comp->gtNewSimdHWIntrinsicNode(simdType, horizontalAdd, baseType, simdSize, tmp1, tmp2);
        }
        else
        {
            int shuffleConst = 0x00;

            switch (i)
            {
                case 0:
                {
                    assert((baseType == TYP_SHORT) || (baseType == TYP_USHORT) || varTypeIsFloating(baseType));

                    // Adds (e0 + e1, e1 + e0, e2 + e3, e3 + e2), giving:
                    //   e0, e1, e2, e3 | e4, e5, e6, e7
                    //   e1, e0, e3, e2 | e5, e4, e7, e6
                    //   ...

                    shuffleConst = 0xB1;
                    break;
                }

                case 1:
                {
                    assert((baseType == TYP_SHORT) || (baseType == TYP_USHORT) || (baseType == TYP_FLOAT));

                    // Adds (e0 + e2, e1 + e3, e2 + e0, e3 + e1), giving:
                    //   ...
                    //   e2, e3, e0, e1 | e6, e7, e4, e5
                    //   e3, e2, e1, e0 | e7, e6, e5, e4

                    shuffleConst = 0x4E;
                    break;
                }

                case 2:
                {
                    assert((baseType == TYP_SHORT) || (baseType == TYP_USHORT));

                    // Adds (e0 + e4, e1 + e5, e2 + e6, e3 + e7), giving:
                    //   ...
                    //   e4, e5, e6, e7 | e0, e1, e2, e3
                    //   e5, e4, e7, e6 | e1, e0, e3, e2
                    //   e6, e7, e4, e5 | e2, e3, e0, e1
                    //   e7, e6, e5, e4 | e3, e2, e1, e0

                    shuffleConst = 0x4D;
                    break;
                }

                default:
                {
                    unreached();
                }
            }

            idx = comp->gtNewIconNode(shuffleConst, TYP_INT);
            BlockRange().InsertAfter(tmp2, idx);

            if (varTypeIsFloating(baseType))
            {
                // We will be constructing the following parts:
                //   ...
                //          /--*  tmp2 simd16
                //          *  STORE_LCL_VAR simd16
                //   tmp2 =    LCL_VAR       simd16
                //   tmp3 =    LCL_VAR       simd16
                //   idx  =    CNS_INT       int    shuffleConst
                //          /--*  tmp2 simd16
                //          +--*  tmp3 simd16
                //          +--*  idx  simd16
                //   tmp2 = *  HWINTRINSIC   simd16 T Shuffle
                //   ...

                // This is roughly the following managed code:
                //   ...
                //   tmp3 = tmp2;
                //   tmp2 = Isa.Shuffle(tmp2, tmp3, shuffleConst);
                //   ...

                node->SetOp(0, tmp2);
                LIR::Use tmp2Use(BlockRange(), &node->GetUse(0).NodeRef(), node);
                ReplaceWithLclVar(tmp2Use);
                tmp2 = node->GetOp(0);

                tmp3 = comp->gtClone(tmp2);
                BlockRange().InsertAfter(tmp2, tmp3);

                tmp2 = comp->gtNewSimdHWIntrinsicNode(simdType, shuffle, baseType, simdSize, tmp2, tmp3, idx);
            }
            else
            {
                assert((baseType == TYP_SHORT) || (baseType == TYP_USHORT));

                if (i < 2)
                {
                    // We will be constructing the following parts:
                    //   ...
                    //   idx  =    CNS_INT       int    shuffleConst
                    //          /--*  tmp2 simd16
                    //          +--*  idx  simd16
                    //   tmp2 = *  HWINTRINSIC   simd16 T ShuffleLow
                    //   idx  =    CNS_INT       int    shuffleConst
                    //          /--*  tmp2 simd16
                    //          +--*  idx  simd16
                    //   tmp2 = *  HWINTRINSIC   simd16 T ShuffleHigh
                    //   ...

                    // This is roughly the following managed code:
                    //   ...
                    //   tmp2 = Isa.Shuffle(tmp1, shuffleConst);
                    //   ...

                    tmp2 = comp->gtNewSimdHWIntrinsicNode(simdType, NI_SSE2_ShuffleLow, baseType, simdSize, tmp2, idx);
                    BlockRange().InsertAfter(idx, tmp2);
                    LowerNode(tmp2);

                    idx = comp->gtNewIconNode(shuffleConst, TYP_INT);
                    BlockRange().InsertAfter(tmp2, idx);

                    tmp2 = comp->gtNewSimdHWIntrinsicNode(simdType, NI_SSE2_ShuffleHigh, baseType, simdSize, tmp2, idx);
                }
                else
                {
                    assert(i == 2);

                    // We will be constructing the following parts:
                    //   ...
                    //   idx  =    CNS_INT       int    shuffleConst
                    //          /--*  tmp2 simd16
                    //          +--*  idx  simd16
                    //   tmp2 = *  HWINTRINSIC   simd16 T ShuffleLow
                    //   ...

                    // This is roughly the following managed code:
                    //   ...
                    //   tmp2 = Isa.Shuffle(tmp1, shuffleConst);
                    //   ...

                    tmp2 = comp->gtNewSimdHWIntrinsicNode(simdType, NI_SSE2_Shuffle, TYP_INT, simdSize, tmp2, idx);
                }
            }

            BlockRange().InsertAfter(idx, tmp2);
            LowerNode(tmp2);

            // We will be constructing the following parts:
            //   ...
            //          /--*  tmp1 simd16
            //          +--*  tmp2 simd16
            //   tmp1 = *  HWINTRINSIC   simd16 T Add
            //   ...

            // This is roughly the following managed code:
            //   ...
            //   tmp1 = Isa.Add(tmp1, tmp2);
            //   ...

            tmp1 = comp->gtNewSimdHWIntrinsicNode(simdType, add, baseType, simdSize, tmp1, tmp2);
        }

        BlockRange().InsertAfter(tmp2, tmp1);
        LowerNode(tmp1);
    }

    if (simdSize == 32)
    {
        // We will be constructing the following parts:
        //   ...
        //          /--*  tmp1 simd16
        //          *  STORE_LCL_VAR simd16
        //   tmp1 =    LCL_VAR       simd16
        //   tmp2 =    LCL_VAR       simd16
        //   idx  =    CNS_INT       int    0x01
        //          /--*  tmp2 simd16
        //          +--*  idx  int
        //   tmp2 = *  HWINTRINSIC   simd16 T ExtractVector128
        //          /--*  tmp1 simd16
        //          +--*  tmp2 simd16
        //   tmp1 = *  HWINTRINSIC   simd16 T Add
        //   ...

        // This is roughly the following managed code:
        //   ...
        //   var tmp2 = tmp1;
        //       tmp2 = Avx.ExtractVector128(tmp2, 0x01);
        //   var tmp1 = Isa.Add(tmp1, tmp2);
        //   ...

        node->SetOp(0, tmp1);
        LIR::Use tmp1Use(BlockRange(), &node->GetUse(0).NodeRef(), node);
        ReplaceWithLclVar(tmp1Use);
        tmp1 = node->GetOp(0);

        tmp2 = comp->gtClone(tmp1);
        BlockRange().InsertAfter(tmp1, tmp2);

        idx = comp->gtNewIconNode(0x01, TYP_INT);
        BlockRange().InsertAfter(tmp2, idx);

        tmp2 = comp->gtNewSimdHWIntrinsicNode(TYP_SIMD16, NI_AVX_ExtractVector128, baseType, simdSize, tmp2, idx);
        BlockRange().InsertAfter(idx, tmp2);
        LowerNode(tmp2);

        tmp1 = comp->gtNewSimdHWIntrinsicNode(TYP_SIMD16, add, baseType, 16, tmp1, tmp2);
        BlockRange().InsertAfter(tmp2, tmp1);
        LowerNode(tmp1);

        node->gtSIMDSize = 16;
    }

    // We will be constructing the following parts:
    //   ...
    //          /--*  tmp1 simd16
    //   node = *  HWINTRINSIC   simd16 T ToScalar

    // This is roughly the following managed code:
    //   ...
    //   return tmp1.ToScalar();

    node->SetIntrinsic(NI_Vector128_ToScalar);
    node->SetNumOps(1);
    node->SetOp(0, tmp1);

    LowerNode(node);

    return;
}

//----------------------------------------------------------------------------------------------
// Lowering::LowerHWIntrinsicToScalar: Lowers a Vector128 or Vector256 ToScalar call
//
//  Arguments:
//     node - The hardware intrinsic node.
//
void Lowering::LowerHWIntrinsicToScalar(GenTreeHWIntrinsic* node)
{
    NamedIntrinsic intrinsicId = node->gtHWIntrinsicId;
    ;
    var_types baseType = node->gtSIMDBaseType;
    unsigned  simdSize = node->gtSIMDSize;
    var_types simdType = Compiler::getSIMDTypeForSize(simdSize);

    assert((intrinsicId == NI_Vector128_ToScalar) || (intrinsicId == NI_Vector256_ToScalar));
    assert(varTypeIsSIMD(simdType));
    assert(varTypeIsArithmetic(baseType));
    assert(simdSize != 0);

    switch (baseType)
    {
        case TYP_BYTE:
        case TYP_SHORT:
        case TYP_INT:
        {
            node->gtType          = TYP_INT;
            node->gtSIMDBaseType  = TYP_INT;
            node->gtHWIntrinsicId = NI_SSE2_ConvertToInt32;
            break;
        }

        case TYP_UBYTE:
        case TYP_USHORT:
        case TYP_UINT:
        {
            node->gtType          = TYP_UINT;
            node->gtSIMDBaseType  = TYP_UINT;
            node->gtHWIntrinsicId = NI_SSE2_ConvertToUInt32;
            break;
        }

#if defined(TARGET_AMD64)
        case TYP_LONG:
        {
            node->gtHWIntrinsicId = NI_SSE2_X64_ConvertToInt64;
            break;
        }

        case TYP_ULONG:
        {
            node->gtHWIntrinsicId = NI_SSE2_X64_ConvertToUInt64;
            break;
        }
#endif // TARGET_AMD64

        case TYP_FLOAT:
        case TYP_DOUBLE:
        {
            ContainCheckHWIntrinsic(node);
            return;
        }

        default:
        {
            unreached();
        }
    }

    LowerNode(node);

    if (genTypeSize(baseType) < 4)
    {
        LIR::Use use;
        bool     foundUse = BlockRange().TryGetUse(node, &use);

        GenTreeCast* cast = comp->gtNewCastNode(baseType, node, node->IsUnsigned(), baseType);
        BlockRange().InsertAfter(node, cast);

        if (foundUse)
        {
            use.ReplaceWith(comp, cast);
        }
        LowerNode(cast);
    }
}
#endif // FEATURE_HW_INTRINSICS

//----------------------------------------------------------------------------------------------
// Lowering::IsRMWIndirCandidate:
//    Returns true if the given operand is a candidate indirection for a read-modify-write
//    operator.
//
//  Arguments:
//     operand - The operand to consider.
//     storeInd - The indirect store that roots the possible RMW operator.
//
bool Lowering::IsRMWIndirCandidate(GenTree* operand, GenTree* storeInd)
{
    // If the operand isn't an indirection, it's trivially not a candidate.
    if (operand->OperGet() != GT_IND)
    {
        return false;
    }

    // If the indirection's source address isn't equivalent to the destination address of the storeIndir, then the
    // indirection is not a candidate.
    GenTree* srcAddr = operand->gtGetOp1();
    GenTree* dstAddr = storeInd->gtGetOp1();
    if ((srcAddr->OperGet() != dstAddr->OperGet()) || !IndirsAreEquivalent(operand, storeInd))
    {
        return false;
    }

    // If it is not safe to contain the entire tree rooted at the indirection, then the indirection is not a
    // candidate. Crawl the IR from the node immediately preceding the storeIndir until the last node in the
    // indirection's tree is visited and check the side effects at each point.

    m_scratchSideEffects.Clear();

    assert((operand->gtLIRFlags & LIR::Flags::Mark) == 0);
    operand->gtLIRFlags |= LIR::Flags::Mark;

    unsigned markCount = 1;
    GenTree* node;
    for (node = storeInd->gtPrev; markCount > 0; node = node->gtPrev)
    {
        assert(node != nullptr);

        if ((node->gtLIRFlags & LIR::Flags::Mark) == 0)
        {
            m_scratchSideEffects.AddNode(comp, node);
        }
        else
        {
            node->gtLIRFlags &= ~LIR::Flags::Mark;
            markCount--;

            if (m_scratchSideEffects.InterferesWith(comp, node, false))
            {
                // The indirection's tree contains some node that can't be moved to the storeInder. The indirection is
                // not a candidate. Clear any leftover mark bits and return.
                for (; markCount > 0; node = node->gtPrev)
                {
                    if ((node->gtLIRFlags & LIR::Flags::Mark) != 0)
                    {
                        node->gtLIRFlags &= ~LIR::Flags::Mark;
                        markCount--;
                    }
                }
                return false;
            }

            node->VisitOperands([&markCount](GenTree* nodeOperand) -> GenTree::VisitResult {
                assert((nodeOperand->gtLIRFlags & LIR::Flags::Mark) == 0);
                nodeOperand->gtLIRFlags |= LIR::Flags::Mark;
                markCount++;
                return GenTree::VisitResult::Continue;
            });
        }
    }

    // At this point we've verified that the operand is an indirection, its address is equivalent to the storeIndir's
    // destination address, and that it and the transitive closure of its operand can be safely contained by the
    // storeIndir. This indirection is therefore a candidate for an RMW op.
    return true;
}

//----------------------------------------------------------------------------------------------
// Returns true if this tree is bin-op of a GT_STOREIND of the following form
//      storeInd(subTreeA, binOp(gtInd(subTreeA), subtreeB)) or
//      storeInd(subTreeA, binOp(subtreeB, gtInd(subTreeA)) in case of commutative bin-ops
//
// The above form for storeInd represents a read-modify-write memory binary operation.
//
// Parameters
//     tree   -   GentreePtr of binOp
//
// Return Value
//     True if 'tree' is part of a RMW memory operation pattern
//
bool Lowering::IsBinOpInRMWStoreInd(GenTree* tree)
{
    // Must be a non floating-point type binary operator since SSE2 doesn't support RMW memory ops
    assert(!varTypeIsFloating(tree));
    assert(GenTree::OperIsBinary(tree->OperGet()));

    // Cheap bail out check before more expensive checks are performed.
    // RMW memory op pattern requires that one of the operands of binOp to be GT_IND.
    if (tree->gtGetOp1()->OperGet() != GT_IND && tree->gtGetOp2()->OperGet() != GT_IND)
    {
        return false;
    }

    LIR::Use use;
    if (!BlockRange().TryGetUse(tree, &use) || use.User()->OperGet() != GT_STOREIND || use.User()->gtGetOp2() != tree)
    {
        return false;
    }

    // Since it is not relatively cheap to recognize RMW memory op pattern, we
    // cache the result in GT_STOREIND node so that while lowering GT_STOREIND
    // we can use the result.
    GenTree* indirCandidate = nullptr;
    GenTree* indirOpSource  = nullptr;
    return IsRMWMemOpRootedAtStoreInd(use.User(), &indirCandidate, &indirOpSource);
}

//----------------------------------------------------------------------------------------------
// This method recognizes the case where we have a treeNode with the following structure:
//         storeInd(IndirDst, binOp(gtInd(IndirDst), indirOpSource)) OR
//         storeInd(IndirDst, binOp(indirOpSource, gtInd(IndirDst)) in case of commutative operations OR
//         storeInd(IndirDst, unaryOp(gtInd(IndirDst)) in case of unary operations
//
// Terminology:
//         indirDst = memory write of an addr mode  (i.e. storeind destination)
//         indirSrc = value being written to memory (i.e. storeind source which could either be a binary or unary op)
//         indirCandidate = memory read i.e. a gtInd of an addr mode
//         indirOpSource = source operand used in binary/unary op (i.e. source operand of indirSrc node)
//
// In x86/x64 this storeInd pattern can be effectively encoded in a single instruction of the
// following form in case of integer operations:
//         binOp [addressing mode], RegIndirOpSource
//         binOp [addressing mode], immediateVal
// where RegIndirOpSource is the register where indirOpSource was computed.
//
// Right now, we recognize few cases:
//     a) The gtInd child is a lea/lclVar/lclVarAddr/clsVarAddr/constant
//     b) BinOp is either add, sub, xor, or, and, shl, rsh, rsz.
//     c) unaryOp is either not/neg
//
// Implementation Note: The following routines need to be in sync for RMW memory op optimization
// to be correct and functional.
//     IndirsAreEquivalent()
//     NodesAreEquivalentLeaves()
//     Codegen of GT_STOREIND and genCodeForShiftRMW()
//     emitInsRMW()
//
//  TODO-CQ: Enable support for more complex indirections (if needed) or use the value numbering
//  package to perform more complex tree recognition.
//
//  TODO-XArch-CQ: Add support for RMW of lcl fields (e.g. lclfield binop= source)
//
//  Parameters:
//     tree               -  GT_STOREIND node
//     outIndirCandidate  -  out param set to indirCandidate as described above
//     ouutIndirOpSource  -  out param set to indirOpSource as described above
//
//  Return value
//     True if there is a RMW memory operation rooted at a GT_STOREIND tree
//     and out params indirCandidate and indirOpSource are set to non-null values.
//     Otherwise, returns false with indirCandidate and indirOpSource set to null.
//     Also updates flags of GT_STOREIND tree with its RMW status.
//
bool Lowering::IsRMWMemOpRootedAtStoreInd(GenTree* tree, GenTree** outIndirCandidate, GenTree** outIndirOpSource)
{
    assert(!varTypeIsFloating(tree));
    assert(outIndirCandidate != nullptr);
    assert(outIndirOpSource != nullptr);

    *outIndirCandidate = nullptr;
    *outIndirOpSource  = nullptr;

    // Early out if storeInd is already known to be a non-RMW memory op
    GenTreeStoreInd* storeInd = tree->AsStoreInd();
    if (storeInd->IsNonRMWMemoryOp())
    {
        return false;
    }

    GenTree*   indirDst = storeInd->gtGetOp1();
    GenTree*   indirSrc = storeInd->gtGetOp2();
    genTreeOps oper     = indirSrc->OperGet();

    // Early out if it is already known to be a RMW memory op
    if (storeInd->IsRMWMemoryOp())
    {
        if (GenTree::OperIsBinary(oper))
        {
            if (storeInd->IsRMWDstOp1())
            {
                *outIndirCandidate = indirSrc->gtGetOp1();
                *outIndirOpSource  = indirSrc->gtGetOp2();
            }
            else
            {
                assert(storeInd->IsRMWDstOp2());
                *outIndirCandidate = indirSrc->gtGetOp2();
                *outIndirOpSource  = indirSrc->gtGetOp1();
            }
            assert(IndirsAreEquivalent(*outIndirCandidate, storeInd));
        }
        else
        {
            assert(GenTree::OperIsUnary(oper));
            assert(IndirsAreEquivalent(indirSrc->gtGetOp1(), storeInd));
            *outIndirCandidate = indirSrc->gtGetOp1();
            *outIndirOpSource  = indirSrc->gtGetOp1();
        }

        return true;
    }

    // If reached here means that we do not know RMW status of tree rooted at storeInd
    assert(storeInd->IsRMWStatusUnknown());

    // Early out if indirDst is not one of the supported memory operands.
    if (!indirDst->OperIs(GT_LEA, GT_LCL_VAR, GT_LCL_VAR_ADDR, GT_CLS_VAR_ADDR, GT_CNS_INT))
    {
        storeInd->SetRMWStatus(STOREIND_RMW_UNSUPPORTED_ADDR);
        return false;
    }

    // We can not use Read-Modify-Write instruction forms with overflow checking instructions
    // because we are not allowed to modify the target until after the overflow check.
    if (indirSrc->gtOverflowEx())
    {
        storeInd->SetRMWStatus(STOREIND_RMW_UNSUPPORTED_OPER);
        return false;
    }

    // At this point we can match one of two patterns:
    //
    //     t_ind = indir t_addr_0
    //       ...
    //     t_value = binop t_ind, t_other
    //       ...
    //     storeIndir t_addr_1, t_value
    //
    // or
    //
    //     t_ind = indir t_addr_0
    //       ...
    //     t_value = unop t_ind
    //       ...
    //     storeIndir t_addr_1, t_value
    //
    // In all cases, we will eventually make the binop that produces t_value and the entire dataflow tree rooted at
    // t_ind contained by t_value.

    GenTree*  indirCandidate = nullptr;
    GenTree*  indirOpSource  = nullptr;
    RMWStatus status         = STOREIND_RMW_STATUS_UNKNOWN;
    if (GenTree::OperIsBinary(oper))
    {
        // Return if binary op is not one of the supported operations for RMW of memory.
        if (!GenTree::OperIsRMWMemOp(oper))
        {
            storeInd->SetRMWStatus(STOREIND_RMW_UNSUPPORTED_OPER);
            return false;
        }

        if (GenTree::OperIsShiftOrRotate(oper) && varTypeIsSmall(storeInd))
        {
            // In ldind, Integer values smaller than 4 bytes, a boolean, or a character converted to 4 bytes
            // by sign or zero-extension as appropriate. If we directly shift the short type data using sar, we
            // will lose the sign or zero-extension bits.
            storeInd->SetRMWStatus(STOREIND_RMW_UNSUPPORTED_TYPE);
            return false;
        }

        // In the common case, the second operand to the binop will be the indir candidate.
        GenTreeOp* binOp = indirSrc->AsOp();
        if (GenTree::OperIsCommutative(oper) && IsRMWIndirCandidate(binOp->gtOp2, storeInd))
        {
            indirCandidate = binOp->gtOp2;
            indirOpSource  = binOp->gtOp1;
            status         = STOREIND_RMW_DST_IS_OP2;
        }
        else if (IsRMWIndirCandidate(binOp->gtOp1, storeInd))
        {
            indirCandidate = binOp->gtOp1;
            indirOpSource  = binOp->gtOp2;
            status         = STOREIND_RMW_DST_IS_OP1;
        }
        else
        {
            storeInd->SetRMWStatus(STOREIND_RMW_UNSUPPORTED_ADDR);
            return false;
        }
    }
    else if (GenTree::OperIsUnary(oper))
    {
        // Nodes other than GT_NOT and GT_NEG are not yet supported.
        if (oper != GT_NOT && oper != GT_NEG)
        {
            storeInd->SetRMWStatus(STOREIND_RMW_UNSUPPORTED_OPER);
            return false;
        }

        if (indirSrc->gtGetOp1()->OperGet() != GT_IND)
        {
            storeInd->SetRMWStatus(STOREIND_RMW_UNSUPPORTED_ADDR);
            return false;
        }

        GenTreeUnOp* unOp = indirSrc->AsUnOp();
        if (IsRMWIndirCandidate(unOp->gtOp1, storeInd))
        {
            // src and dest are the same in case of unary ops
            indirCandidate = unOp->gtOp1;
            indirOpSource  = unOp->gtOp1;
            status         = STOREIND_RMW_DST_IS_OP1;
        }
        else
        {
            storeInd->SetRMWStatus(STOREIND_RMW_UNSUPPORTED_ADDR);
            return false;
        }
    }
    else
    {
        storeInd->SetRMWStatus(STOREIND_RMW_UNSUPPORTED_OPER);
        return false;
    }

    // By this point we've verified that we have a supported operand with a supported address. Now we need to ensure
    // that we're able to move the destination address for the source indirection forwards.
    if (!IsSafeToContainMem(storeInd, indirDst))
    {
        storeInd->SetRMWStatus(STOREIND_RMW_UNSUPPORTED_ADDR);
        return false;
    }

    assert(indirCandidate != nullptr);
    assert(indirOpSource != nullptr);
    assert(status != STOREIND_RMW_STATUS_UNKNOWN);

    *outIndirCandidate = indirCandidate;
    *outIndirOpSource  = indirOpSource;
    storeInd->SetRMWStatus(status);
    return true;
}

// anything is in range for AMD64
bool Lowering::IsCallTargetInRange(void* addr)
{
    return true;
}

// return true if the immediate can be folded into an instruction, for example small enough and non-relocatable
bool Lowering::IsContainableImmed(GenTree* parentNode, GenTree* childNode) const
{
    if (!childNode->IsIntCnsFitsInI32())
    {
        return false;
    }

    // At this point we know that it is an int const fits within 4-bytes and hence can safely cast to IntConCommon.
    // Icons that need relocation should never be marked as contained immed
    if (childNode->AsIntConCommon()->ImmedValNeedsReloc(comp))
    {
        return false;
    }

    return true;
}

//-----------------------------------------------------------------------
// PreferredRegOptionalOperand: returns one of the operands of given
// binary oper that is to be preferred for marking as reg optional.
//
// Since only one of op1 or op2 can be a memory operand on xarch, only
// one of  them have to be marked as reg optional.  Since Lower doesn't
// know apriori which of op1 or op2 is not likely to get a register, it
// has to make a guess. This routine encapsulates heuristics that
// guess whether it is likely to be beneficial to mark op1 or op2 as
// reg optional.
//
//
// Arguments:
//     tree  -  a binary-op tree node that is either commutative
//              or a compare oper.
//
// Returns:
//     Returns op1 or op2 of tree node that is preferred for
//     marking as reg optional.
//
// Note: if the tree oper is neither commutative nor a compare oper
// then only op2 can be reg optional on xarch and hence no need to
// call this routine.
GenTree* Lowering::PreferredRegOptionalOperand(GenTree* tree)
{
    assert(GenTree::OperIsBinary(tree->OperGet()));
    assert(tree->OperIsCommutative() || tree->OperIsCompare() || tree->OperIs(GT_CMP));

    GenTree* op1 = tree->gtGetOp1();
    GenTree* op2 = tree->gtGetOp2();
    assert(!op1->IsRegOptional() && !op2->IsRegOptional());

    // We default to op1, as op2 is likely to have the shorter lifetime.
    GenTree* preferredOp = op1;

    // This routine uses the following heuristics:
    //
    // a) If both are register candidates, marking the one with lower weighted
    // ref count as reg-optional would likely be beneficial as it has
    // higher probability of not getting a register. Note that we use !lvDoNotEnregister
    // here because this is being done while we are adding lclVars for Lowering.
    //
    // b) op1 = tracked local and op2 = untracked local: LSRA creates two
    // ref positions for op2: a def and use position. op2's def position
    // requires a reg and it is allocated a reg by spilling another
    // interval (if required) and that could be even op1.  For this reason
    // it is beneficial to mark op1 as reg optional.
    //
    // TODO: It is not always mandatory for a def position of an untracked
    // local to be allocated a register if it is on rhs of an assignment
    // and its use position is reg-optional and has not been assigned a
    // register.  Reg optional def positions is currently not yet supported.
    //
    // c) op1 = untracked local and op2 = tracked local: marking op1 as
    // reg optional is beneficial, since its use position is less likely
    // to get a register.
    //
    // d) If both are untracked locals (i.e. treated like tree temps by
    // LSRA): though either of them could be marked as reg optional,
    // marking op1 as reg optional is likely to be beneficial because
    // while allocating op2's def position, there is a possibility of
    // spilling op1's def and in which case op1 is treated as contained
    // memory operand rather than requiring to reload.
    //
    // e) If only one of them is a local var, prefer to mark it as
    // reg-optional.  This is heuristic is based on the results
    // obtained against CQ perf benchmarks.
    //
    // f) If neither of them are local vars (i.e. tree temps), prefer to
    // mark op1 as reg optional for the same reason as mentioned in (d) above.
    if (op1->OperGet() == GT_LCL_VAR && op2->OperGet() == GT_LCL_VAR)
    {
        LclVarDsc* v1 = comp->lvaTable + op1->AsLclVarCommon()->GetLclNum();
        LclVarDsc* v2 = comp->lvaTable + op2->AsLclVarCommon()->GetLclNum();

        bool v1IsRegCandidate = !v1->lvDoNotEnregister;
        bool v2IsRegCandidate = !v2->lvDoNotEnregister;
        if (v1IsRegCandidate && v2IsRegCandidate)
        {
            // Both are enregisterable locals.  The one with lower weight is less likely
            // to get a register and hence beneficial to mark the one with lower
            // weight as reg optional.
            // If either is not tracked, it may be that it was introduced after liveness
            // was run, in which case we will always prefer op1 (should we use raw refcnt??).
            if (v1->lvTracked && v2->lvTracked && (v1->lvRefCntWtd() >= v2->lvRefCntWtd()))
            {
                preferredOp = op2;
            }
        }
    }
    else if (!(op1->OperGet() == GT_LCL_VAR) && (op2->OperGet() == GT_LCL_VAR))
    {
        preferredOp = op2;
    }

    return preferredOp;
}

//------------------------------------------------------------------------
// Containment analysis
//------------------------------------------------------------------------

//------------------------------------------------------------------------
// ContainCheckCallOperands: Determine whether operands of a call should be contained.
//
// Arguments:
//    call       - The call node of interest
//
// Return Value:
//    None.
//
void Lowering::ContainCheckCallOperands(GenTreeCall* call)
{
    GenTree* ctrlExpr = call->gtControlExpr;
    if (call->gtCallType == CT_INDIRECT)
    {
        // either gtControlExpr != null or gtCallAddr != null.
        // Both cannot be non-null at the same time.
        assert(ctrlExpr == nullptr);
        assert(call->gtCallAddr != nullptr);
        ctrlExpr = call->gtCallAddr;

#ifdef TARGET_X86
        // Fast tail calls aren't currently supported on x86, but if they ever are, the code
        // below that handles indirect VSD calls will need to be fixed.
        assert(!call->IsFastTailCall() || !call->IsVirtualStub());
#endif // TARGET_X86
    }

    // set reg requirements on call target represented as control sequence.
    if (ctrlExpr != nullptr)
    {
        // we should never see a gtControlExpr whose type is void.
        assert(ctrlExpr->TypeGet() != TYP_VOID);

        // In case of fast tail implemented as jmp, make sure that gtControlExpr is
        // computed into a register.
        if (!call->IsFastTailCall())
        {
#ifdef TARGET_X86
            // On x86, we need to generate a very specific pattern for indirect VSD calls:
            //
            //    3-byte nop
            //    call dword ptr [eax]
            //
            // Where EAX is also used as an argument to the stub dispatch helper. Make
            // sure that the call target address is computed into EAX in this case.
            if (call->IsVirtualStub() && (call->gtCallType == CT_INDIRECT))
            {
                assert(ctrlExpr->isIndir());
                MakeSrcContained(call, ctrlExpr);
            }
            else
#endif // TARGET_X86
                if (ctrlExpr->isIndir())
            {
                // We may have cases where we have set a register target on the ctrlExpr, but if it
                // contained we must clear it.
                ctrlExpr->SetRegNum(REG_NA);
                MakeSrcContained(call, ctrlExpr);
            }
        }
    }
}

//------------------------------------------------------------------------
// ContainCheckIndir: Determine whether operands of an indir should be contained.
//
// Arguments:
//    node       - The indirection node of interest
//
// Notes:
//    This is called for both store and load indirections. In the former case, it is assumed that
//    LowerStoreIndir() has already been called to check for RMW opportunities.
//
// Return Value:
//    None.
//
void Lowering::ContainCheckIndir(GenTreeIndir* node)
{
    // If this is the rhs of a block copy it will be handled when we handle the store.
    if (node->TypeGet() == TYP_STRUCT)
    {
        return;
    }

    GenTree* addr = node->GetAddr();

#ifdef FEATURE_SIMD
    if (node->TypeIs(TYP_SIMD12))
    {
        if (addr->OperIs(GT_LEA) && (addr->AsAddrMode()->GetOffset() <= INT32_MAX - 8) &&
            IsSafeToContainMem(node, addr))
        {
            addr->SetContained();
        }

        return;
    }
#endif // FEATURE_SIMD

    if ((node->gtFlags & GTF_IND_REQ_ADDR_IN_REG) != 0)
    {
        // The address of an indirection that requires its address in a reg.
        // Skip any further processing that might otherwise make it contained.
    }
    else if (addr->OperIs(GT_CLS_VAR_ADDR, GT_LCL_VAR_ADDR, GT_LCL_FLD_ADDR))
    {
        // These nodes go into an addr mode:
        // - GT_CLS_VAR_ADDR turns into a constant.
        // - GT_LCL_VAR_ADDR, GT_LCL_FLD_ADDR is a stack addr mode.

        // make this contained, it turns into a constant that goes into an addr mode
        MakeSrcContained(node, addr);
    }
    else if (addr->IsCnsIntOrI() && addr->AsIntConCommon()->FitsInAddrBase(comp))
    {
        // Amd64:
        // We can mark any pc-relative 32-bit addr as containable, except for a direct VSD call address.
        // (i.e. those VSD calls for which stub addr is known during JIT compilation time).  In this case,
        // VM requires us to pass stub addr in VirtualStubParam.reg - see LowerVirtualStubCall().  For
        // that reason we cannot mark such an addr as contained.  Note that this is not an issue for
        // indirect VSD calls since morphArgs() is explicitly materializing hidden param as a non-standard
        // argument.
        //
        // Workaround:
        // Note that LowerVirtualStubCall() sets addr->GetRegNum() to VirtualStubParam.reg and Lowering::doPhase()
        // sets destination candidates on such nodes and resets addr->GetRegNum() to REG_NA.
        // Ideally we should set a flag on addr nodes that shouldn't be marked as contained
        // (in LowerVirtualStubCall()), but we don't have any GTF_* flags left for that purpose.  As a workaround
        // an explicit check is made here.
        //
        // On x86, direct VSD is done via a relative branch, and in fact it MUST be contained.
        MakeSrcContained(node, addr);
    }
    else if ((addr->OperGet() == GT_LEA) && IsSafeToContainMem(node, addr))
    {
        MakeSrcContained(node, addr);
    }
}

//------------------------------------------------------------------------
// ContainCheckStoreIndir: determine whether the sources of a STOREIND node should be contained.
//
// Arguments:
//    node - pointer to the node
//
void Lowering::ContainCheckStoreIndir(GenTreeIndir* node)
{
    ContainCheckIndir(node);

    GenTree* src = node->GetValue();

#ifdef FEATURE_SIMD
    if (node->TypeIs(TYP_SIMD12))
    {
        ContainSIMD12MemToMemCopy(node, src);
        return;
    }
#endif

    // If the source is a containable immediate, make it contained, unless it is
    // an int-size or larger store of zero to memory, because we can generate smaller code
    // by zeroing a register and then storing it.

    if (IsContainableImmed(node, src) &&
        (!src->IsIntegralConst(0) || varTypeIsSmall(node) || node->GetAddr()->OperIs(GT_CLS_VAR_ADDR)))
    {
        MakeSrcContained(node, src);
    }
}

//------------------------------------------------------------------------
// ContainCheckMul: determine whether the sources of a MUL node should be contained.
//
// Arguments:
//    node - pointer to the node
//
void Lowering::ContainCheckMul(GenTreeOp* node)
{
#if defined(TARGET_X86)
    assert(node->OperIs(GT_MUL, GT_MULHI, GT_MUL_LONG));
#else
    assert(node->OperIs(GT_MUL, GT_MULHI));
#endif

    // Case of float/double mul.
    if (varTypeIsFloating(node->TypeGet()))
    {
        ContainCheckFloatBinary(node);
        return;
    }

    GenTree* op1 = node->AsOp()->gtOp1;
    GenTree* op2 = node->AsOp()->gtOp2;

    bool isSafeToContainOp1 = true;
    bool isSafeToContainOp2 = true;

    bool     isUnsignedMultiply    = ((node->gtFlags & GTF_UNSIGNED) != 0);
    bool     requiresOverflowCheck = node->gtOverflowEx();
    bool     useLeaEncoding        = false;
    GenTree* memOp                 = nullptr;

    bool                 hasImpliedFirstOperand = false;
    GenTreeIntConCommon* imm                    = nullptr;
    GenTree*             other                  = nullptr;

    // Multiply should never be using small types
    assert(!varTypeIsSmall(node->TypeGet()));

    // We do use the widening multiply to implement
    // the overflow checking for unsigned multiply
    //
    if (isUnsignedMultiply && requiresOverflowCheck)
    {
        hasImpliedFirstOperand = true;
    }
    else if (node->OperGet() == GT_MULHI)
    {
        hasImpliedFirstOperand = true;
    }
#if defined(TARGET_X86)
    else if (node->OperGet() == GT_MUL_LONG)
    {
        hasImpliedFirstOperand = true;
    }
#endif
    else if (IsContainableImmed(node, op2) || IsContainableImmed(node, op1))
    {
        if (IsContainableImmed(node, op2))
        {
            imm   = op2->AsIntConCommon();
            other = op1;
        }
        else
        {
            imm   = op1->AsIntConCommon();
            other = op2;
        }

        // CQ: We want to rewrite this into a LEA
        ssize_t immVal = imm->AsIntConCommon()->IconValue();
        if (!requiresOverflowCheck && (immVal == 3 || immVal == 5 || immVal == 9))
        {
            useLeaEncoding = true;
        }

        MakeSrcContained(node, imm); // The imm is always contained
        if (IsContainableMemoryOp(other))
        {
            memOp = other; // memOp may be contained below
        }
    }

    // We allow one operand to be a contained memory operand.
    // The memory op type must match with the 'node' type.
    // This is because during codegen we use 'node' type to derive EmitTypeSize.
    // E.g op1 type = byte, op2 type = byte but GT_MUL node type is int.
    //
    if (memOp == nullptr)
    {
        if ((op2->TypeGet() == node->TypeGet()) && IsContainableMemoryOp(op2))
        {
            isSafeToContainOp2 = IsSafeToContainMem(node, op2);
            if (isSafeToContainOp2)
            {
                memOp = op2;
            }
        }

        if ((memOp == nullptr) && (op1->TypeGet() == node->TypeGet()) && IsContainableMemoryOp(op1))
        {
            isSafeToContainOp1 = IsSafeToContainMem(node, op1);
            if (isSafeToContainOp1)
            {
                memOp = op1;
            }
        }
    }
    else
    {
        if ((memOp->TypeGet() != node->TypeGet()))
        {
            memOp = nullptr;
        }
        else if (!IsSafeToContainMem(node, memOp))
        {
            if (memOp == op1)
            {
                isSafeToContainOp1 = false;
            }
            else
            {
                isSafeToContainOp2 = false;
            }
            memOp = nullptr;
        }
    }
    // To generate an LEA we need to force memOp into a register
    // so don't allow memOp to be 'contained'
    //
    if (!useLeaEncoding)
    {
        if (memOp != nullptr)
        {
            MakeSrcContained(node, memOp);
        }
        else
        {
            // IsSafeToContainMem is expensive so we call it at most once for each operand
            // in this method. If we already called IsSafeToContainMem, it must have returned false;
            // otherwise, memOp would be set to the corresponding operand (op1 or op2).
            if (imm != nullptr)
            {
                // Has a contained immediate operand.
                // Only 'other' operand can be marked as reg optional.
                assert(other != nullptr);

                isSafeToContainOp1 = ((other == op1) && isSafeToContainOp1 && IsSafeToContainMem(node, op1));
                isSafeToContainOp2 = ((other == op2) && isSafeToContainOp2 && IsSafeToContainMem(node, op2));
            }
            else if (hasImpliedFirstOperand)
            {
                // Only op2 can be marked as reg optional.
                isSafeToContainOp1 = false;
                isSafeToContainOp2 = isSafeToContainOp2 && IsSafeToContainMem(node, op2);
            }
            else
            {
                // If there are no containable operands, we can make either of op1 or op2
                // as reg optional.
                isSafeToContainOp1 = isSafeToContainOp1 && IsSafeToContainMem(node, op1);
                isSafeToContainOp2 = isSafeToContainOp2 && IsSafeToContainMem(node, op2);
            }
            SetRegOptionalForBinOp(node, isSafeToContainOp1, isSafeToContainOp2);
        }
    }
}

//------------------------------------------------------------------------
// ContainCheckDivOrMod: determine which operands of a div/mod should be contained.
//
// Arguments:
//    node - pointer to the node
//
void Lowering::ContainCheckDivOrMod(GenTreeOp* node)
{
    assert(node->OperIs(GT_DIV, GT_MOD, GT_UDIV, GT_UMOD));

    if (varTypeIsFloating(node->TypeGet()))
    {
        ContainCheckFloatBinary(node);
        return;
    }

    GenTree* divisor = node->gtGetOp2();

    bool divisorCanBeRegOptional = true;
#ifdef TARGET_X86
    GenTree* dividend = node->gtGetOp1();
    if (dividend->OperGet() == GT_LONG)
    {
        divisorCanBeRegOptional = false;
        MakeSrcContained(node, dividend);
    }
#endif

    // divisor can be an r/m, but the memory indirection must be of the same size as the divide
    if (IsContainableMemoryOp(divisor) && (divisor->TypeGet() == node->TypeGet()))
    {
        MakeSrcContained(node, divisor);
    }
    else if (divisorCanBeRegOptional)
    {
        // If there are no containable operands, we can make an operand reg optional.
        // Div instruction allows only divisor to be a memory op.
        divisor->SetRegOptional();
    }
}

//------------------------------------------------------------------------
// ContainCheckShiftRotate: determine whether the sources of a shift/rotate node should be contained.
//
// Arguments:
//    node - pointer to the node
//
void Lowering::ContainCheckShiftRotate(GenTreeOp* node)
{
    assert(node->OperIsShiftOrRotate());
#ifdef TARGET_X86
    GenTree* source = node->gtOp1;
    if (node->OperIsShiftLong())
    {
        assert(source->OperGet() == GT_LONG);
        MakeSrcContained(node, source);
    }
#endif // !TARGET_X86

    GenTree* shiftBy = node->gtOp2;
    if (IsContainableImmed(node, shiftBy) && (shiftBy->AsIntConCommon()->IconValue() <= 255) &&
        (shiftBy->AsIntConCommon()->IconValue() >= 0))
    {
        MakeSrcContained(node, shiftBy);
    }
}

//------------------------------------------------------------------------
// ContainCheckStoreLoc: determine whether the source of a STORE_LCL* should be contained.
//
// Arguments:
//    node - pointer to the node
//
void Lowering::ContainCheckStoreLoc(GenTreeLclVarCommon* storeLoc)
{
    assert(storeLoc->OperIsLocalStore());
    GenTree* op1 = storeLoc->gtGetOp1();

    if (op1->OperIs(GT_BITCAST))
    {
        // If we know that the source of the bitcast will be in a register, then we can make
        // the bitcast itself contained. This will allow us to store directly from the other
        // type if this node doesn't get a register.
        GenTree* bitCastSrc = op1->gtGetOp1();
        if (!bitCastSrc->isContained() && !bitCastSrc->IsRegOptional())
        {
            op1->SetContained();
            return;
        }
    }

#ifdef FEATURE_SIMD
    if (varTypeIsSIMD(storeLoc->GetType()))
    {
        assert(!op1->IsIntCon());

        if (storeLoc->TypeIs(TYP_SIMD12) && IsContainableMemoryOp(storeLoc))
        {
            ContainSIMD12MemToMemCopy(storeLoc, op1);
        }

        return;
    }
#endif

    // If the source is a containable immediate, make it contained, unless it is
    // an int-size or larger store of zero to memory, because we can generate smaller code
    // by zeroing a register and then storing it.
    var_types type = comp->lvaGetDesc(storeLoc)->GetRegisterType(storeLoc);
    if (IsContainableImmed(storeLoc, op1) && (!op1->IsIntegralConst(0) || varTypeIsSmall(type)))
    {
        MakeSrcContained(storeLoc, op1);
    }
#ifdef TARGET_X86
    else if (op1->OperGet() == GT_LONG)
    {
        MakeSrcContained(storeLoc, op1);
    }
#endif // TARGET_X86
}

void Lowering::ContainCheckCast(GenTreeCast* cast)
{
    GenTree* src = cast->GetOp(0);

#if !defined(TARGET_64BIT)
    if (src->OperIs(GT_LONG))
    {
        src->SetContained();
        return;
    }
#endif

    var_types srcType = src->GetType();
    var_types dstType = cast->GetCastType();

    if (varTypeIsIntegral(dstType) && varTypeIsIntegral(srcType))
    {
        if (IsContainableMemoryOp(src) && (!cast->gtOverflow() || IsSafeToContainMem(cast, src)))
        {
            // If this isn't an overflow checking cast then we can move it
            // right after the source node to avoid the interference check.
            if (!cast->gtOverflow() && (cast->gtPrev != src))
            {
                BlockRange().Remove(cast);
                BlockRange().InsertAfter(src, cast);
            }

            src->SetContained();
        }
        else
        {
            src->SetRegOptional();
        }
    }
    else if (varTypeIsFloating(dstType) || varTypeIsFloating(srcType))
    {
        assert(!cast->gtOverflow());

        // The source of cvtsi2sd and similar instructions can be a memory operand but it must
        // be 4 or 8 bytes in size so it cannot be a small int. It's likely possible to make a
        // "normalize on store" local reg-optional but it's probably not worth the extra work.
        // Also, ULONG to DOUBLE/FLOAT casts require checking the sign of the source so allowing
        // a memory operand would result in 2 loads instead of 1.
        if (!varTypeIsSmall(srcType) && ((srcType != TYP_LONG) || !cast->IsUnsigned()))
        {
            if (IsContainableMemoryOp(src))
            {
                // Since a floating point cast can't throw we can move the cast
                // right after the source node to avoid the interference check.
                if (cast->gtPrev != src)
                {
                    BlockRange().Remove(cast);
                    BlockRange().InsertAfter(src, cast);
                }

                src->SetContained();
            }
            else
            {
                src->SetRegOptional();
            }
        }
    }
}

//------------------------------------------------------------------------
// ContainCheckCompare: determine whether the sources of a compare node should be contained.
//
// Arguments:
//    node - pointer to the node
//
void Lowering::ContainCheckCompare(GenTreeOp* cmp)
{
    assert(cmp->OperIsCompare() || cmp->OperIs(GT_CMP));

    GenTree*  op1     = cmp->AsOp()->gtOp1;
    GenTree*  op2     = cmp->AsOp()->gtOp2;
    var_types op1Type = op1->TypeGet();
    var_types op2Type = op2->TypeGet();

    // If either of op1 or op2 is floating point values, then we need to use
    // ucomiss or ucomisd to compare, both of which support the following form:
    //     ucomis[s|d] xmm, xmm/mem
    // That is only the second operand can be a memory op.
    //
    // Second operand is a memory Op:  Note that depending on comparison operator,
    // the operands of ucomis[s|d] need to be reversed.  Therefore, either op1 or
    // op2 can be a memory op depending on the comparison operator.
    if (varTypeIsFloating(op1Type))
    {
        // The type of the operands has to be the same and no implicit conversions at this stage.
        assert(op1Type == op2Type);

        GenTree* otherOp;
        if (GenCondition::FromFloatRelop(cmp).PreferSwap())
        {
            otherOp = op1;
        }
        else
        {
            otherOp = op2;
        }

        assert(otherOp != nullptr);
        bool isSafeToContainOtherOp = true;
        if (otherOp->IsCnsNonZeroFltOrDbl())
        {
            MakeSrcContained(cmp, otherOp);
        }
        else if (IsContainableMemoryOp(otherOp))
        {
            isSafeToContainOtherOp = IsSafeToContainMem(cmp, otherOp);
            if (isSafeToContainOtherOp)
            {
                MakeSrcContained(cmp, otherOp);
            }
        }

        if (!otherOp->isContained() && isSafeToContainOtherOp && IsSafeToContainMem(cmp, otherOp))
        {
            // SSE2 allows only otherOp to be a memory-op. Since otherOp is not
            // contained, we can mark it reg-optional.
            // IsSafeToContainMem is expensive so we call it at most once for otherOp.
            // If we already called IsSafeToContainMem, it must have returned false;
            // otherwise, otherOp would be contained.
            otherOp->SetRegOptional();
        }

        return;
    }

    // TODO-XArch-CQ: factor out cmp optimization in 'genCondSetFlags' to be used here
    // or in other backend.

    if (CheckImmedAndMakeContained(cmp, op2))
    {
        // If the types are the same, or if the constant is of the correct size,
        // we can treat the MemoryOp as contained.
        if (op1Type == op2Type)
        {
            if (IsContainableMemoryOp(op1))
            {
                MakeSrcContained(cmp, op1);
            }
            else
            {
                op1->SetRegOptional();
            }
        }
    }
    else if (op1Type == op2Type)
    {
        // Note that TEST does not have a r,rm encoding like CMP has but we can still
        // contain the second operand because the emitter maps both r,rm and rm,r to
        // the same instruction code. This avoids the need to special case TEST here.

        bool isSafeToContainOp1 = true;
        bool isSafeToContainOp2 = true;

        if (IsContainableMemoryOp(op2))
        {
            isSafeToContainOp2 = IsSafeToContainMem(cmp, op2);
            if (isSafeToContainOp2)
            {
                MakeSrcContained(cmp, op2);
            }
        }

        if (!op2->isContained() && IsContainableMemoryOp(op1))
        {
            isSafeToContainOp1 = IsSafeToContainMem(cmp, op1);
            if (isSafeToContainOp1)
            {
                MakeSrcContained(cmp, op1);
            }
        }

        if (!op1->isContained() && !op2->isContained())
        {
            // One of op1 or op2 could be marked as reg optional
            // to indicate that codegen can still generate code
            // if one of them is on stack.
            GenTree* regOptionalCandidate = op1->IsCnsIntOrI() ? op2 : PreferredRegOptionalOperand(cmp);

            // IsSafeToContainMem is expensive so we call it at most once for each operand
            // in this method. If we already called IsSafeToContainMem, it must have returned false;
            // otherwise, the corresponding operand (op1 or op2) would be contained.
            bool setRegOptional = (regOptionalCandidate == op1) ? isSafeToContainOp1 && IsSafeToContainMem(cmp, op1)
                                                                : isSafeToContainOp2 && IsSafeToContainMem(cmp, op2);
            if (setRegOptional)
            {
                regOptionalCandidate->SetRegOptional();
            }
        }
    }
}

//------------------------------------------------------------------------
// LowerRMWMemOp: Determine if this is a valid RMW mem op, and if so lower it accordingly
//
// Arguments:
//    node       - The indirect store node (GT_STORE_IND) of interest
//
// Return Value:
//    Returns true if 'node' is a valid RMW mem op; false otherwise.
//
bool Lowering::LowerRMWMemOp(GenTreeIndir* storeInd)
{
    assert(storeInd->OperGet() == GT_STOREIND);

    // SSE2 doesn't support RMW on float values
    assert(!varTypeIsFloating(storeInd));

    // Terminology:
    // indirDst = memory write of an addr mode  (i.e. storeind destination)
    // indirSrc = value being written to memory (i.e. storeind source which could a binary/unary op)
    // indirCandidate = memory read i.e. a gtInd of an addr mode
    // indirOpSource = source operand used in binary/unary op (i.e. source operand of indirSrc node)

    GenTree* indirCandidate = nullptr;
    GenTree* indirOpSource  = nullptr;

    if (!IsRMWMemOpRootedAtStoreInd(storeInd, &indirCandidate, &indirOpSource))
    {
        JITDUMP("Lower of StoreInd didn't mark the node as self contained for reason: %d\n",
                storeInd->AsStoreInd()->GetRMWStatus());
        DISPTREERANGE(BlockRange(), storeInd);
        return false;
    }

    GenTree*   indirDst = storeInd->gtGetOp1();
    GenTree*   indirSrc = storeInd->gtGetOp2();
    genTreeOps oper     = indirSrc->OperGet();

    // At this point we have successfully detected a RMW memory op of one of the following forms
    //         storeInd(indirDst, indirSrc(indirCandidate, indirOpSource)) OR
    //         storeInd(indirDst, indirSrc(indirOpSource, indirCandidate) in case of commutative operations OR
    //         storeInd(indirDst, indirSrc(indirCandidate) in case of unary operations
    //
    // Here indirSrc = one of the supported binary or unary operation for RMW of memory
    //      indirCandidate = a GT_IND node
    //      indirCandidateChild = operand of GT_IND indirCandidate
    //
    // The logic below does the following
    //      Make indirOpSource contained.
    //      Make indirSrc contained.
    //      Make indirCandidate contained.
    //      Make indirCandidateChild contained.
    //      Make indirDst contained except when it is a GT_LCL_VAR or GT_CNS_INT that doesn't fit within addr
    //      base.
    //

    // We have already done containment analysis on the indirSrc op.
    // If any of its operands are marked regOptional, reset that now.
    indirSrc->AsOp()->gtOp1->ClearRegOptional();
    if (GenTree::OperIsBinary(oper))
    {
        // On Xarch RMW operations require the source to be an immediate or in a register.
        // Therefore, if we have previously marked the indirOpSource as contained while lowering
        // the binary node, we need to reset that now.
        if (IsContainableMemoryOp(indirOpSource))
        {
            indirOpSource->ClearContained();
        }
        indirSrc->AsOp()->gtOp2->ClearRegOptional();
        JITDUMP("Lower succesfully detected an assignment of the form: *addrMode BinOp= source\n");
    }
    else
    {
        assert(GenTree::OperIsUnary(oper));
        JITDUMP("Lower succesfully detected an assignment of the form: *addrMode = UnaryOp(*addrMode)\n");
    }
    DISPTREERANGE(BlockRange(), storeInd);

    indirSrc->SetContained();
    indirCandidate->SetContained();

    GenTree* indirCandidateChild = indirCandidate->gtGetOp1();
    indirCandidateChild->SetContained();

    if (indirCandidateChild->OperGet() == GT_LEA)
    {
        GenTreeAddrMode* addrMode = indirCandidateChild->AsAddrMode();

        if (addrMode->HasBase())
        {
            assert(addrMode->Base()->OperIsLeaf());
            addrMode->Base()->SetContained();
        }

        if (addrMode->HasIndex())
        {
            assert(addrMode->Index()->OperIsLeaf());
            addrMode->Index()->SetContained();
        }

        indirDst->SetContained();
    }
    else
    {
        assert(indirCandidateChild->OperIs(GT_LCL_VAR, GT_LCL_VAR_ADDR, GT_CLS_VAR_ADDR, GT_CNS_INT));

        // If it is a GT_LCL_VAR, it still needs the reg to hold the address.
        // We would still need a reg for GT_CNS_INT if it doesn't fit within addressing mode base.
        // For GT_CLS_VAR_ADDR, we don't need a reg to hold the address, because field address value is known at jit
        // time. Also, we don't need a reg for GT_CLS_VAR_ADDR.
<<<<<<< HEAD
        if (indirCandidateChild->OperIs(GT_CLS_VAR_ADDR))
=======
        if (indirCandidateChild->OperIs(GT_LCL_VAR_ADDR, GT_CLS_VAR_ADDR))
>>>>>>> a3515ba0
        {
            indirDst->SetContained();
        }
        else if (indirCandidateChild->IsCnsIntOrI() && indirCandidateChild->AsIntConCommon()->FitsInAddrBase(comp))
        {
            indirDst->SetContained();
        }
    }
    return true;
}

//------------------------------------------------------------------------
// ContainCheckBinary: Determine whether a binary op's operands should be contained.
//
// Arguments:
//    node - the node we care about
//
void Lowering::ContainCheckBinary(GenTreeOp* node)
{
    assert(node->OperIsBinary());

    if (varTypeIsFloating(node))
    {
        assert(node->OperIs(GT_ADD, GT_SUB));
        ContainCheckFloatBinary(node);
        return;
    }

    GenTree* op1 = node->gtOp1;
    GenTree* op2 = node->gtOp2;

    // We can directly encode the second operand if it is either a containable constant or a memory-op.
    // In case of memory-op, we can encode it directly provided its type matches with 'tree' type.
    // This is because during codegen, type of 'tree' is used to determine emit Type size. If the types
    // do not match, they get normalized (i.e. sign/zero extended) on load into a register.
    bool     directlyEncodable  = false;
    bool     binOpInRMW         = false;
    GenTree* operand            = nullptr;
    bool     isSafeToContainOp1 = true;
    bool     isSafeToContainOp2 = true;

    if (IsContainableImmed(node, op2))
    {
        directlyEncodable = true;
        operand           = op2;
    }
    else
    {
        binOpInRMW = IsBinOpInRMWStoreInd(node);
        if (!binOpInRMW)
        {
            const unsigned operatorSize = genTypeSize(node->TypeGet());
            if ((genTypeSize(op2->TypeGet()) == operatorSize) && IsContainableMemoryOp(op2))
            {
                isSafeToContainOp2 = IsSafeToContainMem(node, op2);
                if (isSafeToContainOp2)
                {
                    directlyEncodable = true;
                    operand           = op2;
                }
            }

            if ((operand == nullptr) && node->OperIsCommutative())
            {
                // If it is safe, we can reverse the order of operands of commutative operations for efficient
                // codegen
                if (IsContainableImmed(node, op1))
                {
                    directlyEncodable = true;
                    operand           = op1;
                }
                else if ((genTypeSize(op1->TypeGet()) == operatorSize) && IsContainableMemoryOp(op1))
                {
                    isSafeToContainOp1 = IsSafeToContainMem(node, op1);
                    if (isSafeToContainOp1)
                    {
                        directlyEncodable = true;
                        operand           = op1;
                    }
                }
            }
        }
    }

    if (directlyEncodable)
    {
        assert(operand != nullptr);
        MakeSrcContained(node, operand);
    }
    else if (!binOpInRMW)
    {
        // If this binary op neither has contained operands, nor is a
        // Read-Modify-Write (RMW) operation, we can mark its operands
        // as reg optional.

        // IsSafeToContainMem is expensive so we call it at most once for each operand
        // in this method. If we already called IsSafeToContainMem, it must have returned false;
        // otherwise, directlyEncodable would be true.
        isSafeToContainOp1 = isSafeToContainOp1 && IsSafeToContainMem(node, op1);
        isSafeToContainOp2 = isSafeToContainOp2 && IsSafeToContainMem(node, op2);

        SetRegOptionalForBinOp(node, isSafeToContainOp1, isSafeToContainOp2);
    }
}

//------------------------------------------------------------------------
// ContainCheckBoundsChk: determine whether any source of a bounds check node should be contained.
//
// Arguments:
//    node - pointer to the node
//
void Lowering::ContainCheckBoundsChk(GenTreeBoundsChk* node)
{
    assert(node->OperIsBoundsCheck());
    GenTree* other;
    if (CheckImmedAndMakeContained(node, node->gtIndex))
    {
        other = node->gtArrLen;
    }
    else if (CheckImmedAndMakeContained(node, node->gtArrLen))
    {
        other = node->gtIndex;
    }
    else if (IsContainableMemoryOp(node->gtIndex))
    {
        other = node->gtIndex;
    }
    else
    {
        other = node->gtArrLen;
    }

    if (node->gtIndex->TypeGet() == node->gtArrLen->TypeGet())
    {
        if (IsContainableMemoryOp(other))
        {
            MakeSrcContained(node, other);
        }
        else
        {
            // We can mark 'other' as reg optional, since it is not contained.
            other->SetRegOptional();
        }
    }
}

//------------------------------------------------------------------------
// ContainCheckIntrinsic: determine whether the source of an INTRINSIC node should be contained.
//
// Arguments:
//    node - pointer to the node
//
void Lowering::ContainCheckIntrinsic(GenTreeOp* node)
{
    assert(node->OperIs(GT_INTRINSIC));

    NamedIntrinsic intrinsicName = node->AsIntrinsic()->gtIntrinsicName;

    if (intrinsicName == NI_System_Math_Sqrt || intrinsicName == NI_System_Math_Round ||
        intrinsicName == NI_System_Math_Ceiling || intrinsicName == NI_System_Math_Floor)
    {
        GenTree* op1 = node->gtGetOp1();
        if (IsContainableMemoryOp(op1) || op1->IsCnsNonZeroFltOrDbl())
        {
            MakeSrcContained(node, op1);
        }
        else
        {
            // Mark the operand as reg optional since codegen can still
            // generate code if op1 is on stack.
            op1->SetRegOptional();
        }
    }
}

#ifdef FEATURE_SIMD
//----------------------------------------------------------------------------------------------
// ContainCheckSIMD: Perform containment analysis for a SIMD intrinsic node.
//
//  Arguments:
//     simdNode - The SIMD intrinsic node.
//
void Lowering::ContainCheckSIMD(GenTreeSIMD* simdNode)
{
    switch (simdNode->gtSIMDIntrinsicID)
    {
        GenTree* op1;
        GenTree* op2;

        case SIMDIntrinsicInit:
        {
            op1 = simdNode->GetOp(0);
#ifndef TARGET_64BIT
            if (op1->OperGet() == GT_LONG)
            {
                MakeSrcContained(simdNode, op1);
                GenTree* op1lo = op1->gtGetOp1();
                GenTree* op1hi = op1->gtGetOp2();

                if ((op1lo->IsIntegralConst(0) && op1hi->IsIntegralConst(0)) ||
                    (op1lo->IsIntegralConst(-1) && op1hi->IsIntegralConst(-1)))
                {
                    MakeSrcContained(op1, op1lo);
                    MakeSrcContained(op1, op1hi);
                }
            }
            else
#endif // !TARGET_64BIT
                if (op1->IsDblConPositiveZero() || op1->IsIntegralConst(0) ||
                    (varTypeIsIntegral(simdNode->gtSIMDBaseType) && op1->IsIntegralConst(-1)))
            {
                MakeSrcContained(simdNode, op1);
            }
            else if ((comp->getSIMDSupportLevel() == SIMD_AVX2_Supported) &&
                     ((simdNode->gtSIMDSize == 16) || (simdNode->gtSIMDSize == 32)))
            {
                // Either op1 is a float or dbl constant or an addr
                if (op1->IsCnsFltOrDbl() || op1->OperIsLocalAddr())
                {
                    MakeSrcContained(simdNode, op1);
                }
            }
        }
        break;

        case SIMDIntrinsicGetItem:
        {
            // This implements get_Item method. The sources are:
            //  - the source SIMD struct
            //  - index (which element to get)
            // The result is baseType of SIMD struct.
            op1 = simdNode->GetOp(0);
            op2 = simdNode->GetOp(1);

            if (op1->OperGet() == GT_IND)
            {
                assert((op1->gtFlags & GTF_IND_REQ_ADDR_IN_REG) != 0);
                op1->AsIndir()->Addr()->ClearContained();
            }
            // If the index is a constant, mark it as contained.
            CheckImmedAndMakeContained(simdNode, op2);

            if (IsContainableMemoryOp(op1))
            {
                MakeSrcContained(simdNode, op1);
                if (op1->OperGet() == GT_IND)
                {
                    op1->AsIndir()->Addr()->ClearContained();
                }
            }
        }
        break;

        case SIMDIntrinsicShuffleSSE2:
            // Second operand is an integer constant and marked as contained.
            assert(simdNode->GetOp(1)->IsCnsIntOrI());
            MakeSrcContained(simdNode, simdNode->GetOp(1));
            break;

        default:
            break;
    }
}
#endif // FEATURE_SIMD

#ifdef FEATURE_HW_INTRINSICS
//----------------------------------------------------------------------------------------------
// IsContainableHWIntrinsicOp: Return true if 'node' is a containable HWIntrinsic op.
//
//  Arguments:
//     containingNode - The hardware intrinsic node which contains 'node'
//     node - The node to check
//     [Out] supportsRegOptional - On return, this will be true if 'containingNode' supports regOptional operands;
//     otherwise, false.
//
// Return Value:
//    true if 'node' is a containable hardware intrinsic node; otherwise, false.
//
bool Lowering::IsContainableHWIntrinsicOp(GenTreeHWIntrinsic* containingNode, GenTree* node, bool* supportsRegOptional)
{
    NamedIntrinsic      containingIntrinsicId = containingNode->gtHWIntrinsicId;
    HWIntrinsicCategory category              = HWIntrinsicInfo::lookupCategory(containingIntrinsicId);

    // We shouldn't have called in here if containingNode doesn't support containment
    assert(HWIntrinsicInfo::SupportsContainment(containingIntrinsicId));

    // containingNode supports nodes that read from an aligned memory address
    //
    // This will generally be an explicit LoadAligned instruction and is false for
    // machines with VEX support when minOpts is enabled. This is because there is
    // currently no way to guarantee that the address read from will always be
    // aligned and we want to assert that the address is aligned when optimizations
    // aren't enabled. However, when optimizations are enabled, we want to allow
    // folding of memory operands as it produces better codegen and allows simpler
    // coding patterns on the managed side.
    bool supportsAlignedSIMDLoads = false;

    // containingNode supports nodes that read from general memory
    //
    // We currently have to assume all "general" loads are unaligned. As such, this is
    // generally used to determine if we can mark the node as `regOptional` in the case
    // where `node` is not containable. However, this can also be used to determine whether
    // we can mark other types of reads as contained (such as when directly reading a local).
    bool supportsGeneralLoads = false;

    // containingNode supports nodes that read from a scalar memory address
    //
    // This will generally be an explicit LoadScalar instruction but is also used to determine
    // whether we can read an address of type T (we don't support this when the load would
    // read more than sizeof(T) bytes).
    bool supportsSIMDScalarLoads = false;

    // containingNode supports nodes that read from an unaligned memory address
    //
    // This will generally be an explicit Load instruction and is generally false for machines
    // without VEX support. This is because older hardware required that the SIMD operand always
    // be aligned to the 'natural alignment' of the type.
    bool supportsUnalignedSIMDLoads = false;

    switch (category)
    {
        case HW_Category_MemoryLoad:
            supportsGeneralLoads = (!node->OperIsHWIntrinsic());
            break;

        case HW_Category_SimpleSIMD:
        {
            switch (containingIntrinsicId)
            {
                case NI_SSE41_ConvertToVector128Int16:
                case NI_SSE41_ConvertToVector128Int32:
                case NI_SSE41_ConvertToVector128Int64:
                case NI_AVX2_ConvertToVector256Int16:
                case NI_AVX2_ConvertToVector256Int32:
                case NI_AVX2_ConvertToVector256Int64:
                {
                    supportsGeneralLoads = (!node->OperIsHWIntrinsic());
                    break;
                }

                default:
                {
                    // These intrinsics only expect 16 or 32-byte nodes for containment
                    assert((genTypeSize(node->TypeGet()) == 16) || (genTypeSize(node->TypeGet()) == 32));

                    if (!comp->canUseVexEncoding())
                    {
                        // Most instructions under the non-VEX encoding require aligned operands.
                        // Those used for Sse2.ConvertToVector128Double (CVTDQ2PD and CVTPS2PD)
                        // are exceptions and don't fail for unaligned inputs.

                        supportsAlignedSIMDLoads   = (containingIntrinsicId != NI_SSE2_ConvertToVector128Double);
                        supportsUnalignedSIMDLoads = !supportsAlignedSIMDLoads;
                    }
                    else
                    {
                        supportsAlignedSIMDLoads   = !comp->opts.MinOpts();
                        supportsUnalignedSIMDLoads = true;
                    }

                    supportsGeneralLoads = supportsUnalignedSIMDLoads;
                    break;
                }
            }

            assert(supportsSIMDScalarLoads == false);
            break;
        }

        case HW_Category_IMM:
        {
            switch (containingIntrinsicId)
            {
                case NI_SSE_Shuffle:
                case NI_SSE2_ShiftLeftLogical:
                case NI_SSE2_ShiftRightArithmetic:
                case NI_SSE2_ShiftRightLogical:
                case NI_SSE2_Shuffle:
                case NI_SSE2_ShuffleHigh:
                case NI_SSE2_ShuffleLow:
                case NI_SSSE3_AlignRight:
                case NI_SSE41_Blend:
                case NI_SSE41_DotProduct:
                case NI_SSE41_MultipleSumAbsoluteDifferences:
                case NI_AES_KeygenAssist:
                case NI_PCLMULQDQ_CarrylessMultiply:
                case NI_AVX_Blend:
                case NI_AVX_Compare:
                case NI_AVX_DotProduct:
                case NI_AVX_InsertVector128:
                case NI_AVX_Permute:
                case NI_AVX_Permute2x128:
                case NI_AVX2_Blend:
                case NI_AVX2_InsertVector128:
                case NI_AVX2_MultipleSumAbsoluteDifferences:
                case NI_AVX2_Permute2x128:
                case NI_AVX2_Permute4x64:
                case NI_AVX2_ShiftLeftLogical:
                case NI_AVX2_ShiftRightArithmetic:
                case NI_AVX2_ShiftRightLogical:
                case NI_AVX2_ShuffleHigh:
                case NI_AVX2_ShuffleLow:
                {
                    // These intrinsics only expect 16 or 32-byte nodes for containment
                    assert((genTypeSize(node->TypeGet()) == 16) || (genTypeSize(node->TypeGet()) == 32));
                    assert(supportsSIMDScalarLoads == false);

                    supportsAlignedSIMDLoads   = !comp->canUseVexEncoding() || !comp->opts.MinOpts();
                    supportsUnalignedSIMDLoads = comp->canUseVexEncoding();
                    supportsGeneralLoads       = supportsUnalignedSIMDLoads;

                    break;
                }

                case NI_SSE2_Insert:
                case NI_SSE41_Insert:
                case NI_SSE41_X64_Insert:
                {
                    if (containingNode->gtSIMDBaseType == TYP_FLOAT)
                    {
                        assert(containingIntrinsicId == NI_SSE41_Insert);
                        assert(genTypeSize(node->TypeGet()) == 16);

                        // Sse41.Insert(V128<float>, V128<float>, byte) is a bit special
                        // in that it has different behavior depending on whether the
                        // second operand is coming from a register or memory. When coming
                        // from a register, all 4 elements of the vector can be used and it
                        // is effectively a regular `SimpleSIMD` operation; but when loading
                        // from memory, it only works with the lowest element and is effectively
                        // a `SIMDScalar`.

                        assert(supportsAlignedSIMDLoads == false);
                        assert(supportsUnalignedSIMDLoads == false);
                        assert(supportsGeneralLoads == false);
                        assert(supportsSIMDScalarLoads == false);

                        GenTree* op1 = containingNode->GetOp(0);
                        GenTree* op2 = containingNode->GetOp(1);
                        GenTree* op3 = containingNode->GetOp(2);

                        assert(node == op2);

                        // The upper two bits of the immediate value are ignored if
                        // op2 comes from memory. In order to support using the upper
                        // bits, we need to disable containment support if op3 is not
                        // constant or if the constant is greater than 0x3F (which means
                        // at least one of the upper two bits is set).

                        if (op3->IsCnsIntOrI())
                        {
                            ssize_t ival = op3->AsIntCon()->IconValue();
                            assert((ival >= 0) && (ival <= 255));

                            supportsSIMDScalarLoads = (ival <= 0x3F);
                            supportsGeneralLoads    = supportsSIMDScalarLoads;
                        }
                        break;
                    }

                    // We should only get here for integral nodes.
                    assert(varTypeIsIntegral(node->TypeGet()));

                    assert(supportsAlignedSIMDLoads == false);
                    assert(supportsUnalignedSIMDLoads == false);
                    assert(supportsSIMDScalarLoads == false);

                    const unsigned expectedSize = genTypeSize(containingNode->gtSIMDBaseType);
                    const unsigned operandSize  = genTypeSize(node->TypeGet());

                    supportsGeneralLoads = (operandSize >= expectedSize);
                    break;
                }

                case NI_AVX_CompareScalar:
                {
                    // These intrinsics only expect 16 or 32-byte nodes for containment
                    assert((genTypeSize(node->TypeGet()) == 16) || (genTypeSize(node->TypeGet()) == 32));

                    assert(supportsAlignedSIMDLoads == false);
                    assert(supportsUnalignedSIMDLoads == false);

                    supportsSIMDScalarLoads = true;
                    supportsGeneralLoads    = supportsSIMDScalarLoads;
                    break;
                }

                default:
                {
                    assert(supportsAlignedSIMDLoads == false);
                    assert(supportsGeneralLoads == false);
                    assert(supportsSIMDScalarLoads == false);
                    assert(supportsUnalignedSIMDLoads == false);
                    break;
                }
            }
            break;
        }

        case HW_Category_SIMDScalar:
        {
            assert(supportsAlignedSIMDLoads == false);
            assert(supportsUnalignedSIMDLoads == false);

            switch (containingIntrinsicId)
            {
                case NI_Vector128_CreateScalarUnsafe:
                case NI_Vector256_CreateScalarUnsafe:
                {
                    assert(supportsSIMDScalarLoads == false);

                    const unsigned expectedSize = genTypeSize(genActualType(containingNode->gtSIMDBaseType));
                    const unsigned operandSize  = genTypeSize(node->TypeGet());

                    supportsGeneralLoads = (operandSize == expectedSize);
                    break;
                }

                case NI_AVX2_BroadcastScalarToVector128:
                case NI_AVX2_BroadcastScalarToVector256:
                {
                    // The memory form of this already takes a pointer, and cannot be further contained.
                    // The containable form is the one that takes a SIMD value, that may be in memory.
                    supportsGeneralLoads = (node->TypeGet() == TYP_SIMD16);
                    break;
                }

                case NI_SSE_ConvertScalarToVector128Single:
                case NI_SSE2_ConvertScalarToVector128Double:
                case NI_SSE2_ConvertScalarToVector128Int32:
                case NI_SSE2_ConvertScalarToVector128UInt32:
                case NI_SSE_X64_ConvertScalarToVector128Single:
                case NI_SSE2_X64_ConvertScalarToVector128Double:
                case NI_SSE2_X64_ConvertScalarToVector128Int64:
                case NI_SSE2_X64_ConvertScalarToVector128UInt64:
                {
                    if (!varTypeIsIntegral(node->TypeGet()))
                    {
                        // The floating-point overload doesn't require any special semantics
                        assert(containingIntrinsicId == NI_SSE2_ConvertScalarToVector128Double);
                        supportsSIMDScalarLoads = true;
                        supportsGeneralLoads    = supportsSIMDScalarLoads;
                        break;
                    }

                    assert(supportsSIMDScalarLoads == false);

                    const unsigned expectedSize = genTypeSize(genActualType(containingNode->gtSIMDBaseType));
                    const unsigned operandSize  = genTypeSize(node->TypeGet());

                    supportsGeneralLoads = (operandSize == expectedSize);
                    break;
                }

                default:
                {
                    // These intrinsics only expect 16 or 32-byte nodes for containment
                    assert((genTypeSize(node->TypeGet()) == 16) || (genTypeSize(node->TypeGet()) == 32));

                    supportsSIMDScalarLoads = true;
                    supportsGeneralLoads    = supportsSIMDScalarLoads;
                    break;
                }
            }
            break;
        }

        case HW_Category_Scalar:
        {
            // We should only get here for integral nodes.
            assert(varTypeIsIntegral(node->TypeGet()));

            assert(supportsAlignedSIMDLoads == false);
            assert(supportsUnalignedSIMDLoads == false);
            assert(supportsSIMDScalarLoads == false);

            unsigned       expectedSize = genTypeSize(containingNode->TypeGet());
            const unsigned operandSize  = genTypeSize(node->TypeGet());

            // CRC32 codegen depends on its second oprand's type.
            // Currently, we are using SIMDBaseType to store the op2Type info.
            if (containingIntrinsicId == NI_SSE42_Crc32)
            {
                var_types op2Type = containingNode->gtSIMDBaseType;
                expectedSize      = genTypeSize(op2Type);
            }

            supportsGeneralLoads = (operandSize >= expectedSize);
            break;
        }

        default:
        {
            assert(supportsAlignedSIMDLoads == false);
            assert(supportsGeneralLoads == false);
            assert(supportsSIMDScalarLoads == false);
            assert(supportsUnalignedSIMDLoads == false);
            break;
        }
    }

    noway_assert(supportsRegOptional != nullptr);
    *supportsRegOptional = supportsGeneralLoads;

    if (!node->OperIsHWIntrinsic())
    {
        return supportsGeneralLoads && IsContainableMemoryOp(node);
    }

    // TODO-XArch: Update this to be table driven, if possible.

    switch (node->AsHWIntrinsic()->GetIntrinsic())
    {
        case NI_SSE_LoadAlignedVector128:
        case NI_SSE2_LoadAlignedVector128:
        case NI_AVX_LoadAlignedVector256:
            return supportsAlignedSIMDLoads;

        case NI_SSE_LoadScalarVector128:
        case NI_SSE2_LoadScalarVector128:
            return supportsSIMDScalarLoads;

        case NI_SSE_LoadVector128:
        case NI_SSE2_LoadVector128:
        case NI_AVX_LoadVector256:
            return supportsUnalignedSIMDLoads;

        default:
            return false;
    }
}

//----------------------------------------------------------------------------------------------
// ContainCheckHWIntrinsicAddr: Perform containment analysis for an address operand of a hardware
//                              intrinsic node.
//
//  Arguments:
//     node - The hardware intrinsic node
//     addr - The address node to try contain
//
void Lowering::ContainCheckHWIntrinsicAddr(GenTreeHWIntrinsic* node, GenTree* addr)
{
    assert((addr->TypeGet() == TYP_I_IMPL) || (addr->TypeGet() == TYP_BYREF));
    TryCreateAddrMode(addr, true);
    if ((addr->OperIs(GT_CLS_VAR_ADDR, GT_LCL_VAR_ADDR, GT_LCL_FLD_ADDR, GT_LEA) ||
         (addr->IsCnsIntOrI() && addr->AsIntConCommon()->FitsInAddrBase(comp))) &&
        IsSafeToContainMem(node, addr))
    {
        MakeSrcContained(node, addr);
    }
}

//----------------------------------------------------------------------------------------------
// ContainCheckHWIntrinsic: Perform containment analysis for a hardware intrinsic node.
//
//  Arguments:
//     node - The hardware intrinsic node.
//
void Lowering::ContainCheckHWIntrinsic(GenTreeHWIntrinsic* node)
{
    NamedIntrinsic      intrinsicId = node->gtHWIntrinsicId;
    HWIntrinsicCategory category    = HWIntrinsicInfo::lookupCategory(intrinsicId);
    int                 numArgs     = node->GetNumOps();
    var_types           baseType    = node->gtSIMDBaseType;
    unsigned            simdSize    = node->gtSIMDSize;

    if (!HWIntrinsicInfo::SupportsContainment(intrinsicId))
    {
        // AVX2 gather are not containable and always have constant IMM argument
        if (HWIntrinsicInfo::isAVX2GatherIntrinsic(intrinsicId))
        {
            MakeSrcContained(node, node->GetLastOp());
        }
        // Exit early if containment isn't supported
        return;
    }

    if (HWIntrinsicInfo::lookupCategory(intrinsicId) == HW_Category_IMM)
    {
        GenTree* lastOp = node->GetLastOp();
        assert(lastOp != nullptr);

        if (HWIntrinsicInfo::isImmOp(intrinsicId, lastOp) && lastOp->IsCnsIntOrI())
        {
            MakeSrcContained(node, lastOp);
        }
    }

    if ((node->gtSIMDSize == 8) || (node->gtSIMDSize == 12))
    {
        // TODO-XArch-CQ: Ideally we would key this off of the size containingNode
        // expects vs the size node actually is or would be if spilled to the stack
        return;
    }

    // TODO-XArch-CQ: Non-VEX encoded instructions can have both ops contained

    const bool isCommutative = HWIntrinsicInfo::IsCommutative(intrinsicId);

    if (numArgs == 1)
    {
        // One argument intrinsics cannot be commutative
        assert(!isCommutative);

        switch (category)
        {
            case HW_Category_MemoryLoad:
                ContainCheckHWIntrinsicAddr(node, node->GetOp(0));
                break;

            case HW_Category_SimpleSIMD:
            case HW_Category_SIMDScalar:
            case HW_Category_Scalar:
            {
                switch (intrinsicId)
                {
                    case NI_SSE_ReciprocalScalar:
                    case NI_SSE_ReciprocalSqrtScalar:
                    case NI_SSE_SqrtScalar:
                    case NI_SSE2_SqrtScalar:
                    case NI_SSE41_CeilingScalar:
                    case NI_SSE41_FloorScalar:
                    case NI_SSE41_RoundCurrentDirectionScalar:
                    case NI_SSE41_RoundToNearestIntegerScalar:
                    case NI_SSE41_RoundToNegativeInfinityScalar:
                    case NI_SSE41_RoundToPositiveInfinityScalar:
                    case NI_SSE41_RoundToZeroScalar:
                    {
                        // These intrinsics have both 1 and 2-operand overloads.
                        //
                        // The 1-operand overload basically does `intrinsic(op1, op1)`
                        //
                        // Because of this, the operand must be loaded into a register
                        // and cannot be contained.
                        return;
                    }

                    case NI_SSE2_ConvertToInt32:
                    case NI_SSE2_X64_ConvertToInt64:
                    case NI_SSE2_ConvertToUInt32:
                    case NI_SSE2_X64_ConvertToUInt64:
                    case NI_AVX2_ConvertToInt32:
                    case NI_AVX2_ConvertToUInt32:
                    {
                        if (varTypeIsIntegral(baseType))
                        {
                            // TODO-XARCH-CQ: These intrinsics are "ins reg/mem, xmm" and don't
                            // currently support containment.
                            return;
                        }

                        break;
                    }

                    case NI_SSE41_ConvertToVector128Int16:
                    case NI_SSE41_ConvertToVector128Int32:
                    case NI_SSE41_ConvertToVector128Int64:
                    case NI_AVX2_ConvertToVector256Int16:
                    case NI_AVX2_ConvertToVector256Int32:
                    case NI_AVX2_ConvertToVector256Int64:
                        if (!varTypeIsSIMD(node->GetOp(0)->TypeGet()))
                        {
                            ContainCheckHWIntrinsicAddr(node, node->GetOp(0));
                            return;
                        }
                        break;

                    default:
                    {
                        break;
                    }
                }

                bool supportsRegOptional = false;

                if (IsContainableHWIntrinsicOp(node, node->GetOp(0), &supportsRegOptional))
                {
                    MakeSrcContained(node, node->GetOp(0));
                }
                else if (supportsRegOptional)
                {
                    node->GetOp(0)->SetRegOptional();
                }
                break;
            }

            default:
            {
                unreached();
                break;
            }
        }
    }
    else
    {
        if (numArgs == 2)
        {
            GenTree* op1 = node->GetOp(0);
            GenTree* op2 = node->GetOp(1);

            switch (category)
            {
                case HW_Category_MemoryLoad:
                    if ((intrinsicId == NI_AVX_MaskLoad) || (intrinsicId == NI_AVX2_MaskLoad))
                    {
                        ContainCheckHWIntrinsicAddr(node, op1);
                    }
                    else
                    {
                        ContainCheckHWIntrinsicAddr(node, op2);
                    }
                    break;

                case HW_Category_MemoryStore:
                    ContainCheckHWIntrinsicAddr(node, node->GetOp(0));

                    if (((intrinsicId == NI_SSE_Store) || (intrinsicId == NI_SSE2_Store)) && op2->OperIsHWIntrinsic() &&
                        ((op2->AsHWIntrinsic()->gtHWIntrinsicId == NI_AVX_ExtractVector128) ||
                         (op2->AsHWIntrinsic()->gtHWIntrinsicId == NI_AVX2_ExtractVector128)) &&
                        op2->gtGetOp2()->IsIntegralConst())
                    {
                        MakeSrcContained(node, op2);
                    }
                    break;

                case HW_Category_SimpleSIMD:
                case HW_Category_SIMDScalar:
                case HW_Category_Scalar:
                {
                    bool supportsRegOptional = false;

                    if (IsContainableHWIntrinsicOp(node, op2, &supportsRegOptional))
                    {
                        MakeSrcContained(node, op2);
                    }
                    else if ((isCommutative || (intrinsicId == NI_BMI2_MultiplyNoFlags) ||
                              (intrinsicId == NI_BMI2_X64_MultiplyNoFlags)) &&
                             IsContainableHWIntrinsicOp(node, op1, &supportsRegOptional))
                    {
                        MakeSrcContained(node, op1);

                        // Swap the operands here to make the containment checks in codegen significantly simpler
                        node->SetOp(0, op2);
                        node->SetOp(1, op1);
                    }
                    else if (supportsRegOptional)
                    {
                        op2->SetRegOptional();

                        // TODO-XArch-CQ: For commutative nodes, either operand can be reg-optional.
                        //                https://github.com/dotnet/runtime/issues/6358
                    }
                    break;
                }

                case HW_Category_IMM:
                {
                    // We don't currently have any IMM intrinsics which are also commutative
                    assert(!isCommutative);
                    bool supportsRegOptional = false;

                    switch (intrinsicId)
                    {
                        case NI_SSE2_Extract:
                        case NI_SSE41_Extract:
                        case NI_SSE41_X64_Extract:
                        case NI_AVX_ExtractVector128:
                        case NI_AVX2_ExtractVector128:
                        {
                            // TODO-XARCH-CQ: These intrinsics are "ins reg/mem, xmm, imm8" and don't
                            // currently support containment.
                            break;
                        }

                        case NI_SSE2_ShiftLeftLogical:
                        case NI_SSE2_ShiftRightArithmetic:
                        case NI_SSE2_ShiftRightLogical:
                        case NI_AVX2_ShiftLeftLogical:
                        case NI_AVX2_ShiftRightArithmetic:
                        case NI_AVX2_ShiftRightLogical:
                        {
                            // These intrinsics can have op2 be imm or reg/mem

                            if (!HWIntrinsicInfo::isImmOp(intrinsicId, op2))
                            {
                                if (IsContainableHWIntrinsicOp(node, op2, &supportsRegOptional))
                                {
                                    MakeSrcContained(node, op2);
                                }
                                else if (supportsRegOptional)
                                {
                                    op2->SetRegOptional();
                                }
                            }
                            break;
                        }

                        case NI_SSE2_Shuffle:
                        case NI_SSE2_ShuffleHigh:
                        case NI_SSE2_ShuffleLow:
                        case NI_AVX2_Permute4x64:
                        case NI_AVX2_Shuffle:
                        case NI_AVX2_ShuffleHigh:
                        case NI_AVX2_ShuffleLow:
                        {
                            // These intrinsics have op2 as an imm and op1 as a reg/mem

                            if (IsContainableHWIntrinsicOp(node, op1, &supportsRegOptional))
                            {
                                MakeSrcContained(node, op1);
                            }
                            else if (supportsRegOptional)
                            {
                                op1->SetRegOptional();
                            }
                            break;
                        }

                        case NI_AVX_Permute:
                        {
                            // These intrinsics can have op2 be imm or reg/mem
                            // They also can have op1 be reg/mem and op2 be imm

                            if (HWIntrinsicInfo::isImmOp(intrinsicId, op2))
                            {
                                if (IsContainableHWIntrinsicOp(node, op1, &supportsRegOptional))
                                {
                                    MakeSrcContained(node, op1);
                                }
                                else if (supportsRegOptional)
                                {
                                    op1->SetRegOptional();
                                }
                            }
                            else if (IsContainableHWIntrinsicOp(node, op2, &supportsRegOptional))
                            {
                                MakeSrcContained(node, op2);
                            }
                            else if (supportsRegOptional)
                            {
                                op2->SetRegOptional();
                            }
                            break;
                        }

                        case NI_AES_KeygenAssist:
                        {
                            if (IsContainableHWIntrinsicOp(node, op1, &supportsRegOptional))
                            {
                                MakeSrcContained(node, op1);
                            }
                            else if (supportsRegOptional)
                            {
                                op1->SetRegOptional();
                            }
                            break;
                        }

                        default:
                        {
                            assert("Unhandled containment for binary hardware intrinsic with immediate operand");
                            break;
                        }
                    }

                    break;
                }

                default:
                {
                    unreached();
                    break;
                }
            }
        }
        else if (numArgs == 3)
        {
            // three argument intrinsics should not be marked commutative
            assert(!isCommutative);

            GenTree* op1 = node->GetOp(0);
            GenTree* op2 = node->GetOp(1);
            GenTree* op3 = node->GetOp(2);

            switch (category)
            {
                case HW_Category_MemoryStore:
                    ContainCheckHWIntrinsicAddr(node, op1);
                    break;

                case HW_Category_SimpleSIMD:
                case HW_Category_SIMDScalar:
                case HW_Category_Scalar:
                {
                    if ((intrinsicId >= NI_FMA_MultiplyAdd) && (intrinsicId <= NI_FMA_MultiplySubtractNegatedScalar))
                    {
                        bool supportsRegOptional = false;

                        if (IsContainableHWIntrinsicOp(node, op3, &supportsRegOptional))
                        {
                            // 213 form: op1 = (op2 * op1) + [op3]
                            MakeSrcContained(node, op3);
                        }
                        else if (IsContainableHWIntrinsicOp(node, op2, &supportsRegOptional))
                        {
                            // 132 form: op1 = (op1 * op3) + [op2]
                            MakeSrcContained(node, op2);
                        }
                        else if (IsContainableHWIntrinsicOp(node, op1, &supportsRegOptional))
                        {
                            // Intrinsics with CopyUpperBits semantics cannot have op1 be contained

                            if (!HWIntrinsicInfo::CopiesUpperBits(intrinsicId))
                            {
                                // 231 form: op3 = (op2 * op3) + [op1]
                                MakeSrcContained(node, op1);
                            }
                        }
                        else
                        {
                            assert(supportsRegOptional);

                            // TODO-XArch-CQ: Technically any one of the three operands can
                            //                be reg-optional. With a limitation on op1 where
                            //                it can only be so if CopyUpperBits is off.
                            //                https://github.com/dotnet/runtime/issues/6358

                            // 213 form: op1 = (op2 * op1) + op3
                            op3->SetRegOptional();
                        }
                    }
                    else
                    {
                        bool supportsRegOptional = false;

                        switch (intrinsicId)
                        {
                            case NI_SSE41_BlendVariable:
                            case NI_AVX_BlendVariable:
                            case NI_AVX2_BlendVariable:
                            {
                                if (IsContainableHWIntrinsicOp(node, op2, &supportsRegOptional))
                                {
                                    MakeSrcContained(node, op2);
                                }
                                else if (supportsRegOptional)
                                {
                                    op2->SetRegOptional();
                                }
                                break;
                            }

                            case NI_BMI2_MultiplyNoFlags:
                            case NI_BMI2_X64_MultiplyNoFlags:
                            {
                                if (IsContainableHWIntrinsicOp(node, op2, &supportsRegOptional))
                                {
                                    MakeSrcContained(node, op2);
                                }
                                else if (IsContainableHWIntrinsicOp(node, op1, &supportsRegOptional))
                                {
                                    MakeSrcContained(node, op1);
                                    // MultiplyNoFlags is a Commutative operation, so swap the first two operands here
                                    // to make the containment checks in codegen significantly simpler
                                    node->SetOp(0, op2);
                                    node->SetOp(1, op1);
                                }
                                else if (supportsRegOptional)
                                {
                                    op2->SetRegOptional();
                                }
                                break;
                            }

                            default:
                            {
                                unreached();
                                break;
                            }
                        }
                    }
                }

                case HW_Category_IMM:
                {
                    bool supportsRegOptional = false;

                    switch (intrinsicId)
                    {
                        case NI_SSE_Shuffle:
                        case NI_SSE2_Insert:
                        case NI_SSE2_Shuffle:
                        case NI_SSSE3_AlignRight:
                        case NI_SSE41_Blend:
                        case NI_SSE41_DotProduct:
                        case NI_SSE41_Insert:
                        case NI_SSE41_X64_Insert:
                        case NI_SSE41_MultipleSumAbsoluteDifferences:
                        case NI_AVX_Blend:
                        case NI_AVX_Compare:
                        case NI_AVX_CompareScalar:
                        case NI_AVX_DotProduct:
                        case NI_AVX_InsertVector128:
                        case NI_AVX_Permute2x128:
                        case NI_AVX_Shuffle:
                        case NI_AVX2_AlignRight:
                        case NI_AVX2_Blend:
                        case NI_AVX2_InsertVector128:
                        case NI_AVX2_MultipleSumAbsoluteDifferences:
                        case NI_AVX2_Permute2x128:
                        case NI_PCLMULQDQ_CarrylessMultiply:
                        {
                            if (IsContainableHWIntrinsicOp(node, op2, &supportsRegOptional))
                            {
                                MakeSrcContained(node, op2);
                            }
                            else if (supportsRegOptional)
                            {
                                op2->SetRegOptional();
                            }
                            break;
                        }

                        default:
                        {
                            assert("Unhandled containment for ternary hardware intrinsic with immediate operand");
                            break;
                        }
                    }

                    break;
                }

                default:
                {
                    unreached();
                    break;
                }
            }
        }
        else
        {
            unreached();
        }
    }
}
#endif // FEATURE_HW_INTRINSICS

//------------------------------------------------------------------------
// ContainCheckFloatBinary: determine whether the sources of a floating point binary node should be contained.
//
// Arguments:
//    node - pointer to the node
//
void Lowering::ContainCheckFloatBinary(GenTreeOp* node)
{
    assert(node->OperIs(GT_ADD, GT_SUB, GT_MUL, GT_DIV) && varTypeIsFloating(node));

    // overflow operations aren't supported on float/double types.
    assert(!node->gtOverflowEx());

    GenTree* op1 = node->gtGetOp1();
    GenTree* op2 = node->gtGetOp2();

    // No implicit conversions at this stage as the expectation is that
    // everything is made explicit by adding casts.
    assert(op1->TypeGet() == op2->TypeGet());

    bool isSafeToContainOp1 = true;
    bool isSafeToContainOp2 = true;

    if (op2->IsCnsNonZeroFltOrDbl())
    {
        MakeSrcContained(node, op2);
    }
    else if (IsContainableMemoryOp(op2))
    {
        isSafeToContainOp2 = IsSafeToContainMem(node, op2);
        if (isSafeToContainOp2)
        {
            MakeSrcContained(node, op2);
        }
    }

    if (!op2->isContained() && node->OperIsCommutative())
    {
        // Though we have GT_ADD(op1=memOp, op2=non-memOp, we try to reorder the operands
        // as long as it is safe so that the following efficient code sequence is generated:
        //      addss/sd targetReg, memOp    (if op1Reg == targetReg) OR
        //      movaps targetReg, op2Reg; addss/sd targetReg, [memOp]
        //
        // Instead of
        //      movss op1Reg, [memOp]; addss/sd targetReg, Op2Reg  (if op1Reg == targetReg) OR
        //      movss op1Reg, [memOp]; movaps targetReg, op1Reg, addss/sd targetReg, Op2Reg

        if (op1->IsCnsNonZeroFltOrDbl())
        {
            MakeSrcContained(node, op1);
        }
        else if (IsContainableMemoryOp(op1))
        {
            isSafeToContainOp1 = IsSafeToContainMem(node, op1);
            if (isSafeToContainOp1)
            {
                MakeSrcContained(node, op1);
            }
        }
    }

    if (!op1->isContained() && !op2->isContained())
    {
        // If there are no containable operands, we can make an operand reg optional.
        // IsSafeToContainMem is expensive so we call it at most once for each operand
        // in this method. If we already called IsSafeToContainMem, it must have returned false;
        // otherwise, the corresponding operand (op1 or op2) would be contained.
        isSafeToContainOp1 = isSafeToContainOp1 && IsSafeToContainMem(node, op1);
        isSafeToContainOp2 = isSafeToContainOp2 && IsSafeToContainMem(node, op2);
        SetRegOptionalForBinOp(node, isSafeToContainOp1, isSafeToContainOp2);
    }
}

#endif // TARGET_XARCH<|MERGE_RESOLUTION|>--- conflicted
+++ resolved
@@ -586,50 +586,9 @@
             // used to copy 3-4 non-GC slots and that probably has poor performance. And using REP MOVSQ
             // for more than 4 slots isn't great either.
 
-<<<<<<< HEAD
             bool     hasXmmSequence      = false;
             bool     hasRepMovsSequence  = false;
             unsigned nonGCSequenceLength = 0;
-=======
-/* Lower GT_CAST(srcType, DstType) nodes.
- *
- * Casts from small int type to float/double are transformed as follows:
- * GT_CAST(byte, float/double)     =   GT_CAST(GT_CAST(byte, int32), float/double)
- * GT_CAST(sbyte, float/double)    =   GT_CAST(GT_CAST(sbyte, int32), float/double)
- * GT_CAST(int16, float/double)    =   GT_CAST(GT_CAST(int16, int32), float/double)
- * GT_CAST(uint16, float/double)   =   GT_CAST(GT_CAST(uint16, int32), float/double)
- *
- * SSE2 conversion instructions operate on signed integers. casts from Uint32/Uint64
- * are morphed as follows by front-end and hence should not be seen here.
- * GT_CAST(uint32, float/double)   =   GT_CAST(GT_CAST(uint32, long), float/double)
- * GT_CAST(uint64, float)          =   GT_CAST(GT_CAST(uint64, double), float)
- *
- *
- * Similarly casts from float/double to a smaller int type are transformed as follows:
- * GT_CAST(float/double, byte)     =   GT_CAST(GT_CAST(float/double, int32), byte)
- * GT_CAST(float/double, sbyte)    =   GT_CAST(GT_CAST(float/double, int32), sbyte)
- * GT_CAST(float/double, int16)    =   GT_CAST(GT_CAST(double/double, int32), int16)
- * GT_CAST(float/double, uint16)   =   GT_CAST(GT_CAST(double/double, int32), uint16)
- *
- * SSE2 has instructions to convert a float/double vlaue into a signed 32/64-bit
- * integer.  The above transformations help us to leverage those instructions.
- *
- * Note that for the following conversions we still depend on helper calls and
- * don't expect to see them here.
- *  i) GT_CAST(float/double, uint64)
- * ii) GT_CAST(float/double, int type with overflow detection)
- *
- * TODO-XArch-CQ: (Low-pri): Jit64 generates in-line code of 8 instructions for (i) above.
- * There are hardly any occurrences of this conversion operation in platform
- * assemblies or in CQ perf benchmarks (1 occurrence in corelib, microsoft.jscript,
- * 1 occurence in Roslyn and no occurrences in system, system.core, system.numerics
- * system.windows.forms, scimark, fractals, bio mums). If we ever find evidence that
- * doing this optimization is a win, should consider generating in-lined code.
- */
-void Lowering::LowerCast(GenTree* tree)
-{
-    assert(tree->OperGet() == GT_CAST);
->>>>>>> a3515ba0
 
             for (unsigned i = 0; i < layout->GetSlotCount(); i++)
             {
@@ -4375,11 +4334,7 @@
         // We would still need a reg for GT_CNS_INT if it doesn't fit within addressing mode base.
         // For GT_CLS_VAR_ADDR, we don't need a reg to hold the address, because field address value is known at jit
         // time. Also, we don't need a reg for GT_CLS_VAR_ADDR.
-<<<<<<< HEAD
         if (indirCandidateChild->OperIs(GT_CLS_VAR_ADDR))
-=======
-        if (indirCandidateChild->OperIs(GT_LCL_VAR_ADDR, GT_CLS_VAR_ADDR))
->>>>>>> a3515ba0
         {
             indirDst->SetContained();
         }
