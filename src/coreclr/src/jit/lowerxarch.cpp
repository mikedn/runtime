// Licensed to the .NET Foundation under one or more agreements.
// The .NET Foundation licenses this file to you under the MIT license.
// See the LICENSE file in the project root for more information.

/*XXXXXXXXXXXXXXXXXXXXXXXXXXXXXXXXXXXXXXXXXXXXXXXXXXXXXXXXXXXXXXXXXXXXXXXXXXXXX
XXXXXXXXXXXXXXXXXXXXXXXXXXXXXXXXXXXXXXXXXXXXXXXXXXXXXXXXXXXXXXXXXXXXXXXXXXXXXXX
XX                                                                           XX
XX                           Lowering for AMD64, x86                         XX
XX                                                                           XX
XX  This encapsulates all the logic for lowering trees for the AMD64         XX
XX  architecture.  For a more detailed view of what is lowering, please      XX
XX  take a look at Lower.cpp                                                 XX
XX                                                                           XX
XX                                                                           XX
XXXXXXXXXXXXXXXXXXXXXXXXXXXXXXXXXXXXXXXXXXXXXXXXXXXXXXXXXXXXXXXXXXXXXXXXXXXXXXX
XXXXXXXXXXXXXXXXXXXXXXXXXXXXXXXXXXXXXXXXXXXXXXXXXXXXXXXXXXXXXXXXXXXXXXXXXXXXXXX
*/

#include "jitpch.h"
#ifdef _MSC_VER
#pragma hdrstop
#endif

#ifdef TARGET_XARCH // This file is only used for xarch

#include "jit.h"
#include "sideeffects.h"
#include "lower.h"

// xarch supports both ROL and ROR instructions so no lowering is required.
void Lowering::LowerRotate(GenTree* tree)
{
    ContainCheckShiftRotate(tree->AsOp());
}

//------------------------------------------------------------------------
// LowerStoreLoc: Lower a store of a lclVar
//
// Arguments:
//    storeLoc - the local store (GT_STORE_LCL_FLD or GT_STORE_LCL_VAR)
//
// Notes:
//    This involves:
//    - Handling of contained immediates.
//    - Widening operations of unsigneds.

void Lowering::LowerStoreLoc(GenTreeLclVarCommon* storeLoc)
{
    // Try to widen the ops if they are going into a local var.
    if ((storeLoc->gtOper == GT_STORE_LCL_VAR) && (storeLoc->gtOp1->gtOper == GT_CNS_INT))
    {
        GenTreeIntCon* con  = storeLoc->gtOp1->AsIntCon();
        ssize_t        ival = con->gtIconVal;

        unsigned   varNum = storeLoc->GetLclNum();
        LclVarDsc* varDsc = comp->lvaTable + varNum;

        if (varDsc->lvIsSIMDType())
        {
            noway_assert(storeLoc->gtType != TYP_STRUCT);
        }
        unsigned size = genTypeSize(storeLoc);
        // If we are storing a constant into a local variable
        // we extend the size of the store here
        if ((size < 4) && !varTypeIsStruct(varDsc))
        {
            if (!varTypeIsUnsigned(varDsc))
            {
                if (genTypeSize(storeLoc) == 1)
                {
                    if ((ival & 0x7f) != ival)
                    {
                        ival = ival | 0xffffff00;
                    }
                }
                else
                {
                    assert(genTypeSize(storeLoc) == 2);
                    if ((ival & 0x7fff) != ival)
                    {
                        ival = ival | 0xffff0000;
                    }
                }
            }

            // A local stack slot is at least 4 bytes in size, regardless of
            // what the local var is typed as, so auto-promote it here
            // unless it is a field of a promoted struct
            // TODO-XArch-CQ: if the field is promoted shouldn't we also be able to do this?
            if (!varDsc->lvIsStructField)
            {
                storeLoc->gtType = TYP_INT;
                con->SetIconValue(ival);
            }
        }
    }
    if (storeLoc->OperIs(GT_STORE_LCL_FLD))
    {
        // We should only encounter this for lclVars that are lvDoNotEnregister.
        verifyLclFldDoNotEnregister(storeLoc->GetLclNum());
    }
    ContainCheckStoreLoc(storeLoc);
}

//------------------------------------------------------------------------
// LowerStoreIndir: Determine addressing mode for an indirection, and whether operands are contained.
//
// Arguments:
//    node       - The indirect store node (GT_STORE_IND) of interest
//
// Return Value:
//    None.
//
void Lowering::LowerStoreIndir(GenTreeIndir* node)
{
    // Mark all GT_STOREIND nodes to indicate that it is not known
    // whether it represents a RMW memory op.
    node->AsStoreInd()->SetRMWStatusDefault();

    if (!varTypeIsFloating(node))
    {
        // Perform recognition of trees with the following structure:
        //        StoreInd(addr, BinOp(expr, GT_IND(addr)))
        // to be able to fold this into an instruction of the form
        //        BINOP [addr], register
        // where register is the actual place where 'expr' is computed.
        //
        // SSE2 doesn't support RMW form of instructions.
        if (LowerRMWMemOp(node))
        {
            return;
        }
    }
    ContainCheckStoreIndir(node);
}

//------------------------------------------------------------------------
// LowerBlockStore: Lower a block store node
//
// Arguments:
//    blkNode - The block store node to lower
//
void Lowering::LowerBlockStore(GenTreeBlk* blkNode)
{
    TryCreateAddrMode(blkNode->Addr(), false);

    GenTree* dstAddr = blkNode->Addr();
    GenTree* src     = blkNode->Data();
    unsigned size    = blkNode->Size();

    if (blkNode->OperIsInitBlkOp())
    {
        if (src->OperIs(GT_INIT_VAL))
        {
            src->SetContained();
            src = src->AsUnOp()->gtGetOp1();
        }

        if (blkNode->OperIs(GT_STORE_OBJ))
        {
            blkNode->SetOper(GT_STORE_BLK);
        }

        if (!blkNode->OperIs(GT_STORE_DYN_BLK) && (size <= INITBLK_UNROLL_LIMIT))
        {
            if (!src->OperIs(GT_CNS_INT))
            {
                // TODO-CQ: We could unroll even when the initialization value is not a constant
                // by inserting a MUL init, 0x01010101 instruction. We need to determine if the
                // extra latency that MUL introduces isn't worse that rep stosb. Likely not.
                blkNode->gtBlkOpKind = GenTreeBlk::BlkOpKindRepInstr;
            }
            else
            {
                blkNode->gtBlkOpKind = GenTreeBlk::BlkOpKindUnroll;

                // The fill value of an initblk is interpreted to hold a
                // value of (unsigned int8) however a constant of any size
                // may practically reside on the evaluation stack. So extract
                // the lower byte out of the initVal constant and replicate
                // it to a larger constant whose size is sufficient to support
                // the largest width store of the desired inline expansion.

                ssize_t fill = src->AsIntCon()->IconValue() & 0xFF;

                if (fill == 0)
                {
                    // If the size is multiple of XMM register size there's no need to load 0 in a GPR,
                    // codegen will use xorps to generate 0 directly in the temporary XMM register.
                    if ((size % XMM_REGSIZE_BYTES) == 0)
                    {
                        src->SetContained();
                    }
                }
#ifdef TARGET_AMD64
                else if (size >= REGSIZE_BYTES)
                {
                    fill *= 0x0101010101010101LL;
                    src->gtType = TYP_LONG;
                }
#endif
                else
                {
                    fill *= 0x01010101;
                }

                src->AsIntCon()->SetIconValue(fill);

                ContainBlockStoreAddress(blkNode, size, dstAddr);
            }
        }
        else
        {
#ifdef TARGET_AMD64
            blkNode->gtBlkOpKind = GenTreeBlk::BlkOpKindHelper;
#else
            // TODO-X86-CQ: Investigate whether a helper call would be beneficial on x86
            blkNode->gtBlkOpKind = GenTreeBlk::BlkOpKindRepInstr;
#endif
        }
    }
    else
    {
        assert(src->OperIs(GT_IND, GT_LCL_VAR, GT_LCL_FLD));
        src->SetContained();

        if (src->OperIs(GT_IND))
        {
            // TODO-Cleanup: Make sure that GT_IND lowering didn't mark the source address as contained.
            // Sometimes the GT_IND type is a non-struct type and then GT_IND lowering may contain the
            // address, not knowing that GT_IND is part of a block op that has containment restrictions.
            src->AsIndir()->Addr()->ClearContained();
        }

        if (blkNode->OperIs(GT_STORE_OBJ))
        {
            if (!blkNode->AsObj()->GetLayout()->HasGCPtr())
            {
                blkNode->SetOper(GT_STORE_BLK);
            }
#ifndef JIT32_GCENCODER
            else if (dstAddr->OperIsLocalAddr() && (size <= CPBLK_UNROLL_LIMIT))
            {
                // If the size is small enough to unroll then we need to mark the block as non-interruptible
                // to actually allow unrolling. The generated code does not report GC references loaded in the
                // temporary register(s) used for copying.
                // This is not supported for the JIT32_GCENCODER.
                blkNode->SetOper(GT_STORE_BLK);
                blkNode->gtBlkOpGcUnsafe = true;
            }
#endif
        }

        if (blkNode->OperIs(GT_STORE_OBJ))
        {
            assert((dstAddr->TypeGet() == TYP_BYREF) || (dstAddr->TypeGet() == TYP_I_IMPL));

            // If we have a long enough sequence of slots that do not require write barriers then
            // we can use REP MOVSD/Q instead of a sequence of MOVSD/Q instructions. According to the
            // Intel Manual, the sweet spot for small structs is between 4 to 12 slots of size where
            // the entire operation takes 20 cycles and encodes in 5 bytes (loading RCX and REP MOVSD/Q).
            unsigned nonGCSlots = 0;

            if (dstAddr->OperIsLocalAddr())
            {
                // If the destination is on the stack then no write barriers are needed.
                nonGCSlots = blkNode->GetLayout()->GetSlotCount();
            }
            else
            {
                // Otherwise a write barrier is needed for every GC pointer in the layout
                // so we need to check if there's a long enough sequence of non-GC slots.
                ClassLayout* layout = blkNode->GetLayout();
                unsigned     slots  = layout->GetSlotCount();
                for (unsigned i = 0; i < slots; i++)
                {
                    if (layout->IsGCPtr(i))
                    {
                        nonGCSlots = 0;
                    }
                    else
                    {
                        nonGCSlots++;

                        if (nonGCSlots >= CPOBJ_NONGC_SLOTS_LIMIT)
                        {
                            break;
                        }
                    }
                }
            }

            if (nonGCSlots >= CPOBJ_NONGC_SLOTS_LIMIT)
            {
                blkNode->gtBlkOpKind = GenTreeBlk::BlkOpKindRepInstr;
            }
            else
            {
                blkNode->gtBlkOpKind = GenTreeBlk::BlkOpKindUnroll;
            }
        }
        else if (blkNode->OperIs(GT_STORE_BLK) && (size <= CPBLK_UNROLL_LIMIT))
        {
            blkNode->gtBlkOpKind = GenTreeBlk::BlkOpKindUnroll;

            if (src->OperIs(GT_IND))
            {
                ContainBlockStoreAddress(blkNode, size, src->AsIndir()->Addr());
            }

            ContainBlockStoreAddress(blkNode, size, dstAddr);
        }
        else
        {
            assert(blkNode->OperIs(GT_STORE_BLK, GT_STORE_DYN_BLK));

#ifdef TARGET_AMD64
            blkNode->gtBlkOpKind = GenTreeBlk::BlkOpKindHelper;
#else
            // TODO-X86-CQ: Investigate whether a helper call would be beneficial on x86
            blkNode->gtBlkOpKind = GenTreeBlk::BlkOpKindRepInstr;
#endif
        }
    }
}

//------------------------------------------------------------------------
// ContainBlockStoreAddress: Attempt to contain an address used by a block store.
//
// Arguments:
//    store - the block store node - STORE_BLK or PUTARG_STK
//    size - the block size
//    addr - the address node to try to contain
//
void Lowering::ContainBlockStoreAddress(GenTree* store, unsigned size, GenTree* addr)
{
    assert((store->OperIs(GT_STORE_BLK) && (store->AsBlk()->gtBlkOpKind == GenTreeBlk::BlkOpKindUnroll)) ||
           store->OperIs(GT_PUTARG_STK));

    assert(size < INT32_MAX);

    if (addr->OperIsLocalAddr())
    {
        addr->SetContained();
        return;
    }

    if (!addr->OperIsAddrMode() && !TryCreateAddrMode(addr, true))
    {
        return;
    }

    GenTreeAddrMode* addrMode = addr->AsAddrMode();

    // On x64 the address mode displacement is signed so it must not exceed INT32_MAX. This check is
    // an approximation since the last displacement we generate in an unrolled block operation can be
    // up to 16 bytes lower than offset + size. But offsets large enough to hit this case are likely
    // to be extremely rare for this to ever be a CQ issue.
    // On x86 this shouldn't be needed but then again, offsets large enough to hit this are rare.
    if (addrMode->Offset() > (INT32_MAX - static_cast<int>(size)))
    {
        return;
    }

#if defined(TARGET_X86) || defined(UNIX_AMD64_ABI)
    if (GenTreePutArgStk* putArg = store->IsPutArgStk())
    {
#if defined(TARGET_X86)
        if (putArg->gtPutArgStkKind == GenTreePutArgStk::Kind::Push)
        {
            // Containing the address mode avoids generating an extra LEA instruction but may increase the size
            // of the load/store instructions due to extra SIB bytes and/or 32 bit displacements. Unlike Unroll,
            // Push places no upper bound on the size of the struct and anyway it requires more instructions
            // than Unroll because it copies only 4 bytes at a time. Besides, if we need to push a lot of slots
            // the cost of the extra LEA is likely to be irrelevant.

            if ((addrMode->HasIndex() && (size > 32)) || ((addrMode->Offset() > 128 - 16) && (size > 16)))
            {
                return;
            }
        }
#else
        if ((putArg->gtPutArgStkKind == GenTreePutArgStk::Kind::GCUnroll) ||
            (putArg->gtPutArgStkKind == GenTreePutArgStk::Kind::GCUnrollXMM))
        {
            // Like in the x86 PUSH case, do not contain in cases where unrolling isn't limited. Use a higher
            // size treshold as on x64 we copy 8 and even 16 bytes at a time. Not that RepInstr/RepInstr also
            // do unlimited unroll but unlike GCUnroll/GCUnrollXMM they use the address mode only once.

            if ((addrMode->HasIndex() && (size > 64)) || ((addrMode->Offset() > 128 - 32) && (size > 32)))
            {
                return;
            }
        }
#endif
    }
#endif

    // Note that the parentNode is always the store node, even if we're dealing with the source address.
    // The source address is not directly used by the store node but by an indirection that is always
    // contained.
    if (!IsSafeToContainMem(store, addrMode))
    {
        return;
    }

    addrMode->SetContained();
}

//------------------------------------------------------------------------
// LowerPutArgStk: Lower a GT_PUTARG_STK.
//
// Arguments:
//    tree      - The node of interest
//
// Return Value:
//    None.
//
void Lowering::LowerPutArgStk(GenTreePutArgStk* putArgStk)
{
    GenTree* src = putArgStk->gtGetOp1();

    if (src->OperIs(GT_FIELD_LIST))
    {
#ifdef TARGET_X86
        GenTreeFieldList* fieldList = src->AsFieldList();

        // The code generator will push these fields in reverse order by offset. Reorder the list here s.t. the order
        // of uses is visible to LSRA.
        assert(fieldList->Uses().IsSorted());
        fieldList->Uses().Reverse();

        // Now that the fields have been sorted, the kind of code we will generate.
        bool     allFieldsAreSlots = true;
        unsigned prevOffset        = putArgStk->getArgSize();
        for (GenTreeFieldList::Use& use : fieldList->Uses())
        {
            GenTree* const  fieldNode   = use.GetNode();
            const var_types fieldType   = fieldNode->TypeGet();
            const unsigned  fieldOffset = use.GetOffset();
            assert(fieldType != TYP_LONG);

            // We can treat as a slot any field that is stored at a slot boundary, where the previous
            // field is not in the same slot. (Note that we store the fields in reverse order.)
            const bool fieldIsSlot = ((fieldOffset % 4) == 0) && ((prevOffset - fieldOffset) >= 4);
            if (!fieldIsSlot)
            {
                allFieldsAreSlots = false;
            }

            // For x86 we must mark all integral fields as contained or reg-optional, and handle them
            // accordingly in code generation, since we may have up to 8 fields, which cannot all be in
            // registers to be consumed atomically by the call.
            if (varTypeIsIntegralOrI(fieldNode))
            {
                if (fieldNode->OperGet() == GT_LCL_VAR)
                {
                    LclVarDsc* varDsc = &(comp->lvaTable[fieldNode->AsLclVarCommon()->GetLclNum()]);
                    if (!varDsc->lvDoNotEnregister)
                    {
                        fieldNode->SetRegOptional();
                    }
                    else
                    {
                        MakeSrcContained(putArgStk, fieldNode);
                    }
                }
                else if (fieldNode->IsIntCnsFitsInI32())
                {
                    MakeSrcContained(putArgStk, fieldNode);
                }
                else
                {
                    // For the case where we cannot directly push the value, if we run out of registers,
                    // it would be better to defer computation until we are pushing the arguments rather
                    // than spilling, but this situation is not all that common, as most cases of promoted
                    // structs do not have a large number of fields, and of those most are lclVars or
                    // copy-propagated constants.
                    fieldNode->SetRegOptional();
                }
            }

            prevOffset = fieldOffset;
        }

        // Set the copy kind.
        // TODO-X86-CQ: Even if we are using push, if there are contiguous floating point fields, we should
        // adjust the stack once for those fields. The latter is really best done in code generation, but
        // this tuning should probably be undertaken as a whole.
        // Also, if there are  floating point fields, it may be better to use the "Unroll" mode
        // of copying the struct as a whole, if the fields are not register candidates.
        if (allFieldsAreSlots)
        {
            putArgStk->gtPutArgStkKind = GenTreePutArgStk::Kind::PushAllSlots;
        }
        else
        {
            putArgStk->gtPutArgStkKind = GenTreePutArgStk::Kind::Push;
        }
#endif // TARGET_X86
        return;
    }

    if (src->TypeIs(TYP_STRUCT))
    {
        ClassLayout* layout;
        unsigned     size;

        if (src->OperIs(GT_LCL_VAR))
        {
            layout = comp->lvaGetDesc(src->AsLclVar())->GetLayout();
            size   = roundUp(layout->GetSize(), REGSIZE_BYTES);
        }
        else if (src->OperIs(GT_LCL_FLD))
        {
            layout = src->AsLclFld()->GetLayout(comp);
            size   = roundUp(layout->GetSize(), REGSIZE_BYTES);
        }
        else
        {
            layout = src->AsObj()->GetLayout();
            size   = layout->GetSize();
        }

        // In case of a CpBlk we could use a helper call. In case of putarg_stk we
        // can't do that since the helper call could kill some already set up outgoing args.
        // TODO-Amd64-Unix: converge the code for putarg_stk with cpyblk/cpyobj.
        // The cpyXXXX code is rather complex and this could cause it to be more complex, but
        // it might be the right thing to do.

        // TODO-X86-CQ: The helper call either is not supported on x86 or required more work
        // (I don't know which).

        if (!layout->HasGCPtr())
        {
            putArgStk->gtPutArgStkKind =
                (size <= CPBLK_UNROLL_LIMIT) ? GenTreePutArgStk::Kind::Unroll : GenTreePutArgStk::Kind::RepInstr;
        }
        else
        {
#ifdef TARGET_X86
            // On x86, we must use `push` to store GC references to the stack in order for the emitter to properly
            // update the function's GC info. These `putargstk` nodes will generate a sequence of `push` instructions.
            putArgStk->gtPutArgStkKind = GenTreePutArgStk::Kind::Push;
#else
            // On Linux-x64, any GC pointers the struct contains must be stored to the argument outgoing area using
            // MOV instructions that the emitter can recognize, e.g. "mov qword ptr [esp+8], rax". XMM stores or
            // "indirect" stores, including MOVSQ, cannot be used because the emitter wouldn't be able to figure
            // out which slot is being stored do.
            //
            // If the struct contains only GC pointers then we the only option is to generate a series of load/store
            // instructions, 2 MOVs for each GC pointer.
            //
            // If the struct also contains non-GC slots then we have more options:
            //   - same MOV load/store as for GC slots - starts at around 8 bytes of code for 8 bytes of data
            //     but can reach 16 bytes of code with 32 bit address mode displacements and SIB bytes.
            //   - XMM load/store - copies 16 bytes at once but also generates larger code, ~11 - 18 bytes
            //     depending on encoding and address modes.
            //   - REP MOVSQ - basically required for large copies. It's only 3 bytes but addresses and count
            //     have to be loaded in specific registers so a complete REP MOVSQ sequence can have ~16 - 21
            //     bytes of code.
            //   - Individual MOVSQ instructions. Like REP MOVSQ, it's very small, if addresses are already in
            //     the right registers.
            //
            // A previous implementation used (REP) MOVSQ for all non-GC slots but that generates horrible code:
            //   - If the struct contains only GC slots then the source and destination addresses are still
            //     loaded in RSI and RDI respectively, even if MOVSQ will never be used. In fact, RDI is loaded
            //     and not used at all since all GC stores use RSP instead.
            //   - When transitioning from a GC slot sequence to a non-GC slot sequence, RSI and RDI have to be
            //     adjusted to account for the already copied GC slots. This requires at least 8 bytes of code.
            //     Together with a single MOVSQ it's 10 bytes of code to copy 8 bytes of data. So the code may
            //     end up being larger than a simple MOV load/store, especially if the initial RSI/RDI setup is
            //     also taken into consideration.
            //   - The performance of MOVSQ is quite bad - throughput is only 0.25 and it wastes additional
            //     execution resources by adding 8 to RSI and RDI when normally such additions would be folded
            //     in address modes.
            //
            // As a compromise, continue to use MOVSQ for code size reasons, but with a few exceptions:
            //   - Copy single non-GC slot sequences using MOV.
            //   - Copy 2 non-GC slot sequences using XMM.
            //   - Do not use RDI/RSI/RCX temp registers in cases where (REP) MOVSQ isn't actually used.
            //
            // This results in smaller code, except in a few cases where large address mode displacements
            // and/or many transitions between GC and non-GC slot sequences make for larger code.
            //
            // TODO-MIKE-CQ: This mostly deals with code size issues seen in FX diffs, MOVSQ is still being
            // used to copy 3-4 non-GC slots and that probably has poor performance. And using REP MOVSQ
            // for more than 4 slots isn't great either.

            bool     hasXmmSequence      = false;
            bool     hasRepMovsSequence  = false;
            unsigned nonGCSequenceLength = 0;

            for (unsigned i = 0; i < layout->GetSlotCount(); i++)
            {
                if (layout->IsGCPtr(i))
                {
                    hasXmmSequence |= (nonGCSequenceLength == 2);
                    hasRepMovsSequence |= (nonGCSequenceLength > 2);
                    nonGCSequenceLength = 0;
                }
                else
                {
                    nonGCSequenceLength++;
                }
            }

            hasXmmSequence |= (nonGCSequenceLength == 2);
            hasRepMovsSequence |= (nonGCSequenceLength > 2);

            if (hasRepMovsSequence)
            {
                putArgStk->gtPutArgStkKind =
                    hasXmmSequence ? GenTreePutArgStk::Kind::RepInstrXMM : GenTreePutArgStk::Kind::RepInstr;
            }
            else
            {
                putArgStk->gtPutArgStkKind =
                    hasXmmSequence ? GenTreePutArgStk::Kind::GCUnrollXMM : GenTreePutArgStk::Kind::GCUnroll;
            }
#endif
        }

        if (src->OperIs(GT_OBJ))
        {
            ContainBlockStoreAddress(putArgStk, size, src->AsObj()->GetAddr());
        }

        return;
    }

    // If the child of GT_PUTARG_STK is a constant, we don't need a register to
    // move it to memory (stack location).
    //
    // On AMD64, we don't want to make 0 contained, because we can generate smaller code
    // by zeroing a register and then storing it. E.g.:
    //      xor rdx, rdx
    //      mov gword ptr [rsp+28H], rdx
    // is 2 bytes smaller than:
    //      mov gword ptr [rsp+28H], 0
    //
    // On x86, we push stack arguments; we don't use 'mov'. So:
    //      push 0
    // is 1 byte smaller than:
    //      xor rdx, rdx
    //      push rdx

    if (IsContainableImmed(putArgStk, src)
#if defined(TARGET_AMD64)
        && !src->IsIntegralConst(0)
#endif // TARGET_AMD64
            )
    {
        MakeSrcContained(putArgStk, src);
    }
}

#ifdef FEATURE_SIMD
//----------------------------------------------------------------------------------------------
// Lowering::LowerSIMD: Perform containment analysis for a SIMD intrinsic node.
//
//  Arguments:
//     simdNode - The SIMD intrinsic node.
//
void Lowering::LowerSIMD(GenTreeSIMD* simdNode)
{
    if (simdNode->TypeGet() == TYP_SIMD12)
    {
        // GT_SIMD node requiring to produce TYP_SIMD12 in fact
        // produces a TYP_SIMD16 result
        simdNode->gtType = TYP_SIMD16;
    }

    if (simdNode->gtSIMDIntrinsicID == SIMDIntrinsicInitN)
    {
        assert(simdNode->gtSIMDBaseType == TYP_FLOAT);

        int   argCount      = 0;
        int   constArgCount = 0;
        float constArgValues[4]{0, 0, 0, 0};

        for (GenTreeSIMD::Use& use : simdNode->Uses())
        {
            assert(use.GetNode()->TypeGet() == simdNode->gtSIMDBaseType);
            assert(argCount < _countof(constArgValues));

            if (use.GetNode()->IsCnsFltOrDbl())
            {
                constArgValues[constArgCount] = static_cast<float>(use.GetNode()->AsDblCon()->gtDconVal);
                constArgCount++;
            }

            argCount++;
        }

        if (constArgCount == argCount)
        {
            for (GenTreeSIMD::Use& use : simdNode->Uses())
            {
                BlockRange().Remove(use.GetNode());
            }

            CORINFO_FIELD_HANDLE hnd =
                comp->GetEmitter()->emitAnyConst(constArgValues, sizeof(constArgValues), emitDataAlignment::Required);
            GenTree* clsVarAddr = new (comp, GT_CLS_VAR_ADDR) GenTreeClsVar(GT_CLS_VAR_ADDR, TYP_I_IMPL, hnd, nullptr);
            BlockRange().InsertBefore(simdNode, clsVarAddr);
            simdNode->ChangeOper(GT_IND);
            simdNode->AsIndir()->Addr() = clsVarAddr;
            ContainCheckIndir(simdNode->AsIndir());

            return;
        }
    }

#ifdef TARGET_XARCH
    if ((simdNode->gtSIMDIntrinsicID == SIMDIntrinsicGetItem) && (simdNode->GetOp(0)->OperGet() == GT_IND))
    {
        // If SIMD vector is already in memory, we force its
        // addr to be evaluated into a reg.  This would allow
        // us to generate [regBase] or [regBase+offset] or
        // [regBase+sizeOf(SIMD vector baseType)*regIndex]
        // to access the required SIMD vector element directly
        // from memory.
        //
        // TODO-CQ-XARCH: If addr of GT_IND is GT_LEA, we
        // might be able update GT_LEA to fold the regIndex
        // or offset in some cases.  Instead with this
        // approach we always evaluate GT_LEA into a reg.
        // Ideally, we should be able to lower GetItem intrinsic
        // into GT_IND(newAddr) where newAddr combines
        // the addr of SIMD vector with the given index.
        simdNode->GetOp(0)->gtFlags |= GTF_IND_REQ_ADDR_IN_REG;
    }
#endif
    ContainCheckSIMD(simdNode);
}
#endif // FEATURE_SIMD

#ifdef FEATURE_HW_INTRINSICS

//----------------------------------------------------------------------------------------------
// LowerHWIntrinsicCC: Lowers a hardware intrinsic node that produces a boolean value by
//     setting the condition flags.
//
//  Arguments:
//     node - The hardware intrinsic node
//     newIntrinsicId - The intrinsic id of the lowered intrinsic node
//     condition - The condition code of the generated SETCC/JCC node
//
void Lowering::LowerHWIntrinsicCC(GenTreeHWIntrinsic* node, NamedIntrinsic newIntrinsicId, GenCondition condition)
{
    GenTreeCC* cc = LowerNodeCC(node, condition);

    node->gtHWIntrinsicId = newIntrinsicId;
    node->gtType          = TYP_VOID;
    node->ClearUnusedValue();

    bool swapOperands    = false;
    bool canSwapOperands = false;

    switch (newIntrinsicId)
    {
        case NI_SSE_COMISS:
        case NI_SSE_UCOMISS:
        case NI_SSE2_COMISD:
        case NI_SSE2_UCOMISD:
            // In some cases we can generate better code if we swap the operands:
            //   - If the condition is not one of the "preferred" floating point conditions we can swap
            //     the operands and change the condition to avoid generating an extra JP/JNP branch.
            //   - If the first operand can be contained but the second cannot, we can swap operands in
            //     order to be able to contain the first operand and avoid the need for a temp reg.
            // We can't handle both situations at the same time and since an extra branch is likely to
            // be worse than an extra temp reg (x64 has a reasonable number of XMM registers) we'll favor
            // the branch case:
            //   - If the condition is not preferred then swap, even if doing this will later prevent
            //     containment.
            //   - Allow swapping for containment purposes only if this doesn't result in a non-"preferred"
            //     condition being generated.
            if ((cc != nullptr) && cc->gtCondition.PreferSwap())
            {
                swapOperands = true;
            }
            else
            {
                canSwapOperands = (cc == nullptr) || !GenCondition::Swap(cc->gtCondition).PreferSwap();
            }
            break;

        case NI_SSE41_PTEST:
        case NI_AVX_PTEST:
            // If we need the Carry flag then we can't swap operands.
            canSwapOperands = (cc == nullptr) || cc->gtCondition.Is(GenCondition::EQ, GenCondition::NE);
            break;

        default:
            unreached();
    }

    if (canSwapOperands)
    {
        bool op1SupportsRegOptional = false;
        bool op2SupportsRegOptional = false;

        if (!IsContainableHWIntrinsicOp(node, node->GetOp(1), &op2SupportsRegOptional) &&
            IsContainableHWIntrinsicOp(node, node->GetOp(0), &op1SupportsRegOptional))
        {
            // Swap operands if op2 cannot be contained but op1 can.
            swapOperands = true;
        }
    }

    if (swapOperands)
    {
        std::swap(node->GetUse(0).NodeRef(), node->GetUse(1).NodeRef());

        if (cc != nullptr)
        {
            cc->gtCondition = GenCondition::Swap(cc->gtCondition);
        }
    }
}

//----------------------------------------------------------------------------------------------
// LowerFusedMultiplyAdd: Changes NI_FMA_MultiplyAddScalar produced by Math(F).FusedMultiplyAdd
//     to a better FMA intrinsics if there are GT_NEG around in order to eliminate them.
//
//  Arguments:
//     node - The hardware intrinsic node
//
//  Notes:
//     Math(F).FusedMultiplyAdd is expanded into NI_FMA_MultiplyAddScalar and
//     depending on additional GT_NEG nodes around it can be:
//
//      x *  y + z -> NI_FMA_MultiplyAddScalar
//      x * -y + z -> NI_FMA_MultiplyAddNegatedScalar
//     -x *  y + z -> NI_FMA_MultiplyAddNegatedScalar
//     -x * -y + z -> NI_FMA_MultiplyAddScalar
//      x *  y - z -> NI_FMA_MultiplySubtractScalar
//      x * -y - z -> NI_FMA_MultiplySubtractNegatedScalar
//     -x *  y - z -> NI_FMA_MultiplySubtractNegatedScalar
//     -x * -y - z -> NI_FMA_MultiplySubtractScalar
//
void Lowering::LowerFusedMultiplyAdd(GenTreeHWIntrinsic* node)
{
    assert(node->gtHWIntrinsicId == NI_FMA_MultiplyAddScalar);
    assert(node->IsTernary());

    GenTreeHWIntrinsic::Use* uses[3];
    unsigned                 useCount = 0;

    for (GenTreeHWIntrinsic::Use& use : node->Uses())
    {
        if (!use.GetNode()->OperIsHWIntrinsic() ||
            (use.GetNode()->AsHWIntrinsic()->gtHWIntrinsicId != NI_Vector128_CreateScalarUnsafe))
        {
            // Math(F).FusedMultiplyAdd is expected to emit three NI_Vector128_CreateScalarUnsafe
            // but it's also possible to use NI_FMA_MultiplyAddScalar directly with any operands
            return;
        }

        uses[useCount++] = &use.GetNode()->AsHWIntrinsic()->GetUse(0);
    }

    GenTree* argX = uses[0]->GetNode();
    GenTree* argY = uses[1]->GetNode();
    GenTree* argZ = uses[2]->GetNode();

    const bool negMul = argX->OperIs(GT_NEG) != argY->OperIs(GT_NEG);
    if (argX->OperIs(GT_NEG))
    {
        uses[0]->SetNode(argX->gtGetOp1());
        BlockRange().Remove(argX);
    }
    if (argY->OperIs(GT_NEG))
    {
        uses[1]->SetNode(argY->gtGetOp1());
        BlockRange().Remove(argY);
    }
    if (argZ->OperIs(GT_NEG))
    {
        uses[2]->SetNode(argZ->gtGetOp1());
        BlockRange().Remove(argZ);
        node->gtHWIntrinsicId = negMul ? NI_FMA_MultiplySubtractNegatedScalar : NI_FMA_MultiplySubtractScalar;
    }
    else
    {
        node->gtHWIntrinsicId = negMul ? NI_FMA_MultiplyAddNegatedScalar : NI_FMA_MultiplyAddScalar;
    }
}

//----------------------------------------------------------------------------------------------
// Lowering::LowerHWIntrinsic: Perform containment analysis for a hardware intrinsic node.
//
//  Arguments:
//     node - The hardware intrinsic node.
//
void Lowering::LowerHWIntrinsic(GenTreeHWIntrinsic* node)
{
    if (node->TypeGet() == TYP_SIMD12)
    {
        // GT_HWINTRINSIC node requiring to produce TYP_SIMD12 in fact
        // produces a TYP_SIMD16 result
        node->gtType = TYP_SIMD16;
    }

    NamedIntrinsic intrinsicId = node->gtHWIntrinsicId;

    switch (intrinsicId)
    {
        case NI_Vector128_Create:
        case NI_Vector256_Create:
        {
            // We don't directly support the Vector128.Create or Vector256.Create methods in codegen
            // and instead lower them to other intrinsic nodes in LowerHWIntrinsicCreate so we expect
            // that the node is modified to either not be a HWIntrinsic node or that it is no longer
            // the same intrinsic as when it came in. In the case of Vector256.Create, we may lower
            // it into 2x Vector128.Create intrinsics which themselves are also lowered into other
            // intrinsics that are not Vector*.Create

            LowerHWIntrinsicCreate(node);
            assert(!node->OperIsHWIntrinsic() || (node->gtHWIntrinsicId != intrinsicId));
            LowerNode(node);
            return;
        }

        case NI_Vector128_op_Equality:
        case NI_Vector256_op_Equality:
        {
            LowerHWIntrinsicCmpOp(node, GT_EQ);
            return;
        }

        case NI_Vector128_op_Inequality:
        case NI_Vector256_op_Inequality:
        {
            LowerHWIntrinsicCmpOp(node, GT_NE);
            return;
        }

        case NI_SSE2_Insert:
        case NI_SSE41_Insert:
        case NI_SSE41_X64_Insert:
        {
            assert(node->IsTernary());

            GenTree* op2 = node->GetOp(1);

            if (!op2->OperIs(GT_CAST))
            {
                break;
            }

            // Insert takes either a 32-bit register or a memory operand.
            // In either case, only gtSIMDBaseType bits are read and so
            // widening or narrowing the operand may be unnecessary and it
            // can just be used directly.

            GenTree* castOp = op2->AsCast()->CastOp();

            if (genTypeSize(castOp->gtType) >= genTypeSize(node->gtSIMDBaseType))
            {
                BlockRange().Remove(op2);
                node->SetOp(1, castOp);
            }
            break;
        }

        case NI_SSE42_Crc32:
        {
            assert(node->IsBinary());

            GenTree* op2 = node->GetOp(1);

            if (!op2->OperIs(GT_CAST))
            {
                break;
            }

            // Crc32 takes either a bit register or a memory operand.
            // In either case, only gtType bits are read and so widening
            // or narrowing the operand may be unnecessary and it can
            // just be used directly.

            GenTree* castOp = op2->AsCast()->CastOp();

            if (genTypeSize(castOp->gtType) >= genTypeSize(node->gtType))
            {
                BlockRange().Remove(op2);
                node->SetOp(1, castOp);
            }
            break;
        }

        case NI_SSE2_CompareGreaterThan:
        {
            if (node->gtSIMDBaseType != TYP_DOUBLE)
            {
                assert(varTypeIsIntegral(node->gtSIMDBaseType));
                break;
            }

            __fallthrough;
        }

        case NI_SSE_CompareGreaterThan:
        case NI_SSE_CompareGreaterThanOrEqual:
        case NI_SSE_CompareNotGreaterThan:
        case NI_SSE_CompareNotGreaterThanOrEqual:
        case NI_SSE2_CompareGreaterThanOrEqual:
        case NI_SSE2_CompareNotGreaterThan:
        case NI_SSE2_CompareNotGreaterThanOrEqual:
        {
            assert((node->gtSIMDBaseType == TYP_FLOAT) || (node->gtSIMDBaseType == TYP_DOUBLE));

            if (comp->compOpportunisticallyDependsOn(InstructionSet_AVX))
            {
                break;
            }

            // pre-AVX doesn't actually support these intrinsics in hardware so we need to swap the operands around
            std::swap(node->GetUse(0).NodeRef(), node->GetUse(1).NodeRef());
            break;
        }

        case NI_SSE2_CompareLessThan:
        case NI_SSE42_CompareLessThan:
        case NI_AVX2_CompareLessThan:
        {
            if (node->gtSIMDBaseType == TYP_DOUBLE)
            {
                break;
            }
            assert(varTypeIsIntegral(node->gtSIMDBaseType));

            // this isn't actually supported in hardware so we need to swap the operands around
            std::swap(node->GetUse(0).NodeRef(), node->GetUse(1).NodeRef());
            break;
        }

        case NI_SSE_CompareScalarOrderedEqual:
            LowerHWIntrinsicCC(node, NI_SSE_COMISS, GenCondition::FEQ);
            break;
        case NI_SSE_CompareScalarOrderedNotEqual:
            LowerHWIntrinsicCC(node, NI_SSE_COMISS, GenCondition::FNEU);
            break;
        case NI_SSE_CompareScalarOrderedLessThan:
            LowerHWIntrinsicCC(node, NI_SSE_COMISS, GenCondition::FLT);
            break;
        case NI_SSE_CompareScalarOrderedLessThanOrEqual:
            LowerHWIntrinsicCC(node, NI_SSE_COMISS, GenCondition::FLE);
            break;
        case NI_SSE_CompareScalarOrderedGreaterThan:
            LowerHWIntrinsicCC(node, NI_SSE_COMISS, GenCondition::FGT);
            break;
        case NI_SSE_CompareScalarOrderedGreaterThanOrEqual:
            LowerHWIntrinsicCC(node, NI_SSE_COMISS, GenCondition::FGE);
            break;

        case NI_SSE_CompareScalarUnorderedEqual:
            LowerHWIntrinsicCC(node, NI_SSE_UCOMISS, GenCondition::FEQ);
            break;
        case NI_SSE_CompareScalarUnorderedNotEqual:
            LowerHWIntrinsicCC(node, NI_SSE_UCOMISS, GenCondition::FNEU);
            break;
        case NI_SSE_CompareScalarUnorderedLessThanOrEqual:
            LowerHWIntrinsicCC(node, NI_SSE_UCOMISS, GenCondition::FLE);
            break;
        case NI_SSE_CompareScalarUnorderedLessThan:
            LowerHWIntrinsicCC(node, NI_SSE_UCOMISS, GenCondition::FLT);
            break;
        case NI_SSE_CompareScalarUnorderedGreaterThanOrEqual:
            LowerHWIntrinsicCC(node, NI_SSE_UCOMISS, GenCondition::FGE);
            break;
        case NI_SSE_CompareScalarUnorderedGreaterThan:
            LowerHWIntrinsicCC(node, NI_SSE_UCOMISS, GenCondition::FGT);
            break;

        case NI_SSE2_CompareScalarOrderedEqual:
            LowerHWIntrinsicCC(node, NI_SSE2_COMISD, GenCondition::FEQ);
            break;
        case NI_SSE2_CompareScalarOrderedNotEqual:
            LowerHWIntrinsicCC(node, NI_SSE2_COMISD, GenCondition::FNEU);
            break;
        case NI_SSE2_CompareScalarOrderedLessThan:
            LowerHWIntrinsicCC(node, NI_SSE2_COMISD, GenCondition::FLT);
            break;
        case NI_SSE2_CompareScalarOrderedLessThanOrEqual:
            LowerHWIntrinsicCC(node, NI_SSE2_COMISD, GenCondition::FLE);
            break;
        case NI_SSE2_CompareScalarOrderedGreaterThan:
            LowerHWIntrinsicCC(node, NI_SSE2_COMISD, GenCondition::FGT);
            break;
        case NI_SSE2_CompareScalarOrderedGreaterThanOrEqual:
            LowerHWIntrinsicCC(node, NI_SSE2_COMISD, GenCondition::FGE);
            break;

        case NI_SSE2_CompareScalarUnorderedEqual:
            LowerHWIntrinsicCC(node, NI_SSE2_UCOMISD, GenCondition::FEQ);
            break;
        case NI_SSE2_CompareScalarUnorderedNotEqual:
            LowerHWIntrinsicCC(node, NI_SSE2_UCOMISD, GenCondition::FNEU);
            break;
        case NI_SSE2_CompareScalarUnorderedLessThanOrEqual:
            LowerHWIntrinsicCC(node, NI_SSE2_UCOMISD, GenCondition::FLE);
            break;
        case NI_SSE2_CompareScalarUnorderedLessThan:
            LowerHWIntrinsicCC(node, NI_SSE2_UCOMISD, GenCondition::FLT);
            break;
        case NI_SSE2_CompareScalarUnorderedGreaterThanOrEqual:
            LowerHWIntrinsicCC(node, NI_SSE2_UCOMISD, GenCondition::FGE);
            break;
        case NI_SSE2_CompareScalarUnorderedGreaterThan:
            LowerHWIntrinsicCC(node, NI_SSE2_UCOMISD, GenCondition::FGT);
            break;

        case NI_SSE41_TestC:
            LowerHWIntrinsicCC(node, NI_SSE41_PTEST, GenCondition::C);
            break;
        case NI_SSE41_TestZ:
            LowerHWIntrinsicCC(node, NI_SSE41_PTEST, GenCondition::EQ);
            break;
        case NI_SSE41_TestNotZAndNotC:
            LowerHWIntrinsicCC(node, NI_SSE41_PTEST, GenCondition::UGT);
            break;

        case NI_AVX_TestC:
            LowerHWIntrinsicCC(node, NI_AVX_PTEST, GenCondition::C);
            break;
        case NI_AVX_TestZ:
            LowerHWIntrinsicCC(node, NI_AVX_PTEST, GenCondition::EQ);
            break;
        case NI_AVX_TestNotZAndNotC:
            LowerHWIntrinsicCC(node, NI_AVX_PTEST, GenCondition::UGT);
            break;

        case NI_FMA_MultiplyAddScalar:
            LowerFusedMultiplyAdd(node);
            break;

        default:
            break;
    }

    ContainCheckHWIntrinsic(node);
}

//----------------------------------------------------------------------------------------------
// Lowering::LowerHWIntrinsicCmpOp: Lowers a Vector128 or Vector256 comparison intrinsic
//
//  Arguments:
//     node  - The hardware intrinsic node.
//     cmpOp - The comparison operation, currently must be GT_EQ or GT_NE
//
void Lowering::LowerHWIntrinsicCmpOp(GenTreeHWIntrinsic* node, genTreeOps cmpOp)
{
    NamedIntrinsic intrinsicId = node->gtHWIntrinsicId;
    var_types      baseType    = node->gtSIMDBaseType;
    unsigned       simdSize    = node->gtSIMDSize;
    var_types      simdType    = Compiler::getSIMDTypeForSize(simdSize);

    assert((intrinsicId == NI_Vector128_op_Equality) || (intrinsicId == NI_Vector128_op_Inequality) ||
           (intrinsicId == NI_Vector256_op_Equality) || (intrinsicId == NI_Vector256_op_Inequality));

    assert(varTypeIsSIMD(simdType));
    assert(varTypeIsArithmetic(baseType));
    assert(simdSize != 0);
    assert(node->gtType == TYP_BOOL);
    assert((cmpOp == GT_EQ) || (cmpOp == GT_NE));

    // We have the following (with the appropriate simd size and where the intrinsic could be op_Inequality):
    //          /--*  op2  simd
    //          /--*  op1  simd
    //   node = *  HWINTRINSIC   simd   T op_Equality

    GenTree* op1 = node->gtGetOp1();
    GenTree* op2 = node->gtGetOp2();

    GenCondition cmpCnd = (cmpOp == GT_EQ) ? GenCondition::EQ : GenCondition::NE;

    if (op2->IsIntegralConstVector(0) && comp->compOpportunisticallyDependsOn(InstructionSet_SSE41))
    {
        // On SSE4.1 or higher we can optimize comparisons against zero to
        // just use PTEST. We can't support it for floating-point, however,
        // as it has both +0.0 and -0.0 where +0.0 == -0.0

        node->gtOp1 = op1;
        BlockRange().Remove(op2);

        LIR::Use op1Use(BlockRange(), &node->gtOp1, node);
        ReplaceWithLclVar(op1Use);
        op1 = node->gtOp1;

        op2 = comp->gtClone(op1);
        BlockRange().InsertAfter(op1, op2);
        node->gtOp2 = op2;

        if (simdSize == 32)
        {
            node->gtHWIntrinsicId = NI_AVX_TestZ;
            LowerHWIntrinsicCC(node, NI_AVX_PTEST, cmpCnd);
        }
        else
        {
            node->gtHWIntrinsicId = NI_SSE41_TestZ;
            LowerHWIntrinsicCC(node, NI_SSE41_PTEST, cmpCnd);
        }

        return;
    }

    NamedIntrinsic cmpIntrinsic;
    var_types      cmpType;
    NamedIntrinsic mskIntrinsic;
    var_types      mskType;
    int            mskConstant;

    switch (baseType)
    {
        case TYP_BYTE:
        case TYP_UBYTE:
        case TYP_SHORT:
        case TYP_USHORT:
        case TYP_INT:
        case TYP_UINT:
        {
            cmpType = baseType;
            mskType = TYP_UBYTE;

            if (simdSize == 32)
            {
                cmpIntrinsic = NI_AVX2_CompareEqual;
                mskIntrinsic = NI_AVX2_MoveMask;
                mskConstant  = -1;
            }
            else
            {
                assert(simdSize == 16);

                cmpIntrinsic = NI_SSE2_CompareEqual;
                mskIntrinsic = NI_SSE2_MoveMask;
                mskConstant  = 0xFFFF;
            }
            break;
        }

        case TYP_LONG:
        case TYP_ULONG:
        {
            mskType = TYP_UBYTE;

            if (simdSize == 32)
            {
                cmpIntrinsic = NI_AVX2_CompareEqual;
                cmpType      = baseType;
                mskIntrinsic = NI_AVX2_MoveMask;
                mskConstant  = -1;
            }
            else
            {
                assert(simdSize == 16);

                if (comp->compOpportunisticallyDependsOn(InstructionSet_SSE41))
                {
                    cmpIntrinsic = NI_SSE41_CompareEqual;
                    cmpType      = baseType;
                }
                else
                {
                    cmpIntrinsic = NI_SSE2_CompareEqual;
                    cmpType      = TYP_UINT;
                }

                mskIntrinsic = NI_SSE2_MoveMask;
                mskConstant  = 0xFFFF;
            }
            break;
        }

        case TYP_FLOAT:
        {
            cmpType = baseType;
            mskType = baseType;

            if (simdSize == 32)
            {
                cmpIntrinsic = NI_AVX_CompareEqual;
                mskIntrinsic = NI_AVX_MoveMask;
                mskConstant  = 0xFF;
            }
            else
            {
                cmpIntrinsic = NI_SSE_CompareEqual;
                mskIntrinsic = NI_SSE_MoveMask;

                if (simdSize == 16)
                {
                    mskConstant = 0xF;
                }
                else if (simdSize == 12)
                {
                    mskConstant = 0x7;
                }
                else
                {
                    assert(simdSize == 8);
                    mskConstant = 0x3;
                }
            }
            break;
        }

        case TYP_DOUBLE:
        {
            cmpType = baseType;
            mskType = baseType;

            if (simdSize == 32)
            {
                cmpIntrinsic = NI_AVX_CompareEqual;
                mskIntrinsic = NI_AVX_MoveMask;
                mskConstant  = 0xF;
            }
            else
            {
                assert(simdSize == 16);

                cmpIntrinsic = NI_SSE2_CompareEqual;
                mskIntrinsic = NI_SSE2_MoveMask;
                mskConstant  = 0x3;
            }
            break;
        }

        default:
        {
            unreached();
        }
    }

    GenTree* cmp = comp->gtNewSimdHWIntrinsicNode(simdType, op1, op2, cmpIntrinsic, cmpType, simdSize);
    BlockRange().InsertBefore(node, cmp);
    LowerNode(cmp);

    GenTree* msk = comp->gtNewSimdHWIntrinsicNode(TYP_INT, cmp, mskIntrinsic, mskType, simdSize);
    BlockRange().InsertAfter(cmp, msk);
    LowerNode(msk);

    GenTree* mskCns = comp->gtNewIconNode(mskConstant, TYP_INT);
    BlockRange().InsertAfter(msk, mskCns);

    if ((baseType == TYP_FLOAT) && (simdSize < 16))
    {
        // For TYP_SIMD8 and TYP_SIMD12 we need to clear the upper bits and can't assume their value

        GenTree* tmp = comp->gtNewOperNode(GT_AND, TYP_INT, msk, mskCns);
        BlockRange().InsertAfter(mskCns, tmp);
        LowerNode(msk);

        msk = tmp;

        mskCns = comp->gtNewIconNode(mskConstant, TYP_INT);
        BlockRange().InsertAfter(msk, mskCns);
    }

    node->ChangeOper(cmpOp);

    node->gtType = TYP_INT;
    node->gtOp1  = msk;
    node->gtOp2  = mskCns;

    GenTree* cc = LowerNodeCC(node, cmpCnd);

    node->gtType = TYP_VOID;
    node->ClearUnusedValue();

    LowerNode(node);
}

//----------------------------------------------------------------------------------------------
// Lowering::LowerHWIntrinsicCreate: Lowers a Vector128 or Vector256 Create call
//
//  Arguments:
//     node - The hardware intrinsic node.
//
void Lowering::LowerHWIntrinsicCreate(GenTreeHWIntrinsic* node)
{
    NamedIntrinsic intrinsicId = node->gtHWIntrinsicId;
    var_types      simdType    = node->gtType;
    var_types      baseType    = node->gtSIMDBaseType;
    unsigned       simdSize    = node->gtSIMDSize;
    VectorConstant vecCns      = {};

    assert(varTypeIsSIMD(simdType));
    assert(varTypeIsArithmetic(baseType));
    assert(simdSize != 0);

    // Spare GenTrees to be used for the lowering logic below
    // Defined upfront to avoid naming conflicts, etc...
    GenTree* idx  = nullptr;
    GenTree* tmp1 = nullptr;
    GenTree* tmp2 = nullptr;
    GenTree* tmp3 = nullptr;

    unsigned argCnt    = node->GetNumOps();
    unsigned cnsArgCnt = 0;

    if (argCnt == 1)
    {
        for (unsigned i = 0; i < simdSize / varTypeSize(baseType); i++)
        {
            if (HandleArgForHWIntrinsicCreate(node->GetOp(0), i, vecCns, baseType))
            {
                cnsArgCnt = 1;
            }
        }
    }
    else
    {
        assert(argCnt == (simdSize / varTypeSize(baseType)));

        for (unsigned i = 0; i < argCnt; i++)
        {
            if (HandleArgForHWIntrinsicCreate(node->GetOp(i), i, vecCns, baseType))
            {
                cnsArgCnt += 1;
            }
        }
    }

    if (argCnt == cnsArgCnt)
    {
        for (unsigned i = 0; i < argCnt; i++)
        {
            BlockRange().Remove(node->GetOp(i));
        }

        CORINFO_FIELD_HANDLE hnd = comp->GetEmitter()->emitAnyConst(&vecCns, simdSize, emitDataAlignment::Required);
        GenTree* clsVarAddr      = new (comp, GT_CLS_VAR_ADDR) GenTreeClsVar(GT_CLS_VAR_ADDR, TYP_I_IMPL, hnd, nullptr);
        BlockRange().InsertBefore(node, clsVarAddr);

        GenTree* indir = node;
        indir->ChangeOper(GT_IND);
        indir->AsIndir()->SetAddr(clsVarAddr);

        // TODO-XARCH-CQ: We should be able to modify at least the paths that use Insert to trivially support partial
        // vector constants. With this, we can create a constant if say 50% of the inputs are also constant and just
        // insert the non-constant values which should still allow some gains.

        return;
    }

    GenTree* op1 = node->GetOp(0);

    if (argCnt == 1)
    {
        // We have the following (where simd is simd16 or simd32):
        //          /--*  op1  T
        //   node = *  HWINTRINSIC   simd   T Create

        if (intrinsicId == NI_Vector256_Create)
        {
            if (comp->compOpportunisticallyDependsOn(InstructionSet_AVX2))
            {
                // We will be constructing the following parts:
                //          /--*  op1  T
                //   tmp1 = *  HWINTRINSIC   simd16 T CreateScalarUnsafe
                //          /--*  tmp1 simd16
                //   node = *  HWINTRINSIC   simd32 T BroadcastScalarToVector256

                // This is roughly the following managed code:
                //   var tmp1 = Vector128.CreateScalarUnsafe(op1);
                //   return Avx2.BroadcastScalarToVector256(tmp1);

                tmp1 = comp->gtNewSimdHWIntrinsicNode(TYP_SIMD16, NI_Vector128_CreateScalarUnsafe, baseType, 16, op1);
                BlockRange().InsertAfter(op1, tmp1);
                LowerNode(tmp1);

                node->SetIntrinsic(NI_AVX2_BroadcastScalarToVector256, 1);
                node->SetOp(0, tmp1);
                return;
            }

            assert(comp->compIsaSupportedDebugOnly(InstructionSet_AVX));

            // We will be constructing the following parts:
            //          /--*  op1  T
            //   tmp1 = *  HWINTRINSIC   simd16 T Create
            //          /--*  tmp1 simd16
            //          *  STORE_LCL_VAR simd16
            //   tmp1 =    LCL_VAR       simd16
            //   tmp2 =    LCL_VAR       simd16
            //          /--*  tmp2 simd16
            //   tmp3 = *  HWINTRINSIC   simd16 T ToVector256Unsafe
            //   idx  =    CNS_INT       int    0
            //          /--*  tmp3 simd32
            //          +--*  tmp1 simd16
            //          +--*  idx  int
            //   node = *  HWINTRINSIC simd32 T InsertVector128

            // This is roughly the following managed code:
            //   var tmp1 = Vector128.Create(op1);
            //   var tmp2 = tmp1;
            //   var tmp3 = tmp2.ToVector256Unsafe();
            //   return Avx.InsertVector128(tmp3, tmp1, 0x01);

            tmp1 = comp->gtNewSimdHWIntrinsicNode(TYP_SIMD16, NI_Vector128_Create, baseType, 16, op1);
            BlockRange().InsertAfter(op1, tmp1);
            LowerNode(tmp1);

            node->SetOp(0, tmp1);
            LIR::Use tmp1Use(BlockRange(), &node->GetUse(0).NodeRef(), node);
            ReplaceWithLclVar(tmp1Use);
            tmp1 = node->GetOp(0);

            tmp2 = comp->gtClone(tmp1);
            BlockRange().InsertAfter(tmp1, tmp2);

            tmp3 = comp->gtNewSimdHWIntrinsicNode(TYP_SIMD32, NI_Vector128_ToVector256Unsafe, baseType, 16, tmp2);
            BlockRange().InsertAfter(tmp2, tmp3);
            LowerNode(tmp3);

            idx = comp->gtNewIconNode(0x01, TYP_INT);
            BlockRange().InsertAfter(tmp3, idx);

            node->SetIntrinsic(NI_AVX_InsertVector128, 3);
            node->SetOp(0, tmp3);
            node->SetOp(1, tmp1);
            node->SetOp(2, idx);
            return;
        }

        // We will be constructing the following parts:
        //          /--*  op1  T
        //   tmp1 = *  HWINTRINSIC   simd16 T CreateScalarUnsafe
        //   ...

        // This is roughly the following managed code:
        //   var tmp1 = Vector128.CreateScalarUnsafe(op1);
        //   ...

        tmp1 = comp->gtNewSimdHWIntrinsicNode(TYP_SIMD16, NI_Vector128_CreateScalarUnsafe, baseType, 16, op1);
        BlockRange().InsertAfter(op1, tmp1);
        LowerNode(tmp1);

        if ((baseType != TYP_DOUBLE) && comp->compOpportunisticallyDependsOn(InstructionSet_AVX2))
        {
            // We will be constructing the following parts:
            //   ...
            //           /--*  tmp1 simd16
            //   node  = *  HWINTRINSIC   simd16 T BroadcastScalarToVector128

            // This is roughly the following managed code:
            //   ...
            //   return Avx2.BroadcastScalarToVector128(tmp1);

            node->SetIntrinsic(NI_AVX2_BroadcastScalarToVector128, 1);
            node->SetOp(0, tmp1);
            return;
        }

        switch (baseType)
        {
            case TYP_BYTE:
            case TYP_UBYTE:
            {
                if (comp->compOpportunisticallyDependsOn(InstructionSet_SSSE3))
                {
                    // We will be constructing the following parts:
                    //   ...
                    //   tmp2 =    HWINTRINSIC   simd16 ubyte get_Zero
                    //         /--*  tmp1 simd16
                    //         +--*  tmp2 simd16
                    //   node = *  HWINTRINSIC   simd16 ubyte Shuffle

                    // This is roughly the following managed code:
                    //   ...
                    //   var tmp2 = Vector128<byte>.Zero;
                    //   return Ssse3.Shuffle(tmp1, tmp2);

                    tmp2 = comp->gtNewSimdHWIntrinsicNode(simdType, NI_Vector128_get_Zero, TYP_UBYTE, simdSize);
                    BlockRange().InsertAfter(tmp1, tmp2);
                    LowerNode(tmp2);

                    node->SetIntrinsic(NI_SSSE3_Shuffle, 2);
                    node->SetOp(0, tmp1);
                    node->SetOp(1, tmp2);
                    break;
                }

                assert(comp->compIsaSupportedDebugOnly(InstructionSet_SSE2));

                // We will be constructing the following parts:
                //   ...
                //          /--*  tmp1 simd16
                //          *  STORE_LCL_VAR simd16
                //   tmp1 =    LCL_VAR       simd16
                //   tmp2 =    LCL_VAR       simd16
                //          /--*  tmp1 simd16
                //          +--*  tmp2 simd16
                //   tmp1 = *  HWINTRINSIC   simd16 ubyte UnpackLow
                //   ...

                // This is roughly the following managed code:
                //   ...
                //   var tmp2 = tmp1;
                //   tmp1 = Sse2.UnpackLow(tmp1, tmp2);
                //   ...

                node->SetOp(0, tmp1);
                LIR::Use tmp1Use(BlockRange(), &node->GetUse(0).NodeRef(), node);
                ReplaceWithLclVar(tmp1Use);
                tmp1 = node->GetOp(0);

                tmp2 = comp->gtClone(tmp1);
                BlockRange().InsertAfter(tmp1, tmp2);

                tmp1 = comp->gtNewSimdHWIntrinsicNode(simdType, NI_SSE2_UnpackLow, TYP_UBYTE, simdSize, tmp1, tmp2);
                BlockRange().InsertAfter(tmp2, tmp1);
                LowerNode(tmp1);

                __fallthrough;
            }

            case TYP_SHORT:
            case TYP_USHORT:
            {
                // We will be constructing the following parts:
                //   ...
                //          /--*  tmp1 simd16
                //          *  STORE_LCL_VAR simd16
                //   tmp1 =    LCL_VAR       simd16
                //   tmp2 =    LCL_VAR       simd16
                //          /--*  tmp1 simd16
                //          +--*  tmp2 simd16
                //   tmp1 = *  HWINTRINSIC   simd16 ushort UnpackLow
                //   ...

                // This is roughly the following managed code:
                //   ...
                //   var tmp2 = tmp1;
                //   tmp1 = Sse2.UnpackLow(tmp1, tmp2);
                //   ...

                assert(comp->compIsaSupportedDebugOnly(InstructionSet_SSE2));

                node->SetOp(0, tmp1);
                LIR::Use tmp1Use(BlockRange(), &node->GetUse(0).NodeRef(), node);
                ReplaceWithLclVar(tmp1Use);
                tmp1 = node->GetOp(0);

                tmp2 = comp->gtClone(tmp1);
                BlockRange().InsertAfter(tmp1, tmp2);

                tmp1 = comp->gtNewSimdHWIntrinsicNode(simdType, NI_SSE2_UnpackLow, TYP_USHORT, simdSize, tmp1, tmp2);
                BlockRange().InsertAfter(tmp2, tmp1);
                LowerNode(tmp1);

                __fallthrough;
            }

            case TYP_INT:
            case TYP_UINT:
            {
                // We will be constructing the following parts:
                //   ...
                //   idx  =    CNS_INT       int    0
                //          /--*  tmp1 simd16
                //          +--*  idx  int
                //   node = *  HWINTRINSIC   simd16 uint Shuffle

                // This is roughly the following managed code:
                //   ...
                //   return Sse2.Shuffle(tmp1, 0x00);

                assert(comp->compIsaSupportedDebugOnly(InstructionSet_SSE2));

                idx = comp->gtNewIconNode(0x00, TYP_INT);
                BlockRange().InsertAfter(tmp1, idx);

                node->SetIntrinsic(NI_SSE2_Shuffle, TYP_UINT, 2);
                node->SetOp(0, tmp1);
                node->SetOp(1, idx);
                break;
            }

#if defined(TARGET_AMD64)
            case TYP_LONG:
            case TYP_ULONG:
            {
                // We will be constructing the following parts:
                //   ...
                //          /--*  tmp1 simd16
                //          *  STORE_LCL_VAR simd16
                //   tmp1 =    LCL_VAR       simd16
                //   tmp2 =    LCL_VAR       simd16
                //          /--*  tmp1 simd16
                //          +--*  tmp2 simd16
                //   node = *  HWINTRINSIC simd16 ulong UnpackLow

                // This is roughly the following managed code:
                //   ...
                //   var tmp2 = tmp1;
                //   return Sse2.UnpackLow(tmp1, tmp2);

                assert(comp->compIsaSupportedDebugOnly(InstructionSet_SSE2));

                node->SetOp(0, tmp1);
                LIR::Use tmp1Use(BlockRange(), &node->GetUse(0).NodeRef(), node);
                ReplaceWithLclVar(tmp1Use);
                tmp1 = node->GetOp(0);

                tmp2 = comp->gtClone(tmp1);
                BlockRange().InsertAfter(tmp1, tmp2);

                node->SetIntrinsic(NI_SSE2_UnpackLow, 2);
                node->SetOp(0, tmp1);
                node->SetOp(1, tmp2);
                break;
            }
#endif // TARGET_AMD64

            case TYP_FLOAT:
            {
                if (comp->compOpportunisticallyDependsOn(InstructionSet_AVX))
                {
                    // We will be constructing the following parts:
                    //   ...
                    //   idx  =    CNS_INT       int    0
                    //          /--*  tmp1 simd16
                    //          +--*  idx  int
                    //   node = *  HWINTRINSIC   simd16 float Permute

                    // This is roughly the following managed code:
                    //   ...
                    //   return Avx.Permute(tmp1, 0x00);

                    idx = comp->gtNewIconNode(0x00, TYP_INT);
                    BlockRange().InsertAfter(tmp1, idx);

                    node->SetIntrinsic(NI_AVX_Permute, 2);
                    node->SetOp(0, tmp1);
                    node->SetOp(1, idx);
                    break;
                }

                // We will be constructing the following parts:
                //   ...
                //          /--*  tmp1 simd16
                //          *  STORE_LCL_VAR simd16
                //   tmp1 =    LCL_VAR       simd16
                //   tmp2 =    LCL_VAR       simd16
                //   idx  =    CNS_INT       int    0
                //          /--*  tmp1 simd16
                //          +--*  tmp2 simd16
                //          +--*  idx  int
                //   node = *  HWINTRINSIC   simd16 float Shuffle

                // This is roughly the following managed code:
                //   ...
                //   var tmp2 = tmp1;
                //   return Sse.Shuffle(tmp1, tmp2, 0x00);

                assert(comp->compIsaSupportedDebugOnly(InstructionSet_SSE));

                node->SetOp(0, tmp1);
                LIR::Use tmp1Use(BlockRange(), &node->GetUse(0).NodeRef(), node);
                ReplaceWithLclVar(tmp1Use);
                tmp1 = node->GetOp(0);

                tmp2 = comp->gtClone(tmp1);
                BlockRange().InsertAfter(tmp1, tmp2);

                idx = comp->gtNewIconNode(0x00, TYP_INT);
                BlockRange().InsertAfter(tmp2, idx);

                node->SetIntrinsic(NI_SSE_Shuffle, 3);
                node->SetOp(0, tmp1);
                node->SetOp(1, tmp2);
                node->SetOp(2, idx);
                break;
            }

            case TYP_DOUBLE:
            {
                if (comp->compOpportunisticallyDependsOn(InstructionSet_SSE3))
                {
                    // We will be constructing the following parts:
                    //   ...
                    //          /--*  tmp1 simd16
                    //   node = *  HWINTRINSIC   simd16 double MoveAndDuplicate

                    // This is roughly the following managed code:
                    //   ...
                    //   return Sse3.MoveAndDuplicate(tmp1);

                    node->SetIntrinsic(NI_SSE3_MoveAndDuplicate, 1);
                    node->SetOp(0, tmp1);
                    break;
                }

                assert(comp->compIsaSupportedDebugOnly(InstructionSet_SSE2));

                // We will be constructing the following parts:
                //   ...
                //          /--*  tmp1 simd16
                //          *  STORE_LCL_VAR simd16
                //   tmp1 =    LCL_VAR       simd16
                //   tmp2 =    LCL_VAR       simd16
                //          /--*  tmp1 simd16
                //          +--*  tmp2 simd16
                //   node = *  HWINTRINSIC   simd16 float MoveLowToHigh

                // This is roughly the following managed code:
                //   ...
                //   var tmp2 = tmp1;
                //   return Sse.MoveLowToHigh(tmp1, tmp2);

                node->SetOp(0, tmp1);
                LIR::Use tmp1Use(BlockRange(), &node->GetUse(0).NodeRef(), node);
                ReplaceWithLclVar(tmp1Use);
                tmp1 = node->GetOp(0);

                tmp2 = comp->gtClone(tmp1);
                BlockRange().InsertAfter(tmp1, tmp2);

                node->SetIntrinsic(NI_SSE_MoveLowToHigh, TYP_FLOAT, 2);
                node->SetOp(0, tmp1);
                node->SetOp(1, tmp2);
                break;
            }

            default:
            {
                unreached();
            }
        }

        return;
    }

    // We have the following (where simd is simd16 or simd32):
    //          /--*  op1 T
    //          +--*  ... T
    //          +--*  opN T
    //   node = *  HWINTRINSIC   simd   T Create

    if (intrinsicId == NI_Vector256_Create)
    {
        assert(comp->compIsaSupportedDebugOnly(InstructionSet_AVX));

        // We will be constructing the following parts:
        //          /--*  op1 T
        //          +--*  ... T
        //   lo   = *  HWINTRINSIC   simd16 T Create
        //          /--*  ... T
        //          +--*  opN T
        //   hi   = *  HWINTRINSIC   simd16 T Create
        //   idx  =    CNS_INT       int    1
        //          /--*  lo   simd32
        //          +--*  hi   simd16
        //          +--*  idx  int
        //   node = *  HWINTRINSIC   simd32 T InsertVector128

        // This is roughly the following managed code:
        //   ...
        //   var lo   = Vector128.Create(op1, ...);
        //   var hi   = Vector128.Create(..., opN);
        //   return Avx.InsertVector128(lo, hi, 0x01);

        // Each Vector128.Create call gets half the operands. That is:
        //   lo = Vector128.Create(op1, op2);
        //   hi = Vector128.Create(op3, op4);
        // -or-
        //   lo = Vector128.Create(op1,  ..., op3);
        //   hi = Vector128.Create(op4,  ..., op7);
        // -or-
        //   lo = Vector128.Create(op1,  ..., op7);
        //   hi = Vector128.Create(op8,  ..., op15);
        // -or-
        //   lo = Vector128.Create(op1,  ..., op15);
        //   hi = Vector128.Create(op16, ..., op31);

        GenTreeHWIntrinsic* lo = comp->gtNewSimdHWIntrinsicNode(TYP_SIMD16, NI_Vector128_Create, baseType, 16);
        GenTreeHWIntrinsic* hi = comp->gtNewSimdHWIntrinsicNode(TYP_SIMD16, NI_Vector128_Create, baseType, 16);

        assert(argCnt % 2 == 0);

        lo->SetNumOps(argCnt / 2, comp->getAllocator(CMK_ASTNode));
        hi->SetNumOps(argCnt / 2, comp->getAllocator(CMK_ASTNode));

        for (unsigned i = 0; i < argCnt / 2; i++)
        {
            lo->SetOp(i, node->GetOp(i));
            hi->SetOp(i, node->GetOp(argCnt / 2 + i));
        }

        // TODO-MIKE-Review: This assumes that operand order matches evaluation order. This assumption
        // only holds because gtSetEvalOrder/GTF_REVERSE_OPS aren't able to control the ordering of
        // intrinsic nodes with more than 2 operands.
        BlockRange().InsertAfter(lo->GetLastOp(), lo);
        BlockRange().InsertAfter(hi->GetLastOp(), hi);

        LowerNode(lo);
        LowerNode(hi);

        idx = comp->gtNewIconNode(0x01, TYP_INT);
        BlockRange().InsertAfter(hi, idx);

        node->SetIntrinsic(NI_AVX_InsertVector128, 3);
        node->SetOp(0, lo);
        node->SetOp(1, hi);
        node->SetOp(2, idx);
        return;
    }

    // We will be constructing the following parts:
    //          /--*  op1  T
    //   tmp1 = *  HWINTRINSIC   simd16 T CreateScalarUnsafe
    //   ...

    // This is roughly the following managed code:
    //   var tmp1 = Vector128.CreateScalarUnsafe(op1);
    //   ...

    tmp1 = comp->gtNewSimdHWIntrinsicNode(TYP_SIMD16, NI_Vector128_CreateScalarUnsafe, baseType, 16, op1);
    BlockRange().InsertAfter(op1, tmp1);
    LowerNode(tmp1);

    GenTree* op2 = node->GetOp(1);

    switch (baseType)
    {
        case TYP_BYTE:
        case TYP_UBYTE:
        case TYP_SHORT:
        case TYP_USHORT:
        case TYP_INT:
        case TYP_UINT:
        {
            unsigned       N            = 0;
            GenTree*       opN          = nullptr;
            NamedIntrinsic insIntrinsic = NI_Illegal;

            if ((baseType == TYP_SHORT) || (baseType == TYP_USHORT))
            {
                assert(comp->compIsaSupportedDebugOnly(InstructionSet_SSE2));
                insIntrinsic = NI_SSE2_Insert;
            }
            else if (comp->compOpportunisticallyDependsOn(InstructionSet_SSE41))
            {
                insIntrinsic = NI_SSE41_Insert;
            }

            if (insIntrinsic != NI_Illegal)
            {
                for (N = 1; N < argCnt - 1; N++)
                {
                    // We will be constructing the following parts:
                    //   ...
                    //   idx  =    CNS_INT       int    N
                    //          /--*  tmp1 simd16
                    //          +--*  opN  T
                    //          +--*  idx  int
                    //   tmp1 = *  HWINTRINSIC   simd16 T Insert
                    //   ...

                    // This is roughly the following managed code:
                    //   ...
                    //   tmp1 = Sse?.Insert(tmp1, opN, N);
                    //   ...

                    opN = node->GetOp(N);

                    idx = comp->gtNewIconNode(N, TYP_INT);
                    BlockRange().InsertAfter(opN, idx);

                    tmp1 = comp->gtNewSimdHWIntrinsicNode(simdType, insIntrinsic, baseType, simdSize, tmp1, opN, idx);
                    BlockRange().InsertAfter(idx, tmp1);
                    LowerNode(tmp1);
                }

                assert(N == (argCnt - 1));

                // We will be constructing the following parts:
                //   idx  =    CNS_INT       int    N
                //          /--*  tmp1 simd16
                //          +--*  opN  T
                //          +--*  idx  int
                //   node = *  HWINTRINSIC   simd16 T Insert

                // This is roughly the following managed code:
                //   ...
                //   tmp1 = Sse?.Insert(tmp1, opN, N);
                //   ...

                opN = node->GetOp(N);

                idx = comp->gtNewIconNode(N, TYP_INT);
                BlockRange().InsertAfter(opN, idx);

                node->SetIntrinsic(insIntrinsic, 3);
                node->SetOp(0, tmp1);
                node->SetOp(1, opN);
                node->SetOp(2, idx);
                break;
            }

            assert((baseType != TYP_SHORT) && (baseType != TYP_USHORT));
            assert(comp->compIsaSupportedDebugOnly(InstructionSet_SSE2));

            GenTree* op[16];
            op[0] = tmp1;

            for (N = 1; N < argCnt; N++)
            {
                opN = node->GetOp(N);

                op[N] = comp->gtNewSimdHWIntrinsicNode(TYP_SIMD16, NI_Vector128_CreateScalarUnsafe, baseType, 16, opN);
                BlockRange().InsertAfter(opN, op[N]);
                LowerNode(op[N]);
            }

            if ((baseType == TYP_BYTE) || (baseType == TYP_UBYTE))
            {
                for (N = 0; N < argCnt; N += 4)
                {
                    // We will be constructing the following parts:
                    //   ...
                    //          /--*  opN  T
                    //   opN  = *  HWINTRINSIC   simd16 T CreateScalarUnsafe
                    //          /--*  opO  T
                    //   opO  = *  HWINTRINSIC   simd16 T CreateScalarUnsafe
                    //          /--*  opN  simd16
                    //          +--*  opO  simd16
                    //   tmp1 = *  HWINTRINSIC   simd16 T UnpackLow
                    //          /--*  opP  T
                    //   opP  = *  HWINTRINSIC   simd16 T CreateScalarUnsafe
                    //          /--*  opQ  T
                    //   opQ  = *  HWINTRINSIC   simd16 T CreateScalarUnsafe
                    //          /--*  opP  simd16
                    //          +--*  opQ  simd16
                    //   tmp2 = *  HWINTRINSIC   simd16 T UnpackLow
                    //          /--*  tmp1 simd16
                    //          +--*  tmp2 simd16
                    //   tmp3  = *  HWINTRINSIC   simd16 T UnpackLow
                    //   ...

                    // This is roughly the following managed code:
                    //   ...
                    //   tmp1 = Sse2.UnpackLow(opN, opO);
                    //   tmp2 = Sse2.UnpackLow(opP, opQ);
                    //   tmp3 = Sse2.UnpackLow(tmp1, tmp2);
                    //   ...

                    unsigned O = N + 1;
                    unsigned P = N + 2;
                    unsigned Q = N + 3;

                    tmp1 =
                        comp->gtNewSimdHWIntrinsicNode(simdType, NI_SSE2_UnpackLow, TYP_UBYTE, simdSize, op[N], op[O]);
                    BlockRange().InsertAfter(op[O], tmp1);
                    LowerNode(tmp1);

                    tmp2 =
                        comp->gtNewSimdHWIntrinsicNode(simdType, NI_SSE2_UnpackLow, TYP_UBYTE, simdSize, op[P], op[Q]);
                    BlockRange().InsertAfter(op[Q], tmp2);
                    LowerNode(tmp2);

                    tmp3 =
                        comp->gtNewSimdHWIntrinsicNode(simdType, NI_SSE2_UnpackLow, TYP_USHORT, simdSize, tmp1, tmp2);
                    BlockRange().InsertAfter(tmp2, tmp3);
                    LowerNode(tmp3);

                    // This caches the result in index 0 through 3, depending on which
                    // loop iteration this is and allows the rest of the logic to be
                    // shared with the TYP_INT and TYP_UINT path.

                    op[N / 4] = tmp3;
                }
            }

            // We will be constructing the following parts:
            //   ...
            //          /--*  opN  T
            //   opN  = *  HWINTRINSIC   simd16 T CreateScalarUnsafe
            //          /--*  opO  T
            //   opO  = *  HWINTRINSIC   simd16 T CreateScalarUnsafe
            //          /--*  opN  simd16
            //          +--*  opO  simd16
            //   tmp1 = *  HWINTRINSIC   simd16 T UnpackLow
            //          /--*  opP  T
            //   opP  = *  HWINTRINSIC   simd16 T CreateScalarUnsafe
            //          /--*  opQ  T
            //   opQ  = *  HWINTRINSIC   simd16 T CreateScalarUnsafe
            //          /--*  opP  simd16
            //          +--*  opQ  simd16
            //   tmp2 = *  HWINTRINSIC   simd16 T UnpackLow
            //          /--*  tmp1 simd16
            //          +--*  tmp2 simd16
            //   node = *  HWINTRINSIC   simd16 T UnpackLow

            // This is roughly the following managed code:
            //   ...
            //   tmp1 = Sse2.UnpackLow(opN, opO);
            //   tmp2 = Sse2.UnpackLow(opP, opQ);
            //   return Sse2.UnpackLow(tmp1, tmp2);

            tmp1 = comp->gtNewSimdHWIntrinsicNode(simdType, NI_SSE2_UnpackLow, TYP_UINT, simdSize, op[0], op[1]);
            BlockRange().InsertAfter(op[1], tmp1);
            LowerNode(tmp1);

            tmp2 = comp->gtNewSimdHWIntrinsicNode(simdType, NI_SSE2_UnpackLow, TYP_UINT, simdSize, op[2], op[3]);
            BlockRange().InsertAfter(op[3], tmp2);
            LowerNode(tmp2);

            node->SetIntrinsic(NI_SSE2_UnpackLow, TYP_ULONG, 2);
            node->SetOp(0, tmp1);
            node->SetOp(1, tmp2);
            break;
        }

#if defined(TARGET_AMD64)
        case TYP_LONG:
        case TYP_ULONG:
        {
            if (comp->compOpportunisticallyDependsOn(InstructionSet_SSE41_X64))
            {
                // We will be constructing the following parts:
                //   ...
                //   idx  =    CNS_INT       int    1
                //          /--*  tmp1 simd16
                //          +--*  op2  T
                //          +--*  idx  int
                //   node = *  HWINTRINSIC   simd16 T Insert

                // This is roughly the following managed code:
                //   ...
                //   return Sse41.X64.Insert(tmp1, op2, 0x01);

                idx = comp->gtNewIconNode(0x01, TYP_INT);
                BlockRange().InsertAfter(op2, idx);

                node->SetIntrinsic(NI_SSE41_X64_Insert, 3);
                node->SetOp(0, tmp1);
                node->SetOp(1, op2);
                node->SetOp(2, idx);
                break;
            }

            // We will be constructing the following parts:
            //   ...
            //          /--*  op2  T
            //   tmp2 = *  HWINTRINSIC   simd16 T CreateScalarUnsafe
            //          /--*  tmp1 simd16
            //          +--*  tmp2 simd16
            //   node = *  HWINTRINSIC   simd16 T UnpackLow

            // This is roughly the following managed code:
            //   ...
            //   var tmp2 = Vector128.CreateScalarUnsafe(op2);
            //   return Sse2.UnpackLow(tmp1, tmp2);

            assert(comp->compIsaSupportedDebugOnly(InstructionSet_SSE2));

            tmp2 = comp->gtNewSimdHWIntrinsicNode(TYP_SIMD16, NI_Vector128_CreateScalarUnsafe, baseType, 16, op2);
            BlockRange().InsertAfter(op2, tmp2);
            LowerNode(tmp2);

            node->SetIntrinsic(NI_SSE2_UnpackLow, 2);
            node->SetOp(0, tmp1);
            node->SetOp(1, tmp2);
            break;
        }
#endif // TARGET_AMD64

        case TYP_FLOAT:
        {
            unsigned N   = 0;
            GenTree* opN = nullptr;

            if (comp->compOpportunisticallyDependsOn(InstructionSet_SSE41))
            {
                for (N = 1; N < argCnt - 1; N++)
                {
                    // We will be constructing the following parts:
                    //   ...
                    //
                    //          /--*  opN  T
                    //   tmp2 = *  HWINTRINSIC   simd16 T CreateScalarUnsafe
                    //   idx  =    CNS_INT       int    N
                    //          /--*  tmp1 simd16
                    //          +--*  opN  T
                    //          +--*  idx  int
                    //   tmp1 = *  HWINTRINSIC   simd16 T Insert
                    //   ...

                    // This is roughly the following managed code:
                    //   ...
                    //   tmp2 = Vector128.CreateScalarUnsafe(opN);
                    //   tmp1 = Sse41.Insert(tmp1, tmp2, N << 4);
                    //   ...

                    opN = node->GetOp(N);

                    tmp2 =
                        comp->gtNewSimdHWIntrinsicNode(TYP_SIMD16, NI_Vector128_CreateScalarUnsafe, baseType, 16, opN);
                    BlockRange().InsertAfter(opN, tmp2);
                    LowerNode(tmp2);

                    idx = comp->gtNewIconNode(N << 4, TYP_INT);
                    BlockRange().InsertAfter(tmp2, idx);

                    tmp1 =
                        comp->gtNewSimdHWIntrinsicNode(simdType, NI_SSE41_Insert, baseType, simdSize, tmp1, tmp2, idx);
                    BlockRange().InsertAfter(idx, tmp1);
                    LowerNode(tmp1);
                }

                // We will be constructing the following parts:
                //   ...
                //
                //          /--*  opN  T
                //   tmp2 = *  HWINTRINSIC   simd16 T CreateScalarUnsafe
                //   idx  =    CNS_INT       int    N
                //          /--*  tmp1 simd16
                //          +--*  opN  T
                //          +--*  idx  int
                //   node = *  HWINTRINSIC   simd16 T Insert

                // This is roughly the following managed code:
                //   ...
                //   tmp2 = Vector128.CreateScalarUnsafe(opN);
                //   return Sse41.Insert(tmp1, tmp2, N << 4);

                opN = node->GetOp(N);

                tmp2 = comp->gtNewSimdHWIntrinsicNode(TYP_SIMD16, NI_Vector128_CreateScalarUnsafe, baseType, 16, opN);
                BlockRange().InsertAfter(opN, tmp2);
                LowerNode(tmp2);

                idx = comp->gtNewIconNode((argCnt - 1) << 4, TYP_INT);
                BlockRange().InsertAfter(tmp2, idx);

                node->SetIntrinsic(NI_SSE41_Insert, 3);
                node->SetOp(0, tmp1);
                node->SetOp(1, tmp2);
                node->SetOp(2, idx);
                break;
            }

            // We will be constructing the following parts:
            //   ...
            //          /--*  opN  T
            //   opN  = *  HWINTRINSIC   simd16 T CreateScalarUnsafe
            //          /--*  opO  T
            //   opO  = *  HWINTRINSIC   simd16 T CreateScalarUnsafe
            //          /--*  opN  simd16
            //          +--*  opO  simd16
            //   tmp1 = *  HWINTRINSIC   simd16 T UnpackLow
            //          /--*  opP  T
            //   opP  = *  HWINTRINSIC   simd16 T CreateScalarUnsafe
            //          /--*  opQ  T
            //   opQ  = *  HWINTRINSIC   simd16 T CreateScalarUnsafe
            //          /--*  opP  simd16
            //          +--*  opQ  simd16
            //   tmp2 = *  HWINTRINSIC   simd16 T UnpackLow
            //          /--*  tmp1 simd16
            //          +--*  tmp2 simd16
            //   node = *  HWINTRINSIC   simd16 T MoveLowToHigh

            // This is roughly the following managed code:
            //   ...
            //   tmp1 = Sse.UnpackLow(opN, opO);
            //   tmp2 = Sse.UnpackLow(opP, opQ);
            //   return Sse.MoveLowToHigh(tmp1, tmp2);

            assert(comp->compIsaSupportedDebugOnly(InstructionSet_SSE));

            GenTree* op[4];
            op[0] = tmp1;

            for (N = 1; N < argCnt; N++)
            {
                opN = node->GetOp(N);

                op[N] = comp->gtNewSimdHWIntrinsicNode(TYP_SIMD16, NI_Vector128_CreateScalarUnsafe, baseType, 16, opN);
                BlockRange().InsertAfter(opN, op[N]);
                LowerNode(op[N]);
            }

            tmp1 = comp->gtNewSimdHWIntrinsicNode(simdType, NI_SSE_UnpackLow, baseType, simdSize, op[0], op[1]);
            BlockRange().InsertAfter(op[1], tmp1);
            LowerNode(tmp1);

            tmp2 = comp->gtNewSimdHWIntrinsicNode(simdType, NI_SSE_UnpackLow, baseType, simdSize, op[2], op[3]);
            BlockRange().InsertAfter(op[3], tmp2);
            LowerNode(tmp2);

            node->SetIntrinsic(NI_SSE_MoveLowToHigh, 2);
            node->SetOp(0, tmp1);
            node->SetOp(1, tmp2);
            break;
        }

        case TYP_DOUBLE:
        {
            // We will be constructing the following parts:
            //   ...
            //          /--*  op2  T
            //   tmp2 = *  HWINTRINSIC   simd16 T CreateScalarUnsafe
            //          /--*  tmp1 simd16
            //          +--*  tmp2 simd16
            //   node = *  HWINTRINSIC   simd16 T MoveLowToHigh

            // This is roughly the following managed code:
            //   ...
            //   var tmp2 = Vector128.CreateScalarUnsafe(op2);
            //   return Sse.MoveLowToHigh(tmp1, tmp2);

            assert(comp->compIsaSupportedDebugOnly(InstructionSet_SSE2));

            tmp2 = comp->gtNewSimdHWIntrinsicNode(TYP_SIMD16, NI_Vector128_CreateScalarUnsafe, baseType, 16, op2);
            BlockRange().InsertAfter(op2, tmp2);
            LowerNode(tmp2);

            node->SetIntrinsic(NI_SSE_MoveLowToHigh, TYP_FLOAT, 2);
            node->SetOp(0, tmp1);
            node->SetOp(1, tmp2);
            break;
        }

        default:
        {
            unreached();
        }
    }
}
#endif // FEATURE_HW_INTRINSICS

//----------------------------------------------------------------------------------------------
// Lowering::IsRMWIndirCandidate:
//    Returns true if the given operand is a candidate indirection for a read-modify-write
//    operator.
//
//  Arguments:
//     operand - The operand to consider.
//     storeInd - The indirect store that roots the possible RMW operator.
//
bool Lowering::IsRMWIndirCandidate(GenTree* operand, GenTree* storeInd)
{
    // If the operand isn't an indirection, it's trivially not a candidate.
    if (operand->OperGet() != GT_IND)
    {
        return false;
    }

    // If the indirection's source address isn't equivalent to the destination address of the storeIndir, then the
    // indirection is not a candidate.
    GenTree* srcAddr = operand->gtGetOp1();
    GenTree* dstAddr = storeInd->gtGetOp1();
    if ((srcAddr->OperGet() != dstAddr->OperGet()) || !IndirsAreEquivalent(operand, storeInd))
    {
        return false;
    }

    // If it is not safe to contain the entire tree rooted at the indirection, then the indirection is not a
    // candidate. Crawl the IR from the node immediately preceding the storeIndir until the last node in the
    // indirection's tree is visited and check the side effects at each point.

    m_scratchSideEffects.Clear();

    assert((operand->gtLIRFlags & LIR::Flags::Mark) == 0);
    operand->gtLIRFlags |= LIR::Flags::Mark;

    unsigned markCount = 1;
    GenTree* node;
    for (node = storeInd->gtPrev; markCount > 0; node = node->gtPrev)
    {
        assert(node != nullptr);

        if ((node->gtLIRFlags & LIR::Flags::Mark) == 0)
        {
            m_scratchSideEffects.AddNode(comp, node);
        }
        else
        {
            node->gtLIRFlags &= ~LIR::Flags::Mark;
            markCount--;

            if (m_scratchSideEffects.InterferesWith(comp, node, false))
            {
                // The indirection's tree contains some node that can't be moved to the storeInder. The indirection is
                // not a candidate. Clear any leftover mark bits and return.
                for (; markCount > 0; node = node->gtPrev)
                {
                    if ((node->gtLIRFlags & LIR::Flags::Mark) != 0)
                    {
                        node->gtLIRFlags &= ~LIR::Flags::Mark;
                        markCount--;
                    }
                }
                return false;
            }

            node->VisitOperands([&markCount](GenTree* nodeOperand) -> GenTree::VisitResult {
                assert((nodeOperand->gtLIRFlags & LIR::Flags::Mark) == 0);
                nodeOperand->gtLIRFlags |= LIR::Flags::Mark;
                markCount++;
                return GenTree::VisitResult::Continue;
            });
        }
    }

    // At this point we've verified that the operand is an indirection, its address is equivalent to the storeIndir's
    // destination address, and that it and the transitive closure of its operand can be safely contained by the
    // storeIndir. This indirection is therefore a candidate for an RMW op.
    return true;
}

//----------------------------------------------------------------------------------------------
// Returns true if this tree is bin-op of a GT_STOREIND of the following form
//      storeInd(subTreeA, binOp(gtInd(subTreeA), subtreeB)) or
//      storeInd(subTreeA, binOp(subtreeB, gtInd(subTreeA)) in case of commutative bin-ops
//
// The above form for storeInd represents a read-modify-write memory binary operation.
//
// Parameters
//     tree   -   GentreePtr of binOp
//
// Return Value
//     True if 'tree' is part of a RMW memory operation pattern
//
bool Lowering::IsBinOpInRMWStoreInd(GenTree* tree)
{
    // Must be a non floating-point type binary operator since SSE2 doesn't support RMW memory ops
    assert(!varTypeIsFloating(tree));
    assert(GenTree::OperIsBinary(tree->OperGet()));

    // Cheap bail out check before more expensive checks are performed.
    // RMW memory op pattern requires that one of the operands of binOp to be GT_IND.
    if (tree->gtGetOp1()->OperGet() != GT_IND && tree->gtGetOp2()->OperGet() != GT_IND)
    {
        return false;
    }

    LIR::Use use;
    if (!BlockRange().TryGetUse(tree, &use) || use.User()->OperGet() != GT_STOREIND || use.User()->gtGetOp2() != tree)
    {
        return false;
    }

    // Since it is not relatively cheap to recognize RMW memory op pattern, we
    // cache the result in GT_STOREIND node so that while lowering GT_STOREIND
    // we can use the result.
    GenTree* indirCandidate = nullptr;
    GenTree* indirOpSource  = nullptr;
    return IsRMWMemOpRootedAtStoreInd(use.User(), &indirCandidate, &indirOpSource);
}

//----------------------------------------------------------------------------------------------
// This method recognizes the case where we have a treeNode with the following structure:
//         storeInd(IndirDst, binOp(gtInd(IndirDst), indirOpSource)) OR
//         storeInd(IndirDst, binOp(indirOpSource, gtInd(IndirDst)) in case of commutative operations OR
//         storeInd(IndirDst, unaryOp(gtInd(IndirDst)) in case of unary operations
//
// Terminology:
//         indirDst = memory write of an addr mode  (i.e. storeind destination)
//         indirSrc = value being written to memory (i.e. storeind source which could either be a binary or unary op)
//         indirCandidate = memory read i.e. a gtInd of an addr mode
//         indirOpSource = source operand used in binary/unary op (i.e. source operand of indirSrc node)
//
// In x86/x64 this storeInd pattern can be effectively encoded in a single instruction of the
// following form in case of integer operations:
//         binOp [addressing mode], RegIndirOpSource
//         binOp [addressing mode], immediateVal
// where RegIndirOpSource is the register where indirOpSource was computed.
//
// Right now, we recognize few cases:
//     a) The gtInd child is a lea/lclVar/lclVarAddr/clsVarAddr/constant
//     b) BinOp is either add, sub, xor, or, and, shl, rsh, rsz.
//     c) unaryOp is either not/neg
//
// Implementation Note: The following routines need to be in sync for RMW memory op optimization
// to be correct and functional.
//     IndirsAreEquivalent()
//     NodesAreEquivalentLeaves()
//     Codegen of GT_STOREIND and genCodeForShiftRMW()
//     emitInsRMW()
//
//  TODO-CQ: Enable support for more complex indirections (if needed) or use the value numbering
//  package to perform more complex tree recognition.
//
//  TODO-XArch-CQ: Add support for RMW of lcl fields (e.g. lclfield binop= source)
//
//  Parameters:
//     tree               -  GT_STOREIND node
//     outIndirCandidate  -  out param set to indirCandidate as described above
//     ouutIndirOpSource  -  out param set to indirOpSource as described above
//
//  Return value
//     True if there is a RMW memory operation rooted at a GT_STOREIND tree
//     and out params indirCandidate and indirOpSource are set to non-null values.
//     Otherwise, returns false with indirCandidate and indirOpSource set to null.
//     Also updates flags of GT_STOREIND tree with its RMW status.
//
bool Lowering::IsRMWMemOpRootedAtStoreInd(GenTree* tree, GenTree** outIndirCandidate, GenTree** outIndirOpSource)
{
    assert(!varTypeIsFloating(tree));
    assert(outIndirCandidate != nullptr);
    assert(outIndirOpSource != nullptr);

    *outIndirCandidate = nullptr;
    *outIndirOpSource  = nullptr;

    // Early out if storeInd is already known to be a non-RMW memory op
    GenTreeStoreInd* storeInd = tree->AsStoreInd();
    if (storeInd->IsNonRMWMemoryOp())
    {
        return false;
    }

    GenTree*   indirDst = storeInd->gtGetOp1();
    GenTree*   indirSrc = storeInd->gtGetOp2();
    genTreeOps oper     = indirSrc->OperGet();

    // Early out if it is already known to be a RMW memory op
    if (storeInd->IsRMWMemoryOp())
    {
        if (GenTree::OperIsBinary(oper))
        {
            if (storeInd->IsRMWDstOp1())
            {
                *outIndirCandidate = indirSrc->gtGetOp1();
                *outIndirOpSource  = indirSrc->gtGetOp2();
            }
            else
            {
                assert(storeInd->IsRMWDstOp2());
                *outIndirCandidate = indirSrc->gtGetOp2();
                *outIndirOpSource  = indirSrc->gtGetOp1();
            }
            assert(IndirsAreEquivalent(*outIndirCandidate, storeInd));
        }
        else
        {
            assert(GenTree::OperIsUnary(oper));
            assert(IndirsAreEquivalent(indirSrc->gtGetOp1(), storeInd));
            *outIndirCandidate = indirSrc->gtGetOp1();
            *outIndirOpSource  = indirSrc->gtGetOp1();
        }

        return true;
    }

    // If reached here means that we do not know RMW status of tree rooted at storeInd
    assert(storeInd->IsRMWStatusUnknown());

    // Early out if indirDst is not one of the supported memory operands.
    if (indirDst->OperGet() != GT_LEA && indirDst->OperGet() != GT_LCL_VAR && indirDst->OperGet() != GT_LCL_VAR_ADDR &&
        indirDst->OperGet() != GT_CLS_VAR_ADDR && indirDst->OperGet() != GT_CNS_INT)
    {
        storeInd->SetRMWStatus(STOREIND_RMW_UNSUPPORTED_ADDR);
        return false;
    }

    // We can not use Read-Modify-Write instruction forms with overflow checking instructions
    // because we are not allowed to modify the target until after the overflow check.
    if (indirSrc->gtOverflowEx())
    {
        storeInd->SetRMWStatus(STOREIND_RMW_UNSUPPORTED_OPER);
        return false;
    }

    // At this point we can match one of two patterns:
    //
    //     t_ind = indir t_addr_0
    //       ...
    //     t_value = binop t_ind, t_other
    //       ...
    //     storeIndir t_addr_1, t_value
    //
    // or
    //
    //     t_ind = indir t_addr_0
    //       ...
    //     t_value = unop t_ind
    //       ...
    //     storeIndir t_addr_1, t_value
    //
    // In all cases, we will eventually make the binop that produces t_value and the entire dataflow tree rooted at
    // t_ind contained by t_value.

    GenTree*  indirCandidate = nullptr;
    GenTree*  indirOpSource  = nullptr;
    RMWStatus status         = STOREIND_RMW_STATUS_UNKNOWN;
    if (GenTree::OperIsBinary(oper))
    {
        // Return if binary op is not one of the supported operations for RMW of memory.
        if (!GenTree::OperIsRMWMemOp(oper))
        {
            storeInd->SetRMWStatus(STOREIND_RMW_UNSUPPORTED_OPER);
            return false;
        }

        if (GenTree::OperIsShiftOrRotate(oper) && varTypeIsSmall(storeInd))
        {
            // In ldind, Integer values smaller than 4 bytes, a boolean, or a character converted to 4 bytes
            // by sign or zero-extension as appropriate. If we directly shift the short type data using sar, we
            // will lose the sign or zero-extension bits.
            storeInd->SetRMWStatus(STOREIND_RMW_UNSUPPORTED_TYPE);
            return false;
        }

        // In the common case, the second operand to the binop will be the indir candidate.
        GenTreeOp* binOp = indirSrc->AsOp();
        if (GenTree::OperIsCommutative(oper) && IsRMWIndirCandidate(binOp->gtOp2, storeInd))
        {
            indirCandidate = binOp->gtOp2;
            indirOpSource  = binOp->gtOp1;
            status         = STOREIND_RMW_DST_IS_OP2;
        }
        else if (IsRMWIndirCandidate(binOp->gtOp1, storeInd))
        {
            indirCandidate = binOp->gtOp1;
            indirOpSource  = binOp->gtOp2;
            status         = STOREIND_RMW_DST_IS_OP1;
        }
        else
        {
            storeInd->SetRMWStatus(STOREIND_RMW_UNSUPPORTED_ADDR);
            return false;
        }
    }
    else if (GenTree::OperIsUnary(oper))
    {
        // Nodes other than GT_NOT and GT_NEG are not yet supported.
        if (oper != GT_NOT && oper != GT_NEG)
        {
            storeInd->SetRMWStatus(STOREIND_RMW_UNSUPPORTED_OPER);
            return false;
        }

        if (indirSrc->gtGetOp1()->OperGet() != GT_IND)
        {
            storeInd->SetRMWStatus(STOREIND_RMW_UNSUPPORTED_ADDR);
            return false;
        }

        GenTreeUnOp* unOp = indirSrc->AsUnOp();
        if (IsRMWIndirCandidate(unOp->gtOp1, storeInd))
        {
            // src and dest are the same in case of unary ops
            indirCandidate = unOp->gtOp1;
            indirOpSource  = unOp->gtOp1;
            status         = STOREIND_RMW_DST_IS_OP1;
        }
        else
        {
            storeInd->SetRMWStatus(STOREIND_RMW_UNSUPPORTED_ADDR);
            return false;
        }
    }
    else
    {
        storeInd->SetRMWStatus(STOREIND_RMW_UNSUPPORTED_OPER);
        return false;
    }

    // By this point we've verified that we have a supported operand with a supported address. Now we need to ensure
    // that we're able to move the destination address for the source indirection forwards.
    if (!IsSafeToContainMem(storeInd, indirDst))
    {
        storeInd->SetRMWStatus(STOREIND_RMW_UNSUPPORTED_ADDR);
        return false;
    }

    assert(indirCandidate != nullptr);
    assert(indirOpSource != nullptr);
    assert(status != STOREIND_RMW_STATUS_UNKNOWN);

    *outIndirCandidate = indirCandidate;
    *outIndirOpSource  = indirOpSource;
    storeInd->SetRMWStatus(status);
    return true;
}

// anything is in range for AMD64
bool Lowering::IsCallTargetInRange(void* addr)
{
    return true;
}

// return true if the immediate can be folded into an instruction, for example small enough and non-relocatable
bool Lowering::IsContainableImmed(GenTree* parentNode, GenTree* childNode) const
{
    if (!childNode->IsIntCnsFitsInI32())
    {
        return false;
    }

    // At this point we know that it is an int const fits within 4-bytes and hence can safely cast to IntConCommon.
    // Icons that need relocation should never be marked as contained immed
    if (childNode->AsIntConCommon()->ImmedValNeedsReloc(comp))
    {
        return false;
    }

    return true;
}

//-----------------------------------------------------------------------
// PreferredRegOptionalOperand: returns one of the operands of given
// binary oper that is to be preferred for marking as reg optional.
//
// Since only one of op1 or op2 can be a memory operand on xarch, only
// one of  them have to be marked as reg optional.  Since Lower doesn't
// know apriori which of op1 or op2 is not likely to get a register, it
// has to make a guess. This routine encapsulates heuristics that
// guess whether it is likely to be beneficial to mark op1 or op2 as
// reg optional.
//
//
// Arguments:
//     tree  -  a binary-op tree node that is either commutative
//              or a compare oper.
//
// Returns:
//     Returns op1 or op2 of tree node that is preferred for
//     marking as reg optional.
//
// Note: if the tree oper is neither commutative nor a compare oper
// then only op2 can be reg optional on xarch and hence no need to
// call this routine.
GenTree* Lowering::PreferredRegOptionalOperand(GenTree* tree)
{
    assert(GenTree::OperIsBinary(tree->OperGet()));
    assert(tree->OperIsCommutative() || tree->OperIsCompare() || tree->OperIs(GT_CMP));

    GenTree* op1 = tree->gtGetOp1();
    GenTree* op2 = tree->gtGetOp2();
    assert(!op1->IsRegOptional() && !op2->IsRegOptional());

    // We default to op1, as op2 is likely to have the shorter lifetime.
    GenTree* preferredOp = op1;

    // This routine uses the following heuristics:
    //
    // a) If both are register candidates, marking the one with lower weighted
    // ref count as reg-optional would likely be beneficial as it has
    // higher probability of not getting a register. Note that we use !lvDoNotEnregister
    // here because this is being done while we are adding lclVars for Lowering.
    //
    // b) op1 = tracked local and op2 = untracked local: LSRA creates two
    // ref positions for op2: a def and use position. op2's def position
    // requires a reg and it is allocated a reg by spilling another
    // interval (if required) and that could be even op1.  For this reason
    // it is beneficial to mark op1 as reg optional.
    //
    // TODO: It is not always mandatory for a def position of an untracked
    // local to be allocated a register if it is on rhs of an assignment
    // and its use position is reg-optional and has not been assigned a
    // register.  Reg optional def positions is currently not yet supported.
    //
    // c) op1 = untracked local and op2 = tracked local: marking op1 as
    // reg optional is beneficial, since its use position is less likely
    // to get a register.
    //
    // d) If both are untracked locals (i.e. treated like tree temps by
    // LSRA): though either of them could be marked as reg optional,
    // marking op1 as reg optional is likely to be beneficial because
    // while allocating op2's def position, there is a possibility of
    // spilling op1's def and in which case op1 is treated as contained
    // memory operand rather than requiring to reload.
    //
    // e) If only one of them is a local var, prefer to mark it as
    // reg-optional.  This is heuristic is based on the results
    // obtained against CQ perf benchmarks.
    //
    // f) If neither of them are local vars (i.e. tree temps), prefer to
    // mark op1 as reg optional for the same reason as mentioned in (d) above.
    if (op1->OperGet() == GT_LCL_VAR && op2->OperGet() == GT_LCL_VAR)
    {
        LclVarDsc* v1 = comp->lvaTable + op1->AsLclVarCommon()->GetLclNum();
        LclVarDsc* v2 = comp->lvaTable + op2->AsLclVarCommon()->GetLclNum();

        bool v1IsRegCandidate = !v1->lvDoNotEnregister;
        bool v2IsRegCandidate = !v2->lvDoNotEnregister;
        if (v1IsRegCandidate && v2IsRegCandidate)
        {
            // Both are enregisterable locals.  The one with lower weight is less likely
            // to get a register and hence beneficial to mark the one with lower
            // weight as reg optional.
            // If either is not tracked, it may be that it was introduced after liveness
            // was run, in which case we will always prefer op1 (should we use raw refcnt??).
            if (v1->lvTracked && v2->lvTracked && (v1->lvRefCntWtd() >= v2->lvRefCntWtd()))
            {
                preferredOp = op2;
            }
        }
    }
    else if (!(op1->OperGet() == GT_LCL_VAR) && (op2->OperGet() == GT_LCL_VAR))
    {
        preferredOp = op2;
    }

    return preferredOp;
}

//------------------------------------------------------------------------
// Containment analysis
//------------------------------------------------------------------------

//------------------------------------------------------------------------
// ContainCheckCallOperands: Determine whether operands of a call should be contained.
//
// Arguments:
//    call       - The call node of interest
//
// Return Value:
//    None.
//
void Lowering::ContainCheckCallOperands(GenTreeCall* call)
{
    GenTree* ctrlExpr = call->gtControlExpr;
    if (call->gtCallType == CT_INDIRECT)
    {
        // either gtControlExpr != null or gtCallAddr != null.
        // Both cannot be non-null at the same time.
        assert(ctrlExpr == nullptr);
        assert(call->gtCallAddr != nullptr);
        ctrlExpr = call->gtCallAddr;

#ifdef TARGET_X86
        // Fast tail calls aren't currently supported on x86, but if they ever are, the code
        // below that handles indirect VSD calls will need to be fixed.
        assert(!call->IsFastTailCall() || !call->IsVirtualStub());
#endif // TARGET_X86
    }

    // set reg requirements on call target represented as control sequence.
    if (ctrlExpr != nullptr)
    {
        // we should never see a gtControlExpr whose type is void.
        assert(ctrlExpr->TypeGet() != TYP_VOID);

        // In case of fast tail implemented as jmp, make sure that gtControlExpr is
        // computed into a register.
        if (!call->IsFastTailCall())
        {
#ifdef TARGET_X86
            // On x86, we need to generate a very specific pattern for indirect VSD calls:
            //
            //    3-byte nop
            //    call dword ptr [eax]
            //
            // Where EAX is also used as an argument to the stub dispatch helper. Make
            // sure that the call target address is computed into EAX in this case.
            if (call->IsVirtualStub() && (call->gtCallType == CT_INDIRECT))
            {
                assert(ctrlExpr->isIndir());
                MakeSrcContained(call, ctrlExpr);
            }
            else
#endif // TARGET_X86
                if (ctrlExpr->isIndir())
            {
                // We may have cases where we have set a register target on the ctrlExpr, but if it
                // contained we must clear it.
                ctrlExpr->SetRegNum(REG_NA);
                MakeSrcContained(call, ctrlExpr);
            }
        }
    }
}

//------------------------------------------------------------------------
// ContainCheckIndir: Determine whether operands of an indir should be contained.
//
// Arguments:
//    node       - The indirection node of interest
//
// Notes:
//    This is called for both store and load indirections. In the former case, it is assumed that
//    LowerStoreIndir() has already been called to check for RMW opportunities.
//
// Return Value:
//    None.
//
void Lowering::ContainCheckIndir(GenTreeIndir* node)
{
    GenTree* addr = node->Addr();

    // If this is the rhs of a block copy it will be handled when we handle the store.
    if (node->TypeGet() == TYP_STRUCT)
    {
        return;
    }

#ifdef FEATURE_SIMD
    // If indirTree is of TYP_SIMD12, don't mark addr as contained
    // so that it always get computed to a register.  This would
    // mean codegen side logic doesn't need to handle all possible
    // addr expressions that could be contained.
    //
    // TODO-XArch-CQ: handle other addr mode expressions that could be marked
    // as contained.
    if (node->TypeGet() == TYP_SIMD12)
    {
        return;
    }
#endif // FEATURE_SIMD

    if ((node->gtFlags & GTF_IND_REQ_ADDR_IN_REG) != 0)
    {
        // The address of an indirection that requires its address in a reg.
        // Skip any further processing that might otherwise make it contained.
    }
    else if ((addr->OperGet() == GT_CLS_VAR_ADDR) || (addr->OperGet() == GT_LCL_VAR_ADDR))
    {
        // These nodes go into an addr mode:
        // - GT_CLS_VAR_ADDR turns into a constant.
        // - GT_LCL_VAR_ADDR is a stack addr mode.

        // make this contained, it turns into a constant that goes into an addr mode
        MakeSrcContained(node, addr);
    }
    else if (addr->IsCnsIntOrI() && addr->AsIntConCommon()->FitsInAddrBase(comp))
    {
        // Amd64:
        // We can mark any pc-relative 32-bit addr as containable, except for a direct VSD call address.
        // (i.e. those VSD calls for which stub addr is known during JIT compilation time).  In this case,
        // VM requires us to pass stub addr in VirtualStubParam.reg - see LowerVirtualStubCall().  For
        // that reason we cannot mark such an addr as contained.  Note that this is not an issue for
        // indirect VSD calls since morphArgs() is explicitly materializing hidden param as a non-standard
        // argument.
        //
        // Workaround:
        // Note that LowerVirtualStubCall() sets addr->GetRegNum() to VirtualStubParam.reg and Lowering::doPhase()
        // sets destination candidates on such nodes and resets addr->GetRegNum() to REG_NA.
        // Ideally we should set a flag on addr nodes that shouldn't be marked as contained
        // (in LowerVirtualStubCall()), but we don't have any GTF_* flags left for that purpose.  As a workaround
        // an explicit check is made here.
        //
        // On x86, direct VSD is done via a relative branch, and in fact it MUST be contained.
        MakeSrcContained(node, addr);
    }
    else if ((addr->OperGet() == GT_LEA) && IsSafeToContainMem(node, addr))
    {
        MakeSrcContained(node, addr);
    }
}

//------------------------------------------------------------------------
// ContainCheckStoreIndir: determine whether the sources of a STOREIND node should be contained.
//
// Arguments:
//    node - pointer to the node
//
void Lowering::ContainCheckStoreIndir(GenTreeIndir* node)
{
    // If the source is a containable immediate, make it contained, unless it is
    // an int-size or larger store of zero to memory, because we can generate smaller code
    // by zeroing a register and then storing it.
    GenTree* src = node->AsOp()->gtOp2;
    if (IsContainableImmed(node, src) &&
        (!src->IsIntegralConst(0) || varTypeIsSmall(node) || node->gtGetOp1()->OperGet() == GT_CLS_VAR_ADDR))
    {
        MakeSrcContained(node, src);
    }
    ContainCheckIndir(node);
}

//------------------------------------------------------------------------
// ContainCheckMul: determine whether the sources of a MUL node should be contained.
//
// Arguments:
//    node - pointer to the node
//
void Lowering::ContainCheckMul(GenTreeOp* node)
{
#if defined(TARGET_X86)
    assert(node->OperIs(GT_MUL, GT_MULHI, GT_MUL_LONG));
#else
    assert(node->OperIs(GT_MUL, GT_MULHI));
#endif

    // Case of float/double mul.
    if (varTypeIsFloating(node->TypeGet()))
    {
        ContainCheckFloatBinary(node);
        return;
    }

    GenTree* op1 = node->AsOp()->gtOp1;
    GenTree* op2 = node->AsOp()->gtOp2;

    bool isSafeToContainOp1 = true;
    bool isSafeToContainOp2 = true;

    bool     isUnsignedMultiply    = ((node->gtFlags & GTF_UNSIGNED) != 0);
    bool     requiresOverflowCheck = node->gtOverflowEx();
    bool     useLeaEncoding        = false;
    GenTree* memOp                 = nullptr;

    bool                 hasImpliedFirstOperand = false;
    GenTreeIntConCommon* imm                    = nullptr;
    GenTree*             other                  = nullptr;

    // Multiply should never be using small types
    assert(!varTypeIsSmall(node->TypeGet()));

    // We do use the widening multiply to implement
    // the overflow checking for unsigned multiply
    //
    if (isUnsignedMultiply && requiresOverflowCheck)
    {
        hasImpliedFirstOperand = true;
    }
    else if (node->OperGet() == GT_MULHI)
    {
        hasImpliedFirstOperand = true;
    }
#if defined(TARGET_X86)
    else if (node->OperGet() == GT_MUL_LONG)
    {
        hasImpliedFirstOperand = true;
    }
#endif
    else if (IsContainableImmed(node, op2) || IsContainableImmed(node, op1))
    {
        if (IsContainableImmed(node, op2))
        {
            imm   = op2->AsIntConCommon();
            other = op1;
        }
        else
        {
            imm   = op1->AsIntConCommon();
            other = op2;
        }

        // CQ: We want to rewrite this into a LEA
        ssize_t immVal = imm->AsIntConCommon()->IconValue();
        if (!requiresOverflowCheck && (immVal == 3 || immVal == 5 || immVal == 9))
        {
            useLeaEncoding = true;
        }

        MakeSrcContained(node, imm); // The imm is always contained
        if (IsContainableMemoryOp(other))
        {
            memOp = other; // memOp may be contained below
        }
    }

    // We allow one operand to be a contained memory operand.
    // The memory op type must match with the 'node' type.
    // This is because during codegen we use 'node' type to derive EmitTypeSize.
    // E.g op1 type = byte, op2 type = byte but GT_MUL node type is int.
    //
    if (memOp == nullptr)
    {
        if ((op2->TypeGet() == node->TypeGet()) && IsContainableMemoryOp(op2))
        {
            isSafeToContainOp2 = IsSafeToContainMem(node, op2);
            if (isSafeToContainOp2)
            {
                memOp = op2;
            }
        }

        if ((memOp == nullptr) && (op1->TypeGet() == node->TypeGet()) && IsContainableMemoryOp(op1))
        {
            isSafeToContainOp1 = IsSafeToContainMem(node, op1);
            if (isSafeToContainOp1)
            {
                memOp = op1;
            }
        }
    }
    else
    {
        if ((memOp->TypeGet() != node->TypeGet()))
        {
            memOp = nullptr;
        }
        else if (!IsSafeToContainMem(node, memOp))
        {
            if (memOp == op1)
            {
                isSafeToContainOp1 = false;
            }
            else
            {
                isSafeToContainOp2 = false;
            }
            memOp = nullptr;
        }
    }
    // To generate an LEA we need to force memOp into a register
    // so don't allow memOp to be 'contained'
    //
    if (!useLeaEncoding)
    {
        if (memOp != nullptr)
        {
            MakeSrcContained(node, memOp);
        }
        else
        {
            // IsSafeToContainMem is expensive so we call it at most once for each operand
            // in this method. If we already called IsSafeToContainMem, it must have returned false;
            // otherwise, memOp would be set to the corresponding operand (op1 or op2).
            if (imm != nullptr)
            {
                // Has a contained immediate operand.
                // Only 'other' operand can be marked as reg optional.
                assert(other != nullptr);

                isSafeToContainOp1 = ((other == op1) && isSafeToContainOp1 && IsSafeToContainMem(node, op1));
                isSafeToContainOp2 = ((other == op2) && isSafeToContainOp2 && IsSafeToContainMem(node, op2));
            }
            else if (hasImpliedFirstOperand)
            {
                // Only op2 can be marked as reg optional.
                isSafeToContainOp1 = false;
                isSafeToContainOp2 = isSafeToContainOp2 && IsSafeToContainMem(node, op2);
            }
            else
            {
                // If there are no containable operands, we can make either of op1 or op2
                // as reg optional.
                isSafeToContainOp1 = isSafeToContainOp1 && IsSafeToContainMem(node, op1);
                isSafeToContainOp2 = isSafeToContainOp2 && IsSafeToContainMem(node, op2);
            }
            SetRegOptionalForBinOp(node, isSafeToContainOp1, isSafeToContainOp2);
        }
    }
}

//------------------------------------------------------------------------
// ContainCheckDivOrMod: determine which operands of a div/mod should be contained.
//
// Arguments:
//    node - pointer to the node
//
void Lowering::ContainCheckDivOrMod(GenTreeOp* node)
{
    assert(node->OperIs(GT_DIV, GT_MOD, GT_UDIV, GT_UMOD));

    if (varTypeIsFloating(node->TypeGet()))
    {
        ContainCheckFloatBinary(node);
        return;
    }

    GenTree* divisor = node->gtGetOp2();

    bool divisorCanBeRegOptional = true;
#ifdef TARGET_X86
    GenTree* dividend = node->gtGetOp1();
    if (dividend->OperGet() == GT_LONG)
    {
        divisorCanBeRegOptional = false;
        MakeSrcContained(node, dividend);
    }
#endif

    // divisor can be an r/m, but the memory indirection must be of the same size as the divide
    if (IsContainableMemoryOp(divisor) && (divisor->TypeGet() == node->TypeGet()))
    {
        MakeSrcContained(node, divisor);
    }
    else if (divisorCanBeRegOptional)
    {
        // If there are no containable operands, we can make an operand reg optional.
        // Div instruction allows only divisor to be a memory op.
        divisor->SetRegOptional();
    }
}

//------------------------------------------------------------------------
// ContainCheckShiftRotate: determine whether the sources of a shift/rotate node should be contained.
//
// Arguments:
//    node - pointer to the node
//
void Lowering::ContainCheckShiftRotate(GenTreeOp* node)
{
    assert(node->OperIsShiftOrRotate());
#ifdef TARGET_X86
    GenTree* source = node->gtOp1;
    if (node->OperIsShiftLong())
    {
        assert(source->OperGet() == GT_LONG);
        MakeSrcContained(node, source);
    }
#endif // !TARGET_X86

    GenTree* shiftBy = node->gtOp2;
    if (IsContainableImmed(node, shiftBy) && (shiftBy->AsIntConCommon()->IconValue() <= 255) &&
        (shiftBy->AsIntConCommon()->IconValue() >= 0))
    {
        MakeSrcContained(node, shiftBy);
    }
}

//------------------------------------------------------------------------
// ContainCheckStoreLoc: determine whether the source of a STORE_LCL* should be contained.
//
// Arguments:
//    node - pointer to the node
//
void Lowering::ContainCheckStoreLoc(GenTreeLclVarCommon* storeLoc) const
{
    assert(storeLoc->OperIsLocalStore());
    GenTree* op1 = storeLoc->gtGetOp1();

    if (op1->OperIs(GT_BITCAST))
    {
        // If we know that the source of the bitcast will be in a register, then we can make
        // the bitcast itself contained. This will allow us to store directly from the other
        // type if this node doesn't get a register.
        GenTree* bitCastSrc = op1->gtGetOp1();
        if (!bitCastSrc->isContained() && !bitCastSrc->IsRegOptional())
        {
            op1->SetContained();
            return;
        }
    }

    const LclVarDsc* varDsc = comp->lvaGetDesc(storeLoc);

#ifdef FEATURE_SIMD
    if (varTypeIsSIMD(storeLoc))
    {
        assert(!op1->IsCnsIntOrI());
        if (storeLoc->TypeIs(TYP_SIMD12) && op1->IsSIMDZero() && varDsc->lvDoNotEnregister)
        {
            // For a SIMD12 store we can zero from integer registers more easily.
            MakeSrcContained(storeLoc, op1);
            GenTree* constNode = op1->AsSIMD()->GetOp(0);
            assert(constNode->OperIsConst());
            constNode->ClearContained();
            constNode->gtType = TYP_INT;
            constNode->SetOper(GT_CNS_INT);
        }
        return;
    }
#endif // FEATURE_SIMD

    // If the source is a containable immediate, make it contained, unless it is
    // an int-size or larger store of zero to memory, because we can generate smaller code
    // by zeroing a register and then storing it.
    var_types type = varDsc->GetRegisterType(storeLoc);
    if (IsContainableImmed(storeLoc, op1) && (!op1->IsIntegralConst(0) || varTypeIsSmall(type)))
    {
        MakeSrcContained(storeLoc, op1);
    }
#ifdef TARGET_X86
    else if (op1->OperGet() == GT_LONG)
    {
        MakeSrcContained(storeLoc, op1);
    }
#endif // TARGET_X86
}

void Lowering::ContainCheckCast(GenTreeCast* cast)
{
    GenTree* src = cast->GetOp(0);

#if !defined(TARGET_64BIT)
    if (src->OperIs(GT_LONG))
    {
        src->SetContained();
        return;
    }
#endif

    var_types srcType = src->GetType();
    var_types dstType = cast->GetCastType();

    if (varTypeIsIntegral(dstType) && varTypeIsIntegral(srcType))
    {
        if (IsContainableMemoryOp(src) && (!cast->gtOverflow() || IsSafeToContainMem(cast, src)))
        {
            // If this isn't an overflow checking cast then we can move it
            // right after the source node to avoid the interference check.
            if (!cast->gtOverflow() && (cast->gtPrev != src))
            {
                BlockRange().Remove(cast);
                BlockRange().InsertAfter(src, cast);
            }

            src->SetContained();
        }
        else
        {
            src->SetRegOptional();
        }
    }
    else if (varTypeIsFloating(dstType) || varTypeIsFloating(srcType))
    {
        assert(!cast->gtOverflow());

        // The source of cvtsi2sd and similar instructions can be a memory operand but it must
        // be 4 or 8 bytes in size so it cannot be a small int. It's likely possible to make a
        // "normalize on store" local reg-optional but it's probably not worth the extra work.
        // Also, ULONG to DOUBLE/FLOAT casts require checking the sign of the source so allowing
        // a memory operand would result in 2 loads instead of 1.
        if (!varTypeIsSmall(srcType) && ((srcType != TYP_LONG) || !cast->IsUnsigned()))
        {
            if (IsContainableMemoryOp(src))
            {
                // Since a floating point cast can't throw we can move the cast
                // right after the source node to avoid the interference check.
                if (cast->gtPrev != src)
                {
                    BlockRange().Remove(cast);
                    BlockRange().InsertAfter(src, cast);
                }

                src->SetContained();
            }
            else
            {
                src->SetRegOptional();
            }
        }
    }
}

//------------------------------------------------------------------------
// ContainCheckCompare: determine whether the sources of a compare node should be contained.
//
// Arguments:
//    node - pointer to the node
//
void Lowering::ContainCheckCompare(GenTreeOp* cmp)
{
    assert(cmp->OperIsCompare() || cmp->OperIs(GT_CMP));

    GenTree*  op1     = cmp->AsOp()->gtOp1;
    GenTree*  op2     = cmp->AsOp()->gtOp2;
    var_types op1Type = op1->TypeGet();
    var_types op2Type = op2->TypeGet();

    // If either of op1 or op2 is floating point values, then we need to use
    // ucomiss or ucomisd to compare, both of which support the following form:
    //     ucomis[s|d] xmm, xmm/mem
    // That is only the second operand can be a memory op.
    //
    // Second operand is a memory Op:  Note that depending on comparison operator,
    // the operands of ucomis[s|d] need to be reversed.  Therefore, either op1 or
    // op2 can be a memory op depending on the comparison operator.
    if (varTypeIsFloating(op1Type))
    {
        // The type of the operands has to be the same and no implicit conversions at this stage.
        assert(op1Type == op2Type);

        GenTree* otherOp;
        if (GenCondition::FromFloatRelop(cmp).PreferSwap())
        {
            otherOp = op1;
        }
        else
        {
            otherOp = op2;
        }

        assert(otherOp != nullptr);
        bool isSafeToContainOtherOp = true;
        if (otherOp->IsCnsNonZeroFltOrDbl())
        {
            MakeSrcContained(cmp, otherOp);
        }
        else if (IsContainableMemoryOp(otherOp))
        {
            isSafeToContainOtherOp = IsSafeToContainMem(cmp, otherOp);
            if (isSafeToContainOtherOp)
            {
                MakeSrcContained(cmp, otherOp);
            }
        }

        if (!otherOp->isContained() && isSafeToContainOtherOp && IsSafeToContainMem(cmp, otherOp))
        {
            // SSE2 allows only otherOp to be a memory-op. Since otherOp is not
            // contained, we can mark it reg-optional.
            // IsSafeToContainMem is expensive so we call it at most once for otherOp.
            // If we already called IsSafeToContainMem, it must have returned false;
            // otherwise, otherOp would be contained.
            otherOp->SetRegOptional();
        }

        return;
    }

    // TODO-XArch-CQ: factor out cmp optimization in 'genCondSetFlags' to be used here
    // or in other backend.

    if (CheckImmedAndMakeContained(cmp, op2))
    {
        // If the types are the same, or if the constant is of the correct size,
        // we can treat the MemoryOp as contained.
        if (op1Type == op2Type)
        {
            if (IsContainableMemoryOp(op1))
            {
                MakeSrcContained(cmp, op1);
            }
            else
            {
                op1->SetRegOptional();
            }
        }
    }
    else if (op1Type == op2Type)
    {
        // Note that TEST does not have a r,rm encoding like CMP has but we can still
        // contain the second operand because the emitter maps both r,rm and rm,r to
        // the same instruction code. This avoids the need to special case TEST here.

        bool isSafeToContainOp1 = true;
        bool isSafeToContainOp2 = true;

        if (IsContainableMemoryOp(op2))
        {
            isSafeToContainOp2 = IsSafeToContainMem(cmp, op2);
            if (isSafeToContainOp2)
            {
                MakeSrcContained(cmp, op2);
            }
        }

        if (!op2->isContained() && IsContainableMemoryOp(op1))
        {
            isSafeToContainOp1 = IsSafeToContainMem(cmp, op1);
            if (isSafeToContainOp1)
            {
                MakeSrcContained(cmp, op1);
            }
        }

        if (!op1->isContained() && !op2->isContained())
        {
            // One of op1 or op2 could be marked as reg optional
            // to indicate that codegen can still generate code
            // if one of them is on stack.
            GenTree* regOptionalCandidate = op1->IsCnsIntOrI() ? op2 : PreferredRegOptionalOperand(cmp);

            // IsSafeToContainMem is expensive so we call it at most once for each operand
            // in this method. If we already called IsSafeToContainMem, it must have returned false;
            // otherwise, the corresponding operand (op1 or op2) would be contained.
            bool setRegOptional = (regOptionalCandidate == op1) ? isSafeToContainOp1 && IsSafeToContainMem(cmp, op1)
                                                                : isSafeToContainOp2 && IsSafeToContainMem(cmp, op2);
            if (setRegOptional)
            {
                regOptionalCandidate->SetRegOptional();
            }
        }
    }
}

//------------------------------------------------------------------------
// LowerRMWMemOp: Determine if this is a valid RMW mem op, and if so lower it accordingly
//
// Arguments:
//    node       - The indirect store node (GT_STORE_IND) of interest
//
// Return Value:
//    Returns true if 'node' is a valid RMW mem op; false otherwise.
//
bool Lowering::LowerRMWMemOp(GenTreeIndir* storeInd)
{
    assert(storeInd->OperGet() == GT_STOREIND);

    // SSE2 doesn't support RMW on float values
    assert(!varTypeIsFloating(storeInd));

    // Terminology:
    // indirDst = memory write of an addr mode  (i.e. storeind destination)
    // indirSrc = value being written to memory (i.e. storeind source which could a binary/unary op)
    // indirCandidate = memory read i.e. a gtInd of an addr mode
    // indirOpSource = source operand used in binary/unary op (i.e. source operand of indirSrc node)

    GenTree* indirCandidate = nullptr;
    GenTree* indirOpSource  = nullptr;

    if (!IsRMWMemOpRootedAtStoreInd(storeInd, &indirCandidate, &indirOpSource))
    {
        JITDUMP("Lower of StoreInd didn't mark the node as self contained for reason: %d\n",
                storeInd->AsStoreInd()->GetRMWStatus());
        DISPTREERANGE(BlockRange(), storeInd);
        return false;
    }

    GenTree*   indirDst = storeInd->gtGetOp1();
    GenTree*   indirSrc = storeInd->gtGetOp2();
    genTreeOps oper     = indirSrc->OperGet();

    // At this point we have successfully detected a RMW memory op of one of the following forms
    //         storeInd(indirDst, indirSrc(indirCandidate, indirOpSource)) OR
    //         storeInd(indirDst, indirSrc(indirOpSource, indirCandidate) in case of commutative operations OR
    //         storeInd(indirDst, indirSrc(indirCandidate) in case of unary operations
    //
    // Here indirSrc = one of the supported binary or unary operation for RMW of memory
    //      indirCandidate = a GT_IND node
    //      indirCandidateChild = operand of GT_IND indirCandidate
    //
    // The logic below does the following
    //      Make indirOpSource contained.
    //      Make indirSrc contained.
    //      Make indirCandidate contained.
    //      Make indirCandidateChild contained.
    //      Make indirDst contained except when it is a GT_LCL_VAR or GT_CNS_INT that doesn't fit within addr
    //      base.
    //

    // We have already done containment analysis on the indirSrc op.
    // If any of its operands are marked regOptional, reset that now.
    indirSrc->AsOp()->gtOp1->ClearRegOptional();
    if (GenTree::OperIsBinary(oper))
    {
        // On Xarch RMW operations require the source to be an immediate or in a register.
        // Therefore, if we have previously marked the indirOpSource as contained while lowering
        // the binary node, we need to reset that now.
        if (IsContainableMemoryOp(indirOpSource))
        {
            indirOpSource->ClearContained();
        }
        indirSrc->AsOp()->gtOp2->ClearRegOptional();
        JITDUMP("Lower succesfully detected an assignment of the form: *addrMode BinOp= source\n");
    }
    else
    {
        assert(GenTree::OperIsUnary(oper));
        JITDUMP("Lower succesfully detected an assignment of the form: *addrMode = UnaryOp(*addrMode)\n");
    }
    DISPTREERANGE(BlockRange(), storeInd);

    indirSrc->SetContained();
    indirCandidate->SetContained();

    GenTree* indirCandidateChild = indirCandidate->gtGetOp1();
    indirCandidateChild->SetContained();

    if (indirCandidateChild->OperGet() == GT_LEA)
    {
        GenTreeAddrMode* addrMode = indirCandidateChild->AsAddrMode();

        if (addrMode->HasBase())
        {
            assert(addrMode->Base()->OperIsLeaf());
            addrMode->Base()->SetContained();
        }

        if (addrMode->HasIndex())
        {
            assert(addrMode->Index()->OperIsLeaf());
            addrMode->Index()->SetContained();
        }

        indirDst->SetContained();
    }
    else
    {
        assert(indirCandidateChild->OperGet() == GT_LCL_VAR || indirCandidateChild->OperGet() == GT_LCL_VAR_ADDR ||
               indirCandidateChild->OperGet() == GT_CLS_VAR_ADDR || indirCandidateChild->OperGet() == GT_CNS_INT);

        // If it is a GT_LCL_VAR, it still needs the reg to hold the address.
        // We would still need a reg for GT_CNS_INT if it doesn't fit within addressing mode base.
        // For GT_CLS_VAR_ADDR, we don't need a reg to hold the address, because field address value is known at jit
        // time. Also, we don't need a reg for GT_CLS_VAR_ADDR.
        if (indirCandidateChild->OperIs(GT_CLS_VAR_ADDR))
        {
            indirDst->SetContained();
        }
        else if (indirCandidateChild->IsCnsIntOrI() && indirCandidateChild->AsIntConCommon()->FitsInAddrBase(comp))
        {
            indirDst->SetContained();
        }
    }
    return true;
}

//------------------------------------------------------------------------
// ContainCheckBinary: Determine whether a binary op's operands should be contained.
//
// Arguments:
//    node - the node we care about
//
void Lowering::ContainCheckBinary(GenTreeOp* node)
{
    assert(node->OperIsBinary());

    if (varTypeIsFloating(node))
    {
        assert(node->OperIs(GT_ADD, GT_SUB));
        ContainCheckFloatBinary(node);
        return;
    }

    GenTree* op1 = node->gtOp1;
    GenTree* op2 = node->gtOp2;

    // We can directly encode the second operand if it is either a containable constant or a memory-op.
    // In case of memory-op, we can encode it directly provided its type matches with 'tree' type.
    // This is because during codegen, type of 'tree' is used to determine emit Type size. If the types
    // do not match, they get normalized (i.e. sign/zero extended) on load into a register.
    bool     directlyEncodable  = false;
    bool     binOpInRMW         = false;
    GenTree* operand            = nullptr;
    bool     isSafeToContainOp1 = true;
    bool     isSafeToContainOp2 = true;

    if (IsContainableImmed(node, op2))
    {
        directlyEncodable = true;
        operand           = op2;
    }
    else
    {
        binOpInRMW = IsBinOpInRMWStoreInd(node);
        if (!binOpInRMW)
        {
            const unsigned operatorSize = genTypeSize(node->TypeGet());
            if ((genTypeSize(op2->TypeGet()) == operatorSize) && IsContainableMemoryOp(op2))
            {
                isSafeToContainOp2 = IsSafeToContainMem(node, op2);
                if (isSafeToContainOp2)
                {
                    directlyEncodable = true;
                    operand           = op2;
                }
            }

            if ((operand == nullptr) && node->OperIsCommutative())
            {
                // If it is safe, we can reverse the order of operands of commutative operations for efficient
                // codegen
                if (IsContainableImmed(node, op1))
                {
                    directlyEncodable = true;
                    operand           = op1;
                }
                else if ((genTypeSize(op1->TypeGet()) == operatorSize) && IsContainableMemoryOp(op1))
                {
                    isSafeToContainOp1 = IsSafeToContainMem(node, op1);
                    if (isSafeToContainOp1)
                    {
                        directlyEncodable = true;
                        operand           = op1;
                    }
                }
            }
        }
    }

    if (directlyEncodable)
    {
        assert(operand != nullptr);
        MakeSrcContained(node, operand);
    }
    else if (!binOpInRMW)
    {
        // If this binary op neither has contained operands, nor is a
        // Read-Modify-Write (RMW) operation, we can mark its operands
        // as reg optional.

        // IsSafeToContainMem is expensive so we call it at most once for each operand
        // in this method. If we already called IsSafeToContainMem, it must have returned false;
        // otherwise, directlyEncodable would be true.
        isSafeToContainOp1 = isSafeToContainOp1 && IsSafeToContainMem(node, op1);
        isSafeToContainOp2 = isSafeToContainOp2 && IsSafeToContainMem(node, op2);

        SetRegOptionalForBinOp(node, isSafeToContainOp1, isSafeToContainOp2);
    }
}

//------------------------------------------------------------------------
// ContainCheckBoundsChk: determine whether any source of a bounds check node should be contained.
//
// Arguments:
//    node - pointer to the node
//
void Lowering::ContainCheckBoundsChk(GenTreeBoundsChk* node)
{
    assert(node->OperIsBoundsCheck());
    GenTree* other;
    if (CheckImmedAndMakeContained(node, node->gtIndex))
    {
        other = node->gtArrLen;
    }
    else if (CheckImmedAndMakeContained(node, node->gtArrLen))
    {
        other = node->gtIndex;
    }
    else if (IsContainableMemoryOp(node->gtIndex))
    {
        other = node->gtIndex;
    }
    else
    {
        other = node->gtArrLen;
    }

    if (node->gtIndex->TypeGet() == node->gtArrLen->TypeGet())
    {
        if (IsContainableMemoryOp(other))
        {
            MakeSrcContained(node, other);
        }
        else
        {
            // We can mark 'other' as reg optional, since it is not contained.
            other->SetRegOptional();
        }
    }
}

//------------------------------------------------------------------------
// ContainCheckIntrinsic: determine whether the source of an INTRINSIC node should be contained.
//
// Arguments:
//    node - pointer to the node
//
void Lowering::ContainCheckIntrinsic(GenTreeOp* node)
{
    assert(node->OperIs(GT_INTRINSIC));

    CorInfoIntrinsics intrinsicId = node->AsIntrinsic()->gtIntrinsicId;

    if (intrinsicId == CORINFO_INTRINSIC_Sqrt || intrinsicId == CORINFO_INTRINSIC_Round ||
        intrinsicId == CORINFO_INTRINSIC_Ceiling || intrinsicId == CORINFO_INTRINSIC_Floor)
    {
        GenTree* op1 = node->gtGetOp1();
        if (IsContainableMemoryOp(op1) || op1->IsCnsNonZeroFltOrDbl())
        {
            MakeSrcContained(node, op1);
        }
        else
        {
            // Mark the operand as reg optional since codegen can still
            // generate code if op1 is on stack.
            op1->SetRegOptional();
        }
    }
}

#ifdef FEATURE_SIMD
//----------------------------------------------------------------------------------------------
// ContainCheckSIMD: Perform containment analysis for a SIMD intrinsic node.
//
//  Arguments:
//     simdNode - The SIMD intrinsic node.
//
void Lowering::ContainCheckSIMD(GenTreeSIMD* simdNode)
{
    switch (simdNode->gtSIMDIntrinsicID)
    {
        GenTree* op1;
        GenTree* op2;

        case SIMDIntrinsicInit:
        {
            op1 = simdNode->GetOp(0);
#ifndef TARGET_64BIT
            if (op1->OperGet() == GT_LONG)
            {
                MakeSrcContained(simdNode, op1);
                GenTree* op1lo = op1->gtGetOp1();
                GenTree* op1hi = op1->gtGetOp2();

                if ((op1lo->IsIntegralConst(0) && op1hi->IsIntegralConst(0)) ||
                    (op1lo->IsIntegralConst(-1) && op1hi->IsIntegralConst(-1)))
                {
                    MakeSrcContained(op1, op1lo);
                    MakeSrcContained(op1, op1hi);
                }
            }
            else
#endif // !TARGET_64BIT
                if (op1->IsDblConPositiveZero() || op1->IsIntegralConst(0) ||
                    (varTypeIsIntegral(simdNode->gtSIMDBaseType) && op1->IsIntegralConst(-1)))
            {
                MakeSrcContained(simdNode, op1);
            }
            else if ((comp->getSIMDSupportLevel() == SIMD_AVX2_Supported) &&
                     ((simdNode->gtSIMDSize == 16) || (simdNode->gtSIMDSize == 32)))
            {
                // Either op1 is a float or dbl constant or an addr
                if (op1->IsCnsFltOrDbl() || op1->OperIsLocalAddr())
                {
                    MakeSrcContained(simdNode, op1);
                }
            }
        }
        break;

<<<<<<< HEAD
        case SIMDIntrinsicOpEquality:
        case SIMDIntrinsicOpInEquality:
            // On SSE4/AVX, we can generate optimal code for (in)equality
            // against zero using ptest. We can safely do this optimization
            // for integral vectors but not for floating-point for the reason
            // that we have +0.0 and -0.0 and +0.0 == -0.0
            op2 = simdNode->GetOp(1);
            if ((comp->getSIMDSupportLevel() >= SIMD_SSE4_Supported) && op2->IsIntegralConstVector(0))
            {
                MakeSrcContained(simdNode, op2);
            }
=======
        case SIMDIntrinsicInitArray:
            // We have an array and an index, which may be contained.
            CheckImmedAndMakeContained(simdNode, simdNode->gtGetOp2());
>>>>>>> 1c66ad1b
            break;

        case SIMDIntrinsicGetItem:
        {
            // This implements get_Item method. The sources are:
            //  - the source SIMD struct
            //  - index (which element to get)
            // The result is baseType of SIMD struct.
            op1 = simdNode->GetOp(0);
            op2 = simdNode->GetOp(1);

            if (op1->OperGet() == GT_IND)
            {
                assert((op1->gtFlags & GTF_IND_REQ_ADDR_IN_REG) != 0);
                op1->AsIndir()->Addr()->ClearContained();
            }
            // If the index is a constant, mark it as contained.
            CheckImmedAndMakeContained(simdNode, op2);

            if (IsContainableMemoryOp(op1))
            {
                MakeSrcContained(simdNode, op1);
                if (op1->OperGet() == GT_IND)
                {
                    op1->AsIndir()->Addr()->ClearContained();
                }
            }
        }
        break;

        case SIMDIntrinsicShuffleSSE2:
            // Second operand is an integer constant and marked as contained.
            assert(simdNode->GetOp(1)->IsCnsIntOrI());
            MakeSrcContained(simdNode, simdNode->GetOp(1));
            break;

        default:
            break;
    }
}
#endif // FEATURE_SIMD

#ifdef FEATURE_HW_INTRINSICS
//----------------------------------------------------------------------------------------------
// IsContainableHWIntrinsicOp: Return true if 'node' is a containable HWIntrinsic op.
//
//  Arguments:
//     containingNode - The hardware intrinsic node which contains 'node'
//     node - The node to check
//     [Out] supportsRegOptional - On return, this will be true if 'containingNode' supports regOptional operands;
//     otherwise, false.
//
// Return Value:
//    true if 'node' is a containable hardware intrinsic node; otherwise, false.
//
bool Lowering::IsContainableHWIntrinsicOp(GenTreeHWIntrinsic* containingNode, GenTree* node, bool* supportsRegOptional)
{
    NamedIntrinsic      containingIntrinsicId = containingNode->gtHWIntrinsicId;
    HWIntrinsicCategory category              = HWIntrinsicInfo::lookupCategory(containingIntrinsicId);

    // We shouldn't have called in here if containingNode doesn't support containment
    assert(HWIntrinsicInfo::SupportsContainment(containingIntrinsicId));

    // containingNode supports nodes that read from an aligned memory address
    //
    // This will generally be an explicit LoadAligned instruction and is false for
    // machines with VEX support when minOpts is enabled. This is because there is
    // currently no way to guarantee that the address read from will always be
    // aligned and we want to assert that the address is aligned when optimizations
    // aren't enabled. However, when optimizations are enabled, we want to allow
    // folding of memory operands as it produces better codegen and allows simpler
    // coding patterns on the managed side.
    bool supportsAlignedSIMDLoads = false;

    // containingNode supports nodes that read from general memory
    //
    // We currently have to assume all "general" loads are unaligned. As such, this is
    // generally used to determine if we can mark the node as `regOptional` in the case
    // where `node` is not containable. However, this can also be used to determine whether
    // we can mark other types of reads as contained (such as when directly reading a local).
    bool supportsGeneralLoads = false;

    // containingNode supports nodes that read from a scalar memory address
    //
    // This will generally be an explicit LoadScalar instruction but is also used to determine
    // whether we can read an address of type T (we don't support this when the load would
    // read more than sizeof(T) bytes).
    bool supportsSIMDScalarLoads = false;

    // containingNode supports nodes that read from an unaligned memory address
    //
    // This will generally be an explicit Load instruction and is generally false for machines
    // without VEX support. This is because older hardware required that the SIMD operand always
    // be aligned to the 'natural alignment' of the type.
    bool supportsUnalignedSIMDLoads = false;

    switch (category)
    {
        case HW_Category_MemoryLoad:
            supportsGeneralLoads = (!node->OperIsHWIntrinsic());
            break;

        case HW_Category_SimpleSIMD:
        {
            switch (containingIntrinsicId)
            {
                case NI_SSE41_ConvertToVector128Int16:
                case NI_SSE41_ConvertToVector128Int32:
                case NI_SSE41_ConvertToVector128Int64:
                case NI_AVX2_ConvertToVector256Int16:
                case NI_AVX2_ConvertToVector256Int32:
                case NI_AVX2_ConvertToVector256Int64:
                {
                    supportsGeneralLoads = (!node->OperIsHWIntrinsic());
                    break;
                }

                default:
                {
                    // These intrinsics only expect 16 or 32-byte nodes for containment
                    assert((genTypeSize(node->TypeGet()) == 16) || (genTypeSize(node->TypeGet()) == 32));

                    if (!comp->canUseVexEncoding())
                    {
                        // Most instructions under the non-VEX encoding require aligned operands.
                        // Those used for Sse2.ConvertToVector128Double (CVTDQ2PD and CVTPS2PD)
                        // are exceptions and don't fail for unaligned inputs.

                        supportsAlignedSIMDLoads   = (containingIntrinsicId != NI_SSE2_ConvertToVector128Double);
                        supportsUnalignedSIMDLoads = !supportsAlignedSIMDLoads;
                    }
                    else
                    {
                        supportsAlignedSIMDLoads   = !comp->opts.MinOpts();
                        supportsUnalignedSIMDLoads = true;
                    }

                    supportsGeneralLoads = supportsUnalignedSIMDLoads;
                    break;
                }
            }

            assert(supportsSIMDScalarLoads == false);
            break;
        }

        case HW_Category_IMM:
        {
            switch (containingIntrinsicId)
            {
                case NI_SSE_Shuffle:
                case NI_SSE2_ShiftLeftLogical:
                case NI_SSE2_ShiftRightArithmetic:
                case NI_SSE2_ShiftRightLogical:
                case NI_SSE2_Shuffle:
                case NI_SSE2_ShuffleHigh:
                case NI_SSE2_ShuffleLow:
                case NI_SSSE3_AlignRight:
                case NI_SSE41_Blend:
                case NI_SSE41_DotProduct:
                case NI_SSE41_MultipleSumAbsoluteDifferences:
                case NI_AES_KeygenAssist:
                case NI_PCLMULQDQ_CarrylessMultiply:
                case NI_AVX_Blend:
                case NI_AVX_Compare:
                case NI_AVX_DotProduct:
                case NI_AVX_InsertVector128:
                case NI_AVX_Permute:
                case NI_AVX_Permute2x128:
                case NI_AVX2_Blend:
                case NI_AVX2_InsertVector128:
                case NI_AVX2_MultipleSumAbsoluteDifferences:
                case NI_AVX2_Permute2x128:
                case NI_AVX2_Permute4x64:
                case NI_AVX2_ShiftLeftLogical:
                case NI_AVX2_ShiftRightArithmetic:
                case NI_AVX2_ShiftRightLogical:
                case NI_AVX2_ShuffleHigh:
                case NI_AVX2_ShuffleLow:
                {
                    // These intrinsics only expect 16 or 32-byte nodes for containment
                    assert((genTypeSize(node->TypeGet()) == 16) || (genTypeSize(node->TypeGet()) == 32));
                    assert(supportsSIMDScalarLoads == false);

                    supportsAlignedSIMDLoads   = !comp->canUseVexEncoding() || !comp->opts.MinOpts();
                    supportsUnalignedSIMDLoads = comp->canUseVexEncoding();
                    supportsGeneralLoads       = supportsUnalignedSIMDLoads;

                    break;
                }

                case NI_SSE2_Insert:
                case NI_SSE41_Insert:
                case NI_SSE41_X64_Insert:
                {
                    if (containingNode->gtSIMDBaseType == TYP_FLOAT)
                    {
                        assert(containingIntrinsicId == NI_SSE41_Insert);
                        assert(genTypeSize(node->TypeGet()) == 16);

                        // Sse41.Insert(V128<float>, V128<float>, byte) is a bit special
                        // in that it has different behavior depending on whether the
                        // second operand is coming from a register or memory. When coming
                        // from a register, all 4 elements of the vector can be used and it
                        // is effectively a regular `SimpleSIMD` operation; but when loading
                        // from memory, it only works with the lowest element and is effectively
                        // a `SIMDScalar`.

                        assert(supportsAlignedSIMDLoads == false);
                        assert(supportsUnalignedSIMDLoads == false);
                        assert(supportsGeneralLoads == false);
                        assert(supportsSIMDScalarLoads == false);

                        GenTree* op1 = containingNode->GetOp(0);
                        GenTree* op2 = containingNode->GetOp(1);
                        GenTree* op3 = containingNode->GetOp(2);

                        assert(node == op2);

                        // The upper two bits of the immediate value are ignored if
                        // op2 comes from memory. In order to support using the upper
                        // bits, we need to disable containment support if op3 is not
                        // constant or if the constant is greater than 0x3F (which means
                        // at least one of the upper two bits is set).

                        if (op3->IsCnsIntOrI())
                        {
                            ssize_t ival = op3->AsIntCon()->IconValue();
                            assert((ival >= 0) && (ival <= 255));

                            supportsSIMDScalarLoads = (ival <= 0x3F);
                            supportsGeneralLoads    = supportsSIMDScalarLoads;
                        }
                        break;
                    }

                    // We should only get here for integral nodes.
                    assert(varTypeIsIntegral(node->TypeGet()));

                    assert(supportsAlignedSIMDLoads == false);
                    assert(supportsUnalignedSIMDLoads == false);
                    assert(supportsSIMDScalarLoads == false);

                    const unsigned expectedSize = genTypeSize(containingNode->gtSIMDBaseType);
                    const unsigned operandSize  = genTypeSize(node->TypeGet());

                    supportsGeneralLoads = (operandSize >= expectedSize);
                    break;
                }

                case NI_AVX_CompareScalar:
                {
                    // These intrinsics only expect 16 or 32-byte nodes for containment
                    assert((genTypeSize(node->TypeGet()) == 16) || (genTypeSize(node->TypeGet()) == 32));

                    assert(supportsAlignedSIMDLoads == false);
                    assert(supportsUnalignedSIMDLoads == false);

                    supportsSIMDScalarLoads = true;
                    supportsGeneralLoads    = supportsSIMDScalarLoads;
                    break;
                }

                default:
                {
                    assert(supportsAlignedSIMDLoads == false);
                    assert(supportsGeneralLoads == false);
                    assert(supportsSIMDScalarLoads == false);
                    assert(supportsUnalignedSIMDLoads == false);
                    break;
                }
            }
            break;
        }

        case HW_Category_SIMDScalar:
        {
            assert(supportsAlignedSIMDLoads == false);
            assert(supportsUnalignedSIMDLoads == false);

            switch (containingIntrinsicId)
            {
                case NI_Vector128_CreateScalarUnsafe:
                case NI_Vector256_CreateScalarUnsafe:
                {
                    assert(supportsSIMDScalarLoads == false);

                    const unsigned expectedSize = genTypeSize(genActualType(containingNode->gtSIMDBaseType));
                    const unsigned operandSize  = genTypeSize(node->TypeGet());

                    supportsGeneralLoads = (operandSize == expectedSize);
                    break;
                }

                case NI_AVX2_BroadcastScalarToVector128:
                case NI_AVX2_BroadcastScalarToVector256:
                {
                    // The memory form of this already takes a pointer, and cannot be further contained.
                    // The containable form is the one that takes a SIMD value, that may be in memory.
                    supportsGeneralLoads = (node->TypeGet() == TYP_SIMD16);
                    break;
                }

                case NI_SSE_ConvertScalarToVector128Single:
                case NI_SSE2_ConvertScalarToVector128Double:
                case NI_SSE2_ConvertScalarToVector128Int32:
                case NI_SSE2_ConvertScalarToVector128UInt32:
                case NI_SSE_X64_ConvertScalarToVector128Single:
                case NI_SSE2_X64_ConvertScalarToVector128Double:
                case NI_SSE2_X64_ConvertScalarToVector128Int64:
                case NI_SSE2_X64_ConvertScalarToVector128UInt64:
                {
                    if (!varTypeIsIntegral(node->TypeGet()))
                    {
                        // The floating-point overload doesn't require any special semantics
                        assert(containingIntrinsicId == NI_SSE2_ConvertScalarToVector128Double);
                        supportsSIMDScalarLoads = true;
                        supportsGeneralLoads    = supportsSIMDScalarLoads;
                        break;
                    }

                    assert(supportsSIMDScalarLoads == false);

                    const unsigned expectedSize = genTypeSize(genActualType(containingNode->gtSIMDBaseType));
                    const unsigned operandSize  = genTypeSize(node->TypeGet());

                    supportsGeneralLoads = (operandSize == expectedSize);
                    break;
                }

                default:
                {
                    // These intrinsics only expect 16 or 32-byte nodes for containment
                    assert((genTypeSize(node->TypeGet()) == 16) || (genTypeSize(node->TypeGet()) == 32));

                    supportsSIMDScalarLoads = true;
                    supportsGeneralLoads    = supportsSIMDScalarLoads;
                    break;
                }
            }
            break;
        }

        case HW_Category_Scalar:
        {
            // We should only get here for integral nodes.
            assert(varTypeIsIntegral(node->TypeGet()));

            assert(supportsAlignedSIMDLoads == false);
            assert(supportsUnalignedSIMDLoads == false);
            assert(supportsSIMDScalarLoads == false);

            unsigned       expectedSize = genTypeSize(containingNode->TypeGet());
            const unsigned operandSize  = genTypeSize(node->TypeGet());

            // CRC32 codegen depends on its second oprand's type.
            // Currently, we are using SIMDBaseType to store the op2Type info.
            if (containingIntrinsicId == NI_SSE42_Crc32)
            {
                var_types op2Type = containingNode->gtSIMDBaseType;
                expectedSize      = genTypeSize(op2Type);
            }

            supportsGeneralLoads = (operandSize >= expectedSize);
            break;
        }

        default:
        {
            assert(supportsAlignedSIMDLoads == false);
            assert(supportsGeneralLoads == false);
            assert(supportsSIMDScalarLoads == false);
            assert(supportsUnalignedSIMDLoads == false);
            break;
        }
    }

    noway_assert(supportsRegOptional != nullptr);
    *supportsRegOptional = supportsGeneralLoads;

    if (!node->OperIsHWIntrinsic())
    {
        return supportsGeneralLoads && IsContainableMemoryOp(node);
    }

    // TODO-XArch: Update this to be table driven, if possible.

    NamedIntrinsic intrinsicId = node->AsHWIntrinsic()->gtHWIntrinsicId;

    switch (intrinsicId)
    {
        case NI_SSE_LoadAlignedVector128:
        case NI_SSE2_LoadAlignedVector128:
        case NI_AVX_LoadAlignedVector256:
        {
            return supportsAlignedSIMDLoads;
        }

        case NI_SSE_LoadScalarVector128:
        case NI_SSE2_LoadScalarVector128:
        {
            return supportsSIMDScalarLoads;
        }

        case NI_SSE_LoadVector128:
        case NI_SSE2_LoadVector128:
        case NI_AVX_LoadVector256:
        {
            return supportsUnalignedSIMDLoads;
        }

        case NI_AVX_ExtractVector128:
        case NI_AVX2_ExtractVector128:
        {
            return false;
        }

        default:
        {
            assert(!node->isContainableHWIntrinsic());
            return false;
        }
    }
}

//----------------------------------------------------------------------------------------------
// ContainCheckHWIntrinsicAddr: Perform containment analysis for an address operand of a hardware
//                              intrinsic node.
//
//  Arguments:
//     node - The hardware intrinsic node
//     addr - The address node to try contain
//
void Lowering::ContainCheckHWIntrinsicAddr(GenTreeHWIntrinsic* node, GenTree* addr)
{
    assert((addr->TypeGet() == TYP_I_IMPL) || (addr->TypeGet() == TYP_BYREF));
    TryCreateAddrMode(addr, true);
    if ((addr->OperIs(GT_CLS_VAR_ADDR, GT_LCL_VAR_ADDR, GT_LEA) ||
         (addr->IsCnsIntOrI() && addr->AsIntConCommon()->FitsInAddrBase(comp))) &&
        IsSafeToContainMem(node, addr))
    {
        MakeSrcContained(node, addr);
    }
}

//----------------------------------------------------------------------------------------------
// ContainCheckHWIntrinsic: Perform containment analysis for a hardware intrinsic node.
//
//  Arguments:
//     node - The hardware intrinsic node.
//
void Lowering::ContainCheckHWIntrinsic(GenTreeHWIntrinsic* node)
{
    NamedIntrinsic      intrinsicId = node->gtHWIntrinsicId;
    HWIntrinsicCategory category    = HWIntrinsicInfo::lookupCategory(intrinsicId);
    int                 numArgs     = node->GetNumOps();
    var_types           baseType    = node->gtSIMDBaseType;
    unsigned            simdSize    = node->gtSIMDSize;

    if (!HWIntrinsicInfo::SupportsContainment(intrinsicId))
    {
        // AVX2 gather are not containable and always have constant IMM argument
        if (HWIntrinsicInfo::isAVX2GatherIntrinsic(intrinsicId))
        {
            MakeSrcContained(node, node->GetLastOp());
        }
        // Exit early if containment isn't supported
        return;
    }

    if (HWIntrinsicInfo::lookupCategory(intrinsicId) == HW_Category_IMM)
    {
        GenTree* lastOp = node->GetLastOp();
        assert(lastOp != nullptr);

        if (HWIntrinsicInfo::isImmOp(intrinsicId, lastOp) && lastOp->IsCnsIntOrI())
        {
            MakeSrcContained(node, lastOp);
        }
    }

    if ((node->gtSIMDSize == 8) || (node->gtSIMDSize == 12))
    {
        // TODO-XArch-CQ: Ideally we would key this off of the size containingNode
        // expects vs the size node actually is or would be if spilled to the stack
        return;
    }

    // TODO-XArch-CQ: Non-VEX encoded instructions can have both ops contained

    const bool isCommutative = HWIntrinsicInfo::IsCommutative(intrinsicId);

    if (numArgs == 1)
    {
        // One argument intrinsics cannot be commutative
        assert(!isCommutative);

        switch (category)
        {
            case HW_Category_MemoryLoad:
                ContainCheckHWIntrinsicAddr(node, node->GetOp(0));
                break;

            case HW_Category_SimpleSIMD:
            case HW_Category_SIMDScalar:
            case HW_Category_Scalar:
            {
                switch (intrinsicId)
                {
                    case NI_SSE_ReciprocalScalar:
                    case NI_SSE_ReciprocalSqrtScalar:
                    case NI_SSE_SqrtScalar:
                    case NI_SSE2_SqrtScalar:
                    case NI_SSE41_CeilingScalar:
                    case NI_SSE41_FloorScalar:
                    case NI_SSE41_RoundCurrentDirectionScalar:
                    case NI_SSE41_RoundToNearestIntegerScalar:
                    case NI_SSE41_RoundToNegativeInfinityScalar:
                    case NI_SSE41_RoundToPositiveInfinityScalar:
                    case NI_SSE41_RoundToZeroScalar:
                    {
                        // These intrinsics have both 1 and 2-operand overloads.
                        //
                        // The 1-operand overload basically does `intrinsic(op1, op1)`
                        //
                        // Because of this, the operand must be loaded into a register
                        // and cannot be contained.
                        return;
                    }

                    case NI_SSE2_ConvertToInt32:
                    case NI_SSE2_X64_ConvertToInt64:
                    case NI_SSE2_ConvertToUInt32:
                    case NI_SSE2_X64_ConvertToUInt64:
                    case NI_AVX2_ConvertToInt32:
                    case NI_AVX2_ConvertToUInt32:
                    {
                        if (varTypeIsIntegral(baseType))
                        {
                            // TODO-XARCH-CQ: These intrinsics are "ins reg/mem, xmm" and don't
                            // currently support containment.
                            return;
                        }

                        break;
                    }

                    case NI_SSE41_ConvertToVector128Int16:
                    case NI_SSE41_ConvertToVector128Int32:
                    case NI_SSE41_ConvertToVector128Int64:
                    case NI_AVX2_ConvertToVector256Int16:
                    case NI_AVX2_ConvertToVector256Int32:
                    case NI_AVX2_ConvertToVector256Int64:
                        if (!varTypeIsSIMD(node->GetOp(0)->TypeGet()))
                        {
                            ContainCheckHWIntrinsicAddr(node, node->GetOp(0));
                            return;
                        }
                        break;

                    default:
                    {
                        break;
                    }
                }

                bool supportsRegOptional = false;

                if (IsContainableHWIntrinsicOp(node, node->GetOp(0), &supportsRegOptional))
                {
                    MakeSrcContained(node, node->GetOp(0));
                }
                else if (supportsRegOptional)
                {
                    node->GetOp(0)->SetRegOptional();
                }
                break;
            }

            default:
            {
                unreached();
                break;
            }
        }
    }
    else
    {
        if (numArgs == 2)
        {
            GenTree* op1 = node->GetOp(0);
            GenTree* op2 = node->GetOp(1);

            switch (category)
            {
                case HW_Category_MemoryLoad:
                    if ((intrinsicId == NI_AVX_MaskLoad) || (intrinsicId == NI_AVX2_MaskLoad))
                    {
                        ContainCheckHWIntrinsicAddr(node, op1);
                    }
                    else
                    {
                        ContainCheckHWIntrinsicAddr(node, op2);
                    }
                    break;

                case HW_Category_MemoryStore:
                    ContainCheckHWIntrinsicAddr(node, node->GetOp(0));

                    if (((intrinsicId == NI_SSE_Store) || (intrinsicId == NI_SSE2_Store)) && op2->OperIsHWIntrinsic() &&
                        ((op2->AsHWIntrinsic()->gtHWIntrinsicId == NI_AVX_ExtractVector128) ||
                         (op2->AsHWIntrinsic()->gtHWIntrinsicId == NI_AVX2_ExtractVector128)) &&
                        op2->gtGetOp2()->IsIntegralConst())
                    {
                        MakeSrcContained(node, op2);
                    }
                    break;

                case HW_Category_SimpleSIMD:
                case HW_Category_SIMDScalar:
                case HW_Category_Scalar:
                {
                    bool supportsRegOptional = false;

                    if (IsContainableHWIntrinsicOp(node, op2, &supportsRegOptional))
                    {
                        MakeSrcContained(node, op2);
                    }
                    else if ((isCommutative || (intrinsicId == NI_BMI2_MultiplyNoFlags) ||
                              (intrinsicId == NI_BMI2_X64_MultiplyNoFlags)) &&
                             IsContainableHWIntrinsicOp(node, op1, &supportsRegOptional))
                    {
                        MakeSrcContained(node, op1);

                        // Swap the operands here to make the containment checks in codegen significantly simpler
                        node->SetOp(0, op2);
                        node->SetOp(1, op1);
                    }
                    else if (supportsRegOptional)
                    {
                        op2->SetRegOptional();

                        // TODO-XArch-CQ: For commutative nodes, either operand can be reg-optional.
                        //                https://github.com/dotnet/coreclr/issues/6361
                    }
                    break;
                }

                case HW_Category_IMM:
                {
                    // We don't currently have any IMM intrinsics which are also commutative
                    assert(!isCommutative);
                    bool supportsRegOptional = false;

                    switch (intrinsicId)
                    {
                        case NI_SSE2_Extract:
                        case NI_SSE41_Extract:
                        case NI_SSE41_X64_Extract:
                        case NI_AVX_ExtractVector128:
                        case NI_AVX2_ExtractVector128:
                        {
                            // TODO-XARCH-CQ: These intrinsics are "ins reg/mem, xmm, imm8" and don't
                            // currently support containment.
                            break;
                        }

                        case NI_SSE2_ShiftLeftLogical:
                        case NI_SSE2_ShiftRightArithmetic:
                        case NI_SSE2_ShiftRightLogical:
                        case NI_AVX2_ShiftLeftLogical:
                        case NI_AVX2_ShiftRightArithmetic:
                        case NI_AVX2_ShiftRightLogical:
                        {
                            // These intrinsics can have op2 be imm or reg/mem

                            if (!HWIntrinsicInfo::isImmOp(intrinsicId, op2))
                            {
                                if (IsContainableHWIntrinsicOp(node, op2, &supportsRegOptional))
                                {
                                    MakeSrcContained(node, op2);
                                }
                                else if (supportsRegOptional)
                                {
                                    op2->SetRegOptional();
                                }
                            }
                            break;
                        }

                        case NI_SSE2_Shuffle:
                        case NI_SSE2_ShuffleHigh:
                        case NI_SSE2_ShuffleLow:
                        case NI_AVX2_Permute4x64:
                        case NI_AVX2_Shuffle:
                        case NI_AVX2_ShuffleHigh:
                        case NI_AVX2_ShuffleLow:
                        {
                            // These intrinsics have op2 as an imm and op1 as a reg/mem

                            if (IsContainableHWIntrinsicOp(node, op1, &supportsRegOptional))
                            {
                                MakeSrcContained(node, op1);
                            }
                            else if (supportsRegOptional)
                            {
                                op1->SetRegOptional();
                            }
                            break;
                        }

                        case NI_AVX_Permute:
                        {
                            // These intrinsics can have op2 be imm or reg/mem
                            // They also can have op1 be reg/mem and op2 be imm

                            if (HWIntrinsicInfo::isImmOp(intrinsicId, op2))
                            {
                                if (IsContainableHWIntrinsicOp(node, op1, &supportsRegOptional))
                                {
                                    MakeSrcContained(node, op1);
                                }
                                else if (supportsRegOptional)
                                {
                                    op1->SetRegOptional();
                                }
                            }
                            else if (IsContainableHWIntrinsicOp(node, op2, &supportsRegOptional))
                            {
                                MakeSrcContained(node, op2);
                            }
                            else if (supportsRegOptional)
                            {
                                op2->SetRegOptional();
                            }
                            break;
                        }

                        case NI_AES_KeygenAssist:
                        {
                            if (IsContainableHWIntrinsicOp(node, op1, &supportsRegOptional))
                            {
                                MakeSrcContained(node, op1);
                            }
                            else if (supportsRegOptional)
                            {
                                op1->SetRegOptional();
                            }
                            break;
                        }

                        default:
                        {
                            assert("Unhandled containment for binary hardware intrinsic with immediate operand");
                            break;
                        }
                    }

                    break;
                }

                default:
                {
                    unreached();
                    break;
                }
            }
        }
        else if (numArgs == 3)
        {
            // three argument intrinsics should not be marked commutative
            assert(!isCommutative);

            GenTree* op1 = node->GetOp(0);
            GenTree* op2 = node->GetOp(1);
            GenTree* op3 = node->GetOp(2);

            switch (category)
            {
                case HW_Category_MemoryStore:
                    ContainCheckHWIntrinsicAddr(node, op1);
                    break;

                case HW_Category_SimpleSIMD:
                case HW_Category_SIMDScalar:
                case HW_Category_Scalar:
                {
                    if ((intrinsicId >= NI_FMA_MultiplyAdd) && (intrinsicId <= NI_FMA_MultiplySubtractNegatedScalar))
                    {
                        bool supportsRegOptional = false;

                        if (IsContainableHWIntrinsicOp(node, op3, &supportsRegOptional))
                        {
                            // 213 form: op1 = (op2 * op1) + [op3]
                            MakeSrcContained(node, op3);
                        }
                        else if (IsContainableHWIntrinsicOp(node, op2, &supportsRegOptional))
                        {
                            // 132 form: op1 = (op1 * op3) + [op2]
                            MakeSrcContained(node, op2);
                        }
                        else if (IsContainableHWIntrinsicOp(node, op1, &supportsRegOptional))
                        {
                            // Intrinsics with CopyUpperBits semantics cannot have op1 be contained

                            if (!HWIntrinsicInfo::CopiesUpperBits(intrinsicId))
                            {
                                // 231 form: op3 = (op2 * op3) + [op1]
                                MakeSrcContained(node, op1);
                            }
                        }
                        else
                        {
                            assert(supportsRegOptional);

                            // TODO-XArch-CQ: Technically any one of the three operands can
                            //                be reg-optional. With a limitation on op1 where
                            //                it can only be so if CopyUpperBits is off.
                            //                https://github.com/dotnet/coreclr/issues/6361

                            // 213 form: op1 = (op2 * op1) + op3
                            op3->SetRegOptional();
                        }
                    }
                    else
                    {
                        bool supportsRegOptional = false;

                        switch (intrinsicId)
                        {
                            case NI_SSE41_BlendVariable:
                            case NI_AVX_BlendVariable:
                            case NI_AVX2_BlendVariable:
                            {
                                if (IsContainableHWIntrinsicOp(node, op2, &supportsRegOptional))
                                {
                                    MakeSrcContained(node, op2);
                                }
                                else if (supportsRegOptional)
                                {
                                    op2->SetRegOptional();
                                }
                                break;
                            }

                            case NI_BMI2_MultiplyNoFlags:
                            case NI_BMI2_X64_MultiplyNoFlags:
                            {
                                if (IsContainableHWIntrinsicOp(node, op2, &supportsRegOptional))
                                {
                                    MakeSrcContained(node, op2);
                                }
                                else if (IsContainableHWIntrinsicOp(node, op1, &supportsRegOptional))
                                {
                                    MakeSrcContained(node, op1);
                                    // MultiplyNoFlags is a Commutative operation, so swap the first two operands here
                                    // to make the containment checks in codegen significantly simpler
                                    node->SetOp(0, op2);
                                    node->SetOp(1, op1);
                                }
                                else if (supportsRegOptional)
                                {
                                    op2->SetRegOptional();
                                }
                                break;
                            }

                            default:
                            {
                                unreached();
                                break;
                            }
                        }
                    }
                }

                case HW_Category_IMM:
                {
                    bool supportsRegOptional = false;

                    switch (intrinsicId)
                    {
                        case NI_SSE_Shuffle:
                        case NI_SSE2_Insert:
                        case NI_SSE2_Shuffle:
                        case NI_SSSE3_AlignRight:
                        case NI_SSE41_Blend:
                        case NI_SSE41_DotProduct:
                        case NI_SSE41_Insert:
                        case NI_SSE41_X64_Insert:
                        case NI_SSE41_MultipleSumAbsoluteDifferences:
                        case NI_AVX_Blend:
                        case NI_AVX_Compare:
                        case NI_AVX_CompareScalar:
                        case NI_AVX_DotProduct:
                        case NI_AVX_InsertVector128:
                        case NI_AVX_Permute2x128:
                        case NI_AVX_Shuffle:
                        case NI_AVX2_AlignRight:
                        case NI_AVX2_Blend:
                        case NI_AVX2_InsertVector128:
                        case NI_AVX2_MultipleSumAbsoluteDifferences:
                        case NI_AVX2_Permute2x128:
                        case NI_PCLMULQDQ_CarrylessMultiply:
                        {
                            if (IsContainableHWIntrinsicOp(node, op2, &supportsRegOptional))
                            {
                                MakeSrcContained(node, op2);
                            }
                            else if (supportsRegOptional)
                            {
                                op2->SetRegOptional();
                            }
                            break;
                        }

                        default:
                        {
                            assert("Unhandled containment for ternary hardware intrinsic with immediate operand");
                            break;
                        }
                    }

                    break;
                }

                default:
                {
                    unreached();
                    break;
                }
            }
        }
        else
        {
            unreached();
        }
    }
}
#endif // FEATURE_HW_INTRINSICS

//------------------------------------------------------------------------
// ContainCheckFloatBinary: determine whether the sources of a floating point binary node should be contained.
//
// Arguments:
//    node - pointer to the node
//
void Lowering::ContainCheckFloatBinary(GenTreeOp* node)
{
    assert(node->OperIs(GT_ADD, GT_SUB, GT_MUL, GT_DIV) && varTypeIsFloating(node));

    // overflow operations aren't supported on float/double types.
    assert(!node->gtOverflowEx());

    GenTree* op1 = node->gtGetOp1();
    GenTree* op2 = node->gtGetOp2();

    // No implicit conversions at this stage as the expectation is that
    // everything is made explicit by adding casts.
    assert(op1->TypeGet() == op2->TypeGet());

    bool isSafeToContainOp1 = true;
    bool isSafeToContainOp2 = true;

    if (op2->IsCnsNonZeroFltOrDbl())
    {
        MakeSrcContained(node, op2);
    }
    else if (IsContainableMemoryOp(op2))
    {
        isSafeToContainOp2 = IsSafeToContainMem(node, op2);
        if (isSafeToContainOp2)
        {
            MakeSrcContained(node, op2);
        }
    }

    if (!op2->isContained() && node->OperIsCommutative())
    {
        // Though we have GT_ADD(op1=memOp, op2=non-memOp, we try to reorder the operands
        // as long as it is safe so that the following efficient code sequence is generated:
        //      addss/sd targetReg, memOp    (if op1Reg == targetReg) OR
        //      movaps targetReg, op2Reg; addss/sd targetReg, [memOp]
        //
        // Instead of
        //      movss op1Reg, [memOp]; addss/sd targetReg, Op2Reg  (if op1Reg == targetReg) OR
        //      movss op1Reg, [memOp]; movaps targetReg, op1Reg, addss/sd targetReg, Op2Reg

        if (op1->IsCnsNonZeroFltOrDbl())
        {
            MakeSrcContained(node, op1);
        }
        else if (IsContainableMemoryOp(op1))
        {
            isSafeToContainOp1 = IsSafeToContainMem(node, op1);
            if (isSafeToContainOp1)
            {
                MakeSrcContained(node, op1);
            }
        }
    }

    if (!op1->isContained() && !op2->isContained())
    {
        // If there are no containable operands, we can make an operand reg optional.
        // IsSafeToContainMem is expensive so we call it at most once for each operand
        // in this method. If we already called IsSafeToContainMem, it must have returned false;
        // otherwise, the corresponding operand (op1 or op2) would be contained.
        isSafeToContainOp1 = isSafeToContainOp1 && IsSafeToContainMem(node, op1);
        isSafeToContainOp2 = isSafeToContainOp2 && IsSafeToContainMem(node, op2);
        SetRegOptionalForBinOp(node, isSafeToContainOp1, isSafeToContainOp2);
    }
}

#endif // TARGET_XARCH<|MERGE_RESOLUTION|>--- conflicted
+++ resolved
@@ -1172,8 +1172,8 @@
     //          /--*  op1  simd
     //   node = *  HWINTRINSIC   simd   T op_Equality
 
-    GenTree* op1 = node->gtGetOp1();
-    GenTree* op2 = node->gtGetOp2();
+    GenTree* op1 = node->GetOp(0);
+    GenTree* op2 = node->GetOp(1);
 
     GenCondition cmpCnd = (cmpOp == GT_EQ) ? GenCondition::EQ : GenCondition::NE;
 
@@ -1183,16 +1183,16 @@
         // just use PTEST. We can't support it for floating-point, however,
         // as it has both +0.0 and -0.0 where +0.0 == -0.0
 
-        node->gtOp1 = op1;
+        node->SetOp(0, op1);
         BlockRange().Remove(op2);
 
-        LIR::Use op1Use(BlockRange(), &node->gtOp1, node);
+        LIR::Use op1Use(BlockRange(), &node->GetUse(0).NodeRef(), node);
         ReplaceWithLclVar(op1Use);
-        op1 = node->gtOp1;
+        op1 = node->GetOp(0);
 
         op2 = comp->gtClone(op1);
         BlockRange().InsertAfter(op1, op2);
-        node->gtOp2 = op2;
+        node->SetOp(1, op2);
 
         if (simdSize == 32)
         {
@@ -1337,11 +1337,11 @@
         }
     }
 
-    GenTree* cmp = comp->gtNewSimdHWIntrinsicNode(simdType, op1, op2, cmpIntrinsic, cmpType, simdSize);
+    GenTree* cmp = comp->gtNewSimdHWIntrinsicNode(simdType, cmpIntrinsic, cmpType, simdSize, op1, op2);
     BlockRange().InsertBefore(node, cmp);
     LowerNode(cmp);
 
-    GenTree* msk = comp->gtNewSimdHWIntrinsicNode(TYP_INT, cmp, mskIntrinsic, mskType, simdSize);
+    GenTree* msk = comp->gtNewSimdHWIntrinsicNode(TYP_INT, mskIntrinsic, mskType, simdSize, cmp);
     BlockRange().InsertAfter(cmp, msk);
     LowerNode(msk);
 
@@ -1365,8 +1365,8 @@
     node->ChangeOper(cmpOp);
 
     node->gtType = TYP_INT;
-    node->gtOp1  = msk;
-    node->gtOp2  = mskCns;
+    node->SetOp(0, msk);
+    node->SetOp(1, mskCns);
 
     GenTree* cc = LowerNodeCC(node, cmpCnd);
 
@@ -3798,25 +3798,6 @@
         }
         break;
 
-<<<<<<< HEAD
-        case SIMDIntrinsicOpEquality:
-        case SIMDIntrinsicOpInEquality:
-            // On SSE4/AVX, we can generate optimal code for (in)equality
-            // against zero using ptest. We can safely do this optimization
-            // for integral vectors but not for floating-point for the reason
-            // that we have +0.0 and -0.0 and +0.0 == -0.0
-            op2 = simdNode->GetOp(1);
-            if ((comp->getSIMDSupportLevel() >= SIMD_SSE4_Supported) && op2->IsIntegralConstVector(0))
-            {
-                MakeSrcContained(simdNode, op2);
-            }
-=======
-        case SIMDIntrinsicInitArray:
-            // We have an array and an index, which may be contained.
-            CheckImmedAndMakeContained(simdNode, simdNode->gtGetOp2());
->>>>>>> 1c66ad1b
-            break;
-
         case SIMDIntrinsicGetItem:
         {
             // This implements get_Item method. The sources are:
