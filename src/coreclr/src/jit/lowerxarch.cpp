// Licensed to the .NET Foundation under one or more agreements.
// The .NET Foundation licenses this file to you under the MIT license.
// See the LICENSE file in the project root for more information.

/*XXXXXXXXXXXXXXXXXXXXXXXXXXXXXXXXXXXXXXXXXXXXXXXXXXXXXXXXXXXXXXXXXXXXXXXXXXXXX
XXXXXXXXXXXXXXXXXXXXXXXXXXXXXXXXXXXXXXXXXXXXXXXXXXXXXXXXXXXXXXXXXXXXXXXXXXXXXXX
XX                                                                           XX
XX                           Lowering for AMD64, x86                         XX
XX                                                                           XX
XX  This encapsulates all the logic for lowering trees for the AMD64         XX
XX  architecture.  For a more detailed view of what is lowering, please      XX
XX  take a look at Lower.cpp                                                 XX
XX                                                                           XX
XX                                                                           XX
XXXXXXXXXXXXXXXXXXXXXXXXXXXXXXXXXXXXXXXXXXXXXXXXXXXXXXXXXXXXXXXXXXXXXXXXXXXXXXX
XXXXXXXXXXXXXXXXXXXXXXXXXXXXXXXXXXXXXXXXXXXXXXXXXXXXXXXXXXXXXXXXXXXXXXXXXXXXXXX
*/

#include "jitpch.h"
#ifdef _MSC_VER
#pragma hdrstop
#endif

#ifdef TARGET_XARCH // This file is only used for xarch

#include "jit.h"
#include "sideeffects.h"
#include "lower.h"

// xarch supports both ROL and ROR instructions so no lowering is required.
void Lowering::LowerRotate(GenTree* tree)
{
    ContainCheckShiftRotate(tree->AsOp());
}

//------------------------------------------------------------------------
// LowerStoreLoc: Lower a store of a lclVar
//
// Arguments:
//    storeLoc - the local store (GT_STORE_LCL_FLD or GT_STORE_LCL_VAR)
//
// Notes:
//    This involves:
//    - Handling of contained immediates.
//    - Widening operations of unsigneds.

void Lowering::LowerStoreLoc(GenTreeLclVarCommon* storeLoc)
{
    // Try to widen the ops if they are going into a local var.
    if ((storeLoc->gtOper == GT_STORE_LCL_VAR) && (storeLoc->gtOp1->gtOper == GT_CNS_INT))
    {
        GenTreeIntCon* con  = storeLoc->gtOp1->AsIntCon();
        ssize_t        ival = con->gtIconVal;

        unsigned   varNum = storeLoc->GetLclNum();
        LclVarDsc* varDsc = comp->lvaTable + varNum;

        if (varDsc->lvIsSIMDType())
        {
            noway_assert(storeLoc->gtType != TYP_STRUCT);
        }
        unsigned size = genTypeSize(storeLoc);
        // If we are storing a constant into a local variable
        // we extend the size of the store here
        if ((size < 4) && !varTypeIsStruct(varDsc))
        {
            if (!varTypeIsUnsigned(varDsc))
            {
                if (genTypeSize(storeLoc) == 1)
                {
                    if ((ival & 0x7f) != ival)
                    {
                        ival = ival | 0xffffff00;
                    }
                }
                else
                {
                    assert(genTypeSize(storeLoc) == 2);
                    if ((ival & 0x7fff) != ival)
                    {
                        ival = ival | 0xffff0000;
                    }
                }
            }

            // A local stack slot is at least 4 bytes in size, regardless of
            // what the local var is typed as, so auto-promote it here
            // unless it is a field of a promoted struct
            // TODO-XArch-CQ: if the field is promoted shouldn't we also be able to do this?
            if (!varDsc->lvIsStructField)
            {
                storeLoc->gtType = TYP_INT;
                con->SetIconValue(ival);
            }
        }
    }
    if (storeLoc->OperIs(GT_STORE_LCL_FLD))
    {
        // We should only encounter this for lclVars that are lvDoNotEnregister.
        verifyLclFldDoNotEnregister(storeLoc->GetLclNum());
    }
    ContainCheckStoreLoc(storeLoc);
}

//------------------------------------------------------------------------
// LowerStoreIndir: Determine addressing mode for an indirection, and whether operands are contained.
//
// Arguments:
//    node       - The indirect store node (GT_STORE_IND) of interest
//
// Return Value:
//    None.
//
void Lowering::LowerStoreIndir(GenTreeIndir* node)
{
    // Mark all GT_STOREIND nodes to indicate that it is not known
    // whether it represents a RMW memory op.
    node->AsStoreInd()->SetRMWStatusDefault();

    if (!varTypeIsFloating(node))
    {
        // Perform recognition of trees with the following structure:
        //        StoreInd(addr, BinOp(expr, GT_IND(addr)))
        // to be able to fold this into an instruction of the form
        //        BINOP [addr], register
        // where register is the actual place where 'expr' is computed.
        //
        // SSE2 doesn't support RMW form of instructions.
        if (LowerRMWMemOp(node))
        {
            return;
        }
    }
    ContainCheckStoreIndir(node);
}

//------------------------------------------------------------------------
// LowerBlockStore: Lower a block store node
//
// Arguments:
//    blkNode - The block store node to lower
//
void Lowering::LowerBlockStore(GenTreeBlk* blkNode)
{
    TryCreateAddrMode(blkNode->Addr(), false);

    GenTree* dstAddr = blkNode->Addr();
    GenTree* src     = blkNode->Data();
    unsigned size    = blkNode->Size();

    if (blkNode->OperIsInitBlkOp())
    {
        if (src->OperIs(GT_INIT_VAL))
        {
            src->SetContained();
            src = src->AsUnOp()->gtGetOp1();
        }

        if (blkNode->OperIs(GT_STORE_OBJ))
        {
            blkNode->SetOper(GT_STORE_BLK);
        }

        if (!blkNode->OperIs(GT_STORE_DYN_BLK) && (size <= INITBLK_UNROLL_LIMIT))
        {
            if (!src->OperIs(GT_CNS_INT))
            {
                // TODO-CQ: We could unroll even when the initialization value is not a constant
                // by inserting a MUL init, 0x01010101 instruction. We need to determine if the
                // extra latency that MUL introduces isn't worse that rep stosb. Likely not.
                blkNode->gtBlkOpKind = GenTreeBlk::BlkOpKindRepInstr;
            }
            else
            {
                blkNode->gtBlkOpKind = GenTreeBlk::BlkOpKindUnroll;

                // The fill value of an initblk is interpreted to hold a
                // value of (unsigned int8) however a constant of any size
                // may practically reside on the evaluation stack. So extract
                // the lower byte out of the initVal constant and replicate
                // it to a larger constant whose size is sufficient to support
                // the largest width store of the desired inline expansion.

                ssize_t fill = src->AsIntCon()->IconValue() & 0xFF;

                if (fill == 0)
                {
                    // If the size is multiple of XMM register size there's no need to load 0 in a GPR,
                    // codegen will use xorps to generate 0 directly in the temporary XMM register.
                    if ((size % XMM_REGSIZE_BYTES) == 0)
                    {
                        src->SetContained();
                    }
                }
#ifdef TARGET_AMD64
                else if (size >= REGSIZE_BYTES)
                {
                    fill *= 0x0101010101010101LL;
                    src->gtType = TYP_LONG;
                }
#endif
                else
                {
                    fill *= 0x01010101;
                }

                src->AsIntCon()->SetIconValue(fill);

                ContainBlockStoreAddress(blkNode, size, dstAddr);
            }
        }
        else
        {
#ifdef TARGET_AMD64
            blkNode->gtBlkOpKind = GenTreeBlk::BlkOpKindHelper;
#else
            // TODO-X86-CQ: Investigate whether a helper call would be beneficial on x86
            blkNode->gtBlkOpKind = GenTreeBlk::BlkOpKindRepInstr;
#endif
        }
    }
    else
    {
        assert(src->OperIs(GT_IND, GT_LCL_VAR, GT_LCL_FLD));
        src->SetContained();

        if (src->OperIs(GT_IND))
        {
            // TODO-Cleanup: Make sure that GT_IND lowering didn't mark the source address as contained.
            // Sometimes the GT_IND type is a non-struct type and then GT_IND lowering may contain the
            // address, not knowing that GT_IND is part of a block op that has containment restrictions.
            src->AsIndir()->Addr()->ClearContained();
        }

        if (blkNode->OperIs(GT_STORE_OBJ))
        {
            if (!blkNode->AsObj()->GetLayout()->HasGCPtr())
            {
                blkNode->SetOper(GT_STORE_BLK);
            }
#ifndef JIT32_GCENCODER
            else if (dstAddr->OperIsLocalAddr() && (size <= CPBLK_UNROLL_LIMIT))
            {
                // If the size is small enough to unroll then we need to mark the block as non-interruptible
                // to actually allow unrolling. The generated code does not report GC references loaded in the
                // temporary register(s) used for copying.
                // This is not supported for the JIT32_GCENCODER.
                blkNode->SetOper(GT_STORE_BLK);
                blkNode->gtBlkOpGcUnsafe = true;
            }
#endif
        }

        if (blkNode->OperIs(GT_STORE_OBJ))
        {
            assert((dstAddr->TypeGet() == TYP_BYREF) || (dstAddr->TypeGet() == TYP_I_IMPL));

            // If we have a long enough sequence of slots that do not require write barriers then
            // we can use REP MOVSD/Q instead of a sequence of MOVSD/Q instructions. According to the
            // Intel Manual, the sweet spot for small structs is between 4 to 12 slots of size where
            // the entire operation takes 20 cycles and encodes in 5 bytes (loading RCX and REP MOVSD/Q).
            unsigned nonGCSlots = 0;

            if (dstAddr->OperIsLocalAddr())
            {
                // If the destination is on the stack then no write barriers are needed.
                nonGCSlots = blkNode->GetLayout()->GetSlotCount();
            }
            else
            {
                // Otherwise a write barrier is needed for every GC pointer in the layout
                // so we need to check if there's a long enough sequence of non-GC slots.
                ClassLayout* layout = blkNode->GetLayout();
                unsigned     slots  = layout->GetSlotCount();
                for (unsigned i = 0; i < slots; i++)
                {
                    if (layout->IsGCPtr(i))
                    {
                        nonGCSlots = 0;
                    }
                    else
                    {
                        nonGCSlots++;

                        if (nonGCSlots >= CPOBJ_NONGC_SLOTS_LIMIT)
                        {
                            break;
                        }
                    }
                }
            }

            if (nonGCSlots >= CPOBJ_NONGC_SLOTS_LIMIT)
            {
                blkNode->gtBlkOpKind = GenTreeBlk::BlkOpKindRepInstr;
            }
            else
            {
                blkNode->gtBlkOpKind = GenTreeBlk::BlkOpKindUnroll;
            }
        }
        else if (blkNode->OperIs(GT_STORE_BLK) && (size <= CPBLK_UNROLL_LIMIT))
        {
            blkNode->gtBlkOpKind = GenTreeBlk::BlkOpKindUnroll;

            if (src->OperIs(GT_IND))
            {
                ContainBlockStoreAddress(blkNode, size, src->AsIndir()->Addr());
            }

            ContainBlockStoreAddress(blkNode, size, dstAddr);
        }
        else
        {
            assert(blkNode->OperIs(GT_STORE_BLK, GT_STORE_DYN_BLK));

#ifdef TARGET_AMD64
            blkNode->gtBlkOpKind = GenTreeBlk::BlkOpKindHelper;
#else
            // TODO-X86-CQ: Investigate whether a helper call would be beneficial on x86
            blkNode->gtBlkOpKind = GenTreeBlk::BlkOpKindRepInstr;
#endif
        }
    }
}

//------------------------------------------------------------------------
// ContainBlockStoreAddress: Attempt to contain an address used by a block store.
//
// Arguments:
//    store - the block store node - STORE_BLK or PUTARG_STK
//    size - the block size
//    addr - the address node to try to contain
//
void Lowering::ContainBlockStoreAddress(GenTree* store, unsigned size, GenTree* addr)
{
    assert((store->OperIs(GT_STORE_BLK) && (store->AsBlk()->gtBlkOpKind == GenTreeBlk::BlkOpKindUnroll)) ||
           store->OperIs(GT_PUTARG_STK));

    assert(size < INT32_MAX);

    if (addr->OperIsLocalAddr())
    {
        addr->SetContained();
        return;
    }

    if (!addr->OperIsAddrMode() && !TryCreateAddrMode(addr, true))
    {
        return;
    }

    GenTreeAddrMode* addrMode = addr->AsAddrMode();

    // On x64 the address mode displacement is signed so it must not exceed INT32_MAX. This check is
    // an approximation since the last displacement we generate in an unrolled block operation can be
    // up to 16 bytes lower than offset + size. But offsets large enough to hit this case are likely
    // to be extremely rare for this to ever be a CQ issue.
    // On x86 this shouldn't be needed but then again, offsets large enough to hit this are rare.
    if (addrMode->Offset() > (INT32_MAX - static_cast<int>(size)))
    {
        return;
    }

#if defined(TARGET_X86) || defined(UNIX_AMD64_ABI)
    if (GenTreePutArgStk* putArg = store->IsPutArgStk())
    {
#if defined(TARGET_X86)
        if (putArg->gtPutArgStkKind == GenTreePutArgStk::Kind::Push)
        {
            // Containing the address mode avoids generating an extra LEA instruction but may increase the size
            // of the load/store instructions due to extra SIB bytes and/or 32 bit displacements. Unlike Unroll,
            // Push places no upper bound on the size of the struct and anyway it requires more instructions
            // than Unroll because it copies only 4 bytes at a time. Besides, if we need to push a lot of slots
            // the cost of the extra LEA is likely to be irrelevant.

            if ((addrMode->HasIndex() && (size > 32)) || ((addrMode->Offset() > 128 - 16) && (size > 16)))
            {
                return;
            }
        }
#else
        if ((putArg->gtPutArgStkKind == GenTreePutArgStk::Kind::GCUnroll) ||
            (putArg->gtPutArgStkKind == GenTreePutArgStk::Kind::GCUnrollXMM))
        {
            // Like in the x86 PUSH case, do not contain in cases where unrolling isn't limited. Use a higher
            // size treshold as on x64 we copy 8 and even 16 bytes at a time. Not that RepInstr/RepInstr also
            // do unlimited unroll but unlike GCUnroll/GCUnrollXMM they use the address mode only once.

            if ((addrMode->HasIndex() && (size > 64)) || ((addrMode->Offset() > 128 - 32) && (size > 32)))
            {
                return;
            }
        }
#endif
    }
#endif

    // Note that the parentNode is always the store node, even if we're dealing with the source address.
    // The source address is not directly used by the store node but by an indirection that is always
    // contained.
    if (!IsSafeToContainMem(store, addrMode))
    {
        return;
    }

    addrMode->SetContained();
}

//------------------------------------------------------------------------
// LowerPutArgStk: Lower a GT_PUTARG_STK.
//
// Arguments:
//    tree      - The node of interest
//
// Return Value:
//    None.
//
void Lowering::LowerPutArgStk(GenTreePutArgStk* putArgStk)
{
    GenTree* src = putArgStk->gtGetOp1();

    if (src->OperIs(GT_FIELD_LIST))
    {
#ifdef TARGET_X86
        GenTreeFieldList* fieldList = src->AsFieldList();

        // The code generator will push these fields in reverse order by offset. Reorder the list here s.t. the order
        // of uses is visible to LSRA.
        assert(fieldList->Uses().IsSorted());
        fieldList->Uses().Reverse();

        // Now that the fields have been sorted, the kind of code we will generate.
        bool     allFieldsAreSlots = true;
        unsigned prevOffset        = putArgStk->getArgSize();
        for (GenTreeFieldList::Use& use : fieldList->Uses())
        {
            GenTree* const  fieldNode   = use.GetNode();
            const var_types fieldType   = fieldNode->TypeGet();
            const unsigned  fieldOffset = use.GetOffset();
            assert(fieldType != TYP_LONG);

            // We can treat as a slot any field that is stored at a slot boundary, where the previous
            // field is not in the same slot. (Note that we store the fields in reverse order.)
            const bool fieldIsSlot = ((fieldOffset % 4) == 0) && ((prevOffset - fieldOffset) >= 4);
            if (!fieldIsSlot)
            {
                allFieldsAreSlots = false;
            }

            // For x86 we must mark all integral fields as contained or reg-optional, and handle them
            // accordingly in code generation, since we may have up to 8 fields, which cannot all be in
            // registers to be consumed atomically by the call.
            if (varTypeIsIntegralOrI(fieldNode))
            {
                if (fieldNode->OperGet() == GT_LCL_VAR)
                {
                    LclVarDsc* varDsc = &(comp->lvaTable[fieldNode->AsLclVarCommon()->GetLclNum()]);
                    if (!varDsc->lvDoNotEnregister)
                    {
                        fieldNode->SetRegOptional();
                    }
                    else
                    {
                        MakeSrcContained(putArgStk, fieldNode);
                    }
                }
                else if (fieldNode->IsIntCnsFitsInI32())
                {
                    MakeSrcContained(putArgStk, fieldNode);
                }
                else
                {
                    // For the case where we cannot directly push the value, if we run out of registers,
                    // it would be better to defer computation until we are pushing the arguments rather
                    // than spilling, but this situation is not all that common, as most cases of promoted
                    // structs do not have a large number of fields, and of those most are lclVars or
                    // copy-propagated constants.
                    fieldNode->SetRegOptional();
                }
            }

            prevOffset = fieldOffset;
        }

        // Set the copy kind.
        // TODO-X86-CQ: Even if we are using push, if there are contiguous floating point fields, we should
        // adjust the stack once for those fields. The latter is really best done in code generation, but
        // this tuning should probably be undertaken as a whole.
        // Also, if there are  floating point fields, it may be better to use the "Unroll" mode
        // of copying the struct as a whole, if the fields are not register candidates.
        if (allFieldsAreSlots)
        {
            putArgStk->gtPutArgStkKind = GenTreePutArgStk::Kind::PushAllSlots;
        }
        else
        {
            putArgStk->gtPutArgStkKind = GenTreePutArgStk::Kind::Push;
        }
#endif // TARGET_X86
        return;
    }

    if (src->TypeIs(TYP_STRUCT))
    {
        ClassLayout* layout;
        unsigned     size;

        if (src->OperIs(GT_LCL_VAR))
        {
            layout = comp->lvaGetDesc(src->AsLclVar())->GetLayout();
            size   = roundUp(layout->GetSize(), REGSIZE_BYTES);
        }
        else if (src->OperIs(GT_LCL_FLD))
        {
            layout = src->AsLclFld()->GetLayout(comp);
            size   = roundUp(layout->GetSize(), REGSIZE_BYTES);
        }
        else
        {
            layout = src->AsObj()->GetLayout();
            size   = layout->GetSize();
        }

        // In case of a CpBlk we could use a helper call. In case of putarg_stk we
        // can't do that since the helper call could kill some already set up outgoing args.
        // TODO-Amd64-Unix: converge the code for putarg_stk with cpyblk/cpyobj.
        // The cpyXXXX code is rather complex and this could cause it to be more complex, but
        // it might be the right thing to do.

        // TODO-X86-CQ: The helper call either is not supported on x86 or required more work
        // (I don't know which).

        if (!layout->HasGCPtr())
        {
            putArgStk->gtPutArgStkKind =
                (size <= CPBLK_UNROLL_LIMIT) ? GenTreePutArgStk::Kind::Unroll : GenTreePutArgStk::Kind::RepInstr;
        }
        else
        {
#ifdef TARGET_X86
            // On x86, we must use `push` to store GC references to the stack in order for the emitter to properly
            // update the function's GC info. These `putargstk` nodes will generate a sequence of `push` instructions.
            putArgStk->gtPutArgStkKind = GenTreePutArgStk::Kind::Push;
#else
            // On Linux-x64, any GC pointers the struct contains must be stored to the argument outgoing area using
            // MOV instructions that the emitter can recognize, e.g. "mov qword ptr [esp+8], rax". XMM stores or
            // "indirect" stores, including MOVSQ, cannot be used because the emitter wouldn't be able to figure
            // out which slot is being stored do.
            //
            // If the struct contains only GC pointers then we the only option is to generate a series of load/store
            // instructions, 2 MOVs for each GC pointer.
            //
            // If the struct also contains non-GC slots then we have more options:
            //   - same MOV load/store as for GC slots - starts at around 8 bytes of code for 8 bytes of data
            //     but can reach 16 bytes of code with 32 bit address mode displacements and SIB bytes.
            //   - XMM load/store - copies 16 bytes at once but also generates larger code, ~11 - 18 bytes
            //     depending on encoding and address modes.
            //   - REP MOVSQ - basically required for large copies. It's only 3 bytes but addresses and count
            //     have to be loaded in specific registers so a complete REP MOVSQ sequence can have ~16 - 21
            //     bytes of code.
            //   - Individual MOVSQ instructions. Like REP MOVSQ, it's very small, if addresses are already in
            //     the right registers.
            //
            // A previous implementation used (REP) MOVSQ for all non-GC slots but that generates horrible code:
            //   - If the struct contains only GC slots then the source and destination addresses are still
            //     loaded in RSI and RDI respectively, even if MOVSQ will never be used. In fact, RDI is loaded
            //     and not used at all since all GC stores use RSP instead.
            //   - When transitioning from a GC slot sequence to a non-GC slot sequence, RSI and RDI have to be
            //     adjusted to account for the already copied GC slots. This requires at least 8 bytes of code.
            //     Together with a single MOVSQ it's 10 bytes of code to copy 8 bytes of data. So the code may
            //     end up being larger than a simple MOV load/store, especially if the initial RSI/RDI setup is
            //     also taken into consideration.
            //   - The performance of MOVSQ is quite bad - throughput is only 0.25 and it wastes additional
            //     execution resources by adding 8 to RSI and RDI when normally such additions would be folded
            //     in address modes.
            //
            // As a compromise, continue to use MOVSQ for code size reasons, but with a few exceptions:
            //   - Copy single non-GC slot sequences using MOV.
            //   - Copy 2 non-GC slot sequences using XMM.
            //   - Do not use RDI/RSI/RCX temp registers in cases where (REP) MOVSQ isn't actually used.
            //
            // This results in smaller code, except in a few cases where large address mode displacements
            // and/or many transitions between GC and non-GC slot sequences make for larger code.
            //
            // TODO-MIKE-CQ: This mostly deals with code size issues seen in FX diffs, MOVSQ is still being
            // used to copy 3-4 non-GC slots and that probably has poor performance. And using REP MOVSQ
            // for more than 4 slots isn't great either.

            bool     hasXmmSequence      = false;
            bool     hasRepMovsSequence  = false;
            unsigned nonGCSequenceLength = 0;

            for (unsigned i = 0; i < layout->GetSlotCount(); i++)
            {
                if (layout->IsGCPtr(i))
                {
                    hasXmmSequence |= (nonGCSequenceLength == 2);
                    hasRepMovsSequence |= (nonGCSequenceLength > 2);
                    nonGCSequenceLength = 0;
                }
                else
                {
                    nonGCSequenceLength++;
                }
            }

            hasXmmSequence |= (nonGCSequenceLength == 2);
            hasRepMovsSequence |= (nonGCSequenceLength > 2);

            if (hasRepMovsSequence)
            {
                putArgStk->gtPutArgStkKind =
                    hasXmmSequence ? GenTreePutArgStk::Kind::RepInstrXMM : GenTreePutArgStk::Kind::RepInstr;
            }
            else
            {
                putArgStk->gtPutArgStkKind =
                    hasXmmSequence ? GenTreePutArgStk::Kind::GCUnrollXMM : GenTreePutArgStk::Kind::GCUnroll;
            }
#endif
        }

        if (src->OperIs(GT_OBJ))
        {
            ContainBlockStoreAddress(putArgStk, size, src->AsObj()->GetAddr());
        }

        return;
    }

    // If the child of GT_PUTARG_STK is a constant, we don't need a register to
    // move it to memory (stack location).
    //
    // On AMD64, we don't want to make 0 contained, because we can generate smaller code
    // by zeroing a register and then storing it. E.g.:
    //      xor rdx, rdx
    //      mov gword ptr [rsp+28H], rdx
    // is 2 bytes smaller than:
    //      mov gword ptr [rsp+28H], 0
    //
    // On x86, we push stack arguments; we don't use 'mov'. So:
    //      push 0
    // is 1 byte smaller than:
    //      xor rdx, rdx
    //      push rdx

    if (IsContainableImmed(putArgStk, src)
#if defined(TARGET_AMD64)
        && !src->IsIntegralConst(0)
#endif // TARGET_AMD64
            )
    {
        MakeSrcContained(putArgStk, src);
    }
}

#ifdef FEATURE_SIMD
//----------------------------------------------------------------------------------------------
// Lowering::LowerSIMD: Perform containment analysis for a SIMD intrinsic node.
//
//  Arguments:
//     simdNode - The SIMD intrinsic node.
//
void Lowering::LowerSIMD(GenTreeSIMD* simdNode)
{
    if (simdNode->TypeGet() == TYP_SIMD12)
    {
        // GT_SIMD node requiring to produce TYP_SIMD12 in fact
        // produces a TYP_SIMD16 result
        simdNode->gtType = TYP_SIMD16;
    }

    if (simdNode->gtSIMDIntrinsicID == SIMDIntrinsicInitN)
    {
        assert(simdNode->gtSIMDBaseType == TYP_FLOAT);

        int   argCount      = 0;
        int   constArgCount = 0;
        float constArgValues[4]{0, 0, 0, 0};

        for (GenTreeSIMD::Use& use : simdNode->Uses())
        {
<<<<<<< HEAD
            assert(use.GetNode()->TypeGet() == simdNode->gtSIMDBaseType);
            assert(argCount < _countof(constArgValues));
=======
            GenTree* arg = list->Current();

            assert(arg->TypeGet() == simdNode->gtSIMDBaseType);
            assert(argCount < (int)_countof(constArgValues));
>>>>>>> a3bb3c06

            if (use.GetNode()->IsCnsFltOrDbl())
            {
                constArgValues[constArgCount] = static_cast<float>(use.GetNode()->AsDblCon()->gtDconVal);
                constArgCount++;
            }

            argCount++;
        }

        if (constArgCount == argCount)
        {
            for (GenTreeSIMD::Use& use : simdNode->Uses())
            {
                BlockRange().Remove(use.GetNode());
            }

            assert(sizeof(constArgValues) == 16);

            UNATIVE_OFFSET cnsSize  = sizeof(constArgValues);
            UNATIVE_OFFSET cnsAlign = (comp->compCodeOpt() != Compiler::SMALL_CODE) ? cnsSize : 1;

            CORINFO_FIELD_HANDLE hnd = comp->GetEmitter()->emitAnyConst(constArgValues, cnsSize, cnsAlign);
            GenTree* clsVarAddr = new (comp, GT_CLS_VAR_ADDR) GenTreeClsVar(GT_CLS_VAR_ADDR, TYP_I_IMPL, hnd, nullptr);
            BlockRange().InsertBefore(simdNode, clsVarAddr);
            simdNode->ChangeOper(GT_IND);
            simdNode->AsIndir()->Addr() = clsVarAddr;
            ContainCheckIndir(simdNode->AsIndir());

            return;
        }
    }

#ifdef TARGET_XARCH
    if ((simdNode->gtSIMDIntrinsicID == SIMDIntrinsicGetItem) && (simdNode->GetOp(0)->OperGet() == GT_IND))
    {
        // If SIMD vector is already in memory, we force its
        // addr to be evaluated into a reg.  This would allow
        // us to generate [regBase] or [regBase+offset] or
        // [regBase+sizeOf(SIMD vector baseType)*regIndex]
        // to access the required SIMD vector element directly
        // from memory.
        //
        // TODO-CQ-XARCH: If addr of GT_IND is GT_LEA, we
        // might be able update GT_LEA to fold the regIndex
        // or offset in some cases.  Instead with this
        // approach we always evaluate GT_LEA into a reg.
        // Ideally, we should be able to lower GetItem intrinsic
        // into GT_IND(newAddr) where newAddr combines
        // the addr of SIMD vector with the given index.
        simdNode->GetOp(0)->gtFlags |= GTF_IND_REQ_ADDR_IN_REG;
    }
#endif
    ContainCheckSIMD(simdNode);
}
#endif // FEATURE_SIMD

#ifdef FEATURE_HW_INTRINSICS

//----------------------------------------------------------------------------------------------
// LowerHWIntrinsicCC: Lowers a hardware intrinsic node that produces a boolean value by
//     setting the condition flags.
//
//  Arguments:
//     node - The hardware intrinsic node
//     newIntrinsicId - The intrinsic id of the lowered intrinsic node
//     condition - The condition code of the generated SETCC/JCC node
//
void Lowering::LowerHWIntrinsicCC(GenTreeHWIntrinsic* node, NamedIntrinsic newIntrinsicId, GenCondition condition)
{
    GenTreeCC* cc = LowerNodeCC(node, condition);

    node->gtHWIntrinsicId = newIntrinsicId;
    node->gtType          = TYP_VOID;
    node->ClearUnusedValue();

    bool swapOperands    = false;
    bool canSwapOperands = false;

    switch (newIntrinsicId)
    {
        case NI_SSE_COMISS:
        case NI_SSE_UCOMISS:
        case NI_SSE2_COMISD:
        case NI_SSE2_UCOMISD:
            // In some cases we can generate better code if we swap the operands:
            //   - If the condition is not one of the "preferred" floating point conditions we can swap
            //     the operands and change the condition to avoid generating an extra JP/JNP branch.
            //   - If the first operand can be contained but the second cannot, we can swap operands in
            //     order to be able to contain the first operand and avoid the need for a temp reg.
            // We can't handle both situations at the same time and since an extra branch is likely to
            // be worse than an extra temp reg (x64 has a reasonable number of XMM registers) we'll favor
            // the branch case:
            //   - If the condition is not preferred then swap, even if doing this will later prevent
            //     containment.
            //   - Allow swapping for containment purposes only if this doesn't result in a non-"preferred"
            //     condition being generated.
            if ((cc != nullptr) && cc->gtCondition.PreferSwap())
            {
                swapOperands = true;
            }
            else
            {
                canSwapOperands = (cc == nullptr) || !GenCondition::Swap(cc->gtCondition).PreferSwap();
            }
            break;

        case NI_SSE41_PTEST:
        case NI_AVX_PTEST:
            // If we need the Carry flag then we can't swap operands.
            canSwapOperands = (cc == nullptr) || cc->gtCondition.Is(GenCondition::EQ, GenCondition::NE);
            break;

        default:
            unreached();
    }

    if (canSwapOperands)
    {
        bool op1SupportsRegOptional = false;
        bool op2SupportsRegOptional = false;

        if (!IsContainableHWIntrinsicOp(node, node->GetOp(1), &op2SupportsRegOptional) &&
            IsContainableHWIntrinsicOp(node, node->GetOp(0), &op1SupportsRegOptional))
        {
            // Swap operands if op2 cannot be contained but op1 can.
            swapOperands = true;
        }
    }

    if (swapOperands)
    {
        std::swap(node->GetUse(0).NodeRef(), node->GetUse(1).NodeRef());

        if (cc != nullptr)
        {
            cc->gtCondition = GenCondition::Swap(cc->gtCondition);
        }
    }
}

//----------------------------------------------------------------------------------------------
// LowerFusedMultiplyAdd: Changes NI_FMA_MultiplyAddScalar produced by Math(F).FusedMultiplyAdd
//     to a better FMA intrinsics if there are GT_NEG around in order to eliminate them.
//
//  Arguments:
//     node - The hardware intrinsic node
//
//  Notes:
//     Math(F).FusedMultiplyAdd is expanded into NI_FMA_MultiplyAddScalar and
//     depending on additional GT_NEG nodes around it can be:
//
//      x *  y + z -> NI_FMA_MultiplyAddScalar
//      x * -y + z -> NI_FMA_MultiplyAddNegatedScalar
//     -x *  y + z -> NI_FMA_MultiplyAddNegatedScalar
//     -x * -y + z -> NI_FMA_MultiplyAddScalar
//      x *  y - z -> NI_FMA_MultiplySubtractScalar
//      x * -y - z -> NI_FMA_MultiplySubtractNegatedScalar
//     -x *  y - z -> NI_FMA_MultiplySubtractNegatedScalar
//     -x * -y - z -> NI_FMA_MultiplySubtractScalar
//
void Lowering::LowerFusedMultiplyAdd(GenTreeHWIntrinsic* node)
{
    assert(node->gtHWIntrinsicId == NI_FMA_MultiplyAddScalar);
    assert(node->IsTernary());

    GenTreeHWIntrinsic::Use* uses[3];
    unsigned                 useCount = 0;

    for (GenTreeHWIntrinsic::Use& use : node->Uses())
    {
        if (!use.GetNode()->OperIsHWIntrinsic() ||
            (use.GetNode()->AsHWIntrinsic()->gtHWIntrinsicId != NI_Vector128_CreateScalarUnsafe))
        {
            // Math(F).FusedMultiplyAdd is expected to emit three NI_Vector128_CreateScalarUnsafe
            // but it's also possible to use NI_FMA_MultiplyAddScalar directly with any operands
            return;
        }

        uses[useCount++] = &use.GetNode()->AsHWIntrinsic()->GetUse(0);
    }

    GenTree* argX = uses[0]->GetNode();
    GenTree* argY = uses[1]->GetNode();
    GenTree* argZ = uses[2]->GetNode();

    const bool negMul = argX->OperIs(GT_NEG) != argY->OperIs(GT_NEG);
    if (argX->OperIs(GT_NEG))
    {
        uses[0]->SetNode(argX->gtGetOp1());
        BlockRange().Remove(argX);
    }
    if (argY->OperIs(GT_NEG))
    {
        uses[1]->SetNode(argY->gtGetOp1());
        BlockRange().Remove(argY);
    }
    if (argZ->OperIs(GT_NEG))
    {
        uses[2]->SetNode(argZ->gtGetOp1());
        BlockRange().Remove(argZ);
        node->gtHWIntrinsicId = negMul ? NI_FMA_MultiplySubtractNegatedScalar : NI_FMA_MultiplySubtractScalar;
    }
    else
    {
        node->gtHWIntrinsicId = negMul ? NI_FMA_MultiplyAddNegatedScalar : NI_FMA_MultiplyAddScalar;
    }
}

//----------------------------------------------------------------------------------------------
// Lowering::LowerHWIntrinsic: Perform containment analysis for a hardware intrinsic node.
//
//  Arguments:
//     node - The hardware intrinsic node.
//
void Lowering::LowerHWIntrinsic(GenTreeHWIntrinsic* node)
{
    if (node->TypeGet() == TYP_SIMD12)
    {
        // GT_HWINTRINSIC node requiring to produce TYP_SIMD12 in fact
        // produces a TYP_SIMD16 result
        node->gtType = TYP_SIMD16;
    }

    NamedIntrinsic intrinsicId = node->gtHWIntrinsicId;

    switch (intrinsicId)
    {
        case NI_Vector128_Create:
        case NI_Vector256_Create:
        {
            // We don't directly support the Vector128.Create or Vector256.Create methods in codegen
            // and instead lower them to other intrinsic nodes in LowerHWIntrinsicCreate so we expect
            // that the node is modified to either not be a HWIntrinsic node or that it is no longer
            // the same intrinsic as when it came in. In the case of Vector256.Create, we may lower
            // it into 2x Vector128.Create intrinsics which themselves are also lowered into other
            // intrinsics that are not Vector*.Create

            LowerHWIntrinsicCreate(node);
            assert(!node->OperIsHWIntrinsic() || (node->gtHWIntrinsicId != intrinsicId));
            LowerNode(node);
            return;
        }

        case NI_Vector128_op_Equality:
        case NI_Vector256_op_Equality:
        {
            LowerHWIntrinsicCmpOp(node, GT_EQ);
            return;
        }

        case NI_Vector128_op_Inequality:
        case NI_Vector256_op_Inequality:
        {
            LowerHWIntrinsicCmpOp(node, GT_NE);
            return;
        }

        case NI_SSE2_Insert:
        case NI_SSE41_Insert:
        case NI_SSE41_X64_Insert:
        {
            assert(node->IsTernary());

            // Insert takes either a 32-bit register or a memory operand.
            // In either case, only gtSIMDBaseType bits are read and so
            // widening or narrowing the operand may be unnecessary and it
            // can just be used directly.

            node->SetOp(1, TryRemoveCastIfPresent(node->gtSIMDBaseType, node->GetOp(1)));
            break;
        }

        case NI_SSE42_Crc32:
        {
            assert(node->IsBinary());

            // Crc32 takes either a bit register or a memory operand.
            // In either case, only gtType bits are read and so widening
            // or narrowing the operand may be unnecessary and it can
            // just be used directly.

            node->SetOp(1, TryRemoveCastIfPresent(node->GetType(), node->GetOp(1)));
            break;
        }

        case NI_SSE2_CompareGreaterThan:
        {
            if (node->gtSIMDBaseType != TYP_DOUBLE)
            {
                assert(varTypeIsIntegral(node->gtSIMDBaseType));
                break;
            }

            __fallthrough;
        }

        case NI_SSE_CompareGreaterThan:
        case NI_SSE_CompareGreaterThanOrEqual:
        case NI_SSE_CompareNotGreaterThan:
        case NI_SSE_CompareNotGreaterThanOrEqual:
        case NI_SSE2_CompareGreaterThanOrEqual:
        case NI_SSE2_CompareNotGreaterThan:
        case NI_SSE2_CompareNotGreaterThanOrEqual:
        {
            assert((node->gtSIMDBaseType == TYP_FLOAT) || (node->gtSIMDBaseType == TYP_DOUBLE));

            if (comp->compOpportunisticallyDependsOn(InstructionSet_AVX))
            {
                break;
            }

            // pre-AVX doesn't actually support these intrinsics in hardware so we need to swap the operands around
            std::swap(node->GetUse(0).NodeRef(), node->GetUse(1).NodeRef());
            break;
        }

        case NI_SSE2_CompareLessThan:
        case NI_SSE42_CompareLessThan:
        case NI_AVX2_CompareLessThan:
        {
            if (node->gtSIMDBaseType == TYP_DOUBLE)
            {
                break;
            }
            assert(varTypeIsIntegral(node->gtSIMDBaseType));

            // this isn't actually supported in hardware so we need to swap the operands around
            std::swap(node->GetUse(0).NodeRef(), node->GetUse(1).NodeRef());
            break;
        }

        case NI_SSE_CompareScalarOrderedEqual:
            LowerHWIntrinsicCC(node, NI_SSE_COMISS, GenCondition::FEQ);
            break;
        case NI_SSE_CompareScalarOrderedNotEqual:
            LowerHWIntrinsicCC(node, NI_SSE_COMISS, GenCondition::FNEU);
            break;
        case NI_SSE_CompareScalarOrderedLessThan:
            LowerHWIntrinsicCC(node, NI_SSE_COMISS, GenCondition::FLT);
            break;
        case NI_SSE_CompareScalarOrderedLessThanOrEqual:
            LowerHWIntrinsicCC(node, NI_SSE_COMISS, GenCondition::FLE);
            break;
        case NI_SSE_CompareScalarOrderedGreaterThan:
            LowerHWIntrinsicCC(node, NI_SSE_COMISS, GenCondition::FGT);
            break;
        case NI_SSE_CompareScalarOrderedGreaterThanOrEqual:
            LowerHWIntrinsicCC(node, NI_SSE_COMISS, GenCondition::FGE);
            break;

        case NI_SSE_CompareScalarUnorderedEqual:
            LowerHWIntrinsicCC(node, NI_SSE_UCOMISS, GenCondition::FEQ);
            break;
        case NI_SSE_CompareScalarUnorderedNotEqual:
            LowerHWIntrinsicCC(node, NI_SSE_UCOMISS, GenCondition::FNEU);
            break;
        case NI_SSE_CompareScalarUnorderedLessThanOrEqual:
            LowerHWIntrinsicCC(node, NI_SSE_UCOMISS, GenCondition::FLE);
            break;
        case NI_SSE_CompareScalarUnorderedLessThan:
            LowerHWIntrinsicCC(node, NI_SSE_UCOMISS, GenCondition::FLT);
            break;
        case NI_SSE_CompareScalarUnorderedGreaterThanOrEqual:
            LowerHWIntrinsicCC(node, NI_SSE_UCOMISS, GenCondition::FGE);
            break;
        case NI_SSE_CompareScalarUnorderedGreaterThan:
            LowerHWIntrinsicCC(node, NI_SSE_UCOMISS, GenCondition::FGT);
            break;

        case NI_SSE2_CompareScalarOrderedEqual:
            LowerHWIntrinsicCC(node, NI_SSE2_COMISD, GenCondition::FEQ);
            break;
        case NI_SSE2_CompareScalarOrderedNotEqual:
            LowerHWIntrinsicCC(node, NI_SSE2_COMISD, GenCondition::FNEU);
            break;
        case NI_SSE2_CompareScalarOrderedLessThan:
            LowerHWIntrinsicCC(node, NI_SSE2_COMISD, GenCondition::FLT);
            break;
        case NI_SSE2_CompareScalarOrderedLessThanOrEqual:
            LowerHWIntrinsicCC(node, NI_SSE2_COMISD, GenCondition::FLE);
            break;
        case NI_SSE2_CompareScalarOrderedGreaterThan:
            LowerHWIntrinsicCC(node, NI_SSE2_COMISD, GenCondition::FGT);
            break;
        case NI_SSE2_CompareScalarOrderedGreaterThanOrEqual:
            LowerHWIntrinsicCC(node, NI_SSE2_COMISD, GenCondition::FGE);
            break;

        case NI_SSE2_CompareScalarUnorderedEqual:
            LowerHWIntrinsicCC(node, NI_SSE2_UCOMISD, GenCondition::FEQ);
            break;
        case NI_SSE2_CompareScalarUnorderedNotEqual:
            LowerHWIntrinsicCC(node, NI_SSE2_UCOMISD, GenCondition::FNEU);
            break;
        case NI_SSE2_CompareScalarUnorderedLessThanOrEqual:
            LowerHWIntrinsicCC(node, NI_SSE2_UCOMISD, GenCondition::FLE);
            break;
        case NI_SSE2_CompareScalarUnorderedLessThan:
            LowerHWIntrinsicCC(node, NI_SSE2_UCOMISD, GenCondition::FLT);
            break;
        case NI_SSE2_CompareScalarUnorderedGreaterThanOrEqual:
            LowerHWIntrinsicCC(node, NI_SSE2_UCOMISD, GenCondition::FGE);
            break;
        case NI_SSE2_CompareScalarUnorderedGreaterThan:
            LowerHWIntrinsicCC(node, NI_SSE2_UCOMISD, GenCondition::FGT);
            break;

        case NI_SSE41_TestC:
            LowerHWIntrinsicCC(node, NI_SSE41_PTEST, GenCondition::C);
            break;
        case NI_SSE41_TestZ:
            LowerHWIntrinsicCC(node, NI_SSE41_PTEST, GenCondition::EQ);
            break;
        case NI_SSE41_TestNotZAndNotC:
            LowerHWIntrinsicCC(node, NI_SSE41_PTEST, GenCondition::UGT);
            break;

        case NI_AVX_TestC:
            LowerHWIntrinsicCC(node, NI_AVX_PTEST, GenCondition::C);
            break;
        case NI_AVX_TestZ:
            LowerHWIntrinsicCC(node, NI_AVX_PTEST, GenCondition::EQ);
            break;
        case NI_AVX_TestNotZAndNotC:
            LowerHWIntrinsicCC(node, NI_AVX_PTEST, GenCondition::UGT);
            break;

        case NI_FMA_MultiplyAddScalar:
            LowerFusedMultiplyAdd(node);
            break;

        default:
            break;
    }

    ContainCheckHWIntrinsic(node);
}

//----------------------------------------------------------------------------------------------
// Lowering::LowerHWIntrinsicCmpOp: Lowers a Vector128 or Vector256 comparison intrinsic
//
//  Arguments:
//     node  - The hardware intrinsic node.
//     cmpOp - The comparison operation, currently must be GT_EQ or GT_NE
//
void Lowering::LowerHWIntrinsicCmpOp(GenTreeHWIntrinsic* node, genTreeOps cmpOp)
{
    NamedIntrinsic intrinsicId = node->gtHWIntrinsicId;
    var_types      baseType    = node->gtSIMDBaseType;
    unsigned       simdSize    = node->gtSIMDSize;
    var_types      simdType    = Compiler::getSIMDTypeForSize(simdSize);

    assert((intrinsicId == NI_Vector128_op_Equality) || (intrinsicId == NI_Vector128_op_Inequality) ||
           (intrinsicId == NI_Vector256_op_Equality) || (intrinsicId == NI_Vector256_op_Inequality));

    assert(varTypeIsSIMD(simdType));
    assert(varTypeIsArithmetic(baseType));
    assert(simdSize != 0);
    assert(node->gtType == TYP_BOOL);
    assert((cmpOp == GT_EQ) || (cmpOp == GT_NE));

    // We have the following (with the appropriate simd size and where the intrinsic could be op_Inequality):
    //          /--*  op2  simd
    //          /--*  op1  simd
    //   node = *  HWINTRINSIC   simd   T op_Equality

    GenTree* op1 = node->GetOp(0);
    GenTree* op2 = node->GetOp(1);

    GenCondition cmpCnd = (cmpOp == GT_EQ) ? GenCondition::EQ : GenCondition::NE;

    if (op2->IsIntegralConstVector(0) && comp->compOpportunisticallyDependsOn(InstructionSet_SSE41))
    {
        // On SSE4.1 or higher we can optimize comparisons against zero to
        // just use PTEST. We can't support it for floating-point, however,
        // as it has both +0.0 and -0.0 where +0.0 == -0.0

        node->SetOp(0, op1);
        BlockRange().Remove(op2);

        LIR::Use op1Use(BlockRange(), &node->GetUse(0).NodeRef(), node);
        ReplaceWithLclVar(op1Use);
        op1 = node->GetOp(0);

        op2 = comp->gtClone(op1);
        BlockRange().InsertAfter(op1, op2);
        node->SetOp(1, op2);

        if (simdSize == 32)
        {
            node->gtHWIntrinsicId = NI_AVX_TestZ;
            LowerHWIntrinsicCC(node, NI_AVX_PTEST, cmpCnd);
        }
        else
        {
            node->gtHWIntrinsicId = NI_SSE41_TestZ;
            LowerHWIntrinsicCC(node, NI_SSE41_PTEST, cmpCnd);
        }

        return;
    }

    NamedIntrinsic cmpIntrinsic;
    var_types      cmpType;
    NamedIntrinsic mskIntrinsic;
    var_types      mskType;
    int            mskConstant;

    switch (baseType)
    {
        case TYP_BYTE:
        case TYP_UBYTE:
        case TYP_SHORT:
        case TYP_USHORT:
        case TYP_INT:
        case TYP_UINT:
        {
            cmpType = baseType;
            mskType = TYP_UBYTE;

            if (simdSize == 32)
            {
                cmpIntrinsic = NI_AVX2_CompareEqual;
                mskIntrinsic = NI_AVX2_MoveMask;
                mskConstant  = -1;
            }
            else
            {
                assert(simdSize == 16);

                cmpIntrinsic = NI_SSE2_CompareEqual;
                mskIntrinsic = NI_SSE2_MoveMask;
                mskConstant  = 0xFFFF;
            }
            break;
        }

        case TYP_LONG:
        case TYP_ULONG:
        {
            mskType = TYP_UBYTE;

            if (simdSize == 32)
            {
                cmpIntrinsic = NI_AVX2_CompareEqual;
                cmpType      = baseType;
                mskIntrinsic = NI_AVX2_MoveMask;
                mskConstant  = -1;
            }
            else
            {
                assert(simdSize == 16);

                if (comp->compOpportunisticallyDependsOn(InstructionSet_SSE41))
                {
                    cmpIntrinsic = NI_SSE41_CompareEqual;
                    cmpType      = baseType;
                }
                else
                {
                    cmpIntrinsic = NI_SSE2_CompareEqual;
                    cmpType      = TYP_UINT;
                }

                mskIntrinsic = NI_SSE2_MoveMask;
                mskConstant  = 0xFFFF;
            }
            break;
        }

        case TYP_FLOAT:
        {
            cmpType = baseType;
            mskType = baseType;

            if (simdSize == 32)
            {
                cmpIntrinsic = NI_AVX_CompareEqual;
                mskIntrinsic = NI_AVX_MoveMask;
                mskConstant  = 0xFF;
            }
            else
            {
                cmpIntrinsic = NI_SSE_CompareEqual;
                mskIntrinsic = NI_SSE_MoveMask;

                if (simdSize == 16)
                {
                    mskConstant = 0xF;
                }
                else if (simdSize == 12)
                {
                    mskConstant = 0x7;
                }
                else
                {
                    assert(simdSize == 8);
                    mskConstant = 0x3;
                }
            }
            break;
        }

        case TYP_DOUBLE:
        {
            cmpType = baseType;
            mskType = baseType;

            if (simdSize == 32)
            {
                cmpIntrinsic = NI_AVX_CompareEqual;
                mskIntrinsic = NI_AVX_MoveMask;
                mskConstant  = 0xF;
            }
            else
            {
                assert(simdSize == 16);

                cmpIntrinsic = NI_SSE2_CompareEqual;
                mskIntrinsic = NI_SSE2_MoveMask;
                mskConstant  = 0x3;
            }
            break;
        }

        default:
        {
            unreached();
        }
    }

    GenTree* cmp = comp->gtNewSimdHWIntrinsicNode(simdType, cmpIntrinsic, cmpType, simdSize, op1, op2);
    BlockRange().InsertBefore(node, cmp);
    LowerNode(cmp);

    GenTree* msk = comp->gtNewSimdHWIntrinsicNode(TYP_INT, mskIntrinsic, mskType, simdSize, cmp);
    BlockRange().InsertAfter(cmp, msk);
    LowerNode(msk);

    GenTree* mskCns = comp->gtNewIconNode(mskConstant, TYP_INT);
    BlockRange().InsertAfter(msk, mskCns);

    if ((baseType == TYP_FLOAT) && (simdSize < 16))
    {
        // For TYP_SIMD8 and TYP_SIMD12 we need to clear the upper bits and can't assume their value

        GenTree* tmp = comp->gtNewOperNode(GT_AND, TYP_INT, msk, mskCns);
        BlockRange().InsertAfter(mskCns, tmp);
        LowerNode(msk);

        msk = tmp;

        mskCns = comp->gtNewIconNode(mskConstant, TYP_INT);
        BlockRange().InsertAfter(msk, mskCns);
    }

    node->ChangeOper(cmpOp);

    node->gtType = TYP_INT;
    node->SetOp(0, msk);
    node->SetOp(1, mskCns);

    GenTree* cc = LowerNodeCC(node, cmpCnd);

    node->gtType = TYP_VOID;
    node->ClearUnusedValue();

    LowerNode(node);
}

//----------------------------------------------------------------------------------------------
// Lowering::LowerHWIntrinsicCreate: Lowers a Vector128 or Vector256 Create call
//
//  Arguments:
//     node - The hardware intrinsic node.
//
void Lowering::LowerHWIntrinsicCreate(GenTreeHWIntrinsic* node)
{
    NamedIntrinsic intrinsicId = node->gtHWIntrinsicId;
    var_types      simdType    = node->gtType;
    var_types      baseType    = node->gtSIMDBaseType;
    unsigned       simdSize    = node->gtSIMDSize;
    VectorConstant vecCns      = {};

    assert(varTypeIsSIMD(simdType));
    assert(varTypeIsArithmetic(baseType));
    assert(simdSize != 0);

    // Spare GenTrees to be used for the lowering logic below
    // Defined upfront to avoid naming conflicts, etc...
    GenTree* idx  = nullptr;
    GenTree* tmp1 = nullptr;
    GenTree* tmp2 = nullptr;
    GenTree* tmp3 = nullptr;

    unsigned argCnt    = node->GetNumOps();
    unsigned cnsArgCnt = 0;

    if (argCnt == 1)
    {
        for (unsigned i = 0; i < simdSize / varTypeSize(baseType); i++)
        {
            if (HandleArgForHWIntrinsicCreate(node->GetOp(0), i, vecCns, baseType))
            {
                cnsArgCnt = 1;
            }
        }
    }
    else
    {
        assert(argCnt == (simdSize / varTypeSize(baseType)));

        for (unsigned i = 0; i < argCnt; i++)
        {
            if (HandleArgForHWIntrinsicCreate(node->GetOp(i), i, vecCns, baseType))
            {
                cnsArgCnt += 1;
            }
        }
    }

    if (argCnt == cnsArgCnt)
    {
        for (unsigned i = 0; i < argCnt; i++)
        {
            BlockRange().Remove(node->GetOp(i));
        }

        assert((simdSize == 16) || (simdSize == 32));

        UNATIVE_OFFSET cnsSize  = simdSize;
        UNATIVE_OFFSET cnsAlign = (comp->compCodeOpt() != Compiler::SMALL_CODE) ? cnsSize : 1;

        CORINFO_FIELD_HANDLE hnd = comp->GetEmitter()->emitAnyConst(&vecCns, cnsSize, cnsAlign);
        GenTree* clsVarAddr      = new (comp, GT_CLS_VAR_ADDR) GenTreeClsVar(GT_CLS_VAR_ADDR, TYP_I_IMPL, hnd, nullptr);
        BlockRange().InsertBefore(node, clsVarAddr);

        GenTree* indir = node;
        indir->ChangeOper(GT_IND);
        indir->AsIndir()->SetAddr(clsVarAddr);

        // TODO-XARCH-CQ: We should be able to modify at least the paths that use Insert to trivially support partial
        // vector constants. With this, we can create a constant if say 50% of the inputs are also constant and just
        // insert the non-constant values which should still allow some gains.

        return;
    }

    GenTree* op1 = node->GetOp(0);

    if (argCnt == 1)
    {
        // We have the following (where simd is simd16 or simd32):
        //          /--*  op1  T
        //   node = *  HWINTRINSIC   simd   T Create

        if (intrinsicId == NI_Vector256_Create)
        {
            if (comp->compOpportunisticallyDependsOn(InstructionSet_AVX2))
            {
                // We will be constructing the following parts:
                //          /--*  op1  T
                //   tmp1 = *  HWINTRINSIC   simd16 T CreateScalarUnsafe
                //          /--*  tmp1 simd16
                //   node = *  HWINTRINSIC   simd32 T BroadcastScalarToVector256

                // This is roughly the following managed code:
                //   var tmp1 = Vector128.CreateScalarUnsafe(op1);
                //   return Avx2.BroadcastScalarToVector256(tmp1);

                tmp1 = comp->gtNewSimdHWIntrinsicNode(TYP_SIMD16, NI_Vector128_CreateScalarUnsafe, baseType, 16, op1);
                BlockRange().InsertAfter(op1, tmp1);
                LowerNode(tmp1);

                node->SetIntrinsic(NI_AVX2_BroadcastScalarToVector256, 1);
                node->SetOp(0, tmp1);
                return;
            }

            assert(comp->compIsaSupportedDebugOnly(InstructionSet_AVX));

            // We will be constructing the following parts:
            //          /--*  op1  T
            //   tmp1 = *  HWINTRINSIC   simd16 T Create
            //          /--*  tmp1 simd16
            //          *  STORE_LCL_VAR simd16
            //   tmp1 =    LCL_VAR       simd16
            //   tmp2 =    LCL_VAR       simd16
            //          /--*  tmp2 simd16
            //   tmp3 = *  HWINTRINSIC   simd16 T ToVector256Unsafe
            //   idx  =    CNS_INT       int    0
            //          /--*  tmp3 simd32
            //          +--*  tmp1 simd16
            //          +--*  idx  int
            //   node = *  HWINTRINSIC simd32 T InsertVector128

            // This is roughly the following managed code:
            //   var tmp1 = Vector128.Create(op1);
            //   var tmp2 = tmp1;
            //   var tmp3 = tmp2.ToVector256Unsafe();
            //   return Avx.InsertVector128(tmp3, tmp1, 0x01);

            tmp1 = comp->gtNewSimdHWIntrinsicNode(TYP_SIMD16, NI_Vector128_Create, baseType, 16, op1);
            BlockRange().InsertAfter(op1, tmp1);
            LowerNode(tmp1);

            node->SetOp(0, tmp1);
            LIR::Use tmp1Use(BlockRange(), &node->GetUse(0).NodeRef(), node);
            ReplaceWithLclVar(tmp1Use);
            tmp1 = node->GetOp(0);

            tmp2 = comp->gtClone(tmp1);
            BlockRange().InsertAfter(tmp1, tmp2);

            tmp3 = comp->gtNewSimdHWIntrinsicNode(TYP_SIMD32, NI_Vector128_ToVector256Unsafe, baseType, 16, tmp2);
            BlockRange().InsertAfter(tmp2, tmp3);
            LowerNode(tmp3);

            idx = comp->gtNewIconNode(0x01, TYP_INT);
            BlockRange().InsertAfter(tmp3, idx);

            node->SetIntrinsic(NI_AVX_InsertVector128, 3);
            node->SetOp(0, tmp3);
            node->SetOp(1, tmp1);
            node->SetOp(2, idx);
            return;
        }

        // We will be constructing the following parts:
        //          /--*  op1  T
        //   tmp1 = *  HWINTRINSIC   simd16 T CreateScalarUnsafe
        //   ...

        // This is roughly the following managed code:
        //   var tmp1 = Vector128.CreateScalarUnsafe(op1);
        //   ...

        tmp1 = comp->gtNewSimdHWIntrinsicNode(TYP_SIMD16, NI_Vector128_CreateScalarUnsafe, baseType, 16, op1);
        BlockRange().InsertAfter(op1, tmp1);
        LowerNode(tmp1);

        if ((baseType != TYP_DOUBLE) && comp->compOpportunisticallyDependsOn(InstructionSet_AVX2))
        {
            // We will be constructing the following parts:
            //   ...
            //           /--*  tmp1 simd16
            //   node  = *  HWINTRINSIC   simd16 T BroadcastScalarToVector128

            // This is roughly the following managed code:
            //   ...
            //   return Avx2.BroadcastScalarToVector128(tmp1);

            node->SetIntrinsic(NI_AVX2_BroadcastScalarToVector128, 1);
            node->SetOp(0, tmp1);
            return;
        }

        switch (baseType)
        {
            case TYP_BYTE:
            case TYP_UBYTE:
            {
                if (comp->compOpportunisticallyDependsOn(InstructionSet_SSSE3))
                {
                    // We will be constructing the following parts:
                    //   ...
                    //   tmp2 =    HWINTRINSIC   simd16 ubyte get_Zero
                    //         /--*  tmp1 simd16
                    //         +--*  tmp2 simd16
                    //   node = *  HWINTRINSIC   simd16 ubyte Shuffle

                    // This is roughly the following managed code:
                    //   ...
                    //   var tmp2 = Vector128<byte>.Zero;
                    //   return Ssse3.Shuffle(tmp1, tmp2);

                    tmp2 = comp->gtNewSimdHWIntrinsicNode(simdType, NI_Vector128_get_Zero, TYP_UBYTE, simdSize);
                    BlockRange().InsertAfter(tmp1, tmp2);
                    LowerNode(tmp2);

                    node->SetIntrinsic(NI_SSSE3_Shuffle, 2);
                    node->SetOp(0, tmp1);
                    node->SetOp(1, tmp2);
                    break;
                }

                assert(comp->compIsaSupportedDebugOnly(InstructionSet_SSE2));

                // We will be constructing the following parts:
                //   ...
                //          /--*  tmp1 simd16
                //          *  STORE_LCL_VAR simd16
                //   tmp1 =    LCL_VAR       simd16
                //   tmp2 =    LCL_VAR       simd16
                //          /--*  tmp1 simd16
                //          +--*  tmp2 simd16
                //   tmp1 = *  HWINTRINSIC   simd16 ubyte UnpackLow
                //   ...

                // This is roughly the following managed code:
                //   ...
                //   var tmp2 = tmp1;
                //   tmp1 = Sse2.UnpackLow(tmp1, tmp2);
                //   ...

                node->SetOp(0, tmp1);
                LIR::Use tmp1Use(BlockRange(), &node->GetUse(0).NodeRef(), node);
                ReplaceWithLclVar(tmp1Use);
                tmp1 = node->GetOp(0);

                tmp2 = comp->gtClone(tmp1);
                BlockRange().InsertAfter(tmp1, tmp2);

                tmp1 = comp->gtNewSimdHWIntrinsicNode(simdType, NI_SSE2_UnpackLow, TYP_UBYTE, simdSize, tmp1, tmp2);
                BlockRange().InsertAfter(tmp2, tmp1);
                LowerNode(tmp1);

                __fallthrough;
            }

            case TYP_SHORT:
            case TYP_USHORT:
            {
                // We will be constructing the following parts:
                //   ...
                //          /--*  tmp1 simd16
                //          *  STORE_LCL_VAR simd16
                //   tmp1 =    LCL_VAR       simd16
                //   tmp2 =    LCL_VAR       simd16
                //          /--*  tmp1 simd16
                //          +--*  tmp2 simd16
                //   tmp1 = *  HWINTRINSIC   simd16 ushort UnpackLow
                //   ...

                // This is roughly the following managed code:
                //   ...
                //   var tmp2 = tmp1;
                //   tmp1 = Sse2.UnpackLow(tmp1, tmp2);
                //   ...

                assert(comp->compIsaSupportedDebugOnly(InstructionSet_SSE2));

                node->SetOp(0, tmp1);
                LIR::Use tmp1Use(BlockRange(), &node->GetUse(0).NodeRef(), node);
                ReplaceWithLclVar(tmp1Use);
                tmp1 = node->GetOp(0);

                tmp2 = comp->gtClone(tmp1);
                BlockRange().InsertAfter(tmp1, tmp2);

                tmp1 = comp->gtNewSimdHWIntrinsicNode(simdType, NI_SSE2_UnpackLow, TYP_USHORT, simdSize, tmp1, tmp2);
                BlockRange().InsertAfter(tmp2, tmp1);
                LowerNode(tmp1);

                __fallthrough;
            }

            case TYP_INT:
            case TYP_UINT:
            {
                // We will be constructing the following parts:
                //   ...
                //   idx  =    CNS_INT       int    0
                //          /--*  tmp1 simd16
                //          +--*  idx  int
                //   node = *  HWINTRINSIC   simd16 uint Shuffle

                // This is roughly the following managed code:
                //   ...
                //   return Sse2.Shuffle(tmp1, 0x00);

                assert(comp->compIsaSupportedDebugOnly(InstructionSet_SSE2));

                idx = comp->gtNewIconNode(0x00, TYP_INT);
                BlockRange().InsertAfter(tmp1, idx);

                node->SetIntrinsic(NI_SSE2_Shuffle, TYP_UINT, 2);
                node->SetOp(0, tmp1);
                node->SetOp(1, idx);
                break;
            }

#if defined(TARGET_AMD64)
            case TYP_LONG:
            case TYP_ULONG:
            {
                // We will be constructing the following parts:
                //   ...
                //          /--*  tmp1 simd16
                //          *  STORE_LCL_VAR simd16
                //   tmp1 =    LCL_VAR       simd16
                //   tmp2 =    LCL_VAR       simd16
                //          /--*  tmp1 simd16
                //          +--*  tmp2 simd16
                //   node = *  HWINTRINSIC simd16 ulong UnpackLow

                // This is roughly the following managed code:
                //   ...
                //   var tmp2 = tmp1;
                //   return Sse2.UnpackLow(tmp1, tmp2);

                assert(comp->compIsaSupportedDebugOnly(InstructionSet_SSE2));

                node->SetOp(0, tmp1);
                LIR::Use tmp1Use(BlockRange(), &node->GetUse(0).NodeRef(), node);
                ReplaceWithLclVar(tmp1Use);
                tmp1 = node->GetOp(0);

                tmp2 = comp->gtClone(tmp1);
                BlockRange().InsertAfter(tmp1, tmp2);

                node->SetIntrinsic(NI_SSE2_UnpackLow, 2);
                node->SetOp(0, tmp1);
                node->SetOp(1, tmp2);
                break;
            }
#endif // TARGET_AMD64

            case TYP_FLOAT:
            {
                if (comp->compOpportunisticallyDependsOn(InstructionSet_AVX))
                {
                    // We will be constructing the following parts:
                    //   ...
                    //   idx  =    CNS_INT       int    0
                    //          /--*  tmp1 simd16
                    //          +--*  idx  int
                    //   node = *  HWINTRINSIC   simd16 float Permute

                    // This is roughly the following managed code:
                    //   ...
                    //   return Avx.Permute(tmp1, 0x00);

                    idx = comp->gtNewIconNode(0x00, TYP_INT);
                    BlockRange().InsertAfter(tmp1, idx);

                    node->SetIntrinsic(NI_AVX_Permute, 2);
                    node->SetOp(0, tmp1);
                    node->SetOp(1, idx);
                    break;
                }

                // We will be constructing the following parts:
                //   ...
                //          /--*  tmp1 simd16
                //          *  STORE_LCL_VAR simd16
                //   tmp1 =    LCL_VAR       simd16
                //   tmp2 =    LCL_VAR       simd16
                //   idx  =    CNS_INT       int    0
                //          /--*  tmp1 simd16
                //          +--*  tmp2 simd16
                //          +--*  idx  int
                //   node = *  HWINTRINSIC   simd16 float Shuffle

                // This is roughly the following managed code:
                //   ...
                //   var tmp2 = tmp1;
                //   return Sse.Shuffle(tmp1, tmp2, 0x00);

                assert(comp->compIsaSupportedDebugOnly(InstructionSet_SSE));

                node->SetOp(0, tmp1);
                LIR::Use tmp1Use(BlockRange(), &node->GetUse(0).NodeRef(), node);
                ReplaceWithLclVar(tmp1Use);
                tmp1 = node->GetOp(0);

                tmp2 = comp->gtClone(tmp1);
                BlockRange().InsertAfter(tmp1, tmp2);

                idx = comp->gtNewIconNode(0x00, TYP_INT);
                BlockRange().InsertAfter(tmp2, idx);

                node->SetIntrinsic(NI_SSE_Shuffle, 3);
                node->SetOp(0, tmp1);
                node->SetOp(1, tmp2);
                node->SetOp(2, idx);
                break;
            }

            case TYP_DOUBLE:
            {
                if (comp->compOpportunisticallyDependsOn(InstructionSet_SSE3))
                {
                    // We will be constructing the following parts:
                    //   ...
                    //          /--*  tmp1 simd16
                    //   node = *  HWINTRINSIC   simd16 double MoveAndDuplicate

                    // This is roughly the following managed code:
                    //   ...
                    //   return Sse3.MoveAndDuplicate(tmp1);

                    node->SetIntrinsic(NI_SSE3_MoveAndDuplicate, 1);
                    node->SetOp(0, tmp1);
                    break;
                }

                assert(comp->compIsaSupportedDebugOnly(InstructionSet_SSE2));

                // We will be constructing the following parts:
                //   ...
                //          /--*  tmp1 simd16
                //          *  STORE_LCL_VAR simd16
                //   tmp1 =    LCL_VAR       simd16
                //   tmp2 =    LCL_VAR       simd16
                //          /--*  tmp1 simd16
                //          +--*  tmp2 simd16
                //   node = *  HWINTRINSIC   simd16 float MoveLowToHigh

                // This is roughly the following managed code:
                //   ...
                //   var tmp2 = tmp1;
                //   return Sse.MoveLowToHigh(tmp1, tmp2);

                node->SetOp(0, tmp1);
                LIR::Use tmp1Use(BlockRange(), &node->GetUse(0).NodeRef(), node);
                ReplaceWithLclVar(tmp1Use);
                tmp1 = node->GetOp(0);

                tmp2 = comp->gtClone(tmp1);
                BlockRange().InsertAfter(tmp1, tmp2);

                node->SetIntrinsic(NI_SSE_MoveLowToHigh, TYP_FLOAT, 2);
                node->SetOp(0, tmp1);
                node->SetOp(1, tmp2);
                break;
            }

            default:
            {
                unreached();
            }
        }

        return;
    }

    // We have the following (where simd is simd16 or simd32):
    //          /--*  op1 T
    //          +--*  ... T
    //          +--*  opN T
    //   node = *  HWINTRINSIC   simd   T Create

    if (intrinsicId == NI_Vector256_Create)
    {
        assert(comp->compIsaSupportedDebugOnly(InstructionSet_AVX));

        // We will be constructing the following parts:
        //          /--*  op1 T
        //          +--*  ... T
        //   lo   = *  HWINTRINSIC   simd16 T Create
        //          /--*  ... T
        //          +--*  opN T
        //   hi   = *  HWINTRINSIC   simd16 T Create
        //   idx  =    CNS_INT       int    1
        //          /--*  lo   simd32
        //          +--*  hi   simd16
        //          +--*  idx  int
        //   node = *  HWINTRINSIC   simd32 T InsertVector128

        // This is roughly the following managed code:
        //   ...
        //   var lo   = Vector128.Create(op1, ...);
        //   var hi   = Vector128.Create(..., opN);
        //   return Avx.InsertVector128(lo, hi, 0x01);

        // Each Vector128.Create call gets half the operands. That is:
        //   lo = Vector128.Create(op1, op2);
        //   hi = Vector128.Create(op3, op4);
        // -or-
        //   lo = Vector128.Create(op1,  ..., op3);
        //   hi = Vector128.Create(op4,  ..., op7);
        // -or-
        //   lo = Vector128.Create(op1,  ..., op7);
        //   hi = Vector128.Create(op8,  ..., op15);
        // -or-
        //   lo = Vector128.Create(op1,  ..., op15);
        //   hi = Vector128.Create(op16, ..., op31);

        GenTreeHWIntrinsic* lo = comp->gtNewSimdHWIntrinsicNode(TYP_SIMD16, NI_Vector128_Create, baseType, 16);
        GenTreeHWIntrinsic* hi = comp->gtNewSimdHWIntrinsicNode(TYP_SIMD16, NI_Vector128_Create, baseType, 16);

        assert(argCnt % 2 == 0);

        lo->SetNumOps(argCnt / 2, comp->getAllocator(CMK_ASTNode));
        hi->SetNumOps(argCnt / 2, comp->getAllocator(CMK_ASTNode));

        for (unsigned i = 0; i < argCnt / 2; i++)
        {
            lo->SetOp(i, node->GetOp(i));
            hi->SetOp(i, node->GetOp(argCnt / 2 + i));
        }

        // TODO-MIKE-Review: This assumes that operand order matches evaluation order. This assumption
        // only holds because gtSetEvalOrder/GTF_REVERSE_OPS aren't able to control the ordering of
        // intrinsic nodes with more than 2 operands.
        BlockRange().InsertAfter(lo->GetLastOp(), lo);
        BlockRange().InsertAfter(hi->GetLastOp(), hi);

        LowerNode(lo);
        LowerNode(hi);

        idx = comp->gtNewIconNode(0x01, TYP_INT);
        BlockRange().InsertAfter(hi, idx);

        node->SetIntrinsic(NI_AVX_InsertVector128, 3);
        node->SetOp(0, lo);
        node->SetOp(1, hi);
        node->SetOp(2, idx);
        return;
    }

    // We will be constructing the following parts:
    //          /--*  op1  T
    //   tmp1 = *  HWINTRINSIC   simd16 T CreateScalarUnsafe
    //   ...

    // This is roughly the following managed code:
    //   var tmp1 = Vector128.CreateScalarUnsafe(op1);
    //   ...

    tmp1 = comp->gtNewSimdHWIntrinsicNode(TYP_SIMD16, NI_Vector128_CreateScalarUnsafe, baseType, 16, op1);
    BlockRange().InsertAfter(op1, tmp1);
    LowerNode(tmp1);

    GenTree* op2 = node->GetOp(1);

    switch (baseType)
    {
        case TYP_BYTE:
        case TYP_UBYTE:
        case TYP_SHORT:
        case TYP_USHORT:
        case TYP_INT:
        case TYP_UINT:
        {
            unsigned       N            = 0;
            GenTree*       opN          = nullptr;
            NamedIntrinsic insIntrinsic = NI_Illegal;

            if ((baseType == TYP_SHORT) || (baseType == TYP_USHORT))
            {
                assert(comp->compIsaSupportedDebugOnly(InstructionSet_SSE2));
                insIntrinsic = NI_SSE2_Insert;
            }
            else if (comp->compOpportunisticallyDependsOn(InstructionSet_SSE41))
            {
                insIntrinsic = NI_SSE41_Insert;
            }

            if (insIntrinsic != NI_Illegal)
            {
                for (N = 1; N < argCnt - 1; N++)
                {
                    // We will be constructing the following parts:
                    //   ...
                    //   idx  =    CNS_INT       int    N
                    //          /--*  tmp1 simd16
                    //          +--*  opN  T
                    //          +--*  idx  int
                    //   tmp1 = *  HWINTRINSIC   simd16 T Insert
                    //   ...

                    // This is roughly the following managed code:
                    //   ...
                    //   tmp1 = Sse?.Insert(tmp1, opN, N);
                    //   ...

                    opN = node->GetOp(N);

                    idx = comp->gtNewIconNode(N, TYP_INT);
                    BlockRange().InsertAfter(opN, idx);

                    tmp1 = comp->gtNewSimdHWIntrinsicNode(simdType, insIntrinsic, baseType, simdSize, tmp1, opN, idx);
                    BlockRange().InsertAfter(idx, tmp1);
                    LowerNode(tmp1);
                }

                assert(N == (argCnt - 1));

                // We will be constructing the following parts:
                //   idx  =    CNS_INT       int    N
                //          /--*  tmp1 simd16
                //          +--*  opN  T
                //          +--*  idx  int
                //   node = *  HWINTRINSIC   simd16 T Insert

                // This is roughly the following managed code:
                //   ...
                //   tmp1 = Sse?.Insert(tmp1, opN, N);
                //   ...

                opN = node->GetOp(N);

                idx = comp->gtNewIconNode(N, TYP_INT);
                BlockRange().InsertAfter(opN, idx);

                node->SetIntrinsic(insIntrinsic, 3);
                node->SetOp(0, tmp1);
                node->SetOp(1, opN);
                node->SetOp(2, idx);
                break;
            }

            assert((baseType != TYP_SHORT) && (baseType != TYP_USHORT));
            assert(comp->compIsaSupportedDebugOnly(InstructionSet_SSE2));

            GenTree* op[16];
            op[0] = tmp1;

            for (N = 1; N < argCnt; N++)
            {
                opN = node->GetOp(N);

                op[N] = comp->gtNewSimdHWIntrinsicNode(TYP_SIMD16, NI_Vector128_CreateScalarUnsafe, baseType, 16, opN);
                BlockRange().InsertAfter(opN, op[N]);
                LowerNode(op[N]);
            }

            if ((baseType == TYP_BYTE) || (baseType == TYP_UBYTE))
            {
                for (N = 0; N < argCnt; N += 4)
                {
                    // We will be constructing the following parts:
                    //   ...
                    //          /--*  opN  T
                    //   opN  = *  HWINTRINSIC   simd16 T CreateScalarUnsafe
                    //          /--*  opO  T
                    //   opO  = *  HWINTRINSIC   simd16 T CreateScalarUnsafe
                    //          /--*  opN  simd16
                    //          +--*  opO  simd16
                    //   tmp1 = *  HWINTRINSIC   simd16 T UnpackLow
                    //          /--*  opP  T
                    //   opP  = *  HWINTRINSIC   simd16 T CreateScalarUnsafe
                    //          /--*  opQ  T
                    //   opQ  = *  HWINTRINSIC   simd16 T CreateScalarUnsafe
                    //          /--*  opP  simd16
                    //          +--*  opQ  simd16
                    //   tmp2 = *  HWINTRINSIC   simd16 T UnpackLow
                    //          /--*  tmp1 simd16
                    //          +--*  tmp2 simd16
                    //   tmp3  = *  HWINTRINSIC   simd16 T UnpackLow
                    //   ...

                    // This is roughly the following managed code:
                    //   ...
                    //   tmp1 = Sse2.UnpackLow(opN, opO);
                    //   tmp2 = Sse2.UnpackLow(opP, opQ);
                    //   tmp3 = Sse2.UnpackLow(tmp1, tmp2);
                    //   ...

                    unsigned O = N + 1;
                    unsigned P = N + 2;
                    unsigned Q = N + 3;

                    tmp1 =
                        comp->gtNewSimdHWIntrinsicNode(simdType, NI_SSE2_UnpackLow, TYP_UBYTE, simdSize, op[N], op[O]);
                    BlockRange().InsertAfter(op[O], tmp1);
                    LowerNode(tmp1);

                    tmp2 =
                        comp->gtNewSimdHWIntrinsicNode(simdType, NI_SSE2_UnpackLow, TYP_UBYTE, simdSize, op[P], op[Q]);
                    BlockRange().InsertAfter(op[Q], tmp2);
                    LowerNode(tmp2);

                    tmp3 =
                        comp->gtNewSimdHWIntrinsicNode(simdType, NI_SSE2_UnpackLow, TYP_USHORT, simdSize, tmp1, tmp2);
                    BlockRange().InsertAfter(tmp2, tmp3);
                    LowerNode(tmp3);

                    // This caches the result in index 0 through 3, depending on which
                    // loop iteration this is and allows the rest of the logic to be
                    // shared with the TYP_INT and TYP_UINT path.

                    op[N / 4] = tmp3;
                }
            }

            // We will be constructing the following parts:
            //   ...
            //          /--*  opN  T
            //   opN  = *  HWINTRINSIC   simd16 T CreateScalarUnsafe
            //          /--*  opO  T
            //   opO  = *  HWINTRINSIC   simd16 T CreateScalarUnsafe
            //          /--*  opN  simd16
            //          +--*  opO  simd16
            //   tmp1 = *  HWINTRINSIC   simd16 T UnpackLow
            //          /--*  opP  T
            //   opP  = *  HWINTRINSIC   simd16 T CreateScalarUnsafe
            //          /--*  opQ  T
            //   opQ  = *  HWINTRINSIC   simd16 T CreateScalarUnsafe
            //          /--*  opP  simd16
            //          +--*  opQ  simd16
            //   tmp2 = *  HWINTRINSIC   simd16 T UnpackLow
            //          /--*  tmp1 simd16
            //          +--*  tmp2 simd16
            //   node = *  HWINTRINSIC   simd16 T UnpackLow

            // This is roughly the following managed code:
            //   ...
            //   tmp1 = Sse2.UnpackLow(opN, opO);
            //   tmp2 = Sse2.UnpackLow(opP, opQ);
            //   return Sse2.UnpackLow(tmp1, tmp2);

            tmp1 = comp->gtNewSimdHWIntrinsicNode(simdType, NI_SSE2_UnpackLow, TYP_UINT, simdSize, op[0], op[1]);
            BlockRange().InsertAfter(op[1], tmp1);
            LowerNode(tmp1);

            tmp2 = comp->gtNewSimdHWIntrinsicNode(simdType, NI_SSE2_UnpackLow, TYP_UINT, simdSize, op[2], op[3]);
            BlockRange().InsertAfter(op[3], tmp2);
            LowerNode(tmp2);

            node->SetIntrinsic(NI_SSE2_UnpackLow, TYP_ULONG, 2);
            node->SetOp(0, tmp1);
            node->SetOp(1, tmp2);
            break;
        }

#if defined(TARGET_AMD64)
        case TYP_LONG:
        case TYP_ULONG:
        {
            if (comp->compOpportunisticallyDependsOn(InstructionSet_SSE41_X64))
            {
                // We will be constructing the following parts:
                //   ...
                //   idx  =    CNS_INT       int    1
                //          /--*  tmp1 simd16
                //          +--*  op2  T
                //          +--*  idx  int
                //   node = *  HWINTRINSIC   simd16 T Insert

                // This is roughly the following managed code:
                //   ...
                //   return Sse41.X64.Insert(tmp1, op2, 0x01);

                idx = comp->gtNewIconNode(0x01, TYP_INT);
                BlockRange().InsertAfter(op2, idx);

                node->SetIntrinsic(NI_SSE41_X64_Insert, 3);
                node->SetOp(0, tmp1);
                node->SetOp(1, op2);
                node->SetOp(2, idx);
                break;
            }

            // We will be constructing the following parts:
            //   ...
            //          /--*  op2  T
            //   tmp2 = *  HWINTRINSIC   simd16 T CreateScalarUnsafe
            //          /--*  tmp1 simd16
            //          +--*  tmp2 simd16
            //   node = *  HWINTRINSIC   simd16 T UnpackLow

            // This is roughly the following managed code:
            //   ...
            //   var tmp2 = Vector128.CreateScalarUnsafe(op2);
            //   return Sse2.UnpackLow(tmp1, tmp2);

            assert(comp->compIsaSupportedDebugOnly(InstructionSet_SSE2));

            tmp2 = comp->gtNewSimdHWIntrinsicNode(TYP_SIMD16, NI_Vector128_CreateScalarUnsafe, baseType, 16, op2);
            BlockRange().InsertAfter(op2, tmp2);
            LowerNode(tmp2);

            node->SetIntrinsic(NI_SSE2_UnpackLow, 2);
            node->SetOp(0, tmp1);
            node->SetOp(1, tmp2);
            break;
        }
#endif // TARGET_AMD64

        case TYP_FLOAT:
        {
            unsigned N   = 0;
            GenTree* opN = nullptr;

            if (comp->compOpportunisticallyDependsOn(InstructionSet_SSE41))
            {
                for (N = 1; N < argCnt - 1; N++)
                {
                    // We will be constructing the following parts:
                    //   ...
                    //
                    //          /--*  opN  T
                    //   tmp2 = *  HWINTRINSIC   simd16 T CreateScalarUnsafe
                    //   idx  =    CNS_INT       int    N
                    //          /--*  tmp1 simd16
                    //          +--*  opN  T
                    //          +--*  idx  int
                    //   tmp1 = *  HWINTRINSIC   simd16 T Insert
                    //   ...

                    // This is roughly the following managed code:
                    //   ...
                    //   tmp2 = Vector128.CreateScalarUnsafe(opN);
                    //   tmp1 = Sse41.Insert(tmp1, tmp2, N << 4);
                    //   ...

                    opN = node->GetOp(N);

                    tmp2 =
                        comp->gtNewSimdHWIntrinsicNode(TYP_SIMD16, NI_Vector128_CreateScalarUnsafe, baseType, 16, opN);
                    BlockRange().InsertAfter(opN, tmp2);
                    LowerNode(tmp2);

                    idx = comp->gtNewIconNode(N << 4, TYP_INT);
                    BlockRange().InsertAfter(tmp2, idx);

                    tmp1 =
                        comp->gtNewSimdHWIntrinsicNode(simdType, NI_SSE41_Insert, baseType, simdSize, tmp1, tmp2, idx);
                    BlockRange().InsertAfter(idx, tmp1);
                    LowerNode(tmp1);
                }

                // We will be constructing the following parts:
                //   ...
                //
                //          /--*  opN  T
                //   tmp2 = *  HWINTRINSIC   simd16 T CreateScalarUnsafe
                //   idx  =    CNS_INT       int    N
                //          /--*  tmp1 simd16
                //          +--*  opN  T
                //          +--*  idx  int
                //   node = *  HWINTRINSIC   simd16 T Insert

                // This is roughly the following managed code:
                //   ...
                //   tmp2 = Vector128.CreateScalarUnsafe(opN);
                //   return Sse41.Insert(tmp1, tmp2, N << 4);

                opN = node->GetOp(N);

                tmp2 = comp->gtNewSimdHWIntrinsicNode(TYP_SIMD16, NI_Vector128_CreateScalarUnsafe, baseType, 16, opN);
                BlockRange().InsertAfter(opN, tmp2);
                LowerNode(tmp2);

                idx = comp->gtNewIconNode((argCnt - 1) << 4, TYP_INT);
                BlockRange().InsertAfter(tmp2, idx);

                node->SetIntrinsic(NI_SSE41_Insert, 3);
                node->SetOp(0, tmp1);
                node->SetOp(1, tmp2);
                node->SetOp(2, idx);
                break;
            }

            // We will be constructing the following parts:
            //   ...
            //          /--*  opN  T
            //   opN  = *  HWINTRINSIC   simd16 T CreateScalarUnsafe
            //          /--*  opO  T
            //   opO  = *  HWINTRINSIC   simd16 T CreateScalarUnsafe
            //          /--*  opN  simd16
            //          +--*  opO  simd16
            //   tmp1 = *  HWINTRINSIC   simd16 T UnpackLow
            //          /--*  opP  T
            //   opP  = *  HWINTRINSIC   simd16 T CreateScalarUnsafe
            //          /--*  opQ  T
            //   opQ  = *  HWINTRINSIC   simd16 T CreateScalarUnsafe
            //          /--*  opP  simd16
            //          +--*  opQ  simd16
            //   tmp2 = *  HWINTRINSIC   simd16 T UnpackLow
            //          /--*  tmp1 simd16
            //          +--*  tmp2 simd16
            //   node = *  HWINTRINSIC   simd16 T MoveLowToHigh

            // This is roughly the following managed code:
            //   ...
            //   tmp1 = Sse.UnpackLow(opN, opO);
            //   tmp2 = Sse.UnpackLow(opP, opQ);
            //   return Sse.MoveLowToHigh(tmp1, tmp2);

            assert(comp->compIsaSupportedDebugOnly(InstructionSet_SSE));

            GenTree* op[4];
            op[0] = tmp1;

            for (N = 1; N < argCnt; N++)
            {
                opN = node->GetOp(N);

                op[N] = comp->gtNewSimdHWIntrinsicNode(TYP_SIMD16, NI_Vector128_CreateScalarUnsafe, baseType, 16, opN);
                BlockRange().InsertAfter(opN, op[N]);
                LowerNode(op[N]);
            }

            tmp1 = comp->gtNewSimdHWIntrinsicNode(simdType, NI_SSE_UnpackLow, baseType, simdSize, op[0], op[1]);
            BlockRange().InsertAfter(op[1], tmp1);
            LowerNode(tmp1);

            tmp2 = comp->gtNewSimdHWIntrinsicNode(simdType, NI_SSE_UnpackLow, baseType, simdSize, op[2], op[3]);
            BlockRange().InsertAfter(op[3], tmp2);
            LowerNode(tmp2);

            node->SetIntrinsic(NI_SSE_MoveLowToHigh, 2);
            node->SetOp(0, tmp1);
            node->SetOp(1, tmp2);
            break;
        }

        case TYP_DOUBLE:
        {
            // We will be constructing the following parts:
            //   ...
            //          /--*  op2  T
            //   tmp2 = *  HWINTRINSIC   simd16 T CreateScalarUnsafe
            //          /--*  tmp1 simd16
            //          +--*  tmp2 simd16
            //   node = *  HWINTRINSIC   simd16 T MoveLowToHigh

            // This is roughly the following managed code:
            //   ...
            //   var tmp2 = Vector128.CreateScalarUnsafe(op2);
            //   return Sse.MoveLowToHigh(tmp1, tmp2);

            assert(comp->compIsaSupportedDebugOnly(InstructionSet_SSE2));

            tmp2 = comp->gtNewSimdHWIntrinsicNode(TYP_SIMD16, NI_Vector128_CreateScalarUnsafe, baseType, 16, op2);
            BlockRange().InsertAfter(op2, tmp2);
            LowerNode(tmp2);

            node->SetIntrinsic(NI_SSE_MoveLowToHigh, TYP_FLOAT, 2);
            node->SetOp(0, tmp1);
            node->SetOp(1, tmp2);
            break;
        }

        default:
        {
            unreached();
        }
    }
}
#endif // FEATURE_HW_INTRINSICS

//----------------------------------------------------------------------------------------------
// Lowering::IsRMWIndirCandidate:
//    Returns true if the given operand is a candidate indirection for a read-modify-write
//    operator.
//
//  Arguments:
//     operand - The operand to consider.
//     storeInd - The indirect store that roots the possible RMW operator.
//
bool Lowering::IsRMWIndirCandidate(GenTree* operand, GenTree* storeInd)
{
    // If the operand isn't an indirection, it's trivially not a candidate.
    if (operand->OperGet() != GT_IND)
    {
        return false;
    }

    // If the indirection's source address isn't equivalent to the destination address of the storeIndir, then the
    // indirection is not a candidate.
    GenTree* srcAddr = operand->gtGetOp1();
    GenTree* dstAddr = storeInd->gtGetOp1();
    if ((srcAddr->OperGet() != dstAddr->OperGet()) || !IndirsAreEquivalent(operand, storeInd))
    {
        return false;
    }

    // If it is not safe to contain the entire tree rooted at the indirection, then the indirection is not a
    // candidate. Crawl the IR from the node immediately preceding the storeIndir until the last node in the
    // indirection's tree is visited and check the side effects at each point.

    m_scratchSideEffects.Clear();

    assert((operand->gtLIRFlags & LIR::Flags::Mark) == 0);
    operand->gtLIRFlags |= LIR::Flags::Mark;

    unsigned markCount = 1;
    GenTree* node;
    for (node = storeInd->gtPrev; markCount > 0; node = node->gtPrev)
    {
        assert(node != nullptr);

        if ((node->gtLIRFlags & LIR::Flags::Mark) == 0)
        {
            m_scratchSideEffects.AddNode(comp, node);
        }
        else
        {
            node->gtLIRFlags &= ~LIR::Flags::Mark;
            markCount--;

            if (m_scratchSideEffects.InterferesWith(comp, node, false))
            {
                // The indirection's tree contains some node that can't be moved to the storeInder. The indirection is
                // not a candidate. Clear any leftover mark bits and return.
                for (; markCount > 0; node = node->gtPrev)
                {
                    if ((node->gtLIRFlags & LIR::Flags::Mark) != 0)
                    {
                        node->gtLIRFlags &= ~LIR::Flags::Mark;
                        markCount--;
                    }
                }
                return false;
            }

            node->VisitOperands([&markCount](GenTree* nodeOperand) -> GenTree::VisitResult {
                assert((nodeOperand->gtLIRFlags & LIR::Flags::Mark) == 0);
                nodeOperand->gtLIRFlags |= LIR::Flags::Mark;
                markCount++;
                return GenTree::VisitResult::Continue;
            });
        }
    }

    // At this point we've verified that the operand is an indirection, its address is equivalent to the storeIndir's
    // destination address, and that it and the transitive closure of its operand can be safely contained by the
    // storeIndir. This indirection is therefore a candidate for an RMW op.
    return true;
}

//----------------------------------------------------------------------------------------------
// Returns true if this tree is bin-op of a GT_STOREIND of the following form
//      storeInd(subTreeA, binOp(gtInd(subTreeA), subtreeB)) or
//      storeInd(subTreeA, binOp(subtreeB, gtInd(subTreeA)) in case of commutative bin-ops
//
// The above form for storeInd represents a read-modify-write memory binary operation.
//
// Parameters
//     tree   -   GentreePtr of binOp
//
// Return Value
//     True if 'tree' is part of a RMW memory operation pattern
//
bool Lowering::IsBinOpInRMWStoreInd(GenTree* tree)
{
    // Must be a non floating-point type binary operator since SSE2 doesn't support RMW memory ops
    assert(!varTypeIsFloating(tree));
    assert(GenTree::OperIsBinary(tree->OperGet()));

    // Cheap bail out check before more expensive checks are performed.
    // RMW memory op pattern requires that one of the operands of binOp to be GT_IND.
    if (tree->gtGetOp1()->OperGet() != GT_IND && tree->gtGetOp2()->OperGet() != GT_IND)
    {
        return false;
    }

    LIR::Use use;
    if (!BlockRange().TryGetUse(tree, &use) || use.User()->OperGet() != GT_STOREIND || use.User()->gtGetOp2() != tree)
    {
        return false;
    }

    // Since it is not relatively cheap to recognize RMW memory op pattern, we
    // cache the result in GT_STOREIND node so that while lowering GT_STOREIND
    // we can use the result.
    GenTree* indirCandidate = nullptr;
    GenTree* indirOpSource  = nullptr;
    return IsRMWMemOpRootedAtStoreInd(use.User(), &indirCandidate, &indirOpSource);
}

//----------------------------------------------------------------------------------------------
// This method recognizes the case where we have a treeNode with the following structure:
//         storeInd(IndirDst, binOp(gtInd(IndirDst), indirOpSource)) OR
//         storeInd(IndirDst, binOp(indirOpSource, gtInd(IndirDst)) in case of commutative operations OR
//         storeInd(IndirDst, unaryOp(gtInd(IndirDst)) in case of unary operations
//
// Terminology:
//         indirDst = memory write of an addr mode  (i.e. storeind destination)
//         indirSrc = value being written to memory (i.e. storeind source which could either be a binary or unary op)
//         indirCandidate = memory read i.e. a gtInd of an addr mode
//         indirOpSource = source operand used in binary/unary op (i.e. source operand of indirSrc node)
//
// In x86/x64 this storeInd pattern can be effectively encoded in a single instruction of the
// following form in case of integer operations:
//         binOp [addressing mode], RegIndirOpSource
//         binOp [addressing mode], immediateVal
// where RegIndirOpSource is the register where indirOpSource was computed.
//
// Right now, we recognize few cases:
//     a) The gtInd child is a lea/lclVar/lclVarAddr/clsVarAddr/constant
//     b) BinOp is either add, sub, xor, or, and, shl, rsh, rsz.
//     c) unaryOp is either not/neg
//
// Implementation Note: The following routines need to be in sync for RMW memory op optimization
// to be correct and functional.
//     IndirsAreEquivalent()
//     NodesAreEquivalentLeaves()
//     Codegen of GT_STOREIND and genCodeForShiftRMW()
//     emitInsRMW()
//
//  TODO-CQ: Enable support for more complex indirections (if needed) or use the value numbering
//  package to perform more complex tree recognition.
//
//  TODO-XArch-CQ: Add support for RMW of lcl fields (e.g. lclfield binop= source)
//
//  Parameters:
//     tree               -  GT_STOREIND node
//     outIndirCandidate  -  out param set to indirCandidate as described above
//     ouutIndirOpSource  -  out param set to indirOpSource as described above
//
//  Return value
//     True if there is a RMW memory operation rooted at a GT_STOREIND tree
//     and out params indirCandidate and indirOpSource are set to non-null values.
//     Otherwise, returns false with indirCandidate and indirOpSource set to null.
//     Also updates flags of GT_STOREIND tree with its RMW status.
//
bool Lowering::IsRMWMemOpRootedAtStoreInd(GenTree* tree, GenTree** outIndirCandidate, GenTree** outIndirOpSource)
{
    assert(!varTypeIsFloating(tree));
    assert(outIndirCandidate != nullptr);
    assert(outIndirOpSource != nullptr);

    *outIndirCandidate = nullptr;
    *outIndirOpSource  = nullptr;

    // Early out if storeInd is already known to be a non-RMW memory op
    GenTreeStoreInd* storeInd = tree->AsStoreInd();
    if (storeInd->IsNonRMWMemoryOp())
    {
        return false;
    }

    GenTree*   indirDst = storeInd->gtGetOp1();
    GenTree*   indirSrc = storeInd->gtGetOp2();
    genTreeOps oper     = indirSrc->OperGet();

    // Early out if it is already known to be a RMW memory op
    if (storeInd->IsRMWMemoryOp())
    {
        if (GenTree::OperIsBinary(oper))
        {
            if (storeInd->IsRMWDstOp1())
            {
                *outIndirCandidate = indirSrc->gtGetOp1();
                *outIndirOpSource  = indirSrc->gtGetOp2();
            }
            else
            {
                assert(storeInd->IsRMWDstOp2());
                *outIndirCandidate = indirSrc->gtGetOp2();
                *outIndirOpSource  = indirSrc->gtGetOp1();
            }
            assert(IndirsAreEquivalent(*outIndirCandidate, storeInd));
        }
        else
        {
            assert(GenTree::OperIsUnary(oper));
            assert(IndirsAreEquivalent(indirSrc->gtGetOp1(), storeInd));
            *outIndirCandidate = indirSrc->gtGetOp1();
            *outIndirOpSource  = indirSrc->gtGetOp1();
        }

        return true;
    }

    // If reached here means that we do not know RMW status of tree rooted at storeInd
    assert(storeInd->IsRMWStatusUnknown());

    // Early out if indirDst is not one of the supported memory operands.
    if (indirDst->OperGet() != GT_LEA && indirDst->OperGet() != GT_LCL_VAR && indirDst->OperGet() != GT_LCL_VAR_ADDR &&
        indirDst->OperGet() != GT_CLS_VAR_ADDR && indirDst->OperGet() != GT_CNS_INT)
    {
        storeInd->SetRMWStatus(STOREIND_RMW_UNSUPPORTED_ADDR);
        return false;
    }

    // We can not use Read-Modify-Write instruction forms with overflow checking instructions
    // because we are not allowed to modify the target until after the overflow check.
    if (indirSrc->gtOverflowEx())
    {
        storeInd->SetRMWStatus(STOREIND_RMW_UNSUPPORTED_OPER);
        return false;
    }

    // At this point we can match one of two patterns:
    //
    //     t_ind = indir t_addr_0
    //       ...
    //     t_value = binop t_ind, t_other
    //       ...
    //     storeIndir t_addr_1, t_value
    //
    // or
    //
    //     t_ind = indir t_addr_0
    //       ...
    //     t_value = unop t_ind
    //       ...
    //     storeIndir t_addr_1, t_value
    //
    // In all cases, we will eventually make the binop that produces t_value and the entire dataflow tree rooted at
    // t_ind contained by t_value.

    GenTree*  indirCandidate = nullptr;
    GenTree*  indirOpSource  = nullptr;
    RMWStatus status         = STOREIND_RMW_STATUS_UNKNOWN;
    if (GenTree::OperIsBinary(oper))
    {
        // Return if binary op is not one of the supported operations for RMW of memory.
        if (!GenTree::OperIsRMWMemOp(oper))
        {
            storeInd->SetRMWStatus(STOREIND_RMW_UNSUPPORTED_OPER);
            return false;
        }

        if (GenTree::OperIsShiftOrRotate(oper) && varTypeIsSmall(storeInd))
        {
            // In ldind, Integer values smaller than 4 bytes, a boolean, or a character converted to 4 bytes
            // by sign or zero-extension as appropriate. If we directly shift the short type data using sar, we
            // will lose the sign or zero-extension bits.
            storeInd->SetRMWStatus(STOREIND_RMW_UNSUPPORTED_TYPE);
            return false;
        }

        // In the common case, the second operand to the binop will be the indir candidate.
        GenTreeOp* binOp = indirSrc->AsOp();
        if (GenTree::OperIsCommutative(oper) && IsRMWIndirCandidate(binOp->gtOp2, storeInd))
        {
            indirCandidate = binOp->gtOp2;
            indirOpSource  = binOp->gtOp1;
            status         = STOREIND_RMW_DST_IS_OP2;
        }
        else if (IsRMWIndirCandidate(binOp->gtOp1, storeInd))
        {
            indirCandidate = binOp->gtOp1;
            indirOpSource  = binOp->gtOp2;
            status         = STOREIND_RMW_DST_IS_OP1;
        }
        else
        {
            storeInd->SetRMWStatus(STOREIND_RMW_UNSUPPORTED_ADDR);
            return false;
        }
    }
    else if (GenTree::OperIsUnary(oper))
    {
        // Nodes other than GT_NOT and GT_NEG are not yet supported.
        if (oper != GT_NOT && oper != GT_NEG)
        {
            storeInd->SetRMWStatus(STOREIND_RMW_UNSUPPORTED_OPER);
            return false;
        }

        if (indirSrc->gtGetOp1()->OperGet() != GT_IND)
        {
            storeInd->SetRMWStatus(STOREIND_RMW_UNSUPPORTED_ADDR);
            return false;
        }

        GenTreeUnOp* unOp = indirSrc->AsUnOp();
        if (IsRMWIndirCandidate(unOp->gtOp1, storeInd))
        {
            // src and dest are the same in case of unary ops
            indirCandidate = unOp->gtOp1;
            indirOpSource  = unOp->gtOp1;
            status         = STOREIND_RMW_DST_IS_OP1;
        }
        else
        {
            storeInd->SetRMWStatus(STOREIND_RMW_UNSUPPORTED_ADDR);
            return false;
        }
    }
    else
    {
        storeInd->SetRMWStatus(STOREIND_RMW_UNSUPPORTED_OPER);
        return false;
    }

    // By this point we've verified that we have a supported operand with a supported address. Now we need to ensure
    // that we're able to move the destination address for the source indirection forwards.
    if (!IsSafeToContainMem(storeInd, indirDst))
    {
        storeInd->SetRMWStatus(STOREIND_RMW_UNSUPPORTED_ADDR);
        return false;
    }

    assert(indirCandidate != nullptr);
    assert(indirOpSource != nullptr);
    assert(status != STOREIND_RMW_STATUS_UNKNOWN);

    *outIndirCandidate = indirCandidate;
    *outIndirOpSource  = indirOpSource;
    storeInd->SetRMWStatus(status);
    return true;
}

// anything is in range for AMD64
bool Lowering::IsCallTargetInRange(void* addr)
{
    return true;
}

// return true if the immediate can be folded into an instruction, for example small enough and non-relocatable
bool Lowering::IsContainableImmed(GenTree* parentNode, GenTree* childNode) const
{
    if (!childNode->IsIntCnsFitsInI32())
    {
        return false;
    }

    // At this point we know that it is an int const fits within 4-bytes and hence can safely cast to IntConCommon.
    // Icons that need relocation should never be marked as contained immed
    if (childNode->AsIntConCommon()->ImmedValNeedsReloc(comp))
    {
        return false;
    }

    return true;
}

//-----------------------------------------------------------------------
// PreferredRegOptionalOperand: returns one of the operands of given
// binary oper that is to be preferred for marking as reg optional.
//
// Since only one of op1 or op2 can be a memory operand on xarch, only
// one of  them have to be marked as reg optional.  Since Lower doesn't
// know apriori which of op1 or op2 is not likely to get a register, it
// has to make a guess. This routine encapsulates heuristics that
// guess whether it is likely to be beneficial to mark op1 or op2 as
// reg optional.
//
//
// Arguments:
//     tree  -  a binary-op tree node that is either commutative
//              or a compare oper.
//
// Returns:
//     Returns op1 or op2 of tree node that is preferred for
//     marking as reg optional.
//
// Note: if the tree oper is neither commutative nor a compare oper
// then only op2 can be reg optional on xarch and hence no need to
// call this routine.
GenTree* Lowering::PreferredRegOptionalOperand(GenTree* tree)
{
    assert(GenTree::OperIsBinary(tree->OperGet()));
    assert(tree->OperIsCommutative() || tree->OperIsCompare() || tree->OperIs(GT_CMP));

    GenTree* op1 = tree->gtGetOp1();
    GenTree* op2 = tree->gtGetOp2();
    assert(!op1->IsRegOptional() && !op2->IsRegOptional());

    // We default to op1, as op2 is likely to have the shorter lifetime.
    GenTree* preferredOp = op1;

    // This routine uses the following heuristics:
    //
    // a) If both are register candidates, marking the one with lower weighted
    // ref count as reg-optional would likely be beneficial as it has
    // higher probability of not getting a register. Note that we use !lvDoNotEnregister
    // here because this is being done while we are adding lclVars for Lowering.
    //
    // b) op1 = tracked local and op2 = untracked local: LSRA creates two
    // ref positions for op2: a def and use position. op2's def position
    // requires a reg and it is allocated a reg by spilling another
    // interval (if required) and that could be even op1.  For this reason
    // it is beneficial to mark op1 as reg optional.
    //
    // TODO: It is not always mandatory for a def position of an untracked
    // local to be allocated a register if it is on rhs of an assignment
    // and its use position is reg-optional and has not been assigned a
    // register.  Reg optional def positions is currently not yet supported.
    //
    // c) op1 = untracked local and op2 = tracked local: marking op1 as
    // reg optional is beneficial, since its use position is less likely
    // to get a register.
    //
    // d) If both are untracked locals (i.e. treated like tree temps by
    // LSRA): though either of them could be marked as reg optional,
    // marking op1 as reg optional is likely to be beneficial because
    // while allocating op2's def position, there is a possibility of
    // spilling op1's def and in which case op1 is treated as contained
    // memory operand rather than requiring to reload.
    //
    // e) If only one of them is a local var, prefer to mark it as
    // reg-optional.  This is heuristic is based on the results
    // obtained against CQ perf benchmarks.
    //
    // f) If neither of them are local vars (i.e. tree temps), prefer to
    // mark op1 as reg optional for the same reason as mentioned in (d) above.
    if (op1->OperGet() == GT_LCL_VAR && op2->OperGet() == GT_LCL_VAR)
    {
        LclVarDsc* v1 = comp->lvaTable + op1->AsLclVarCommon()->GetLclNum();
        LclVarDsc* v2 = comp->lvaTable + op2->AsLclVarCommon()->GetLclNum();

        bool v1IsRegCandidate = !v1->lvDoNotEnregister;
        bool v2IsRegCandidate = !v2->lvDoNotEnregister;
        if (v1IsRegCandidate && v2IsRegCandidate)
        {
            // Both are enregisterable locals.  The one with lower weight is less likely
            // to get a register and hence beneficial to mark the one with lower
            // weight as reg optional.
            // If either is not tracked, it may be that it was introduced after liveness
            // was run, in which case we will always prefer op1 (should we use raw refcnt??).
            if (v1->lvTracked && v2->lvTracked && (v1->lvRefCntWtd() >= v2->lvRefCntWtd()))
            {
                preferredOp = op2;
            }
        }
    }
    else if (!(op1->OperGet() == GT_LCL_VAR) && (op2->OperGet() == GT_LCL_VAR))
    {
        preferredOp = op2;
    }

    return preferredOp;
}

//------------------------------------------------------------------------
// Containment analysis
//------------------------------------------------------------------------

//------------------------------------------------------------------------
// ContainCheckCallOperands: Determine whether operands of a call should be contained.
//
// Arguments:
//    call       - The call node of interest
//
// Return Value:
//    None.
//
void Lowering::ContainCheckCallOperands(GenTreeCall* call)
{
    GenTree* ctrlExpr = call->gtControlExpr;
    if (call->gtCallType == CT_INDIRECT)
    {
        // either gtControlExpr != null or gtCallAddr != null.
        // Both cannot be non-null at the same time.
        assert(ctrlExpr == nullptr);
        assert(call->gtCallAddr != nullptr);
        ctrlExpr = call->gtCallAddr;

#ifdef TARGET_X86
        // Fast tail calls aren't currently supported on x86, but if they ever are, the code
        // below that handles indirect VSD calls will need to be fixed.
        assert(!call->IsFastTailCall() || !call->IsVirtualStub());
#endif // TARGET_X86
    }

    // set reg requirements on call target represented as control sequence.
    if (ctrlExpr != nullptr)
    {
        // we should never see a gtControlExpr whose type is void.
        assert(ctrlExpr->TypeGet() != TYP_VOID);

        // In case of fast tail implemented as jmp, make sure that gtControlExpr is
        // computed into a register.
        if (!call->IsFastTailCall())
        {
#ifdef TARGET_X86
            // On x86, we need to generate a very specific pattern for indirect VSD calls:
            //
            //    3-byte nop
            //    call dword ptr [eax]
            //
            // Where EAX is also used as an argument to the stub dispatch helper. Make
            // sure that the call target address is computed into EAX in this case.
            if (call->IsVirtualStub() && (call->gtCallType == CT_INDIRECT))
            {
                assert(ctrlExpr->isIndir());
                MakeSrcContained(call, ctrlExpr);
            }
            else
#endif // TARGET_X86
                if (ctrlExpr->isIndir())
            {
                // We may have cases where we have set a register target on the ctrlExpr, but if it
                // contained we must clear it.
                ctrlExpr->SetRegNum(REG_NA);
                MakeSrcContained(call, ctrlExpr);
            }
        }
    }
}

//------------------------------------------------------------------------
// ContainCheckIndir: Determine whether operands of an indir should be contained.
//
// Arguments:
//    node       - The indirection node of interest
//
// Notes:
//    This is called for both store and load indirections. In the former case, it is assumed that
//    LowerStoreIndir() has already been called to check for RMW opportunities.
//
// Return Value:
//    None.
//
void Lowering::ContainCheckIndir(GenTreeIndir* node)
{
    GenTree* addr = node->Addr();

    // If this is the rhs of a block copy it will be handled when we handle the store.
    if (node->TypeGet() == TYP_STRUCT)
    {
        return;
    }

#ifdef FEATURE_SIMD
    // If indirTree is of TYP_SIMD12, don't mark addr as contained
    // so that it always get computed to a register.  This would
    // mean codegen side logic doesn't need to handle all possible
    // addr expressions that could be contained.
    //
    // TODO-XArch-CQ: handle other addr mode expressions that could be marked
    // as contained.
    if (node->TypeGet() == TYP_SIMD12)
    {
        return;
    }
#endif // FEATURE_SIMD

    if ((node->gtFlags & GTF_IND_REQ_ADDR_IN_REG) != 0)
    {
        // The address of an indirection that requires its address in a reg.
        // Skip any further processing that might otherwise make it contained.
    }
    else if ((addr->OperGet() == GT_CLS_VAR_ADDR) || (addr->OperGet() == GT_LCL_VAR_ADDR))
    {
        // These nodes go into an addr mode:
        // - GT_CLS_VAR_ADDR turns into a constant.
        // - GT_LCL_VAR_ADDR is a stack addr mode.

        // make this contained, it turns into a constant that goes into an addr mode
        MakeSrcContained(node, addr);
    }
    else if (addr->IsCnsIntOrI() && addr->AsIntConCommon()->FitsInAddrBase(comp))
    {
        // Amd64:
        // We can mark any pc-relative 32-bit addr as containable, except for a direct VSD call address.
        // (i.e. those VSD calls for which stub addr is known during JIT compilation time).  In this case,
        // VM requires us to pass stub addr in VirtualStubParam.reg - see LowerVirtualStubCall().  For
        // that reason we cannot mark such an addr as contained.  Note that this is not an issue for
        // indirect VSD calls since morphArgs() is explicitly materializing hidden param as a non-standard
        // argument.
        //
        // Workaround:
        // Note that LowerVirtualStubCall() sets addr->GetRegNum() to VirtualStubParam.reg and Lowering::doPhase()
        // sets destination candidates on such nodes and resets addr->GetRegNum() to REG_NA.
        // Ideally we should set a flag on addr nodes that shouldn't be marked as contained
        // (in LowerVirtualStubCall()), but we don't have any GTF_* flags left for that purpose.  As a workaround
        // an explicit check is made here.
        //
        // On x86, direct VSD is done via a relative branch, and in fact it MUST be contained.
        MakeSrcContained(node, addr);
    }
    else if ((addr->OperGet() == GT_LEA) && IsSafeToContainMem(node, addr))
    {
        MakeSrcContained(node, addr);
    }
}

//------------------------------------------------------------------------
// ContainCheckStoreIndir: determine whether the sources of a STOREIND node should be contained.
//
// Arguments:
//    node - pointer to the node
//
void Lowering::ContainCheckStoreIndir(GenTreeIndir* node)
{
    // If the source is a containable immediate, make it contained, unless it is
    // an int-size or larger store of zero to memory, because we can generate smaller code
    // by zeroing a register and then storing it.
    GenTree* src = node->AsOp()->gtOp2;
    if (IsContainableImmed(node, src) &&
        (!src->IsIntegralConst(0) || varTypeIsSmall(node) || node->gtGetOp1()->OperGet() == GT_CLS_VAR_ADDR))
    {
        MakeSrcContained(node, src);
    }
    ContainCheckIndir(node);
}

//------------------------------------------------------------------------
// ContainCheckMul: determine whether the sources of a MUL node should be contained.
//
// Arguments:
//    node - pointer to the node
//
void Lowering::ContainCheckMul(GenTreeOp* node)
{
#if defined(TARGET_X86)
    assert(node->OperIs(GT_MUL, GT_MULHI, GT_MUL_LONG));
#else
    assert(node->OperIs(GT_MUL, GT_MULHI));
#endif

    // Case of float/double mul.
    if (varTypeIsFloating(node->TypeGet()))
    {
        ContainCheckFloatBinary(node);
        return;
    }

    GenTree* op1 = node->AsOp()->gtOp1;
    GenTree* op2 = node->AsOp()->gtOp2;

    bool isSafeToContainOp1 = true;
    bool isSafeToContainOp2 = true;

    bool     isUnsignedMultiply    = ((node->gtFlags & GTF_UNSIGNED) != 0);
    bool     requiresOverflowCheck = node->gtOverflowEx();
    bool     useLeaEncoding        = false;
    GenTree* memOp                 = nullptr;

    bool                 hasImpliedFirstOperand = false;
    GenTreeIntConCommon* imm                    = nullptr;
    GenTree*             other                  = nullptr;

    // Multiply should never be using small types
    assert(!varTypeIsSmall(node->TypeGet()));

    // We do use the widening multiply to implement
    // the overflow checking for unsigned multiply
    //
    if (isUnsignedMultiply && requiresOverflowCheck)
    {
        hasImpliedFirstOperand = true;
    }
    else if (node->OperGet() == GT_MULHI)
    {
        hasImpliedFirstOperand = true;
    }
#if defined(TARGET_X86)
    else if (node->OperGet() == GT_MUL_LONG)
    {
        hasImpliedFirstOperand = true;
    }
#endif
    else if (IsContainableImmed(node, op2) || IsContainableImmed(node, op1))
    {
        if (IsContainableImmed(node, op2))
        {
            imm   = op2->AsIntConCommon();
            other = op1;
        }
        else
        {
            imm   = op1->AsIntConCommon();
            other = op2;
        }

        // CQ: We want to rewrite this into a LEA
        ssize_t immVal = imm->AsIntConCommon()->IconValue();
        if (!requiresOverflowCheck && (immVal == 3 || immVal == 5 || immVal == 9))
        {
            useLeaEncoding = true;
        }

        MakeSrcContained(node, imm); // The imm is always contained
        if (IsContainableMemoryOp(other))
        {
            memOp = other; // memOp may be contained below
        }
    }

    // We allow one operand to be a contained memory operand.
    // The memory op type must match with the 'node' type.
    // This is because during codegen we use 'node' type to derive EmitTypeSize.
    // E.g op1 type = byte, op2 type = byte but GT_MUL node type is int.
    //
    if (memOp == nullptr)
    {
        if ((op2->TypeGet() == node->TypeGet()) && IsContainableMemoryOp(op2))
        {
            isSafeToContainOp2 = IsSafeToContainMem(node, op2);
            if (isSafeToContainOp2)
            {
                memOp = op2;
            }
        }

        if ((memOp == nullptr) && (op1->TypeGet() == node->TypeGet()) && IsContainableMemoryOp(op1))
        {
            isSafeToContainOp1 = IsSafeToContainMem(node, op1);
            if (isSafeToContainOp1)
            {
                memOp = op1;
            }
        }
    }
    else
    {
        if ((memOp->TypeGet() != node->TypeGet()))
        {
            memOp = nullptr;
        }
        else if (!IsSafeToContainMem(node, memOp))
        {
            if (memOp == op1)
            {
                isSafeToContainOp1 = false;
            }
            else
            {
                isSafeToContainOp2 = false;
            }
            memOp = nullptr;
        }
    }
    // To generate an LEA we need to force memOp into a register
    // so don't allow memOp to be 'contained'
    //
    if (!useLeaEncoding)
    {
        if (memOp != nullptr)
        {
            MakeSrcContained(node, memOp);
        }
        else
        {
            // IsSafeToContainMem is expensive so we call it at most once for each operand
            // in this method. If we already called IsSafeToContainMem, it must have returned false;
            // otherwise, memOp would be set to the corresponding operand (op1 or op2).
            if (imm != nullptr)
            {
                // Has a contained immediate operand.
                // Only 'other' operand can be marked as reg optional.
                assert(other != nullptr);

                isSafeToContainOp1 = ((other == op1) && isSafeToContainOp1 && IsSafeToContainMem(node, op1));
                isSafeToContainOp2 = ((other == op2) && isSafeToContainOp2 && IsSafeToContainMem(node, op2));
            }
            else if (hasImpliedFirstOperand)
            {
                // Only op2 can be marked as reg optional.
                isSafeToContainOp1 = false;
                isSafeToContainOp2 = isSafeToContainOp2 && IsSafeToContainMem(node, op2);
            }
            else
            {
                // If there are no containable operands, we can make either of op1 or op2
                // as reg optional.
                isSafeToContainOp1 = isSafeToContainOp1 && IsSafeToContainMem(node, op1);
                isSafeToContainOp2 = isSafeToContainOp2 && IsSafeToContainMem(node, op2);
            }
            SetRegOptionalForBinOp(node, isSafeToContainOp1, isSafeToContainOp2);
        }
    }
}

//------------------------------------------------------------------------
// ContainCheckDivOrMod: determine which operands of a div/mod should be contained.
//
// Arguments:
//    node - pointer to the node
//
void Lowering::ContainCheckDivOrMod(GenTreeOp* node)
{
    assert(node->OperIs(GT_DIV, GT_MOD, GT_UDIV, GT_UMOD));

    if (varTypeIsFloating(node->TypeGet()))
    {
        ContainCheckFloatBinary(node);
        return;
    }

    GenTree* divisor = node->gtGetOp2();

    bool divisorCanBeRegOptional = true;
#ifdef TARGET_X86
    GenTree* dividend = node->gtGetOp1();
    if (dividend->OperGet() == GT_LONG)
    {
        divisorCanBeRegOptional = false;
        MakeSrcContained(node, dividend);
    }
#endif

    // divisor can be an r/m, but the memory indirection must be of the same size as the divide
    if (IsContainableMemoryOp(divisor) && (divisor->TypeGet() == node->TypeGet()))
    {
        MakeSrcContained(node, divisor);
    }
    else if (divisorCanBeRegOptional)
    {
        // If there are no containable operands, we can make an operand reg optional.
        // Div instruction allows only divisor to be a memory op.
        divisor->SetRegOptional();
    }
}

//------------------------------------------------------------------------
// ContainCheckShiftRotate: determine whether the sources of a shift/rotate node should be contained.
//
// Arguments:
//    node - pointer to the node
//
void Lowering::ContainCheckShiftRotate(GenTreeOp* node)
{
    assert(node->OperIsShiftOrRotate());
#ifdef TARGET_X86
    GenTree* source = node->gtOp1;
    if (node->OperIsShiftLong())
    {
        assert(source->OperGet() == GT_LONG);
        MakeSrcContained(node, source);
    }
#endif // !TARGET_X86

    GenTree* shiftBy = node->gtOp2;
    if (IsContainableImmed(node, shiftBy) && (shiftBy->AsIntConCommon()->IconValue() <= 255) &&
        (shiftBy->AsIntConCommon()->IconValue() >= 0))
    {
        MakeSrcContained(node, shiftBy);
    }
}

//------------------------------------------------------------------------
// ContainCheckStoreLoc: determine whether the source of a STORE_LCL* should be contained.
//
// Arguments:
//    node - pointer to the node
//
void Lowering::ContainCheckStoreLoc(GenTreeLclVarCommon* storeLoc) const
{
    assert(storeLoc->OperIsLocalStore());
    GenTree* op1 = storeLoc->gtGetOp1();

    if (op1->OperIs(GT_BITCAST))
    {
        // If we know that the source of the bitcast will be in a register, then we can make
        // the bitcast itself contained. This will allow us to store directly from the other
        // type if this node doesn't get a register.
        GenTree* bitCastSrc = op1->gtGetOp1();
        if (!bitCastSrc->isContained() && !bitCastSrc->IsRegOptional())
        {
            op1->SetContained();
            return;
        }
    }

    const LclVarDsc* varDsc = comp->lvaGetDesc(storeLoc);

#ifdef FEATURE_SIMD
    if (varTypeIsSIMD(storeLoc))
    {
        assert(!op1->IsCnsIntOrI());
        if (storeLoc->TypeIs(TYP_SIMD12) && op1->IsSIMDZero() && varDsc->lvDoNotEnregister)
        {
            // For a SIMD12 store we can zero from integer registers more easily.
            MakeSrcContained(storeLoc, op1);
            GenTree* constNode = op1->AsSIMD()->GetOp(0);
            assert(constNode->OperIsConst());
            constNode->ClearContained();
            constNode->gtType = TYP_INT;
            constNode->SetOper(GT_CNS_INT);
        }
        return;
    }
#endif // FEATURE_SIMD

    // If the source is a containable immediate, make it contained, unless it is
    // an int-size or larger store of zero to memory, because we can generate smaller code
    // by zeroing a register and then storing it.
    var_types type = varDsc->GetRegisterType(storeLoc);
    if (IsContainableImmed(storeLoc, op1) && (!op1->IsIntegralConst(0) || varTypeIsSmall(type)))
    {
        MakeSrcContained(storeLoc, op1);
    }
#ifdef TARGET_X86
    else if (op1->OperGet() == GT_LONG)
    {
        MakeSrcContained(storeLoc, op1);
    }
#endif // TARGET_X86
}

void Lowering::ContainCheckCast(GenTreeCast* cast)
{
    GenTree* src = cast->GetOp(0);

#if !defined(TARGET_64BIT)
    if (src->OperIs(GT_LONG))
    {
        src->SetContained();
        return;
    }
#endif

    var_types srcType = src->GetType();
    var_types dstType = cast->GetCastType();

    if (varTypeIsIntegral(dstType) && varTypeIsIntegral(srcType))
    {
        if (IsContainableMemoryOp(src) && (!cast->gtOverflow() || IsSafeToContainMem(cast, src)))
        {
            // If this isn't an overflow checking cast then we can move it
            // right after the source node to avoid the interference check.
            if (!cast->gtOverflow() && (cast->gtPrev != src))
            {
                BlockRange().Remove(cast);
                BlockRange().InsertAfter(src, cast);
            }

            src->SetContained();
        }
        else
        {
            src->SetRegOptional();
        }
    }
    else if (varTypeIsFloating(dstType) || varTypeIsFloating(srcType))
    {
        assert(!cast->gtOverflow());

        // The source of cvtsi2sd and similar instructions can be a memory operand but it must
        // be 4 or 8 bytes in size so it cannot be a small int. It's likely possible to make a
        // "normalize on store" local reg-optional but it's probably not worth the extra work.
        // Also, ULONG to DOUBLE/FLOAT casts require checking the sign of the source so allowing
        // a memory operand would result in 2 loads instead of 1.
        if (!varTypeIsSmall(srcType) && ((srcType != TYP_LONG) || !cast->IsUnsigned()))
        {
            if (IsContainableMemoryOp(src))
            {
                // Since a floating point cast can't throw we can move the cast
                // right after the source node to avoid the interference check.
                if (cast->gtPrev != src)
                {
                    BlockRange().Remove(cast);
                    BlockRange().InsertAfter(src, cast);
                }

                src->SetContained();
            }
            else
            {
                src->SetRegOptional();
            }
        }
    }
}

//------------------------------------------------------------------------
// ContainCheckCompare: determine whether the sources of a compare node should be contained.
//
// Arguments:
//    node - pointer to the node
//
void Lowering::ContainCheckCompare(GenTreeOp* cmp)
{
    assert(cmp->OperIsCompare() || cmp->OperIs(GT_CMP));

    GenTree*  op1     = cmp->AsOp()->gtOp1;
    GenTree*  op2     = cmp->AsOp()->gtOp2;
    var_types op1Type = op1->TypeGet();
    var_types op2Type = op2->TypeGet();

    // If either of op1 or op2 is floating point values, then we need to use
    // ucomiss or ucomisd to compare, both of which support the following form:
    //     ucomis[s|d] xmm, xmm/mem
    // That is only the second operand can be a memory op.
    //
    // Second operand is a memory Op:  Note that depending on comparison operator,
    // the operands of ucomis[s|d] need to be reversed.  Therefore, either op1 or
    // op2 can be a memory op depending on the comparison operator.
    if (varTypeIsFloating(op1Type))
    {
        // The type of the operands has to be the same and no implicit conversions at this stage.
        assert(op1Type == op2Type);

        GenTree* otherOp;
        if (GenCondition::FromFloatRelop(cmp).PreferSwap())
        {
            otherOp = op1;
        }
        else
        {
            otherOp = op2;
        }

        assert(otherOp != nullptr);
        bool isSafeToContainOtherOp = true;
        if (otherOp->IsCnsNonZeroFltOrDbl())
        {
            MakeSrcContained(cmp, otherOp);
        }
        else if (IsContainableMemoryOp(otherOp))
        {
            isSafeToContainOtherOp = IsSafeToContainMem(cmp, otherOp);
            if (isSafeToContainOtherOp)
            {
                MakeSrcContained(cmp, otherOp);
            }
        }

        if (!otherOp->isContained() && isSafeToContainOtherOp && IsSafeToContainMem(cmp, otherOp))
        {
            // SSE2 allows only otherOp to be a memory-op. Since otherOp is not
            // contained, we can mark it reg-optional.
            // IsSafeToContainMem is expensive so we call it at most once for otherOp.
            // If we already called IsSafeToContainMem, it must have returned false;
            // otherwise, otherOp would be contained.
            otherOp->SetRegOptional();
        }

        return;
    }

    // TODO-XArch-CQ: factor out cmp optimization in 'genCondSetFlags' to be used here
    // or in other backend.

    if (CheckImmedAndMakeContained(cmp, op2))
    {
        // If the types are the same, or if the constant is of the correct size,
        // we can treat the MemoryOp as contained.
        if (op1Type == op2Type)
        {
            if (IsContainableMemoryOp(op1))
            {
                MakeSrcContained(cmp, op1);
            }
            else
            {
                op1->SetRegOptional();
            }
        }
    }
    else if (op1Type == op2Type)
    {
        // Note that TEST does not have a r,rm encoding like CMP has but we can still
        // contain the second operand because the emitter maps both r,rm and rm,r to
        // the same instruction code. This avoids the need to special case TEST here.

        bool isSafeToContainOp1 = true;
        bool isSafeToContainOp2 = true;

        if (IsContainableMemoryOp(op2))
        {
            isSafeToContainOp2 = IsSafeToContainMem(cmp, op2);
            if (isSafeToContainOp2)
            {
                MakeSrcContained(cmp, op2);
            }
        }

        if (!op2->isContained() && IsContainableMemoryOp(op1))
        {
            isSafeToContainOp1 = IsSafeToContainMem(cmp, op1);
            if (isSafeToContainOp1)
            {
                MakeSrcContained(cmp, op1);
            }
        }

        if (!op1->isContained() && !op2->isContained())
        {
            // One of op1 or op2 could be marked as reg optional
            // to indicate that codegen can still generate code
            // if one of them is on stack.
            GenTree* regOptionalCandidate = op1->IsCnsIntOrI() ? op2 : PreferredRegOptionalOperand(cmp);

            // IsSafeToContainMem is expensive so we call it at most once for each operand
            // in this method. If we already called IsSafeToContainMem, it must have returned false;
            // otherwise, the corresponding operand (op1 or op2) would be contained.
            bool setRegOptional = (regOptionalCandidate == op1) ? isSafeToContainOp1 && IsSafeToContainMem(cmp, op1)
                                                                : isSafeToContainOp2 && IsSafeToContainMem(cmp, op2);
            if (setRegOptional)
            {
                regOptionalCandidate->SetRegOptional();
            }
        }
    }
}

//------------------------------------------------------------------------
// LowerRMWMemOp: Determine if this is a valid RMW mem op, and if so lower it accordingly
//
// Arguments:
//    node       - The indirect store node (GT_STORE_IND) of interest
//
// Return Value:
//    Returns true if 'node' is a valid RMW mem op; false otherwise.
//
bool Lowering::LowerRMWMemOp(GenTreeIndir* storeInd)
{
    assert(storeInd->OperGet() == GT_STOREIND);

    // SSE2 doesn't support RMW on float values
    assert(!varTypeIsFloating(storeInd));

    // Terminology:
    // indirDst = memory write of an addr mode  (i.e. storeind destination)
    // indirSrc = value being written to memory (i.e. storeind source which could a binary/unary op)
    // indirCandidate = memory read i.e. a gtInd of an addr mode
    // indirOpSource = source operand used in binary/unary op (i.e. source operand of indirSrc node)

    GenTree* indirCandidate = nullptr;
    GenTree* indirOpSource  = nullptr;

    if (!IsRMWMemOpRootedAtStoreInd(storeInd, &indirCandidate, &indirOpSource))
    {
        JITDUMP("Lower of StoreInd didn't mark the node as self contained for reason: %d\n",
                storeInd->AsStoreInd()->GetRMWStatus());
        DISPTREERANGE(BlockRange(), storeInd);
        return false;
    }

    GenTree*   indirDst = storeInd->gtGetOp1();
    GenTree*   indirSrc = storeInd->gtGetOp2();
    genTreeOps oper     = indirSrc->OperGet();

    // At this point we have successfully detected a RMW memory op of one of the following forms
    //         storeInd(indirDst, indirSrc(indirCandidate, indirOpSource)) OR
    //         storeInd(indirDst, indirSrc(indirOpSource, indirCandidate) in case of commutative operations OR
    //         storeInd(indirDst, indirSrc(indirCandidate) in case of unary operations
    //
    // Here indirSrc = one of the supported binary or unary operation for RMW of memory
    //      indirCandidate = a GT_IND node
    //      indirCandidateChild = operand of GT_IND indirCandidate
    //
    // The logic below does the following
    //      Make indirOpSource contained.
    //      Make indirSrc contained.
    //      Make indirCandidate contained.
    //      Make indirCandidateChild contained.
    //      Make indirDst contained except when it is a GT_LCL_VAR or GT_CNS_INT that doesn't fit within addr
    //      base.
    //

    // We have already done containment analysis on the indirSrc op.
    // If any of its operands are marked regOptional, reset that now.
    indirSrc->AsOp()->gtOp1->ClearRegOptional();
    if (GenTree::OperIsBinary(oper))
    {
        // On Xarch RMW operations require the source to be an immediate or in a register.
        // Therefore, if we have previously marked the indirOpSource as contained while lowering
        // the binary node, we need to reset that now.
        if (IsContainableMemoryOp(indirOpSource))
        {
            indirOpSource->ClearContained();
        }
        indirSrc->AsOp()->gtOp2->ClearRegOptional();
        JITDUMP("Lower succesfully detected an assignment of the form: *addrMode BinOp= source\n");
    }
    else
    {
        assert(GenTree::OperIsUnary(oper));
        JITDUMP("Lower succesfully detected an assignment of the form: *addrMode = UnaryOp(*addrMode)\n");
    }
    DISPTREERANGE(BlockRange(), storeInd);

    indirSrc->SetContained();
    indirCandidate->SetContained();

    GenTree* indirCandidateChild = indirCandidate->gtGetOp1();
    indirCandidateChild->SetContained();

    if (indirCandidateChild->OperGet() == GT_LEA)
    {
        GenTreeAddrMode* addrMode = indirCandidateChild->AsAddrMode();

        if (addrMode->HasBase())
        {
            assert(addrMode->Base()->OperIsLeaf());
            addrMode->Base()->SetContained();
        }

        if (addrMode->HasIndex())
        {
            assert(addrMode->Index()->OperIsLeaf());
            addrMode->Index()->SetContained();
        }

        indirDst->SetContained();
    }
    else
    {
        assert(indirCandidateChild->OperGet() == GT_LCL_VAR || indirCandidateChild->OperGet() == GT_LCL_VAR_ADDR ||
               indirCandidateChild->OperGet() == GT_CLS_VAR_ADDR || indirCandidateChild->OperGet() == GT_CNS_INT);

        // If it is a GT_LCL_VAR, it still needs the reg to hold the address.
        // We would still need a reg for GT_CNS_INT if it doesn't fit within addressing mode base.
        // For GT_CLS_VAR_ADDR, we don't need a reg to hold the address, because field address value is known at jit
        // time. Also, we don't need a reg for GT_CLS_VAR_ADDR.
        if (indirCandidateChild->OperIs(GT_CLS_VAR_ADDR))
        {
            indirDst->SetContained();
        }
        else if (indirCandidateChild->IsCnsIntOrI() && indirCandidateChild->AsIntConCommon()->FitsInAddrBase(comp))
        {
            indirDst->SetContained();
        }
    }
    return true;
}

//------------------------------------------------------------------------
// ContainCheckBinary: Determine whether a binary op's operands should be contained.
//
// Arguments:
//    node - the node we care about
//
void Lowering::ContainCheckBinary(GenTreeOp* node)
{
    assert(node->OperIsBinary());

    if (varTypeIsFloating(node))
    {
        assert(node->OperIs(GT_ADD, GT_SUB));
        ContainCheckFloatBinary(node);
        return;
    }

    GenTree* op1 = node->gtOp1;
    GenTree* op2 = node->gtOp2;

    // We can directly encode the second operand if it is either a containable constant or a memory-op.
    // In case of memory-op, we can encode it directly provided its type matches with 'tree' type.
    // This is because during codegen, type of 'tree' is used to determine emit Type size. If the types
    // do not match, they get normalized (i.e. sign/zero extended) on load into a register.
    bool     directlyEncodable  = false;
    bool     binOpInRMW         = false;
    GenTree* operand            = nullptr;
    bool     isSafeToContainOp1 = true;
    bool     isSafeToContainOp2 = true;

    if (IsContainableImmed(node, op2))
    {
        directlyEncodable = true;
        operand           = op2;
    }
    else
    {
        binOpInRMW = IsBinOpInRMWStoreInd(node);
        if (!binOpInRMW)
        {
            const unsigned operatorSize = genTypeSize(node->TypeGet());
            if ((genTypeSize(op2->TypeGet()) == operatorSize) && IsContainableMemoryOp(op2))
            {
                isSafeToContainOp2 = IsSafeToContainMem(node, op2);
                if (isSafeToContainOp2)
                {
                    directlyEncodable = true;
                    operand           = op2;
                }
            }

            if ((operand == nullptr) && node->OperIsCommutative())
            {
                // If it is safe, we can reverse the order of operands of commutative operations for efficient
                // codegen
                if (IsContainableImmed(node, op1))
                {
                    directlyEncodable = true;
                    operand           = op1;
                }
                else if ((genTypeSize(op1->TypeGet()) == operatorSize) && IsContainableMemoryOp(op1))
                {
                    isSafeToContainOp1 = IsSafeToContainMem(node, op1);
                    if (isSafeToContainOp1)
                    {
                        directlyEncodable = true;
                        operand           = op1;
                    }
                }
            }
        }
    }

    if (directlyEncodable)
    {
        assert(operand != nullptr);
        MakeSrcContained(node, operand);
    }
    else if (!binOpInRMW)
    {
        // If this binary op neither has contained operands, nor is a
        // Read-Modify-Write (RMW) operation, we can mark its operands
        // as reg optional.

        // IsSafeToContainMem is expensive so we call it at most once for each operand
        // in this method. If we already called IsSafeToContainMem, it must have returned false;
        // otherwise, directlyEncodable would be true.
        isSafeToContainOp1 = isSafeToContainOp1 && IsSafeToContainMem(node, op1);
        isSafeToContainOp2 = isSafeToContainOp2 && IsSafeToContainMem(node, op2);

        SetRegOptionalForBinOp(node, isSafeToContainOp1, isSafeToContainOp2);
    }
}

//------------------------------------------------------------------------
// ContainCheckBoundsChk: determine whether any source of a bounds check node should be contained.
//
// Arguments:
//    node - pointer to the node
//
void Lowering::ContainCheckBoundsChk(GenTreeBoundsChk* node)
{
    assert(node->OperIsBoundsCheck());
    GenTree* other;
    if (CheckImmedAndMakeContained(node, node->gtIndex))
    {
        other = node->gtArrLen;
    }
    else if (CheckImmedAndMakeContained(node, node->gtArrLen))
    {
        other = node->gtIndex;
    }
    else if (IsContainableMemoryOp(node->gtIndex))
    {
        other = node->gtIndex;
    }
    else
    {
        other = node->gtArrLen;
    }

    if (node->gtIndex->TypeGet() == node->gtArrLen->TypeGet())
    {
        if (IsContainableMemoryOp(other))
        {
            MakeSrcContained(node, other);
        }
        else
        {
            // We can mark 'other' as reg optional, since it is not contained.
            other->SetRegOptional();
        }
    }
}

//------------------------------------------------------------------------
// ContainCheckIntrinsic: determine whether the source of an INTRINSIC node should be contained.
//
// Arguments:
//    node - pointer to the node
//
void Lowering::ContainCheckIntrinsic(GenTreeOp* node)
{
    assert(node->OperIs(GT_INTRINSIC));

    CorInfoIntrinsics intrinsicId = node->AsIntrinsic()->gtIntrinsicId;

    if (intrinsicId == CORINFO_INTRINSIC_Sqrt || intrinsicId == CORINFO_INTRINSIC_Round ||
        intrinsicId == CORINFO_INTRINSIC_Ceiling || intrinsicId == CORINFO_INTRINSIC_Floor)
    {
        GenTree* op1 = node->gtGetOp1();
        if (IsContainableMemoryOp(op1) || op1->IsCnsNonZeroFltOrDbl())
        {
            MakeSrcContained(node, op1);
        }
        else
        {
            // Mark the operand as reg optional since codegen can still
            // generate code if op1 is on stack.
            op1->SetRegOptional();
        }
    }
}

#ifdef FEATURE_SIMD
//----------------------------------------------------------------------------------------------
// ContainCheckSIMD: Perform containment analysis for a SIMD intrinsic node.
//
//  Arguments:
//     simdNode - The SIMD intrinsic node.
//
void Lowering::ContainCheckSIMD(GenTreeSIMD* simdNode)
{
    switch (simdNode->gtSIMDIntrinsicID)
    {
        GenTree* op1;
        GenTree* op2;

        case SIMDIntrinsicInit:
        {
            op1 = simdNode->GetOp(0);
#ifndef TARGET_64BIT
            if (op1->OperGet() == GT_LONG)
            {
                MakeSrcContained(simdNode, op1);
                GenTree* op1lo = op1->gtGetOp1();
                GenTree* op1hi = op1->gtGetOp2();

                if ((op1lo->IsIntegralConst(0) && op1hi->IsIntegralConst(0)) ||
                    (op1lo->IsIntegralConst(-1) && op1hi->IsIntegralConst(-1)))
                {
                    MakeSrcContained(op1, op1lo);
                    MakeSrcContained(op1, op1hi);
                }
            }
            else
#endif // !TARGET_64BIT
                if (op1->IsDblConPositiveZero() || op1->IsIntegralConst(0) ||
                    (varTypeIsIntegral(simdNode->gtSIMDBaseType) && op1->IsIntegralConst(-1)))
            {
                MakeSrcContained(simdNode, op1);
            }
            else if ((comp->getSIMDSupportLevel() == SIMD_AVX2_Supported) &&
                     ((simdNode->gtSIMDSize == 16) || (simdNode->gtSIMDSize == 32)))
            {
                // Either op1 is a float or dbl constant or an addr
                if (op1->IsCnsFltOrDbl() || op1->OperIsLocalAddr())
                {
                    MakeSrcContained(simdNode, op1);
                }
            }
        }
        break;

        case SIMDIntrinsicGetItem:
        {
            // This implements get_Item method. The sources are:
            //  - the source SIMD struct
            //  - index (which element to get)
            // The result is baseType of SIMD struct.
            op1 = simdNode->GetOp(0);
            op2 = simdNode->GetOp(1);

            if (op1->OperGet() == GT_IND)
            {
                assert((op1->gtFlags & GTF_IND_REQ_ADDR_IN_REG) != 0);
                op1->AsIndir()->Addr()->ClearContained();
            }
            // If the index is a constant, mark it as contained.
            CheckImmedAndMakeContained(simdNode, op2);

            if (IsContainableMemoryOp(op1))
            {
                MakeSrcContained(simdNode, op1);
                if (op1->OperGet() == GT_IND)
                {
                    op1->AsIndir()->Addr()->ClearContained();
                }
            }
        }
        break;

        case SIMDIntrinsicShuffleSSE2:
            // Second operand is an integer constant and marked as contained.
            assert(simdNode->GetOp(1)->IsCnsIntOrI());
            MakeSrcContained(simdNode, simdNode->GetOp(1));
            break;

        default:
            break;
    }
}
#endif // FEATURE_SIMD

#ifdef FEATURE_HW_INTRINSICS
//----------------------------------------------------------------------------------------------
// IsContainableHWIntrinsicOp: Return true if 'node' is a containable HWIntrinsic op.
//
//  Arguments:
//     containingNode - The hardware intrinsic node which contains 'node'
//     node - The node to check
//     [Out] supportsRegOptional - On return, this will be true if 'containingNode' supports regOptional operands;
//     otherwise, false.
//
// Return Value:
//    true if 'node' is a containable hardware intrinsic node; otherwise, false.
//
bool Lowering::IsContainableHWIntrinsicOp(GenTreeHWIntrinsic* containingNode, GenTree* node, bool* supportsRegOptional)
{
    NamedIntrinsic      containingIntrinsicId = containingNode->gtHWIntrinsicId;
    HWIntrinsicCategory category              = HWIntrinsicInfo::lookupCategory(containingIntrinsicId);

    // We shouldn't have called in here if containingNode doesn't support containment
    assert(HWIntrinsicInfo::SupportsContainment(containingIntrinsicId));

    // containingNode supports nodes that read from an aligned memory address
    //
    // This will generally be an explicit LoadAligned instruction and is false for
    // machines with VEX support when minOpts is enabled. This is because there is
    // currently no way to guarantee that the address read from will always be
    // aligned and we want to assert that the address is aligned when optimizations
    // aren't enabled. However, when optimizations are enabled, we want to allow
    // folding of memory operands as it produces better codegen and allows simpler
    // coding patterns on the managed side.
    bool supportsAlignedSIMDLoads = false;

    // containingNode supports nodes that read from general memory
    //
    // We currently have to assume all "general" loads are unaligned. As such, this is
    // generally used to determine if we can mark the node as `regOptional` in the case
    // where `node` is not containable. However, this can also be used to determine whether
    // we can mark other types of reads as contained (such as when directly reading a local).
    bool supportsGeneralLoads = false;

    // containingNode supports nodes that read from a scalar memory address
    //
    // This will generally be an explicit LoadScalar instruction but is also used to determine
    // whether we can read an address of type T (we don't support this when the load would
    // read more than sizeof(T) bytes).
    bool supportsSIMDScalarLoads = false;

    // containingNode supports nodes that read from an unaligned memory address
    //
    // This will generally be an explicit Load instruction and is generally false for machines
    // without VEX support. This is because older hardware required that the SIMD operand always
    // be aligned to the 'natural alignment' of the type.
    bool supportsUnalignedSIMDLoads = false;

    switch (category)
    {
        case HW_Category_MemoryLoad:
            supportsGeneralLoads = (!node->OperIsHWIntrinsic());
            break;

        case HW_Category_SimpleSIMD:
        {
            switch (containingIntrinsicId)
            {
                case NI_SSE41_ConvertToVector128Int16:
                case NI_SSE41_ConvertToVector128Int32:
                case NI_SSE41_ConvertToVector128Int64:
                case NI_AVX2_ConvertToVector256Int16:
                case NI_AVX2_ConvertToVector256Int32:
                case NI_AVX2_ConvertToVector256Int64:
                {
                    supportsGeneralLoads = (!node->OperIsHWIntrinsic());
                    break;
                }

                default:
                {
                    // These intrinsics only expect 16 or 32-byte nodes for containment
                    assert((genTypeSize(node->TypeGet()) == 16) || (genTypeSize(node->TypeGet()) == 32));

                    if (!comp->canUseVexEncoding())
                    {
                        // Most instructions under the non-VEX encoding require aligned operands.
                        // Those used for Sse2.ConvertToVector128Double (CVTDQ2PD and CVTPS2PD)
                        // are exceptions and don't fail for unaligned inputs.

                        supportsAlignedSIMDLoads   = (containingIntrinsicId != NI_SSE2_ConvertToVector128Double);
                        supportsUnalignedSIMDLoads = !supportsAlignedSIMDLoads;
                    }
                    else
                    {
                        supportsAlignedSIMDLoads   = !comp->opts.MinOpts();
                        supportsUnalignedSIMDLoads = true;
                    }

                    supportsGeneralLoads = supportsUnalignedSIMDLoads;
                    break;
                }
            }

            assert(supportsSIMDScalarLoads == false);
            break;
        }

        case HW_Category_IMM:
        {
            switch (containingIntrinsicId)
            {
                case NI_SSE_Shuffle:
                case NI_SSE2_ShiftLeftLogical:
                case NI_SSE2_ShiftRightArithmetic:
                case NI_SSE2_ShiftRightLogical:
                case NI_SSE2_Shuffle:
                case NI_SSE2_ShuffleHigh:
                case NI_SSE2_ShuffleLow:
                case NI_SSSE3_AlignRight:
                case NI_SSE41_Blend:
                case NI_SSE41_DotProduct:
                case NI_SSE41_MultipleSumAbsoluteDifferences:
                case NI_AES_KeygenAssist:
                case NI_PCLMULQDQ_CarrylessMultiply:
                case NI_AVX_Blend:
                case NI_AVX_Compare:
                case NI_AVX_DotProduct:
                case NI_AVX_InsertVector128:
                case NI_AVX_Permute:
                case NI_AVX_Permute2x128:
                case NI_AVX2_Blend:
                case NI_AVX2_InsertVector128:
                case NI_AVX2_MultipleSumAbsoluteDifferences:
                case NI_AVX2_Permute2x128:
                case NI_AVX2_Permute4x64:
                case NI_AVX2_ShiftLeftLogical:
                case NI_AVX2_ShiftRightArithmetic:
                case NI_AVX2_ShiftRightLogical:
                case NI_AVX2_ShuffleHigh:
                case NI_AVX2_ShuffleLow:
                {
                    // These intrinsics only expect 16 or 32-byte nodes for containment
                    assert((genTypeSize(node->TypeGet()) == 16) || (genTypeSize(node->TypeGet()) == 32));
                    assert(supportsSIMDScalarLoads == false);

                    supportsAlignedSIMDLoads   = !comp->canUseVexEncoding() || !comp->opts.MinOpts();
                    supportsUnalignedSIMDLoads = comp->canUseVexEncoding();
                    supportsGeneralLoads       = supportsUnalignedSIMDLoads;

                    break;
                }

                case NI_SSE2_Insert:
                case NI_SSE41_Insert:
                case NI_SSE41_X64_Insert:
                {
                    if (containingNode->gtSIMDBaseType == TYP_FLOAT)
                    {
                        assert(containingIntrinsicId == NI_SSE41_Insert);
                        assert(genTypeSize(node->TypeGet()) == 16);

                        // Sse41.Insert(V128<float>, V128<float>, byte) is a bit special
                        // in that it has different behavior depending on whether the
                        // second operand is coming from a register or memory. When coming
                        // from a register, all 4 elements of the vector can be used and it
                        // is effectively a regular `SimpleSIMD` operation; but when loading
                        // from memory, it only works with the lowest element and is effectively
                        // a `SIMDScalar`.

                        assert(supportsAlignedSIMDLoads == false);
                        assert(supportsUnalignedSIMDLoads == false);
                        assert(supportsGeneralLoads == false);
                        assert(supportsSIMDScalarLoads == false);

                        GenTree* op1 = containingNode->GetOp(0);
                        GenTree* op2 = containingNode->GetOp(1);
                        GenTree* op3 = containingNode->GetOp(2);

                        assert(node == op2);

                        // The upper two bits of the immediate value are ignored if
                        // op2 comes from memory. In order to support using the upper
                        // bits, we need to disable containment support if op3 is not
                        // constant or if the constant is greater than 0x3F (which means
                        // at least one of the upper two bits is set).

                        if (op3->IsCnsIntOrI())
                        {
                            ssize_t ival = op3->AsIntCon()->IconValue();
                            assert((ival >= 0) && (ival <= 255));

                            supportsSIMDScalarLoads = (ival <= 0x3F);
                            supportsGeneralLoads    = supportsSIMDScalarLoads;
                        }
                        break;
                    }

                    // We should only get here for integral nodes.
                    assert(varTypeIsIntegral(node->TypeGet()));

                    assert(supportsAlignedSIMDLoads == false);
                    assert(supportsUnalignedSIMDLoads == false);
                    assert(supportsSIMDScalarLoads == false);

                    const unsigned expectedSize = genTypeSize(containingNode->gtSIMDBaseType);
                    const unsigned operandSize  = genTypeSize(node->TypeGet());

                    supportsGeneralLoads = (operandSize >= expectedSize);
                    break;
                }

                case NI_AVX_CompareScalar:
                {
                    // These intrinsics only expect 16 or 32-byte nodes for containment
                    assert((genTypeSize(node->TypeGet()) == 16) || (genTypeSize(node->TypeGet()) == 32));

                    assert(supportsAlignedSIMDLoads == false);
                    assert(supportsUnalignedSIMDLoads == false);

                    supportsSIMDScalarLoads = true;
                    supportsGeneralLoads    = supportsSIMDScalarLoads;
                    break;
                }

                default:
                {
                    assert(supportsAlignedSIMDLoads == false);
                    assert(supportsGeneralLoads == false);
                    assert(supportsSIMDScalarLoads == false);
                    assert(supportsUnalignedSIMDLoads == false);
                    break;
                }
            }
            break;
        }

        case HW_Category_SIMDScalar:
        {
            assert(supportsAlignedSIMDLoads == false);
            assert(supportsUnalignedSIMDLoads == false);

            switch (containingIntrinsicId)
            {
                case NI_Vector128_CreateScalarUnsafe:
                case NI_Vector256_CreateScalarUnsafe:
                {
                    assert(supportsSIMDScalarLoads == false);

                    const unsigned expectedSize = genTypeSize(genActualType(containingNode->gtSIMDBaseType));
                    const unsigned operandSize  = genTypeSize(node->TypeGet());

                    supportsGeneralLoads = (operandSize == expectedSize);
                    break;
                }

                case NI_AVX2_BroadcastScalarToVector128:
                case NI_AVX2_BroadcastScalarToVector256:
                {
                    // The memory form of this already takes a pointer, and cannot be further contained.
                    // The containable form is the one that takes a SIMD value, that may be in memory.
                    supportsGeneralLoads = (node->TypeGet() == TYP_SIMD16);
                    break;
                }

                case NI_SSE_ConvertScalarToVector128Single:
                case NI_SSE2_ConvertScalarToVector128Double:
                case NI_SSE2_ConvertScalarToVector128Int32:
                case NI_SSE2_ConvertScalarToVector128UInt32:
                case NI_SSE_X64_ConvertScalarToVector128Single:
                case NI_SSE2_X64_ConvertScalarToVector128Double:
                case NI_SSE2_X64_ConvertScalarToVector128Int64:
                case NI_SSE2_X64_ConvertScalarToVector128UInt64:
                {
                    if (!varTypeIsIntegral(node->TypeGet()))
                    {
                        // The floating-point overload doesn't require any special semantics
                        assert(containingIntrinsicId == NI_SSE2_ConvertScalarToVector128Double);
                        supportsSIMDScalarLoads = true;
                        supportsGeneralLoads    = supportsSIMDScalarLoads;
                        break;
                    }

                    assert(supportsSIMDScalarLoads == false);

                    const unsigned expectedSize = genTypeSize(genActualType(containingNode->gtSIMDBaseType));
                    const unsigned operandSize  = genTypeSize(node->TypeGet());

                    supportsGeneralLoads = (operandSize == expectedSize);
                    break;
                }

                default:
                {
                    // These intrinsics only expect 16 or 32-byte nodes for containment
                    assert((genTypeSize(node->TypeGet()) == 16) || (genTypeSize(node->TypeGet()) == 32));

                    supportsSIMDScalarLoads = true;
                    supportsGeneralLoads    = supportsSIMDScalarLoads;
                    break;
                }
            }
            break;
        }

        case HW_Category_Scalar:
        {
            // We should only get here for integral nodes.
            assert(varTypeIsIntegral(node->TypeGet()));

            assert(supportsAlignedSIMDLoads == false);
            assert(supportsUnalignedSIMDLoads == false);
            assert(supportsSIMDScalarLoads == false);

            unsigned       expectedSize = genTypeSize(containingNode->TypeGet());
            const unsigned operandSize  = genTypeSize(node->TypeGet());

            // CRC32 codegen depends on its second oprand's type.
            // Currently, we are using SIMDBaseType to store the op2Type info.
            if (containingIntrinsicId == NI_SSE42_Crc32)
            {
                var_types op2Type = containingNode->gtSIMDBaseType;
                expectedSize      = genTypeSize(op2Type);
            }

            supportsGeneralLoads = (operandSize >= expectedSize);
            break;
        }

        default:
        {
            assert(supportsAlignedSIMDLoads == false);
            assert(supportsGeneralLoads == false);
            assert(supportsSIMDScalarLoads == false);
            assert(supportsUnalignedSIMDLoads == false);
            break;
        }
    }

    noway_assert(supportsRegOptional != nullptr);
    *supportsRegOptional = supportsGeneralLoads;

    if (!node->OperIsHWIntrinsic())
    {
        return supportsGeneralLoads && IsContainableMemoryOp(node);
    }

    // TODO-XArch: Update this to be table driven, if possible.

    NamedIntrinsic intrinsicId = node->AsHWIntrinsic()->gtHWIntrinsicId;

    switch (intrinsicId)
    {
        case NI_SSE_LoadAlignedVector128:
        case NI_SSE2_LoadAlignedVector128:
        case NI_AVX_LoadAlignedVector256:
        {
            return supportsAlignedSIMDLoads;
        }

        case NI_SSE_LoadScalarVector128:
        case NI_SSE2_LoadScalarVector128:
        {
            return supportsSIMDScalarLoads;
        }

        case NI_SSE_LoadVector128:
        case NI_SSE2_LoadVector128:
        case NI_AVX_LoadVector256:
        {
            return supportsUnalignedSIMDLoads;
        }

        case NI_AVX_ExtractVector128:
        case NI_AVX2_ExtractVector128:
        {
            return false;
        }

        default:
        {
            assert(!node->isContainableHWIntrinsic());
            return false;
        }
    }
}

//----------------------------------------------------------------------------------------------
// ContainCheckHWIntrinsicAddr: Perform containment analysis for an address operand of a hardware
//                              intrinsic node.
//
//  Arguments:
//     node - The hardware intrinsic node
//     addr - The address node to try contain
//
void Lowering::ContainCheckHWIntrinsicAddr(GenTreeHWIntrinsic* node, GenTree* addr)
{
    assert((addr->TypeGet() == TYP_I_IMPL) || (addr->TypeGet() == TYP_BYREF));
    TryCreateAddrMode(addr, true);
    if ((addr->OperIs(GT_CLS_VAR_ADDR, GT_LCL_VAR_ADDR, GT_LEA) ||
         (addr->IsCnsIntOrI() && addr->AsIntConCommon()->FitsInAddrBase(comp))) &&
        IsSafeToContainMem(node, addr))
    {
        MakeSrcContained(node, addr);
    }
}

//----------------------------------------------------------------------------------------------
// ContainCheckHWIntrinsic: Perform containment analysis for a hardware intrinsic node.
//
//  Arguments:
//     node - The hardware intrinsic node.
//
void Lowering::ContainCheckHWIntrinsic(GenTreeHWIntrinsic* node)
{
    NamedIntrinsic      intrinsicId = node->gtHWIntrinsicId;
    HWIntrinsicCategory category    = HWIntrinsicInfo::lookupCategory(intrinsicId);
    int                 numArgs     = node->GetNumOps();
    var_types           baseType    = node->gtSIMDBaseType;
    unsigned            simdSize    = node->gtSIMDSize;

    if (!HWIntrinsicInfo::SupportsContainment(intrinsicId))
    {
        // AVX2 gather are not containable and always have constant IMM argument
        if (HWIntrinsicInfo::isAVX2GatherIntrinsic(intrinsicId))
        {
            MakeSrcContained(node, node->GetLastOp());
        }
        // Exit early if containment isn't supported
        return;
    }

    if (HWIntrinsicInfo::lookupCategory(intrinsicId) == HW_Category_IMM)
    {
        GenTree* lastOp = node->GetLastOp();
        assert(lastOp != nullptr);

        if (HWIntrinsicInfo::isImmOp(intrinsicId, lastOp) && lastOp->IsCnsIntOrI())
        {
            MakeSrcContained(node, lastOp);
        }
    }

    if ((node->gtSIMDSize == 8) || (node->gtSIMDSize == 12))
    {
        // TODO-XArch-CQ: Ideally we would key this off of the size containingNode
        // expects vs the size node actually is or would be if spilled to the stack
        return;
    }

    // TODO-XArch-CQ: Non-VEX encoded instructions can have both ops contained

    const bool isCommutative = HWIntrinsicInfo::IsCommutative(intrinsicId);

    if (numArgs == 1)
    {
        // One argument intrinsics cannot be commutative
        assert(!isCommutative);

        switch (category)
        {
            case HW_Category_MemoryLoad:
                ContainCheckHWIntrinsicAddr(node, node->GetOp(0));
                break;

            case HW_Category_SimpleSIMD:
            case HW_Category_SIMDScalar:
            case HW_Category_Scalar:
            {
                switch (intrinsicId)
                {
                    case NI_SSE_ReciprocalScalar:
                    case NI_SSE_ReciprocalSqrtScalar:
                    case NI_SSE_SqrtScalar:
                    case NI_SSE2_SqrtScalar:
                    case NI_SSE41_CeilingScalar:
                    case NI_SSE41_FloorScalar:
                    case NI_SSE41_RoundCurrentDirectionScalar:
                    case NI_SSE41_RoundToNearestIntegerScalar:
                    case NI_SSE41_RoundToNegativeInfinityScalar:
                    case NI_SSE41_RoundToPositiveInfinityScalar:
                    case NI_SSE41_RoundToZeroScalar:
                    {
                        // These intrinsics have both 1 and 2-operand overloads.
                        //
                        // The 1-operand overload basically does `intrinsic(op1, op1)`
                        //
                        // Because of this, the operand must be loaded into a register
                        // and cannot be contained.
                        return;
                    }

                    case NI_SSE2_ConvertToInt32:
                    case NI_SSE2_X64_ConvertToInt64:
                    case NI_SSE2_ConvertToUInt32:
                    case NI_SSE2_X64_ConvertToUInt64:
                    case NI_AVX2_ConvertToInt32:
                    case NI_AVX2_ConvertToUInt32:
                    {
                        if (varTypeIsIntegral(baseType))
                        {
                            // TODO-XARCH-CQ: These intrinsics are "ins reg/mem, xmm" and don't
                            // currently support containment.
                            return;
                        }

                        break;
                    }

                    case NI_SSE41_ConvertToVector128Int16:
                    case NI_SSE41_ConvertToVector128Int32:
                    case NI_SSE41_ConvertToVector128Int64:
                    case NI_AVX2_ConvertToVector256Int16:
                    case NI_AVX2_ConvertToVector256Int32:
                    case NI_AVX2_ConvertToVector256Int64:
                        if (!varTypeIsSIMD(node->GetOp(0)->TypeGet()))
                        {
                            ContainCheckHWIntrinsicAddr(node, node->GetOp(0));
                            return;
                        }
                        break;

                    default:
                    {
                        break;
                    }
                }

                bool supportsRegOptional = false;

                if (IsContainableHWIntrinsicOp(node, node->GetOp(0), &supportsRegOptional))
                {
                    MakeSrcContained(node, node->GetOp(0));
                }
                else if (supportsRegOptional)
                {
                    node->GetOp(0)->SetRegOptional();
                }
                break;
            }

            default:
            {
                unreached();
                break;
            }
        }
    }
    else
    {
        if (numArgs == 2)
        {
            GenTree* op1 = node->GetOp(0);
            GenTree* op2 = node->GetOp(1);

            switch (category)
            {
                case HW_Category_MemoryLoad:
                    if ((intrinsicId == NI_AVX_MaskLoad) || (intrinsicId == NI_AVX2_MaskLoad))
                    {
                        ContainCheckHWIntrinsicAddr(node, op1);
                    }
                    else
                    {
                        ContainCheckHWIntrinsicAddr(node, op2);
                    }
                    break;

                case HW_Category_MemoryStore:
                    ContainCheckHWIntrinsicAddr(node, node->GetOp(0));

                    if (((intrinsicId == NI_SSE_Store) || (intrinsicId == NI_SSE2_Store)) && op2->OperIsHWIntrinsic() &&
                        ((op2->AsHWIntrinsic()->gtHWIntrinsicId == NI_AVX_ExtractVector128) ||
                         (op2->AsHWIntrinsic()->gtHWIntrinsicId == NI_AVX2_ExtractVector128)) &&
                        op2->gtGetOp2()->IsIntegralConst())
                    {
                        MakeSrcContained(node, op2);
                    }
                    break;

                case HW_Category_SimpleSIMD:
                case HW_Category_SIMDScalar:
                case HW_Category_Scalar:
                {
                    bool supportsRegOptional = false;

                    if (IsContainableHWIntrinsicOp(node, op2, &supportsRegOptional))
                    {
                        MakeSrcContained(node, op2);
                    }
                    else if ((isCommutative || (intrinsicId == NI_BMI2_MultiplyNoFlags) ||
                              (intrinsicId == NI_BMI2_X64_MultiplyNoFlags)) &&
                             IsContainableHWIntrinsicOp(node, op1, &supportsRegOptional))
                    {
                        MakeSrcContained(node, op1);

                        // Swap the operands here to make the containment checks in codegen significantly simpler
                        node->SetOp(0, op2);
                        node->SetOp(1, op1);
                    }
                    else if (supportsRegOptional)
                    {
                        op2->SetRegOptional();

                        // TODO-XArch-CQ: For commutative nodes, either operand can be reg-optional.
                        //                https://github.com/dotnet/coreclr/issues/6361
                    }
                    break;
                }

                case HW_Category_IMM:
                {
                    // We don't currently have any IMM intrinsics which are also commutative
                    assert(!isCommutative);
                    bool supportsRegOptional = false;

                    switch (intrinsicId)
                    {
                        case NI_SSE2_Extract:
                        case NI_SSE41_Extract:
                        case NI_SSE41_X64_Extract:
                        case NI_AVX_ExtractVector128:
                        case NI_AVX2_ExtractVector128:
                        {
                            // TODO-XARCH-CQ: These intrinsics are "ins reg/mem, xmm, imm8" and don't
                            // currently support containment.
                            break;
                        }

                        case NI_SSE2_ShiftLeftLogical:
                        case NI_SSE2_ShiftRightArithmetic:
                        case NI_SSE2_ShiftRightLogical:
                        case NI_AVX2_ShiftLeftLogical:
                        case NI_AVX2_ShiftRightArithmetic:
                        case NI_AVX2_ShiftRightLogical:
                        {
                            // These intrinsics can have op2 be imm or reg/mem

                            if (!HWIntrinsicInfo::isImmOp(intrinsicId, op2))
                            {
                                if (IsContainableHWIntrinsicOp(node, op2, &supportsRegOptional))
                                {
                                    MakeSrcContained(node, op2);
                                }
                                else if (supportsRegOptional)
                                {
                                    op2->SetRegOptional();
                                }
                            }
                            break;
                        }

                        case NI_SSE2_Shuffle:
                        case NI_SSE2_ShuffleHigh:
                        case NI_SSE2_ShuffleLow:
                        case NI_AVX2_Permute4x64:
                        case NI_AVX2_Shuffle:
                        case NI_AVX2_ShuffleHigh:
                        case NI_AVX2_ShuffleLow:
                        {
                            // These intrinsics have op2 as an imm and op1 as a reg/mem

                            if (IsContainableHWIntrinsicOp(node, op1, &supportsRegOptional))
                            {
                                MakeSrcContained(node, op1);
                            }
                            else if (supportsRegOptional)
                            {
                                op1->SetRegOptional();
                            }
                            break;
                        }

                        case NI_AVX_Permute:
                        {
                            // These intrinsics can have op2 be imm or reg/mem
                            // They also can have op1 be reg/mem and op2 be imm

                            if (HWIntrinsicInfo::isImmOp(intrinsicId, op2))
                            {
                                if (IsContainableHWIntrinsicOp(node, op1, &supportsRegOptional))
                                {
                                    MakeSrcContained(node, op1);
                                }
                                else if (supportsRegOptional)
                                {
                                    op1->SetRegOptional();
                                }
                            }
                            else if (IsContainableHWIntrinsicOp(node, op2, &supportsRegOptional))
                            {
                                MakeSrcContained(node, op2);
                            }
                            else if (supportsRegOptional)
                            {
                                op2->SetRegOptional();
                            }
                            break;
                        }

                        case NI_AES_KeygenAssist:
                        {
                            if (IsContainableHWIntrinsicOp(node, op1, &supportsRegOptional))
                            {
                                MakeSrcContained(node, op1);
                            }
                            else if (supportsRegOptional)
                            {
                                op1->SetRegOptional();
                            }
                            break;
                        }

                        default:
                        {
                            assert("Unhandled containment for binary hardware intrinsic with immediate operand");
                            break;
                        }
                    }

                    break;
                }

                default:
                {
                    unreached();
                    break;
                }
            }
        }
        else if (numArgs == 3)
        {
            // three argument intrinsics should not be marked commutative
            assert(!isCommutative);

            GenTree* op1 = node->GetOp(0);
            GenTree* op2 = node->GetOp(1);
            GenTree* op3 = node->GetOp(2);

            switch (category)
            {
                case HW_Category_MemoryStore:
                    ContainCheckHWIntrinsicAddr(node, op1);
                    break;

                case HW_Category_SimpleSIMD:
                case HW_Category_SIMDScalar:
                case HW_Category_Scalar:
                {
                    if ((intrinsicId >= NI_FMA_MultiplyAdd) && (intrinsicId <= NI_FMA_MultiplySubtractNegatedScalar))
                    {
                        bool supportsRegOptional = false;

                        if (IsContainableHWIntrinsicOp(node, op3, &supportsRegOptional))
                        {
                            // 213 form: op1 = (op2 * op1) + [op3]
                            MakeSrcContained(node, op3);
                        }
                        else if (IsContainableHWIntrinsicOp(node, op2, &supportsRegOptional))
                        {
                            // 132 form: op1 = (op1 * op3) + [op2]
                            MakeSrcContained(node, op2);
                        }
                        else if (IsContainableHWIntrinsicOp(node, op1, &supportsRegOptional))
                        {
                            // Intrinsics with CopyUpperBits semantics cannot have op1 be contained

                            if (!HWIntrinsicInfo::CopiesUpperBits(intrinsicId))
                            {
                                // 231 form: op3 = (op2 * op3) + [op1]
                                MakeSrcContained(node, op1);
                            }
                        }
                        else
                        {
                            assert(supportsRegOptional);

                            // TODO-XArch-CQ: Technically any one of the three operands can
                            //                be reg-optional. With a limitation on op1 where
                            //                it can only be so if CopyUpperBits is off.
                            //                https://github.com/dotnet/coreclr/issues/6361

                            // 213 form: op1 = (op2 * op1) + op3
                            op3->SetRegOptional();
                        }
                    }
                    else
                    {
                        bool supportsRegOptional = false;

                        switch (intrinsicId)
                        {
                            case NI_SSE41_BlendVariable:
                            case NI_AVX_BlendVariable:
                            case NI_AVX2_BlendVariable:
                            {
                                if (IsContainableHWIntrinsicOp(node, op2, &supportsRegOptional))
                                {
                                    MakeSrcContained(node, op2);
                                }
                                else if (supportsRegOptional)
                                {
                                    op2->SetRegOptional();
                                }
                                break;
                            }

                            case NI_BMI2_MultiplyNoFlags:
                            case NI_BMI2_X64_MultiplyNoFlags:
                            {
                                if (IsContainableHWIntrinsicOp(node, op2, &supportsRegOptional))
                                {
                                    MakeSrcContained(node, op2);
                                }
                                else if (IsContainableHWIntrinsicOp(node, op1, &supportsRegOptional))
                                {
                                    MakeSrcContained(node, op1);
                                    // MultiplyNoFlags is a Commutative operation, so swap the first two operands here
                                    // to make the containment checks in codegen significantly simpler
                                    node->SetOp(0, op2);
                                    node->SetOp(1, op1);
                                }
                                else if (supportsRegOptional)
                                {
                                    op2->SetRegOptional();
                                }
                                break;
                            }

                            default:
                            {
                                unreached();
                                break;
                            }
                        }
                    }
                }

                case HW_Category_IMM:
                {
                    bool supportsRegOptional = false;

                    switch (intrinsicId)
                    {
                        case NI_SSE_Shuffle:
                        case NI_SSE2_Insert:
                        case NI_SSE2_Shuffle:
                        case NI_SSSE3_AlignRight:
                        case NI_SSE41_Blend:
                        case NI_SSE41_DotProduct:
                        case NI_SSE41_Insert:
                        case NI_SSE41_X64_Insert:
                        case NI_SSE41_MultipleSumAbsoluteDifferences:
                        case NI_AVX_Blend:
                        case NI_AVX_Compare:
                        case NI_AVX_CompareScalar:
                        case NI_AVX_DotProduct:
                        case NI_AVX_InsertVector128:
                        case NI_AVX_Permute2x128:
                        case NI_AVX_Shuffle:
                        case NI_AVX2_AlignRight:
                        case NI_AVX2_Blend:
                        case NI_AVX2_InsertVector128:
                        case NI_AVX2_MultipleSumAbsoluteDifferences:
                        case NI_AVX2_Permute2x128:
                        case NI_PCLMULQDQ_CarrylessMultiply:
                        {
                            if (IsContainableHWIntrinsicOp(node, op2, &supportsRegOptional))
                            {
                                MakeSrcContained(node, op2);
                            }
                            else if (supportsRegOptional)
                            {
                                op2->SetRegOptional();
                            }
                            break;
                        }

                        default:
                        {
                            assert("Unhandled containment for ternary hardware intrinsic with immediate operand");
                            break;
                        }
                    }

                    break;
                }

                default:
                {
                    unreached();
                    break;
                }
            }
        }
        else
        {
            unreached();
        }
    }
}
#endif // FEATURE_HW_INTRINSICS

//------------------------------------------------------------------------
// ContainCheckFloatBinary: determine whether the sources of a floating point binary node should be contained.
//
// Arguments:
//    node - pointer to the node
//
void Lowering::ContainCheckFloatBinary(GenTreeOp* node)
{
    assert(node->OperIs(GT_ADD, GT_SUB, GT_MUL, GT_DIV) && varTypeIsFloating(node));

    // overflow operations aren't supported on float/double types.
    assert(!node->gtOverflowEx());

    GenTree* op1 = node->gtGetOp1();
    GenTree* op2 = node->gtGetOp2();

    // No implicit conversions at this stage as the expectation is that
    // everything is made explicit by adding casts.
    assert(op1->TypeGet() == op2->TypeGet());

    bool isSafeToContainOp1 = true;
    bool isSafeToContainOp2 = true;

    if (op2->IsCnsNonZeroFltOrDbl())
    {
        MakeSrcContained(node, op2);
    }
    else if (IsContainableMemoryOp(op2))
    {
        isSafeToContainOp2 = IsSafeToContainMem(node, op2);
        if (isSafeToContainOp2)
        {
            MakeSrcContained(node, op2);
        }
    }

    if (!op2->isContained() && node->OperIsCommutative())
    {
        // Though we have GT_ADD(op1=memOp, op2=non-memOp, we try to reorder the operands
        // as long as it is safe so that the following efficient code sequence is generated:
        //      addss/sd targetReg, memOp    (if op1Reg == targetReg) OR
        //      movaps targetReg, op2Reg; addss/sd targetReg, [memOp]
        //
        // Instead of
        //      movss op1Reg, [memOp]; addss/sd targetReg, Op2Reg  (if op1Reg == targetReg) OR
        //      movss op1Reg, [memOp]; movaps targetReg, op1Reg, addss/sd targetReg, Op2Reg

        if (op1->IsCnsNonZeroFltOrDbl())
        {
            MakeSrcContained(node, op1);
        }
        else if (IsContainableMemoryOp(op1))
        {
            isSafeToContainOp1 = IsSafeToContainMem(node, op1);
            if (isSafeToContainOp1)
            {
                MakeSrcContained(node, op1);
            }
        }
    }

    if (!op1->isContained() && !op2->isContained())
    {
        // If there are no containable operands, we can make an operand reg optional.
        // IsSafeToContainMem is expensive so we call it at most once for each operand
        // in this method. If we already called IsSafeToContainMem, it must have returned false;
        // otherwise, the corresponding operand (op1 or op2) would be contained.
        isSafeToContainOp1 = isSafeToContainOp1 && IsSafeToContainMem(node, op1);
        isSafeToContainOp2 = isSafeToContainOp2 && IsSafeToContainMem(node, op2);
        SetRegOptionalForBinOp(node, isSafeToContainOp1, isSafeToContainOp2);
    }
}

#endif // TARGET_XARCH<|MERGE_RESOLUTION|>--- conflicted
+++ resolved
@@ -681,15 +681,8 @@
 
         for (GenTreeSIMD::Use& use : simdNode->Uses())
         {
-<<<<<<< HEAD
             assert(use.GetNode()->TypeGet() == simdNode->gtSIMDBaseType);
-            assert(argCount < _countof(constArgValues));
-=======
-            GenTree* arg = list->Current();
-
-            assert(arg->TypeGet() == simdNode->gtSIMDBaseType);
             assert(argCount < (int)_countof(constArgValues));
->>>>>>> a3bb3c06
 
             if (use.GetNode()->IsCnsFltOrDbl())
             {
