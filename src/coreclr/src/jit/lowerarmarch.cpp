--- conflicted
+++ resolved
@@ -1411,16 +1411,9 @@
                 assert(intrin.op2->IsCnsIntOrI());
                 assert(intrin.op4->IsCnsIntOrI());
 
-<<<<<<< HEAD
-                MakeSrcContained(node, node->GetOp(0));
-            }
-            break;
-        }
-=======
                 MakeSrcContained(node, intrin.op2);
                 MakeSrcContained(node, intrin.op4);
                 break;
->>>>>>> a23d3b2f
 
             case NI_Vector64_CreateScalarUnsafe:
             case NI_Vector128_CreateScalarUnsafe:
@@ -1433,7 +1426,7 @@
                     // Use node->gtOp1 as the above check may
                     // have removed a cast node and changed op1
 
-                    MakeSrcContained(node, node->gtOp1);
+                    MakeSrcContained(node, node->GetOp(0));
                 }
                 break;
 
