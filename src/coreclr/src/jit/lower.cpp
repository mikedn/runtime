--- conflicted
+++ resolved
@@ -3183,14 +3183,10 @@
 #endif // FEATURE_HFA
 
     assert(!comp->compDoOldStructRetyping());
+    CORINFO_CLASS_HANDLE        retClsHnd = call->gtRetClsHnd;
     Compiler::structPassingKind howToReturnStruct;
-<<<<<<< HEAD
-    var_types                   returnType = comp->getReturnTypeForStruct(call->gtRetClsHnd, &howToReturnStruct);
-    assert(!varTypeIsStruct(returnType) && (returnType != TYP_UNKNOWN));
-=======
     var_types                   returnType = comp->getReturnTypeForStruct(retClsHnd, &howToReturnStruct);
     assert(returnType != TYP_STRUCT && returnType != TYP_UNKNOWN);
->>>>>>> a3bb3c06
     var_types origType = call->TypeGet();
     call->SetType(genActualType(returnType));
 
