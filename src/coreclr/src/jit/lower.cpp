// Licensed to the .NET Foundation under one or more agreements.
// The .NET Foundation licenses this file to you under the MIT license.
// See the LICENSE file in the project root for more information.

/*XXXXXXXXXXXXXXXXXXXXXXXXXXXXXXXXXXXXXXXXXXXXXXXXXXXXXXXXXXXXXXXXXXXXXXXXXXXXX
XXXXXXXXXXXXXXXXXXXXXXXXXXXXXXXXXXXXXXXXXXXXXXXXXXXXXXXXXXXXXXXXXXXXXXXXXXXXXXX
XX                                                                           XX
XX                               Lower                                       XX
XX                                                                           XX
XX  Preconditions:                                                           XX
XX                                                                           XX
XX  Postconditions (for the nodes currently handled):                        XX
XX    - All operands requiring a register are explicit in the graph          XX
XX                                                                           XX
XXXXXXXXXXXXXXXXXXXXXXXXXXXXXXXXXXXXXXXXXXXXXXXXXXXXXXXXXXXXXXXXXXXXXXXXXXXXXXX
XXXXXXXXXXXXXXXXXXXXXXXXXXXXXXXXXXXXXXXXXXXXXXXXXXXXXXXXXXXXXXXXXXXXXXXXXXXXXXX
*/

#include "jitpch.h"
#ifdef _MSC_VER
#pragma hdrstop
#endif

#include "lower.h"

#if !defined(TARGET_64BIT)
#include "decomposelongs.h"
#endif // !defined(TARGET_64BIT)

//------------------------------------------------------------------------
// MakeSrcContained: Make "childNode" a contained node
//
// Arguments:
//    parentNode - is a non-leaf node that can contain its 'childNode'
//    childNode  - is an op that will now be contained by its parent.
//
// Notes:
//    If 'childNode' it has any existing sources, they will now be sources for the parent.
//
void Lowering::MakeSrcContained(GenTree* parentNode, GenTree* childNode)
{
    assert(!parentNode->OperIsLeaf());
    assert(childNode->canBeContained());
    childNode->SetContained();
    assert(childNode->isContained());
}

//------------------------------------------------------------------------
// CheckImmedAndMakeContained: Checks if the 'childNode' is a containable immediate
//    and, if so, makes it contained.
//
// Arguments:
//    parentNode - is any non-leaf node
//    childNode  - is an child op of 'parentNode'
//
// Return value:
//     true if we are able to make childNode a contained immediate
//
bool Lowering::CheckImmedAndMakeContained(GenTree* parentNode, GenTree* childNode)
{
    assert(!parentNode->OperIsLeaf());
    // If childNode is a containable immediate
    if (IsContainableImmed(parentNode, childNode))
    {
        // then make it contained within the parentNode
        MakeSrcContained(parentNode, childNode);
        return true;
    }
    return false;
}

//------------------------------------------------------------------------
// IsSafeToContainMem: Checks for conflicts between childNode and parentNode,
// and returns 'true' iff memory operand childNode can be contained in parentNode.
//
// Arguments:
//    parentNode - any non-leaf node
//    childNode  - some node that is an input to `parentNode`
//
// Return value:
//    true if it is safe to make childNode a contained memory operand.
//
bool Lowering::IsSafeToContainMem(GenTree* parentNode, GenTree* childNode)
{
    m_scratchSideEffects.Clear();
    m_scratchSideEffects.AddNode(comp, childNode);

    for (GenTree* node = childNode->gtNext; node != parentNode; node = node->gtNext)
    {
        const bool strict = true;
        if (m_scratchSideEffects.InterferesWith(comp, node, strict))
        {
            return false;
        }
    }

    return true;
}

//------------------------------------------------------------------------
// LowerNode: this is the main entry point for Lowering.
//
// Arguments:
//    node - the node we are lowering.
//
// Returns:
//    next node in the transformed node sequence that needs to be lowered.
//
GenTree* Lowering::LowerNode(GenTree* node)
{
    assert(node != nullptr);
    switch (node->gtOper)
    {
        case GT_IND:
            // Process struct typed indirs separately, they only appear as the source of
            // a block copy operation or a return node.
            if (node->TypeGet() != TYP_STRUCT)
            {
                // TODO-Cleanup: We're passing isContainable = true but ContainCheckIndir rejects
                // address containment in some cases so we end up creating trivial (reg + offfset)
                // or (reg + reg) LEAs that are not necessary.
                TryCreateAddrMode(node->AsIndir()->Addr(), true);
                ContainCheckIndir(node->AsIndir());
            }
            break;

        case GT_STOREIND:
            assert(node->TypeGet() != TYP_STRUCT);
            TryCreateAddrMode(node->AsIndir()->Addr(), true);
            if (!comp->codeGen->gcInfo.gcIsWriteBarrierStoreIndNode(node))
            {
                LowerStoreIndir(node->AsIndir());
            }
            break;

        case GT_ADD:
        {
            GenTree* next = LowerAdd(node->AsOp());
            if (next != nullptr)
            {
                return next;
            }
        }
        break;

#if !defined(TARGET_64BIT)
        case GT_ADD_LO:
        case GT_ADD_HI:
        case GT_SUB_LO:
        case GT_SUB_HI:
#endif
        case GT_SUB:
        case GT_AND:
        case GT_OR:
        case GT_XOR:
            ContainCheckBinary(node->AsOp());
            break;

        case GT_MUL:
        case GT_MULHI:
#if defined(TARGET_X86)
        case GT_MUL_LONG:
#endif
            ContainCheckMul(node->AsOp());
            break;

        case GT_UDIV:
        case GT_UMOD:
            if (!LowerUnsignedDivOrMod(node->AsOp()))
            {
                ContainCheckDivOrMod(node->AsOp());
            }
            break;

        case GT_DIV:
        case GT_MOD:
            return LowerSignedDivOrMod(node);

        case GT_SWITCH:
            return LowerSwitch(node);

        case GT_CALL:
            LowerCall(node);
            break;

        case GT_LT:
        case GT_LE:
        case GT_GT:
        case GT_GE:
        case GT_EQ:
        case GT_NE:
        case GT_TEST_EQ:
        case GT_TEST_NE:
        case GT_CMP:
            return LowerCompare(node);

        case GT_JTRUE:
            return LowerJTrue(node->AsOp());

        case GT_JMP:
            LowerJmpMethod(node);
            break;

        case GT_RETURN:
            LowerRet(node->AsUnOp());
            break;

        case GT_RETURNTRAP:
            ContainCheckReturnTrap(node->AsOp());
            break;

        case GT_BITCAST:
            return LowerBitCast(node->AsUnOp());

        case GT_CAST:
            LowerCast(node);
            break;

#if defined(TARGET_XARCH) || defined(TARGET_ARM64)
        case GT_ARR_BOUNDS_CHECK:
#ifdef FEATURE_SIMD
        case GT_SIMD_CHK:
#endif // FEATURE_SIMD
#ifdef FEATURE_HW_INTRINSICS
        case GT_HW_INTRINSIC_CHK:
#endif // FEATURE_HW_INTRINSICS
            ContainCheckBoundsChk(node->AsBoundsChk());
            break;
#endif // TARGET_XARCH
        case GT_ARR_ELEM:
            return LowerArrElem(node);

        case GT_ARR_OFFSET:
            ContainCheckArrOffset(node->AsArrOffs());
            break;

        case GT_ROL:
        case GT_ROR:
            LowerRotate(node);
            break;

#ifndef TARGET_64BIT
        case GT_LSH_HI:
        case GT_RSH_LO:
            ContainCheckShiftRotate(node->AsOp());
            break;
#endif // !TARGET_64BIT

        case GT_LSH:
        case GT_RSH:
        case GT_RSZ:
            LowerShift(node->AsOp());
            break;

        case GT_STORE_BLK:
        case GT_STORE_OBJ:
        case GT_STORE_DYN_BLK:
            LowerBlockStore(node->AsBlk());
            break;

        case GT_LCLHEAP:
            ContainCheckLclHeap(node->AsOp());
            break;

#ifdef TARGET_XARCH
        case GT_INTRINSIC:
            ContainCheckIntrinsic(node->AsOp());
            break;
#endif // TARGET_XARCH

#ifdef FEATURE_SIMD
        case GT_SIMD:
            LowerSIMD(node->AsSIMD());
            break;
#endif // FEATURE_SIMD

#ifdef FEATURE_HW_INTRINSICS
        case GT_HWINTRINSIC:
            LowerHWIntrinsic(node->AsHWIntrinsic());
            break;
#endif // FEATURE_HW_INTRINSICS

        case GT_LCL_FLD:
        {
            // We should only encounter this for lclVars that are lvDoNotEnregister.
            verifyLclFldDoNotEnregister(node->AsLclVarCommon()->GetLclNum());
            break;
        }

        case GT_LCL_VAR:
            WidenSIMD12IfNecessary(node->AsLclVarCommon());
            break;

        case GT_STORE_LCL_VAR:
            WidenSIMD12IfNecessary(node->AsLclVarCommon());
            __fallthrough;

        case GT_STORE_LCL_FLD:
        {
            if (node->OperIs(GT_STORE_LCL_FLD) && node->TypeIs(TYP_STRUCT))
            {
                GenTreeLclFld* addr = node->AsLclFld();
                addr = comp->gtNewLclFldAddrNode(addr->GetLclNum(), addr->GetLclOffs(), FieldSeqStore::NotAField());
                BlockRange().InsertBefore(node, addr);

                ClassLayout* layout = node->AsLclFld()->GetLayout(comp);
                GenTree*     src    = node->AsLclFld()->GetOp(0);

                node->ChangeOper(GT_STORE_OBJ);

                GenTreeObj* store = node->AsObj();
                store->gtFlags    = GTF_ASG | GTF_IND_NONFAULTING | GTF_IND_TGT_NOT_HEAP;
#ifndef JIT32_GCENCODER
                store->gtBlkOpGcUnsafe = false;
#endif
                store->gtBlkOpKind = GenTreeObj::BlkOpKindInvalid;
                store->SetLayout(layout);
                store->SetAddr(addr);
                store->SetData(src);
                LowerBlockStore(store->AsObj());
                break;
            }

            GenTreeLclVarCommon* const store = node->AsLclVarCommon();
            GenTree*                   src   = store->gtGetOp1();
            if ((varTypeUsesFloatReg(store) != varTypeUsesFloatReg(src)) && !store->IsPhiDefn() &&
                (src->TypeGet() != TYP_STRUCT))
            {
                if (m_lsra->isRegCandidate(comp->lvaGetDesc(store->GetLclNum())))
                {
                    GenTreeUnOp* bitcast = new (comp, GT_BITCAST) GenTreeOp(GT_BITCAST, store->TypeGet(), src, nullptr);
                    store->gtOp1         = bitcast;
                    src                  = store->gtGetOp1();
                    BlockRange().InsertBefore(store, bitcast);
                    LowerBitCast(bitcast);
                }
                else
                {
                    // This is an actual store, we'll just retype it.
                    store->gtType = src->TypeGet();
                }
            }

            if ((node->TypeGet() == TYP_STRUCT) && (src->OperGet() != GT_PHI))
            {
                LclVarDsc* varDsc = comp->lvaGetDesc(store);
#if FEATURE_MULTIREG_RET
                if (src->OperGet() == GT_CALL)
                {
                    assert(src->AsCall()->HasMultiRegRetVal());
                }
                else
#endif // FEATURE_MULTIREG_RET
                    if (!src->OperIs(GT_LCL_VAR, GT_CALL) || varDsc->GetLayout()->GetRegisterType() == TYP_UNDEF)
                {
                    GenTreeLclVar* addr = comp->gtNewLclVarAddrNode(store->GetLclNum(), TYP_BYREF);

                    addr->gtFlags |= GTF_VAR_DEF;
                    assert(!addr->IsPartialLclFld(comp));
                    addr->gtFlags |= GTF_DONT_CSE;

                    // Create the assignment node.
                    store->ChangeOper(GT_STORE_OBJ);

                    store->gtFlags = GTF_ASG | GTF_IND_NONFAULTING | GTF_IND_TGT_NOT_HEAP;
#ifndef JIT32_GCENCODER
                    store->AsObj()->gtBlkOpGcUnsafe = false;
#endif
                    store->AsObj()->gtBlkOpKind = GenTreeObj::BlkOpKindInvalid;
                    store->AsObj()->SetLayout(varDsc->GetLayout());
                    store->AsObj()->SetAddr(addr);
                    store->AsObj()->SetData(src);
                    BlockRange().InsertBefore(store, addr);
                    LowerBlockStore(store->AsObj());
                    break;
                }
            }
            LowerStoreLoc(node->AsLclVarCommon());
            break;
        }

#if defined(TARGET_ARM64)
        case GT_CMPXCHG:
            CheckImmedAndMakeContained(node, node->AsCmpXchg()->gtOpComparand);
            break;

        case GT_XADD:
            CheckImmedAndMakeContained(node, node->AsOp()->gtOp2);
            break;
#elif defined(TARGET_XARCH)
        case GT_XADD:
            if (node->IsUnusedValue())
            {
                node->ClearUnusedValue();
                // Make sure the types are identical, since the node type is changed to VOID
                // CodeGen relies on op2's type to determine the instruction size.
                // Note that the node type cannot be a small int but the data operand can.
                assert(genActualType(node->gtGetOp2()->TypeGet()) == node->TypeGet());
                node->SetOper(GT_LOCKADD);
                node->gtType = TYP_VOID;
                CheckImmedAndMakeContained(node, node->gtGetOp2());
            }
            break;
#endif

#ifndef TARGET_ARMARCH
        // TODO-ARMARCH-CQ: We should contain this as long as the offset fits.
        case GT_OBJ:
            if (node->AsObj()->Addr()->OperIsLocalAddr())
            {
                node->AsObj()->Addr()->SetContained();
            }
            break;
#endif // !TARGET_ARMARCH

        case GT_KEEPALIVE:
            node->gtGetOp1()->SetRegOptional();
            break;

        default:
            break;
    }

    return node->gtNext;
}

/**  -- Switch Lowering --
 * The main idea of switch lowering is to keep transparency of the register requirements of this node
 * downstream in LSRA.  Given that the switch instruction is inherently a control statement which in the JIT
 * is represented as a simple tree node, at the time we actually generate code for it we end up
 * generating instructions that actually modify the flow of execution that imposes complicated
 * register requirement and lifetimes.
 *
 * So, for the purpose of LSRA, we want to have a more detailed specification of what a switch node actually
 * means and more importantly, which and when do we need a register for each instruction we want to issue
 * to correctly allocate them downstream.
 *
 * For this purpose, this procedure performs switch lowering in two different ways:
 *
 * a) Represent the switch statement as a zero-index jump table construct.  This means that for every destination
 *    of the switch, we will store this destination in an array of addresses and the code generator will issue
 *    a data section where this array will live and will emit code that based on the switch index, will indirect and
 *    jump to the destination specified in the jump table.
 *
 *    For this transformation we introduce a new GT node called GT_SWITCH_TABLE that is a specialization of the switch
 *    node for jump table based switches.
 *    The overall structure of a GT_SWITCH_TABLE is:
 *
 *    GT_SWITCH_TABLE
 *           |_________ localVar   (a temporary local that holds the switch index)
 *           |_________ jumpTable  (this is a special node that holds the address of the jump table array)
 *
 *     Now, the way we morph a GT_SWITCH node into this lowered switch table node form is the following:
 *
 *    Input:     GT_SWITCH (inside a basic block whose Branch Type is BBJ_SWITCH)
 *                    |_____ expr (an arbitrarily complex GT_NODE that represents the switch index)
 *
 *    This gets transformed into the following statements inside a BBJ_COND basic block (the target would be
 *    the default case of the switch in case the conditional is evaluated to true).
 *
 *     ----- original block, transformed
 *     GT_STORE_LCL_VAR tempLocal (a new temporary local variable used to store the switch index)
 *        |_____ expr      (the index expression)
 *
 *     GT_JTRUE
 *        |_____ GT_COND
 *                 |_____ GT_GE
 *                           |___ Int_Constant  (This constant is the index of the default case
 *                                               that happens to be the highest index in the jump table).
 *                           |___ tempLocal     (The local variable were we stored the index expression).
 *
 *     ----- new basic block
 *     GT_SWITCH_TABLE
 *        |_____ tempLocal
 *        |_____ jumpTable (a new jump table node that now LSRA can allocate registers for explicitly
 *                          and LinearCodeGen will be responsible to generate downstream).
 *
 *     This way there are no implicit temporaries.
 *
 * b) For small-sized switches, we will actually morph them into a series of conditionals of the form
 *     if (case falls into the default){ goto jumpTable[size]; // last entry in the jump table is the default case }
 *     (For the default case conditional, we'll be constructing the exact same code as the jump table case one).
 *     else if (case == firstCase){ goto jumpTable[1]; }
 *     else if (case == secondCase) { goto jumptable[2]; } and so on.
 *
 *     This transformation is of course made in JIT-IR, not downstream to CodeGen level, so this way we no longer
 *     require internal temporaries to maintain the index we're evaluating plus we're using existing code from
 *     LinearCodeGen to implement this instead of implement all the control flow constructs using InstrDscs and
 *     InstrGroups downstream.
 */

GenTree* Lowering::LowerSwitch(GenTree* node)
{
    unsigned     jumpCnt;
    unsigned     targetCnt;
    BasicBlock** jumpTab;

    assert(node->gtOper == GT_SWITCH);

    // The first step is to build the default case conditional construct that is
    // shared between both kinds of expansion of the switch node.

    // To avoid confusion, we'll alias m_block to originalSwitchBB
    // that represents the node we're morphing.
    BasicBlock* originalSwitchBB = m_block;
    LIR::Range& switchBBRange    = LIR::AsRange(originalSwitchBB);

    // jumpCnt is the number of elements in the jump table array.
    // jumpTab is the actual pointer to the jump table array.
    // targetCnt is the number of unique targets in the jump table array.
    jumpCnt   = originalSwitchBB->bbJumpSwt->bbsCount;
    jumpTab   = originalSwitchBB->bbJumpSwt->bbsDstTab;
    targetCnt = originalSwitchBB->NumSucc(comp);

// GT_SWITCH must be a top-level node with no use.
#ifdef DEBUG
    {
        LIR::Use use;
        assert(!switchBBRange.TryGetUse(node, &use));
    }
#endif

    JITDUMP("Lowering switch " FMT_BB ", %d cases\n", originalSwitchBB->bbNum, jumpCnt);

    // Handle a degenerate case: if the switch has only a default case, just convert it
    // to an unconditional branch. This should only happen in minopts or with debuggable
    // code.
    if (targetCnt == 1)
    {
        JITDUMP("Lowering switch " FMT_BB ": single target; converting to BBJ_ALWAYS\n", originalSwitchBB->bbNum);
        noway_assert(comp->opts.OptimizationDisabled());
        if (originalSwitchBB->bbNext == jumpTab[0])
        {
            originalSwitchBB->bbJumpKind = BBJ_NONE;
            originalSwitchBB->bbJumpDest = nullptr;
        }
        else
        {
            originalSwitchBB->bbJumpKind = BBJ_ALWAYS;
            originalSwitchBB->bbJumpDest = jumpTab[0];
        }
        // Remove extra predecessor links if there was more than one case.
        for (unsigned i = 1; i < jumpCnt; ++i)
        {
            (void)comp->fgRemoveRefPred(jumpTab[i], originalSwitchBB);
        }

        // We have to get rid of the GT_SWITCH node but a child might have side effects so just assign
        // the result of the child subtree to a temp.
        GenTree* rhs = node->AsOp()->gtOp1;

        unsigned lclNum               = comp->lvaGrabTemp(true DEBUGARG("Lowering is creating a new local variable"));
        comp->lvaTable[lclNum].lvType = rhs->TypeGet();

        GenTreeLclVar* store = new (comp, GT_STORE_LCL_VAR) GenTreeLclVar(GT_STORE_LCL_VAR, rhs->TypeGet(), lclNum);
        store->gtOp1         = rhs;
        store->gtFlags       = (rhs->gtFlags & GTF_COMMON_MASK);
        store->gtFlags |= GTF_VAR_DEF;

        switchBBRange.InsertAfter(node, store);
        switchBBRange.Remove(node);

        return store;
    }

    noway_assert(jumpCnt >= 2);

    // Spill the argument to the switch node into a local so that it can be used later.
    LIR::Use use(switchBBRange, &(node->AsOp()->gtOp1), node);
    ReplaceWithLclVar(use);

    // GT_SWITCH(indexExpression) is now two statements:
    //   1. a statement containing 'asg' (for temp = indexExpression)
    //   2. and a statement with GT_SWITCH(temp)

    assert(node->gtOper == GT_SWITCH);
    GenTree* temp = node->AsOp()->gtOp1;
    assert(temp->gtOper == GT_LCL_VAR);
    unsigned  tempLclNum  = temp->AsLclVarCommon()->GetLclNum();
    var_types tempLclType = temp->TypeGet();

    BasicBlock* defaultBB   = jumpTab[jumpCnt - 1];
    BasicBlock* followingBB = originalSwitchBB->bbNext;

    /* Is the number of cases right for a test and jump switch? */
    const bool fFirstCaseFollows = (followingBB == jumpTab[0]);
    const bool fDefaultFollows   = (followingBB == defaultBB);

    unsigned minSwitchTabJumpCnt = 2; // table is better than just 2 cmp/jcc

    // This means really just a single cmp/jcc (aka a simple if/else)
    if (fFirstCaseFollows || fDefaultFollows)
    {
        minSwitchTabJumpCnt++;
    }

#if defined(TARGET_ARM)
    // On ARM for small switch tables we will
    // generate a sequence of compare and branch instructions
    // because the code to load the base of the switch
    // table is huge and hideous due to the relocation... :(
    minSwitchTabJumpCnt += 2;
#endif // TARGET_ARM

    // Once we have the temporary variable, we construct the conditional branch for
    // the default case.  As stated above, this conditional is being shared between
    // both GT_SWITCH lowering code paths.
    // This condition is of the form: if (temp > jumpTableLength - 2){ goto jumpTable[jumpTableLength - 1]; }
    GenTree* gtDefaultCaseCond = comp->gtNewOperNode(GT_GT, TYP_INT, comp->gtNewLclvNode(tempLclNum, tempLclType),
                                                     comp->gtNewIconNode(jumpCnt - 2, genActualType(tempLclType)));

    // Make sure we perform an unsigned comparison, just in case the switch index in 'temp'
    // is now less than zero 0 (that would also hit the default case).
    gtDefaultCaseCond->gtFlags |= GTF_UNSIGNED;

    GenTree* gtDefaultCaseJump = comp->gtNewOperNode(GT_JTRUE, TYP_VOID, gtDefaultCaseCond);
    gtDefaultCaseJump->gtFlags = node->gtFlags;

    LIR::Range condRange = LIR::SeqTree(comp, gtDefaultCaseJump);
    switchBBRange.InsertAtEnd(std::move(condRange));

    BasicBlock* afterDefaultCondBlock = comp->fgSplitBlockAfterNode(originalSwitchBB, condRange.LastNode());

    // afterDefaultCondBlock is now the switch, and all the switch targets have it as a predecessor.
    // originalSwitchBB is now a BBJ_NONE, and there is a predecessor edge in afterDefaultCondBlock
    // representing the fall-through flow from originalSwitchBB.
    assert(originalSwitchBB->bbJumpKind == BBJ_NONE);
    assert(originalSwitchBB->bbNext == afterDefaultCondBlock);
    assert(afterDefaultCondBlock->bbJumpKind == BBJ_SWITCH);
    assert(afterDefaultCondBlock->bbJumpSwt->bbsHasDefault);
    assert(afterDefaultCondBlock->isEmpty()); // Nothing here yet.

    // The GT_SWITCH code is still in originalSwitchBB (it will be removed later).

    // Turn originalSwitchBB into a BBJ_COND.
    originalSwitchBB->bbJumpKind = BBJ_COND;
    originalSwitchBB->bbJumpDest = jumpTab[jumpCnt - 1];

    // Fix the pred for the default case: the default block target still has originalSwitchBB
    // as a predecessor, but the fgSplitBlockAfterStatement() moved all predecessors to point
    // to afterDefaultCondBlock.
    flowList* oldEdge = comp->fgRemoveRefPred(jumpTab[jumpCnt - 1], afterDefaultCondBlock);
    comp->fgAddRefPred(jumpTab[jumpCnt - 1], originalSwitchBB, oldEdge);

    bool useJumpSequence = jumpCnt < minSwitchTabJumpCnt;

#if defined(TARGET_UNIX) && defined(TARGET_ARM)
    // Force using an inlined jumping instead switch table generation.
    // Switch jump table is generated with incorrect values in CoreRT case,
    // so any large switch will crash after loading to PC any such value.
    // I think this is due to the fact that we use absolute addressing
    // instead of relative. But in CoreRT is used as a rule relative
    // addressing when we generate an executable.
    // See also https://github.com/dotnet/coreclr/issues/13194
    // Also https://github.com/dotnet/coreclr/pull/13197
    useJumpSequence = useJumpSequence || comp->IsTargetAbi(CORINFO_CORERT_ABI);
#endif // defined(TARGET_UNIX) && defined(TARGET_ARM)

    // If we originally had 2 unique successors, check to see whether there is a unique
    // non-default case, in which case we can eliminate the switch altogether.
    // Note that the single unique successor case is handled above.
    BasicBlock* uniqueSucc = nullptr;
    if (targetCnt == 2)
    {
        uniqueSucc = jumpTab[0];
        noway_assert(jumpCnt >= 2);
        for (unsigned i = 1; i < jumpCnt - 1; i++)
        {
            if (jumpTab[i] != uniqueSucc)
            {
                uniqueSucc = nullptr;
                break;
            }
        }
    }
    if (uniqueSucc != nullptr)
    {
        // If the unique successor immediately follows this block, we have nothing to do -
        // it will simply fall-through after we remove the switch, below.
        // Otherwise, make this a BBJ_ALWAYS.
        // Now, fixup the predecessor links to uniqueSucc.  In the original jumpTab:
        //   jumpTab[i-1] was the default target, which we handled above,
        //   jumpTab[0] is the first target, and we'll leave that predecessor link.
        // Remove any additional predecessor links to uniqueSucc.
        for (unsigned i = 1; i < jumpCnt - 1; ++i)
        {
            assert(jumpTab[i] == uniqueSucc);
            (void)comp->fgRemoveRefPred(uniqueSucc, afterDefaultCondBlock);
        }
        if (afterDefaultCondBlock->bbNext == uniqueSucc)
        {
            afterDefaultCondBlock->bbJumpKind = BBJ_NONE;
            afterDefaultCondBlock->bbJumpDest = nullptr;
        }
        else
        {
            afterDefaultCondBlock->bbJumpKind = BBJ_ALWAYS;
            afterDefaultCondBlock->bbJumpDest = uniqueSucc;
        }
    }
    // If the number of possible destinations is small enough, we proceed to expand the switch
    // into a series of conditional branches, otherwise we follow the jump table based switch
    // transformation.
    else if (useJumpSequence || comp->compStressCompile(Compiler::STRESS_SWITCH_CMP_BR_EXPANSION, 50))
    {
        // Lower the switch into a series of compare and branch IR trees.
        //
        // In this case we will morph the node in the following way:
        // 1. Generate a JTRUE statement to evaluate the default case. (This happens above.)
        // 2. Start splitting the switch basic block into subsequent basic blocks, each of which will contain
        //    a statement that is responsible for performing a comparison of the table index and conditional
        //    branch if equal.

        JITDUMP("Lowering switch " FMT_BB ": using compare/branch expansion\n", originalSwitchBB->bbNum);

        // We'll use 'afterDefaultCondBlock' for the first conditional. After that, we'll add new
        // blocks. If we end up not needing it at all (say, if all the non-default cases just fall through),
        // we'll delete it.
        bool        fUsedAfterDefaultCondBlock = false;
        BasicBlock* currentBlock               = afterDefaultCondBlock;
        LIR::Range* currentBBRange             = &LIR::AsRange(currentBlock);

        // Walk to entries 0 to jumpCnt - 1. If a case target follows, ignore it and let it fall through.
        // If no case target follows, the last one doesn't need to be a compare/branch: it can be an
        // unconditional branch.
        bool fAnyTargetFollows = false;
        for (unsigned i = 0; i < jumpCnt - 1; ++i)
        {
            assert(currentBlock != nullptr);

            // Remove the switch from the predecessor list of this case target's block.
            // We'll add the proper new predecessor edge later.
            flowList* oldEdge = comp->fgRemoveRefPred(jumpTab[i], afterDefaultCondBlock);

            if (jumpTab[i] == followingBB)
            {
                // This case label follows the switch; let it fall through.
                fAnyTargetFollows = true;
                continue;
            }

            // We need a block to put in the new compare and/or branch.
            // If we haven't used the afterDefaultCondBlock yet, then use that.
            if (fUsedAfterDefaultCondBlock)
            {
                BasicBlock* newBlock = comp->fgNewBBafter(BBJ_NONE, currentBlock, true);
                comp->fgAddRefPred(newBlock, currentBlock); // The fall-through predecessor.
                currentBlock   = newBlock;
                currentBBRange = &LIR::AsRange(currentBlock);
            }
            else
            {
                assert(currentBlock == afterDefaultCondBlock);
                fUsedAfterDefaultCondBlock = true;
            }

            // We're going to have a branch, either a conditional or unconditional,
            // to the target. Set the target.
            currentBlock->bbJumpDest = jumpTab[i];

            // Wire up the predecessor list for the "branch" case.
            comp->fgAddRefPred(jumpTab[i], currentBlock, oldEdge);

            if (!fAnyTargetFollows && (i == jumpCnt - 2))
            {
                // We're processing the last one, and there is no fall through from any case
                // to the following block, so we can use an unconditional branch to the final
                // case: there is no need to compare against the case index, since it's
                // guaranteed to be taken (since the default case was handled first, above).

                currentBlock->bbJumpKind = BBJ_ALWAYS;
            }
            else
            {
                // Otherwise, it's a conditional branch. Set the branch kind, then add the
                // condition statement.
                currentBlock->bbJumpKind = BBJ_COND;

                // Now, build the conditional statement for the current case that is
                // being evaluated:
                // GT_JTRUE
                //   |__ GT_COND
                //          |____GT_EQ
                //                 |____ (switchIndex) (The temp variable)
                //                 |____ (ICon)        (The actual case constant)
                GenTree* gtCaseCond = comp->gtNewOperNode(GT_EQ, TYP_INT, comp->gtNewLclvNode(tempLclNum, tempLclType),
                                                          comp->gtNewIconNode(i, tempLclType));
                GenTree*   gtCaseBranch = comp->gtNewOperNode(GT_JTRUE, TYP_VOID, gtCaseCond);
                LIR::Range caseRange    = LIR::SeqTree(comp, gtCaseBranch);
                currentBBRange->InsertAtEnd(std::move(caseRange));
            }
        }

        if (fAnyTargetFollows)
        {
            // There is a fall-through to the following block. In the loop
            // above, we deleted all the predecessor edges from the switch.
            // In this case, we need to add one back.
            comp->fgAddRefPred(currentBlock->bbNext, currentBlock);
        }

        if (!fUsedAfterDefaultCondBlock)
        {
            // All the cases were fall-through! We don't need this block.
            // Convert it from BBJ_SWITCH to BBJ_NONE and unset the BBF_DONT_REMOVE flag
            // so fgRemoveBlock() doesn't complain.
            JITDUMP("Lowering switch " FMT_BB ": all switch cases were fall-through\n", originalSwitchBB->bbNum);
            assert(currentBlock == afterDefaultCondBlock);
            assert(currentBlock->bbJumpKind == BBJ_SWITCH);
            currentBlock->bbJumpKind = BBJ_NONE;
            currentBlock->bbFlags &= ~BBF_DONT_REMOVE;
            comp->fgRemoveBlock(currentBlock, /* unreachable */ false); // It's an empty block.
        }
    }
    else
    {
        // At this point the default case has already been handled and we need to generate a jump
        // table based switch or a bit test based switch at the end of afterDefaultCondBlock. Both
        // switch variants need the switch value so create the necessary LclVar node here.
        GenTree*    switchValue      = comp->gtNewLclvNode(tempLclNum, tempLclType);
        LIR::Range& switchBlockRange = LIR::AsRange(afterDefaultCondBlock);
        switchBlockRange.InsertAtEnd(switchValue);

        // Try generating a bit test based switch first,
        // if that's not possible a jump table based switch will be generated.
        if (!TryLowerSwitchToBitTest(jumpTab, jumpCnt, targetCnt, afterDefaultCondBlock, switchValue))
        {
            JITDUMP("Lowering switch " FMT_BB ": using jump table expansion\n", originalSwitchBB->bbNum);

#ifdef TARGET_64BIT
            if (tempLclType != TYP_I_IMPL)
            {
                // SWITCH_TABLE expects the switch value (the index into the jump table) to be TYP_I_IMPL.
                // Note that the switch value is unsigned so the cast should be unsigned as well.
                switchValue = comp->gtNewCastNode(TYP_I_IMPL, switchValue, true, TYP_U_IMPL);
                switchBlockRange.InsertAtEnd(switchValue);
            }
#endif

            GenTree* switchTable = comp->gtNewJmpTableNode();
            GenTree* switchJump  = comp->gtNewOperNode(GT_SWITCH_TABLE, TYP_VOID, switchValue, switchTable);
            switchBlockRange.InsertAfter(switchValue, switchTable, switchJump);

            // this block no longer branches to the default block
            afterDefaultCondBlock->bbJumpSwt->removeDefault();
        }

        comp->fgInvalidateSwitchDescMapEntry(afterDefaultCondBlock);
    }

    GenTree* next = node->gtNext;

    // Get rid of the GT_SWITCH(temp).
    switchBBRange.Remove(node->AsOp()->gtOp1);
    switchBBRange.Remove(node);

    return next;
}

//------------------------------------------------------------------------
// TryLowerSwitchToBitTest: Attempts to transform a jump table switch into a bit test.
//
// Arguments:
//    jumpTable - The jump table
//    jumpCount - The number of blocks in the jump table
//    targetCount - The number of distinct blocks in the jump table
//    bbSwitch - The switch block
//    switchValue - A LclVar node that provides the switch value
//
// Return value:
//    true if the switch has been lowered to a bit test
//
// Notes:
//    If the jump table contains less than 32 (64 on 64 bit targets) entries and there
//    are at most 2 distinct jump targets then the jump table can be converted to a word
//    of bits where a 0 bit corresponds to one jump target and a 1 bit corresponds to the
//    other jump target. Instead of the indirect jump a BT-JCC sequence is used to jump
//    to the appropriate target:
//        mov eax, 245 ; jump table converted to a "bit table"
//        bt  eax, ebx ; ebx is supposed to contain the switch value
//        jc target1
//      target0:
//        ...
//      target1:
//    Such code is both shorter and faster (in part due to the removal of a memory load)
//    than the traditional jump table base code. And of course, it also avoids the need
//    to emit the jump table itself that can reach up to 256 bytes (for 64 entries).
//
bool Lowering::TryLowerSwitchToBitTest(
    BasicBlock* jumpTable[], unsigned jumpCount, unsigned targetCount, BasicBlock* bbSwitch, GenTree* switchValue)
{
#ifndef TARGET_XARCH
    // Other architectures may use this if they substitute GT_BT with equivalent code.
    return false;
#else
    assert(jumpCount >= 2);
    assert(targetCount >= 2);
    assert(bbSwitch->bbJumpKind == BBJ_SWITCH);
    assert(switchValue->OperIs(GT_LCL_VAR));

    //
    // Quick check to see if it's worth going through the jump table. The bit test switch supports
    // up to 2 targets but targetCount also includes the default block so we need to allow 3 targets.
    // We'll ensure that there are only 2 targets when building the bit table.
    //

    if (targetCount > 3)
    {
        return false;
    }

    //
    // The number of bits in the bit table is the same as the number of jump table entries. But the
    // jump table also includes the default target (at the end) so we need to ignore it. The default
    // has already been handled by a JTRUE(GT(switchValue, jumpCount - 2)) that LowerSwitch generates.
    //

    const unsigned bitCount = jumpCount - 1;

    if (bitCount > (genTypeSize(TYP_I_IMPL) * 8))
    {
        return false;
    }

    //
    // Build a bit table where a bit set to 0 corresponds to bbCase0 and a bit set to 1 corresponds to
    // bbCase1. Simply use the first block in the jump table as bbCase1, later we can invert the bit
    // table and/or swap the blocks if it's beneficial.
    //

    BasicBlock* bbCase0  = nullptr;
    BasicBlock* bbCase1  = jumpTable[0];
    size_t      bitTable = 1;

    for (unsigned bitIndex = 1; bitIndex < bitCount; bitIndex++)
    {
        if (jumpTable[bitIndex] == bbCase1)
        {
            bitTable |= (size_t(1) << bitIndex);
        }
        else if (bbCase0 == nullptr)
        {
            bbCase0 = jumpTable[bitIndex];
        }
        else if (jumpTable[bitIndex] != bbCase0)
        {
            // If it's neither bbCase0 nor bbCase1 then it means we have 3 targets. There can't be more
            // than 3 because of the check at the start of the function.
            assert(targetCount == 3);
            return false;
        }
    }

    //
    // One of the case blocks has to follow the switch block. This requirement could be avoided
    // by adding a BBJ_ALWAYS block after the switch block but doing that sometimes negatively
    // impacts register allocation.
    //

    if ((bbSwitch->bbNext != bbCase0) && (bbSwitch->bbNext != bbCase1))
    {
        return false;
    }

#ifdef TARGET_64BIT
    //
    // See if we can avoid a 8 byte immediate on 64 bit targets. If all upper 32 bits are 1
    // then inverting the bit table will make them 0 so that the table now fits in 32 bits.
    // Note that this does not change the number of bits in the bit table, it just takes
    // advantage of the fact that loading a 32 bit immediate into a 64 bit register zero
    // extends the immediate value to 64 bit.
    //

    if (~bitTable <= UINT32_MAX)
    {
        bitTable = ~bitTable;
        std::swap(bbCase0, bbCase1);
    }
#endif

    //
    // Rewire the blocks as needed and figure out the condition to use for JCC.
    //

    GenCondition bbSwitchCondition;
    bbSwitch->bbJumpKind = BBJ_COND;

    comp->fgRemoveAllRefPreds(bbCase1, bbSwitch);
    comp->fgRemoveAllRefPreds(bbCase0, bbSwitch);

    if (bbSwitch->bbNext == bbCase0)
    {
        // GenCondition::C generates JC so we jump to bbCase1 when the bit is set
        bbSwitchCondition    = GenCondition::C;
        bbSwitch->bbJumpDest = bbCase1;

        comp->fgAddRefPred(bbCase0, bbSwitch);
        comp->fgAddRefPred(bbCase1, bbSwitch);
    }
    else
    {
        assert(bbSwitch->bbNext == bbCase1);

        // GenCondition::NC generates JNC so we jump to bbCase0 when the bit is not set
        bbSwitchCondition    = GenCondition::NC;
        bbSwitch->bbJumpDest = bbCase0;

        comp->fgAddRefPred(bbCase0, bbSwitch);
        comp->fgAddRefPred(bbCase1, bbSwitch);
    }

    //
    // Append BT(bitTable, switchValue) and JCC(condition) to the switch block.
    //

    var_types bitTableType = (bitCount <= (genTypeSize(TYP_INT) * 8)) ? TYP_INT : TYP_LONG;
    GenTree*  bitTableIcon = comp->gtNewIconNode(bitTable, bitTableType);
    GenTree*  bitTest      = comp->gtNewOperNode(GT_BT, TYP_VOID, bitTableIcon, switchValue);
    bitTest->gtFlags |= GTF_SET_FLAGS;
    GenTreeCC* jcc = new (comp, GT_JCC) GenTreeCC(GT_JCC, bbSwitchCondition);
    jcc->gtFlags |= GTF_USE_FLAGS;

    LIR::AsRange(bbSwitch).InsertAfter(switchValue, bitTableIcon, bitTest, jcc);

    return true;
#endif // TARGET_XARCH
}

// NOTE: this method deliberately does not update the call arg table. It must only
// be used by NewPutArg and LowerArg; these functions are responsible for updating
// the call arg table as necessary.
void Lowering::ReplaceArgWithPutArgOrBitcast(GenTree** argSlot, GenTree* putArgOrBitcast)
{
    assert(argSlot != nullptr);
    assert(*argSlot != nullptr);
    assert(putArgOrBitcast->OperIsPutArg() || putArgOrBitcast->OperIs(GT_BITCAST));

    GenTree* arg = *argSlot;

    // Replace the argument with the putarg/copy
    *argSlot                       = putArgOrBitcast;
    putArgOrBitcast->AsOp()->gtOp1 = arg;

    // Insert the putarg/copy into the block
    BlockRange().InsertAfter(arg, putArgOrBitcast);
}

//------------------------------------------------------------------------
// NewPutArg: rewrites the tree to put an arg in a register or on the stack.
//
// Arguments:
//    call - the call whose arg is being rewritten.
//    arg  - the arg being rewritten.
//    info - the fgArgTabEntry information for the argument.
//    type - the type of the argument.
//
// Return Value:
//    The new tree that was created to put the arg in the right place
//    or the incoming arg if the arg tree was not rewritten.
//
// Assumptions:
//    call, arg, and info must be non-null.
//
// Notes:
//    For System V systems with native struct passing (i.e. UNIX_AMD64_ABI defined)
//    this method allocates a single GT_PUTARG_REG for 1 eightbyte structs and a GT_FIELD_LIST of two GT_PUTARG_REGs
//    for two eightbyte structs.
//
//    For STK passed structs the method generates GT_PUTARG_STK tree. For System V systems with native struct passing
//    (i.e. UNIX_AMD64_ABI defined) this method also sets the GC pointers count and the pointers
//    layout object, so the codegen of the GT_PUTARG_STK could use this for optimizing copying to the stack by value.
//    (using block copy primitives for non GC pointers and a single TARGET_POINTER_SIZE copy with recording GC info.)
//
GenTree* Lowering::NewPutArg(GenTreeCall* call, GenTree* arg, fgArgTabEntry* info, var_types type)
{
    assert(call != nullptr);
    assert(arg != nullptr);
    assert(info != nullptr);

    if (arg->OperIs(GT_LCL_VAR, GT_LCL_FLD) && arg->TypeIs(TYP_STRUCT))
    {
        GenTree*     addr;
        ClassLayout* layout;

        if (arg->OperIs(GT_LCL_VAR))
        {
            addr   = comp->gtNewLclVarAddrNode(arg->AsLclVar()->GetLclNum());
            layout = comp->lvaGetDesc(arg->AsLclVar())->GetLayout();
        }
        else
        {
            addr = comp->gtNewLclFldAddrNode(arg->AsLclFld()->GetLclNum(), arg->AsLclFld()->GetLclOffs(),
                                             FieldSeqStore::NotAField());
            layout = arg->AsLclFld()->GetLayout(comp);
        }

        BlockRange().InsertBefore(arg, addr);

        arg->ChangeOper(GT_OBJ);

        GenTreeObj* store = arg->AsObj();
        store->SetLayout(layout);
        store->SetAddr(addr);
        store->SetData(nullptr);
        store->gtFlags = GTF_IND_NONFAULTING;

        JITDUMPTREE(arg, "STRUCT local arg wrapped in OBJ\n");
    }

    GenTree* putArg = nullptr;

#ifdef TARGET_ARMARCH
    // Mark contained when we pass struct
    // GT_FIELD_LIST is always marked contained when it is generated
    if (type == TYP_STRUCT)
    {
        arg->SetContained();
        if ((arg->OperGet() == GT_OBJ) && (arg->AsObj()->Addr()->OperGet() == GT_LCL_VAR_ADDR))
        {
            MakeSrcContained(arg, arg->AsObj()->Addr());
        }
    }
#endif

#if FEATURE_ARG_SPLIT
    // Struct can be split into register(s) and stack on ARM
    if (info->IsSplit())
    {
        assert(arg->OperGet() == GT_OBJ || arg->OperGet() == GT_FIELD_LIST);
        // TODO: Need to check correctness for FastTailCall
        if (call->IsFastTailCall())
        {
#ifdef TARGET_ARM
            NYI_ARM("lower: struct argument by fast tail call");
#endif // TARGET_ARM
        }

        putArg = new (comp, GT_PUTARG_SPLIT)
            GenTreePutArgSplit(arg, info->slotNum PUT_STRUCT_ARG_STK_ONLY_ARG(info->numSlots), info->numRegs,
                               call->IsFastTailCall(), call);

        // If struct argument is morphed to GT_FIELD_LIST node(s),
        // we can know GC info by type of each GT_FIELD_LIST node.
        // So we skip setting GC Pointer info.
        //
        GenTreePutArgSplit* argSplit = putArg->AsPutArgSplit();
        for (unsigned regIndex = 0; regIndex < info->numRegs; regIndex++)
        {
            argSplit->SetRegNumByIdx(info->GetRegNum(regIndex), regIndex);
        }

        if (arg->OperGet() == GT_OBJ)
        {
            ClassLayout* layout = arg->AsObj()->GetLayout();

            // Set type of registers
            for (unsigned index = 0; index < info->numRegs; index++)
            {
                argSplit->m_regType[index] = layout->GetGCPtrType(index);
            }
        }
        else
        {
            unsigned regIndex = 0;
            for (GenTreeFieldList::Use& use : arg->AsFieldList()->Uses())
            {
                if (regIndex >= info->numRegs)
                {
                    break;
                }
                var_types regType = use.GetNode()->TypeGet();
                // Account for the possibility that float fields may be passed in integer registers.
                if (varTypeIsFloating(regType) && !genIsValidFloatReg(argSplit->GetRegNumByIdx(regIndex)))
                {
                    regType = (regType == TYP_FLOAT) ? TYP_INT : TYP_LONG;
                }
                argSplit->m_regType[regIndex] = regType;
                regIndex++;
            }

            // Clear the register assignment on the fieldList node, as these are contained.
            arg->SetRegNum(REG_NA);
        }
    }
    else
#endif // FEATURE_ARG_SPLIT
    {
        if (info->GetRegCount() != 0)
        {
#if FEATURE_MULTIREG_ARGS
            if ((info->GetRegCount() > 1) && (arg->OperGet() == GT_FIELD_LIST))
            {
                unsigned int regIndex = 0;
                for (GenTreeFieldList::Use& use : arg->AsFieldList()->Uses())
                {
                    regNumber argReg = info->GetRegNum(regIndex);
                    GenTree*  curOp  = use.GetNode();
                    var_types curTyp = curOp->TypeGet();

                    // Create a new GT_PUTARG_REG node with op1
                    GenTree* newOper = comp->gtNewPutArgReg(curTyp, curOp, argReg);

                    // Splice in the new GT_PUTARG_REG node in the GT_FIELD_LIST
                    ReplaceArgWithPutArgOrBitcast(&use.NodeRef(), newOper);
                    regIndex++;
                }

                // Just return arg. The GT_FIELD_LIST is not replaced.
                // Nothing more to do.
                return arg;
            }
            else
#endif // FEATURE_MULTIREG_ARGS
            {
                putArg = comp->gtNewPutArgReg(type, arg, info->GetRegNum());
            }
        }
        else
        {
            // Mark this one as tail call arg if it is a fast tail call.
            // This provides the info to put this argument in in-coming arg area slot
            // instead of in out-going arg area slot.

            // Make sure state is correct. The PUTARG_STK has TYP_VOID, as it doesn't produce
            // a result. So the type of its operand must be the correct type to push on the stack.
            // For a FIELD_LIST, this will be the type of the field (not the type of the arg),
            // but otherwise it is generally the type of the operand.
            info->checkIsStruct();
            if ((arg->OperGet() != GT_FIELD_LIST))
            {
#if defined(FEATURE_SIMD) && defined(FEATURE_PUT_STRUCT_ARG_STK)
                if (type == TYP_SIMD12)
                {
                    assert(info->numSlots == 3);
                }
                else
#endif // defined(FEATURE_SIMD) && defined(FEATURE_PUT_STRUCT_ARG_STK)
                {
                    assert(genActualType(arg->TypeGet()) == type);
                }
            }

            putArg =
                new (comp, GT_PUTARG_STK) GenTreePutArgStk(GT_PUTARG_STK, TYP_VOID, arg,
                                                           info->slotNum PUT_STRUCT_ARG_STK_ONLY_ARG(info->numSlots),
                                                           call->IsFastTailCall(), call);

#ifdef FEATURE_PUT_STRUCT_ARG_STK
            // If the ArgTabEntry indicates that this arg is a struct
            // get and store the number of slots that are references.
            // This is later used in the codegen for PUT_ARG_STK implementation
            // for struct to decide whether and how many single eight-byte copies
            // to be done (only for reference slots), so gcinfo is emitted.
            // For non-reference slots faster/smaller size instructions are used -
            // pair copying using XMM registers or rep mov instructions.
            if (info->isStruct)
            {
                // We use GT_OBJ only for non-lclVar, non-SIMD, non-FIELD_LIST struct arguments.
                if (arg->OperIsLocal())
                {
                    // This must have a type with a known size (SIMD or has been morphed to a primitive type).
                    assert(arg->TypeGet() != TYP_STRUCT);
                }
                else if (arg->OperIs(GT_OBJ))
                {
                    assert(!varTypeIsSIMD(arg));

#ifdef TARGET_X86
                    // On x86 VM lies about the type of a struct containing a pointer sized
                    // integer field by returning the type of its field as the type of struct.
                    // Such struct can be passed in a register depending its position in
                    // parameter list.  VM does this unwrapping only one level and therefore
                    // a type like Struct Foo { Struct Bar { int f}} awlays needs to be
                    // passed on stack.  Also, VM doesn't lie about type of such a struct
                    // when it is a field of another struct.  That is VM doesn't lie about
                    // the type of Foo.Bar
                    //
                    // We now support the promotion of fields that are of type struct.
                    // However we only support a limited case where the struct field has a
                    // single field and that single field must be a scalar type. Say Foo.Bar
                    // field is getting passed as a parameter to a call, Since it is a TYP_STRUCT,
                    // as per x86 ABI it should always be passed on stack.  Therefore GenTree
                    // node under a PUTARG_STK could be GT_OBJ(GT_LCL_VAR_ADDR(v1)), where
                    // local v1 could be a promoted field standing for Foo.Bar.  Note that
                    // the type of v1 will be the type of field of Foo.Bar.f when Foo is
                    // promoted.  That is v1 will be a scalar type.  In this case we need to
                    // pass v1 on stack instead of in a register.
                    //
                    // TODO-PERF: replace GT_OBJ(GT_LCL_VAR_ADDR(v1)) with v1 if v1 is
                    // a scalar type and the width of GT_OBJ matches the type size of v1.
                    // Note that this cannot be done till call node arguments are morphed
                    // because we should not lose the fact that the type of argument is
                    // a struct so that the arg gets correctly marked to be passed on stack.
                    GenTree* objOp1 = arg->gtGetOp1();
                    if (objOp1->OperGet() == GT_LCL_VAR_ADDR)
                    {
                        unsigned lclNum = objOp1->AsLclVarCommon()->GetLclNum();
                        if (comp->lvaTable[lclNum].lvType != TYP_STRUCT)
                        {
                            comp->lvaSetVarDoNotEnregister(lclNum DEBUGARG(Compiler::DNER_VMNeedsStackAddr));
                        }
                    }
#endif // TARGET_X86
                }
                else if (!arg->OperIs(GT_FIELD_LIST))
                {
                    assert(varTypeIsSIMD(arg) || (info->numSlots == 1));
                }
            }
#endif // FEATURE_PUT_STRUCT_ARG_STK
        }
    }

    JITDUMP("new node is : ");
    DISPNODE(putArg);
    JITDUMP("\n");

    if (arg->gtFlags & GTF_LATE_ARG)
    {
        putArg->gtFlags |= GTF_LATE_ARG;
    }
    return putArg;
}

//------------------------------------------------------------------------
// LowerArg: Lower one argument of a call. This entails splicing a "putarg" node between
// the argument evaluation and the call. This is the point at which the source is
// consumed and the value transitions from control of the register allocator to the calling
// convention.
//
// Arguments:
//    call  - The call node
//    ppArg - Pointer to the call argument pointer. We might replace the call argument by
//            changing *ppArg.
//
// Return Value:
//    None.
//
void Lowering::LowerArg(GenTreeCall* call, GenTree** ppArg)
{
    GenTree* arg = *ppArg;

    JITDUMP("lowering arg : ");
    DISPNODE(arg);

    // No assignments should remain by Lowering.
    assert(!arg->OperIs(GT_ASG));
    assert(!arg->OperIsPutArgStk());

    // Assignments/stores at this level are not really placing an argument.
    // They are setting up temporary locals that will later be placed into
    // outgoing regs or stack.
    // Note that atomic ops may be stores and still produce a value.
    if (!arg->IsValue())
    {
        assert((arg->OperIsStore() && !arg->IsValue()) || arg->IsArgPlaceHolderNode() || arg->IsNothingNode() ||
               arg->OperIsCopyBlkOp());
        return;
    }

    fgArgTabEntry* info = call->GetArgInfoByArgNode(arg);
    assert(info->GetNode() == arg);
    var_types type = arg->TypeGet();

    if (varTypeIsSmall(type))
    {
        // Normalize 'type', it represents the item that we will be storing in the Outgoing Args
        type = TYP_INT;
    }

#if defined(FEATURE_SIMD)
#if defined(TARGET_X86)
    // Non-param TYP_SIMD12 local var nodes are massaged in Lower to TYP_SIMD16 to match their
    // allocated size (see lvSize()). However, when passing the variables as arguments, and
    // storing the variables to the outgoing argument area on the stack, we must use their
    // actual TYP_SIMD12 type, so exactly 12 bytes is allocated and written.
    if (type == TYP_SIMD16)
    {
        if ((arg->OperGet() == GT_LCL_VAR) || (arg->OperGet() == GT_STORE_LCL_VAR))
        {
            unsigned   varNum = arg->AsLclVarCommon()->GetLclNum();
            LclVarDsc* varDsc = &comp->lvaTable[varNum];
            type              = varDsc->lvType;
        }
        else if (arg->OperIs(GT_SIMD))
        {
            if (arg->AsSIMD()->gtSIMDSize == 12)
            {
                type = TYP_SIMD12;
            }
        }
        else if (arg->OperIs(GT_HWINTRINSIC))
        {
            if (arg->AsHWIntrinsic()->gtSIMDSize == 12)
            {
                type = TYP_SIMD12;
            }
        }
    }
#elif defined(TARGET_AMD64)
    // TYP_SIMD8 parameters that are passed as longs
    // TODO-MIKE-CQ: This should be moved to morph.
    if ((type == TYP_SIMD8) && (info->GetRegCount() != 0) && genIsValidIntReg(info->GetRegNum()))
    {
        GenTreeUnOp* bitcast = new (comp, GT_BITCAST) GenTreeOp(GT_BITCAST, TYP_LONG, arg, nullptr);
        BlockRange().InsertAfter(arg, bitcast);

        *ppArg = arg = bitcast;
        assert(info->GetNode() == arg);
        type = TYP_LONG;
    }
#endif // defined(TARGET_X86)
#endif // defined(FEATURE_SIMD)

    // If we hit this we are probably double-lowering.
    assert(!arg->OperIsPutArg());

#if !defined(TARGET_64BIT)
    if (varTypeIsLong(type))
    {
        noway_assert(arg->OperIs(GT_LONG));
        GenTreeFieldList* fieldList = new (comp, GT_FIELD_LIST) GenTreeFieldList();
        fieldList->AddFieldLIR(comp, arg->AsOp()->gtGetOp1(), 0, TYP_INT);
        fieldList->AddFieldLIR(comp, arg->AsOp()->gtGetOp2(), 4, TYP_INT);
        GenTree* newArg = NewPutArg(call, fieldList, info, type);

        if (info->GetRegCount() != 0)
        {
            assert(info->GetRegCount() == 2);
            // In the register argument case, NewPutArg replaces the original field list args with new
            // GT_PUTARG_REG nodes, inserts them in linear order and returns the field list. So the
            // only thing left to do is to insert the field list itself in linear order.
            assert(newArg == fieldList);
            BlockRange().InsertBefore(arg, newArg);
        }
        else
        {
            // For longs, we will replace the GT_LONG with a GT_FIELD_LIST, and put that under a PUTARG_STK.
            // Although the hi argument needs to be pushed first, that will be handled by the general case,
            // in which the fields will be reversed.
            assert(info->numSlots == 2);
            newArg->SetRegNum(REG_STK);
            BlockRange().InsertBefore(arg, fieldList, newArg);
        }

        *ppArg = newArg;
        assert(info->GetNode() == newArg);

        BlockRange().Remove(arg);
    }
    else
#endif // !defined(TARGET_64BIT)
    {

#ifdef TARGET_ARMARCH
        if (call->IsVarargs() || comp->opts.compUseSoftFP)
        {
            // For vararg call or on armel, reg args should be all integer.
            // Insert copies as needed to move float value to integer register.
            GenTree* newNode = LowerFloatArg(ppArg, info);
            if (newNode != nullptr)
            {
                type = newNode->TypeGet();
            }
        }
#endif // TARGET_ARMARCH

        GenTree* putArg = NewPutArg(call, arg, info, type);

        // In the case of register passable struct (in one or two registers)
        // the NewPutArg returns a new node (GT_PUTARG_REG or a GT_FIELD_LIST with two GT_PUTARG_REGs.)
        // If an extra node is returned, splice it in the right place in the tree.
        if (arg != putArg)
        {
            ReplaceArgWithPutArgOrBitcast(ppArg, putArg);
        }
    }
}

#ifdef TARGET_ARMARCH
//------------------------------------------------------------------------
// LowerFloatArg: Lower float call arguments on the arm platform.
//
// Arguments:
//    arg  - The arg node
//    info - call argument info
//
// Return Value:
//    Return nullptr, if no transformation was done;
//    return arg if there was in place transformation;
//    return a new tree if the root was changed.
//
// Notes:
//    This must handle scalar float arguments as well as GT_FIELD_LISTs
//    with floating point fields.
//
GenTree* Lowering::LowerFloatArg(GenTree** pArg, fgArgTabEntry* info)
{
    GenTree* arg = *pArg;
    if (info->GetRegCount() != 0)
    {
        if (arg->OperIs(GT_FIELD_LIST))
        {
            // Transform fields that are passed as registers in place.
            regNumber currRegNumber = info->GetRegNum();
            unsigned  regIndex      = 0;
            for (GenTreeFieldList::Use& use : arg->AsFieldList()->Uses())
            {
                if (regIndex >= info->numRegs)
                {
                    break;
                }
                GenTree* node = use.GetNode();
                if (varTypeIsFloating(node))
                {
                    GenTree* intNode = LowerFloatArgReg(node, currRegNumber);
                    assert(intNode != nullptr);

                    ReplaceArgWithPutArgOrBitcast(&use.NodeRef(), intNode);
                }

                if (node->TypeGet() == TYP_DOUBLE)
                {
                    currRegNumber = REG_NEXT(REG_NEXT(currRegNumber));
                    regIndex += 2;
                }
                else
                {
                    currRegNumber = REG_NEXT(currRegNumber);
                    regIndex += 1;
                }
            }
            // List fields were replaced in place.
            return arg;
        }
        else if (varTypeIsFloating(arg))
        {
            GenTree* intNode = LowerFloatArgReg(arg, info->GetRegNum());
            assert(intNode != nullptr);
            ReplaceArgWithPutArgOrBitcast(pArg, intNode);
            return *pArg;
        }
    }
    return nullptr;
}

//------------------------------------------------------------------------
// LowerFloatArgReg: Lower the float call argument node that is passed via register.
//
// Arguments:
//    arg    - The arg node
//    regNum - register number
//
// Return Value:
//    Return new bitcast node, that moves float to int register.
//
GenTree* Lowering::LowerFloatArgReg(GenTree* arg, regNumber regNum)
{
    var_types floatType = arg->TypeGet();
    assert(varTypeIsFloating(floatType));
    var_types intType = (floatType == TYP_DOUBLE) ? TYP_LONG : TYP_INT;
    GenTree*  intArg  = comp->gtNewBitCastNode(intType, arg);
    intArg->SetRegNum(regNum);
#ifdef TARGET_ARM
    if (floatType == TYP_DOUBLE)
    {
        regNumber nextReg                  = REG_NEXT(regNum);
        intArg->AsMultiRegOp()->gtOtherReg = nextReg;
    }
#endif
    return intArg;
}
#endif

// do lowering steps for each arg of a call
void Lowering::LowerArgsForCall(GenTreeCall* call)
{
    JITDUMP("objp:\n======\n");
    if (call->gtCallThisArg != nullptr)
    {
        LowerArg(call, &call->gtCallThisArg->NodeRef());
    }

    JITDUMP("\nargs:\n======\n");
    for (GenTreeCall::Use& use : call->Args())
    {
        LowerArg(call, &use.NodeRef());
    }

    JITDUMP("\nlate:\n======\n");
    for (GenTreeCall::Use& use : call->LateArgs())
    {
        LowerArg(call, &use.NodeRef());
    }
}

// helper that create a node representing a relocatable physical address computation
GenTree* Lowering::AddrGen(ssize_t addr)
{
    // this should end up in codegen as : instGen_Set_Reg_To_Imm(EA_HANDLE_CNS_RELOC, reg, addr)
    GenTree* result = comp->gtNewIconHandleNode(addr, GTF_ICON_FTN_ADDR);
    return result;
}

// variant that takes a void*
GenTree* Lowering::AddrGen(void* addr)
{
    return AddrGen((ssize_t)addr);
}

// do lowering steps for a call
// this includes:
//   - adding the placement nodes (either stack or register variety) for arguments
//   - lowering the expression that calculates the target address
//   - adding nodes for other operations that occur after the call sequence starts and before
//        control transfer occurs (profiling and tail call helpers, pinvoke incantations)
//
void Lowering::LowerCall(GenTree* node)
{
    GenTreeCall* call = node->AsCall();

    JITDUMP("lowering call (before):\n");
    DISPTREERANGE(BlockRange(), call);
    JITDUMP("\n");

    call->ClearOtherRegs();
    LowerArgsForCall(call);

    // note that everything generated from this point on runs AFTER the outgoing args are placed
    GenTree* controlExpr = nullptr;

    // for x86, this is where we record ESP for checking later to make sure stack is balanced

    // Check for Delegate.Invoke(). If so, we inline it. We get the
    // target-object and target-function from the delegate-object, and do
    // an indirect call.
    if (call->IsDelegateInvoke())
    {
        controlExpr = LowerDelegateInvoke(call);
    }
    else
    {
        //  Virtual and interface calls
        switch (call->gtFlags & GTF_CALL_VIRT_KIND_MASK)
        {
            case GTF_CALL_VIRT_STUB:
                controlExpr = LowerVirtualStubCall(call);
                break;

            case GTF_CALL_VIRT_VTABLE:
                // stub dispatching is off or this is not a virtual call (could be a tailcall)
                controlExpr = LowerVirtualVtableCall(call);
                break;

            case GTF_CALL_NONVIRT:
                if (call->IsUnmanaged())
                {
                    controlExpr = LowerNonvirtPinvokeCall(call);
                }
                else if (call->gtCallType == CT_INDIRECT)
                {
                    controlExpr = LowerIndirectNonvirtCall(call);
                }
                else
                {
                    controlExpr = LowerDirectCall(call);
                }
                break;

            default:
                noway_assert(!"strange call type");
                break;
        }
    }

    if (call->IsTailCallViaJitHelper())
    {
        // Either controlExpr or gtCallAddr must contain real call target.
        if (controlExpr == nullptr)
        {
            assert(call->gtCallType == CT_INDIRECT);
            assert(call->gtCallAddr != nullptr);
            controlExpr = call->gtCallAddr;
        }

        controlExpr = LowerTailCallViaJitHelper(call, controlExpr);
    }

    if (controlExpr != nullptr)
    {
        LIR::Range controlExprRange = LIR::SeqTree(comp, controlExpr);

        JITDUMP("results of lowering call:\n");
        DISPRANGE(controlExprRange);

        GenTree* insertionPoint = call;
        if (!call->IsTailCallViaJitHelper())
        {
            // The controlExpr should go before the gtCallCookie and the gtCallAddr, if they exist
            //
            // TODO-LIR: find out what's really required here, as this is currently a tree order
            // dependency.
            if (call->gtCallType == CT_INDIRECT)
            {
                bool isClosed = false;
                if (call->gtCallCookie != nullptr)
                {
#ifdef DEBUG
                    GenTree* firstCallAddrNode = BlockRange().GetTreeRange(call->gtCallAddr, &isClosed).FirstNode();
                    assert(isClosed);
                    assert(call->gtCallCookie->Precedes(firstCallAddrNode));
#endif // DEBUG

                    insertionPoint = BlockRange().GetTreeRange(call->gtCallCookie, &isClosed).FirstNode();
                    assert(isClosed);
                }
                else if (call->gtCallAddr != nullptr)
                {
                    insertionPoint = BlockRange().GetTreeRange(call->gtCallAddr, &isClosed).FirstNode();
                    assert(isClosed);
                }
            }
        }

        ContainCheckRange(controlExprRange);
        BlockRange().InsertBefore(insertionPoint, std::move(controlExprRange));

        call->gtControlExpr = controlExpr;
    }
    if (call->IsFastTailCall())
    {
        // Lower fast tail call can introduce new temps to set up args correctly for Callee.
        // This involves patching LCL_VAR and LCL_VAR_ADDR nodes holding Caller stack args
        // and replacing them with a new temp. Control expr also can contain nodes that need
        // to be patched.
        // Therefore lower fast tail call must be done after controlExpr is inserted into LIR.
        // There is one side effect which is flipping the order of PME and control expression
        // since LowerFastTailCall calls InsertPInvokeMethodEpilog.
        LowerFastTailCall(call);
    }

#if !FEATURE_MULTIREG_RET
    if (varTypeIsStruct(call))
    {
        assert(!comp->compDoOldStructRetyping());
        LowerCallStruct(call);
    }
#endif // !FEATURE_MULTIREG_RET

    ContainCheckCallOperands(call);
    JITDUMP("lowering call (after):\n");
    DISPTREERANGE(BlockRange(), call);
    JITDUMP("\n");
}

// Inserts profiler hook, GT_PROF_HOOK for a tail call node.
//
// AMD64:
// We need to insert this after all nested calls, but before all the arguments to this call have been set up.
// To do this, we look for the first GT_PUTARG_STK or GT_PUTARG_REG, and insert the hook immediately before
// that. If there are no args, then it should be inserted before the call node.
//
// For example:
//              *  stmtExpr  void  (top level) (IL 0x000...0x010)
// arg0 SETUP   |  /--*  argPlace  ref    REG NA $c5
// this in rcx  |  |     /--*  argPlace  ref    REG NA $c1
//              |  |     |  /--*  call      ref    System.Globalization.CultureInfo.get_InvariantCulture $c2
// arg1 SETUP   |  |     +--*  st.lclVar ref    V02 tmp1          REG NA $c2
//              |  |     |  /--*  lclVar    ref    V02 tmp1         u : 2 (last use) REG NA $c2
// arg1 in rdx  |  |     +--*  putarg_reg ref    REG NA
//              |  |     |  /--*  lclVar    ref    V00 arg0         u : 2 (last use) REG NA $80
// this in rcx  |  |     +--*  putarg_reg ref    REG NA
//              |  |  /--*  call nullcheck ref    System.String.ToLower $c5
//              |  |  {  *  stmtExpr  void  (embedded)(IL 0x000... ? ? ? )
//              |  |  {  \--*  prof_hook void   REG NA
// arg0 in rcx  |  +--*  putarg_reg ref    REG NA
// control expr |  +--*  const(h)  long   0x7ffe8e910e98 ftn REG NA
//              \--*  call      void   System.Runtime.Remoting.Identity.RemoveAppNameOrAppGuidIfNecessary $VN.Void
//
// In this case, the GT_PUTARG_REG src is a nested call. We need to put the instructions after that call
// (as shown). We assume that of all the GT_PUTARG_*, only the first one can have a nested call.
//
// X86:
// Insert the profiler hook immediately before the call. The profiler hook will preserve
// all argument registers (ECX, EDX), but nothing else.
//
// Params:
//    callNode        - tail call node
//    insertionPoint  - if non-null, insert the profiler hook before this point.
//                      If null, insert the profiler hook before args are setup
//                      but after all arg side effects are computed.
//
void Lowering::InsertProfTailCallHook(GenTreeCall* call, GenTree* insertionPoint)
{
    assert(call->IsTailCall());
    assert(comp->compIsProfilerHookNeeded());

#if defined(TARGET_X86)

    if (insertionPoint == nullptr)
    {
        insertionPoint = call;
    }

#else // !defined(TARGET_X86)

    if (insertionPoint == nullptr)
    {
        for (GenTreeCall::Use& use : call->Args())
        {
            assert(!use.GetNode()->OperIs(GT_PUTARG_REG)); // We don't expect to see these in gtCallArgs

            if (use.GetNode()->OperIs(GT_PUTARG_STK))
            {
                // found it
                insertionPoint = use.GetNode();
                break;
            }
        }

        if (insertionPoint == nullptr)
        {
            for (GenTreeCall::Use& use : call->LateArgs())
            {
                if (use.GetNode()->OperIs(GT_PUTARG_REG, GT_PUTARG_STK))
                {
                    // found it
                    insertionPoint = use.GetNode();
                    break;
                }
            }

            // If there are no args, insert before the call node
            if (insertionPoint == nullptr)
            {
                insertionPoint = call;
            }
        }
    }

#endif // !defined(TARGET_X86)

    assert(insertionPoint != nullptr);
    GenTree* profHookNode = new (comp, GT_PROF_HOOK) GenTree(GT_PROF_HOOK, TYP_VOID);
    BlockRange().InsertBefore(insertionPoint, profHookNode);
}

//------------------------------------------------------------------------
// LowerFastTailCall: Lower a call node dispatched as a fast tailcall (epilog +
// jmp).
//
// Arguments:
//    call - the call node that is being dispatched as a fast tailcall.
//
// Assumptions:
//    call must be non-null.
//
// Notes:
//     For fast tail calls it is necessary to set up stack args in the incoming
//     arg stack space area. When args passed also come from this area we may
//     run into problems because we may end up overwriting the stack slot before
//     using it. For example, for foo(a, b) { return bar(b, a); }, if a and b
//     are on incoming arg stack space in foo they need to be swapped in this
//     area for the call to bar. This function detects this situation and
//     introduces a temp when an outgoing argument would overwrite a later-used
//     incoming argument.
//
//     This function also handles inserting necessary profiler hooks and pinvoke
//     method epilogs in case there are inlined pinvokes.
void Lowering::LowerFastTailCall(GenTreeCall* call)
{
#if FEATURE_FASTTAILCALL
    // Tail call restrictions i.e. conditions under which tail prefix is ignored.
    // Most of these checks are already done by importer or fgMorphTailCall().
    // This serves as a double sanity check.
    assert((comp->info.compFlags & CORINFO_FLG_SYNCH) == 0); // tail calls from synchronized methods
    assert(!comp->opts.IsReversePInvoke());                  // tail calls reverse pinvoke
    assert(!call->IsUnmanaged());                            // tail calls to unamanaged methods
    assert(!comp->compLocallocUsed);                         // tail call from methods that also do localloc

#ifdef TARGET_AMD64
    assert(!comp->getNeedsGSSecurityCookie()); // jit64 compat: tail calls from methods that need GS check
#endif                                         // TARGET_AMD64

    // We expect to see a call that meets the following conditions
    assert(call->IsFastTailCall());

    // VM cannot use return address hijacking when A() and B() tail call each
    // other in mutual recursion.  Therefore, this block is reachable through
    // a GC-safe point or the whole method is marked as fully interruptible.
    //
    // TODO-Cleanup:
    // optReachWithoutCall() depends on the fact that loop headers blocks
    // will have a block number > fgLastBB.  These loop headers gets added
    // after dominator computation and get skipped by OptReachWithoutCall().
    // The below condition cannot be asserted in lower because fgSimpleLowering()
    // can add a new basic block for range check failure which becomes
    // fgLastBB with block number > loop header block number.
    // assert((comp->compCurBB->bbFlags & BBF_GC_SAFE_POINT) ||
    //         !comp->optReachWithoutCall(comp->fgFirstBB, comp->compCurBB) || comp->GetInterruptible());

    // If PInvokes are in-lined, we have to remember to execute PInvoke method epilog anywhere that
    // a method returns.  This is a case of caller method has both PInvokes and tail calls.
    if (comp->compMethodRequiresPInvokeFrame())
    {
        InsertPInvokeMethodEpilog(comp->compCurBB DEBUGARG(call));
    }

    // Args for tail call are setup in incoming arg area.  The gc-ness of args of
    // caller and callee (which being tail called) may not match.  Therefore, everything
    // from arg setup until the epilog need to be non-interuptible by GC.  This is
    // achieved by inserting GT_START_NONGC before the very first GT_PUTARG_STK node
    // of call is setup.  Note that once a stack arg is setup, it cannot have nested
    // calls subsequently in execution order to setup other args, because the nested
    // call could over-write the stack arg that is setup earlier.
    ArrayStack<GenTree*> putargs(comp->getAllocator(CMK_ArrayStack));

    for (GenTreeCall::Use& use : call->Args())
    {
        if (use.GetNode()->OperIs(GT_PUTARG_STK))
        {
            putargs.Push(use.GetNode());
        }
    }

    for (GenTreeCall::Use& use : call->LateArgs())
    {
        if (use.GetNode()->OperIs(GT_PUTARG_STK))
        {
            putargs.Push(use.GetNode());
        }
    }

    GenTree* startNonGCNode = nullptr;
    if (!putargs.Empty())
    {
        // Get the earliest operand of the first PUTARG_STK node. We will make
        // the requred copies of args before this node.
        bool     unused;
        GenTree* insertionPoint = BlockRange().GetTreeRange(putargs.Bottom(), &unused).FirstNode();
        // Insert GT_START_NONGC node before we evaluate the PUTARG_STK args.
        // Note that if there are no args to be setup on stack, no need to
        // insert GT_START_NONGC node.
        startNonGCNode = new (comp, GT_START_NONGC) GenTree(GT_START_NONGC, TYP_VOID);
        BlockRange().InsertBefore(insertionPoint, startNonGCNode);

        // Gc-interruptability in the following case:
        //     foo(a, b, c, d, e) { bar(a, b, c, d, e); }
        //     bar(a, b, c, d, e) { foo(a, b, d, d, e); }
        //
        // Since the instruction group starting from the instruction that sets up first
        // stack arg to the end of the tail call is marked as non-gc interruptible,
        // this will form a non-interruptible tight loop causing gc-starvation. To fix
        // this we insert GT_NO_OP as embedded stmt before GT_START_NONGC, if the method
        // has a single basic block and is not a GC-safe point.  The presence of a single
        // nop outside non-gc interruptible region will prevent gc starvation.
        if ((comp->fgBBcount == 1) && !(comp->compCurBB->bbFlags & BBF_GC_SAFE_POINT))
        {
            assert(comp->fgFirstBB == comp->compCurBB);
            GenTree* noOp = new (comp, GT_NO_OP) GenTree(GT_NO_OP, TYP_VOID);
            BlockRange().InsertBefore(startNonGCNode, noOp);
        }

        // Since this is a fast tailcall each PUTARG_STK will place the argument in the
        // _incoming_ arg space area. This will effectively overwrite our already existing
        // incoming args that live in that area. If we have later uses of those args, this
        // is a problem. We introduce a defensive copy into a temp here of those args that
        // potentially may cause problems.
        for (int i = 0; i < putargs.Height(); i++)
        {
            GenTreePutArgStk* put = putargs.Bottom(i)->AsPutArgStk();

            unsigned int overwrittenStart = put->getArgOffset();
            unsigned int overwrittenEnd   = overwrittenStart + put->getArgSize();
#if !(defined(TARGET_WINDOWS) && defined(TARGET_64BIT))
            int baseOff = -1; // Stack offset of first arg on stack
#endif

            for (unsigned callerArgLclNum = 0; callerArgLclNum < comp->info.compArgsCount; callerArgLclNum++)
            {
                LclVarDsc* callerArgDsc = comp->lvaGetDesc(callerArgLclNum);

                if (callerArgDsc->lvIsRegArg)
                {
                    continue;
                }

#if defined(TARGET_WINDOWS) && defined(TARGET_64BIT)
                // On Win64, the argument position determines the stack slot uniquely, and even the
                // register args take up space in the stack frame (shadow space).
                unsigned int argStart = callerArgLclNum * TARGET_POINTER_SIZE;
                unsigned int argEnd   = argStart + static_cast<unsigned int>(callerArgDsc->lvArgStackSize());
#else
                assert(callerArgDsc->lvStkOffs != BAD_STK_OFFS);

                if (baseOff == -1)
                {
                    baseOff = callerArgDsc->lvStkOffs;
                }

                // On all ABIs where we fast tail call the stack args should come in order.
                assert(baseOff <= callerArgDsc->lvStkOffs);

                // Compute offset of this stack argument relative to the first stack arg.
                // This will be its offset into the incoming arg space area.
                unsigned int argStart = static_cast<unsigned int>(callerArgDsc->lvStkOffs - baseOff);
                unsigned int argEnd   = argStart + comp->lvaLclSize(callerArgLclNum);
#endif

                // If ranges do not overlap then this PUTARG_STK will not mess up the arg.
                if ((overwrittenEnd <= argStart) || (overwrittenStart >= argEnd))
                {
                    continue;
                }

                // Codegen cannot handle a partially overlapping copy. For
                // example, if we have
                // bar(S16 stack, S32 stack2)
                // foo(S32 stack, S32 stack2) { bar(..., stack) }
                // then we may end up having to move 'stack' in foo 16 bytes
                // ahead. It is possible that this PUTARG_STK is the only use,
                // in which case we will need to introduce a temp, so look for
                // uses starting from it. Note that we assume that in-place
                // copies are OK.
                GenTree* lookForUsesFrom = put->gtNext;
                if (overwrittenStart != argStart)
                {
                    lookForUsesFrom = insertionPoint;
                }

                RehomeArgForFastTailCall(callerArgLclNum, insertionPoint, lookForUsesFrom, call);
                // The above call can introduce temps and invalidate the pointer.
                callerArgDsc = comp->lvaGetDesc(callerArgLclNum);

                // For promoted locals we have more work to do as its fields could also have been invalidated.
                if (!callerArgDsc->lvPromoted)
                {
                    continue;
                }

                unsigned int fieldsFirst = callerArgDsc->lvFieldLclStart;
                unsigned int fieldsEnd   = fieldsFirst + callerArgDsc->lvFieldCnt;
                for (unsigned int j = fieldsFirst; j < fieldsEnd; j++)
                {
                    RehomeArgForFastTailCall(j, insertionPoint, lookForUsesFrom, call);
                }
            }
        }
    }

    // Insert GT_PROF_HOOK node to emit profiler tail call hook. This should be
    // inserted before the args are setup but after the side effects of args are
    // computed. That is, GT_PROF_HOOK node needs to be inserted before GT_START_NONGC
    // node if one exists.
    if (comp->compIsProfilerHookNeeded())
    {
        InsertProfTailCallHook(call, startNonGCNode);
    }

#else // !FEATURE_FASTTAILCALL

    // Platform does not implement fast tail call mechanism. This cannot be
    // reached because we always choose to do a tailcall via helper on those
    // platforms (or no tailcall at all).
    unreached();
#endif
}
//
//------------------------------------------------------------------------
// RehomeArgForFastTailCall: Introduce temps for args that may be overwritten
// during fast tailcall sequence.
//
// Arguments:
//    lclNum - the lcl num of the arg that will be overwritten.
//    insertTempBefore - the node at which to copy the arg into a temp.
//    lookForUsesStart - the node where to start scanning and replacing uses of
//                       the arg specified by lclNum.
//    callNode - the call node that is being dispatched as a fast tailcall.
//
// Assumptions:
//    all args must be non-null.
//
// Notes:
//     This function scans for uses of the arg specified by lclNum starting
//     from the lookForUsesStart node. If it finds any uses it introduces a temp
//     for this argument and updates uses to use this instead. In the situation
//     where it introduces a temp it can thus invalidate pointers to other
//     locals.
//
void Lowering::RehomeArgForFastTailCall(unsigned int lclNum,
                                        GenTree*     insertTempBefore,
                                        GenTree*     lookForUsesStart,
                                        GenTreeCall* callNode)
{
    unsigned int tmpLclNum = BAD_VAR_NUM;
    for (GenTree* treeNode = lookForUsesStart; treeNode != callNode; treeNode = treeNode->gtNext)
    {
        if (!treeNode->OperIsLocal() && !treeNode->OperIsLocalAddr())
        {
            continue;
        }

        // This should not be a GT_PHI_ARG.
        assert(treeNode->OperGet() != GT_PHI_ARG);

        GenTreeLclVarCommon* lcl = treeNode->AsLclVarCommon();

        if (lcl->GetLclNum() != lclNum)
        {
            continue;
        }

        // Create tmp and use it in place of callerArgDsc
        if (tmpLclNum == BAD_VAR_NUM)
        {
            tmpLclNum = comp->lvaGrabTemp(true DEBUGARG("Fast tail call lowering is creating a new local variable"));

            LclVarDsc* callerArgDsc                     = comp->lvaGetDesc(lclNum);
            var_types  tmpTyp                           = genActualType(callerArgDsc->TypeGet());
            comp->lvaTable[tmpLclNum].lvType            = tmpTyp;
            comp->lvaTable[tmpLclNum].lvDoNotEnregister = comp->lvaTable[lcl->GetLclNum()].lvDoNotEnregister;
            GenTree* value                              = comp->gtNewLclvNode(lclNum, tmpTyp);

            // TODO-1stClassStructs: This can be simplified with 1st class structs work.
            if (tmpTyp == TYP_STRUCT)
            {
                comp->lvaSetStruct(tmpLclNum, comp->lvaGetStruct(lclNum), false);
                GenTree* loc = new (comp, GT_LCL_VAR_ADDR) GenTreeLclVar(GT_LCL_VAR_ADDR, TYP_STRUCT, tmpLclNum);
                loc->gtType  = TYP_BYREF;
                GenTreeBlk* storeBlk = new (comp, GT_STORE_BLK)
                    GenTreeBlk(GT_STORE_BLK, TYP_STRUCT, loc, value, comp->typGetBlkLayout(callerArgDsc->lvExactSize));
                storeBlk->gtFlags |= GTF_ASG;
                BlockRange().InsertBefore(insertTempBefore, LIR::SeqTree(comp, storeBlk));
                LowerNode(storeBlk);
            }
            else
            {
                GenTree* assignExpr = comp->gtNewTempAssign(tmpLclNum, value);
                ContainCheckRange(value, assignExpr);
                BlockRange().InsertBefore(insertTempBefore, LIR::SeqTree(comp, assignExpr));
            }
        }

        lcl->SetLclNum(tmpLclNum);
    }
}

//------------------------------------------------------------------------
// LowerTailCallViaJitHelper: lower a call via the tailcall JIT helper. Morph
// has already inserted tailcall helper special arguments. This function inserts
// actual data for some placeholders. This function is only used on x86.
//
// Lower
//      tail.call(<function args>, int numberOfOldStackArgs, int dummyNumberOfNewStackArgs, int flags, void* dummyArg)
// as
//      JIT_TailCall(<function args>, int numberOfOldStackArgsWords, int numberOfNewStackArgsWords, int flags, void*
//      callTarget)
// Note that the special arguments are on the stack, whereas the function arguments follow the normal convention.
//
// Also inserts PInvoke method epilog if required.
//
// Arguments:
//    call         -  The call node
//    callTarget   -  The real call target. This is used to replace the dummyArg during lowering.
//
// Return Value:
//    Returns control expression tree for making a call to helper Jit_TailCall.
//
GenTree* Lowering::LowerTailCallViaJitHelper(GenTreeCall* call, GenTree* callTarget)
{
    // Tail call restrictions i.e. conditions under which tail prefix is ignored.
    // Most of these checks are already done by importer or fgMorphTailCall().
    // This serves as a double sanity check.
    assert((comp->info.compFlags & CORINFO_FLG_SYNCH) == 0); // tail calls from synchronized methods
    assert(!call->IsUnmanaged());                            // tail calls to unamanaged methods
    assert(!comp->compLocallocUsed);                         // tail call from methods that also do localloc

    // We expect to see a call that meets the following conditions
    assert(call->IsTailCallViaJitHelper());
    assert(callTarget != nullptr);

    // The TailCall helper call never returns to the caller and is not GC interruptible.
    // Therefore the block containing the tail call should be a GC safe point to avoid
    // GC starvation. It is legal for the block to be unmarked iff the entry block is a
    // GC safe point, as the entry block trivially dominates every reachable block.
    assert((comp->compCurBB->bbFlags & BBF_GC_SAFE_POINT) || (comp->fgFirstBB->bbFlags & BBF_GC_SAFE_POINT));

    // If PInvokes are in-lined, we have to remember to execute PInvoke method epilog anywhere that
    // a method returns.  This is a case of caller method has both PInvokes and tail calls.
    if (comp->compMethodRequiresPInvokeFrame())
    {
        InsertPInvokeMethodEpilog(comp->compCurBB DEBUGARG(call));
    }

    // Remove gtCallAddr from execution order if present.
    if (call->gtCallType == CT_INDIRECT)
    {
        assert(call->gtCallAddr != nullptr);

        bool               isClosed;
        LIR::ReadOnlyRange callAddrRange = BlockRange().GetTreeRange(call->gtCallAddr, &isClosed);
        assert(isClosed);

        BlockRange().Remove(std::move(callAddrRange));
    }

    // The callTarget tree needs to be sequenced.
    LIR::Range callTargetRange = LIR::SeqTree(comp, callTarget);

    // Verify the special args are what we expect, and replace the dummy args with real values.
    // We need to figure out the size of the outgoing stack arguments, not including the special args.
    // The number of 4-byte words is passed to the helper for the incoming and outgoing argument sizes.
    // This number is exactly the next slot number in the call's argument info struct.
    unsigned nNewStkArgsWords = call->fgArgInfo->GetNextSlotNum();
    assert(nNewStkArgsWords >= 4); // There must be at least the four special stack args.
    nNewStkArgsWords -= 4;

    unsigned numArgs = call->fgArgInfo->ArgCount();

    fgArgTabEntry* argEntry;

    // arg 0 == callTarget.
    argEntry = call->GetArgInfoByArgNum(numArgs - 1);
    assert(argEntry != nullptr);
    GenTree* arg0 = argEntry->GetNode()->AsPutArgStk()->gtGetOp1();

    ContainCheckRange(callTargetRange);
    BlockRange().InsertAfter(arg0, std::move(callTargetRange));

    bool               isClosed;
    LIR::ReadOnlyRange secondArgRange = BlockRange().GetTreeRange(arg0, &isClosed);
    assert(isClosed);
    BlockRange().Remove(std::move(secondArgRange));

    argEntry->GetNode()->AsPutArgStk()->gtOp1 = callTarget;

    // arg 1 == flags
    argEntry = call->GetArgInfoByArgNum(numArgs - 2);
    assert(argEntry != nullptr);
    GenTree* arg1 = argEntry->GetNode()->AsPutArgStk()->gtGetOp1();
    assert(arg1->gtOper == GT_CNS_INT);

    ssize_t tailCallHelperFlags = 1 |                                  // always restore EDI,ESI,EBX
                                  (call->IsVirtualStub() ? 0x2 : 0x0); // Stub dispatch flag
    arg1->AsIntCon()->gtIconVal = tailCallHelperFlags;

    // arg 2 == numberOfNewStackArgsWords
    argEntry = call->GetArgInfoByArgNum(numArgs - 3);
    assert(argEntry != nullptr);
    GenTree* arg2 = argEntry->GetNode()->AsPutArgStk()->gtGetOp1();
    assert(arg2->gtOper == GT_CNS_INT);

    arg2->AsIntCon()->gtIconVal = nNewStkArgsWords;

#ifdef DEBUG
    // arg 3 == numberOfOldStackArgsWords
    argEntry = call->GetArgInfoByArgNum(numArgs - 4);
    assert(argEntry != nullptr);
    GenTree* arg3 = argEntry->GetNode()->AsPutArgStk()->gtGetOp1();
    assert(arg3->gtOper == GT_CNS_INT);
#endif // DEBUG

    // Transform this call node into a call to Jit tail call helper.
    call->gtCallType    = CT_HELPER;
    call->gtCallMethHnd = comp->eeFindHelper(CORINFO_HELP_TAILCALL);
    call->gtFlags &= ~GTF_CALL_VIRT_KIND_MASK;

    // Lower this as if it were a pure helper call.
    call->gtCallMoreFlags &= ~(GTF_CALL_M_TAILCALL | GTF_CALL_M_TAILCALL_VIA_JIT_HELPER);
    GenTree* result = LowerDirectCall(call);

    // Now add back tail call flags for identifying this node as tail call dispatched via helper.
    call->gtCallMoreFlags |= GTF_CALL_M_TAILCALL | GTF_CALL_M_TAILCALL_VIA_JIT_HELPER;

#ifdef PROFILING_SUPPORTED
    // Insert profiler tail call hook if needed.
    // Since we don't know the insertion point, pass null for second param.
    if (comp->compIsProfilerHookNeeded())
    {
        InsertProfTailCallHook(call, nullptr);
    }
#endif // PROFILING_SUPPORTED

    return result;
}

#ifndef TARGET_64BIT
//------------------------------------------------------------------------
// Lowering::DecomposeLongCompare: Decomposes a TYP_LONG compare node.
//
// Arguments:
//    cmp - the compare node
//
// Return Value:
//    The next node to lower.
//
// Notes:
//    This is done during lowering because DecomposeLongs handles only nodes
//    that produce TYP_LONG values. Compare nodes may consume TYP_LONG values
//    but produce TYP_INT values.
//
GenTree* Lowering::DecomposeLongCompare(GenTree* cmp)
{
    assert(cmp->gtGetOp1()->TypeGet() == TYP_LONG);

    GenTree* src1 = cmp->gtGetOp1();
    GenTree* src2 = cmp->gtGetOp2();
    assert(src1->OperIs(GT_LONG));
    assert(src2->OperIs(GT_LONG));
    GenTree* loSrc1 = src1->gtGetOp1();
    GenTree* hiSrc1 = src1->gtGetOp2();
    GenTree* loSrc2 = src2->gtGetOp1();
    GenTree* hiSrc2 = src2->gtGetOp2();
    BlockRange().Remove(src1);
    BlockRange().Remove(src2);

    genTreeOps condition = cmp->OperGet();
    GenTree*   loCmp;
    GenTree*   hiCmp;

    if (cmp->OperIs(GT_EQ, GT_NE))
    {
        //
        // Transform (x EQ|NE y) into (((x.lo XOR y.lo) OR (x.hi XOR y.hi)) EQ|NE 0). If y is 0 then this can
        // be reduced to just ((x.lo OR x.hi) EQ|NE 0). The OR is expected to set the condition flags so we
        // don't need to generate a redundant compare against 0, we only generate a SETCC|JCC instruction.
        //
        // XOR is used rather than SUB because it is commutative and thus allows swapping the operands when
        // the first happens to be a constant. Usually only the second compare operand is a constant but it's
        // still possible to have a constant on the left side. For example, when src1 is a uint->ulong cast
        // then hiSrc1 would be 0.
        //

        if (loSrc1->OperIs(GT_CNS_INT))
        {
            std::swap(loSrc1, loSrc2);
        }

        if (loSrc2->IsIntegralConst(0))
        {
            BlockRange().Remove(loSrc2);
            loCmp = loSrc1;
        }
        else
        {
            loCmp = comp->gtNewOperNode(GT_XOR, TYP_INT, loSrc1, loSrc2);
            BlockRange().InsertBefore(cmp, loCmp);
            ContainCheckBinary(loCmp->AsOp());
        }

        if (hiSrc1->OperIs(GT_CNS_INT))
        {
            std::swap(hiSrc1, hiSrc2);
        }

        if (hiSrc2->IsIntegralConst(0))
        {
            BlockRange().Remove(hiSrc2);
            hiCmp = hiSrc1;
        }
        else
        {
            hiCmp = comp->gtNewOperNode(GT_XOR, TYP_INT, hiSrc1, hiSrc2);
            BlockRange().InsertBefore(cmp, hiCmp);
            ContainCheckBinary(hiCmp->AsOp());
        }

        hiCmp = comp->gtNewOperNode(GT_OR, TYP_INT, loCmp, hiCmp);
        BlockRange().InsertBefore(cmp, hiCmp);
        ContainCheckBinary(hiCmp->AsOp());
    }
    else
    {
        assert(cmp->OperIs(GT_LT, GT_LE, GT_GE, GT_GT));

        //
        // If the compare is signed then (x LT|GE y) can be transformed into ((x SUB y) LT|GE 0).
        // If the compare is unsigned we can still use SUB but we need to check the Carry flag,
        // not the actual result. In both cases we can simply check the appropiate condition flags
        // and ignore the actual result:
        //     SUB_LO loSrc1, loSrc2
        //     SUB_HI hiSrc1, hiSrc2
        //     SETCC|JCC (signed|unsigned LT|GE)
        // If loSrc2 happens to be 0 then the first SUB can be eliminated and the second one can
        // be turned into a CMP because the first SUB would have set carry to 0. This effectively
        // transforms a long compare against 0 into an int compare of the high part against 0.
        //
        // (x LE|GT y) can to be transformed into ((x SUB y) LE|GT 0) but checking that a long value
        // is greater than 0 is not so easy. We need to turn this into a positive/negative check
        // like the one we get for LT|GE compares, this can be achieved by swapping the compare:
        //     (x LE|GT y) becomes (y GE|LT x)
        //
        // Having to swap operands is problematic when the second operand is a constant. The constant
        // moves to the first operand where it cannot be contained and thus needs a register. This can
        // be avoided by changing the constant such that LE|GT becomes LT|GE:
        //     (x LE|GT 41) becomes (x LT|GE 42)
        //

        if (cmp->OperIs(GT_LE, GT_GT))
        {
            bool mustSwap = true;

            if (loSrc2->OperIs(GT_CNS_INT) && hiSrc2->OperIs(GT_CNS_INT))
            {
                uint32_t loValue  = static_cast<uint32_t>(loSrc2->AsIntCon()->IconValue());
                uint32_t hiValue  = static_cast<uint32_t>(hiSrc2->AsIntCon()->IconValue());
                uint64_t value    = static_cast<uint64_t>(loValue) | (static_cast<uint64_t>(hiValue) << 32);
                uint64_t maxValue = cmp->IsUnsigned() ? UINT64_MAX : INT64_MAX;

                if (value != maxValue)
                {
                    value++;
                    loValue = value & UINT32_MAX;
                    hiValue = (value >> 32) & UINT32_MAX;
                    loSrc2->AsIntCon()->SetIconValue(loValue);
                    hiSrc2->AsIntCon()->SetIconValue(hiValue);

                    condition = cmp->OperIs(GT_LE) ? GT_LT : GT_GE;
                    mustSwap  = false;
                }
            }

            if (mustSwap)
            {
                std::swap(loSrc1, loSrc2);
                std::swap(hiSrc1, hiSrc2);
                condition = GenTree::SwapRelop(condition);
            }
        }

        assert((condition == GT_LT) || (condition == GT_GE));

        if (loSrc2->IsIntegralConst(0))
        {
            BlockRange().Remove(loSrc2);

            // Very conservative dead code removal... but it helps.

            if (loSrc1->OperIs(GT_CNS_INT, GT_LCL_VAR, GT_LCL_FLD))
            {
                BlockRange().Remove(loSrc1);
            }
            else
            {
                loSrc1->SetUnusedValue();
            }

            hiCmp = comp->gtNewOperNode(GT_CMP, TYP_VOID, hiSrc1, hiSrc2);
            BlockRange().InsertBefore(cmp, hiCmp);
            ContainCheckCompare(hiCmp->AsOp());
        }
        else
        {
            loCmp = comp->gtNewOperNode(GT_CMP, TYP_VOID, loSrc1, loSrc2);
            hiCmp = comp->gtNewOperNode(GT_SUB_HI, TYP_INT, hiSrc1, hiSrc2);
            BlockRange().InsertBefore(cmp, loCmp, hiCmp);
            ContainCheckCompare(loCmp->AsOp());
            ContainCheckBinary(hiCmp->AsOp());

            //
            // Try to move the first SUB_HI operands right in front of it, this allows using
            // a single temporary register instead of 2 (one for CMP and one for SUB_HI). Do
            // this only for locals as they won't change condition flags. Note that we could
            // move constants (except 0 which generates XOR reg, reg) but it's extremely rare
            // to have a constant as the first operand.
            //

            if (hiSrc1->OperIs(GT_LCL_VAR, GT_LCL_FLD))
            {
                BlockRange().Remove(hiSrc1);
                BlockRange().InsertBefore(hiCmp, hiSrc1);
            }
        }
    }

    hiCmp->gtFlags |= GTF_SET_FLAGS;
    if (hiCmp->IsValue())
    {
        hiCmp->SetUnusedValue();
    }

    LIR::Use cmpUse;
    if (BlockRange().TryGetUse(cmp, &cmpUse) && cmpUse.User()->OperIs(GT_JTRUE))
    {
        BlockRange().Remove(cmp);

        GenTree* jcc       = cmpUse.User();
        jcc->AsOp()->gtOp1 = nullptr;
        jcc->ChangeOper(GT_JCC);
        jcc->gtFlags |= GTF_USE_FLAGS;
        jcc->AsCC()->gtCondition = GenCondition::FromIntegralRelop(condition, cmp->IsUnsigned());
    }
    else
    {
        cmp->AsOp()->gtOp1 = nullptr;
        cmp->AsOp()->gtOp2 = nullptr;
        cmp->ChangeOper(GT_SETCC);
        cmp->gtFlags |= GTF_USE_FLAGS;
        cmp->AsCC()->gtCondition = GenCondition::FromIntegralRelop(condition, cmp->IsUnsigned());
    }

    return cmp->gtNext;
}
#endif // !TARGET_64BIT

//------------------------------------------------------------------------
// Lowering::OptimizeConstCompare: Performs various "compare with const" optimizations.
//
// Arguments:
//    cmp - the compare node
//
// Return Value:
//    The original compare node if lowering should proceed as usual or the next node
//    to lower if the compare node was changed in such a way that lowering is no
//    longer needed.
//
// Notes:
//    - Narrow operands to enable memory operand containment (XARCH specific).
//    - Transform cmp(and(x, y), 0) into test(x, y) (XARCH/Arm64 specific but could
//      be used for ARM as well if support for GT_TEST_EQ/GT_TEST_NE is added).
//    - Transform TEST(x, LSH(1, y)) into BT(x, y) (XARCH specific)
//    - Transform RELOP(OP, 0) into SETCC(OP) or JCC(OP) if OP can set the
//      condition flags appropriately (XARCH/ARM64 specific but could be extended
//      to ARM32 as well if ARM32 codegen supports GTF_SET_FLAGS).
//
GenTree* Lowering::OptimizeConstCompare(GenTree* cmp)
{
    assert(cmp->gtGetOp2()->IsIntegralConst());

#if defined(TARGET_XARCH) || defined(TARGET_ARM64)
    GenTree*       op1      = cmp->gtGetOp1();
    GenTreeIntCon* op2      = cmp->gtGetOp2()->AsIntCon();
    ssize_t        op2Value = op2->IconValue();

#ifdef TARGET_XARCH
    var_types op1Type = op1->TypeGet();
    if (IsContainableMemoryOp(op1) && varTypeIsSmall(op1Type) && genSmallTypeCanRepresentValue(op1Type, op2Value))
    {
        //
        // If op1's type is small then try to narrow op2 so it has the same type as op1.
        // Small types are usually used by memory loads and if both compare operands have
        // the same type then the memory load can be contained. In certain situations
        // (e.g "cmp ubyte, 200") we also get a smaller instruction encoding.
        //

        op2->gtType = op1Type;
    }
    else
#endif
        if (op1->OperIs(GT_CAST) && !op1->gtOverflow())
    {
        GenTreeCast* cast       = op1->AsCast();
        var_types    castToType = cast->CastToType();
        GenTree*     castOp     = cast->gtGetOp1();

        if (((castToType == TYP_BOOL) || (castToType == TYP_UBYTE)) && FitsIn<UINT8>(op2Value))
        {
            //
            // Since we're going to remove the cast we need to be able to narrow the cast operand
            // to the cast type. This can be done safely only for certain opers (e.g AND, OR, XOR).
            // Some opers just can't be narrowed (e.g DIV, MUL) while other could be narrowed but
            // doing so would produce incorrect results (e.g. RSZ, RSH).
            //
            // The below list of handled opers is conservative but enough to handle the most common
            // situations. In particular this include CALL, sometimes the JIT unnecessarilly widens
            // the result of bool returning calls.
            //
            bool removeCast =
#ifdef TARGET_ARM64
                (op2Value == 0) && cmp->OperIs(GT_EQ, GT_NE, GT_GT) &&
#endif
                (castOp->OperIs(GT_CALL, GT_LCL_VAR) || castOp->OperIsLogical()
#ifdef TARGET_XARCH
                 || IsContainableMemoryOp(castOp)
#endif
                     );

            if (removeCast)
            {
                assert(!castOp->gtOverflowEx()); // Must not be an overflow checking operation

#ifdef TARGET_ARM64
                bool cmpEq = cmp->OperIs(GT_EQ);

                cmp->SetOperRaw(cmpEq ? GT_TEST_EQ : GT_TEST_NE);
                op2->SetIconValue(0xff);
                op2->gtType = castOp->gtType;
                // CAST may have a contained memory operand but ARM compare/test nodes do not.
                castOp->ClearContained();
#else
                castOp->gtType        = castToType;
                op2->gtType           = castToType;
#endif
                // If we have any contained memory ops on castOp, they must now not be contained.
                if (castOp->OperIsLogical())
                {
                    GenTree* op1 = castOp->gtGetOp1();
                    if ((op1 != nullptr) && !op1->IsCnsIntOrI())
                    {
                        op1->ClearContained();
                    }
                    GenTree* op2 = castOp->gtGetOp2();
                    if ((op2 != nullptr) && !op2->IsCnsIntOrI())
                    {
                        op2->ClearContained();
                    }
                }
                cmp->AsOp()->gtOp1 = castOp;

                BlockRange().Remove(cast);
            }
        }
    }
    else if (op1->OperIs(GT_AND) && cmp->OperIs(GT_EQ, GT_NE))
    {
        //
        // Transform ((x AND y) EQ|NE 0) into (x TEST_EQ|TEST_NE y) when possible.
        //

        GenTree* andOp1 = op1->gtGetOp1();
        GenTree* andOp2 = op1->gtGetOp2();

        if (op2Value != 0)
        {
            //
            // If we don't have a 0 compare we can get one by transforming ((x AND mask) EQ|NE mask)
            // into ((x AND mask) NE|EQ 0) when mask is a single bit.
            //

            if (isPow2(static_cast<size_t>(op2Value)) && andOp2->IsIntegralConst(op2Value))
            {
                op2Value = 0;
                op2->SetIconValue(0);
                cmp->SetOperRaw(GenTree::ReverseRelop(cmp->OperGet()));
            }
        }

        if (op2Value == 0)
        {
            BlockRange().Remove(op1);
            BlockRange().Remove(op2);

            cmp->SetOperRaw(cmp->OperIs(GT_EQ) ? GT_TEST_EQ : GT_TEST_NE);
            cmp->AsOp()->gtOp1 = andOp1;
            cmp->AsOp()->gtOp2 = andOp2;
            // We will re-evaluate containment below
            andOp1->ClearContained();
            andOp2->ClearContained();

#ifdef TARGET_XARCH
            if (IsContainableMemoryOp(andOp1) && andOp2->IsIntegralConst())
            {
                //
                // For "test" we only care about the bits that are set in the second operand (mask).
                // If the mask fits in a small type then we can narrow both operands to generate a "test"
                // instruction with a smaller encoding ("test" does not have a r/m32, imm8 form) and avoid
                // a widening load in some cases.
                //
                // For 16 bit operands we narrow only if the memory operand is already 16 bit. This matches
                // the behavior of a previous implementation and avoids adding more cases where we generate
                // 16 bit instructions that require a length changing prefix (0x66). These suffer from
                // significant decoder stalls on Intel CPUs.
                //
                // We could also do this for 64 bit masks that fit into 32 bit but it doesn't help.
                // In such cases morph narrows down the existing GT_AND by inserting a cast between it and
                // the memory operand so we'd need to add more code to recognize and eliminate that cast.
                //

                size_t mask = static_cast<size_t>(andOp2->AsIntCon()->IconValue());

                if (FitsIn<UINT8>(mask))
                {
                    andOp1->gtType = TYP_UBYTE;
                    andOp2->gtType = TYP_UBYTE;
                }
                else if (FitsIn<UINT16>(mask) && genTypeSize(andOp1) == 2)
                {
                    andOp1->gtType = TYP_USHORT;
                    andOp2->gtType = TYP_USHORT;
                }
            }
#endif
        }
    }

    if (cmp->OperIs(GT_TEST_EQ, GT_TEST_NE))
    {
#ifdef TARGET_XARCH
        //
        // Transform TEST_EQ|NE(x, LSH(1, y)) into BT(x, y) when possible. Using BT
        // results in smaller and faster code. It also doesn't have special register
        // requirements, unlike LSH that requires the shift count to be in ECX.
        // Note that BT has the same behavior as LSH when the bit index exceeds the
        // operand bit size - it uses (bit_index MOD bit_size).
        //

        GenTree* lsh = cmp->gtGetOp2();
        LIR::Use cmpUse;

        if (lsh->OperIs(GT_LSH) && varTypeIsIntOrI(lsh->TypeGet()) && lsh->gtGetOp1()->IsIntegralConst(1) &&
            BlockRange().TryGetUse(cmp, &cmpUse))
        {
            GenCondition condition = cmp->OperIs(GT_TEST_NE) ? GenCondition::C : GenCondition::NC;

            cmp->SetOper(GT_BT);
            cmp->gtType = TYP_VOID;
            cmp->gtFlags |= GTF_SET_FLAGS;
            cmp->AsOp()->gtOp2 = lsh->gtGetOp2();
            cmp->gtGetOp2()->ClearContained();

            BlockRange().Remove(lsh->gtGetOp1());
            BlockRange().Remove(lsh);

            GenTreeCC* cc;

            if (cmpUse.User()->OperIs(GT_JTRUE))
            {
                cmpUse.User()->ChangeOper(GT_JCC);
                cc              = cmpUse.User()->AsCC();
                cc->gtCondition = condition;
            }
            else
            {
                cc = new (comp, GT_SETCC) GenTreeCC(GT_SETCC, condition, TYP_INT);
                BlockRange().InsertAfter(cmp, cc);
                cmpUse.ReplaceWith(comp, cc);
            }

            cc->gtFlags |= GTF_USE_FLAGS;

            return cmp->gtNext;
        }
#endif // TARGET_XARCH
    }
    else if (cmp->OperIs(GT_EQ, GT_NE))
    {
        GenTree* op1 = cmp->gtGetOp1();
        GenTree* op2 = cmp->gtGetOp2();

        // TODO-CQ: right now the below peep is inexpensive and gets the benefit in most
        // cases because in majority of cases op1, op2 and cmp would be in that order in
        // execution. In general we should be able to check that all the nodes that come
        // after op1 do not modify the flags so that it is safe to avoid generating a
        // test instruction.

        if (op2->IsIntegralConst(0) && (op1->gtNext == op2) && (op2->gtNext == cmp) &&
#ifdef TARGET_XARCH
            op1->OperIs(GT_AND, GT_OR, GT_XOR, GT_ADD, GT_SUB, GT_NEG))
#else // TARGET_ARM64
            op1->OperIs(GT_AND, GT_ADD, GT_SUB))
#endif
        {
            op1->gtFlags |= GTF_SET_FLAGS;
            op1->SetUnusedValue();

            BlockRange().Remove(op2);

            GenTree*   next = cmp->gtNext;
            GenTree*   cc;
            genTreeOps ccOp;
            LIR::Use   cmpUse;

            // Fast check for the common case - relop used by a JTRUE that immediately follows it.
            if ((next != nullptr) && next->OperIs(GT_JTRUE) && (next->gtGetOp1() == cmp))
            {
                cc   = next;
                ccOp = GT_JCC;
                next = nullptr;
                BlockRange().Remove(cmp);
            }
            else if (BlockRange().TryGetUse(cmp, &cmpUse) && cmpUse.User()->OperIs(GT_JTRUE))
            {
                cc   = cmpUse.User();
                ccOp = GT_JCC;
                next = nullptr;
                BlockRange().Remove(cmp);
            }
            else // The relop is not used by a JTRUE or it is not used at all.
            {
                // Transform the relop node it into a SETCC. If it's not used we could remove
                // it completely but that means doing more work to handle a rare case.
                cc   = cmp;
                ccOp = GT_SETCC;
            }

            GenCondition condition = GenCondition::FromIntegralRelop(cmp);
            cc->ChangeOper(ccOp);
            cc->AsCC()->gtCondition = condition;
            cc->gtFlags |= GTF_USE_FLAGS;

            return next;
        }
    }
#endif // defined(TARGET_XARCH) || defined(TARGET_ARM64)

    return cmp;
}

//------------------------------------------------------------------------
// Lowering::LowerCompare: Lowers a compare node.
//
// Arguments:
//    cmp - the compare node
//
// Return Value:
//    The next node to lower.
//
GenTree* Lowering::LowerCompare(GenTree* cmp)
{
#ifndef TARGET_64BIT
    if (cmp->gtGetOp1()->TypeGet() == TYP_LONG)
    {
        return DecomposeLongCompare(cmp);
    }
#endif

    if (cmp->gtGetOp2()->IsIntegralConst() && !comp->opts.MinOpts())
    {
        GenTree* next = OptimizeConstCompare(cmp);

        // If OptimizeConstCompare return the compare node as "next" then we need to continue lowering.
        if (next != cmp)
        {
            return next;
        }
    }

#ifdef TARGET_XARCH
    if (cmp->gtGetOp1()->TypeGet() == cmp->gtGetOp2()->TypeGet())
    {
        if (varTypeIsSmall(cmp->gtGetOp1()->TypeGet()) && varTypeIsUnsigned(cmp->gtGetOp1()->TypeGet()))
        {
            //
            // If both operands have the same type then codegen will use the common operand type to
            // determine the instruction type. For small types this would result in performing a
            // signed comparison of two small unsigned values without zero extending them to TYP_INT
            // which is incorrect. Note that making the comparison unsigned doesn't imply that codegen
            // has to generate a small comparison, it can still correctly generate a TYP_INT comparison.
            //

            cmp->gtFlags |= GTF_UNSIGNED;
        }
    }
#endif // TARGET_XARCH
    ContainCheckCompare(cmp->AsOp());
    return cmp->gtNext;
}

//------------------------------------------------------------------------
// Lowering::LowerJTrue: Lowers a JTRUE node.
//
// Arguments:
//    jtrue - the JTRUE node
//
// Return Value:
//    The next node to lower (usually nullptr).
//
// Notes:
//    On ARM64 this may remove the JTRUE node and transform its associated
//    relop into a JCMP node.
//
GenTree* Lowering::LowerJTrue(GenTreeOp* jtrue)
{
#ifdef TARGET_ARM64
    GenTree* relop    = jtrue->gtGetOp1();
    GenTree* relopOp2 = relop->AsOp()->gtGetOp2();

    if ((relop->gtNext == jtrue) && relopOp2->IsCnsIntOrI())
    {
        bool     useJCMP = false;
        unsigned flags   = 0;

        if (relop->OperIs(GT_EQ, GT_NE) && relopOp2->IsIntegralConst(0))
        {
            // Codegen will use cbz or cbnz in codegen which do not affect the flag register
            flags   = relop->OperIs(GT_EQ) ? GTF_JCMP_EQ : 0;
            useJCMP = true;
        }
        else if (relop->OperIs(GT_TEST_EQ, GT_TEST_NE) && isPow2(relopOp2->AsIntCon()->IconValue()))
        {
            // Codegen will use tbz or tbnz in codegen which do not affect the flag register
            flags   = GTF_JCMP_TST | (relop->OperIs(GT_TEST_EQ) ? GTF_JCMP_EQ : 0);
            useJCMP = true;
        }

        if (useJCMP)
        {
            relop->SetOper(GT_JCMP);
            relop->gtFlags &= ~(GTF_JCMP_TST | GTF_JCMP_EQ);
            relop->gtFlags |= flags;
            relop->gtType = TYP_VOID;

            relopOp2->SetContained();

            BlockRange().Remove(jtrue);

            assert(relop->gtNext == nullptr);
            return nullptr;
        }
    }
#endif // TARGET_ARM64

    ContainCheckJTrue(jtrue);

    assert(jtrue->gtNext == nullptr);
    return nullptr;
}

//----------------------------------------------------------------------------------------------
// LowerNodeCC: Lowers a node that produces a boolean value by setting the condition flags.
//
// Arguments:
//     node - The node to lower
//     condition - The condition code of the generated SETCC/JCC node
//
// Return Value:
//     A SETCC/JCC node or nullptr if `node` is not used.
//
// Notes:
//     This simply replaces `node`'s use with an appropiate SETCC/JCC node,
//     `node` is not actually changed, except by having its GTF_SET_FLAGS set.
//     It's the caller's responsibility to change `node` such that it only
//     sets the condition flags, without producing a boolean value.
//
GenTreeCC* Lowering::LowerNodeCC(GenTree* node, GenCondition condition)
{
    // Skip over a chain of EQ/NE(x, 0) relops. This may be present either
    // because `node` is not a relop and so it cannot be used directly by a
    // JTRUE, or because the frontend failed to remove a EQ/NE(x, 0) that's
    // used as logical negation.
    //
    // Usually there's only one such relop but there's little difference
    // between removing one or all so we may as well remove them all.
    //
    // We can't allow any other nodes between `node` and its user because we
    // have no way of knowing if those nodes change flags or not. So we're looking
    // to skip over a sequence of appropriately connected zero and EQ/NE nodes.

    // The x in EQ/NE(x, 0)
    GenTree* relop = node;
    // The first node of the relop sequence
    GenTree* first = node->gtNext;
    // The node following the relop sequence
    GenTree* next = first;

    while ((next != nullptr) && next->IsIntegralConst(0) && (next->gtNext != nullptr) &&
           next->gtNext->OperIs(GT_EQ, GT_NE) && (next->gtNext->AsOp()->gtGetOp1() == relop) &&
           (next->gtNext->AsOp()->gtGetOp2() == next))
    {
        relop = next->gtNext;
        next  = relop->gtNext;

        if (relop->OperIs(GT_EQ))
        {
            condition = GenCondition::Reverse(condition);
        }
    }

    GenTreeCC* cc = nullptr;

    // Next may be null if `node` is not used. In that case we don't need to generate a SETCC node.
    if (next != nullptr)
    {
        if (next->OperIs(GT_JTRUE))
        {
            // If the instruction immediately following 'relop', i.e. 'next' is a conditional branch,
            // it should always have 'relop' as its 'op1'. If it doesn't, then we have improperly
            // constructed IL (the setting of a condition code should always immediately precede its
            // use, since the JIT doesn't track dataflow for condition codes). Still, if it happens
            // it's not our problem, it simply means that `node` is not used and can be removed.
            if (next->AsUnOp()->gtGetOp1() == relop)
            {
                assert(relop->OperIsCompare());

                next->ChangeOper(GT_JCC);
                cc              = next->AsCC();
                cc->gtCondition = condition;
            }
        }
        else
        {
            // If the node is used by something other than a JTRUE then we need to insert a
            // SETCC node to materialize the boolean value.
            LIR::Use use;

            if (BlockRange().TryGetUse(relop, &use))
            {
                cc = new (comp, GT_SETCC) GenTreeCC(GT_SETCC, condition, TYP_INT);
                BlockRange().InsertAfter(node, cc);
                use.ReplaceWith(comp, cc);
            }
        }
    }

    if (cc != nullptr)
    {
        node->gtFlags |= GTF_SET_FLAGS;
        cc->gtFlags |= GTF_USE_FLAGS;
    }

    // Remove the chain of EQ/NE(x, 0) relop nodes, if any. Note that if a SETCC was
    // inserted after `node`, `first` still points to the node that was initially
    // after `node`.
    if (relop != node)
    {
        BlockRange().Remove(first, relop);
    }

    return cc;
}

// Lower "jmp <method>" tail call to insert PInvoke method epilog if required.
void Lowering::LowerJmpMethod(GenTree* jmp)
{
    assert(jmp->OperGet() == GT_JMP);

    JITDUMP("lowering GT_JMP\n");
    DISPNODE(jmp);
    JITDUMP("============");

    // If PInvokes are in-lined, we have to remember to execute PInvoke method epilog anywhere that
    // a method returns.
    if (comp->compMethodRequiresPInvokeFrame())
    {
        InsertPInvokeMethodEpilog(comp->compCurBB DEBUGARG(jmp));
    }
}

// Lower GT_RETURN node to insert PInvoke method epilog if required.
void Lowering::LowerRet(GenTreeUnOp* ret)
{
    assert(ret->OperGet() == GT_RETURN);

    JITDUMP("lowering GT_RETURN\n");
    DISPNODE(ret);
    JITDUMP("============");

    GenTree* op1 = ret->gtGetOp1();
    if ((ret->TypeGet() != TYP_VOID) && !varTypeIsStruct(ret) &&
        (varTypeUsesFloatReg(ret) != varTypeUsesFloatReg(ret->gtGetOp1())))
    {
        assert(comp->compDoOldStructRetyping());
        GenTreeUnOp* bitcast = new (comp, GT_BITCAST) GenTreeOp(GT_BITCAST, ret->TypeGet(), ret->gtGetOp1(), nullptr);
        ret->gtOp1           = bitcast;
        BlockRange().InsertBefore(ret, bitcast);
        LowerBitCast(bitcast);
    }
#if !FEATURE_MULTIREG_RET
    else
    {
#ifdef DEBUG
        if (ret->TypeGet() != TYP_VOID)
        {
            GenTree* retVal = ret->gtGetOp1();
            if (varTypeIsStruct(ret->TypeGet()) != varTypeIsStruct(retVal->TypeGet()))
            {
                // This could happen if we have retyped op1 as a primitive type during struct promotion,
                // check `retypedFieldsMap` for details.
                assert(genActualType(comp->info.compRetNativeType) == genActualType(retVal->TypeGet()));
            }
        }
#endif
        if (varTypeIsStruct(ret))
        {
            assert(!comp->compDoOldStructRetyping());
            LowerRetStruct(ret);
        }
    }
#endif // !FEATURE_MULTIREG_RET

    // Method doing PInvokes has exactly one return block unless it has tail calls.
    if (comp->compMethodRequiresPInvokeFrame() && (comp->compCurBB == comp->genReturnBB))
    {
        InsertPInvokeMethodEpilog(comp->compCurBB DEBUGARG(ret));
    }
    ContainCheckRet(ret);
}

#if !FEATURE_MULTIREG_RET
//----------------------------------------------------------------------------------------------
// LowerRetStructLclVar: Lowers a struct return node.
//
// Arguments:
//     node - The return node to lower.
//
void Lowering::LowerRetStruct(GenTreeUnOp* ret)
{
    assert(!comp->compDoOldStructRetyping());
    assert(ret->OperIs(GT_RETURN));
    assert(varTypeIsStruct(ret));

    GenTree* retVal = ret->gtGetOp1();
    // Note: small types are returned as INT.
    var_types nativeReturnType = genActualType(comp->info.compRetNativeType);
    ret->SetType(nativeReturnType);

    switch (retVal->OperGet())
    {
        case GT_CALL:
            assert(retVal->TypeIs(nativeReturnType)); // Type should be changed during call processing.
            break;

        case GT_CNS_INT:
            assert(retVal->TypeIs(TYP_INT));
            break;

        case GT_OBJ:
            retVal->ChangeOper(GT_IND);
            __fallthrough;
        case GT_IND:
            retVal->ChangeType(nativeReturnType);
            break;

        case GT_LCL_VAR:
            LowerRetStructLclVar(ret);
            break;

#ifdef FEATURE_SIMD
        case GT_SIMD:
<<<<<<< HEAD
        case GT_HWINTRINSIC:
=======
#endif // FEATURE_SIMD
#ifdef FEATURE_HW_INTRINSICS
        case GT_HWINTRINSIC:
#endif // FEATURE_HW_INTRINSICS
>>>>>>> c96b6a8c
        case GT_LCL_FLD:
        {
            GenTreeUnOp* bitcast = new (comp, GT_BITCAST) GenTreeOp(GT_BITCAST, ret->TypeGet(), retVal, nullptr);
            ret->gtOp1           = bitcast;
            BlockRange().InsertBefore(ret, bitcast);
            LowerBitCast(bitcast);
            break;
        }
        default:
            unreached();
    }
}

//----------------------------------------------------------------------------------------------
// LowerRetStructLclVar: Lowers a return node with a struct lclVar as a source.
//
// Arguments:
//     node - The return node to lower.
//
void Lowering::LowerRetStructLclVar(GenTreeUnOp* ret)
{
    assert(!comp->compDoOldStructRetyping());
    assert(ret->OperIs(GT_RETURN));
    GenTreeLclVar* lclVar = ret->gtGetOp1()->AsLclVar();
    unsigned       lclNum = lclVar->GetLclNum();
    LclVarDsc*     varDsc = comp->lvaGetDesc(lclNum);

#ifdef DEBUG
    if (comp->gtGetStructHandleIfPresent(lclVar) == NO_CLASS_HANDLE)
    {
        // a promoted struct field was retyped as its only field.
        assert(varDsc->lvIsStructField);
    }
#endif
    if (varDsc->lvPromoted && (comp->lvaGetPromotionType(lclNum) == Compiler::PROMOTION_TYPE_INDEPENDENT))
    {
        bool canEnregister = false;
        if (varDsc->lvFieldCnt == 1)
        {
            // We have to replace it with its field.
            assert(varDsc->lvRefCnt() == 0);
            unsigned   fieldLclNum = varDsc->lvFieldLclStart;
            LclVarDsc* fieldDsc    = comp->lvaGetDesc(fieldLclNum);
            if (fieldDsc->lvFldOffset == 0)
            {
                lclVar->SetLclNum(fieldLclNum);
                JITDUMP("Replacing an independently promoted local var with its only field for the return %u, %u\n",
                        lclNum, fieldLclNum);
                lclVar->ChangeType(fieldDsc->lvType);
                canEnregister = true;
            }
        }
        if (!canEnregister)
        {
            // TODO-1stClassStructs: We can no longer promote or enregister this struct,
            // since it is referenced as a whole.
            comp->lvaSetVarDoNotEnregister(lclNum DEBUGARG(Compiler::DNER_VMNeedsStackAddr));
        }
    }

    var_types regType = varDsc->GetRegisterType(lclVar);
    assert((regType != TYP_STRUCT) && (regType != TYP_UNKNOWN));
    // Note: regType could be a small type, in this case return will generate an extension move.
    lclVar->ChangeType(regType);
    if (varTypeUsesFloatReg(ret) != varTypeUsesFloatReg(lclVar))
    {
        GenTreeUnOp* bitcast = new (comp, GT_BITCAST) GenTreeOp(GT_BITCAST, ret->TypeGet(), lclVar, nullptr);
        ret->gtOp1           = bitcast;
        BlockRange().InsertBefore(ret, bitcast);
        LowerBitCast(bitcast);
    }
}

//----------------------------------------------------------------------------------------------
// LowerCallStruct: Lowers a call node that returns a stuct.
//
// Arguments:
//     call - The call node to lower.
//
// Note: it transforms the call's user.
//
void Lowering::LowerCallStruct(GenTreeCall* call)
{
    assert(!comp->compDoOldStructRetyping());
    Compiler::structPassingKind howToReturnStruct;
    var_types                   returnType = comp->getReturnTypeForStruct(call->gtRetClsHnd, &howToReturnStruct);
    assert(!varTypeIsStruct(returnType) && (returnType != TYP_UNKNOWN));
    call->SetType(genActualType(returnType)); // the callee normalizes small return types.

    LIR::Use callUse;
    if (BlockRange().TryGetUse(call, &callUse))
    {
        GenTree* user = callUse.User();
        switch (user->OperGet())
        {
            case GT_RETURN:
            case GT_STORE_LCL_VAR:
                // Leave as is, the user will handle it.
                break;

            case GT_STORE_LCL_FLD:
                user->SetType(returnType);
                break;

            case GT_STORE_BLK:
            case GT_STORE_OBJ:
                assert(user->AsBlk()->GetLayout()->GetSize() == varTypeSize(returnType));
                // For `STORE_BLK<2>(dst, call struct<2>)` we will have call retyped as `int`,
                // but `STORE` has to use the unwidened type.
                user->SetType(returnType);
                user->SetOper(GT_STOREIND);
                break;

            case GT_STOREIND:
                assert(user->TypeIs(TYP_SIMD8, TYP_REF));
                user->SetType(returnType);
                break;

            default:
                unreached();
        }
    }
}
#endif // !FEATURE_MULTIREG_RET

GenTree* Lowering::LowerDirectCall(GenTreeCall* call)
{
    noway_assert(call->gtCallType == CT_USER_FUNC || call->gtCallType == CT_HELPER);

    // Don't support tail calling helper methods.
    // But we might encounter tail calls dispatched via JIT helper appear as a tail call to helper.
    noway_assert(!call->IsTailCall() || call->IsTailCallViaJitHelper() || call->gtCallType == CT_USER_FUNC);

    // Non-virtual direct/indirect calls: Work out if the address of the
    // call is known at JIT time.  If not it is either an indirect call
    // or the address must be accessed via an single/double indirection.

    void*           addr;
    InfoAccessType  accessType;
    CorInfoHelpFunc helperNum = comp->eeGetHelperNum(call->gtCallMethHnd);

#ifdef FEATURE_READYTORUN_COMPILER
    if (call->gtEntryPoint.addr != nullptr)
    {
        accessType = call->gtEntryPoint.accessType;
        addr       = call->gtEntryPoint.addr;
    }
    else
#endif
        if (call->gtCallType == CT_HELPER)
    {
        noway_assert(helperNum != CORINFO_HELP_UNDEF);

        // the convention on getHelperFtn seems to be (it's not documented)
        // that it returns an address or if it returns null, pAddr is set to
        // another address, which requires an indirection
        void* pAddr;
        addr = comp->info.compCompHnd->getHelperFtn(helperNum, (void**)&pAddr);

        if (addr != nullptr)
        {
            assert(pAddr == nullptr);
            accessType = IAT_VALUE;
        }
        else
        {
            accessType = IAT_PVALUE;
            addr       = pAddr;
        }
    }
    else
    {
        noway_assert(helperNum == CORINFO_HELP_UNDEF);

        CORINFO_ACCESS_FLAGS aflags = CORINFO_ACCESS_ANY;

        if (call->IsSameThis())
        {
            aflags = (CORINFO_ACCESS_FLAGS)(aflags | CORINFO_ACCESS_THIS);
        }

        if (!call->NeedsNullCheck())
        {
            aflags = (CORINFO_ACCESS_FLAGS)(aflags | CORINFO_ACCESS_NONNULL);
        }

        CORINFO_CONST_LOOKUP addrInfo;
        comp->info.compCompHnd->getFunctionEntryPoint(call->gtCallMethHnd, &addrInfo, aflags);

        accessType = addrInfo.accessType;
        addr       = addrInfo.addr;
    }

    GenTree* result = nullptr;
    switch (accessType)
    {
        case IAT_VALUE:
            // Non-virtual direct call to known address.
            // For JIT helper based tailcall (only used on x86) the target
            // address is passed as an arg to the helper so we want a node for
            // it.
            if (!IsCallTargetInRange(addr) || call->IsTailCallViaJitHelper())
            {
                result = AddrGen(addr);
            }
            else
            {
                // a direct call within range of hardware relative call instruction
                // stash the address for codegen
                call->gtDirectCallAddress = addr;
            }
            break;

        case IAT_PVALUE:
        {
            // Non-virtual direct calls to addresses accessed by
            // a single indirection.
            GenTree* cellAddr = AddrGen(addr);
            GenTree* indir    = Ind(cellAddr);
            result            = indir;
            break;
        }

        case IAT_PPVALUE:
            // Non-virtual direct calls to addresses accessed by
            // a double indirection.
            //
            // Double-indirection. Load the address into a register
            // and call indirectly through the register
            noway_assert(helperNum == CORINFO_HELP_UNDEF);
            result = AddrGen(addr);
            result = Ind(Ind(result));
            break;

        case IAT_RELPVALUE:
        {
            // Non-virtual direct calls to addresses accessed by
            // a single relative indirection.
            GenTree* cellAddr = AddrGen(addr);
            GenTree* indir    = Ind(cellAddr);
            result            = comp->gtNewOperNode(GT_ADD, TYP_I_IMPL, indir, AddrGen(addr));
            break;
        }

        default:
            noway_assert(!"Bad accessType");
            break;
    }

    return result;
}

GenTree* Lowering::LowerDelegateInvoke(GenTreeCall* call)
{
    noway_assert(call->gtCallType == CT_USER_FUNC);

    assert((comp->info.compCompHnd->getMethodAttribs(call->gtCallMethHnd) &
            (CORINFO_FLG_DELEGATE_INVOKE | CORINFO_FLG_FINAL)) == (CORINFO_FLG_DELEGATE_INVOKE | CORINFO_FLG_FINAL));

    GenTree* thisArgNode;
    if (call->IsTailCallViaJitHelper())
    {
        thisArgNode = call->GetArgNodeByArgNum(0);
    }
    else
    {
        thisArgNode = comp->gtGetThisArg(call);
    }

    assert(thisArgNode->gtOper == GT_PUTARG_REG);
    GenTree* originalThisExpr = thisArgNode->AsOp()->gtOp1;
    GenTree* thisExpr         = originalThisExpr;

    // We're going to use the 'this' expression multiple times, so make a local to copy it.

    unsigned lclNum;

    if (call->IsTailCallViaJitHelper() && originalThisExpr->IsLocal())
    {
        // For ordering purposes for the special tailcall arguments on x86, we forced the
        // 'this' pointer in this case to a local in Compiler::fgMorphTailCall().
        // We could possibly use this case to remove copies for all architectures and non-tailcall
        // calls by creating a new lcl var or lcl field reference, as is done in the
        // LowerVirtualVtableCall() code.
        assert(originalThisExpr->OperGet() == GT_LCL_VAR);
        lclNum = originalThisExpr->AsLclVarCommon()->GetLclNum();
    }
    else
    {
        unsigned delegateInvokeTmp = comp->lvaGrabTemp(true DEBUGARG("delegate invoke call"));

        LIR::Use thisExprUse(BlockRange(), &thisArgNode->AsOp()->gtOp1, thisArgNode);
        ReplaceWithLclVar(thisExprUse, delegateInvokeTmp);

        thisExpr = thisExprUse.Def(); // it's changed; reload it.
        lclNum   = delegateInvokeTmp;
    }

    // replace original expression feeding into thisPtr with
    // [originalThis + offsetOfDelegateInstance]

    GenTree* newThisAddr = new (comp, GT_LEA)
        GenTreeAddrMode(TYP_BYREF, thisExpr, nullptr, 0, comp->eeGetEEInfo()->offsetOfDelegateInstance);

    GenTree* newThis = comp->gtNewOperNode(GT_IND, TYP_REF, newThisAddr);

    BlockRange().InsertAfter(thisExpr, newThisAddr, newThis);

    thisArgNode->AsOp()->gtOp1 = newThis;
    ContainCheckIndir(newThis->AsIndir());

    // the control target is
    // [originalThis + firstTgtOffs]

    GenTree* base = new (comp, GT_LCL_VAR) GenTreeLclVar(GT_LCL_VAR, originalThisExpr->TypeGet(), lclNum);

    unsigned targetOffs = comp->eeGetEEInfo()->offsetOfDelegateFirstTarget;
    GenTree* result     = new (comp, GT_LEA) GenTreeAddrMode(TYP_REF, base, nullptr, 0, targetOffs);
    GenTree* callTarget = Ind(result);

    // don't need to sequence and insert this tree, caller will do it

    return callTarget;
}

GenTree* Lowering::LowerIndirectNonvirtCall(GenTreeCall* call)
{
#ifdef TARGET_X86
    if (call->gtCallCookie != nullptr)
    {
        NYI_X86("Morphing indirect non-virtual call with non-standard args");
    }
#endif

    // Indirect cookie calls gets transformed by fgMorphArgs as indirect call with non-standard args.
    // Hence we should never see this type of call in lower.

    noway_assert(call->gtCallCookie == nullptr);

    return nullptr;
}

//------------------------------------------------------------------------
// CreateReturnTrapSeq: Create a tree to perform a "return trap", used in PInvoke
// epilogs to invoke a GC under a condition. The return trap checks some global
// location (the runtime tells us where that is and how many indirections to make),
// then, based on the result, conditionally calls a GC helper. We use a special node
// for this because at this time (late in the compilation phases), introducing flow
// is tedious/difficult.
//
// This is used for PInvoke inlining.
//
// Return Value:
//    Code tree to perform the action.
//
GenTree* Lowering::CreateReturnTrapSeq()
{
    // The GT_RETURNTRAP node expands to this:
    //    if (g_TrapReturningThreads)
    //    {
    //       RareDisablePreemptiveGC();
    //    }

    // The only thing to do here is build up the expression that evaluates 'g_TrapReturningThreads'.

    void* pAddrOfCaptureThreadGlobal = nullptr;
    LONG* addrOfCaptureThreadGlobal = comp->info.compCompHnd->getAddrOfCaptureThreadGlobal(&pAddrOfCaptureThreadGlobal);

    GenTree* testTree;
    if (addrOfCaptureThreadGlobal != nullptr)
    {
        testTree = Ind(AddrGen(addrOfCaptureThreadGlobal));
    }
    else
    {
        testTree = Ind(Ind(AddrGen(pAddrOfCaptureThreadGlobal)));
    }
    return comp->gtNewOperNode(GT_RETURNTRAP, TYP_INT, testTree);
}

//------------------------------------------------------------------------
// SetGCState: Create a tree that stores the given constant (0 or 1) into the
// thread's GC state field.
//
// This is used for PInvoke inlining.
//
// Arguments:
//    state - constant (0 or 1) to store into the thread's GC state field.
//
// Return Value:
//    Code tree to perform the action.
//
GenTree* Lowering::SetGCState(int state)
{
    // Thread.offsetOfGcState = 0/1

    assert(state == 0 || state == 1);

    const CORINFO_EE_INFO* pInfo = comp->eeGetEEInfo();

    GenTree* base = new (comp, GT_LCL_VAR) GenTreeLclVar(GT_LCL_VAR, TYP_I_IMPL, comp->info.compLvFrameListRoot);

    GenTree* stateNode    = new (comp, GT_CNS_INT) GenTreeIntCon(TYP_BYTE, state);
    GenTree* addr         = new (comp, GT_LEA) GenTreeAddrMode(TYP_I_IMPL, base, nullptr, 1, pInfo->offsetOfGCState);
    GenTree* storeGcState = new (comp, GT_STOREIND) GenTreeStoreInd(TYP_BYTE, addr, stateNode);
    return storeGcState;
}

//------------------------------------------------------------------------
// CreateFrameLinkUpdate: Create a tree that either links or unlinks the
// locally-allocated InlinedCallFrame from the Frame list.
//
// This is used for PInvoke inlining.
//
// Arguments:
//    action - whether to link (push) or unlink (pop) the Frame
//
// Return Value:
//    Code tree to perform the action.
//
GenTree* Lowering::CreateFrameLinkUpdate(FrameLinkAction action)
{
    const CORINFO_EE_INFO*                       pInfo         = comp->eeGetEEInfo();
    const CORINFO_EE_INFO::InlinedCallFrameInfo& callFrameInfo = pInfo->inlinedCallFrameInfo;

    GenTree* TCB = new (comp, GT_LCL_VAR) GenTreeLclVar(GT_LCL_VAR, TYP_I_IMPL, comp->info.compLvFrameListRoot);

    // Thread->m_pFrame
    GenTree* addr = new (comp, GT_LEA) GenTreeAddrMode(TYP_I_IMPL, TCB, nullptr, 1, pInfo->offsetOfThreadFrame);

    GenTree* data = nullptr;

    if (action == PushFrame)
    {
        // Thread->m_pFrame = &inlinedCallFrame;
        data = new (comp, GT_LCL_FLD_ADDR)
            GenTreeLclFld(GT_LCL_FLD_ADDR, TYP_BYREF, comp->lvaInlinedPInvokeFrameVar, callFrameInfo.offsetOfFrameVptr);
    }
    else
    {
        assert(action == PopFrame);
        // Thread->m_pFrame = inlinedCallFrame.m_pNext;

        data = new (comp, GT_LCL_FLD) GenTreeLclFld(GT_LCL_FLD, TYP_BYREF, comp->lvaInlinedPInvokeFrameVar,
                                                    pInfo->inlinedCallFrameInfo.offsetOfFrameLink);
    }
    GenTree* storeInd = new (comp, GT_STOREIND) GenTreeStoreInd(TYP_I_IMPL, addr, data);
    return storeInd;
}

//------------------------------------------------------------------------
// InsertPInvokeMethodProlog: Create the code that runs at the start of
// every method that has PInvoke calls.
//
// Initialize the TCB local and the InlinedCallFrame object. Then link ("push")
// the InlinedCallFrame object on the Frame chain. The layout of InlinedCallFrame
// is defined in vm/frames.h. See also vm/jitinterface.cpp for more information.
// The offsets of these fields is returned by the VM in a call to ICorStaticInfo::getEEInfo().
//
// The (current) layout is as follows:
//
//  64-bit  32-bit                                    CORINFO_EE_INFO
//  offset  offset  field name                        offset                  when set
//  -----------------------------------------------------------------------------------------
//  +00h    +00h    GS cookie                         offsetOfGSCookie
//  +08h    +04h    vptr for class InlinedCallFrame   offsetOfFrameVptr       method prolog
//  +10h    +08h    m_Next                            offsetOfFrameLink       method prolog
//  +18h    +0Ch    m_Datum                           offsetOfCallTarget      call site
//  +20h    n/a     m_StubSecretArg                                           not set by JIT
//  +28h    +10h    m_pCallSiteSP                     offsetOfCallSiteSP      x86: call site, and zeroed in method
//                                                                              prolog;
//                                                                            non-x86: method prolog (SP remains
//                                                                              constant in function, after prolog: no
//                                                                              localloc and PInvoke in same function)
//  +30h    +14h    m_pCallerReturnAddress            offsetOfReturnAddress   call site
//  +38h    +18h    m_pCalleeSavedFP                  offsetOfCalleeSavedFP   not set by JIT
//          +1Ch    m_pThread
//          +20h    m_pSPAfterProlog                  offsetOfSPAfterProlog   arm only
//          +20/24h JIT retval spill area (int)                               before call_gc    ???
//          +24/28h JIT retval spill area (long)                              before call_gc    ???
//          +28/2Ch Saved value of EBP                                        method prolog     ???
//
// Note that in the VM, InlinedCallFrame is a C++ class whose objects have a 'this' pointer that points
// to the InlinedCallFrame vptr (the 2nd field listed above), and the GS cookie is stored *before*
// the object. When we link the InlinedCallFrame onto the Frame chain, we must point at this location,
// and not at the beginning of the InlinedCallFrame local, which is actually the GS cookie.
//
// Return Value:
//    none
//
void Lowering::InsertPInvokeMethodProlog()
{
    noway_assert(comp->info.compUnmanagedCallCountWithGCTransition);
    noway_assert(comp->lvaInlinedPInvokeFrameVar != BAD_VAR_NUM);

    if (comp->opts.ShouldUsePInvokeHelpers())
    {
        return;
    }

    JITDUMP("======= Inserting PInvoke method prolog\n");

    // The first BB must be a scratch BB in order for us to be able to safely insert the P/Invoke prolog.
    assert(comp->fgFirstBBisScratch());

    LIR::Range& firstBlockRange = LIR::AsRange(comp->fgFirstBB);

    const CORINFO_EE_INFO*                       pInfo         = comp->eeGetEEInfo();
    const CORINFO_EE_INFO::InlinedCallFrameInfo& callFrameInfo = pInfo->inlinedCallFrameInfo;

    // First arg:  &compiler->lvaInlinedPInvokeFrameVar + callFrameInfo.offsetOfFrameVptr

    GenTree* frameAddr = new (comp, GT_LCL_FLD_ADDR)
        GenTreeLclFld(GT_LCL_FLD_ADDR, TYP_BYREF, comp->lvaInlinedPInvokeFrameVar, callFrameInfo.offsetOfFrameVptr);

    // Call runtime helper to fill in our InlinedCallFrame and push it on the Frame list:
    //     TCB = CORINFO_HELP_INIT_PINVOKE_FRAME(&symFrameStart, secretArg);
    // for x86, don't pass the secretArg.
    CLANG_FORMAT_COMMENT_ANCHOR;

#if defined(TARGET_X86) || defined(TARGET_ARM)
    GenTreeCall::Use* argList = comp->gtNewCallArgs(frameAddr);
#else
    GenTreeCall::Use*     argList = comp->gtNewCallArgs(frameAddr, PhysReg(REG_SECRET_STUB_PARAM));
#endif

    GenTree* call = comp->gtNewHelperCallNode(CORINFO_HELP_INIT_PINVOKE_FRAME, TYP_I_IMPL, argList);

    // some sanity checks on the frame list root vardsc
    LclVarDsc* varDsc = &comp->lvaTable[comp->info.compLvFrameListRoot];
    noway_assert(!varDsc->lvIsParam);
    noway_assert(varDsc->lvType == TYP_I_IMPL);

    GenTree* store =
        new (comp, GT_STORE_LCL_VAR) GenTreeLclVar(GT_STORE_LCL_VAR, TYP_I_IMPL, comp->info.compLvFrameListRoot);
    store->AsOp()->gtOp1 = call;
    store->gtFlags |= GTF_VAR_DEF;

    GenTree* const insertionPoint = firstBlockRange.FirstNonPhiOrCatchArgNode();

    comp->fgMorphTree(store);
    firstBlockRange.InsertBefore(insertionPoint, LIR::SeqTree(comp, store));
    DISPTREERANGE(firstBlockRange, store);

#if !defined(TARGET_X86) && !defined(TARGET_ARM)
    // For x86, this step is done at the call site (due to stack pointer not being static in the function).
    // For arm32, CallSiteSP is set up by the call to CORINFO_HELP_INIT_PINVOKE_FRAME.

    // --------------------------------------------------------
    // InlinedCallFrame.m_pCallSiteSP = @RSP;

    GenTreeLclFld* storeSP = new (comp, GT_STORE_LCL_FLD)
        GenTreeLclFld(GT_STORE_LCL_FLD, TYP_I_IMPL, comp->lvaInlinedPInvokeFrameVar, callFrameInfo.offsetOfCallSiteSP);
    storeSP->gtOp1 = PhysReg(REG_SPBASE);
    storeSP->gtFlags |= GTF_VAR_DEF;

    firstBlockRange.InsertBefore(insertionPoint, LIR::SeqTree(comp, storeSP));
    DISPTREERANGE(firstBlockRange, storeSP);

#endif // !defined(TARGET_X86) && !defined(TARGET_ARM)

#if !defined(TARGET_ARM)
    // For arm32, CalleeSavedFP is set up by the call to CORINFO_HELP_INIT_PINVOKE_FRAME.

    // --------------------------------------------------------
    // InlinedCallFrame.m_pCalleeSavedEBP = @RBP;

    GenTreeLclFld* storeFP =
        new (comp, GT_STORE_LCL_FLD) GenTreeLclFld(GT_STORE_LCL_FLD, TYP_I_IMPL, comp->lvaInlinedPInvokeFrameVar,
                                                   callFrameInfo.offsetOfCalleeSavedFP);
    storeFP->gtOp1 = PhysReg(REG_FPBASE);
    storeFP->gtFlags |= GTF_VAR_DEF;

    firstBlockRange.InsertBefore(insertionPoint, LIR::SeqTree(comp, storeFP));
    DISPTREERANGE(firstBlockRange, storeFP);
#endif // !defined(TARGET_ARM)

    // --------------------------------------------------------
    // On 32-bit targets, CORINFO_HELP_INIT_PINVOKE_FRAME initializes the PInvoke frame and then pushes it onto
    // the current thread's Frame stack. On 64-bit targets, it only initializes the PInvoke frame.
    CLANG_FORMAT_COMMENT_ANCHOR;

#ifdef TARGET_64BIT
    if (comp->opts.jitFlags->IsSet(JitFlags::JIT_FLAG_IL_STUB))
    {
        // Push a frame - if we are NOT in an IL stub, this is done right before the call
        // The init routine sets InlinedCallFrame's m_pNext, so we just set the thead's top-of-stack
        GenTree* frameUpd = CreateFrameLinkUpdate(PushFrame);
        firstBlockRange.InsertBefore(insertionPoint, LIR::SeqTree(comp, frameUpd));
        ContainCheckStoreIndir(frameUpd->AsIndir());
        DISPTREERANGE(firstBlockRange, frameUpd);
    }
#endif // TARGET_64BIT
}

//------------------------------------------------------------------------
// InsertPInvokeMethodEpilog: Code that needs to be run when exiting any method
// that has PInvoke inlines. This needs to be inserted any place you can exit the
// function: returns, tailcalls and jmps.
//
// Arguments:
//    returnBB   -  basic block from which a method can return
//    lastExpr   -  GenTree of the last top level stmnt of returnBB (debug only arg)
//
// Return Value:
//    Code tree to perform the action.
//
void Lowering::InsertPInvokeMethodEpilog(BasicBlock* returnBB DEBUGARG(GenTree* lastExpr))
{
    assert(returnBB != nullptr);
    assert(comp->info.compUnmanagedCallCountWithGCTransition);

    if (comp->opts.ShouldUsePInvokeHelpers())
    {
        return;
    }

    JITDUMP("======= Inserting PInvoke method epilog\n");

    // Method doing PInvoke calls has exactly one return block unless it has "jmp" or tail calls.
    assert(((returnBB == comp->genReturnBB) && (returnBB->bbJumpKind == BBJ_RETURN)) ||
           returnBB->endsWithTailCallOrJmp(comp));

    LIR::Range& returnBlockRange = LIR::AsRange(returnBB);

    GenTree* insertionPoint = returnBlockRange.LastNode();
    assert(insertionPoint == lastExpr);

    // Note: PInvoke Method Epilog (PME) needs to be inserted just before GT_RETURN, GT_JMP or GT_CALL node in execution
    // order so that it is guaranteed that there will be no further PInvokes after that point in the method.
    //
    // Example1: GT_RETURN(op1) - say execution order is: Op1, GT_RETURN.  After inserting PME, execution order would be
    //           Op1, PME, GT_RETURN
    //
    // Example2: GT_CALL(arg side effect computing nodes, Stk Args Setup, Reg Args setup). The execution order would be
    //           arg side effect computing nodes, Stk Args setup, Reg Args setup, GT_CALL
    //           After inserting PME execution order would be:
    //           arg side effect computing nodes, Stk Args setup, Reg Args setup, PME, GT_CALL
    //
    // Example3: GT_JMP.  After inserting PME execution order would be: PME, GT_JMP
    //           That is after PME, args for GT_JMP call will be setup.

    // TODO-Cleanup: setting GCState to 1 seems to be redundant as InsertPInvokeCallProlog will set it to zero before a
    // PInvoke call and InsertPInvokeCallEpilog() will set it back to 1 after the PInvoke.  Though this is redundant,
    // it is harmeless.
    // Note that liveness is artificially extending the life of compLvFrameListRoot var if the method being compiled has
    // PInvokes.  Deleting the below stmnt would cause an an assert in lsra.cpp::SetLastUses() since compLvFrameListRoot
    // will be live-in to a BBJ_RETURN block without any uses.  Long term we need to fix liveness for x64 case to
    // properly extend the life of compLvFrameListRoot var.
    //
    // Thread.offsetOfGcState = 0/1
    // That is [tcb + offsetOfGcState] = 1
    GenTree* storeGCState = SetGCState(1);
    returnBlockRange.InsertBefore(insertionPoint, LIR::SeqTree(comp, storeGCState));
    ContainCheckStoreIndir(storeGCState->AsIndir());

    // Pop the frame if necessary. This always happens in the epilog on 32-bit targets. For 64-bit targets, we only do
    // this in the epilog for IL stubs; for non-IL stubs the frame is popped after every PInvoke call.
    CLANG_FORMAT_COMMENT_ANCHOR;

#ifdef TARGET_64BIT
    if (comp->opts.jitFlags->IsSet(JitFlags::JIT_FLAG_IL_STUB))
#endif // TARGET_64BIT
    {
        GenTree* frameUpd = CreateFrameLinkUpdate(PopFrame);
        returnBlockRange.InsertBefore(insertionPoint, LIR::SeqTree(comp, frameUpd));
        ContainCheckStoreIndir(frameUpd->AsIndir());
    }
}

//------------------------------------------------------------------------
// InsertPInvokeCallProlog: Emit the call-site prolog for direct calls to unmanaged code.
// It does all the necessary call-site setup of the InlinedCallFrame.
//
// Arguments:
//    call - the call for which we are inserting the PInvoke prolog.
//
// Return Value:
//    None.
//
void Lowering::InsertPInvokeCallProlog(GenTreeCall* call)
{
    JITDUMP("======= Inserting PInvoke call prolog\n");

    GenTree* insertBefore = call;
    if (call->gtCallType == CT_INDIRECT)
    {
        bool isClosed;
        insertBefore = BlockRange().GetTreeRange(call->gtCallAddr, &isClosed).FirstNode();
        assert(isClosed);
    }

    const CORINFO_EE_INFO::InlinedCallFrameInfo& callFrameInfo = comp->eeGetEEInfo()->inlinedCallFrameInfo;

    gtCallTypes callType = (gtCallTypes)call->gtCallType;

    noway_assert(comp->lvaInlinedPInvokeFrameVar != BAD_VAR_NUM);

    if (comp->opts.ShouldUsePInvokeHelpers())
    {
        // First argument is the address of the frame variable.
        GenTree* frameAddr =
            new (comp, GT_LCL_VAR_ADDR) GenTreeLclVar(GT_LCL_VAR_ADDR, TYP_BYREF, comp->lvaInlinedPInvokeFrameVar);

#if defined(TARGET_X86) && !defined(UNIX_X86_ABI)
        // On x86 targets, PInvoke calls need the size of the stack args in InlinedCallFrame.m_Datum.
        // This is because the callee pops stack arguments, and we need to keep track of this during stack
        // walking
        const unsigned    numStkArgBytes = call->fgArgInfo->GetNextSlotNum() * TARGET_POINTER_SIZE;
        GenTree*          stackBytes     = comp->gtNewIconNode(numStkArgBytes, TYP_INT);
        GenTreeCall::Use* args           = comp->gtNewCallArgs(frameAddr, stackBytes);
#else
        GenTreeCall::Use* args    = comp->gtNewCallArgs(frameAddr);
#endif
        // Insert call to CORINFO_HELP_JIT_PINVOKE_BEGIN
        GenTree* helperCall = comp->gtNewHelperCallNode(CORINFO_HELP_JIT_PINVOKE_BEGIN, TYP_VOID, args);

        comp->fgMorphTree(helperCall);
        BlockRange().InsertBefore(insertBefore, LIR::SeqTree(comp, helperCall));
        LowerNode(helperCall); // helper call is inserted before current node and should be lowered here.
        return;
    }

    // Emit the following sequence:
    //
    // InlinedCallFrame.callTarget = methodHandle   // stored in m_Datum
    // InlinedCallFrame.m_pCallSiteSP = SP          // x86 only
    // InlinedCallFrame.m_pCallerReturnAddress = return address
    // GT_START_PREEEMPTC
    // Thread.gcState = 0
    // (non-stub) - update top Frame on TCB         // 64-bit targets only

    // ----------------------------------------------------------------------------------
    // Setup InlinedCallFrame.callSiteTarget (which is how the JIT refers to it).
    // The actual field is InlinedCallFrame.m_Datum which has many different uses and meanings.

    GenTree* src = nullptr;

    if (callType == CT_INDIRECT)
    {
#if !defined(TARGET_64BIT)
        // On 32-bit targets, indirect calls need the size of the stack args in InlinedCallFrame.m_Datum.
        const unsigned numStkArgBytes = call->fgArgInfo->GetNextSlotNum() * TARGET_POINTER_SIZE;

        src = comp->gtNewIconNode(numStkArgBytes, TYP_INT);
#else
        // On 64-bit targets, indirect calls may need the stub parameter value in InlinedCallFrame.m_Datum.
        // If the stub parameter value is not needed, m_Datum will be initialized by the VM.
        if (comp->info.compPublishStubParam)
        {
            src = comp->gtNewLclvNode(comp->lvaStubArgumentVar, TYP_I_IMPL);
        }
#endif // !defined(TARGET_64BIT)
    }
    else
    {
        assert(callType == CT_USER_FUNC);

        void*                 pEmbedMethodHandle = nullptr;
        CORINFO_METHOD_HANDLE embedMethodHandle =
            comp->info.compCompHnd->embedMethodHandle(call->gtCallMethHnd, &pEmbedMethodHandle);

        noway_assert((!embedMethodHandle) != (!pEmbedMethodHandle));

        if (embedMethodHandle != nullptr)
        {
            // InlinedCallFrame.callSiteTarget = methodHandle
            src = AddrGen(embedMethodHandle);
        }
        else
        {
            // InlinedCallFrame.callSiteTarget = *pEmbedMethodHandle
            src = Ind(AddrGen(pEmbedMethodHandle));
        }
    }

    if (src != nullptr)
    {
        // Store into InlinedCallFrame.m_Datum, the offset of which is given by offsetOfCallTarget.
        GenTreeLclFld* store =
            new (comp, GT_STORE_LCL_FLD) GenTreeLclFld(GT_STORE_LCL_FLD, TYP_I_IMPL, comp->lvaInlinedPInvokeFrameVar,
                                                       callFrameInfo.offsetOfCallTarget);
        store->gtOp1 = src;
        store->gtFlags |= GTF_VAR_DEF;

        InsertTreeBeforeAndContainCheck(insertBefore, store);
    }

#ifdef TARGET_X86

    // ----------------------------------------------------------------------------------
    // InlinedCallFrame.m_pCallSiteSP = SP

    GenTreeLclFld* storeCallSiteSP = new (comp, GT_STORE_LCL_FLD)
        GenTreeLclFld(GT_STORE_LCL_FLD, TYP_I_IMPL, comp->lvaInlinedPInvokeFrameVar, callFrameInfo.offsetOfCallSiteSP);

    storeCallSiteSP->gtOp1 = PhysReg(REG_SPBASE);
    storeCallSiteSP->gtFlags |= GTF_VAR_DEF;

    InsertTreeBeforeAndContainCheck(insertBefore, storeCallSiteSP);

#endif

    // ----------------------------------------------------------------------------------
    // InlinedCallFrame.m_pCallerReturnAddress = &label (the address of the instruction immediately following the call)

    GenTreeLclFld* storeLab =
        new (comp, GT_STORE_LCL_FLD) GenTreeLclFld(GT_STORE_LCL_FLD, TYP_I_IMPL, comp->lvaInlinedPInvokeFrameVar,
                                                   callFrameInfo.offsetOfReturnAddress);

    storeLab->gtOp1 = new (comp, GT_LABEL) GenTree(GT_LABEL, TYP_I_IMPL);
    storeLab->gtFlags |= GTF_VAR_DEF;

    InsertTreeBeforeAndContainCheck(insertBefore, storeLab);

    // Push the PInvoke frame if necessary. On 32-bit targets this only happens in the method prolog if a method
    // contains PInvokes; on 64-bit targets this is necessary in non-stubs.
    CLANG_FORMAT_COMMENT_ANCHOR;

#ifdef TARGET_64BIT
    if (!comp->opts.jitFlags->IsSet(JitFlags::JIT_FLAG_IL_STUB))
    {
        // Set the TCB's frame to be the one we just created.
        // Note the init routine for the InlinedCallFrame (CORINFO_HELP_INIT_PINVOKE_FRAME)
        // has prepended it to the linked list to maintain the stack of Frames.
        //
        // Stubs do this once per stub, not once per call.
        GenTree* frameUpd = CreateFrameLinkUpdate(PushFrame);
        BlockRange().InsertBefore(insertBefore, LIR::SeqTree(comp, frameUpd));
        ContainCheckStoreIndir(frameUpd->AsIndir());
    }
#endif // TARGET_64BIT

    // IMPORTANT **** This instruction must be the last real instruction ****
    // It changes the thread's state to Preemptive mode
    // ----------------------------------------------------------------------------------
    //  [tcb + offsetOfGcState] = 0
    GenTree* storeGCState = SetGCState(0);
    BlockRange().InsertBefore(insertBefore, LIR::SeqTree(comp, storeGCState));
    ContainCheckStoreIndir(storeGCState->AsIndir());

    // Indicate that codegen has switched this thread to preemptive GC.
    // This tree node doesn't generate any code, but impacts LSRA and gc reporting.
    // This tree node is simple so doesn't require sequencing.
    GenTree* preemptiveGCNode = new (comp, GT_START_PREEMPTGC) GenTree(GT_START_PREEMPTGC, TYP_VOID);
    BlockRange().InsertBefore(insertBefore, preemptiveGCNode);
}

//------------------------------------------------------------------------
// InsertPInvokeCallEpilog: Insert the code that goes after every inlined pinvoke call.
//
// Arguments:
//    call - the call for which we are inserting the PInvoke epilog.
//
// Return Value:
//    None.
//
void Lowering::InsertPInvokeCallEpilog(GenTreeCall* call)
{
    JITDUMP("======= Inserting PInvoke call epilog\n");

    if (comp->opts.ShouldUsePInvokeHelpers())
    {
        noway_assert(comp->lvaInlinedPInvokeFrameVar != BAD_VAR_NUM);

        // First argument is the address of the frame variable.
        GenTree* frameAddr =
            new (comp, GT_LCL_VAR) GenTreeLclVar(GT_LCL_VAR, TYP_BYREF, comp->lvaInlinedPInvokeFrameVar);
        frameAddr->SetOperRaw(GT_LCL_VAR_ADDR);

        // Insert call to CORINFO_HELP_JIT_PINVOKE_END
        GenTreeCall* helperCall =
            comp->gtNewHelperCallNode(CORINFO_HELP_JIT_PINVOKE_END, TYP_VOID, comp->gtNewCallArgs(frameAddr));

        comp->fgMorphTree(helperCall);
        BlockRange().InsertAfter(call, LIR::SeqTree(comp, helperCall));
        ContainCheckCallOperands(helperCall);
        return;
    }

    // gcstate = 1
    GenTree* insertionPoint = call->gtNext;

    GenTree* tree = SetGCState(1);
    BlockRange().InsertBefore(insertionPoint, LIR::SeqTree(comp, tree));
    ContainCheckStoreIndir(tree->AsIndir());

    tree = CreateReturnTrapSeq();
    BlockRange().InsertBefore(insertionPoint, LIR::SeqTree(comp, tree));
    ContainCheckReturnTrap(tree->AsOp());

    // Pop the frame if necessary. On 32-bit targets this only happens in the method epilog; on 64-bit targets thi
    // happens after every PInvoke call in non-stubs. 32-bit targets instead mark the frame as inactive.
    CLANG_FORMAT_COMMENT_ANCHOR;

#ifdef TARGET_64BIT
    if (!comp->opts.jitFlags->IsSet(JitFlags::JIT_FLAG_IL_STUB))
    {
        tree = CreateFrameLinkUpdate(PopFrame);
        BlockRange().InsertBefore(insertionPoint, LIR::SeqTree(comp, tree));
        ContainCheckStoreIndir(tree->AsIndir());
    }
#else
    const CORINFO_EE_INFO::InlinedCallFrameInfo& callFrameInfo = comp->eeGetEEInfo()->inlinedCallFrameInfo;

    // ----------------------------------------------------------------------------------
    // InlinedCallFrame.m_pCallerReturnAddress = nullptr

    GenTreeLclFld* const storeCallSiteTracker =
        new (comp, GT_STORE_LCL_FLD) GenTreeLclFld(GT_STORE_LCL_FLD, TYP_I_IMPL, comp->lvaInlinedPInvokeFrameVar,
                                                   callFrameInfo.offsetOfReturnAddress);

    GenTreeIntCon* const constantZero = new (comp, GT_CNS_INT) GenTreeIntCon(TYP_I_IMPL, 0);

    storeCallSiteTracker->gtOp1 = constantZero;
    storeCallSiteTracker->gtFlags |= GTF_VAR_DEF;

    BlockRange().InsertBefore(insertionPoint, constantZero, storeCallSiteTracker);
    ContainCheckStoreLoc(storeCallSiteTracker);
#endif // TARGET_64BIT
}

//------------------------------------------------------------------------
// LowerNonvirtPinvokeCall: Lower a non-virtual / indirect PInvoke call
//
// Arguments:
//    call - The call to lower.
//
// Return Value:
//    The lowered call tree.
//
GenTree* Lowering::LowerNonvirtPinvokeCall(GenTreeCall* call)
{
    // PInvoke lowering varies depending on the flags passed in by the EE. By default,
    // GC transitions are generated inline; if CORJIT_FLAG_USE_PINVOKE_HELPERS is specified,
    // GC transitions are instead performed using helper calls. Examples of each case are given
    // below. Note that the data structure that is used to store information about a call frame
    // containing any P/Invoke calls is initialized in the method prolog (see
    // InsertPInvokeMethod{Prolog,Epilog} for details).
    //
    // Inline transitions:
    //     InlinedCallFrame inlinedCallFrame;
    //
    //     ...
    //
    //     // Set up frame information
    //     inlinedCallFrame.callTarget = methodHandle;      // stored in m_Datum
    //     inlinedCallFrame.m_pCallSiteSP = SP;             // x86 only
    //     inlinedCallFrame.m_pCallerReturnAddress = &label; (the address of the instruction immediately following the
    //     call)
    //     Thread.m_pFrame = &inlinedCallFrame; (non-IL-stub only)
    //
    //     // Switch the thread's GC mode to preemptive mode
    //     thread->m_fPreemptiveGCDisabled = 0;
    //
    //     // Call the unmanaged method
    //     target();
    //
    //     // Switch the thread's GC mode back to cooperative mode
    //     thread->m_fPreemptiveGCDisabled = 1;
    //
    //     // Rendezvous with a running collection if necessary
    //     if (g_TrapReturningThreads)
    //         RareDisablePreemptiveGC();
    //
    // Transistions using helpers:
    //
    //     OpaqueFrame opaqueFrame;
    //
    //     ...
    //
    //     // Call the JIT_PINVOKE_BEGIN helper
    //     JIT_PINVOKE_BEGIN(&opaqueFrame);
    //
    //     // Call the unmanaged method
    //     target();
    //
    //     // Call the JIT_PINVOKE_END helper
    //     JIT_PINVOKE_END(&opaqueFrame);
    //
    // Note that the JIT_PINVOKE_{BEGIN.END} helpers currently use the default calling convention for the target
    // platform. They may be changed in the future such that they preserve all register values.

    GenTree* result = nullptr;

    // All code generated by this function must not contain the randomly-inserted NOPs
    // that we insert to inhibit JIT spraying in partial trust scenarios.
    // The PINVOKE_PROLOG op signals this to the code generator/emitter.

    GenTree* prolog = new (comp, GT_NOP) GenTree(GT_PINVOKE_PROLOG, TYP_VOID);
    BlockRange().InsertBefore(call, prolog);

    bool addPInvokePrologEpilog = !call->IsSuppressGCTransition();
    if (addPInvokePrologEpilog)
    {
        InsertPInvokeCallProlog(call);
    }

    if (call->gtCallType != CT_INDIRECT)
    {
        noway_assert(call->gtCallType == CT_USER_FUNC);
        CORINFO_METHOD_HANDLE methHnd = call->gtCallMethHnd;

        CORINFO_CONST_LOOKUP lookup;
        comp->info.compCompHnd->getAddressOfPInvokeTarget(methHnd, &lookup);

        void* addr = lookup.addr;
        switch (lookup.accessType)
        {
            case IAT_VALUE:
                if (!IsCallTargetInRange(addr))
                {
                    result = AddrGen(addr);
                }
                else
                {
                    // a direct call within range of hardware relative call instruction
                    // stash the address for codegen
                    call->gtDirectCallAddress = addr;
#ifdef FEATURE_READYTORUN_COMPILER
                    call->gtEntryPoint.addr       = nullptr;
                    call->gtEntryPoint.accessType = IAT_VALUE;
#endif
                }
                break;

            case IAT_PVALUE:
                result = Ind(AddrGen(addr));
                break;

            case IAT_PPVALUE:
                result = Ind(Ind(AddrGen(addr)));
                break;

            case IAT_RELPVALUE:
                unreached();
        }
    }

    if (addPInvokePrologEpilog)
    {
        InsertPInvokeCallEpilog(call);
    }

    return result;
}

// Expand the code necessary to calculate the control target.
// Returns: the expression needed to calculate the control target
// May insert embedded statements
GenTree* Lowering::LowerVirtualVtableCall(GenTreeCall* call)
{
    noway_assert(call->gtCallType == CT_USER_FUNC);

    regNumber thisPtrArgReg = comp->codeGen->genGetThisArgReg(call);

    // get a reference to the thisPtr being passed
    fgArgTabEntry* argEntry = call->GetArgInfoByArgNum(0);
    assert(argEntry->GetRegNum() == thisPtrArgReg);
    assert(argEntry->GetNode()->OperIs(GT_PUTARG_REG));
    GenTree* thisPtr = argEntry->GetNode()->AsUnOp()->gtGetOp1();

    // If what we are passing as the thisptr is not already a local, make a new local to place it in
    // because we will be creating expressions based on it.
    unsigned lclNum;
    if (thisPtr->IsLocal())
    {
        lclNum = thisPtr->AsLclVarCommon()->GetLclNum();
    }
    else
    {
        // Split off the thisPtr and store to a temporary variable.
        if (vtableCallTemp == BAD_VAR_NUM)
        {
            vtableCallTemp = comp->lvaGrabTemp(true DEBUGARG("virtual vtable call"));
        }

        LIR::Use thisPtrUse(BlockRange(), &(argEntry->GetNode()->AsUnOp()->gtOp1), argEntry->GetNode());
        ReplaceWithLclVar(thisPtrUse, vtableCallTemp);

        lclNum = vtableCallTemp;
    }

    // Get hold of the vtable offset (note: this might be expensive)
    unsigned vtabOffsOfIndirection;
    unsigned vtabOffsAfterIndirection;
    bool     isRelative;
    comp->info.compCompHnd->getMethodVTableOffset(call->gtCallMethHnd, &vtabOffsOfIndirection,
                                                  &vtabOffsAfterIndirection, &isRelative);

    // If the thisPtr is a local field, then construct a local field type node
    GenTree* local;
    if (thisPtr->isLclField())
    {
        local = new (comp, GT_LCL_FLD)
            GenTreeLclFld(GT_LCL_FLD, thisPtr->TypeGet(), lclNum, thisPtr->AsLclFld()->GetLclOffs());
    }
    else
    {
        local = new (comp, GT_LCL_VAR) GenTreeLclVar(GT_LCL_VAR, thisPtr->TypeGet(), lclNum);
    }

    // pointer to virtual table = [REG_CALL_THIS + offs]
    GenTree* result = Ind(Offset(local, VPTR_OFFS));

    // Get the appropriate vtable chunk
    if (vtabOffsOfIndirection != CORINFO_VIRTUALCALL_NO_CHUNK)
    {
        if (isRelative)
        {
            // MethodTable offset is a relative pointer.
            //
            // Additional temporary variable is used to store virtual table pointer.
            // Address of method is obtained by the next computations:
            //
            // Save relative offset to tmp (vtab is virtual table pointer, vtabOffsOfIndirection is offset of
            // vtable-1st-level-indirection):
            // tmp = vtab
            //
            // Save address of method to result (vtabOffsAfterIndirection is offset of vtable-2nd-level-indirection):
            // result = [tmp + vtabOffsOfIndirection + vtabOffsAfterIndirection + [tmp + vtabOffsOfIndirection]]
            //
            //
            // If relative pointers are also in second level indirection, additional temporary is used:
            // tmp1 = vtab
            // tmp2 = tmp1 + vtabOffsOfIndirection + vtabOffsAfterIndirection + [tmp1 + vtabOffsOfIndirection]
            // result = tmp2 + [tmp2]
            //
            unsigned lclNumTmp  = comp->lvaGrabTemp(true DEBUGARG("lclNumTmp"));
            unsigned lclNumTmp2 = comp->lvaGrabTemp(true DEBUGARG("lclNumTmp2"));

            GenTree* lclvNodeStore = comp->gtNewTempAssign(lclNumTmp, result);

            GenTree* tmpTree = comp->gtNewLclvNode(lclNumTmp, result->TypeGet());
            tmpTree          = Offset(tmpTree, vtabOffsOfIndirection);

            tmpTree       = comp->gtNewOperNode(GT_IND, TYP_I_IMPL, tmpTree, false);
            GenTree* offs = comp->gtNewIconNode(vtabOffsOfIndirection + vtabOffsAfterIndirection, TYP_INT);
            result = comp->gtNewOperNode(GT_ADD, TYP_I_IMPL, comp->gtNewLclvNode(lclNumTmp, result->TypeGet()), offs);

            GenTree* base           = OffsetByIndexWithScale(result, tmpTree, 1);
            GenTree* lclvNodeStore2 = comp->gtNewTempAssign(lclNumTmp2, base);

            LIR::Range range = LIR::SeqTree(comp, lclvNodeStore);
            JITDUMP("result of obtaining pointer to virtual table:\n");
            DISPRANGE(range);
            BlockRange().InsertBefore(call, std::move(range));

            LIR::Range range2 = LIR::SeqTree(comp, lclvNodeStore2);
            ContainCheckIndir(tmpTree->AsIndir());
            JITDUMP("result of obtaining pointer to virtual table 2nd level indirection:\n");
            DISPRANGE(range2);
            BlockRange().InsertAfter(lclvNodeStore, std::move(range2));

            result = Ind(comp->gtNewLclvNode(lclNumTmp2, result->TypeGet()));
            result =
                comp->gtNewOperNode(GT_ADD, TYP_I_IMPL, result, comp->gtNewLclvNode(lclNumTmp2, result->TypeGet()));
        }
        else
        {
            // result = [REG_CALL_IND_SCRATCH + vtabOffsOfIndirection]
            result = Ind(Offset(result, vtabOffsOfIndirection));
        }
    }
    else
    {
        assert(!isRelative);
    }

    // Load the function address
    // result = [reg+vtabOffs]
    if (!isRelative)
    {
        result = Ind(Offset(result, vtabOffsAfterIndirection));
    }

    return result;
}

// Lower stub dispatched virtual calls.
GenTree* Lowering::LowerVirtualStubCall(GenTreeCall* call)
{
    assert(call->IsVirtualStub());

    // An x86 JIT which uses full stub dispatch must generate only
    // the following stub dispatch calls:
    //
    // (1) isCallRelativeIndirect:
    //        call dword ptr [rel32]  ;  FF 15 ---rel32----
    // (2) isCallRelative:
    //        call abc                ;     E8 ---rel32----
    // (3) isCallRegisterIndirect:
    //     3-byte nop                 ;
    //     call dword ptr [eax]       ;     FF 10
    //
    // THIS IS VERY TIGHTLY TIED TO THE PREDICATES IN
    // vm\i386\cGenCpu.h, esp. isCallRegisterIndirect.

    GenTree* result = nullptr;

    // This is code to set up an indirect call to a stub address computed
    // via dictionary lookup.
    if (call->gtCallType == CT_INDIRECT)
    {
        // The importer decided we needed a stub call via a computed
        // stub dispatch address, i.e. an address which came from a dictionary lookup.
        //   - The dictionary lookup produces an indirected address, suitable for call
        //     via "call [VirtualStubParam.reg]"
        //
        // This combination will only be generated for shared generic code and when
        // stub dispatch is active.

        // fgMorphArgs will have created trees to pass the address in VirtualStubParam.reg.
        // All we have to do here is add an indirection to generate the actual call target.

        GenTree* ind = Ind(call->gtCallAddr);
        BlockRange().InsertAfter(call->gtCallAddr, ind);
        call->gtCallAddr = ind;

        ind->gtFlags |= GTF_IND_REQ_ADDR_IN_REG;

        ContainCheckIndir(ind->AsIndir());
    }
    else
    {
        // Direct stub call.
        // Get stub addr. This will return NULL if virtual call stubs are not active
        void* stubAddr = call->gtStubCallStubAddr;
        noway_assert(stubAddr != nullptr);

        // If not CT_INDIRECT,  then it should always be relative indir call.
        // This is ensured by VM.
        noway_assert(call->IsVirtualStubRelativeIndir());

        // Direct stub calls, though the stubAddr itself may still need to be
        // accessed via an indirection.
        GenTree* addr = AddrGen(stubAddr);

        // On x86, for tailcall via helper, the JIT_TailCall helper takes the stubAddr as
        // the target address, and we set a flag that it's a VSD call. The helper then
        // handles any necessary indirection.
        if (call->IsTailCallViaJitHelper())
        {
            result = addr;
        }
        else
        {
            result = Ind(addr);
        }
    }

    // TODO-Cleanup: start emitting random NOPS
    return result;
}

//------------------------------------------------------------------------
// Lowering::AreSourcesPossibleModifiedLocals:
//    Given two nodes which will be used in an addressing mode (base,
//    index), check to see if they are lclVar reads, and if so, walk
//    backwards from the use until both reads have been visited to
//    determine if they are potentially modified in that range.
//
// Arguments:
//    addr - the node that uses the base and index nodes
//    base - the base node
//    index - the index node
//
// Returns: true if either the base or index may be modified between the
//          node and addr.
//
bool Lowering::AreSourcesPossiblyModifiedLocals(GenTree* addr, GenTree* base, GenTree* index)
{
    assert(addr != nullptr);

    SideEffectSet baseSideEffects;
    if (base != nullptr)
    {
        if (base->OperIsLocalRead())
        {
            baseSideEffects.AddNode(comp, base);
        }
        else
        {
            base = nullptr;
        }
    }

    SideEffectSet indexSideEffects;
    if (index != nullptr)
    {
        if (index->OperIsLocalRead())
        {
            indexSideEffects.AddNode(comp, index);
        }
        else
        {
            index = nullptr;
        }
    }

    for (GenTree* cursor = addr;; cursor = cursor->gtPrev)
    {
        assert(cursor != nullptr);

        if (cursor == base)
        {
            base = nullptr;
        }

        if (cursor == index)
        {
            index = nullptr;
        }

        if ((base == nullptr) && (index == nullptr))
        {
            return false;
        }

        m_scratchSideEffects.Clear();
        m_scratchSideEffects.AddNode(comp, cursor);
        if ((base != nullptr) && m_scratchSideEffects.InterferesWith(baseSideEffects, false))
        {
            return true;
        }

        if ((index != nullptr) && m_scratchSideEffects.InterferesWith(indexSideEffects, false))
        {
            return true;
        }
    }
}

//------------------------------------------------------------------------
// TryCreateAddrMode: recognize trees which can be implemented using an
//    addressing mode and transform them to a GT_LEA
//
// Arguments:
//    use - the use of the address we want to transform
//    isContainable - true if this addressing mode can be contained
//
// Returns:
//    true if the address node was changed to a LEA, false otherwise.
//
bool Lowering::TryCreateAddrMode(GenTree* addr, bool isContainable)
{
    if (!addr->OperIs(GT_ADD) || addr->gtOverflow())
    {
        return false;
    }

    GenTree* base   = nullptr;
    GenTree* index  = nullptr;
    unsigned scale  = 0;
    ssize_t  offset = 0;
    bool     rev    = false;

    // Find out if an addressing mode can be constructed
    bool doAddrMode = comp->codeGen->genCreateAddrMode(addr,   // address
                                                       true,   // fold
                                                       &rev,   // reverse ops
                                                       &base,  // base addr
                                                       &index, // index val
#if SCALED_ADDR_MODES
                                                       &scale,   // scaling
#endif                                                           // SCALED_ADDR_MODES
                                                       &offset); // displacement

    if (scale == 0)
    {
        scale = 1;
    }

    if (!isContainable)
    {
        // this is just a reg-const add
        if (index == nullptr)
        {
            return false;
        }

        // this is just a reg-reg add
        if ((scale == 1) && (offset == 0))
        {
            return false;
        }
    }

    // make sure there are not any side effects between def of leaves and use
    if (!doAddrMode || AreSourcesPossiblyModifiedLocals(addr, base, index))
    {
        JITDUMP("No addressing mode:\n  ");
        DISPNODE(addr);
        return false;
    }

    JITDUMP("Addressing mode:\n");
    JITDUMP("  Base\n    ");
    DISPNODE(base);
    if (index != nullptr)
    {
        JITDUMP("  + Index * %u + %d\n    ", scale, offset);
        DISPNODE(index);
    }
    else
    {
        JITDUMP("  + %d\n", offset);
    }

    // Save the (potentially) unused operands before changing the address to LEA.
    ArrayStack<GenTree*> unusedStack(comp->getAllocator(CMK_ArrayStack));
    unusedStack.Push(addr->AsOp()->gtGetOp1());
    unusedStack.Push(addr->AsOp()->gtGetOp2());

    addr->ChangeOper(GT_LEA);
    // Make sure there are no leftover side effects (though the existing ADD we're
    // changing shouldn't have any at this point, but sometimes it does).
    addr->gtFlags &= ~GTF_ALL_EFFECT;

    GenTreeAddrMode* addrMode = addr->AsAddrMode();
    addrMode->SetBase(base);
    addrMode->SetIndex(index);
    addrMode->SetScale(scale);
    addrMode->SetOffset(static_cast<int>(offset));

    // Neither the base nor the index should now be contained.
    if (base != nullptr)
    {
        base->ClearContained();
    }
    if (index != nullptr)
    {
        index->ClearContained();
    }

    // Remove all the nodes that are no longer used.
    while (!unusedStack.Empty())
    {
        GenTree* unused = unusedStack.Pop();

        // Use a loop to process some of the nodes iteratively
        // instead of pushing them on the stack.
        while ((unused != base) && (unused != index))
        {
            JITDUMP("Removing unused node:\n  ");
            DISPNODE(unused);

            BlockRange().Remove(unused);

            if (unused->OperIs(GT_ADD, GT_MUL, GT_LSH))
            {
                // Push the first operand and loop back to process the second one.
                // This minimizes the stack depth because the second one tends to be
                // a constant so it gets processed and then the first one gets popped.
                unusedStack.Push(unused->AsOp()->gtGetOp1());
                unused = unused->AsOp()->gtGetOp2();
            }
            else
            {
                assert(unused->OperIs(GT_CNS_INT));
                break;
            }
        }
    }

    JITDUMP("New addressing mode node:\n  ");
    DISPNODE(addrMode);
    JITDUMP("\n");

    return true;
}

//------------------------------------------------------------------------
// LowerAdd: turn this add into a GT_LEA if that would be profitable
//
// Arguments:
//    node - the node we care about
//
// Returns:
//    nullptr if no transformation was done, or the next node in the transformed node sequence that
//    needs to be lowered.
//
GenTree* Lowering::LowerAdd(GenTreeOp* node)
{
    if (varTypeIsIntegralOrI(node->TypeGet()))
    {
        GenTree* op1 = node->gtGetOp1();
        GenTree* op2 = node->gtGetOp2();
        LIR::Use use;

        // It is not the best place to do such simple arithmetic optimizations,
        // but it allows us to avoid `LEA(addr, 0)` nodes and doing that in morph
        // requires more changes. Delete that part if we get an expression optimizer.
        if (op2->IsIntegralConst(0))
        {
            JITDUMP("Lower: optimize val + 0: ");
            DISPNODE(node);
            JITDUMP("Replaced with: ");
            DISPNODE(op1);
            if (BlockRange().TryGetUse(node, &use))
            {
                use.ReplaceWith(comp, op1);
            }
            else
            {
                op1->SetUnusedValue();
            }
            GenTree* next = node->gtNext;
            BlockRange().Remove(op2);
            BlockRange().Remove(node);
            JITDUMP("Remove [06%u], [06%u]\n", op2->gtTreeID, node->gtTreeID);
            return next;
        }

#ifndef TARGET_ARMARCH
        if (BlockRange().TryGetUse(node, &use))
        {
            // If this is a child of an indir, let the parent handle it.
            // If there is a chain of adds, only look at the topmost one.
            GenTree* parent = use.User();
            if (!parent->OperIsIndir() && !parent->OperIs(GT_ADD))
            {
                TryCreateAddrMode(node, false);
            }
        }
#endif // !TARGET_ARMARCH
    }

    if (node->OperIs(GT_ADD))
    {
        ContainCheckBinary(node);
    }
    return nullptr;
}

//------------------------------------------------------------------------
// LowerUnsignedDivOrMod: Lowers a GT_UDIV/GT_UMOD node.
//
// Arguments:
//    divMod - pointer to the GT_UDIV/GT_UMOD node to be lowered
//
// Return Value:
//    Returns a boolean indicating whether the node was transformed.
//
// Notes:
//    - Transform UDIV/UMOD by power of 2 into RSZ/AND
//    - Transform UDIV by constant >= 2^(N-1) into GE
//    - Transform UDIV/UMOD by constant >= 3 into "magic division"
//

bool Lowering::LowerUnsignedDivOrMod(GenTreeOp* divMod)
{
    assert(divMod->OperIs(GT_UDIV, GT_UMOD));

#if defined(USE_HELPERS_FOR_INT_DIV)
    if (!varTypeIsIntegral(divMod->TypeGet()))
    {
        assert(!"unreachable: integral GT_UDIV/GT_UMOD should get morphed into helper calls");
    }
    assert(varTypeIsFloating(divMod->TypeGet()));
#endif // USE_HELPERS_FOR_INT_DIV
#if defined(TARGET_ARM64)
    assert(divMod->OperGet() != GT_UMOD);
#endif // TARGET_ARM64

    GenTree* dividend = divMod->gtGetOp1();
    GenTree* divisor  = divMod->gtGetOp2();

#if !defined(TARGET_64BIT)
    if (dividend->OperIs(GT_LONG))
    {
        return false;
    }
#endif

    if (!divisor->IsCnsIntOrI())
    {
        return false;
    }

    if (dividend->IsCnsIntOrI())
    {
        // We shouldn't see a divmod with constant operands here but if we do then it's likely
        // because optimizations are disabled or it's a case that's supposed to throw an exception.
        // Don't optimize this.
        return false;
    }

    const var_types type = divMod->TypeGet();
    assert((type == TYP_INT) || (type == TYP_I_IMPL));

    size_t divisorValue = static_cast<size_t>(divisor->AsIntCon()->IconValue());

    if (type == TYP_INT)
    {
        // Clear up the upper 32 bits of the value, they may be set to 1 because constants
        // are treated as signed and stored in ssize_t which is 64 bit in size on 64 bit targets.
        divisorValue &= UINT32_MAX;
    }

    if (divisorValue == 0)
    {
        return false;
    }

    const bool isDiv = divMod->OperIs(GT_UDIV);

    if (isPow2(divisorValue))
    {
        genTreeOps newOper;

        if (isDiv)
        {
            newOper      = GT_RSZ;
            divisorValue = genLog2(divisorValue);
        }
        else
        {
            newOper = GT_AND;
            divisorValue -= 1;
        }

        divMod->SetOper(newOper);
        divisor->AsIntCon()->SetIconValue(divisorValue);
        ContainCheckNode(divMod);
        return true;
    }
    if (isDiv)
    {
        // If the divisor is greater or equal than 2^(N - 1) then the result is 1
        // iff the dividend is greater or equal than the divisor.
        if (((type == TYP_INT) && (divisorValue > (UINT32_MAX / 2))) ||
            ((type == TYP_LONG) && (divisorValue > (UINT64_MAX / 2))))
        {
            divMod->SetOper(GT_GE);
            divMod->gtFlags |= GTF_UNSIGNED;
            ContainCheckNode(divMod);
            return true;
        }
    }

// TODO-ARM-CQ: Currently there's no GT_MULHI for ARM32
#if defined(TARGET_XARCH) || defined(TARGET_ARM64)
    if (!comp->opts.MinOpts() && (divisorValue >= 3))
    {
        size_t magic;
        bool   add;
        int    shift;

        if (type == TYP_INT)
        {
            magic = MagicDivide::GetUnsigned32Magic(static_cast<uint32_t>(divisorValue), &add, &shift);
        }
        else
        {
#ifdef TARGET_64BIT
            magic = MagicDivide::GetUnsigned64Magic(static_cast<uint64_t>(divisorValue), &add, &shift);
#else
            unreached();
#endif
        }

        // Depending on the "add" flag returned by GetUnsignedMagicNumberForDivide we need to generate:
        // add == false (when divisor == 3 for example):
        //     div = (dividend MULHI magic) RSZ shift
        // add == true (when divisor == 7 for example):
        //     mulhi = dividend MULHI magic
        //     div   = (((dividend SUB mulhi) RSZ 1) ADD mulhi)) RSZ (shift - 1)
        const bool     requiresAdjustment       = add;
        const bool     requiresDividendMultiuse = requiresAdjustment || !isDiv;
        const unsigned curBBWeight              = m_block->getBBWeight(comp);

        if (requiresDividendMultiuse)
        {
            LIR::Use dividendUse(BlockRange(), &divMod->gtOp1, divMod);
            dividend = ReplaceWithLclVar(dividendUse);
        }

        // Insert a new GT_MULHI node before the existing GT_UDIV/GT_UMOD node.
        // The existing node will later be transformed into a GT_RSZ/GT_SUB that
        // computes the final result. This way don't need to find and change the use
        // of the existing node.
        GenTree* mulhi = comp->gtNewOperNode(GT_MULHI, type, dividend, divisor);
        mulhi->gtFlags |= GTF_UNSIGNED;
        divisor->AsIntCon()->SetIconValue(magic);
        BlockRange().InsertBefore(divMod, mulhi);
        GenTree* firstNode = mulhi;

        if (requiresAdjustment)
        {
            dividend     = comp->gtNewLclvNode(dividend->AsLclVar()->GetLclNum(), dividend->TypeGet());
            GenTree* sub = comp->gtNewOperNode(GT_SUB, type, dividend, mulhi);
            BlockRange().InsertBefore(divMod, dividend, sub);

            GenTree* one = comp->gtNewIconNode(1, TYP_INT);
            GenTree* rsz = comp->gtNewOperNode(GT_RSZ, type, sub, one);
            BlockRange().InsertBefore(divMod, one, rsz);

            LIR::Use mulhiUse(BlockRange(), &sub->AsOp()->gtOp2, sub);
            mulhi = ReplaceWithLclVar(mulhiUse);

            mulhi        = comp->gtNewLclvNode(mulhi->AsLclVar()->GetLclNum(), mulhi->TypeGet());
            GenTree* add = comp->gtNewOperNode(GT_ADD, type, rsz, mulhi);
            BlockRange().InsertBefore(divMod, mulhi, add);

            mulhi = add;
            shift -= 1;
        }

        GenTree* shiftBy = comp->gtNewIconNode(shift, TYP_INT);
        BlockRange().InsertBefore(divMod, shiftBy);

        if (isDiv)
        {
            divMod->SetOper(GT_RSZ);
            divMod->gtOp1 = mulhi;
            divMod->gtOp2 = shiftBy;
        }
        else
        {
            GenTree* div = comp->gtNewOperNode(GT_RSZ, type, mulhi, shiftBy);

            // divisor UMOD dividend = dividend SUB (div MUL divisor)
            GenTree* divisor = comp->gtNewIconNode(divisorValue, type);
            GenTree* mul     = comp->gtNewOperNode(GT_MUL, type, div, divisor);
            dividend         = comp->gtNewLclvNode(dividend->AsLclVar()->GetLclNum(), dividend->TypeGet());

            divMod->SetOper(GT_SUB);
            divMod->gtOp1 = dividend;
            divMod->gtOp2 = mul;

            BlockRange().InsertBefore(divMod, div, divisor, mul, dividend);
        }
        ContainCheckRange(firstNode, divMod);

        return true;
    }
#endif
    return false;
}

// LowerConstIntDivOrMod: Transform integer GT_DIV/GT_MOD nodes with a power of 2
//     const divisor into equivalent but faster sequences.
//
// Arguments:
//    node - pointer to the DIV or MOD node
//
// Returns:
//    nullptr if no transformation is done, or the next node in the transformed node sequence that
//    needs to be lowered.
//
GenTree* Lowering::LowerConstIntDivOrMod(GenTree* node)
{
    assert((node->OperGet() == GT_DIV) || (node->OperGet() == GT_MOD));
    GenTree* divMod   = node;
    GenTree* dividend = divMod->gtGetOp1();
    GenTree* divisor  = divMod->gtGetOp2();

    const var_types type = divMod->TypeGet();
    assert((type == TYP_INT) || (type == TYP_LONG));

#if defined(USE_HELPERS_FOR_INT_DIV)
    assert(!"unreachable: integral GT_DIV/GT_MOD should get morphed into helper calls");
#endif // USE_HELPERS_FOR_INT_DIV
#if defined(TARGET_ARM64)
    assert(node->OperGet() != GT_MOD);
#endif // TARGET_ARM64

    if (!divisor->IsCnsIntOrI())
    {
        return nullptr; // no transformations to make
    }

    if (dividend->IsCnsIntOrI())
    {
        // We shouldn't see a divmod with constant operands here but if we do then it's likely
        // because optimizations are disabled or it's a case that's supposed to throw an exception.
        // Don't optimize this.
        return nullptr;
    }

    ssize_t divisorValue = divisor->AsIntCon()->IconValue();

    if (divisorValue == -1 || divisorValue == 0)
    {
        // x / 0 and x % 0 can't be optimized because they are required to throw an exception.

        // x / -1 can't be optimized because INT_MIN / -1 is required to throw an exception.

        // x % -1 is always 0 and the IL spec says that the rem instruction "can" throw an exception if x is
        // the minimum representable integer. However, the C# spec says that an exception "is" thrown in this
        // case so optimizing this case would break C# code.

        // A runtime check could be used to handle this case but it's probably too rare to matter.
        return nullptr;
    }

    bool isDiv = divMod->OperGet() == GT_DIV;

    if (isDiv)
    {
        if ((type == TYP_INT && divisorValue == INT_MIN) || (type == TYP_LONG && divisorValue == INT64_MIN))
        {
            // If the divisor is the minimum representable integer value then we can use a compare,
            // the result is 1 iff the dividend equals divisor.
            divMod->SetOper(GT_EQ);
            return node;
        }
    }

    size_t absDivisorValue =
        (divisorValue == SSIZE_T_MIN) ? static_cast<size_t>(divisorValue) : static_cast<size_t>(abs(divisorValue));

    if (!isPow2(absDivisorValue))
    {
        if (comp->opts.MinOpts())
        {
            return nullptr;
        }

#if defined(TARGET_XARCH) || defined(TARGET_ARM64)
        ssize_t magic;
        int     shift;

        if (type == TYP_INT)
        {
            magic = MagicDivide::GetSigned32Magic(static_cast<int32_t>(divisorValue), &shift);
        }
        else
        {
#ifdef TARGET_64BIT
            magic = MagicDivide::GetSigned64Magic(static_cast<int64_t>(divisorValue), &shift);
#else  // !TARGET_64BIT
            unreached();
#endif // !TARGET_64BIT
        }

        divisor->AsIntConCommon()->SetIconValue(magic);

        // Insert a new GT_MULHI node in front of the existing GT_DIV/GT_MOD node.
        // The existing node will later be transformed into a GT_ADD/GT_SUB that
        // computes the final result. This way don't need to find and change the
        // use of the existing node.
        GenTree* mulhi = comp->gtNewOperNode(GT_MULHI, type, divisor, dividend);
        BlockRange().InsertBefore(divMod, mulhi);

        // mulhi was the easy part. Now we need to generate different code depending
        // on the divisor value:
        // For 3 we need:
        //     div = signbit(mulhi) + mulhi
        // For 5 we need:
        //     div = signbit(mulhi) + sar(mulhi, 1) ; requires shift adjust
        // For 7 we need:
        //     mulhi += dividend                    ; requires add adjust
        //     div = signbit(mulhi) + sar(mulhi, 2) ; requires shift adjust
        // For -3 we need:
        //     mulhi -= dividend                    ; requires sub adjust
        //     div = signbit(mulhi) + sar(mulhi, 1) ; requires shift adjust
        bool     requiresAddSubAdjust     = signum(divisorValue) != signum(magic);
        bool     requiresShiftAdjust      = shift != 0;
        bool     requiresDividendMultiuse = requiresAddSubAdjust || !isDiv;
        unsigned curBBWeight              = comp->compCurBB->getBBWeight(comp);

        if (requiresDividendMultiuse)
        {
            LIR::Use dividendUse(BlockRange(), &mulhi->AsOp()->gtOp2, mulhi);
            dividend = ReplaceWithLclVar(dividendUse);
        }

        GenTree* adjusted;

        if (requiresAddSubAdjust)
        {
            dividend = comp->gtNewLclvNode(dividend->AsLclVar()->GetLclNum(), dividend->TypeGet());
            adjusted = comp->gtNewOperNode(divisorValue > 0 ? GT_ADD : GT_SUB, type, mulhi, dividend);
            BlockRange().InsertBefore(divMod, dividend, adjusted);
        }
        else
        {
            adjusted = mulhi;
        }

        GenTree* shiftBy = comp->gtNewIconNode(genTypeSize(type) * 8 - 1, type);
        GenTree* signBit = comp->gtNewOperNode(GT_RSZ, type, adjusted, shiftBy);
        BlockRange().InsertBefore(divMod, shiftBy, signBit);

        LIR::Use adjustedUse(BlockRange(), &signBit->AsOp()->gtOp1, signBit);
        adjusted = ReplaceWithLclVar(adjustedUse);
        adjusted = comp->gtNewLclvNode(adjusted->AsLclVar()->GetLclNum(), adjusted->TypeGet());
        BlockRange().InsertBefore(divMod, adjusted);

        if (requiresShiftAdjust)
        {
            shiftBy  = comp->gtNewIconNode(shift, TYP_INT);
            adjusted = comp->gtNewOperNode(GT_RSH, type, adjusted, shiftBy);
            BlockRange().InsertBefore(divMod, shiftBy, adjusted);
        }

        if (isDiv)
        {
            divMod->SetOperRaw(GT_ADD);
            divMod->AsOp()->gtOp1 = adjusted;
            divMod->AsOp()->gtOp2 = signBit;
        }
        else
        {
            GenTree* div = comp->gtNewOperNode(GT_ADD, type, adjusted, signBit);

            dividend = comp->gtNewLclvNode(dividend->AsLclVar()->GetLclNum(), dividend->TypeGet());

            // divisor % dividend = dividend - divisor x div
            GenTree* divisor = comp->gtNewIconNode(divisorValue, type);
            GenTree* mul     = comp->gtNewOperNode(GT_MUL, type, div, divisor);
            BlockRange().InsertBefore(divMod, dividend, div, divisor, mul);

            divMod->SetOperRaw(GT_SUB);
            divMod->AsOp()->gtOp1 = dividend;
            divMod->AsOp()->gtOp2 = mul;
        }

        return mulhi;
#elif defined(TARGET_ARM)
        // Currently there's no GT_MULHI for ARM32
        return nullptr;
#else
#error Unsupported or unset target architecture
#endif
    }

    // We're committed to the conversion now. Go find the use if any.
    LIR::Use use;
    if (!BlockRange().TryGetUse(node, &use))
    {
        return nullptr;
    }

    // We need to use the dividend node multiple times so its value needs to be
    // computed once and stored in a temp variable.
    LIR::Use opDividend(BlockRange(), &divMod->AsOp()->gtOp1, divMod);
    dividend = ReplaceWithLclVar(opDividend);

    GenTree* adjustment = comp->gtNewOperNode(GT_RSH, type, dividend, comp->gtNewIconNode(type == TYP_INT ? 31 : 63));

    if (absDivisorValue == 2)
    {
        // If the divisor is +/-2 then we'd end up with a bitwise and between 0/-1 and 1.
        // We can get the same result by using GT_RSZ instead of GT_RSH.
        adjustment->SetOper(GT_RSZ);
    }
    else
    {
        adjustment = comp->gtNewOperNode(GT_AND, type, adjustment, comp->gtNewIconNode(absDivisorValue - 1, type));
    }

    GenTree* adjustedDividend =
        comp->gtNewOperNode(GT_ADD, type, adjustment,
                            comp->gtNewLclvNode(dividend->AsLclVar()->GetLclNum(), dividend->TypeGet()));

    GenTree* newDivMod;

    if (isDiv)
    {
        // perform the division by right shifting the adjusted dividend
        divisor->AsIntCon()->SetIconValue(genLog2(absDivisorValue));

        newDivMod = comp->gtNewOperNode(GT_RSH, type, adjustedDividend, divisor);
        ContainCheckShiftRotate(newDivMod->AsOp());

        if (divisorValue < 0)
        {
            // negate the result if the divisor is negative
            newDivMod = comp->gtNewOperNode(GT_NEG, type, newDivMod);
            ContainCheckNode(newDivMod);
        }
    }
    else
    {
        // divisor % dividend = dividend - divisor x (dividend / divisor)
        // divisor x (dividend / divisor) translates to (dividend >> log2(divisor)) << log2(divisor)
        // which simply discards the low log2(divisor) bits, that's just dividend & ~(divisor - 1)
        divisor->AsIntCon()->SetIconValue(~(absDivisorValue - 1));

        newDivMod = comp->gtNewOperNode(GT_SUB, type,
                                        comp->gtNewLclvNode(dividend->AsLclVar()->GetLclNum(), dividend->TypeGet()),
                                        comp->gtNewOperNode(GT_AND, type, adjustedDividend, divisor));
    }

    // Remove the divisor and dividend nodes from the linear order,
    // since we have reused them and will resequence the tree
    BlockRange().Remove(divisor);
    BlockRange().Remove(dividend);

    // linearize and insert the new tree before the original divMod node
    InsertTreeBeforeAndContainCheck(divMod, newDivMod);
    BlockRange().Remove(divMod);

    // replace the original divmod node with the new divmod tree
    use.ReplaceWith(comp, newDivMod);

    return newDivMod->gtNext;
}
//------------------------------------------------------------------------
// LowerSignedDivOrMod: transform integer GT_DIV/GT_MOD nodes with a power of 2
// const divisor into equivalent but faster sequences.
//
// Arguments:
//    node - the DIV or MOD node
//
// Returns:
//    The next node to lower.
//
GenTree* Lowering::LowerSignedDivOrMod(GenTree* node)
{
    assert((node->OperGet() == GT_DIV) || (node->OperGet() == GT_MOD));
    GenTree* next = node->gtNext;

    if (varTypeIsIntegral(node->TypeGet()))
    {
        // LowerConstIntDivOrMod will return nullptr if it doesn't transform the node.
        GenTree* newNode = LowerConstIntDivOrMod(node);
        if (newNode != nullptr)
        {
            return newNode;
        }
    }
    ContainCheckDivOrMod(node->AsOp());

    return next;
}

//------------------------------------------------------------------------
// LowerShift: Lower shift nodes
//
// Arguments:
//    shift - the shift node (GT_LSH, GT_RSH or GT_RSZ)
//
void Lowering::LowerShift(GenTreeOp* shift)
{
    assert(shift->OperIs(GT_LSH, GT_RSH, GT_RSZ));

    GenTree* shiftBy = shift->GetOp(1);

    if (shiftBy->OperIs(GT_CNS_INT))
    {
#if defined(TARGET_AMD64) || defined(TARGET_ARM64)
        size_t mask = varTypeIsLong(shift->GetType()) ? 0x3f : 0x1f;
#elif defined(TARGET_X86) || defined(TARGET_ARM)
        size_t mask = 0x1f;
#else
#error Unknown target
#endif

        unsigned shiftByBits = static_cast<unsigned>(shiftBy->AsIntCon()->GetValue()) & mask;
        shiftBy->AsIntCon()->SetValue(shiftByBits);

        if ((shiftByBits >= 24) && shift->OperIs(GT_LSH) && comp->opts.OptimizationEnabled())
        {
            // Remove source casts if the shift discards the produced sign/zero bits.
            //
            // Some of this would probably be better done during morph or some sort
            // of tree narrowing phase. The problem is that this removes INT to LONG
            // casts, transforming
            //     LSH.long(CAST.long(x.int), 32)
            // into
            //     LSH.long(x.int, 32)
            //
            // While there's nothing intrinsically wrong about having a node with
            // different source and destination types, it is possible that some
            // frontend phases might get confused by such a shift node.

            unsigned consumedBits = varTypeBitSize(shift->GetType());

            assert((consumedBits == 32) || (consumedBits == 64));
            assert(shiftByBits < consumedBits);

            consumedBits -= shiftByBits;

            GenTree* src = shift->GetOp(0);

            while (src->OperIs(GT_CAST) && !src->gtOverflow())
            {
                GenTreeCast* cast = src->AsCast();

                if (!varTypeIsIntegral(cast->GetOp(0)->GetType()))
                {
                    break;
                }

                var_types castType = cast->GetCastType();

                // A (U)LONG - (U)LONG cast would normally produce 64 bits but since it
                // has no effect we make it produce 32 bits to keep the check simple.
                // Anyway such a cast should have been removed earlier.
                unsigned producedBits = varTypeIsSmall(castType) ? varTypeBitSize(castType) : 32;

                if (consumedBits > producedBits)
                {
                    break;
                }

                JITDUMP("Removing CAST [%06d] producing %u bits from LSH [%06d] consuming %u bits\n", cast->gtTreeID,
                        producedBits, shift->gtTreeID, consumedBits);

                BlockRange().Remove(src);
                src = cast->GetOp(0);
                src->ClearContained();

#if !defined(TARGET_64BIT)
                if (src->OperIs(GT_LONG))
                {
                    // We're run into a long to int cast on a 32 bit target. The LONG node
                    // needs to be removed since the shift wouldn't know what to do with it.
                    // TODO-MIKE-Cleanup: Why doesn't CAST lowering deal with this?!

                    BlockRange().Remove(src);
                    src->AsOp()->GetOp(1)->SetUnusedValue();
                    src = src->AsOp()->GetOp(0);
                }
#endif
            }

#if defined(TARGET_XARCH)
            // If the source is a small signed int memory operand then we can make it unsigned
            // if the sign bits aren't consumed, movzx has smaller encoding than movsx.

            if (src->OperIs(GT_LCL_FLD, GT_IND) && varTypeIsSmall(src->GetType()) &&
                (consumedBits <= varTypeBitSize(src->GetType())))
            {
                src->SetType(genUnsignedType(src->GetType()));
            }
#endif

            shift->SetOp(0, src);
        }
    }
    else
    {
#if defined(TARGET_AMD64) || defined(TARGET_ARM64)
        size_t mask = varTypeIsLong(shift->GetType()) ? 0x3f : 0x1f;
#elif defined(TARGET_X86)
        size_t mask = 0x1f;
#elif defined(TARGET_ARM)
        size_t mask = 0xff;
#elif
#error Unknown target
#endif

#if !defined(TARGET_ARM)
        // Remove unnecessary shift count masking. x64/x86/ARM64 shift instructions mask the shift count
        // to 5 bits (or 6 bits for 64 bit operations). ARM32 only masks 8 bits so this isn't likely to
        // be very useful since the main goal is to remove the masking done by the C# compiler.

        while (shiftBy->OperIs(GT_AND))
        {
            GenTree* maskOp = shiftBy->AsOp()->GetOp(1);

            if (!maskOp->OperIs(GT_CNS_INT))
            {
                break;
            }

            if ((static_cast<size_t>(maskOp->AsIntCon()->GetValue()) & mask) != mask)
            {
                break;
            }

            BlockRange().Remove(shiftBy);
            BlockRange().Remove(maskOp);

            shiftBy = shiftBy->AsOp()->GetOp(0);
            shiftBy->ClearContained();
        }

        shift->SetOp(1, shiftBy);
#endif
    }

    ContainCheckShiftRotate(shift);
}

void Lowering::WidenSIMD12IfNecessary(GenTreeLclVarCommon* node)
{
#ifdef FEATURE_SIMD
    if (node->TypeGet() == TYP_SIMD12)
    {
        // Assumption 1:
        // RyuJit backend depends on the assumption that on 64-Bit targets Vector3 size is rounded off
        // to TARGET_POINTER_SIZE and hence Vector3 locals on stack can be treated as TYP_SIMD16 for
        // reading and writing purposes.
        //
        // Assumption 2:
        // RyuJit backend is making another implicit assumption that Vector3 type args when passed in
        // registers or on stack, the upper most 4-bytes will be zero.
        //
        // For P/Invoke return and Reverse P/Invoke argument passing, native compiler doesn't guarantee
        // that upper 4-bytes of a Vector3 type struct is zero initialized and hence assumption 2 is
        // invalid.
        //
        // RyuJIT x64 Windows: arguments are treated as passed by ref and hence read/written just 12
        // bytes. In case of Vector3 returns, Caller allocates a zero initialized Vector3 local and
        // passes it retBuf arg and Callee method writes only 12 bytes to retBuf. For this reason,
        // there is no need to clear upper 4-bytes of Vector3 type args.
        //
        // RyuJIT x64 Unix: arguments are treated as passed by value and read/writen as if TYP_SIMD16.
        // Vector3 return values are returned two return registers and Caller assembles them into a
        // single xmm reg. Hence RyuJIT explicitly generates code to clears upper 4-bytes of Vector3
        // type args in prolog and Vector3 type return value of a call
        //
        // RyuJIT x86 Windows: all non-param Vector3 local vars are allocated as 16 bytes. Vector3 arguments
        // are pushed as 12 bytes. For return values, a 16-byte local is allocated and the address passed
        // as a return buffer pointer. The callee doesn't write the high 4 bytes, and we don't need to clear
        // it either.

        unsigned   varNum = node->AsLclVarCommon()->GetLclNum();
        LclVarDsc* varDsc = &comp->lvaTable[varNum];

        if (comp->lvaMapSimd12ToSimd16(varDsc))
        {
            JITDUMP("Mapping TYP_SIMD12 lclvar node to TYP_SIMD16:\n");
            DISPNODE(node);
            JITDUMP("============");

            node->gtType = TYP_SIMD16;
        }
    }
#endif // FEATURE_SIMD
}

//------------------------------------------------------------------------
// LowerArrElem: Lower a GT_ARR_ELEM node
//
// Arguments:
//    node - the GT_ARR_ELEM node to lower.
//
// Return Value:
//    The next node to lower.
//
// Assumptions:
//    pTree points to a pointer to a GT_ARR_ELEM node.
//
// Notes:
//    This performs the following lowering.  We start with a node of the form:
//          /--*  <arrObj>
//          +--*  <index0>
//          +--*  <index1>
//       /--*  arrMD&[,]
//
//    First, we create temps for arrObj if it is not already a lclVar, and for any of the index
//    expressions that have side-effects.
//    We then transform the tree into:
//                      <offset is null - no accumulated offset for the first index>
//                   /--*  <arrObj>
//                   +--*  <index0>
//                /--*  ArrIndex[i, ]
//                +--*  <arrObj>
//             /--|  arrOffs[i, ]
//             |  +--*  <arrObj>
//             |  +--*  <index1>
//             +--*  ArrIndex[*,j]
//             +--*  <arrObj>
//          /--|  arrOffs[*,j]
//          +--*  lclVar NewTemp
//       /--*  lea (scale = element size, offset = offset of first element)
//
//    The new stmtExpr may be omitted if the <arrObj> is a lclVar.
//    The new stmtExpr may be embedded if the <arrObj> is not the first tree in linear order for
//    the statement containing the original arrMD.
//    Note that the arrMDOffs is the INDEX of the lea, but is evaluated before the BASE (which is the second
//    reference to NewTemp), because that provides more accurate lifetimes.
//    There may be 1, 2 or 3 dimensions, with 1, 2 or 3 arrMDIdx nodes, respectively.
//
GenTree* Lowering::LowerArrElem(GenTree* node)
{
    // This will assert if we don't have an ArrElem node
    GenTreeArrElem*     arrElem = node->AsArrElem();
    const unsigned char rank    = arrElem->gtArrRank;

    JITDUMP("Lowering ArrElem\n");
    JITDUMP("============\n");
    DISPTREERANGE(BlockRange(), arrElem);
    JITDUMP("\n");

    assert(arrElem->gtArrObj->TypeGet() == TYP_REF);

    // We need to have the array object in a lclVar.
    if (!arrElem->gtArrObj->IsLocal())
    {
        LIR::Use arrObjUse(BlockRange(), &arrElem->gtArrObj, arrElem);
        ReplaceWithLclVar(arrObjUse);
    }

    GenTree* arrObjNode = arrElem->gtArrObj;
    assert(arrObjNode->IsLocal());

    GenTree* insertionPoint = arrElem;

    // The first ArrOffs node will have 0 for the offset of the previous dimension.
    GenTree* prevArrOffs = new (comp, GT_CNS_INT) GenTreeIntCon(TYP_I_IMPL, 0);
    BlockRange().InsertBefore(insertionPoint, prevArrOffs);
    GenTree* nextToLower = prevArrOffs;

    for (unsigned char dim = 0; dim < rank; dim++)
    {
        GenTree* indexNode = arrElem->gtArrInds[dim];

        // Use the original arrObjNode on the 0th ArrIndex node, and clone it for subsequent ones.
        GenTree* idxArrObjNode;
        if (dim == 0)
        {
            idxArrObjNode = arrObjNode;
        }
        else
        {
            idxArrObjNode = comp->gtClone(arrObjNode);
            BlockRange().InsertBefore(insertionPoint, idxArrObjNode);
        }

        // Next comes the GT_ARR_INDEX node.
        GenTreeArrIndex* arrMDIdx = new (comp, GT_ARR_INDEX)
            GenTreeArrIndex(TYP_INT, idxArrObjNode, indexNode, dim, rank, arrElem->gtArrElemType);
        arrMDIdx->gtFlags |= ((idxArrObjNode->gtFlags | indexNode->gtFlags) & GTF_ALL_EFFECT);
        BlockRange().InsertBefore(insertionPoint, arrMDIdx);

        GenTree* offsArrObjNode = comp->gtClone(arrObjNode);
        BlockRange().InsertBefore(insertionPoint, offsArrObjNode);

        GenTreeArrOffs* arrOffs = new (comp, GT_ARR_OFFSET)
            GenTreeArrOffs(TYP_I_IMPL, prevArrOffs, arrMDIdx, offsArrObjNode, dim, rank, arrElem->gtArrElemType);
        arrOffs->gtFlags |= ((prevArrOffs->gtFlags | arrMDIdx->gtFlags | offsArrObjNode->gtFlags) & GTF_ALL_EFFECT);
        BlockRange().InsertBefore(insertionPoint, arrOffs);

        prevArrOffs = arrOffs;
    }

    // Generate the LEA and make it reverse evaluation, because we want to evaluate the index expression before the
    // base.
    unsigned scale  = arrElem->gtArrElemSize;
    unsigned offset = comp->eeGetMDArrayDataOffset(arrElem->gtArrElemType, arrElem->gtArrRank);

    GenTree* leaIndexNode = prevArrOffs;
    if (!jitIsScaleIndexMul(scale))
    {
        // We do the address arithmetic in TYP_I_IMPL, though note that the lower bounds and lengths in memory are
        // TYP_INT
        GenTree* scaleNode = new (comp, GT_CNS_INT) GenTreeIntCon(TYP_I_IMPL, scale);
        GenTree* mulNode   = new (comp, GT_MUL) GenTreeOp(GT_MUL, TYP_I_IMPL, leaIndexNode, scaleNode);
        BlockRange().InsertBefore(insertionPoint, scaleNode, mulNode);
        leaIndexNode = mulNode;
        scale        = 1;
    }

    GenTree* leaBase = comp->gtClone(arrObjNode);
    BlockRange().InsertBefore(insertionPoint, leaBase);

    GenTree* leaNode = new (comp, GT_LEA) GenTreeAddrMode(arrElem->TypeGet(), leaBase, leaIndexNode, scale, offset);

    BlockRange().InsertBefore(insertionPoint, leaNode);

    LIR::Use arrElemUse;
    if (BlockRange().TryGetUse(arrElem, &arrElemUse))
    {
        arrElemUse.ReplaceWith(comp, leaNode);
    }
    else
    {
        leaNode->SetUnusedValue();
    }

    BlockRange().Remove(arrElem);

    JITDUMP("Results of lowering ArrElem:\n");
    DISPTREERANGE(BlockRange(), leaNode);
    JITDUMP("\n\n");

    return nextToLower;
}

PhaseStatus Lowering::DoPhase()
{
    // If we have any PInvoke calls, insert the one-time prolog code. We'll inserted the epilog code in the
    // appropriate spots later. NOTE: there is a minor optimization opportunity here, as we still create p/invoke
    // data structures and setup/teardown even if we've eliminated all p/invoke calls due to dead code elimination.
    if (comp->compMethodRequiresPInvokeFrame())
    {
        InsertPInvokeMethodProlog();
    }

#if !defined(TARGET_64BIT)
    DecomposeLongs decomp(comp); // Initialize the long decomposition class.
    if (comp->compLongUsed)
    {
        decomp.PrepareForDecomposition();
    }
#endif // !defined(TARGET_64BIT)

    for (BasicBlock* block = comp->fgFirstBB; block; block = block->bbNext)
    {
        /* Make the block publicly available */
        comp->compCurBB = block;

#if !defined(TARGET_64BIT)
        if (comp->compLongUsed)
        {
            decomp.DecomposeBlock(block);
        }
#endif //! TARGET_64BIT

        LowerBlock(block);
    }

#ifdef DEBUG
    JITDUMP("Lower has completed modifying nodes.\n");
    if (VERBOSE)
    {
        comp->fgDispBasicBlocks(true);
    }
#endif

    // Recompute local var ref counts before potentially sorting for liveness.
    // Note this does minimal work in cases where we are not going to sort.
    const bool isRecompute    = true;
    const bool setSlotNumbers = false;
    comp->lvaComputeRefCounts(isRecompute, setSlotNumbers);

    comp->fgLocalVarLiveness();
    // local var liveness can delete code, which may create empty blocks
    if (comp->opts.OptimizationEnabled())
    {
        comp->optLoopsMarked = false;
        bool modified        = comp->fgUpdateFlowGraph();
        if (modified)
        {
            JITDUMP("had to run another liveness pass:\n");
            comp->fgLocalVarLiveness();
        }
    }

    // Recompute local var ref counts again after liveness to reflect
    // impact of any dead code removal. Note this may leave us with
    // tracked vars that have zero refs.
    comp->lvaComputeRefCounts(isRecompute, setSlotNumbers);

    return PhaseStatus::MODIFIED_EVERYTHING;
}

#ifdef DEBUG

//------------------------------------------------------------------------
// Lowering::CheckCallArg: check that a call argument is in an expected
//                         form after lowering.
//
// Arguments:
//   arg - the argument to check.
//
void Lowering::CheckCallArg(GenTree* arg)
{
    if (!arg->IsValue() && !arg->OperIsPutArgStk())
    {
        assert((arg->OperIsStore() && !arg->IsValue()) || arg->IsArgPlaceHolderNode() || arg->IsNothingNode() ||
               arg->OperIsCopyBlkOp());
        return;
    }

    switch (arg->OperGet())
    {
        case GT_FIELD_LIST:
        {
            GenTreeFieldList* list = arg->AsFieldList();
            assert(list->isContained());

            for (GenTreeFieldList::Use& use : list->Uses())
            {
                assert(use.GetNode()->OperIsPutArg());
            }
        }
        break;

        default:
            assert(arg->OperIsPutArg());
            break;
    }
}

//------------------------------------------------------------------------
// Lowering::CheckCall: check that a call is in an expected form after
//                      lowering. Currently this amounts to checking its
//                      arguments, but could be expanded to verify more
//                      properties in the future.
//
// Arguments:
//   call - the call to check.
//
void Lowering::CheckCall(GenTreeCall* call)
{
    if (call->gtCallThisArg != nullptr)
    {
        CheckCallArg(call->gtCallThisArg->GetNode());
    }

    for (GenTreeCall::Use& use : call->Args())
    {
        CheckCallArg(use.GetNode());
    }

    for (GenTreeCall::Use& use : call->LateArgs())
    {
        CheckCallArg(use.GetNode());
    }
}

//------------------------------------------------------------------------
// Lowering::CheckNode: check that an LIR node is in an expected form
//                      after lowering.
//
// Arguments:
//   compiler - the compiler context.
//   node - the node to check.
//
void Lowering::CheckNode(Compiler* compiler, GenTree* node)
{
    switch (node->OperGet())
    {
        case GT_CALL:
            CheckCall(node->AsCall());
            break;

#ifdef FEATURE_SIMD
        case GT_SIMD:
        case GT_HWINTRINSIC:
            assert(node->TypeGet() != TYP_SIMD12);
            break;
#ifdef TARGET_64BIT
        case GT_LCL_VAR:
        case GT_STORE_LCL_VAR:
        {
            unsigned   lclNum = node->AsLclVarCommon()->GetLclNum();
            LclVarDsc* lclVar = &compiler->lvaTable[lclNum];
            assert(node->TypeGet() != TYP_SIMD12 || compiler->lvaIsFieldOfDependentlyPromotedStruct(lclVar));
        }
        break;
#endif // TARGET_64BIT
#endif // SIMD

        default:
            break;
    }
}

//------------------------------------------------------------------------
// Lowering::CheckBlock: check that the contents of an LIR block are in an
//                       expected form after lowering.
//
// Arguments:
//   compiler - the compiler context.
//   block    - the block to check.
//
bool Lowering::CheckBlock(Compiler* compiler, BasicBlock* block)
{
    assert(block->isEmpty() || block->IsLIR());

    LIR::Range& blockRange = LIR::AsRange(block);
    for (GenTree* node : blockRange)
    {
        CheckNode(compiler, node);
    }

    assert(blockRange.CheckLIR(compiler, true));
    return true;
}
#endif

void Lowering::LowerBlock(BasicBlock* block)
{
    assert(block == comp->compCurBB); // compCurBB must already be set.
    assert(block->isEmpty() || block->IsLIR());

    m_block = block;

    // NOTE: some of the lowering methods insert calls before the node being
    // lowered (See e.g. InsertPInvoke{Method,Call}{Prolog,Epilog}). In
    // general, any code that is inserted before the current node should be
    // "pre-lowered" as they won't be subject to further processing.
    // Lowering::CheckBlock() runs some extra checks on call arguments in
    // order to help catch unlowered nodes.

    GenTree* node = BlockRange().FirstNode();
    while (node != nullptr)
    {
        node = LowerNode(node);
    }

    assert(CheckBlock(comp, block));
}

/** Verifies if both of these trees represent the same indirection.
 * Used by Lower to annotate if CodeGen generate an instruction of the
 * form *addrMode BinOp= expr
 *
 * Preconditions: both trees are children of GT_INDs and their underlying children
 * have the same gtOper.
 *
 * This is a first iteration to actually recognize trees that can be code-generated
 * as a single read-modify-write instruction on AMD64/x86.  For now
 * this method only supports the recognition of simple addressing modes (through GT_LEA)
 * or local var indirections.  Local fields, array access and other more complex nodes are
 * not yet supported.
 *
 * TODO-CQ:  Perform tree recognition by using the Value Numbering Package, that way we can recognize
 * arbitrary complex trees and support much more addressing patterns.
 */
bool Lowering::IndirsAreEquivalent(GenTree* candidate, GenTree* storeInd)
{
    assert(candidate->OperGet() == GT_IND);
    assert(storeInd->OperGet() == GT_STOREIND);

    // We should check the size of the indirections.  If they are
    // different, say because of a cast, then we can't call them equivalent.  Doing so could cause us
    // to drop a cast.
    // Signed-ness difference is okay and expected since a store indirection must always
    // be signed based on the CIL spec, but a load could be unsigned.
    if (genTypeSize(candidate->gtType) != genTypeSize(storeInd->gtType))
    {
        return false;
    }

    GenTree* pTreeA = candidate->gtGetOp1();
    GenTree* pTreeB = storeInd->gtGetOp1();

    // This method will be called by codegen (as well as during lowering).
    // After register allocation, the sources may have been spilled and reloaded
    // to a different register, indicated by an inserted GT_RELOAD node.
    pTreeA = pTreeA->gtSkipReloadOrCopy();
    pTreeB = pTreeB->gtSkipReloadOrCopy();

    genTreeOps oper;

    if (pTreeA->OperGet() != pTreeB->OperGet())
    {
        return false;
    }

    oper = pTreeA->OperGet();
    switch (oper)
    {
        case GT_LCL_VAR:
        case GT_LCL_VAR_ADDR:
        case GT_CLS_VAR_ADDR:
        case GT_CNS_INT:
            return NodesAreEquivalentLeaves(pTreeA, pTreeB);

        case GT_LEA:
        {
            GenTreeAddrMode* gtAddr1 = pTreeA->AsAddrMode();
            GenTreeAddrMode* gtAddr2 = pTreeB->AsAddrMode();
            return NodesAreEquivalentLeaves(gtAddr1->Base(), gtAddr2->Base()) &&
                   NodesAreEquivalentLeaves(gtAddr1->Index(), gtAddr2->Index()) &&
                   (gtAddr1->gtScale == gtAddr2->gtScale) && (gtAddr1->Offset() == gtAddr2->Offset());
        }
        default:
            // We don't handle anything that is not either a constant,
            // a local var or LEA.
            return false;
    }
}

/** Test whether the two given nodes are the same leaves.
 *  Right now, only constant integers and local variables are supported
 */
bool Lowering::NodesAreEquivalentLeaves(GenTree* tree1, GenTree* tree2)
{
    if (tree1 == nullptr && tree2 == nullptr)
    {
        return true;
    }

    // both null, they are equivalent, otherwise if either is null not equivalent
    if (tree1 == nullptr || tree2 == nullptr)
    {
        return false;
    }

    tree1 = tree1->gtSkipReloadOrCopy();
    tree2 = tree2->gtSkipReloadOrCopy();

    if (tree1->TypeGet() != tree2->TypeGet())
    {
        return false;
    }

    if (tree1->OperGet() != tree2->OperGet())
    {
        return false;
    }

    if (!tree1->OperIsLeaf() || !tree2->OperIsLeaf())
    {
        return false;
    }

    switch (tree1->OperGet())
    {
        case GT_CNS_INT:
            return tree1->AsIntCon()->gtIconVal == tree2->AsIntCon()->gtIconVal &&
                   tree1->IsIconHandle() == tree2->IsIconHandle();
        case GT_LCL_VAR:
        case GT_LCL_VAR_ADDR:
            return tree1->AsLclVarCommon()->GetLclNum() == tree2->AsLclVarCommon()->GetLclNum();
        case GT_CLS_VAR_ADDR:
            return tree1->AsClsVar()->gtClsVarHnd == tree2->AsClsVar()->gtClsVarHnd;
        default:
            return false;
    }
}

//------------------------------------------------------------------------
// Containment Analysis
//------------------------------------------------------------------------
void Lowering::ContainCheckNode(GenTree* node)
{
    switch (node->gtOper)
    {
        case GT_STORE_LCL_VAR:
        case GT_STORE_LCL_FLD:
            ContainCheckStoreLoc(node->AsLclVarCommon());
            break;

        case GT_EQ:
        case GT_NE:
        case GT_LT:
        case GT_LE:
        case GT_GE:
        case GT_GT:
        case GT_TEST_EQ:
        case GT_TEST_NE:
        case GT_CMP:
        case GT_JCMP:
            ContainCheckCompare(node->AsOp());
            break;

        case GT_JTRUE:
            ContainCheckJTrue(node->AsOp());
            break;

        case GT_ADD:
        case GT_SUB:
#if !defined(TARGET_64BIT)
        case GT_ADD_LO:
        case GT_ADD_HI:
        case GT_SUB_LO:
        case GT_SUB_HI:
#endif
        case GT_AND:
        case GT_OR:
        case GT_XOR:
            ContainCheckBinary(node->AsOp());
            break;

#if defined(TARGET_X86)
        case GT_MUL_LONG:
#endif
        case GT_MUL:
        case GT_MULHI:
            ContainCheckMul(node->AsOp());
            break;
        case GT_DIV:
        case GT_MOD:
        case GT_UDIV:
        case GT_UMOD:
            ContainCheckDivOrMod(node->AsOp());
            break;
        case GT_LSH:
        case GT_RSH:
        case GT_RSZ:
        case GT_ROL:
        case GT_ROR:
#ifndef TARGET_64BIT
        case GT_LSH_HI:
        case GT_RSH_LO:
#endif
            ContainCheckShiftRotate(node->AsOp());
            break;
        case GT_ARR_OFFSET:
            ContainCheckArrOffset(node->AsArrOffs());
            break;
        case GT_LCLHEAP:
            ContainCheckLclHeap(node->AsOp());
            break;
        case GT_RETURN:
            ContainCheckRet(node->AsOp());
            break;
        case GT_RETURNTRAP:
            ContainCheckReturnTrap(node->AsOp());
            break;
        case GT_STOREIND:
            ContainCheckStoreIndir(node->AsIndir());
        case GT_IND:
            ContainCheckIndir(node->AsIndir());
            break;
        case GT_PUTARG_REG:
        case GT_PUTARG_STK:
#if FEATURE_ARG_SPLIT
        case GT_PUTARG_SPLIT:
#endif // FEATURE_ARG_SPLIT
            // The regNum must have been set by the lowering of the call.
            assert(node->GetRegNum() != REG_NA);
            break;
#ifdef TARGET_XARCH
        case GT_INTRINSIC:
            ContainCheckIntrinsic(node->AsOp());
            break;
#endif // TARGET_XARCH
#ifdef FEATURE_SIMD
        case GT_SIMD:
            ContainCheckSIMD(node->AsSIMD());
            break;
#endif // FEATURE_SIMD
#ifdef FEATURE_HW_INTRINSICS
        case GT_HWINTRINSIC:
            ContainCheckHWIntrinsic(node->AsHWIntrinsic());
            break;
#endif // FEATURE_HW_INTRINSICS
        default:
            break;
    }
}

//------------------------------------------------------------------------
// ContainCheckReturnTrap: determine whether the source of a RETURNTRAP should be contained.
//
// Arguments:
//    node - pointer to the GT_RETURNTRAP node
//
void Lowering::ContainCheckReturnTrap(GenTreeOp* node)
{
#ifdef TARGET_XARCH
    assert(node->OperIs(GT_RETURNTRAP));
    // This just turns into a compare of its child with an int + a conditional call
    if (node->gtOp1->isIndir())
    {
        MakeSrcContained(node, node->gtOp1);
    }
#endif // TARGET_XARCH
}

//------------------------------------------------------------------------
// ContainCheckArrOffset: determine whether the source of an ARR_OFFSET should be contained.
//
// Arguments:
//    node - pointer to the GT_ARR_OFFSET node
//
void Lowering::ContainCheckArrOffset(GenTreeArrOffs* node)
{
    assert(node->OperIs(GT_ARR_OFFSET));
    // we don't want to generate code for this
    if (node->gtOffset->IsIntegralConst(0))
    {
        MakeSrcContained(node, node->AsArrOffs()->gtOffset);
    }
}

//------------------------------------------------------------------------
// ContainCheckLclHeap: determine whether the source of a GT_LCLHEAP node should be contained.
//
// Arguments:
//    node - pointer to the node
//
void Lowering::ContainCheckLclHeap(GenTreeOp* node)
{
    assert(node->OperIs(GT_LCLHEAP));
    GenTree* size = node->AsOp()->gtOp1;
    if (size->IsCnsIntOrI())
    {
        MakeSrcContained(node, size);
    }
}

//------------------------------------------------------------------------
// ContainCheckRet: determine whether the source of a node should be contained.
//
// Arguments:
//    node - pointer to the node
//
void Lowering::ContainCheckRet(GenTreeUnOp* ret)
{
    assert(ret->OperIs(GT_RETURN));

#if !defined(TARGET_64BIT)
    if (ret->TypeGet() == TYP_LONG)
    {
        GenTree* op1 = ret->gtGetOp1();
        noway_assert(op1->OperGet() == GT_LONG);
        MakeSrcContained(ret, op1);
    }
#endif // !defined(TARGET_64BIT)
#if FEATURE_MULTIREG_RET
    if (varTypeIsStruct(ret))
    {
        GenTree* op1 = ret->gtGetOp1();
        // op1 must be either a lclvar or a multi-reg returning call
        if (op1->OperGet() == GT_LCL_VAR)
        {
            GenTreeLclVarCommon* lclVarCommon = op1->AsLclVarCommon();
            LclVarDsc*           varDsc       = &(comp->lvaTable[lclVarCommon->GetLclNum()]);
            // This must be a multi-reg return or an HFA of a single element.
            assert(varDsc->lvIsMultiRegRet || (varDsc->lvIsHfa() && varTypeIsValidHfaType(varDsc->lvType)));

            // Mark var as contained if not enregistrable.
            if (!varTypeIsEnregisterable(op1))
            {
                MakeSrcContained(ret, op1);
            }
        }
    }
#endif // FEATURE_MULTIREG_RET
}

//------------------------------------------------------------------------
// ContainCheckJTrue: determine whether the source of a JTRUE should be contained.
//
// Arguments:
//    node - pointer to the node
//
void Lowering::ContainCheckJTrue(GenTreeOp* node)
{
    // The compare does not need to be generated into a register.
    GenTree* cmp = node->gtGetOp1();
    cmp->gtType  = TYP_VOID;
    cmp->gtFlags |= GTF_SET_FLAGS;
}

GenTree* Lowering::LowerBitCast(GenTreeUnOp* bitcast)
{
    assert(bitcast->OperIs(GT_BITCAST));
    assert(!bitcast->TypeIs(TYP_STRUCT));

    auto CanRetypeIndir = [](GenTreeIndir* indir, var_types type) {
#ifdef TARGET_ARMARCH
        // For simplicity and safety recognize only the typical int <-> float case.
        return (type == TYP_INT) || ((type == TYP_FLOAT) && indir->TypeIs(TYP_INT) && !indir->IsUnaligned());
#else
        return true;
#endif
    };

    auto CanRetypeLclFld = [](GenTreeLclFld* lclFld, var_types type) {
#ifdef TARGET_ARMARCH
        // For simplicity and safety recognize only the typical int <-> float case.
        return (type == TYP_INT) || ((type == TYP_FLOAT) && ((lclFld->GetLclOffs() % 4) == 0));
#else
        return true;
#endif
    };

    GenTree* next   = bitcast->gtNext;
    GenTree* src    = bitcast->GetOp(0);
    bool     remove = false;

    if ((src->OperIs(GT_IND) && CanRetypeIndir(src->AsIndir(), bitcast->GetType())) ||
        (src->OperIs(GT_LCL_FLD) && CanRetypeLclFld(src->AsLclFld(), bitcast->GetType())))
    {
        src->SetType(bitcast->GetType());
        remove = true;
    }
    else if (src->OperIs(GT_LCL_VAR))
    {
        if (!m_lsra->isRegCandidate(comp->lvaGetDesc(src->AsLclVar())))
        {
            // If it's not a register candidate then we can turn it into a LCL_FLD and retype it.
            src->ChangeOper(GT_LCL_FLD);
            src->SetType(bitcast->GetType());
            comp->lvaSetVarDoNotEnregister(src->AsLclFld()->GetLclNum() DEBUGARG(Compiler::DNER_LocalField));
            remove = true;
        }
        else
        {
            src->SetRegOptional();
        }
    }

    if (remove)
    {
        LIR::Use use;

        if (BlockRange().TryGetUse(bitcast, &use))
        {
            use.ReplaceWith(comp, src);
        }
        else
        {
            src->SetUnusedValue();
        }

        BlockRange().Remove(bitcast);
    }

    return next;
}<|MERGE_RESOLUTION|>--- conflicted
+++ resolved
@@ -3117,14 +3117,10 @@
 
 #ifdef FEATURE_SIMD
         case GT_SIMD:
-<<<<<<< HEAD
-        case GT_HWINTRINSIC:
-=======
 #endif // FEATURE_SIMD
 #ifdef FEATURE_HW_INTRINSICS
         case GT_HWINTRINSIC:
 #endif // FEATURE_HW_INTRINSICS
->>>>>>> c96b6a8c
         case GT_LCL_FLD:
         {
             GenTreeUnOp* bitcast = new (comp, GT_BITCAST) GenTreeOp(GT_BITCAST, ret->TypeGet(), retVal, nullptr);
