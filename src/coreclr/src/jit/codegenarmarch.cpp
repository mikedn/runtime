// Licensed to the .NET Foundation under one or more agreements.
// The .NET Foundation licenses this file to you under the MIT license.

/*XXXXXXXXXXXXXXXXXXXXXXXXXXXXXXXXXXXXXXXXXXXXXXXXXXXXXXXXXXXXXXXXXXXXXXXXXXXXX
XXXXXXXXXXXXXXXXXXXXXXXXXXXXXXXXXXXXXXXXXXXXXXXXXXXXXXXXXXXXXXXXXXXXXXXXXXXXXXX
XX                                                                           XX
XX                        ARM/ARM64 Code Generator Common Code               XX
XX                                                                           XX
XXXXXXXXXXXXXXXXXXXXXXXXXXXXXXXXXXXXXXXXXXXXXXXXXXXXXXXXXXXXXXXXXXXXXXXXXXXXXXX
XXXXXXXXXXXXXXXXXXXXXXXXXXXXXXXXXXXXXXXXXXXXXXXXXXXXXXXXXXXXXXXXXXXXXXXXXXXXXXX
*/
#include "jitpch.h"
#ifdef _MSC_VER
#pragma hdrstop
#endif

#ifdef TARGET_ARMARCH // This file is ONLY used for ARM and ARM64 architectures

#include "codegen.h"
#include "lower.h"
#include "gcinfo.h"
#include "emit.h"

//------------------------------------------------------------------------
// genStackPointerConstantAdjustment: add a specified constant value to the stack pointer.
// No probe is done.
//
// Arguments:
//    spDelta                 - the value to add to SP. Must be negative or zero.
//
// Return Value:
//    None.
//
void CodeGen::genStackPointerConstantAdjustment(ssize_t spDelta)
{
    assert(spDelta < 0);

    // We assert that the SP change is less than one page. If it's greater, you should have called a
    // function that does a probe, which will in turn call this function.
    assert((target_size_t)(-spDelta) <= compiler->eeGetPageSize());

    inst_RV_IV(INS_sub, REG_SPBASE, (target_ssize_t)-spDelta, EA_PTRSIZE);
}

//------------------------------------------------------------------------
// genStackPointerConstantAdjustmentWithProbe: add a specified constant value to the stack pointer,
// and probe the stack as appropriate. Should only be called as a helper for
// genStackPointerConstantAdjustmentLoopWithProbe.
//
// Arguments:
//    spDelta                 - the value to add to SP. Must be negative or zero. If zero, the probe happens,
//                              but the stack pointer doesn't move.
//    regTmp                  - temporary register to use as target for probe load instruction
//
// Return Value:
//    None.
//
void CodeGen::genStackPointerConstantAdjustmentWithProbe(ssize_t spDelta, regNumber regTmp)
{
    GetEmitter()->emitIns_R_R_I(INS_ldr, EA_4BYTE, regTmp, REG_SP, 0);
    genStackPointerConstantAdjustment(spDelta);
}

//------------------------------------------------------------------------
// genStackPointerConstantAdjustmentLoopWithProbe: Add a specified constant value to the stack pointer,
// and probe the stack as appropriate. Generates one probe per page, up to the total amount required.
// This will generate a sequence of probes in-line.
//
// Arguments:
//    spDelta                 - the value to add to SP. Must be negative.
//    regTmp                  - temporary register to use as target for probe load instruction
//
// Return Value:
//    Offset in bytes from SP to last probed address.
//
target_ssize_t CodeGen::genStackPointerConstantAdjustmentLoopWithProbe(ssize_t spDelta, regNumber regTmp)
{
    assert(spDelta < 0);

    const target_size_t pageSize = compiler->eeGetPageSize();

    ssize_t spRemainingDelta = spDelta;
    do
    {
        ssize_t spOneDelta = -(ssize_t)min((target_size_t)-spRemainingDelta, pageSize);
        genStackPointerConstantAdjustmentWithProbe(spOneDelta, regTmp);
        spRemainingDelta -= spOneDelta;
    } while (spRemainingDelta < 0);

    // What offset from the final SP was the last probe? This depends on the fact that
    // genStackPointerConstantAdjustmentWithProbe() probes first, then does "SUB SP".
    target_size_t lastTouchDelta = (target_size_t)(-spDelta) % pageSize;
    if ((lastTouchDelta == 0) || (lastTouchDelta + STACK_PROBE_BOUNDARY_THRESHOLD_BYTES > pageSize))
    {
        // We haven't probed almost a complete page. If lastTouchDelta==0, then spDelta was an exact
        // multiple of pageSize, which means we last probed exactly one page back. Otherwise, we probed
        // the page, but very far from the end. If the next action on the stack might subtract from SP
        // first, before touching the current SP, then we do one more probe at the very bottom. This can
        // happen on x86, for example, when we copy an argument to the stack using a "SUB ESP; REP MOV"
        // strategy.

        GetEmitter()->emitIns_R_R_I(INS_ldr, EA_4BYTE, regTmp, REG_SP, 0);
        lastTouchDelta = 0;
    }

    return lastTouchDelta;
}

//------------------------------------------------------------------------
// genCodeForTreeNode Generate code for a single node in the tree.
//
// Preconditions:
//    All operands have been evaluated.
//
void CodeGen::genCodeForTreeNode(GenTree* treeNode)
{
    regNumber targetReg  = treeNode->GetRegNum();
    var_types targetType = treeNode->TypeGet();
    emitter*  emit       = GetEmitter();

#ifdef DEBUG
    // Validate that all the operands for the current node are consumed in order.
    // This is important because LSRA ensures that any necessary copies will be
    // handled correctly.
    lastConsumedNode = nullptr;
    if (compiler->verbose)
    {
        unsigned seqNum = treeNode->gtSeqNum; // Useful for setting a conditional break in Visual Studio
        compiler->gtDispLIRNode(treeNode, "Generating: ");
    }
#endif // DEBUG

    // Is this a node whose value is already in a register?  LSRA denotes this by
    // setting the GTF_REUSE_REG_VAL flag.
    if (treeNode->IsReuseRegVal())
    {
        // For now, this is only used for constant nodes.
        assert((treeNode->OperGet() == GT_CNS_INT) || (treeNode->OperGet() == GT_CNS_DBL));
        JITDUMP("  TreeNode is marked ReuseReg\n");
        return;
    }

    // contained nodes are part of their parents for codegen purposes
    // ex : immediates, most LEAs
    if (treeNode->isContained())
    {
        return;
    }

    switch (treeNode->gtOper)
    {
        case GT_START_NONGC:
            GetEmitter()->emitDisableGC();
            break;

        case GT_START_PREEMPTGC:
            // Kill callee saves GC registers, and create a label
            // so that information gets propagated to the emitter.
            gcInfo.gcMarkRegSetNpt(RBM_INT_CALLEE_SAVED);
            genDefineTempLabel(genCreateTempLabel());
            break;

        case GT_PROF_HOOK:
            // We should be seeing this only if profiler hook is needed
            noway_assert(compiler->compIsProfilerHookNeeded());

#ifdef PROFILING_SUPPORTED
            // Right now this node is used only for tail calls. In future if
            // we intend to use it for Enter or Leave hooks, add a data member
            // to this node indicating the kind of profiler hook. For example,
            // helper number can be used.
            genProfilingLeaveCallback(CORINFO_HELP_PROF_FCN_TAILCALL);
#endif // PROFILING_SUPPORTED
            break;

        case GT_LCLHEAP:
            genLclHeap(treeNode);
            break;

        case GT_CNS_INT:
        case GT_CNS_DBL:
            genSetRegToConst(targetReg, targetType, treeNode);
            genProduceReg(treeNode);
            break;

        case GT_NOT:
        case GT_NEG:
            genCodeForNegNot(treeNode);
            break;

#if defined(TARGET_ARM64)
        case GT_BSWAP:
        case GT_BSWAP16:
            genCodeForBswap(treeNode);
            break;
#endif // defined(TARGET_ARM64)

        case GT_MOD:
        case GT_UMOD:
        case GT_DIV:
        case GT_UDIV:
            genCodeForDivMod(treeNode->AsOp());
            break;

        case GT_OR:
        case GT_XOR:
        case GT_AND:
            assert(varTypeIsIntegralOrI(treeNode));

            FALLTHROUGH;

#if !defined(TARGET_64BIT)
        case GT_ADD_LO:
        case GT_ADD_HI:
        case GT_SUB_LO:
        case GT_SUB_HI:
#endif // !defined(TARGET_64BIT)

        case GT_ADD:
        case GT_SUB:
        case GT_MUL:
            genConsumeOperands(treeNode->AsOp());
            genCodeForBinary(treeNode->AsOp());
            break;

        case GT_LSH:
        case GT_RSH:
        case GT_RSZ:
        // case GT_ROL: // No ROL instruction on ARM; it has been lowered to ROR.
        case GT_ROR:
            genCodeForShift(treeNode);
            break;

#if !defined(TARGET_64BIT)

        case GT_LSH_HI:
        case GT_RSH_LO:
            genCodeForShiftLong(treeNode);
            break;

#endif // !defined(TARGET_64BIT)

        case GT_CAST:
            genCodeForCast(treeNode->AsCast());
            break;

        case GT_BITCAST:
            genCodeForBitCast(treeNode->AsOp());
            break;

        case GT_LCL_FLD_ADDR:
        case GT_LCL_VAR_ADDR:
            genCodeForLclAddr(treeNode);
            break;

        case GT_LCL_FLD:
            genCodeForLclFld(treeNode->AsLclFld());
            break;

        case GT_LCL_VAR:
            genCodeForLclVar(treeNode->AsLclVar());
            break;

        case GT_STORE_LCL_FLD:
            genCodeForStoreLclFld(treeNode->AsLclFld());
            break;

        case GT_STORE_LCL_VAR:
            genCodeForStoreLclVar(treeNode->AsLclVar());
            break;

        case GT_RETFILT:
        case GT_RETURN:
            genReturn(treeNode);
            break;

        case GT_LEA:
            // If we are here, it is the case where there is an LEA that cannot be folded into a parent instruction.
            genLeaInstruction(treeNode->AsAddrMode());
            break;

        case GT_INDEX_ADDR:
            genCodeForIndexAddr(treeNode->AsIndexAddr());
            break;

        case GT_IND:
            genCodeForIndir(treeNode->AsIndir());
            break;

#ifdef TARGET_ARM
        case GT_MUL_LONG:
            genCodeForMulLong(treeNode->AsMultiRegOp());
            break;
#endif // TARGET_ARM

#ifdef TARGET_ARM64

        case GT_MULHI:
            genCodeForMulHi(treeNode->AsOp());
            break;

        case GT_SWAP:
            genCodeForSwap(treeNode->AsOp());
            break;
#endif // TARGET_ARM64

        case GT_JMP:
            genJmpMethod(treeNode);
            break;

        case GT_CKFINITE:
            genCkfinite(treeNode);
            break;

        case GT_INTRINSIC:
            genIntrinsic(treeNode);
            break;

#ifdef FEATURE_SIMD
        case GT_SIMD:
            genSIMDIntrinsic(treeNode->AsSIMD());
            break;
#endif // FEATURE_SIMD

#ifdef FEATURE_HW_INTRINSICS
        case GT_HWINTRINSIC:
            genHWIntrinsic(treeNode->AsHWIntrinsic());
            break;
#endif // FEATURE_HW_INTRINSICS

        case GT_EQ:
        case GT_NE:
        case GT_LT:
        case GT_LE:
        case GT_GE:
        case GT_GT:
        case GT_CMP:
#ifdef TARGET_ARM64
        case GT_TEST_EQ:
        case GT_TEST_NE:
#endif // TARGET_ARM64
            genCodeForCompare(treeNode->AsOp());
            break;

        case GT_JTRUE:
            genCodeForJumpTrue(treeNode->AsOp());
            break;

#ifdef TARGET_ARM64
        case GT_JCMP:
            genCodeForJumpCompare(treeNode->AsOp());
            break;
#endif // TARGET_ARM64

        case GT_JCC:
            genCodeForJcc(treeNode->AsCC());
            break;

        case GT_SETCC:
            genCodeForSetcc(treeNode->AsCC());
            break;

        case GT_RETURNTRAP:
            genCodeForReturnTrap(treeNode->AsOp());
            break;

        case GT_STOREIND:
            genCodeForStoreInd(treeNode->AsStoreInd());
            break;

        case GT_COPY:
            // This is handled at the time we call genConsumeReg() on the GT_COPY
            break;

        case GT_FIELD_LIST:
            // Should always be marked contained.
            assert(!"FIELD_LIST nodes should always be marked contained.");
            break;

        case GT_PUTARG_STK:
            genPutArgStk(treeNode->AsPutArgStk());
            break;

        case GT_PUTARG_REG:
            genPutArgReg(treeNode->AsUnOp());
            break;

#if FEATURE_ARG_SPLIT
        case GT_PUTARG_SPLIT:
            genPutArgSplit(treeNode->AsPutArgSplit());
            break;
#endif // FEATURE_ARG_SPLIT

        case GT_CALL:
            genCallInstruction(treeNode->AsCall());
            break;

        case GT_MEMORYBARRIER:
        {
            CodeGen::BarrierKind barrierKind =
                treeNode->gtFlags & GTF_MEMORYBARRIER_LOAD ? BARRIER_LOAD_ONLY : BARRIER_FULL;

            instGen_MemoryBarrier(barrierKind);
            break;
        }

#ifdef TARGET_ARM64
        case GT_XCHG:
        case GT_XADD:
            genLockedInstructions(treeNode->AsOp());
            break;

        case GT_CMPXCHG:
            genCodeForCmpXchg(treeNode->AsCmpXchg());
            break;
#endif // TARGET_ARM64

        case GT_RELOAD:
            // do nothing - reload is just a marker.
            // The parent node will call genConsumeReg on this which will trigger the unspill of this node's child
            // into the register specified in this node.
            break;

        case GT_NOP:
            break;

        case GT_KEEPALIVE:
            if (treeNode->AsOp()->gtOp1->isContained())
            {
                // For this case we simply need to update the lifetime of the local.
                genUpdateLife(treeNode->AsOp()->gtOp1);
            }
            else
            {
                genConsumeReg(treeNode->AsOp()->gtOp1);
            }
            break;

        case GT_NO_OP:
            instGen(INS_nop);
            break;

        case GT_ARR_BOUNDS_CHECK:
#ifdef FEATURE_SIMD
        case GT_SIMD_CHK:
#endif // FEATURE_SIMD
#ifdef FEATURE_HW_INTRINSICS
        case GT_HW_INTRINSIC_CHK:
#endif // FEATURE_HW_INTRINSICS
            genRangeCheck(treeNode);
            break;

        case GT_PHYSREG:
            genCodeForPhysReg(treeNode->AsPhysReg());
            break;

        case GT_NULLCHECK:
            genCodeForNullCheck(treeNode->AsIndir());
            break;

        case GT_CATCH_ARG:

            noway_assert(handlerGetsXcptnObj(compiler->compCurBB->bbCatchTyp));

            /* Catch arguments get passed in a register. genCodeForBBlist()
               would have marked it as holding a GC object, but not used. */

            noway_assert(gcInfo.gcRegGCrefSetCur & RBM_EXCEPTION_OBJECT);
            genConsumeReg(treeNode);
            break;

        case GT_PINVOKE_PROLOG:
            noway_assert(((gcInfo.gcRegGCrefSetCur | gcInfo.gcRegByrefSetCur) & ~fullIntArgRegMask()) == 0);

            // the runtime side requires the codegen here to be consistent
            emit->emitDisableRandomNops();
            break;

        case GT_LABEL:
            genPendingCallLabel = genCreateTempLabel();
#if defined(TARGET_ARM)
            genMov32RelocatableDisplacement(genPendingCallLabel, targetReg);
#else
            emit->emitIns_R_L(INS_adr, EA_PTRSIZE, genPendingCallLabel, targetReg);
#endif
            break;

        case GT_STORE_OBJ:
        case GT_STORE_DYN_BLK:
        case GT_STORE_BLK:
            genCodeForStoreBlk(treeNode->AsBlk());
            break;

        case GT_JMPTABLE:
            genJumpTable(treeNode);
            break;

        case GT_SWITCH_TABLE:
            genTableBasedSwitch(treeNode);
            break;

        case GT_ARR_INDEX:
            genCodeForArrIndex(treeNode->AsArrIndex());
            break;

        case GT_ARR_OFFSET:
            genCodeForArrOffset(treeNode->AsArrOffs());
            break;

#ifdef TARGET_ARM

        case GT_CLS_VAR_ADDR:
            emit->emitIns_R_C(INS_lea, EA_PTRSIZE, targetReg, treeNode->AsClsVar()->gtClsVarHnd, 0);
            genProduceReg(treeNode);
            break;

        case GT_LONG:
            assert(treeNode->isUsedFromReg());
            genConsumeRegs(treeNode);
            break;

#endif // TARGET_ARM

        case GT_IL_OFFSET:
            // Do nothing; these nodes are simply markers for debug info.
            break;

        case GT_INSTR:
            genCodeForInstr(treeNode->AsInstr());
            break;

        default:
        {
#ifdef DEBUG
            char message[256];
            _snprintf_s(message, _countof(message), _TRUNCATE, "NYI: Unimplemented node type %s",
                        GenTree::OpName(treeNode->OperGet()));
            NYIRAW(message);
#else
            NYI("unimplemented node");
#endif
        }
        break;
    }
}

//------------------------------------------------------------------------
// genSetRegToIcon: Generate code that will set the given register to the integer constant.
//
void CodeGen::genSetRegToIcon(regNumber reg, ssize_t val, var_types type, insFlags flags)
{
    // Reg cannot be a FP reg
    assert(!genIsValidFloatReg(reg));

    // The only TYP_REF constant that can come this path is a managed 'null' since it is not
    // relocatable.  Other ref type constants (e.g. string objects) go through a different
    // code path.
    noway_assert(type != TYP_REF || val == 0);

    instGen_Set_Reg_To_Imm(emitActualTypeSize(type), reg, val, flags);
}

//---------------------------------------------------------------------
// genSetGSSecurityCookie: Set the "GS" security cookie in the prolog.
//
// Arguments:
//     initReg        - register to use as a scratch register
//     pInitRegZeroed - OUT parameter. *pInitRegZeroed is set to 'false' if and only if
//                      this call sets 'initReg' to a non-zero value.
//
// Return Value:
//     None
//
void CodeGen::genSetGSSecurityCookie(regNumber initReg, bool* pInitRegZeroed)
{
    assert(compiler->compGeneratingProlog);

    if (!compiler->getNeedsGSSecurityCookie())
    {
        return;
    }

    if (compiler->gsGlobalSecurityCookieAddr == nullptr)
    {
        noway_assert(compiler->gsGlobalSecurityCookieVal != 0);
        // initReg = #GlobalSecurityCookieVal; [frame.GSSecurityCookie] = initReg
        genSetRegToIcon(initReg, compiler->gsGlobalSecurityCookieVal, TYP_I_IMPL);
        GetEmitter()->emitIns_S_R(INS_str, EA_PTRSIZE, initReg, compiler->lvaGSSecurityCookie, 0);
    }
    else
    {
        instGen_Set_Reg_To_Imm(EA_PTR_DSP_RELOC, initReg, (ssize_t)compiler->gsGlobalSecurityCookieAddr,
                               INS_FLAGS_DONT_CARE DEBUGARG((size_t)THT_SetGSCookie) DEBUGARG(0));
        GetEmitter()->emitIns_R_R_I(INS_ldr, EA_PTRSIZE, initReg, initReg, 0);
        regSet.verifyRegUsed(initReg);
        GetEmitter()->emitIns_S_R(INS_str, EA_PTRSIZE, initReg, compiler->lvaGSSecurityCookie, 0);
    }

    *pInitRegZeroed = false;
}

//---------------------------------------------------------------------
// genIntrinsic - generate code for a given intrinsic
//
// Arguments
//    treeNode - the GT_INTRINSIC node
//
// Return value:
//    None
//
void CodeGen::genIntrinsic(GenTree* treeNode)
{
    assert(treeNode->OperIs(GT_INTRINSIC));

    // Both operand and its result must be of the same floating point type.
    GenTree* srcNode = treeNode->AsOp()->gtOp1;
    assert(varTypeIsFloating(srcNode));
    assert(srcNode->TypeGet() == treeNode->TypeGet());

    // Right now only Abs/Ceiling/Floor/Round/Sqrt are treated as math intrinsics.
    //
    switch (treeNode->AsIntrinsic()->gtIntrinsicName)
    {
        case NI_System_Math_Abs:
            genConsumeOperands(treeNode->AsOp());
            GetEmitter()->emitInsBinary(INS_ABS, emitActualTypeSize(treeNode), treeNode, srcNode);
            break;

#ifdef TARGET_ARM64
        case NI_System_Math_Ceiling:
            genConsumeOperands(treeNode->AsOp());
            GetEmitter()->emitInsBinary(INS_frintp, emitActualTypeSize(treeNode), treeNode, srcNode);
            break;

        case NI_System_Math_Floor:
            genConsumeOperands(treeNode->AsOp());
            GetEmitter()->emitInsBinary(INS_frintm, emitActualTypeSize(treeNode), treeNode, srcNode);
            break;

        case NI_System_Math_Round:
            genConsumeOperands(treeNode->AsOp());
            GetEmitter()->emitInsBinary(INS_frintn, emitActualTypeSize(treeNode), treeNode, srcNode);
            break;
#endif // TARGET_ARM64

        case NI_System_Math_Sqrt:
            genConsumeOperands(treeNode->AsOp());
            GetEmitter()->emitInsBinary(INS_SQRT, emitActualTypeSize(treeNode), treeNode, srcNode);
            break;

        default:
            assert(!"genIntrinsic: Unsupported intrinsic");
            unreached();
    }

    genProduceReg(treeNode);
}

//---------------------------------------------------------------------
// genPutArgStk - Generate code for a GT_PUTARG_STK node
//
// Arguments
//    putArg - the GT_PUTARG_STK node
//
void CodeGen::genPutArgStk(GenTreePutArgStk* putArg)
{
<<<<<<< HEAD
    unsigned outArgLclNum;
    unsigned outArgLclSize;

    if (putArg->PutInIncomingArgArea())
=======
    assert(treeNode->OperIs(GT_PUTARG_STK));
    GenTree* source = treeNode->gtOp1;
#if !defined(OSX_ARM64_ABI)
    var_types targetType = genActualType(source->TypeGet());
#else
    var_types targetType = source->TypeGet();
#endif
    emitter* emit = GetEmitter();

    // This is the varNum for our store operations,
    // typically this is the varNum for the Outgoing arg space
    // When we are generating a tail call it will be the varNum for arg0
    unsigned varNumOut    = (unsigned)-1;
    unsigned argOffsetMax = (unsigned)-1; // Records the maximum size of this area for assert checks

    // Get argument offset to use with 'varNumOut'
    // Here we cross check that argument offset hasn't changed from lowering to codegen since
    // we are storing arg slot number in GT_PUTARG_STK node in lowering phase.
    unsigned argOffsetOut = treeNode->getArgOffset();

#ifdef DEBUG
    fgArgTabEntry* curArgTabEntry = compiler->gtArgEntryByNode(treeNode->gtCall, treeNode);
    assert(curArgTabEntry != nullptr);
    DEBUG_ARG_SLOTS_ASSERT(argOffsetOut == (curArgTabEntry->slotNum * TARGET_POINTER_SIZE));
#endif // DEBUG

    // Whether to setup stk arg in incoming or out-going arg area?
    // Fast tail calls implemented as epilog+jmp = stk arg is setup in incoming arg area.
    // All other calls - stk arg is setup in out-going arg area.
    if (treeNode->putInIncomingArgArea())
>>>>>>> 85555749
    {
#if FEATURE_FASTTAILCALL
        assert(putArg->GetCall()->IsFastTailCall());
#endif
        // Fast tail calls implemented as epilog+jmp - stack arg is setup in incoming arg area.
        outArgLclNum  = getFirstArgWithStackSlot();
        outArgLclSize = compiler->compArgSize;
    }
    else
    {
        // All other calls - stack arg is setup in out-going arg area.
        outArgLclNum  = compiler->lvaOutgoingArgSpaceVar;
        outArgLclSize = compiler->lvaOutgoingArgSpaceSize;
    }

    unsigned outArgLclOffs = putArg->GetSlotOffset();

    GenTree*  src     = putArg->GetOp(0);
    var_types srcType = varActualType(src->GetType());

    if (src->OperIs(GT_FIELD_LIST))
    {
        genPutArgStkFieldList(src->AsFieldList(), outArgLclNum, outArgLclOffs DEBUGARG(outArgLclSize));
        return;
    }

    if (srcType == TYP_STRUCT)
    {
        genPutStructArgStk(putArg, outArgLclNum, outArgLclOffs, outArgLclSize);
        return;
    }

    // We can't write beyound the outgoing area area
    assert(outArgLclOffs + varTypeSize(srcType) <= outArgLclSize);

<<<<<<< HEAD
    instruction storeIns  = ins_Store(srcType);
    emitAttr    storeAttr = emitTypeSize(srcType);
    regNumber   srcReg;
=======
#if defined(OSX_ARM64_ABI)
        switch (treeNode->GetStackByteSize())
        {
            case 1:
                targetType = TYP_BYTE;
                break;
            case 2:
                targetType = TYP_SHORT;
                break;
            default:
                assert(treeNode->GetStackByteSize() >= 4);
                break;
        }
#endif

        instruction storeIns  = ins_Store(targetType);
        emitAttr    storeAttr = emitTypeSize(targetType);
>>>>>>> 85555749

#ifdef TARGET_ARM64
    if (src->isContained())
    {
        assert(src->IsIntegralConst(0) || src->IsDblConPositiveZero());
        assert(storeIns == INS_str);
        srcReg = REG_ZR;
    }
    else
#endif // TARGET_ARM64
    {
        srcReg = genConsumeReg(src);
    }

    GetEmitter()->emitIns_S_R(storeIns, storeAttr, srcReg, outArgLclNum, outArgLclOffs);

#ifdef TARGET_ARM
    if (srcType == TYP_LONG)
    {
        // This case currently only occurs for double types that are passed as TYP_LONG;
        // actual long types would have been decomposed by now.
        regNumber otherReg = src->AsCopyOrReload()->GetRegNumByIdx(1);
        GetEmitter()->emitIns_S_R(storeIns, storeAttr, otherReg, outArgLclNum, outArgLclOffs + 4);
    }
#endif // TARGET_ARM
}

//---------------------------------------------------------------------
// genPutStructArgStk - Generate code for a STRUCT GT_PUTARG_STK node
//
// Arguments
//    putArg - the GT_PUTARG_STK node
//
void CodeGen::genPutStructArgStk(GenTreePutArgStk* putArgStk,
                                 unsigned          outArgLclNum,
                                 unsigned          outArgLclOffs,
                                 unsigned          outArgLclSize)
{
    GenTree* src = putArgStk->GetOp(0);

    assert(src->TypeIs(TYP_STRUCT));
    assert(src->isContained());

    ClassLayout* srcLayout;
    unsigned     srcLclNum      = BAD_VAR_NUM;
    regNumber    srcAddrBaseReg = REG_NA;
    int          srcOffset      = 0;

    if (src->OperIs(GT_LCL_VAR))
    {
        srcLclNum = src->AsLclVar()->GetLclNum();
        srcLayout = compiler->lvaGetDesc(srcLclNum)->GetLayout();
    }
    else if (src->OperIs(GT_LCL_FLD))
    {
        srcLclNum = src->AsLclFld()->GetLclNum();
        srcOffset = src->AsLclFld()->GetLclOffs();
        srcLayout = src->AsLclFld()->GetLayout(compiler);
    }
    else
    {
        GenTree* srcAddr = src->AsObj()->GetAddr();

        if (!srcAddr->isContained())
        {
            srcAddrBaseReg = genConsumeReg(srcAddr);
        }
        else
        {
            srcAddrBaseReg = genConsumeReg(srcAddr->AsAddrMode()->GetBase());
            assert(!srcAddr->AsAddrMode()->HasIndex());
            srcOffset = srcAddr->AsAddrMode()->Offset();
        }

        srcLayout = src->AsObj()->GetLayout();
    }

    emitter* emit   = GetEmitter();
    unsigned offset = 0;
    unsigned size   = srcLayout->GetSize();

    if (srcLclNum != BAD_VAR_NUM)
    {
        size = roundUp(size, REGSIZE_BYTES);
    }

    regNumber tempReg = putArgStk->ExtractTempReg();
    assert(tempReg != srcAddrBaseReg);

#ifdef TARGET_ARM64
    regNumber tempReg2 = putArgStk->GetSingleTempReg();
    assert(tempReg2 != srcAddrBaseReg);

    for (unsigned regSize = 2 * REGSIZE_BYTES; size >= regSize; size -= regSize, offset += regSize)
    {
        emitAttr attr  = emitTypeSize(srcLayout->GetGCPtrType(offset / REGSIZE_BYTES + 0));
        emitAttr attr2 = emitTypeSize(srcLayout->GetGCPtrType(offset / REGSIZE_BYTES + 1));

        if (srcLclNum != BAD_VAR_NUM)
        {
            emit->emitIns_R_R_S_S(INS_ldp, attr, attr2, tempReg, tempReg2, srcLclNum, srcOffset + offset);
        }
        else
        {
            emit->emitIns_R_R_R_I(INS_ldp, attr, tempReg, tempReg2, srcAddrBaseReg, srcOffset + offset, INS_OPTS_NONE,
                                  attr2);
        }

        // We can't write beyound the outgoing area area
        assert(outArgLclOffs + offset + 16 <= outArgLclSize);

        emit->emitIns_S_S_R_R(INS_stp, attr, attr2, tempReg, tempReg2, outArgLclNum, outArgLclOffs + offset);
    }
#endif // TARGET_ARM64

    for (unsigned regSize = REGSIZE_BYTES; size != 0; size -= regSize, offset += regSize)
    {
        while (regSize > size)
        {
            regSize /= 2;
        }

        instruction loadIns;
        instruction storeIns;
        emitAttr    attr;

        switch (regSize)
        {
            case 1:
                loadIns  = INS_ldrb;
                storeIns = INS_strb;
                attr     = EA_4BYTE;
                break;
            case 2:
                loadIns  = INS_ldrh;
                storeIns = INS_strh;
                attr     = EA_4BYTE;
                break;
#ifdef TARGET_ARM64
            case 4:
                loadIns  = INS_ldr;
                storeIns = INS_str;
                attr     = EA_4BYTE;
                break;
#endif // TARGET_ARM64
            default:
                assert(regSize == REGSIZE_BYTES);
                loadIns  = INS_ldr;
                storeIns = INS_str;
                attr     = emitTypeSize(srcLayout->GetGCPtrType(offset / REGSIZE_BYTES));
        }

        if (srcLclNum != BAD_VAR_NUM)
        {
            emit->emitIns_R_S(loadIns, attr, tempReg, srcLclNum, srcOffset + offset);
        }
        else
        {
            emit->emitIns_R_R_I(loadIns, attr, tempReg, srcAddrBaseReg, srcOffset + offset);
        }

        // We can't write beyound the outgoing area area
        assert(outArgLclOffs + offset + regSize <= outArgLclSize);

        emit->emitIns_S_R(storeIns, attr, tempReg, outArgLclNum, outArgLclOffs + offset);
    }
}

void CodeGen::genPutArgReg(GenTreeUnOp* putArg)
{
    assert(putArg->OperIs(GT_PUTARG_REG));

    GenTree*  src    = putArg->GetOp(0);
    regNumber srcReg = genConsumeReg(src);
    var_types type   = putArg->GetType();
    regNumber argReg = putArg->GetRegNum();

    assert(!varTypeIsSmall(type));
#ifdef TARGET_ARM
    assert((type != TYP_LONG) || src->OperIs(GT_BITCAST));
#endif

    // TODO-MIKE-Review: How come this doesn't check for "other reg" on ARM???

    if (argReg != srcReg)
    {
        GetEmitter()->emitIns_R_R(ins_Copy(type), emitTypeSize(type), argReg, srcReg);
    }

    genProduceReg(putArg);
}

void CodeGen::inst_BitCast(var_types dstType, regNumber dstReg, var_types srcType, regNumber srcReg)
{
    assert(!varTypeIsSmall(dstType));
    assert(!varTypeIsSmall(srcType));

    const bool srcIsFloat = varTypeUsesFloatReg(srcType);
    assert(srcIsFloat == genIsValidFloatReg(srcReg));

    const bool dstIsFloat = varTypeUsesFloatReg(dstType);
    assert(dstIsFloat == genIsValidFloatReg(dstReg));

    instruction ins = INS_none;

    if (dstIsFloat && !srcIsFloat)
    {
#ifdef TARGET_ARM64
        ins = INS_fmov;
#else
        ins = INS_vmov_i2f;
#endif
    }
    else if (!dstIsFloat && srcIsFloat)
    {
#ifdef TARGET_ARM64
        ins = INS_fmov;
#else
        ins = INS_vmov_f2i;
#endif
    }
    else if (dstReg != srcReg)
    {
        ins = INS_mov;
    }

    if (ins != INS_none)
    {
        GetEmitter()->emitIns_R_R(ins, emitActualTypeSize(dstType), dstReg, srcReg);
    }
}

void CodeGen::genCodeForBitCast(GenTreeUnOp* bitcast)
{
    GenTree*  src     = bitcast->GetOp(0);
    var_types dstType = bitcast->GetType();
    regNumber dstReg  = bitcast->GetRegNum();

    genConsumeRegs(src);

    if (src->isContained())
    {
        unsigned    lclNum = src->AsLclVar()->GetLclNum();
        instruction ins    = ins_Load(dstType);
        GetEmitter()->emitIns_R_S(ins, emitTypeSize(dstType), dstReg, lclNum, 0);
    }
#ifdef TARGET_ARM
    else if (varTypeIsLong(dstType) && src->TypeIs(TYP_DOUBLE))
    {
        regNumber otherReg = bitcast->AsMultiRegOp()->gtOtherReg;
        assert(otherReg != REG_NA);
        inst_RV_RV_RV(INS_vmov_d2i, dstReg, otherReg, src->GetRegNum(), EA_8BYTE);
    }
    else if ((genTypeSize(dstType) > REGSIZE_BYTES) || (genTypeSize(src->GetType()) > REGSIZE_BYTES))
    {
        NYI_ARM("Converting to/from long/SIMD");
    }
#endif
    else
    {
        inst_BitCast(dstType, dstReg, src->GetType(), src->GetRegNum());
    }

    genProduceReg(bitcast);
}

#if FEATURE_ARG_SPLIT

void CodeGen::genPutArgSplit(GenTreePutArgSplit* putArg)
{
    const unsigned outArgLclNum  = compiler->lvaOutgoingArgSpaceVar;
    const unsigned outArgLclSize = compiler->lvaOutgoingArgSpaceSize;
    const unsigned outArgLclOffs = putArg->GetSlotOffset();

<<<<<<< HEAD
    GenTree* src = putArg->GetOp(0);
=======
    GenTree* source       = treeNode->gtOp1;
    emitter* emit         = GetEmitter();
    unsigned varNumOut    = compiler->lvaOutgoingArgSpaceVar;
    unsigned argOffsetMax = compiler->lvaOutgoingArgSpaceSize;
    unsigned argOffsetOut = treeNode->getArgOffset();
>>>>>>> 85555749

    assert(src->TypeIs(TYP_STRUCT));
    assert(src->isContained());

    if (src->OperIs(GT_FIELD_LIST))
    {
        unsigned dstOffset = outArgLclOffs;
        unsigned regIndex  = 0;
        for (GenTreeFieldList::Use& use : src->AsFieldList()->Uses())
        {
            GenTree*  fieldNode = use.GetNode();
            regNumber fieldReg  = genConsumeReg(fieldNode);

            if (regIndex >= putArg->GetRegCount())
            {
                var_types type = fieldNode->GetType();
                emitAttr  attr = emitTypeSize(type);

                GetEmitter()->emitIns_S_R(ins_Store(type), attr, fieldReg, outArgLclNum, dstOffset);
                dstOffset += EA_SIZE_IN_BYTES(attr);
                assert(dstOffset <= outArgLclSize); // We can't write beyond the outgoing area area

                continue;
            }

            regNumber argReg = putArg->GetRegNumByIdx(regIndex);

            if (argReg != fieldReg)
            {
                emitAttr attr = emitTypeSize(putArg->GetRegType(regIndex));
                assert(EA_SIZE_IN_BYTES(attr) == REGSIZE_BYTES);
                GetEmitter()->emitIns_R_R(INS_mov, attr, argReg, fieldReg);
            }

            regIndex++;

#ifdef TARGET_ARM
            if (fieldNode->TypeIs(TYP_LONG))
            {
                assert(fieldNode->OperIs(GT_BITCAST));

                fieldReg = fieldNode->AsMultiRegOp()->GetRegByIndex(1);

                regNumber argReg = putArg->GetRegNumByIdx(regIndex);

                if (argReg != fieldReg)
                {
                    GetEmitter()->emitIns_R_R(INS_mov, EA_4BYTE, argReg, fieldReg);
                }

                regIndex++;
            }
#endif
        }

        genProduceReg(putArg);
        return;
    }

    ClassLayout* srcLayout;
    unsigned     srcLclNum      = BAD_VAR_NUM;
    regNumber    srcAddrBaseReg = REG_NA;
    int          srcOffset      = 0;

    if (src->OperIs(GT_LCL_VAR))
    {
        srcLclNum = src->AsLclVar()->GetLclNum();
        srcLayout = compiler->lvaGetDesc(srcLclNum)->GetLayout();
    }
    else if (src->OperIs(GT_LCL_FLD))
    {
        srcLclNum = src->AsLclFld()->GetLclNum();
        srcOffset = src->AsLclFld()->GetLclOffs();
        srcLayout = src->AsLclFld()->GetLayout(compiler);
    }
    else
    {
        GenTree* srcAddr = src->AsObj()->GetAddr();

        if (!srcAddr->isContained())
        {
            srcAddrBaseReg = genConsumeReg(srcAddr);
        }
        else
        {
            srcAddrBaseReg = genConsumeReg(srcAddr->AsAddrMode()->GetBase());
            assert(!srcAddr->AsAddrMode()->HasIndex());
            srcOffset = srcAddr->AsAddrMode()->Offset();
        }

        srcLayout = src->AsObj()->GetLayout();
    }

    unsigned offset    = 0;
    unsigned dstOffset = outArgLclOffs;
    unsigned size      = srcLayout->GetSize();

    if (srcLclNum != BAD_VAR_NUM)
    {
        size = roundUp(size, REGSIZE_BYTES);
    }

    // Skip the part that will be loaded in registers.
    offset += putArg->GetRegCount() * REGSIZE_BYTES;
    size -= putArg->GetRegCount() * REGSIZE_BYTES;

    regNumber tempReg = putArg->ExtractTempReg();
    assert(tempReg != srcAddrBaseReg);

    for (unsigned regSize = REGSIZE_BYTES; size != 0; size -= regSize, offset += regSize, dstOffset += regSize)
    {
        while (regSize > size)
        {
            regSize /= 2;
        }

<<<<<<< HEAD
        instruction loadIns;
        instruction storeIns;
        emitAttr    attr;

        switch (regSize)
        {
            case 1:
                loadIns  = INS_ldrb;
                storeIns = INS_strb;
                attr     = EA_4BYTE;
                break;
            case 2:
                loadIns  = INS_ldrh;
                storeIns = INS_strh;
                attr     = EA_4BYTE;
                break;
#ifdef TARGET_ARM64
            case 4:
                loadIns  = INS_ldr;
                storeIns = INS_str;
                attr     = EA_4BYTE;
                break;
#endif // TARGET_ARM64
            default:
                assert(regSize == REGSIZE_BYTES);
                loadIns  = INS_ldr;
                storeIns = INS_str;
                attr     = emitTypeSize(srcLayout->GetGCPtrType(offset / REGSIZE_BYTES));
        }
=======
        ClassLayout* layout = source->AsObj()->GetLayout();

        // Put on stack first
        unsigned nextIndex     = treeNode->gtNumRegs;
        unsigned structOffset  = nextIndex * TARGET_POINTER_SIZE;
        int      remainingSize = treeNode->GetStackByteSize();
>>>>>>> 85555749

        if (srcLclNum != BAD_VAR_NUM)
        {
            GetEmitter()->emitIns_R_S(loadIns, attr, tempReg, srcLclNum, srcOffset + offset);
        }
        else
        {
            GetEmitter()->emitIns_R_R_I(loadIns, attr, tempReg, srcAddrBaseReg, srcOffset + offset);
        }

        // We can't write beyound the outgoing area area
        assert(dstOffset + regSize <= outArgLclSize);

        GetEmitter()->emitIns_S_R(storeIns, attr, tempReg, outArgLclNum, dstOffset);
    }

    for (unsigned i = 0; i < putArg->GetRegCount(); i++)
    {
        unsigned  offset   = srcOffset + i * REGSIZE_BYTES;
        regNumber dstReg   = putArg->GetRegNumByIdx(i);
        emitAttr  slotAttr = emitTypeSize(putArg->GetRegType(i));

        if (srcLclNum != BAD_VAR_NUM)
        {
            GetEmitter()->emitIns_R_S(INS_ldr, slotAttr, dstReg, srcLclNum, offset);
        }
        else
        {
            // If the source address register is the same as one of the destination registers then
            // copy the address to the temp register (which is always allocated and different from
            // all destination registers) and continue using the temp register as source address.

            if ((dstReg == srcAddrBaseReg) && (i != putArg->GetRegCount() - 1))
            {
                assert(dstReg != tempReg);

                emitAttr srcAddrAttr =
                    src->OperIs(GT_OBJ) ? emitTypeSize(src->AsObj()->GetAddr()->GetType()) : EA_PTRSIZE;
                GetEmitter()->emitIns_R_R(INS_mov, srcAddrAttr, tempReg, srcAddrBaseReg);
                srcAddrBaseReg = tempReg;
            }

            GetEmitter()->emitIns_R_R_I(INS_ldr, slotAttr, dstReg, srcAddrBaseReg, offset);
        }
    }

    genProduceReg(putArg);
}
#endif // FEATURE_ARG_SPLIT

#ifdef FEATURE_SIMD
//----------------------------------------------------------------------------------
// genMultiRegStoreToSIMDLocal: store multi-reg value to a single-reg SIMD local
//
// Arguments:
//    lclNode  -  GentreeLclVar of GT_STORE_LCL_VAR
//
// Return Value:
//    None
//
void CodeGen::genMultiRegStoreToSIMDLocal(GenTreeLclVar* lclNode)
{
    regNumber dst       = lclNode->GetRegNum();
    GenTree*  op1       = lclNode->gtGetOp1();
    GenTree*  actualOp1 = op1->gtSkipReloadOrCopy();
    unsigned  regCount =
        actualOp1->IsMultiRegLclVar() ? actualOp1->AsLclVar()->GetFieldCount(compiler) : actualOp1->GetMultiRegCount();
    assert(op1->IsMultiRegNode());
    genConsumeRegs(op1);

    // Treat dst register as a homogenous vector with element size equal to the src size
    // Insert pieces in reverse order
    for (int i = regCount - 1; i >= 0; --i)
    {
        var_types type = op1->gtSkipReloadOrCopy()->GetRegTypeByIndex(i);
        regNumber reg  = op1->GetRegByIndex(i);
        if (op1->IsCopyOrReload())
        {
            // GT_COPY/GT_RELOAD will have valid reg for those positions
            // that need to be copied or reloaded.
            regNumber reloadReg = op1->AsCopyOrReload()->GetRegNumByIdx(i);
            if (reloadReg != REG_NA)
            {
                reg = reloadReg;
            }
        }

        assert(reg != REG_NA);
        if (varTypeIsFloating(type))
        {
            // If the register piece was passed in a floating point register
            // Use a vector mov element instruction
            // src is not a vector, so it is in the first element reg[0]
            // mov dst[i], reg[0]
            // This effectively moves from `reg[0]` to `dst[i]`, leaving other dst bits unchanged till further
            // iterations
            // For the case where reg == dst, if we iterate so that we write dst[0] last, we eliminate the need for
            // a temporary
            GetEmitter()->emitIns_R_R_I_I(INS_mov, emitTypeSize(type), dst, reg, i, 0);
        }
        else
        {
            // If the register piece was passed in an integer register
            // Use a vector mov from general purpose register instruction
            // mov dst[i], reg
            // This effectively moves from `reg` to `dst[i]`
            GetEmitter()->emitIns_R_R_I(INS_mov, emitTypeSize(type), dst, reg, i);
        }
    }

    genProduceReg(lclNode);
}
#endif // FEATURE_SIMD

//------------------------------------------------------------------------
// genRangeCheck: generate code for GT_ARR_BOUNDS_CHECK node.
//
void CodeGen::genRangeCheck(GenTree* oper)
{
    noway_assert(oper->OperIsBoundsCheck());
    GenTreeBoundsChk* bndsChk = oper->AsBoundsChk();

    GenTree* arrLen    = bndsChk->gtArrLen;
    GenTree* arrIndex  = bndsChk->gtIndex;
    GenTree* arrRef    = NULL;
    int      lenOffset = 0;

    GenTree*     src1;
    GenTree*     src2;
    emitJumpKind jmpKind;

    genConsumeRegs(arrIndex);
    genConsumeRegs(arrLen);

    if (arrIndex->isContainedIntOrIImmed())
    {
        // To encode using a cmp immediate, we place the
        //  constant operand in the second position
        src1    = arrLen;
        src2    = arrIndex;
        jmpKind = EJ_ls;
    }
    else
    {
        src1    = arrIndex;
        src2    = arrLen;
        jmpKind = EJ_hs;
    }

    var_types bndsChkType = genActualType(src2->TypeGet());
#if DEBUG
    // Bounds checks can only be 32 or 64 bit sized comparisons.
    assert(bndsChkType == TYP_INT || bndsChkType == TYP_LONG);

    // The type of the bounds check should always wide enough to compare against the index.
    assert(emitTypeSize(bndsChkType) >= emitActualTypeSize(src1->TypeGet()));
#endif // DEBUG

    GetEmitter()->emitInsBinary(INS_cmp, emitActualTypeSize(bndsChkType), src1, src2);
    genJumpToThrowHlpBlk(jmpKind, bndsChk->gtThrowKind, bndsChk->gtIndRngFailBB);
}

//---------------------------------------------------------------------
// genCodeForPhysReg - generate code for a GT_PHYSREG node
//
// Arguments
//    tree - the GT_PHYSREG node
//
// Return value:
//    None
//
void CodeGen::genCodeForPhysReg(GenTreePhysReg* tree)
{
    assert(tree->OperIs(GT_PHYSREG));

    var_types targetType = tree->TypeGet();
    regNumber targetReg  = tree->GetRegNum();

    if (targetReg != tree->gtSrcReg)
    {
        inst_RV_RV(ins_Copy(targetType), targetReg, tree->gtSrcReg, targetType);
        genTransferRegGCState(targetReg, tree->gtSrcReg);
    }

    genProduceReg(tree);
}

//---------------------------------------------------------------------
// genCodeForNullCheck - generate code for a GT_NULLCHECK node
//
// Arguments
//    tree - the GT_NULLCHECK node
//
// Return value:
//    None
//
void CodeGen::genCodeForNullCheck(GenTreeIndir* tree)
{
#ifdef TARGET_ARM
    assert(!"GT_NULLCHECK isn't supported for Arm32; use GT_IND.");
#else
    assert(tree->OperIs(GT_NULLCHECK));
    GenTree* op1 = tree->gtOp1;

    genConsumeRegs(op1);
    regNumber targetReg = REG_ZR;

    GetEmitter()->emitInsLoadStoreOp(INS_ldr, EA_4BYTE, targetReg, tree);
#endif
}

//------------------------------------------------------------------------
// genOffsetOfMDArrayLowerBound: Returns the offset from the Array object to the
//   lower bound for the given dimension.
//
// Arguments:
//    elemType  - the element type of the array
//    rank      - the rank of the array
//    dimension - the dimension for which the lower bound offset will be returned.
//
// Return Value:
//    The offset.
// TODO-Cleanup: move to CodeGenCommon.cpp

// static
unsigned CodeGen::genOffsetOfMDArrayLowerBound(var_types elemType, unsigned rank, unsigned dimension)
{
    // Note that the lower bound and length fields of the Array object are always TYP_INT
    return compiler->eeGetArrayDataOffset(elemType) + genTypeSize(TYP_INT) * (dimension + rank);
}

//------------------------------------------------------------------------
// genOffsetOfMDArrayLength: Returns the offset from the Array object to the
//   size for the given dimension.
//
// Arguments:
//    elemType  - the element type of the array
//    rank      - the rank of the array
//    dimension - the dimension for which the lower bound offset will be returned.
//
// Return Value:
//    The offset.
// TODO-Cleanup: move to CodeGenCommon.cpp

// static
unsigned CodeGen::genOffsetOfMDArrayDimensionSize(var_types elemType, unsigned rank, unsigned dimension)
{
    // Note that the lower bound and length fields of the Array object are always TYP_INT
    return compiler->eeGetArrayDataOffset(elemType) + genTypeSize(TYP_INT) * dimension;
}

//------------------------------------------------------------------------
// genCodeForArrIndex: Generates code to bounds check the index for one dimension of an array reference,
//                     producing the effective index by subtracting the lower bound.
//
// Arguments:
//    arrIndex - the node for which we're generating code
//
// Return Value:
//    None.
//
void CodeGen::genCodeForArrIndex(GenTreeArrIndex* arrIndex)
{
    emitter*  emit      = GetEmitter();
    GenTree*  arrObj    = arrIndex->ArrObj();
    GenTree*  indexNode = arrIndex->IndexExpr();
    regNumber arrReg    = genConsumeReg(arrObj);
    regNumber indexReg  = genConsumeReg(indexNode);
    regNumber tgtReg    = arrIndex->GetRegNum();
    noway_assert(tgtReg != REG_NA);

    // We will use a temp register to load the lower bound and dimension size values.

    regNumber tmpReg = arrIndex->GetSingleTempReg();
    assert(tgtReg != tmpReg);

    unsigned  dim      = arrIndex->gtCurrDim;
    unsigned  rank     = arrIndex->gtArrRank;
    var_types elemType = arrIndex->gtArrElemType;
    unsigned  offset;

    offset = genOffsetOfMDArrayLowerBound(elemType, rank, dim);
    emit->emitIns_R_R_I(INS_ldr, EA_4BYTE, tmpReg, arrReg, offset);
    emit->emitIns_R_R_R(INS_sub, EA_4BYTE, tgtReg, indexReg, tmpReg);

    offset = genOffsetOfMDArrayDimensionSize(elemType, rank, dim);
    emit->emitIns_R_R_I(INS_ldr, EA_4BYTE, tmpReg, arrReg, offset);
    emit->emitIns_R_R(INS_cmp, EA_4BYTE, tgtReg, tmpReg);

    genJumpToThrowHlpBlk(EJ_hs, SCK_RNGCHK_FAIL);

    genProduceReg(arrIndex);
}

//------------------------------------------------------------------------
// genCodeForArrOffset: Generates code to compute the flattened array offset for
//    one dimension of an array reference:
//        result = (prevDimOffset * dimSize) + effectiveIndex
//    where dimSize is obtained from the arrObj operand
//
// Arguments:
//    arrOffset - the node for which we're generating code
//
// Return Value:
//    None.
//
// Notes:
//    dimSize and effectiveIndex are always non-negative, the former by design,
//    and the latter because it has been normalized to be zero-based.

void CodeGen::genCodeForArrOffset(GenTreeArrOffs* arrOffset)
{
    GenTree*  offsetNode = arrOffset->gtOffset;
    GenTree*  indexNode  = arrOffset->gtIndex;
    regNumber tgtReg     = arrOffset->GetRegNum();

    noway_assert(tgtReg != REG_NA);

    if (!offsetNode->IsIntegralConst(0))
    {
        emitter*  emit      = GetEmitter();
        regNumber offsetReg = genConsumeReg(offsetNode);
        regNumber indexReg  = genConsumeReg(indexNode);
        regNumber arrReg    = genConsumeReg(arrOffset->gtArrObj);
        noway_assert(offsetReg != REG_NA);
        noway_assert(indexReg != REG_NA);
        noway_assert(arrReg != REG_NA);

        regNumber tmpReg = arrOffset->GetSingleTempReg();

        unsigned  dim      = arrOffset->gtCurrDim;
        unsigned  rank     = arrOffset->gtArrRank;
        var_types elemType = arrOffset->gtArrElemType;
        unsigned  offset   = genOffsetOfMDArrayDimensionSize(elemType, rank, dim);

        // Load tmpReg with the dimension size and evaluate
        // tgtReg = offsetReg*tmpReg + indexReg.
        emit->emitIns_R_R_I(INS_ldr, EA_4BYTE, tmpReg, arrReg, offset);
        emit->emitIns_R_R_R_R(INS_MULADD, EA_PTRSIZE, tgtReg, tmpReg, offsetReg, indexReg);
    }
    else
    {
        regNumber indexReg = genConsumeReg(indexNode);
        if (indexReg != tgtReg)
        {
            inst_RV_RV(INS_mov, tgtReg, indexReg, TYP_INT);
        }
    }
    genProduceReg(arrOffset);
}

//------------------------------------------------------------------------
// genCodeForShift: Generates the code sequence for a GenTree node that
// represents a bit shift or rotate operation (<<, >>, >>>, rol, ror).
//
// Arguments:
//    tree - the bit shift node (that specifies the type of bit shift to perform).
//
// Assumptions:
//    a) All GenTrees are register allocated.
//
void CodeGen::genCodeForShift(GenTree* tree)
{
    var_types   targetType = tree->TypeGet();
    genTreeOps  oper       = tree->OperGet();
    instruction ins        = genGetInsForOper(oper, targetType);
    emitAttr    size       = emitActualTypeSize(tree);

    assert(tree->GetRegNum() != REG_NA);

    genConsumeOperands(tree->AsOp());

    GenTree* operand = tree->gtGetOp1();
    GenTree* shiftBy = tree->gtGetOp2();
    if (!shiftBy->IsCnsIntOrI())
    {
        GetEmitter()->emitIns_R_R_R(ins, size, tree->GetRegNum(), operand->GetRegNum(), shiftBy->GetRegNum());
    }
    else
    {
        unsigned immWidth   = emitter::getBitWidth(size); // For ARM64, immWidth will be set to 32 or 64
        unsigned shiftByImm = (unsigned)shiftBy->AsIntCon()->gtIconVal & (immWidth - 1);

        GetEmitter()->emitIns_R_R_I(ins, size, tree->GetRegNum(), operand->GetRegNum(), shiftByImm);
    }

    genProduceReg(tree);
}

//------------------------------------------------------------------------
// genCodeForLclAddr: Generates the code for GT_LCL_FLD_ADDR/GT_LCL_VAR_ADDR.
//
// Arguments:
//    tree - the node.
//
void CodeGen::genCodeForLclAddr(GenTree* tree)
{
    assert(tree->OperIs(GT_LCL_FLD_ADDR, GT_LCL_VAR_ADDR));

    var_types targetType = tree->TypeGet();
    regNumber targetReg  = tree->GetRegNum();

    // Address of a local var.
    noway_assert((targetType == TYP_BYREF) || (targetType == TYP_I_IMPL));

    emitAttr size = emitTypeSize(targetType);

    inst_RV_TT(INS_lea, targetReg, tree, 0, size);
    genProduceReg(tree);
}

//------------------------------------------------------------------------
// genCodeForLclFld: Produce code for a GT_LCL_FLD node.
//
// Arguments:
//    tree - the GT_LCL_FLD node
//
void CodeGen::genCodeForLclFld(GenTreeLclFld* tree)
{
    assert(tree->OperIs(GT_LCL_FLD));

    // TODO-MIKE-Review: ARM64 uses 16 byte loads to load Vector3 locals while
    // XARCH uses 12 byte loads. Could XARCH also use 16 byte loads? The problem
    // with ARM64's approach is that the last vector element isn't zeroed. It's
    // not even guaranteed that the load doesn't access another local.
    //
    // XARCH actually does this too but only when loading from a LCL_VAR and only
    // on x64 (probably because on x86 attempting to load 16 byte may also result
    // in the load accessing another local.

    var_types targetType = tree->TypeGet();
    regNumber targetReg  = tree->GetRegNum();
    emitter*  emit       = GetEmitter();

    NYI_IF(targetType == TYP_STRUCT, "GT_LCL_FLD: struct load local field not supported");
    assert(targetReg != REG_NA);

    unsigned offs   = tree->GetLclOffs();
    unsigned varNum = tree->GetLclNum();
    assert(varNum < compiler->lvaCount);

#ifdef TARGET_ARM
    if (tree->IsOffsetMisaligned())
    {
        // Arm supports unaligned access only for integer types,
        // load the floating data as 1 or 2 integer registers and convert them to float.
        regNumber addr = tree->ExtractTempReg();
        emit->emitIns_R_S(INS_lea, EA_PTRSIZE, addr, varNum, offs);

        if (targetType == TYP_FLOAT)
        {
            regNumber floatAsInt = tree->GetSingleTempReg();
            emit->emitIns_R_R(INS_ldr, EA_4BYTE, floatAsInt, addr);
            emit->emitIns_R_R(INS_vmov_i2f, EA_4BYTE, targetReg, floatAsInt);
        }
        else
        {
            regNumber halfdoubleAsInt1 = tree->ExtractTempReg();
            regNumber halfdoubleAsInt2 = tree->GetSingleTempReg();
            emit->emitIns_R_R_I(INS_ldr, EA_4BYTE, halfdoubleAsInt1, addr, 0);
            emit->emitIns_R_R_I(INS_ldr, EA_4BYTE, halfdoubleAsInt2, addr, 4);
            emit->emitIns_R_R_R(INS_vmov_i2d, EA_8BYTE, targetReg, halfdoubleAsInt1, halfdoubleAsInt2);
        }
    }
    else
#endif // TARGET_ARM
    {
        emitAttr    attr = emitActualTypeSize(targetType);
        instruction ins  = ins_Load(targetType);
        emit->emitIns_R_S(ins, attr, targetReg, varNum, offs);
    }

    genProduceReg(tree);
}

//------------------------------------------------------------------------
// genCodeForIndexAddr: Produce code for a GT_INDEX_ADDR node.
//
// Arguments:
//    tree - the GT_INDEX_ADDR node
//
void CodeGen::genCodeForIndexAddr(GenTreeIndexAddr* node)
{
    GenTree* const base  = node->GetArray();
    GenTree* const index = node->GetIndex();

    genConsumeReg(base);
    genConsumeReg(index);

    // NOTE: `genConsumeReg` marks the consumed register as not a GC pointer, as it assumes that the input registers
    // die at the first instruction generated by the node. This is not the case for `INDEX_ADDR`, however, as the
    // base register is multiply-used. As such, we need to mark the base register as containing a GC pointer until
    // we are finished generating the code for this node.

    gcInfo.gcMarkRegPtrVal(base->GetRegNum(), base->TypeGet());
    assert(!varTypeIsGC(index->TypeGet()));

    // The index is never contained, even if it is a constant.
    assert(index->isUsedFromReg());

    const regNumber tmpReg = node->GetSingleTempReg();

    // Generate the bounds check if necessary.
    if ((node->gtFlags & GTF_INX_RNGCHK) != 0)
    {
        GetEmitter()->emitIns_R_R_I(INS_ldr, EA_4BYTE, tmpReg, base->GetRegNum(), node->GetLenOffs());
        GetEmitter()->emitIns_R_R(INS_cmp, emitActualTypeSize(index->TypeGet()), index->GetRegNum(), tmpReg);
        genJumpToThrowHlpBlk(EJ_hs, SCK_RNGCHK_FAIL, node->GetThrowBlock());
    }

    // Can we use a ScaledAdd instruction?
    //
    if (isPow2(node->GetElemSize()) && (node->GetElemSize() <= 32768))
    {
        DWORD scale;
        BitScanForward(&scale, node->GetElemSize());

        // dest = base + index * scale
        genScaledAdd(emitActualTypeSize(node), node->GetRegNum(), base->GetRegNum(), index->GetRegNum(), scale);
    }
    else // we have to load the element size and use a MADD (multiply-add) instruction
    {
        // tmpReg = element size
        CodeGen::genSetRegToIcon(tmpReg, (ssize_t)node->GetElemSize(), TYP_INT);

        // dest = index * tmpReg + base
        GetEmitter()->emitIns_R_R_R_R(INS_MULADD, emitActualTypeSize(node), node->GetRegNum(), index->GetRegNum(),
                                      tmpReg, base->GetRegNum());
    }

    // dest = dest + elemOffs
    GetEmitter()->emitIns_R_R_I(INS_add, emitActualTypeSize(node), node->GetRegNum(), node->GetRegNum(),
                                node->GetDataOffs());

    gcInfo.gcMarkRegSetNpt(base->gtGetRegMask());

    genProduceReg(node);
}

//------------------------------------------------------------------------
// genCodeForIndir: Produce code for a GT_IND node.
//
// Arguments:
//    tree - the GT_IND node
//
void CodeGen::genCodeForIndir(GenTreeIndir* tree)
{
    assert(tree->OperIs(GT_IND));

#ifdef FEATURE_SIMD
    if (tree->TypeIs(TYP_SIMD12))
    {
        genLoadSIMD12(tree);
        return;
    }
#endif

    var_types   type      = tree->TypeGet();
    instruction ins       = ins_Load(type);
    regNumber   targetReg = tree->GetRegNum();

    genConsumeAddress(tree->Addr());

    bool emitBarrier = false;

    if ((tree->gtFlags & GTF_IND_VOLATILE) != 0)
    {
#ifdef TARGET_ARM64
        bool addrIsInReg   = tree->Addr()->isUsedFromReg();
        bool addrIsAligned = ((tree->gtFlags & GTF_IND_UNALIGNED) == 0);

        if ((ins == INS_ldrb) && addrIsInReg)
        {
            ins = INS_ldarb;
        }
        else if ((ins == INS_ldrh) && addrIsInReg && addrIsAligned)
        {
            ins = INS_ldarh;
        }
        else if ((ins == INS_ldr) && addrIsInReg && addrIsAligned && genIsValidIntReg(targetReg))
        {
            ins = INS_ldar;
        }
        else
#endif // TARGET_ARM64
        {
            emitBarrier = true;
        }
    }

    GetEmitter()->emitInsLoadStoreOp(ins, emitActualTypeSize(type), targetReg, tree);

    if (emitBarrier)
    {
        // when INS_ldar* could not be used for a volatile load,
        // we use an ordinary load followed by a load barrier.
        instGen_MemoryBarrier(BARRIER_LOAD_ONLY);
    }

    genProduceReg(tree);
}

//----------------------------------------------------------------------------------
// genCodeForCpBlkHelper - Generate code for a CpBlk node by the means of the VM memcpy helper call
//
// Arguments:
//    cpBlkNode - the GT_STORE_[BLK|OBJ|DYN_BLK]
//
// Preconditions:
//   The register assignments have been set appropriately.
//   This is validated by genConsumeBlockOp().
//
void CodeGen::genCodeForCpBlkHelper(GenTreeBlk* cpBlkNode)
{
    // Destination address goes in arg0, source address goes in arg1, and size goes in arg2.
    // genConsumeBlockOp takes care of this for us.
    genConsumeBlockOp(cpBlkNode, REG_ARG_0, REG_ARG_1, REG_ARG_2);

    if (cpBlkNode->gtFlags & GTF_BLK_VOLATILE)
    {
        // issue a full memory barrier before a volatile CpBlk operation
        instGen_MemoryBarrier();
    }

    genEmitHelperCall(CORINFO_HELP_MEMCPY, 0, EA_UNKNOWN);

    if (cpBlkNode->gtFlags & GTF_BLK_VOLATILE)
    {
        // issue a load barrier after a volatile CpBlk operation
        instGen_MemoryBarrier(BARRIER_LOAD_ONLY);
    }
}

//----------------------------------------------------------------------------------
// genCodeForInitBlkUnroll: Generate unrolled block initialization code.
//
// Arguments:
//    node - the GT_STORE_BLK node to generate code for
//
void CodeGen::genCodeForInitBlkUnroll(GenTreeBlk* node)
{
    assert(node->OperIs(GT_STORE_BLK));

    unsigned  dstLclNum      = BAD_VAR_NUM;
    regNumber dstAddrBaseReg = REG_NA;
    int       dstOffset      = 0;
    GenTree*  dstAddr        = node->Addr();

    if (!dstAddr->isContained())
    {
        dstAddrBaseReg = genConsumeReg(dstAddr);
    }
    else if (dstAddr->OperIsAddrMode())
    {
        assert(!dstAddr->AsAddrMode()->HasIndex());

        dstAddrBaseReg = genConsumeReg(dstAddr->AsAddrMode()->Base());
        dstOffset      = dstAddr->AsAddrMode()->Offset();
    }
    else
    {
        assert(dstAddr->OperIsLocalAddr());
        dstLclNum = dstAddr->AsLclVarCommon()->GetLclNum();
        dstOffset = dstAddr->AsLclVarCommon()->GetLclOffs();
    }

    regNumber srcReg;
    GenTree*  src = node->Data();

    if (src->OperIs(GT_INIT_VAL))
    {
        assert(src->isContained());
        src = src->gtGetOp1();
    }

    if (!src->isContained())
    {
        srcReg = genConsumeReg(src);
    }
    else
    {
#ifdef TARGET_ARM64
        assert(src->IsIntegralConst(0));
        srcReg = REG_ZR;
#else
        unreached();
#endif
    }

    if (node->IsVolatile())
    {
        instGen_MemoryBarrier();
    }

    emitter* emit = GetEmitter();
    unsigned size = node->GetLayout()->GetSize();

    assert(size <= INT32_MAX);
    assert(dstOffset < INT32_MAX - static_cast<int>(size));

#ifdef TARGET_ARM64
    for (unsigned regSize = 2 * REGSIZE_BYTES; size >= regSize; size -= regSize, dstOffset += regSize)
    {
        if (dstLclNum != BAD_VAR_NUM)
        {
            emit->emitIns_S_S_R_R(INS_stp, EA_8BYTE, EA_8BYTE, srcReg, srcReg, dstLclNum, dstOffset);
        }
        else
        {
            emit->emitIns_R_R_R_I(INS_stp, EA_8BYTE, srcReg, srcReg, dstAddrBaseReg, dstOffset);
        }
    }
#endif

    for (unsigned regSize = REGSIZE_BYTES; size > 0; size -= regSize, dstOffset += regSize)
    {
        while (regSize > size)
        {
            regSize /= 2;
        }

        instruction storeIns;
        emitAttr    attr;

        switch (regSize)
        {
            case 1:
                storeIns = INS_strb;
                attr     = EA_4BYTE;
                break;
            case 2:
                storeIns = INS_strh;
                attr     = EA_4BYTE;
                break;
            case 4:
#ifdef TARGET_ARM64
            case 8:
#endif
                storeIns = INS_str;
                attr     = EA_ATTR(regSize);
                break;
            default:
                unreached();
        }

        if (dstLclNum != BAD_VAR_NUM)
        {
            emit->emitIns_S_R(storeIns, attr, srcReg, dstLclNum, dstOffset);
        }
        else
        {
            emit->emitIns_R_R_I(storeIns, attr, srcReg, dstAddrBaseReg, dstOffset);
        }
    }
}

//----------------------------------------------------------------------------------
// genCodeForCpBlkUnroll: Generate unrolled block copy code.
//
// Arguments:
//    node - the GT_STORE_BLK node to generate code for
//
void CodeGen::genCodeForCpBlkUnroll(GenTreeBlk* node)
{
    assert(node->OperIs(GT_STORE_BLK));

    unsigned  dstLclNum      = BAD_VAR_NUM;
    regNumber dstAddrBaseReg = REG_NA;
    int       dstOffset      = 0;
    GenTree*  dstAddr        = node->Addr();

    if (!dstAddr->isContained())
    {
        dstAddrBaseReg = genConsumeReg(dstAddr);
    }
    else if (dstAddr->OperIsAddrMode())
    {
        assert(!dstAddr->AsAddrMode()->HasIndex());

        dstAddrBaseReg = genConsumeReg(dstAddr->AsAddrMode()->Base());
        dstOffset      = dstAddr->AsAddrMode()->Offset();
    }
    else
    {
        // TODO-ARM-CQ: If the local frame offset is too large to be encoded, the emitter automatically
        // loads the offset into a reserved register (see CodeGen::rsGetRsvdReg()). If we generate
        // multiple store instructions we'll also generate multiple offset loading instructions.
        // We could try to detect such cases, compute the base destination address in this reserved
        // and use it in all store instructions we generate. This would effectively undo the effect
        // of local address containment done by lowering.
        //
        // The same issue also occurs in source address case below and in genCodeForInitBlkUnroll.

        assert(dstAddr->OperIsLocalAddr());
        dstLclNum = dstAddr->AsLclVarCommon()->GetLclNum();
        dstOffset = dstAddr->AsLclVarCommon()->GetLclOffs();
    }

    unsigned  srcLclNum      = BAD_VAR_NUM;
    regNumber srcAddrBaseReg = REG_NA;
    int       srcOffset      = 0;
    GenTree*  src            = node->Data();

    assert(src->isContained());

    if (src->OperIs(GT_LCL_VAR, GT_LCL_FLD))
    {
        srcLclNum = src->AsLclVarCommon()->GetLclNum();
        srcOffset = src->AsLclVarCommon()->GetLclOffs();
    }
    else
    {
        assert(src->OperIs(GT_IND));
        GenTree* srcAddr = src->AsIndir()->Addr();

        if (!srcAddr->isContained())
        {
            srcAddrBaseReg = genConsumeReg(srcAddr);
        }
        else if (srcAddr->OperIsAddrMode())
        {
            srcAddrBaseReg = genConsumeReg(srcAddr->AsAddrMode()->Base());
            srcOffset      = srcAddr->AsAddrMode()->Offset();
        }
        else
        {
            assert(srcAddr->OperIsLocalAddr());
            srcLclNum = srcAddr->AsLclVarCommon()->GetLclNum();
            srcOffset = srcAddr->AsLclVarCommon()->GetLclOffs();
        }
    }

    if (node->IsVolatile())
    {
        // issue a full memory barrier before a volatile CpBlk operation
        instGen_MemoryBarrier();
    }

    emitter* emit = GetEmitter();
    unsigned size = node->GetLayout()->GetSize();

    assert(size <= INT32_MAX);
    assert(srcOffset < INT32_MAX - static_cast<int>(size));
    assert(dstOffset < INT32_MAX - static_cast<int>(size));

    regNumber tempReg = node->ExtractTempReg(RBM_ALLINT);

#ifdef TARGET_ARM64
    if (size >= 2 * REGSIZE_BYTES)
    {
        regNumber tempReg2 = node->ExtractTempReg(RBM_ALLINT);

        for (unsigned regSize = 2 * REGSIZE_BYTES; size >= regSize;
             size -= regSize, srcOffset += regSize, dstOffset += regSize)
        {
            if (srcLclNum != BAD_VAR_NUM)
            {
                emit->emitIns_R_R_S_S(INS_ldp, EA_8BYTE, EA_8BYTE, tempReg, tempReg2, srcLclNum, srcOffset);
            }
            else
            {
                emit->emitIns_R_R_R_I(INS_ldp, EA_8BYTE, tempReg, tempReg2, srcAddrBaseReg, srcOffset);
            }

            if (dstLclNum != BAD_VAR_NUM)
            {
                emit->emitIns_S_S_R_R(INS_stp, EA_8BYTE, EA_8BYTE, tempReg, tempReg2, dstLclNum, dstOffset);
            }
            else
            {
                emit->emitIns_R_R_R_I(INS_stp, EA_8BYTE, tempReg, tempReg2, dstAddrBaseReg, dstOffset);
            }
        }
    }
#endif

    for (unsigned regSize = REGSIZE_BYTES; size > 0; size -= regSize, srcOffset += regSize, dstOffset += regSize)
    {
        while (regSize > size)
        {
            regSize /= 2;
        }

        instruction loadIns;
        instruction storeIns;
        emitAttr    attr;

        switch (regSize)
        {
            case 1:
                loadIns  = INS_ldrb;
                storeIns = INS_strb;
                attr     = EA_4BYTE;
                break;
            case 2:
                loadIns  = INS_ldrh;
                storeIns = INS_strh;
                attr     = EA_4BYTE;
                break;
            case 4:
#ifdef TARGET_ARM64
            case 8:
#endif
                loadIns  = INS_ldr;
                storeIns = INS_str;
                attr     = EA_ATTR(regSize);
                break;
            default:
                unreached();
        }

        if (srcLclNum != BAD_VAR_NUM)
        {
            emit->emitIns_R_S(loadIns, attr, tempReg, srcLclNum, srcOffset);
        }
        else
        {
            emit->emitIns_R_R_I(loadIns, attr, tempReg, srcAddrBaseReg, srcOffset);
        }

        if (dstLclNum != BAD_VAR_NUM)
        {
            emit->emitIns_S_R(storeIns, attr, tempReg, dstLclNum, dstOffset);
        }
        else
        {
            emit->emitIns_R_R_I(storeIns, attr, tempReg, dstAddrBaseReg, dstOffset);
        }
    }

    if (node->IsVolatile())
    {
        // issue a load barrier after a volatile CpBlk operation
        instGen_MemoryBarrier(BARRIER_LOAD_ONLY);
    }
}

//------------------------------------------------------------------------
// genCodeForInitBlkHelper - Generate code for an InitBlk node by the means of the VM memcpy helper call
//
// Arguments:
//    initBlkNode - the GT_STORE_[BLK|OBJ|DYN_BLK]
//
// Preconditions:
//   The register assignments have been set appropriately.
//   This is validated by genConsumeBlockOp().
//
void CodeGen::genCodeForInitBlkHelper(GenTreeBlk* initBlkNode)
{
    // Size goes in arg2, source address goes in arg1, and size goes in arg2.
    // genConsumeBlockOp takes care of this for us.
    genConsumeBlockOp(initBlkNode, REG_ARG_0, REG_ARG_1, REG_ARG_2);

    if (initBlkNode->gtFlags & GTF_BLK_VOLATILE)
    {
        // issue a full memory barrier before a volatile initBlock Operation
        instGen_MemoryBarrier();
    }

    genEmitHelperCall(CORINFO_HELP_MEMSET, 0, EA_UNKNOWN);
}

//------------------------------------------------------------------------
// genCallInstruction: Produce code for a GT_CALL node
//
void CodeGen::genCallInstruction(GenTreeCall* call)
{
    gtCallTypes callType = (gtCallTypes)call->gtCallType;

    IL_OFFSETX ilOffset = BAD_IL_OFFSET;

    // all virtuals should have been expanded into a control expression
    assert(!call->IsVirtual() || call->gtControlExpr || call->gtCallAddr);

    // Consume all the arg regs
    for (GenTreeCall::Use& use : call->LateArgs())
    {
        GenTree* argNode = use.GetNode();

        if (argNode->OperIs(GT_PUTARG_STK))
        {
            continue;
        }

        CallArgInfo* argInfo = call->GetArgInfoByArgNode(argNode);
        argNode              = argNode->gtSkipReloadOrCopy();

        if (argNode->OperIs(GT_FIELD_LIST))
        {
            unsigned regIndex = 0;
            for (GenTreeFieldList::Use& use : argNode->AsFieldList()->Uses())
            {
                GenTree* node = use.GetNode();

                regNumber argReg = argInfo->GetRegNum(regIndex);
                regNumber srcReg = genConsumeReg(node);

                if (srcReg != argReg)
                {
                    // TODO-MIKE-Review: Huh, this was using inst_RV_RV with type = TYP_I_IMPL. Potential GC hole?
                    GetEmitter()->emitIns_R_R(ins_Move_Extend(node->GetType(), true), EA_PTRSIZE, argReg, srcReg);
                }

                regIndex++;
            }

            continue;
        }

#if FEATURE_ARG_SPLIT
        if (argNode->OperIs(GT_PUTARG_SPLIT))
        {
            assert((argInfo->GetRegCount() >= 1) && (argInfo->GetSlotCount() >= 1));

            genConsumeArgSplitStruct(argNode->AsPutArgSplit());

            for (unsigned i = 0; i < argInfo->GetRegCount(); i++)
            {
                regNumber argReg = argInfo->GetRegNum(i);
                regNumber srcReg = argNode->AsPutArgSplit()->GetRegNumByIdx(i);

                if (srcReg != argReg)
                {
                    // TODO-MIKE-Review: Huh, this was using inst_RV_RV type = TYP_I_IMPL. Potential GC hole?
                    GetEmitter()->emitIns_R_R(ins_Move_Extend(argNode->GetType(), true), EA_PTRSIZE, argReg, srcReg);
                }
            }

            continue;
        }
#endif

        regNumber argReg = argInfo->GetRegNum();
        regNumber srcReg = genConsumeReg(argNode);

        if (srcReg != argReg)
        {
            // TODO-MIKE-Review: Huh, this was using inst_RV_RV type = TYP_I_IMPL. Potential GC hole?
            GetEmitter()->emitIns_R_R(ins_Move_Extend(argNode->GetType(), true), EA_PTRSIZE, argReg, srcReg);
        }
    }

    // Insert a null check on "this" pointer if asked.
    if (call->NeedsNullCheck())
    {
        const regNumber regThis = genGetThisArgReg(call);

#if defined(TARGET_ARM)
        const regNumber tmpReg = call->ExtractTempReg();
        GetEmitter()->emitIns_R_R_I(INS_ldr, EA_4BYTE, tmpReg, regThis, 0);
#elif defined(TARGET_ARM64)
        GetEmitter()->emitIns_R_R_I(INS_ldr, EA_4BYTE, REG_ZR, regThis, 0);
#endif // TARGET*
    }

    // Either gtControlExpr != null or gtCallAddr != null or it is a direct non-virtual call to a user or helper
    // method.
    CORINFO_METHOD_HANDLE methHnd;
    GenTree*              target = call->gtControlExpr;
    if (callType == CT_INDIRECT)
    {
        assert(target == nullptr);
        target  = call->gtCallAddr;
        methHnd = nullptr;
    }
    else
    {
        methHnd = call->gtCallMethHnd;
    }

    CORINFO_SIG_INFO* sigInfo = nullptr;
#ifdef DEBUG
    // Pass the call signature information down into the emitter so the emitter can associate
    // native call sites with the signatures they were generated from.
    if (callType != CT_HELPER)
    {
        sigInfo = call->callSig;
    }
#endif // DEBUG

    // If fast tail call, then we are done.  In this case we setup the args (both reg args
    // and stack args in incoming arg area) and call target.  Epilog sequence would
    // generate "br <reg>".
    if (call->IsFastTailCall())
    {
        // Don't support fast tail calling JIT helpers
        assert(callType != CT_HELPER);

        if (target != nullptr)
        {
            // Indirect fast tail calls materialize call target either in gtControlExpr or in gtCallAddr.
            genConsumeReg(target);

            // Use IP0 on ARM64 and R12 on ARM32 as the call target register.
            if (target->GetRegNum() != REG_FASTTAILCALL_TARGET)
            {
                inst_RV_RV(INS_mov, REG_FASTTAILCALL_TARGET, target->GetRegNum());
            }
        }

        return;
    }

    // For a pinvoke to unmanaged code we emit a label to clear
    // the GC pointer state before the callsite.
    // We can't utilize the typical lazy killing of GC pointers
    // at (or inside) the callsite.
    if (compiler->killGCRefs(call))
    {
        genDefineTempLabel(genCreateTempLabel());
    }

    // Determine return value size(s).
    const ReturnTypeDesc* pRetTypeDesc  = call->GetReturnTypeDesc();
    emitAttr              retSize       = EA_PTRSIZE;
    emitAttr              secondRetSize = EA_UNKNOWN;

    if (call->HasMultiRegRetVal())
    {
        retSize       = emitTypeSize(pRetTypeDesc->GetReturnRegType(0));
        secondRetSize = emitTypeSize(pRetTypeDesc->GetReturnRegType(1));
    }
    else
    {
        assert(call->gtType != TYP_STRUCT);

        if (call->gtType == TYP_REF)
        {
            retSize = EA_GCREF;
        }
        else if (call->gtType == TYP_BYREF)
        {
            retSize = EA_BYREF;
        }
    }

    // We need to propagate the IL offset information to the call instruction, so we can emit
    // an IL to native mapping record for the call, to support managed return value debugging.
    // We don't want tail call helper calls that were converted from normal calls to get a record,
    // so we skip this hash table lookup logic in that case.
    if (compiler->opts.compDbgInfo && compiler->genCallSite2ILOffsetMap != nullptr && !call->IsTailCall())
    {
        (void)compiler->genCallSite2ILOffsetMap->Lookup(call, &ilOffset);
    }

    if (target != nullptr)
    {
        // A call target can not be a contained indirection
        assert(!target->isContainedIndir());

        genConsumeReg(target);

        // We have already generated code for gtControlExpr evaluating it into a register.
        // We just need to emit "call reg" in this case.
        //
        assert(genIsValidIntReg(target->GetRegNum()));

        genEmitCall(emitter::EC_INDIR_R, methHnd,
                    INDEBUG_LDISASM_COMMA(sigInfo) nullptr, // addr
                    retSize MULTIREG_HAS_SECOND_GC_RET_ONLY_ARG(secondRetSize), ilOffset, target->GetRegNum());
    }
    else if (call->IsR2ROrVirtualStubRelativeIndir())
    {
        // Generate a direct call to a non-virtual user defined or helper method
        assert(callType == CT_HELPER || callType == CT_USER_FUNC);
#ifdef FEATURE_READYTORUN_COMPILER
        assert(((call->IsR2RRelativeIndir()) && (call->gtEntryPoint.accessType == IAT_PVALUE)) ||
               ((call->IsVirtualStubRelativeIndir()) && (call->gtEntryPoint.accessType == IAT_VALUE)));
#endif // FEATURE_READYTORUN_COMPILER
        assert(call->gtControlExpr == nullptr);
        assert(!call->IsTailCall());

        regNumber tmpReg = call->GetSingleTempReg();
        GetEmitter()->emitIns_R_R(ins_Load(TYP_I_IMPL), emitActualTypeSize(TYP_I_IMPL), tmpReg, REG_R2R_INDIRECT_PARAM);

        // We have now generated code for gtControlExpr evaluating it into `tmpReg`.
        // We just need to emit "call tmpReg" in this case.
        //
        assert(genIsValidIntReg(tmpReg));

        genEmitCall(emitter::EC_INDIR_R, methHnd,
                    INDEBUG_LDISASM_COMMA(sigInfo) nullptr, // addr
                    retSize MULTIREG_HAS_SECOND_GC_RET_ONLY_ARG(secondRetSize), ilOffset, tmpReg);
    }
    else
    {
        // Generate a direct call to a non-virtual user defined or helper method
        assert(callType == CT_HELPER || callType == CT_USER_FUNC);

        void* addr = nullptr;
#ifdef FEATURE_READYTORUN_COMPILER
        if (call->gtEntryPoint.addr != NULL)
        {
            assert(call->gtEntryPoint.accessType == IAT_VALUE);
            addr = call->gtEntryPoint.addr;
        }
        else
#endif // FEATURE_READYTORUN_COMPILER
            if (callType == CT_HELPER)
        {
            CorInfoHelpFunc helperNum = compiler->eeGetHelperNum(methHnd);
            noway_assert(helperNum != CORINFO_HELP_UNDEF);

            void* pAddr = nullptr;
            addr        = compiler->compGetHelperFtn(helperNum, (void**)&pAddr);
            assert(pAddr == nullptr);
        }
        else
        {
            // Direct call to a non-virtual user function.
            addr = call->gtDirectCallAddress;
        }

        assert(addr != nullptr);

// Non-virtual direct call to known addresses
#ifdef TARGET_ARM
        if (!arm_Valid_Imm_For_BL((ssize_t)addr))
        {
            regNumber tmpReg = call->GetSingleTempReg();
            instGen_Set_Reg_To_Imm(EA_HANDLE_CNS_RELOC, tmpReg, (ssize_t)addr);
            genEmitCall(emitter::EC_INDIR_R, methHnd, INDEBUG_LDISASM_COMMA(sigInfo) NULL, retSize, ilOffset, tmpReg);
        }
        else
#endif // TARGET_ARM
        {
            genEmitCall(emitter::EC_FUNC_TOKEN, methHnd, INDEBUG_LDISASM_COMMA(sigInfo) addr,
                        retSize MULTIREG_HAS_SECOND_GC_RET_ONLY_ARG(secondRetSize), ilOffset);
        }

#if 0 && defined(TARGET_ARM64)
        // Use this path if you want to load an absolute call target using
        //  a sequence of movs followed by an indirect call (blr instruction)
        // If this path is enabled, we need to ensure that REG_IP0 is assigned during Lowering.

        // Load the call target address in x16
        instGen_Set_Reg_To_Imm(EA_8BYTE, REG_IP0, (ssize_t) addr);

        // indirect call to constant address in IP0
        genEmitCall(emitter::EC_INDIR_R,
                    methHnd,
                    INDEBUG_LDISASM_COMMA(sigInfo)
                    nullptr, //addr
                    retSize,
                    secondRetSize,
                    ilOffset,
                    REG_IP0);
#endif
    }

    // if it was a pinvoke we may have needed to get the address of a label
    if (genPendingCallLabel)
    {
        genDefineInlineTempLabel(genPendingCallLabel);
        genPendingCallLabel = nullptr;
    }

    // Update GC info:
    // All Callee arg registers are trashed and no longer contain any GC pointers.
    // TODO-Bug?: As a matter of fact shouldn't we be killing all of callee trashed regs here?
    // For now we will assert that other than arg regs gc ref/byref set doesn't contain any other
    // registers from RBM_CALLEE_TRASH
    assert((gcInfo.gcRegGCrefSetCur & (RBM_CALLEE_TRASH & ~RBM_ARG_REGS)) == 0);
    assert((gcInfo.gcRegByrefSetCur & (RBM_CALLEE_TRASH & ~RBM_ARG_REGS)) == 0);
    gcInfo.gcRegGCrefSetCur &= ~RBM_ARG_REGS;
    gcInfo.gcRegByrefSetCur &= ~RBM_ARG_REGS;

    var_types returnType = call->TypeGet();
    if (returnType != TYP_VOID)
    {
        regNumber returnReg;

        if (call->HasMultiRegRetVal())
        {
            assert(pRetTypeDesc != nullptr);
            unsigned regCount = pRetTypeDesc->GetReturnRegCount();

            // If regs allocated to call node are different from ABI return
            // regs in which the call has returned its result, move the result
            // to regs allocated to call node.
            for (unsigned i = 0; i < regCount; ++i)
            {
                var_types regType      = pRetTypeDesc->GetReturnRegType(i);
                returnReg              = pRetTypeDesc->GetABIReturnReg(i);
                regNumber allocatedReg = call->GetRegNumByIdx(i);
                if (returnReg != allocatedReg)
                {
                    inst_RV_RV(ins_Copy(regType), allocatedReg, returnReg, regType);
                }
            }
        }
        else
        {
#ifdef TARGET_ARM
            if (call->IsHelperCall(compiler, CORINFO_HELP_INIT_PINVOKE_FRAME))
            {
                // The CORINFO_HELP_INIT_PINVOKE_FRAME helper uses a custom calling convention that returns with
                // TCB in REG_PINVOKE_TCB. fgMorphCall() sets the correct argument registers.
                returnReg = REG_PINVOKE_TCB;
            }
            else if (compiler->opts.compUseSoftFP)
            {
                returnReg = REG_INTRET;
            }
            else
#endif // TARGET_ARM
                if (varTypeUsesFloatArgReg(returnType))
            {
                returnReg = REG_FLOATRET;
            }
            else
            {
                returnReg = REG_INTRET;
            }

            if (call->GetRegNum() != returnReg)
            {
#ifdef TARGET_ARM
                if (compiler->opts.compUseSoftFP && returnType == TYP_DOUBLE)
                {
                    inst_RV_RV_RV(INS_vmov_i2d, call->GetRegNum(), returnReg, genRegArgNext(returnReg), EA_8BYTE);
                }
                else if (compiler->opts.compUseSoftFP && returnType == TYP_FLOAT)
                {
                    inst_RV_RV(INS_vmov_i2f, call->GetRegNum(), returnReg, returnType);
                }
                else
#endif
                {
                    inst_RV_RV(ins_Copy(returnType), call->GetRegNum(), returnReg, returnType);
                }
            }
        }

        genProduceReg(call);
    }

    // If there is nothing next, that means the result is thrown away, so this value is not live.
    // However, for minopts or debuggable code, we keep it live to support managed return value debugging.
    if ((call->gtNext == nullptr) && !compiler->opts.MinOpts() && !compiler->opts.compDbgCode)
    {
        gcInfo.gcMarkRegSetNpt(RBM_INTRET);
    }
}

// Produce code for a GT_JMP node.
// The arguments of the caller needs to be transferred to the callee before exiting caller.
// The actual jump to callee is generated as part of caller epilog sequence.
// Therefore the codegen of GT_JMP is to ensure that the callee arguments are correctly setup.
void CodeGen::genJmpMethod(GenTree* jmp)
{
    assert(jmp->OperGet() == GT_JMP);
    assert(compiler->compJmpOpUsed);

    // If no arguments, nothing to do
    if (compiler->info.compArgsCount == 0)
    {
        return;
    }

    // Make sure register arguments are in their initial registers
    // and stack arguments are put back as well.
    unsigned   varNum;
    LclVarDsc* varDsc;

    // First move any en-registered stack arguments back to the stack.
    // At the same time any reg arg not in correct reg is moved back to its stack location.
    //
    // We are not strictly required to spill reg args that are not in the desired reg for a jmp call
    // But that would require us to deal with circularity while moving values around.  Spilling
    // to stack makes the implementation simple, which is not a bad trade off given Jmp calls
    // are not frequent.
    for (varNum = 0; (varNum < compiler->info.compArgsCount); varNum++)
    {
        varDsc = compiler->lvaTable + varNum;

        if (varDsc->lvPromoted)
        {
            noway_assert(varDsc->lvFieldCnt == 1); // We only handle one field here

            unsigned fieldVarNum = varDsc->lvFieldLclStart;
            varDsc               = compiler->lvaTable + fieldVarNum;
        }
        noway_assert(varDsc->lvIsParam);

        if (varDsc->lvIsRegArg && (varDsc->GetRegNum() != REG_STK))
        {
            // Skip reg args which are already in its right register for jmp call.
            // If not, we will spill such args to their stack locations.
            //
            // If we need to generate a tail call profiler hook, then spill all
            // arg regs to free them up for the callback.
            if (!compiler->compIsProfilerHookNeeded() && (varDsc->GetRegNum() == varDsc->GetArgReg()))
                continue;
        }
        else if (varDsc->GetRegNum() == REG_STK)
        {
            // Skip args which are currently living in stack.
            continue;
        }

        // If we came here it means either a reg argument not in the right register or
        // a stack argument currently living in a register.  In either case the following
        // assert should hold.
        assert(varDsc->GetRegNum() != REG_STK);
        assert(varDsc->TypeGet() != TYP_STRUCT);
        var_types storeType = genActualType(varDsc->TypeGet());
        emitAttr  storeSize = emitActualTypeSize(storeType);

#ifdef TARGET_ARM
        if (varDsc->TypeGet() == TYP_LONG)
        {
            // long - at least the low half must be enregistered
            GetEmitter()->emitIns_S_R(INS_str, EA_4BYTE, varDsc->GetRegNum(), varNum, 0);

            // Is the upper half also enregistered?
            if (varDsc->GetOtherReg() != REG_STK)
            {
                GetEmitter()->emitIns_S_R(INS_str, EA_4BYTE, varDsc->GetOtherReg(), varNum, sizeof(int));
            }
        }
        else
#endif // TARGET_ARM
        {
            GetEmitter()->emitIns_S_R(ins_Store(storeType), storeSize, varDsc->GetRegNum(), varNum, 0);
        }
        // Update lvRegNum life and GC info to indicate lvRegNum is dead and varDsc stack slot is going live.
        // Note that we cannot modify varDsc->GetRegNum() here because another basic block may not be expecting it.
        // Therefore manually update life of varDsc->GetRegNum().
        regMaskTP tempMask = genRegMask(varDsc->GetRegNum());
        regSet.RemoveMaskVars(tempMask);
        gcInfo.gcMarkRegSetNpt(tempMask);
        if (compiler->lvaIsGCTracked(varDsc))
        {
            VarSetOps::AddElemD(compiler, gcInfo.gcVarPtrSetCur, varNum);
        }
    }

#ifdef PROFILING_SUPPORTED
    // At this point all arg regs are free.
    // Emit tail call profiler callback.
    genProfilingLeaveCallback(CORINFO_HELP_PROF_FCN_TAILCALL);
#endif

    // Next move any un-enregistered register arguments back to their register.
    regMaskTP fixedIntArgMask = RBM_NONE;    // tracks the int arg regs occupying fixed args in case of a vararg method.
    unsigned  firstArgVarNum  = BAD_VAR_NUM; // varNum of the first argument in case of a vararg method.
    for (varNum = 0; (varNum < compiler->info.compArgsCount); varNum++)
    {
        varDsc = compiler->lvaTable + varNum;
        if (varDsc->lvPromoted)
        {
            noway_assert(varDsc->lvFieldCnt == 1); // We only handle one field here

            unsigned fieldVarNum = varDsc->lvFieldLclStart;
            varDsc               = compiler->lvaTable + fieldVarNum;
        }
        noway_assert(varDsc->lvIsParam);

        // Skip if arg not passed in a register.
        if (!varDsc->lvIsRegArg)
            continue;

        // Register argument
        noway_assert(isRegParamType(genActualType(varDsc->TypeGet())));

        // Is register argument already in the right register?
        // If not load it from its stack location.
        regNumber argReg     = varDsc->GetArgReg(); // incoming arg register
        regNumber argRegNext = REG_NA;

#ifdef TARGET_ARM64
        if (varDsc->GetRegNum() != argReg)
        {
            var_types loadType = TYP_UNDEF;

            if (varDsc->lvIsHfaRegArg())
            {
                // Note that for HFA, the argument is currently marked address exposed so lvRegNum will always be
                // REG_STK. We home the incoming HFA argument registers in the prolog. Then we'll load them back
                // here, whether they are already in the correct registers or not. This is such a corner case that
                // it is not worth optimizing it.

                assert(!compiler->info.compIsVarArgs);

                loadType           = varDsc->GetHfaType();
                regNumber fieldReg = argReg;
                emitAttr  loadSize = emitActualTypeSize(loadType);
                unsigned  cSlots   = varDsc->lvHfaSlots();

                for (unsigned ofs = 0, cSlot = 0; cSlot < cSlots; cSlot++, ofs += (unsigned)loadSize)
                {
                    GetEmitter()->emitIns_R_S(ins_Load(loadType), loadSize, fieldReg, varNum, ofs);
                    assert(genIsValidFloatReg(fieldReg)); // No GC register tracking for floating point registers.
                    fieldReg = regNextOfType(fieldReg, loadType);
                }
            }
            else
            {
                if (varTypeIsStruct(varDsc))
                {
                    // Must be <= 16 bytes or else it wouldn't be passed in registers, except for HFA,
                    // which can be bigger (and is handled above).
                    noway_assert(EA_SIZE_IN_BYTES(varDsc->lvSize()) <= 16);
                    loadType = varDsc->GetLayout()->GetGCPtrType(0);
                }
                else
                {
                    loadType = compiler->mangleVarArgsType(genActualType(varDsc->TypeGet()));
                }
                emitAttr loadSize = emitActualTypeSize(loadType);
                GetEmitter()->emitIns_R_S(ins_Load(loadType), loadSize, argReg, varNum, 0);

                // Update argReg life and GC Info to indicate varDsc stack slot is dead and argReg is going live.
                // Note that we cannot modify varDsc->GetRegNum() here because another basic block may not be
                // expecting it. Therefore manually update life of argReg.  Note that GT_JMP marks the end of
                // the basic block and after which reg life and gc info will be recomputed for the new block
                // in genCodeForBBList().
                regSet.AddMaskVars(genRegMask(argReg));
                gcInfo.gcMarkRegPtrVal(argReg, loadType);

                if (compiler->lvaIsMultiregStruct(varDsc, compiler->info.compIsVarArgs))
                {
                    // Restore the second register.
                    argRegNext = genRegArgNext(argReg);

                    loadType = varDsc->GetLayout()->GetGCPtrType(1);
                    loadSize = emitActualTypeSize(loadType);
                    GetEmitter()->emitIns_R_S(ins_Load(loadType), loadSize, argRegNext, varNum, TARGET_POINTER_SIZE);

                    regSet.AddMaskVars(genRegMask(argRegNext));
                    gcInfo.gcMarkRegPtrVal(argRegNext, loadType);
                }

                if (compiler->lvaIsGCTracked(varDsc))
                {
                    VarSetOps::RemoveElemD(compiler, gcInfo.gcVarPtrSetCur, varDsc->lvVarIndex);
                }
            }
        }

        if (compiler->info.compIsVarArgs)
        {
            // In case of a jmp call to a vararg method ensure only integer registers are passed.
            assert((genRegMask(argReg) & (RBM_ARG_REGS | RBM_ARG_RET_BUFF)) != RBM_NONE);
            assert(!varDsc->lvIsHfaRegArg());

            fixedIntArgMask |= genRegMask(argReg);

            if (compiler->lvaIsMultiregStruct(varDsc, compiler->info.compIsVarArgs))
            {
                assert(argRegNext != REG_NA);
                fixedIntArgMask |= genRegMask(argRegNext);
            }

            if (argReg == REG_ARG_0)
            {
                assert(firstArgVarNum == BAD_VAR_NUM);
                firstArgVarNum = varNum;
            }
        }

#else  // !TARGET_ARM64

        bool      twoParts = false;
        var_types loadType = TYP_UNDEF;
        if (varDsc->TypeGet() == TYP_LONG)
        {
            twoParts = true;
        }
        else if (varDsc->TypeGet() == TYP_DOUBLE)
        {
            if (compiler->info.compIsVarArgs || compiler->opts.compUseSoftFP)
            {
                twoParts = true;
            }
        }

        if (twoParts)
        {
            argRegNext = genRegArgNext(argReg);

            if (varDsc->GetRegNum() != argReg)
            {
                GetEmitter()->emitIns_R_S(INS_ldr, EA_PTRSIZE, argReg, varNum, 0);
                GetEmitter()->emitIns_R_S(INS_ldr, EA_PTRSIZE, argRegNext, varNum, REGSIZE_BYTES);
            }

            if (compiler->info.compIsVarArgs)
            {
                fixedIntArgMask |= genRegMask(argReg);
                fixedIntArgMask |= genRegMask(argRegNext);
            }
        }
        else if (varDsc->lvIsHfaRegArg())
        {
            loadType           = varDsc->GetHfaType();
            regNumber fieldReg = argReg;
            emitAttr  loadSize = emitActualTypeSize(loadType);
            unsigned  maxSize  = min(varDsc->lvSize(), (LAST_FP_ARGREG + 1 - argReg) * REGSIZE_BYTES);

            for (unsigned ofs = 0; ofs < maxSize; ofs += (unsigned)loadSize)
            {
                if (varDsc->GetRegNum() != argReg)
                {
                    GetEmitter()->emitIns_R_S(ins_Load(loadType), loadSize, fieldReg, varNum, ofs);
                }
                assert(genIsValidFloatReg(fieldReg)); // we don't use register tracking for FP
                fieldReg = regNextOfType(fieldReg, loadType);
            }
        }
        else if (varTypeIsStruct(varDsc))
        {
            regNumber slotReg = argReg;
            unsigned  maxSize = min(varDsc->lvSize(), (REG_ARG_LAST + 1 - argReg) * REGSIZE_BYTES);

            for (unsigned ofs = 0; ofs < maxSize; ofs += REGSIZE_BYTES)
            {
                unsigned idx = ofs / REGSIZE_BYTES;
                loadType     = varDsc->GetLayout()->GetGCPtrType(idx);

                if (varDsc->GetRegNum() != argReg)
                {
                    emitAttr loadSize = emitActualTypeSize(loadType);

                    GetEmitter()->emitIns_R_S(ins_Load(loadType), loadSize, slotReg, varNum, ofs);
                }

                regSet.AddMaskVars(genRegMask(slotReg));
                gcInfo.gcMarkRegPtrVal(slotReg, loadType);
                if (genIsValidIntReg(slotReg) && compiler->info.compIsVarArgs)
                {
                    fixedIntArgMask |= genRegMask(slotReg);
                }

                slotReg = genRegArgNext(slotReg);
            }
        }
        else
        {
            loadType = compiler->mangleVarArgsType(genActualType(varDsc->TypeGet()));

            if (varDsc->GetRegNum() != argReg)
            {
                GetEmitter()->emitIns_R_S(ins_Load(loadType), emitTypeSize(loadType), argReg, varNum, 0);
            }

            regSet.AddMaskVars(genRegMask(argReg));
            gcInfo.gcMarkRegPtrVal(argReg, loadType);

            if (genIsValidIntReg(argReg) && compiler->info.compIsVarArgs)
            {
                fixedIntArgMask |= genRegMask(argReg);
            }
        }

        if (compiler->lvaIsGCTracked(varDsc))
        {
            VarSetOps::RemoveElemD(compiler, gcInfo.gcVarPtrSetCur, varDsc->lvVarIndex);
        }
#endif // !TARGET_ARM64
    }

    // Jmp call to a vararg method - if the method has fewer than fixed arguments that can be max size of reg,
    // load the remaining integer arg registers from the corresponding
    // shadow stack slots.  This is for the reason that we don't know the number and type
    // of non-fixed params passed by the caller, therefore we have to assume the worst case
    // of caller passing all integer arg regs that can be max size of reg.
    //
    // The caller could have passed gc-ref/byref type var args.  Since these are var args
    // the callee no way of knowing their gc-ness.  Therefore, mark the region that loads
    // remaining arg registers from shadow stack slots as non-gc interruptible.
    if (fixedIntArgMask != RBM_NONE)
    {
        assert(compiler->info.compIsVarArgs);
        assert(firstArgVarNum != BAD_VAR_NUM);

        regMaskTP remainingIntArgMask = RBM_ARG_REGS & ~fixedIntArgMask;
        if (remainingIntArgMask != RBM_NONE)
        {
            GetEmitter()->emitDisableGC();
            for (int argNum = 0, argOffset = 0; argNum < MAX_REG_ARG; ++argNum)
            {
                regNumber argReg     = intArgRegs[argNum];
                regMaskTP argRegMask = genRegMask(argReg);

                if ((remainingIntArgMask & argRegMask) != 0)
                {
                    remainingIntArgMask &= ~argRegMask;
                    GetEmitter()->emitIns_R_S(INS_ldr, EA_PTRSIZE, argReg, firstArgVarNum, argOffset);
                }

                argOffset += REGSIZE_BYTES;
            }
            GetEmitter()->emitEnableGC();
        }
    }
}

//------------------------------------------------------------------------
// genIntCastOverflowCheck: Generate overflow checking code for an integer cast.
//
// Arguments:
//    cast - The GT_CAST node
//    desc - The cast description
//    reg  - The register containing the value to check
//
void CodeGen::genIntCastOverflowCheck(GenTreeCast* cast, const GenIntCastDesc& desc, regNumber reg)
{
    switch (desc.CheckKind())
    {
        case GenIntCastDesc::CHECK_POSITIVE:
            GetEmitter()->emitIns_R_I(INS_cmp, EA_ATTR(desc.CheckSrcSize()), reg, 0);
            genJumpToThrowHlpBlk(EJ_lt, SCK_OVERFLOW);
            break;

#ifdef TARGET_ARM64
        case GenIntCastDesc::CHECK_UINT_RANGE:
            // We need to check if the value is not greater than 0xFFFFFFFF but this value
            // cannot be encoded in the immediate operand of CMP. Use TST instead to check
            // if the upper 32 bits are zero.
            GetEmitter()->emitIns_R_I(INS_tst, EA_8BYTE, reg, 0xFFFFFFFF00000000LL);
            genJumpToThrowHlpBlk(EJ_ne, SCK_OVERFLOW);
            break;

        case GenIntCastDesc::CHECK_POSITIVE_INT_RANGE:
            // We need to check if the value is not greater than 0x7FFFFFFF but this value
            // cannot be encoded in the immediate operand of CMP. Use TST instead to check
            // if the upper 33 bits are zero.
            GetEmitter()->emitIns_R_I(INS_tst, EA_8BYTE, reg, 0xFFFFFFFF80000000LL);
            genJumpToThrowHlpBlk(EJ_ne, SCK_OVERFLOW);
            break;

        case GenIntCastDesc::CHECK_INT_RANGE:
            GetEmitter()->emitIns_R_R_I(INS_cmp, EA_8BYTE, reg, reg, 0, INS_OPTS_SXTW);
            genJumpToThrowHlpBlk(EJ_ne, SCK_OVERFLOW);
            break;
#endif

        default:
        {
            assert(desc.CheckKind() == GenIntCastDesc::CHECK_SMALL_INT_RANGE);
            const int castMaxValue = desc.CheckSmallIntMax();
            const int castMinValue = desc.CheckSmallIntMin();

#ifdef TARGET_ARM64
            if (castMinValue != 0)
            {
                assert(((castMinValue == -128) && (castMaxValue == 127)) ||
                       ((castMinValue == -32768) && (castMaxValue == 32767)));

                GetEmitter()->emitIns_R_R_I(INS_cmp, EA_ATTR(desc.CheckSrcSize()), reg, reg, 0,
                                            castMinValue == -128 ? INS_OPTS_SXTB : INS_OPTS_SXTH);
                genJumpToThrowHlpBlk(EJ_ne, SCK_OVERFLOW);
                break;
            }
#endif

            // Values greater than 255 cannot be encoded in the immediate operand of CMP.
            // Replace (x > max) with (x >= max + 1) where max + 1 (a power of 2) can be
            // encoded. We could do this for all max values but on ARM32 "cmp r0, 255"
            // is better than "cmp r0, 256" because it has a shorter encoding.
            if (castMaxValue > 255)
            {
                assert((castMaxValue == 32767) || (castMaxValue == 65535));
                GetEmitter()->emitIns_R_I(INS_cmp, EA_ATTR(desc.CheckSrcSize()), reg, castMaxValue + 1);
                genJumpToThrowHlpBlk((castMinValue == 0) ? EJ_hs : EJ_ge, SCK_OVERFLOW);
            }
            else
            {
                GetEmitter()->emitIns_R_I(INS_cmp, EA_ATTR(desc.CheckSrcSize()), reg, castMaxValue);
                genJumpToThrowHlpBlk((castMinValue == 0) ? EJ_hi : EJ_gt, SCK_OVERFLOW);
            }

            if (castMinValue != 0)
            {
                GetEmitter()->emitIns_R_I(INS_cmp, EA_ATTR(desc.CheckSrcSize()), reg, castMinValue);
                genJumpToThrowHlpBlk(EJ_lt, SCK_OVERFLOW);
            }
        }
        break;
    }
}

//------------------------------------------------------------------------
// genIntToIntCast: Generate code for an integer cast, with or without overflow check.
//
// Arguments:
//    cast - The GT_CAST node
//
// Assumptions:
//    The cast node is not a contained node and must have an assigned register.
//    Neither the source nor target type can be a floating point type.
//
// TODO-ARM64-CQ: Allow castOp to be a contained node without an assigned register.
//
void CodeGen::genIntToIntCast(GenTreeCast* cast)
{
    GenTree* src = cast->GetOp(0);

    genConsumeRegs(src);

    regNumber       srcReg = src->GetRegNum();
    const regNumber dstReg = cast->GetRegNum();

    assert(genIsValidIntReg(dstReg));

    GenIntCastDesc desc(cast);

    if (src->isUsedFromMemory())
    {
        instruction ins;
        unsigned    insSize;

        switch (desc.LoadKind())
        {
            case GenIntCastDesc::LOAD_ZERO_EXTEND_SMALL_INT:
                ins     = (desc.LoadSrcSize() == 1) ? INS_ldrb : INS_ldrh;
                insSize = TARGET_POINTER_SIZE;
                break;
            case GenIntCastDesc::LOAD_SIGN_EXTEND_SMALL_INT:
                ins     = (desc.LoadSrcSize() == 1) ? INS_ldrsb : INS_ldrsh;
                insSize = TARGET_POINTER_SIZE;
                break;
#ifdef TARGET_64BIT
            case GenIntCastDesc::LOAD_SIGN_EXTEND_INT:
                ins     = INS_ldrsw;
                insSize = 8;
                break;
#endif
            default:
                assert(desc.LoadKind() == GenIntCastDesc::LOAD);
                ins     = INS_ldr;
                insSize = desc.LoadSrcSize();
                break;
        }

        // Note that we load directly into the destination register, this avoids the
        // need for a temporary register but assumes that enregistered variables are
        // not live in exception handlers. This works with EHWriteThru because the
        // register will be written only in genProduceReg, after the actual cast is
        // performed.

        if (src->OperIs(GT_IND))
        {
            GetEmitter()->emitInsLoadStoreOp(ins, EA_ATTR(insSize), dstReg, src->AsIndir());
        }
        else
        {
            unsigned lclNum;
            unsigned lclOffs;

            if (src->isUsedFromSpillTemp())
            {
                TempDsc* tmpDsc = getSpillTempDsc(src);
                lclNum          = tmpDsc->tdTempNum();
                lclOffs         = 0;
                regSet.tmpRlsTemp(tmpDsc);
            }
            else if (src->OperIs(GT_LCL_VAR))
            {
                lclNum  = src->AsLclVar()->GetLclNum();
                lclOffs = 0;
                assert(src->IsRegOptional() || !compiler->lvaGetDesc(lclNum)->lvIsRegCandidate());
            }
            else if (src->OperIs(GT_LCL_FLD))
            {
                lclNum  = src->AsLclFld()->GetLclNum();
                lclOffs = src->AsLclFld()->GetLclOffs();
            }
            else
            {
                unreached();
            }

            GetEmitter()->emitIns_R_S(ins, EA_ATTR(insSize), dstReg, lclNum, lclOffs);
        }

        srcReg = dstReg;
    }

    assert(genIsValidIntReg(srcReg));

    if (desc.CheckKind() != GenIntCastDesc::CHECK_NONE)
    {
        genIntCastOverflowCheck(cast, desc, srcReg);
    }

    if ((desc.ExtendKind() != GenIntCastDesc::COPY) || (srcReg != dstReg))
    {
        instruction ins;
        unsigned    insSize;

        switch (desc.ExtendKind())
        {
            case GenIntCastDesc::ZERO_EXTEND_SMALL_INT:
                ins     = (desc.ExtendSrcSize() == 1) ? INS_uxtb : INS_uxth;
                insSize = 4;
                break;
            case GenIntCastDesc::SIGN_EXTEND_SMALL_INT:
                ins     = (desc.ExtendSrcSize() == 1) ? INS_sxtb : INS_sxth;
                insSize = 4;
                break;
#ifdef TARGET_64BIT
            case GenIntCastDesc::ZERO_EXTEND_INT:
                ins     = INS_mov;
                insSize = 4;
                break;
            case GenIntCastDesc::SIGN_EXTEND_INT:
                ins     = INS_sxtw;
                insSize = 8;
                break;
#endif
            default:
                assert(desc.ExtendKind() == GenIntCastDesc::COPY);
                ins     = INS_mov;
                insSize = desc.ExtendSrcSize();
                break;
        }

        GetEmitter()->emitIns_R_R(ins, EA_ATTR(insSize), dstReg, srcReg);
    }

    genProduceReg(cast);
}

//------------------------------------------------------------------------
// genFloatToFloatCast: Generate code for a cast between float and double
//
// Arguments:
//    cast - The GT_CAST node
//
void CodeGen::genFloatToFloatCast(GenTreeCast* cast)
{
    assert(!cast->gtOverflow());

    GenTree*  src     = cast->GetOp(0);
    var_types srcType = src->GetType();
    var_types dstType = cast->GetCastType();

    assert((srcType == TYP_FLOAT) || (srcType == TYP_DOUBLE));
    assert((dstType == TYP_FLOAT) || (dstType == TYP_DOUBLE));
    assert(cast->GetType() == dstType);

    regNumber srcReg = genConsumeReg(src);
    regNumber dstReg = cast->GetRegNum();

    assert(genIsValidFloatReg(srcReg) && genIsValidFloatReg(dstReg));

    instruction ins     = INS_none;
    emitAttr    insSize = emitTypeSize(dstType);
    ARM64_ONLY(insOpts opts = INS_OPTS_NONE;)

    if (srcType != dstType)
    {
#ifdef TARGET_ARM64
        ins  = INS_fcvt;
        opts = (srcType == TYP_FLOAT) ? INS_OPTS_S_TO_D : INS_OPTS_D_TO_S;
#else
        ins = (srcType == TYP_FLOAT) ? INS_vcvt_f2d : INS_vcvt_d2f;
#endif
    }
    else if (dstReg != srcReg)
    {
#ifdef TARGET_ARM64
        ins = INS_mov;
#else
        ins = INS_vmov;
#endif
    }

    if (ins != INS_none)
    {
        GetEmitter()->emitIns_R_R(ins, insSize, dstReg, srcReg ARM64_ARG(opts));
    }

    genProduceReg(cast);
}

//------------------------------------------------------------------------
// genCreateAndStoreGCInfo: Create and record GC Info for the function.
//
void CodeGen::genCreateAndStoreGCInfo(unsigned codeSize,
                                      unsigned prologSize,
                                      unsigned epilogSize DEBUGARG(void* codePtr))
{
    IAllocator*    allowZeroAlloc = new (compiler, CMK_GC) CompIAllocator(compiler->getAllocatorGC());
    GcInfoEncoder* gcInfoEncoder  = new (compiler, CMK_GC)
        GcInfoEncoder(compiler->info.compCompHnd, compiler->info.compMethodInfo, allowZeroAlloc, NOMEM);
    assert(gcInfoEncoder != nullptr);

    // Follow the code pattern of the x86 gc info encoder (genCreateAndStoreGCInfoJIT32).
    gcInfo.gcInfoBlockHdrSave(gcInfoEncoder, codeSize, prologSize);

    // We keep the call count for the second call to gcMakeRegPtrTable() below.
    unsigned callCnt = 0;

    // First we figure out the encoder ID's for the stack slots and registers.
    gcInfo.gcMakeRegPtrTable(gcInfoEncoder, codeSize, prologSize, GCInfo::MAKE_REG_PTR_MODE_ASSIGN_SLOTS, &callCnt);

    // Now we've requested all the slots we'll need; "finalize" these (make more compact data structures for them).
    gcInfoEncoder->FinalizeSlotIds();

    // Now we can actually use those slot ID's to declare live ranges.
    gcInfo.gcMakeRegPtrTable(gcInfoEncoder, codeSize, prologSize, GCInfo::MAKE_REG_PTR_MODE_DO_WORK, &callCnt);

#ifdef TARGET_ARM64

    if (compiler->opts.compDbgEnC)
    {
        // what we have to preserve is called the "frame header" (see comments in VM\eetwain.cpp)
        // which is:
        //  -return address
        //  -saved off RBP
        //  -saved 'this' pointer and bool for synchronized methods

        // 4 slots for RBP + return address + RSI + RDI
        int preservedAreaSize = 4 * REGSIZE_BYTES;

        if (compiler->info.compFlags & CORINFO_FLG_SYNCH)
        {
            if (!(compiler->info.compFlags & CORINFO_FLG_STATIC))
                preservedAreaSize += REGSIZE_BYTES;

            preservedAreaSize += 1; // bool for synchronized methods
        }

        // Used to signal both that the method is compiled for EnC, and also the size of the block at the top of the
        // frame
        gcInfoEncoder->SetSizeOfEditAndContinuePreservedArea(preservedAreaSize);
    }

#endif // TARGET_ARM64

    if (compiler->opts.IsReversePInvoke())
    {
        unsigned reversePInvokeFrameVarNumber = compiler->lvaReversePInvokeFrameVar;
        assert(reversePInvokeFrameVarNumber != BAD_VAR_NUM && reversePInvokeFrameVarNumber < compiler->lvaRefCount);
        LclVarDsc& reversePInvokeFrameVar = compiler->lvaTable[reversePInvokeFrameVarNumber];
        gcInfoEncoder->SetReversePInvokeFrameSlot(reversePInvokeFrameVar.GetStackOffset());
    }

    gcInfoEncoder->Build();

    // GC Encoder automatically puts the GC info in the right spot using ICorJitInfo::allocGCInfo(size_t)
    // let's save the values anyway for debugging purposes
    compiler->compInfoBlkAddr = gcInfoEncoder->Emit();
    compiler->compInfoBlkSize = 0; // not exposed by the GCEncoder interface
}

// clang-format off
const CodeGen::GenConditionDesc CodeGen::GenConditionDesc::map[32]
{
    { },       // NONE
    { },       // 1
    { EJ_lt }, // SLT
    { EJ_le }, // SLE
    { EJ_ge }, // SGE
    { EJ_gt }, // SGT
    { EJ_mi }, // S
    { EJ_pl }, // NS

    { EJ_eq }, // EQ
    { EJ_ne }, // NE
    { EJ_lo }, // ULT
    { EJ_ls }, // ULE
    { EJ_hs }, // UGE
    { EJ_hi }, // UGT
    { EJ_hs }, // C
    { EJ_lo }, // NC

    { EJ_eq },                // FEQ
    { EJ_gt, GT_AND, EJ_lo }, // FNE
    { EJ_lo },                // FLT
    { EJ_ls },                // FLE
    { EJ_ge },                // FGE
    { EJ_gt },                // FGT
    { EJ_vs },                // O
    { EJ_vc },                // NO

    { EJ_eq, GT_OR, EJ_vs },  // FEQU
    { EJ_ne },                // FNEU
    { EJ_lt },                // FLTU
    { EJ_le },                // FLEU
    { EJ_hs },                // FGEU
    { EJ_hi },                // FGTU
    { },                      // P
    { },                      // NP
};
// clang-format on

//------------------------------------------------------------------------
// inst_SETCC: Generate code to set a register to 0 or 1 based on a condition.
//
// Arguments:
//   condition - The condition
//   type      - The type of the value to be produced
//   dstReg    - The destination register to be set to 1 or 0
//
void CodeGen::inst_SETCC(GenCondition condition, var_types type, regNumber dstReg)
{
    assert(varTypeIsIntegral(type));
    assert(genIsValidIntReg(dstReg));

#ifdef TARGET_ARM64
    const GenConditionDesc& desc = GenConditionDesc::Get(condition);

    inst_SET(desc.jumpKind1, dstReg);

    if (desc.oper != GT_NONE)
    {
        BasicBlock* labelNext = genCreateTempLabel();
        inst_JMP((desc.oper == GT_OR) ? desc.jumpKind1 : emitter::emitReverseJumpKind(desc.jumpKind1), labelNext);
        inst_SET(desc.jumpKind2, dstReg);
        genDefineTempLabel(labelNext);
    }
#else
    // Emit code like that:
    //   ...
    //   bgt True
    //   movs rD, #0
    //   b Next
    // True:
    //   movs rD, #1
    // Next:
    //   ...

    BasicBlock* labelTrue = genCreateTempLabel();
    inst_JCC(condition, labelTrue);

    GetEmitter()->emitIns_R_I(INS_mov, emitActualTypeSize(type), dstReg, 0);

    BasicBlock* labelNext = genCreateTempLabel();
    GetEmitter()->emitIns_J(INS_b, labelNext);

    genDefineTempLabel(labelTrue);
    GetEmitter()->emitIns_R_I(INS_mov, emitActualTypeSize(type), dstReg, 1);
    genDefineTempLabel(labelNext);
#endif
}

//------------------------------------------------------------------------
// genCodeForStoreBlk: Produce code for a GT_STORE_OBJ/GT_STORE_DYN_BLK/GT_STORE_BLK node.
//
// Arguments:
//    tree - the node
//
void CodeGen::genCodeForStoreBlk(GenTreeBlk* blkOp)
{
    assert(blkOp->OperIs(GT_STORE_OBJ, GT_STORE_DYN_BLK, GT_STORE_BLK));

    if (blkOp->OperIs(GT_STORE_OBJ))
    {
        assert(!blkOp->gtBlkOpGcUnsafe);
        assert(blkOp->OperIsCopyBlkOp());
        assert(blkOp->AsObj()->GetLayout()->HasGCPtr());
        genCodeForCpObj(blkOp->AsObj());
        return;
    }

    bool isCopyBlk = blkOp->OperIsCopyBlkOp();

    switch (blkOp->gtBlkOpKind)
    {
        case GenTreeBlk::BlkOpKindHelper:
            assert(!blkOp->gtBlkOpGcUnsafe);
            if (isCopyBlk)
            {
                genCodeForCpBlkHelper(blkOp);
            }
            else
            {
                genCodeForInitBlkHelper(blkOp);
            }
            break;

        case GenTreeBlk::BlkOpKindUnroll:
            if (isCopyBlk)
            {
                if (blkOp->gtBlkOpGcUnsafe)
                {
                    GetEmitter()->emitDisableGC();
                }
                genCodeForCpBlkUnroll(blkOp);
                if (blkOp->gtBlkOpGcUnsafe)
                {
                    GetEmitter()->emitEnableGC();
                }
            }
            else
            {
                assert(!blkOp->gtBlkOpGcUnsafe);
                genCodeForInitBlkUnroll(blkOp);
            }
            break;

        default:
            unreached();
    }
}

//------------------------------------------------------------------------
// genScaledAdd: A helper for genLeaInstruction.
//
void CodeGen::genScaledAdd(emitAttr attr, regNumber targetReg, regNumber baseReg, regNumber indexReg, int scale)
{
    emitter* emit = GetEmitter();
    if (scale == 0)
    {
        // target = base + index
        GetEmitter()->emitIns_R_R_R(INS_add, attr, targetReg, baseReg, indexReg);
    }
    else
    {
// target = base + index<<scale
#if defined(TARGET_ARM)
        emit->emitIns_R_R_R_I(INS_add, attr, targetReg, baseReg, indexReg, scale, INS_FLAGS_DONT_CARE, INS_OPTS_LSL);
#elif defined(TARGET_ARM64)
        emit->emitIns_R_R_R_I(INS_add, attr, targetReg, baseReg, indexReg, scale, INS_OPTS_LSL);
#endif
    }
}

//------------------------------------------------------------------------
// genLeaInstruction: Produce code for a GT_LEA node.
//
// Arguments:
//    lea - the node
//
void CodeGen::genLeaInstruction(GenTreeAddrMode* lea)
{
    genConsumeOperands(lea);
    emitter* emit   = GetEmitter();
    emitAttr size   = emitTypeSize(lea);
    int      offset = lea->Offset();

    // In ARM we can only load addresses of the form:
    //
    // [Base + index*scale]
    // [Base + Offset]
    // [Literal] (PC-Relative)
    //
    // So for the case of a LEA node of the form [Base + Index*Scale + Offset] we will generate:
    // destReg = baseReg + indexReg * scale;
    // destReg = destReg + offset;
    //
    // TODO-ARM64-CQ: The purpose of the GT_LEA node is to directly reflect a single target architecture
    //             addressing mode instruction.  Currently we're 'cheating' by producing one or more
    //             instructions to generate the addressing mode so we need to modify lowering to
    //             produce LEAs that are a 1:1 relationship to the ARM64 architecture.
    if (lea->Base() && lea->Index())
    {
        GenTree* memBase = lea->Base();
        GenTree* index   = lea->Index();

        DWORD scale;

        assert(isPow2(lea->gtScale));
        BitScanForward(&scale, lea->gtScale);

        assert(scale <= 4);

        if (offset != 0)
        {
            regNumber tmpReg = lea->GetSingleTempReg();

            // When generating fully interruptible code we have to use the "large offset" sequence
            // when calculating a EA_BYREF as we can't report a byref that points outside of the object
            //
            bool useLargeOffsetSeq = compiler->GetInterruptible() && (size == EA_BYREF);

            if (!useLargeOffsetSeq && emitter::emitIns_valid_imm_for_add(offset))
            {
                // Generate code to set tmpReg = base + index*scale
                genScaledAdd(size, tmpReg, memBase->GetRegNum(), index->GetRegNum(), scale);

                // Then compute target reg from [tmpReg + offset]
                emit->emitIns_R_R_I(INS_add, size, lea->GetRegNum(), tmpReg, offset);
            }
            else // large offset sequence
            {
                noway_assert(tmpReg != index->GetRegNum());
                noway_assert(tmpReg != memBase->GetRegNum());

                // First load/store tmpReg with the offset constant
                //      rTmp = imm
                instGen_Set_Reg_To_Imm(EA_PTRSIZE, tmpReg, offset);

                // Then add the scaled index register
                //      rTmp = rTmp + index*scale
                genScaledAdd(EA_PTRSIZE, tmpReg, tmpReg, index->GetRegNum(), scale);

                // Then compute target reg from [base + tmpReg ]
                //      rDst = base + rTmp
                emit->emitIns_R_R_R(INS_add, size, lea->GetRegNum(), memBase->GetRegNum(), tmpReg);
            }
        }
        else
        {
            // Then compute target reg from [base + index*scale]
            genScaledAdd(size, lea->GetRegNum(), memBase->GetRegNum(), index->GetRegNum(), scale);
        }
    }
    else if (lea->Base())
    {
        GenTree* memBase = lea->Base();

        if (emitter::emitIns_valid_imm_for_add(offset))
        {
            if (offset != 0)
            {
                // Then compute target reg from [memBase + offset]
                emit->emitIns_R_R_I(INS_add, size, lea->GetRegNum(), memBase->GetRegNum(), offset);
            }
            else // offset is zero
            {
                if (lea->GetRegNum() != memBase->GetRegNum())
                {
                    emit->emitIns_R_R(INS_mov, size, lea->GetRegNum(), memBase->GetRegNum());
                }
            }
        }
        else
        {
            // We require a tmpReg to hold the offset
            regNumber tmpReg = lea->GetSingleTempReg();

            // First load tmpReg with the large offset constant
            instGen_Set_Reg_To_Imm(EA_PTRSIZE, tmpReg, offset);

            // Then compute target reg from [memBase + tmpReg]
            emit->emitIns_R_R_R(INS_add, size, lea->GetRegNum(), memBase->GetRegNum(), tmpReg);
        }
    }
    else if (lea->Index())
    {
        // If we encounter a GT_LEA node without a base it means it came out
        // when attempting to optimize an arbitrary arithmetic expression during lower.
        // This is currently disabled in ARM64 since we need to adjust lower to account
        // for the simpler instructions ARM64 supports.
        // TODO-ARM64-CQ:  Fix this and let LEA optimize arithmetic trees too.
        assert(!"We shouldn't see a baseless address computation during CodeGen for ARM64");
    }

    genProduceReg(lea);
}

#ifdef FEATURE_SIMD
//------------------------------------------------------------------------
// genSIMDSplitReturn: Generates code for returning a fixed-size SIMD type that lives
//                     in a single register, but is returned in multiple registers.
//
// Arguments:
//    src         - The source of the return
//    retTypeDesc - The return type descriptor.
//
void CodeGen::genSIMDSplitReturn(GenTree* src, ReturnTypeDesc* retTypeDesc)
{
    assert(varTypeIsSIMD(src));
    assert(src->isUsedFromReg());
    regNumber srcReg = src->GetRegNum();

    // Treat src register as a homogenous vector with element size equal to the reg size
    // Insert pieces in order
    unsigned regCount = retTypeDesc->GetReturnRegCount();
    for (unsigned i = 0; i < regCount; ++i)
    {
        var_types type = retTypeDesc->GetReturnRegType(i);
        regNumber reg  = retTypeDesc->GetABIReturnReg(i);
        if (varTypeIsFloating(type))
        {
            // If the register piece is to be passed in a floating point register
            // Use a vector mov element instruction
            // reg is not a vector, so it is in the first element reg[0]
            // mov reg[0], src[i]
            // This effectively moves from `src[i]` to `reg[0]`, upper bits of reg remain unchanged
            // For the case where src == reg, since we are only writing reg[0], as long as we iterate
            // so that src[0] is consumed before writing reg[0], we do not need a temporary.
            GetEmitter()->emitIns_R_R_I_I(INS_mov, emitTypeSize(type), reg, srcReg, 0, i);
        }
        else
        {
            // If the register piece is to be passed in an integer register
            // Use a vector mov to general purpose register instruction
            // mov reg, src[i]
            // This effectively moves from `src[i]` to `reg`
            GetEmitter()->emitIns_R_R_I(INS_mov, emitTypeSize(type), reg, srcReg, i);
        }
    }
}
#endif // FEATURE_SIMD

#endif // TARGET_ARMARCH<|MERGE_RESOLUTION|>--- conflicted
+++ resolved
@@ -664,43 +664,10 @@
 //
 void CodeGen::genPutArgStk(GenTreePutArgStk* putArg)
 {
-<<<<<<< HEAD
     unsigned outArgLclNum;
     unsigned outArgLclSize;
 
     if (putArg->PutInIncomingArgArea())
-=======
-    assert(treeNode->OperIs(GT_PUTARG_STK));
-    GenTree* source = treeNode->gtOp1;
-#if !defined(OSX_ARM64_ABI)
-    var_types targetType = genActualType(source->TypeGet());
-#else
-    var_types targetType = source->TypeGet();
-#endif
-    emitter* emit = GetEmitter();
-
-    // This is the varNum for our store operations,
-    // typically this is the varNum for the Outgoing arg space
-    // When we are generating a tail call it will be the varNum for arg0
-    unsigned varNumOut    = (unsigned)-1;
-    unsigned argOffsetMax = (unsigned)-1; // Records the maximum size of this area for assert checks
-
-    // Get argument offset to use with 'varNumOut'
-    // Here we cross check that argument offset hasn't changed from lowering to codegen since
-    // we are storing arg slot number in GT_PUTARG_STK node in lowering phase.
-    unsigned argOffsetOut = treeNode->getArgOffset();
-
-#ifdef DEBUG
-    fgArgTabEntry* curArgTabEntry = compiler->gtArgEntryByNode(treeNode->gtCall, treeNode);
-    assert(curArgTabEntry != nullptr);
-    DEBUG_ARG_SLOTS_ASSERT(argOffsetOut == (curArgTabEntry->slotNum * TARGET_POINTER_SIZE));
-#endif // DEBUG
-
-    // Whether to setup stk arg in incoming or out-going arg area?
-    // Fast tail calls implemented as epilog+jmp = stk arg is setup in incoming arg area.
-    // All other calls - stk arg is setup in out-going arg area.
-    if (treeNode->putInIncomingArgArea())
->>>>>>> 85555749
     {
 #if FEATURE_FASTTAILCALL
         assert(putArg->GetCall()->IsFastTailCall());
@@ -736,29 +703,9 @@
     // We can't write beyound the outgoing area area
     assert(outArgLclOffs + varTypeSize(srcType) <= outArgLclSize);
 
-<<<<<<< HEAD
     instruction storeIns  = ins_Store(srcType);
     emitAttr    storeAttr = emitTypeSize(srcType);
     regNumber   srcReg;
-=======
-#if defined(OSX_ARM64_ABI)
-        switch (treeNode->GetStackByteSize())
-        {
-            case 1:
-                targetType = TYP_BYTE;
-                break;
-            case 2:
-                targetType = TYP_SHORT;
-                break;
-            default:
-                assert(treeNode->GetStackByteSize() >= 4);
-                break;
-        }
-#endif
-
-        instruction storeIns  = ins_Store(targetType);
-        emitAttr    storeAttr = emitTypeSize(targetType);
->>>>>>> 85555749
 
 #ifdef TARGET_ARM64
     if (src->isContained())
@@ -1033,15 +980,7 @@
     const unsigned outArgLclSize = compiler->lvaOutgoingArgSpaceSize;
     const unsigned outArgLclOffs = putArg->GetSlotOffset();
 
-<<<<<<< HEAD
     GenTree* src = putArg->GetOp(0);
-=======
-    GenTree* source       = treeNode->gtOp1;
-    emitter* emit         = GetEmitter();
-    unsigned varNumOut    = compiler->lvaOutgoingArgSpaceVar;
-    unsigned argOffsetMax = compiler->lvaOutgoingArgSpaceSize;
-    unsigned argOffsetOut = treeNode->getArgOffset();
->>>>>>> 85555749
 
     assert(src->TypeIs(TYP_STRUCT));
     assert(src->isContained());
@@ -1158,7 +1097,6 @@
             regSize /= 2;
         }
 
-<<<<<<< HEAD
         instruction loadIns;
         instruction storeIns;
         emitAttr    attr;
@@ -1188,14 +1126,6 @@
                 storeIns = INS_str;
                 attr     = emitTypeSize(srcLayout->GetGCPtrType(offset / REGSIZE_BYTES));
         }
-=======
-        ClassLayout* layout = source->AsObj()->GetLayout();
-
-        // Put on stack first
-        unsigned nextIndex     = treeNode->gtNumRegs;
-        unsigned structOffset  = nextIndex * TARGET_POINTER_SIZE;
-        int      remainingSize = treeNode->GetStackByteSize();
->>>>>>> 85555749
 
         if (srcLclNum != BAD_VAR_NUM)
         {
