--- conflicted
+++ resolved
@@ -1616,294 +1616,6 @@
     genProduceReg(simdNode);
 }
 
-<<<<<<< HEAD
-//--------------------------------------------------------------------------------
-// genSIMDIntrinsicDotProduct: Generate code for SIMD Intrinsic Dot Product.
-//
-// Arguments:
-//    simdNode - The GT_SIMD node
-//
-// Return Value:
-//    None.
-//
-void CodeGen::genSIMDIntrinsicDotProduct(GenTreeSIMD* simdNode)
-{
-    assert(simdNode->gtSIMDIntrinsicID == SIMDIntrinsicDotProduct);
-
-    GenTree*  op1      = simdNode->GetOp(0);
-    GenTree*  op2      = simdNode->GetOp(1);
-    var_types baseType = simdNode->gtSIMDBaseType;
-    var_types simdType = op1->TypeGet();
-    // TODO-1stClassStructs: Temporary to minimize asmDiffs
-    if (simdType == TYP_DOUBLE)
-    {
-        simdType = TYP_SIMD8;
-    }
-    var_types simdEvalType = (simdType == TYP_SIMD12) ? TYP_SIMD16 : simdType;
-    regNumber targetReg    = simdNode->GetRegNum();
-    assert(targetReg != REG_NA);
-
-    var_types targetType = simdNode->TypeGet();
-    assert(targetType == baseType);
-
-    genConsumeRegs(op1);
-    genConsumeRegs(op2);
-    regNumber op1Reg  = op1->GetRegNum();
-    regNumber op2Reg  = op2->GetRegNum();
-    regNumber tmpReg1 = REG_NA;
-    regNumber tmpReg2 = REG_NA;
-
-    SIMDLevel level = compiler->getSIMDSupportLevel();
-
-    // Dot product intrinsic is supported only on float/double vectors
-    // and 32-byte int vectors on AVX.
-    //
-    // Float/Double Vectors:
-    // For SSE, or AVX with 32-byte vectors, we need one additional Xmm register
-    // different from targetReg as scratch. Note that if this is a TYP_SIMD16 or
-    // smaller on AVX, then we don't need a tmpReg.
-    //
-    // 32-byte integer vector on AVX: we need two additional Xmm registers
-    // different from targetReg as scratch.
-    //
-    // 16-byte integer vector on SSE4: we need one additional Xmm register
-    // different from targetReg as scratch.
-    if (varTypeIsFloating(baseType))
-    {
-        if ((compiler->getSIMDSupportLevel() == SIMD_SSE2_Supported) || (simdEvalType == TYP_SIMD32))
-        {
-            tmpReg1 = simdNode->GetSingleTempReg();
-            assert(tmpReg1 != targetReg);
-        }
-        else
-        {
-            assert(simdNode->AvailableTempRegCount() == 0);
-        }
-    }
-    else
-    {
-        assert(baseType == TYP_INT);
-        assert(level >= SIMD_SSE4_Supported);
-
-        if (level == SIMD_SSE4_Supported)
-        {
-            tmpReg1 = simdNode->GetSingleTempReg();
-        }
-        else
-        {
-            tmpReg1 = simdNode->ExtractTempReg();
-            tmpReg2 = simdNode->GetSingleTempReg();
-        }
-    }
-
-    if (level == SIMD_SSE2_Supported)
-    {
-        // We avoid reg move if either op1Reg == targetReg or op2Reg == targetReg
-        if (op1Reg == targetReg)
-        {
-            // Best case
-            // nothing to do, we have registers in the right place
-        }
-        else if (op2Reg == targetReg)
-        {
-            op2Reg = op1Reg;
-        }
-        else
-        {
-            inst_RV_RV(ins_Copy(simdType), targetReg, op1Reg, simdEvalType, emitActualTypeSize(simdType));
-        }
-
-        // DotProduct(v1, v2)
-        // Here v0 = targetReg, v1 = op1Reg, v2 = op2Reg and tmp = tmpReg1
-        if ((simdNode->gtFlags & GTF_SIMD12_OP) != 0)
-        {
-            assert(baseType == TYP_FLOAT);
-            // v0 = v1 * v2
-            // tmp = v0                                       // v0  = (3, 2, 1, 0) - each element is given by its
-            //                                                // position
-            // tmp = shuffle(tmp, tmp, SHUFFLE_ZXXY)          // tmp = (2, 0, 0, 1) - don't really care what's in upper
-            //                                                // bits
-            // v0 = v0 + tmp                                  // v0  = (3+2, 0+2, 1+0, 0+1)
-            // tmp = shuffle(tmp, tmp, SHUFFLE_XXWW)          // tmp = (  1,   1,   2,   2)
-            // v0 = v0 + tmp                                  // v0  = (1+2+3,  0+1+2, 0+1+2, 0+1+2)
-            //
-            inst_RV_RV(INS_mulps, targetReg, op2Reg);
-            inst_RV_RV(INS_movaps, tmpReg1, targetReg);
-            inst_RV_RV_IV(INS_shufps, EA_16BYTE, tmpReg1, tmpReg1, (int8_t)SHUFFLE_ZXXY);
-            inst_RV_RV(INS_addps, targetReg, tmpReg1);
-            inst_RV_RV_IV(INS_shufps, EA_16BYTE, tmpReg1, tmpReg1, (int8_t)SHUFFLE_XXWW);
-            inst_RV_RV(INS_addps, targetReg, tmpReg1);
-        }
-        else if (baseType == TYP_FLOAT)
-        {
-            // v0 = v1 * v2
-            // tmp = v0                                       // v0  = (3, 2, 1, 0) - each element is given by its
-            //                                                // position
-            // tmp = shuffle(tmp, tmp, SHUFFLE_ZWXY)          // tmp = (2, 3, 0, 1)
-            // v0 = v0 + tmp                                  // v0  = (3+2, 2+3, 1+0, 0+1)
-            // tmp = v0
-            // tmp = shuffle(tmp, tmp, SHUFFLE_XYZW)          // tmp = (0+1, 1+0, 2+3, 3+2)
-            // v0 = v0 + tmp                                  // v0  = (0+1+2+3, 0+1+2+3, 0+1+2+3, 0+1+2+3)
-            //                                                // Essentially horizontal addition of all elements.
-            //                                                // We could achieve the same using SSEv3 instruction
-            //                                                // HADDPS.
-            //
-            inst_RV_RV(INS_mulps, targetReg, op2Reg);
-            inst_RV_RV(INS_movaps, tmpReg1, targetReg);
-            inst_RV_RV_IV(INS_shufps, EA_16BYTE, tmpReg1, tmpReg1, (int8_t)SHUFFLE_ZWXY);
-            inst_RV_RV(INS_addps, targetReg, tmpReg1);
-            inst_RV_RV(INS_movaps, tmpReg1, targetReg);
-            inst_RV_RV_IV(INS_shufps, EA_16BYTE, tmpReg1, tmpReg1, (int8_t)SHUFFLE_XYZW);
-            inst_RV_RV(INS_addps, targetReg, tmpReg1);
-        }
-        else
-        {
-            assert(baseType == TYP_DOUBLE);
-
-            // v0 = v1 * v2
-            // tmp = v0                                       // v0  = (1, 0) - each element is given by its position
-            // tmp = shuffle(tmp, tmp, Shuffle(0,1))          // tmp = (0, 1)
-            // v0 = v0 + tmp                                  // v0  = (1+0, 0+1)
-            inst_RV_RV(INS_mulpd, targetReg, op2Reg);
-            inst_RV_RV(INS_movaps, tmpReg1, targetReg);
-            inst_RV_RV_IV(INS_shufpd, EA_16BYTE, tmpReg1, tmpReg1, 0x01);
-            inst_RV_RV(INS_addpd, targetReg, tmpReg1);
-        }
-    }
-    else
-    {
-        assert(level >= SIMD_SSE4_Supported);
-
-        if (varTypeIsFloating(baseType))
-        {
-            // We avoid reg move if either op1Reg == targetReg or op2Reg == targetReg.
-            // Note that this is a duplicate of the code above for SSE, but in the AVX case we can eventually
-            // use the 3-op form, so that we can avoid these copies.
-            // TODO-CQ: Add inst_RV_RV_RV_IV().
-            if (op1Reg == targetReg)
-            {
-                // Best case
-                // nothing to do, we have registers in the right place
-            }
-            else if (op2Reg == targetReg)
-            {
-                op2Reg = op1Reg;
-            }
-            else
-            {
-                inst_RV_RV(ins_Copy(simdType), targetReg, op1Reg, simdEvalType, emitActualTypeSize(simdType));
-            }
-
-            emitAttr emitSize = emitActualTypeSize(simdEvalType);
-            if (baseType == TYP_FLOAT)
-            {
-                // dpps computes the dot product of the upper & lower halves of the 32-byte register.
-                // Notice that if this is a TYP_SIMD16 or smaller on AVX, then we don't need a tmpReg.
-                unsigned mask = ((simdNode->gtFlags & GTF_SIMD12_OP) != 0) ? 0x71 : 0xf1;
-                assert((mask >= 0) && (mask <= 255));
-                inst_RV_RV_IV(INS_dpps, emitSize, targetReg, op2Reg, (int8_t)mask);
-                // dpps computes the dot product of the upper & lower halves of the 32-byte register.
-                // Notice that if this is a TYP_SIMD16 or smaller on AVX, then we don't need a tmpReg.
-                // If this is TYP_SIMD32, we need to combine the lower & upper results.
-                if (simdEvalType == TYP_SIMD32)
-                {
-                    GetEmitter()->emitIns_R_R_I(INS_vextractf128, EA_32BYTE, tmpReg1, targetReg, 0x01);
-                    inst_RV_RV(INS_addps, targetReg, tmpReg1, targetType, emitTypeSize(targetType));
-                }
-            }
-            else if (baseType == TYP_DOUBLE)
-            {
-                if (simdEvalType == TYP_SIMD32)
-                {
-                    // targetReg = targetReg * op2Reg
-                    // targetReg = vhaddpd(targetReg, targetReg) ; horizontal sum of lower & upper halves
-                    // tmpReg    = vextractf128(targetReg, 1)    ; Moves the upper sum into tempReg
-                    // targetReg = targetReg + tmpReg1
-                    inst_RV_RV(INS_mulpd, targetReg, op2Reg, simdEvalType, emitActualTypeSize(simdType));
-                    inst_RV_RV(INS_haddpd, targetReg, targetReg, simdEvalType, emitActualTypeSize(simdType));
-                    GetEmitter()->emitIns_R_R_I(INS_vextractf128, EA_32BYTE, tmpReg1, targetReg, 0x01);
-                    inst_RV_RV(INS_addpd, targetReg, tmpReg1, targetType, emitTypeSize(targetType));
-                }
-                else
-                {
-                    // On AVX, we have no 16-byte vectors of double.  Note that, if we did, we could use
-                    // dppd directly.
-                    assert(level == SIMD_SSE4_Supported);
-                    inst_RV_RV_IV(INS_dppd, emitSize, targetReg, op2Reg, 0x31);
-                }
-            }
-        }
-        else
-        {
-            // Dot product of 32-byte int vector on SSE4/AVX.
-            assert(baseType == TYP_INT);
-            assert(simdEvalType == TYP_SIMD16 || simdEvalType == TYP_SIMD32);
-
-#ifdef DEBUG
-            // SSE4: We need 1 scratch register.
-            // AVX2: We need 2 scratch registers.
-            if (simdEvalType == TYP_SIMD16)
-            {
-                assert(tmpReg1 != REG_NA);
-            }
-            else
-            {
-                assert(tmpReg1 != REG_NA);
-                assert(tmpReg2 != REG_NA);
-            }
-#endif
-
-            // tmpReg1 = op1 * op2
-            if (level == SIMD_AVX2_Supported)
-            {
-                // On AVX take advantage 3 operand form of pmulld
-                inst_RV_RV_RV(INS_pmulld, tmpReg1, op1Reg, op2Reg, emitTypeSize(simdEvalType));
-            }
-            else
-            {
-                inst_RV_RV(ins_Copy(simdEvalType), tmpReg1, op1Reg, simdEvalType);
-                inst_RV_RV(INS_pmulld, tmpReg1, op2Reg, simdEvalType);
-            }
-
-            if (simdEvalType == TYP_SIMD32)
-            {
-                // tmpReg2[127..0] = Upper 128-bits of tmpReg1
-                GetEmitter()->emitIns_R_R_I(INS_vextractf128, EA_32BYTE, tmpReg2, tmpReg1, 0x01);
-
-                // tmpReg1[127..0] = tmpReg1[127..0] + tmpReg2[127..0]
-                // This will compute
-                //    tmpReg1[0] = op1[0]*op2[0] + op1[4]*op2[4]
-                //    tmpReg1[1] = op1[1]*op2[1] + op1[5]*op2[5]
-                //    tmpReg1[2] = op1[2]*op2[2] + op1[6]*op2[6]
-                //    tmpReg1[4] = op1[4]*op2[4] + op1[7]*op2[7]
-                inst_RV_RV(INS_paddd, tmpReg1, tmpReg2, TYP_SIMD16, EA_16BYTE);
-            }
-
-            // This horizontal add will compute
-            //
-            // TYP_SIMD16:
-            //   tmpReg1[0] = tmpReg1[2] = op1[0]*op2[0] + op1[1]*op2[1]
-            //   tmpReg1[1] = tmpReg1[3] = op1[2]*op2[2] + op1[4]*op2[4]
-            //
-            // TYP_SIMD32:
-            //   tmpReg1[0] = tmpReg1[2] = op1[0]*op2[0] + op1[4]*op2[4] + op1[1]*op2[1] + op1[5]*op2[5]
-            //   tmpReg1[1] = tmpReg1[3] = op1[2]*op2[2] + op1[6]*op2[6] + op1[4]*op2[4] + op1[7]*op2[7]
-            inst_RV_RV(INS_phaddd, tmpReg1, tmpReg1, TYP_SIMD16, EA_16BYTE);
-
-            // DotProduct(op1, op2) = tmpReg1[0] = tmpReg1[0] + tmpReg1[1]
-            inst_RV_RV(INS_phaddd, tmpReg1, tmpReg1, TYP_SIMD16, EA_16BYTE);
-
-            // TargetReg = integer result from tmpReg1
-            // (Note that for mov_xmm2i, the int register is always in the reg2 position)
-            inst_RV_RV(INS_mov_xmm2i, tmpReg1, targetReg, TYP_INT);
-        }
-    }
-
-    genProduceReg(simdNode);
-}
-
-=======
->>>>>>> 9df02475
 //------------------------------------------------------------------------------------
 // genSIMDIntrinsicGetItem: Generate code for SIMD Intrinsic get element at index i.
 //
