// Licensed to the .NET Foundation under one or more agreements.
// The .NET Foundation licenses this file to you under the MIT license.
// See the LICENSE file in the project root for more information.

/*XXXXXXXXXXXXXXXXXXXXXXXXXXXXXXXXXXXXXXXXXXXXXXXXXXXXXXXXXXXXXXXXXXXXXXXXXXXXX
XXXXXXXXXXXXXXXXXXXXXXXXXXXXXXXXXXXXXXXXXXXXXXXXXXXXXXXXXXXXXXXXXXXXXXXXXXXXXXX
XX                                                                           XX
XX                        Amd64 SIMD Code Generator                          XX
XX                                                                           XX
XXXXXXXXXXXXXXXXXXXXXXXXXXXXXXXXXXXXXXXXXXXXXXXXXXXXXXXXXXXXXXXXXXXXXXXXXXXXXXX
XXXXXXXXXXXXXXXXXXXXXXXXXXXXXXXXXXXXXXXXXXXXXXXXXXXXXXXXXXXXXXXXXXXXXXXXXXXXXXX
*/
#include "jitpch.h"
#ifdef _MSC_VER
#pragma hdrstop
#pragma warning(disable : 4310) // cast truncates constant value - happens for (int8_t)SHUFFLE_ZXXX
#endif

#ifdef TARGET_XARCH
#ifdef FEATURE_SIMD

#include "emit.h"
#include "codegen.h"
#include "sideeffects.h"
#include "lower.h"
#include "gcinfo.h"
#include "gcinfoencoder.h"

// Instruction immediates

// Insertps:
// - bits 6 and 7 of the immediate indicate which source item to select (0..3)
// - bits 4 and 5 of the immediate indicate which target item to insert into (0..3)
// - bits 0 to 3 of the immediate indicate which target item to zero
#define INSERTPS_SOURCE_SELECT(i) ((i) << 6)
#define INSERTPS_TARGET_SELECT(i) ((i) << 4)
#define INSERTPS_ZERO(i) (1 << (i))

// ROUNDPS/PD:
// - Bit 0 through 1 - Rounding mode
//   * 0b00 - Round to nearest (even)
//   * 0b01 - Round toward Neg. Infinity
//   * 0b10 - Round toward Pos. Infinity
//   * 0b11 - Round toward zero (Truncate)
// - Bit 2 - Source of rounding control, 0b0 for immediate.
// - Bit 3 - Precision exception, 0b1 to ignore. (We don't raise FP exceptions)
#define ROUNDPS_TO_NEAREST_IMM 0b1000
#define ROUNDPS_TOWARD_NEGATIVE_INFINITY_IMM 0b1001
#define ROUNDPS_TOWARD_POSITIVE_INFINITY_IMM 0b1010
#define ROUNDPS_TOWARD_ZERO_IMM 0b1011

// getOpForSIMDIntrinsic: return the opcode for the given SIMD Intrinsic
//
// Arguments:
//   intrinsicId    -   SIMD intrinsic Id
//   baseType       -   Base type of the SIMD vector
//   ival           -   Out param. Any immediate byte operand that needs to be passed to SSE2 opcode
//
//
// Return Value:
//   Instruction (op) to be used, and ival is set if instruction requires an immediate operand.
//
instruction CodeGen::getOpForSIMDIntrinsic(SIMDIntrinsicID intrinsicId, var_types baseType, unsigned* ival /*=nullptr*/)
{
    // Minimal required instruction set is SSE2.
    assert(compiler->getSIMDSupportLevel() >= SIMD_SSE2_Supported);

    instruction result = INS_invalid;
    switch (intrinsicId)
    {
        case SIMDIntrinsicInit:
            if (compiler->getSIMDSupportLevel() == SIMD_AVX2_Supported)
            {
                // AVX supports broadcast instructions to populate YMM reg with a single float/double value from memory.
                // AVX2 supports broadcast instructions to populate YMM reg with a single value from memory or mm reg.
                switch (baseType)
                {
                    case TYP_FLOAT:
                        result = INS_vbroadcastss;
                        break;
                    case TYP_DOUBLE:
                        result = INS_vbroadcastsd;
                        break;
                    case TYP_ULONG:
                    case TYP_LONG:
                        // NOTE: for x86, this instruction is valid if the src is xmm2/m64, but NOT if it is supposed
                        // to be TYP_LONG reg.
                        result = INS_vpbroadcastq;
                        break;
                    case TYP_UINT:
                    case TYP_INT:
                        result = INS_vpbroadcastd;
                        break;
                    case TYP_USHORT:
                    case TYP_SHORT:
                        result = INS_vpbroadcastw;
                        break;
                    case TYP_UBYTE:
                    case TYP_BYTE:
                        result = INS_vpbroadcastb;
                        break;
                    default:
                        unreached();
                }
                break;
            }

            // For SSE, SIMDIntrinsicInit uses the same instruction as the SIMDIntrinsicShuffleSSE2 intrinsic.
            __fallthrough;

        case SIMDIntrinsicShuffleSSE2:
            if (baseType == TYP_FLOAT)
            {
                result = INS_shufps;
            }
            else if (baseType == TYP_DOUBLE)
            {
                result = INS_shufpd;
            }
            else if (baseType == TYP_INT || baseType == TYP_UINT)
            {
                result = INS_pshufd;
            }
            else if (baseType == TYP_LONG || baseType == TYP_ULONG)
            {
                // We don't have a separate SSE2 instruction and will
                // use the instruction meant for doubles since it is
                // of the same size as a long.
                result = INS_shufpd;
            }
            break;

        case SIMDIntrinsicAdd:
            if (baseType == TYP_FLOAT)
            {
                result = INS_addps;
            }
            else if (baseType == TYP_DOUBLE)
            {
                result = INS_addpd;
            }
            else if (baseType == TYP_INT || baseType == TYP_UINT)
            {
                result = INS_paddd;
            }
            else if (baseType == TYP_USHORT || baseType == TYP_SHORT)
            {
                result = INS_paddw;
            }
            else if (baseType == TYP_UBYTE || baseType == TYP_BYTE)
            {
                result = INS_paddb;
            }
            else if (baseType == TYP_LONG || baseType == TYP_ULONG)
            {
                result = INS_paddq;
            }
            break;

        case SIMDIntrinsicSub:
            if (baseType == TYP_FLOAT)
            {
                result = INS_subps;
            }
            else if (baseType == TYP_DOUBLE)
            {
                result = INS_subpd;
            }
            else if (baseType == TYP_INT || baseType == TYP_UINT)
            {
                result = INS_psubd;
            }
            else if (baseType == TYP_USHORT || baseType == TYP_SHORT)
            {
                result = INS_psubw;
            }
            else if (baseType == TYP_UBYTE || baseType == TYP_BYTE)
            {
                result = INS_psubb;
            }
            else if (baseType == TYP_LONG || baseType == TYP_ULONG)
            {
                result = INS_psubq;
            }
            break;

        case SIMDIntrinsicMul:
            if (baseType == TYP_FLOAT)
            {
                result = INS_mulps;
            }
            else if (baseType == TYP_DOUBLE)
            {
                result = INS_mulpd;
            }
            else if (baseType == TYP_SHORT)
            {
                result = INS_pmullw;
            }
            else if ((baseType == TYP_INT) && (compiler->getSIMDSupportLevel() >= SIMD_SSE4_Supported))
            {
                result = INS_pmulld;
            }
            break;

        case SIMDIntrinsicDiv:
            if (baseType == TYP_FLOAT)
            {
                result = INS_divps;
            }
            else if (baseType == TYP_DOUBLE)
            {
                result = INS_divpd;
            }
            else
            {
                unreached();
            }
            break;

        case SIMDIntrinsicEqual:
            if (baseType == TYP_FLOAT)
            {
                result = INS_cmpps;
                assert(ival != nullptr);
                *ival = 0;
            }
            else if (baseType == TYP_DOUBLE)
            {
                result = INS_cmppd;
                assert(ival != nullptr);
                *ival = 0;
            }
            else if (baseType == TYP_INT || baseType == TYP_UINT)
            {
                result = INS_pcmpeqd;
            }
            else if (baseType == TYP_USHORT || baseType == TYP_SHORT)
            {
                result = INS_pcmpeqw;
            }
            else if (baseType == TYP_UBYTE || baseType == TYP_BYTE)
            {
                result = INS_pcmpeqb;
            }
            else if ((baseType == TYP_ULONG || baseType == TYP_LONG) &&
                     (compiler->getSIMDSupportLevel() >= SIMD_SSE4_Supported))
            {
                result = INS_pcmpeqq;
            }
            break;

        case SIMDIntrinsicBitwiseAnd:
            if (baseType == TYP_FLOAT)
            {
                result = INS_andps;
            }
            else if (baseType == TYP_DOUBLE)
            {
                result = INS_andpd;
            }
            else if (varTypeIsIntegral(baseType))
            {
                result = INS_pand;
            }
            break;

        case SIMDIntrinsicBitwiseOr:
            if (baseType == TYP_FLOAT)
            {
                result = INS_orps;
            }
            else if (baseType == TYP_DOUBLE)
            {
                result = INS_orpd;
            }
            else if (varTypeIsIntegral(baseType))
            {
                result = INS_por;
            }
            break;

        case SIMDIntrinsicCast:
            result = INS_movaps;
            break;

        case SIMDIntrinsicConvertToSingle:
            result = INS_cvtdq2ps;
            break;

        case SIMDIntrinsicConvertToDouble:
            assert(baseType == TYP_LONG);
            result = INS_cvtsi2sd;
            break;

        case SIMDIntrinsicConvertToInt32:
            assert(baseType == TYP_FLOAT);
            result = INS_cvttps2dq;
            break;

        case SIMDIntrinsicConvertToInt64:
            assert(baseType == TYP_DOUBLE);
            result = INS_cvttsd2si;
            break;

        case SIMDIntrinsicNarrow:
            // Note that for the integer types the caller must zero the upper bits of
            // each source element, since the instructions saturate.
            switch (baseType)
            {
                case TYP_INT:
                case TYP_UINT:
                    if (compiler->getSIMDSupportLevel() >= SIMD_SSE4_Supported)
                    {
                        result = INS_packusdw;
                    }
                    else
                    {
                        result = INS_packssdw;
                    }
                    break;
                case TYP_SHORT:
                case TYP_USHORT:
                    result = INS_packuswb;
                    break;
                default:
                    assert(!"Invalid baseType for SIMDIntrinsicNarrow");
                    result = INS_invalid;
                    break;
            }
            break;

        case SIMDIntrinsicWidenLo:
            // Some of these have multiple instruction implementations, with one instruction to widen the lo half,
            // and another to widen the hi half.
            switch (baseType)
            {
                case TYP_FLOAT:
                    result = INS_cvtps2pd;
                    break;
                case TYP_INT:
                case TYP_UINT:
                    result = INS_punpckldq;
                    break;
                case TYP_SHORT:
                case TYP_USHORT:
                    result = INS_punpcklwd;
                    break;
                case TYP_BYTE:
                case TYP_UBYTE:
                    result = INS_punpcklbw;
                    break;
                default:
                    assert(!"Invalid baseType for SIMDIntrinsicWidenLo");
                    result = INS_invalid;
                    break;
            }
            break;

        case SIMDIntrinsicWidenHi:
            switch (baseType)
            {
                case TYP_FLOAT:
                    // For this case, we actually use the same instruction.
                    result = INS_cvtps2pd;
                    break;
                case TYP_INT:
                case TYP_UINT:
                    result = INS_punpckhdq;
                    break;
                case TYP_SHORT:
                case TYP_USHORT:
                    result = INS_punpckhwd;
                    break;
                case TYP_BYTE:
                case TYP_UBYTE:
                    result = INS_punpckhbw;
                    break;
                default:
                    assert(!"Invalid baseType for SIMDIntrinsicWidenHi");
                    result = INS_invalid;
                    break;
            }
            break;

        case SIMDIntrinsicShiftLeftInternal:
            switch (baseType)
            {
                case TYP_SIMD16:
                    // For SSE2, entire vector is shifted, for AVX2, 16-byte chunks are shifted.
                    result = INS_pslldq;
                    break;
                case TYP_UINT:
                case TYP_INT:
                    result = INS_pslld;
                    break;
                case TYP_SHORT:
                case TYP_USHORT:
                    result = INS_psllw;
                    break;
                default:
                    assert(!"Invalid baseType for SIMDIntrinsicShiftLeftInternal");
                    result = INS_invalid;
                    break;
            }
            break;

        case SIMDIntrinsicShiftRightInternal:
            switch (baseType)
            {
                case TYP_SIMD16:
                    // For SSE2, entire vector is shifted, for AVX2, 16-byte chunks are shifted.
                    result = INS_psrldq;
                    break;
                case TYP_UINT:
                case TYP_INT:
                    result = INS_psrld;
                    break;
                case TYP_SHORT:
                case TYP_USHORT:
                    result = INS_psrlw;
                    break;
                default:
                    assert(!"Invalid baseType for SIMDIntrinsicShiftRightInternal");
                    result = INS_invalid;
                    break;
            }
            break;

        case SIMDIntrinsicUpperSave:
            result = INS_vextractf128;
            break;

        case SIMDIntrinsicUpperRestore:
            result = INS_insertps;
            break;

        default:
            assert(!"Unsupported SIMD intrinsic");
            unreached();
    }

    noway_assert(result != INS_invalid);
    return result;
}

// genSIMDScalarMove: Generate code to move a value of type "type" from src mm reg
// to target mm reg, zeroing out the upper bits if and only if specified.
//
// Arguments:
//    targetType       the target type
//    baseType         the base type of value to be moved
//    targetReg        the target reg
//    srcReg           the src reg
//    moveType         action to be performed on target upper bits
//
// Return Value:
//    None
//
// Notes:
//    This is currently only supported for floating point types.
//
void CodeGen::genSIMDScalarMove(
    var_types targetType, var_types baseType, regNumber targetReg, regNumber srcReg, SIMDScalarMoveType moveType)
{
    assert(varTypeIsFloating(baseType));
    switch (moveType)
    {
        case SMT_PreserveUpper:
            if (srcReg != targetReg)
            {
                instruction ins = ins_Store(baseType);
                if (GetEmitter()->IsDstSrcSrcAVXInstruction(ins))
                {
                    // In general, when we use a three-operands move instruction, we want to merge the src with
                    // itself. This is an exception in that we actually want the "merge" behavior, so we must
                    // specify it with all 3 operands.
                    inst_RV_RV_RV(ins, targetReg, targetReg, srcReg, emitTypeSize(baseType));
                }
                else
                {
                    inst_RV_RV(ins, targetReg, srcReg, baseType, emitTypeSize(baseType));
                }
            }
            break;

        case SMT_ZeroInitUpper:
            if (compiler->canUseVexEncoding())
            {
                // insertps is a 128-bit only instruction, and clears the upper 128 bits, which is what we want.
                // The insertpsImm selects which fields are copied and zero'd of the lower 128 bits, so we choose
                // to zero all but the lower bits.
                unsigned int insertpsImm =
                    (INSERTPS_TARGET_SELECT(0) | INSERTPS_ZERO(1) | INSERTPS_ZERO(2) | INSERTPS_ZERO(3));
                assert((insertpsImm >= 0) && (insertpsImm <= 255));
                inst_RV_RV_IV(INS_insertps, EA_16BYTE, targetReg, srcReg, (int8_t)insertpsImm);
            }
            else
            {
                if (srcReg == targetReg)
                {
                    // There is no guarantee that upper bits of op1Reg are zero.
                    // We achieve this by using left logical shift 12-bytes and right logical shift 12 bytes.
                    instruction ins = getOpForSIMDIntrinsic(SIMDIntrinsicShiftLeftInternal, TYP_SIMD16);
                    GetEmitter()->emitIns_R_I(ins, EA_16BYTE, srcReg, 12);
                    ins = getOpForSIMDIntrinsic(SIMDIntrinsicShiftRightInternal, TYP_SIMD16);
                    GetEmitter()->emitIns_R_I(ins, EA_16BYTE, srcReg, 12);
                }
                else
                {
                    genSIMDZero(targetType, TYP_FLOAT, targetReg);
                    inst_RV_RV(ins_Store(baseType), targetReg, srcReg);
                }
            }
            break;

        case SMT_ZeroInitUpper_SrcHasUpperZeros:
            if (srcReg != targetReg)
            {
                instruction ins = ins_Copy(baseType);
                assert(!GetEmitter()->IsDstSrcSrcAVXInstruction(ins));
                inst_RV_RV(ins, targetReg, srcReg, baseType, emitTypeSize(baseType));
            }
            break;

        default:
            unreached();
    }
}

void CodeGen::genSIMDZero(var_types targetType, var_types baseType, regNumber targetReg)
{
    // We just use `INS_xorps` since `genSIMDZero` is used for both `System.Numerics.Vectors` and
    // HardwareIntrinsics. Modern CPUs handle this specially in the renamer and it never hits the
    // execution pipeline, additionally `INS_xorps` is always available (when using either the
    // legacy or VEX encoding).
    inst_RV_RV(INS_xorps, targetReg, targetReg, targetType, emitActualTypeSize(targetType));
}

//------------------------------------------------------------------------
// genSIMDIntrinsicInit: Generate code for SIMD Intrinsic Initialize.
//
// Arguments:
//    simdNode - The GT_SIMD node
//
// Return Value:
//    None.
//
void CodeGen::genSIMDIntrinsicInit(GenTreeSIMD* simdNode)
{
    assert(simdNode->gtSIMDIntrinsicID == SIMDIntrinsicInit);

    GenTree*  op1       = simdNode->GetOp(0);
    var_types baseType  = simdNode->gtSIMDBaseType;
    regNumber targetReg = simdNode->GetRegNum();
    assert(targetReg != REG_NA);
    var_types targetType = simdNode->TypeGet();
    SIMDLevel level      = compiler->getSIMDSupportLevel();
    unsigned  size       = simdNode->gtSIMDSize;

    // Should never see small int base type vectors except for zero initialization.
    noway_assert(!varTypeIsSmallInt(baseType) || op1->IsIntegralConst(0));

    instruction ins = INS_invalid;

#if !defined(TARGET_64BIT)
    if (op1->OperGet() == GT_LONG)
    {
        assert(varTypeIsLong(baseType));

        GenTree* op1lo = op1->gtGetOp1();
        GenTree* op1hi = op1->gtGetOp2();

        if (op1lo->IsIntegralConst(0) && op1hi->IsIntegralConst(0))
        {
            genSIMDZero(targetType, baseType, targetReg);
        }
        else if (op1lo->IsIntegralConst(-1) && op1hi->IsIntegralConst(-1))
        {
            // Initialize elements of vector with all 1's: generate pcmpeqd reg, reg.
            ins = getOpForSIMDIntrinsic(SIMDIntrinsicEqual, TYP_INT);
            inst_RV_RV(ins, targetReg, targetReg, targetType, emitActualTypeSize(targetType));
        }
        else
        {
            // Generate:
            //     mov_i2xmm targetReg, op1lo
            //     mov_i2xmm xmmtmp, op1hi
            //     shl xmmtmp, 4 bytes
            //     por targetReg, xmmtmp
            // Now, targetReg has the long in the low 64 bits. For SSE2, move it to the high 64 bits using:
            //     shufpd targetReg, targetReg, 0 // move the long to all the lanes
            // For AVX2, move it to all 4 of the 64-bit lanes using:
            //     vpbroadcastq targetReg, targetReg

            instruction ins;

            regNumber op1loReg = genConsumeReg(op1lo);
            ins                = ins_CopyIntToFloat(TYP_INT, TYP_FLOAT);
            inst_RV_RV(ins, targetReg, op1loReg, TYP_INT, emitTypeSize(TYP_INT));

            regNumber tmpReg = simdNode->GetSingleTempReg();

            regNumber op1hiReg = genConsumeReg(op1hi);
            ins                = ins_CopyIntToFloat(TYP_INT, TYP_FLOAT);
            inst_RV_RV(ins, tmpReg, op1hiReg, TYP_INT, emitTypeSize(TYP_INT));

            ins = getOpForSIMDIntrinsic(SIMDIntrinsicShiftLeftInternal, TYP_SIMD16);
            GetEmitter()->emitIns_R_I(ins, EA_16BYTE, tmpReg, 4); // shift left by 4 bytes

            ins = getOpForSIMDIntrinsic(SIMDIntrinsicBitwiseOr, baseType);
            inst_RV_RV(ins, targetReg, tmpReg, targetType, emitActualTypeSize(targetType));

            if (compiler->getSIMDSupportLevel() == SIMD_AVX2_Supported)
            {
                inst_RV_RV(INS_vpbroadcastq, targetReg, targetReg, TYP_SIMD32, emitTypeSize(TYP_SIMD32));
            }
            else
            {
                ins = getOpForSIMDIntrinsic(SIMDIntrinsicShuffleSSE2, baseType);
                GetEmitter()->emitIns_R_R_I(ins, emitActualTypeSize(targetType), targetReg, targetReg, 0);
            }
        }
    }
    else
#endif // !defined(TARGET_64BIT)
        if (op1->isContained())
    {
        if (op1->IsIntegralConst(0) || op1->IsDblConPositiveZero())
        {
            genSIMDZero(targetType, baseType, targetReg);
        }
        else if (varTypeIsIntegral(baseType) && op1->IsIntegralConst(-1))
        {
            // case of initializing elements of vector with all 1's
            // generate pcmpeqd reg, reg
            ins = getOpForSIMDIntrinsic(SIMDIntrinsicEqual, TYP_INT);
            inst_RV_RV(ins, targetReg, targetReg, targetType, emitActualTypeSize(targetType));
        }
        else
        {
            assert(level == SIMD_AVX2_Supported);
            ins = getOpForSIMDIntrinsic(SIMDIntrinsicInit, baseType);
            if (op1->IsCnsFltOrDbl())
            {
                GetEmitter()->emitInsBinary(ins, emitTypeSize(targetType), simdNode, op1);
            }
            else if (op1->OperIsLocalAddr())
            {
                unsigned offset = op1->OperIs(GT_LCL_FLD_ADDR) ? op1->AsLclFld()->GetLclOffs() : 0;
                GetEmitter()->emitIns_R_S(ins, emitTypeSize(targetType), targetReg, op1->AsLclVarCommon()->GetLclNum(),
                                          offset);
            }
            else
            {
                unreached();
            }
        }
    }
    else if (level == SIMD_AVX2_Supported && ((size == 32) || (size == 16)))
    {
        regNumber srcReg = genConsumeReg(op1);
        if (baseType == TYP_INT || baseType == TYP_UINT || baseType == TYP_LONG || baseType == TYP_ULONG)
        {
            ins = ins_CopyIntToFloat(baseType, TYP_FLOAT);
            assert(ins != INS_invalid);
            inst_RV_RV(ins, targetReg, srcReg, baseType, emitTypeSize(baseType));
            srcReg = targetReg;
        }

        ins = getOpForSIMDIntrinsic(simdNode->gtSIMDIntrinsicID, baseType);
        GetEmitter()->emitIns_R_R(ins, emitActualTypeSize(targetType), targetReg, srcReg);
    }
    else
    {
        // If we reach here, op1 is not contained and we are using SSE or it is a SubRegisterSIMDType.
        // In either case we are going to use the SSE2 shuffle instruction.

        regNumber op1Reg         = genConsumeReg(op1);
        unsigned  shuffleControl = 0;

        if (compiler->isSubRegisterSIMDType(simdNode))
        {
            assert(baseType == TYP_FLOAT);

            // We cannot assume that upper bits of op1Reg or targetReg be zero.
            // Therefore we need to explicitly zero out upper bits.  This is
            // essential for the shuffle operation performed below.
            //
            // If op1 is a float/double constant, we would have loaded it from
            // data section using movss/sd.  Similarly if op1 is a memory op we
            // would have loaded it using movss/sd.  Movss/sd when loading a xmm reg
            // from memory would zero-out upper bits. In these cases we can
            // avoid explicitly zero'ing out targetReg if targetReg and op1Reg are the same or do it more efficiently
            // if they are not the same.
            SIMDScalarMoveType moveType =
                op1->IsCnsFltOrDbl() || op1->isMemoryOp() ? SMT_ZeroInitUpper_SrcHasUpperZeros : SMT_ZeroInitUpper;

            genSIMDScalarMove(targetType, TYP_FLOAT, targetReg, op1Reg, moveType);

            if (size == 8)
            {
                shuffleControl = 0x50;
            }
            else if (size == 12)
            {
                shuffleControl = 0x40;
            }
            else
            {
                noway_assert(!"Unexpected size for SIMD type");
            }
        }
        else // Vector<T>
        {
            if (op1Reg != targetReg)
            {
                if (varTypeIsFloating(baseType))
                {
                    ins = ins_Copy(targetType);
                }
                else if (baseType == TYP_INT || baseType == TYP_UINT || baseType == TYP_LONG || baseType == TYP_ULONG)
                {
                    ins = ins_CopyIntToFloat(baseType, TYP_FLOAT);
                }

                assert(ins != INS_invalid);
                inst_RV_RV(ins, targetReg, op1Reg, baseType, emitTypeSize(baseType));
            }
        }

        ins = getOpForSIMDIntrinsic(SIMDIntrinsicShuffleSSE2, baseType);
        assert((shuffleControl >= 0) && (shuffleControl <= 255));
        GetEmitter()->emitIns_R_R_I(ins, emitActualTypeSize(targetType), targetReg, targetReg, (int8_t)shuffleControl);
    }

    genProduceReg(simdNode);
}

//-------------------------------------------------------------------------------------------
// genSIMDIntrinsicInitN: Generate code for SIMD Intrinsic Initialize for the form that takes
//                        a number of arguments equal to the length of the Vector.
//
// Arguments:
//    simdNode - The GT_SIMD node
//
// Return Value:
//    None.
//
void CodeGen::genSIMDIntrinsicInitN(GenTreeSIMD* simdNode)
{
    assert(simdNode->gtSIMDIntrinsicID == SIMDIntrinsicInitN);

    // Right now this intrinsic is supported only on TYP_FLOAT vectors
    var_types baseType = simdNode->gtSIMDBaseType;
    noway_assert(baseType == TYP_FLOAT);

    regNumber targetReg = simdNode->GetRegNum();
    assert(targetReg != REG_NA);

    var_types targetType = simdNode->TypeGet();

    // Note that we cannot use targetReg before consumed all source operands. Therefore,
    // Need an internal register to stitch together all the values into a single vector
    // in an XMM reg.
    regNumber vectorReg = simdNode->GetSingleTempReg();

    // Zero out vectorReg if we are constructing a vector whose size is not equal to targetType vector size.
    // For example in case of Vector4f we don't need to zero when using SSE2.
    if (compiler->isSubRegisterSIMDType(simdNode))
    {
        genSIMDZero(targetType, baseType, vectorReg);
    }

    unsigned int baseTypeSize = genTypeSize(baseType);
    instruction  insLeftShift = getOpForSIMDIntrinsic(SIMDIntrinsicShiftLeftInternal, TYP_SIMD16);

    // We will first consume the list items in execution (left to right) order,
    // and record the registers.
    regNumber operandRegs[SIMD_INTRINSIC_MAX_PARAM_COUNT];
    unsigned  initCount = 0;
    for (GenTreeSIMD::Use& use : simdNode->Uses())
    {
        assert(use.GetNode()->TypeGet() == baseType);
        assert(!use.GetNode()->isContained());
        assert(initCount < _countof(operandRegs));
        operandRegs[initCount] = genConsumeReg(use.GetNode());
        initCount++;
    }

    unsigned int offset = 0;
    for (unsigned i = 0; i < initCount; i++)
    {
        // We will now construct the vector from the list items in reverse order.
        // This allows us to efficiently stitch together a vector as follows:
        // vectorReg = (vectorReg << offset)
        // VectorReg[0] = listItemReg
        // Use genSIMDScalarMove with SMT_PreserveUpper in order to ensure that the upper
        // bits of vectorReg are not modified.

        regNumber operandReg = operandRegs[initCount - i - 1];
        if (offset != 0)
        {
            assert((baseTypeSize >= 0) && (baseTypeSize <= 255));
            GetEmitter()->emitIns_R_I(insLeftShift, EA_16BYTE, vectorReg, (int8_t)baseTypeSize);
        }
        genSIMDScalarMove(targetType, baseType, vectorReg, operandReg, SMT_PreserveUpper);

        offset += baseTypeSize;
    }

    noway_assert(offset == simdNode->gtSIMDSize);

    // Load the initialized value.
    if (targetReg != vectorReg)
    {
        inst_RV_RV(ins_Copy(targetType), targetReg, vectorReg, targetType, emitActualTypeSize(targetType));
    }
    genProduceReg(simdNode);
}

//----------------------------------------------------------------------------------
// genSIMDIntrinsicUnOp: Generate code for SIMD Intrinsic unary operations like sqrt.
//
// Arguments:
//    simdNode - The GT_SIMD node
//
// Return Value:
//    None.
//
void CodeGen::genSIMDIntrinsicUnOp(GenTreeSIMD* simdNode)
{
    assert(simdNode->gtSIMDIntrinsicID == SIMDIntrinsicCast);

    GenTree*  op1       = simdNode->GetOp(0);
    var_types baseType  = simdNode->gtSIMDBaseType;
    regNumber targetReg = simdNode->GetRegNum();
    assert(targetReg != REG_NA);
    var_types targetType = simdNode->TypeGet();

    regNumber   op1Reg = genConsumeReg(op1);
    instruction ins    = getOpForSIMDIntrinsic(simdNode->gtSIMDIntrinsicID, baseType);
    if (simdNode->gtSIMDIntrinsicID != SIMDIntrinsicCast || targetReg != op1Reg)
    {
        inst_RV_RV(ins, targetReg, op1Reg, targetType, emitActualTypeSize(targetType));
    }
    genProduceReg(simdNode);
}

//----------------------------------------------------------------------------------
<<<<<<< HEAD
// genSIMDIntrinsicUnOpWithImm: Generate code for SIMD Intrinsic unary operations with an imm8, such as Ceil.
//
// Arguments:
//    simdNode - The GT_SIMD node
//
// Return Value:
//    None.
//
void CodeGen::genSIMDIntrinsicUnOpWithImm(GenTreeSIMD* simdNode)
{
    assert(simdNode->gtSIMDIntrinsicID == SIMDIntrinsicCeil || simdNode->gtSIMDIntrinsicID == SIMDIntrinsicFloor);

    GenTree*  op1       = simdNode->GetOp(0);
    var_types baseType  = simdNode->gtSIMDBaseType;
    regNumber targetReg = simdNode->GetRegNum();
    assert(targetReg != REG_NA);
    var_types targetType = simdNode->TypeGet();

    regNumber   op1Reg = genConsumeReg(op1);
    unsigned    ival;
    instruction ins = getOpForSIMDIntrinsic(simdNode->gtSIMDIntrinsicID, baseType, &ival);
    assert((ival >= 0) && (ival <= 255));
    GetEmitter()->emitIns_R_R_I(ins, emitActualTypeSize(targetType), targetReg, op1Reg, (int8_t)ival);
}

//----------------------------------------------------------------------------------
=======
>>>>>>> 1c66ad1b
// genSIMDIntrinsic32BitConvert: Generate code for 32-bit SIMD Convert (int/uint <-> float)
//
// Arguments:
//    simdNode - The GT_SIMD node
//
// Return Value:
//    None.
//
void CodeGen::genSIMDIntrinsic32BitConvert(GenTreeSIMD* simdNode)
{
    SIMDIntrinsicID intrinsicID = simdNode->gtSIMDIntrinsicID;
    assert((intrinsicID == SIMDIntrinsicConvertToSingle) || (intrinsicID == SIMDIntrinsicConvertToInt32));

    GenTree*  op1       = simdNode->GetOp(0);
    var_types baseType  = simdNode->gtSIMDBaseType;
    regNumber targetReg = simdNode->GetRegNum();
    assert(targetReg != REG_NA);
    var_types targetType = simdNode->TypeGet();

    regNumber   op1Reg = genConsumeReg(op1);
    instruction ins    = getOpForSIMDIntrinsic(simdNode->gtSIMDIntrinsicID, baseType);
    if (intrinsicID == SIMDIntrinsicConvertToSingle && baseType == TYP_UINT)
    {
        regNumber tmpIntReg = simdNode->GetSingleTempReg(RBM_ALLINT);
        regNumber tmpReg    = simdNode->ExtractTempReg(RBM_ALLFLOAT);
        regNumber tmpReg2   = simdNode->GetSingleTempReg(RBM_ALLFLOAT);
        assert(tmpReg != op1Reg && tmpReg2 != op1Reg);

        // We will generate the following:
        //   vmovdqu  tmpReg2, op1Reg           (copy the src and put it into tmpReg2)
        //   vmovdqu  targetReg, op1Reg         (copy the src and put it into targetReg)
        //   vpsrld   targetReg, 16             (get upper 16 bits of src and put it into targetReg)
        //   vpslld   tmpReg2, 16
        //   vpsrld   tmpReg2, 16               (get lower 16 bits of src and put it into tmpReg2)
        //   mov      tmpIntReg, 0x5300000053000000
        //   vmovd    tmpReg, tmpIntReg
        //   vpbroadcastd tmpReg, tmpReg        (build mask for converting upper 16 bits of src)
        //   vorps    targetReg, tmpReg
        //   vsubps   targetReg, tmpReg         (convert upper 16 bits of src and put it into targetReg)
        //   vcvtdq2ps tmpReg2, tmpReg2         (convert lower 16 bits of src and put it into tmpReg2)
        //   vaddps   targetReg, tmpReg2        (add upper 16 bits and lower 16 bits)
        inst_RV_RV(INS_movdqu, tmpReg2, op1Reg, baseType, emitActualTypeSize(targetType));
        if (targetReg != op1Reg)
        {
            inst_RV_RV(INS_movdqu, targetReg, op1Reg, baseType, emitActualTypeSize(targetType));
        }

        // prepare upper 16 bits
        GetEmitter()->emitIns_R_I(INS_psrld, emitActualTypeSize(targetType), targetReg, 16);

        // prepare lower 16 bits
        GetEmitter()->emitIns_R_I(INS_pslld, emitActualTypeSize(targetType), tmpReg2, 16);
        GetEmitter()->emitIns_R_I(INS_psrld, emitActualTypeSize(targetType), tmpReg2, 16);

// prepare mask
#ifdef TARGET_AMD64
        GetEmitter()->emitIns_R_I(INS_mov, EA_8BYTE, tmpIntReg, (ssize_t)0X5300000053000000);
        inst_RV_RV(INS_mov_i2xmm, tmpReg, tmpIntReg, TYP_ULONG);
#else
        if (compiler->getSIMDSupportLevel() == SIMD_AVX2_Supported)
        {
            GetEmitter()->emitIns_R_I(INS_mov, EA_4BYTE, tmpIntReg, (ssize_t)0X53000000);
            inst_RV_RV(INS_mov_i2xmm, tmpReg, tmpIntReg, TYP_UINT);
        }
        else
        {
            GetEmitter()->emitIns_R_I(INS_mov, EA_4BYTE, tmpIntReg, (ssize_t)0X00005300);
            inst_RV_RV(INS_pxor, tmpReg, tmpReg, targetType, emitActualTypeSize(targetType));
            GetEmitter()->emitIns_R_R_I(INS_pinsrw, emitTypeSize(TYP_INT), tmpReg, tmpIntReg, 1);
            GetEmitter()->emitIns_R_R_I(INS_pinsrw, emitTypeSize(TYP_INT), tmpReg, tmpIntReg, 3);
        }
#endif
        if (compiler->getSIMDSupportLevel() == SIMD_AVX2_Supported)
        {
            inst_RV_RV(INS_vpbroadcastd, tmpReg, tmpReg, targetType, emitActualTypeSize(targetType));
        }
        else
        {
            inst_RV_RV(INS_movlhps, tmpReg, tmpReg, targetType, emitActualTypeSize(targetType));
        }

        // convert upper 16 bits
        inst_RV_RV(INS_orps, targetReg, tmpReg, targetType, emitActualTypeSize(targetType));
        inst_RV_RV(INS_subps, targetReg, tmpReg, targetType, emitActualTypeSize(targetType));

        // convert lower 16 bits
        inst_RV_RV(ins, tmpReg2, tmpReg2, targetType, emitActualTypeSize(targetType));

        // add lower 16 bits and upper 16 bits
        inst_RV_RV(INS_addps, targetReg, tmpReg2, targetType, emitActualTypeSize(targetType));
    }
    else
    {
        inst_RV_RV(ins, targetReg, op1Reg, targetType, emitActualTypeSize(targetType));
    }
    genProduceReg(simdNode);
}

//----------------------------------------------------------------------------------
// genSIMDLo64BitConvert: Generate code to convert lower-most 64-bit item (long <--> double)
//
// Arguments:
//    intrinsicID      the SIMD intrinsic ID
//    simdType         the SIMD node type
//    baseType         the base type of value to be converted
//    tmpReg           the tmp reg
//    tmpIntReg        the tmp integer reg
//    targetReg        the target reg
//
// Return Value:
//    None.
//
void CodeGen::genSIMDLo64BitConvert(SIMDIntrinsicID intrinsicID,
                                    var_types       simdType,
                                    var_types       baseType,
                                    regNumber       tmpReg,
                                    regNumber       tmpIntReg,
                                    regNumber       targetReg)
{
    instruction ins = getOpForSIMDIntrinsic(intrinsicID, baseType);
    if (intrinsicID == SIMDIntrinsicConvertToDouble)
    {
        // Note that for mov_xmm2i, the int register is always in the reg2 position
        inst_RV_RV(INS_mov_xmm2i, tmpReg, tmpIntReg, TYP_LONG);
        inst_RV_RV(ins, targetReg, tmpIntReg, baseType, emitActualTypeSize(baseType));
    }
    else
    {
        inst_RV_RV(ins, tmpIntReg, tmpReg, baseType, emitActualTypeSize(baseType));
        inst_RV_RV(INS_mov_i2xmm, targetReg, tmpIntReg, TYP_LONG);
    }
}

//----------------------------------------------------------------------------------
// genSIMDIntrinsic64BitConvert: Generate code for 64-bit SIMD Convert (long/ulong <-> double)
//
// Arguments:
//    simdNode - The GT_SIMD node
//
// Notes:
//    There are no instructions for converting to/from 64-bit integers, so for these we
//    do the conversion an element at a time.
//
void CodeGen::genSIMDIntrinsic64BitConvert(GenTreeSIMD* simdNode)
{
    SIMDIntrinsicID intrinsicID = simdNode->gtSIMDIntrinsicID;
    assert((intrinsicID == SIMDIntrinsicConvertToDouble) || (intrinsicID == SIMDIntrinsicConvertToInt64));

    GenTree*  op1       = simdNode->GetOp(0);
    var_types baseType  = simdNode->gtSIMDBaseType;
    regNumber targetReg = simdNode->GetRegNum();
    assert(targetReg != REG_NA);
    var_types simdType  = simdNode->TypeGet();
    regNumber op1Reg    = genConsumeReg(op1);
    regNumber tmpIntReg = simdNode->GetSingleTempReg(RBM_ALLINT);
    regNumber tmpReg;
    regNumber tmpReg2;
    regNumber tmpReg3;
    SIMDLevel level = compiler->getSIMDSupportLevel();

#ifdef TARGET_X86
    if (baseType == TYP_LONG)
    {
        tmpReg  = simdNode->ExtractTempReg(RBM_ALLFLOAT);
        tmpReg2 = simdNode->ExtractTempReg(RBM_ALLFLOAT);
        tmpReg3 = simdNode->GetSingleTempReg(RBM_ALLFLOAT);
        assert(tmpReg != op1Reg && tmpReg2 != op1Reg && tmpReg3 != op1Reg);
    }
    else
#endif
        if (level == SIMD_AVX2_Supported || (baseType == TYP_ULONG))
    {
        tmpReg  = simdNode->ExtractTempReg(RBM_ALLFLOAT);
        tmpReg2 = simdNode->GetSingleTempReg(RBM_ALLFLOAT);
        tmpReg3 = REG_NA;
        assert(tmpReg != op1Reg && tmpReg2 != op1Reg);
    }
    else
    {
        tmpReg = simdNode->GetSingleTempReg(RBM_ALLFLOAT);
        assert(tmpReg != op1Reg);
        tmpReg2 = REG_NA;
        tmpReg3 = REG_NA;
    }

    if ((intrinsicID == SIMDIntrinsicConvertToDouble) && (baseType == TYP_ULONG))
    {
        // We will generate the following
        //   vmovdqu  tmpReg2, op1Reg               (copy the src and put it into tmpReg2)
        //   vmovdqu  targetReg, op1Reg             (copy the src and put it into targetReg)
        //   vpsrlq   targetReg, 32                 (get upper 32 bits of src and put it into targetReg)
        //   vpsllq   tmpReg2, 32
        //   vpsrlq   tmpReg2, 32                   (get lower 32 bits of src and put it into tmpReg2)
        //   mov      tmpIntReg, 0x4530000000000000
        //   vmovd    tmpReg, tmpIntReg
        //   vpbroadcastq tmpReg, tmpReg            (build mask for upper 32 bits of src)
        //   vorpd    targetReg, tmpReg
        //   vsubpd   targetReg, tmpReg             (convert upper 32 bits of src and put it into targetReg)
        //   mov      tmpIntReg, 0x4330000000000000
        //   vmovd    tmpReg, tmpIntReg
        //   vpbroadcastq tmpReg, tmpReg            (build mask for lower 32 bits of src)
        //   vorpd    tmpReg2, tmpReg
        //   vsubpd   tmpReg2, tmpReg               (convert lower 32 bits of src and put it into tmpReg2)
        //   vaddpd   targetReg, tmpReg2            (add upper 32 bits and lower 32 bits together)
        inst_RV_RV(INS_movdqu, tmpReg2, op1Reg, baseType, emitActualTypeSize(simdType));
        if (targetReg != op1Reg)
        {
            inst_RV_RV(INS_movdqu, targetReg, op1Reg, baseType, emitActualTypeSize(simdType));
        }

        // prepare upper 32 bits
        GetEmitter()->emitIns_R_I(INS_psrlq, emitActualTypeSize(simdType), targetReg, 32);

        // prepare lower 32 bits
        GetEmitter()->emitIns_R_I(INS_psllq, emitActualTypeSize(simdType), tmpReg2, 32);
        GetEmitter()->emitIns_R_I(INS_psrlq, emitActualTypeSize(simdType), tmpReg2, 32);

// prepare mask for converting upper 32 bits
#ifdef TARGET_AMD64
        GetEmitter()->emitIns_R_I(INS_mov, EA_8BYTE, tmpIntReg, (ssize_t)0X4530000000000000);
        inst_RV_RV(INS_mov_i2xmm, tmpReg, tmpIntReg, TYP_ULONG);
#else
        GetEmitter()->emitIns_R_I(INS_mov, EA_4BYTE, tmpIntReg, (ssize_t)0X45300000);
        inst_RV_RV(INS_mov_i2xmm, tmpReg, tmpIntReg, TYP_UINT);
        GetEmitter()->emitIns_R_I(INS_pslldq, EA_16BYTE, tmpReg, 4);
#endif
        if (level == SIMD_AVX2_Supported)
        {
            inst_RV_RV(INS_vpbroadcastq, tmpReg, tmpReg, simdType, emitActualTypeSize(simdType));
        }
        else
        {
            inst_RV_RV(INS_movlhps, tmpReg, tmpReg, simdType, emitActualTypeSize(simdType));
        }

        // convert upper 32 bits
        inst_RV_RV(INS_orpd, targetReg, tmpReg, simdType, emitActualTypeSize(simdType));
        inst_RV_RV(INS_subpd, targetReg, tmpReg, simdType, emitActualTypeSize(simdType));

// prepare mask for converting lower 32 bits
#ifdef TARGET_AMD64
        GetEmitter()->emitIns_R_I(INS_mov, EA_8BYTE, tmpIntReg, (ssize_t)0X4330000000000000);
        inst_RV_RV(INS_mov_i2xmm, tmpReg, tmpIntReg, TYP_ULONG);
#else
        GetEmitter()->emitIns_R_I(INS_mov, EA_4BYTE, tmpIntReg, (ssize_t)0X43300000);
        inst_RV_RV(INS_mov_i2xmm, tmpReg, tmpIntReg, TYP_UINT);
        GetEmitter()->emitIns_R_I(INS_pslldq, EA_16BYTE, tmpReg, 4);
#endif
        if (level == SIMD_AVX2_Supported)
        {
            inst_RV_RV(INS_vpbroadcastq, tmpReg, tmpReg, simdType, emitActualTypeSize(simdType));
        }
        else
        {
            inst_RV_RV(INS_movlhps, tmpReg, tmpReg, simdType, emitActualTypeSize(simdType));
        }

        // convert lower 32 bits
        inst_RV_RV(INS_orpd, tmpReg2, tmpReg, simdType, emitActualTypeSize(simdType));
        inst_RV_RV(INS_subpd, tmpReg2, tmpReg, simdType, emitActualTypeSize(simdType));

        // add lower 32 bits and upper 32 bits
        inst_RV_RV(INS_addpd, targetReg, tmpReg2, simdType, emitActualTypeSize(simdType));
    }
    else if ((intrinsicID == SIMDIntrinsicConvertToDouble) && (baseType == TYP_LONG))
    {
#ifdef TARGET_AMD64
        instruction rightShiftIns = getOpForSIMDIntrinsic(SIMDIntrinsicShiftRightInternal, TYP_SIMD16);
        instruction leftShiftIns  = getOpForSIMDIntrinsic(SIMDIntrinsicShiftLeftInternal, TYP_SIMD16);

        if (level == SIMD_AVX2_Supported)
        {
            // Extract the high 16-bits
            GetEmitter()->emitIns_R_R_I(INS_vextracti128, EA_32BYTE, tmpReg, op1Reg, 0x01);

            // Put v[3] (the high-order element) in tmpReg2 and convert it.
            inst_RV_RV(ins_Copy(simdType), tmpReg2, tmpReg, simdType, emitActualTypeSize(simdType));
            GetEmitter()->emitIns_R_I(rightShiftIns, emitActualTypeSize(simdType), tmpReg2, 8);
            genSIMDLo64BitConvert(intrinsicID, simdType, baseType, tmpReg2, tmpIntReg, tmpReg2);

            // Shift the resulting 64-bits left.
            GetEmitter()->emitIns_R_I(leftShiftIns, emitActualTypeSize(simdType), tmpReg2, 8);

            // Convert v[2], in the lo bits of tmpReg.
            // For the convert to double, the convert preserves the upper bits in tmpReg2.
            // For the integer convert, we have to put it in tmpReg and or it in, since movd clears the upper bits.
            genSIMDLo64BitConvert(intrinsicID, simdType, baseType, tmpReg, tmpIntReg, tmpReg2);
        }

        // Put v[1] in tmpReg.
        inst_RV_RV(ins_Copy(simdType), tmpReg, op1Reg, simdType, emitActualTypeSize(simdType));
        GetEmitter()->emitIns_R_I(rightShiftIns, emitActualTypeSize(simdType), tmpReg, 8);

        // At this point we have v[1] in the low-order 64-bits of tmpReg. Convert it.
        genSIMDLo64BitConvert(intrinsicID, simdType, baseType, tmpReg, tmpIntReg, tmpReg);

        // Shift the resulting 64-bits left.
        GetEmitter()->emitIns_R_I(leftShiftIns, emitActualTypeSize(simdType), tmpReg, 8);

        // Convert the lo 64-bits into targetReg
        genSIMDLo64BitConvert(intrinsicID, simdType, baseType, op1Reg, tmpIntReg, tmpReg);

        // Merge or copy the results (only at this point are we done with op1Reg).
        if (tmpReg != targetReg)
        {
            inst_RV_RV(INS_movaps, targetReg, tmpReg, simdType, emitActualTypeSize(simdType));
        }

        if (level == SIMD_AVX2_Supported)
        {
            GetEmitter()->emitIns_R_R_I(INS_vinsertf128, EA_32BYTE, targetReg, tmpReg2, 0x01);
        }
#else
        // get the sign bit and put it in tmpReg3
        inst_RV_RV(INS_movdqu, tmpReg3, op1Reg, baseType, emitActualTypeSize(simdType));
        GetEmitter()->emitIns_R_I(INS_psrlq, emitActualTypeSize(simdType), tmpReg3, 63);
        GetEmitter()->emitIns_R_I(INS_psllq, emitActualTypeSize(simdType), tmpReg3, 63);

        // get the absolute value of src and put it into tmpReg2 and targetReg
        inst_RV_RV(INS_movdqu, tmpReg2, op1Reg, baseType, emitActualTypeSize(simdType));
        GetEmitter()->emitIns_R_R_I(INS_pshufd, emitActualTypeSize(simdType), tmpReg, op1Reg, (int8_t)SHUFFLE_WWYY);
        GetEmitter()->emitIns_R_I(INS_psrad, emitActualTypeSize(simdType), tmpReg, 32);
        inst_RV_RV(INS_pxor, tmpReg2, tmpReg, baseType, emitActualTypeSize(simdType));
        inst_RV_RV(INS_psubq, tmpReg2, tmpReg, baseType, emitActualTypeSize(simdType));
        inst_RV_RV(INS_movdqu, targetReg, tmpReg2, baseType, emitActualTypeSize(simdType));

        // prepare upper 32 bits
        GetEmitter()->emitIns_R_I(INS_psrlq, emitActualTypeSize(simdType), targetReg, 32);

        // prepare lower 32 bits
        GetEmitter()->emitIns_R_I(INS_psllq, emitActualTypeSize(simdType), tmpReg2, 32);
        GetEmitter()->emitIns_R_I(INS_psrlq, emitActualTypeSize(simdType), tmpReg2, 32);

        // prepare mask for converting upper 32 bits
        GetEmitter()->emitIns_R_I(INS_mov, EA_4BYTE, tmpIntReg, (ssize_t)0X45300000);
        inst_RV_RV(INS_mov_i2xmm, tmpReg, tmpIntReg, TYP_UINT);
        GetEmitter()->emitIns_R_I(INS_pslldq, EA_16BYTE, tmpReg, 4);

        if (level == SIMD_AVX2_Supported)
        {
            inst_RV_RV(INS_vpbroadcastq, tmpReg, tmpReg, simdType, emitActualTypeSize(simdType));
        }
        else
        {
            inst_RV_RV(INS_movlhps, tmpReg, tmpReg, simdType, emitActualTypeSize(simdType));
        }

        // convert upper 32 bits
        inst_RV_RV(INS_orpd, targetReg, tmpReg, simdType, emitActualTypeSize(simdType));
        inst_RV_RV(INS_subpd, targetReg, tmpReg, simdType, emitActualTypeSize(simdType));

        // prepare mask for converting lower 32 bits
        GetEmitter()->emitIns_R_I(INS_mov, EA_4BYTE, tmpIntReg, (ssize_t)0X43300000);
        inst_RV_RV(INS_mov_i2xmm, tmpReg, tmpIntReg, TYP_UINT);
        GetEmitter()->emitIns_R_I(INS_pslldq, EA_16BYTE, tmpReg, 4);

        if (level == SIMD_AVX2_Supported)
        {
            inst_RV_RV(INS_vpbroadcastq, tmpReg, tmpReg, simdType, emitActualTypeSize(simdType));
        }
        else
        {
            inst_RV_RV(INS_movlhps, tmpReg, tmpReg, simdType, emitActualTypeSize(simdType));
        }

        // convert lower 32 bits
        inst_RV_RV(INS_orpd, tmpReg2, tmpReg, simdType, emitActualTypeSize(simdType));
        inst_RV_RV(INS_subpd, tmpReg2, tmpReg, simdType, emitActualTypeSize(simdType));

        // add lower 32 bits and upper 32 bits
        inst_RV_RV(INS_addpd, targetReg, tmpReg2, simdType, emitActualTypeSize(simdType));

        // add sign bit
        inst_RV_RV(INS_por, targetReg, tmpReg3, simdType, emitActualTypeSize(simdType));
#endif
    }
    else
    {
        instruction rightShiftIns = getOpForSIMDIntrinsic(SIMDIntrinsicShiftRightInternal, TYP_SIMD16);
        instruction leftShiftIns  = getOpForSIMDIntrinsic(SIMDIntrinsicShiftLeftInternal, TYP_SIMD16);

        if (level == SIMD_AVX2_Supported)
        {
            // Extract the high 16-bits
            GetEmitter()->emitIns_R_R_I(INS_vextractf128, EA_32BYTE, tmpReg, op1Reg, 0x01);

            // Put v[3] (the high-order element) in tmpReg2 and convert it.
            inst_RV_RV(ins_Copy(simdType), tmpReg2, tmpReg, simdType, emitActualTypeSize(simdType));
            GetEmitter()->emitIns_R_I(rightShiftIns, emitActualTypeSize(simdType), tmpReg2, 8);
            genSIMDLo64BitConvert(intrinsicID, simdType, baseType, tmpReg2, tmpIntReg, tmpReg2);

            // Shift the resulting 64-bits left.
            GetEmitter()->emitIns_R_I(leftShiftIns, emitActualTypeSize(simdType), tmpReg2, 8);

            // Convert v[2], in the lo bits of tmpReg.
            // For the convert to double, the convert preserves the upper bits in tmpReg2.
            // For the integer convert, we have to put it in tmpReg and or it in, since movd clears the upper bits.
            genSIMDLo64BitConvert(intrinsicID, simdType, baseType, tmpReg, tmpIntReg, tmpReg);
            inst_RV_RV(INS_por, tmpReg2, tmpReg, simdType, emitActualTypeSize(simdType));
        }

        // Put v[1] in tmpReg.
        inst_RV_RV(ins_Copy(simdType), tmpReg, op1Reg, simdType, emitActualTypeSize(simdType));
        GetEmitter()->emitIns_R_I(rightShiftIns, emitActualTypeSize(simdType), tmpReg, 8);

        // At this point we have v[1] in the low-order 64-bits of tmpReg. Convert it.
        genSIMDLo64BitConvert(intrinsicID, simdType, baseType, tmpReg, tmpIntReg, tmpReg);

        // Shift the resulting 64-bits left.
        GetEmitter()->emitIns_R_I(leftShiftIns, emitActualTypeSize(simdType), tmpReg, 8);

        // Convert the lo 64-bits into targetReg
        genSIMDLo64BitConvert(intrinsicID, simdType, baseType, op1Reg, tmpIntReg, targetReg);

        // Merge or copy the results (only at this point are we done with op1Reg).
        assert(tmpReg != targetReg);
        inst_RV_RV(INS_por, targetReg, tmpReg, simdType, emitActualTypeSize(simdType));
        if (level == SIMD_AVX2_Supported)
        {
            GetEmitter()->emitIns_R_R_I(INS_vinserti128, EA_32BYTE, targetReg, tmpReg2, 0x01);
        }
    }
    genProduceReg(simdNode);
}

//--------------------------------------------------------------------------------
// genSIMDExtractUpperHalf: Generate code to extract the upper half of a SIMD register
//
// Arguments:
//    simdNode - The GT_SIMD node
//
// Notes:
//    This is used for the WidenHi intrinsic to extract the upper half.
//    On SSE*, this is 8 bytes, and on AVX2 it is 16 bytes.
//
void CodeGen::genSIMDExtractUpperHalf(GenTreeSIMD* simdNode, regNumber srcReg, regNumber tgtReg)
{
    var_types simdType = simdNode->TypeGet();
    emitAttr  emitSize = emitActualTypeSize(simdType);
    if (compiler->getSIMDSupportLevel() == SIMD_AVX2_Supported)
    {
        instruction extractIns = varTypeIsFloating(simdNode->gtSIMDBaseType) ? INS_vextractf128 : INS_vextracti128;
        GetEmitter()->emitIns_R_R_I(extractIns, EA_32BYTE, tgtReg, srcReg, 0x01);
    }
    else
    {
        instruction shiftIns = getOpForSIMDIntrinsic(SIMDIntrinsicShiftRightInternal, TYP_SIMD16);
        if (tgtReg != srcReg)
        {
            inst_RV_RV(ins_Copy(simdType), tgtReg, srcReg, simdType, emitSize);
        }
        GetEmitter()->emitIns_R_I(shiftIns, emitSize, tgtReg, 8);
    }
}

//--------------------------------------------------------------------------------
// genSIMDIntrinsicWiden: Generate code for SIMD Intrinsic Widen operations
//
// Arguments:
//    simdNode - The GT_SIMD node
//
// Notes:
//    The Widen intrinsics are broken into separate intrinsics for the two results.
//
void CodeGen::genSIMDIntrinsicWiden(GenTreeSIMD* simdNode)
{
    assert((simdNode->gtSIMDIntrinsicID == SIMDIntrinsicWidenLo) ||
           (simdNode->gtSIMDIntrinsicID == SIMDIntrinsicWidenHi));

    GenTree*  op1       = simdNode->GetOp(0);
    var_types baseType  = simdNode->gtSIMDBaseType;
    regNumber targetReg = simdNode->GetRegNum();
    assert(targetReg != REG_NA);
    var_types simdType = simdNode->TypeGet();
    SIMDLevel level    = compiler->getSIMDSupportLevel();

    genConsumeRegs(op1);
    regNumber   op1Reg   = op1->GetRegNum();
    regNumber   srcReg   = op1Reg;
    emitAttr    emitSize = emitActualTypeSize(simdType);
    instruction widenIns = getOpForSIMDIntrinsic(simdNode->gtSIMDIntrinsicID, baseType);

    if (baseType == TYP_FLOAT)
    {
        if (simdNode->gtSIMDIntrinsicID == SIMDIntrinsicWidenHi)
        {
            genSIMDExtractUpperHalf(simdNode, srcReg, targetReg);
            srcReg = targetReg;
        }
        inst_RV_RV(widenIns, targetReg, srcReg, simdType);
    }
    else
    {
        // We will generate the following on AVX:
        // vpermq   targetReg, op1Reg, 0xd4|0xe8
        // vpxor    tmpReg, tmpReg
        // vpcmpgt[b|w|d] tmpReg, targetReg             (if basetype is signed)
        // vpunpck[l|h][bw|wd|dq] targetReg, tmpReg
        regNumber tmpReg = simdNode->GetSingleTempReg(RBM_ALLFLOAT);
        assert(tmpReg != op1Reg);

        if (level == SIMD_AVX2_Supported)
        {
            // permute op1Reg and put it into targetReg
            unsigned ival = 0xd4;
            if (simdNode->gtSIMDIntrinsicID == SIMDIntrinsicWidenHi)
            {
                ival = 0xe8;
            }
            assert((ival >= 0) && (ival <= 255));
            GetEmitter()->emitIns_R_R_I(INS_vpermq, emitSize, targetReg, op1Reg, (int8_t)ival);
        }
        else if (targetReg != op1Reg)
        {
            inst_RV_RV(ins_Copy(simdType), targetReg, op1Reg, simdType, emitSize);
        }

        genSIMDZero(simdType, baseType, tmpReg);
        if (!varTypeIsUnsigned(baseType))
        {
            instruction compareIns = INS_invalid;

            if (baseType == TYP_INT)
            {
                compareIns = INS_pcmpgtd;
            }
            else if (baseType == TYP_SHORT)
            {
                compareIns = INS_pcmpgtw;
            }
            else if (baseType == TYP_BYTE)
            {
                compareIns = INS_pcmpgtb;
            }
            else if ((baseType == TYP_LONG) && (compiler->getSIMDSupportLevel() >= SIMD_SSE4_Supported))
            {
                compareIns = INS_pcmpgtq;
            }

            assert(compareIns != INS_invalid);
            inst_RV_RV(compareIns, tmpReg, targetReg, simdType, emitSize);
        }
        inst_RV_RV(widenIns, targetReg, tmpReg, simdType);
    }
    genProduceReg(simdNode);
}

//--------------------------------------------------------------------------------
// genSIMDIntrinsicNarrow: Generate code for SIMD Intrinsic Narrow operations
//
// Arguments:
//    simdNode - The GT_SIMD node
//
// Notes:
//    This intrinsic takes two arguments. The first operand is narrowed to produce the
//    lower elements of the results, and the second operand produces the high elements.
//
void CodeGen::genSIMDIntrinsicNarrow(GenTreeSIMD* simdNode)
{
    assert(simdNode->gtSIMDIntrinsicID == SIMDIntrinsicNarrow);

    GenTree*  op1       = simdNode->GetOp(0);
    GenTree*  op2       = simdNode->GetOp(1);
    var_types baseType  = simdNode->gtSIMDBaseType;
    regNumber targetReg = simdNode->GetRegNum();
    assert(targetReg != REG_NA);
    var_types simdType = simdNode->TypeGet();
    emitAttr  emitSize = emitTypeSize(simdType);
    SIMDLevel level    = compiler->getSIMDSupportLevel();

    genConsumeRegs(op1);
    genConsumeRegs(op2);
    regNumber op1Reg = op1->GetRegNum();
    regNumber op2Reg = op2->GetRegNum();
    if (baseType == TYP_DOUBLE)
    {
        regNumber tmpReg = simdNode->GetSingleTempReg(RBM_ALLFLOAT);

        inst_RV_RV(INS_cvtpd2ps, targetReg, op1Reg, simdType);
        inst_RV_RV(INS_cvtpd2ps, tmpReg, op2Reg, simdType);
        // Now insert the high-order result (in tmpReg) into the upper half of targetReg.
        if (level == SIMD_AVX2_Supported)
        {
            GetEmitter()->emitIns_R_R_I(INS_vinsertf128, EA_32BYTE, targetReg, tmpReg, 0x01);
        }
        else
        {
            inst_RV_RV_IV(INS_shufps, EA_16BYTE, targetReg, tmpReg, (int8_t)SHUFFLE_YXYX);
        }
    }
    else if (varTypeIsLong(baseType))
    {
        if (level == SIMD_AVX2_Supported)
        {
            // We have 8 long elements, 0-3 in op1Reg, 4-7 in op2Reg.
            // We will generate the following:
            //   vextracti128 tmpReg, op1Reg, 1       (extract elements 2 and 3 into tmpReg)
            //   vextracti128 tmpReg2, op2Reg, 1      (extract elements 6 and 7 into tmpReg2)
            //   vinserti128  tmpReg, tmpReg2, 1       (insert elements 6 and 7 into the high half of tmpReg)
            //   mov          tmpReg2, op1Reg
            //   vinserti128  tmpReg2, op2Reg, 1      (insert elements 4 and 5 into the high half of tmpReg2)
            //   pshufd       tmpReg, tmpReg, XXZX    ( -  - 7L 6L  -  - 3L 2L) in tmpReg
            //   pshufd       tgtReg, tmpReg2, XXZX   ( -  - 5L 4L  -  - 1L 0L) in tgtReg
            //   punpcklqdq   tgtReg, tmpReg
            regNumber tmpReg  = simdNode->ExtractTempReg(RBM_ALLFLOAT);
            regNumber tmpReg2 = simdNode->GetSingleTempReg(RBM_ALLFLOAT);
            GetEmitter()->emitIns_R_R_I(INS_vextracti128, EA_32BYTE, tmpReg, op1Reg, 0x01);
            GetEmitter()->emitIns_R_R_I(INS_vextracti128, EA_32BYTE, tmpReg2, op2Reg, 0x01);
            GetEmitter()->emitIns_R_R_I(INS_vinserti128, EA_32BYTE, tmpReg, tmpReg2, 0x01);
            inst_RV_RV(ins_Copy(simdType), tmpReg2, op1Reg, simdType, emitSize);
            GetEmitter()->emitIns_R_R_I(INS_vinserti128, EA_32BYTE, tmpReg2, op2Reg, 0x01);
            GetEmitter()->emitIns_R_R_I(INS_pshufd, emitSize, tmpReg, tmpReg, (int8_t)SHUFFLE_XXZX);
            GetEmitter()->emitIns_R_R_I(INS_pshufd, emitSize, targetReg, tmpReg2, (int8_t)SHUFFLE_XXZX);
            inst_RV_RV_RV(INS_punpcklqdq, targetReg, targetReg, tmpReg, emitSize);
        }
        else
        {
            // We will generate the following:
            //   pshufd  targetReg, op1Reg, ZXXX (extract the low 32-bits into the upper two 32-bit elements)
            //   psrldq  targetReg, 8            (shift them right to get zeros in the high elements)
            //   pshufd  tmpReg, op2Reg, XXZX    (same as above, but extract into the lower two 32-bit elements)
            //   pslldq  tmpReg, 8               (now shift these left to get zeros in the low elements)
            //   por     targetReg, tmpReg
            regNumber   tmpReg        = simdNode->GetSingleTempReg(RBM_ALLFLOAT);
            instruction shiftLeftIns  = getOpForSIMDIntrinsic(SIMDIntrinsicShiftLeftInternal, TYP_SIMD16);
            instruction shiftRightIns = getOpForSIMDIntrinsic(SIMDIntrinsicShiftRightInternal, TYP_SIMD16);
            emitAttr    emitSize      = emitTypeSize(simdType);

            GetEmitter()->emitIns_R_R_I(INS_pshufd, emitSize, targetReg, op1Reg, (int8_t)SHUFFLE_ZXXX);
            GetEmitter()->emitIns_R_I(shiftRightIns, emitSize, targetReg, 8);
            GetEmitter()->emitIns_R_R_I(INS_pshufd, emitSize, tmpReg, op2Reg, (int8_t)SHUFFLE_XXZX);
            GetEmitter()->emitIns_R_I(shiftLeftIns, emitSize, tmpReg, 8);
            inst_RV_RV(INS_por, targetReg, tmpReg, simdType);
        }
    }
    else
    {
        // We will generate the following:
        //   mov     targetReg, op1Reg
        //   mov     tmpReg, op2Reg
        //   psll?   targetReg, shiftCount
        //   pslr?   targetReg, shiftCount
        //   psll?   tmpReg, shiftCount
        //   pslr?   tmpReg, shiftCount
        //   <pack>  targetReg, tmpReg
        // Where shiftCount is the size of the target baseType (i.e. half the size of the source baseType),
        // and <pack> is the appropriate instruction to pack the result (note that we have to truncate to
        // get CLR type semantics; otherwise it will saturate).
        //
        int         shiftCount    = genTypeSize(baseType) * (BITS_IN_BYTE / 2);
        instruction ins           = getOpForSIMDIntrinsic(simdNode->gtSIMDIntrinsicID, baseType);
        instruction shiftLeftIns  = getOpForSIMDIntrinsic(SIMDIntrinsicShiftLeftInternal, baseType);
        instruction shiftRightIns = getOpForSIMDIntrinsic(SIMDIntrinsicShiftRightInternal, baseType);

        assert((shiftCount >= 0) && (shiftCount <= 127));

        if (level == SIMD_AVX2_Supported)
        {
            regNumber tmpReg  = simdNode->ExtractTempReg(RBM_ALLFLOAT);
            regNumber tmpReg2 = simdNode->GetSingleTempReg(RBM_ALLFLOAT);

            // The AVX instructions generally operate on "lanes", so we have to permute the
            // inputs so that the destination register has the low 128-bit halves of the two
            // inputs, and 'tmpReg' has the high 128-bit halves of the two inputs.
            GetEmitter()->emitIns_R_R_R_I(INS_vperm2i128, emitSize, tmpReg2, op1Reg, op2Reg, 0x20);
            GetEmitter()->emitIns_R_R_R_I(INS_vperm2i128, emitSize, tmpReg, op1Reg, op2Reg, 0x31);
            GetEmitter()->emitIns_R_I(shiftLeftIns, emitSize, tmpReg2, shiftCount);
            GetEmitter()->emitIns_R_I(shiftRightIns, emitSize, tmpReg2, shiftCount);
            GetEmitter()->emitIns_R_I(shiftLeftIns, emitSize, tmpReg, shiftCount);
            GetEmitter()->emitIns_R_I(shiftRightIns, emitSize, tmpReg, shiftCount);
            inst_RV_RV_RV(ins, targetReg, tmpReg2, tmpReg, emitActualTypeSize(simdType));
        }
        else
        {
            regNumber tmpReg = simdNode->GetSingleTempReg(RBM_ALLFLOAT);

            inst_RV_RV(ins_Copy(simdType), targetReg, op1Reg, simdType, emitSize);
            inst_RV_RV(ins_Copy(simdType), tmpReg, op2Reg, simdType, emitSize);

            instruction tmpShiftRight = shiftRightIns;
            if ((baseType == TYP_INT || baseType == TYP_UINT) && level == SIMD_SSE2_Supported)
            {
                tmpShiftRight = INS_psrad;
            }

            GetEmitter()->emitIns_R_I(shiftLeftIns, emitSize, targetReg, shiftCount);
            GetEmitter()->emitIns_R_I(tmpShiftRight, emitSize, targetReg, shiftCount);
            GetEmitter()->emitIns_R_I(shiftLeftIns, emitSize, tmpReg, shiftCount);
            GetEmitter()->emitIns_R_I(tmpShiftRight, emitSize, tmpReg, shiftCount);
            inst_RV_RV(ins, targetReg, tmpReg, simdType);
        }
    }
    genProduceReg(simdNode);
}

//--------------------------------------------------------------------------------
// genSIMDIntrinsicBinOp: Generate code for SIMD Intrinsic binary operations
// add, sub, mul, bit-wise And, AndNot and Or.
//
// Arguments:
//    simdNode - The GT_SIMD node
//
// Return Value:
//    None.
//
void CodeGen::genSIMDIntrinsicBinOp(GenTreeSIMD* simdNode)
{
    assert(simdNode->gtSIMDIntrinsicID == SIMDIntrinsicAdd || simdNode->gtSIMDIntrinsicID == SIMDIntrinsicSub ||
           simdNode->gtSIMDIntrinsicID == SIMDIntrinsicMul || simdNode->gtSIMDIntrinsicID == SIMDIntrinsicDiv ||
           simdNode->gtSIMDIntrinsicID == SIMDIntrinsicBitwiseAnd ||
           simdNode->gtSIMDIntrinsicID == SIMDIntrinsicBitwiseOr);

    GenTree*  op1       = simdNode->GetOp(0);
    GenTree*  op2       = simdNode->GetOp(1);
    var_types baseType  = simdNode->gtSIMDBaseType;
    regNumber targetReg = simdNode->GetRegNum();
    assert(targetReg != REG_NA);
    var_types targetType = simdNode->TypeGet();
    SIMDLevel level      = compiler->getSIMDSupportLevel();

    genConsumeRegs(op1);
    genConsumeRegs(op2);
    regNumber op1Reg   = op1->GetRegNum();
    regNumber op2Reg   = op2->GetRegNum();
    regNumber otherReg = op2Reg;

    // Vector<Int>.Mul:
    // SSE2 doesn't have an instruction to perform this operation directly
    // whereas SSE4.1 does (pmulld).  This is special cased and computed
    // as follows.
    if (simdNode->gtSIMDIntrinsicID == SIMDIntrinsicMul && baseType == TYP_INT && level == SIMD_SSE2_Supported)
    {
        // We need a temporary register that is NOT the same as the target,
        // and we MAY need another.
        regNumber tmpReg  = simdNode->ExtractTempReg();
        regNumber tmpReg2 = simdNode->GetSingleTempReg();

        // The register allocator guarantees the following conditions:
        // - the only registers that may be the same among op1Reg, op2Reg, tmpReg
        //   and tmpReg2 are op1Reg and op2Reg.
        // Let's be extra-careful and assert that now.
        assert((op1Reg != tmpReg) && (op1Reg != tmpReg2) && (op2Reg != tmpReg) && (op2Reg != tmpReg2) &&
               (tmpReg != tmpReg2));

        // We will start by setting things up so that:
        //    - We have op1 in op1Reg and targetReg, and they are different registers.
        //    - We have op2 in op2Reg and tmpReg
        //    - Either we will leave the input registers (the original op1Reg and op2Reg) unmodified,
        //      OR they are the targetReg that will be produced.
        //      (Note that in the code we generate below op1Reg and op2Reg are never written.)
        // We will copy things as necessary to ensure that this is the case.
        // Note that we can swap op1 and op2, since multiplication is commutative.
        // We will not modify the values in op1Reg and op2Reg.
        // (Though note that if either op1 or op2 is the same as targetReg, we will make
        // a copy and use that copy as the input register.  In that case we WILL modify
        // the original value in the register, but will wind up with the result in targetReg
        // in the end, as expected.)

        // First, we need a tmpReg that is NOT the same as targetReg.
        // Note that if we have another reg that is the same as targetReg,
        // we can use tmpReg2 for that case, as we will not have hit this case.
        if (tmpReg == targetReg)
        {
            tmpReg = tmpReg2;
        }

        if (op2Reg == targetReg)
        {
            // We will swap the operands.
            // Since the code below only deals with registers, this now becomes the case where
            // op1Reg == targetReg.
            op2Reg = op1Reg;
            op1Reg = targetReg;
        }
        if (op1Reg == targetReg)
        {
            // Copy op1, and make tmpReg2 the new op1Reg.
            // Note that those regs can't be the same, as we asserted above.
            // Also, we know that tmpReg2 hasn't been used, because we couldn't have hit
            // the "tmpReg == targetReg" case.
            inst_RV_RV(INS_movaps, tmpReg2, op1Reg, targetType, emitActualTypeSize(targetType));
            op1Reg = tmpReg2;
            inst_RV_RV(INS_movaps, tmpReg, op2Reg, targetType, emitActualTypeSize(targetType));
            // However, we have one more case to worry about: what if op2Reg is also targetReg
            // (i.e. we have the same operand as op1 and op2)?
            // In that case we will set op2Reg to the same register as op1Reg.
            if (op2Reg == targetReg)
            {
                op2Reg = tmpReg2;
            }
        }
        else
        {
            // Copy op1 to targetReg and op2 to tmpReg.
            inst_RV_RV(INS_movaps, targetReg, op1Reg, targetType, emitActualTypeSize(targetType));
            inst_RV_RV(INS_movaps, tmpReg, op2Reg, targetType, emitActualTypeSize(targetType));
        }
        // Let's assert that things are as we expect.
        //    - We have op1 in op1Reg and targetReg, and they are different registers.
        assert(op1Reg != targetReg);
        //    - We have op2 in op2Reg and tmpReg, and they are different registers.
        assert(op2Reg != tmpReg);
        //    - Either we are going to leave op1's reg unmodified, or it is the targetReg.
        assert((op1->GetRegNum() == op1Reg) || (op1->GetRegNum() == op2Reg) || (op1->GetRegNum() == targetReg));
        //    - Similarly, we are going to leave op2's reg unmodified, or it is the targetReg.
        assert((op2->GetRegNum() == op1Reg) || (op2->GetRegNum() == op2Reg) || (op2->GetRegNum() == targetReg));

        // Now we can generate the code.

        // targetReg = op1 >> 4-bytes (op1 is already in targetReg)
        GetEmitter()->emitIns_R_I(INS_psrldq, emitActualTypeSize(targetType), targetReg, 4);

        // tmpReg  = op2 >> 4-bytes (op2 is already in tmpReg)
        GetEmitter()->emitIns_R_I(INS_psrldq, emitActualTypeSize(targetType), tmpReg, 4);

        // tmp = unsigned double word multiply of targetReg and tmpReg. Essentially
        // tmpReg[63:0] = op1[1] * op2[1]
        // tmpReg[127:64] = op1[3] * op2[3]
        inst_RV_RV(INS_pmuludq, tmpReg, targetReg, targetType, emitActualTypeSize(targetType));

        // Extract first and third double word results from tmpReg
        // tmpReg = shuffle(0,0,2,0) of tmpReg
        GetEmitter()->emitIns_R_R_I(INS_pshufd, emitActualTypeSize(targetType), tmpReg, tmpReg, (int8_t)SHUFFLE_XXZX);

        // targetReg[63:0] = op1[0] * op2[0]
        // targetReg[127:64] = op1[2] * op2[2]
        inst_RV_RV(INS_movaps, targetReg, op1Reg, targetType, emitActualTypeSize(targetType));
        inst_RV_RV(INS_pmuludq, targetReg, op2Reg, targetType, emitActualTypeSize(targetType));

        // Extract first and third double word results from targetReg
        // targetReg = shuffle(0,0,2,0) of targetReg
        GetEmitter()->emitIns_R_R_I(INS_pshufd, emitActualTypeSize(targetType), targetReg, targetReg,
                                    (int8_t)SHUFFLE_XXZX);

        // pack the results into a single vector
        inst_RV_RV(INS_punpckldq, targetReg, tmpReg, targetType, emitActualTypeSize(targetType));
    }
    else
    {
        instruction ins = getOpForSIMDIntrinsic(simdNode->gtSIMDIntrinsicID, baseType);

        // Currently AVX doesn't support integer.
        // if the ins is INS_cvtsi2ss or INS_cvtsi2sd, we won't use AVX.
        if (op1Reg != targetReg && compiler->getSIMDSupportLevel() == SIMD_AVX2_Supported &&
            !(ins == INS_cvtsi2ss || ins == INS_cvtsi2sd) && GetEmitter()->IsThreeOperandAVXInstruction(ins))
        {
            inst_RV_RV_RV(ins, targetReg, op1Reg, op2Reg, emitActualTypeSize(targetType));
        }
        else
        {
            if (op2Reg == targetReg)
            {
                otherReg = op1Reg;
            }
            else if (op1Reg != targetReg)
            {
                inst_RV_RV(ins_Copy(targetType), targetReg, op1Reg, targetType, emitActualTypeSize(targetType));
            }

            inst_RV_RV(ins, targetReg, otherReg, targetType, emitActualTypeSize(targetType));
        }
    }

    // Vector2/3 div: since the top-most elements will be zero, we end up
    // perfoming 0/0 which is a NAN. Therefore, post division we need to set the
    // top-most elements to zero. This is achieved by left logical shift followed
    // by right logical shift of targetReg.
    if (simdNode->gtSIMDIntrinsicID == SIMDIntrinsicDiv && (simdNode->gtSIMDSize < 16))
    {
        // These are 16 byte operations, so we subtract from 16 bytes, not the vector register length.
        unsigned shiftCount = 16 - simdNode->gtSIMDSize;
        assert((shiftCount > 0) && (shiftCount <= 16));
        instruction ins = getOpForSIMDIntrinsic(SIMDIntrinsicShiftLeftInternal, TYP_SIMD16);
        GetEmitter()->emitIns_R_I(ins, EA_16BYTE, targetReg, shiftCount);
        ins = getOpForSIMDIntrinsic(SIMDIntrinsicShiftRightInternal, TYP_SIMD16);
        GetEmitter()->emitIns_R_I(ins, EA_16BYTE, targetReg, shiftCount);
    }

    genProduceReg(simdNode);
}

//--------------------------------------------------------------------------------
// genSIMDIntrinsicRelOp: Generate code for a SIMD Intrinsic relational operater
// <, <=, >, >= and ==
//
// Arguments:
//    simdNode - The GT_SIMD node
//
// Return Value:
//    None.
//
void CodeGen::genSIMDIntrinsicRelOp(GenTreeSIMD* simdNode)
{
    GenTree*  op1        = simdNode->GetOp(0);
    GenTree*  op2        = simdNode->GetOp(1);
    var_types baseType   = simdNode->gtSIMDBaseType;
    regNumber targetReg  = simdNode->GetRegNum();
    var_types targetType = simdNode->TypeGet();
    SIMDLevel level      = compiler->getSIMDSupportLevel();

    genConsumeRegs(op1);
    genConsumeRegs(op2);
    regNumber op1Reg   = op1->GetRegNum();
    regNumber op2Reg   = op2->GetRegNum();
    regNumber otherReg = op2Reg;

    switch (simdNode->gtSIMDIntrinsicID)
    {
        case SIMDIntrinsicEqual:
        {
            assert(targetReg != REG_NA);

#ifdef DEBUG
            // SSE2: vector<(u)long> relational op should be implemented in terms of
            // TYP_INT comparison operations
            if (baseType == TYP_LONG || baseType == TYP_ULONG)
            {
                assert(level >= SIMD_SSE4_Supported);
            }
#endif

            unsigned    ival = 0;
            instruction ins  = getOpForSIMDIntrinsic(simdNode->gtSIMDIntrinsicID, baseType, &ival);

            // targetReg = op1reg > op2reg
            // Therefore, we can optimize if op1Reg == targetReg
            otherReg = op2Reg;
            if (op1Reg != targetReg)
            {
                if (op2Reg == targetReg)
                {
                    assert(simdNode->gtSIMDIntrinsicID == SIMDIntrinsicEqual);
                    otherReg = op1Reg;
                }
                else
                {
                    inst_RV_RV(ins_Copy(targetType), targetReg, op1Reg, targetType, emitActualTypeSize(targetType));
                }
            }

            if (varTypeIsFloating(baseType))
            {
                assert((ival >= 0) && (ival <= 255));
                GetEmitter()->emitIns_R_R_I(ins, emitActualTypeSize(targetType), targetReg, otherReg, (int8_t)ival);
            }
            else
            {
                inst_RV_RV(ins, targetReg, otherReg, targetType, emitActualTypeSize(targetType));
            }
        }
        break;

        default:
            noway_assert(!"Unimplemented SIMD relational operation.");
            unreached();
    }

    genProduceReg(simdNode);
}

//--------------------------------------------------------------------------------
// genSIMDIntrinsicDotProduct: Generate code for SIMD Intrinsic Dot Product.
//
// Arguments:
//    simdNode - The GT_SIMD node
//
// Return Value:
//    None.
//
void CodeGen::genSIMDIntrinsicDotProduct(GenTreeSIMD* simdNode)
{
    assert(simdNode->gtSIMDIntrinsicID == SIMDIntrinsicDotProduct);

    GenTree*  op1      = simdNode->GetOp(0);
    GenTree*  op2      = simdNode->GetOp(1);
    var_types baseType = simdNode->gtSIMDBaseType;
    var_types simdType = op1->TypeGet();
    // TODO-1stClassStructs: Temporary to minimize asmDiffs
    if (simdType == TYP_DOUBLE)
    {
        simdType = TYP_SIMD8;
    }
    var_types simdEvalType = (simdType == TYP_SIMD12) ? TYP_SIMD16 : simdType;
    regNumber targetReg    = simdNode->GetRegNum();
    assert(targetReg != REG_NA);

    var_types targetType = simdNode->TypeGet();
    assert(targetType == baseType);

    genConsumeRegs(op1);
    genConsumeRegs(op2);
    regNumber op1Reg  = op1->GetRegNum();
    regNumber op2Reg  = op2->GetRegNum();
    regNumber tmpReg1 = REG_NA;
    regNumber tmpReg2 = REG_NA;

    SIMDLevel level = compiler->getSIMDSupportLevel();

    // Dot product intrinsic is supported only on float/double vectors
    // and 32-byte int vectors on AVX.
    //
    // Float/Double Vectors:
    // For SSE, or AVX with 32-byte vectors, we need one additional Xmm register
    // different from targetReg as scratch. Note that if this is a TYP_SIMD16 or
    // smaller on AVX, then we don't need a tmpReg.
    //
    // 32-byte integer vector on AVX: we need two additional Xmm registers
    // different from targetReg as scratch.
    //
    // 16-byte integer vector on SSE4: we need one additional Xmm register
    // different from targetReg as scratch.
    if (varTypeIsFloating(baseType))
    {
        if ((compiler->getSIMDSupportLevel() == SIMD_SSE2_Supported) || (simdEvalType == TYP_SIMD32))
        {
            tmpReg1 = simdNode->GetSingleTempReg();
            assert(tmpReg1 != targetReg);
        }
        else
        {
            assert(simdNode->AvailableTempRegCount() == 0);
        }
    }
    else
    {
        assert(baseType == TYP_INT);
        assert(level >= SIMD_SSE4_Supported);

        if (level == SIMD_SSE4_Supported)
        {
            tmpReg1 = simdNode->GetSingleTempReg();
        }
        else
        {
            tmpReg1 = simdNode->ExtractTempReg();
            tmpReg2 = simdNode->GetSingleTempReg();
        }
    }

    if (level == SIMD_SSE2_Supported)
    {
        // We avoid reg move if either op1Reg == targetReg or op2Reg == targetReg
        if (op1Reg == targetReg)
        {
            // Best case
            // nothing to do, we have registers in the right place
        }
        else if (op2Reg == targetReg)
        {
            op2Reg = op1Reg;
        }
        else
        {
            inst_RV_RV(ins_Copy(simdType), targetReg, op1Reg, simdEvalType, emitActualTypeSize(simdType));
        }

        // DotProduct(v1, v2)
        // Here v0 = targetReg, v1 = op1Reg, v2 = op2Reg and tmp = tmpReg1
        if ((simdNode->gtFlags & GTF_SIMD12_OP) != 0)
        {
            assert(baseType == TYP_FLOAT);
            // v0 = v1 * v2
            // tmp = v0                                       // v0  = (3, 2, 1, 0) - each element is given by its
            //                                                // position
            // tmp = shuffle(tmp, tmp, SHUFFLE_ZXXY)          // tmp = (2, 0, 0, 1) - don't really care what's in upper
            //                                                // bits
            // v0 = v0 + tmp                                  // v0  = (3+2, 0+2, 1+0, 0+1)
            // tmp = shuffle(tmp, tmp, SHUFFLE_XXWW)          // tmp = (  1,   1,   2,   2)
            // v0 = v0 + tmp                                  // v0  = (1+2+3,  0+1+2, 0+1+2, 0+1+2)
            //
            inst_RV_RV(INS_mulps, targetReg, op2Reg);
            inst_RV_RV(INS_movaps, tmpReg1, targetReg);
            inst_RV_RV_IV(INS_shufps, EA_16BYTE, tmpReg1, tmpReg1, (int8_t)SHUFFLE_ZXXY);
            inst_RV_RV(INS_addps, targetReg, tmpReg1);
            inst_RV_RV_IV(INS_shufps, EA_16BYTE, tmpReg1, tmpReg1, (int8_t)SHUFFLE_XXWW);
            inst_RV_RV(INS_addps, targetReg, tmpReg1);
        }
        else if (baseType == TYP_FLOAT)
        {
            // v0 = v1 * v2
            // tmp = v0                                       // v0  = (3, 2, 1, 0) - each element is given by its
            //                                                // position
            // tmp = shuffle(tmp, tmp, SHUFFLE_ZWXY)          // tmp = (2, 3, 0, 1)
            // v0 = v0 + tmp                                  // v0  = (3+2, 2+3, 1+0, 0+1)
            // tmp = v0
            // tmp = shuffle(tmp, tmp, SHUFFLE_XYZW)          // tmp = (0+1, 1+0, 2+3, 3+2)
            // v0 = v0 + tmp                                  // v0  = (0+1+2+3, 0+1+2+3, 0+1+2+3, 0+1+2+3)
            //                                                // Essentially horizontal addition of all elements.
            //                                                // We could achieve the same using SSEv3 instruction
            //                                                // HADDPS.
            //
            inst_RV_RV(INS_mulps, targetReg, op2Reg);
            inst_RV_RV(INS_movaps, tmpReg1, targetReg);
            inst_RV_RV_IV(INS_shufps, EA_16BYTE, tmpReg1, tmpReg1, (int8_t)SHUFFLE_ZWXY);
            inst_RV_RV(INS_addps, targetReg, tmpReg1);
            inst_RV_RV(INS_movaps, tmpReg1, targetReg);
            inst_RV_RV_IV(INS_shufps, EA_16BYTE, tmpReg1, tmpReg1, (int8_t)SHUFFLE_XYZW);
            inst_RV_RV(INS_addps, targetReg, tmpReg1);
        }
        else
        {
            assert(baseType == TYP_DOUBLE);

            // v0 = v1 * v2
            // tmp = v0                                       // v0  = (1, 0) - each element is given by its position
            // tmp = shuffle(tmp, tmp, Shuffle(0,1))          // tmp = (0, 1)
            // v0 = v0 + tmp                                  // v0  = (1+0, 0+1)
            inst_RV_RV(INS_mulpd, targetReg, op2Reg);
            inst_RV_RV(INS_movaps, tmpReg1, targetReg);
            inst_RV_RV_IV(INS_shufpd, EA_16BYTE, tmpReg1, tmpReg1, 0x01);
            inst_RV_RV(INS_addpd, targetReg, tmpReg1);
        }
    }
    else
    {
        assert(level >= SIMD_SSE4_Supported);

        if (varTypeIsFloating(baseType))
        {
            // We avoid reg move if either op1Reg == targetReg or op2Reg == targetReg.
            // Note that this is a duplicate of the code above for SSE, but in the AVX case we can eventually
            // use the 3-op form, so that we can avoid these copies.
            // TODO-CQ: Add inst_RV_RV_RV_IV().
            if (op1Reg == targetReg)
            {
                // Best case
                // nothing to do, we have registers in the right place
            }
            else if (op2Reg == targetReg)
            {
                op2Reg = op1Reg;
            }
            else
            {
                inst_RV_RV(ins_Copy(simdType), targetReg, op1Reg, simdEvalType, emitActualTypeSize(simdType));
            }

            emitAttr emitSize = emitActualTypeSize(simdEvalType);
            if (baseType == TYP_FLOAT)
            {
                // dpps computes the dot product of the upper & lower halves of the 32-byte register.
                // Notice that if this is a TYP_SIMD16 or smaller on AVX, then we don't need a tmpReg.
                unsigned mask = ((simdNode->gtFlags & GTF_SIMD12_OP) != 0) ? 0x71 : 0xf1;
                assert((mask >= 0) && (mask <= 255));
                inst_RV_RV_IV(INS_dpps, emitSize, targetReg, op2Reg, (int8_t)mask);
                // dpps computes the dot product of the upper & lower halves of the 32-byte register.
                // Notice that if this is a TYP_SIMD16 or smaller on AVX, then we don't need a tmpReg.
                // If this is TYP_SIMD32, we need to combine the lower & upper results.
                if (simdEvalType == TYP_SIMD32)
                {
                    GetEmitter()->emitIns_R_R_I(INS_vextractf128, EA_32BYTE, tmpReg1, targetReg, 0x01);
                    inst_RV_RV(INS_addps, targetReg, tmpReg1, targetType, emitTypeSize(targetType));
                }
            }
            else if (baseType == TYP_DOUBLE)
            {
                if (simdEvalType == TYP_SIMD32)
                {
                    // targetReg = targetReg * op2Reg
                    // targetReg = vhaddpd(targetReg, targetReg) ; horizontal sum of lower & upper halves
                    // tmpReg    = vextractf128(targetReg, 1)    ; Moves the upper sum into tempReg
                    // targetReg = targetReg + tmpReg1
                    inst_RV_RV(INS_mulpd, targetReg, op2Reg, simdEvalType, emitActualTypeSize(simdType));
                    inst_RV_RV(INS_haddpd, targetReg, targetReg, simdEvalType, emitActualTypeSize(simdType));
                    GetEmitter()->emitIns_R_R_I(INS_vextractf128, EA_32BYTE, tmpReg1, targetReg, 0x01);
                    inst_RV_RV(INS_addpd, targetReg, tmpReg1, targetType, emitTypeSize(targetType));
                }
                else
                {
                    // On AVX, we have no 16-byte vectors of double.  Note that, if we did, we could use
                    // dppd directly.
                    assert(level == SIMD_SSE4_Supported);
                    inst_RV_RV_IV(INS_dppd, emitSize, targetReg, op2Reg, 0x31);
                }
            }
        }
        else
        {
            // Dot product of 32-byte int vector on SSE4/AVX.
            assert(baseType == TYP_INT);
            assert(simdEvalType == TYP_SIMD16 || simdEvalType == TYP_SIMD32);

#ifdef DEBUG
            // SSE4: We need 1 scratch register.
            // AVX2: We need 2 scratch registers.
            if (simdEvalType == TYP_SIMD16)
            {
                assert(tmpReg1 != REG_NA);
            }
            else
            {
                assert(tmpReg1 != REG_NA);
                assert(tmpReg2 != REG_NA);
            }
#endif

            // tmpReg1 = op1 * op2
            if (level == SIMD_AVX2_Supported)
            {
                // On AVX take advantage 3 operand form of pmulld
                inst_RV_RV_RV(INS_pmulld, tmpReg1, op1Reg, op2Reg, emitTypeSize(simdEvalType));
            }
            else
            {
                inst_RV_RV(ins_Copy(simdEvalType), tmpReg1, op1Reg, simdEvalType);
                inst_RV_RV(INS_pmulld, tmpReg1, op2Reg, simdEvalType);
            }

            if (simdEvalType == TYP_SIMD32)
            {
                // tmpReg2[127..0] = Upper 128-bits of tmpReg1
                GetEmitter()->emitIns_R_R_I(INS_vextractf128, EA_32BYTE, tmpReg2, tmpReg1, 0x01);

                // tmpReg1[127..0] = tmpReg1[127..0] + tmpReg2[127..0]
                // This will compute
                //    tmpReg1[0] = op1[0]*op2[0] + op1[4]*op2[4]
                //    tmpReg1[1] = op1[1]*op2[1] + op1[5]*op2[5]
                //    tmpReg1[2] = op1[2]*op2[2] + op1[6]*op2[6]
                //    tmpReg1[4] = op1[4]*op2[4] + op1[7]*op2[7]
                inst_RV_RV(INS_paddd, tmpReg1, tmpReg2, TYP_SIMD16, EA_16BYTE);
            }

            // This horizontal add will compute
            //
            // TYP_SIMD16:
            //   tmpReg1[0] = tmpReg1[2] = op1[0]*op2[0] + op1[1]*op2[1]
            //   tmpReg1[1] = tmpReg1[3] = op1[2]*op2[2] + op1[4]*op2[4]
            //
            // TYP_SIMD32:
            //   tmpReg1[0] = tmpReg1[2] = op1[0]*op2[0] + op1[4]*op2[4] + op1[1]*op2[1] + op1[5]*op2[5]
            //   tmpReg1[1] = tmpReg1[3] = op1[2]*op2[2] + op1[6]*op2[6] + op1[4]*op2[4] + op1[7]*op2[7]
            inst_RV_RV(INS_phaddd, tmpReg1, tmpReg1, TYP_SIMD16, EA_16BYTE);

            // DotProduct(op1, op2) = tmpReg1[0] = tmpReg1[0] + tmpReg1[1]
            inst_RV_RV(INS_phaddd, tmpReg1, tmpReg1, TYP_SIMD16, EA_16BYTE);

            // TargetReg = integer result from tmpReg1
            // (Note that for mov_xmm2i, the int register is always in the reg2 position)
            inst_RV_RV(INS_mov_xmm2i, tmpReg1, targetReg, TYP_INT);
        }
    }

    genProduceReg(simdNode);
}

//------------------------------------------------------------------------------------
// genSIMDIntrinsicGetItem: Generate code for SIMD Intrinsic get element at index i.
//
// Arguments:
//    simdNode - The GT_SIMD node
//
// Return Value:
//    None.
//
void CodeGen::genSIMDIntrinsicGetItem(GenTreeSIMD* simdNode)
{
    assert(simdNode->gtSIMDIntrinsicID == SIMDIntrinsicGetItem);

    GenTree*  op1      = simdNode->GetOp(0);
    GenTree*  op2      = simdNode->GetOp(1);
    var_types simdType = op1->TypeGet();
    assert(varTypeIsSIMD(simdType));

    // op1 of TYP_SIMD12 should be considered as TYP_SIMD16,
    // since it is in XMM register.
    if (simdType == TYP_SIMD12)
    {
        simdType = TYP_SIMD16;
    }

    var_types baseType  = simdNode->gtSIMDBaseType;
    regNumber targetReg = simdNode->GetRegNum();
    assert(targetReg != REG_NA);
    var_types targetType = simdNode->TypeGet();
    assert(targetType == genActualType(baseType));

    // GetItem has 2 operands:
    // - the source of SIMD type (op1)
    // - the index of the value to be returned.
    genConsumeRegs(op1);
    genConsumeRegs(op2);
    regNumber srcReg = op1->GetRegNum();

    // Optimize the case of op1 is in memory and trying to access ith element.
    if (!op1->isUsedFromReg())
    {
        assert(op1->isContained());

        regNumber baseReg;
        regNumber indexReg;
        int       offset = 0;

        if (op1->OperIsLocal())
        {
            // There are three parts to the total offset here:
            // {offset of local} + {offset of SIMD Vector field (lclFld only)} + {offset of element within SIMD vector}.
            bool     isEBPbased;
            unsigned varNum = op1->AsLclVarCommon()->GetLclNum();
            offset += compiler->lvaFrameAddress(varNum, &isEBPbased);
            if (op1->OperGet() == GT_LCL_FLD)
            {
                offset += op1->AsLclFld()->GetLclOffs();
            }
            baseReg = (isEBPbased) ? REG_EBP : REG_ESP;
        }
        else
        {
            // Require GT_IND addr to be not contained.
            assert(op1->OperGet() == GT_IND);

            GenTree* addr = op1->AsIndir()->Addr();
            assert(!addr->isContained());
            baseReg = addr->GetRegNum();
        }

        if (op2->isContainedIntOrIImmed())
        {
            indexReg = REG_NA;
            offset += (int)op2->AsIntConCommon()->IconValue() * genTypeSize(baseType);
        }
        else
        {
            indexReg = op2->GetRegNum();
            assert(genIsValidIntReg(indexReg));
        }

        // Now, load the desired element.
        GetEmitter()->emitIns_R_ARX(ins_Move_Extend(baseType, false), // Load
                                    emitTypeSize(baseType),           // Of the vector baseType
                                    targetReg,                        // To targetReg
                                    baseReg,                          // Base Reg
                                    indexReg,                         // Indexed
                                    genTypeSize(baseType),            // by the size of the baseType
                                    offset);
        genProduceReg(simdNode);
        return;
    }

    // SSE2 doesn't have an instruction to implement this intrinsic if the index is not a constant.
    // For the non-constant case, we will use the SIMD temp location to store the vector, and
    // the load the desired element.
    // The range check will already have been performed, so at this point we know we have an index
    // within the bounds of the vector.
    if (!op2->IsCnsIntOrI())
    {
        unsigned simdInitTempVarNum = compiler->lvaSIMDInitTempVarNum;
        noway_assert(simdInitTempVarNum != BAD_VAR_NUM);
        bool      isEBPbased;
        unsigned  offs     = compiler->lvaFrameAddress(simdInitTempVarNum, &isEBPbased);
        regNumber indexReg = op2->GetRegNum();

        // Store the vector to the temp location.
        GetEmitter()->emitIns_S_R(ins_Store(simdType, compiler->isSIMDTypeLocalAligned(simdInitTempVarNum)),
                                  emitTypeSize(simdType), srcReg, simdInitTempVarNum, 0);

        // Now, load the desired element.
        GetEmitter()->emitIns_R_ARX(ins_Move_Extend(baseType, false), // Load
                                    emitTypeSize(baseType),           // Of the vector baseType
                                    targetReg,                        // To targetReg
                                    (isEBPbased) ? REG_EBP : REG_ESP, // Stack-based
                                    indexReg,                         // Indexed
                                    genTypeSize(baseType),            // by the size of the baseType
                                    offs);
        genProduceReg(simdNode);
        return;
    }

    noway_assert(op2->isContained());
    noway_assert(op2->IsCnsIntOrI());
    unsigned int index        = (unsigned int)op2->AsIntCon()->gtIconVal;
    unsigned int byteShiftCnt = index * genTypeSize(baseType);

    // In general we shouldn't have an index greater than or equal to the length of the vector.
    // However, if we have an out-of-range access, under minOpts it will not be optimized
    // away. The code will throw before we reach this point, but we still need to generate
    // code. In that case, we will simply mask off the upper bits.
    if (byteShiftCnt >= compiler->getSIMDVectorRegisterByteLength())
    {
        byteShiftCnt &= (compiler->getSIMDVectorRegisterByteLength() - 1);
        index = byteShiftCnt / genTypeSize(baseType);
    }

    regNumber tmpReg = REG_NA;
    if (simdNode->AvailableTempRegCount() != 0)
    {
        tmpReg = simdNode->GetSingleTempReg();
    }
    else
    {
        assert((byteShiftCnt == 0) || varTypeIsFloating(baseType) ||
               (varTypeIsSmallInt(baseType) && (byteShiftCnt < 16)));
    }

    if (byteShiftCnt >= 16)
    {
        assert(compiler->getSIMDSupportLevel() == SIMD_AVX2_Supported);
        byteShiftCnt -= 16;
        regNumber newSrcReg;
        if (varTypeIsFloating(baseType))
        {
            newSrcReg = targetReg;
        }
        else
        {
            // Integer types
            assert(tmpReg != REG_NA);
            newSrcReg = tmpReg;
        }
        GetEmitter()->emitIns_R_R_I(INS_vextractf128, EA_32BYTE, newSrcReg, srcReg, 0x01);

        srcReg = newSrcReg;
    }

    // Generate the following sequence:
    // 1) baseType is floating point
    //   movaps    targetReg, srcReg
    //   psrldq    targetReg, byteShiftCnt  <-- not generated if accessing zero'th element
    //
    // 2) baseType is not floating point
    //   movaps    tmpReg, srcReg           <-- not generated if accessing zero'th element
    //                                          OR if tmpReg == srcReg
    //   psrldq    tmpReg, byteShiftCnt     <-- not generated if accessing zero'th element
    //   mov_xmm2i targetReg, tmpReg
    if (varTypeIsFloating(baseType))
    {
        if (targetReg != srcReg)
        {
            inst_RV_RV(ins_Copy(simdType), targetReg, srcReg, simdType, emitActualTypeSize(simdType));
        }

        if (byteShiftCnt != 0)
        {
            instruction ins = getOpForSIMDIntrinsic(SIMDIntrinsicShiftRightInternal, TYP_SIMD16);
            assert((byteShiftCnt > 0) && (byteShiftCnt < 32));
            GetEmitter()->emitIns_R_I(ins, emitActualTypeSize(simdType), targetReg, byteShiftCnt);
        }
    }
    else
    {
        if (varTypeIsSmallInt(baseType))
        {
            // Note that pextrw extracts 16-bit value by index and zero extends it to 32-bits.
            // In case of vector<short> we also need to sign extend the 16-bit value in targetReg
            // Vector<byte> - index/2 will give the index of the 16-bit value to extract. Shift right
            // by 8-bits if index is odd.  In case of Vector<sbyte> also sign extend targetReg.

            unsigned baseSize = genTypeSize(baseType);
            if (baseSize == 1)
            {
                index /= 2;
            }
            // We actually want index % 8 for the AVX case (for SSE it will never be > 8).
            // Note that this doesn't matter functionally, because the instruction uses just the
            // low 3 bits of index, but it's better to use the right value.
            if (index > 8)
            {
                assert(compiler->getSIMDSupportLevel() == SIMD_AVX2_Supported);
                index -= 8;
            }

            assert((index >= 0) && (index <= 8));
            GetEmitter()->emitIns_R_R_I(INS_pextrw, emitTypeSize(TYP_INT), targetReg, srcReg, index);

            bool ZeroOrSignExtnReqd = true;
            if (baseSize == 1)
            {
                if ((op2->AsIntCon()->gtIconVal % 2) == 1)
                {
                    // Right shift extracted word by 8-bits if index is odd if we are extracting a byte sized element.
                    inst_RV_SH(INS_SHIFT_RIGHT_LOGICAL, EA_4BYTE, targetReg, 8);

                    // Since Pextrw zero extends to 32-bits, we need sign extension in case of TYP_BYTE
                    ZeroOrSignExtnReqd = (baseType == TYP_BYTE);
                }
                // else - we just need to zero/sign extend the byte since pextrw extracted 16-bits
            }
            else
            {
                // Since Pextrw zero extends to 32-bits, we need sign extension in case of TYP_SHORT
                assert(baseSize == 2);
                ZeroOrSignExtnReqd = (baseType == TYP_SHORT);
            }

            if (ZeroOrSignExtnReqd)
            {
                // Zero/sign extend the byte/short to 32-bits
                inst_RV_RV(ins_Move_Extend(baseType, false), targetReg, targetReg, baseType, emitTypeSize(baseType));
            }
        }
        else
        {
            // We need a temp xmm register if the baseType is not floating point and
            // accessing non-zero'th element.
            instruction ins;

            if (byteShiftCnt != 0)
            {
                assert(tmpReg != REG_NA);

                if (tmpReg != srcReg)
                {
                    inst_RV_RV(ins_Copy(simdType), tmpReg, srcReg, simdType, emitActualTypeSize(simdType));
                }

                assert((byteShiftCnt > 0) && (byteShiftCnt <= 32));
                ins = getOpForSIMDIntrinsic(SIMDIntrinsicShiftRightInternal, TYP_SIMD16);
                GetEmitter()->emitIns_R_I(ins, emitActualTypeSize(simdType), tmpReg, byteShiftCnt);
            }
            else
            {
                tmpReg = srcReg;
            }

            assert(tmpReg != REG_NA);
            ins = ins_CopyFloatToInt(TYP_FLOAT, baseType);
            // (Note that for mov_xmm2i, the int register is always in the reg2 position.)
            inst_RV_RV(ins, tmpReg, targetReg, baseType);
        }
    }

    genProduceReg(simdNode);
}

//------------------------------------------------------------------------------------
// genSIMDIntrinsicSetItem: Generate code for SIMD Intrinsic set element at index i.
//
// Arguments:
//    simdNode - The GT_SIMD node
//
// Return Value:
//    None.
//
// TODO-CQ: Use SIMDIntrinsicShuffleSSE2 for the SSE2 case.
//
void CodeGen::genSIMDIntrinsicSetItem(GenTreeSIMD* simdNode)
{
    // Determine index based on intrinsic ID
    int index = -1;
    switch (simdNode->gtSIMDIntrinsicID)
    {
        case SIMDIntrinsicSetX:
            index = 0;
            break;
        case SIMDIntrinsicSetY:
            index = 1;
            break;
        case SIMDIntrinsicSetZ:
            index = 2;
            break;
        case SIMDIntrinsicSetW:
            index = 3;
            break;

        default:
            unreached();
    }
    assert(index != -1);

    // op1 is the SIMD vector
    // op2 is the value to be set
    GenTree* op1 = simdNode->GetOp(0);
    GenTree* op2 = simdNode->GetOp(1);

    var_types baseType  = simdNode->gtSIMDBaseType;
    regNumber targetReg = simdNode->GetRegNum();
    assert(targetReg != REG_NA);
    var_types targetType = simdNode->TypeGet();
    assert(varTypeIsSIMD(targetType));

    // the following assert must hold.
    // supported only on vector2f/3f/4f right now
    noway_assert(baseType == TYP_FLOAT);
    assert(op2->TypeGet() == baseType);
    assert(simdNode->gtSIMDSize >= ((index + 1) * genTypeSize(baseType)));

    genConsumeRegs(op1);
    genConsumeRegs(op2);
    regNumber op1Reg = op1->GetRegNum();
    regNumber op2Reg = op2->GetRegNum();

    // TODO-CQ: For AVX we don't need to do a copy because it supports 3 operands plus immediate.
    if (targetReg != op1Reg)
    {
        inst_RV_RV(ins_Copy(targetType), targetReg, op1Reg, targetType, emitActualTypeSize(targetType));
    }

    // Right now this intrinsic is supported only for float base type vectors.
    // If in future need to support on other base type vectors, the below
    // logic needs modification.
    noway_assert(baseType == TYP_FLOAT);

    if (compiler->getSIMDSupportLevel() == SIMD_SSE2_Supported)
    {
        // We need one additional int register as scratch
        regNumber tmpReg = simdNode->GetSingleTempReg();
        assert(genIsValidIntReg(tmpReg));

        // Move the value from xmm reg to an int reg
        instruction ins = ins_CopyFloatToInt(TYP_FLOAT, TYP_INT);
        // (Note that for mov_xmm2i, the int register is always in the reg2 position.
        inst_RV_RV(ins, op2Reg, tmpReg, baseType);

        assert((index >= 0) && (index <= 15));

        // First insert the lower 16-bits of tmpReg in targetReg at 2*index position
        // since every float has two 16-bit words.
        GetEmitter()->emitIns_R_R_I(INS_pinsrw, emitTypeSize(TYP_INT), targetReg, tmpReg, 2 * index);

        // Logical right shift tmpReg by 16-bits and insert in targetReg at 2*index + 1 position
        inst_RV_SH(INS_SHIFT_RIGHT_LOGICAL, EA_4BYTE, tmpReg, 16);
        GetEmitter()->emitIns_R_R_I(INS_pinsrw, emitTypeSize(TYP_INT), targetReg, tmpReg, 2 * index + 1);
    }
    else
    {
        unsigned int insertpsImm = (INSERTPS_SOURCE_SELECT(0) | INSERTPS_TARGET_SELECT(index));
        assert((insertpsImm >= 0) && (insertpsImm <= 255));
        inst_RV_RV_IV(INS_insertps, EA_16BYTE, targetReg, op2Reg, (int8_t)insertpsImm);
    }

    genProduceReg(simdNode);
}

//------------------------------------------------------------------------
// genSIMDIntrinsicShuffleSSE2: Generate code for SIMD Intrinsic shuffle.
//
// Arguments:
//    simdNode - The GT_SIMD node
//
// Return Value:
//    None.
//
void CodeGen::genSIMDIntrinsicShuffleSSE2(GenTreeSIMD* simdNode)
{
    assert(simdNode->gtSIMDIntrinsicID == SIMDIntrinsicShuffleSSE2);
    noway_assert(compiler->getSIMDSupportLevel() == SIMD_SSE2_Supported);

    GenTree* op1 = simdNode->GetOp(0);
    GenTree* op2 = simdNode->GetOp(1);
    assert(op2->isContained());
    assert(op2->IsCnsIntOrI());
    ssize_t   shuffleControl = op2->AsIntConCommon()->IconValue();
    var_types baseType       = simdNode->gtSIMDBaseType;
    var_types targetType     = simdNode->TypeGet();
    regNumber targetReg      = simdNode->GetRegNum();
    assert(targetReg != REG_NA);

    regNumber op1Reg = genConsumeReg(op1);
    if (targetReg != op1Reg)
    {
        inst_RV_RV(ins_Copy(targetType), targetReg, op1Reg, targetType, emitActualTypeSize(targetType));
    }

    instruction ins = getOpForSIMDIntrinsic(simdNode->gtSIMDIntrinsicID, baseType);
    assert((shuffleControl >= 0) && (shuffleControl <= 255));
    GetEmitter()->emitIns_R_R_I(ins, emitTypeSize(baseType), targetReg, targetReg, (int8_t)shuffleControl);
    genProduceReg(simdNode);
}

//-----------------------------------------------------------------------------
// genStoreIndTypeSIMD12: store indirect a TYP_SIMD12 (i.e. Vector3) to memory.
// Since Vector3 is not a hardware supported write size, it is performed
// as two writes: 8 byte followed by 4-byte.
//
// Arguments:
//    treeNode - tree node that is attempting to store indirect
//
//
// Return Value:
//    None.
//
void CodeGen::genStoreIndTypeSIMD12(GenTree* treeNode)
{
    assert(treeNode->OperGet() == GT_STOREIND);

    GenTree* addr = treeNode->AsOp()->gtOp1;
    GenTree* data = treeNode->AsOp()->gtOp2;

    // addr and data should not be contained.
    assert(!data->isContained());
    assert(!addr->isContained());

#ifdef DEBUG
    // Should not require a write barrier
    GCInfo::WriteBarrierForm writeBarrierForm = gcInfo.gcIsWriteBarrierCandidate(treeNode, data);
    assert(writeBarrierForm == GCInfo::WBF_NoBarrier);
#endif

    // Need an addtional Xmm register to extract upper 4 bytes from data.
    regNumber tmpReg = treeNode->GetSingleTempReg();

    genConsumeOperands(treeNode->AsOp());

    // 8-byte write
    GetEmitter()->emitIns_AR_R(ins_Store(TYP_DOUBLE), EA_8BYTE, data->GetRegNum(), addr->GetRegNum(), 0);

    // Extract upper 4-bytes from data
    GetEmitter()->emitIns_R_R_I(INS_pshufd, emitActualTypeSize(TYP_SIMD16), tmpReg, data->GetRegNum(), 0x02);

    // 4-byte write
    GetEmitter()->emitIns_AR_R(ins_Store(TYP_FLOAT), EA_4BYTE, tmpReg, addr->GetRegNum(), 8);
}

//-----------------------------------------------------------------------------
// genLoadIndTypeSIMD12: load indirect a TYP_SIMD12 (i.e. Vector3) value.
// Since Vector3 is not a hardware supported write size, it is performed
// as two loads: 8 byte followed by 4-byte.
//
// Arguments:
//    treeNode - tree node of GT_IND
//
//
// Return Value:
//    None.
//
void CodeGen::genLoadIndTypeSIMD12(GenTree* treeNode)
{
    assert(treeNode->OperGet() == GT_IND);

    regNumber targetReg = treeNode->GetRegNum();
    GenTree*  op1       = treeNode->AsOp()->gtOp1;
    assert(!op1->isContained());
    regNumber operandReg = genConsumeReg(op1);

    // Need an addtional Xmm register to read upper 4 bytes, which is different from targetReg
    regNumber tmpReg = treeNode->GetSingleTempReg();
    assert(tmpReg != targetReg);

    // Load upper 4 bytes in tmpReg
    GetEmitter()->emitIns_R_AR(ins_Load(TYP_FLOAT), EA_4BYTE, tmpReg, operandReg, 8);

    // Load lower 8 bytes in targetReg
    GetEmitter()->emitIns_R_AR(ins_Load(TYP_DOUBLE), EA_8BYTE, targetReg, operandReg, 0);

    // combine upper 4 bytes and lower 8 bytes in targetReg
    GetEmitter()->emitIns_R_R_I(INS_shufps, emitActualTypeSize(TYP_SIMD16), targetReg, tmpReg, (int8_t)SHUFFLE_YXYX);

    genProduceReg(treeNode);
}

//-----------------------------------------------------------------------------
// genStoreLclTypeSIMD12: store a TYP_SIMD12 (i.e. Vector3) type field.
// Since Vector3 is not a hardware supported write size, it is performed
// as two stores: 8 byte followed by 4-byte.
//
// Arguments:
//    treeNode - tree node that is attempting to store TYP_SIMD12 field
//
// Return Value:
//    None.
//
void CodeGen::genStoreLclTypeSIMD12(GenTree* treeNode)
{
    assert((treeNode->OperGet() == GT_STORE_LCL_FLD) || (treeNode->OperGet() == GT_STORE_LCL_VAR));

    unsigned offs   = 0;
    unsigned varNum = treeNode->AsLclVarCommon()->GetLclNum();
    assert(varNum < compiler->lvaCount);

    if (treeNode->OperGet() == GT_STORE_LCL_FLD)
    {
        offs = treeNode->AsLclFld()->GetLclOffs();
    }

    regNumber tmpReg = treeNode->GetSingleTempReg();
    GenTree*  op1    = treeNode->AsOp()->gtOp1;
    if (op1->isContained())
    {
        // This is only possible for a zero-init.
        assert(op1->IsIntegralConst(0) || op1->IsSIMDZero());
        genSIMDZero(TYP_SIMD16, op1->AsSIMD()->gtSIMDBaseType, tmpReg);

        // store lower 8 bytes
        GetEmitter()->emitIns_S_R(ins_Store(TYP_DOUBLE), EA_8BYTE, tmpReg, varNum, offs);

        // Store upper 4 bytes
        GetEmitter()->emitIns_S_R(ins_Store(TYP_FLOAT), EA_4BYTE, tmpReg, varNum, offs + 8);

        return;
    }

    assert(!op1->isContained());
    regNumber operandReg = genConsumeReg(op1);

    // store lower 8 bytes
    GetEmitter()->emitIns_S_R(ins_Store(TYP_DOUBLE), EA_8BYTE, operandReg, varNum, offs);

    // Extract upper 4-bytes from operandReg
    GetEmitter()->emitIns_R_R_I(INS_pshufd, emitActualTypeSize(TYP_SIMD16), tmpReg, operandReg, 0x02);

    // Store upper 4 bytes
    GetEmitter()->emitIns_S_R(ins_Store(TYP_FLOAT), EA_4BYTE, tmpReg, varNum, offs + 8);
}

//-----------------------------------------------------------------------------
// genLoadLclTypeSIMD12: load a TYP_SIMD12 (i.e. Vector3) type field.
// Since Vector3 is not a hardware supported read size, it is performed
// as two reads: 4 byte followed by 8 byte.
//
// Arguments:
//    treeNode - tree node that is attempting to load TYP_SIMD12 field
//
// Return Value:
//    None.
//
void CodeGen::genLoadLclTypeSIMD12(GenTree* treeNode)
{
    assert((treeNode->OperGet() == GT_LCL_FLD) || (treeNode->OperGet() == GT_LCL_VAR));

    regNumber targetReg = treeNode->GetRegNum();
    unsigned  offs      = 0;
    unsigned  varNum    = treeNode->AsLclVarCommon()->GetLclNum();
    assert(varNum < compiler->lvaCount);

    if (treeNode->OperGet() == GT_LCL_FLD)
    {
        offs = treeNode->AsLclFld()->GetLclOffs();
    }

    // Need an additional Xmm register that is different from targetReg to read upper 4 bytes.
    regNumber tmpReg = treeNode->GetSingleTempReg();
    assert(tmpReg != targetReg);

    // Read upper 4 bytes to tmpReg
    GetEmitter()->emitIns_R_S(ins_Move_Extend(TYP_FLOAT, false), EA_4BYTE, tmpReg, varNum, offs + 8);

    // Read lower 8 bytes to targetReg
    GetEmitter()->emitIns_R_S(ins_Move_Extend(TYP_DOUBLE, false), EA_8BYTE, targetReg, varNum, offs);

    // combine upper 4 bytes and lower 8 bytes in targetReg
    GetEmitter()->emitIns_R_R_I(INS_shufps, emitActualTypeSize(TYP_SIMD16), targetReg, tmpReg, (int8_t)SHUFFLE_YXYX);

    genProduceReg(treeNode);
}

#ifdef TARGET_X86

//-----------------------------------------------------------------------------
// genStoreSIMD12ToStack: store a TYP_SIMD12 (i.e. Vector3) type field to the stack.
// Since Vector3 is not a hardware supported write size, it is performed
// as two stores: 8 byte followed by 4-byte. The stack is assumed to have
// already been adjusted.
//
// Arguments:
//    operandReg - the xmm register containing the SIMD12 to store.
//    tmpReg - an xmm register that can be used as a temporary for the operation.
//
// Return Value:
//    None.
//
void CodeGen::genStoreSIMD12ToStack(regNumber operandReg, regNumber tmpReg)
{
    assert(genIsValidFloatReg(operandReg));
    assert(genIsValidFloatReg(tmpReg));

    // 8-byte write
    GetEmitter()->emitIns_AR_R(ins_Store(TYP_DOUBLE), EA_8BYTE, operandReg, REG_SPBASE, 0);

    // Extract upper 4-bytes from data
    GetEmitter()->emitIns_R_R_I(INS_pshufd, emitActualTypeSize(TYP_SIMD16), tmpReg, operandReg, 0x02);

    // 4-byte write
    GetEmitter()->emitIns_AR_R(ins_Store(TYP_FLOAT), EA_4BYTE, tmpReg, REG_SPBASE, 8);
}

#endif // TARGET_X86

//-----------------------------------------------------------------------------
// genSIMDIntrinsicUpperSave: save the upper half of a TYP_SIMD32 vector to
//                            the given register, if any, or to memory.
//
// Arguments:
//    simdNode - The GT_SIMD node
//
// Return Value:
//    None.
//
// Notes:
//    The upper half of all AVX registers is volatile, even the callee-save registers.
//    When a 32-byte SIMD value is live across a call, the register allocator will use this intrinsic
//    to cause the upper half to be saved.  It will first attempt to find another, unused, callee-save
//    register.  If such a register cannot be found, it will save the upper half to the upper half
//    of the localVar's home location.
//    (Note that if there are no caller-save registers available, the entire 32 byte
//    value will be spilled to the stack.)
//
void CodeGen::genSIMDIntrinsicUpperSave(GenTreeSIMD* simdNode)
{
    assert(simdNode->gtSIMDIntrinsicID == SIMDIntrinsicUpperSave);

    GenTree* op1 = simdNode->GetOp(0);
    assert(op1->IsLocal() && op1->TypeGet() == TYP_SIMD32);
    regNumber targetReg = simdNode->GetRegNum();
    regNumber op1Reg    = genConsumeReg(op1);
    assert(op1Reg != REG_NA);
    if (targetReg != REG_NA)
    {
        GetEmitter()->emitIns_R_R_I(INS_vextractf128, EA_32BYTE, targetReg, op1Reg, 0x01);
        genProduceReg(simdNode);
    }
    else
    {
        // The localVar must have a stack home.
        unsigned   varNum = op1->AsLclVarCommon()->GetLclNum();
        LclVarDsc* varDsc = compiler->lvaGetDesc(varNum);
        assert(varDsc->lvOnFrame);
        // We want to store this to the upper 16 bytes of this localVar's home.
        int offs = 16;

        GetEmitter()->emitIns_S_R_I(INS_vextractf128, EA_32BYTE, varNum, offs, op1Reg, 0x01);
    }
}

//-----------------------------------------------------------------------------
// genSIMDIntrinsicUpperRestore: Restore the upper half of a TYP_SIMD32 vector to
//                               the given register, if any, or to memory.
//
// Arguments:
//    simdNode - The GT_SIMD node
//
// Return Value:
//    None.
//
// Notes:
//    For consistency with genSIMDIntrinsicUpperSave, and to ensure that lclVar nodes always
//    have their home register, this node has its targetReg on the lclVar child, and its source
//    on the simdNode.
//
void CodeGen::genSIMDIntrinsicUpperRestore(GenTreeSIMD* simdNode)
{
    assert(simdNode->gtSIMDIntrinsicID == SIMDIntrinsicUpperRestore);

    GenTree* op1 = simdNode->GetOp(0);
    assert(op1->IsLocal() && op1->TypeGet() == TYP_SIMD32);
    regNumber srcReg    = simdNode->GetRegNum();
    regNumber lclVarReg = genConsumeReg(op1);
    assert(lclVarReg != REG_NA);
    if (srcReg != REG_NA)
    {
        GetEmitter()->emitIns_R_R_R_I(INS_vinsertf128, EA_32BYTE, lclVarReg, lclVarReg, srcReg, 0x01);
    }
    else
    {
        // The localVar must have a stack home.
        unsigned   varNum = op1->AsLclVarCommon()->GetLclNum();
        LclVarDsc* varDsc = compiler->lvaGetDesc(varNum);
        assert(varDsc->lvOnFrame);
        // We will load this from the upper 16 bytes of this localVar's home.
        int offs = 16;
        GetEmitter()->emitIns_R_R_S_I(INS_vinsertf128, EA_32BYTE, lclVarReg, lclVarReg, varNum, offs, 0x01);
    }
}

//------------------------------------------------------------------------
// genSIMDIntrinsic: Generate code for a SIMD Intrinsic.  This is the main
// routine which in turn calls appropriate genSIMDIntrinsicXXX() routine.
//
// Arguments:
//    simdNode - The GT_SIMD node
//
// Return Value:
//    None.
//
// Notes:
//    Currently, we only recognize SIMDVector<float> and SIMDVector<int>, and
//    a limited set of methods.
//
void CodeGen::genSIMDIntrinsic(GenTreeSIMD* simdNode)
{
    // NYI for unsupported base types
    if (simdNode->gtSIMDBaseType != TYP_INT && simdNode->gtSIMDBaseType != TYP_LONG &&
        simdNode->gtSIMDBaseType != TYP_FLOAT && simdNode->gtSIMDBaseType != TYP_DOUBLE &&
        simdNode->gtSIMDBaseType != TYP_USHORT && simdNode->gtSIMDBaseType != TYP_UBYTE &&
        simdNode->gtSIMDBaseType != TYP_SHORT && simdNode->gtSIMDBaseType != TYP_BYTE &&
        simdNode->gtSIMDBaseType != TYP_UINT && simdNode->gtSIMDBaseType != TYP_ULONG)
    {
        noway_assert(!"SIMD intrinsic with unsupported base type.");
    }

    switch (simdNode->gtSIMDIntrinsicID)
    {
        case SIMDIntrinsicInit:
            genSIMDIntrinsicInit(simdNode);
            break;

        case SIMDIntrinsicInitN:
            genSIMDIntrinsicInitN(simdNode);
            break;

        case SIMDIntrinsicCast:
            genSIMDIntrinsicUnOp(simdNode);
            break;

        case SIMDIntrinsicConvertToSingle:
        case SIMDIntrinsicConvertToInt32:
            genSIMDIntrinsic32BitConvert(simdNode);
            break;

        case SIMDIntrinsicConvertToDouble:
        case SIMDIntrinsicConvertToInt64:
            genSIMDIntrinsic64BitConvert(simdNode);
            break;

        case SIMDIntrinsicWidenLo:
        case SIMDIntrinsicWidenHi:
            genSIMDIntrinsicWiden(simdNode);
            break;

        case SIMDIntrinsicNarrow:
            genSIMDIntrinsicNarrow(simdNode);
            break;

        case SIMDIntrinsicAdd:
        case SIMDIntrinsicSub:
        case SIMDIntrinsicMul:
        case SIMDIntrinsicDiv:
        case SIMDIntrinsicBitwiseAnd:
        case SIMDIntrinsicBitwiseOr:
            genSIMDIntrinsicBinOp(simdNode);
            break;

        case SIMDIntrinsicEqual:
            genSIMDIntrinsicRelOp(simdNode);
            break;

        case SIMDIntrinsicDotProduct:
            genSIMDIntrinsicDotProduct(simdNode);
            break;

        case SIMDIntrinsicGetItem:
            genSIMDIntrinsicGetItem(simdNode);
            break;

        case SIMDIntrinsicShuffleSSE2:
            genSIMDIntrinsicShuffleSSE2(simdNode);
            break;

        case SIMDIntrinsicSetX:
        case SIMDIntrinsicSetY:
        case SIMDIntrinsicSetZ:
        case SIMDIntrinsicSetW:
            genSIMDIntrinsicSetItem(simdNode);
            break;

        case SIMDIntrinsicUpperSave:
            genSIMDIntrinsicUpperSave(simdNode);
            break;
        case SIMDIntrinsicUpperRestore:
            genSIMDIntrinsicUpperRestore(simdNode);
            break;

        default:
            noway_assert(!"Unimplemented SIMD intrinsic.");
            unreached();
    }
}

#endif // FEATURE_SIMD
#endif // TARGET_XARCH<|MERGE_RESOLUTION|>--- conflicted
+++ resolved
@@ -848,35 +848,6 @@
 }
 
 //----------------------------------------------------------------------------------
-<<<<<<< HEAD
-// genSIMDIntrinsicUnOpWithImm: Generate code for SIMD Intrinsic unary operations with an imm8, such as Ceil.
-//
-// Arguments:
-//    simdNode - The GT_SIMD node
-//
-// Return Value:
-//    None.
-//
-void CodeGen::genSIMDIntrinsicUnOpWithImm(GenTreeSIMD* simdNode)
-{
-    assert(simdNode->gtSIMDIntrinsicID == SIMDIntrinsicCeil || simdNode->gtSIMDIntrinsicID == SIMDIntrinsicFloor);
-
-    GenTree*  op1       = simdNode->GetOp(0);
-    var_types baseType  = simdNode->gtSIMDBaseType;
-    regNumber targetReg = simdNode->GetRegNum();
-    assert(targetReg != REG_NA);
-    var_types targetType = simdNode->TypeGet();
-
-    regNumber   op1Reg = genConsumeReg(op1);
-    unsigned    ival;
-    instruction ins = getOpForSIMDIntrinsic(simdNode->gtSIMDIntrinsicID, baseType, &ival);
-    assert((ival >= 0) && (ival <= 255));
-    GetEmitter()->emitIns_R_R_I(ins, emitActualTypeSize(targetType), targetReg, op1Reg, (int8_t)ival);
-}
-
-//----------------------------------------------------------------------------------
-=======
->>>>>>> 1c66ad1b
 // genSIMDIntrinsic32BitConvert: Generate code for 32-bit SIMD Convert (int/uint <-> float)
 //
 // Arguments:
