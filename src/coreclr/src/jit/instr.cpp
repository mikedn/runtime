// Licensed to the .NET Foundation under one or more agreements.
// The .NET Foundation licenses this file to you under the MIT license.

/*XXXXXXXXXXXXXXXXXXXXXXXXXXXXXXXXXXXXXXXXXXXXXXXXXXXXXXXXXXXXXXXXXXXXXXXXXXXXX
XXXXXXXXXXXXXXXXXXXXXXXXXXXXXXXXXXXXXXXXXXXXXXXXXXXXXXXXXXXXXXXXXXXXXXXXXXXXXXX
XX                                                                           XX
XX                           Instruction                                     XX
XX                                                                           XX
XX          The interface to generate a machine-instruction.                 XX
XX                                                                           XX
XXXXXXXXXXXXXXXXXXXXXXXXXXXXXXXXXXXXXXXXXXXXXXXXXXXXXXXXXXXXXXXXXXXXXXXXXXXXXXX
XXXXXXXXXXXXXXXXXXXXXXXXXXXXXXXXXXXXXXXXXXXXXXXXXXXXXXXXXXXXXXXXXXXXXXXXXXXXXXX
*/

#include "jitpch.h"
#ifdef _MSC_VER
#pragma hdrstop
#endif

#include "codegen.h"
#include "instr.h"
#include "emit.h"

/*****************************************************************************/
#ifdef DEBUG

/*****************************************************************************
 *
 *  Returns the string representation of the given CPU instruction.
 */

const char* insName(instruction ins)
{
    // clang-format off
    static
    const char * const insNames[] =
    {
#if defined(TARGET_XARCH)
        #define INST0(id, nm, um, mr,                 flags) nm,
        #define INST1(id, nm, um, mr,                 flags) nm,
        #define INST2(id, nm, um, mr, mi,             flags) nm,
        #define INST3(id, nm, um, mr, mi, rm,         flags) nm,
        #define INST4(id, nm, um, mr, mi, rm, a4,     flags) nm,
        #define INST5(id, nm, um, mr, mi, rm, a4, rr, flags) nm,
        #include "instrs.h"

#elif defined(TARGET_ARM)
        #define INST1(id, nm, fp, ldst, fmt, e1                                 ) nm,
        #define INST2(id, nm, fp, ldst, fmt, e1, e2                             ) nm,
        #define INST3(id, nm, fp, ldst, fmt, e1, e2, e3                         ) nm,
        #define INST4(id, nm, fp, ldst, fmt, e1, e2, e3, e4                     ) nm,
        #define INST5(id, nm, fp, ldst, fmt, e1, e2, e3, e4, e5                 ) nm,
        #define INST6(id, nm, fp, ldst, fmt, e1, e2, e3, e4, e5, e6             ) nm,
        #define INST8(id, nm, fp, ldst, fmt, e1, e2, e3, e4, e5, e6, e7, e8     ) nm,
        #define INST9(id, nm, fp, ldst, fmt, e1, e2, e3, e4, e5, e6, e7, e8, e9 ) nm,
        #include "instrs.h"

#elif defined(TARGET_ARM64)
        #define INST1(id, nm, ldst, fmt, e1                                 ) nm,
        #define INST2(id, nm, ldst, fmt, e1, e2                             ) nm,
        #define INST3(id, nm, ldst, fmt, e1, e2, e3                         ) nm,
        #define INST4(id, nm, ldst, fmt, e1, e2, e3, e4                     ) nm,
        #define INST5(id, nm, ldst, fmt, e1, e2, e3, e4, e5                 ) nm,
        #define INST6(id, nm, ldst, fmt, e1, e2, e3, e4, e5, e6             ) nm,
        #define INST9(id, nm, ldst, fmt, e1, e2, e3, e4, e5, e6, e7, e8, e9 ) nm,
        #include "instrs.h"

#else
#error "Unknown TARGET"
#endif
    };
    // clang-format on

    assert((unsigned)ins < _countof(insNames));
    assert(insNames[ins] != nullptr);

    return insNames[ins];
}

void __cdecl CodeGen::instDisp(instruction ins, bool noNL, const char* fmt, ...)
{
    if (compiler->opts.dspCode)
    {
        /* Display the instruction offset within the emit block */

        //      printf("[%08X:%04X]", GetEmitter().emitCodeCurBlock(), GetEmitter().emitCodeOffsInBlock());

        /* Display the FP stack depth (before the instruction is executed) */

        //      printf("[FP=%02u] ", genGetFPstkLevel());

        /* Display the instruction mnemonic */
        printf("        ");

        printf("            %-8s", insName(ins));

        if (fmt)
        {
            va_list args;
            va_start(args, fmt);
            vprintf(fmt, args);
            va_end(args);
        }

        if (!noNL)
        {
            printf("\n");
        }
    }
}

/*****************************************************************************/
#endif // DEBUG
/*****************************************************************************/

void CodeGen::instInit()
{
}

/*****************************************************************************
 *
 *  Return the size string (e.g. "word ptr") appropriate for the given size.
 */

#ifdef DEBUG

const char* CodeGen::genSizeStr(emitAttr attr)
{
    // clang-format off
    static
    const char * const sizes[] =
    {
        "",
        "byte  ptr ",
        "word  ptr ",
        nullptr,
        "dword ptr ",
        nullptr,
        nullptr,
        nullptr,
        "qword ptr ",
        nullptr,
        nullptr,
        nullptr,
        nullptr,
        nullptr,
        nullptr,
        nullptr,
        "xmmword ptr ",
        nullptr, nullptr, nullptr, nullptr, nullptr, nullptr, nullptr, nullptr,
        nullptr, nullptr, nullptr, nullptr, nullptr, nullptr, nullptr,
        "ymmword ptr"
    };
    // clang-format on

    unsigned size = EA_SIZE(attr);

    assert(size == 0 || size == 1 || size == 2 || size == 4 || size == 8 || size == 16 || size == 32);

    if (EA_ATTR(size) == attr)
    {
        return sizes[size];
    }
    else if (attr == EA_GCREF)
    {
        return "gword ptr ";
    }
    else if (attr == EA_BYREF)
    {
        return "bword ptr ";
    }
    else if (EA_IS_DSP_RELOC(attr))
    {
        return "rword ptr ";
    }
    else
    {
        assert(!"Unexpected");
        return "unknw ptr ";
    }
}

#endif

/*****************************************************************************
 *
 *  Generate an instruction.
 */

void CodeGen::instGen(instruction ins)
{

    GetEmitter()->emitIns(ins);

#ifdef TARGET_XARCH
    // A workaround necessitated by limitations of emitter
    // if we are scheduled to insert a nop here, we have to delay it
    // hopefully we have not missed any other prefix instructions or places
    // they could be inserted
    if (ins == INS_lock && GetEmitter()->emitNextNop == 0)
    {
        GetEmitter()->emitNextNop = 1;
    }
#endif
}

/*****************************************************************************
 *
 *  Returns non-zero if the given CPU instruction is a floating-point ins.
 */

// static inline
bool CodeGenInterface::instIsFP(instruction ins)
{
    assert((unsigned)ins < _countof(instInfo));

#ifdef TARGET_XARCH
    return (instInfo[ins] & INS_FLAGS_x87Instr) != 0;
#else
    return (instInfo[ins] & INST_FP) != 0;
#endif
}

#ifdef TARGET_XARCH
/*****************************************************************************
 *
 *  Generate a multi-byte NOP instruction.
 */

void CodeGen::instNop(unsigned size)
{
    assert(size <= 15);
    GetEmitter()->emitIns_Nop(size);
}
#endif

/*****************************************************************************
 *
 *  Generate a jump instruction.
 */

void CodeGen::inst_JMP(emitJumpKind jmp, BasicBlock* tgtBlock)
{
#if !FEATURE_FIXED_OUT_ARGS
    // On the x86 we are pushing (and changing the stack level), but on x64 and other archs we have
    // a fixed outgoing args area that we store into and we never change the stack level when calling methods.
    //
    // Thus only on x86 do we need to assert that the stack level at the target block matches the current stack level.
    //
    CLANG_FORMAT_COMMENT_ANCHOR;

#ifdef UNIX_X86_ABI
    // bbTgtStkDepth is a (pure) argument count (stack alignment padding should be excluded).
    assert((tgtBlock->bbTgtStkDepth * sizeof(int) == (genStackLevel - curNestedAlignment)) || isFramePointerUsed());
#else
    assert((tgtBlock->bbTgtStkDepth * sizeof(int) == genStackLevel) || isFramePointerUsed());
#endif
#endif // !FEATURE_FIXED_OUT_ARGS

    GetEmitter()->emitIns_J(emitter::emitJumpKindToIns(jmp), tgtBlock);
}

/*****************************************************************************
 *
 *  Generate a set instruction.
 */

void CodeGen::inst_SET(emitJumpKind condition, regNumber reg)
{
#ifdef TARGET_XARCH
    instruction ins;

    /* Convert the condition to an instruction opcode */

    switch (condition)
    {
        case EJ_js:
            ins = INS_sets;
            break;
        case EJ_jns:
            ins = INS_setns;
            break;
        case EJ_je:
            ins = INS_sete;
            break;
        case EJ_jne:
            ins = INS_setne;
            break;

        case EJ_jl:
            ins = INS_setl;
            break;
        case EJ_jle:
            ins = INS_setle;
            break;
        case EJ_jge:
            ins = INS_setge;
            break;
        case EJ_jg:
            ins = INS_setg;
            break;

        case EJ_jb:
            ins = INS_setb;
            break;
        case EJ_jbe:
            ins = INS_setbe;
            break;
        case EJ_jae:
            ins = INS_setae;
            break;
        case EJ_ja:
            ins = INS_seta;
            break;

        case EJ_jp:
            ins = INS_setp;
            break;
        case EJ_jnp:
            ins = INS_setnp;
            break;

        default:
            NO_WAY("unexpected condition type");
            return;
    }

    assert(genRegMask(reg) & RBM_BYTE_REGS);

    // These instructions only write the low byte of 'reg'
    GetEmitter()->emitIns_R(ins, EA_1BYTE, reg);
#elif defined(TARGET_ARM64)
    insCond cond;
    /* Convert the condition to an insCond value */
    switch (condition)
    {
        case EJ_eq:
            cond = INS_COND_EQ;
            break;
        case EJ_ne:
            cond = INS_COND_NE;
            break;
        case EJ_hs:
            cond = INS_COND_HS;
            break;
        case EJ_lo:
            cond = INS_COND_LO;
            break;

        case EJ_mi:
            cond = INS_COND_MI;
            break;
        case EJ_pl:
            cond = INS_COND_PL;
            break;
        case EJ_vs:
            cond = INS_COND_VS;
            break;
        case EJ_vc:
            cond = INS_COND_VC;
            break;

        case EJ_hi:
            cond = INS_COND_HI;
            break;
        case EJ_ls:
            cond = INS_COND_LS;
            break;
        case EJ_ge:
            cond = INS_COND_GE;
            break;
        case EJ_lt:
            cond = INS_COND_LT;
            break;

        case EJ_gt:
            cond = INS_COND_GT;
            break;
        case EJ_le:
            cond = INS_COND_LE;
            break;

        default:
            NO_WAY("unexpected condition type");
            return;
    }
    GetEmitter()->emitIns_R_COND(INS_cset, EA_8BYTE, reg, cond);
#else
    NYI("inst_SET");
#endif
}

/*****************************************************************************
 *
 *  Generate a "op reg" instruction.
 */

void CodeGen::inst_RV(instruction ins, regNumber reg, var_types type, emitAttr size)
{
    if (size == EA_UNKNOWN)
    {
        size = emitActualTypeSize(type);
    }

    GetEmitter()->emitIns_R(ins, size, reg);
}

/*****************************************************************************
 *
 *  Generate a "op reg1, reg2" instruction.
 */

void CodeGen::inst_RV_RV(instruction ins,
                         regNumber   reg1,
                         regNumber   reg2,
                         var_types   type,
                         emitAttr    size,
                         insFlags    flags /* = INS_FLAGS_DONT_CARE */)
{
    if (size == EA_UNKNOWN)
    {
        size = emitActualTypeSize(type);
    }

#ifdef TARGET_ARM
    GetEmitter()->emitIns_R_R(ins, size, reg1, reg2, flags);
#else
    GetEmitter()->emitIns_R_R(ins, size, reg1, reg2);
#endif
}

/*****************************************************************************
 *
 *  Generate a "op reg1, reg2, reg3" instruction.
 */

void CodeGen::inst_RV_RV_RV(instruction ins,
                            regNumber   reg1,
                            regNumber   reg2,
                            regNumber   reg3,
                            emitAttr    size,
                            insFlags    flags /* = INS_FLAGS_DONT_CARE */)
{
#ifdef TARGET_ARM
    GetEmitter()->emitIns_R_R_R(ins, size, reg1, reg2, reg3, flags);
#elif defined(TARGET_XARCH)
    GetEmitter()->emitIns_R_R_R(ins, size, reg1, reg2, reg3);
#else
    NYI("inst_RV_RV_RV");
#endif
}
/*****************************************************************************
 *
 *  Generate a "op icon" instruction.
 */

void CodeGen::inst_IV(instruction ins, cnsval_ssize_t val)
{
    GetEmitter()->emitIns_I(ins, EA_PTRSIZE, val);
}

/*****************************************************************************
 *
 *  Generate a "op icon" instruction where icon is a handle of type specified
 *  by 'flags'
 */

void CodeGen::inst_IV_handle(instruction ins, cnsval_ssize_t val)
{
    GetEmitter()->emitIns_I(ins, EA_HANDLE_CNS_RELOC, val);
}

/*****************************************************************************
 *
 *  Display a stack frame reference.
 */

void CodeGen::inst_set_SV_var(GenTree* tree)
{
#ifdef DEBUG
    assert((tree != nullptr) && tree->OperIs(GT_LCL_VAR, GT_LCL_VAR_ADDR, GT_STORE_LCL_VAR));
    assert(tree->AsLclVarCommon()->GetLclNum() < compiler->lvaCount);

    GetEmitter()->emitVarRefOffs = tree->AsLclVar()->gtLclILoffs;

#endif // DEBUG
}

/*****************************************************************************
 *
 *  Generate a "op reg, icon" instruction.
 */

void CodeGen::inst_RV_IV(
    instruction ins, regNumber reg, target_ssize_t val, emitAttr size, insFlags flags /* = INS_FLAGS_DONT_CARE */)
{
#if !defined(TARGET_64BIT)
    assert(size != EA_8BYTE);
#endif

#ifdef TARGET_ARM
    if (arm_Valid_Imm_For_Instr(ins, val, flags))
    {
        GetEmitter()->emitIns_R_I(ins, size, reg, val, flags);
    }
    else if (ins == INS_mov)
    {
        instGen_Set_Reg_To_Imm(size, reg, val);
    }
    else
    {
        // TODO-Cleanup: Add a comment about why this is unreached() for RyuJIT backend.
        unreached();
    }
#elif defined(TARGET_ARM64)
    // TODO-Arm64-Bug: handle large constants!
    // Probably need something like the ARM case above: if (arm_Valid_Imm_For_Instr(ins, val)) ...
    assert(ins != INS_cmp);
    assert(ins != INS_tst);
    assert(ins != INS_mov);
    GetEmitter()->emitIns_R_R_I(ins, size, reg, reg, val);
#else // !TARGET_ARM
#ifdef TARGET_AMD64
    // Instead of an 8-byte immediate load, a 4-byte immediate will do fine
    // as the high 4 bytes will be zero anyway.
    if (size == EA_8BYTE && ins == INS_mov && ((val & 0xFFFFFFFF00000000LL) == 0))
    {
        size = EA_4BYTE;
        GetEmitter()->emitIns_R_I(ins, size, reg, val);
    }
    else if (EA_SIZE(size) == EA_8BYTE && ins != INS_mov && (((int)val != val) || EA_IS_CNS_RELOC(size)))
    {
        assert(!"Invalid immediate for inst_RV_IV");
    }
    else
#endif // TARGET_AMD64
    {
        GetEmitter()->emitIns_R_I(ins, size, reg, val);
    }
#endif // !TARGET_ARM
}

/*****************************************************************************
 *
 *  Generate an instruction that has one operand given by a tree (which has
 *  been made addressable).
 */

void CodeGen::inst_TT(instruction ins, GenTree* tree, unsigned offs, int shfv, emitAttr size)
{
    bool sizeInferred = false;

    if (size == EA_UNKNOWN)
    {
        sizeInferred = true;
        if (instIsFP(ins))
        {
            size = EA_ATTR(genTypeSize(tree->TypeGet()));
        }
        else
        {
            size = emitTypeSize(tree->TypeGet());
        }
    }

AGAIN:

    /* Is this a spilled value? */

    if (tree->gtFlags & GTF_SPILLED)
    {
        assert(!"ISSUE: If this can happen, we need to generate 'ins [ebp+spill]'");
    }

    switch (tree->gtOper)
    {
        unsigned varNum;

        case GT_LCL_VAR:

            inst_set_SV_var(tree);
            goto LCL;

        case GT_LCL_FLD:
            offs += tree->AsLclFld()->GetLclOffs();
            goto LCL;

        LCL:
            varNum = tree->AsLclVarCommon()->GetLclNum();
            assert(varNum < compiler->lvaCount);

            if (shfv)
            {
                GetEmitter()->emitIns_S_I(ins, size, varNum, offs, shfv);
            }
            else
            {
                GetEmitter()->emitIns_S(ins, size, varNum, offs);
            }

            return;

        case GT_CLS_VAR:
            // Make sure FP instruction size matches the operand size
            // (We optimized constant doubles to floats when we can, just want to
            // make sure that we don't mistakenly use 8 bytes when the
            // constant.
            assert(!isFloatRegType(tree->gtType) || genTypeSize(tree->gtType) == EA_SIZE_IN_BYTES(size));

            if (shfv)
            {
                GetEmitter()->emitIns_C_I(ins, size, tree->AsClsVar()->gtClsVarHnd, offs, shfv);
            }
            else
            {
                GetEmitter()->emitIns_C(ins, size, tree->AsClsVar()->gtClsVarHnd, offs);
            }
            return;

        case GT_IND:
        case GT_NULLCHECK:
        case GT_ARR_ELEM:
        {
            assert(!"inst_TT not supported for GT_IND, GT_NULLCHECK or GT_ARR_ELEM");
        }
        break;

#ifdef TARGET_X86
        case GT_CNS_INT:
            // We will get here for GT_MKREFANY from CodeGen::genPushArgList
            assert(offs == 0);
            assert(!shfv);
            if (tree->IsIconHandle())
                inst_IV_handle(ins, tree->AsIntCon()->gtIconVal);
            else
                inst_IV(ins, tree->AsIntCon()->gtIconVal);
            break;
#endif

        case GT_COMMA:
            //     tree->AsOp()->gtOp1 - already processed by genCreateAddrMode()
            tree = tree->AsOp()->gtOp2;
            goto AGAIN;

        default:
            assert(!"invalid address");
    }
}

//------------------------------------------------------------------------
// inst_TT_RV: Generate a store of a lclVar
//
// Arguments:
//    ins  - the instruction to generate
//    size - the size attributes for the store
//    tree - the lclVar node
//    reg  - the register currently holding the value of the local
//
void CodeGen::inst_TT_RV(instruction ins, emitAttr size, GenTree* tree, regNumber reg)
{
#ifdef DEBUG
    // The tree must have a valid register value.
    assert(reg != REG_STK);

    bool isValidInReg = ((tree->gtFlags & GTF_SPILLED) == 0);
    if (!isValidInReg)
    {
        // Is this the special case of a write-thru lclVar?
        // We mark it as SPILLED to denote that its value is valid in memory.
        if (((tree->gtFlags & GTF_SPILL) != 0) && tree->gtOper == GT_STORE_LCL_VAR)
        {
            isValidInReg = true;
        }
    }
    assert(isValidInReg);
    assert(size != EA_UNKNOWN);
    assert(tree->OperIs(GT_LCL_VAR, GT_STORE_LCL_VAR));
#endif // DEBUG

    unsigned varNum = tree->AsLclVarCommon()->GetLclNum();
    assert(varNum < compiler->lvaCount);
#if CPU_LOAD_STORE_ARCH
    assert(GetEmitter()->emitInsIsStore(ins));
#endif
    GetEmitter()->emitIns_S_R(ins, size, reg, varNum, 0);
}

/*****************************************************************************
 *
 *  Generate an instruction that has one operand given by a register and the
 *  other one by a tree (which has been made addressable).
 */

void CodeGen::inst_RV_TT(instruction ins,
                         regNumber   reg,
                         GenTree*    tree,
                         unsigned    offs,
                         emitAttr    size,
                         insFlags    flags /* = INS_FLAGS_DONT_CARE */)
{
    assert(reg != REG_STK);

    if (size == EA_UNKNOWN)
    {
        if (!instIsFP(ins))
        {
            size = emitTypeSize(tree->TypeGet());
        }
        else
        {
            size = EA_ATTR(genTypeSize(tree->TypeGet()));
        }
    }

#ifdef TARGET_XARCH
#ifdef DEBUG
    // If it is a GC type and the result is not, then either
    // 1) it is an LEA
    // 2) optOptimizeBools() optimized if (ref != 0 && ref != 0) to if (ref & ref)
    // 3) optOptimizeBools() optimized if (ref == 0 || ref == 0) to if (ref | ref)
    // 4) byref - byref = int
    if (tree->gtType == TYP_REF && !EA_IS_GCREF(size))
    {
        assert((EA_IS_BYREF(size) && ins == INS_add) || (ins == INS_lea || ins == INS_and || ins == INS_or));
    }
    if (tree->gtType == TYP_BYREF && !EA_IS_BYREF(size))
    {
        assert(ins == INS_lea || ins == INS_and || ins == INS_or || ins == INS_sub);
    }
#endif
#endif

#if CPU_LOAD_STORE_ARCH
    if (ins == INS_mov)
    {
#if defined(TARGET_ARM64) || defined(TARGET_ARM64)
        ins = ins_Move_Extend(tree->TypeGet(), false);
#else
        NYI("CodeGen::inst_RV_TT with INS_mov");
#endif
    }
#endif // CPU_LOAD_STORE_ARCH

AGAIN:

    /* Is this a spilled value? */

    if (tree->gtFlags & GTF_SPILLED)
    {
        assert(!"ISSUE: If this can happen, we need to generate 'ins [ebp+spill]'");
    }

    switch (tree->gtOper)
    {
        unsigned varNum;

        case GT_LCL_VAR:
        case GT_LCL_VAR_ADDR:

            inst_set_SV_var(tree);
            goto LCL;

        case GT_LCL_FLD_ADDR:
        case GT_LCL_FLD:
            offs += tree->AsLclFld()->GetLclOffs();
            goto LCL;

        LCL:
            varNum = tree->AsLclVarCommon()->GetLclNum();
            assert(varNum < compiler->lvaCount);

#ifdef TARGET_ARM
            switch (ins)
            {
                case INS_mov:
                    ins = ins_Load(tree->TypeGet());
                    FALLTHROUGH;

                case INS_lea:
                case INS_ldr:
                case INS_ldrh:
                case INS_ldrb:
                case INS_ldrsh:
                case INS_ldrsb:
                case INS_vldr:
                    assert(flags != INS_FLAGS_SET);
                    GetEmitter()->emitIns_R_S(ins, size, reg, varNum, offs);
                    return;

                default:
                    regNumber regTmp;
                    regTmp = tree->GetRegNum();

                    GetEmitter()->emitIns_R_S(ins_Load(tree->TypeGet()), size, regTmp, varNum, offs);
                    GetEmitter()->emitIns_R_R(ins, size, reg, regTmp, flags);

                    regSet.verifyRegUsed(regTmp);
                    return;
            }
#else  // !TARGET_ARM
            GetEmitter()->emitIns_R_S(ins, size, reg, varNum, offs);
            return;
#endif // !TARGET_ARM

        case GT_CLS_VAR:
            // Make sure FP instruction size matches the operand size
            // (We optimized constant doubles to floats when we can, just want to
            // make sure that we don't mistakenly use 8 bytes when the
            // constant.
            assert(!isFloatRegType(tree->gtType) || genTypeSize(tree->gtType) == EA_SIZE_IN_BYTES(size));

#if CPU_LOAD_STORE_ARCH
            assert(!"GT_CLS_VAR not supported in ARM backend");
#else // CPU_LOAD_STORE_ARCH
            GetEmitter()->emitIns_R_C(ins, size, reg, tree->AsClsVar()->gtClsVarHnd, offs);
#endif // CPU_LOAD_STORE_ARCH
            return;

        case GT_IND:
        case GT_NULLCHECK:
        case GT_ARR_ELEM:
        case GT_LEA:
        {
            assert(!"inst_RV_TT not supported for GT_IND, GT_NULLCHECK, GT_ARR_ELEM or GT_LEA");
        }
        break;

        case GT_CNS_INT:

            assert(offs == 0);

            // TODO-CrossBitness: we wouldn't need the cast below if GenTreeIntCon::gtIconVal had target_ssize_t type.
            inst_RV_IV(ins, reg, (target_ssize_t)tree->AsIntCon()->gtIconVal, emitActualTypeSize(tree->TypeGet()),
                       flags);
            break;

        case GT_CNS_LNG:

            assert(size == EA_4BYTE || size == EA_8BYTE);

#ifdef TARGET_AMD64
            assert(offs == 0);
#endif // TARGET_AMD64

            target_ssize_t constVal;
            emitAttr       size;
            if (offs == 0)
            {
                constVal = (target_ssize_t)(tree->AsLngCon()->gtLconVal);
                size     = EA_PTRSIZE;
            }
            else
            {
                constVal = (target_ssize_t)(tree->AsLngCon()->gtLconVal >> 32);
                size     = EA_4BYTE;
            }

            inst_RV_IV(ins, reg, constVal, size, flags);
            break;

        case GT_COMMA:
            tree = tree->AsOp()->gtOp2;
            goto AGAIN;

        default:
            assert(!"invalid address");
    }
}

/*****************************************************************************
 *
 *  Generate a "shift reg, icon" instruction.
 */

void CodeGen::inst_RV_SH(
    instruction ins, emitAttr size, regNumber reg, unsigned val, insFlags flags /* = INS_FLAGS_DONT_CARE */)
{
#if defined(TARGET_ARM)

    if (val >= 32)
        val &= 0x1f;

    GetEmitter()->emitIns_R_I(ins, size, reg, val, flags);

#elif defined(TARGET_XARCH)

#ifdef TARGET_AMD64
    // X64 JB BE insures only encodable values make it here.
    // x86 can encode 8 bits, though it masks down to 5 or 6
    // depending on 32-bit or 64-bit registers are used.
    // Here we will allow anything that is encodable.
    assert(val < 256);
#endif

    ins = genMapShiftInsToShiftByConstantIns(ins, val);

    if (val == 1)
    {
        GetEmitter()->emitIns_R(ins, size, reg);
    }
    else
    {
        GetEmitter()->emitIns_R_I(ins, size, reg, val);
    }

#else
    NYI("inst_RV_SH - unknown target");
#endif // TARGET*
}

/*****************************************************************************
 *
 *  Generate a "shift [r/m], icon" instruction.
 */

void CodeGen::inst_TT_SH(instruction ins, GenTree* tree, unsigned val, unsigned offs)
{
#ifdef TARGET_XARCH
    if (val == 0)
    {
        // Shift by 0 - why are you wasting our precious time????
        return;
    }

    ins = genMapShiftInsToShiftByConstantIns(ins, val);
    if (val == 1)
    {
        inst_TT(ins, tree, offs, 0, emitTypeSize(tree->TypeGet()));
    }
    else
    {
        inst_TT(ins, tree, offs, val, emitTypeSize(tree->TypeGet()));
    }
#endif // TARGET_XARCH

#ifdef TARGET_ARM
    inst_TT(ins, tree, offs, val, emitTypeSize(tree->TypeGet()));
#endif
}

/*****************************************************************************
 *
 *  Generate a "shift [addr], cl" instruction.
 */

void CodeGen::inst_TT_CL(instruction ins, GenTree* tree, unsigned offs)
{
    inst_TT(ins, tree, offs, 0, emitTypeSize(tree->TypeGet()));
}

/*****************************************************************************
 *
 *  Generate an instruction of the form "op reg1, reg2, icon".
 */

#if defined(TARGET_XARCH)
void CodeGen::inst_RV_RV_IV(instruction ins, emitAttr size, regNumber reg1, regNumber reg2, unsigned ival)
{
    assert(ins == INS_shld || ins == INS_shrd || ins == INS_shufps || ins == INS_shufpd || ins == INS_pshufd ||
           ins == INS_cmpps || ins == INS_cmppd || ins == INS_dppd || ins == INS_dpps || ins == INS_insertps ||
           ins == INS_roundps || ins == INS_roundss || ins == INS_roundpd || ins == INS_roundsd);

    GetEmitter()->emitIns_R_R_I(ins, size, reg1, reg2, ival);
}

//------------------------------------------------------------------------
// inst_RV_TT_IV: Generates an instruction that takes 3 operands:
//                a register operand, an operand that may be memory or register and an immediate
//                and that returns a value in register
//
// Arguments:
//    ins       -- The instruction being emitted
//    attr      -- The emit attribute
//    reg1      -- The first operand, a register
//    rmOp      -- The second operand, which may be a memory node or a node producing a register
//    ival      -- The immediate operand
//
void CodeGen::inst_RV_TT_IV(instruction ins, emitAttr attr, regNumber reg1, GenTree* rmOp, int ival)
{
    noway_assert(GetEmitter()->emitVerifyEncodable(ins, EA_SIZE(attr), reg1));

    if (rmOp->isContained() || rmOp->isUsedFromSpillTemp())
    {
        TempDsc* tmpDsc = nullptr;
        unsigned varNum = BAD_VAR_NUM;
        unsigned offset = (unsigned)-1;

        if (rmOp->isUsedFromSpillTemp())
        {
            assert(rmOp->IsRegOptional());

            tmpDsc = getSpillTempDsc(rmOp);
            varNum = tmpDsc->tdTempNum();
            offset = 0;

            regSet.tmpRlsTemp(tmpDsc);
        }
        else if (rmOp->isIndir() || rmOp->OperIsHWIntrinsic())
        {
            GenTree*      addr;
            GenTreeIndir* memIndir = nullptr;

            if (rmOp->isIndir())
            {
                memIndir = rmOp->AsIndir();
                addr     = memIndir->Addr();
            }
            else
            {
#if defined(FEATURE_HW_INTRINSICS)
                assert(rmOp->AsHWIntrinsic()->OperIsMemoryLoad());
                assert(rmOp->AsHWIntrinsic()->IsUnary());
                addr = rmOp->AsHWIntrinsic()->GetOp(0);
#else
                unreached();
#endif
            }

            switch (addr->OperGet())
            {
                case GT_LCL_VAR_ADDR:
                case GT_LCL_FLD_ADDR:
                {
                    assert(addr->isContained());
                    varNum = addr->AsLclVarCommon()->GetLclNum();
                    offset = addr->AsLclVarCommon()->GetLclOffs();
                    break;
                }

                case GT_CLS_VAR_ADDR:
                {
                    GetEmitter()->emitIns_R_C_I(ins, attr, reg1, addr->AsClsVar()->gtClsVarHnd, 0, ival);
                    return;
                }

                default:
                {
                    GenTreeIndir load = indirForm(rmOp->TypeGet(), addr);

                    if (memIndir == nullptr)
                    {
                        // This is the HW intrinsic load case.
                        // Until we improve the handling of addressing modes in the emitter, we'll create a
                        // temporary GT_IND to generate code with.
                        memIndir = &load;
                    }
                    GetEmitter()->emitIns_R_A_I(ins, attr, reg1, memIndir, ival);
                    return;
                }
            }
        }
        else
        {
            switch (rmOp->OperGet())
            {
                case GT_LCL_FLD:
                    varNum = rmOp->AsLclFld()->GetLclNum();
                    offset = rmOp->AsLclFld()->GetLclOffs();
                    break;

                case GT_LCL_VAR:
                {
                    assert(rmOp->IsRegOptional() ||
                           !compiler->lvaGetDesc(rmOp->AsLclVar()->GetLclNum())->lvIsRegCandidate());
                    varNum = rmOp->AsLclVar()->GetLclNum();
                    offset = 0;
                    break;
                }

                default:
                    unreached();
            }
        }

        // Ensure we got a good varNum and offset.
        // We also need to check for `tmpDsc != nullptr` since spill temp numbers
        // are negative and start with -1, which also happens to be BAD_VAR_NUM.
        assert((varNum != BAD_VAR_NUM) || (tmpDsc != nullptr));
        assert(offset != (unsigned)-1);

        GetEmitter()->emitIns_R_S_I(ins, attr, reg1, varNum, offset, ival);
    }
    else
    {
        regNumber rmOpReg = rmOp->GetRegNum();
        GetEmitter()->emitIns_SIMD_R_R_I(ins, attr, reg1, rmOpReg, ival);
    }
}

//------------------------------------------------------------------------
// inst_RV_RV_TT: Generates an instruction that takes 2 operands:
//                a register operand and an operand that may be in memory or register
//                the result is returned in register
//
// Arguments:
//    ins       -- The instruction being emitted
//    size      -- The emit size attribute
//    targetReg -- The target register
//    op1Reg    -- The first operand register
//    op2       -- The second operand, which may be a memory node or a node producing a register
//    isRMW     -- true if the instruction is RMW; otherwise, false
//
void CodeGen::inst_RV_RV_TT(
    instruction ins, emitAttr size, regNumber targetReg, regNumber op1Reg, GenTree* op2, bool isRMW)
{
    noway_assert(GetEmitter()->emitVerifyEncodable(ins, EA_SIZE(size), targetReg));

    // TODO-XArch-CQ: Commutative operations can have op1 be contained
    // TODO-XArch-CQ: Non-VEX encoded instructions can have both ops contained

    if (op2->isContained() || op2->isUsedFromSpillTemp())
    {
        TempDsc* tmpDsc = nullptr;
        unsigned varNum = BAD_VAR_NUM;
        unsigned offset = (unsigned)-1;

        if (op2->isUsedFromSpillTemp())
        {
            assert(op2->IsRegOptional());

            tmpDsc = getSpillTempDsc(op2);
            varNum = tmpDsc->tdTempNum();
            offset = 0;

            regSet.tmpRlsTemp(tmpDsc);
        }
        else if (op2->isIndir() || op2->OperIsHWIntrinsic())
        {
            GenTree*      addr;
            GenTreeIndir* memIndir = nullptr;

            if (op2->isIndir())
            {
                memIndir = op2->AsIndir();
                addr     = memIndir->Addr();
            }
            else
            {
#if defined(FEATURE_HW_INTRINSICS)
                assert(op2->AsHWIntrinsic()->OperIsMemoryLoad());
                assert(op2->AsHWIntrinsic()->IsUnary());
                addr = op2->AsHWIntrinsic()->GetOp(0);
#else
                unreached();
#endif // FEATURE_HW_INTRINSICS
            }

            switch (addr->OperGet())
            {
                case GT_LCL_VAR_ADDR:
                case GT_LCL_FLD_ADDR:
                {
                    assert(addr->isContained());
                    varNum = addr->AsLclVarCommon()->GetLclNum();
                    offset = addr->AsLclVarCommon()->GetLclOffs();
                    break;
                }

                case GT_CLS_VAR_ADDR:
                {
                    GetEmitter()->emitIns_SIMD_R_R_C(ins, size, targetReg, op1Reg, addr->AsClsVar()->gtClsVarHnd, 0);
                    return;
                }

                default:
                {
                    GenTreeIndir load = indirForm(op2->TypeGet(), addr);

                    if (memIndir == nullptr)
                    {
                        // This is the HW intrinsic load case.
                        // Until we improve the handling of addressing modes in the emitter, we'll create a
                        // temporary GT_IND to generate code with.
                        memIndir = &load;
                    }
                    GetEmitter()->emitIns_SIMD_R_R_A(ins, size, targetReg, op1Reg, memIndir);
                    return;
                }
            }
        }
        else
        {
            switch (op2->OperGet())
            {
                case GT_LCL_FLD:
                {
                    varNum = op2->AsLclFld()->GetLclNum();
                    offset = op2->AsLclFld()->GetLclOffs();
                    break;
                }

                case GT_LCL_VAR:
                {
                    assert(op2->IsRegOptional() ||
                           !compiler->lvaGetDesc(op2->AsLclVar()->GetLclNum())->lvIsRegCandidate());
                    varNum = op2->AsLclVar()->GetLclNum();
                    offset = 0;
                    break;
                }

                case GT_CNS_DBL:
                {
                    GenTreeDblCon*       dblCns = op2->AsDblCon();
                    CORINFO_FIELD_HANDLE cnsDblHnd =
                        GetEmitter()->emitFltOrDblConst(dblCns->gtDconVal, emitTypeSize(dblCns));
                    GetEmitter()->emitIns_SIMD_R_R_C(ins, size, targetReg, op1Reg, cnsDblHnd, 0);
                    return;
                }

                default:
                {
                    unreached();
                }
            }
        }

        // Ensure we got a good varNum and offset.
        // We also need to check for `tmpDsc != nullptr` since spill temp numbers
        // are negative and start with -1, which also happens to be BAD_VAR_NUM.
        assert((varNum != BAD_VAR_NUM) || (tmpDsc != nullptr));
        assert(offset != (unsigned)-1);

        GetEmitter()->emitIns_SIMD_R_R_S(ins, size, targetReg, op1Reg, varNum, offset);
    }
    else
    {
        regNumber op2Reg = op2->GetRegNum();

        if ((op1Reg != targetReg) && (op2Reg == targetReg) && isRMW)
        {
            // We have "reg2 = reg1 op reg2" where "reg1 != reg2" on a RMW instruction.
            //
            // For non-commutative instructions, we should have ensured that op2 was marked
            // delay free in order to prevent it from getting assigned the same register
            // as target. However, for commutative instructions, we can just swap the operands
            // in order to have "reg2 = reg2 op reg1" which will end up producing the right code.

            op2Reg = op1Reg;
            op1Reg = targetReg;
        }

        GetEmitter()->emitIns_SIMD_R_R_R(ins, size, targetReg, op1Reg, op2Reg);
    }
}
#endif // TARGET_XARCH

/*****************************************************************************
 *
 *  Generate an instruction with two registers, the second one being a byte
 *  or word register (i.e. this is something like "movzx eax, cl").
 */

void CodeGen::inst_RV_RR(instruction ins, emitAttr size, regNumber reg1, regNumber reg2)
{
    assert(size == EA_1BYTE || size == EA_2BYTE);
#ifdef TARGET_XARCH
    assert(ins == INS_movsx || ins == INS_movzx);
    assert(size != EA_1BYTE || (genRegMask(reg2) & RBM_BYTE_REGS));
#endif

    GetEmitter()->emitIns_R_R(ins, size, reg1, reg2);
}

/*****************************************************************************
 *
 *  The following should all end up inline in compiler.hpp at some point.
 */

void CodeGen::inst_ST_RV(instruction ins, TempDsc* tmp, unsigned ofs, regNumber reg, var_types type)
{
    GetEmitter()->emitIns_S_R(ins, emitActualTypeSize(type), reg, tmp->tdTempNum(), ofs);
}

void CodeGen::inst_ST_IV(instruction ins, TempDsc* tmp, unsigned ofs, int val, var_types type)
{
    GetEmitter()->emitIns_S_I(ins, emitActualTypeSize(type), tmp->tdTempNum(), ofs, val);
}

#if FEATURE_FIXED_OUT_ARGS
/*****************************************************************************
 *
 *  Generate an instruction that references the outgoing argument space
 *  like "str r3, [sp+0x04]"
 */

void CodeGen::inst_SA_RV(instruction ins, unsigned ofs, regNumber reg, var_types type)
{
    assert(ofs < compiler->lvaOutgoingArgSpaceSize);

    GetEmitter()->emitIns_S_R(ins, emitActualTypeSize(type), reg, compiler->lvaOutgoingArgSpaceVar, ofs);
}

void CodeGen::inst_SA_IV(instruction ins, unsigned ofs, int val, var_types type)
{
    assert(ofs < compiler->lvaOutgoingArgSpaceSize);

    GetEmitter()->emitIns_S_I(ins, emitActualTypeSize(type), compiler->lvaOutgoingArgSpaceVar, ofs, val);
}
#endif // FEATURE_FIXED_OUT_ARGS

/*****************************************************************************
 *
 *  Generate an instruction with one register and one operand that is byte
 *  or short (e.g. something like "movzx eax, byte ptr [edx]").
 */

void CodeGen::inst_RV_ST(instruction ins, emitAttr size, regNumber reg, GenTree* tree)
{
    assert(size == EA_1BYTE || size == EA_2BYTE);

    inst_RV_TT(ins, reg, tree, 0, size);
}

void CodeGen::inst_mov_RV_ST(regNumber reg, GenTree* tree)
{
    /* Figure out the size of the value being loaded */

    emitAttr    size    = EA_ATTR(genTypeSize(tree->gtType));
    instruction loadIns = ins_Move_Extend(tree->TypeGet(), false);

    if (size < EA_4BYTE)
    {
        /* Generate the "movsx/movzx" opcode */

        inst_RV_ST(loadIns, size, reg, tree);
    }
    else
    {
        /* Compute op1 into the target register */

        inst_RV_TT(loadIns, reg, tree);
    }
}
#ifdef TARGET_XARCH
void CodeGen::inst_FS_ST(instruction ins, emitAttr size, TempDsc* tmp, unsigned ofs)
{
    GetEmitter()->emitIns_S(ins, size, tmp->tdTempNum(), ofs);
}
#endif

#ifdef TARGET_ARM
bool CodeGenInterface::validImmForInstr(instruction ins, target_ssize_t imm, insFlags flags)
{
    if (GetEmitter()->emitInsIsLoadOrStore(ins) && !instIsFP(ins))
    {
        return validDispForLdSt(imm, TYP_INT);
    }

    bool result = false;
    switch (ins)
    {
        case INS_cmp:
        case INS_cmn:
            if (validImmForAlu(imm) || validImmForAlu(-imm))
                result = true;
            break;

        case INS_and:
        case INS_bic:
        case INS_orr:
        case INS_orn:
        case INS_mvn:
            if (validImmForAlu(imm) || validImmForAlu(~imm))
                result = true;
            break;

        case INS_mov:
            if (validImmForMov(imm))
                result = true;
            break;

        case INS_addw:
        case INS_subw:
            if ((unsigned_abs(imm) <= 0x00000fff) && (flags != INS_FLAGS_SET)) // 12-bit immediate
                result = true;
            break;

        case INS_add:
        case INS_sub:
            if (validImmForAdd(imm, flags))
                result = true;
            break;

        case INS_tst:
        case INS_eor:
        case INS_teq:
        case INS_adc:
        case INS_sbc:
        case INS_rsb:
            if (validImmForAlu(imm))
                result = true;
            break;

        case INS_asr:
        case INS_lsl:
        case INS_lsr:
        case INS_ror:
            if (imm > 0 && imm <= 32)
                result = true;
            break;

        case INS_vstr:
        case INS_vldr:
            if ((imm & 0x3FC) == imm)
                result = true;
            break;

        default:
            break;
    }
    return result;
}
bool CodeGen::arm_Valid_Imm_For_Instr(instruction ins, target_ssize_t imm, insFlags flags)
{
    return validImmForInstr(ins, imm, flags);
}

bool CodeGenInterface::validDispForLdSt(target_ssize_t disp, var_types type)
{
    if (varTypeIsFloating(type))
    {
        if ((disp & 0x3FC) == disp)
            return true;
        else
            return false;
    }
    else
    {
        if ((disp >= -0x00ff) && (disp <= 0x0fff))
            return true;
        else
            return false;
    }
}
bool CodeGen::arm_Valid_Disp_For_LdSt(target_ssize_t disp, var_types type)
{
    return validDispForLdSt(disp, type);
}

bool CodeGenInterface::validImmForAlu(target_ssize_t imm)
{
    return emitter::emitIns_valid_imm_for_alu(imm);
}
bool CodeGen::arm_Valid_Imm_For_Alu(target_ssize_t imm)
{
    return validImmForAlu(imm);
}

bool CodeGenInterface::validImmForMov(target_ssize_t imm)
{
    return emitter::emitIns_valid_imm_for_mov(imm);
}
bool CodeGen::arm_Valid_Imm_For_Mov(target_ssize_t imm)
{
    return validImmForMov(imm);
}

bool CodeGen::arm_Valid_Imm_For_Small_Mov(regNumber reg, target_ssize_t imm, insFlags flags)
{
    return emitter::emitIns_valid_imm_for_small_mov(reg, imm, flags);
}

bool CodeGenInterface::validImmForAdd(target_ssize_t imm, insFlags flags)
{
    return emitter::emitIns_valid_imm_for_add(imm, flags);
}
bool CodeGen::arm_Valid_Imm_For_Add(target_ssize_t imm, insFlags flags)
{
    return emitter::emitIns_valid_imm_for_add(imm, flags);
}

// Check "add Rd,SP,i10"
bool CodeGen::arm_Valid_Imm_For_Add_SP(target_ssize_t imm)
{
    return emitter::emitIns_valid_imm_for_add_sp(imm);
}

bool CodeGenInterface::validImmForBL(ssize_t addr)
{
    return
        // If we are running the altjit for NGEN, then assume we can use the "BL" instruction.
        // This matches the usual behavior for NGEN, since we normally do generate "BL".
        (!compiler->info.compMatchedVM && compiler->opts.jitFlags->IsSet(JitFlags::JIT_FLAG_PREJIT)) ||
        (compiler->eeGetRelocTypeHint((void*)addr) == IMAGE_REL_BASED_THUMB_BRANCH24);
}
bool CodeGen::arm_Valid_Imm_For_BL(ssize_t addr)
{
    return validImmForBL(addr);
}

// Returns true if this instruction writes to a destination register
//
bool CodeGen::ins_Writes_Dest(instruction ins)
{
    switch (ins)
    {

        case INS_cmp:
        case INS_cmn:
        case INS_tst:
        case INS_teq:
            return false;

        default:
            return true;
    }
}
#endif // TARGET_ARM

#if defined(TARGET_ARM64)
bool CodeGenInterface::validImmForBL(ssize_t addr)
{
    // On arm64, we always assume a call target is in range and generate a 28-bit relative
    // 'bl' instruction. If this isn't sufficient range, the VM will generate a jump stub when
    // we call recordRelocation(). See the IMAGE_REL_ARM64_BRANCH26 case in jitinterface.cpp
    // (for JIT) or zapinfo.cpp (for NGEN). If we cannot allocate a jump stub, it is fatal.
    return true;
}
#endif // TARGET_ARM64

/*****************************************************************************
 *
 *  Get the machine dependent instruction for performing sign/zero extension.
 *
 *  Parameters
 *      srcType   - source type
 *      srcInReg  - whether source is in a register
 */
instruction CodeGen::ins_Move_Extend(var_types srcType, bool srcInReg)
{
    instruction ins = INS_invalid;

    if (varTypeIsSIMD(srcType))
    {
#if defined(TARGET_XARCH)
        // SSE2/AVX requires destination to be a reg always.
        // If src is in reg means, it is a reg-reg move.
        //
        // SSE2 Note: always prefer movaps/movups over movapd/movupd since the
        // former doesn't require 66h prefix and one byte smaller than the
        // latter.
        //
        // TODO-CQ: based on whether src type is aligned use movaps instead

        return (srcInReg) ? INS_movaps : INS_movups;
#elif defined(TARGET_ARM64)
        return (srcInReg) ? INS_mov : ins_Load(srcType);
#else  // !defined(TARGET_ARM64) && !defined(TARGET_XARCH)
        assert(!"unhandled SIMD type");
#endif // !defined(TARGET_ARM64) && !defined(TARGET_XARCH)
    }

#if defined(TARGET_XARCH)
    if (varTypeIsFloating(srcType))
    {
        if (srcType == TYP_DOUBLE)
        {
            return (srcInReg) ? INS_movaps : INS_movsdsse2;
        }
        else if (srcType == TYP_FLOAT)
        {
            return (srcInReg) ? INS_movaps : INS_movss;
        }
        else
        {
            assert(!"unhandled floating type");
        }
    }
#elif defined(TARGET_ARM)
    if (varTypeIsFloating(srcType))
        return INS_vmov;
#else
    assert(!varTypeIsFloating(srcType));
#endif

#if defined(TARGET_XARCH)
    if (!varTypeIsSmall(srcType))
    {
        ins = INS_mov;
    }
    else if (varTypeIsUnsigned(srcType))
    {
        ins = INS_movzx;
    }
    else
    {
        ins = INS_movsx;
    }
#elif defined(TARGET_ARM)
    //
    // Register to Register zero/sign extend operation
    //
    if (srcInReg)
    {
        if (!varTypeIsSmall(srcType))
        {
            ins = INS_mov;
        }
        else if (varTypeIsUnsigned(srcType))
        {
            if (varTypeIsByte(srcType))
                ins = INS_uxtb;
            else
                ins = INS_uxth;
        }
        else
        {
            if (varTypeIsByte(srcType))
                ins = INS_sxtb;
            else
                ins = INS_sxth;
        }
    }
    else
    {
        ins = ins_Load(srcType);
    }
#elif defined(TARGET_ARM64)
    //
    // Register to Register zero/sign extend operation
    //
    if (srcInReg)
    {
        if (varTypeIsUnsigned(srcType))
        {
            if (varTypeIsByte(srcType))
            {
                ins = INS_uxtb;
            }
            else if (varTypeIsShort(srcType))
            {
                ins = INS_uxth;
            }
            else
            {
                // A mov Rd, Rm instruction performs the zero extend
                // for the upper 32 bits when the size is EA_4BYTE

                ins = INS_mov;
            }
        }
        else
        {
            if (varTypeIsByte(srcType))
            {
                ins = INS_sxtb;
            }
            else if (varTypeIsShort(srcType))
            {
                ins = INS_sxth;
            }
            else
            {
                if (srcType == TYP_INT)
                {
                    ins = INS_sxtw;
                }
                else
                {
                    ins = INS_mov;
                }
            }
        }
    }
    else
    {
        ins = ins_Load(srcType);
    }
#else
    NYI("ins_Move_Extend");
#endif
    assert(ins != INS_invalid);
    return ins;
}

/*****************************************************************************
 *
 *  Get the machine dependent instruction for performing a load for srcType
 *
 *  Parameters
 *      srcType   - source type
 *      aligned   - whether source is properly aligned if srcType is a SIMD type
 */
instruction CodeGenInterface::ins_Load(var_types srcType, bool aligned /*=false*/)
{
    instruction ins = INS_invalid;

    if (varTypeIsSIMD(srcType))
    {
#if defined(TARGET_XARCH)
#ifdef FEATURE_SIMD
        if (srcType == TYP_SIMD8)
        {
            return INS_movsdsse2;
        }
        else
#endif // FEATURE_SIMD
            if (compiler->canUseVexEncoding())
        {
            return (aligned) ? INS_movapd : INS_movupd;
        }
        else
        {
            // SSE2 Note: always prefer movaps/movups over movapd/movupd since the
            // former doesn't require 66h prefix and one byte smaller than the
            // latter.
            return (aligned) ? INS_movaps : INS_movups;
        }
#elif defined(TARGET_ARM64)
        return INS_ldr;
#else
        assert(!"ins_Load with SIMD type");
#endif
    }

    if (varTypeIsFloating(srcType))
    {
#if defined(TARGET_XARCH)
        if (srcType == TYP_DOUBLE)
        {
            return INS_movsdsse2;
        }
        else if (srcType == TYP_FLOAT)
        {
            return INS_movss;
        }
        else
        {
            assert(!"unhandled floating type");
        }
#elif defined(TARGET_ARM64)
        return INS_ldr;
#elif defined(TARGET_ARM)
        return INS_vldr;
#else
        assert(!varTypeIsFloating(srcType));
#endif
    }

#if defined(TARGET_XARCH)
    if (!varTypeIsSmall(srcType))
    {
        ins = INS_mov;
    }
    else if (varTypeIsUnsigned(srcType))
    {
        ins = INS_movzx;
    }
    else
    {
        ins = INS_movsx;
    }

#elif defined(TARGET_ARMARCH)
    if (!varTypeIsSmall(srcType))
    {
        ins = INS_ldr;
    }
    else if (varTypeIsByte(srcType))
    {
        if (varTypeIsUnsigned(srcType))
            ins = INS_ldrb;
        else
            ins = INS_ldrsb;
    }
    else if (varTypeIsShort(srcType))
    {
        if (varTypeIsUnsigned(srcType))
            ins = INS_ldrh;
        else
            ins = INS_ldrsh;
    }
#else
    NYI("ins_Load");
#endif

    assert(ins != INS_invalid);
    return ins;
}

/*****************************************************************************
 *
 *  Get the machine dependent instruction for performing a reg-reg copy for dstType
 *
 *  Parameters
 *      dstType   - destination type
 */
instruction CodeGen::ins_Copy(var_types dstType)
{
    assert(emitTypeActSz[dstType] != 0);
#if defined(TARGET_XARCH)
    if (varTypeIsSIMD(dstType))
    {
        return INS_movaps;
    }
    else if (varTypeIsFloating(dstType))
    {
        // Both float and double copy can use movaps
        return INS_movaps;
    }
    else
    {
        return INS_mov;
    }
#elif defined(TARGET_ARM64)
    if (varTypeIsFloating(dstType))
    {
        return INS_fmov;
    }
    else
    {
        return INS_mov;
    }
#elif defined(TARGET_ARM)
    assert(!varTypeIsSIMD(dstType));
    if (varTypeIsFloating(dstType))
    {
        return INS_vmov;
    }
    else
    {
        return INS_mov;
    }
#else // TARGET_*
#error "Unknown TARGET_"
#endif
}

//------------------------------------------------------------------------
//  ins_Copy: Get the machine dependent instruction for performing a reg-reg copy
//            from srcReg to a register of dstType.
//
// Arguments:
//      srcReg  - source register
//      dstType - destination type
//
// Notes:
//    This assumes the size of the value in 'srcReg' is the same as the size of
//    'dstType'.
//
instruction CodeGen::ins_Copy(regNumber srcReg, var_types dstType)
{
    bool dstIsFloatReg = isFloatRegType(dstType);
    bool srcIsFloatReg = genIsValidFloatReg(srcReg);
    if (srcIsFloatReg == dstIsFloatReg)
    {
        return ins_Copy(dstType);
    }
#if defined(TARGET_XARCH)
    if (dstIsFloatReg)
    {
        return INS_mov_i2xmm;
    }
    else
    {
        return INS_mov_xmm2i;
    }
#elif defined(TARGET_ARM64)
    if (dstIsFloatReg)
    {
        return INS_fmov;
    }
    else
    {
        return INS_mov;
    }
#elif defined(TARGET_ARM)
    // No SIMD support yet
    assert(!varTypeIsSIMD(dstType));
    if (dstIsFloatReg)
    {
        return (dstType == TYP_DOUBLE) ? INS_vmov_i2d : INS_vmov_i2f;
    }
    else
    {
        return (dstType == TYP_LONG) ? INS_vmov_d2i : INS_vmov_f2i;
    }
#else // TARGET*
#error "Unknown TARGET"
#endif
}

/*****************************************************************************
 *
 *  Get the machine dependent instruction for performing a store for dstType
 *
 *  Parameters
 *      dstType   - destination type
 *      aligned   - whether destination is properly aligned if dstType is a SIMD type
 */
instruction CodeGenInterface::ins_Store(var_types dstType, bool aligned /*=false*/)
{
    instruction ins = INS_invalid;

#if defined(TARGET_XARCH)
    if (varTypeIsSIMD(dstType))
    {
#ifdef FEATURE_SIMD
        if (dstType == TYP_SIMD8)
        {
            return INS_movsdsse2;
        }
        else
#endif // FEATURE_SIMD
            if (compiler->canUseVexEncoding())
        {
            return (aligned) ? INS_movapd : INS_movupd;
        }
        else
        {
            // SSE2 Note: always prefer movaps/movups over movapd/movupd since the
            // former doesn't require 66h prefix and one byte smaller than the
            // latter.
            return (aligned) ? INS_movaps : INS_movups;
        }
    }
    else if (varTypeIsFloating(dstType))
    {
        if (dstType == TYP_DOUBLE)
        {
            return INS_movsdsse2;
        }
        else if (dstType == TYP_FLOAT)
        {
            return INS_movss;
        }
        else
        {
            assert(!"unhandled floating type");
        }
    }
#elif defined(TARGET_ARM64)
    if (varTypeIsSIMD(dstType) || varTypeIsFloating(dstType))
    {
        // All sizes of SIMD and FP instructions use INS_str
        return INS_str;
    }
#elif defined(TARGET_ARM)
    assert(!varTypeIsSIMD(dstType));
    if (varTypeIsFloating(dstType))
    {
        return INS_vstr;
    }
#else
    assert(!varTypeIsSIMD(dstType));
    assert(!varTypeIsFloating(dstType));
#endif

#if defined(TARGET_XARCH)
    ins = INS_mov;
#elif defined(TARGET_ARMARCH)
    if (!varTypeIsSmall(dstType))
        ins = INS_str;
    else if (varTypeIsByte(dstType))
        ins = INS_strb;
    else if (varTypeIsShort(dstType))
        ins = INS_strh;
#else
    NYI("ins_Store");
#endif

    assert(ins != INS_invalid);
    return ins;
}

#if defined(TARGET_XARCH)

bool CodeGen::isMoveIns(instruction ins)
{
    return (ins == INS_mov);
}

instruction CodeGenInterface::ins_FloatLoad(var_types type)
{
    // Do Not use this routine in RyuJIT backend. Instead use ins_Load()/ins_Store()
    unreached();
}

// everything is just an addressing mode variation on x64
instruction CodeGen::ins_FloatStore(var_types type)
{
    // Do Not use this routine in RyuJIT backend. Instead use ins_Store()
    unreached();
}

instruction CodeGen::ins_FloatCopy(var_types type)
{
    // Do Not use this routine in RyuJIT backend. Instead use ins_Load().
    unreached();
}

instruction CodeGen::ins_FloatCompare(var_types type)
{
    return (type == TYP_FLOAT) ? INS_ucomiss : INS_ucomisd;
}

instruction CodeGen::ins_CopyIntToFloat(var_types srcType, var_types dstType)
{
    // On SSE2/AVX - the same instruction is used for moving double/quad word to XMM/YMM register.
    assert((srcType == TYP_INT) || (srcType == TYP_UINT) || (srcType == TYP_LONG) || (srcType == TYP_ULONG));

#if !defined(TARGET_64BIT)
    // No 64-bit registers on x86.
    assert((srcType != TYP_LONG) && (srcType != TYP_ULONG));
#endif // !defined(TARGET_64BIT)

    return INS_mov_i2xmm;
}

instruction CodeGen::ins_CopyFloatToInt(var_types srcType, var_types dstType)
{
    // On SSE2/AVX - the same instruction is used for moving double/quad word of XMM/YMM to an integer register.
    assert((dstType == TYP_INT) || (dstType == TYP_UINT) || (dstType == TYP_LONG) || (dstType == TYP_ULONG));

#if !defined(TARGET_64BIT)
    // No 64-bit registers on x86.
    assert((dstType != TYP_LONG) && (dstType != TYP_ULONG));
#endif // !defined(TARGET_64BIT)

    return INS_mov_xmm2i;
}

instruction CodeGen::ins_MathOp(genTreeOps oper, var_types type)
{
    switch (oper)
    {
        case GT_ADD:
            return type == TYP_DOUBLE ? INS_addsd : INS_addss;
        case GT_SUB:
            return type == TYP_DOUBLE ? INS_subsd : INS_subss;
        case GT_MUL:
            return type == TYP_DOUBLE ? INS_mulsd : INS_mulss;
        case GT_DIV:
            return type == TYP_DOUBLE ? INS_divsd : INS_divss;
        default:
            unreached();
    }
}

instruction CodeGen::ins_FloatSqrt(var_types type)
{
    instruction ins = INS_invalid;

    if (type == TYP_DOUBLE)
    {
        ins = INS_sqrtsd;
    }
    else if (type == TYP_FLOAT)
    {
        ins = INS_sqrtss;
    }
    else
    {
        assert(!"ins_FloatSqrt: Unsupported type");
        unreached();
    }

    return ins;
}

#elif defined(TARGET_ARM)

bool CodeGen::isMoveIns(instruction ins)
{
    return (ins == INS_vmov) || (ins == INS_mov);
}

instruction CodeGenInterface::ins_FloatLoad(var_types type)
{
    assert(type == TYP_DOUBLE || type == TYP_FLOAT);
    return INS_vldr;
}
instruction CodeGen::ins_FloatStore(var_types type)
{
    assert(type == TYP_DOUBLE || type == TYP_FLOAT);
    return INS_vstr;
}
instruction CodeGen::ins_FloatCopy(var_types type)
{
    assert(type == TYP_DOUBLE || type == TYP_FLOAT);
    return INS_vmov;
}

instruction CodeGen::ins_CopyIntToFloat(var_types srcType, var_types dstType)
{
    assert((dstType == TYP_FLOAT) || (dstType == TYP_DOUBLE));
    assert((srcType == TYP_INT) || (srcType == TYP_UINT) || (srcType == TYP_LONG) || (srcType == TYP_ULONG));

    if ((srcType == TYP_LONG) || (srcType == TYP_ULONG))
    {
        return INS_vmov_i2d;
    }
    else
    {
        return INS_vmov_i2f;
    }
}

instruction CodeGen::ins_CopyFloatToInt(var_types srcType, var_types dstType)
{
    assert((srcType == TYP_FLOAT) || (srcType == TYP_DOUBLE));
    assert((dstType == TYP_INT) || (dstType == TYP_UINT) || (dstType == TYP_LONG) || (dstType == TYP_ULONG));

    if ((dstType == TYP_LONG) || (dstType == TYP_ULONG))
    {
        return INS_vmov_d2i;
    }
    else
    {
        return INS_vmov_f2i;
    }
}

instruction CodeGen::ins_FloatCompare(var_types type)
{
    // Not used and not implemented
    unreached();
}

instruction CodeGen::ins_FloatSqrt(var_types type)
{
    // Not used and not implemented
    unreached();
}

instruction CodeGen::ins_MathOp(genTreeOps oper, var_types type)
{
    switch (oper)
    {
        case GT_ADD:
            return INS_vadd;
        case GT_SUB:
            return INS_vsub;
        case GT_MUL:
            return INS_vmul;
        case GT_DIV:
            return INS_vdiv;
        case GT_NEG:
            return INS_vneg;
        default:
            unreached();
    }
}

<<<<<<< HEAD
=======
instruction CodeGen::ins_FloatConv(var_types to, var_types from)
{
    switch (from)
    {
        case TYP_INT:
            switch (to)
            {
                case TYP_FLOAT:
                    return INS_vcvt_i2f;
                case TYP_DOUBLE:
                    return INS_vcvt_i2d;
                default:
                    unreached();
            }
            break;
        case TYP_UINT:
            switch (to)
            {
                case TYP_FLOAT:
                    return INS_vcvt_u2f;
                case TYP_DOUBLE:
                    return INS_vcvt_u2d;
                default:
                    unreached();
            }
            break;
        case TYP_LONG:
            switch (to)
            {
                case TYP_FLOAT:
                    NYI("long to float");
                    break;
                case TYP_DOUBLE:
                    NYI("long to double");
                    break;
                default:
                    unreached();
            }
            break;
        case TYP_FLOAT:
            switch (to)
            {
                case TYP_INT:
                    return INS_vcvt_f2i;
                case TYP_UINT:
                    return INS_vcvt_f2u;
                case TYP_LONG:
                    NYI("float to long");
                    break;
                case TYP_DOUBLE:
                    return INS_vcvt_f2d;
                case TYP_FLOAT:
                    return INS_vmov;
                default:
                    unreached();
            }
            break;
        case TYP_DOUBLE:
            switch (to)
            {
                case TYP_INT:
                    return INS_vcvt_d2i;
                case TYP_UINT:
                    return INS_vcvt_d2u;
                case TYP_LONG:
                    NYI("double to long");
                    break;
                case TYP_FLOAT:
                    return INS_vcvt_d2f;
                case TYP_DOUBLE:
                    return INS_vmov;
                default:
                    unreached();
            }
            break;
        default:
            unreached();
    }
    unreached();
}

>>>>>>> 85555749
#elif defined(TARGET_ARM64)
instruction CodeGen::ins_CopyIntToFloat(var_types srcType, var_types dstType)
{
    assert((dstType == TYP_FLOAT) || (dstType == TYP_DOUBLE));
    assert((srcType == TYP_INT) || (srcType == TYP_UINT) || (srcType == TYP_LONG) || (srcType == TYP_ULONG));

    return INS_mov;
}

instruction CodeGen::ins_CopyFloatToInt(var_types srcType, var_types dstType)
{
    assert((srcType == TYP_FLOAT) || (srcType == TYP_DOUBLE));
    assert((dstType == TYP_INT) || (dstType == TYP_UINT) || (dstType == TYP_LONG) || (dstType == TYP_ULONG));

    return INS_mov;
}

#endif // TARGET_ARM64

/*****************************************************************************
 *
 *  Machine independent way to return
 */
void CodeGen::instGen_Return(unsigned stkArgSize)
{
#if defined(TARGET_XARCH)
    if (stkArgSize == 0)
    {
        instGen(INS_ret);
    }
    else
    {
        inst_IV(INS_ret, stkArgSize);
    }
#elif defined(TARGET_ARM)
//
// The return on ARM is folded into the pop multiple instruction
// and as we do not know the exact set of registers that we will
// need to restore (pop) when we first call instGen_Return we will
// instead just not emit anything for this method on the ARM
// The return will be part of the pop multiple and that will be
// part of the epilog that is generated by genFnEpilog()
#elif defined(TARGET_ARM64)
    // This function shouldn't be used on ARM64.
    unreached();
#else
    NYI("instGen_Return");
#endif
}

/*****************************************************************************
 *
 *  Emit a MemoryBarrier instruction
 *
 *     Note: all MemoryBarriers instructions can be removed by
 *           SET COMPlus_JitNoMemoryBarriers=1
 */
void CodeGen::instGen_MemoryBarrier(BarrierKind barrierKind)
{
#ifdef DEBUG
    if (JitConfig.JitNoMemoryBarriers() == 1)
    {
        return;
    }
#endif // DEBUG

#if defined(TARGET_XARCH)
    // only full barrier needs to be emitted on Xarch
    if (barrierKind != BARRIER_FULL)
    {
        return;
    }

    instGen(INS_lock);
    GetEmitter()->emitIns_I_AR(INS_or, EA_4BYTE, 0, REG_SPBASE, 0);
#elif defined(TARGET_ARM)
    // ARM has only full barriers, so all barriers need to be emitted as full.
    GetEmitter()->emitIns_I(INS_dmb, EA_4BYTE, 0xf);
#elif defined(TARGET_ARM64)
    GetEmitter()->emitIns_BARR(INS_dmb, barrierKind == BARRIER_LOAD_ONLY ? INS_BARRIER_ISHLD : INS_BARRIER_ISH);
#else
#error "Unknown TARGET"
#endif
}

/*****************************************************************************
 *
 *  Machine independent way to move a Zero value into a register
 */
void CodeGen::instGen_Set_Reg_To_Zero(emitAttr size, regNumber reg, insFlags flags)
{
#if defined(TARGET_XARCH)
    GetEmitter()->emitIns_R_R(INS_xor, size, reg, reg);
#elif defined(TARGET_ARMARCH)
    GetEmitter()->emitIns_R_I(INS_mov, size, reg, 0 ARM_ARG(flags));
#else
#error "Unknown TARGET"
#endif
    regSet.verifyRegUsed(reg);
}

/*****************************************************************************
 *
 *  Machine independent way to set the flags based on
 *   comparing a register with zero
 */
void CodeGen::instGen_Compare_Reg_To_Zero(emitAttr size, regNumber reg)
{
#if defined(TARGET_XARCH)
    GetEmitter()->emitIns_R_R(INS_test, size, reg, reg);
#elif defined(TARGET_ARMARCH)
    GetEmitter()->emitIns_R_I(INS_cmp, size, reg, 0);
#else
#error "Unknown TARGET"
#endif
}

/*****************************************************************************
 *
 *  Machine independent way to set the flags based upon
 *   comparing a register with another register
 */
void CodeGen::instGen_Compare_Reg_To_Reg(emitAttr size, regNumber reg1, regNumber reg2)
{
#if defined(TARGET_XARCH) || defined(TARGET_ARMARCH)
    GetEmitter()->emitIns_R_R(INS_cmp, size, reg1, reg2);
#else
#error "Unknown TARGET"
#endif
}

/*****************************************************************************
 *
 *  Machine independent way to set the flags based upon
 *   comparing a register with an immediate
 */
void CodeGen::instGen_Compare_Reg_To_Imm(emitAttr size, regNumber reg, target_ssize_t imm)
{
    if (imm == 0)
    {
        instGen_Compare_Reg_To_Zero(size, reg);
    }
    else
    {
#if defined(TARGET_XARCH)
#if defined(TARGET_AMD64)
        if ((EA_SIZE(size) == EA_8BYTE) && (((int)imm != (ssize_t)imm) || EA_IS_CNS_RELOC(size)))
        {
            assert(!"Invalid immediate for instGen_Compare_Reg_To_Imm");
        }
        else
#endif // TARGET_AMD64
        {
            GetEmitter()->emitIns_R_I(INS_cmp, size, reg, imm);
        }
#elif defined(TARGET_ARM)
        if (arm_Valid_Imm_For_Alu(imm) || arm_Valid_Imm_For_Alu(-imm))
        {
            GetEmitter()->emitIns_R_I(INS_cmp, size, reg, imm);
        }
        else // We need a scratch register
        {
            assert(!"Invalid immediate for instGen_Compare_Reg_To_Imm");
        }
#elif defined(TARGET_ARM64)
        if (true) // TODO-ARM64-NYI: arm_Valid_Imm_For_Alu(imm) || arm_Valid_Imm_For_Alu(-imm))
        {
            GetEmitter()->emitIns_R_I(INS_cmp, size, reg, imm);
        }
        else // We need a scratch register
        {
            assert(!"Invalid immediate for instGen_Compare_Reg_To_Imm");
        }
#else
#error "Unknown TARGET"
#endif
    }
}

/*****************************************************************************
 *
 *  Machine independent way to move a stack based local variable into a register
 */
void CodeGen::instGen_Load_Reg_From_Lcl(var_types srcType, regNumber dstReg, int varNum, int offs)
{
    emitAttr size = emitTypeSize(srcType);

    GetEmitter()->emitIns_R_S(ins_Load(srcType), size, dstReg, varNum, offs);
}

/*****************************************************************************
 *
 *  Machine independent way to move a register into a stack based local variable
 */
void CodeGen::instGen_Store_Reg_Into_Lcl(var_types dstType, regNumber srcReg, int varNum, int offs)
{
    emitAttr size = emitTypeSize(dstType);

    GetEmitter()->emitIns_S_R(ins_Store(dstType), size, srcReg, varNum, offs);
}

/*****************************************************************************/
/*****************************************************************************/
/*****************************************************************************/<|MERGE_RESOLUTION|>--- conflicted
+++ resolved
@@ -2142,90 +2142,6 @@
     }
 }
 
-<<<<<<< HEAD
-=======
-instruction CodeGen::ins_FloatConv(var_types to, var_types from)
-{
-    switch (from)
-    {
-        case TYP_INT:
-            switch (to)
-            {
-                case TYP_FLOAT:
-                    return INS_vcvt_i2f;
-                case TYP_DOUBLE:
-                    return INS_vcvt_i2d;
-                default:
-                    unreached();
-            }
-            break;
-        case TYP_UINT:
-            switch (to)
-            {
-                case TYP_FLOAT:
-                    return INS_vcvt_u2f;
-                case TYP_DOUBLE:
-                    return INS_vcvt_u2d;
-                default:
-                    unreached();
-            }
-            break;
-        case TYP_LONG:
-            switch (to)
-            {
-                case TYP_FLOAT:
-                    NYI("long to float");
-                    break;
-                case TYP_DOUBLE:
-                    NYI("long to double");
-                    break;
-                default:
-                    unreached();
-            }
-            break;
-        case TYP_FLOAT:
-            switch (to)
-            {
-                case TYP_INT:
-                    return INS_vcvt_f2i;
-                case TYP_UINT:
-                    return INS_vcvt_f2u;
-                case TYP_LONG:
-                    NYI("float to long");
-                    break;
-                case TYP_DOUBLE:
-                    return INS_vcvt_f2d;
-                case TYP_FLOAT:
-                    return INS_vmov;
-                default:
-                    unreached();
-            }
-            break;
-        case TYP_DOUBLE:
-            switch (to)
-            {
-                case TYP_INT:
-                    return INS_vcvt_d2i;
-                case TYP_UINT:
-                    return INS_vcvt_d2u;
-                case TYP_LONG:
-                    NYI("double to long");
-                    break;
-                case TYP_FLOAT:
-                    return INS_vcvt_d2f;
-                case TYP_DOUBLE:
-                    return INS_vmov;
-                default:
-                    unreached();
-            }
-            break;
-        default:
-            unreached();
-    }
-    unreached();
-}
-
->>>>>>> 85555749
 #elif defined(TARGET_ARM64)
 instruction CodeGen::ins_CopyIntToFloat(var_types srcType, var_types dstType)
 {
