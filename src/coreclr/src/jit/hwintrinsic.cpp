--- conflicted
+++ resolved
@@ -910,23 +910,8 @@
                 op2 = addRangeCheckIfNeeded(intrinsic, op2, mustExpand, immLowerBound, immUpperBound);
                 op1 = getArgForHWIntrinsic(sigReader.op1VarType, sigReader.op1ClsHnd);
 
-<<<<<<< HEAD
                 retNode = isScalar ? gtNewScalarHWIntrinsicNode(retType, intrinsic, op1, op2)
                                    : gtNewSimdHWIntrinsicNode(retType, intrinsic, baseType, simdSize, op1, op2);
-#ifdef TARGET_XARCH
-                if (intrinsic == NI_SSE42_Crc32 || intrinsic == NI_SSE42_X64_Crc32)
-#endif
-#ifdef TARGET_ARM64
-                    if (intrinsic == NI_Crc32_ComputeCrc32 || intrinsic == NI_Crc32_ComputeCrc32C ||
-                        intrinsic == NI_Crc32_Arm64_ComputeCrc32 || intrinsic == NI_Crc32_Arm64_ComputeCrc32C)
-#endif
-                    {
-                        // type of the second argument
-                        CorInfoType corType = strip(info.compCompHnd->getArgType(sig, arg2, &argClass));
-=======
-                retNode = isScalar ? gtNewScalarHWIntrinsicNode(retType, op1, op2, intrinsic)
-                                   : gtNewSimdHWIntrinsicNode(retType, op1, op2, intrinsic, baseType, simdSize);
->>>>>>> a23d3b2f
 
 #ifdef TARGET_XARCH
                 if ((intrinsic == NI_SSE42_Crc32) || (intrinsic == NI_SSE42_X64_Crc32))
@@ -994,9 +979,6 @@
                 if ((intrinsic == NI_AVX2_GatherVector128) || (intrinsic == NI_AVX2_GatherVector256))
                 {
                     assert(varTypeIsSIMD(op2->TypeGet()));
-<<<<<<< HEAD
-                    retNode->AsHWIntrinsic()->gtIndexBaseType = getBaseTypeOfSIMDType(op2ArgClass);
-=======
                     retNode->AsHWIntrinsic()->SetAuxiliaryType(getBaseTypeOfSIMDType(sigReader.op2ClsHnd));
                 }
 #elif defined(TARGET_ARM64)
@@ -1004,7 +986,6 @@
                 {
                     assert(varTypeIsSIMD(op2->TypeGet()));
                     retNode->AsHWIntrinsic()->SetAuxiliaryType(op2->TypeGet());
->>>>>>> a23d3b2f
                 }
 #endif
                 break;
@@ -1018,7 +999,7 @@
                 op1 = getArgForHWIntrinsic(sigReader.op1VarType, sigReader.op1ClsHnd);
 
                 assert(!isScalar);
-                retNode = gtNewSimdHWIntrinsicNode(retType, op1, op2, op3, op4, intrinsic, baseType, simdSize);
+                retNode = gtNewSimdHWIntrinsicNode(retType, intrinsic, baseType, simdSize, op1, op2, op3, op4);
 
                 if (category == HW_Category_SIMDByIndexedElement)
                 {
