--- conflicted
+++ resolved
@@ -644,13 +644,7 @@
                         op1 = op1->gtGetOp1();
                     }
                 }
-<<<<<<< HEAD
                 retNode = gtNewSimdHWIntrinsicNode(retType, intrinsic, baseType, simdSize, op1);
-=======
-
-                retNode = isScalar ? gtNewScalarHWIntrinsicNode(retType, op1, intrinsic)
-                                   : gtNewSimdHWIntrinsicNode(retType, op1, intrinsic, baseType, simdSize);
->>>>>>> 4480bdbe
                 break;
             }
 
@@ -665,27 +659,7 @@
                 argType = JITtype2varType(strip(info.compCompHnd->getArgType(sig, argList, &argClass)));
                 op1     = getArgForHWIntrinsic(argType, argClass);
 
-<<<<<<< HEAD
                 retNode = gtNewSimdHWIntrinsicNode(retType, intrinsic, baseType, simdSize, op1, op2);
-=======
-                retNode = isScalar ? gtNewScalarHWIntrinsicNode(retType, op1, op2, intrinsic)
-                                   : gtNewSimdHWIntrinsicNode(retType, op1, op2, intrinsic, baseType, simdSize);
-#ifdef TARGET_XARCH
-                if (intrinsic == NI_SSE42_Crc32 || intrinsic == NI_SSE42_X64_Crc32)
-#endif
-#ifdef TARGET_ARM64
-                    if (intrinsic == NI_Crc32_ComputeCrc32 || intrinsic == NI_Crc32_ComputeCrc32C ||
-                        intrinsic == NI_Crc32_Arm64_ComputeCrc32 || intrinsic == NI_Crc32_Arm64_ComputeCrc32C)
-#endif
-                    {
-                        // type of the second argument
-                        CorInfoType corType = strip(info.compCompHnd->getArgType(sig, arg2, &argClass));
-
-                        // TODO - currently we use the BaseType to bring the type of the second argument
-                        // to the code generator. May encode the overload info in other way.
-                        retNode->AsHWIntrinsic()->gtSIMDBaseType = JITtype2varType(corType);
-                    }
->>>>>>> 4480bdbe
                 break;
             }
 
@@ -707,12 +681,7 @@
                 argType = JITtype2varType(strip(info.compCompHnd->getArgType(sig, argList, &argClass)));
                 op1     = getArgForHWIntrinsic(argType, argClass);
 
-<<<<<<< HEAD
                 retNode = gtNewSimdHWIntrinsicNode(retType, intrinsic, baseType, simdSize, op1, op2, op3);
-=======
-                retNode = isScalar ? gtNewScalarHWIntrinsicNode(retType, op1, op2, op3, intrinsic)
-                                   : gtNewSimdHWIntrinsicNode(retType, op1, op2, op3, intrinsic, baseType, simdSize);
->>>>>>> 4480bdbe
 
 #ifdef TARGET_XARCH
                 if (intrinsic == NI_AVX2_GatherVector128 || intrinsic == NI_AVX2_GatherVector256)
