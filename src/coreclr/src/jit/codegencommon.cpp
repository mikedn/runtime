// Licensed to the .NET Foundation under one or more agreements.
// The .NET Foundation licenses this file to you under the MIT license.

/*XXXXXXXXXXXXXXXXXXXXXXXXXXXXXXXXXXXXXXXXXXXXXXXXXXXXXXXXXXXXXXXXXXXXXXXXXXXXX
XXXXXXXXXXXXXXXXXXXXXXXXXXXXXXXXXXXXXXXXXXXXXXXXXXXXXXXXXXXXXXXXXXXXXXXXXXXXXXX
XX                                                                           XX
XX Code Generator Common:                                                    XX
XX   Methods common to all architectures and register allocation strategies  XX
XX                                                                           XX
XXXXXXXXXXXXXXXXXXXXXXXXXXXXXXXXXXXXXXXXXXXXXXXXXXXXXXXXXXXXXXXXXXXXXXXXXXXXXXX
XXXXXXXXXXXXXXXXXXXXXXXXXXXXXXXXXXXXXXXXXXXXXXXXXXXXXXXXXXXXXXXXXXXXXXXXXXXXXXX
*/

// TODO-Cleanup: There are additional methods in CodeGen*.cpp that are almost
// identical, and which should probably be moved here.

#include "jitpch.h"
#ifdef _MSC_VER
#pragma hdrstop
#endif
#include "codegen.h"

#include "gcinfo.h"
#include "emit.h"

#ifndef JIT32_GCENCODER
#include "gcinfoencoder.h"
#endif

#include "patchpointinfo.h"

/*****************************************************************************/

const BYTE genTypeSizes[] = {
#define DEF_TP(tn, nm, jitType, verType, sz, sze, asze, st, al, tf) sz,
#include "typelist.h"
#undef DEF_TP
};

const BYTE genTypeAlignments[] = {
#define DEF_TP(tn, nm, jitType, verType, sz, sze, asze, st, al, tf) al,
#include "typelist.h"
#undef DEF_TP
};

const BYTE genTypeStSzs[] = {
#define DEF_TP(tn, nm, jitType, verType, sz, sze, asze, st, al, tf) st,
#include "typelist.h"
#undef DEF_TP
};

const BYTE genActualTypes[] = {
#define DEF_TP(tn, nm, jitType, verType, sz, sze, asze, st, al, tf) jitType,
#include "typelist.h"
#undef DEF_TP
};

void CodeGenInterface::setFramePointerRequiredEH(bool value)
{
    m_cgFramePointerRequired = value;

#ifndef JIT32_GCENCODER
    if (value)
    {
        // EnumGcRefs will only enumerate slots in aborted frames
        // if they are fully-interruptible.  So if we have a catch
        // or finally that will keep frame-vars alive, we need to
        // force fully-interruptible.
        CLANG_FORMAT_COMMENT_ANCHOR;

#ifdef DEBUG
        if (verbose)
        {
            printf("Method has EH, marking method as fully interruptible\n");
        }
#endif

        m_cgInterruptible = true;
    }
#endif // JIT32_GCENCODER
}

/*****************************************************************************/
CodeGenInterface* getCodeGenerator(Compiler* comp)
{
    return new (comp, CMK_Codegen) CodeGen(comp);
}

// CodeGen constructor
CodeGenInterface::CodeGenInterface(Compiler* theCompiler)
    : gcInfo(theCompiler), regSet(theCompiler, gcInfo), compiler(theCompiler), treeLifeUpdater(nullptr)
{
}

/*****************************************************************************/

CodeGen::CodeGen(Compiler* theCompiler)
    : CodeGenInterface(theCompiler)
#if defined(TARGET_XARCH)
    , negBitmaskFlt(nullptr)
    , negBitmaskDbl(nullptr)
    , absBitmaskFlt(nullptr)
    , absBitmaskDbl(nullptr)
    , u8ToDblBitmask(nullptr)
    , u8ToFltBitmask(nullptr)
#endif
{
#if defined(UNIX_X86_ABI)
    curNestedAlignment = 0;
    maxNestedAlignment = 0;
#endif

    gcInfo.regSet        = &regSet;
    m_cgEmitter          = new (compiler->getAllocator()) emitter();
    m_cgEmitter->codeGen = this;
    m_cgEmitter->gcInfo  = &gcInfo;

#ifdef DEBUG
    setVerbose(compiler->verbose);
#endif // DEBUG

    regSet.tmpInit();

    instInit();

#ifdef LATE_DISASM
    getDisAssembler().disInit(compiler);
#endif

#ifdef DEBUG
    genTempLiveChg        = true;
    genTrnslLocalVarCount = 0;

    // Shouldn't be used before it is set in genFnProlog()
    compiler->compCalleeRegsPushed = UninitializedWord<unsigned>(compiler);

#if defined(TARGET_XARCH)
    // Shouldn't be used before it is set in genFnProlog()
    compiler->compCalleeFPRegsSavedMask = (regMaskTP)-1;
#endif // defined(TARGET_XARCH)
#endif // DEBUG

#ifdef TARGET_AMD64
    // This will be set before final frame layout.
    compiler->compVSQuirkStackPaddingNeeded = 0;

    // Set to true if we perform the Quirk that fixes the PPP issue
    compiler->compQuirkForPPPflag = false;
#endif // TARGET_AMD64

    //  Initialize the IP-mapping logic.
    compiler->genIPmappingList        = nullptr;
    compiler->genIPmappingLast        = nullptr;
    compiler->genCallSite2ILOffsetMap = nullptr;

    /* Assume that we not fully interruptible */

    SetInterruptible(false);
#ifdef TARGET_ARMARCH
    SetHasTailCalls(false);
#endif // TARGET_ARMARCH
#ifdef DEBUG
    genInterruptibleUsed = false;
    genCurDispOffset     = (unsigned)-1;
#endif

#ifdef TARGET_ARM64
    genSaveFpLrWithAllCalleeSavedRegisters = false;
#endif // TARGET_ARM64
}

void CodeGenInterface::genMarkTreeInReg(GenTree* tree, regNumber reg)
{
    tree->SetRegNum(reg);
}

#if defined(TARGET_X86) || defined(TARGET_ARM)

//---------------------------------------------------------------------
// genTotalFrameSize - return the "total" size of the stack frame, including local size
// and callee-saved register size. There are a few things "missing" depending on the
// platform. The function genCallerSPtoInitialSPdelta() includes those things.
//
// For ARM, this doesn't include the prespilled registers.
//
// For x86, this doesn't include the frame pointer if codeGen->isFramePointerUsed() is true.
// It also doesn't include the pushed return address.
//
// Return value:
//    Frame size

int CodeGenInterface::genTotalFrameSize() const
{
    assert(!IsUninitialized(compiler->compCalleeRegsPushed));

    int totalFrameSize = compiler->compCalleeRegsPushed * REGSIZE_BYTES + compiler->compLclFrameSize;

    assert(totalFrameSize >= 0);
    return totalFrameSize;
}

//---------------------------------------------------------------------
// genSPtoFPdelta - return the offset from SP to the frame pointer.
// This number is going to be positive, since SP must be at the lowest
// address.
//
// There must be a frame pointer to call this function!

int CodeGenInterface::genSPtoFPdelta() const
{
    assert(isFramePointerUsed());

    int delta;

    delta = -genCallerSPtoInitialSPdelta() + genCallerSPtoFPdelta();

    assert(delta >= 0);
    return delta;
}

//---------------------------------------------------------------------
// genCallerSPtoFPdelta - return the offset from Caller-SP to the frame pointer.
// This number is going to be negative, since the Caller-SP is at a higher
// address than the frame pointer.
//
// There must be a frame pointer to call this function!

int CodeGenInterface::genCallerSPtoFPdelta() const
{
    assert(isFramePointerUsed());
    int callerSPtoFPdelta = 0;

#if defined(TARGET_ARM)
    // On ARM, we first push the prespill registers, then store LR, then R11 (FP), and point R11 at the saved R11.
    callerSPtoFPdelta -= genCountBits(regSet.rsMaskPreSpillRegs(true)) * REGSIZE_BYTES;
    callerSPtoFPdelta -= 2 * REGSIZE_BYTES;
#elif defined(TARGET_X86)
    // Thanks to ebp chaining, the difference between ebp-based addresses
    // and caller-SP-relative addresses is just the 2 pointers:
    //     return address
    //     pushed ebp
    callerSPtoFPdelta -= 2 * REGSIZE_BYTES;
#else
#error "Unknown TARGET"
#endif // TARGET*

    assert(callerSPtoFPdelta <= 0);
    return callerSPtoFPdelta;
}

//---------------------------------------------------------------------
// genCallerSPtoInitialSPdelta - return the offset from Caller-SP to Initial SP.
//
// This number will be negative.

int CodeGenInterface::genCallerSPtoInitialSPdelta() const
{
    int callerSPtoSPdelta = 0;

#if defined(TARGET_ARM)
    callerSPtoSPdelta -= genCountBits(regSet.rsMaskPreSpillRegs(true)) * REGSIZE_BYTES;
    callerSPtoSPdelta -= genTotalFrameSize();
#elif defined(TARGET_X86)
    callerSPtoSPdelta -= genTotalFrameSize();
    callerSPtoSPdelta -= REGSIZE_BYTES; // caller-pushed return address

    // compCalleeRegsPushed does not account for the frame pointer
    // TODO-Cleanup: shouldn't this be part of genTotalFrameSize?
    if (isFramePointerUsed())
    {
        callerSPtoSPdelta -= REGSIZE_BYTES;
    }
#else
#error "Unknown TARGET"
#endif // TARGET*

    assert(callerSPtoSPdelta <= 0);
    return callerSPtoSPdelta;
}

#endif // defined(TARGET_X86) || defined(TARGET_ARM)

/*****************************************************************************
 * Should we round simple operations (assignments, arithmetic operations, etc.)
 */

// inline
// static
bool CodeGen::genShouldRoundFP()
{
    RoundLevel roundLevel = getRoundFloatLevel();

    switch (roundLevel)
    {
        case ROUND_NEVER:
        case ROUND_CMP_CONST:
        case ROUND_CMP:
            return false;

        default:
            assert(roundLevel == ROUND_ALWAYS);
            return true;
    }
}

/*****************************************************************************
 *
 *  Initialize some global variables.
 */

void CodeGen::genPrepForCompiler()
{
    treeLifeUpdater = new (compiler, CMK_bitset) TreeLifeUpdater<true>(compiler);

    /* Figure out which non-register variables hold pointers */

    VarSetOps::AssignNoCopy(compiler, gcInfo.gcTrkStkPtrLcls, VarSetOps::MakeEmpty(compiler));

    // Also, initialize gcTrkStkPtrLcls to include all tracked variables that do not fully live
    // in a register (i.e. they live on the stack for all or part of their lifetime).
    // Note that lvRegister indicates that a lclVar is in a register for its entire lifetime.

    unsigned   varNum;
    LclVarDsc* varDsc;
    for (varNum = 0, varDsc = compiler->lvaTable; varNum < compiler->lvaCount; varNum++, varDsc++)
    {
        if (varDsc->lvTracked || varDsc->lvIsRegCandidate())
        {
            if (!varDsc->lvRegister && compiler->lvaIsGCTracked(varDsc))
            {
                VarSetOps::AddElemD(compiler, gcInfo.gcTrkStkPtrLcls, varDsc->lvVarIndex);
            }
        }
    }
    VarSetOps::AssignNoCopy(compiler, genLastLiveSet, VarSetOps::MakeEmpty(compiler));
    genLastLiveMask = RBM_NONE;
#ifdef DEBUG
    compiler->fgBBcountAtCodegen = compiler->fgBBcount;
#endif
}

/*****************************************************************************
 *  To report exception handling information to the VM, we need the size of the exception
 *  handling regions. To compute that, we need to emit labels for the beginning block of
 *  an EH region, and the block that immediately follows a region. Go through the EH
 *  table and mark all these blocks with BBF_HAS_LABEL to make this happen.
 *
 *  The beginning blocks of the EH regions already should have this flag set.
 *
 *  No blocks should be added or removed after this.
 *
 *  This code is closely couple with genReportEH() in the sense that any block
 *  that this procedure has determined it needs to have a label has to be selected
 *  using the same logic both here and in genReportEH(), so basically any time there is
 *  a change in the way we handle EH reporting, we have to keep the logic of these two
 *  methods 'in sync'.
 */

void CodeGen::genPrepForEHCodegen()
{
    assert(!compiler->fgSafeBasicBlockCreation);

    EHblkDsc* HBtab;
    EHblkDsc* HBtabEnd;

    bool anyFinallys = false;

    for (HBtab = compiler->compHndBBtab, HBtabEnd = compiler->compHndBBtab + compiler->compHndBBtabCount;
         HBtab < HBtabEnd; HBtab++)
    {
        assert(HBtab->ebdTryBeg->bbFlags & BBF_HAS_LABEL);
        assert(HBtab->ebdHndBeg->bbFlags & BBF_HAS_LABEL);

        if (HBtab->ebdTryLast->bbNext != nullptr)
        {
            HBtab->ebdTryLast->bbNext->bbFlags |= BBF_HAS_LABEL;
        }

        if (HBtab->ebdHndLast->bbNext != nullptr)
        {
            HBtab->ebdHndLast->bbNext->bbFlags |= BBF_HAS_LABEL;
        }

        if (HBtab->HasFilter())
        {
            assert(HBtab->ebdFilter->bbFlags & BBF_HAS_LABEL);
            // The block after the last block of the filter is
            // the handler begin block, which we already asserted
            // has BBF_HAS_LABEL set.
        }

#if FEATURE_EH_CALLFINALLY_THUNKS
        if (HBtab->HasFinallyHandler())
        {
            anyFinallys = true;
        }
#endif // FEATURE_EH_CALLFINALLY_THUNKS
    }

#if FEATURE_EH_CALLFINALLY_THUNKS
    if (anyFinallys)
    {
        for (BasicBlock* block = compiler->fgFirstBB; block != nullptr; block = block->bbNext)
        {
            if (block->bbJumpKind == BBJ_CALLFINALLY)
            {
                BasicBlock* bbToLabel = block->bbNext;
                if (block->isBBCallAlwaysPair())
                {
                    bbToLabel = bbToLabel->bbNext; // skip the BBJ_ALWAYS
                }
                if (bbToLabel != nullptr)
                {
                    bbToLabel->bbFlags |= BBF_HAS_LABEL;
                }
            } // block is BBJ_CALLFINALLY
        }     // for each block
    }         // if (anyFinallys)
#endif        // FEATURE_EH_CALLFINALLY_THUNKS
}

void CodeGenInterface::genUpdateLife(GenTree* tree)
{
    treeLifeUpdater->UpdateLife(tree);
}

void CodeGenInterface::genUpdateLife(VARSET_VALARG_TP newLife)
{
    compiler->compUpdateLife</*ForCodeGen*/ true>(newLife);
}

// Return the register mask for the given register variable
// inline
regMaskTP CodeGenInterface::genGetRegMask(const LclVarDsc* varDsc)
{
    regMaskTP regMask = RBM_NONE;

    assert(varDsc->lvIsInReg());

    if (varTypeUsesFloatReg(varDsc->TypeGet()))
    {
        regMask = genRegMaskFloat(varDsc->GetRegNum(), varDsc->TypeGet());
    }
    else
    {
        regMask = genRegMask(varDsc->GetRegNum());
    }
    return regMask;
}

// Return the register mask for the given lclVar or regVar tree node
// inline
regMaskTP CodeGenInterface::genGetRegMask(GenTree* tree)
{
    assert(tree->gtOper == GT_LCL_VAR);

    regMaskTP        regMask = RBM_NONE;
    const LclVarDsc* varDsc  = compiler->lvaTable + tree->AsLclVarCommon()->GetLclNum();
    if (varDsc->lvPromoted)
    {
        for (unsigned i = varDsc->lvFieldLclStart; i < varDsc->lvFieldLclStart + varDsc->lvFieldCnt; ++i)
        {
            noway_assert(compiler->lvaTable[i].lvIsStructField);
            if (compiler->lvaTable[i].lvIsInReg())
            {
                regMask |= genGetRegMask(&compiler->lvaTable[i]);
            }
        }
    }
    else if (varDsc->lvIsInReg())
    {
        regMask = genGetRegMask(varDsc);
    }
    return regMask;
}

// The given lclVar is either going live (being born) or dying.
// It might be both going live and dying (that is, it is a dead store) under MinOpts.
// Update regSet.GetMaskVars() accordingly.
// inline
void CodeGenInterface::genUpdateRegLife(const LclVarDsc* varDsc, bool isBorn, bool isDying DEBUGARG(GenTree* tree))
{
    regMaskTP regMask = genGetRegMask(varDsc);

#ifdef DEBUG
    if (compiler->verbose)
    {
        printf("\t\t\t\t\t\t\tV%02u in reg ", (varDsc - compiler->lvaTable));
        varDsc->PrintVarReg();
        printf(" is becoming %s  ", (isDying) ? "dead" : "live");
        Compiler::printTreeID(tree);
        printf("\n");
    }
#endif // DEBUG

    if (isDying)
    {
        // We'd like to be able to assert the following, however if we are walking
        // through a qmark/colon tree, we may encounter multiple last-use nodes.
        // assert((regSet.GetMaskVars() & regMask) == regMask);
        regSet.RemoveMaskVars(regMask);
    }
    else
    {
        // If this is going live, the register must not have a variable in it, except
        // in the case of an exception variable, which may be already treated as live
        // in the register.
        assert(varDsc->lvLiveInOutOfHndlr || ((regSet.GetMaskVars() & regMask) == 0));
        regSet.AddMaskVars(regMask);
    }
}

//----------------------------------------------------------------------
// compHelperCallKillSet: Gets a register mask that represents the kill set for a helper call.
// Not all JIT Helper calls follow the standard ABI on the target architecture.
//
// TODO-CQ: Currently this list is incomplete (not all helpers calls are
//          enumerated) and not 100% accurate (some killsets are bigger than
//          what they really are).
//          There's some work to be done in several places in the JIT to
//          accurately track the registers that are getting killed by
//          helper calls:
//              a) LSRA needs several changes to accomodate more precise killsets
//                 for every helper call it sees (both explicitly [easy] and
//                 implicitly [hard])
//              b) Currently for AMD64, when we generate code for a helper call
//                 we're independently over-pessimizing the killsets of the call
//                 (independently from LSRA) and this needs changes
//                 both in CodeGenAmd64.cpp and emitx86.cpp.
//
//                 The best solution for this problem would be to try to centralize
//                 the killset information in a single place but then make the
//                 corresponding changes so every code generation phase is in sync
//                 about this.
//
//         The interim solution is to only add known helper calls that don't
//         follow the AMD64 ABI and actually trash registers that are supposed to be non-volatile.
//
// Arguments:
//   helper - The helper being inquired about
//
// Return Value:
//   Mask of register kills -- registers whose values are no longer guaranteed to be the same.
//
regMaskTP Compiler::compHelperCallKillSet(CorInfoHelpFunc helper)
{
    switch (helper)
    {
        case CORINFO_HELP_ASSIGN_BYREF:
#if defined(TARGET_AMD64)
            return RBM_RSI | RBM_RDI | RBM_CALLEE_TRASH_NOGC;
#elif defined(TARGET_ARMARCH)
            return RBM_CALLEE_TRASH_WRITEBARRIER_BYREF;
#elif defined(TARGET_X86)
            return RBM_ESI | RBM_EDI | RBM_ECX;
#else
            NYI("Model kill set for CORINFO_HELP_ASSIGN_BYREF on target arch");
            return RBM_CALLEE_TRASH;
#endif

#if defined(TARGET_ARMARCH)
        case CORINFO_HELP_ASSIGN_REF:
        case CORINFO_HELP_CHECKED_ASSIGN_REF:
            return RBM_CALLEE_TRASH_WRITEBARRIER;
#endif

        case CORINFO_HELP_PROF_FCN_ENTER:
#ifdef RBM_PROFILER_ENTER_TRASH
            return RBM_PROFILER_ENTER_TRASH;
#else
            NYI("Model kill set for CORINFO_HELP_PROF_FCN_ENTER on target arch");
#endif

        case CORINFO_HELP_PROF_FCN_LEAVE:
#ifdef RBM_PROFILER_LEAVE_TRASH
            return RBM_PROFILER_LEAVE_TRASH;
#else
            NYI("Model kill set for CORINFO_HELP_PROF_FCN_LEAVE on target arch");
#endif

        case CORINFO_HELP_PROF_FCN_TAILCALL:
#ifdef RBM_PROFILER_TAILCALL_TRASH
            return RBM_PROFILER_TAILCALL_TRASH;
#else
            NYI("Model kill set for CORINFO_HELP_PROF_FCN_TAILCALL on target arch");
#endif

#ifdef TARGET_X86
        case CORINFO_HELP_ASSIGN_REF_EAX:
        case CORINFO_HELP_ASSIGN_REF_ECX:
        case CORINFO_HELP_ASSIGN_REF_EBX:
        case CORINFO_HELP_ASSIGN_REF_EBP:
        case CORINFO_HELP_ASSIGN_REF_ESI:
        case CORINFO_HELP_ASSIGN_REF_EDI:

        case CORINFO_HELP_CHECKED_ASSIGN_REF_EAX:
        case CORINFO_HELP_CHECKED_ASSIGN_REF_ECX:
        case CORINFO_HELP_CHECKED_ASSIGN_REF_EBX:
        case CORINFO_HELP_CHECKED_ASSIGN_REF_EBP:
        case CORINFO_HELP_CHECKED_ASSIGN_REF_ESI:
        case CORINFO_HELP_CHECKED_ASSIGN_REF_EDI:
            return RBM_EDX;

#ifdef FEATURE_USE_ASM_GC_WRITE_BARRIERS
        case CORINFO_HELP_ASSIGN_REF:
        case CORINFO_HELP_CHECKED_ASSIGN_REF:
            return RBM_EAX | RBM_EDX;
#endif // FEATURE_USE_ASM_GC_WRITE_BARRIERS
#endif

        case CORINFO_HELP_STOP_FOR_GC:
            return RBM_STOP_FOR_GC_TRASH;

        case CORINFO_HELP_INIT_PINVOKE_FRAME:
            return RBM_INIT_PINVOKE_FRAME_TRASH;

        default:
            return RBM_CALLEE_TRASH;
    }
}

//------------------------------------------------------------------------
// compChangeLife: Compare the given "newLife" with last set of live variables and update
//  codeGen "gcInfo", siScopes, "regSet" with the new variable's homes/liveness.
//
// Arguments:
//    newLife - the new set of variables that are alive.
//
// Assumptions:
//    The set of live variables reflects the result of only emitted code, it should not be considering the becoming
//    live/dead of instructions that has not been emitted yet. This is used to ensure [) "VariableLiveRange"
//    intervals when calling "siStartVariableLiveRange" and "siEndVariableLiveRange".
//
// Notes:
//    If "ForCodeGen" is false, only "compCurLife" set (and no mask) will be setted.
//
template <bool ForCodeGen>
void Compiler::compChangeLife(VARSET_VALARG_TP newLife)
{
#ifdef DEBUG
    if (verbose)
    {
        printf("Change life %s ", VarSetOps::ToString(this, compCurLife));
        dumpConvertedVarSet(this, compCurLife);
        printf(" -> %s ", VarSetOps::ToString(this, newLife));
        dumpConvertedVarSet(this, newLife);
        printf("\n");
    }
#endif // DEBUG

    /* We should only be called when the live set has actually changed */

    noway_assert(!VarSetOps::Equal(this, compCurLife, newLife));

    if (!ForCodeGen)
    {
        VarSetOps::Assign(this, compCurLife, newLife);
        return;
    }

    /* Figure out which variables are becoming live/dead at this point */

    // deadSet = compCurLife - newLife
    VARSET_TP deadSet(VarSetOps::Diff(this, compCurLife, newLife));

    // bornSet = newLife - compCurLife
    VARSET_TP bornSet(VarSetOps::Diff(this, newLife, compCurLife));

    /* Can't simultaneously become live and dead at the same time */

    // (deadSet UNION bornSet) != EMPTY
    noway_assert(!VarSetOps::IsEmptyUnion(this, deadSet, bornSet));
    // (deadSet INTERSECTION bornSet) == EMPTY
    noway_assert(VarSetOps::IsEmptyIntersection(this, deadSet, bornSet));

    VarSetOps::Assign(this, compCurLife, newLife);

    // Handle the dying vars first, then the newly live vars.
    // This is because, in the RyuJIT backend case, they may occupy registers that
    // will be occupied by another var that is newly live.
    VarSetOps::Iter deadIter(this, deadSet);
    unsigned        deadVarIndex = 0;
    while (deadIter.NextElem(&deadVarIndex))
    {
        unsigned   varNum     = lvaTrackedIndexToLclNum(deadVarIndex);
        LclVarDsc* varDsc     = lvaGetDesc(varNum);
        bool       isGCRef    = (varDsc->TypeGet() == TYP_REF);
        bool       isByRef    = (varDsc->TypeGet() == TYP_BYREF);
        bool       isInReg    = varDsc->lvIsInReg();
        bool       isInMemory = !isInReg || varDsc->lvLiveInOutOfHndlr;

        if (isInReg)
        {
            // TODO-Cleanup: Move the code from compUpdateLifeVar to genUpdateRegLife that updates the
            // gc sets
            regMaskTP regMask = varDsc->lvRegMask();
            if (isGCRef)
            {
                codeGen->gcInfo.gcRegGCrefSetCur &= ~regMask;
            }
            else if (isByRef)
            {
                codeGen->gcInfo.gcRegByrefSetCur &= ~regMask;
            }
            codeGen->genUpdateRegLife(varDsc, false /*isBorn*/, true /*isDying*/ DEBUGARG(nullptr));
        }
        // Update the gcVarPtrSetCur if it is in memory.
        if (isInMemory && (isGCRef || isByRef))
        {
            VarSetOps::RemoveElemD(this, codeGen->gcInfo.gcVarPtrSetCur, deadVarIndex);
            JITDUMP("\t\t\t\t\t\t\tV%02u becoming dead\n", varNum);
        }

#ifdef USING_VARIABLE_LIVE_RANGE
        codeGen->getVariableLiveKeeper()->siEndVariableLiveRange(varNum);
#endif // USING_VARIABLE_LIVE_RANGE
    }

    VarSetOps::Iter bornIter(this, bornSet);
    unsigned        bornVarIndex = 0;
    while (bornIter.NextElem(&bornVarIndex))
    {
        unsigned   varNum  = lvaTrackedIndexToLclNum(bornVarIndex);
        LclVarDsc* varDsc  = lvaGetDesc(varNum);
        bool       isGCRef = (varDsc->TypeGet() == TYP_REF);
        bool       isByRef = (varDsc->TypeGet() == TYP_BYREF);

        if (varDsc->lvIsInReg())
        {
            // If this variable is going live in a register, it is no longer live on the stack,
            // unless it is an EH var, which always remains live on the stack.
            if (!varDsc->lvLiveInOutOfHndlr)
            {
#ifdef DEBUG
                if (VarSetOps::IsMember(this, codeGen->gcInfo.gcVarPtrSetCur, bornVarIndex))
                {
                    JITDUMP("\t\t\t\t\t\t\tRemoving V%02u from gcVarPtrSetCur\n", varNum);
                }
#endif // DEBUG
                VarSetOps::RemoveElemD(this, codeGen->gcInfo.gcVarPtrSetCur, bornVarIndex);
            }
            codeGen->genUpdateRegLife(varDsc, true /*isBorn*/, false /*isDying*/ DEBUGARG(nullptr));
            regMaskTP regMask = varDsc->lvRegMask();
            if (isGCRef)
            {
                codeGen->gcInfo.gcRegGCrefSetCur |= regMask;
            }
            else if (isByRef)
            {
                codeGen->gcInfo.gcRegByrefSetCur |= regMask;
            }
        }
        else if (lvaIsGCTracked(varDsc))
        {
            // This isn't in a register, so update the gcVarPtrSetCur to show that it's live on the stack.
            VarSetOps::AddElemD(this, codeGen->gcInfo.gcVarPtrSetCur, bornVarIndex);
            JITDUMP("\t\t\t\t\t\t\tV%02u becoming live\n", varNum);
        }

#ifdef USING_VARIABLE_LIVE_RANGE
        codeGen->getVariableLiveKeeper()->siStartVariableLiveRange(varDsc, varNum);
#endif // USING_VARIABLE_LIVE_RANGE
    }

#ifdef USING_SCOPE_INFO
    codeGen->siUpdate();
#endif // USING_SCOPE_INFO
}

// Need an explicit instantiation.
template void Compiler::compChangeLife<true>(VARSET_VALARG_TP newLife);

/*****************************************************************************
 *
 *  Generate a spill.
 */
void CodeGenInterface::spillReg(var_types type, TempDsc* tmp, regNumber reg)
{
    GetEmitter()->emitIns_S_R(ins_Store(type), emitActualTypeSize(type), reg, tmp->tdTempNum(), 0);
}

/*****************************************************************************
 *
 *  Generate a reload.
 */
void CodeGenInterface::reloadReg(var_types type, TempDsc* tmp, regNumber reg)
{
    GetEmitter()->emitIns_R_S(ins_Load(type), emitActualTypeSize(type), reg, tmp->tdTempNum(), 0);
}

// inline
regNumber CodeGenInterface::genGetThisArgReg(GenTreeCall* call) const
{
    return REG_ARG_0;
}

//----------------------------------------------------------------------
// getSpillTempDsc: get the TempDsc corresponding to a spilled tree.
//
// Arguments:
//   tree  -  spilled GenTree node
//
// Return Value:
//   TempDsc corresponding to tree
TempDsc* CodeGenInterface::getSpillTempDsc(GenTree* tree)
{
    // tree must be in spilled state.
    assert((tree->gtFlags & GTF_SPILLED) != 0);

    // Get the tree's SpillDsc.
    RegSet::SpillDsc* prevDsc;
    RegSet::SpillDsc* spillDsc = regSet.rsGetSpillInfo(tree, tree->GetRegNum(), &prevDsc);
    assert(spillDsc != nullptr);

    // Get the temp desc.
    TempDsc* temp = regSet.rsGetSpillTempWord(tree->GetRegNum(), spillDsc, prevDsc);
    return temp;
}

#ifdef TARGET_XARCH

#ifdef TARGET_AMD64
// Returns relocation type hint for an addr.
// Note that there are no reloc hints on x86.
//
// Arguments
//    addr  -  data address
//
// Returns
//    relocation type hint
//
unsigned short CodeGenInterface::genAddrRelocTypeHint(size_t addr)
{
    return compiler->eeGetRelocTypeHint((void*)addr);
}
#endif // TARGET_AMD64

// Return true if an absolute indirect data address can be encoded as IP-relative.
// offset. Note that this method should be used only when the caller knows that
// the address is an icon value that VM has given and there is no GenTree node
// representing it. Otherwise, one should always use FitsInAddrBase().
//
// Arguments
//    addr  -  an absolute indirect data address
//
// Returns
//    true if indir data addr could be encoded as IP-relative offset.
//
bool CodeGenInterface::genDataIndirAddrCanBeEncodedAsPCRelOffset(size_t addr)
{
#ifdef TARGET_AMD64
    return genAddrRelocTypeHint(addr) == IMAGE_REL_BASED_REL32;
#else
    // x86: PC-relative addressing is available only for control flow instructions (jmp and call)
    return false;
#endif
}

// Return true if an indirect code address can be encoded as IP-relative offset.
// Note that this method should be used only when the caller knows that the
// address is an icon value that VM has given and there is no GenTree node
// representing it. Otherwise, one should always use FitsInAddrBase().
//
// Arguments
//    addr  -  an absolute indirect code address
//
// Returns
//    true if indir code addr could be encoded as IP-relative offset.
//
bool CodeGenInterface::genCodeIndirAddrCanBeEncodedAsPCRelOffset(size_t addr)
{
#ifdef TARGET_AMD64
    return genAddrRelocTypeHint(addr) == IMAGE_REL_BASED_REL32;
#else
    // x86: PC-relative addressing is available only for control flow instructions (jmp and call)
    return true;
#endif
}

// Return true if an indirect code address can be encoded as 32-bit displacement
// relative to zero. Note that this method should be used only when the caller
// knows that the address is an icon value that VM has given and there is no
// GenTree node representing it. Otherwise, one should always use FitsInAddrBase().
//
// Arguments
//    addr  -  absolute indirect code address
//
// Returns
//    true if absolute indir code addr could be encoded as 32-bit displacement relative to zero.
//
bool CodeGenInterface::genCodeIndirAddrCanBeEncodedAsZeroRelOffset(size_t addr)
{
    return GenTreeIntConCommon::FitsInI32((ssize_t)addr);
}

// Return true if an absolute indirect code address needs a relocation recorded with VM.
//
// Arguments
//    addr  -  an absolute indirect code address
//
// Returns
//    true if indir code addr needs a relocation recorded with VM
//
bool CodeGenInterface::genCodeIndirAddrNeedsReloc(size_t addr)
{
    // If generating relocatable ngen code, then all code addr should go through relocation
    if (compiler->opts.compReloc)
    {
        return true;
    }

#ifdef TARGET_AMD64
    // See if the code indir addr can be encoded as 32-bit displacement relative to zero.
    // We don't need a relocation in that case.
    if (genCodeIndirAddrCanBeEncodedAsZeroRelOffset(addr))
    {
        return false;
    }

    // Else we need a relocation.
    return true;
#else  // TARGET_X86
    // On x86 there is no need to record or ask for relocations during jitting,
    // because all addrs fit within 32-bits.
    return false;
#endif // TARGET_X86
}

// Return true if a direct code address needs to be marked as relocatable.
//
// Arguments
//    addr  -  absolute direct code address
//
// Returns
//    true if direct code addr needs a relocation recorded with VM
//
bool CodeGenInterface::genCodeAddrNeedsReloc(size_t addr)
{
    // If generating relocatable ngen code, then all code addr should go through relocation
    if (compiler->opts.compReloc)
    {
        return true;
    }

#ifdef TARGET_AMD64
    // By default all direct code addresses go through relocation so that VM will setup
    // a jump stub if addr cannot be encoded as pc-relative offset.
    return true;
#else  // TARGET_X86
    // On x86 there is no need for recording relocations during jitting,
    // because all addrs fit within 32-bits.
    return false;
#endif // TARGET_X86
}
#endif // TARGET_XARCH

/*****************************************************************************
 *
 *  The following can be used to create basic blocks that serve as labels for
 *  the emitter. Use with caution - these are not real basic blocks!
 *
 */

// inline
BasicBlock* CodeGen::genCreateTempLabel()
{
#ifdef DEBUG
    // These blocks don't affect FP
    compiler->fgSafeBasicBlockCreation = true;
#endif

    BasicBlock* block = compiler->bbNewBasicBlock(BBJ_NONE);

#ifdef DEBUG
    compiler->fgSafeBasicBlockCreation = false;
#endif

    block->bbFlags |= BBF_JMP_TARGET | BBF_HAS_LABEL;

    // Use coldness of current block, as this label will
    // be contained in it.
    block->bbFlags |= (compiler->compCurBB->bbFlags & BBF_COLD);

#ifdef DEBUG
#ifdef UNIX_X86_ABI
    block->bbTgtStkDepth = (genStackLevel - curNestedAlignment) / sizeof(int);
#else
    block->bbTgtStkDepth = genStackLevel / sizeof(int);
#endif
#endif
    return block;
}

void CodeGen::genLogLabel(BasicBlock* bb)
{
#ifdef DEBUG
    if (compiler->opts.dspCode)
    {
        printf("\n      L_M%03u_" FMT_BB ":\n", compiler->compMethodID, bb->bbNum);
    }
#endif
}

// genDefineTempLabel: Define a label based on the current GC info tracked by
// the code generator.
//
// Arguments:
//     label - A label represented as a basic block. These are created with
//     genCreateTempLabel and are not normal basic blocks.
//
// Notes:
//     The label will be defined with the current GC info tracked by the code
//     generator. When the emitter sees this label it will thus remove any temporary
//     GC refs it is tracking in registers. For example, a call might produce a ref
//     in RAX which the emitter would track but which would not be tracked in
//     codegen's GC info since codegen would immediately copy it from RAX into its
//     home.
//
void CodeGen::genDefineTempLabel(BasicBlock* label)
{
    genLogLabel(label);
    label->bbEmitCookie =
        GetEmitter()->emitAddLabel(gcInfo.gcVarPtrSetCur, gcInfo.gcRegGCrefSetCur, gcInfo.gcRegByrefSetCur);
}

// genDefineInlineTempLabel: Define an inline label that does not affect the GC
// info.
//
// Arguments:
//     label - A label represented as a basic block. These are created with
//     genCreateTempLabel and are not normal basic blocks.
//
// Notes:
//     The emitter will continue to track GC info as if there was no label.
//
void CodeGen::genDefineInlineTempLabel(BasicBlock* label)
{
    genLogLabel(label);
    label->bbEmitCookie = GetEmitter()->emitAddInlineLabel();
}

/*****************************************************************************
 *
 *  Adjust the stack pointer by the given value; assumes that this follows
 *  a call so only callee-saved registers (and registers that may hold a
 *  return value) are used at this point.
 */

void CodeGen::genAdjustSP(target_ssize_t delta)
{
#if defined(TARGET_X86) && !defined(UNIX_X86_ABI)
    if (delta == sizeof(int))
        inst_RV(INS_pop, REG_ECX, TYP_INT);
    else
#endif
        inst_RV_IV(INS_add, REG_SPBASE, delta, EA_PTRSIZE);
}

//------------------------------------------------------------------------
// genAdjustStackLevel: Adjust the stack level, if required, for a throw helper block
//
// Arguments:
//    block - The BasicBlock for which we are about to generate code.
//
// Assumptions:
//    Must be called just prior to generating code for 'block'.
//
// Notes:
//    This only makes an adjustment if !FEATURE_FIXED_OUT_ARGS, if there is no frame pointer,
//    and if 'block' is a throw helper block with a non-zero stack level.

void CodeGen::genAdjustStackLevel(BasicBlock* block)
{
#if !FEATURE_FIXED_OUT_ARGS
    // Check for inserted throw blocks and adjust genStackLevel.
    CLANG_FORMAT_COMMENT_ANCHOR;

#if defined(UNIX_X86_ABI)
    if (isFramePointerUsed() && compiler->fgIsThrowHlpBlk(block))
    {
        // x86/Linux requires stack frames to be 16-byte aligned, but SP may be unaligned
        // at this point if a jump to this block is made in the middle of pushing arugments.
        //
        // Here we restore SP to prevent potential stack alignment issues.
        GetEmitter()->emitIns_R_AR(INS_lea, EA_PTRSIZE, REG_SPBASE, REG_FPBASE, -genSPtoFPdelta());
    }
#endif

    if (!isFramePointerUsed() && compiler->fgIsThrowHlpBlk(block))
    {
        noway_assert(block->bbFlags & BBF_JMP_TARGET);

        SetStackLevel(compiler->fgThrowHlpBlkStkLevel(block) * sizeof(int));

        if (genStackLevel != 0)
        {
#ifdef TARGET_X86
            GetEmitter()->emitMarkStackLvl(genStackLevel);
            inst_RV_IV(INS_add, REG_SPBASE, genStackLevel, EA_PTRSIZE);
            SetStackLevel(0);
#else  // TARGET_X86
            NYI("Need emitMarkStackLvl()");
#endif // TARGET_X86
        }
    }
#endif // !FEATURE_FIXED_OUT_ARGS
}

/*****************************************************************************
 *
 *  Take an address expression and try to find the best set of components to
 *  form an address mode; returns non-zero if this is successful.
 *
 *  TODO-Cleanup: The RyuJIT backend never uses this to actually generate code.
 *  Refactor this code so that the underlying analysis can be used in
 *  the RyuJIT Backend to do lowering, instead of having to call this method with the
 *  option to not generate the code.
 *
 *  'fold' specifies if it is OK to fold the array index which hangs off
 *  a GT_NOP node.
 *
 *  If successful, the parameters will be set to the following values:
 *
 *      *rv1Ptr     ...     base operand
 *      *rv2Ptr     ...     optional operand
 *      *revPtr     ...     true if rv2 is before rv1 in the evaluation order
 *  #if SCALED_ADDR_MODES
 *      *mulPtr     ...     optional multiplier (2/4/8) for rv2
 *                          Note that for [reg1 + reg2] and [reg1 + reg2 + icon], *mulPtr == 0.
 *  #endif
 *      *cnsPtr     ...     integer constant [optional]
 *
 *  IMPORTANT NOTE: This routine doesn't generate any code, it merely
 *                  identifies the components that might be used to
 *                  form an address mode later on.
 */

bool CodeGen::genCreateAddrMode(GenTree*  addr,
                                bool      fold,
                                bool*     revPtr,
                                GenTree** rv1Ptr,
                                GenTree** rv2Ptr,
#if SCALED_ADDR_MODES
                                unsigned* mulPtr,
#endif // SCALED_ADDR_MODES
                                ssize_t* cnsPtr)
{
    /*
        The following indirections are valid address modes on x86/x64:

            [                  icon]      * not handled here
            [reg                   ]
            [reg             + icon]
            [reg1 +     reg2       ]
            [reg1 +     reg2 + icon]
            [reg1 + 2 * reg2       ]
            [reg1 + 4 * reg2       ]
            [reg1 + 8 * reg2       ]
            [       2 * reg2 + icon]
            [       4 * reg2 + icon]
            [       8 * reg2 + icon]
            [reg1 + 2 * reg2 + icon]
            [reg1 + 4 * reg2 + icon]
            [reg1 + 8 * reg2 + icon]

        The following indirections are valid address modes on arm64:

            [reg]
            [reg  + icon]
            [reg1 + reg2]
            [reg1 + reg2 * natural-scale]

     */

    /* All indirect address modes require the address to be an addition */

    if (addr->gtOper != GT_ADD)
    {
        return false;
    }

    // Can't use indirect addressing mode as we need to check for overflow.
    // Also, can't use 'lea' as it doesn't set the flags.

    if (addr->gtOverflow())
    {
        return false;
    }

    GenTree* rv1 = nullptr;
    GenTree* rv2 = nullptr;

    GenTree* op1;
    GenTree* op2;

    ssize_t cns;
#if SCALED_ADDR_MODES
    unsigned mul;
#endif // SCALED_ADDR_MODES

    GenTree* tmp;

    /* What order are the sub-operands to be evaluated */

    if (addr->gtFlags & GTF_REVERSE_OPS)
    {
        op1 = addr->AsOp()->gtOp2;
        op2 = addr->AsOp()->gtOp1;
    }
    else
    {
        op1 = addr->AsOp()->gtOp1;
        op2 = addr->AsOp()->gtOp2;
    }

    bool rev = false; // Is op2 first in the evaluation order?

    /*
        A complex address mode can combine the following operands:

            op1     ...     base address
            op2     ...     optional scaled index
#if SCALED_ADDR_MODES
            mul     ...     optional multiplier (2/4/8) for op2
#endif
            cns     ...     optional displacement

        Here we try to find such a set of operands and arrange for these
        to sit in registers.
     */

    cns = 0;
#if SCALED_ADDR_MODES
    mul = 0;
#endif // SCALED_ADDR_MODES

AGAIN:
    /* We come back to 'AGAIN' if we have an add of a constant, and we are folding that
       constant, or we have gone through a GT_NOP or GT_COMMA node. We never come back
       here if we find a scaled index.
    */
    CLANG_FORMAT_COMMENT_ANCHOR;

#if SCALED_ADDR_MODES
    assert(mul == 0);
#endif // SCALED_ADDR_MODES

    /* Special case: keep constants as 'op2' */

    if (op1->IsCnsIntOrI())
    {
        // Presumably op2 is assumed to not be a constant (shouldn't happen if we've done constant folding)?
        tmp = op1;
        op1 = op2;
        op2 = tmp;
    }

    /* Check for an addition of a constant */

    if (op2->IsIntCnsFitsInI32() && (op2->gtType != TYP_REF) && FitsIn<INT32>(cns + op2->AsIntConCommon()->IconValue()))
    {
        // We should not be building address modes out of non-foldable constants
        assert(op2->AsIntConCommon()->ImmedValCanBeFolded(compiler, addr->OperGet()));

        /* We're adding a constant */

        cns += op2->AsIntConCommon()->IconValue();

#if defined(TARGET_ARMARCH)
        if (cns == 0)
#endif
        {
            /* Inspect the operand the constant is being added to */

            switch (op1->gtOper)
            {
                case GT_ADD:

                    if (op1->gtOverflow())
                    {
                        break;
                    }

                    op2 = op1->AsOp()->gtOp2;
                    op1 = op1->AsOp()->gtOp1;

                    goto AGAIN;

#if SCALED_ADDR_MODES && !defined(TARGET_ARMARCH)
                // TODO-ARM64-CQ, TODO-ARM-CQ: For now we don't try to create a scaled index.
                case GT_MUL:
                    if (op1->gtOverflow())
                    {
                        return false; // Need overflow check
                    }

                    __fallthrough;

                case GT_LSH:

                    mul = op1->GetScaledIndex();
                    if (mul)
                    {
                        /* We can use "[mul*rv2 + icon]" */

                        rv1 = nullptr;
                        rv2 = op1->AsOp()->gtOp1;

                        goto FOUND_AM;
                    }
                    break;
#endif // SCALED_ADDR_MODES && !defined(TARGET_ARMARCH)

                default:
                    break;
            }
        }

        /* The best we can do is "[rv1 + icon]" */

        rv1 = op1;
        rv2 = nullptr;

        goto FOUND_AM;
    }

    // op2 is not a constant. So keep on trying.

    /* Neither op1 nor op2 are sitting in a register right now */

    switch (op1->gtOper)
    {
#if !defined(TARGET_ARMARCH)
        // TODO-ARM64-CQ, TODO-ARM-CQ: For now we don't try to create a scaled index.
        case GT_ADD:

            if (op1->gtOverflow())
            {
                break;
            }

            if (op1->AsOp()->gtOp2->IsIntCnsFitsInI32() &&
                FitsIn<INT32>(cns + op1->AsOp()->gtOp2->AsIntCon()->gtIconVal))
            {
                cns += op1->AsOp()->gtOp2->AsIntCon()->gtIconVal;
                op1 = op1->AsOp()->gtOp1;

                goto AGAIN;
            }

            break;

#if SCALED_ADDR_MODES

        case GT_MUL:

            if (op1->gtOverflow())
            {
                break;
            }

            __fallthrough;

        case GT_LSH:

            mul = op1->GetScaledIndex();
            if (mul)
            {
                /* 'op1' is a scaled value */

                rv1 = op2;
                rv2 = op1->AsOp()->gtOp1;

                int argScale;
                while ((rv2->gtOper == GT_MUL || rv2->gtOper == GT_LSH) && (argScale = rv2->GetScaledIndex()) != 0)
                {
                    if (jitIsScaleIndexMul(argScale * mul))
                    {
                        mul = mul * argScale;
                        rv2 = rv2->AsOp()->gtOp1;
                    }
                    else
                    {
                        break;
                    }
                }

                noway_assert(rev == false);
                rev = true;

                goto FOUND_AM;
            }
            break;

#endif // SCALED_ADDR_MODES
#endif // !TARGET_ARMARCH

        case GT_NOP:

            op1 = op1->AsOp()->gtOp1;
            goto AGAIN;

        case GT_COMMA:

            op1 = op1->AsOp()->gtOp2;
            goto AGAIN;

        default:
            break;
    }

    noway_assert(op2);
    switch (op2->gtOper)
    {
#if !defined(TARGET_ARMARCH)
        // TODO-ARM64-CQ, TODO-ARM-CQ: For now we don't try to create a scaled index.
        case GT_ADD:

            if (op2->gtOverflow())
            {
                break;
            }

            if (op2->AsOp()->gtOp2->IsIntCnsFitsInI32() &&
                FitsIn<INT32>(cns + op2->AsOp()->gtOp2->AsIntCon()->gtIconVal))
            {
                cns += op2->AsOp()->gtOp2->AsIntCon()->gtIconVal;
                op2 = op2->AsOp()->gtOp1;

                goto AGAIN;
            }

            break;

#if SCALED_ADDR_MODES

        case GT_MUL:

            if (op2->gtOverflow())
            {
                break;
            }

            __fallthrough;

        case GT_LSH:

            mul = op2->GetScaledIndex();
            if (mul)
            {
                // 'op2' is a scaled value...is it's argument also scaled?
                int argScale;
                rv2 = op2->AsOp()->gtOp1;
                while ((rv2->gtOper == GT_MUL || rv2->gtOper == GT_LSH) && (argScale = rv2->GetScaledIndex()) != 0)
                {
                    if (jitIsScaleIndexMul(argScale * mul))
                    {
                        mul = mul * argScale;
                        rv2 = rv2->AsOp()->gtOp1;
                    }
                    else
                    {
                        break;
                    }
                }

                rv1 = op1;

                goto FOUND_AM;
            }
            break;

#endif // SCALED_ADDR_MODES
#endif // !TARGET_ARMARCH

        case GT_NOP:

            op2 = op2->AsOp()->gtOp1;
            goto AGAIN;

        case GT_COMMA:

            op2 = op2->AsOp()->gtOp2;
            goto AGAIN;

        default:
            break;
    }

    /* The best we can do "[rv1 + rv2]" or "[rv1 + rv2 + cns]" */

    rv1 = op1;
    rv2 = op2;
#ifdef TARGET_ARM64
    assert(cns == 0);
#endif

FOUND_AM:

    if (rv2)
    {
        /* Make sure a GC address doesn't end up in 'rv2' */

        if (varTypeIsGC(rv2->TypeGet()))
        {
            noway_assert(rv1 && !varTypeIsGC(rv1->TypeGet()));

            tmp = rv1;
            rv1 = rv2;
            rv2 = tmp;

            rev = !rev;
        }

        /* Special case: constant array index (that is range-checked) */

        if (fold)
        {
            ssize_t  tmpMul;
            GenTree* index;

            if ((rv2->gtOper == GT_MUL || rv2->gtOper == GT_LSH) && (rv2->AsOp()->gtOp2->IsCnsIntOrI()))
            {
                /* For valuetype arrays where we can't use the scaled address
                   mode, rv2 will point to the scaled index. So we have to do
                   more work */

                tmpMul = compiler->optGetArrayRefScaleAndIndex(rv2, &index DEBUGARG(false));
                if (mul)
                {
                    tmpMul *= mul;
                }
            }
            else
            {
                /* May be a simple array. rv2 will points to the actual index */

                index  = rv2;
                tmpMul = mul;
            }

            /* Get hold of the array index and see if it's a constant */
            if (index->IsIntCnsFitsInI32())
            {
                /* Get hold of the index value */
                ssize_t ixv = index->AsIntConCommon()->IconValue();

#if SCALED_ADDR_MODES
                /* Scale the index if necessary */
                if (tmpMul)
                {
                    ixv *= tmpMul;
                }
#endif

                if (FitsIn<INT32>(cns + ixv))
                {
                    /* Add the scaled index to the offset value */

                    cns += ixv;

#if SCALED_ADDR_MODES
                    /* There is no scaled operand any more */
                    mul = 0;
#endif
                    rv2 = nullptr;
                }
            }
        }
    }

    // We shouldn't have [rv2*1 + cns] - this is equivalent to [rv1 + cns]
    noway_assert(rv1 || mul != 1);

    noway_assert(FitsIn<INT32>(cns));

    if (rv1 == nullptr && rv2 == nullptr)
    {
        return false;
    }

    /* Success - return the various components to the caller */

    *revPtr = rev;
    *rv1Ptr = rv1;
    *rv2Ptr = rv2;
#if SCALED_ADDR_MODES
    *mulPtr = mul;
#endif
    *cnsPtr = cns;

    return true;
}

#ifdef TARGET_ARMARCH
//------------------------------------------------------------------------
// genEmitGSCookieCheck: Generate code to check that the GS cookie
// wasn't thrashed by a buffer overrun. Common code for ARM32 and ARM64.
//
void CodeGen::genEmitGSCookieCheck(bool pushReg)
{
    noway_assert(compiler->gsGlobalSecurityCookieAddr || compiler->gsGlobalSecurityCookieVal);

    // Make sure that the return register is reported as live GC-ref so that any GC that kicks in while
    // executing GS cookie check will not collect the object pointed to by REG_INTRET (R0).
    if (!pushReg && (compiler->info.compRetNativeType == TYP_REF))
        gcInfo.gcRegGCrefSetCur |= RBM_INTRET;

    // We need two temporary registers, to load the GS cookie values and compare them. We can't use
    // any argument registers if 'pushReg' is true (meaning we have a JMP call). They should be
    // callee-trash registers, which should not contain anything interesting at this point.
    // We don't have any IR node representing this check, so LSRA can't communicate registers
    // for us to use.

    regNumber regGSConst = REG_GSCOOKIE_TMP_0;
    regNumber regGSValue = REG_GSCOOKIE_TMP_1;

    if (compiler->gsGlobalSecurityCookieAddr == nullptr)
    {
        // load the GS cookie constant into a reg
        //
        genSetRegToIcon(regGSConst, compiler->gsGlobalSecurityCookieVal, TYP_I_IMPL);
    }
    else
    {
        // Ngen case - GS cookie constant needs to be accessed through an indirection.
        instGen_Set_Reg_To_Imm(EA_HANDLE_CNS_RELOC, regGSConst, (ssize_t)compiler->gsGlobalSecurityCookieAddr,
                               INS_FLAGS_DONT_CARE DEBUGARG((size_t)THT_GSCookieCheck) DEBUGARG(0));
        GetEmitter()->emitIns_R_R_I(INS_ldr, EA_PTRSIZE, regGSConst, regGSConst, 0);
    }
    // Load this method's GS value from the stack frame
    GetEmitter()->emitIns_R_S(INS_ldr, EA_PTRSIZE, regGSValue, compiler->lvaGSSecurityCookie, 0);
    // Compare with the GC cookie constant
    GetEmitter()->emitIns_R_R(INS_cmp, EA_PTRSIZE, regGSConst, regGSValue);

    BasicBlock* gsCheckBlk = genCreateTempLabel();
    inst_JMP(EJ_eq, gsCheckBlk);
    // regGSConst and regGSValue aren't needed anymore, we can use them for helper call
    genEmitHelperCall(CORINFO_HELP_FAIL_FAST, 0, EA_UNKNOWN, regGSConst);
    genDefineTempLabel(gsCheckBlk);
}
#endif // TARGET_ARMARCH

/*****************************************************************************
 *
 *  Generate an exit sequence for a return from a method (note: when compiling
 *  for speed there might be multiple exit points).
 */

void CodeGen::genExitCode(BasicBlock* block)
{
    /* Just wrote the first instruction of the epilog - inform debugger
       Note that this may result in a duplicate IPmapping entry, and
       that this is ok  */

    // For non-optimized debuggable code, there is only one epilog.
    genIPmappingAdd((IL_OFFSETX)ICorDebugInfo::EPILOG, true);

    bool jmpEpilog = ((block->bbFlags & BBF_HAS_JMP) != 0);
    if (compiler->getNeedsGSSecurityCookie())
    {
        genEmitGSCookieCheck(jmpEpilog);

        if (jmpEpilog)
        {
            // Dev10 642944 -
            // The GS cookie check created a temp label that has no live
            // incoming GC registers, we need to fix that

            unsigned   varNum;
            LclVarDsc* varDsc;

            /* Figure out which register parameters hold pointers */

            for (varNum = 0, varDsc = compiler->lvaTable; varNum < compiler->lvaCount && varDsc->lvIsRegArg;
                 varNum++, varDsc++)
            {
                noway_assert(varDsc->lvIsParam);

                gcInfo.gcMarkRegPtrVal(varDsc->GetArgReg(), varDsc->TypeGet());
            }

            GetEmitter()->emitThisGCrefRegs = GetEmitter()->emitInitGCrefRegs = gcInfo.gcRegGCrefSetCur;
            GetEmitter()->emitThisByrefRegs = GetEmitter()->emitInitByrefRegs = gcInfo.gcRegByrefSetCur;
        }
    }

    genReserveEpilog(block);
}

//------------------------------------------------------------------------
// genJumpToThrowHlpBlk: Generate code for an out-of-line exception.
//
// Notes:
//   For code that uses throw helper blocks, we share the helper blocks created by fgAddCodeRef().
//   Otherwise, we generate the 'throw' inline.
//
// Arguments:
//   jumpKind - jump kind to generate;
//   codeKind - the special throw-helper kind;
//   failBlk  - optional fail target block, if it is already known;
//
void CodeGen::genJumpToThrowHlpBlk(emitJumpKind jumpKind, SpecialCodeKind codeKind, BasicBlock* failBlk)
{
    bool useThrowHlpBlk = compiler->fgUseThrowHelperBlocks();
#if defined(UNIX_X86_ABI) && defined(FEATURE_EH_FUNCLETS)
    // Inline exception-throwing code in funclet to make it possible to unwind funclet frames.
    useThrowHlpBlk = useThrowHlpBlk && (compiler->funCurrentFunc()->funKind == FUNC_ROOT);
#endif // UNIX_X86_ABI && FEATURE_EH_FUNCLETS

    if (useThrowHlpBlk)
    {
        // For code with throw helper blocks, find and use the helper block for
        // raising the exception. The block may be shared by other trees too.

        BasicBlock* excpRaisingBlock;

        if (failBlk != nullptr)
        {
            // We already know which block to jump to. Use that.
            excpRaisingBlock = failBlk;

#ifdef DEBUG
            Compiler::AddCodeDsc* add =
                compiler->fgFindExcptnTarget(codeKind, compiler->bbThrowIndex(compiler->compCurBB));
            assert(excpRaisingBlock == add->acdDstBlk);
#if !FEATURE_FIXED_OUT_ARGS
            assert(add->acdStkLvlInit || isFramePointerUsed());
#endif // !FEATURE_FIXED_OUT_ARGS
#endif // DEBUG
        }
        else
        {
            // Find the helper-block which raises the exception.
            Compiler::AddCodeDsc* add =
                compiler->fgFindExcptnTarget(codeKind, compiler->bbThrowIndex(compiler->compCurBB));
            PREFIX_ASSUME_MSG((add != nullptr), ("ERROR: failed to find exception throw block"));
            excpRaisingBlock = add->acdDstBlk;
#if !FEATURE_FIXED_OUT_ARGS
            assert(add->acdStkLvlInit || isFramePointerUsed());
#endif // !FEATURE_FIXED_OUT_ARGS
        }

        noway_assert(excpRaisingBlock != nullptr);

        // Jump to the exception-throwing block on error.
        inst_JMP(jumpKind, excpRaisingBlock);
    }
    else
    {
        // The code to throw the exception will be generated inline, and
        //  we will jump around it in the normal non-exception case.

        BasicBlock*  tgtBlk          = nullptr;
        emitJumpKind reverseJumpKind = emitter::emitReverseJumpKind(jumpKind);
        if (reverseJumpKind != jumpKind)
        {
            tgtBlk = genCreateTempLabel();
            inst_JMP(reverseJumpKind, tgtBlk);
        }

        genEmitHelperCall(compiler->acdHelper(codeKind), 0, EA_UNKNOWN);

        // Define the spot for the normal non-exception case to jump to.
        if (tgtBlk != nullptr)
        {
            assert(reverseJumpKind != jumpKind);
            genDefineTempLabel(tgtBlk);
        }
    }
}

/*****************************************************************************
 *
 * The last operation done was generating code for "tree" and that would
 * have set the flags. Check if the operation caused an overflow.
 */

// inline
void CodeGen::genCheckOverflow(GenTree* tree)
{
    // Overflow-check should be asked for this tree
    noway_assert(tree->gtOverflow());

    const var_types type = tree->TypeGet();

    // Overflow checks can only occur for the non-small types: (i.e. TYP_INT,TYP_LONG)
    noway_assert(!varTypeIsSmall(type));

    emitJumpKind jumpKind;

#ifdef TARGET_ARM64
    if (tree->OperGet() == GT_MUL)
    {
        jumpKind = EJ_ne;
    }
    else
#endif
    {
        bool isUnsignedOverflow = ((tree->gtFlags & GTF_UNSIGNED) != 0);

#if defined(TARGET_XARCH)

        jumpKind = isUnsignedOverflow ? EJ_jb : EJ_jo;

#elif defined(TARGET_ARMARCH)

        jumpKind = isUnsignedOverflow ? EJ_lo : EJ_vs;

        if (jumpKind == EJ_lo)
        {
            if (tree->OperGet() != GT_SUB)
            {
                jumpKind = EJ_hs;
            }
        }

#endif // defined(TARGET_ARMARCH)
    }

    // Jump to the block which will throw the expection

    genJumpToThrowHlpBlk(jumpKind, SCK_OVERFLOW);
}

#if defined(FEATURE_EH_FUNCLETS)

/*****************************************************************************
 *
 *  Update the current funclet as needed by calling genUpdateCurrentFunclet().
 *  For non-BBF_FUNCLET_BEG blocks, it asserts that the current funclet
 *  is up-to-date.
 *
 */

void CodeGen::genUpdateCurrentFunclet(BasicBlock* block)
{
    if (block->bbFlags & BBF_FUNCLET_BEG)
    {
        compiler->funSetCurrentFunc(compiler->funGetFuncIdx(block));
        if (compiler->funCurrentFunc()->funKind == FUNC_FILTER)
        {
            assert(compiler->ehGetDsc(compiler->funCurrentFunc()->funEHIndex)->ebdFilter == block);
        }
        else
        {
            // We shouldn't see FUNC_ROOT
            assert(compiler->funCurrentFunc()->funKind == FUNC_HANDLER);
            assert(compiler->ehGetDsc(compiler->funCurrentFunc()->funEHIndex)->ebdHndBeg == block);
        }
    }
    else
    {
        assert(compiler->compCurrFuncIdx <= compiler->compFuncInfoCount);
        if (compiler->funCurrentFunc()->funKind == FUNC_FILTER)
        {
            assert(compiler->ehGetDsc(compiler->funCurrentFunc()->funEHIndex)->InFilterRegionBBRange(block));
        }
        else if (compiler->funCurrentFunc()->funKind == FUNC_ROOT)
        {
            assert(!block->hasHndIndex());
        }
        else
        {
            assert(compiler->funCurrentFunc()->funKind == FUNC_HANDLER);
            assert(compiler->ehGetDsc(compiler->funCurrentFunc()->funEHIndex)->InHndRegionBBRange(block));
        }
    }
}

#if defined(TARGET_ARM)
void CodeGen::genInsertNopForUnwinder(BasicBlock* block)
{
    // If this block is the target of a finally return, we need to add a preceding NOP, in the same EH region,
    // so the unwinder doesn't get confused by our "movw lr, xxx; movt lr, xxx; b Lyyy" calling convention that
    // calls the funclet during non-exceptional control flow.
    if (block->bbFlags & BBF_FINALLY_TARGET)
    {
        assert(block->bbFlags & BBF_JMP_TARGET);

#ifdef DEBUG
        if (compiler->verbose)
        {
            printf("\nEmitting finally target NOP predecessor for " FMT_BB "\n", block->bbNum);
        }
#endif
        // Create a label that we'll use for computing the start of an EH region, if this block is
        // at the beginning of such a region. If we used the existing bbEmitCookie as is for
        // determining the EH regions, then this NOP would end up outside of the region, if this
        // block starts an EH region. If we pointed the existing bbEmitCookie here, then the NOP
        // would be executed, which we would prefer not to do.

        block->bbUnwindNopEmitCookie =
            GetEmitter()->emitAddLabel(gcInfo.gcVarPtrSetCur, gcInfo.gcRegGCrefSetCur, gcInfo.gcRegByrefSetCur);

        instGen(INS_nop);
    }
}
#endif

#endif // FEATURE_EH_FUNCLETS

//----------------------------------------------------------------------
// genGenerateCode: Generate code for the function.
//
// Arguments:
//     codePtr [OUT] - address of generated code
//     nativeSizeOfCode [OUT] - length of generated code in bytes
//
void CodeGen::genGenerateCode(void** codePtr, ULONG* nativeSizeOfCode)
{

#ifdef DEBUG
    if (verbose)
    {
        printf("*************** In genGenerateCode()\n");
        compiler->fgDispBasicBlocks(compiler->verboseTrees);
    }
#endif

    this->codePtr          = codePtr;
    this->nativeSizeOfCode = nativeSizeOfCode;

    DoPhase(this, PHASE_GENERATE_CODE, &CodeGen::genGenerateMachineCode);
    DoPhase(this, PHASE_EMIT_CODE, &CodeGen::genEmitMachineCode);
    DoPhase(this, PHASE_EMIT_GCEH, &CodeGen::genEmitUnwindDebugGCandEH);
}

//----------------------------------------------------------------------
// genGenerateMachineCode -- determine which machine instructions to emit
//
void CodeGen::genGenerateMachineCode()
{
#ifdef DEBUG
    genInterruptibleUsed = true;

    compiler->fgDebugCheckBBlist();
#endif // DEBUG

    /* This is the real thing */

    genPrepForCompiler();

    /* Prepare the emitter */
    GetEmitter()->Init();
#ifdef DEBUG
    VarSetOps::AssignNoCopy(compiler, genTempOldLife, VarSetOps::MakeEmpty(compiler));
#endif

#ifdef DEBUG
    if (compiler->opts.disAsmSpilled && regSet.rsNeededSpillReg)
    {
        compiler->opts.disAsm = true;
    }

    if (compiler->opts.disAsm)
    {
        printf("; Assembly listing for method %s\n", compiler->info.compFullName);

        printf("; Emitting ");

        if (compiler->compCodeOpt() == Compiler::SMALL_CODE)
        {
            printf("SMALL_CODE");
        }
        else if (compiler->compCodeOpt() == Compiler::FAST_CODE)
        {
            printf("FAST_CODE");
        }
        else
        {
            printf("BLENDED_CODE");
        }

        printf(" for ");

        if (compiler->info.genCPU == CPU_X86)
        {
            printf("generic X86 CPU");
        }
        else if (compiler->info.genCPU == CPU_X86_PENTIUM_4)
        {
            printf("Pentium 4");
        }
        else if (compiler->info.genCPU == CPU_X64)
        {
            if (compiler->canUseVexEncoding())
            {
                printf("X64 CPU with AVX");
            }
            else
            {
                printf("X64 CPU with SSE2");
            }
        }
        else if (compiler->info.genCPU == CPU_ARM)
        {
            printf("generic ARM CPU");
        }
        else if (compiler->info.genCPU == CPU_ARM64)
        {
            printf("generic ARM64 CPU");
        }
        else
        {
            printf("unknown architecture");
        }

#if defined(TARGET_WINDOWS)
        printf(" - Windows");
#elif defined(TARGET_UNIX)
        printf(" - Unix");
#endif

        printf("\n");

        if (compiler->opts.jitFlags->IsSet(JitFlags::JIT_FLAG_TIER0))
        {
            printf("; Tier-0 compilation\n");
        }
        else if (compiler->opts.jitFlags->IsSet(JitFlags::JIT_FLAG_TIER1))
        {
            printf("; Tier-1 compilation\n");
        }
        else if (compiler->opts.jitFlags->IsSet(JitFlags::JIT_FLAG_READYTORUN))
        {
            printf("; ReadyToRun compilation\n");
        }

        if (compiler->opts.IsOSR())
        {
            printf("; OSR variant for entry point 0x%x\n", compiler->info.compILEntry);
        }

        if ((compiler->opts.compFlags & CLFLG_MAXOPT) == CLFLG_MAXOPT)
        {
            printf("; optimized code\n");
        }
        else if (compiler->opts.compDbgCode)
        {
            printf("; debuggable code\n");
        }
        else if (compiler->opts.MinOpts())
        {
            printf("; MinOpts code\n");
        }
        else
        {
            printf("; unknown optimization flags\n");
        }

        if (compiler->opts.jitFlags->IsSet(JitFlags::JIT_FLAG_BBINSTR))
        {
            printf("; instrumented for collecting profile data\n");
        }
        else if (compiler->opts.jitFlags->IsSet(JitFlags::JIT_FLAG_BBOPT) && compiler->fgHaveProfileData())
        {
            printf("; optimized using profile data\n");
        }

#if DOUBLE_ALIGN
        if (compiler->genDoubleAlign())
            printf("; double-aligned frame\n");
        else
#endif
            printf("; %s based frame\n", isFramePointerUsed() ? STR_FPBASE : STR_SPBASE);

        if (GetInterruptible())
        {
            printf("; fully interruptible\n");
        }
        else
        {
            printf("; partially interruptible\n");
        }

        if (compiler->fgHaveProfileData())
        {
            printf("; with IBC profile data, edge weights are %s, and fgCalledCount is %u\n",
                   compiler->fgHaveValidEdgeWeights ? "valid" : "invalid", compiler->fgCalledCount);
        }

        if (compiler->fgProfileData_ILSizeMismatch)
        {
            printf("; discarded IBC profile data due to mismatch in ILSize\n");
        }
    }
#endif // DEBUG

    // We compute the final frame layout before code generation. This is because LSRA
    // has already computed exactly the maximum concurrent number of spill temps of each type that are
    // required during code generation. So, there is nothing left to estimate: we can be precise in the frame
    // layout. This helps us generate smaller code, and allocate, after code generation, a smaller amount of
    // memory from the VM.

    genFinalizeFrame();

    unsigned maxTmpSize = regSet.tmpGetTotalSize(); // This is precise after LSRA has pre-allocated the temps.

    GetEmitter()->emitBegFN(isFramePointerUsed()
#if defined(DEBUG)
                                ,
                            (compiler->compCodeOpt() != Compiler::SMALL_CODE) &&
                                !compiler->opts.jitFlags->IsSet(JitFlags::JIT_FLAG_PREJIT)
#endif
                                ,
                            maxTmpSize);

    /* Now generate code for the function */
    genCodeForBBlist();

#ifdef DEBUG
    // After code generation, dump the frame layout again. It should be the same as before code generation, if code
    // generation hasn't touched it (it shouldn't!).
    if (verbose)
    {
        compiler->lvaTableDump();
    }
#endif // DEBUG

    /* We can now generate the function prolog and epilog */

    genGeneratePrologsAndEpilogs();

    /* Bind jump distances */

    GetEmitter()->emitJumpDistBind();

    /* The code is now complete and final; it should not change after this. */
}

//----------------------------------------------------------------------
// genEmitMachineCode -- emit the actual machine instruction code
//
void CodeGen::genEmitMachineCode()
{
    /* Compute the size of the code sections that we are going to ask the VM
       to allocate. Note that this might not be precisely the size of the
       code we emit, though it's fatal if we emit more code than the size we
       compute here.
       (Note: an example of a case where we emit less code would be useful.)
    */

    GetEmitter()->emitComputeCodeSizes();

#ifdef DEBUG
    unsigned instrCount;

    // Code to test or stress our ability to run a fallback compile.
    // We trigger the fallback here, before asking the VM for any memory,
    // because if not, we will leak mem, as the current codebase can't free
    // the mem after the emitter asks the VM for it. As this is only a stress
    // mode, we only want the functionality, and don't care about the relative
    // ugliness of having the failure here.
    if (!compiler->jitFallbackCompile)
    {
        // Use COMPlus_JitNoForceFallback=1 to prevent NOWAY assert testing from happening,
        // especially that caused by enabling JIT stress.
        if (!JitConfig.JitNoForceFallback())
        {
            if (JitConfig.JitForceFallback() || compiler->compStressCompile(Compiler::STRESS_GENERIC_VARN, 5))
            {
                JITDUMP("\n\n*** forcing no-way fallback -- current jit request will be abandoned ***\n\n");
                NO_WAY_NOASSERT("Stress failure");
            }
        }
    }

#endif // DEBUG

    /* We've finished collecting all the unwind information for the function. Now reserve
       space for it from the VM.
    */

    compiler->unwindReserve();

#if DISPLAY_SIZES

    size_t dataSize = GetEmitter()->emitDataSize();

#endif // DISPLAY_SIZES

    bool trackedStackPtrsContig; // are tracked stk-ptrs contiguous ?

#if defined(TARGET_AMD64) || defined(TARGET_ARM64)
    trackedStackPtrsContig = false;
#elif defined(TARGET_ARM)
    // On arm due to prespilling of arguments, tracked stk-ptrs may not be contiguous
    trackedStackPtrsContig = !compiler->opts.compDbgEnC && !compiler->compIsProfilerHookNeeded();
#else
    trackedStackPtrsContig = !compiler->opts.compDbgEnC;
#endif

    codeSize = GetEmitter()->emitEndCodeGen(compiler, trackedStackPtrsContig, GetInterruptible(),
                                            IsFullPtrRegMapRequired(), compiler->compHndBBtabCount, &prologSize,
                                            &epilogSize, codePtr, &coldCodePtr, &consPtr DEBUGARG(&instrCount));

#ifdef DEBUG
    assert(compiler->compCodeGenDone == false);

    /* We're done generating code for this function */
    compiler->compCodeGenDone = true;
#endif

#if defined(DEBUG) || defined(LATE_DISASM)
    // Add code size information into the Perf Score
    // All compPerfScore calculations must be performed using doubles
    compiler->info.compPerfScore += ((double)compiler->info.compTotalHotCodeSize * (double)PERFSCORE_CODESIZE_COST_HOT);
    compiler->info.compPerfScore +=
        ((double)compiler->info.compTotalColdCodeSize * (double)PERFSCORE_CODESIZE_COST_COLD);
#endif // DEBUG || LATE_DISASM

#ifdef DEBUG
    if (compiler->opts.disAsm || verbose)
    {
        printf("\n; Total bytes of code %d, prolog size %d, PerfScore %.2f, instruction count %d (MethodHash=%08x) for "
               "method %s\n",
               codeSize, prologSize, compiler->info.compPerfScore, instrCount, compiler->info.compMethodHash(),
               compiler->info.compFullName);
        printf("; ============================================================\n\n");
        printf(""); // in our logic this causes a flush
    }

    if (verbose)
    {
        printf("*************** After end code gen, before unwindEmit()\n");
        GetEmitter()->emitDispIGlist(true);
    }
#endif

#if EMIT_TRACK_STACK_DEPTH
    // Check our max stack level. Needed for fgAddCodeRef().
    // We need to relax the assert as our estimation won't include code-gen
    // stack changes (which we know don't affect fgAddCodeRef()).
    // NOTE: after emitEndCodeGen (including here), emitMaxStackDepth is a
    // count of DWORD-sized arguments, NOT argument size in bytes.
    {
        unsigned maxAllowedStackDepth = compiler->fgPtrArgCntMax +    // Max number of pointer-sized stack arguments.
                                        compiler->compHndBBtabCount + // Return address for locally-called finallys
                                        genTypeStSz(TYP_LONG) +       // longs/doubles may be transferred via stack, etc
                                        (compiler->compTailCallUsed ? 4 : 0); // CORINFO_HELP_TAILCALL args
#if defined(UNIX_X86_ABI)
        // Convert maxNestedAlignment to DWORD count before adding to maxAllowedStackDepth.
        assert(maxNestedAlignment % sizeof(int) == 0);
        maxAllowedStackDepth += maxNestedAlignment / sizeof(int);
#endif
        noway_assert(GetEmitter()->emitMaxStackDepth <= maxAllowedStackDepth);
    }
#endif // EMIT_TRACK_STACK_DEPTH

    *nativeSizeOfCode                 = codeSize;
    compiler->info.compNativeCodeSize = (UNATIVE_OFFSET)codeSize;

    // printf("%6u bytes of code generated for %s.%s\n", codeSize, compiler->info.compFullName);

    // Make sure that the x86 alignment and cache prefetch optimization rules
    // were obeyed.

    // Don't start a method in the last 7 bytes of a 16-byte alignment area
    //   unless we are generating SMALL_CODE
    // noway_assert( (((unsigned)(*codePtr) % 16) <= 8) || (compiler->compCodeOpt() == SMALL_CODE));
}

//----------------------------------------------------------------------
// genEmitUnwindDebugGCandEH: emit unwind, debug, gc, and EH info
//
void CodeGen::genEmitUnwindDebugGCandEH()
{
    /* Now that the code is issued, we can finalize and emit the unwind data */

    compiler->unwindEmit(*codePtr, coldCodePtr);

    /* Finalize the line # tracking logic after we know the exact block sizes/offsets */

    genIPmappingGen();

    /* Finalize the Local Var info in terms of generated code */

    genSetScopeInfo();

#if defined(USING_VARIABLE_LIVE_RANGE) && defined(DEBUG)
    if (compiler->verbose)
    {
        varLiveKeeper->dumpLvaVariableLiveRanges();
    }
#endif // defined(USING_VARIABLE_LIVE_RANGE) && defined(DEBUG)

#ifdef LATE_DISASM
    unsigned finalHotCodeSize;
    unsigned finalColdCodeSize;
    if (compiler->fgFirstColdBlock != nullptr)
    {
        // We did some hot/cold splitting. The hot section is always padded out to the
        // size we thought it would be, but the cold section is not.
        assert(codeSize <= compiler->info.compTotalHotCodeSize + compiler->info.compTotalColdCodeSize);
        assert(compiler->info.compTotalHotCodeSize > 0);
        assert(compiler->info.compTotalColdCodeSize > 0);
        finalHotCodeSize  = compiler->info.compTotalHotCodeSize;
        finalColdCodeSize = codeSize - finalHotCodeSize;
    }
    else
    {
        // No hot/cold splitting
        assert(codeSize <= compiler->info.compTotalHotCodeSize);
        assert(compiler->info.compTotalHotCodeSize > 0);
        assert(compiler->info.compTotalColdCodeSize == 0);
        finalHotCodeSize  = codeSize;
        finalColdCodeSize = 0;
    }
    getDisAssembler().disAsmCode((BYTE*)*codePtr, finalHotCodeSize, (BYTE*)coldCodePtr, finalColdCodeSize);
#endif // LATE_DISASM

    /* Report any exception handlers to the VM */

    genReportEH();

#ifdef JIT32_GCENCODER
#ifdef DEBUG
    void* infoPtr =
#endif // DEBUG
#endif
        // Create and store the GC info for this method.
        genCreateAndStoreGCInfo(codeSize, prologSize, epilogSize DEBUGARG(codePtr));

#ifdef DEBUG
    FILE* dmpf = jitstdout;

    compiler->opts.dmpHex = false;
    if (!strcmp(compiler->info.compMethodName, "<name of method you want the hex dump for"))
    {
        FILE*   codf;
        errno_t ec = fopen_s(&codf, "C:\\JIT.COD", "at"); // NOTE: file append mode
        if (ec != 0)
        {
            assert(codf);
            dmpf                  = codf;
            compiler->opts.dmpHex = true;
        }
    }
    if (compiler->opts.dmpHex)
    {
        size_t consSize = GetEmitter()->emitDataSize();

        fprintf(dmpf, "Generated code for %s:\n", compiler->info.compFullName);
        fprintf(dmpf, "\n");

        if (codeSize)
        {
            fprintf(dmpf, "    Code  at %p [%04X bytes]\n", dspPtr(*codePtr), codeSize);
        }
        if (consSize)
        {
            fprintf(dmpf, "    Const at %p [%04X bytes]\n", dspPtr(consPtr), consSize);
        }
#ifdef JIT32_GCENCODER
        size_t infoSize = compiler->compInfoBlkSize;
        if (infoSize)
            fprintf(dmpf, "    Info  at %p [%04X bytes]\n", dspPtr(infoPtr), infoSize);
#endif // JIT32_GCENCODER

        fprintf(dmpf, "\n");

        if (codeSize)
        {
            hexDump(dmpf, "Code", (BYTE*)*codePtr, codeSize);
        }
        if (consSize)
        {
            hexDump(dmpf, "Const", (BYTE*)consPtr, consSize);
        }
#ifdef JIT32_GCENCODER
        if (infoSize)
            hexDump(dmpf, "Info", (BYTE*)infoPtr, infoSize);
#endif // JIT32_GCENCODER

        fflush(dmpf);
    }

    if (dmpf != jitstdout)
    {
        fclose(dmpf);
    }

#endif // DEBUG

    /* Tell the emitter that we're done with this function */

    GetEmitter()->emitEndFN();

    /* Shut down the spill logic */

    regSet.rsSpillDone();

    /* Shut down the temp logic */

    regSet.tmpDone();

#if DISPLAY_SIZES

    grossVMsize += compiler->info.compILCodeSize;
    totalNCsize += codeSize + dataSize + compiler->compInfoBlkSize;
    grossNCsize += codeSize + dataSize;

#endif // DISPLAY_SIZES
}

/*****************************************************************************
 *
 *  Report EH clauses to the VM
 */

void CodeGen::genReportEH()
{
    if (compiler->compHndBBtabCount == 0)
    {
        return;
    }

#ifdef DEBUG
    if (compiler->opts.dspEHTable)
    {
        printf("*************** EH table for %s\n", compiler->info.compFullName);
    }
#endif // DEBUG

    unsigned  XTnum;
    EHblkDsc* HBtab;
    EHblkDsc* HBtabEnd;

    bool isCoreRTABI = compiler->IsTargetAbi(CORINFO_CORERT_ABI);

    unsigned EHCount = compiler->compHndBBtabCount;

#if defined(FEATURE_EH_FUNCLETS)
    // Count duplicated clauses. This uses the same logic as below, where we actually generate them for reporting to the
    // VM.
    unsigned duplicateClauseCount = 0;
    unsigned enclosingTryIndex;

    // Duplicate clauses are not used by CoreRT ABI
    if (!isCoreRTABI)
    {
        for (XTnum = 0; XTnum < compiler->compHndBBtabCount; XTnum++)
        {
            for (enclosingTryIndex = compiler->ehTrueEnclosingTryIndexIL(XTnum); // find the true enclosing try index,
                                                                                 // ignoring 'mutual protect' trys
                 enclosingTryIndex != EHblkDsc::NO_ENCLOSING_INDEX;
                 enclosingTryIndex = compiler->ehGetEnclosingTryIndex(enclosingTryIndex))
            {
                ++duplicateClauseCount;
            }
        }
        EHCount += duplicateClauseCount;
    }

#if FEATURE_EH_CALLFINALLY_THUNKS
    unsigned clonedFinallyCount = 0;

    // Duplicate clauses are not used by CoreRT ABI
    if (!isCoreRTABI)
    {
        // We don't keep track of how many cloned finally there are. So, go through and count.
        // We do a quick pass first through the EH table to see if there are any try/finally
        // clauses. If there aren't, we don't need to look for BBJ_CALLFINALLY.

        bool anyFinallys = false;
        for (HBtab = compiler->compHndBBtab, HBtabEnd = compiler->compHndBBtab + compiler->compHndBBtabCount;
             HBtab < HBtabEnd; HBtab++)
        {
            if (HBtab->HasFinallyHandler())
            {
                anyFinallys = true;
                break;
            }
        }
        if (anyFinallys)
        {
            for (BasicBlock* block = compiler->fgFirstBB; block != nullptr; block = block->bbNext)
            {
                if (block->bbJumpKind == BBJ_CALLFINALLY)
                {
                    ++clonedFinallyCount;
                }
            }

            EHCount += clonedFinallyCount;
        }
    }
#endif // FEATURE_EH_CALLFINALLY_THUNKS

#endif // FEATURE_EH_FUNCLETS

#ifdef DEBUG
    if (compiler->opts.dspEHTable)
    {
#if defined(FEATURE_EH_FUNCLETS)
#if FEATURE_EH_CALLFINALLY_THUNKS
        printf("%d EH table entries, %d duplicate clauses, %d cloned finallys, %d total EH entries reported to VM\n",
               compiler->compHndBBtabCount, duplicateClauseCount, clonedFinallyCount, EHCount);
        assert(compiler->compHndBBtabCount + duplicateClauseCount + clonedFinallyCount == EHCount);
#else  // !FEATURE_EH_CALLFINALLY_THUNKS
        printf("%d EH table entries, %d duplicate clauses, %d total EH entries reported to VM\n",
               compiler->compHndBBtabCount, duplicateClauseCount, EHCount);
        assert(compiler->compHndBBtabCount + duplicateClauseCount == EHCount);
#endif // !FEATURE_EH_CALLFINALLY_THUNKS
#else  // !FEATURE_EH_FUNCLETS
        printf("%d EH table entries, %d total EH entries reported to VM\n", compiler->compHndBBtabCount, EHCount);
        assert(compiler->compHndBBtabCount == EHCount);
#endif // !FEATURE_EH_FUNCLETS
    }
#endif // DEBUG

    // Tell the VM how many EH clauses to expect.
    compiler->eeSetEHcount(EHCount);

    XTnum = 0; // This is the index we pass to the VM

    for (HBtab = compiler->compHndBBtab, HBtabEnd = compiler->compHndBBtab + compiler->compHndBBtabCount;
         HBtab < HBtabEnd; HBtab++)
    {
        UNATIVE_OFFSET tryBeg, tryEnd, hndBeg, hndEnd, hndTyp;

        tryBeg = compiler->ehCodeOffset(HBtab->ebdTryBeg);
        hndBeg = compiler->ehCodeOffset(HBtab->ebdHndBeg);

        tryEnd = (HBtab->ebdTryLast == compiler->fgLastBB) ? compiler->info.compNativeCodeSize
                                                           : compiler->ehCodeOffset(HBtab->ebdTryLast->bbNext);
        hndEnd = (HBtab->ebdHndLast == compiler->fgLastBB) ? compiler->info.compNativeCodeSize
                                                           : compiler->ehCodeOffset(HBtab->ebdHndLast->bbNext);

        if (HBtab->HasFilter())
        {
            hndTyp = compiler->ehCodeOffset(HBtab->ebdFilter);
        }
        else
        {
            hndTyp = HBtab->ebdTyp;
        }

        CORINFO_EH_CLAUSE_FLAGS flags = ToCORINFO_EH_CLAUSE_FLAGS(HBtab->ebdHandlerType);

        if (isCoreRTABI && (XTnum > 0))
        {
            // For CoreRT, CORINFO_EH_CLAUSE_SAMETRY flag means that the current clause covers same
            // try block as the previous one. The runtime cannot reliably infer this information from
            // native code offsets because of different try blocks can have same offsets. Alternative
            // solution to this problem would be inserting extra nops to ensure that different try
            // blocks have different offsets.
            if (EHblkDsc::ebdIsSameTry(HBtab, HBtab - 1))
            {
                // The SAMETRY bit should only be set on catch clauses. This is ensured in IL, where only 'catch' is
                // allowed to be mutually-protect. E.g., the C# "try {} catch {} catch {} finally {}" actually exists in
                // IL as "try { try {} catch {} catch {} } finally {}".
                assert(HBtab->HasCatchHandler());
                flags = (CORINFO_EH_CLAUSE_FLAGS)(flags | CORINFO_EH_CLAUSE_SAMETRY);
            }
        }

        // Note that we reuse the CORINFO_EH_CLAUSE type, even though the names of
        // the fields aren't accurate.

        CORINFO_EH_CLAUSE clause;
        clause.ClassToken    = hndTyp; /* filter offset is passed back here for filter-based exception handlers */
        clause.Flags         = flags;
        clause.TryOffset     = tryBeg;
        clause.TryLength     = tryEnd;
        clause.HandlerOffset = hndBeg;
        clause.HandlerLength = hndEnd;

        assert(XTnum < EHCount);

        // Tell the VM about this EH clause.
        compiler->eeSetEHinfo(XTnum, &clause);

        ++XTnum;
    }

#if defined(FEATURE_EH_FUNCLETS)
    // Now output duplicated clauses.
    //
    // If a funclet has been created by moving a handler out of a try region that it was originally nested
    // within, then we need to report a "duplicate" clause representing the fact that an exception in that
    // handler can be caught by the 'try' it has been moved out of. This is because the original 'try' region
    // descriptor can only specify a single, contiguous protected range, but the funclet we've moved out is
    // no longer contiguous with the original 'try' region. The new EH descriptor will have the same handler
    // region as the enclosing try region's handler region. This is the sense in which it is duplicated:
    // there is now a "duplicate" clause with the same handler region as another, but a different 'try'
    // region.
    //
    // For example, consider this (capital letters represent an unknown code sequence, numbers identify a
    // try or handler region):
    //
    // A
    // try (1) {
    //   B
    //   try (2) {
    //     C
    //   } catch (3) {
    //     D
    //   } catch (4) {
    //     E
    //   }
    //   F
    // } catch (5) {
    //   G
    // }
    // H
    //
    // Here, we have try region (1) BCDEF protected by catch (5) G, and region (2) C protected
    // by catch (3) D and catch (4) E. Note that catch (4) E does *NOT* protect the code "D".
    // This is an example of 'mutually protect' regions. First, we move handlers (3) and (4)
    // to the end of the code. However, (3) and (4) are nested inside, and protected by, try (1). Again
    // note that (3) is not nested inside (4), despite ebdEnclosingTryIndex indicating that.
    // The code "D" and "E" won't be contiguous with the protected region for try (1) (which
    // will, after moving catch (3) AND (4), be BCF). Thus, we need to add a new EH descriptor
    // representing try (1) protecting the new funclets catch (3) and (4).
    // The code will be generated as follows:
    //
    // ABCFH // "main" code
    // D // funclet
    // E // funclet
    // G // funclet
    //
    // The EH regions are:
    //
    //  C -> D
    //  C -> E
    //  BCF -> G
    //  D -> G // "duplicate" clause
    //  E -> G // "duplicate" clause
    //
    // Note that we actually need to generate one of these additional "duplicate" clauses for every
    // region the funclet is nested in. Take this example:
    //
    //  A
    //  try (1) {
    //      B
    //      try (2,3) {
    //          C
    //          try (4) {
    //              D
    //              try (5,6) {
    //                  E
    //              } catch {
    //                  F
    //              } catch {
    //                  G
    //              }
    //              H
    //          } catch {
    //              I
    //          }
    //          J
    //      } catch {
    //          K
    //      } catch {
    //          L
    //      }
    //      M
    //  } catch {
    //      N
    //  }
    //  O
    //
    // When we pull out funclets, we get the following generated code:
    //
    // ABCDEHJMO // "main" function
    // F // funclet
    // G // funclet
    // I // funclet
    // K // funclet
    // L // funclet
    // N // funclet
    //
    // And the EH regions we report to the VM are (in order; main clauses
    // first in most-to-least nested order, funclets ("duplicated clauses")
    // last, in most-to-least nested) are:
    //
    //  E -> F
    //  E -> G
    //  DEH -> I
    //  CDEHJ -> K
    //  CDEHJ -> L
    //  BCDEHJM -> N
    //  F -> I // funclet clause #1 for F
    //  F -> K // funclet clause #2 for F
    //  F -> L // funclet clause #3 for F
    //  F -> N // funclet clause #4 for F
    //  G -> I // funclet clause #1 for G
    //  G -> K // funclet clause #2 for G
    //  G -> L // funclet clause #3 for G
    //  G -> N // funclet clause #4 for G
    //  I -> K // funclet clause #1 for I
    //  I -> L // funclet clause #2 for I
    //  I -> N // funclet clause #3 for I
    //  K -> N // funclet clause #1 for K
    //  L -> N // funclet clause #1 for L
    //
    // So whereas the IL had 6 EH clauses, we need to report 19 EH clauses to the VM.
    // Note that due to the nature of 'mutually protect' clauses, it would be incorrect
    // to add a clause "F -> G" because F is NOT protected by G, but we still have
    // both "F -> K" and "F -> L" because F IS protected by both of those handlers.
    //
    // The overall ordering of the clauses is still the same most-to-least nesting
    // after front-to-back start offset. Because we place the funclets at the end
    // these new clauses should also go at the end by this ordering.
    //

    if (duplicateClauseCount > 0)
    {
        unsigned reportedDuplicateClauseCount = 0; // How many duplicated clauses have we reported?
        unsigned XTnum2;
        for (XTnum2 = 0, HBtab = compiler->compHndBBtab; XTnum2 < compiler->compHndBBtabCount; XTnum2++, HBtab++)
        {
            unsigned enclosingTryIndex;

            EHblkDsc* fletTab = compiler->ehGetDsc(XTnum2);

            for (enclosingTryIndex = compiler->ehTrueEnclosingTryIndexIL(XTnum2); // find the true enclosing try index,
                                                                                  // ignoring 'mutual protect' trys
                 enclosingTryIndex != EHblkDsc::NO_ENCLOSING_INDEX;
                 enclosingTryIndex = compiler->ehGetEnclosingTryIndex(enclosingTryIndex))
            {
                // The funclet we moved out is nested in a try region, so create a new EH descriptor for the funclet
                // that will have the enclosing try protecting the funclet.

                noway_assert(XTnum2 < enclosingTryIndex); // the enclosing region must be less nested, and hence have a
                                                          // greater EH table index

                EHblkDsc* encTab = compiler->ehGetDsc(enclosingTryIndex);

                // The try region is the handler of the funclet. Note that for filters, we don't protect the
                // filter region, only the filter handler region. This is because exceptions in filters never
                // escape; the VM swallows them.

                BasicBlock* bbTryBeg  = fletTab->ebdHndBeg;
                BasicBlock* bbTryLast = fletTab->ebdHndLast;

                BasicBlock* bbHndBeg  = encTab->ebdHndBeg; // The handler region is the same as the enclosing try
                BasicBlock* bbHndLast = encTab->ebdHndLast;

                UNATIVE_OFFSET tryBeg, tryEnd, hndBeg, hndEnd, hndTyp;

                tryBeg = compiler->ehCodeOffset(bbTryBeg);
                hndBeg = compiler->ehCodeOffset(bbHndBeg);

                tryEnd = (bbTryLast == compiler->fgLastBB) ? compiler->info.compNativeCodeSize
                                                           : compiler->ehCodeOffset(bbTryLast->bbNext);
                hndEnd = (bbHndLast == compiler->fgLastBB) ? compiler->info.compNativeCodeSize
                                                           : compiler->ehCodeOffset(bbHndLast->bbNext);

                if (encTab->HasFilter())
                {
                    hndTyp = compiler->ehCodeOffset(encTab->ebdFilter);
                }
                else
                {
                    hndTyp = encTab->ebdTyp;
                }

                CORINFO_EH_CLAUSE_FLAGS flags = ToCORINFO_EH_CLAUSE_FLAGS(encTab->ebdHandlerType);

                // Tell the VM this is an extra clause caused by moving funclets out of line.
                flags = (CORINFO_EH_CLAUSE_FLAGS)(flags | CORINFO_EH_CLAUSE_DUPLICATE);

                // Note that the JIT-EE interface reuses the CORINFO_EH_CLAUSE type, even though the names of
                // the fields aren't really accurate. For example, we set "TryLength" to the offset of the
                // instruction immediately after the 'try' body. So, it really could be more accurately named
                // "TryEndOffset".

                CORINFO_EH_CLAUSE clause;
                clause.ClassToken = hndTyp; /* filter offset is passed back here for filter-based exception handlers */
                clause.Flags      = flags;
                clause.TryOffset  = tryBeg;
                clause.TryLength  = tryEnd;
                clause.HandlerOffset = hndBeg;
                clause.HandlerLength = hndEnd;

                assert(XTnum < EHCount);

                // Tell the VM about this EH clause (a duplicated clause).
                compiler->eeSetEHinfo(XTnum, &clause);

                ++XTnum;
                ++reportedDuplicateClauseCount;

#ifndef DEBUG
                if (duplicateClauseCount == reportedDuplicateClauseCount)
                {
                    break; // we've reported all of them; no need to continue looking
                }
#endif // !DEBUG

            } // for each 'true' enclosing 'try'
        }     // for each EH table entry

        assert(duplicateClauseCount == reportedDuplicateClauseCount);
    } // if (duplicateClauseCount > 0)

#if FEATURE_EH_CALLFINALLY_THUNKS
    if (clonedFinallyCount > 0)
    {
        unsigned reportedClonedFinallyCount = 0;
        for (BasicBlock* block = compiler->fgFirstBB; block != nullptr; block = block->bbNext)
        {
            if (block->bbJumpKind == BBJ_CALLFINALLY)
            {
                UNATIVE_OFFSET hndBeg, hndEnd;

                hndBeg = compiler->ehCodeOffset(block);

                // How big is it? The BBJ_ALWAYS has a null bbEmitCookie! Look for the block after, which must be
                // a label or jump target, since the BBJ_CALLFINALLY doesn't fall through.
                BasicBlock* bbLabel = block->bbNext;
                if (block->isBBCallAlwaysPair())
                {
                    bbLabel = bbLabel->bbNext; // skip the BBJ_ALWAYS
                }
                if (bbLabel == nullptr)
                {
                    hndEnd = compiler->info.compNativeCodeSize;
                }
                else
                {
                    assert(bbLabel->bbEmitCookie != nullptr);
                    hndEnd = compiler->ehCodeOffset(bbLabel);
                }

                CORINFO_EH_CLAUSE clause;
                clause.ClassToken = 0; // unused
                clause.Flags      = (CORINFO_EH_CLAUSE_FLAGS)(CORINFO_EH_CLAUSE_FINALLY | CORINFO_EH_CLAUSE_DUPLICATE);
                clause.TryOffset  = hndBeg;
                clause.TryLength  = hndBeg;
                clause.HandlerOffset = hndBeg;
                clause.HandlerLength = hndEnd;

                assert(XTnum < EHCount);

                // Tell the VM about this EH clause (a cloned finally clause).
                compiler->eeSetEHinfo(XTnum, &clause);

                ++XTnum;
                ++reportedClonedFinallyCount;

#ifndef DEBUG
                if (clonedFinallyCount == reportedClonedFinallyCount)
                {
                    break; // we're done; no need to keep looking
                }
#endif        // !DEBUG
            } // block is BBJ_CALLFINALLY
        }     // for each block

        assert(clonedFinallyCount == reportedClonedFinallyCount);
    }  // if (clonedFinallyCount > 0)
#endif // FEATURE_EH_CALLFINALLY_THUNKS

#endif // FEATURE_EH_FUNCLETS

    assert(XTnum == EHCount);
}

//----------------------------------------------------------------------
// genUseOptimizedWriteBarriers: Determine if an optimized write barrier
// helper should be used.
//
// Arguments:
//   wbf - The WriteBarrierForm of the write (GT_STOREIND) that is happening.
//
// Return Value:
//   true if an optimized write barrier helper should be used, false otherwise.
//   Note: only x86 implements register-specific source optimized write
//   barriers currently.
//
bool CodeGenInterface::genUseOptimizedWriteBarriers(GCInfo::WriteBarrierForm wbf)
{
#if defined(TARGET_X86) && NOGC_WRITE_BARRIERS
#ifdef DEBUG
    return (wbf != GCInfo::WBF_NoBarrier_CheckNotHeapInDebug); // This one is always a call to a C++ method.
#else
    return true;
#endif
#else
    return false;
#endif
}

//----------------------------------------------------------------------
// genUseOptimizedWriteBarriers: Determine if an optimized write barrier
// helper should be used.
//
// This has the same functionality as the version of
// genUseOptimizedWriteBarriers that takes a WriteBarrierForm, but avoids
// determining what the required write barrier form is, if possible.
//
// Arguments:
//   tgt - target tree of write (e.g., GT_STOREIND)
//   assignVal - tree with value to write
//
// Return Value:
//   true if an optimized write barrier helper should be used, false otherwise.
//   Note: only x86 implements register-specific source optimized write
//   barriers currently.
//
bool CodeGenInterface::genUseOptimizedWriteBarriers(GenTree* tgt, GenTree* assignVal)
{
#if defined(TARGET_X86) && NOGC_WRITE_BARRIERS
#ifdef DEBUG
    GCInfo::WriteBarrierForm wbf = compiler->codeGen->gcInfo.gcIsWriteBarrierCandidate(tgt, assignVal);
    return (wbf != GCInfo::WBF_NoBarrier_CheckNotHeapInDebug); // This one is always a call to a C++ method.
#else
    return true;
#endif
#else
    return false;
#endif
}

//----------------------------------------------------------------------
// genWriteBarrierHelperForWriteBarrierForm: Given a write node requiring a write
// barrier, and the write barrier form required, determine the helper to call.
//
// Arguments:
//   tgt - target tree of write (e.g., GT_STOREIND)
//   wbf - already computed write barrier form to use
//
// Return Value:
//   Write barrier helper to use.
//
// Note: do not call this function to get an optimized write barrier helper (e.g.,
// for x86).
//
CorInfoHelpFunc CodeGenInterface::genWriteBarrierHelperForWriteBarrierForm(GenTree* tgt, GCInfo::WriteBarrierForm wbf)
{
    noway_assert(tgt->gtOper == GT_STOREIND);

    CorInfoHelpFunc helper = CORINFO_HELP_ASSIGN_REF;

#ifdef DEBUG
    if (wbf == GCInfo::WBF_NoBarrier_CheckNotHeapInDebug)
    {
        helper = CORINFO_HELP_ASSIGN_REF_ENSURE_NONHEAP;
    }
    else
#endif
        if (tgt->gtOper != GT_CLS_VAR)
    {
        if (wbf != GCInfo::WBF_BarrierUnchecked) // This overrides the tests below.
        {
            if (tgt->gtFlags & GTF_IND_TGTANYWHERE)
            {
                helper = CORINFO_HELP_CHECKED_ASSIGN_REF;
            }
            else if (tgt->AsOp()->gtOp1->TypeGet() == TYP_I_IMPL)
            {
                helper = CORINFO_HELP_CHECKED_ASSIGN_REF;
            }
        }
    }
    assert(((helper == CORINFO_HELP_ASSIGN_REF_ENSURE_NONHEAP) && (wbf == GCInfo::WBF_NoBarrier_CheckNotHeapInDebug)) ||
           ((helper == CORINFO_HELP_CHECKED_ASSIGN_REF) &&
            (wbf == GCInfo::WBF_BarrierChecked || wbf == GCInfo::WBF_BarrierUnknown)) ||
           ((helper == CORINFO_HELP_ASSIGN_REF) &&
            (wbf == GCInfo::WBF_BarrierUnchecked || wbf == GCInfo::WBF_BarrierUnknown)));

    return helper;
}

//----------------------------------------------------------------------
// genGCWriteBarrier: Generate a write barrier for a node.
//
// Arguments:
//   tgt - target tree of write (e.g., GT_STOREIND)
//   wbf - already computed write barrier form to use
//
void CodeGen::genGCWriteBarrier(GenTree* tgt, GCInfo::WriteBarrierForm wbf)
{
    CorInfoHelpFunc helper = genWriteBarrierHelperForWriteBarrierForm(tgt, wbf);

#ifdef FEATURE_COUNT_GC_WRITE_BARRIERS
    // We classify the "tgt" trees as follows:
    // If "tgt" is of the form (where [ x ] indicates an optional x, and { x1, ..., xn } means "one of the x_i forms"):
    //    IND [-> ADDR -> IND] -> { GT_LCL_VAR, ADD({GT_LCL_VAR}, X), ADD(X, (GT_LCL_VAR)) }
    // then let "v" be the GT_LCL_VAR.
    //   * If "v" is the return buffer argument, classify as CWBKind_RetBuf.
    //   * If "v" is another by-ref argument, classify as CWBKind_ByRefArg.
    //   * Otherwise, classify as CWBKind_OtherByRefLocal.
    // If "tgt" is of the form IND -> ADDR -> GT_LCL_VAR, clasify as CWBKind_AddrOfLocal.
    // Otherwise, classify as CWBKind_Unclassified.

    CheckedWriteBarrierKinds wbKind = CWBKind_Unclassified;
    if (tgt->gtOper == GT_IND)
    {
        GenTree* lcl = NULL;

        GenTree* indArg = tgt->AsOp()->gtOp1;
        if (indArg->gtOper == GT_ADDR && indArg->AsOp()->gtOp1->gtOper == GT_IND)
        {
            indArg = indArg->AsOp()->gtOp1->AsOp()->gtOp1;
        }
        if (indArg->gtOper == GT_LCL_VAR)
        {
            lcl = indArg;
        }
        else if (indArg->gtOper == GT_ADD)
        {
            if (indArg->AsOp()->gtOp1->gtOper == GT_LCL_VAR)
            {
                lcl = indArg->AsOp()->gtOp1;
            }
            else if (indArg->AsOp()->gtOp2->gtOper == GT_LCL_VAR)
            {
                lcl = indArg->AsOp()->gtOp2;
            }
        }
        if (lcl != NULL)
        {
            wbKind          = CWBKind_OtherByRefLocal; // Unclassified local variable.
            unsigned lclNum = lcl->AsLclVar()->GetLclNum();
            if (lclNum == compiler->info.compRetBuffArg)
            {
                wbKind = CWBKind_RetBuf; // Ret buff.  Can happen if the struct exceeds the size limit.
            }
            else
            {
                LclVarDsc* varDsc = &compiler->lvaTable[lclNum];
                if (varDsc->lvIsParam && varDsc->lvType == TYP_BYREF)
                {
                    wbKind = CWBKind_ByRefArg; // Out (or in/out) arg
                }
            }
        }
        else
        {
            // We should have eliminated the barrier for this case.
            assert(!(indArg->gtOper == GT_ADDR && indArg->AsOp()->gtOp1->gtOper == GT_LCL_VAR));
        }
    }

    if (helper == CORINFO_HELP_CHECKED_ASSIGN_REF)
    {
#if 0
#ifdef DEBUG
        // Enable this to sample the unclassified trees.
        static int unclassifiedBarrierSite = 0;
        if (wbKind == CWBKind_Unclassified)
        {
            unclassifiedBarrierSite++;
            printf("unclassifiedBarrierSite = %d:\n", unclassifiedBarrierSite); compiler->gtDispTree(tgt); printf(""); printf("\n");
        }
#endif // DEBUG
#endif // 0
        AddStackLevel(4);
        inst_IV(INS_push, wbKind);
        genEmitHelperCall(helper,
                          4,           // argSize
                          EA_PTRSIZE); // retSize
        SubtractStackLevel(4);
    }
    else
    {
        genEmitHelperCall(helper,
                          0,           // argSize
                          EA_PTRSIZE); // retSize
    }

#else  // !FEATURE_COUNT_GC_WRITE_BARRIERS
    genEmitHelperCall(helper,
                      0,           // argSize
                      EA_PTRSIZE); // retSize
#endif // !FEATURE_COUNT_GC_WRITE_BARRIERS
}

/*
XXXXXXXXXXXXXXXXXXXXXXXXXXXXXXXXXXXXXXXXXXXXXXXXXXXXXXXXXXXXXXXXXXXXXXXXXXXXXXX
XXXXXXXXXXXXXXXXXXXXXXXXXXXXXXXXXXXXXXXXXXXXXXXXXXXXXXXXXXXXXXXXXXXXXXXXXXXXXXX
XX                                                                           XX
XX                           Prolog / Epilog                                 XX
XX                                                                           XX
XXXXXXXXXXXXXXXXXXXXXXXXXXXXXXXXXXXXXXXXXXXXXXXXXXXXXXXXXXXXXXXXXXXXXXXXXXXXXXX
XXXXXXXXXXXXXXXXXXXXXXXXXXXXXXXXXXXXXXXXXXXXXXXXXXXXXXXXXXXXXXXXXXXXXXXXXXXXXXX
*/

/*****************************************************************************
 *
 *  Generates code for moving incoming register arguments to their
 *  assigned location, in the function prolog.
 */

#ifdef _PREFAST_
#pragma warning(push)
#pragma warning(disable : 21000) // Suppress PREFast warning about overly large function
#endif
void CodeGen::genFnPrologCalleeRegArgs(regNumber xtraReg, bool* pXtraRegClobbered, RegState* regState)
{
#ifdef DEBUG
    if (verbose)
    {
        printf("*************** In genFnPrologCalleeRegArgs() for %s regs\n", regState->rsIsFloat ? "float" : "int");
    }
#endif

    unsigned  argMax;           // maximum argNum value plus 1, (including the RetBuffArg)
    unsigned  argNum;           // current argNum, always in [0..argMax-1]
    unsigned  fixedRetBufIndex; // argNum value used by the fixed return buffer argument (ARM64)
    unsigned  regArgNum;        // index into the regArgTab[] table
    regMaskTP regArgMaskLive = regState->rsCalleeRegArgMaskLiveIn;
    bool      doingFloat     = regState->rsIsFloat;

    // We should be generating the prolog block when we are called
    assert(compiler->compGeneratingProlog);

    // We expect to have some registers of the type we are doing, that are LiveIn, otherwise we don't need to be called.
    noway_assert(regArgMaskLive != 0);

    // If a method has 3 args (and no fixed return buffer) then argMax is 3 and valid indexes are 0,1,2
    // If a method has a fixed return buffer (on ARM64) then argMax gets set to 9 and valid index are 0-8
    //
    // The regArgTab can always have unused entries,
    //    for example if an architecture always increments the arg register number but uses either
    //    an integer register or a floating point register to hold the next argument
    //    then with a mix of float and integer args you could have:
    //
    //    sampleMethod(int i, float x, int j, float y, int k, float z);
    //          r0, r2 and r4 as valid integer arguments with argMax as 5
    //      and f1, f3 and f5 and valid floating point arguments with argMax as 6
    //    The first one is doingFloat==false and the second one is doingFloat==true
    //
    //    If a fixed return buffer (in r8) was also present then the first one would become:
    //          r0, r2, r4 and r8 as valid integer arguments with argMax as 9
    //

    argMax           = regState->rsCalleeRegArgCount;
    fixedRetBufIndex = (unsigned)-1; // Invalid value

    // If necessary we will select a correct xtraReg for circular floating point args later.
    if (doingFloat)
    {
        xtraReg = REG_NA;
        noway_assert(argMax <= MAX_FLOAT_REG_ARG);
    }
    else // we are doing the integer registers
    {
        noway_assert(argMax <= MAX_REG_ARG);
        if (hasFixedRetBuffReg())
        {
            fixedRetBufIndex = theFixedRetBuffArgNum();
            // We have an additional integer register argument when hasFixedRetBuffReg() is true
            argMax = fixedRetBufIndex + 1;
            assert(argMax == (MAX_REG_ARG + 1));
        }
    }

    //
    // Construct a table with the register arguments, for detecting circular and
    // non-circular dependencies between the register arguments. A dependency is when
    // an argument register Rn needs to be moved to register Rm that is also an argument
    // register. The table is constructed in the order the arguments are passed in
    // registers: the first register argument is in regArgTab[0], the second in
    // regArgTab[1], etc. Note that on ARM, a TYP_DOUBLE takes two entries, starting
    // at an even index. The regArgTab is indexed from 0 to argMax - 1.
    // Note that due to an extra argument register for ARM64 (i.e  theFixedRetBuffReg())
    // we have increased the allocated size of the regArgTab[] by one.
    //
    struct regArgElem
    {
        unsigned varNum; // index into compiler->lvaTable[] for this register argument
#if defined(UNIX_AMD64_ABI)
        var_types type;   // the Jit type of this regArgTab entry
#endif                    // defined(UNIX_AMD64_ABI)
        unsigned trashBy; // index into this regArgTab[] table of the register that will be copied to this register.
                          // That is, for regArgTab[x].trashBy = y, argument register number 'y' will be copied to
                          // argument register number 'x'. Only used when circular = true.
        char slot;        // 0 means the register is not used for a register argument
                          // 1 means the first part of a register argument
                          // 2, 3 or 4  means the second,third or fourth part of a multireg argument
        bool stackArg;    // true if the argument gets homed to the stack
        bool writeThru;   // true if the argument gets homed to both stack and register
        bool processed;   // true after we've processed the argument (and it is in its final location)
        bool circular;    // true if this register participates in a circular dependency loop.

#ifdef UNIX_AMD64_ABI

        // For UNIX AMD64 struct passing, the type of the register argument slot can differ from
        // the type of the lclVar in ways that are not ascertainable from lvType.
        // So, for that case we retain the type of the register in the regArgTab.

        var_types getRegType(Compiler* compiler)
        {
            return type; // UNIX_AMD64 implementation
        }

#else // !UNIX_AMD64_ABI

        // In other cases, we simply use the type of the lclVar to determine the type of the register.
        var_types getRegType(Compiler* compiler)
        {
            const LclVarDsc& varDsc = compiler->lvaTable[varNum];
            // Check if this is an HFA register arg and return the HFA type
            if (varDsc.lvIsHfaRegArg())
            {
#if defined(TARGET_WINDOWS)
                // Cannot have hfa types on windows arm targets
                // in vararg methods.
                assert(!compiler->info.compIsVarArgs);
#endif // defined(TARGET_WINDOWS)
                return varDsc.GetHfaType();
            }
            return compiler->mangleVarArgsType(varDsc.lvType);
        }

#endif // !UNIX_AMD64_ABI
    } regArgTab[max(MAX_REG_ARG + 1, MAX_FLOAT_REG_ARG)] = {};

    unsigned   varNum;
    LclVarDsc* varDsc;

    for (varNum = 0; varNum < compiler->lvaCount; ++varNum)
    {
        varDsc = compiler->lvaTable + varNum;

        // Is this variable a register arg?
        if (!varDsc->lvIsParam)
        {
            continue;
        }

        if (!varDsc->lvIsRegArg)
        {
            continue;
        }

        // When we have a promoted struct we have two possible LclVars that can represent the incoming argument
        // in the regArgTab[], either the original TYP_STRUCT argument or the introduced lvStructField.
        // We will use the lvStructField if we have a TYPE_INDEPENDENT promoted struct field otherwise
        // use the the original TYP_STRUCT argument.
        //
        if (varDsc->lvPromoted || varDsc->lvIsStructField)
        {
            LclVarDsc* parentVarDsc = varDsc;
            if (varDsc->lvIsStructField)
            {
                assert(!varDsc->lvPromoted);
                parentVarDsc = &compiler->lvaTable[varDsc->lvParentLcl];
            }

            Compiler::lvaPromotionType promotionType = compiler->lvaGetPromotionType(parentVarDsc);

            if (promotionType == Compiler::PROMOTION_TYPE_INDEPENDENT)
            {
                noway_assert(parentVarDsc->lvFieldCnt == 1); // We only handle one field here

                // For register arguments that are independent promoted structs we put the promoted field varNum in the
                // regArgTab[]
                if (varDsc->lvPromoted)
                {
                    continue;
                }
            }
            else
            {
                // For register arguments that are not independent promoted structs we put the parent struct varNum in
                // the regArgTab[]
                if (varDsc->lvIsStructField)
                {
                    continue;
                }
            }
        }

        var_types regType = compiler->mangleVarArgsType(varDsc->TypeGet());
        // Change regType to the HFA type when we have a HFA argument
        if (varDsc->lvIsHfaRegArg())
        {
#if defined(TARGET_WINDOWS) && defined(TARGET_ARM64)
            if (compiler->info.compIsVarArgs)
            {
                assert(!"Illegal incoming HFA arg encountered in Vararg method.");
            }
#endif // defined(TARGET_WINDOWS) && defined(TARGET_ARM64)
            regType = varDsc->GetHfaType();
        }

#if defined(UNIX_AMD64_ABI)
        if (!varTypeIsStruct(regType))
#endif // defined(UNIX_AMD64_ABI)
        {
            // A struct might be passed  partially in XMM register for System V calls.
            // So a single arg might use both register files.
            if (emitter::isFloatReg(varDsc->GetArgReg()) != doingFloat)
            {
                continue;
            }
        }

        int slots = 0;

#if defined(UNIX_AMD64_ABI)
        if (varTypeIsStruct(varDsc))
        {
            CORINFO_CLASS_HANDLE typeHnd = varDsc->GetStructHnd();
            assert(typeHnd != nullptr);
            SYSTEMV_AMD64_CORINFO_STRUCT_REG_PASSING_DESCRIPTOR structDesc;
            compiler->eeGetSystemVAmd64PassStructInRegisterDescriptor(typeHnd, &structDesc);
            if (!structDesc.passedInRegisters)
            {
                // The var is not passed in registers.
                continue;
            }

            unsigned firstRegSlot = 0;
            for (unsigned slotCounter = 0; slotCounter < structDesc.eightByteCount; slotCounter++)
            {
                regNumber regNum = varDsc->lvRegNumForSlot(slotCounter);
                var_types regType;

#ifdef FEATURE_SIMD
                // Assumption 1:
                // RyuJit backend depends on the assumption that on 64-Bit targets Vector3 size is rounded off
                // to TARGET_POINTER_SIZE and hence Vector3 locals on stack can be treated as TYP_SIMD16 for
                // reading and writing purposes.  Hence while homing a Vector3 type arg on stack we should
                // home entire 16-bytes so that the upper-most 4-bytes will be zeroed when written to stack.
                //
                // Assumption 2:
                // RyuJit backend is making another implicit assumption that Vector3 type args when passed in
                // registers or on stack, the upper most 4-bytes will be zero.
                //
                // For P/Invoke return and Reverse P/Invoke argument passing, native compiler doesn't guarantee
                // that upper 4-bytes of a Vector3 type struct is zero initialized and hence assumption 2 is
                // invalid.
                //
                // RyuJIT x64 Windows: arguments are treated as passed by ref and hence read/written just 12
                // bytes. In case of Vector3 returns, Caller allocates a zero initialized Vector3 local and
                // passes it retBuf arg and Callee method writes only 12 bytes to retBuf. For this reason,
                // there is no need to clear upper 4-bytes of Vector3 type args.
                //
                // RyuJIT x64 Unix: arguments are treated as passed by value and read/writen as if TYP_SIMD16.
                // Vector3 return values are returned two return registers and Caller assembles them into a
                // single xmm reg. Hence RyuJIT explicitly generates code to clears upper 4-bytes of Vector3
                // type args in prolog and Vector3 type return value of a call

                if (varDsc->lvType == TYP_SIMD12)
                {
                    regType = TYP_DOUBLE;
                }
                else
#endif
                {
                    regType = compiler->GetEightByteType(structDesc, slotCounter);
                }

                regArgNum = genMapRegNumToRegArgNum(regNum, regType);

                if ((!doingFloat && (structDesc.IsIntegralSlot(slotCounter))) ||
                    (doingFloat && (structDesc.IsSseSlot(slotCounter))))
                {
                    // Store the reg for the first slot.
                    if (slots == 0)
                    {
                        firstRegSlot = regArgNum;
                    }

                    // Bingo - add it to our table
                    noway_assert(regArgNum < argMax);
                    noway_assert(regArgTab[regArgNum].slot == 0); // we better not have added it already (there better
                                                                  // not be multiple vars representing this argument
                                                                  // register)
                    regArgTab[regArgNum].varNum = varNum;
                    regArgTab[regArgNum].slot   = (char)(slotCounter + 1);
                    regArgTab[regArgNum].type   = regType;
                    slots++;
                }
            }

            if (slots == 0)
            {
                continue; // Nothing to do for this regState set.
            }

            regArgNum = firstRegSlot;
        }
        else
#endif // defined(UNIX_AMD64_ABI)
        {
            // Bingo - add it to our table
            regArgNum = genMapRegNumToRegArgNum(varDsc->GetArgReg(), regType);

            noway_assert(regArgNum < argMax);
            // We better not have added it already (there better not be multiple vars representing this argument
            // register)
            noway_assert(regArgTab[regArgNum].slot == 0);

#if defined(UNIX_AMD64_ABI)
            // Set the register type.
            regArgTab[regArgNum].type = regType;
#endif // defined(UNIX_AMD64_ABI)

            regArgTab[regArgNum].varNum = varNum;
            regArgTab[regArgNum].slot   = 1;

            slots = 1;

#if FEATURE_MULTIREG_ARGS
            if (compiler->lvaIsMultiregStruct(varDsc, compiler->info.compIsVarArgs))
            {
                if (varDsc->lvIsHfaRegArg())
                {
                    // We have an HFA argument, set slots to the number of registers used
                    slots = varDsc->lvHfaSlots();
                }
                else
                {
                    // Currently all non-HFA multireg structs are two registers in size (i.e. two slots)
                    assert(varDsc->lvSize() == (2 * TARGET_POINTER_SIZE));
                    // We have a non-HFA multireg argument, set slots to two
                    slots = 2;
                }

                // Note that regArgNum+1 represents an argument index not an actual argument register.
                // see genMapRegArgNumToRegNum(unsigned argNum, var_types type)

                // This is the setup for the rest of a multireg struct arg

                for (int i = 1; i < slots; i++)
                {
                    noway_assert((regArgNum + i) < argMax);

                    // We better not have added it already (there better not be multiple vars representing this argument
                    // register)
                    noway_assert(regArgTab[regArgNum + i].slot == 0);

                    regArgTab[regArgNum + i].varNum = varNum;
                    regArgTab[regArgNum + i].slot   = (char)(i + 1);
                }
            }
#endif // FEATURE_MULTIREG_ARGS
        }

#ifdef TARGET_ARM
        int lclSize = compiler->lvaLclSize(varNum);

        if (lclSize > REGSIZE_BYTES)
        {
            unsigned maxRegArgNum = doingFloat ? MAX_FLOAT_REG_ARG : MAX_REG_ARG;
            slots                 = lclSize / REGSIZE_BYTES;
            if (regArgNum + slots > maxRegArgNum)
            {
                slots = maxRegArgNum - regArgNum;
            }
        }
        C_ASSERT((char)MAX_REG_ARG == MAX_REG_ARG);
        assert(slots < INT8_MAX);
        for (char i = 1; i < slots; i++)
        {
            regArgTab[regArgNum + i].varNum = varNum;
            regArgTab[regArgNum + i].slot   = i + 1;
        }
#endif // TARGET_ARM

        for (int i = 0; i < slots; i++)
        {
            regType          = regArgTab[regArgNum + i].getRegType(compiler);
            regNumber regNum = genMapRegArgNumToRegNum(regArgNum + i, regType);

#if !defined(UNIX_AMD64_ABI)
            assert((i > 0) || (regNum == varDsc->GetArgReg()));
#endif // defined(UNIX_AMD64_ABI)

            // Is the arg dead on entry to the method ?

            if ((regArgMaskLive & genRegMask(regNum)) == 0)
            {
                if (varDsc->lvTrackedNonStruct())
                {
                    // We may now see some tracked locals with zero refs.
                    // See Lowering::DoPhase. Tolerate these.
                    if (varDsc->lvRefCnt() > 0)
                    {
                        noway_assert(!VarSetOps::IsMember(compiler, compiler->fgFirstBB->bbLiveIn, varDsc->lvVarIndex));
                    }
                }
                else
                {
#ifdef TARGET_X86
                    noway_assert(varDsc->lvType == TYP_STRUCT);
#else  // !TARGET_X86
                    // For LSRA, it may not be in regArgMaskLive if it has a zero
                    // refcnt.  This is in contrast with the non-LSRA case in which all
                    // non-tracked args are assumed live on entry.
                    noway_assert((varDsc->lvRefCnt() == 0) || (varDsc->lvType == TYP_STRUCT) ||
                                 (varDsc->lvAddrExposed && compiler->info.compIsVarArgs) ||
                                 (varDsc->lvAddrExposed && compiler->opts.compUseSoftFP));
#endif // !TARGET_X86
                }
                // Mark it as processed and be done with it
                regArgTab[regArgNum + i].processed = true;
                goto NON_DEP;
            }

#ifdef TARGET_ARM
            // On the ARM when the varDsc is a struct arg (or pre-spilled due to varargs) the initReg/xtraReg
            // could be equal to GetArgReg(). The pre-spilled registers are also not considered live either since
            // they've already been spilled.
            //
            if ((regSet.rsMaskPreSpillRegs(false) & genRegMask(regNum)) == 0)
#endif // TARGET_ARM
            {
#if !defined(UNIX_AMD64_ABI)
                noway_assert(xtraReg != (varDsc->GetArgReg() + i));
#endif
                noway_assert(regArgMaskLive & genRegMask(regNum));
            }

            regArgTab[regArgNum + i].processed = false;
            regArgTab[regArgNum + i].writeThru = (varDsc->lvIsInReg() && varDsc->lvLiveInOutOfHndlr);

            /* mark stack arguments since we will take care of those first */
            regArgTab[regArgNum + i].stackArg = (varDsc->lvIsInReg()) ? false : true;

            /* If it goes on the stack or in a register that doesn't hold
             * an argument anymore -> CANNOT form a circular dependency */

            if (varDsc->lvIsInReg() && (genRegMask(regNum) & regArgMaskLive))
            {
                /* will trash another argument -> possible dependency
                 * We may need several passes after the table is constructed
                 * to decide on that */

                /* Maybe the argument stays in the register (IDEAL) */

                if ((i == 0) && (varDsc->GetRegNum() == regNum))
                {
                    goto NON_DEP;
                }

#if !defined(TARGET_64BIT)
                if ((i == 1) && varTypeIsStruct(varDsc) && (varDsc->GetOtherReg() == regNum))
                {
                    goto NON_DEP;
                }
                if ((i == 1) && (genActualType(varDsc->TypeGet()) == TYP_LONG) && (varDsc->GetOtherReg() == regNum))
                {
                    goto NON_DEP;
                }

                if ((i == 1) && (genActualType(varDsc->TypeGet()) == TYP_DOUBLE) &&
                    (REG_NEXT(varDsc->GetRegNum()) == regNum))
                {
                    goto NON_DEP;
                }
#endif // !defined(TARGET_64BIT)
                regArgTab[regArgNum + i].circular = true;
            }
            else
            {
            NON_DEP:
                regArgTab[regArgNum + i].circular = false;

                /* mark the argument register as free */
                regArgMaskLive &= ~genRegMask(regNum);
            }
        }
    }

    /* Find the circular dependencies for the argument registers, if any.
     * A circular dependency is a set of registers R1, R2, ..., Rn
     * such that R1->R2 (that is, R1 needs to be moved to R2), R2->R3, ..., Rn->R1 */

    bool change = true;
    if (regArgMaskLive)
    {
        /* Possible circular dependencies still exist; the previous pass was not enough
         * to filter them out. Use a "sieve" strategy to find all circular dependencies. */

        while (change)
        {
            change = false;

            for (argNum = 0; argNum < argMax; argNum++)
            {
                // If we already marked the argument as non-circular then continue

                if (!regArgTab[argNum].circular)
                {
                    continue;
                }

                if (regArgTab[argNum].slot == 0) // Not a register argument
                {
                    continue;
                }

                varNum = regArgTab[argNum].varNum;
                noway_assert(varNum < compiler->lvaCount);
                varDsc = compiler->lvaTable + varNum;
                noway_assert(varDsc->lvIsParam && varDsc->lvIsRegArg);

                /* cannot possibly have stack arguments */
                noway_assert(varDsc->lvIsInReg());
                noway_assert(!regArgTab[argNum].stackArg);

                var_types regType = regArgTab[argNum].getRegType(compiler);
                regNumber regNum  = genMapRegArgNumToRegNum(argNum, regType);

                regNumber destRegNum = REG_NA;
                if (regArgTab[argNum].slot == 1)
                {
                    destRegNum = varDsc->GetRegNum();
                }
#if FEATURE_MULTIREG_ARGS && defined(FEATURE_SIMD) && defined(TARGET_64BIT)
                else
                {
                    assert(regArgTab[argNum].slot == 2);
                    assert(argNum > 0);
                    assert(regArgTab[argNum - 1].slot == 1);
                    assert(regArgTab[argNum - 1].varNum == varNum);
                    assert((varDsc->lvType == TYP_SIMD12) || (varDsc->lvType == TYP_SIMD16));
                    regArgMaskLive &= ~genRegMask(regNum);
                    regArgTab[argNum].circular = false;
                    change                     = true;
                    continue;
                }
#elif !defined(TARGET_64BIT)
                else if (regArgTab[argNum].slot == 2 && genActualType(varDsc->TypeGet()) == TYP_LONG)
                {
                    destRegNum = varDsc->GetOtherReg();
                }
                else
                {
                    assert(regArgTab[argNum].slot == 2);
                    assert(varDsc->TypeGet() == TYP_DOUBLE);
                    destRegNum = REG_NEXT(varDsc->GetRegNum());
                }
#endif // !defined(TARGET_64BIT)
                noway_assert(destRegNum != REG_NA);
                if (genRegMask(destRegNum) & regArgMaskLive)
                {
                    /* we are trashing a live argument register - record it */
                    unsigned destRegArgNum = genMapRegNumToRegArgNum(destRegNum, regType);
                    noway_assert(destRegArgNum < argMax);
                    regArgTab[destRegArgNum].trashBy = argNum;
                }
                else
                {
                    /* argument goes to a free register */
                    regArgTab[argNum].circular = false;
                    change                     = true;

                    /* mark the argument register as free */
                    regArgMaskLive &= ~genRegMask(regNum);
                }
            }
        }
    }

    /* At this point, everything that has the "circular" flag
     * set to "true" forms a circular dependency */
    CLANG_FORMAT_COMMENT_ANCHOR;

#ifdef DEBUG
    if (regArgMaskLive)
    {
        if (verbose)
        {
            printf("Circular dependencies found while home-ing the incoming arguments.\n");
        }
    }
#endif

    // LSRA allocates registers to incoming parameters in order and will not overwrite
    // a register still holding a live parameter.

    noway_assert(((regArgMaskLive & RBM_FLTARG_REGS) == 0) &&
                 "Homing of float argument registers with circular dependencies not implemented.");

    // Now move the arguments to their locations.
    // First consider ones that go on the stack since they may free some registers.
    // Also home writeThru args, since they're also homed to the stack.

    regArgMaskLive = regState->rsCalleeRegArgMaskLiveIn; // reset the live in to what it was at the start
    for (argNum = 0; argNum < argMax; argNum++)
    {
        emitAttr size;

#if defined(UNIX_AMD64_ABI)
        // If this is the wrong register file, just continue.
        if (regArgTab[argNum].type == TYP_UNDEF)
        {
            // This could happen if the reg in regArgTab[argNum] is of the other register file -
            //     for System V register passed structs where the first reg is GPR and the second an XMM reg.
            // The next register file processing will process it.
            continue;
        }
#endif // defined(UNIX_AMD64_ABI)

        // If the arg is dead on entry to the method, skip it

        if (regArgTab[argNum].processed)
        {
            continue;
        }

        if (regArgTab[argNum].slot == 0) // Not a register argument
        {
            continue;
        }

        varNum = regArgTab[argNum].varNum;
        noway_assert(varNum < compiler->lvaCount);
        varDsc = compiler->lvaTable + varNum;

#ifndef TARGET_64BIT
        // If this arg is never on the stack, go to the next one.
        if (varDsc->lvType == TYP_LONG)
        {
            if (regArgTab[argNum].slot == 1 && !regArgTab[argNum].stackArg && !regArgTab[argNum].writeThru)
            {
                continue;
            }
            else if (varDsc->GetOtherReg() != REG_STK)
            {
                continue;
            }
        }
        else
#endif // !TARGET_64BIT
        {
            // If this arg is never on the stack, go to the next one.
            if (!regArgTab[argNum].stackArg && !regArgTab[argNum].writeThru)
            {
                continue;
            }
        }

#if defined(TARGET_ARM)
        if (varDsc->lvType == TYP_DOUBLE)
        {
            if (regArgTab[argNum].slot == 2)
            {
                // We handled the entire double when processing the first half (slot == 1)
                continue;
            }
        }
#endif

        noway_assert(regArgTab[argNum].circular == false);

        noway_assert(varDsc->lvIsParam);
        noway_assert(varDsc->lvIsRegArg);
        noway_assert(varDsc->lvIsInReg() == false || varDsc->lvLiveInOutOfHndlr ||
                     (varDsc->lvType == TYP_LONG && varDsc->GetOtherReg() == REG_STK && regArgTab[argNum].slot == 2));

        var_types storeType = TYP_UNDEF;
        unsigned  slotSize  = TARGET_POINTER_SIZE;

        if (varTypeIsStruct(varDsc))
        {
            storeType = TYP_I_IMPL; // Default store type for a struct type is a pointer sized integer
#if FEATURE_MULTIREG_ARGS
            // Must be <= MAX_PASS_MULTIREG_BYTES or else it wouldn't be passed in registers
            noway_assert(varDsc->lvSize() <= MAX_PASS_MULTIREG_BYTES);
#endif // FEATURE_MULTIREG_ARGS
#ifdef UNIX_AMD64_ABI
            storeType = regArgTab[argNum].type;
#endif // !UNIX_AMD64_ABI
            if (varDsc->lvIsHfaRegArg())
            {
#ifdef TARGET_ARM
                // On ARM32 the storeType for HFA args is always TYP_FLOAT
                storeType = TYP_FLOAT;
                slotSize  = (unsigned)emitActualTypeSize(storeType);
#else  // TARGET_ARM64
                storeType = genActualType(varDsc->GetHfaType());
                slotSize  = (unsigned)emitActualTypeSize(storeType);
#endif // TARGET_ARM64
            }
        }
        else // Not a struct type
        {
            storeType = compiler->mangleVarArgsType(genActualType(varDsc->TypeGet()));
        }
        size = emitActualTypeSize(storeType);
#ifdef TARGET_X86
        noway_assert(genTypeSize(storeType) == TARGET_POINTER_SIZE);
#endif // TARGET_X86

        regNumber srcRegNum = genMapRegArgNumToRegNum(argNum, storeType);

        // Stack argument - if the ref count is 0 don't care about it

        if (!varDsc->lvOnFrame)
        {
            noway_assert(varDsc->lvRefCnt() == 0);
        }
        else
        {
            // Since slot is typically 1, baseOffset is typically 0
            int baseOffset = (regArgTab[argNum].slot - 1) * slotSize;

            GetEmitter()->emitIns_S_R(ins_Store(storeType), size, srcRegNum, varNum, baseOffset);

#ifndef UNIX_AMD64_ABI
            // Check if we are writing past the end of the struct
            if (varTypeIsStruct(varDsc))
            {
                assert(varDsc->lvSize() >= baseOffset + (unsigned)size);
            }
#endif // !UNIX_AMD64_ABI
#ifdef USING_SCOPE_INFO
            if (regArgTab[argNum].slot == 1)
            {
                psiMoveToStack(varNum);
            }
#endif // USING_SCOPE_INFO
        }

        // Mark the argument as processed, and set it as no longer live in srcRegNum,
        // unless it is a writeThru var, in which case we home it to the stack, but
        // don't mark it as processed until below.
        if (!regArgTab[argNum].writeThru)
        {
            regArgTab[argNum].processed = true;
            regArgMaskLive &= ~genRegMask(srcRegNum);
        }

#if defined(TARGET_ARM)
        if ((storeType == TYP_DOUBLE) && !regArgTab[argNum].writeThru)
        {
            regArgTab[argNum + 1].processed = true;
            regArgMaskLive &= ~genRegMask(REG_NEXT(srcRegNum));
        }
#endif
    }

    /* Process any circular dependencies */
    if (regArgMaskLive)
    {
        unsigned    begReg, destReg, srcReg;
        unsigned    varNumDest, varNumSrc;
        LclVarDsc*  varDscDest;
        LclVarDsc*  varDscSrc;
        instruction insCopy = INS_mov;

        if (doingFloat)
        {
#if defined(FEATURE_HFA) || defined(UNIX_AMD64_ABI)
            insCopy = ins_Copy(TYP_DOUBLE);
            // Compute xtraReg here when we have a float argument
            assert(xtraReg == REG_NA);

            regMaskTP fpAvailMask;

            fpAvailMask = RBM_FLT_CALLEE_TRASH & ~regArgMaskLive;
#if defined(FEATURE_HFA)
            fpAvailMask &= RBM_ALLDOUBLE;
#else
#if !defined(UNIX_AMD64_ABI)
#error Error. Wrong architecture.
#endif // !defined(UNIX_AMD64_ABI)
#endif // defined(FEATURE_HFA)

            if (fpAvailMask == RBM_NONE)
            {
                fpAvailMask = RBM_ALLFLOAT & ~regArgMaskLive;
#if defined(FEATURE_HFA)
                fpAvailMask &= RBM_ALLDOUBLE;
#else
#if !defined(UNIX_AMD64_ABI)
#error Error. Wrong architecture.
#endif // !defined(UNIX_AMD64_ABI)
#endif // defined(FEATURE_HFA)
            }

            assert(fpAvailMask != RBM_NONE);

            // We pick the lowest avail register number
            regMaskTP tempMask = genFindLowestBit(fpAvailMask);
            xtraReg            = genRegNumFromMask(tempMask);
#elif defined(TARGET_X86)
            // This case shouldn't occur on x86 since NYI gets converted to an assert
            NYI("Homing circular FP registers via xtraReg");
#endif
        }

        for (argNum = 0; argNum < argMax; argNum++)
        {
            // If not a circular dependency then continue
            if (!regArgTab[argNum].circular)
            {
                continue;
            }

            // If already processed the dependency then continue

            if (regArgTab[argNum].processed)
            {
                continue;
            }

            if (regArgTab[argNum].slot == 0) // Not a register argument
            {
                continue;
            }

            destReg = begReg = argNum;
            srcReg           = regArgTab[argNum].trashBy;

            varNumDest = regArgTab[destReg].varNum;
            noway_assert(varNumDest < compiler->lvaCount);
            varDscDest = compiler->lvaTable + varNumDest;
            noway_assert(varDscDest->lvIsParam && varDscDest->lvIsRegArg);

            noway_assert(srcReg < argMax);
            varNumSrc = regArgTab[srcReg].varNum;
            noway_assert(varNumSrc < compiler->lvaCount);
            varDscSrc = compiler->lvaTable + varNumSrc;
            noway_assert(varDscSrc->lvIsParam && varDscSrc->lvIsRegArg);

            emitAttr size = EA_PTRSIZE;

#ifdef TARGET_XARCH
            //
            // The following code relies upon the target architecture having an
            // 'xchg' instruction which directly swaps the values held in two registers.
            // On the ARM architecture we do not have such an instruction.
            //
            if (destReg == regArgTab[srcReg].trashBy)
            {
                /* only 2 registers form the circular dependency - use "xchg" */

                varNum = regArgTab[argNum].varNum;
                noway_assert(varNum < compiler->lvaCount);
                varDsc = compiler->lvaTable + varNum;
                noway_assert(varDsc->lvIsParam && varDsc->lvIsRegArg);

                noway_assert(genTypeSize(genActualType(varDscSrc->TypeGet())) <= REGSIZE_BYTES);

                /* Set "size" to indicate GC if one and only one of
                 * the operands is a pointer
                 * RATIONALE: If both are pointers, nothing changes in
                 * the GC pointer tracking. If only one is a pointer we
                 * have to "swap" the registers in the GC reg pointer mask
                 */

                if (varTypeGCtype(varDscSrc->TypeGet()) != varTypeGCtype(varDscDest->TypeGet()))
                {
                    size = EA_GCREF;
                }

                noway_assert(varDscDest->GetArgReg() == varDscSrc->GetRegNum());

                GetEmitter()->emitIns_R_R(INS_xchg, size, varDscSrc->GetRegNum(), varDscSrc->GetArgReg());
                regSet.verifyRegUsed(varDscSrc->GetRegNum());
                regSet.verifyRegUsed(varDscSrc->GetArgReg());

                /* mark both arguments as processed */
                regArgTab[destReg].processed = true;
                regArgTab[srcReg].processed  = true;

                regArgMaskLive &= ~genRegMask(varDscSrc->GetArgReg());
                regArgMaskLive &= ~genRegMask(varDscDest->GetArgReg());
#ifdef USING_SCOPE_INFO
                psiMoveToReg(varNumSrc);
                psiMoveToReg(varNumDest);
#endif // USING_SCOPE_INFO
            }
            else
#endif // TARGET_XARCH
            {
                var_types destMemType = varDscDest->TypeGet();

#ifdef TARGET_ARM
                bool cycleAllDouble = true; // assume the best

                unsigned iter = begReg;
                do
                {
                    if (compiler->lvaTable[regArgTab[iter].varNum].TypeGet() != TYP_DOUBLE)
                    {
                        cycleAllDouble = false;
                        break;
                    }
                    iter = regArgTab[iter].trashBy;
                } while (iter != begReg);

                // We may treat doubles as floats for ARM because we could have partial circular
                // dependencies of a float with a lo/hi part of the double. We mark the
                // trashBy values for each slot of the double, so let the circular dependency
                // logic work its way out for floats rather than doubles. If a cycle has all
                // doubles, then optimize so that instead of two vmov.f32's to move a double,
                // we can use one vmov.f64.
                //
                if (!cycleAllDouble && destMemType == TYP_DOUBLE)
                {
                    destMemType = TYP_FLOAT;
                }
#endif // TARGET_ARM

                if (destMemType == TYP_REF)
                {
                    size = EA_GCREF;
                }
                else if (destMemType == TYP_BYREF)
                {
                    size = EA_BYREF;
                }
                else if (destMemType == TYP_DOUBLE)
                {
                    size = EA_8BYTE;
                }
                else if (destMemType == TYP_FLOAT)
                {
                    size = EA_4BYTE;
                }

                /* move the dest reg (begReg) in the extra reg */

                assert(xtraReg != REG_NA);

                regNumber begRegNum = genMapRegArgNumToRegNum(begReg, destMemType);

                GetEmitter()->emitIns_R_R(insCopy, size, xtraReg, begRegNum);

                regSet.verifyRegUsed(xtraReg);

                *pXtraRegClobbered = true;
#ifdef USING_SCOPE_INFO
                psiMoveToReg(varNumDest, xtraReg);
#endif // USING_SCOPE_INFO
                /* start moving everything to its right place */

                while (srcReg != begReg)
                {
                    /* mov dest, src */

                    regNumber destRegNum = genMapRegArgNumToRegNum(destReg, destMemType);
                    regNumber srcRegNum  = genMapRegArgNumToRegNum(srcReg, destMemType);

                    GetEmitter()->emitIns_R_R(insCopy, size, destRegNum, srcRegNum);

                    regSet.verifyRegUsed(destRegNum);

                    /* mark 'src' as processed */
                    noway_assert(srcReg < argMax);
                    regArgTab[srcReg].processed = true;
#ifdef TARGET_ARM
                    if (size == EA_8BYTE)
                        regArgTab[srcReg + 1].processed = true;
#endif
                    regArgMaskLive &= ~genMapArgNumToRegMask(srcReg, destMemType);

                    /* move to the next pair */
                    destReg = srcReg;
                    srcReg  = regArgTab[srcReg].trashBy;

                    varDscDest  = varDscSrc;
                    destMemType = varDscDest->TypeGet();
#ifdef TARGET_ARM
                    if (!cycleAllDouble && destMemType == TYP_DOUBLE)
                    {
                        destMemType = TYP_FLOAT;
                    }
#endif
                    varNumSrc = regArgTab[srcReg].varNum;
                    noway_assert(varNumSrc < compiler->lvaCount);
                    varDscSrc = compiler->lvaTable + varNumSrc;
                    noway_assert(varDscSrc->lvIsParam && varDscSrc->lvIsRegArg);

                    if (destMemType == TYP_REF)
                    {
                        size = EA_GCREF;
                    }
                    else if (destMemType == TYP_DOUBLE)
                    {
                        size = EA_8BYTE;
                    }
                    else
                    {
                        size = EA_4BYTE;
                    }
                }

                /* take care of the beginning register */

                noway_assert(srcReg == begReg);

                /* move the dest reg (begReg) in the extra reg */

                regNumber destRegNum = genMapRegArgNumToRegNum(destReg, destMemType);

                GetEmitter()->emitIns_R_R(insCopy, size, destRegNum, xtraReg);

                regSet.verifyRegUsed(destRegNum);
#ifdef USING_SCOPE_INFO
                psiMoveToReg(varNumSrc);
#endif // USING_SCOPE_INFO
                /* mark the beginning register as processed */

                regArgTab[srcReg].processed = true;
#ifdef TARGET_ARM
                if (size == EA_8BYTE)
                    regArgTab[srcReg + 1].processed = true;
#endif
                regArgMaskLive &= ~genMapArgNumToRegMask(srcReg, destMemType);
            }
        }
    }

    /* Finally take care of the remaining arguments that must be enregistered */
    while (regArgMaskLive)
    {
        regMaskTP regArgMaskLiveSave = regArgMaskLive;

        for (argNum = 0; argNum < argMax; argNum++)
        {
            /* If already processed go to the next one */
            if (regArgTab[argNum].processed)
            {
                continue;
            }

            if (regArgTab[argNum].slot == 0)
            { // Not a register argument
                continue;
            }

            varNum = regArgTab[argNum].varNum;
            noway_assert(varNum < compiler->lvaCount);
            varDsc            = compiler->lvaTable + varNum;
            var_types regType = regArgTab[argNum].getRegType(compiler);
            regNumber regNum  = genMapRegArgNumToRegNum(argNum, regType);

#if defined(UNIX_AMD64_ABI)
            if (regType == TYP_UNDEF)
            {
                // This could happen if the reg in regArgTab[argNum] is of the other register file -
                // for System V register passed structs where the first reg is GPR and the second an XMM reg.
                // The next register file processing will process it.
                regArgMaskLive &= ~genRegMask(regNum);
                continue;
            }
#endif // defined(UNIX_AMD64_ABI)

            noway_assert(varDsc->lvIsParam && varDsc->lvIsRegArg);
#ifndef TARGET_64BIT
#ifndef TARGET_ARM
            // Right now we think that incoming arguments are not pointer sized.  When we eventually
            // understand the calling convention, this still won't be true. But maybe we'll have a better
            // idea of how to ignore it.

            // On Arm, a long can be passed in register
            noway_assert(genTypeSize(genActualType(varDsc->TypeGet())) == TARGET_POINTER_SIZE);
#endif
#endif // TARGET_64BIT

            noway_assert(varDsc->lvIsInReg() && !regArgTab[argNum].circular);

            /* Register argument - hopefully it stays in the same register */
            regNumber destRegNum  = REG_NA;
            var_types destMemType = varDsc->TypeGet();

            if (regArgTab[argNum].slot == 1)
            {
                destRegNum = varDsc->GetRegNum();

#ifdef TARGET_ARM
                if (genActualType(destMemType) == TYP_DOUBLE && regArgTab[argNum + 1].processed)
                {
                    // The second half of the double has already been processed! Treat this as a single.
                    destMemType = TYP_FLOAT;
                }
#endif // TARGET_ARM
            }
#ifndef TARGET_64BIT
            else if (regArgTab[argNum].slot == 2 && genActualType(destMemType) == TYP_LONG)
            {
                assert(genActualType(varDsc->TypeGet()) == TYP_LONG || genActualType(varDsc->TypeGet()) == TYP_DOUBLE);
                if (genActualType(varDsc->TypeGet()) == TYP_DOUBLE)
                {
                    destRegNum = regNum;
                }
                else
                {
                    destRegNum = varDsc->GetOtherReg();
                }

                assert(destRegNum != REG_STK);
            }
            else
            {
                assert(regArgTab[argNum].slot == 2);
                assert(destMemType == TYP_DOUBLE);

                // For doubles, we move the entire double using the argNum representing
                // the first half of the double. There are two things we won't do:
                // (1) move the double when the 1st half of the destination is free but the
                // 2nd half is occupied, and (2) move the double when the 2nd half of the
                // destination is free but the 1st half is occupied. Here we consider the
                // case where the first half can't be moved initially because its target is
                // still busy, but the second half can be moved. We wait until the entire
                // double can be moved, if possible. For example, we have F0/F1 double moving to F2/F3,
                // and F2 single moving to F16. When we process F0, its target F2 is busy,
                // so we skip it on the first pass. When we process F1, its target F3 is
                // available. However, we want to move F0/F1 all at once, so we skip it here.
                // We process F2, which frees up F2. The next pass through, we process F0 and
                // F2/F3 are empty, so we move it. Note that if half of a double is involved
                // in a circularity with a single, then we will have already moved that half
                // above, so we go ahead and move the remaining half as a single.
                // Because there are no circularities left, we are guaranteed to terminate.

                assert(argNum > 0);
                assert(regArgTab[argNum - 1].slot == 1);

                if (!regArgTab[argNum - 1].processed)
                {
                    // The first half of the double hasn't been processed; try to be processed at the same time
                    continue;
                }

                // The first half of the double has been processed but the second half hasn't!
                // This could happen for double F2/F3 moving to F0/F1, and single F0 moving to F2.
                // In that case, there is a F0/F2 loop that is not a double-only loop. The circular
                // dependency logic above will move them as singles, leaving just F3 to move. Treat
                // it as a single to finish the shuffling.

                destMemType = TYP_FLOAT;
                destRegNum  = REG_NEXT(varDsc->GetRegNum());
            }
#endif // !TARGET_64BIT
#if (defined(UNIX_AMD64_ABI) || defined(TARGET_ARM64)) && defined(FEATURE_SIMD)
            else
            {
                assert(regArgTab[argNum].slot == 2);
                assert(argNum > 0);
                assert(regArgTab[argNum - 1].slot == 1);
                assert((varDsc->lvType == TYP_SIMD12) || (varDsc->lvType == TYP_SIMD16));
                destRegNum = varDsc->GetRegNum();
                noway_assert(regNum != destRegNum);
                continue;
            }
#endif // (defined(UNIX_AMD64_ABI) || defined(TARGET_ARM64)) && defined(FEATURE_SIMD)
            noway_assert(destRegNum != REG_NA);
            if (destRegNum != regNum)
            {
                /* Cannot trash a currently live register argument.
                 * Skip this one until its target will be free
                 * which is guaranteed to happen since we have no circular dependencies. */

                regMaskTP destMask = genRegMask(destRegNum);
#ifdef TARGET_ARM
                // Don't process the double until both halves of the destination are clear.
                if (genActualType(destMemType) == TYP_DOUBLE)
                {
                    assert((destMask & RBM_DBL_REGS) != 0);
                    destMask |= genRegMask(REG_NEXT(destRegNum));
                }
#endif

                if (destMask & regArgMaskLive)
                {
                    continue;
                }

                /* Move it to the new register */

                emitAttr size = emitActualTypeSize(destMemType);

#if defined(TARGET_ARM64)
                if (varTypeIsSIMD(varDsc) && argNum < (argMax - 1) && regArgTab[argNum + 1].slot == 2)
                {
                    // For a SIMD type that is passed in two integer registers,
                    // Limit the copy below to the first 8 bytes from the first integer register.
                    // Handle the remaining 8 bytes from the second slot in the code further below
                    assert(EA_SIZE(size) >= 8);
                    size = EA_8BYTE;
                }
#endif
                instruction copyIns = ins_Copy(regNum, destMemType);
#if defined(TARGET_XARCH)
                // For INS_mov_xmm2i, the source xmm reg comes first.
                if (copyIns == INS_mov_xmm2i)
                {
                    GetEmitter()->emitIns_R_R(copyIns, size, regNum, destRegNum);
                }
                else
#endif // TARGET_XARCH
                {
                    GetEmitter()->emitIns_R_R(copyIns, size, destRegNum, regNum);
                }
#ifdef USING_SCOPE_INFO
                psiMoveToReg(varNum);
#endif // USING_SCOPE_INFO
            }

            /* mark the argument as processed */

            assert(!regArgTab[argNum].processed);
            regArgTab[argNum].processed = true;
            regArgMaskLive &= ~genRegMask(regNum);
#if FEATURE_MULTIREG_ARGS
            int argRegCount = 1;
#ifdef TARGET_ARM
            if (genActualType(destMemType) == TYP_DOUBLE)
            {
                argRegCount = 2;
            }
#endif
#if defined(UNIX_AMD64_ABI) && defined(FEATURE_SIMD)
            if (varTypeIsStruct(varDsc) && argNum < (argMax - 1) && regArgTab[argNum + 1].slot == 2)
            {
                argRegCount          = 2;
                int       nextArgNum = argNum + 1;
                regNumber nextRegNum = genMapRegArgNumToRegNum(nextArgNum, regArgTab[nextArgNum].getRegType(compiler));
                noway_assert(regArgTab[nextArgNum].varNum == varNum);
                // Emit a shufpd with a 0 immediate, which preserves the 0th element of the dest reg
                // and moves the 0th element of the src reg into the 1st element of the dest reg.
                GetEmitter()->emitIns_R_R(INS_movlhps, EA_16BYTE, destRegNum, nextRegNum);
                // Set destRegNum to regNum so that we skip the setting of the register below,
                // but mark argNum as processed and clear regNum from the live mask.
                destRegNum = regNum;
            }
#endif // defined(UNIX_AMD64_ABI) && defined(FEATURE_SIMD)
#if defined(TARGET_ARM64) && defined(FEATURE_SIMD)
            if (varTypeIsSIMD(varDsc) && argNum < (argMax - 1) && regArgTab[argNum + 1].slot == 2)
            {
                // For a SIMD type that is passed in two integer registers,
                // Code above copies the first integer argument register into the lower 8 bytes
                // of the target register. Here we must handle the second 8 bytes of the slot pair by
                // inserting the second integer register into the upper 8 bytes of the target
                // SIMD floating point register.
                argRegCount          = 2;
                int       nextArgNum = argNum + 1;
                regNumber nextRegNum = genMapRegArgNumToRegNum(nextArgNum, regArgTab[nextArgNum].getRegType(compiler));
                noway_assert(regArgTab[nextArgNum].varNum == varNum);
                noway_assert(genIsValidIntReg(nextRegNum));
                noway_assert(genIsValidFloatReg(destRegNum));
                GetEmitter()->emitIns_R_R_I(INS_mov, EA_8BYTE, destRegNum, nextRegNum, 1);
            }
#endif // defined(TARGET_ARM64) && defined(FEATURE_SIMD)

            // Mark the rest of the argument registers corresponding to this multi-reg type as
            // being processed and no longer live.
            for (int regSlot = 1; regSlot < argRegCount; regSlot++)
            {
                int nextArgNum = argNum + regSlot;
                assert(!regArgTab[nextArgNum].processed);
                regArgTab[nextArgNum].processed = true;
                regNumber nextRegNum = genMapRegArgNumToRegNum(nextArgNum, regArgTab[nextArgNum].getRegType(compiler));
                regArgMaskLive &= ~genRegMask(nextRegNum);
            }
#endif // FEATURE_MULTIREG_ARGS
        }

        noway_assert(regArgMaskLiveSave != regArgMaskLive); // if it doesn't change, we have an infinite loop
    }
}
#ifdef _PREFAST_
#pragma warning(pop)
#endif

/*****************************************************************************
 * If any incoming stack arguments live in registers, load them.
 */
void CodeGen::genEnregisterIncomingStackArgs()
{
#ifdef DEBUG
    if (verbose)
    {
        printf("*************** In genEnregisterIncomingStackArgs()\n");
    }
#endif

    // OSR handles this specially
    if (compiler->opts.IsOSR())
    {
        return;
    }

    assert(compiler->compGeneratingProlog);

    unsigned varNum = 0;

    for (LclVarDsc *varDsc = compiler->lvaTable; varNum < compiler->lvaCount; varNum++, varDsc++)
    {
        /* Is this variable a parameter? */

        if (!varDsc->lvIsParam)
        {
            continue;
        }

        /* If it's a register argument then it's already been taken care of.
           But, on Arm when under a profiler, we would have prespilled a register argument
           and hence here we need to load it from its prespilled location.
        */
        bool isPrespilledForProfiling = false;
#if defined(TARGET_ARM) && defined(PROFILING_SUPPORTED)
        isPrespilledForProfiling =
            compiler->compIsProfilerHookNeeded() && compiler->lvaIsPreSpilled(varNum, regSet.rsMaskPreSpillRegs(false));
#endif

        if (varDsc->lvIsRegArg && !isPrespilledForProfiling)
        {
            continue;
        }

        /* Has the parameter been assigned to a register? */

        if (!varDsc->lvIsInReg())
        {
            continue;
        }

        var_types type = genActualType(varDsc->TypeGet());

        /* Is the variable dead on entry */

        if (!VarSetOps::IsMember(compiler, compiler->fgFirstBB->bbLiveIn, varDsc->lvVarIndex))
        {
            continue;
        }

        /* Load the incoming parameter into the register */

        /* Figure out the home offset of the incoming argument */

        regNumber regNum = varDsc->GetArgInitReg();
        assert(regNum != REG_STK);

        GetEmitter()->emitIns_R_S(ins_Load(type), emitTypeSize(type), regNum, varNum, 0);
        regSet.verifyRegUsed(regNum);
#ifdef USING_SCOPE_INFO
        psiMoveToReg(varNum);
#endif // USING_SCOPE_INFO
    }
}

/*-------------------------------------------------------------------------
 *
 *  We have to decide whether we're going to use block initialization
 *  in the prolog before we assign final stack offsets. This is because
 *  when using block initialization we may need additional callee-saved
 *  registers which need to be saved on the frame, thus increasing the
 *  frame size.
 *
 *  We'll count the number of locals we have to initialize,
 *  and if there are lots of them we'll use block initialization.
 *  Thus, the local variable table must have accurate register location
 *  information for enregistered locals for their register state on entry
 *  to the function.
 *
 *  At the same time we set lvMustInit for locals (enregistered or on stack)
 *  that must be initialized (e.g. initialize memory (comInitMem),
 *  untracked pointers or disable DFA)
 */
void CodeGen::genCheckUseBlockInit()
{
    assert(!compiler->compGeneratingProlog);

    unsigned initStkLclCnt = 0; // The number of int-sized stack local variables that need to be initialized (variables
                                // larger than int count for more than 1).

    unsigned   varNum;
    LclVarDsc* varDsc;

    for (varNum = 0, varDsc = compiler->lvaTable; varNum < compiler->lvaCount; varNum++, varDsc++)
    {
        // The logic below is complex. Make sure we are not
        // double-counting the initialization impact of any locals.
        bool counted = false;

        if (!varDsc->lvIsInReg() && !varDsc->lvOnFrame)
        {
            noway_assert(varDsc->lvRefCnt() == 0);
            continue;
        }

        // Initialization of OSR locals must be handled specially
        if (compiler->lvaIsOSRLocal(varNum))
        {
            varDsc->lvMustInit = 0;
            continue;
        }

        if (compiler->fgVarIsNeverZeroInitializedInProlog(varNum))
        {
            continue;
        }

        if (compiler->lvaIsFieldOfDependentlyPromotedStruct(varDsc))
        {
            // For Compiler::PROMOTION_TYPE_DEPENDENT type of promotion, the whole struct should have been
            // initialized by the parent struct. No need to set the lvMustInit bit in the
            // field locals.
            continue;
        }

        if (varDsc->lvHasExplicitInit)
        {
            varDsc->lvMustInit = 0;
            continue;
        }

        if (compiler->info.compInitMem || varDsc->HasGCPtr() || varDsc->lvMustInit)
        {
            if (varDsc->lvTracked)
            {
                /* For uninitialized use of tracked variables, the liveness
                 * will bubble to the top (compiler->fgFirstBB) in fgInterBlockLocalVarLiveness()
                 */
                if (varDsc->lvMustInit ||
                    VarSetOps::IsMember(compiler, compiler->fgFirstBB->bbLiveIn, varDsc->lvVarIndex))
                {
                    /* This var must be initialized */

                    varDsc->lvMustInit = 1;

                    /* See if the variable is on the stack will be initialized
                     * using rep stos - compute the total size to be zero-ed */

                    if (varDsc->lvOnFrame)
                    {
                        if (!varDsc->lvRegister)
                        {
                            if (!varDsc->lvIsInReg() || varDsc->lvLiveInOutOfHndlr)
                            {
                                // Var is on the stack at entry.
                                initStkLclCnt +=
                                    roundUp(compiler->lvaLclSize(varNum), TARGET_POINTER_SIZE) / sizeof(int);
                                counted = true;
                            }
                        }
                        else
                        {
                            // Var is partially enregistered
                            noway_assert(genTypeSize(varDsc->TypeGet()) > sizeof(int) &&
                                         varDsc->GetOtherReg() == REG_STK);
                            initStkLclCnt += genTypeStSz(TYP_INT);
                            counted = true;
                        }
                    }
                }
            }

            /* With compInitMem, all untracked vars will have to be init'ed */
            /* VSW 102460 - Do not force initialization of compiler generated temps,
                unless they are untracked GC type or structs that contain GC pointers */
            CLANG_FORMAT_COMMENT_ANCHOR;

            if ((!varDsc->lvTracked || (varDsc->lvType == TYP_STRUCT)) && varDsc->lvOnFrame &&
                (!varDsc->lvIsTemp || varDsc->HasGCPtr()))
            {

                varDsc->lvMustInit = true;

                if (!counted)
                {
                    initStkLclCnt += roundUp(compiler->lvaLclSize(varNum), TARGET_POINTER_SIZE) / sizeof(int);
                    counted = true;
                }
            }
        }
    }

    /* Don't forget about spill temps that hold pointers */
    assert(regSet.tmpAllFree());
    for (TempDsc* tempThis = regSet.tmpListBeg(); tempThis != nullptr; tempThis = regSet.tmpListNxt(tempThis))
    {
        if (varTypeIsGC(tempThis->tdTempType()))
        {
            initStkLclCnt++;
        }
    }

    // Record number of 4 byte slots that need zeroing.
    genInitStkLclCnt = initStkLclCnt;

    // Decide if we will do block initialization in the prolog, or use
    // a series of individual stores.
    //
    // Primary factor is the number of slots that need zeroing. We've
    // been counting by sizeof(int) above. We assume for now we can
    // only zero register width bytes per store.
    //
    // Current heuristic is to use block init when more than 4 stores
    // are required.
    //
    // TODO: Consider taking into account the presence of large structs that
    // potentially only need some fields set to zero.
    //
    // Compiler::fgVarNeedsExplicitZeroInit relies on this logic to
    // find structs that are guaranteed to be block initialized.
    // If this logic changes, Compiler::fgVarNeedsExplicitZeroInit needs
    // to be modified.
    CLANG_FORMAT_COMMENT_ANCHOR;

#ifdef TARGET_64BIT
#if defined(TARGET_AMD64)

    // We can clear using aligned SIMD so the threshold is lower,
    // and clears in order which is better for auto-prefetching
    genUseBlockInit = (genInitStkLclCnt > 4);

#else // !defined(TARGET_AMD64)

    genUseBlockInit = (genInitStkLclCnt > 8);
#endif
#else

    genUseBlockInit = (genInitStkLclCnt > 4);

#endif // TARGET_64BIT

    if (genUseBlockInit)
    {
        regMaskTP maskCalleeRegArgMask = intRegState.rsCalleeRegArgMaskLiveIn;

        // If there is a secret stub param, don't count it, as it will no longer
        // be live when we do block init.
        if (compiler->info.compPublishStubParam)
        {
            maskCalleeRegArgMask &= ~RBM_SECRET_STUB_PARAM;
        }

#ifdef TARGET_ARM
        //
        // On the Arm if we are using a block init to initialize, then we
        // must force spill R4/R5/R6 so that we can use them during
        // zero-initialization process.
        //
        int forceSpillRegCount = genCountBits(maskCalleeRegArgMask & ~regSet.rsMaskPreSpillRegs(false)) - 1;
        if (forceSpillRegCount > 0)
            regSet.rsSetRegsModified(RBM_R4);
        if (forceSpillRegCount > 1)
            regSet.rsSetRegsModified(RBM_R5);
        if (forceSpillRegCount > 2)
            regSet.rsSetRegsModified(RBM_R6);
#endif // TARGET_ARM
    }
}

/*-----------------------------------------------------------------------------
 *
 *  Push any callee-saved registers we have used
 */

#if defined(TARGET_ARM64)
void CodeGen::genPushCalleeSavedRegisters(regNumber initReg, bool* pInitRegZeroed)
#else
void          CodeGen::genPushCalleeSavedRegisters()
#endif
{
    assert(compiler->compGeneratingProlog);

#if defined(TARGET_XARCH)
    // x86/x64 doesn't support push of xmm/ymm regs, therefore consider only integer registers for pushing onto stack
    // here. Space for float registers to be preserved is stack allocated and saved as part of prolog sequence and not
    // here.
    regMaskTP rsPushRegs = regSet.rsGetModifiedRegsMask() & RBM_INT_CALLEE_SAVED;
#else // !defined(TARGET_XARCH)
    regMaskTP rsPushRegs = regSet.rsGetModifiedRegsMask() & RBM_CALLEE_SAVED;
#endif

#if ETW_EBP_FRAMED
    if (!isFramePointerUsed() && regSet.rsRegsModified(RBM_FPBASE))
    {
        noway_assert(!"Used register RBM_FPBASE as a scratch register!");
    }
#endif

#ifdef TARGET_XARCH
    // On X86/X64 we have already pushed the FP (frame-pointer) prior to calling this method
    if (isFramePointerUsed())
    {
        rsPushRegs &= ~RBM_FPBASE;
    }
#endif

#ifdef TARGET_ARMARCH
    // On ARM we push the FP (frame-pointer) here along with all other callee saved registers
    if (isFramePointerUsed())
        rsPushRegs |= RBM_FPBASE;

    //
    // It may be possible to skip pushing/popping lr for leaf methods. However, such optimization would require
    // changes in GC suspension architecture.
    //
    // We would need to guarantee that a tight loop calling a virtual leaf method can be suspended for GC. Today, we
    // generate partially interruptible code for both the method that contains the tight loop with the call and the leaf
    // method. GC suspension depends on return address hijacking in this case. Return address hijacking depends
    // on the return address to be saved on the stack. If we skipped pushing/popping lr, the return address would never
    // be saved on the stack and the GC suspension would time out.
    //
    // So if we wanted to skip pushing pushing/popping lr for leaf frames, we would also need to do one of
    // the following to make GC suspension work in the above scenario:
    // - Make return address hijacking work even when lr is not saved on the stack.
    // - Generate fully interruptible code for loops that contains calls
    // - Generate fully interruptible code for leaf methods
    //
    // Given the limited benefit from this optimization (<10k for CoreLib NGen image), the extra complexity
    // is not worth it.
    //
    rsPushRegs |= RBM_LR; // We must save the return address (in the LR register)

    regSet.rsMaskCalleeSaved = rsPushRegs;
#endif // TARGET_ARMARCH

#ifdef DEBUG
    if (compiler->compCalleeRegsPushed != genCountBits(rsPushRegs))
    {
        printf("Error: unexpected number of callee-saved registers to push. Expected: %d. Got: %d ",
               compiler->compCalleeRegsPushed, genCountBits(rsPushRegs));
        dspRegMask(rsPushRegs);
        printf("\n");
        assert(compiler->compCalleeRegsPushed == genCountBits(rsPushRegs));
    }
#endif // DEBUG

#if defined(TARGET_ARM)
    regMaskTP maskPushRegsFloat = rsPushRegs & RBM_ALLFLOAT;
    regMaskTP maskPushRegsInt   = rsPushRegs & ~maskPushRegsFloat;

    maskPushRegsInt |= genStackAllocRegisterMask(compiler->compLclFrameSize, maskPushRegsFloat);

    assert(FitsIn<int>(maskPushRegsInt));
    inst_IV(INS_push, (int)maskPushRegsInt);
    compiler->unwindPushMaskInt(maskPushRegsInt);

    if (maskPushRegsFloat != 0)
    {
        genPushFltRegs(maskPushRegsFloat);
        compiler->unwindPushMaskFloat(maskPushRegsFloat);
    }
#elif defined(TARGET_ARM64)
    // See the document "ARM64 JIT Frame Layout" and/or "ARM64 Exception Data" for more details or requirements and
    // options. Case numbers in comments here refer to this document. See also Compiler::lvaAssignFrameOffsets()
    // for pictures of the general frame layouts, and CodeGen::genFuncletProlog() implementations (per architecture)
    // for pictures of the funclet frame layouts.
    //
    // For most frames, generate, e.g.:
    //      stp fp,  lr,  [sp,-0x80]!   // predecrement SP with full frame size, and store FP/LR pair.
    //      stp r19, r20, [sp, 0x60]    // store at positive offset from SP established above, into callee-saved area
    //                                  // at top of frame (highest addresses).
    //      stp r21, r22, [sp, 0x70]
    //
    // Notes:
    // 1. We don't always need to save FP. If FP isn't saved, then LR is saved with the other callee-saved registers
    //    at the top of the frame.
    // 2. If we save FP, then the first store is FP, LR.
    // 3. General-purpose registers are 8 bytes, floating-point registers are 16 bytes, but FP/SIMD registers only
    //    preserve their lower 8 bytes, by calling convention.
    // 4. For frames with varargs, we spill the integer register arguments to the stack, so all the arguments are
    //    consecutive, and at the top of the frame.
    // 5. We allocate the frame here; no further changes to SP are allowed (except in the body, for localloc).
    //
    // For functions with GS and localloc, we change the frame so the frame pointer and LR are saved at the top
    // of the frame, just under the varargs registers (if any). Note that the funclet frames must follow the same
    // rule, and both main frame and funclet frames (if any) must put PSPSym in the same offset from Caller-SP.
    // Since this frame type is relatively rare, we force using it via stress modes, for additional coverage.
    //
    // The frames look like the following (simplified to only include components that matter for establishing the
    // frames). See also Compiler::lvaAssignFrameOffsets().
    //
    // Frames with FP, LR saved at bottom of frame (above outgoing argument space):
    //
    //      |                       |
    //      |-----------------------|
    //      |  incoming arguments   |
    //      +=======================+ <---- Caller's SP
    //      |  Varargs regs space   | // Only for varargs functions; 64 bytes
    //      |-----------------------|
    //      |Callee saved registers | // not including FP/LR; multiple of 8 bytes
    //      |-----------------------|
    //      |        PSP slot       | // 8 bytes (omitted in CoreRT ABI)
    //      |-----------------------|
    //      | locals, temps, etc.   |
    //      |-----------------------|
    //      |  possible GS cookie   |
    //      |-----------------------|
    //      |      Saved LR         | // 8 bytes
    //      |-----------------------|
    //      |      Saved FP         | // 8 bytes
    //      |-----------------------|
    //      |   Outgoing arg space  | // multiple of 8 bytes; if required (i.e., #outsz != 0)
    //      |-----------------------| <---- Ambient SP
    //      |       |               |
    //      ~       | Stack grows   ~
    //      |       | downward      |
    //              V
    //
    // Frames with FP, LR saved at top of frame (below saved varargs incoming arguments):
    //
    //      |                       |
    //      |-----------------------|
    //      |  incoming arguments   |
    //      +=======================+ <---- Caller's SP
    //      |  Varargs regs space   | // Only for varargs functions; 64 bytes
    //      |-----------------------|
    //      |      Saved LR         | // 8 bytes
    //      |-----------------------|
    //      |      Saved FP         | // 8 bytes
    //      |-----------------------|
    //      |Callee saved registers | // not including FP/LR; multiple of 8 bytes
    //      |-----------------------|
    //      |        PSP slot       | // 8 bytes (omitted in CoreRT ABI)
    //      |-----------------------|
    //      | locals, temps, etc.   |
    //      |-----------------------|
    //      |  possible GS cookie   |
    //      |-----------------------|
    //      |   Outgoing arg space  | // multiple of 8 bytes; if required (i.e., #outsz != 0)
    //      |-----------------------| <---- Ambient SP
    //      |       |               |
    //      ~       | Stack grows   ~
    //      |       | downward      |
    //              V
    //

    int totalFrameSize = genTotalFrameSize();

    int offset; // This will be the starting place for saving the callee-saved registers, in increasing order.

    regMaskTP maskSaveRegsFloat = rsPushRegs & RBM_ALLFLOAT;
    regMaskTP maskSaveRegsInt   = rsPushRegs & ~maskSaveRegsFloat;

#ifdef DEBUG
    if (verbose)
    {
        printf("Save float regs: ");
        dspRegMask(maskSaveRegsFloat);
        printf("\n");
        printf("Save int   regs: ");
        dspRegMask(maskSaveRegsInt);
        printf("\n");
    }
#endif // DEBUG

    // The frameType number is arbitrary, is defined below, and corresponds to one of the frame styles we
    // generate based on various sizes.
    int frameType = 0;

    // The amount to subtract from SP before starting to store the callee-saved registers. It might be folded into the
    // first save instruction as a "predecrement" amount, if possible.
    int calleeSaveSPDelta = 0;

    if (isFramePointerUsed())
    {
        // We need to save both FP and LR.

        assert((maskSaveRegsInt & RBM_FP) != 0);
        assert((maskSaveRegsInt & RBM_LR) != 0);

        // If we need to generate a GS cookie, we need to make sure the saved frame pointer and return address
        // (FP and LR) are protected from buffer overrun by the GS cookie. If FP/LR are at the lowest addresses,
        // then they are safe, since they are lower than any unsafe buffers. And the GS cookie we add will
        // protect our caller's frame. If we have a localloc, however, that is dynamically placed lower than our
        // saved FP/LR. In that case, we save FP/LR along with the rest of the callee-saved registers, above
        // the GS cookie.
        //
        // After the frame is allocated, the frame pointer is established, pointing at the saved frame pointer to
        // create a frame pointer chain.
        //
        // Do we need another frame pointer register to get good code quality in the case of having the frame pointer
        // point high in the frame, so we can take advantage of arm64's preference for positive offsets? C++ native
        // code dedicates callee-saved x19 to this, so generates:
        //      mov x19, sp
        // in the prolog, then uses x19 for local var accesses. Given that this case is so rare, we currently do
        // not do this. That means that negative offsets from FP might need to use the reserved register to form
        // the local variable offset for an addressing mode.

        if (((compiler->lvaOutgoingArgSpaceSize == 0) && (totalFrameSize <= 504)) &&
            !genSaveFpLrWithAllCalleeSavedRegisters)
        {
            // Case #1.
            //
            // Generate:
            //      stp fp,lr,[sp,#-framesz]!
            //
            // The (totalFrameSize <= 504) condition ensures that both the pre-index STP instruction
            // used in the prolog, and the post-index LDP instruction used in the epilog, can be generated.
            // Note that STP and the unwind codes can handle -512, but LDP with a positive post-index value
            // can only handle up to 504, and we want our prolog and epilog to match.
            //
            // After saving callee-saved registers, we establish the frame pointer with:
            //      mov fp,sp
            // We do this *after* saving callee-saved registers, so the prolog/epilog unwind codes mostly match.

            JITDUMP("Frame type 1. #outsz=0; #framesz=%d; LclFrameSize=%d\n", totalFrameSize,
                    compiler->compLclFrameSize);

            frameType = 1;

            assert(totalFrameSize <= STACK_PROBE_BOUNDARY_THRESHOLD_BYTES);

            GetEmitter()->emitIns_R_R_R_I(INS_stp, EA_PTRSIZE, REG_FP, REG_LR, REG_SPBASE, -totalFrameSize,
                                          INS_OPTS_PRE_INDEX);
            compiler->unwindSaveRegPairPreindexed(REG_FP, REG_LR, -totalFrameSize);

            maskSaveRegsInt &= ~(RBM_FP | RBM_LR);                        // We've already saved FP/LR
            offset = (int)compiler->compLclFrameSize + 2 * REGSIZE_BYTES; // 2 for FP/LR
        }
        else if (totalFrameSize <= 512)
        {
            // Case #2.
            //
            // The (totalFrameSize <= 512) condition ensures the callee-saved registers can all be saved using STP
            // with signed offset encoding. The maximum positive STP offset is 504, but when storing a pair of
            // 8 byte registers, the largest actual offset we use would be 512 - 8 * 2 = 496. And STR with positive
            // offset has a range 0 to 32760.
            //
            // After saving callee-saved registers, we establish the frame pointer with:
            //      add fp,sp,#outsz
            // We do this *after* saving callee-saved registers, so the prolog/epilog unwind codes mostly match.

            if (genSaveFpLrWithAllCalleeSavedRegisters)
            {
                JITDUMP("Frame type 4 (save FP/LR at top). #outsz=%d; #framesz=%d; LclFrameSize=%d\n",
                        unsigned(compiler->lvaOutgoingArgSpaceSize), totalFrameSize, compiler->compLclFrameSize);

                frameType = 4;

                // The frame will be allocated below, when the callee-saved registers are saved. This might mean a
                // separate SUB instruction or the SP adjustment might be folded in to the first STP if there is
                // no outgoing argument space AND no local frame space, that is, if the only thing the frame does
                // is save callee-saved registers (and possibly varargs argument registers).
                calleeSaveSPDelta = totalFrameSize;

                offset = (int)compiler->compLclFrameSize;
            }
            else
            {
                JITDUMP("Frame type 2 (save FP/LR at bottom). #outsz=%d; #framesz=%d; LclFrameSize=%d\n",
                        unsigned(compiler->lvaOutgoingArgSpaceSize), totalFrameSize, compiler->compLclFrameSize);

                frameType = 2;

                // Generate:
                //      sub sp,sp,#framesz
                //      stp fp,lr,[sp,#outsz]   // note that by necessity, #outsz <= #framesz - 16, so #outsz <= 496.

                assert(totalFrameSize - compiler->lvaOutgoingArgSpaceSize <= STACK_PROBE_BOUNDARY_THRESHOLD_BYTES);

                GetEmitter()->emitIns_R_R_I(INS_sub, EA_PTRSIZE, REG_SPBASE, REG_SPBASE, totalFrameSize);
                compiler->unwindAllocStack(totalFrameSize);

                assert(compiler->lvaOutgoingArgSpaceSize + 2 * REGSIZE_BYTES <= (unsigned)totalFrameSize);

                GetEmitter()->emitIns_R_R_R_I(INS_stp, EA_PTRSIZE, REG_FP, REG_LR, REG_SPBASE,
                                              compiler->lvaOutgoingArgSpaceSize);
                compiler->unwindSaveRegPair(REG_FP, REG_LR, compiler->lvaOutgoingArgSpaceSize);

                maskSaveRegsInt &= ~(RBM_FP | RBM_LR);                        // We've already saved FP/LR
                offset = (int)compiler->compLclFrameSize + 2 * REGSIZE_BYTES; // 2 for FP/LR
            }
        }
        else
        {
            // Case 5 or 6.
            //
            // First, the callee-saved registers will be saved, and the callee-saved register code must use
            // pre-index to subtract from SP as the first instruction. It must also leave space for varargs
            // registers to be stored. For example:
            //      stp r19,r20,[sp,#-96]!
            //      stp d8,d9,[sp,#16]
            //      ... save varargs incoming integer registers ...
            // Note that all SP alterations must be 16-byte aligned. We have already calculated any alignment to be
            // lower on the stack than the callee-saved registers (see lvaAlignFrame() for how we calculate
            // alignment). So, if there is an odd number of callee-saved registers, we use (for example, with just
            // one saved register):
            //      sub sp,sp,#16
            //      str r19,[sp,#8]
            // This is one additional instruction, but it centralizes the aligned space. Otherwise, it might be
            // possible to have two 8-byte alignment padding words, one below the callee-saved registers, and one
            // above them. If that is preferable, we could implement it.
            //
            // Note that any varargs saved space will always be 16-byte aligned, since there are 8 argument
            // registers.
            //
            // Then, define #remainingFrameSz = #framesz - (callee-saved size + varargs space + possible alignment
            // padding from above). Note that #remainingFrameSz must not be zero, since we still need to save FP,SP.
            //
            // Generate:
            //      sub sp,sp,#remainingFrameSz
            // or, for large frames:
            //      mov rX, #remainingFrameSz // maybe multiple instructions
            //      sub sp,sp,rX
            //
            // followed by:
            //      stp fp,lr,[sp,#outsz]
            //      add fp,sp,#outsz
            //
            // However, we need to handle the case where #outsz is larger than the constant signed offset encoding
            // can handle. And, once again, we might need to deal with #outsz that is not aligned to 16-bytes (i.e.,
            // STACK_ALIGN). So, in the case of large #outsz we will have an additional SP adjustment, using one of
            // the following sequences:
            //
            // Define #remainingFrameSz2 = #remainingFrameSz - #outsz.
            //
            //      sub sp,sp,#remainingFrameSz2  // if #remainingFrameSz2 is 16-byte aligned
            //      stp fp,lr,[sp]
            //      mov fp,sp
            //      sub sp,sp,#outsz    // in this case, #outsz must also be 16-byte aligned
            //
            // Or:
            //
            //      sub sp,sp,roundUp(#remainingFrameSz2,16) // if #remainingFrameSz2 is not 16-byte aligned (it is
            //                                               // always guaranteed to be 8 byte aligned).
            //      stp fp,lr,[sp,#8]                        // it will always be #8 in the unaligned case
            //      add fp,sp,#8
            //      sub sp,sp,#outsz - #8
            //
            // (As usual, for a large constant "#outsz - #8", we might need multiple instructions:
            //      mov rX, #outsz - #8 // maybe multiple instructions
            //      sub sp,sp,rX
            // )
            //
            // Note that even if we align the SP alterations, that does not imply that we are creating empty alignment
            // slots. In fact, we are not; any empty alignment slots were calculated in
            // Compiler::lvaAssignFrameOffsets() and its callees.

            int calleeSaveSPDeltaUnaligned = totalFrameSize - compiler->compLclFrameSize;
            if (genSaveFpLrWithAllCalleeSavedRegisters)
            {
                JITDUMP("Frame type 5 (save FP/LR at top). #outsz=%d; #framesz=%d; LclFrameSize=%d\n",
                        unsigned(compiler->lvaOutgoingArgSpaceSize), totalFrameSize, compiler->compLclFrameSize);

                // This case is much simpler, because we allocate space for the callee-saved register area, including
                // FP/LR. Note the SP adjustment might be SUB or be folded into the first store as a predecrement.
                // Then, we use a single SUB to establish the rest of the frame. We need to be careful about where
                // to establish the frame pointer, as there is a limit of 2040 bytes offset from SP to FP in the
                // unwind codes when FP is established.
                frameType = 5;
            }
            else
            {
                JITDUMP("Frame type 3 (save FP/LR at bottom). #outsz=%d; #framesz=%d; LclFrameSize=%d\n",
                        unsigned(compiler->lvaOutgoingArgSpaceSize), totalFrameSize, compiler->compLclFrameSize);

                frameType = 3;

                calleeSaveSPDeltaUnaligned -= 2 * REGSIZE_BYTES; // 2 for FP, LR which we'll save later.

                // We'll take care of these later, but callee-saved regs code shouldn't see them.
                maskSaveRegsInt &= ~(RBM_FP | RBM_LR);
            }

            assert(calleeSaveSPDeltaUnaligned >= 0);
            assert((calleeSaveSPDeltaUnaligned % 8) == 0); // It better at least be 8 byte aligned.
            calleeSaveSPDelta = AlignUp((UINT)calleeSaveSPDeltaUnaligned, STACK_ALIGN);

            offset = calleeSaveSPDelta - calleeSaveSPDeltaUnaligned;

            JITDUMP("    calleeSaveSPDelta=%d, offset=%d\n", calleeSaveSPDelta, offset);

            // At most one alignment slot between SP and where we store the callee-saved registers.
            assert((offset == 0) || (offset == REGSIZE_BYTES));
        }
    }
    else
    {
        // No frame pointer (no chaining).
        assert((maskSaveRegsInt & RBM_FP) == 0);
        assert((maskSaveRegsInt & RBM_LR) != 0);

        // Note that there is no pre-indexed save_lrpair unwind code variant, so we can't allocate the frame using
        // 'stp' if we only have one callee-saved register plus LR to save.

        NYI("Frame without frame pointer");
        offset = 0;
    }

    assert(frameType != 0);

    JITDUMP("    offset=%d, calleeSaveSPDelta=%d\n", offset, calleeSaveSPDelta);
    genSaveCalleeSavedRegistersHelp(maskSaveRegsInt | maskSaveRegsFloat, offset, -calleeSaveSPDelta);

    offset += genCountBits(maskSaveRegsInt | maskSaveRegsFloat) * REGSIZE_BYTES;

    // For varargs, home the incoming arg registers last. Note that there is nothing to unwind here,
    // so we just report "NOP" unwind codes. If there's no more frame setup after this, we don't
    // need to add codes at all.

    if (compiler->info.compIsVarArgs)
    {
        JITDUMP("    compIsVarArgs=true\n");

        // There are 8 general-purpose registers to home, thus 'offset' must be 16-byte aligned here.
        assert((offset % 16) == 0);
        for (regNumber reg1 = REG_ARG_FIRST; reg1 < REG_ARG_LAST; reg1 = REG_NEXT(REG_NEXT(reg1)))
        {
            regNumber reg2 = REG_NEXT(reg1);
            // stp REG, REG + 1, [SP, #offset]
            GetEmitter()->emitIns_R_R_R_I(INS_stp, EA_PTRSIZE, reg1, reg2, REG_SPBASE, offset);
            compiler->unwindNop();
            offset += 2 * REGSIZE_BYTES;
        }
    }

    // By default, we'll establish the frame pointer chain. (Note that currently frames without FP are NYI.)
    bool establishFramePointer = true;

    // If we do establish the frame pointer, what is the amount we add to SP to do so?
    unsigned offsetSpToSavedFp = 0;

    if (frameType == 1)
    {
        assert(!genSaveFpLrWithAllCalleeSavedRegisters);
        assert(offsetSpToSavedFp == 0);
    }
    else if (frameType == 2)
    {
        assert(!genSaveFpLrWithAllCalleeSavedRegisters);

        offsetSpToSavedFp = compiler->lvaOutgoingArgSpaceSize;
    }
    else if (frameType == 3)
    {
        assert(!genSaveFpLrWithAllCalleeSavedRegisters);

        int remainingFrameSz = totalFrameSize - calleeSaveSPDelta;
        assert(remainingFrameSz > 0);
        assert((remainingFrameSz % 16) == 0); // this is guaranteed to be 16-byte aligned because each component --
                                              // totalFrameSize and calleeSaveSPDelta -- is 16-byte aligned.

        if (compiler->lvaOutgoingArgSpaceSize > 504)
        {
            // We can't do "stp fp,lr,[sp,#outsz]" because #outsz is too big.
            // If compiler->lvaOutgoingArgSpaceSize is not aligned, we need to align the SP adjustment.
            assert(remainingFrameSz > (int)compiler->lvaOutgoingArgSpaceSize);
            int spAdjustment2Unaligned = remainingFrameSz - compiler->lvaOutgoingArgSpaceSize;
            int spAdjustment2          = (int)roundUp((unsigned)spAdjustment2Unaligned, STACK_ALIGN);
            int alignmentAdjustment2   = spAdjustment2 - spAdjustment2Unaligned;
            assert((alignmentAdjustment2 == 0) || (alignmentAdjustment2 == 8));

            JITDUMP("    spAdjustment2=%d\n", spAdjustment2);

            genPrologSaveRegPair(REG_FP, REG_LR, alignmentAdjustment2, -spAdjustment2, false, initReg, pInitRegZeroed);
            offset += spAdjustment2;

            // Now subtract off the #outsz (or the rest of the #outsz if it was unaligned, and the above "sub"
            // included some of it)

            int spAdjustment3 = compiler->lvaOutgoingArgSpaceSize - alignmentAdjustment2;
            assert(spAdjustment3 > 0);
            assert((spAdjustment3 % 16) == 0);

            JITDUMP("    alignmentAdjustment2=%d\n", alignmentAdjustment2);
            genEstablishFramePointer(alignmentAdjustment2, /* reportUnwindData */ true);

            // We just established the frame pointer chain; don't do it again.
            establishFramePointer = false;

            JITDUMP("    spAdjustment3=%d\n", spAdjustment3);

            // We've already established the frame pointer, so no need to report the stack pointer change to unwind
            // info.
            genStackPointerAdjustment(-spAdjustment3, initReg, pInitRegZeroed, /* reportUnwindData */ false);
            offset += spAdjustment3;
        }
        else
        {
            genPrologSaveRegPair(REG_FP, REG_LR, compiler->lvaOutgoingArgSpaceSize, -remainingFrameSz, false, initReg,
                                 pInitRegZeroed);
            offset += remainingFrameSz;

            offsetSpToSavedFp = compiler->lvaOutgoingArgSpaceSize;
        }
    }
    else if (frameType == 4)
    {
        assert(genSaveFpLrWithAllCalleeSavedRegisters);
        offsetSpToSavedFp = calleeSaveSPDelta - (compiler->info.compIsVarArgs ? MAX_REG_ARG * REGSIZE_BYTES : 0) -
                            2 * REGSIZE_BYTES; // -2 for FP, LR
    }
    else if (frameType == 5)
    {
        assert(genSaveFpLrWithAllCalleeSavedRegisters);

        offsetSpToSavedFp = calleeSaveSPDelta - (compiler->info.compIsVarArgs ? MAX_REG_ARG * REGSIZE_BYTES : 0) -
                            2 * REGSIZE_BYTES; // -2 for FP, LR
        JITDUMP("    offsetSpToSavedFp=%d\n", offsetSpToSavedFp);
        genEstablishFramePointer(offsetSpToSavedFp, /* reportUnwindData */ true);

        // We just established the frame pointer chain; don't do it again.
        establishFramePointer = false;

        int remainingFrameSz = totalFrameSize - calleeSaveSPDelta;
        assert(remainingFrameSz > 0);
        assert((remainingFrameSz % 16) == 0); // this is guaranteed to be 16-byte aligned because each component --
                                              // totalFrameSize and calleeSaveSPDelta -- is 16-byte aligned.

        JITDUMP("    remainingFrameSz=%d\n", remainingFrameSz);

        // We've already established the frame pointer, so no need to report the stack pointer change to unwind info.
        genStackPointerAdjustment(-remainingFrameSz, initReg, pInitRegZeroed, /* reportUnwindData */ false);
        offset += remainingFrameSz;
    }
    else
    {
        unreached();
    }

    if (establishFramePointer)
    {
        JITDUMP("    offsetSpToSavedFp=%d\n", offsetSpToSavedFp);
        genEstablishFramePointer(offsetSpToSavedFp, /* reportUnwindData */ true);
    }

    assert(offset == totalFrameSize);

#elif defined(TARGET_XARCH)
    // Push backwards so we match the order we will pop them in the epilog
    // and all the other code that expects it to be in this order.
    for (regNumber reg = REG_INT_LAST; rsPushRegs != RBM_NONE; reg = REG_PREV(reg))
    {
        regMaskTP regBit = genRegMask(reg);

        if ((regBit & rsPushRegs) != 0)
        {
            inst_RV(INS_push, reg, TYP_REF);
            compiler->unwindPush(reg);
#ifdef USING_SCOPE_INFO
            if (!doubleAlignOrFramePointerUsed())
            {
                psiAdjustStackLevel(REGSIZE_BYTES);
            }
#endif // USING_SCOPE_INFO
            rsPushRegs &= ~regBit;
        }
    }

#else
    assert(!"Unknown TARGET");
#endif // TARGET*
}

#if defined(TARGET_ARM)

void CodeGen::genPushFltRegs(regMaskTP regMask)
{
    assert(regMask != 0);                        // Don't call uness we have some registers to push
    assert((regMask & RBM_ALLFLOAT) == regMask); // Only floasting point registers should be in regMask

    regNumber lowReg = genRegNumFromMask(genFindLowestBit(regMask));
    int       slots  = genCountBits(regMask);
    // regMask should be contiguously set
    regMaskTP tmpMask = ((regMask >> lowReg) + 1); // tmpMask should have a single bit set
    assert((tmpMask & (tmpMask - 1)) == 0);
    assert(lowReg == REG_F16); // Currently we expect to start at F16 in the unwind codes

    // Our calling convention requires that we only use vpush for TYP_DOUBLE registers
    noway_assert(floatRegCanHoldType(lowReg, TYP_DOUBLE));
    noway_assert((slots % 2) == 0);

    GetEmitter()->emitIns_R_I(INS_vpush, EA_8BYTE, lowReg, slots / 2);
}

void CodeGen::genPopFltRegs(regMaskTP regMask)
{
    assert(regMask != 0);                        // Don't call uness we have some registers to pop
    assert((regMask & RBM_ALLFLOAT) == regMask); // Only floasting point registers should be in regMask

    regNumber lowReg = genRegNumFromMask(genFindLowestBit(regMask));
    int       slots  = genCountBits(regMask);
    // regMask should be contiguously set
    regMaskTP tmpMask = ((regMask >> lowReg) + 1); // tmpMask should have a single bit set
    assert((tmpMask & (tmpMask - 1)) == 0);

    // Our calling convention requires that we only use vpop for TYP_DOUBLE registers
    noway_assert(floatRegCanHoldType(lowReg, TYP_DOUBLE));
    noway_assert((slots % 2) == 0);

    GetEmitter()->emitIns_R_I(INS_vpop, EA_8BYTE, lowReg, slots / 2);
}

//------------------------------------------------------------------------
// genFreeLclFrame: free the local stack frame by adding `frameSize` to SP.
//
// Arguments:
//   frameSize - the frame size to free;
//   pUnwindStarted - was epilog unwind started or not.
//
// Notes:
//   If epilog unwind hasn't been started, and we generate code, we start unwind
//    and set* pUnwindStarted = true.
//
void CodeGen::genFreeLclFrame(unsigned frameSize, /* IN OUT */ bool* pUnwindStarted)
{
    assert(compiler->compGeneratingEpilog);

    if (frameSize == 0)
        return;

    // Add 'frameSize' to SP.
    //
    // Unfortunately, we can't just use:
    //
    //      inst_RV_IV(INS_add, REG_SPBASE, frameSize, EA_PTRSIZE);
    //
    // because we need to generate proper unwind codes for each instruction generated,
    // and large frame sizes might generate a temp register load which might
    // need an unwind code. We don't want to generate a "NOP" code for this
    // temp register load; we want the unwind codes to start after that.

    if (arm_Valid_Imm_For_Instr(INS_add, frameSize, INS_FLAGS_DONT_CARE))
    {
        if (!*pUnwindStarted)
        {
            compiler->unwindBegEpilog();
            *pUnwindStarted = true;
        }

        GetEmitter()->emitIns_R_I(INS_add, EA_PTRSIZE, REG_SPBASE, frameSize, INS_FLAGS_DONT_CARE);
    }
    else
    {
        // R12 doesn't hold arguments or return values, so can be used as temp.
        regNumber tmpReg = REG_R12;
        instGen_Set_Reg_To_Imm(EA_PTRSIZE, tmpReg, frameSize);
        if (*pUnwindStarted)
        {
            compiler->unwindPadding();
        }

        // We're going to generate an unwindable instruction, so check again if
        // we need to start the unwind codes.

        if (!*pUnwindStarted)
        {
            compiler->unwindBegEpilog();
            *pUnwindStarted = true;
        }

        GetEmitter()->emitIns_R_R(INS_add, EA_PTRSIZE, REG_SPBASE, tmpReg, INS_FLAGS_DONT_CARE);
    }

    compiler->unwindAllocStack(frameSize);
}

/*-----------------------------------------------------------------------------
 *
 *  Move of relocatable displacement value to register
 */
void CodeGen::genMov32RelocatableDisplacement(BasicBlock* block, regNumber reg)
{
    GetEmitter()->emitIns_R_L(INS_movw, EA_4BYTE_DSP_RELOC, block, reg);
    GetEmitter()->emitIns_R_L(INS_movt, EA_4BYTE_DSP_RELOC, block, reg);

    if (compiler->opts.jitFlags->IsSet(JitFlags::JIT_FLAG_RELATIVE_CODE_RELOCS))
    {
        GetEmitter()->emitIns_R_R_R(INS_add, EA_4BYTE_DSP_RELOC, reg, reg, REG_PC);
    }
}

/*-----------------------------------------------------------------------------
 *
 *  Move of relocatable data-label to register
 */
void CodeGen::genMov32RelocatableDataLabel(unsigned value, regNumber reg)
{
    GetEmitter()->emitIns_R_D(INS_movw, EA_HANDLE_CNS_RELOC, value, reg);
    GetEmitter()->emitIns_R_D(INS_movt, EA_HANDLE_CNS_RELOC, value, reg);

    if (compiler->opts.jitFlags->IsSet(JitFlags::JIT_FLAG_RELATIVE_CODE_RELOCS))
    {
        GetEmitter()->emitIns_R_R_R(INS_add, EA_HANDLE_CNS_RELOC, reg, reg, REG_PC);
    }
}

/*-----------------------------------------------------------------------------
 *
 * Move of relocatable immediate to register
 */
void CodeGen::genMov32RelocatableImmediate(emitAttr size, BYTE* addr, regNumber reg)
{
    _ASSERTE(EA_IS_RELOC(size));

    GetEmitter()->emitIns_MovRelocatableImmediate(INS_movw, size, reg, addr);
    GetEmitter()->emitIns_MovRelocatableImmediate(INS_movt, size, reg, addr);

    if (compiler->opts.jitFlags->IsSet(JitFlags::JIT_FLAG_RELATIVE_CODE_RELOCS))
    {
        GetEmitter()->emitIns_R_R_R(INS_add, size, reg, reg, REG_PC);
    }
}

/*-----------------------------------------------------------------------------
 *
 *  Returns register mask to push/pop to allocate a small stack frame,
 *  instead of using "sub sp" / "add sp". Returns RBM_NONE if either frame size
 *  is zero, or if we should use "sub sp" / "add sp" instead of push/pop.
 */
regMaskTP CodeGen::genStackAllocRegisterMask(unsigned frameSize, regMaskTP maskCalleeSavedFloat)
{
    assert(compiler->compGeneratingProlog || compiler->compGeneratingEpilog);

    // We can't do this optimization with callee saved floating point registers because
    // the stack would be allocated in a wrong spot.
    if (maskCalleeSavedFloat != RBM_NONE)
        return RBM_NONE;

    // Allocate space for small frames by pushing extra registers. It generates smaller and faster code
    // that extra sub sp,XXX/add sp,XXX.
    // R0 and R1 may be used by return value. Keep things simple and just skip the optimization
    // for the 3*REGSIZE_BYTES and 4*REGSIZE_BYTES cases. They are less common and they have more
    // significant negative side-effects (more memory bus traffic).
    switch (frameSize)
    {
        case REGSIZE_BYTES:
            return RBM_R3;
        case 2 * REGSIZE_BYTES:
            return RBM_R2 | RBM_R3;
        default:
            return RBM_NONE;
    }
}

#endif // TARGET_ARM

/*****************************************************************************
 *
 *  initFltRegs -- The mask of float regs to be zeroed.
 *  initDblRegs -- The mask of double regs to be zeroed.
 *  initReg -- A zero initialized integer reg to copy from.
 *
 *  Does best effort to move between VFP/xmm regs if one is already
 *  initialized to 0. (Arm Only) Else copies from the integer register which
 *  is slower.
 */
void CodeGen::genZeroInitFltRegs(const regMaskTP& initFltRegs, const regMaskTP& initDblRegs, const regNumber& initReg)
{
    assert(compiler->compGeneratingProlog);

    // The first float/double reg that is initialized to 0. So they can be used to
    // initialize the remaining registers.
    regNumber fltInitReg = REG_NA;
    regNumber dblInitReg = REG_NA;

    // Iterate through float/double registers and initialize them to 0 or
    // copy from already initialized register of the same type.
    regMaskTP regMask = genRegMask(REG_FP_FIRST);
    for (regNumber reg = REG_FP_FIRST; reg <= REG_FP_LAST; reg = REG_NEXT(reg), regMask <<= 1)
    {
        if (regMask & initFltRegs)
        {
            // Do we have a float register already set to 0?
            if (fltInitReg != REG_NA)
            {
                // Copy from float.
                inst_RV_RV(ins_Copy(TYP_FLOAT), reg, fltInitReg, TYP_FLOAT);
            }
            else
            {
#ifdef TARGET_ARM
                // Do we have a double register initialized to 0?
                if (dblInitReg != REG_NA)
                {
                    // Copy from double.
                    inst_RV_RV(INS_vcvt_d2f, reg, dblInitReg, TYP_FLOAT);
                }
                else
                {
                    // Copy from int.
                    inst_RV_RV(INS_vmov_i2f, reg, initReg, TYP_FLOAT, EA_4BYTE);
                }
#elif defined(TARGET_XARCH)
                // XORPS is the fastest and smallest way to initialize a XMM register to zero.
                inst_RV_RV(INS_xorps, reg, reg, TYP_DOUBLE);
                dblInitReg = reg;
#elif defined(TARGET_ARM64)
                // We will just zero out the entire vector register. This sets it to a double/float zero value
                GetEmitter()->emitIns_R_I(INS_movi, EA_16BYTE, reg, 0x00, INS_OPTS_16B);
#else // TARGET*
#error Unsupported or unset target architecture
#endif
                fltInitReg = reg;
            }
        }
        else if (regMask & initDblRegs)
        {
            // Do we have a double register already set to 0?
            if (dblInitReg != REG_NA)
            {
                // Copy from double.
                inst_RV_RV(ins_Copy(TYP_DOUBLE), reg, dblInitReg, TYP_DOUBLE);
            }
            else
            {
#ifdef TARGET_ARM
                // Do we have a float register initialized to 0?
                if (fltInitReg != REG_NA)
                {
                    // Copy from float.
                    inst_RV_RV(INS_vcvt_f2d, reg, fltInitReg, TYP_DOUBLE);
                }
                else
                {
                    // Copy from int.
                    inst_RV_RV_RV(INS_vmov_i2d, reg, initReg, initReg, EA_8BYTE);
                }
#elif defined(TARGET_XARCH)
                // XORPS is the fastest and smallest way to initialize a XMM register to zero.
                inst_RV_RV(INS_xorps, reg, reg, TYP_DOUBLE);
                fltInitReg = reg;
#elif defined(TARGET_ARM64)
                // We will just zero out the entire vector register. This sets it to a double/float zero value
                GetEmitter()->emitIns_R_I(INS_movi, EA_16BYTE, reg, 0x00, INS_OPTS_16B);
#else // TARGET*
#error Unsupported or unset target architecture
#endif
                dblInitReg = reg;
            }
        }
    }
}

/*-----------------------------------------------------------------------------
 *
 *  Restore any callee-saved registers we have used
 */

#if defined(TARGET_ARM)

bool CodeGen::genCanUsePopToReturn(regMaskTP maskPopRegsInt, bool jmpEpilog)
{
    assert(compiler->compGeneratingEpilog);

    if (!jmpEpilog && regSet.rsMaskPreSpillRegs(true) == RBM_NONE)
        return true;
    else
        return false;
}

void CodeGen::genPopCalleeSavedRegisters(bool jmpEpilog)
{
    assert(compiler->compGeneratingEpilog);

    regMaskTP maskPopRegs      = regSet.rsGetModifiedRegsMask() & RBM_CALLEE_SAVED;
    regMaskTP maskPopRegsFloat = maskPopRegs & RBM_ALLFLOAT;
    regMaskTP maskPopRegsInt   = maskPopRegs & ~maskPopRegsFloat;

    // First, pop float registers

    if (maskPopRegsFloat != RBM_NONE)
    {
        genPopFltRegs(maskPopRegsFloat);
        compiler->unwindPopMaskFloat(maskPopRegsFloat);
    }

    // Next, pop integer registers

    if (!jmpEpilog)
    {
        regMaskTP maskStackAlloc = genStackAllocRegisterMask(compiler->compLclFrameSize, maskPopRegsFloat);
        maskPopRegsInt |= maskStackAlloc;
    }

    if (isFramePointerUsed())
    {
        assert(!regSet.rsRegsModified(RBM_FPBASE));
        maskPopRegsInt |= RBM_FPBASE;
    }

    if (genCanUsePopToReturn(maskPopRegsInt, jmpEpilog))
    {
        maskPopRegsInt |= RBM_PC;
        // Record the fact that we use a pop to the PC to perform the return
        genUsedPopToReturn = true;
    }
    else
    {
        maskPopRegsInt |= RBM_LR;
        // Record the fact that we did not use a pop to the PC to perform the return
        genUsedPopToReturn = false;
    }

    assert(FitsIn<int>(maskPopRegsInt));
    inst_IV(INS_pop, (int)maskPopRegsInt);
    compiler->unwindPopMaskInt(maskPopRegsInt);
}

#elif defined(TARGET_ARM64)

void CodeGen::genPopCalleeSavedRegistersAndFreeLclFrame(bool jmpEpilog)
{
    assert(compiler->compGeneratingEpilog);

    regMaskTP rsRestoreRegs = regSet.rsGetModifiedRegsMask() & RBM_CALLEE_SAVED;

    if (isFramePointerUsed())
    {
        rsRestoreRegs |= RBM_FPBASE;
    }

    rsRestoreRegs |= RBM_LR; // We must save/restore the return address (in the LR register)

    regMaskTP regsToRestoreMask = rsRestoreRegs;

    int totalFrameSize = genTotalFrameSize();

    int calleeSaveSPOffset = 0; // This will be the starting place for restoring the callee-saved registers, in
                                // decreasing order.
    int frameType         = 0;  // An indicator of what type of frame we are popping.
    int calleeSaveSPDelta = 0;  // Amount to add to SP after callee-saved registers have been restored.

    if (isFramePointerUsed())
    {
        if ((compiler->lvaOutgoingArgSpaceSize == 0) && (totalFrameSize <= 504) &&
            !genSaveFpLrWithAllCalleeSavedRegisters)
        {
            JITDUMP("Frame type 1. #outsz=0; #framesz=%d; localloc? %s\n", totalFrameSize,
                    dspBool(compiler->compLocallocUsed));

            frameType = 1;
            if (compiler->compLocallocUsed)
            {
                // Restore sp from fp
                //      mov sp, fp
                inst_RV_RV(INS_mov, REG_SPBASE, REG_FPBASE);
                compiler->unwindSetFrameReg(REG_FPBASE, 0);
            }

            regsToRestoreMask &= ~(RBM_FP | RBM_LR); // We'll restore FP/LR at the end, and post-index SP.

            // Compute callee save SP offset which is at the top of local frame while the FP/LR is saved at the
            // bottom of stack.
            calleeSaveSPOffset = compiler->compLclFrameSize + 2 * REGSIZE_BYTES;
        }
        else if (totalFrameSize <= 512)
        {
            if (compiler->compLocallocUsed)
            {
                // Restore sp from fp
                //      sub sp, fp, #outsz // Uses #outsz if FP/LR stored at bottom
                int SPtoFPdelta = genSPtoFPdelta();
                GetEmitter()->emitIns_R_R_I(INS_sub, EA_PTRSIZE, REG_SPBASE, REG_FPBASE, SPtoFPdelta);
                compiler->unwindSetFrameReg(REG_FPBASE, SPtoFPdelta);
            }

            if (genSaveFpLrWithAllCalleeSavedRegisters)
            {
                JITDUMP("Frame type 4 (save FP/LR at top). #outsz=%d; #framesz=%d; localloc? %s\n",
                        unsigned(compiler->lvaOutgoingArgSpaceSize), totalFrameSize,
                        dspBool(compiler->compLocallocUsed));

                frameType = 4;

                calleeSaveSPOffset = compiler->compLclFrameSize;

                // Remove the frame after we're done restoring the callee-saved registers.
                calleeSaveSPDelta = totalFrameSize;
            }
            else
            {
                JITDUMP("Frame type 2 (save FP/LR at bottom). #outsz=%d; #framesz=%d; localloc? %s\n",
                        unsigned(compiler->lvaOutgoingArgSpaceSize), totalFrameSize,
                        dspBool(compiler->compLocallocUsed));

                frameType = 2;

                regsToRestoreMask &= ~(RBM_FP | RBM_LR); // We'll restore FP/LR at the end, and post-index SP.

                // Compute callee save SP offset which is at the top of local frame while the FP/LR is saved at the
                // bottom of stack.
                calleeSaveSPOffset = compiler->compLclFrameSize + 2 * REGSIZE_BYTES;
            }
        }
        else if (!genSaveFpLrWithAllCalleeSavedRegisters)
        {
            JITDUMP("Frame type 3 (save FP/LR at bottom). #outsz=%d; #framesz=%d; localloc? %s\n",
                    unsigned(compiler->lvaOutgoingArgSpaceSize), totalFrameSize, dspBool(compiler->compLocallocUsed));

            frameType = 3;

            int calleeSaveSPDeltaUnaligned = totalFrameSize - compiler->compLclFrameSize -
                                             2 * REGSIZE_BYTES; // 2 for FP, LR which we'll restore later.
            assert(calleeSaveSPDeltaUnaligned >= 0);
            assert((calleeSaveSPDeltaUnaligned % 8) == 0); // It better at least be 8 byte aligned.
            calleeSaveSPDelta = AlignUp((UINT)calleeSaveSPDeltaUnaligned, STACK_ALIGN);

            JITDUMP("    calleeSaveSPDelta=%d\n", calleeSaveSPDelta);

            regsToRestoreMask &= ~(RBM_FP | RBM_LR); // We'll restore FP/LR at the end, and (hopefully) post-index SP.

            int remainingFrameSz = totalFrameSize - calleeSaveSPDelta;
            assert(remainingFrameSz > 0);

            if (compiler->lvaOutgoingArgSpaceSize > 504)
            {
                // We can't do "ldp fp,lr,[sp,#outsz]" because #outsz is too big.
                // If compiler->lvaOutgoingArgSpaceSize is not aligned, we need to align the SP adjustment.
                assert(remainingFrameSz > (int)compiler->lvaOutgoingArgSpaceSize);
                int spAdjustment2Unaligned = remainingFrameSz - compiler->lvaOutgoingArgSpaceSize;
                int spAdjustment2          = (int)roundUp((unsigned)spAdjustment2Unaligned, STACK_ALIGN);
                int alignmentAdjustment2   = spAdjustment2 - spAdjustment2Unaligned;
                assert((alignmentAdjustment2 == 0) || (alignmentAdjustment2 == REGSIZE_BYTES));

                // Restore sp from fp. No need to update sp after this since we've set up fp before adjusting sp
                // in prolog.
                //      sub sp, fp, #alignmentAdjustment2
                GetEmitter()->emitIns_R_R_I(INS_sub, EA_PTRSIZE, REG_SPBASE, REG_FPBASE, alignmentAdjustment2);
                compiler->unwindSetFrameReg(REG_FPBASE, alignmentAdjustment2);

                // Generate:
                //      ldp fp,lr,[sp]
                //      add sp,sp,#remainingFrameSz

                JITDUMP("    alignmentAdjustment2=%d\n", alignmentAdjustment2);
                genEpilogRestoreRegPair(REG_FP, REG_LR, alignmentAdjustment2, spAdjustment2, false, REG_IP1, nullptr);
            }
            else
            {
                if (compiler->compLocallocUsed)
                {
                    // Restore sp from fp; here that's #outsz from SP
                    //      sub sp, fp, #outsz
                    int SPtoFPdelta = genSPtoFPdelta();
                    assert(SPtoFPdelta == (int)compiler->lvaOutgoingArgSpaceSize);
                    GetEmitter()->emitIns_R_R_I(INS_sub, EA_PTRSIZE, REG_SPBASE, REG_FPBASE, SPtoFPdelta);
                    compiler->unwindSetFrameReg(REG_FPBASE, SPtoFPdelta);
                }

                // Generate:
                //      ldp fp,lr,[sp,#outsz]
                //      add sp,sp,#remainingFrameSz     ; might need to load this constant in a scratch register if
                //                                      ; it's large

                JITDUMP("    remainingFrameSz=%d\n", remainingFrameSz);

                genEpilogRestoreRegPair(REG_FP, REG_LR, compiler->lvaOutgoingArgSpaceSize, remainingFrameSz, false,
                                        REG_IP1, nullptr);
            }

            // Unlike frameType=1 or frameType=2 that restore SP at the end,
            // frameType=3 already adjusted SP above to delete local frame.
            // There is at most one alignment slot between SP and where we store the callee-saved registers.
            calleeSaveSPOffset = calleeSaveSPDelta - calleeSaveSPDeltaUnaligned;
            assert((calleeSaveSPOffset == 0) || (calleeSaveSPOffset == REGSIZE_BYTES));
        }
        else
        {
            JITDUMP("Frame type 5 (save FP/LR at top). #outsz=%d; #framesz=%d; localloc? %s\n",
                    unsigned(compiler->lvaOutgoingArgSpaceSize), totalFrameSize, dspBool(compiler->compLocallocUsed));

            frameType = 5;

            int calleeSaveSPDeltaUnaligned = totalFrameSize - compiler->compLclFrameSize;
            assert(calleeSaveSPDeltaUnaligned >= 0);
            assert((calleeSaveSPDeltaUnaligned % 8) == 0); // It better at least be 8 byte aligned.
            calleeSaveSPDelta = AlignUp((UINT)calleeSaveSPDeltaUnaligned, STACK_ALIGN);

            calleeSaveSPOffset = calleeSaveSPDelta - calleeSaveSPDeltaUnaligned;
            assert((calleeSaveSPOffset == 0) || (calleeSaveSPOffset == REGSIZE_BYTES));

            // Restore sp from fp:
            //      sub sp, fp, #sp-to-fp-delta
            // This is the same whether there is localloc or not. Note that we don't need to do anything to remove the
            // "remainingFrameSz" to reverse the SUB of that amount in the prolog.

            int offsetSpToSavedFp = calleeSaveSPDelta -
                                    (compiler->info.compIsVarArgs ? MAX_REG_ARG * REGSIZE_BYTES : 0) -
                                    2 * REGSIZE_BYTES; // -2 for FP, LR
            GetEmitter()->emitIns_R_R_I(INS_sub, EA_PTRSIZE, REG_SPBASE, REG_FPBASE, offsetSpToSavedFp);
            compiler->unwindSetFrameReg(REG_FPBASE, offsetSpToSavedFp);
        }
    }
    else
    {
        // No frame pointer (no chaining).
        NYI("Frame without frame pointer");
        calleeSaveSPOffset = 0;
    }

    JITDUMP("    calleeSaveSPOffset=%d, calleeSaveSPDelta=%d\n", calleeSaveSPOffset, calleeSaveSPDelta);
    genRestoreCalleeSavedRegistersHelp(regsToRestoreMask, calleeSaveSPOffset, calleeSaveSPDelta);

    if (frameType == 1)
    {
        // Generate:
        //      ldp fp,lr,[sp],#framesz

        GetEmitter()->emitIns_R_R_R_I(INS_ldp, EA_PTRSIZE, REG_FP, REG_LR, REG_SPBASE, totalFrameSize,
                                      INS_OPTS_POST_INDEX);
        compiler->unwindSaveRegPairPreindexed(REG_FP, REG_LR, -totalFrameSize);
    }
    else if (frameType == 2)
    {
        // Generate:
        //      ldr fp,lr,[sp,#outsz]
        //      add sp,sp,#framesz

        GetEmitter()->emitIns_R_R_R_I(INS_ldp, EA_PTRSIZE, REG_FP, REG_LR, REG_SPBASE,
                                      compiler->lvaOutgoingArgSpaceSize);
        compiler->unwindSaveRegPair(REG_FP, REG_LR, compiler->lvaOutgoingArgSpaceSize);

        GetEmitter()->emitIns_R_R_I(INS_add, EA_PTRSIZE, REG_SPBASE, REG_SPBASE, totalFrameSize);
        compiler->unwindAllocStack(totalFrameSize);
    }
    else if (frameType == 3)
    {
        // Nothing to do after restoring callee-saved registers.
    }
    else if (frameType == 4)
    {
        // Nothing to do after restoring callee-saved registers.
    }
    else if (frameType == 5)
    {
        // Nothing to do after restoring callee-saved registers.
    }
    else
    {
        unreached();
    }
}

#elif defined(TARGET_XARCH)

void CodeGen::genPopCalleeSavedRegisters(bool jmpEpilog)
{
    assert(compiler->compGeneratingEpilog);

    unsigned popCount = 0;
    if (regSet.rsRegsModified(RBM_EBX))
    {
        popCount++;
        inst_RV(INS_pop, REG_EBX, TYP_I_IMPL);
    }
    if (regSet.rsRegsModified(RBM_FPBASE))
    {
        // EBP cannot be directly modified for EBP frame and double-aligned frames
        assert(!doubleAlignOrFramePointerUsed());

        popCount++;
        inst_RV(INS_pop, REG_EBP, TYP_I_IMPL);
    }

#ifndef UNIX_AMD64_ABI
    // For System V AMD64 calling convention ESI and EDI are volatile registers.
    if (regSet.rsRegsModified(RBM_ESI))
    {
        popCount++;
        inst_RV(INS_pop, REG_ESI, TYP_I_IMPL);
    }
    if (regSet.rsRegsModified(RBM_EDI))
    {
        popCount++;
        inst_RV(INS_pop, REG_EDI, TYP_I_IMPL);
    }
#endif // !defined(UNIX_AMD64_ABI)

#ifdef TARGET_AMD64
    if (regSet.rsRegsModified(RBM_R12))
    {
        popCount++;
        inst_RV(INS_pop, REG_R12, TYP_I_IMPL);
    }
    if (regSet.rsRegsModified(RBM_R13))
    {
        popCount++;
        inst_RV(INS_pop, REG_R13, TYP_I_IMPL);
    }
    if (regSet.rsRegsModified(RBM_R14))
    {
        popCount++;
        inst_RV(INS_pop, REG_R14, TYP_I_IMPL);
    }
    if (regSet.rsRegsModified(RBM_R15))
    {
        popCount++;
        inst_RV(INS_pop, REG_R15, TYP_I_IMPL);
    }
#endif // TARGET_AMD64

    // Amd64/x86 doesn't support push/pop of xmm registers.
    // These will get saved to stack separately after allocating
    // space on stack in prolog sequence.  PopCount is essentially
    // tracking the count of integer registers pushed.

    noway_assert(compiler->compCalleeRegsPushed == popCount);
}

#elif defined(TARGET_X86)

void CodeGen::genPopCalleeSavedRegisters(bool jmpEpilog)
{
    assert(compiler->compGeneratingEpilog);

    unsigned popCount = 0;

    /*  NOTE:   The EBP-less frame code below depends on the fact that
                all of the pops are generated right at the start and
                each takes one byte of machine code.
     */

    if (regSet.rsRegsModified(RBM_FPBASE))
    {
        // EBP cannot be directly modified for EBP frame and double-aligned frames
        noway_assert(!doubleAlignOrFramePointerUsed());

        inst_RV(INS_pop, REG_EBP, TYP_I_IMPL);
        popCount++;
    }
    if (regSet.rsRegsModified(RBM_EBX))
    {
        popCount++;
        inst_RV(INS_pop, REG_EBX, TYP_I_IMPL);
    }
    if (regSet.rsRegsModified(RBM_ESI))
    {
        popCount++;
        inst_RV(INS_pop, REG_ESI, TYP_I_IMPL);
    }
    if (regSet.rsRegsModified(RBM_EDI))
    {
        popCount++;
        inst_RV(INS_pop, REG_EDI, TYP_I_IMPL);
    }
    noway_assert(compiler->compCalleeRegsPushed == popCount);
}

#endif // TARGET*

// We need a register with value zero. Zero the initReg, if necessary, and set *pInitRegZeroed if so.
// Return the register to use. On ARM64, we never touch the initReg, and always just return REG_ZR.
regNumber CodeGen::genGetZeroReg(regNumber initReg, bool* pInitRegZeroed)
{
#ifdef TARGET_ARM64
    return REG_ZR;
#else  // !TARGET_ARM64
    if (*pInitRegZeroed == false)
    {
        instGen_Set_Reg_To_Zero(EA_PTRSIZE, initReg);
        *pInitRegZeroed = true;
    }
    return initReg;
#endif // !TARGET_ARM64
}

//-----------------------------------------------------------------------------
// genZeroInitFrame: Zero any untracked pointer locals and/or initialize memory for locspace
//
// Arguments:
//    untrLclHi      - (Untracked locals High-Offset)  The upper bound offset at which the zero init
//                                                     code will end initializing memory (not inclusive).
//    untrLclLo      - (Untracked locals Low-Offset)   The lower bound at which the zero init code will
//                                                     start zero initializing memory.
//    initReg        - A scratch register (that gets set to zero on some platforms).
//    pInitRegZeroed - OUT parameter. *pInitRegZeroed is set to 'true' if this method sets initReg register to zero,
//                     'false' if initReg was set to a non-zero value, and left unchanged if initReg was not touched.
void CodeGen::genZeroInitFrame(int untrLclHi, int untrLclLo, regNumber initReg, bool* pInitRegZeroed)
{
    assert(compiler->compGeneratingProlog);

    if (genUseBlockInit)
    {
        assert(untrLclHi > untrLclLo);
#ifdef TARGET_ARMARCH
        /*
            Generate the following code:

            For cnt less than 10

                mov     rZero1, 0
                mov     rZero2, 0
                mov     rCnt,  <cnt>
                stm     <rZero1,rZero2>,[rAddr!]
    <optional>  stm     <rZero1,rZero2>,[rAddr!]
    <optional>  stm     <rZero1,rZero2>,[rAddr!]
    <optional>  stm     <rZero1,rZero2>,[rAddr!]
    <optional>  str     rZero1,[rAddr]

            For rCnt greater than or equal to 10

                mov     rZero1, 0
                mov     rZero2, 0
                mov     rCnt,  <cnt/2>
                sub     rAddr, sp, OFFS

            loop:
                stm     <rZero1,rZero2>,[rAddr!]
                sub     rCnt,rCnt,1
                jnz     loop

    <optional>  str     rZero1,[rAddr]   // When cnt is odd

            NOTE: for ARM64, the instruction is stp, not stm. And we can use ZR instead of allocating registers.
         */

        regNumber rAddr;
        regNumber rCnt = REG_NA; // Invalid
        regMaskTP regMask;

        regMaskTP availMask = regSet.rsGetModifiedRegsMask() | RBM_INT_CALLEE_TRASH; // Set of available registers
        availMask &= ~intRegState.rsCalleeRegArgMaskLiveIn; // Remove all of the incoming argument registers as they are
                                                            // currently live
        availMask &= ~genRegMask(initReg); // Remove the pre-calculated initReg as we will zero it and maybe use it for
                                           // a large constant.

#if defined(TARGET_ARM)

        if (compiler->compLocallocUsed)
        {
            availMask &= ~RBM_SAVED_LOCALLOC_SP; // Remove the register reserved when we have a localloc frame
        }

        regNumber rZero1; // We're going to use initReg for rZero1
        regNumber rZero2;

        // We pick the next lowest register number for rZero2
        noway_assert(availMask != RBM_NONE);
        regMask = genFindLowestBit(availMask);
        rZero2  = genRegNumFromMask(regMask);
        availMask &= ~regMask;
        assert((genRegMask(rZero2) & intRegState.rsCalleeRegArgMaskLiveIn) == 0); // rZero2 is not a live incoming
                                                                                  // argument reg

        // We pick the next lowest register number for rAddr
        noway_assert(availMask != RBM_NONE);
        regMask = genFindLowestBit(availMask);
        rAddr   = genRegNumFromMask(regMask);
        availMask &= ~regMask;

#else // !define(TARGET_ARM)

        rAddr           = initReg;
        *pInitRegZeroed = false;

#endif // !defined(TARGET_ARM)

        bool     useLoop   = false;
        unsigned uCntBytes = untrLclHi - untrLclLo;
        assert((uCntBytes % sizeof(int)) == 0);         // The smallest stack slot is always 4 bytes.
        unsigned uCntSlots = uCntBytes / REGSIZE_BYTES; // How many register sized stack slots we're going to use.

        // When uCntSlots is 9 or less, we will emit a sequence of stm/stp instructions inline.
        // When it is 10 or greater, we will emit a loop containing a stm/stp instruction.
        // In both of these cases the stm/stp instruction will write two zeros to memory
        // and we will use a single str instruction at the end whenever we have an odd count.
        if (uCntSlots >= 10)
            useLoop = true;

        if (useLoop)
        {
            // We pick the next lowest register number for rCnt
            noway_assert(availMask != RBM_NONE);
            regMask = genFindLowestBit(availMask);
            rCnt    = genRegNumFromMask(regMask);
            availMask &= ~regMask;
        }

        // rAddr is not a live incoming argument reg
        assert((genRegMask(rAddr) & intRegState.rsCalleeRegArgMaskLiveIn) == 0);

#if defined(TARGET_ARM)
        if (arm_Valid_Imm_For_Add(untrLclLo, INS_FLAGS_DONT_CARE))
#else  // !TARGET_ARM
        if (emitter::emitIns_valid_imm_for_add(untrLclLo, EA_PTRSIZE))
#endif // !TARGET_ARM
        {
            GetEmitter()->emitIns_R_R_I(INS_add, EA_PTRSIZE, rAddr, genFramePointerReg(), untrLclLo);
        }
        else
        {
            // Load immediate into the InitReg register
            instGen_Set_Reg_To_Imm(EA_PTRSIZE, initReg, (ssize_t)untrLclLo);
            GetEmitter()->emitIns_R_R_R(INS_add, EA_PTRSIZE, rAddr, genFramePointerReg(), initReg);
            *pInitRegZeroed = false;
        }

        if (useLoop)
        {
            noway_assert(uCntSlots >= 2);
            assert((genRegMask(rCnt) & intRegState.rsCalleeRegArgMaskLiveIn) == 0); // rCnt is not a live incoming
                                                                                    // argument reg
            instGen_Set_Reg_To_Imm(EA_PTRSIZE, rCnt, (ssize_t)uCntSlots / 2);
        }

#if defined(TARGET_ARM)
        rZero1 = genGetZeroReg(initReg, pInitRegZeroed);
        instGen_Set_Reg_To_Zero(EA_PTRSIZE, rZero2);
        target_ssize_t stmImm = (target_ssize_t)(genRegMask(rZero1) | genRegMask(rZero2));
#endif // TARGET_ARM

        if (!useLoop)
        {
            while (uCntBytes >= REGSIZE_BYTES * 2)
            {
#ifdef TARGET_ARM
                GetEmitter()->emitIns_R_I(INS_stm, EA_PTRSIZE, rAddr, stmImm);
#else  // !TARGET_ARM
                GetEmitter()->emitIns_R_R_R_I(INS_stp, EA_PTRSIZE, REG_ZR, REG_ZR, rAddr, 2 * REGSIZE_BYTES,
                                              INS_OPTS_POST_INDEX);
#endif // !TARGET_ARM
                uCntBytes -= REGSIZE_BYTES * 2;
            }
        }
        else // useLoop is true
        {
#ifdef TARGET_ARM
            GetEmitter()->emitIns_R_I(INS_stm, EA_PTRSIZE, rAddr, stmImm); // zero stack slots
            GetEmitter()->emitIns_R_I(INS_sub, EA_PTRSIZE, rCnt, 1, INS_FLAGS_SET);
#else  // !TARGET_ARM
            GetEmitter()->emitIns_R_R_R_I(INS_stp, EA_PTRSIZE, REG_ZR, REG_ZR, rAddr, 2 * REGSIZE_BYTES,
                                          INS_OPTS_POST_INDEX); // zero stack slots
            GetEmitter()->emitIns_R_R_I(INS_subs, EA_PTRSIZE, rCnt, rCnt, 1);
#endif // !TARGET_ARM
            GetEmitter()->emitIns_J(INS_bhi, NULL, -3);
            uCntBytes %= REGSIZE_BYTES * 2;
        }

        if (uCntBytes >= REGSIZE_BYTES) // check and zero the last register-sized stack slot (odd number)
        {
#ifdef TARGET_ARM
            GetEmitter()->emitIns_R_R_I(INS_str, EA_PTRSIZE, rZero1, rAddr, 0);
#else  // TARGET_ARM
            if ((uCntBytes - REGSIZE_BYTES) == 0)
            {
                GetEmitter()->emitIns_R_R_I(INS_str, EA_PTRSIZE, REG_ZR, rAddr, 0);
            }
            else
            {
                GetEmitter()->emitIns_R_R_I(INS_str, EA_PTRSIZE, REG_ZR, rAddr, REGSIZE_BYTES, INS_OPTS_POST_INDEX);
            }
#endif // !TARGET_ARM
            uCntBytes -= REGSIZE_BYTES;
        }
#ifdef TARGET_ARM64
        if (uCntBytes > 0)
        {
            assert(uCntBytes == sizeof(int));
            GetEmitter()->emitIns_R_R_I(INS_str, EA_4BYTE, REG_ZR, rAddr, 0);
            uCntBytes -= sizeof(int);
        }
#endif // TARGET_ARM64
        noway_assert(uCntBytes == 0);

#elif defined(TARGET_XARCH)
        assert(compiler->getSIMDSupportLevel() >= SIMD_SSE2_Supported);
        emitter*  emit        = GetEmitter();
        regNumber frameReg    = genFramePointerReg();
        regNumber zeroReg     = REG_NA;
        int       blkSize     = untrLclHi - untrLclLo;
        int       minSimdSize = XMM_REGSIZE_BYTES;

        assert(blkSize >= 0);
        noway_assert((blkSize % sizeof(int)) == 0);
        // initReg is not a live incoming argument reg
        assert((genRegMask(initReg) & intRegState.rsCalleeRegArgMaskLiveIn) == 0);
#if defined(TARGET_AMD64)
        // We will align on x64 so can use the aligned mov
        instruction simdMov = simdAlignedMovIns();
        // Aligning low we want to move up to next boundary
        int alignedLclLo = (untrLclLo + (XMM_REGSIZE_BYTES - 1)) & -XMM_REGSIZE_BYTES;

        if ((untrLclLo != alignedLclLo) && (blkSize < 2 * XMM_REGSIZE_BYTES))
        {
            // If unaligned and smaller then 2 x SIMD size we won't bother trying to align
            assert((alignedLclLo - untrLclLo) < XMM_REGSIZE_BYTES);
            simdMov = simdUnalignedMovIns();
        }
#else // !defined(TARGET_AMD64)
        // We aren't going to try and align on x86
        instruction simdMov      = simdUnalignedMovIns();
        int         alignedLclLo = untrLclLo;
#endif
        if (blkSize < minSimdSize)
        {
            zeroReg = genGetZeroReg(initReg, pInitRegZeroed);

            int i = 0;
            for (; i + REGSIZE_BYTES <= blkSize; i += REGSIZE_BYTES)
            {
                emit->emitIns_AR_R(ins_Store(TYP_I_IMPL), EA_PTRSIZE, zeroReg, frameReg, untrLclLo + i);
            }
#if defined(TARGET_AMD64)
            assert((i == blkSize) || (i + (int)sizeof(int) == blkSize));
            if (i != blkSize)
            {
                emit->emitIns_AR_R(ins_Store(TYP_INT), EA_4BYTE, zeroReg, frameReg, untrLclLo + i);
                i += sizeof(int);
            }
#endif // defined(TARGET_AMD64)
            assert(i == blkSize);
        }
        else
        {
            // Grab a non-argument, non-callee saved XMM reg
            CLANG_FORMAT_COMMENT_ANCHOR;
#ifdef UNIX_AMD64_ABI
            // System V x64 first temp reg is xmm8
            regNumber zeroSIMDReg = genRegNumFromMask(RBM_XMM8);
#else
            // Windows first temp reg is xmm4
            regNumber zeroSIMDReg = genRegNumFromMask(RBM_XMM4);
#endif // UNIX_AMD64_ABI

#if defined(TARGET_AMD64)
            int       alignedLclHi;
            int       alignmentHiBlkSize;

            if ((blkSize < 2 * XMM_REGSIZE_BYTES) || (untrLclLo == alignedLclLo))
            {
                // Either aligned or smaller then 2 x SIMD size so we won't try to align
                // However, we still want to zero anything that is not in a 16 byte chunk at end
                int alignmentBlkSize = blkSize & -XMM_REGSIZE_BYTES;
                alignmentHiBlkSize   = blkSize - alignmentBlkSize;
                alignedLclHi         = untrLclLo + alignmentBlkSize;
                alignedLclLo         = untrLclLo;
                blkSize              = alignmentBlkSize;

                assert((blkSize + alignmentHiBlkSize) == (untrLclHi - untrLclLo));
            }
            else
            {
                // We are going to align

                // Aligning high we want to move down to previous boundary
                alignedLclHi = untrLclHi & -XMM_REGSIZE_BYTES;
                // Zero out the unaligned portions
                alignmentHiBlkSize     = untrLclHi - alignedLclHi;
                int alignmentLoBlkSize = alignedLclLo - untrLclLo;
                blkSize                = alignedLclHi - alignedLclLo;

                assert((blkSize + alignmentLoBlkSize + alignmentHiBlkSize) == (untrLclHi - untrLclLo));

                assert(alignmentLoBlkSize > 0);
                assert(alignmentLoBlkSize < XMM_REGSIZE_BYTES);
                assert((alignedLclLo - alignmentLoBlkSize) == untrLclLo);

                zeroReg = genGetZeroReg(initReg, pInitRegZeroed);

                int i = 0;
                for (; i + REGSIZE_BYTES <= alignmentLoBlkSize; i += REGSIZE_BYTES)
                {
                    emit->emitIns_AR_R(ins_Store(TYP_I_IMPL), EA_PTRSIZE, zeroReg, frameReg, untrLclLo + i);
                }
                assert((i == alignmentLoBlkSize) || (i + (int)sizeof(int) == alignmentLoBlkSize));
                if (i != alignmentLoBlkSize)
                {
                    emit->emitIns_AR_R(ins_Store(TYP_INT), EA_4BYTE, zeroReg, frameReg, untrLclLo + i);
                    i += sizeof(int);
                }

                assert(i == alignmentLoBlkSize);
            }
#else // !defined(TARGET_AMD64)
            // While we aren't aligning the start, we still want to
            // zero anything that is not in a 16 byte chunk at end
            int alignmentBlkSize   = blkSize & -XMM_REGSIZE_BYTES;
            int alignmentHiBlkSize = blkSize - alignmentBlkSize;
            int alignedLclHi       = untrLclLo + alignmentBlkSize;
            blkSize                = alignmentBlkSize;

            assert((blkSize + alignmentHiBlkSize) == (untrLclHi - untrLclLo));
#endif
            // The loop is unrolled 3 times so we do not move to the loop block until it
            // will loop at least once so the threshold is 6.
            if (blkSize < (6 * XMM_REGSIZE_BYTES))
            {
                // Generate the following code:
                //
                //   xorps   xmm4, xmm4
                //   movups  xmmword ptr [ebp/esp-OFFS], xmm4
                //   ...
                //   movups  xmmword ptr [ebp/esp-OFFS], xmm4
                //   mov      qword ptr [ebp/esp-OFFS], rax

                emit->emitIns_R_R(INS_xorps, EA_ATTR(XMM_REGSIZE_BYTES), zeroSIMDReg, zeroSIMDReg);

                int i = 0;
                for (; i < blkSize; i += XMM_REGSIZE_BYTES)
                {
                    emit->emitIns_AR_R(simdMov, EA_ATTR(XMM_REGSIZE_BYTES), zeroSIMDReg, frameReg, alignedLclLo + i);
                }

                assert(i == blkSize);
            }
            else
            {
                // Generate the following code:
                //
                //    xorps    xmm4, xmm4
                //    ;movaps xmmword ptr[ebp/esp-loOFFS], xmm4          ; alignment to 3x
                //    ;movaps xmmword ptr[ebp/esp-loOFFS + 10H], xmm4    ;
                //    mov rax, - <size>                                  ; start offset from hi
                //    movaps xmmword ptr[rbp + rax + hiOFFS      ], xmm4 ; <--+
                //    movaps xmmword ptr[rbp + rax + hiOFFS + 10H], xmm4 ;    |
                //    movaps xmmword ptr[rbp + rax + hiOFFS + 20H], xmm4 ;    | Loop
                //    add rax, 48                                        ;    |
                //    jne SHORT  -5 instr                                ; ---+

                emit->emitIns_R_R(INS_xorps, EA_ATTR(XMM_REGSIZE_BYTES), zeroSIMDReg, zeroSIMDReg);

                // How many extra don't fit into the 3x unroll
                int extraSimd = (blkSize % (XMM_REGSIZE_BYTES * 3)) / XMM_REGSIZE_BYTES;
                if (extraSimd != 0)
                {
                    blkSize -= XMM_REGSIZE_BYTES;
                    // Not a multiple of 3 so add stores at low end of block
                    emit->emitIns_AR_R(simdMov, EA_ATTR(XMM_REGSIZE_BYTES), zeroSIMDReg, frameReg, alignedLclLo);
                    if (extraSimd == 2)
                    {
                        blkSize -= XMM_REGSIZE_BYTES;
                        // one more store needed
                        emit->emitIns_AR_R(simdMov, EA_ATTR(XMM_REGSIZE_BYTES), zeroSIMDReg, frameReg,
                                           alignedLclLo + XMM_REGSIZE_BYTES);
                    }
                }

                // Exact multiple of 3 simd lengths (or loop end condition will not be met)
                noway_assert((blkSize % (3 * XMM_REGSIZE_BYTES)) == 0);

                // At least 3 simd lengths remain (as loop is 3x unrolled and we want it to loop at least once)
                assert(blkSize >= (3 * XMM_REGSIZE_BYTES));
                // In range at start of loop
                assert((alignedLclHi - blkSize) >= untrLclLo);
                assert(((alignedLclHi - blkSize) + (XMM_REGSIZE_BYTES * 2)) < (untrLclHi - XMM_REGSIZE_BYTES));
                // In range at end of loop
                assert((alignedLclHi - (3 * XMM_REGSIZE_BYTES) + (2 * XMM_REGSIZE_BYTES)) <=
                       (untrLclHi - XMM_REGSIZE_BYTES));
                assert((alignedLclHi - (blkSize + extraSimd * XMM_REGSIZE_BYTES)) == alignedLclLo);

                // Set loop counter
                emit->emitIns_R_I(INS_mov, EA_PTRSIZE, initReg, -(ssize_t)blkSize);
                // Loop start
                emit->emitIns_ARX_R(simdMov, EA_ATTR(XMM_REGSIZE_BYTES), zeroSIMDReg, frameReg, initReg, 1,
                                    alignedLclHi);
                emit->emitIns_ARX_R(simdMov, EA_ATTR(XMM_REGSIZE_BYTES), zeroSIMDReg, frameReg, initReg, 1,
                                    alignedLclHi + XMM_REGSIZE_BYTES);
                emit->emitIns_ARX_R(simdMov, EA_ATTR(XMM_REGSIZE_BYTES), zeroSIMDReg, frameReg, initReg, 1,
                                    alignedLclHi + 2 * XMM_REGSIZE_BYTES);

                emit->emitIns_R_I(INS_add, EA_PTRSIZE, initReg, XMM_REGSIZE_BYTES * 3);
                // Loop until counter is 0
                emit->emitIns_J(INS_jne, nullptr, -5);

                // initReg will be zero at end of the loop
                *pInitRegZeroed = true;
            }

            if (untrLclHi != alignedLclHi)
            {
                assert(alignmentHiBlkSize > 0);
                assert(alignmentHiBlkSize < XMM_REGSIZE_BYTES);
                assert((alignedLclHi + alignmentHiBlkSize) == untrLclHi);

                zeroReg = genGetZeroReg(initReg, pInitRegZeroed);

                int i = 0;
                for (; i + REGSIZE_BYTES <= alignmentHiBlkSize; i += REGSIZE_BYTES)
                {
                    emit->emitIns_AR_R(ins_Store(TYP_I_IMPL), EA_PTRSIZE, zeroReg, frameReg, alignedLclHi + i);
                }
#if defined(TARGET_AMD64)
                assert((i == alignmentHiBlkSize) || (i + (int)sizeof(int) == alignmentHiBlkSize));
                if (i != alignmentHiBlkSize)
                {
                    emit->emitIns_AR_R(ins_Store(TYP_INT), EA_4BYTE, zeroReg, frameReg, alignedLclHi + i);
                    i += sizeof(int);
                }
#endif // defined(TARGET_AMD64)
                assert(i == alignmentHiBlkSize);
            }
        }
#else  // TARGET*
#error Unsupported or unset target architecture
#endif // TARGET*
    }
    else if (genInitStkLclCnt > 0)
    {
        assert((genRegMask(initReg) & intRegState.rsCalleeRegArgMaskLiveIn) == 0); // initReg is not a live incoming
                                                                                   // argument reg

        /* Initialize any lvMustInit vars on the stack */

        LclVarDsc* varDsc;
        unsigned   varNum;

        for (varNum = 0, varDsc = compiler->lvaTable; varNum < compiler->lvaCount; varNum++, varDsc++)
        {
            if (!varDsc->lvMustInit)
            {
                continue;
            }

            // TODO-Review: I'm not sure that we're correctly handling the mustInit case for
            // partially-enregistered vars in the case where we don't use a block init.
            noway_assert(varDsc->lvIsInReg() || varDsc->lvOnFrame);

            // lvMustInit can only be set for GC types or TYP_STRUCT types
            // or when compInitMem is true
            // or when in debug code

            noway_assert(varTypeIsGC(varDsc->TypeGet()) || (varDsc->TypeGet() == TYP_STRUCT) ||
                         compiler->info.compInitMem || compiler->opts.compDbgCode);

            if (!varDsc->lvOnFrame)
            {
                continue;
            }

            if ((varDsc->TypeGet() == TYP_STRUCT) && !compiler->info.compInitMem &&
                (varDsc->lvExactSize >= TARGET_POINTER_SIZE))
            {
                // We only initialize the GC variables in the TYP_STRUCT
                const unsigned slots  = (unsigned)compiler->lvaLclSize(varNum) / REGSIZE_BYTES;
                ClassLayout*   layout = varDsc->GetLayout();

                for (unsigned i = 0; i < slots; i++)
                {
                    if (layout->IsGCPtr(i))
                    {
                        GetEmitter()->emitIns_S_R(ins_Store(TYP_I_IMPL), EA_PTRSIZE,
                                                  genGetZeroReg(initReg, pInitRegZeroed), varNum, i * REGSIZE_BYTES);
                    }
                }
            }
            else
            {
                regNumber zeroReg = genGetZeroReg(initReg, pInitRegZeroed);

                // zero out the whole thing rounded up to a single stack slot size
                unsigned lclSize = roundUp(compiler->lvaLclSize(varNum), (unsigned)sizeof(int));
                unsigned i;
                for (i = 0; i + REGSIZE_BYTES <= lclSize; i += REGSIZE_BYTES)
                {
                    GetEmitter()->emitIns_S_R(ins_Store(TYP_I_IMPL), EA_PTRSIZE, zeroReg, varNum, i);
                }

#ifdef TARGET_64BIT
                assert(i == lclSize || (i + sizeof(int) == lclSize));
                if (i != lclSize)
                {
                    GetEmitter()->emitIns_S_R(ins_Store(TYP_INT), EA_4BYTE, zeroReg, varNum, i);
                    i += sizeof(int);
                }
#endif // TARGET_64BIT
                assert(i == lclSize);
            }
        }

        assert(regSet.tmpAllFree());
        for (TempDsc* tempThis = regSet.tmpListBeg(); tempThis != nullptr; tempThis = regSet.tmpListNxt(tempThis))
        {
            if (!varTypeIsGC(tempThis->tdTempType()))
            {
                continue;
            }

            // printf("initialize untracked spillTmp [EBP-%04X]\n", stkOffs);

            inst_ST_RV(ins_Store(TYP_I_IMPL), tempThis, 0, genGetZeroReg(initReg, pInitRegZeroed), TYP_I_IMPL);
        }
    }

    // Initialize args and locals for OSR. Note this may include promoted fields.
    if (compiler->opts.IsOSR())
    {
        PatchpointInfo* patchpointInfo = compiler->info.compPatchpointInfo;

        // basic sanity checks (make sure we're OSRing the right method)
        assert(patchpointInfo->NumberOfLocals() == compiler->info.compLocalsCount);

        const int      originalFrameSize = patchpointInfo->FpToSpDelta();
        const unsigned patchpointInfoLen = patchpointInfo->NumberOfLocals();

        for (unsigned varNum = 0; varNum < compiler->lvaCount; varNum++)
        {
            if (!compiler->lvaIsOSRLocal(varNum))
            {
                continue;
            }

            LclVarDsc* const varDsc = compiler->lvaGetDesc(varNum);

            if (!varDsc->lvIsInReg())
            {
                JITDUMP("---OSR--- V%02u in memory\n", varNum);
                continue;
            }

            if (!VarSetOps::IsMember(compiler, compiler->fgFirstBB->bbLiveIn, varDsc->lvVarIndex))
            {
                JITDUMP("---OSR--- V%02u (reg) not live at entry\n", varNum);
                continue;
            }

            int      fieldOffset = 0;
            unsigned lclNum      = varNum;

            if (varDsc->lvIsStructField)
            {
                lclNum = varDsc->lvParentLcl;
                assert(lclNum < patchpointInfoLen);

                fieldOffset = varDsc->lvFldOffset;
                JITDUMP("---OSR--- V%02u is promoted field of V%02u at offset %d\n", varNum, lclNum, fieldOffset);
            }

            // Note we are always reading from the original frame here
            const var_types lclTyp  = genActualType(varDsc->lvType);
            const emitAttr  size    = emitTypeSize(lclTyp);
            const int       stkOffs = patchpointInfo->Offset(lclNum) + fieldOffset;

            // Original frames always use frame pointers, so
            // stkOffs is the original frame-relative offset
            // to the variable.
            //
            // We need to determine the stack or frame-pointer relative
            // offset for this variable in the current frame.
            //
            // If current frame does not use a frame pointer, we need to
            // add the SP-to-FP delta of this frame and the SP-to-FP delta
            // of the original frame; that translates from this frame's
            // stack pointer the old frame frame pointer.
            //
            // We then add the original frame's frame-pointer relative
            // offset (note this offset is usually negative -- the stack
            // grows down, so locals are below the frame pointer).
            //
            // /-----original frame-----/
            // / return address         /
            // / saved RBP   --+        /  <--- Original frame ptr   --+
            // / ...           |        /                              |
            // / ...       (stkOffs)    /                              |
            // / ...           |        /                              |
            // / variable    --+        /                              |
            // / ...                    /                (original frame sp-fp delta)
            // / ...                    /                              |
            // /-----OSR frame ---------/                              |
            // / pseudo return address  /                            --+
            // / ...                    /                              |
            // / ...                    /                    (this frame sp-fp delta)
            // / ...                    /                              |
            // /------------------------/  <--- Stack ptr            --+
            //
            // If the current frame is using a frame pointer, we need to
            // add the SP-to-FP delta of/ the original frame and then add
            // the original frame's frame-pointer relative offset.
            //
            // /-----original frame-----/
            // / return address         /
            // / saved RBP   --+        /  <--- Original frame ptr   --+
            // / ...           |        /                              |
            // / ...       (stkOffs)    /                              |
            // / ...           |        /                              |
            // / variable    --+        /                              |
            // / ...                    /                (original frame sp-fp delta)
            // / ...                    /                              |
            // /-----OSR frame ---------/                              |
            // / pseudo return address  /                            --+
            // / saved RBP              /  <--- Frame ptr            --+
            // / ...                    /
            // / ...                    /
            // / ...                    /
            // /------------------------/

            int offset = originalFrameSize + stkOffs;

            if (isFramePointerUsed())
            {
                // also adjust for saved RPB on this frame
                offset += TARGET_POINTER_SIZE;
            }
            else
            {
                offset += genSPtoFPdelta();
            }

            JITDUMP("---OSR--- V%02u (reg) old rbp offset %d old frame %d this frame sp-fp %d new offset %d (%02xH)\n",
                    varNum, stkOffs, originalFrameSize, genSPtoFPdelta(), offset, offset);

            GetEmitter()->emitIns_R_AR(ins_Load(lclTyp), size, varDsc->GetRegNum(), genFramePointerReg(), offset);
        }
    }
}

/*-----------------------------------------------------------------------------
 *
 *  Save the generic context argument.
 *
 *  We need to do this within the "prolog" in case anyone tries to inspect
 *  the param-type-arg/this (which can be done after the prolog) using
 *  ICodeManager::GetParamTypeArg().
 */

void CodeGen::genReportGenericContextArg(regNumber initReg, bool* pInitRegZeroed)
{
    // For OSR the original method has set this up for us.
    if (compiler->opts.IsOSR())
    {
        return;
    }

    assert(compiler->compGeneratingProlog);

    bool reportArg = compiler->lvaReportParamTypeArg();

    // We should report either generic context arg or "this" when used so.
    if (!reportArg)
    {
#ifndef JIT32_GCENCODER
        if (!compiler->lvaKeepAliveAndReportThis())
#endif
        {
            return;
        }
    }

    // For JIT32_GCENCODER, we won't be here if reportArg is false.
    unsigned contextArg = reportArg ? compiler->info.compTypeCtxtArg : compiler->info.compThisArg;

    noway_assert(contextArg != BAD_VAR_NUM);
    LclVarDsc* varDsc = &compiler->lvaTable[contextArg];

    // We are still in the prolog and compiler->info.compTypeCtxtArg has not been
    // moved to its final home location. So we need to use it from the
    // incoming location.

    regNumber reg;

    bool isPrespilledForProfiling = false;
#if defined(TARGET_ARM) && defined(PROFILING_SUPPORTED)
    isPrespilledForProfiling =
        compiler->compIsProfilerHookNeeded() && compiler->lvaIsPreSpilled(contextArg, regSet.rsMaskPreSpillRegs(false));
#endif

    // Load from the argument register only if it is not prespilled.
    if (compiler->lvaIsRegArgument(contextArg) && !isPrespilledForProfiling)
    {
        reg = varDsc->GetArgReg();
    }
    else
    {
        if (isFramePointerUsed())
        {
#if defined(TARGET_ARM)
            // lvStkOffs is always valid for incoming stack-arguments, even if the argument
            // will become enregistered.
            // On Arm compiler->compArgSize doesn't include r11 and lr sizes and hence we need to add 2*REGSIZE_BYTES
            noway_assert((2 * REGSIZE_BYTES <= varDsc->lvStkOffs) &&
                         (size_t(varDsc->lvStkOffs) < compiler->compArgSize + 2 * REGSIZE_BYTES));
#else
            // lvStkOffs is always valid for incoming stack-arguments, even if the argument
            // will become enregistered.
            noway_assert((0 < varDsc->lvStkOffs) && (size_t(varDsc->lvStkOffs) < compiler->compArgSize));
#endif
        }

        // We will just use the initReg since it is an available register
        // and we are probably done using it anyway...
        reg             = initReg;
        *pInitRegZeroed = false;

        // mov reg, [compiler->info.compTypeCtxtArg]
        GetEmitter()->emitIns_R_AR(ins_Load(TYP_I_IMPL), EA_PTRSIZE, reg, genFramePointerReg(), varDsc->lvStkOffs);
        regSet.verifyRegUsed(reg);
    }

#if defined(TARGET_ARM64)
    genInstrWithConstant(ins_Store(TYP_I_IMPL), EA_PTRSIZE, reg, genFramePointerReg(),
                         compiler->lvaCachedGenericContextArgOffset(), rsGetRsvdReg());
#elif defined(TARGET_ARM)
    // ARM's emitIns_R_R_I automatically uses the reserved register if necessary.
    GetEmitter()->emitIns_R_R_I(ins_Store(TYP_I_IMPL), EA_PTRSIZE, reg, genFramePointerReg(),
                                compiler->lvaCachedGenericContextArgOffset());
#else  // !ARM64 !ARM
    // mov [ebp-lvaCachedGenericContextArgOffset()], reg
    GetEmitter()->emitIns_AR_R(ins_Store(TYP_I_IMPL), EA_PTRSIZE, reg, genFramePointerReg(),
                               compiler->lvaCachedGenericContextArgOffset());
#endif // !ARM64 !ARM
}

/*****************************************************************************

Esp frames :
----------

These instructions are just a reordering of the instructions used today.

push ebp
push esi
push edi
push ebx
sub esp, LOCALS_SIZE / push dummyReg if LOCALS_SIZE=sizeof(void*)
...
add esp, LOCALS_SIZE / pop dummyReg
pop ebx
pop edi
pop esi
pop ebp
ret

Ebp frames :
----------

The epilog does "add esp, LOCALS_SIZE" instead of "mov ebp, esp".
Everything else is similar, though in a different order.

The security object will no longer be at a fixed offset. However, the
offset can still be determined by looking up the GC-info and determining
how many callee-saved registers are pushed.

push ebp
mov ebp, esp
push esi
push edi
push ebx
sub esp, LOCALS_SIZE / push dummyReg if LOCALS_SIZE=sizeof(void*)
...
add esp, LOCALS_SIZE / pop dummyReg
pop ebx
pop edi
pop esi
(mov esp, ebp if there are no callee-saved registers)
pop ebp
ret

Double-aligned frame :
--------------------

LOCALS_SIZE_ADJUSTED needs to include an unused DWORD if an odd number
of callee-saved registers are pushed on the stack so that the locals
themselves are qword-aligned. The instructions are the same as today,
just in a different order.

push ebp
mov ebp, esp
and esp, 0xFFFFFFFC
push esi
push edi
push ebx
sub esp, LOCALS_SIZE_ADJUSTED / push dummyReg if LOCALS_SIZE=sizeof(void*)
...
add esp, LOCALS_SIZE_ADJUSTED / pop dummyReg
pop ebx
pop edi
pop esi
pop ebp
mov esp, ebp
pop ebp
ret

localloc (with ebp) frames :
--------------------------

The instructions are the same as today, just in a different order.
Also, today the epilog does "lea esp, [ebp-LOCALS_SIZE-calleeSavedRegsPushedSize]"
which will change to "lea esp, [ebp-calleeSavedRegsPushedSize]".

push ebp
mov ebp, esp
push esi
push edi
push ebx
sub esp, LOCALS_SIZE / push dummyReg if LOCALS_SIZE=sizeof(void*)
...
lea esp, [ebp-calleeSavedRegsPushedSize]
pop ebx
pop edi
pop esi
(mov esp, ebp if there are no callee-saved registers)
pop ebp
ret

*****************************************************************************/

/*****************************************************************************
 *
 *  Generates appropriate NOP padding for a function prolog to support ReJIT.
 */

void CodeGen::genPrologPadForReJit()
{
    assert(compiler->compGeneratingProlog);

#ifdef TARGET_XARCH
    if (!compiler->opts.jitFlags->IsSet(JitFlags::JIT_FLAG_PROF_REJIT_NOPS))
    {
        return;
    }

#if defined(FEATURE_EH_FUNCLETS)

    // No need to generate pad (nops) for funclets.
    // When compiling the main function (and not a funclet)
    // the value of funCurrentFunc->funKind is equal to FUNC_ROOT.
    if (compiler->funCurrentFunc()->funKind != FUNC_ROOT)
    {
        return;
    }

#endif // FEATURE_EH_FUNCLETS

    unsigned size = GetEmitter()->emitGetPrologOffsetEstimate();
    if (size < 5)
    {
        instNop(5 - size);
    }
#endif
}

/*****************************************************************************
 *
 *  Reserve space for a function prolog.
 */

void CodeGen::genReserveProlog(BasicBlock* block)
{
    assert(block != nullptr);

    JITDUMP("Reserving prolog IG for block " FMT_BB "\n", block->bbNum);

    /* Nothing is live on entry to the prolog */

    GetEmitter()->emitCreatePlaceholderIG(IGPT_PROLOG, block, VarSetOps::MakeEmpty(compiler), 0, 0, false);
}

/*****************************************************************************
 *
 *  Reserve space for a function epilog.
 */

void CodeGen::genReserveEpilog(BasicBlock* block)
{
    regMaskTP gcrefRegsArg = gcInfo.gcRegGCrefSetCur;
    regMaskTP byrefRegsArg = gcInfo.gcRegByrefSetCur;

    /* The return value is special-cased: make sure it goes live for the epilog */

    bool jmpEpilog = ((block->bbFlags & BBF_HAS_JMP) != 0);

    if (IsFullPtrRegMapRequired() && !jmpEpilog)
    {
        if (varTypeIsGC(compiler->info.compRetNativeType))
        {
            noway_assert(genTypeStSz(compiler->info.compRetNativeType) == genTypeStSz(TYP_I_IMPL));

            gcInfo.gcMarkRegPtrVal(REG_INTRET, compiler->info.compRetNativeType);

            switch (compiler->info.compRetNativeType)
            {
                case TYP_REF:
                    gcrefRegsArg |= RBM_INTRET;
                    break;
                case TYP_BYREF:
                    byrefRegsArg |= RBM_INTRET;
                    break;
                default:
                    break;
            }

            JITDUMP("Extending return value GC liveness to epilog\n");
        }
    }

    JITDUMP("Reserving epilog IG for block " FMT_BB "\n", block->bbNum);

    assert(block != nullptr);
    const VARSET_TP& gcrefVarsArg(GetEmitter()->emitThisGCrefVars);
    bool             last = (block->bbNext == nullptr);
    GetEmitter()->emitCreatePlaceholderIG(IGPT_EPILOG, block, gcrefVarsArg, gcrefRegsArg, byrefRegsArg, last);
}

#if defined(FEATURE_EH_FUNCLETS)

/*****************************************************************************
 *
 *  Reserve space for a funclet prolog.
 */

void CodeGen::genReserveFuncletProlog(BasicBlock* block)
{
    assert(block != nullptr);

    /* Currently, no registers are live on entry to the prolog, except maybe
       the exception object. There might be some live stack vars, but they
       cannot be accessed until after the frame pointer is re-established.
       In order to potentially prevent emitting a death before the prolog
       and a birth right after it, we just report it as live during the
       prolog, and rely on the prolog being non-interruptible. Trust
       genCodeForBBlist to correctly initialize all the sets.

       We might need to relax these asserts if the VM ever starts
       restoring any registers, then we could have live-in reg vars...
    */

    noway_assert((gcInfo.gcRegGCrefSetCur & RBM_EXCEPTION_OBJECT) == gcInfo.gcRegGCrefSetCur);
    noway_assert(gcInfo.gcRegByrefSetCur == 0);

    JITDUMP("Reserving funclet prolog IG for block " FMT_BB "\n", block->bbNum);

    GetEmitter()->emitCreatePlaceholderIG(IGPT_FUNCLET_PROLOG, block, gcInfo.gcVarPtrSetCur, gcInfo.gcRegGCrefSetCur,
                                          gcInfo.gcRegByrefSetCur, false);
}

/*****************************************************************************
 *
 *  Reserve space for a funclet epilog.
 */

void CodeGen::genReserveFuncletEpilog(BasicBlock* block)
{
    assert(block != nullptr);

    JITDUMP("Reserving funclet epilog IG for block " FMT_BB "\n", block->bbNum);

    bool last = (block->bbNext == nullptr);
    GetEmitter()->emitCreatePlaceholderIG(IGPT_FUNCLET_EPILOG, block, gcInfo.gcVarPtrSetCur, gcInfo.gcRegGCrefSetCur,
                                          gcInfo.gcRegByrefSetCur, last);
}

#endif // FEATURE_EH_FUNCLETS

/*****************************************************************************
 *  Finalize the frame size and offset assignments.
 *
 *  No changes can be made to the modified register set after this, since that can affect how many
 *  callee-saved registers get saved.
 */
void CodeGen::genFinalizeFrame()
{
    JITDUMP("Finalizing stack frame\n");

    // Initializations need to happen based on the var locations at the start
    // of the first basic block, so load those up. In particular, the determination
    // of whether or not to use block init in the prolog is dependent on the variable
    // locations on entry to the function.
    compiler->m_pLinearScan->recordVarLocationsAtStartOfBB(compiler->fgFirstBB);

    genCheckUseBlockInit();

    // Set various registers as "modified" for special code generation scenarios: Edit & Continue, P/Invoke calls, etc.
    CLANG_FORMAT_COMMENT_ANCHOR;

#if defined(TARGET_X86)

    if (compiler->compTailCallUsed)
    {
        // If we are generating a helper-based tailcall, we've set the tailcall helper "flags"
        // argument to "1", indicating to the tailcall helper that we've saved the callee-saved
        // registers (ebx, esi, edi). So, we need to make sure all the callee-saved registers
        // actually get saved.

        regSet.rsSetRegsModified(RBM_INT_CALLEE_SAVED);
    }
#endif // TARGET_X86

#ifdef TARGET_ARM
    // Make sure that callee-saved registers used by call to a stack probing helper generated for very large stack
    // frames
    // (see `getVeryLargeFrameSize`) are pushed on stack.
    if (compiler->compLclFrameSize >= compiler->getVeryLargeFrameSize())
    {
        regSet.rsSetRegsModified(RBM_STACK_PROBE_HELPER_ARG | RBM_STACK_PROBE_HELPER_CALL_TARGET |
                                 RBM_STACK_PROBE_HELPER_TRASH);
    }

    // If there are any reserved registers, add them to the modified set.
    if (regSet.rsMaskResvd != RBM_NONE)
    {
        regSet.rsSetRegsModified(regSet.rsMaskResvd);
    }
#endif // TARGET_ARM

#ifdef DEBUG
    if (verbose)
    {
        printf("Modified regs: ");
        dspRegMask(regSet.rsGetModifiedRegsMask());
        printf("\n");
    }
#endif // DEBUG

    // Set various registers as "modified" for special code generation scenarios: Edit & Continue, P/Invoke calls, etc.
    if (compiler->opts.compDbgEnC)
    {
        // We always save FP.
        noway_assert(isFramePointerUsed());
#ifdef TARGET_AMD64
        // On x64 we always save exactly RBP, RSI and RDI for EnC.
        regMaskTP okRegs = (RBM_CALLEE_TRASH | RBM_FPBASE | RBM_RSI | RBM_RDI);
        regSet.rsSetRegsModified(RBM_RSI | RBM_RDI);
        noway_assert((regSet.rsGetModifiedRegsMask() & ~okRegs) == 0);
#else  // !TARGET_AMD64
        // On x86 we save all callee saved regs so the saved reg area size is consistent
        regSet.rsSetRegsModified(RBM_INT_CALLEE_SAVED & ~RBM_FPBASE);
#endif // !TARGET_AMD64
    }

    /* If we have any pinvoke calls, we might potentially trash everything */
    if (compiler->compMethodRequiresPInvokeFrame())
    {
        noway_assert(isFramePointerUsed()); // Setup of Pinvoke frame currently requires an EBP style frame
        regSet.rsSetRegsModified(RBM_INT_CALLEE_SAVED & ~RBM_FPBASE);
    }

#ifdef UNIX_AMD64_ABI
    // On Unix x64 we also save R14 and R15 for ELT profiler hook generation.
    if (compiler->compIsProfilerHookNeeded())
    {
        regSet.rsSetRegsModified(RBM_PROFILER_ENTER_ARG_0 | RBM_PROFILER_ENTER_ARG_1);
    }
#endif

    /* Count how many callee-saved registers will actually be saved (pushed) */

    // EBP cannot be (directly) modified for EBP frame and double-aligned frames
    noway_assert(!doubleAlignOrFramePointerUsed() || !regSet.rsRegsModified(RBM_FPBASE));

#if ETW_EBP_FRAMED
    // EBP cannot be (directly) modified
    noway_assert(!regSet.rsRegsModified(RBM_FPBASE));
#endif

    regMaskTP maskCalleeRegsPushed = regSet.rsGetModifiedRegsMask() & RBM_CALLEE_SAVED;

#ifdef TARGET_ARMARCH
    if (isFramePointerUsed())
    {
        // For a FP based frame we have to push/pop the FP register
        //
        maskCalleeRegsPushed |= RBM_FPBASE;

        // This assert check that we are not using REG_FP
        // as both the frame pointer and as a codegen register
        //
        assert(!regSet.rsRegsModified(RBM_FPBASE));
    }

    // we always push LR.  See genPushCalleeSavedRegisters
    //
    maskCalleeRegsPushed |= RBM_LR;

#if defined(TARGET_ARM)
    // TODO-ARM64-Bug?: enable some variant of this for FP on ARM64?
    regMaskTP maskPushRegsFloat = maskCalleeRegsPushed & RBM_ALLFLOAT;
    regMaskTP maskPushRegsInt   = maskCalleeRegsPushed & ~maskPushRegsFloat;

    if ((maskPushRegsFloat != RBM_NONE) ||
        (compiler->opts.MinOpts() && (regSet.rsMaskResvd & maskCalleeRegsPushed & RBM_OPT_RSVD)))
    {
        // Here we try to keep stack double-aligned before the vpush
        if ((genCountBits(regSet.rsMaskPreSpillRegs(true) | maskPushRegsInt) % 2) != 0)
        {
            regNumber extraPushedReg = REG_R4;
            while (maskPushRegsInt & genRegMask(extraPushedReg))
            {
                extraPushedReg = REG_NEXT(extraPushedReg);
            }
            if (extraPushedReg < REG_R11)
            {
                maskPushRegsInt |= genRegMask(extraPushedReg);
                regSet.rsSetRegsModified(genRegMask(extraPushedReg));
            }
        }
        maskCalleeRegsPushed = maskPushRegsInt | maskPushRegsFloat;
    }

    // We currently only expect to push/pop consecutive FP registers
    // and these have to be double-sized registers as well.
    // Here we will insure that maskPushRegsFloat obeys these requirements.
    //
    if (maskPushRegsFloat != RBM_NONE)
    {
        regMaskTP contiguousMask = genRegMaskFloat(REG_F16, TYP_DOUBLE);
        while (maskPushRegsFloat > contiguousMask)
        {
            contiguousMask <<= 2;
            contiguousMask |= genRegMaskFloat(REG_F16, TYP_DOUBLE);
        }
        if (maskPushRegsFloat != contiguousMask)
        {
            regMaskTP maskExtraRegs = contiguousMask - maskPushRegsFloat;
            maskPushRegsFloat |= maskExtraRegs;
            regSet.rsSetRegsModified(maskExtraRegs);
            maskCalleeRegsPushed |= maskExtraRegs;
        }
    }
#endif // TARGET_ARM
#endif // TARGET_ARMARCH

#if defined(TARGET_XARCH)
    // Compute the count of callee saved float regs saved on stack.
    // On Amd64 we push only integer regs. Callee saved float (xmm6-xmm15)
    // regs are stack allocated and preserved in their stack locations.
    compiler->compCalleeFPRegsSavedMask = maskCalleeRegsPushed & RBM_FLT_CALLEE_SAVED;
    maskCalleeRegsPushed &= ~RBM_FLT_CALLEE_SAVED;
#endif // defined(TARGET_XARCH)

    compiler->compCalleeRegsPushed = genCountBits(maskCalleeRegsPushed);

#ifdef DEBUG
    if (verbose)
    {
        printf("Callee-saved registers pushed: %d ", compiler->compCalleeRegsPushed);
        dspRegMask(maskCalleeRegsPushed);
        printf("\n");
    }
#endif // DEBUG

    /* Assign the final offsets to things living on the stack frame */

    compiler->lvaAssignFrameOffsets(Compiler::FINAL_FRAME_LAYOUT);

    /* We want to make sure that the prolog size calculated here is accurate
       (that is instructions will not shrink because of conservative stack
       frame approximations).  We do this by filling in the correct size
       here (where we have committed to the final numbers for the frame offsets)
       This will ensure that the prolog size is always correct
    */
    GetEmitter()->emitMaxTmpSize = regSet.tmpGetTotalSize();

#ifdef DEBUG
    if (compiler->opts.dspCode || compiler->opts.disAsm || compiler->opts.disAsm2 || verbose)
    {
        compiler->lvaTableDump();
    }
#endif
}

//------------------------------------------------------------------------
// genEstablishFramePointer: Set up the frame pointer by adding an offset to the stack pointer.
//
// Arguments:
//    delta - the offset to add to the current stack pointer to establish the frame pointer
//    reportUnwindData - true if establishing the frame pointer should be reported in the OS unwind data.

void CodeGen::genEstablishFramePointer(int delta, bool reportUnwindData)
{
    assert(compiler->compGeneratingProlog);

#if defined(TARGET_XARCH)

    if (delta == 0)
    {
        GetEmitter()->emitIns_R_R(INS_mov, EA_PTRSIZE, REG_FPBASE, REG_SPBASE);
#ifdef USING_SCOPE_INFO
        psiMoveESPtoEBP();
#endif // USING_SCOPE_INFO
    }
    else
    {
        GetEmitter()->emitIns_R_AR(INS_lea, EA_PTRSIZE, REG_FPBASE, REG_SPBASE, delta);
        // We don't update prolog scope info (there is no function to handle lea), but that is currently dead code
        // anyway.
    }

    if (reportUnwindData)
    {
        compiler->unwindSetFrameReg(REG_FPBASE, delta);
    }

#elif defined(TARGET_ARM)

    assert(arm_Valid_Imm_For_Add_SP(delta));
    GetEmitter()->emitIns_R_R_I(INS_add, EA_PTRSIZE, REG_FPBASE, REG_SPBASE, delta);

    if (reportUnwindData)
    {
        compiler->unwindPadding();
    }

#elif defined(TARGET_ARM64)

    if (delta == 0)
    {
        GetEmitter()->emitIns_R_R(INS_mov, EA_PTRSIZE, REG_FPBASE, REG_SPBASE);
    }
    else
    {
        GetEmitter()->emitIns_R_R_I(INS_add, EA_PTRSIZE, REG_FPBASE, REG_SPBASE, delta);
    }

    if (reportUnwindData)
    {
        compiler->unwindSetFrameReg(REG_FPBASE, delta);
    }

#else
    NYI("establish frame pointer");
#endif
}

/*****************************************************************************
 *
 *  Generates code for a function prolog.
 *
 *  NOTE REGARDING CHANGES THAT IMPACT THE DEBUGGER:
 *
 *  The debugger relies on decoding ARM instructions to be able to successfully step through code. It does not
 *  implement decoding all ARM instructions. It only implements decoding the instructions which the JIT emits, and
 *  only instructions which result in control not going to the next instruction. Basically, any time execution would
 *  not continue at the next instruction (such as B, BL, BX, BLX, POP{pc}, etc.), the debugger has to be able to
 *  decode that instruction. If any of this is changed on ARM, the debugger team needs to be notified so that it
 *  can ensure stepping isn't broken. This is also a requirement for x86 and amd64.
 *
 *  If any changes are made in the prolog, epilog, calls, returns, and branches, it is a good idea to notify the
 *  debugger team to ensure that stepping still works.
 *
 *  ARM stepping code is here: debug\ee\arm\armwalker.cpp, vm\arm\armsinglestepper.cpp.
 */

#ifdef _PREFAST_
#pragma warning(push)
#pragma warning(disable : 21000) // Suppress PREFast warning about overly large function
#endif
void CodeGen::genFnProlog()
{
    ScopedSetVariable<bool> _setGeneratingProlog(&compiler->compGeneratingProlog, true);

    compiler->funSetCurrentFunc(0);

#ifdef DEBUG
    if (verbose)
    {
        printf("*************** In genFnProlog()\n");
    }
#endif

#ifdef DEBUG
    genInterruptibleUsed = true;
#endif

    assert(compiler->lvaDoneFrameLayout == Compiler::FINAL_FRAME_LAYOUT);

    /* Ready to start on the prolog proper */

    GetEmitter()->emitBegProlog();
    compiler->unwindBegProlog();

    // Do this so we can put the prolog instruction group ahead of
    // other instruction groups
    genIPmappingAddToFront((IL_OFFSETX)ICorDebugInfo::PROLOG);

#ifdef DEBUG
    if (compiler->opts.dspCode)
    {
        printf("\n__prolog:\n");
    }
#endif

    if (compiler->opts.compScopeInfo && (compiler->info.compVarScopesCount > 0))
    {
        // Create new scopes for the method-parameters for the prolog-block.
        psiBegProlog();
    }

#if defined(TARGET_XARCH)
    // For OSR there is a "phantom prolog" to account for the actions taken
    // in the original frame that impact RBP and RSP on entry to the OSR method.
    if (compiler->opts.IsOSR())
    {
        PatchpointInfo* patchpointInfo    = compiler->info.compPatchpointInfo;
        const int       originalFrameSize = patchpointInfo->FpToSpDelta();

        compiler->unwindPush(REG_FPBASE);
        compiler->unwindAllocStack(originalFrameSize);
    }
#endif

#ifdef DEBUG

    if (compiler->compJitHaltMethod())
    {
        /* put a nop first because the debugger and other tools are likely to
           put an int3 at the beginning and we don't want to confuse them */

        instGen(INS_nop);
        instGen(INS_BREAKPOINT);

#ifdef TARGET_ARMARCH
        // Avoid asserts in the unwind info because these instructions aren't accounted for.
        compiler->unwindPadding();
#endif // TARGET_ARMARCH
    }
#endif // DEBUG

#if defined(FEATURE_EH_FUNCLETS) && defined(DEBUG)

    // We cannot force 0-initialization of the PSPSym
    // as it will overwrite the real value
    if (compiler->lvaPSPSym != BAD_VAR_NUM)
    {
        LclVarDsc* varDsc = &compiler->lvaTable[compiler->lvaPSPSym];
        assert(!varDsc->lvMustInit);
    }

#endif // FEATURE_EH_FUNCLETS && DEBUG

    /*-------------------------------------------------------------------------
     *
     *  Record the stack frame ranges that will cover all of the tracked
     *  and untracked pointer variables.
     *  Also find which registers will need to be zero-initialized.
     *
     *  'initRegs': - Generally, enregistered variables should not need to be
     *                zero-inited. They only need to be zero-inited when they
     *                have a possibly uninitialized read on some control
     *                flow path. Apparently some of the IL_STUBs that we
     *                generate have this property.
     */

    int untrLclLo = +INT_MAX;
    int untrLclHi = -INT_MAX;
    // 'hasUntrLcl' is true if there are any stack locals which must be init'ed.
    // Note that they may be tracked, but simply not allocated to a register.
    bool hasUntrLcl = false;

    int  GCrefLo  = +INT_MAX;
    int  GCrefHi  = -INT_MAX;
    bool hasGCRef = false;

    regMaskTP initRegs    = RBM_NONE; // Registers which must be init'ed.
    regMaskTP initFltRegs = RBM_NONE; // FP registers which must be init'ed.
    regMaskTP initDblRegs = RBM_NONE;

    unsigned   varNum;
    LclVarDsc* varDsc;

    for (varNum = 0, varDsc = compiler->lvaTable; varNum < compiler->lvaCount; varNum++, varDsc++)
    {
        if (varDsc->lvIsParam && !varDsc->lvIsRegArg)
        {
            continue;
        }

        if (!varDsc->lvIsInReg() && !varDsc->lvOnFrame)
        {
            noway_assert(varDsc->lvRefCnt() == 0);
            continue;
        }

        signed int loOffs = varDsc->lvStkOffs;
        signed int hiOffs = varDsc->lvStkOffs + compiler->lvaLclSize(varNum);

        /* We need to know the offset range of tracked stack GC refs */
        /* We assume that the GC reference can be anywhere in the TYP_STRUCT */

        if (varDsc->HasGCPtr() && varDsc->lvTrackedNonStruct() && varDsc->lvOnFrame)
        {
            // For fields of PROMOTION_TYPE_DEPENDENT type of promotion, they should have been
            // taken care of by the parent struct.
            if (!compiler->lvaIsFieldOfDependentlyPromotedStruct(varDsc))
            {
                hasGCRef = true;

                if (loOffs < GCrefLo)
                {
                    GCrefLo = loOffs;
                }
                if (hiOffs > GCrefHi)
                {
                    GCrefHi = hiOffs;
                }
            }
        }

        /* For lvMustInit vars, gather pertinent info */

        if (!varDsc->lvMustInit)
        {
            continue;
        }

        bool isInReg    = varDsc->lvIsInReg();
        bool isInMemory = !isInReg || varDsc->lvLiveInOutOfHndlr;

        // Note that 'lvIsInReg()' will only be accurate for variables that are actually live-in to
        // the first block. This will include all possibly-uninitialized locals, whose liveness
        // will naturally propagate up to the entry block. However, we also set 'lvMustInit' for
        // locals that are live-in to a finally block, and those may not be live-in to the first
        // block. For those, we don't want to initialize the register, as it will not actually be
        // occupying it on entry.
        if (isInReg)
        {
            if (compiler->lvaEnregEHVars && varDsc->lvLiveInOutOfHndlr)
            {
                isInReg = VarSetOps::IsMember(compiler, compiler->fgFirstBB->bbLiveIn, varDsc->lvVarIndex);
            }
            else
            {
                assert(VarSetOps::IsMember(compiler, compiler->fgFirstBB->bbLiveIn, varDsc->lvVarIndex));
            }
        }

        if (isInReg)
        {
            regMaskTP regMask = genRegMask(varDsc->GetRegNum());
            if (!varDsc->IsFloatRegType())
            {
                initRegs |= regMask;

                if (varTypeIsMultiReg(varDsc))
                {
                    if (varDsc->GetOtherReg() != REG_STK)
                    {
                        initRegs |= genRegMask(varDsc->GetOtherReg());
                    }
                    else
                    {
                        /* Upper DWORD is on the stack, and needs to be inited */

                        loOffs += sizeof(int);
                        goto INIT_STK;
                    }
                }
            }
            else if (varDsc->TypeGet() == TYP_DOUBLE)
            {
                initDblRegs |= regMask;
            }
            else
            {
                initFltRegs |= regMask;
            }
        }
        if (isInMemory)
        {
        INIT_STK:

            hasUntrLcl = true;

            if (loOffs < untrLclLo)
            {
                untrLclLo = loOffs;
            }
            if (hiOffs > untrLclHi)
            {
                untrLclHi = hiOffs;
            }
        }
    }

    /* Don't forget about spill temps that hold pointers */

    assert(regSet.tmpAllFree());
    for (TempDsc* tempThis = regSet.tmpListBeg(); tempThis != nullptr; tempThis = regSet.tmpListNxt(tempThis))
    {
        if (!varTypeIsGC(tempThis->tdTempType()))
        {
            continue;
        }

        signed int loOffs = tempThis->tdTempOffs();
        signed int hiOffs = loOffs + TARGET_POINTER_SIZE;

        // If there is a frame pointer used, due to frame pointer chaining it will point to the stored value of the
        // previous frame pointer. Thus, stkOffs can't be zero.
        CLANG_FORMAT_COMMENT_ANCHOR;

#if !defined(TARGET_AMD64)
        // However, on amd64 there is no requirement to chain frame pointers.

        noway_assert(!isFramePointerUsed() || loOffs != 0);
#endif // !defined(TARGET_AMD64)

        // printf("    Untracked tmp at [EBP-%04X]\n", -stkOffs);

        hasUntrLcl = true;

        if (loOffs < untrLclLo)
        {
            untrLclLo = loOffs;
        }
        if (hiOffs > untrLclHi)
        {
            untrLclHi = hiOffs;
        }
    }

    // TODO-Cleanup: Add suitable assert for the OSR case.
    assert(compiler->opts.IsOSR() || ((genInitStkLclCnt > 0) == hasUntrLcl));

#ifdef DEBUG
    if (verbose)
    {
        if (genInitStkLclCnt > 0)
        {
            printf("Found %u lvMustInit int-sized stack slots, frame offsets %d through %d\n", genInitStkLclCnt,
                   -untrLclLo, -untrLclHi);
        }
    }
#endif

#ifdef TARGET_ARM
    // On the ARM we will spill any incoming struct args in the first instruction in the prolog
    // Ditto for all enregistered user arguments in a varargs method.
    // These registers will be available to use for the initReg.  We just remove
    // all of these registers from the rsCalleeRegArgMaskLiveIn.
    //
    intRegState.rsCalleeRegArgMaskLiveIn &= ~regSet.rsMaskPreSpillRegs(false);
#endif

    /* Choose the register to use for zero initialization */

    regNumber initReg = REG_SCRATCH; // Unless we find a better register below

    // Track if initReg holds non-zero value. Start conservative and assume it has non-zero value.
    // If initReg is ever set to zero, this variable is set to true and zero initializing initReg
    // will be skipped.
    bool      initRegZeroed = false;
    regMaskTP excludeMask   = intRegState.rsCalleeRegArgMaskLiveIn;
    regMaskTP tempMask;

    // We should not use the special PINVOKE registers as the initReg
    // since they are trashed by the jithelper call to setup the PINVOKE frame
    if (compiler->compMethodRequiresPInvokeFrame())
    {
        excludeMask |= RBM_PINVOKE_FRAME;

        assert((!compiler->opts.ShouldUsePInvokeHelpers()) || (compiler->info.compLvFrameListRoot == BAD_VAR_NUM));
        if (!compiler->opts.ShouldUsePInvokeHelpers())
        {
            noway_assert(compiler->info.compLvFrameListRoot < compiler->lvaCount);

            excludeMask |= (RBM_PINVOKE_TCB | RBM_PINVOKE_SCRATCH);

            // We also must exclude the register used by compLvFrameListRoot when it is enregistered
            //
            LclVarDsc* varDsc = &compiler->lvaTable[compiler->info.compLvFrameListRoot];
            if (varDsc->lvRegister)
            {
                excludeMask |= genRegMask(varDsc->GetRegNum());
            }
        }
    }

#ifdef TARGET_ARM
    // If we have a variable sized frame (compLocallocUsed is true)
    // then using REG_SAVED_LOCALLOC_SP in the prolog is not allowed
    if (compiler->compLocallocUsed)
    {
        excludeMask |= RBM_SAVED_LOCALLOC_SP;
    }
#endif // TARGET_ARM

#if defined(TARGET_XARCH)
    if (compiler->compLclFrameSize >= compiler->getVeryLargeFrameSize())
    {
        // We currently must use REG_EAX on x86 here
        // because the loop's backwards branch depends upon the size of EAX encodings
        assert(initReg == REG_EAX);
    }
    else
#endif // TARGET_XARCH
    {
        tempMask = initRegs & ~excludeMask & ~regSet.rsMaskResvd;

        if (tempMask != RBM_NONE)
        {
            // We will use one of the registers that we were planning to zero init anyway.
            // We pick the lowest register number.
            tempMask = genFindLowestBit(tempMask);
            initReg  = genRegNumFromMask(tempMask);
        }
        // Next we prefer to use one of the unused argument registers.
        // If they aren't available we use one of the caller-saved integer registers.
        else
        {
            tempMask = regSet.rsGetModifiedRegsMask() & RBM_ALLINT & ~excludeMask & ~regSet.rsMaskResvd;
            if (tempMask != RBM_NONE)
            {
                // We pick the lowest register number
                tempMask = genFindLowestBit(tempMask);
                initReg  = genRegNumFromMask(tempMask);
            }
        }
    }

    noway_assert(!compiler->compMethodRequiresPInvokeFrame() || (initReg != REG_PINVOKE_FRAME));

#if defined(TARGET_AMD64)
    // If we are a varargs call, in order to set up the arguments correctly this
    // must be done in a 2 step process. As per the x64 ABI:
    // a) The caller sets up the argument shadow space (just before the return
    //    address, 4 pointer sized slots).
    // b) The callee is responsible to home the arguments on the shadow space
    //    provided by the caller.
    // This way, the varargs iterator will be able to retrieve the
    // call arguments properly since both the arg regs and the stack allocated
    // args will be contiguous.
    //
    // OSR methods can skip this, as the setup is done by the orignal method.
    if (compiler->info.compIsVarArgs && !compiler->opts.IsOSR())
    {
        GetEmitter()->spillIntArgRegsToShadowSlots();
    }

#endif // TARGET_AMD64

#ifdef TARGET_ARM
    /*-------------------------------------------------------------------------
     *
     * Now start emitting the part of the prolog which sets up the frame
     */

    if (regSet.rsMaskPreSpillRegs(true) != RBM_NONE)
    {
        inst_IV(INS_push, (int)regSet.rsMaskPreSpillRegs(true));
        compiler->unwindPushMaskInt(regSet.rsMaskPreSpillRegs(true));
    }
#endif // TARGET_ARM

#ifdef TARGET_XARCH
    if (doubleAlignOrFramePointerUsed())
    {
        inst_RV(INS_push, REG_FPBASE, TYP_REF);
        compiler->unwindPush(REG_FPBASE);
#ifdef USING_SCOPE_INFO
        psiAdjustStackLevel(REGSIZE_BYTES);
#endif               // USING_SCOPE_INFO
#ifndef TARGET_AMD64 // On AMD64, establish the frame pointer after the "sub rsp"
        genEstablishFramePointer(0, /*reportUnwindData*/ true);
#endif // !TARGET_AMD64

#if DOUBLE_ALIGN
        if (compiler->genDoubleAlign())
        {
            noway_assert(isFramePointerUsed() == false);
            noway_assert(!regSet.rsRegsModified(RBM_FPBASE)); /* Trashing EBP is out.    */

            inst_RV_IV(INS_AND, REG_SPBASE, -8, EA_PTRSIZE);
        }
#endif // DOUBLE_ALIGN
    }
#endif // TARGET_XARCH

#ifdef TARGET_ARM64
    // Probe large frames now, if necessary, since genPushCalleeSavedRegisters() will allocate the frame. Note that
    // for arm64, genAllocLclFrame only probes the frame; it does not actually allocate it (it does not change SP).
    // For arm64, we are probing the frame before the callee-saved registers are saved. The 'initReg' might have
    // been calculated to be one of the callee-saved registers (say, if all the integer argument registers are
    // in use, and perhaps with other conditions being satisfied). This is ok in other cases, after the callee-saved
    // registers have been saved. So instead of letting genAllocLclFrame use initReg as a temporary register,
    // always use REG_SCRATCH. We don't care if it trashes it, so ignore the initRegZeroed output argument.
    bool ignoreInitRegZeroed = false;
    genAllocLclFrame(compiler->compLclFrameSize, REG_SCRATCH, &ignoreInitRegZeroed,
                     intRegState.rsCalleeRegArgMaskLiveIn);
    genPushCalleeSavedRegisters(initReg, &initRegZeroed);
#else  // !TARGET_ARM64
    genPushCalleeSavedRegisters();
#endif // !TARGET_ARM64

#ifdef TARGET_ARM
    bool needToEstablishFP        = false;
    int  afterLclFrameSPtoFPdelta = 0;
    if (doubleAlignOrFramePointerUsed())
    {
        needToEstablishFP = true;

        // If the local frame is small enough, we establish the frame pointer after the OS-reported prolog.
        // This makes the prolog and epilog match, giving us smaller unwind data. If the frame size is
        // too big, we go ahead and do it here.

        int SPtoFPdelta          = (compiler->compCalleeRegsPushed - 2) * REGSIZE_BYTES;
        afterLclFrameSPtoFPdelta = SPtoFPdelta + compiler->compLclFrameSize;
        if (!arm_Valid_Imm_For_Add_SP(afterLclFrameSPtoFPdelta))
        {
            // Oh well, it looks too big. Go ahead and establish the frame pointer here.
            genEstablishFramePointer(SPtoFPdelta, /*reportUnwindData*/ true);
            needToEstablishFP = false;
        }
    }
#endif // TARGET_ARM

    //-------------------------------------------------------------------------
    //
    // Subtract the local frame size from SP.
    //
    //-------------------------------------------------------------------------
    CLANG_FORMAT_COMMENT_ANCHOR;

#ifndef TARGET_ARM64
    regMaskTP maskStackAlloc = RBM_NONE;

#ifdef TARGET_ARM
    maskStackAlloc =
        genStackAllocRegisterMask(compiler->compLclFrameSize, regSet.rsGetModifiedRegsMask() & RBM_FLT_CALLEE_SAVED);
#endif // TARGET_ARM

    if (maskStackAlloc == RBM_NONE)
    {
        genAllocLclFrame(compiler->compLclFrameSize, initReg, &initRegZeroed, intRegState.rsCalleeRegArgMaskLiveIn);
    }
#endif // !TARGET_ARM64

//-------------------------------------------------------------------------

#ifdef TARGET_ARM
    if (compiler->compLocallocUsed)
    {
        GetEmitter()->emitIns_R_R(INS_mov, EA_4BYTE, REG_SAVED_LOCALLOC_SP, REG_SPBASE);
        regSet.verifyRegUsed(REG_SAVED_LOCALLOC_SP);
        compiler->unwindSetFrameReg(REG_SAVED_LOCALLOC_SP, 0);
    }
#endif // TARGET_ARMARCH

#if defined(TARGET_XARCH)
    // Preserve callee saved float regs to stack.
    genPreserveCalleeSavedFltRegs(compiler->compLclFrameSize);
#endif // defined(TARGET_XARCH)

#ifdef TARGET_AMD64
    // Establish the AMD64 frame pointer after the OS-reported prolog.
    if (doubleAlignOrFramePointerUsed())
    {
        bool reportUnwindData = compiler->compLocallocUsed || compiler->opts.compDbgEnC;
        genEstablishFramePointer(compiler->codeGen->genSPtoFPdelta(), reportUnwindData);
    }
#endif // TARGET_AMD64

//-------------------------------------------------------------------------
//
// This is the end of the OS-reported prolog for purposes of unwinding
//
//-------------------------------------------------------------------------

#ifdef TARGET_ARM
    if (needToEstablishFP)
    {
        genEstablishFramePointer(afterLclFrameSPtoFPdelta, /*reportUnwindData*/ false);
        needToEstablishFP = false; // nobody uses this later, but set it anyway, just to be explicit
    }
#endif // TARGET_ARM

    if (compiler->info.compPublishStubParam)
    {
#if CPU_LOAD_STORE_ARCH
        GetEmitter()->emitIns_S_R(ins_Store(TYP_I_IMPL), EA_PTRSIZE, REG_SECRET_STUB_PARAM,
                                  compiler->lvaStubArgumentVar, 0);
#else
        // mov [lvaStubArgumentVar], EAX
        GetEmitter()->emitIns_AR_R(ins_Store(TYP_I_IMPL), EA_PTRSIZE, REG_SECRET_STUB_PARAM, genFramePointerReg(),
                                   compiler->lvaTable[compiler->lvaStubArgumentVar].lvStkOffs);
#endif
        assert(intRegState.rsCalleeRegArgMaskLiveIn & RBM_SECRET_STUB_PARAM);

        // It's no longer live; clear it out so it can be used after this in the prolog
        intRegState.rsCalleeRegArgMaskLiveIn &= ~RBM_SECRET_STUB_PARAM;
    }

    //
    // Zero out the frame as needed
    //

    genZeroInitFrame(untrLclHi, untrLclLo, initReg, &initRegZeroed);

#if defined(FEATURE_EH_FUNCLETS)

    genSetPSPSym(initReg, &initRegZeroed);

#else // !FEATURE_EH_FUNCLETS

    // when compInitMem is true the genZeroInitFrame will zero out the shadow SP slots
    if (compiler->ehNeedsShadowSPslots() && !compiler->info.compInitMem)
    {
        // The last slot is reserved for ICodeManager::FixContext(ppEndRegion)
        unsigned filterEndOffsetSlotOffs = compiler->lvaLclSize(compiler->lvaShadowSPslotsVar) - TARGET_POINTER_SIZE;

        // Zero out the slot for nesting level 0
        unsigned firstSlotOffs = filterEndOffsetSlotOffs - TARGET_POINTER_SIZE;

        if (!initRegZeroed)
        {
            instGen_Set_Reg_To_Zero(EA_PTRSIZE, initReg);
            initRegZeroed = true;
        }

        GetEmitter()->emitIns_S_R(ins_Store(TYP_I_IMPL), EA_PTRSIZE, initReg, compiler->lvaShadowSPslotsVar,
                                  firstSlotOffs);
    }

#endif // !FEATURE_EH_FUNCLETS

    genReportGenericContextArg(initReg, &initRegZeroed);

#ifdef JIT32_GCENCODER
    // Initialize the LocalAllocSP slot if there is localloc in the function.
    if (compiler->lvaLocAllocSPvar != BAD_VAR_NUM)
    {
        GetEmitter()->emitIns_S_R(ins_Store(TYP_I_IMPL), EA_PTRSIZE, REG_SPBASE, compiler->lvaLocAllocSPvar, 0);
    }
#endif // JIT32_GCENCODER

    // Set up the GS security cookie

    genSetGSSecurityCookie(initReg, &initRegZeroed);

#ifdef PROFILING_SUPPORTED

    // Insert a function entry callback for profiling, if requested.
    // OSR methods aren't called, so don't have enter hooks.
    if (!compiler->opts.IsOSR())
    {
        genProfilingEnterCallback(initReg, &initRegZeroed);
    }

#endif // PROFILING_SUPPORTED

    if (!GetInterruptible())
    {
        /*-------------------------------------------------------------------------
         *
         * The 'real' prolog ends here for non-interruptible methods.
         * For fully-interruptible methods, we extend the prolog so that
         * we do not need to track GC inforation while shuffling the
         * arguments.
         *
         * Make sure there's enough padding for ReJIT.
         *
         */
        genPrologPadForReJit();
        GetEmitter()->emitMarkPrologEnd();
    }

#if defined(UNIX_AMD64_ABI) && defined(FEATURE_SIMD)
    // The unused bits of Vector3 arguments must be cleared
    // since native compiler doesn't initize the upper bits to zeros.
    //
    // TODO-Cleanup: This logic can be implemented in
    // genFnPrologCalleeRegArgs() for argument registers and
    // genEnregisterIncomingStackArgs() for stack arguments.
    genClearStackVec3ArgUpperBits();
#endif // UNIX_AMD64_ABI && FEATURE_SIMD

    /*-----------------------------------------------------------------------------
     * Take care of register arguments first
     */

    RegState* regState;

    // Update the arg initial register locations.
    compiler->lvaUpdateArgsWithInitialReg();

    // Home incoming arguments and generate any required inits.
    // OSR handles this by moving the values from the original frame.
    //
    if (!compiler->opts.IsOSR())
    {
        FOREACH_REGISTER_FILE(regState)
        {
            if (regState->rsCalleeRegArgMaskLiveIn)
            {
                // If we need an extra register to shuffle around the incoming registers
                // we will use xtraReg (initReg) and set the xtraRegClobbered flag,
                // if we don't need to use the xtraReg then this flag will stay false
                //
                regNumber xtraReg;
                bool      xtraRegClobbered = false;

                if (genRegMask(initReg) & RBM_ARG_REGS)
                {
                    xtraReg = initReg;
                }
                else
                {
                    xtraReg       = REG_SCRATCH;
                    initRegZeroed = false;
                }

                genFnPrologCalleeRegArgs(xtraReg, &xtraRegClobbered, regState);

                if (xtraRegClobbered)
                {
                    initRegZeroed = false;
                }
            }
        }
    }

    // Home the incoming arguments.
    genEnregisterIncomingStackArgs();

    /* Initialize any must-init registers variables now */

    if (initRegs)
    {
        regMaskTP regMask = 0x1;

        for (regNumber reg = REG_INT_FIRST; reg <= REG_INT_LAST; reg = REG_NEXT(reg), regMask <<= 1)
        {
            if (regMask & initRegs)
            {
                // Check if we have already zeroed this register
                if ((reg == initReg) && initRegZeroed)
                {
                    continue;
                }
                else
                {
                    instGen_Set_Reg_To_Zero(EA_PTRSIZE, reg);
                    if (reg == initReg)
                    {
                        initRegZeroed = true;
                    }
                }
            }
        }
    }

    if (initFltRegs | initDblRegs)
    {
        // If initReg is not in initRegs then we will use REG_SCRATCH
        if ((genRegMask(initReg) & initRegs) == 0)
        {
            initReg       = REG_SCRATCH;
            initRegZeroed = false;
        }

#ifdef TARGET_ARM
        // This is needed only for Arm since it can use a zero initialized int register
        // to initialize vfp registers.
        if (!initRegZeroed)
        {
            instGen_Set_Reg_To_Zero(EA_PTRSIZE, initReg);
            initRegZeroed = true;
        }
#endif // TARGET_ARM

        genZeroInitFltRegs(initFltRegs, initDblRegs, initReg);
    }

    //-----------------------------------------------------------------------------

    //
    // Increase the prolog size here only if fully interruptible.
    // And again make sure it's big enough for ReJIT
    //

    if (GetInterruptible())
    {
        genPrologPadForReJit();
        GetEmitter()->emitMarkPrologEnd();
    }
    if (compiler->opts.compScopeInfo && (compiler->info.compVarScopesCount > 0))
    {
        psiEndProlog();
    }

    if (hasGCRef)
    {
        GetEmitter()->emitSetFrameRangeGCRs(GCrefLo, GCrefHi);
    }
    else
    {
        noway_assert(GCrefLo == +INT_MAX);
        noway_assert(GCrefHi == -INT_MAX);
    }

#ifdef DEBUG
    if (compiler->opts.dspCode)
    {
        printf("\n");
    }
#endif

#ifdef TARGET_X86
    // On non-x86 the VARARG cookie does not need any special treatment.

    // Load up the VARARG argument pointer register so it doesn't get clobbered.
    // only do this if we actually access any statically declared args
    // (our argument pointer register has a refcount > 0).
    unsigned argsStartVar = compiler->lvaVarargsBaseOfStkArgs;

    if (compiler->info.compIsVarArgs && compiler->lvaTable[argsStartVar].lvRefCnt() > 0)
    {
        varDsc = &compiler->lvaTable[argsStartVar];

        noway_assert(compiler->info.compArgsCount > 0);

        // MOV EAX, <VARARGS HANDLE>
        GetEmitter()->emitIns_R_S(ins_Load(TYP_I_IMPL), EA_PTRSIZE, REG_EAX, compiler->info.compArgsCount - 1, 0);
        regSet.verifyRegUsed(REG_EAX);

        // MOV EAX, [EAX]
        GetEmitter()->emitIns_R_AR(ins_Load(TYP_I_IMPL), EA_PTRSIZE, REG_EAX, REG_EAX, 0);

        // EDX might actually be holding something here.  So make sure to only use EAX for this code
        // sequence.

        LclVarDsc* lastArg = &compiler->lvaTable[compiler->info.compArgsCount - 1];
        noway_assert(!lastArg->lvRegister);
        signed offset = lastArg->lvStkOffs;
        assert(offset != BAD_STK_OFFS);
        noway_assert(lastArg->lvFramePointerBased);

        // LEA EAX, &<VARARGS HANDLE> + EAX
        GetEmitter()->emitIns_R_ARR(INS_lea, EA_PTRSIZE, REG_EAX, genFramePointerReg(), REG_EAX, offset);

        if (varDsc->lvIsInReg())
        {
            if (varDsc->GetRegNum() != REG_EAX)
            {
                GetEmitter()->emitIns_R_R(INS_mov, EA_PTRSIZE, varDsc->GetRegNum(), REG_EAX);
                regSet.verifyRegUsed(varDsc->GetRegNum());
            }
        }
        else
        {
            GetEmitter()->emitIns_S_R(ins_Store(TYP_I_IMPL), EA_PTRSIZE, REG_EAX, argsStartVar, 0);
        }
    }

#endif // TARGET_X86

#if defined(DEBUG) && defined(TARGET_XARCH)
    if (compiler->opts.compStackCheckOnRet)
    {
        noway_assert(compiler->lvaReturnSpCheck != 0xCCCCCCCC &&
                     compiler->lvaTable[compiler->lvaReturnSpCheck].lvDoNotEnregister &&
                     compiler->lvaTable[compiler->lvaReturnSpCheck].lvOnFrame);
        GetEmitter()->emitIns_S_R(ins_Store(TYP_I_IMPL), EA_PTRSIZE, REG_SPBASE, compiler->lvaReturnSpCheck, 0);
    }
#endif // defined(DEBUG) && defined(TARGET_XARCH)

    GetEmitter()->emitEndProlog();
    compiler->unwindEndProlog();

    noway_assert(GetEmitter()->emitMaxTmpSize == regSet.tmpGetTotalSize());
}
#ifdef _PREFAST_
#pragma warning(pop)
#endif

/*****************************************************************************
 *
 *  Generates code for a function epilog.
 *
 *  Please consult the "debugger team notification" comment in genFnProlog().
 */

#if defined(TARGET_ARMARCH)

void CodeGen::genFnEpilog(BasicBlock* block)
{
#ifdef DEBUG
    if (verbose)
        printf("*************** In genFnEpilog()\n");
#endif // DEBUG

    ScopedSetVariable<bool> _setGeneratingEpilog(&compiler->compGeneratingEpilog, true);

    VarSetOps::Assign(compiler, gcInfo.gcVarPtrSetCur, GetEmitter()->emitInitGCrefVars);
    gcInfo.gcRegGCrefSetCur = GetEmitter()->emitInitGCrefRegs;
    gcInfo.gcRegByrefSetCur = GetEmitter()->emitInitByrefRegs;

#ifdef DEBUG
    if (compiler->opts.dspCode)
        printf("\n__epilog:\n");

    if (verbose)
    {
        printf("gcVarPtrSetCur=%s ", VarSetOps::ToString(compiler, gcInfo.gcVarPtrSetCur));
        dumpConvertedVarSet(compiler, gcInfo.gcVarPtrSetCur);
        printf(", gcRegGCrefSetCur=");
        printRegMaskInt(gcInfo.gcRegGCrefSetCur);
        GetEmitter()->emitDispRegSet(gcInfo.gcRegGCrefSetCur);
        printf(", gcRegByrefSetCur=");
        printRegMaskInt(gcInfo.gcRegByrefSetCur);
        GetEmitter()->emitDispRegSet(gcInfo.gcRegByrefSetCur);
        printf("\n");
    }
#endif // DEBUG

    bool jmpEpilog = ((block->bbFlags & BBF_HAS_JMP) != 0);

    GenTree* lastNode = block->lastNode();

    // Method handle and address info used in case of jump epilog
    CORINFO_METHOD_HANDLE methHnd = nullptr;
    CORINFO_CONST_LOOKUP  addrInfo;
    addrInfo.addr       = nullptr;
    addrInfo.accessType = IAT_VALUE;

    if (jmpEpilog && lastNode->gtOper == GT_JMP)
    {
        methHnd = (CORINFO_METHOD_HANDLE)lastNode->AsVal()->gtVal1;
        compiler->info.compCompHnd->getFunctionEntryPoint(methHnd, &addrInfo);
    }

#ifdef TARGET_ARM
    // We delay starting the unwind codes until we have an instruction which we know
    // needs an unwind code. In particular, for large stack frames in methods without
    // localloc, the sequence might look something like this:
    //      movw    r3, 0x38e0
    //      add     sp, r3
    //      pop     {r4,r5,r6,r10,r11,pc}
    // In this case, the "movw" should not be part of the unwind codes, since it will
    // be a NOP, and it is a waste to start with a NOP. Note that calling unwindBegEpilog()
    // also sets the current location as the beginning offset of the epilog, so every
    // instruction afterwards needs an unwind code. In the case above, if you call
    // unwindBegEpilog() before the "movw", then you must generate a NOP for the "movw".

    bool unwindStarted = false;

    // Tear down the stack frame

    if (compiler->compLocallocUsed)
    {
        if (!unwindStarted)
        {
            compiler->unwindBegEpilog();
            unwindStarted = true;
        }

        // mov R9 into SP
        inst_RV_RV(INS_mov, REG_SP, REG_SAVED_LOCALLOC_SP);
        compiler->unwindSetFrameReg(REG_SAVED_LOCALLOC_SP, 0);
    }

    if (jmpEpilog ||
        genStackAllocRegisterMask(compiler->compLclFrameSize, regSet.rsGetModifiedRegsMask() & RBM_FLT_CALLEE_SAVED) ==
            RBM_NONE)
    {
        genFreeLclFrame(compiler->compLclFrameSize, &unwindStarted);
    }

    if (!unwindStarted)
    {
        // If we haven't generated anything yet, we're certainly going to generate a "pop" next.
        compiler->unwindBegEpilog();
        unwindStarted = true;
    }

    if (jmpEpilog && lastNode->gtOper == GT_JMP && addrInfo.accessType == IAT_RELPVALUE)
    {
        // IAT_RELPVALUE jump at the end is done using relative indirection, so,
        // additional helper register is required.
        // We use LR just before it is going to be restored from stack, i.e.
        //
        //     movw r12, laddr
        //     movt r12, haddr
        //     mov lr, r12
        //     ldr r12, [r12]
        //     add r12, r12, lr
        //     pop {lr}
        //     ...
        //     bx r12

        regNumber indCallReg = REG_R12;
        regNumber vptrReg1   = REG_LR;

        instGen_Set_Reg_To_Imm(EA_HANDLE_CNS_RELOC, indCallReg, (ssize_t)addrInfo.addr);
        GetEmitter()->emitIns_R_R(INS_mov, EA_PTRSIZE, vptrReg1, indCallReg);
        GetEmitter()->emitIns_R_R_I(INS_ldr, EA_PTRSIZE, indCallReg, indCallReg, 0);
        GetEmitter()->emitIns_R_R(INS_add, EA_PTRSIZE, indCallReg, vptrReg1);
    }

    genPopCalleeSavedRegisters(jmpEpilog);

    if (regSet.rsMaskPreSpillRegs(true) != RBM_NONE)
    {
        // We better not have used a pop PC to return otherwise this will be unreachable code
        noway_assert(!genUsedPopToReturn);

        int preSpillRegArgSize = genCountBits(regSet.rsMaskPreSpillRegs(true)) * REGSIZE_BYTES;
        inst_RV_IV(INS_add, REG_SPBASE, preSpillRegArgSize, EA_PTRSIZE);
        compiler->unwindAllocStack(preSpillRegArgSize);
    }

    if (jmpEpilog)
    {
        // We better not have used a pop PC to return otherwise this will be unreachable code
        noway_assert(!genUsedPopToReturn);
    }

#else  // TARGET_ARM64
    compiler->unwindBegEpilog();

    genPopCalleeSavedRegistersAndFreeLclFrame(jmpEpilog);
#endif // TARGET_ARM64

    if (jmpEpilog)
    {
        SetHasTailCalls(true);

        noway_assert(block->bbJumpKind == BBJ_RETURN);
        noway_assert(block->GetFirstLIRNode() != nullptr);

        /* figure out what jump we have */
        GenTree* jmpNode = lastNode;
#if !FEATURE_FASTTAILCALL
        noway_assert(jmpNode->gtOper == GT_JMP);
#else  // FEATURE_FASTTAILCALL
        // armarch
        // If jmpNode is GT_JMP then gtNext must be null.
        // If jmpNode is a fast tail call, gtNext need not be null since it could have embedded stmts.
        noway_assert((jmpNode->gtOper != GT_JMP) || (jmpNode->gtNext == nullptr));

        // Could either be a "jmp method" or "fast tail call" implemented as epilog+jmp
        noway_assert((jmpNode->gtOper == GT_JMP) ||
                     ((jmpNode->gtOper == GT_CALL) && jmpNode->AsCall()->IsFastTailCall()));

        // The next block is associated with this "if" stmt
        if (jmpNode->gtOper == GT_JMP)
#endif // FEATURE_FASTTAILCALL
        {
            // Simply emit a jump to the methodHnd. This is similar to a call so we can use
            // the same descriptor with some minor adjustments.
            assert(methHnd != nullptr);
            assert(addrInfo.addr != nullptr);

#ifdef TARGET_ARMARCH
            emitter::EmitCallType callType;
            void*                 addr;
            regNumber             indCallReg;
            switch (addrInfo.accessType)
            {
                case IAT_VALUE:
                    if (validImmForBL((ssize_t)addrInfo.addr))
                    {
                        // Simple direct call
                        callType   = emitter::EC_FUNC_TOKEN;
                        addr       = addrInfo.addr;
                        indCallReg = REG_NA;
                        break;
                    }

                    // otherwise the target address doesn't fit in an immediate
                    // so we have to burn a register...
                    __fallthrough;

                case IAT_PVALUE:
                    // Load the address into a register, load indirect and call  through a register
                    // We have to use R12 since we assume the argument registers are in use
                    callType   = emitter::EC_INDIR_R;
                    indCallReg = REG_INDIRECT_CALL_TARGET_REG;
                    addr       = NULL;
                    instGen_Set_Reg_To_Imm(EA_HANDLE_CNS_RELOC, indCallReg, (ssize_t)addrInfo.addr);
                    if (addrInfo.accessType == IAT_PVALUE)
                    {
                        GetEmitter()->emitIns_R_R_I(INS_ldr, EA_PTRSIZE, indCallReg, indCallReg, 0);
                        regSet.verifyRegUsed(indCallReg);
                    }
                    break;

                case IAT_RELPVALUE:
                {
                    // Load the address into a register, load relative indirect and call through a register
                    // We have to use R12 since we assume the argument registers are in use
                    // LR is used as helper register right before it is restored from stack, thus,
                    // all relative address calculations are performed before LR is restored.
                    callType   = emitter::EC_INDIR_R;
                    indCallReg = REG_R12;
                    addr       = NULL;

                    regSet.verifyRegUsed(indCallReg);
                    break;
                }

                case IAT_PPVALUE:
                default:
                    NO_WAY("Unsupported JMP indirection");
            }

            /* Simply emit a jump to the methodHnd. This is similar to a call so we can use
             * the same descriptor with some minor adjustments.
             */

            // clang-format off
            GetEmitter()->emitIns_Call(callType,
                                       methHnd,
                                       INDEBUG_LDISASM_COMMA(nullptr)
                                       addr,
                                       0,          // argSize
                                       EA_UNKNOWN, // retSize
#if defined(TARGET_ARM64)
                                       EA_UNKNOWN, // secondRetSize
#endif
                                       gcInfo.gcVarPtrSetCur,
                                       gcInfo.gcRegGCrefSetCur,
                                       gcInfo.gcRegByrefSetCur,
                                       BAD_IL_OFFSET, // IL offset
                                       indCallReg,    // ireg
                                       REG_NA,        // xreg
                                       0,             // xmul
                                       0,             // disp
                                       true);         // isJump
            // clang-format on
            CLANG_FORMAT_COMMENT_ANCHOR;
#endif // TARGET_ARMARCH
        }
#if FEATURE_FASTTAILCALL
        else
        {
            // Fast tail call.
            GenTreeCall* call     = jmpNode->AsCall();
            gtCallTypes  callType = (gtCallTypes)call->gtCallType;

            // Fast tail calls cannot happen to helpers.
            assert((callType == CT_INDIRECT) || (callType == CT_USER_FUNC));

            // Try to dispatch this as a direct branch; this is possible when the call is
            // truly direct. In this case, the control expression will be null and the direct
            // target address will be in gtDirectCallAddress. It is still possible that calls
            // to user funcs require indirection, in which case the control expression will
            // be non-null.
            if ((callType == CT_USER_FUNC) && (call->gtControlExpr == nullptr))
            {
                assert(call->gtCallMethHnd != nullptr);
                // clang-format off
                GetEmitter()->emitIns_Call(emitter::EC_FUNC_TOKEN,
                                           call->gtCallMethHnd,
                                           INDEBUG_LDISASM_COMMA(nullptr)
                                           call->gtDirectCallAddress,
                                           0,          // argSize
                                           EA_UNKNOWN  // retSize
                                           ARM64_ARG(EA_UNKNOWN), // secondRetSize
                                           gcInfo.gcVarPtrSetCur,
                                           gcInfo.gcRegGCrefSetCur,
                                           gcInfo.gcRegByrefSetCur,
                                           BAD_IL_OFFSET, // IL offset
                                           REG_NA,        // ireg
                                           REG_NA,        // xreg
                                           0,             // xmul
                                           0,             // disp
                                           true);         // isJump
                // clang-format on
            }
            else
            {
                // Target requires indirection to obtain. genCallInstruction will have materialized
                // it into REG_FASTTAILCALL_TARGET already, so just branch to it.
                GetEmitter()->emitIns_R(INS_br, emitTypeSize(TYP_I_IMPL), REG_FASTTAILCALL_TARGET);
            }
        }
#endif // FEATURE_FASTTAILCALL
    }
    else
    {
#ifdef TARGET_ARM
        if (!genUsedPopToReturn)
        {
            // If we did not use a pop to return, then we did a "pop {..., lr}" instead of "pop {..., pc}",
            // so we need a "bx lr" instruction to return from the function.
            inst_RV(INS_bx, REG_LR, TYP_I_IMPL);
            compiler->unwindBranch16();
        }
#else  // TARGET_ARM64
        inst_RV(INS_ret, REG_LR, TYP_I_IMPL);
        compiler->unwindReturn(REG_LR);
#endif // TARGET_ARM64
    }

    compiler->unwindEndEpilog();
}

#elif defined(TARGET_XARCH)

void CodeGen::genFnEpilog(BasicBlock* block)
{
#ifdef DEBUG
    if (verbose)
    {
        printf("*************** In genFnEpilog()\n");
    }
#endif

    ScopedSetVariable<bool> _setGeneratingEpilog(&compiler->compGeneratingEpilog, true);

    VarSetOps::Assign(compiler, gcInfo.gcVarPtrSetCur, GetEmitter()->emitInitGCrefVars);
    gcInfo.gcRegGCrefSetCur = GetEmitter()->emitInitGCrefRegs;
    gcInfo.gcRegByrefSetCur = GetEmitter()->emitInitByrefRegs;

    noway_assert(!compiler->opts.MinOpts() || isFramePointerUsed()); // FPO not allowed with minOpts

#ifdef DEBUG
    genInterruptibleUsed = true;
#endif

    bool jmpEpilog = ((block->bbFlags & BBF_HAS_JMP) != 0);

#ifdef DEBUG
    if (compiler->opts.dspCode)
    {
        printf("\n__epilog:\n");
    }

    if (verbose)
    {
        printf("gcVarPtrSetCur=%s ", VarSetOps::ToString(compiler, gcInfo.gcVarPtrSetCur));
        dumpConvertedVarSet(compiler, gcInfo.gcVarPtrSetCur);
        printf(", gcRegGCrefSetCur=");
        printRegMaskInt(gcInfo.gcRegGCrefSetCur);
        GetEmitter()->emitDispRegSet(gcInfo.gcRegGCrefSetCur);
        printf(", gcRegByrefSetCur=");
        printRegMaskInt(gcInfo.gcRegByrefSetCur);
        GetEmitter()->emitDispRegSet(gcInfo.gcRegByrefSetCur);
        printf("\n");
    }
#endif

    // Restore float registers that were saved to stack before SP is modified.
    genRestoreCalleeSavedFltRegs(compiler->compLclFrameSize);

#ifdef JIT32_GCENCODER
    // When using the JIT32 GC encoder, we do not start the OS-reported portion of the epilog until after
    // the above call to `genRestoreCalleeSavedFltRegs` because that function
    //   a) does not actually restore any registers: there are none when targeting the Windows x86 ABI,
    //      which is the only target that uses the JIT32 GC encoder
    //   b) may issue a `vzeroupper` instruction to eliminate AVX -> SSE transition penalties.
    // Because the `vzeroupper` instruction is not recognized by the VM's unwinder and there are no
    // callee-save FP restores that the unwinder would need to see, we can avoid the need to change the
    // unwinder (and break binary compat with older versions of the runtime) by starting the epilog
    // after any `vzeroupper` instruction has been emitted. If either of the above conditions changes,
    // we will need to rethink this.
    GetEmitter()->emitStartEpilog();
#endif

    /* Compute the size in bytes we've pushed/popped */

    if (!doubleAlignOrFramePointerUsed())
    {
        // We have an ESP frame */

        noway_assert(compiler->compLocallocUsed == false); // Only used with frame-pointer

        /* Get rid of our local variables */

        if (compiler->compLclFrameSize)
        {
#ifdef TARGET_X86
            /* Add 'compiler->compLclFrameSize' to ESP */
            /* Use pop ECX to increment ESP by 4, unless compiler->compJmpOpUsed is true */

            if ((compiler->compLclFrameSize == TARGET_POINTER_SIZE) && !compiler->compJmpOpUsed)
            {
                inst_RV(INS_pop, REG_ECX, TYP_I_IMPL);
                regSet.verifyRegUsed(REG_ECX);
            }
            else
#endif // TARGET_X86
            {
                /* Add 'compiler->compLclFrameSize' to ESP */
                /* Generate "add esp, <stack-size>" */
                inst_RV_IV(INS_add, REG_SPBASE, compiler->compLclFrameSize, EA_PTRSIZE);
            }
        }

        genPopCalleeSavedRegisters();

        // Extra OSR adjust to get to where RBP was saved by the original frame, and
        // restore RBP.
        //
        // Note the other callee saves made in that frame are dead, the OSR method
        // will save and restore what it needs.
        if (compiler->opts.IsOSR())
        {
            PatchpointInfo* patchpointInfo    = compiler->info.compPatchpointInfo;
            const int       originalFrameSize = patchpointInfo->FpToSpDelta();

            // Use add since we know the SP-to-FP delta of the original method.
            //
            // If we ever allow the original method to have localloc this will
            // need to change.
            inst_RV_IV(INS_add, REG_SPBASE, originalFrameSize, EA_PTRSIZE);
            inst_RV(INS_pop, REG_EBP, TYP_I_IMPL);
        }
    }
    else
    {
        noway_assert(doubleAlignOrFramePointerUsed());

        /* Tear down the stack frame */

        bool needMovEspEbp = false;

#if DOUBLE_ALIGN
        if (compiler->genDoubleAlign())
        {
            //
            // add esp, compLclFrameSize
            //
            // We need not do anything (except the "mov esp, ebp") if
            // compiler->compCalleeRegsPushed==0. However, this is unlikely, and it
            // also complicates the code manager. Hence, we ignore that case.

            noway_assert(compiler->compLclFrameSize != 0);
            inst_RV_IV(INS_add, REG_SPBASE, compiler->compLclFrameSize, EA_PTRSIZE);

            needMovEspEbp = true;
        }
        else
#endif // DOUBLE_ALIGN
        {
            bool needLea = false;

            if (compiler->compLocallocUsed)
            {
                // OSR not yet ready for localloc
                assert(!compiler->opts.IsOSR());

                // ESP may be variable if a localloc was actually executed. Reset it.
                //    lea esp, [ebp - compiler->compCalleeRegsPushed * REGSIZE_BYTES]
                needLea = true;
            }
            else if (!regSet.rsRegsModified(RBM_CALLEE_SAVED))
            {
                if (compiler->compLclFrameSize != 0)
                {
#ifdef TARGET_AMD64
                    // AMD64 can't use "mov esp, ebp", according to the ABI specification describing epilogs. So,
                    // do an LEA to "pop off" the frame allocation.
                    needLea = true;
#else  // !TARGET_AMD64
                    // We will just generate "mov esp, ebp" and be done with it.
                    needMovEspEbp = true;
#endif // !TARGET_AMD64
                }
            }
            else if (compiler->compLclFrameSize == 0)
            {
                // do nothing before popping the callee-saved registers
            }
#ifdef TARGET_X86
            else if (compiler->compLclFrameSize == REGSIZE_BYTES)
            {
                // "pop ecx" will make ESP point to the callee-saved registers
                inst_RV(INS_pop, REG_ECX, TYP_I_IMPL);
                regSet.verifyRegUsed(REG_ECX);
            }
#endif // TARGET_X86
            else
            {
                // We need to make ESP point to the callee-saved registers
                needLea = true;
            }

            if (needLea)
            {
                int offset;

#ifdef TARGET_AMD64
                // lea esp, [ebp + compiler->compLclFrameSize - genSPtoFPdelta]
                //
                // Case 1: localloc not used.
                // genSPToFPDelta = compiler->compCalleeRegsPushed * REGSIZE_BYTES + compiler->compLclFrameSize
                // offset = compiler->compCalleeRegsPushed * REGSIZE_BYTES;
                // The amount to be subtracted from RBP to point at callee saved int regs.
                //
                // Case 2: localloc used
                // genSPToFPDelta = Min(240, (int)compiler->lvaOutgoingArgSpaceSize)
                // Offset = Amount to be added to RBP to point at callee saved int regs.
                offset = genSPtoFPdelta() - compiler->compLclFrameSize;

                // Offset should fit within a byte if localloc is not used.
                if (!compiler->compLocallocUsed)
                {
                    noway_assert(offset < UCHAR_MAX);
                }
#else
                // lea esp, [ebp - compiler->compCalleeRegsPushed * REGSIZE_BYTES]
                offset = compiler->compCalleeRegsPushed * REGSIZE_BYTES;
                noway_assert(offset < UCHAR_MAX); // the offset fits in a byte
#endif

                GetEmitter()->emitIns_R_AR(INS_lea, EA_PTRSIZE, REG_SPBASE, REG_FPBASE, -offset);
            }
        }

        //
        // Pop the callee-saved registers (if any)
        //
        genPopCalleeSavedRegisters();

#ifdef TARGET_AMD64
        // Extra OSR adjust to get to where RBP was saved by the original frame.
        //
        // Note the other callee saves made in that frame are dead, the current method
        // will save and restore what it needs.
        if (compiler->opts.IsOSR())
        {
            PatchpointInfo* patchpointInfo    = compiler->info.compPatchpointInfo;
            const int       originalFrameSize = patchpointInfo->FpToSpDelta();

            // Use add since we know the SP-to-FP delta of the original method.
            // We also need to skip over the slot where we pushed RBP.
            //
            // If we ever allow the original method to have localloc this will
            // need to change.
            inst_RV_IV(INS_add, REG_SPBASE, originalFrameSize + TARGET_POINTER_SIZE, EA_PTRSIZE);
        }

        assert(!needMovEspEbp); // "mov esp, ebp" is not allowed in AMD64 epilogs
#else  // !TARGET_AMD64
        if (needMovEspEbp)
        {
            // mov esp, ebp
            inst_RV_RV(INS_mov, REG_SPBASE, REG_FPBASE);
        }
#endif // !TARGET_AMD64

        // pop ebp
        inst_RV(INS_pop, REG_EBP, TYP_I_IMPL);
    }

    GetEmitter()->emitStartExitSeq(); // Mark the start of the "return" sequence

    /* Check if this a special return block i.e.
     * CEE_JMP instruction */

    if (jmpEpilog)
    {
        noway_assert(block->bbJumpKind == BBJ_RETURN);
        noway_assert(block->GetFirstLIRNode());

        // figure out what jump we have
        GenTree* jmpNode = block->lastNode();
#if !FEATURE_FASTTAILCALL
        // x86
        noway_assert(jmpNode->gtOper == GT_JMP);
#else
        // amd64
        // If jmpNode is GT_JMP then gtNext must be null.
        // If jmpNode is a fast tail call, gtNext need not be null since it could have embedded stmts.
        noway_assert((jmpNode->gtOper != GT_JMP) || (jmpNode->gtNext == nullptr));

        // Could either be a "jmp method" or "fast tail call" implemented as epilog+jmp
        noway_assert((jmpNode->gtOper == GT_JMP) ||
                     ((jmpNode->gtOper == GT_CALL) && jmpNode->AsCall()->IsFastTailCall()));

        // The next block is associated with this "if" stmt
        if (jmpNode->gtOper == GT_JMP)
#endif
        {
            // Simply emit a jump to the methodHnd. This is similar to a call so we can use
            // the same descriptor with some minor adjustments.
            CORINFO_METHOD_HANDLE methHnd = (CORINFO_METHOD_HANDLE)jmpNode->AsVal()->gtVal1;

            CORINFO_CONST_LOOKUP addrInfo;
            compiler->info.compCompHnd->getFunctionEntryPoint(methHnd, &addrInfo);
            if (addrInfo.accessType != IAT_VALUE && addrInfo.accessType != IAT_PVALUE)
            {
                NO_WAY("Unsupported JMP indirection");
            }

            // If we have IAT_PVALUE we might need to jump via register indirect, as sometimes the
            // indirection cell can't be reached by the jump.
            emitter::EmitCallType callType;
            void*                 addr;
            regNumber             indCallReg;

            if (addrInfo.accessType == IAT_PVALUE)
            {
                if (genCodeIndirAddrCanBeEncodedAsPCRelOffset((size_t)addrInfo.addr))
                {
                    // 32 bit displacement will work
                    callType   = emitter::EC_FUNC_TOKEN_INDIR;
                    addr       = addrInfo.addr;
                    indCallReg = REG_NA;
                }
                else
                {
                    // 32 bit displacement won't work
                    callType   = emitter::EC_INDIR_ARD;
                    indCallReg = REG_RAX;
                    addr       = nullptr;
                    instGen_Set_Reg_To_Imm(EA_HANDLE_CNS_RELOC, indCallReg, (ssize_t)addrInfo.addr);
                    regSet.verifyRegUsed(indCallReg);
                }
            }
            else
            {
                callType   = emitter::EC_FUNC_TOKEN;
                addr       = addrInfo.addr;
                indCallReg = REG_NA;
            }

            // clang-format off
            GetEmitter()->emitIns_Call(callType,
                                       methHnd,
                                       INDEBUG_LDISASM_COMMA(nullptr)
                                       addr,
                                       0,                                                      // argSize
                                       EA_UNKNOWN                                              // retSize
                                       MULTIREG_HAS_SECOND_GC_RET_ONLY_ARG(EA_UNKNOWN),        // secondRetSize
                                       gcInfo.gcVarPtrSetCur,
                                       gcInfo.gcRegGCrefSetCur,
                                       gcInfo.gcRegByrefSetCur,
                                       BAD_IL_OFFSET, indCallReg, REG_NA, 0, 0,  /* iloffset, ireg, xreg, xmul, disp */
                                       true /* isJump */
            );
            // clang-format on
        }
#if FEATURE_FASTTAILCALL
        else
        {
#ifdef TARGET_AMD64
            // Fast tail call.
            GenTreeCall* call     = jmpNode->AsCall();
            gtCallTypes  callType = (gtCallTypes)call->gtCallType;

            // Fast tail calls cannot happen to helpers.
            assert((callType == CT_INDIRECT) || (callType == CT_USER_FUNC));

            // Calls to a user func can be dispatched as an RIP-relative jump when they are
            // truly direct; in this case, the control expression will be null and the direct
            // target address will be in gtDirectCallAddress. It is still possible that calls
            // to user funcs require indirection, in which case the control expression will
            // be non-null.
            if ((callType == CT_USER_FUNC) && (call->gtControlExpr == nullptr))
            {
                assert(call->gtCallMethHnd != nullptr);
                // clang-format off
                GetEmitter()->emitIns_Call(
                        emitter::EC_FUNC_TOKEN,
                        call->gtCallMethHnd,
                        INDEBUG_LDISASM_COMMA(nullptr)
                        call->gtDirectCallAddress,
                        0,                                              // argSize
                        EA_UNKNOWN                                      // retSize
                        MULTIREG_HAS_SECOND_GC_RET_ONLY_ARG(EA_UNKNOWN),// secondRetSize
                        gcInfo.gcVarPtrSetCur,
                        gcInfo.gcRegGCrefSetCur,
                        gcInfo.gcRegByrefSetCur,
                        BAD_IL_OFFSET, REG_NA, REG_NA, 0, 0,  /* iloffset, ireg, xreg, xmul, disp */
                        true /* isJump */
                );
                // clang-format on
            }
            else
            {
                // Target requires indirection to obtain. genCallInstruction will have materialized
                // it into RAX already, so just jump to it. The stack walker requires that a register
                // indirect tail call be rex.w prefixed.
                GetEmitter()->emitIns_R(INS_rex_jmp, emitTypeSize(TYP_I_IMPL), REG_RAX);
            }

#else
            assert(!"Fast tail call as epilog+jmp");
            unreached();
#endif // TARGET_AMD64
        }
#endif // FEATURE_FASTTAILCALL
    }
    else
    {
        unsigned stkArgSize = 0; // Zero on all platforms except x86

#if defined(TARGET_X86)
        bool     fCalleePop = true;

        // varargs has caller pop
        if (compiler->info.compIsVarArgs)
            fCalleePop = false;

#ifdef UNIX_X86_ABI
        if (IsCallerPop(compiler->info.compMethodInfo->args.callConv))
            fCalleePop = false;
#endif // UNIX_X86_ABI

        if (fCalleePop)
        {
            noway_assert(compiler->compArgSize >= intRegState.rsCalleeRegArgCount * REGSIZE_BYTES);
            stkArgSize = compiler->compArgSize - intRegState.rsCalleeRegArgCount * REGSIZE_BYTES;

            noway_assert(compiler->compArgSize < 0x10000); // "ret" only has 2 byte operand
        }
#endif // TARGET_X86

        /* Return, popping our arguments (if any) */
        instGen_Return(stkArgSize);
    }
}

#else // TARGET*
#error Unsupported or unset target architecture
#endif // TARGET*

#if defined(FEATURE_EH_FUNCLETS)

#ifdef TARGET_ARM

/*****************************************************************************
 *
 *  Generates code for an EH funclet prolog.
 *
 *  Funclets have the following incoming arguments:
 *
 *      catch:          r0 = the exception object that was caught (see GT_CATCH_ARG)
 *      filter:         r0 = the exception object to filter (see GT_CATCH_ARG), r1 = CallerSP of the containing function
 *      finally/fault:  none
 *
 *  Funclets set the following registers on exit:
 *
 *      catch:          r0 = the address at which execution should resume (see BBJ_EHCATCHRET)
 *      filter:         r0 = non-zero if the handler should handle the exception, zero otherwise (see GT_RETFILT)
 *      finally/fault:  none
 *
 *  The ARM funclet prolog sequence is:
 *
 *     push {regs,lr}   ; We push the callee-saved regs and 'lr'.
 *                      ;   TODO-ARM-CQ: We probably only need to save lr, plus any callee-save registers that we
 *                      ;         actually use in the funclet. Currently, we save the same set of callee-saved regs
 *                      ;         calculated for the entire function.
 *     sub sp, XXX      ; Establish the rest of the frame.
 *                      ;   XXX is determined by lvaOutgoingArgSpaceSize plus space for the PSP slot, aligned
 *                      ;   up to preserve stack alignment. If we push an odd number of registers, we also
 *                      ;   generate this, to keep the stack aligned.
 *
 *     ; Fill the PSP slot, for use by the VM (it gets reported with the GC info), or by code generation of nested
 *     ;     filters.
 *     ; This is not part of the "OS prolog"; it has no associated unwind data, and is not reversed in the funclet
 *     ;     epilog.
 *
 *     if (this is a filter funclet)
 *     {
 *          // r1 on entry to a filter funclet is CallerSP of the containing function:
 *          // either the main function, or the funclet for a handler that this filter is dynamically nested within.
 *          // Note that a filter can be dynamically nested within a funclet even if it is not statically within
 *          // a funclet. Consider:
 *          //
 *          //    try {
 *          //        try {
 *          //            throw new Exception();
 *          //        } catch(Exception) {
 *          //            throw new Exception();     // The exception thrown here ...
 *          //        }
 *          //    } filter {                         // ... will be processed here, while the "catch" funclet frame is
 *          //                                       // still on the stack
 *          //    } filter-handler {
 *          //    }
 *          //
 *          // Because of this, we need a PSP in the main function anytime a filter funclet doesn't know whether the
 *          // enclosing frame will be a funclet or main function. We won't know any time there is a filter protecting
 *          // nested EH. To simplify, we just always create a main function PSP for any function with a filter.
 *
 *          ldr r1, [r1 - PSP_slot_CallerSP_offset]     ; Load the CallerSP of the main function (stored in the PSP of
 *                                                      ; the dynamically containing funclet or function)
 *          str r1, [sp + PSP_slot_SP_offset]           ; store the PSP
 *          sub r11, r1, Function_CallerSP_to_FP_delta  ; re-establish the frame pointer
 *     }
 *     else
 *     {
 *          // This is NOT a filter funclet. The VM re-establishes the frame pointer on entry.
 *          // TODO-ARM-CQ: if VM set r1 to CallerSP on entry, like for filters, we could save an instruction.
 *
 *          add r3, r11, Function_CallerSP_to_FP_delta  ; compute the CallerSP, given the frame pointer. r3 is scratch.
 *          str r3, [sp + PSP_slot_SP_offset]           ; store the PSP
 *     }
 *
 *  The epilog sequence is then:
 *
 *     add sp, XXX      ; if necessary
 *     pop {regs,pc}
 *
 *  If it is worth it, we could push r0, r1, r2, r3 instead of using an additional add/sub instruction.
 *  Code size would be smaller, but we would be writing to / reading from the stack, which might be slow.
 *
 *  The funclet frame is thus:
 *
 *      |                       |
 *      |-----------------------|
 *      |       incoming        |
 *      |       arguments       |
 *      +=======================+ <---- Caller's SP
 *      |Callee saved registers |
 *      |-----------------------|
 *      |Pre-spill regs space   |   // This is only necessary to keep the PSP slot at the same offset
 *      |                       |   // in function and funclet
 *      |-----------------------|
 *      |        PSP slot       |   // Omitted in CoreRT ABI
 *      |-----------------------|
 *      ~  possible 4 byte pad  ~
 *      ~     for alignment     ~
 *      |-----------------------|
 *      |   Outgoing arg space  |
 *      |-----------------------| <---- Ambient SP
 *      |       |               |
 *      ~       | Stack grows   ~
 *      |       | downward      |
 *              V
 */

void CodeGen::genFuncletProlog(BasicBlock* block)
{
#ifdef DEBUG
    if (verbose)
        printf("*************** In genFuncletProlog()\n");
#endif

    assert(block != NULL);
    assert(block->bbFlags & BBF_FUNCLET_BEG);

    ScopedSetVariable<bool> _setGeneratingProlog(&compiler->compGeneratingProlog, true);

    gcInfo.gcResetForBB();

    compiler->unwindBegProlog();

    regMaskTP maskPushRegsFloat = genFuncletInfo.fiSaveRegs & RBM_ALLFLOAT;
    regMaskTP maskPushRegsInt   = genFuncletInfo.fiSaveRegs & ~maskPushRegsFloat;

    regMaskTP maskStackAlloc = genStackAllocRegisterMask(genFuncletInfo.fiSpDelta, maskPushRegsFloat);
    maskPushRegsInt |= maskStackAlloc;

    assert(FitsIn<int>(maskPushRegsInt));
    inst_IV(INS_push, (int)maskPushRegsInt);
    compiler->unwindPushMaskInt(maskPushRegsInt);

    if (maskPushRegsFloat != RBM_NONE)
    {
        genPushFltRegs(maskPushRegsFloat);
        compiler->unwindPushMaskFloat(maskPushRegsFloat);
    }

    bool isFilter = (block->bbCatchTyp == BBCT_FILTER);

    regMaskTP maskArgRegsLiveIn;
    if (isFilter)
    {
        maskArgRegsLiveIn = RBM_R0 | RBM_R1;
    }
    else if ((block->bbCatchTyp == BBCT_FINALLY) || (block->bbCatchTyp == BBCT_FAULT))
    {
        maskArgRegsLiveIn = RBM_NONE;
    }
    else
    {
        maskArgRegsLiveIn = RBM_R0;
    }

    regNumber initReg       = REG_R3; // R3 is never live on entry to a funclet, so it can be trashed
    bool      initRegZeroed = false;

    if (maskStackAlloc == RBM_NONE)
    {
        genAllocLclFrame(genFuncletInfo.fiSpDelta, initReg, &initRegZeroed, maskArgRegsLiveIn);
    }

    // This is the end of the OS-reported prolog for purposes of unwinding
    compiler->unwindEndProlog();

    // If there is no PSPSym (CoreRT ABI), we are done.
    if (compiler->lvaPSPSym == BAD_VAR_NUM)
    {
        return;
    }

    if (isFilter)
    {
        // This is the first block of a filter

        GetEmitter()->emitIns_R_R_I(INS_ldr, EA_PTRSIZE, REG_R1, REG_R1, genFuncletInfo.fiPSP_slot_CallerSP_offset);
        regSet.verifyRegUsed(REG_R1);
        GetEmitter()->emitIns_R_R_I(INS_str, EA_PTRSIZE, REG_R1, REG_SPBASE, genFuncletInfo.fiPSP_slot_SP_offset);
        GetEmitter()->emitIns_R_R_I(INS_sub, EA_PTRSIZE, REG_FPBASE, REG_R1,
                                    genFuncletInfo.fiFunctionCallerSPtoFPdelta);
    }
    else
    {
        // This is a non-filter funclet
        GetEmitter()->emitIns_R_R_I(INS_add, EA_PTRSIZE, REG_R3, REG_FPBASE,
                                    genFuncletInfo.fiFunctionCallerSPtoFPdelta);
        regSet.verifyRegUsed(REG_R3);
        GetEmitter()->emitIns_R_R_I(INS_str, EA_PTRSIZE, REG_R3, REG_SPBASE, genFuncletInfo.fiPSP_slot_SP_offset);
    }
}

/*****************************************************************************
 *
 *  Generates code for an EH funclet epilog.
 */

void CodeGen::genFuncletEpilog()
{
#ifdef DEBUG
    if (verbose)
        printf("*************** In genFuncletEpilog()\n");
#endif

    ScopedSetVariable<bool> _setGeneratingEpilog(&compiler->compGeneratingEpilog, true);

    // Just as for the main function, we delay starting the unwind codes until we have
    // an instruction which we know needs an unwind code. This is to support code like
    // this:
    //      movw    r3, 0x38e0
    //      add     sp, r3
    //      pop     {r4,r5,r6,r10,r11,pc}
    // where the "movw" shouldn't be part of the unwind codes. See genFnEpilog() for more details.

    bool unwindStarted = false;

    /* The saved regs info saves the LR register. We need to pop the PC register to return */
    assert(genFuncletInfo.fiSaveRegs & RBM_LR);

    regMaskTP maskPopRegsFloat = genFuncletInfo.fiSaveRegs & RBM_ALLFLOAT;
    regMaskTP maskPopRegsInt   = genFuncletInfo.fiSaveRegs & ~maskPopRegsFloat;

    regMaskTP maskStackAlloc = genStackAllocRegisterMask(genFuncletInfo.fiSpDelta, maskPopRegsFloat);
    maskPopRegsInt |= maskStackAlloc;

    if (maskStackAlloc == RBM_NONE)
    {
        genFreeLclFrame(genFuncletInfo.fiSpDelta, &unwindStarted);
    }

    if (!unwindStarted)
    {
        // We'll definitely generate an unwindable instruction next
        compiler->unwindBegEpilog();
        unwindStarted = true;
    }

    maskPopRegsInt &= ~RBM_LR;
    maskPopRegsInt |= RBM_PC;

    if (maskPopRegsFloat != RBM_NONE)
    {
        genPopFltRegs(maskPopRegsFloat);
        compiler->unwindPopMaskFloat(maskPopRegsFloat);
    }

    assert(FitsIn<int>(maskPopRegsInt));
    inst_IV(INS_pop, (int)maskPopRegsInt);
    compiler->unwindPopMaskInt(maskPopRegsInt);

    compiler->unwindEndEpilog();
}

/*****************************************************************************
 *
 *  Capture the information used to generate the funclet prologs and epilogs.
 *  Note that all funclet prologs are identical, and all funclet epilogs are
 *  identical (per type: filters are identical, and non-filters are identical).
 *  Thus, we compute the data used for these just once.
 *
 *  See genFuncletProlog() for more information about the prolog/epilog sequences.
 */

void CodeGen::genCaptureFuncletPrologEpilogInfo()
{
    if (compiler->ehAnyFunclets())
    {
        assert(isFramePointerUsed());
        assert(compiler->lvaDoneFrameLayout == Compiler::FINAL_FRAME_LAYOUT); // The frame size and offsets must be
                                                                              // finalized

        // Frame pointer doesn't point at the end, it points at the pushed r11. So, instead
        // of adding the number of callee-saved regs to CallerSP, we add 1 for lr and 1 for r11
        // (plus the "pre spill regs"). Note that we assume r12 and r13 aren't saved
        // (also assumed in genFnProlog()).
        assert((regSet.rsMaskCalleeSaved & (RBM_R12 | RBM_R13)) == 0);
        unsigned preSpillRegArgSize                = genCountBits(regSet.rsMaskPreSpillRegs(true)) * REGSIZE_BYTES;
        genFuncletInfo.fiFunctionCallerSPtoFPdelta = preSpillRegArgSize + 2 * REGSIZE_BYTES;

        regMaskTP rsMaskSaveRegs = regSet.rsMaskCalleeSaved;
        unsigned  saveRegsCount  = genCountBits(rsMaskSaveRegs);
        unsigned  saveRegsSize   = saveRegsCount * REGSIZE_BYTES; // bytes of regs we're saving
        assert(compiler->lvaOutgoingArgSpaceSize % REGSIZE_BYTES == 0);
        unsigned funcletFrameSize =
            preSpillRegArgSize + saveRegsSize + REGSIZE_BYTES /* PSP slot */ + compiler->lvaOutgoingArgSpaceSize;

        unsigned funcletFrameSizeAligned  = roundUp(funcletFrameSize, STACK_ALIGN);
        unsigned funcletFrameAlignmentPad = funcletFrameSizeAligned - funcletFrameSize;
        unsigned spDelta                  = funcletFrameSizeAligned - saveRegsSize;

        unsigned PSP_slot_SP_offset = compiler->lvaOutgoingArgSpaceSize + funcletFrameAlignmentPad;
        int      PSP_slot_CallerSP_offset =
            -(int)(funcletFrameSize - compiler->lvaOutgoingArgSpaceSize); // NOTE: it's negative!

        /* Now save it for future use */

        genFuncletInfo.fiSaveRegs                 = rsMaskSaveRegs;
        genFuncletInfo.fiSpDelta                  = spDelta;
        genFuncletInfo.fiPSP_slot_SP_offset       = PSP_slot_SP_offset;
        genFuncletInfo.fiPSP_slot_CallerSP_offset = PSP_slot_CallerSP_offset;

#ifdef DEBUG
        if (verbose)
        {
            printf("\n");
            printf("Funclet prolog / epilog info\n");
            printf("    Function CallerSP-to-FP delta: %d\n", genFuncletInfo.fiFunctionCallerSPtoFPdelta);
            printf("                        Save regs: ");
            dspRegMask(rsMaskSaveRegs);
            printf("\n");
            printf("                         SP delta: %d\n", genFuncletInfo.fiSpDelta);
            printf("               PSP slot SP offset: %d\n", genFuncletInfo.fiPSP_slot_SP_offset);
            printf("        PSP slot Caller SP offset: %d\n", genFuncletInfo.fiPSP_slot_CallerSP_offset);

            if (PSP_slot_CallerSP_offset != compiler->lvaGetCallerSPRelativeOffset(compiler->lvaPSPSym))
            {
                printf("lvaGetCallerSPRelativeOffset(lvaPSPSym): %d\n",
                       compiler->lvaGetCallerSPRelativeOffset(compiler->lvaPSPSym));
            }
        }
#endif // DEBUG

        assert(PSP_slot_CallerSP_offset < 0);
        if (compiler->lvaPSPSym != BAD_VAR_NUM)
        {
            assert(PSP_slot_CallerSP_offset ==
                   compiler->lvaGetCallerSPRelativeOffset(compiler->lvaPSPSym)); // same offset used in main
                                                                                 // function and funclet!
        }
    }
}

#elif defined(TARGET_AMD64)

/*****************************************************************************
 *
 *  Generates code for an EH funclet prolog.
 *
 *  Funclets have the following incoming arguments:
 *
 *      catch/filter-handler: rcx = InitialSP, rdx = the exception object that was caught (see GT_CATCH_ARG)
 *      filter:               rcx = InitialSP, rdx = the exception object to filter (see GT_CATCH_ARG)
 *      finally/fault:        rcx = InitialSP
 *
 *  Funclets set the following registers on exit:
 *
 *      catch/filter-handler: rax = the address at which execution should resume (see BBJ_EHCATCHRET)
 *      filter:               rax = non-zero if the handler should handle the exception, zero otherwise (see GT_RETFILT)
 *      finally/fault:        none
 *
 *  The AMD64 funclet prolog sequence is:
 *
 *     push ebp
 *     push callee-saved regs
 *                      ; TODO-AMD64-CQ: We probably only need to save any callee-save registers that we actually use
 *                      ;         in the funclet. Currently, we save the same set of callee-saved regs calculated for
 *                      ;         the entire function.
 *     sub sp, XXX      ; Establish the rest of the frame.
 *                      ;   XXX is determined by lvaOutgoingArgSpaceSize plus space for the PSP slot, aligned
 *                      ;   up to preserve stack alignment. If we push an odd number of registers, we also
 *                      ;   generate this, to keep the stack aligned.
 *
 *     ; Fill the PSP slot, for use by the VM (it gets reported with the GC info), or by code generation of nested
 *     ;    filters.
 *     ; This is not part of the "OS prolog"; it has no associated unwind data, and is not reversed in the funclet
 *     ;    epilog.
 *     ; Also, re-establish the frame pointer from the PSP.
 *
 *     mov rbp, [rcx + PSP_slot_InitialSP_offset]       ; Load the PSP (InitialSP of the main function stored in the
 *                                                      ; PSP of the dynamically containing funclet or function)
 *     mov [rsp + PSP_slot_InitialSP_offset], rbp       ; store the PSP in our frame
 *     lea ebp, [rbp + Function_InitialSP_to_FP_delta]  ; re-establish the frame pointer of the parent frame. If
 *                                                      ; Function_InitialSP_to_FP_delta==0, we don't need this
 *                                                      ; instruction.
 *
 *  The epilog sequence is then:
 *
 *     add rsp, XXX
 *     pop callee-saved regs    ; if necessary
 *     pop rbp
 *     ret
 *
 *  The funclet frame is thus:
 *
 *      |                       |
 *      |-----------------------|
 *      |       incoming        |
 *      |       arguments       |
 *      +=======================+ <---- Caller's SP
 *      |    Return address     |
 *      |-----------------------|
 *      |      Saved EBP        |
 *      |-----------------------|
 *      |Callee saved registers |
 *      |-----------------------|
 *      ~  possible 8 byte pad  ~
 *      ~     for alignment     ~
 *      |-----------------------|
 *      |        PSP slot       | // Omitted in CoreRT ABI
 *      |-----------------------|
 *      |   Outgoing arg space  | // this only exists if the function makes a call
 *      |-----------------------| <---- Initial SP
 *      |       |               |
 *      ~       | Stack grows   ~
 *      |       | downward      |
 *              V
 *
 * TODO-AMD64-Bug?: the frame pointer should really point to the PSP slot (the debugger seems to assume this
 * in DacDbiInterfaceImpl::InitParentFrameInfo()), or someplace above Initial-SP. There is an AMD64
 * UNWIND_INFO restriction that it must be within 240 bytes of Initial-SP. See jit64\amd64\inc\md.h
 * "FRAMEPTR OFFSETS" for details.
 */

void CodeGen::genFuncletProlog(BasicBlock* block)
{
#ifdef DEBUG
    if (verbose)
    {
        printf("*************** In genFuncletProlog()\n");
    }
#endif

    assert(!regSet.rsRegsModified(RBM_FPBASE));
    assert(block != nullptr);
    assert(block->bbFlags & BBF_FUNCLET_BEG);
    assert(isFramePointerUsed());

    ScopedSetVariable<bool> _setGeneratingProlog(&compiler->compGeneratingProlog, true);

    gcInfo.gcResetForBB();

    compiler->unwindBegProlog();

    // We need to push ebp, since it's callee-saved.
    // We need to push the callee-saved registers. We only need to push the ones that we need, but we don't
    // keep track of that on a per-funclet basis, so we push the same set as in the main function.
    // The only fixed-size frame we need to allocate is whatever is big enough for the PSPSym, since nothing else
    // is stored here (all temps are allocated in the parent frame).
    // We do need to allocate the outgoing argument space, in case there are calls here. This must be the same
    // size as the parent frame's outgoing argument space, to keep the PSPSym offset the same.

    inst_RV(INS_push, REG_FPBASE, TYP_REF);
    compiler->unwindPush(REG_FPBASE);

    // Callee saved int registers are pushed to stack.
    genPushCalleeSavedRegisters();

    regMaskTP maskArgRegsLiveIn;
    if ((block->bbCatchTyp == BBCT_FINALLY) || (block->bbCatchTyp == BBCT_FAULT))
    {
        maskArgRegsLiveIn = RBM_ARG_0;
    }
    else
    {
        maskArgRegsLiveIn = RBM_ARG_0 | RBM_ARG_2;
    }

    regNumber initReg       = REG_EBP; // We already saved EBP, so it can be trashed
    bool      initRegZeroed = false;

    genAllocLclFrame(genFuncletInfo.fiSpDelta, initReg, &initRegZeroed, maskArgRegsLiveIn);

    // Callee saved float registers are copied to stack in their assigned stack slots
    // after allocating space for them as part of funclet frame.
    genPreserveCalleeSavedFltRegs(genFuncletInfo.fiSpDelta);

    // This is the end of the OS-reported prolog for purposes of unwinding
    compiler->unwindEndProlog();

    // If there is no PSPSym (CoreRT ABI), we are done.
    if (compiler->lvaPSPSym == BAD_VAR_NUM)
    {
        return;
    }

    GetEmitter()->emitIns_R_AR(INS_mov, EA_PTRSIZE, REG_FPBASE, REG_ARG_0, genFuncletInfo.fiPSP_slot_InitialSP_offset);

    regSet.verifyRegUsed(REG_FPBASE);

    GetEmitter()->emitIns_AR_R(INS_mov, EA_PTRSIZE, REG_FPBASE, REG_SPBASE, genFuncletInfo.fiPSP_slot_InitialSP_offset);

    if (genFuncletInfo.fiFunction_InitialSP_to_FP_delta != 0)
    {
        GetEmitter()->emitIns_R_AR(INS_lea, EA_PTRSIZE, REG_FPBASE, REG_FPBASE,
                                   genFuncletInfo.fiFunction_InitialSP_to_FP_delta);
    }

    // We've modified EBP, but not really. Say that we haven't...
    regSet.rsRemoveRegsModified(RBM_FPBASE);
}

/*****************************************************************************
 *
 *  Generates code for an EH funclet epilog.
 *
 *  Note that we don't do anything with unwind codes, because AMD64 only cares about unwind codes for the prolog.
 */

void CodeGen::genFuncletEpilog()
{
#ifdef DEBUG
    if (verbose)
    {
        printf("*************** In genFuncletEpilog()\n");
    }
#endif

    ScopedSetVariable<bool> _setGeneratingEpilog(&compiler->compGeneratingEpilog, true);

    // Restore callee saved XMM regs from their stack slots before modifying SP
    // to position at callee saved int regs.
    genRestoreCalleeSavedFltRegs(genFuncletInfo.fiSpDelta);
    inst_RV_IV(INS_add, REG_SPBASE, genFuncletInfo.fiSpDelta, EA_PTRSIZE);
    genPopCalleeSavedRegisters();
    inst_RV(INS_pop, REG_EBP, TYP_I_IMPL);
    instGen_Return(0);
}

/*****************************************************************************
 *
 *  Capture the information used to generate the funclet prologs and epilogs.
 */

void CodeGen::genCaptureFuncletPrologEpilogInfo()
{
    if (!compiler->ehAnyFunclets())
    {
        return;
    }

    // Note that compLclFrameSize can't be used (for can we call functions that depend on it),
    // because we're not going to allocate the same size frame as the parent.

    assert(isFramePointerUsed());
    assert(compiler->lvaDoneFrameLayout == Compiler::FINAL_FRAME_LAYOUT); // The frame size and offsets must be
                                                                          // finalized
    assert(compiler->compCalleeFPRegsSavedMask != (regMaskTP)-1); // The float registers to be preserved is finalized

    // Even though lvaToInitialSPRelativeOffset() depends on compLclFrameSize,
    // that's ok, because we're figuring out an offset in the parent frame.
    genFuncletInfo.fiFunction_InitialSP_to_FP_delta =
        compiler->lvaToInitialSPRelativeOffset(0, true); // trick to find the Initial-SP-relative offset of the frame
                                                         // pointer.

    assert(compiler->lvaOutgoingArgSpaceSize % REGSIZE_BYTES == 0);
#ifndef UNIX_AMD64_ABI
    // No 4 slots for outgoing params on the stack for System V systems.
    assert((compiler->lvaOutgoingArgSpaceSize == 0) ||
           (compiler->lvaOutgoingArgSpaceSize >= (4 * REGSIZE_BYTES))); // On AMD64, we always have 4 outgoing argument
// slots if there are any calls in the function.
#endif // UNIX_AMD64_ABI
    unsigned offset = compiler->lvaOutgoingArgSpaceSize;

    genFuncletInfo.fiPSP_slot_InitialSP_offset = offset;

    // How much stack do we allocate in the funclet?
    // We need to 16-byte align the stack.

    unsigned totalFrameSize =
        REGSIZE_BYTES                                       // return address
        + REGSIZE_BYTES                                     // pushed EBP
        + (compiler->compCalleeRegsPushed * REGSIZE_BYTES); // pushed callee-saved int regs, not including EBP

    // Entire 128-bits of XMM register is saved to stack due to ABI encoding requirement.
    // Copying entire XMM register to/from memory will be performant if SP is aligned at XMM_REGSIZE_BYTES boundary.
    unsigned calleeFPRegsSavedSize = genCountBits(compiler->compCalleeFPRegsSavedMask) * XMM_REGSIZE_BYTES;
    unsigned FPRegsPad             = (calleeFPRegsSavedSize > 0) ? AlignmentPad(totalFrameSize, XMM_REGSIZE_BYTES) : 0;

    unsigned PSPSymSize = (compiler->lvaPSPSym != BAD_VAR_NUM) ? REGSIZE_BYTES : 0;

    totalFrameSize += FPRegsPad               // Padding before pushing entire xmm regs
                      + calleeFPRegsSavedSize // pushed callee-saved float regs
                      // below calculated 'pad' will go here
                      + PSPSymSize                        // PSPSym
                      + compiler->lvaOutgoingArgSpaceSize // outgoing arg space
        ;

    unsigned pad = AlignmentPad(totalFrameSize, 16);

    genFuncletInfo.fiSpDelta = FPRegsPad                           // Padding to align SP on XMM_REGSIZE_BYTES boundary
                               + calleeFPRegsSavedSize             // Callee saved xmm regs
                               + pad + PSPSymSize                  // PSPSym
                               + compiler->lvaOutgoingArgSpaceSize // outgoing arg space
        ;

#ifdef DEBUG
    if (verbose)
    {
        printf("\n");
        printf("Funclet prolog / epilog info\n");
        printf("   Function InitialSP-to-FP delta: %d\n", genFuncletInfo.fiFunction_InitialSP_to_FP_delta);
        printf("                         SP delta: %d\n", genFuncletInfo.fiSpDelta);
        printf("       PSP slot Initial SP offset: %d\n", genFuncletInfo.fiPSP_slot_InitialSP_offset);
    }

    if (compiler->lvaPSPSym != BAD_VAR_NUM)
    {
        assert(genFuncletInfo.fiPSP_slot_InitialSP_offset ==
               compiler->lvaGetInitialSPRelativeOffset(compiler->lvaPSPSym)); // same offset used in main function and
                                                                              // funclet!
    }
#endif // DEBUG
}

#elif defined(TARGET_ARM64)

// Look in CodeGenArm64.cpp

#elif defined(TARGET_X86)

/*****************************************************************************
 *
 *  Generates code for an EH funclet prolog.
 *
 *
 *  Funclets have the following incoming arguments:
 *
 *      catch/filter-handler: eax = the exception object that was caught (see GT_CATCH_ARG)
 *      filter:               eax = the exception object that was caught (see GT_CATCH_ARG)
 *      finally/fault:        none
 *
 *  Funclets set the following registers on exit:
 *
 *      catch/filter-handler: eax = the address at which execution should resume (see BBJ_EHCATCHRET)
 *      filter:               eax = non-zero if the handler should handle the exception, zero otherwise (see GT_RETFILT)
 *      finally/fault:        none
 *
 *  Funclet prolog/epilog sequence and funclet frame layout are TBD.
 *
 */

void CodeGen::genFuncletProlog(BasicBlock* block)
{
#ifdef DEBUG
    if (verbose)
    {
        printf("*************** In genFuncletProlog()\n");
    }
#endif

    ScopedSetVariable<bool> _setGeneratingProlog(&compiler->compGeneratingProlog, true);

    gcInfo.gcResetForBB();

    compiler->unwindBegProlog();

    // This is the end of the OS-reported prolog for purposes of unwinding
    compiler->unwindEndProlog();

    // TODO We may need EBP restore sequence here if we introduce PSPSym

    // Add a padding for 16-byte alignment
    inst_RV_IV(INS_sub, REG_SPBASE, 12, EA_PTRSIZE);
}

/*****************************************************************************
 *
 *  Generates code for an EH funclet epilog.
 */

void CodeGen::genFuncletEpilog()
{
#ifdef DEBUG
    if (verbose)
    {
        printf("*************** In genFuncletEpilog()\n");
    }
#endif

    ScopedSetVariable<bool> _setGeneratingEpilog(&compiler->compGeneratingEpilog, true);

    // Revert a padding that was added for 16-byte alignment
    inst_RV_IV(INS_add, REG_SPBASE, 12, EA_PTRSIZE);

    instGen_Return(0);
}

/*****************************************************************************
 *
 *  Capture the information used to generate the funclet prologs and epilogs.
 */

void CodeGen::genCaptureFuncletPrologEpilogInfo()
{
    if (!compiler->ehAnyFunclets())
    {
        return;
    }
}

#else // TARGET*

/*****************************************************************************
 *
 *  Generates code for an EH funclet prolog.
 */

void CodeGen::genFuncletProlog(BasicBlock* block)
{
    NYI("Funclet prolog");
}

/*****************************************************************************
 *
 *  Generates code for an EH funclet epilog.
 */

void CodeGen::genFuncletEpilog()
{
    NYI("Funclet epilog");
}

/*****************************************************************************
 *
 *  Capture the information used to generate the funclet prologs and epilogs.
 */

void CodeGen::genCaptureFuncletPrologEpilogInfo()
{
    if (compiler->ehAnyFunclets())
    {
        NYI("genCaptureFuncletPrologEpilogInfo()");
    }
}

#endif // TARGET*

/*-----------------------------------------------------------------------------
 *
 *  Set the main function PSPSym value in the frame.
 *  Funclets use different code to load the PSP sym and save it in their frame.
 *  See the document "X64 and ARM ABIs.docx" for a full description of the PSPSym.
 *  The PSPSym section of that document is copied here.
 *
 ***********************************
 *  The name PSPSym stands for Previous Stack Pointer Symbol.  It is how a funclet
 *  accesses locals from the main function body.
 *
 *  First, two definitions.
 *
 *  Caller-SP is the value of the stack pointer in a function's caller before the call
 *  instruction is executed. That is, when function A calls function B, Caller-SP for B
 *  is the value of the stack pointer immediately before the call instruction in A
 *  (calling B) was executed. Note that this definition holds for both AMD64, which
 *  pushes the return value when a call instruction is executed, and for ARM, which
 *  doesn't. For AMD64, Caller-SP is the address above the call return address.
 *
 *  Initial-SP is the initial value of the stack pointer after the fixed-size portion of
 *  the frame has been allocated. That is, before any "alloca"-type allocations.
 *
 *  The PSPSym is a pointer-sized local variable in the frame of the main function and
 *  of each funclet. The value stored in PSPSym is the value of Initial-SP/Caller-SP
 *  for the main function.  The stack offset of the PSPSym is reported to the VM in the
 *  GC information header.  The value reported in the GC information is the offset of the
 *  PSPSym from Initial-SP/Caller-SP. (Note that both the value stored, and the way the
 *  value is reported to the VM, differs between architectures. In particular, note that
 *  most things in the GC information header are reported as offsets relative to Caller-SP,
 *  but PSPSym on AMD64 is one (maybe the only) exception.)
 *
 *  The VM uses the PSPSym to find other locals it cares about (such as the generics context
 *  in a funclet frame). The JIT uses it to re-establish the frame pointer register, so that
 *  the frame pointer is the same value in a funclet as it is in the main function body.
 *
 *  When a funclet is called, it is passed the Establisher Frame Pointer. For AMD64 this is
 *  true for all funclets and it is passed as the first argument in RCX, but for ARM this is
 *  only true for first pass funclets (currently just filters) and it is passed as the second
 *  argument in R1. The Establisher Frame Pointer is a stack pointer of an interesting "parent"
 *  frame in the exception processing system. For the CLR, it points either to the main function
 *  frame or a dynamically enclosing funclet frame from the same function, for the funclet being
 *  invoked. The value of the Establisher Frame Pointer is Initial-SP on AMD64, Caller-SP on ARM.
 *
 *  Using the establisher frame, the funclet wants to load the value of the PSPSym. Since we
 *  don't know if the Establisher Frame is from the main function or a funclet, we design the
 *  main function and funclet frame layouts to place the PSPSym at an identical, small, constant
 *  offset from the Establisher Frame in each case. (This is also required because we only report
 *  a single offset to the PSPSym in the GC information, and that offset must be valid for the main
 *  function and all of its funclets). Then, the funclet uses this known offset to compute the
 *  PSPSym address and read its value. From this, it can compute the value of the frame pointer
 *  (which is a constant offset from the PSPSym value) and set the frame register to be the same
 *  as the parent function. Also, the funclet writes the value of the PSPSym to its own frame's
 *  PSPSym. This "copying" of the PSPSym happens for every funclet invocation, in particular,
 *  for every nested funclet invocation.
 *
 *  On ARM, for all second pass funclets (finally, fault, catch, and filter-handler) the VM
 *  restores all non-volatile registers to their values within the parent frame. This includes
 *  the frame register (R11). Thus, the PSPSym is not used to recompute the frame pointer register
 *  in this case, though the PSPSym is copied to the funclet's frame, as for all funclets.
 *
 *  Catch, Filter, and Filter-handlers also get an Exception object (GC ref) as an argument
 *  (REG_EXCEPTION_OBJECT).  On AMD64 it is the second argument and thus passed in RDX.  On
 *  ARM this is the first argument and passed in R0.
 *
 *  (Note that the JIT64 source code contains a comment that says, "The current CLR doesn't always
 *  pass the correct establisher frame to the funclet. Funclet may receive establisher frame of
 *  funclet when expecting that of original routine." It indicates this is the reason that a PSPSym
 *  is required in all funclets as well as the main function, whereas if the establisher frame was
 *  correctly reported, the PSPSym could be omitted in some cases.)
 ***********************************
 */
void CodeGen::genSetPSPSym(regNumber initReg, bool* pInitRegZeroed)
{
    assert(compiler->compGeneratingProlog);

    if (compiler->lvaPSPSym == BAD_VAR_NUM)
    {
        return;
    }

    noway_assert(isFramePointerUsed()); // We need an explicit frame pointer

#if defined(TARGET_ARM)

    // We either generate:
    //     add     r1, r11, 8
    //     str     r1, [reg + PSPSymOffset]
    // or:
    //     add     r1, sp, 76
    //     str     r1, [reg + PSPSymOffset]
    // depending on the smallest encoding

    int SPtoCallerSPdelta = -genCallerSPtoInitialSPdelta();

    int       callerSPOffs;
    regNumber regBase;

    if (arm_Valid_Imm_For_Add_SP(SPtoCallerSPdelta))
    {
        // use the "add <reg>, sp, imm" form

        callerSPOffs = SPtoCallerSPdelta;
        regBase      = REG_SPBASE;
    }
    else
    {
        // use the "add <reg>, r11, imm" form

        int FPtoCallerSPdelta = -genCallerSPtoFPdelta();
        noway_assert(arm_Valid_Imm_For_Add(FPtoCallerSPdelta, INS_FLAGS_DONT_CARE));

        callerSPOffs = FPtoCallerSPdelta;
        regBase      = REG_FPBASE;
    }

    // We will just use the initReg since it is an available register
    // and we are probably done using it anyway...
    regNumber regTmp = initReg;
    *pInitRegZeroed  = false;

    GetEmitter()->emitIns_R_R_I(INS_add, EA_PTRSIZE, regTmp, regBase, callerSPOffs);
    GetEmitter()->emitIns_S_R(INS_str, EA_PTRSIZE, regTmp, compiler->lvaPSPSym, 0);

#elif defined(TARGET_ARM64)

    int SPtoCallerSPdelta = -genCallerSPtoInitialSPdelta();

    // We will just use the initReg since it is an available register
    // and we are probably done using it anyway...
    regNumber regTmp = initReg;
    *pInitRegZeroed  = false;

    GetEmitter()->emitIns_R_R_Imm(INS_add, EA_PTRSIZE, regTmp, REG_SPBASE, SPtoCallerSPdelta);
    GetEmitter()->emitIns_S_R(INS_str, EA_PTRSIZE, regTmp, compiler->lvaPSPSym, 0);

#elif defined(TARGET_AMD64)

    // The PSP sym value is Initial-SP, not Caller-SP!
    // We assume that RSP is Initial-SP when this function is called. That is, the stack frame
    // has been established.
    //
    // We generate:
    //     mov     [rbp-20h], rsp       // store the Initial-SP (our current rsp) in the PSPsym

    GetEmitter()->emitIns_S_R(ins_Store(TYP_I_IMPL), EA_PTRSIZE, REG_SPBASE, compiler->lvaPSPSym, 0);

#else // TARGET*

    NYI("Set function PSP sym");

#endif // TARGET*
}

#endif // FEATURE_EH_FUNCLETS

/*****************************************************************************
 *
 *  Generates code for all the function and funclet prologs and epilogs.
 */

void CodeGen::genGeneratePrologsAndEpilogs()
{
#ifdef DEBUG
    if (verbose)
    {
        printf("*************** Before prolog / epilog generation\n");
        GetEmitter()->emitDispIGlist(false);
    }
#endif

    // Before generating the prolog, we need to reset the variable locations to what they will be on entry.
    // This affects our code that determines which untracked locals need to be zero initialized.
    compiler->m_pLinearScan->recordVarLocationsAtStartOfBB(compiler->fgFirstBB);

    // Tell the emitter we're done with main code generation, and are going to start prolog and epilog generation.

    GetEmitter()->emitStartPrologEpilogGeneration();

    gcInfo.gcResetForBB();
    genFnProlog();

    // Generate all the prologs and epilogs.
    CLANG_FORMAT_COMMENT_ANCHOR;

#if defined(FEATURE_EH_FUNCLETS)

    // Capture the data we're going to use in the funclet prolog and epilog generation. This is
    // information computed during codegen, or during function prolog generation, like
    // frame offsets. It must run after main function prolog generation.

    genCaptureFuncletPrologEpilogInfo();

#endif // FEATURE_EH_FUNCLETS

    // Walk the list of prologs and epilogs and generate them.
    // We maintain a list of prolog and epilog basic blocks in
    // the insGroup structure in the emitter. This list was created
    // during code generation by the genReserve*() functions.
    //
    // TODO: it seems like better design would be to create a list of prologs/epilogs
    // in the code generator (not the emitter), and then walk that list. But we already
    // have the insGroup list, which serves well, so we don't need the extra allocations
    // for a prolog/epilog list in the code generator.

    GetEmitter()->emitGeneratePrologEpilog();

    // Tell the emitter we're done with all prolog and epilog generation.

    GetEmitter()->emitFinishPrologEpilogGeneration();

#ifdef DEBUG
    if (verbose)
    {
        printf("*************** After prolog / epilog generation\n");
        GetEmitter()->emitDispIGlist(false);
    }
#endif
}

/*
XXXXXXXXXXXXXXXXXXXXXXXXXXXXXXXXXXXXXXXXXXXXXXXXXXXXXXXXXXXXXXXXXXXXXXXXXXXXXXX
XXXXXXXXXXXXXXXXXXXXXXXXXXXXXXXXXXXXXXXXXXXXXXXXXXXXXXXXXXXXXXXXXXXXXXXXXXXXXXX
XX                                                                           XX
XX                           End Prolog / Epilog                             XX
XX                                                                           XX
XXXXXXXXXXXXXXXXXXXXXXXXXXXXXXXXXXXXXXXXXXXXXXXXXXXXXXXXXXXXXXXXXXXXXXXXXXXXXXX
XXXXXXXXXXXXXXXXXXXXXXXXXXXXXXXXXXXXXXXXXXXXXXXXXXXXXXXXXXXXXXXXXXXXXXXXXXXXXXX
*/

#if defined(TARGET_XARCH)
// Save compCalleeFPRegsPushed with the smallest register number saved at [RSP+offset], working
// down the stack to the largest register number stored at [RSP+offset-(genCountBits(regMask)-1)*XMM_REG_SIZE]
// Here offset = 16-byte aligned offset after pushing integer registers.
//
// Params
//   lclFrameSize - Fixed frame size excluding callee pushed int regs.
//             non-funclet: this will be compLclFrameSize.
//             funclet frames: this will be FuncletInfo.fiSpDelta.
void CodeGen::genPreserveCalleeSavedFltRegs(unsigned lclFrameSize)
{
    genVzeroupperIfNeeded(false);
    regMaskTP regMask = compiler->compCalleeFPRegsSavedMask;

    // Only callee saved floating point registers should be in regMask
    assert((regMask & RBM_FLT_CALLEE_SAVED) == regMask);

    // fast path return
    if (regMask == RBM_NONE)
    {
        return;
    }

#ifdef TARGET_AMD64
    unsigned firstFPRegPadding = compiler->lvaIsCalleeSavedIntRegCountEven() ? REGSIZE_BYTES : 0;
    unsigned offset            = lclFrameSize - firstFPRegPadding - XMM_REGSIZE_BYTES;

    // Offset is 16-byte aligned since we use movaps for preserving xmm regs.
    assert((offset % 16) == 0);
    instruction copyIns = ins_Copy(TYP_FLOAT);
#else  // !TARGET_AMD64
    unsigned    offset            = lclFrameSize - XMM_REGSIZE_BYTES;
    instruction copyIns           = INS_movupd;
#endif // !TARGET_AMD64

    for (regNumber reg = REG_FLT_CALLEE_SAVED_FIRST; regMask != RBM_NONE; reg = REG_NEXT(reg))
    {
        regMaskTP regBit = genRegMask(reg);
        if ((regBit & regMask) != 0)
        {
            // ABI requires us to preserve lower 128-bits of YMM register.
            GetEmitter()->emitIns_AR_R(copyIns,
                                       EA_8BYTE, // TODO-XArch-Cleanup: size specified here doesn't matter but should be
                                                 // EA_16BYTE
                                       reg, REG_SPBASE, offset);
            compiler->unwindSaveReg(reg, offset);
            regMask &= ~regBit;
            offset -= XMM_REGSIZE_BYTES;
        }
    }
}

// Save/Restore compCalleeFPRegsPushed with the smallest register number saved at [RSP+offset], working
// down the stack to the largest register number stored at [RSP+offset-(genCountBits(regMask)-1)*XMM_REG_SIZE]
// Here offset = 16-byte aligned offset after pushing integer registers.
//
// Params
//   lclFrameSize - Fixed frame size excluding callee pushed int regs.
//             non-funclet: this will be compLclFrameSize.
//             funclet frames: this will be FuncletInfo.fiSpDelta.
void CodeGen::genRestoreCalleeSavedFltRegs(unsigned lclFrameSize)
{
    regMaskTP regMask = compiler->compCalleeFPRegsSavedMask;

    // Only callee saved floating point registers should be in regMask
    assert((regMask & RBM_FLT_CALLEE_SAVED) == regMask);

    // fast path return
    if (regMask == RBM_NONE)
    {
        genVzeroupperIfNeeded();
        return;
    }

#ifdef TARGET_AMD64
    unsigned    firstFPRegPadding = compiler->lvaIsCalleeSavedIntRegCountEven() ? REGSIZE_BYTES : 0;
    instruction copyIns           = ins_Copy(TYP_FLOAT);
#else  // !TARGET_AMD64
    unsigned    firstFPRegPadding = 0;
    instruction copyIns           = INS_movupd;
#endif // !TARGET_AMD64

    unsigned  offset;
    regNumber regBase;
    if (compiler->compLocallocUsed)
    {
        // localloc frame: use frame pointer relative offset
        assert(isFramePointerUsed());
        regBase = REG_FPBASE;
        offset  = lclFrameSize - genSPtoFPdelta() - firstFPRegPadding - XMM_REGSIZE_BYTES;
    }
    else
    {
        regBase = REG_SPBASE;
        offset  = lclFrameSize - firstFPRegPadding - XMM_REGSIZE_BYTES;
    }

#ifdef TARGET_AMD64
    // Offset is 16-byte aligned since we use movaps for restoring xmm regs
    assert((offset % 16) == 0);
#endif // TARGET_AMD64

    for (regNumber reg = REG_FLT_CALLEE_SAVED_FIRST; regMask != RBM_NONE; reg = REG_NEXT(reg))
    {
        regMaskTP regBit = genRegMask(reg);
        if ((regBit & regMask) != 0)
        {
            // ABI requires us to restore lower 128-bits of YMM register.
            GetEmitter()->emitIns_R_AR(copyIns,
                                       EA_8BYTE, // TODO-XArch-Cleanup: size specified here doesn't matter but should be
                                                 // EA_16BYTE
                                       reg, regBase, offset);
            regMask &= ~regBit;
            offset -= XMM_REGSIZE_BYTES;
        }
    }
    genVzeroupperIfNeeded();
}

// Generate Vzeroupper instruction as needed to zero out upper 128b-bit of all YMM registers so that the
// AVX/Legacy SSE transition penalties can be avoided. This function is been used in genPreserveCalleeSavedFltRegs
// (prolog) and genRestoreCalleeSavedFltRegs (epilog). Issue VZEROUPPER in Prolog if the method contains
// 128-bit or 256-bit AVX code, to avoid legacy SSE to AVX transition penalty, which could happen when native
// code contains legacy SSE code calling into JIT AVX code (e.g. reverse pinvoke). Issue VZEROUPPER in Epilog
// if the method contains 256-bit AVX code, to avoid AVX to legacy SSE transition penalty.
//
// Params
//   check256bitOnly  - true to check if the function contains 256-bit AVX instruction and generate Vzeroupper
//      instruction, false to check if the function contains AVX instruciton (either 128-bit or 256-bit).
//
void CodeGen::genVzeroupperIfNeeded(bool check256bitOnly /* = true*/)
{
    bool emitVzeroUpper = false;
    if (check256bitOnly)
    {
        emitVzeroUpper = GetEmitter()->Contains256bitAVX();
    }
    else
    {
        emitVzeroUpper = GetEmitter()->ContainsAVX();
    }

    if (emitVzeroUpper)
    {
        assert(compiler->canUseVexEncoding());
        instGen(INS_vzeroupper);
    }
}

#endif // defined(TARGET_XARCH)

//-----------------------------------------------------------------------------------
// IsMultiRegReturnedType: Returns true if the type is returned in multiple registers
//
// Arguments:
//     hClass   -  type handle
//
// Return Value:
//     true if type is returned in multiple registers, false otherwise.
//
bool Compiler::IsMultiRegReturnedType(CORINFO_CLASS_HANDLE hClass)
{
    if (hClass == NO_CLASS_HANDLE)
    {
        return false;
    }

    structPassingKind howToReturnStruct;
    var_types         returnType = getReturnTypeForStruct(hClass, &howToReturnStruct);

#ifdef TARGET_ARM64
    return (varTypeIsStruct(returnType) && (howToReturnStruct != SPK_PrimitiveType));
#else
    return (varTypeIsStruct(returnType));
#endif
}

//----------------------------------------------
// Methods that support HFA's for ARM32/ARM64
//----------------------------------------------

bool Compiler::IsHfa(CORINFO_CLASS_HANDLE hClass)
{
    return varTypeIsValidHfaType(GetHfaType(hClass));
}

<<<<<<< HEAD
=======
bool Compiler::IsHfa(GenTree* tree)
{
#ifdef FEATURE_HFA
    return IsHfa(gtGetStructHandleIfPresent(tree));
#else
    return false;
#endif
}

var_types Compiler::GetHfaType(GenTree* tree)
{
#ifdef FEATURE_HFA
    return GetHfaType(gtGetStructHandleIfPresent(tree));
#else
    return TYP_UNDEF;
#endif
}

unsigned Compiler::GetHfaCount(GenTree* tree)
{
    return GetHfaCount(gtGetStructHandle(tree));
}

>>>>>>> 40395d66
var_types Compiler::GetHfaType(CORINFO_CLASS_HANDLE hClass)
{
#ifdef FEATURE_HFA
    if (hClass != NO_CLASS_HANDLE)
    {
        CorInfoHFAElemType elemKind = info.compCompHnd->getHFAType(hClass);
        if (elemKind != CORINFO_HFA_ELEM_NONE)
        {
            // This type may not appear elsewhere, but it will occupy a floating point register.
            compFloatingPointUsed = true;
        }
        return HfaTypeFromElemKind(elemKind);
    }
#endif // FEATURE_HFA
    return TYP_UNDEF;
}

//------------------------------------------------------------------------
// GetHfaCount: Given a  class handle for an HFA struct
//    return the number of registers needed to hold the HFA
//
//    Note that on ARM32 the single precision registers overlap with
//        the double precision registers and for that reason each
//        double register is considered to be two single registers.
//        Thus for ARM32 an HFA of 4 doubles this function will return 8.
//    On ARM64 given an HFA of 4 singles or 4 doubles this function will
//         will return 4 for both.
// Arguments:
//    hClass: the class handle of a HFA struct
//
unsigned Compiler::GetHfaCount(CORINFO_CLASS_HANDLE hClass)
{
    assert(IsHfa(hClass));
#ifdef TARGET_ARM
    // A HFA of doubles is twice as large as an HFA of singles for ARM32
    // (i.e. uses twice the number of single precison registers)
    return info.compCompHnd->getClassSize(hClass) / REGSIZE_BYTES;
#else  // TARGET_ARM64
    var_types hfaType   = GetHfaType(hClass);
    unsigned  classSize = info.compCompHnd->getClassSize(hClass);
    // Note that the retail build issues a warning about a potential divsion by zero without the Max function
    unsigned elemSize = Max((unsigned)1, EA_SIZE_IN_BYTES(emitActualTypeSize(hfaType)));
    return classSize / elemSize;
#endif // TARGET_ARM64
}

#ifdef TARGET_XARCH

//------------------------------------------------------------------------
// genMapShiftInsToShiftByConstantIns: Given a general shift/rotate instruction,
// map it to the specific x86/x64 shift opcode for a shift/rotate by a constant.
// X86/x64 has a special encoding for shift/rotate-by-constant-1.
//
// Arguments:
//    ins: the base shift/rotate instruction
//    shiftByValue: the constant value by which we are shifting/rotating
//
instruction CodeGen::genMapShiftInsToShiftByConstantIns(instruction ins, int shiftByValue)
{
    assert(ins == INS_rcl || ins == INS_rcr || ins == INS_rol || ins == INS_ror || ins == INS_shl || ins == INS_shr ||
           ins == INS_sar);

    // Which format should we use?

    instruction shiftByConstantIns;

    if (shiftByValue == 1)
    {
        // Use the shift-by-one format.

        assert(INS_rcl + 1 == INS_rcl_1);
        assert(INS_rcr + 1 == INS_rcr_1);
        assert(INS_rol + 1 == INS_rol_1);
        assert(INS_ror + 1 == INS_ror_1);
        assert(INS_shl + 1 == INS_shl_1);
        assert(INS_shr + 1 == INS_shr_1);
        assert(INS_sar + 1 == INS_sar_1);

        shiftByConstantIns = (instruction)(ins + 1);
    }
    else
    {
        // Use the shift-by-NNN format.

        assert(INS_rcl + 2 == INS_rcl_N);
        assert(INS_rcr + 2 == INS_rcr_N);
        assert(INS_rol + 2 == INS_rol_N);
        assert(INS_ror + 2 == INS_ror_N);
        assert(INS_shl + 2 == INS_shl_N);
        assert(INS_shr + 2 == INS_shr_N);
        assert(INS_sar + 2 == INS_sar_N);

        shiftByConstantIns = (instruction)(ins + 2);
    }

    return shiftByConstantIns;
}

#endif // TARGET_XARCH

//------------------------------------------------------------------------------------------------ //
// getFirstArgWithStackSlot - returns the first argument with stack slot on the caller's frame.
//
// Return value:
//    The number of the first argument with stack slot on the caller's frame.
//
// Note:
//    On x64 Windows the caller always creates slots (homing space) in its frame for the
//    first 4 arguments of a callee (register passed args). So, the the variable number
//    (lclNum) for the first argument with a stack slot is always 0.
//    For System V systems or armarch, there is no such calling convention requirement, and the code
//    needs to find the first stack passed argument from the caller. This is done by iterating over
//    all the lvParam variables and finding the first with GetArgReg() equals to REG_STK.
//
unsigned CodeGen::getFirstArgWithStackSlot()
{
#if defined(UNIX_AMD64_ABI) || defined(TARGET_ARMARCH)
    unsigned baseVarNum = 0;
    // Iterate over all the lvParam variables in the Lcl var table until we find the first one
    // that's passed on the stack.
    LclVarDsc* varDsc = nullptr;
    for (unsigned i = 0; i < compiler->info.compArgsCount; i++)
    {
        varDsc = &(compiler->lvaTable[i]);

        // We should have found a stack parameter (and broken out of this loop) before
        // we find any non-parameters.
        assert(varDsc->lvIsParam);

        if (varDsc->GetArgReg() == REG_STK)
        {
            baseVarNum = i;
            break;
        }
    }
    assert(varDsc != nullptr);

    return baseVarNum;
#elif defined(TARGET_AMD64)
    return 0;
#else  // TARGET_X86
    // Not implemented for x86.
    NYI_X86("getFirstArgWithStackSlot not yet implemented for x86.");
    return BAD_VAR_NUM;
#endif // TARGET_X86
}

//------------------------------------------------------------------------
// genSinglePush: Report a change in stack level caused by a single word-sized push instruction
//
void CodeGen::genSinglePush()
{
    AddStackLevel(REGSIZE_BYTES);
}

//------------------------------------------------------------------------
// genSinglePop: Report a change in stack level caused by a single word-sized pop instruction
//
void CodeGen::genSinglePop()
{
    SubtractStackLevel(REGSIZE_BYTES);
}

//------------------------------------------------------------------------
// genPushRegs: Push the given registers.
//
// Arguments:
//    regs - mask or registers to push
//    byrefRegs - OUT arg. Set to byref registers that were pushed.
//    noRefRegs - OUT arg. Set to non-GC ref registers that were pushed.
//
// Return Value:
//    Mask of registers pushed.
//
// Notes:
//    This function does not check if the register is marked as used, etc.
//
regMaskTP CodeGen::genPushRegs(regMaskTP regs, regMaskTP* byrefRegs, regMaskTP* noRefRegs)
{
    *byrefRegs = RBM_NONE;
    *noRefRegs = RBM_NONE;

    if (regs == RBM_NONE)
    {
        return RBM_NONE;
    }

#if FEATURE_FIXED_OUT_ARGS

    NYI("Don't call genPushRegs with real regs!");
    return RBM_NONE;

#else // FEATURE_FIXED_OUT_ARGS

    noway_assert(genTypeStSz(TYP_REF) == genTypeStSz(TYP_I_IMPL));
    noway_assert(genTypeStSz(TYP_BYREF) == genTypeStSz(TYP_I_IMPL));

    regMaskTP pushedRegs = regs;

    for (regNumber reg = REG_INT_FIRST; regs != RBM_NONE; reg = REG_NEXT(reg))
    {
        regMaskTP regBit = regMaskTP(1) << reg;

        if ((regBit & regs) == RBM_NONE)
            continue;

        var_types type;
        if (regBit & gcInfo.gcRegGCrefSetCur)
        {
            type = TYP_REF;
        }
        else if (regBit & gcInfo.gcRegByrefSetCur)
        {
            *byrefRegs |= regBit;
            type = TYP_BYREF;
        }
        else if (noRefRegs != NULL)
        {
            *noRefRegs |= regBit;
            type = TYP_I_IMPL;
        }
        else
        {
            continue;
        }

        inst_RV(INS_push, reg, type);

        genSinglePush();
        gcInfo.gcMarkRegSetNpt(regBit);

        regs &= ~regBit;
    }

    return pushedRegs;

#endif // FEATURE_FIXED_OUT_ARGS
}

//------------------------------------------------------------------------
// genPopRegs: Pop the registers that were pushed by genPushRegs().
//
// Arguments:
//    regs - mask of registers to pop
//    byrefRegs - The byref registers that were pushed by genPushRegs().
//    noRefRegs - The non-GC ref registers that were pushed by genPushRegs().
//
// Return Value:
//    None
//
void CodeGen::genPopRegs(regMaskTP regs, regMaskTP byrefRegs, regMaskTP noRefRegs)
{
    if (regs == RBM_NONE)
    {
        return;
    }

#if FEATURE_FIXED_OUT_ARGS

    NYI("Don't call genPopRegs with real regs!");

#else // FEATURE_FIXED_OUT_ARGS

    noway_assert((regs & byrefRegs) == byrefRegs);
    noway_assert((regs & noRefRegs) == noRefRegs);
    noway_assert((regs & (gcInfo.gcRegGCrefSetCur | gcInfo.gcRegByrefSetCur)) == RBM_NONE);

    noway_assert(genTypeStSz(TYP_REF) == genTypeStSz(TYP_INT));
    noway_assert(genTypeStSz(TYP_BYREF) == genTypeStSz(TYP_INT));

    // Walk the registers in the reverse order as genPushRegs()
    for (regNumber reg = REG_INT_LAST; regs != RBM_NONE; reg = REG_PREV(reg))
    {
        regMaskTP regBit = regMaskTP(1) << reg;

        if ((regBit & regs) == RBM_NONE)
            continue;

        var_types type;
        if (regBit & byrefRegs)
        {
            type = TYP_BYREF;
        }
        else if (regBit & noRefRegs)
        {
            type = TYP_INT;
        }
        else
        {
            type = TYP_REF;
        }

        inst_RV(INS_pop, reg, type);
        genSinglePop();

        if (type != TYP_INT)
            gcInfo.gcMarkRegPtrVal(reg, type);

        regs &= ~regBit;
    }

#endif // FEATURE_FIXED_OUT_ARGS
}

/*****************************************************************************
 *                          genSetScopeInfo
 *
 * This function should be called only after the sizes of the emitter blocks
 * have been finalized.
 */

void CodeGen::genSetScopeInfo()
{
    if (!compiler->opts.compScopeInfo)
    {
        return;
    }

#ifdef DEBUG
    if (verbose)
    {
        printf("*************** In genSetScopeInfo()\n");
    }
#endif

    unsigned varsLocationsCount = 0;

#ifdef USING_SCOPE_INFO
    if (compiler->info.compVarScopesCount > 0)
    {
        varsLocationsCount = siScopeCnt + psiScopeCnt;
    }
#else // USING_SCOPE_INFO

#ifdef USING_VARIABLE_LIVE_RANGE
    varsLocationsCount = (unsigned int)varLiveKeeper->getLiveRangesCount();
#endif // USING_VARIABLE_LIVE_RANGE

#endif // USING_SCOPE_INFO

    if (varsLocationsCount == 0)
    {
        // No variable home to report
        compiler->eeSetLVcount(0);
        compiler->eeSetLVdone();
        return;
    }

    noway_assert(compiler->opts.compScopeInfo && (compiler->info.compVarScopesCount > 0));

    // Initialize the table where the reported variables' home will be placed.
    compiler->eeSetLVcount(varsLocationsCount);

#ifdef DEBUG
    genTrnslLocalVarCount = varsLocationsCount;
    if (varsLocationsCount)
    {
        genTrnslLocalVarInfo = new (compiler, CMK_DebugOnly) TrnslLocalVarInfo[varsLocationsCount];
    }
#endif

#ifdef USING_SCOPE_INFO
    genSetScopeInfoUsingsiScope();
#else // USING_SCOPE_INFO
#ifdef USING_VARIABLE_LIVE_RANGE
    // We can have one of both flags defined, both, or none. Specially if we need to compare both
    // both results. But we cannot report both to the debugger, since there would be overlapping
    // intervals, and may not indicate the same variable location.

    genSetScopeInfoUsingVariableRanges();

#endif // USING_VARIABLE_LIVE_RANGE
#endif // USING_SCOPE_INFO

    compiler->eeSetLVdone();
}

#ifdef USING_SCOPE_INFO
void CodeGen::genSetScopeInfoUsingsiScope()
{
    noway_assert(psiOpenScopeList.scNext == nullptr);

    // Record the scopes found for the parameters over the prolog.
    // The prolog needs to be treated differently as a variable may not
    // have the same info in the prolog block as is given by compiler->lvaTable.
    // eg. A register parameter is actually on the stack, before it is loaded to reg.

    CodeGen::psiScope* scopeP;
    unsigned           i;

    for (i = 0, scopeP = psiScopeList.scNext; i < psiScopeCnt; i++, scopeP = scopeP->scNext)
    {
        noway_assert(scopeP != nullptr);
        noway_assert(scopeP->scStartLoc.Valid());
        noway_assert(scopeP->scEndLoc.Valid());

        UNATIVE_OFFSET startOffs = scopeP->scStartLoc.CodeOffset(GetEmitter());
        UNATIVE_OFFSET endOffs   = scopeP->scEndLoc.CodeOffset(GetEmitter());

        unsigned varNum = scopeP->scSlotNum;
        noway_assert(startOffs <= endOffs);

        // The range may be 0 if the prolog is empty. For such a case,
        // report the liveness of arguments to span at least the first
        // instruction in the method. This will be incorrect (except on
        // entry to the method) if the very first instruction of the method
        // is part of a loop. However, this should happen
        // very rarely, and the incorrectness is worth being able to look
        // at the argument on entry to the method.
        if (startOffs == endOffs)
        {
            noway_assert(startOffs == 0);
            endOffs++;
        }

        siVarLoc varLoc = scopeP->getSiVarLoc();

        genSetScopeInfo(i, startOffs, endOffs - startOffs, varNum, scopeP->scLVnum, true, &varLoc);
    }

    // Record the scopes for the rest of the method.
    // Check that the LocalVarInfo scopes look OK
    noway_assert(siOpenScopeList.scNext == nullptr);

    CodeGen::siScope* scopeL;

    for (i = 0, scopeL = siScopeList.scNext; i < siScopeCnt; i++, scopeL = scopeL->scNext)
    {
        noway_assert(scopeL != nullptr);
        noway_assert(scopeL->scStartLoc.Valid());
        noway_assert(scopeL->scEndLoc.Valid());

        // Find the start and end IP

        UNATIVE_OFFSET startOffs = scopeL->scStartLoc.CodeOffset(GetEmitter());
        UNATIVE_OFFSET endOffs   = scopeL->scEndLoc.CodeOffset(GetEmitter());

        noway_assert(scopeL->scStartLoc != scopeL->scEndLoc);

        LclVarDsc* varDsc = compiler->lvaGetDesc(scopeL->scVarNum);
        siVarLoc   varLoc = getSiVarLoc(varDsc, scopeL);

        genSetScopeInfo(psiScopeCnt + i, startOffs, endOffs - startOffs, scopeL->scVarNum, scopeL->scLVnum, false,
                        &varLoc);
    }
}
#endif // USING_SCOPE_INFO

#ifdef USING_VARIABLE_LIVE_RANGE
//------------------------------------------------------------------------
// genSetScopeInfoUsingVariableRanges: Call "genSetScopeInfo" with the
//  "VariableLiveRanges" created for the arguments, special arguments and
//  IL local variables.
//
// Notes:
//  This function is called from "genSetScopeInfo" once the code is generated
//  and we want to send debug info to the debugger.
//
void CodeGen::genSetScopeInfoUsingVariableRanges()
{
    unsigned int liveRangeIndex = 0;

    for (unsigned int varNum = 0; varNum < compiler->info.compLocalsCount; varNum++)
    {
        LclVarDsc* varDsc = compiler->lvaGetDesc(varNum);

        if (compiler->compMap2ILvarNum(varNum) != (unsigned int)ICorDebugInfo::UNKNOWN_ILNUM)
        {
            VariableLiveKeeper::LiveRangeList* liveRanges = nullptr;

            for (int rangeIndex = 0; rangeIndex < 2; rangeIndex++)
            {
                if (rangeIndex == 0)
                {
                    liveRanges = varLiveKeeper->getLiveRangesForVarForProlog(varNum);
                }
                else
                {
                    liveRanges = varLiveKeeper->getLiveRangesForVarForBody(varNum);
                }
                for (VariableLiveKeeper::VariableLiveRange& liveRange : *liveRanges)
                {
                    UNATIVE_OFFSET startOffs = liveRange.m_StartEmitLocation.CodeOffset(GetEmitter());
                    UNATIVE_OFFSET endOffs   = liveRange.m_EndEmitLocation.CodeOffset(GetEmitter());

                    if (varDsc->lvIsParam && (startOffs == endOffs))
                    {
                        // If the length is zero, it means that the prolog is empty. In that case,
                        // CodeGen::genSetScopeInfo will report the liveness of all arguments
                        // as spanning the first instruction in the method, so that they can
                        // at least be inspected on entry to the method.
                        endOffs++;
                    }

                    genSetScopeInfo(liveRangeIndex, startOffs, endOffs - startOffs, varNum,
                                    varNum /* I dont know what is the which in eeGetLvInfo */, true,
                                    &liveRange.m_VarLocation);
                    liveRangeIndex++;
                }
            }
        }
    }
}
#endif // USING_VARIABLE_LIVE_RANGE

//------------------------------------------------------------------------
// genSetScopeInfo: Record scope information for debug info
//
// Arguments:
//    which
//    startOffs - the starting offset for this scope
//    length    - the length of this scope
//    varNum    - the lclVar for this scope info
//    LVnum
//    avail     - a bool indicating if it has a home
//    varLoc    - the position (reg or stack) of the variable
//
// Notes:
//    Called for every scope info piece to record by the main genSetScopeInfo()

void CodeGen::genSetScopeInfo(unsigned       which,
                              UNATIVE_OFFSET startOffs,
                              UNATIVE_OFFSET length,
                              unsigned       varNum,
                              unsigned       LVnum,
                              bool           avail,
                              siVarLoc*      varLoc)
{
    // We need to do some mapping while reporting back these variables.

    unsigned ilVarNum = compiler->compMap2ILvarNum(varNum);
    noway_assert((int)ilVarNum != ICorDebugInfo::UNKNOWN_ILNUM);

#ifdef TARGET_X86
    // Non-x86 platforms are allowed to access all arguments directly
    // so we don't need this code.

    // Is this a varargs function?
    if (compiler->info.compIsVarArgs && varNum != compiler->lvaVarargsHandleArg &&
        varNum < compiler->info.compArgsCount && !compiler->lvaTable[varNum].lvIsRegArg)
    {
        noway_assert(varLoc->vlType == VLT_STK || varLoc->vlType == VLT_STK2);

        // All stack arguments (except the varargs handle) have to be
        // accessed via the varargs cookie. Discard generated info,
        // and just find its position relative to the varargs handle

        PREFIX_ASSUME(compiler->lvaVarargsHandleArg < compiler->info.compArgsCount);
        if (!compiler->lvaTable[compiler->lvaVarargsHandleArg].lvOnFrame)
        {
            noway_assert(!compiler->opts.compDbgCode);
            return;
        }

        // Can't check compiler->lvaTable[varNum].lvOnFrame as we don't set it for
        // arguments of vararg functions to avoid reporting them to GC.
        noway_assert(!compiler->lvaTable[varNum].lvRegister);
        unsigned cookieOffset = compiler->lvaTable[compiler->lvaVarargsHandleArg].lvStkOffs;
        unsigned varOffset    = compiler->lvaTable[varNum].lvStkOffs;

        noway_assert(cookieOffset < varOffset);
        unsigned offset     = varOffset - cookieOffset;
        unsigned stkArgSize = compiler->compArgSize - intRegState.rsCalleeRegArgCount * REGSIZE_BYTES;
        noway_assert(offset < stkArgSize);
        offset = stkArgSize - offset;

        varLoc->vlType                   = VLT_FIXED_VA;
        varLoc->vlFixedVarArg.vlfvOffset = offset;
    }

#endif // TARGET_X86

    VarName name = nullptr;

#ifdef DEBUG

    for (unsigned scopeNum = 0; scopeNum < compiler->info.compVarScopesCount; scopeNum++)
    {
        if (LVnum == compiler->info.compVarScopes[scopeNum].vsdLVnum)
        {
            name = compiler->info.compVarScopes[scopeNum].vsdName;
        }
    }

    // Hang on to this compiler->info.

    TrnslLocalVarInfo& tlvi = genTrnslLocalVarInfo[which];

    tlvi.tlviVarNum    = ilVarNum;
    tlvi.tlviLVnum     = LVnum;
    tlvi.tlviName      = name;
    tlvi.tlviStartPC   = startOffs;
    tlvi.tlviLength    = length;
    tlvi.tlviAvailable = avail;
    tlvi.tlviVarLoc    = *varLoc;

#endif // DEBUG

    compiler->eeSetLVinfo(which, startOffs, length, ilVarNum, *varLoc);
}

/*****************************************************************************/
#ifdef LATE_DISASM
#if defined(DEBUG)
/*****************************************************************************
 *                          CompilerRegName
 *
 * Can be called only after lviSetLocalVarInfo() has been called
 */

/* virtual */
const char* CodeGen::siRegVarName(size_t offs, size_t size, unsigned reg)
{
    if (!compiler->opts.compScopeInfo)
        return nullptr;

    if (compiler->info.compVarScopesCount == 0)
        return nullptr;

    noway_assert(genTrnslLocalVarCount == 0 || genTrnslLocalVarInfo);

    for (unsigned i = 0; i < genTrnslLocalVarCount; i++)
    {
        if ((genTrnslLocalVarInfo[i].tlviVarLoc.vlIsInReg((regNumber)reg)) &&
            (genTrnslLocalVarInfo[i].tlviAvailable == true) && (genTrnslLocalVarInfo[i].tlviStartPC <= offs + size) &&
            (genTrnslLocalVarInfo[i].tlviStartPC + genTrnslLocalVarInfo[i].tlviLength > offs))
        {
            return genTrnslLocalVarInfo[i].tlviName ? compiler->VarNameToStr(genTrnslLocalVarInfo[i].tlviName) : NULL;
        }
    }

    return NULL;
}

/*****************************************************************************
 *                          CompilerStkName
 *
 * Can be called only after lviSetLocalVarInfo() has been called
 */

/* virtual */
const char* CodeGen::siStackVarName(size_t offs, size_t size, unsigned reg, unsigned stkOffs)
{
    if (!compiler->opts.compScopeInfo)
        return nullptr;

    if (compiler->info.compVarScopesCount == 0)
        return nullptr;

    noway_assert(genTrnslLocalVarCount == 0 || genTrnslLocalVarInfo);

    for (unsigned i = 0; i < genTrnslLocalVarCount; i++)
    {
        if ((genTrnslLocalVarInfo[i].tlviVarLoc.vlIsOnStack((regNumber)reg, stkOffs)) &&
            (genTrnslLocalVarInfo[i].tlviAvailable == true) && (genTrnslLocalVarInfo[i].tlviStartPC <= offs + size) &&
            (genTrnslLocalVarInfo[i].tlviStartPC + genTrnslLocalVarInfo[i].tlviLength > offs))
        {
            return genTrnslLocalVarInfo[i].tlviName ? compiler->VarNameToStr(genTrnslLocalVarInfo[i].tlviName) : NULL;
        }
    }

    return NULL;
}

/*****************************************************************************/
#endif // defined(DEBUG)
#endif // LATE_DISASM

#ifdef DEBUG

/*****************************************************************************
 *  Display a IPmappingDsc. Pass -1 as mappingNum to not display a mapping number.
 */

void CodeGen::genIPmappingDisp(unsigned mappingNum, Compiler::IPmappingDsc* ipMapping)
{
    if (mappingNum != unsigned(-1))
    {
        printf("%d: ", mappingNum);
    }

    IL_OFFSETX offsx = ipMapping->ipmdILoffsx;

    if (offsx == BAD_IL_OFFSET)
    {
        printf("???");
    }
    else
    {
        Compiler::eeDispILOffs(jitGetILoffsAny(offsx));

        if (jitIsStackEmpty(offsx))
        {
            printf(" STACK_EMPTY");
        }

        if (jitIsCallInstruction(offsx))
        {
            printf(" CALL_INSTRUCTION");
        }
    }

    printf(" ");
    ipMapping->ipmdNativeLoc.Print(compiler->compMethodID);
    // We can only call this after code generation. Is there any way to tell when it's legal to call?
    // printf(" [%x]", ipMapping->ipmdNativeLoc.CodeOffset(GetEmitter()));

    if (ipMapping->ipmdIsLabel)
    {
        printf(" label");
    }

    printf("\n");
}

void CodeGen::genIPmappingListDisp()
{
    unsigned                mappingNum = 0;
    Compiler::IPmappingDsc* ipMapping;

    for (ipMapping = compiler->genIPmappingList; ipMapping != nullptr; ipMapping = ipMapping->ipmdNext)
    {
        genIPmappingDisp(mappingNum, ipMapping);
        ++mappingNum;
    }
}

#endif // DEBUG

/*****************************************************************************
 *
 *  Append an IPmappingDsc struct to the list that we're maintaining
 *  for the debugger.
 *  Record the instr offset as being at the current code gen position.
 */

void CodeGen::genIPmappingAdd(IL_OFFSETX offsx, bool isLabel)
{
    if (!compiler->opts.compDbgInfo)
    {
        return;
    }

    assert(offsx != BAD_IL_OFFSET);

    switch ((int)offsx) // Need the cast since offs is unsigned and the case statements are comparing to signed.
    {
        case ICorDebugInfo::PROLOG:
        case ICorDebugInfo::EPILOG:
            break;

        default:

            if (offsx != (IL_OFFSETX)ICorDebugInfo::NO_MAPPING)
            {
                noway_assert(jitGetILoffs(offsx) <= compiler->info.compILCodeSize);
            }

            // Ignore this one if it's the same IL offset as the last one we saw.
            // Note that we'll let through two identical IL offsets if the flag bits
            // differ, or two identical "special" mappings (e.g., PROLOG).
            if ((compiler->genIPmappingLast != nullptr) && (offsx == compiler->genIPmappingLast->ipmdILoffsx))
            {
                JITDUMP("genIPmappingAdd: ignoring duplicate IL offset 0x%x\n", offsx);
                return;
            }
            break;
    }

    /* Create a mapping entry and append it to the list */

    Compiler::IPmappingDsc* addMapping = compiler->getAllocator(CMK_DebugInfo).allocate<Compiler::IPmappingDsc>(1);
    addMapping->ipmdNativeLoc.CaptureLocation(GetEmitter());
    addMapping->ipmdILoffsx = offsx;
    addMapping->ipmdIsLabel = isLabel;
    addMapping->ipmdNext    = nullptr;

    if (compiler->genIPmappingList != nullptr)
    {
        assert(compiler->genIPmappingLast != nullptr);
        assert(compiler->genIPmappingLast->ipmdNext == nullptr);
        compiler->genIPmappingLast->ipmdNext = addMapping;
    }
    else
    {
        assert(compiler->genIPmappingLast == nullptr);
        compiler->genIPmappingList = addMapping;
    }

    compiler->genIPmappingLast = addMapping;

#ifdef DEBUG
    if (verbose)
    {
        printf("Added IP mapping: ");
        genIPmappingDisp(unsigned(-1), addMapping);
    }
#endif // DEBUG
}

/*****************************************************************************
 *
 *  Prepend an IPmappingDsc struct to the list that we're maintaining
 *  for the debugger.
 *  Record the instr offset as being at the current code gen position.
 */
void CodeGen::genIPmappingAddToFront(IL_OFFSETX offsx)
{
    if (!compiler->opts.compDbgInfo)
    {
        return;
    }

    assert(offsx != BAD_IL_OFFSET);
    assert(compiler->compGeneratingProlog); // We only ever do this during prolog generation.

    switch ((int)offsx) // Need the cast since offs is unsigned and the case statements are comparing to signed.
    {
        case ICorDebugInfo::NO_MAPPING:
        case ICorDebugInfo::PROLOG:
        case ICorDebugInfo::EPILOG:
            break;

        default:
            noway_assert(jitGetILoffs(offsx) <= compiler->info.compILCodeSize);
            break;
    }

    /* Create a mapping entry and prepend it to the list */

    Compiler::IPmappingDsc* addMapping = compiler->getAllocator(CMK_DebugInfo).allocate<Compiler::IPmappingDsc>(1);
    addMapping->ipmdNativeLoc.CaptureLocation(GetEmitter());
    addMapping->ipmdILoffsx = offsx;
    addMapping->ipmdIsLabel = true;
    addMapping->ipmdNext    = nullptr;

    addMapping->ipmdNext       = compiler->genIPmappingList;
    compiler->genIPmappingList = addMapping;

    if (compiler->genIPmappingLast == nullptr)
    {
        compiler->genIPmappingLast = addMapping;
    }

#ifdef DEBUG
    if (verbose)
    {
        printf("Added IP mapping to front: ");
        genIPmappingDisp(unsigned(-1), addMapping);
    }
#endif // DEBUG
}

/*****************************************************************************/

C_ASSERT(IL_OFFSETX(ICorDebugInfo::NO_MAPPING) != IL_OFFSETX(BAD_IL_OFFSET));
C_ASSERT(IL_OFFSETX(ICorDebugInfo::PROLOG) != IL_OFFSETX(BAD_IL_OFFSET));
C_ASSERT(IL_OFFSETX(ICorDebugInfo::EPILOG) != IL_OFFSETX(BAD_IL_OFFSET));

C_ASSERT(IL_OFFSETX(BAD_IL_OFFSET) > MAX_IL_OFFSET);
C_ASSERT(IL_OFFSETX(ICorDebugInfo::NO_MAPPING) > MAX_IL_OFFSET);
C_ASSERT(IL_OFFSETX(ICorDebugInfo::PROLOG) > MAX_IL_OFFSET);
C_ASSERT(IL_OFFSETX(ICorDebugInfo::EPILOG) > MAX_IL_OFFSET);

//------------------------------------------------------------------------
// jitGetILoffs: Returns the IL offset portion of the IL_OFFSETX type.
//      Asserts if any ICorDebugInfo distinguished value (like ICorDebugInfo::NO_MAPPING)
//      is seen; these are unexpected here. Also asserts if passed BAD_IL_OFFSET.
//
// Arguments:
//    offsx - the IL_OFFSETX value with the IL offset to extract.
//
// Return Value:
//    The IL offset.

IL_OFFSET jitGetILoffs(IL_OFFSETX offsx)
{
    assert(offsx != BAD_IL_OFFSET);

    switch ((int)offsx) // Need the cast since offs is unsigned and the case statements are comparing to signed.
    {
        case ICorDebugInfo::NO_MAPPING:
        case ICorDebugInfo::PROLOG:
        case ICorDebugInfo::EPILOG:
            unreached();

        default:
            return IL_OFFSET(offsx & ~IL_OFFSETX_BITS);
    }
}

//------------------------------------------------------------------------
// jitGetILoffsAny: Similar to jitGetILoffs(), but passes through ICorDebugInfo
//      distinguished values. Asserts if passed BAD_IL_OFFSET.
//
// Arguments:
//    offsx - the IL_OFFSETX value with the IL offset to extract.
//
// Return Value:
//    The IL offset.

IL_OFFSET jitGetILoffsAny(IL_OFFSETX offsx)
{
    assert(offsx != BAD_IL_OFFSET);

    switch ((int)offsx) // Need the cast since offs is unsigned and the case statements are comparing to signed.
    {
        case ICorDebugInfo::NO_MAPPING:
        case ICorDebugInfo::PROLOG:
        case ICorDebugInfo::EPILOG:
            return IL_OFFSET(offsx);

        default:
            return IL_OFFSET(offsx & ~IL_OFFSETX_BITS);
    }
}

//------------------------------------------------------------------------
// jitIsStackEmpty: Does the IL offset have the stack empty bit set?
//      Asserts if passed BAD_IL_OFFSET.
//
// Arguments:
//    offsx - the IL_OFFSETX value to check
//
// Return Value:
//    'true' if the stack empty bit is set; 'false' otherwise.

bool jitIsStackEmpty(IL_OFFSETX offsx)
{
    assert(offsx != BAD_IL_OFFSET);

    switch ((int)offsx) // Need the cast since offs is unsigned and the case statements are comparing to signed.
    {
        case ICorDebugInfo::NO_MAPPING:
        case ICorDebugInfo::PROLOG:
        case ICorDebugInfo::EPILOG:
            return true;

        default:
            return (offsx & IL_OFFSETX_STKBIT) == 0;
    }
}

//------------------------------------------------------------------------
// jitIsCallInstruction: Does the IL offset have the call instruction bit set?
//      Asserts if passed BAD_IL_OFFSET.
//
// Arguments:
//    offsx - the IL_OFFSETX value to check
//
// Return Value:
//    'true' if the call instruction bit is set; 'false' otherwise.

bool jitIsCallInstruction(IL_OFFSETX offsx)
{
    assert(offsx != BAD_IL_OFFSET);

    switch ((int)offsx) // Need the cast since offs is unsigned and the case statements are comparing to signed.
    {
        case ICorDebugInfo::NO_MAPPING:
        case ICorDebugInfo::PROLOG:
        case ICorDebugInfo::EPILOG:
            return false;

        default:
            return (offsx & IL_OFFSETX_CALLINSTRUCTIONBIT) != 0;
    }
}

/*****************************************************************************/

void CodeGen::genEnsureCodeEmitted(IL_OFFSETX offsx)
{
    if (!compiler->opts.compDbgCode)
    {
        return;
    }

    if (offsx == BAD_IL_OFFSET)
    {
        return;
    }

    /* If other IL were offsets reported, skip */

    if (compiler->genIPmappingLast == nullptr)
    {
        return;
    }

    if (compiler->genIPmappingLast->ipmdILoffsx != offsx)
    {
        return;
    }

    /* offsx was the last reported offset. Make sure that we generated native code */

    if (compiler->genIPmappingLast->ipmdNativeLoc.IsCurrentLocation(GetEmitter()))
    {
        instGen(INS_nop);
    }
}

/*****************************************************************************
 *
 *  Shut down the IP-mapping logic, report the info to the EE.
 */

void CodeGen::genIPmappingGen()
{
    if (!compiler->opts.compDbgInfo)
    {
        return;
    }

#ifdef DEBUG
    if (verbose)
    {
        printf("*************** In genIPmappingGen()\n");
    }
#endif

    if (compiler->genIPmappingList == nullptr)
    {
        compiler->eeSetLIcount(0);
        compiler->eeSetLIdone();
        return;
    }

    Compiler::IPmappingDsc* tmpMapping;
    Compiler::IPmappingDsc* prevMapping;
    unsigned                mappingCnt;
    UNATIVE_OFFSET          lastNativeOfs;

    /* First count the number of distinct mapping records */

    mappingCnt    = 0;
    lastNativeOfs = UNATIVE_OFFSET(~0);

    for (prevMapping = nullptr, tmpMapping = compiler->genIPmappingList; tmpMapping != nullptr;
         tmpMapping = tmpMapping->ipmdNext)
    {
        IL_OFFSETX srcIP = tmpMapping->ipmdILoffsx;

        // Managed RetVal - since new sequence points are emitted to identify IL calls,
        // make sure that those are not filtered and do not interfere with filtering of
        // other sequence points.
        if (jitIsCallInstruction(srcIP))
        {
            mappingCnt++;
            continue;
        }

        UNATIVE_OFFSET nextNativeOfs = tmpMapping->ipmdNativeLoc.CodeOffset(GetEmitter());

        if (nextNativeOfs != lastNativeOfs)
        {
            mappingCnt++;
            lastNativeOfs = nextNativeOfs;
            prevMapping   = tmpMapping;
            continue;
        }

        /* If there are mappings with the same native offset, then:
           o If one of them is NO_MAPPING, ignore it
           o If one of them is a label, report that and ignore the other one
           o Else report the higher IL offset
         */

        PREFIX_ASSUME(prevMapping != nullptr); // We would exit before if this was true
        if (prevMapping->ipmdILoffsx == (IL_OFFSETX)ICorDebugInfo::NO_MAPPING)
        {
            // If the previous entry was NO_MAPPING, ignore it
            prevMapping->ipmdNativeLoc.Init();
            prevMapping = tmpMapping;
        }
        else if (srcIP == (IL_OFFSETX)ICorDebugInfo::NO_MAPPING)
        {
            // If the current entry is NO_MAPPING, ignore it
            // Leave prevMapping unchanged as tmpMapping is no longer valid
            tmpMapping->ipmdNativeLoc.Init();
        }
        else if (srcIP == (IL_OFFSETX)ICorDebugInfo::EPILOG || srcIP == 0)
        {
            // counting for special cases: see below
            mappingCnt++;
            prevMapping = tmpMapping;
        }
        else
        {
            noway_assert(prevMapping != nullptr);
            noway_assert(!prevMapping->ipmdNativeLoc.Valid() ||
                         lastNativeOfs == prevMapping->ipmdNativeLoc.CodeOffset(GetEmitter()));

            /* The previous block had the same native offset. We have to
               discard one of the mappings. Simply reinitialize ipmdNativeLoc
               and prevMapping will be ignored later. */

            if (prevMapping->ipmdIsLabel)
            {
                // Leave prevMapping unchanged as tmpMapping is no longer valid
                tmpMapping->ipmdNativeLoc.Init();
            }
            else
            {
                prevMapping->ipmdNativeLoc.Init();
                prevMapping = tmpMapping;
            }
        }
    }

    /* Tell them how many mapping records we've got */

    compiler->eeSetLIcount(mappingCnt);

    /* Now tell them about the mappings */

    mappingCnt    = 0;
    lastNativeOfs = UNATIVE_OFFSET(~0);

    for (tmpMapping = compiler->genIPmappingList; tmpMapping != nullptr; tmpMapping = tmpMapping->ipmdNext)
    {
        // Do we have to skip this record ?
        if (!tmpMapping->ipmdNativeLoc.Valid())
        {
            continue;
        }

        UNATIVE_OFFSET nextNativeOfs = tmpMapping->ipmdNativeLoc.CodeOffset(GetEmitter());
        IL_OFFSETX     srcIP         = tmpMapping->ipmdILoffsx;

        if (jitIsCallInstruction(srcIP))
        {
            compiler->eeSetLIinfo(mappingCnt++, nextNativeOfs, jitGetILoffs(srcIP), jitIsStackEmpty(srcIP), true);
        }
        else if (nextNativeOfs != lastNativeOfs)
        {
            compiler->eeSetLIinfo(mappingCnt++, nextNativeOfs, jitGetILoffsAny(srcIP), jitIsStackEmpty(srcIP), false);
            lastNativeOfs = nextNativeOfs;
        }
        else if (srcIP == (IL_OFFSETX)ICorDebugInfo::EPILOG || srcIP == 0)
        {
            // For the special case of an IL instruction with no body
            // followed by the epilog (say ret void immediately preceding
            // the method end), we put two entries in, so that we'll stop
            // at the (empty) ret statement if the user tries to put a
            // breakpoint there, and then have the option of seeing the
            // epilog or not based on SetUnmappedStopMask for the stepper.
            compiler->eeSetLIinfo(mappingCnt++, nextNativeOfs, jitGetILoffsAny(srcIP), jitIsStackEmpty(srcIP), false);
        }
    }

#if 0
    // TODO-Review:
    //This check is disabled.  It is always true that any time this check asserts, the debugger would have a
    //problem with IL source level debugging.  However, for a C# file, it only matters if things are on
    //different source lines.  As a result, we have all sorts of latent problems with how we emit debug
    //info, but very few actual ones.  Whenever someone wants to tackle that problem in general, turn this
    //assert back on.
    if (compiler->opts.compDbgCode)
    {
        //Assert that the first instruction of every basic block with more than one incoming edge has a
        //different sequence point from each incoming block.
        //
        //It turns out that the only thing we really have to assert is that the first statement in each basic
        //block has an IL offset and appears in eeBoundaries.
        for (BasicBlock * block = compiler->fgFirstBB; block != nullptr; block = block->bbNext)
        {
            Statement* stmt = block->firstStmt();
            if ((block->bbRefs > 1) && (stmt != nullptr))
            {
                bool found = false;
                if (stmt->GetILOffsetX() != BAD_IL_OFFSET)
                {
                    IL_OFFSET ilOffs = jitGetILoffs(stmt->GetILOffsetX());
                    for (unsigned i = 0; i < eeBoundariesCount; ++i)
                    {
                        if (eeBoundaries[i].ilOffset == ilOffs)
                        {
                            found = true;
                            break;
                        }
                    }
                }
                noway_assert(found && "A basic block that is a jump target did not start a new sequence point.");
            }
        }
    }
#endif // 0

    compiler->eeSetLIdone();
}

/*============================================================================
 *
 *   These are empty stubs to help the late dis-assembler to compile
 *   if the late disassembler is being built into a non-DEBUG build.
 *
 *============================================================================
 */

#if defined(LATE_DISASM)
#if !defined(DEBUG)

/* virtual */
const char* CodeGen::siRegVarName(size_t offs, size_t size, unsigned reg)
{
    return NULL;
}

/* virtual */
const char* CodeGen::siStackVarName(size_t offs, size_t size, unsigned reg, unsigned stkOffs)
{
    return NULL;
}

/*****************************************************************************/
#endif // !defined(DEBUG)
#endif // defined(LATE_DISASM)
/*****************************************************************************/

//------------------------------------------------------------------------
// indirForm: Make a temporary indir we can feed to pattern matching routines
//    in cases where we don't want to instantiate all the indirs that happen.
//
GenTreeIndir CodeGen::indirForm(var_types type, GenTree* base)
{
    GenTreeIndir i(GT_IND, type, base, nullptr);
    i.SetRegNum(REG_NA);
    i.SetContained();
    return i;
}

//------------------------------------------------------------------------
// indirForm: Make a temporary indir we can feed to pattern matching routines
//    in cases where we don't want to instantiate all the indirs that happen.
//
GenTreeStoreInd CodeGen::storeIndirForm(var_types type, GenTree* base, GenTree* data)
{
    GenTreeStoreInd i(type, base, data);
    i.SetRegNum(REG_NA);
    return i;
}

//------------------------------------------------------------------------
// intForm: Make a temporary int we can feed to pattern matching routines
//    in cases where we don't want to instantiate.
//
GenTreeIntCon CodeGen::intForm(var_types type, ssize_t value)
{
    GenTreeIntCon i(type, value);
    i.SetRegNum(REG_NA);
    return i;
}

#if defined(TARGET_X86) || defined(TARGET_ARM)
//------------------------------------------------------------------------
// genLongReturn: Generates code for long return statement for x86 and arm.
//
// Note: treeNode's and op1's registers are already consumed.
//
// Arguments:
//    treeNode - The GT_RETURN or GT_RETFILT tree node with LONG return type.
//
// Return Value:
//    None
//
void CodeGen::genLongReturn(GenTree* treeNode)
{
    assert(treeNode->OperGet() == GT_RETURN || treeNode->OperGet() == GT_RETFILT);
    assert(treeNode->TypeGet() == TYP_LONG);
    GenTree*  op1        = treeNode->gtGetOp1();
    var_types targetType = treeNode->TypeGet();

    assert(op1 != nullptr);
    assert(op1->OperGet() == GT_LONG);
    GenTree* loRetVal = op1->gtGetOp1();
    GenTree* hiRetVal = op1->gtGetOp2();
    assert((loRetVal->GetRegNum() != REG_NA) && (hiRetVal->GetRegNum() != REG_NA));

    genConsumeReg(loRetVal);
    genConsumeReg(hiRetVal);
    if (loRetVal->GetRegNum() != REG_LNGRET_LO)
    {
        inst_RV_RV(ins_Copy(targetType), REG_LNGRET_LO, loRetVal->GetRegNum(), TYP_INT);
    }
    if (hiRetVal->GetRegNum() != REG_LNGRET_HI)
    {
        inst_RV_RV(ins_Copy(targetType), REG_LNGRET_HI, hiRetVal->GetRegNum(), TYP_INT);
    }
}
#endif // TARGET_X86 || TARGET_ARM

//------------------------------------------------------------------------
// genReturn: Generates code for return statement.
//            In case of struct return, delegates to the genStructReturn method.
//
// Arguments:
//    treeNode - The GT_RETURN or GT_RETFILT tree node.
//
// Return Value:
//    None
//
void CodeGen::genReturn(GenTree* treeNode)
{
    assert(treeNode->OperGet() == GT_RETURN || treeNode->OperGet() == GT_RETFILT);
    GenTree*  op1        = treeNode->gtGetOp1();
    var_types targetType = treeNode->TypeGet();

    // A void GT_RETFILT is the end of a finally. For non-void filter returns we need to load the result in the return
    // register, if it's not already there. The processing is the same as GT_RETURN. For filters, the IL spec says the
    // result is type int32. Further, the only legal values are 0 or 1; the use of other values is "undefined".
    assert(!treeNode->OperIs(GT_RETFILT) || (targetType == TYP_VOID) || (targetType == TYP_INT));

#ifdef DEBUG
    if (targetType == TYP_VOID)
    {
        assert(op1 == nullptr);
    }
#endif // DEBUG

#if defined(TARGET_X86) || defined(TARGET_ARM)
    if (targetType == TYP_LONG)
    {
        genLongReturn(treeNode);
    }
    else
#endif // TARGET_X86 || TARGET_ARM
    {
        if (isStructReturn(treeNode))
        {
            genStructReturn(treeNode);
        }
        else if (targetType != TYP_VOID)
        {
            assert(op1 != nullptr);
            noway_assert(op1->GetRegNum() != REG_NA);

            // !! NOTE !! genConsumeReg will clear op1 as GC ref after it has
            // consumed a reg for the operand. This is because the variable
            // is dead after return. But we are issuing more instructions
            // like "profiler leave callback" after this consumption. So
            // if you are issuing more instructions after this point,
            // remember to keep the variable live up until the new method
            // exit point where it is actually dead.
            genConsumeReg(op1);

#if defined(TARGET_ARM64)
            genSimpleReturn(treeNode);
#else // !TARGET_ARM64
#if defined(TARGET_X86)
            if (varTypeUsesFloatReg(treeNode))
            {
                genFloatReturn(treeNode);
            }
            else
#elif defined(TARGET_ARM)
            if (varTypeUsesFloatReg(treeNode) && (compiler->opts.compUseSoftFP || compiler->info.compIsVarArgs))
            {
                if (targetType == TYP_FLOAT)
                {
                    GetEmitter()->emitIns_R_R(INS_vmov_f2i, EA_4BYTE, REG_INTRET, op1->GetRegNum());
                }
                else
                {
                    assert(targetType == TYP_DOUBLE);
                    GetEmitter()->emitIns_R_R_R(INS_vmov_d2i, EA_8BYTE, REG_INTRET, REG_NEXT(REG_INTRET),
                                                op1->GetRegNum());
                }
            }
            else
#endif // TARGET_ARM
            {
                regNumber retReg = varTypeUsesFloatReg(treeNode) ? REG_FLOATRET : REG_INTRET;
                if (op1->GetRegNum() != retReg)
                {
                    inst_RV_RV(ins_Move_Extend(targetType, true), retReg, op1->GetRegNum(), targetType);
                }
            }
#endif // !TARGET_ARM64
        }
    }

#ifdef PROFILING_SUPPORTED
    // !! Note !!
    // TODO-AMD64-Unix: If the profiler hook is implemented on *nix, make sure for 2 register returned structs
    //                  the RAX and RDX needs to be kept alive. Make the necessary changes in lowerxarch.cpp
    //                  in the handling of the GT_RETURN statement.
    //                  Such structs containing GC pointers need to be handled by calling gcInfo.gcMarkRegSetNpt
    //                  for the return registers containing GC refs.
    //
    // Reason for not materializing Leave callback as a GT_PROF_HOOK node after GT_RETURN:
    // In flowgraph and other places assert that the last node of a block marked as
    // BBJ_RETURN is either a GT_RETURN or GT_JMP or a tail call.  It would be nice to
    // maintain such an invariant irrespective of whether profiler hook needed or not.
    // Also, there is not much to be gained by materializing it as an explicit node.
    //
    // There should be a single return block while generating profiler ELT callbacks,
    // so we just look for that block to trigger insertion of the profile hook.
    if ((compiler->compCurBB == compiler->genReturnBB) && compiler->compIsProfilerHookNeeded())
    {
        // !! NOTE !!
        // Since we are invalidating the assumption that we would slip into the epilog
        // right after the "return", we need to preserve the return reg's GC state
        // across the call until actual method return.
        ReturnTypeDesc retTypeDesc;
        unsigned       regCount = 0;
        if (compiler->compMethodReturnsMultiRegRetType())
        {
            if (varTypeIsLong(compiler->info.compRetNativeType))
            {
                retTypeDesc.InitializeLongReturnType();
            }
            else // we must have a struct return type
            {
                retTypeDesc.InitializeStructReturnType(compiler, compiler->info.compMethodInfo->args.retTypeClass);
            }
            regCount = retTypeDesc.GetReturnRegCount();
        }

        if (varTypeIsGC(compiler->info.compRetNativeType))
        {
            gcInfo.gcMarkRegPtrVal(REG_INTRET, compiler->info.compRetNativeType);
        }
        else if (compiler->compMethodReturnsMultiRegRetType())
        {
            for (unsigned i = 0; i < regCount; ++i)
            {
                if (varTypeIsGC(retTypeDesc.GetReturnRegType(i)))
                {
                    gcInfo.gcMarkRegPtrVal(retTypeDesc.GetABIReturnReg(i), retTypeDesc.GetReturnRegType(i));
                }
            }
        }
        else if (compiler->compMethodReturnsRetBufAddr())
        {
            gcInfo.gcMarkRegPtrVal(REG_INTRET, TYP_BYREF);
        }

        genProfilingLeaveCallback(CORINFO_HELP_PROF_FCN_LEAVE);

        if (varTypeIsGC(compiler->info.compRetNativeType))
        {
            gcInfo.gcMarkRegSetNpt(genRegMask(REG_INTRET));
        }
        else if (compiler->compMethodReturnsMultiRegRetType())
        {
            for (unsigned i = 0; i < regCount; ++i)
            {
                if (varTypeIsGC(retTypeDesc.GetReturnRegType(i)))
                {
                    gcInfo.gcMarkRegSetNpt(genRegMask(retTypeDesc.GetABIReturnReg(i)));
                }
            }
        }
        else if (compiler->compMethodReturnsRetBufAddr())
        {
            gcInfo.gcMarkRegSetNpt(genRegMask(REG_INTRET));
        }
    }
#endif // PROFILING_SUPPORTED

#if defined(DEBUG) && defined(TARGET_XARCH)
    bool doStackPointerCheck = compiler->opts.compStackCheckOnRet;

#if defined(FEATURE_EH_FUNCLETS)
    // Don't do stack pointer check at the return from a funclet; only for the main function.
    if (compiler->funCurrentFunc()->funKind != FUNC_ROOT)
    {
        doStackPointerCheck = false;
    }
#else  // !FEATURE_EH_FUNCLETS
    // Don't generate stack checks for x86 finally/filter EH returns: these are not invoked
    // with the same SP as the main function. See also CodeGen::genEHFinallyOrFilterRet().
    if ((compiler->compCurBB->bbJumpKind == BBJ_EHFINALLYRET) || (compiler->compCurBB->bbJumpKind == BBJ_EHFILTERRET))
    {
        doStackPointerCheck = false;
    }
#endif // !FEATURE_EH_FUNCLETS

    genStackPointerCheck(doStackPointerCheck, compiler->lvaReturnSpCheck);
#endif // defined(DEBUG) && defined(TARGET_XARCH)
}

//------------------------------------------------------------------------
// isStructReturn: Returns whether the 'treeNode' is returning a struct.
//
// Arguments:
//    treeNode - The tree node to evaluate whether is a struct return.
//
// Return Value:
//    Returns true if the 'treeNode" is a GT_RETURN node of type struct.
//    Otherwise returns false.
//
bool CodeGen::isStructReturn(GenTree* treeNode)
{
    // This method could be called for 'treeNode' of GT_RET_FILT or GT_RETURN.
    // For the GT_RET_FILT, the return is always a bool or a void, for the end of a finally block.
    noway_assert(treeNode->OperGet() == GT_RETURN || treeNode->OperGet() == GT_RETFILT);
    if (treeNode->OperGet() != GT_RETURN)
    {
        return false;
    }

#if defined(TARGET_AMD64) && !defined(UNIX_AMD64_ABI)
    assert(!varTypeIsStruct(treeNode));
    return false;
#else
    return varTypeIsStruct(treeNode) && (compiler->info.compRetNativeType == TYP_STRUCT);
#endif
}

//------------------------------------------------------------------------
// genStructReturn: Generates code for returning a struct.
//
// Arguments:
//    treeNode - The GT_RETURN tree node.
//
// Return Value:
//    None
//
// Assumption:
//    op1 of GT_RETURN node is either GT_LCL_VAR or multi-reg GT_CALL
//
void CodeGen::genStructReturn(GenTree* treeNode)
{
    assert(treeNode->OperGet() == GT_RETURN);
    GenTree* op1 = treeNode->gtGetOp1();
    genConsumeRegs(op1);
    GenTree* actualOp1 = op1;
    if (op1->IsCopyOrReload())
    {
        actualOp1 = op1->gtGetOp1();
    }

    ReturnTypeDesc retTypeDesc;
    LclVarDsc*     varDsc = nullptr;
    if (actualOp1->OperIs(GT_LCL_VAR))
    {
        varDsc = compiler->lvaGetDesc(actualOp1->AsLclVar()->GetLclNum());
        retTypeDesc.InitializeStructReturnType(compiler, varDsc->GetStructHnd());
        assert(varDsc->lvIsMultiRegRet);
    }
    else
    {
        assert(actualOp1->OperIs(GT_CALL));
        retTypeDesc = *(actualOp1->AsCall()->GetReturnTypeDesc());
    }
    unsigned regCount = retTypeDesc.GetReturnRegCount();
    assert(regCount <= MAX_RET_REG_COUNT);

#if FEATURE_MULTIREG_RET
    if (genIsRegCandidateLocal(actualOp1))
    {
        // Right now the only enregisterable structs supported are SIMD vector types.
        assert(varTypeIsSIMD(op1));
        assert(!actualOp1->AsLclVar()->IsMultiReg());
#ifdef FEATURE_SIMD
        genSIMDSplitReturn(op1, &retTypeDesc);
#endif // FEATURE_SIMD
    }
    else if (actualOp1->OperIs(GT_LCL_VAR) && !actualOp1->AsLclVar()->IsMultiReg())
    {
        GenTreeLclVar* lclNode = actualOp1->AsLclVar();
        LclVarDsc*     varDsc  = compiler->lvaGetDesc(lclNode->GetLclNum());
        assert(varDsc->lvIsMultiRegRet);
        int offset = 0;
        for (unsigned i = 0; i < regCount; ++i)
        {
            var_types type  = retTypeDesc.GetReturnRegType(i);
            regNumber toReg = retTypeDesc.GetABIReturnReg(i);
            GetEmitter()->emitIns_R_S(ins_Load(type), emitTypeSize(type), toReg, lclNode->GetLclNum(), offset);
            offset += genTypeSize(type);
        }
    }
    else
    {
        for (unsigned i = 0; i < regCount; ++i)
        {
            var_types type    = retTypeDesc.GetReturnRegType(i);
            regNumber toReg   = retTypeDesc.GetABIReturnReg(i);
            regNumber fromReg = op1->GetRegByIndex(i);
            if ((fromReg == REG_NA) && op1->OperIs(GT_COPY))
            {
                // A copy that doesn't copy this field will have REG_NA.
                // TODO-Cleanup: It would probably be better to always have a valid reg
                // on a GT_COPY, unless the operand is actually spilled. Then we wouldn't have
                // to check for this case (though we'd have to check in the genRegCopy that the
                // reg is valid).
                fromReg = actualOp1->GetRegByIndex(i);
            }
            if (fromReg == REG_NA)
            {
                // This is a spilled field of a multi-reg lclVar.
                // We currently only mark a lclVar operand as RegOptional, since we don't have a way
                // to mark a multi-reg tree node as used from spill (GTF_NOREG_AT_USE) on a per-reg basis.
                assert(varDsc != nullptr);
                assert(varDsc->lvPromoted);
                unsigned fieldVarNum = varDsc->lvFieldLclStart + i;
                assert(compiler->lvaGetDesc(fieldVarNum)->lvOnFrame);
                GetEmitter()->emitIns_R_S(ins_Load(type), emitTypeSize(type), toReg, fieldVarNum, 0);
            }
            else if (fromReg != toReg)
            {
                // Note that ins_Copy(fromReg, type) will return the appropriate register to copy
                // between register files if needed.
                inst_RV_RV(ins_Copy(fromReg, type), toReg, fromReg, type);
            }
        }
    }
#else // !FEATURE_MULTIREG_RET
    unreached();
#endif
}

//----------------------------------------------------------------------------------
// genMultiRegStoreToLocal: store multi-reg value to a local
//
// Arguments:
//    lclNode  -  Gentree of GT_STORE_LCL_VAR
//
// Return Value:
//    None
//
// Assumption:
//    The child of store is a multi-reg node.
//
void CodeGen::genMultiRegStoreToLocal(GenTreeLclVar* lclNode)
{
    assert(lclNode->OperIs(GT_STORE_LCL_VAR));
    assert(varTypeIsStruct(lclNode) || varTypeIsMultiReg(lclNode));
    GenTree* op1       = lclNode->gtGetOp1();
    GenTree* actualOp1 = op1->gtSkipReloadOrCopy();
    assert(op1->IsMultiRegNode());
    unsigned regCount =
        actualOp1->IsMultiRegLclVar() ? actualOp1->AsLclVar()->GetFieldCount(compiler) : actualOp1->GetMultiRegCount();

    // Assumption: current implementation requires that a multi-reg
    // var in 'var = call' is flagged as lvIsMultiRegRet to prevent it from
    // being promoted, unless compiler->lvaEnregMultiRegVars is true.

    unsigned   lclNum = lclNode->AsLclVarCommon()->GetLclNum();
    LclVarDsc* varDsc = compiler->lvaGetDesc(lclNum);
    if (op1->OperIs(GT_CALL))
    {
        assert(regCount <= MAX_RET_REG_COUNT);
        noway_assert(varDsc->lvIsMultiRegRet);
    }

#ifdef FEATURE_SIMD
    // Check for the case of an enregistered SIMD type that's returned in multiple registers.
    if (varDsc->lvIsRegCandidate() && lclNode->GetRegNum() != REG_NA)
    {
        assert(varTypeIsSIMD(lclNode));
        genMultiRegStoreToSIMDLocal(lclNode);
        return;
    }
#endif // FEATURE_SIMD

    // We have either a multi-reg local or a local with multiple fields in memory.
    //
    // The liveness model is as follows:
    //    use reg #0 from src, including any reload or copy
    //    define reg #0
    //    use reg #1 from src, including any reload or copy
    //    define reg #1
    //    etc.
    // Imagine the following scenario:
    //    There are 3 registers used. Prior to this node, they occupy registers r3, r2 and r1.
    //    There are 3 registers defined by this node. They need to be placed in r1, r2 and r3,
    //    in that order.
    //
    // If we defined the as using all the source registers at once, we'd have to adopt one
    // of the following models:
    //  - All (or all but one) of the incoming sources are marked "delayFree" so that they won't
    //    get the same register as any of the registers being defined. This would result in copies for
    //    the common case where the source and destination registers are the same (e.g. when a CALL
    //    result is assigned to a lclVar, which is then returned).
    //    - For our example (and for many/most cases) we would have to copy or spill all sources.
    //  - We allow circular dependencies between source and destination registers. This would require
    //    the code generator to determine the order in which the copies must be generated, and would
    //    require a temp register in case a swap is required. This complexity would have to be handled
    //    in both the normal code generation case, as well as for copies & reloads, as they are currently
    //    modeled by the register allocator to happen just prior to the use.
    //    - For our example, a temp would be required to swap r1 and r3, unless a swap instruction is
    //      available on the target.
    //
    // By having a multi-reg local use and define each field in order, we avoid these issues, and the
    // register allocator will ensure that any conflicts are resolved via spill or inserted COPYs.
    // For our example, the register allocator would simple spill r1 because the first def requires it.
    // The code generator would move r3  to r1, leave r2 alone, and then load the spilled value into r3.

    int  offset        = 0;
    bool isMultiRegVar = lclNode->IsMultiRegLclVar();
    bool hasRegs       = false;

    if (isMultiRegVar)
    {
        assert(compiler->lvaEnregMultiRegVars);
        assert(regCount == varDsc->lvFieldCnt);
    }
    for (unsigned i = 0; i < regCount; ++i)
    {
        regNumber reg  = genConsumeReg(op1, i);
        var_types type = actualOp1->GetRegTypeByIndex(i);
        // genConsumeReg will return the valid register, either from the COPY
        // or from the original source.
        assert(reg != REG_NA);
        regNumber varReg = REG_NA;
        if (isMultiRegVar)
        {
            regNumber  varReg      = lclNode->GetRegByIndex(i);
            unsigned   fieldLclNum = varDsc->lvFieldLclStart + i;
            LclVarDsc* fieldVarDsc = compiler->lvaGetDesc(fieldLclNum);
            var_types  type        = fieldVarDsc->TypeGet();
            if (varReg != REG_NA)
            {
                hasRegs = true;
                if (varReg != reg)
                {
                    inst_RV_RV(ins_Copy(type), varReg, reg, type);
                }
                fieldVarDsc->SetRegNum(varReg);
            }
            else
            {
                if (!lclNode->AsLclVar()->IsLastUse(i))
                {
                    GetEmitter()->emitIns_S_R(ins_Store(type), emitTypeSize(type), reg, fieldLclNum, 0);
                }
                fieldVarDsc->SetRegNum(REG_STK);
            }
        }
        else
        {
            GetEmitter()->emitIns_S_R(ins_Store(type), emitTypeSize(type), reg, lclNum, offset);
            offset += genTypeSize(type);
        }
    }

    // Update variable liveness.
    if (isMultiRegVar)
    {
        if (hasRegs)
        {
            genProduceReg(lclNode);
        }
        else
        {
            genUpdateLife(lclNode);
        }
    }
    else
    {
        genUpdateLife(lclNode);
        varDsc->SetRegNum(REG_STK);
    }
}

//------------------------------------------------------------------------
// genRegCopy: Produce code for a GT_COPY node.
//
// Arguments:
//    tree - the GT_COPY node
//
// Notes:
//    This will copy the register produced by this node's source, to
//    the register allocated to this GT_COPY node.
//    It has some special handling for these cases:
//    - when the source and target registers are in different register files
//      (note that this is *not* a conversion).
//    - when the source is a lclVar whose home location is being moved to a new
//      register (rather than just being copied for temporary use).
//
void CodeGen::genRegCopy(GenTree* treeNode)
{
    assert(treeNode->OperGet() == GT_COPY);
    GenTree* op1 = treeNode->AsOp()->gtOp1;

    if (op1->IsMultiRegNode())
    {
        // Register allocation assumes that any reload and copy are done in operand order.
        // That is, we can have:
        //    (reg0, reg1) = COPY(V0,V1) where V0 is in reg1 and V1 is in memory
        // The register allocation model assumes:
        //     First, V0 is moved to reg0 (v1 can't be in reg0 because it is still live, which would be a conflict).
        //     Then, V1 is moved to reg1
        // However, if we call genConsumeRegs on op1, it will do the reload of V1 before we do the copy of V0.
        // So we need to handle that case first.
        //
        // There should never be any circular dependencies, and we will check that here.

        GenTreeCopyOrReload* copyNode = treeNode->AsCopyOrReload();
        // GenTreeCopyOrReload only reports the highest index that has a valid register.
        // However, we need to ensure that we consume all the registers of the child node,
        // so we use its regCount.
        unsigned regCount =
            op1->IsMultiRegLclVar() ? op1->AsLclVar()->GetFieldCount(compiler) : op1->GetMultiRegCount();
        assert(regCount <= MAX_MULTIREG_COUNT);

        // First set the source registers as busy if they haven't been spilled.
        // (Note that this is just for verification that we don't have circular dependencies.)
        regMaskTP busyRegs = RBM_NONE;
        for (unsigned i = 0; i < regCount; ++i)
        {
            if ((op1->GetRegSpillFlagByIdx(i) & GTF_SPILLED) == 0)
            {
                busyRegs |= genRegMask(op1->GetRegByIndex(i));
            }
        }
        for (unsigned i = 0; i < regCount; ++i)
        {
            regNumber sourceReg = op1->GetRegByIndex(i);
            // genRegCopy will consume the source register, perform any required reloads,
            // and will return either the register copied to, or the original register if there's no copy.
            regNumber targetReg = genRegCopy(treeNode, i);
            if (targetReg != sourceReg)
            {
                regMaskTP targetRegMask = genRegMask(targetReg);
                assert((busyRegs & targetRegMask) == 0);
                // Clear sourceReg from the busyRegs, and add targetReg.
                busyRegs &= ~genRegMask(sourceReg);
            }
            busyRegs |= genRegMask(targetReg);
        }
        return;
    }
    var_types targetType = treeNode->TypeGet();
    regNumber targetReg  = treeNode->GetRegNum();
    assert(targetReg != REG_NA);
    assert(targetType != TYP_STRUCT);

    // Check whether this node and the node from which we're copying the value have
    // different register types. This can happen if (currently iff) we have a SIMD
    // vector type that fits in an integer register, in which case it is passed as
    // an argument, or returned from a call, in an integer register and must be
    // copied if it's in an xmm register.

    bool srcFltReg = (varTypeUsesFloatReg(op1));
    bool tgtFltReg = (varTypeUsesFloatReg(treeNode));
    if (srcFltReg != tgtFltReg)
    {
        instruction ins;
        regNumber   fpReg;
        regNumber   intReg;
        if (tgtFltReg)
        {
            ins    = ins_CopyIntToFloat(op1->TypeGet(), treeNode->TypeGet());
            fpReg  = targetReg;
            intReg = op1->GetRegNum();
        }
        else
        {
            ins    = ins_CopyFloatToInt(op1->TypeGet(), treeNode->TypeGet());
            intReg = targetReg;
            fpReg  = op1->GetRegNum();
        }
        inst_RV_RV(ins, fpReg, intReg, targetType);
    }
    else
    {
        inst_RV_RV(ins_Copy(targetType), targetReg, genConsumeReg(op1), targetType);
    }

    if (op1->IsLocal())
    {
        // The lclVar will never be a def.
        // If it is a last use, the lclVar will be killed by genConsumeReg(), as usual, and genProduceReg will
        // appropriately set the gcInfo for the copied value.
        // If not, there are two cases we need to handle:
        // - If this is a TEMPORARY copy (indicated by the GTF_VAR_DEATH flag) the variable
        //   will remain live in its original register.
        //   genProduceReg() will appropriately set the gcInfo for the copied value,
        //   and genConsumeReg will reset it.
        // - Otherwise, we need to update register info for the lclVar.

        GenTreeLclVarCommon* lcl = op1->AsLclVarCommon();
        assert((lcl->gtFlags & GTF_VAR_DEF) == 0);

        if ((lcl->gtFlags & GTF_VAR_DEATH) == 0 && (treeNode->gtFlags & GTF_VAR_DEATH) == 0)
        {
            LclVarDsc* varDsc = compiler->lvaGetDesc(lcl);

            // If we didn't just spill it (in genConsumeReg, above), then update the register info
            if (varDsc->GetRegNum() != REG_STK)
            {
                // The old location is dying
                genUpdateRegLife(varDsc, /*isBorn*/ false, /*isDying*/ true DEBUGARG(op1));

                gcInfo.gcMarkRegSetNpt(genRegMask(op1->GetRegNum()));

                genUpdateVarReg(varDsc, treeNode);

#ifdef USING_VARIABLE_LIVE_RANGE
                // Report the home change for this variable
                varLiveKeeper->siUpdateVariableLiveRange(varDsc, lcl->GetLclNum());
#endif // USING_VARIABLE_LIVE_RANGE

                // The new location is going live
                genUpdateRegLife(varDsc, /*isBorn*/ true, /*isDying*/ false DEBUGARG(treeNode));
            }
        }
    }

    genProduceReg(treeNode);
}

//------------------------------------------------------------------------
// genRegCopy: Produce code for a single register of a multireg copy node.
//
// Arguments:
//    tree          - The GT_COPY node
//    multiRegIndex - The index of the register to be copied
//
// Notes:
//    This will copy the corresponding register produced by this node's source, to
//    the register allocated to the register specified by this GT_COPY node.
//    A multireg copy doesn't support moving between register files, as the GT_COPY
//    node does not retain separate types for each index.
//    - when the source is a lclVar whose home location is being moved to a new
//      register (rather than just being copied for temporary use).
//
// Return Value:
//    Either the register copied to, or the original register if there's no copy.
//
regNumber CodeGen::genRegCopy(GenTree* treeNode, unsigned multiRegIndex)
{
    assert(treeNode->OperGet() == GT_COPY);
    GenTree* op1 = treeNode->gtGetOp1();
    assert(op1->IsMultiRegNode());

    GenTreeCopyOrReload* copyNode = treeNode->AsCopyOrReload();
    assert(copyNode->GetRegCount() <= MAX_MULTIREG_COUNT);

    // Consume op1's register, which will perform any necessary reloads.
    genConsumeReg(op1, multiRegIndex);

    regNumber sourceReg = op1->GetRegByIndex(multiRegIndex);
    regNumber targetReg = copyNode->GetRegNumByIdx(multiRegIndex);
    // GenTreeCopyOrReload only reports the highest index that has a valid register.
    // However there may be lower indices that have no valid register (i.e. the register
    // on the source is still valid at the consumer).
    if (targetReg != REG_NA)
    {
        // We shouldn't specify a no-op move.
        regMaskTP targetRegMask = genRegMask(targetReg);
        assert(sourceReg != targetReg);
        var_types type;
        if (op1->IsMultiRegLclVar())
        {
            LclVarDsc* parentVarDsc = compiler->lvaGetDesc(op1->AsLclVar()->GetLclNum());
            unsigned   fieldVarNum  = parentVarDsc->lvFieldLclStart + multiRegIndex;
            LclVarDsc* fieldVarDsc  = compiler->lvaGetDesc(fieldVarNum);
            type                    = fieldVarDsc->TypeGet();
            inst_RV_RV(ins_Copy(type), targetReg, sourceReg, type);
            if (!op1->AsLclVar()->IsLastUse(multiRegIndex) && fieldVarDsc->GetRegNum() != REG_STK)
            {
                // The old location is dying
                genUpdateRegLife(fieldVarDsc, /*isBorn*/ false, /*isDying*/ true DEBUGARG(op1));
                gcInfo.gcMarkRegSetNpt(genRegMask(sourceReg));
                genUpdateVarReg(fieldVarDsc, treeNode);

#ifdef USING_VARIABLE_LIVE_RANGE
                // Report the home change for this variable
                varLiveKeeper->siUpdateVariableLiveRange(fieldVarDsc, fieldVarNum);
#endif // USING_VARIABLE_LIVE_RANGE

                // The new location is going live
                genUpdateRegLife(fieldVarDsc, /*isBorn*/ true, /*isDying*/ false DEBUGARG(treeNode));
            }
        }
        else
        {
            type = op1->GetRegTypeByIndex(multiRegIndex);
            inst_RV_RV(ins_Copy(type), targetReg, sourceReg, type);
            // We never spill after a copy, so to produce the single register, we simply need to
            // update the GC info for the defined register.
            gcInfo.gcMarkRegPtrVal(targetReg, type);
        }
        return targetReg;
    }
    else
    {
        return sourceReg;
    }
}

#if defined(DEBUG) && defined(TARGET_XARCH)

//------------------------------------------------------------------------
// genStackPointerCheck: Generate code to check the stack pointer against a saved value.
// This is a debug check.
//
// Arguments:
//    doStackPointerCheck - If true, do the stack pointer check, otherwise do nothing.
//    lvaStackPointerVar  - The local variable number that holds the value of the stack pointer
//                          we are comparing against.
//
// Return Value:
//    None
//
void CodeGen::genStackPointerCheck(bool doStackPointerCheck, unsigned lvaStackPointerVar)
{
    if (doStackPointerCheck)
    {
        noway_assert(lvaStackPointerVar != 0xCCCCCCCC && compiler->lvaTable[lvaStackPointerVar].lvDoNotEnregister &&
                     compiler->lvaTable[lvaStackPointerVar].lvOnFrame);
        GetEmitter()->emitIns_S_R(INS_cmp, EA_PTRSIZE, REG_SPBASE, lvaStackPointerVar, 0);

        BasicBlock* sp_check = genCreateTempLabel();
        GetEmitter()->emitIns_J(INS_je, sp_check);
        instGen(INS_BREAKPOINT);
        genDefineTempLabel(sp_check);
    }
}

#endif // defined(DEBUG) && defined(TARGET_XARCH)

unsigned CodeGenInterface::getCurrentStackLevel() const
{
    return genStackLevel;
}

#ifdef USING_VARIABLE_LIVE_RANGE
#ifdef DEBUG
//------------------------------------------------------------------------
//                      VariableLiveRanges dumpers
//------------------------------------------------------------------------

// Dump "VariableLiveRange" when code has not been generated and we don't have so the assembly native offset
// but at least "emitLocation"s and "siVarLoc"
void CodeGenInterface::VariableLiveKeeper::VariableLiveRange::dumpVariableLiveRange(
    const CodeGenInterface* codeGen) const
{
    codeGen->dumpSiVarLoc(&m_VarLocation);
    printf(" [ ");
    m_StartEmitLocation.Print(codeGen->GetCompiler()->compMethodID);
    printf(", ");
    if (m_EndEmitLocation.Valid())
    {
        m_EndEmitLocation.Print(codeGen->GetCompiler()->compMethodID);
    }
    else
    {
        printf("NON_CLOSED_RANGE");
    }
    printf(" ]; ");
}

// Dump "VariableLiveRange" when code has been generated and we have the assembly native offset of each "emitLocation"
void CodeGenInterface::VariableLiveKeeper::VariableLiveRange::dumpVariableLiveRange(
    emitter* emit, const CodeGenInterface* codeGen) const
{
    assert(emit != nullptr);

    // "VariableLiveRanges" are created setting its location ("m_VarLocation") and the initial native offset
    // ("m_StartEmitLocation")
    codeGen->dumpSiVarLoc(&m_VarLocation);

    // If this is an open "VariableLiveRange", "m_EndEmitLocation" is non-valid and print -1
    UNATIVE_OFFSET endAssemblyOffset = m_EndEmitLocation.Valid() ? m_EndEmitLocation.CodeOffset(emit) : -1;

    printf(" [%X , %X )", m_StartEmitLocation.CodeOffset(emit), m_EndEmitLocation.CodeOffset(emit));
}

//------------------------------------------------------------------------
//                      LiveRangeDumper
//------------------------------------------------------------------------
//------------------------------------------------------------------------
// resetDumper: If the the "liveRange" has its last "VariableLiveRange" closed, it makes
//  the "LiveRangeDumper" points to end of "liveRange" (nullptr). In other case,
//  it makes the "LiveRangeDumper" points to the last "VariableLiveRange" of
//  "liveRange", which is opened.
//
// Arguments:
//  liveRanges - the "LiveRangeList" of the "VariableLiveDescriptor" we want to
//      udpate its "LiveRangeDumper".
//
// Notes:
//  This method is expected to be called once a the code for a BasicBlock has been
//  generated and all the new "VariableLiveRange"s of the variable during this block
//  has been dumped.
void CodeGenInterface::VariableLiveKeeper::LiveRangeDumper::resetDumper(const LiveRangeList* liveRanges)
{
    // There must have reported something in order to reset
    assert(m_hasLiveRangestoDump);

    if (liveRanges->back().m_EndEmitLocation.Valid())
    {
        // the last "VariableLiveRange" is closed and the variable
        // is no longer alive
        m_hasLiveRangestoDump = false;
    }
    else
    {
        // the last "VariableLiveRange" remains opened because it is
        // live at "BasicBlock"s "bbLiveOut".
        m_StartingLiveRange = liveRanges->backPosition();
    }
}

//------------------------------------------------------------------------
// setDumperStartAt: Make "LiveRangeDumper" instance points the last "VariableLiveRange"
// added so we can starts dumping from there after the actual "BasicBlock"s code is generated.
//
// Arguments:
//  liveRangeIt - an iterator to a position in "VariableLiveDescriptor::m_VariableLiveRanges"
//
// Return Value:
//  A const pointer to the "LiveRangeList" containing all the "VariableLiveRange"s
//  of the variable with index "varNum".
//
// Notes:
//  "varNum" should be always a valid inde ("varnum" < "m_LiveDscCount")
void CodeGenInterface::VariableLiveKeeper::LiveRangeDumper::setDumperStartAt(const LiveRangeListIterator liveRangeIt)
{
    m_hasLiveRangestoDump = true;
    m_StartingLiveRange   = liveRangeIt;
}

//------------------------------------------------------------------------
// getStartForDump: Return an iterator to the first "VariableLiveRange" edited/added
//  during the current "BasicBlock"
//
// Return Value:
//  A LiveRangeListIterator to the first "VariableLiveRange" in "LiveRangeList" which
//  was used during last "BasicBlock".
//
CodeGenInterface::VariableLiveKeeper::LiveRangeListIterator CodeGenInterface::VariableLiveKeeper::LiveRangeDumper::
    getStartForDump() const
{
    return m_StartingLiveRange;
}

//------------------------------------------------------------------------
// hasLiveRangesToDump: Retutn wheter at least a "VariableLiveRange" was alive during
//  the current "BasicBlock"'s code generation
//
// Return Value:
//  A boolean indicating indicating if there is at least a "VariableLiveRange"
//  that has been used for the variable during last "BasicBlock".
//
bool CodeGenInterface::VariableLiveKeeper::LiveRangeDumper::hasLiveRangesToDump() const
{
    return m_hasLiveRangestoDump;
}
#endif // DEBUG

//------------------------------------------------------------------------
//                      VariableLiveDescriptor
//------------------------------------------------------------------------

CodeGenInterface::VariableLiveKeeper::VariableLiveDescriptor::VariableLiveDescriptor(CompAllocator allocator)
{
    // Initialize an empty list
    m_VariableLiveRanges = new (allocator) LiveRangeList(allocator);

    INDEBUG(m_VariableLifeBarrier = new (allocator) LiveRangeDumper(m_VariableLiveRanges));
}

//------------------------------------------------------------------------
// hasVariableLiveRangeOpen: Return true if the variable is still alive,
//  false in other case.
//
bool CodeGenInterface::VariableLiveKeeper::VariableLiveDescriptor::hasVariableLiveRangeOpen() const
{
    return !m_VariableLiveRanges->empty() && !m_VariableLiveRanges->back().m_EndEmitLocation.Valid();
}

//------------------------------------------------------------------------
// getLiveRanges: Return the list of variable locations for this variable.
//
// Return Value:
//  A const LiveRangeList* pointing to the first variable location if it has
//  any or the end of the list in other case.
//
CodeGenInterface::VariableLiveKeeper::LiveRangeList* CodeGenInterface::VariableLiveKeeper::VariableLiveDescriptor::
    getLiveRanges() const
{
    return m_VariableLiveRanges;
}

//------------------------------------------------------------------------
// startLiveRangeFromEmitter: Report this variable as being born in "varLocation"
//  since the instruction where "emit" is located.
//
// Arguments:
//  varLocation  - the home of the variable.
//  emit - an emitter* instance located at the first instruction from
//  where "varLocation" becomes valid.
//
// Assumptions:
//  This variable is being born so it should be dead.
//
// Notes:
//  The position of "emit" matters to ensure intervals inclusive of the
//  beginning and exclusive of the end.
//
void CodeGenInterface::VariableLiveKeeper::VariableLiveDescriptor::startLiveRangeFromEmitter(
    CodeGenInterface::siVarLoc varLocation, emitter* emit) const
{
    noway_assert(emit != nullptr);

    // Is the first "VariableLiveRange" or the previous one has been closed so its "m_EndEmitLocation" is valid
    noway_assert(m_VariableLiveRanges->empty() || m_VariableLiveRanges->back().m_EndEmitLocation.Valid());

    // Creates new live range with invalid end
    m_VariableLiveRanges->emplace_back(varLocation, emitLocation(), emitLocation());
    m_VariableLiveRanges->back().m_StartEmitLocation.CaptureLocation(emit);

#ifdef DEBUG
    if (!m_VariableLifeBarrier->hasLiveRangesToDump())
    {
        m_VariableLifeBarrier->setDumperStartAt(m_VariableLiveRanges->backPosition());
    }
#endif // DEBUG

    // startEmitLocationendEmitLocation has to be Valid and endEmitLocationendEmitLocation  not
    noway_assert(m_VariableLiveRanges->back().m_StartEmitLocation.Valid());
    noway_assert(!m_VariableLiveRanges->back().m_EndEmitLocation.Valid());
}

//------------------------------------------------------------------------
// endLiveRangeAtEmitter: Report this variable as becoming dead since the
//  instruction where "emit" is located.
//
// Arguments:
//  emit - an emitter* instance located at the first instruction from
//   this variable becomes dead.
//
// Assumptions:
//  This variable is becoming dead so it should be alive.
//
// Notes:
//  The position of "emit" matters to ensure intervals inclusive of the
//  beginning and exclusive of the end.
//
void CodeGenInterface::VariableLiveKeeper::VariableLiveDescriptor::endLiveRangeAtEmitter(emitter* emit) const
{
    noway_assert(emit != nullptr);
    noway_assert(hasVariableLiveRangeOpen());

    // Using [close, open) ranges so as to not compute the size of the last instruction
    m_VariableLiveRanges->back().m_EndEmitLocation.CaptureLocation(emit);

    // No m_EndEmitLocation has to be Valid
    noway_assert(m_VariableLiveRanges->back().m_EndEmitLocation.Valid());
}

//------------------------------------------------------------------------
// UpdateLiveRangeAtEmitter: Report this variable as changing its variable
//  home to "varLocation" since the instruction where "emit" is located.
//
// Arguments:
//  varLocation  - the new variable location.
//  emit - an emitter* instance located at the first instruction from
//   where "varLocation" becomes valid.
//
// Assumptions:
//  This variable is being born so it should be dead.
//
// Notes:
//  The position of "emit" matters to ensure intervals inclusive of the
//  beginning and exclusive of the end.
//
void CodeGenInterface::VariableLiveKeeper::VariableLiveDescriptor::updateLiveRangeAtEmitter(
    CodeGenInterface::siVarLoc varLocation, emitter* emit) const
{
    // This variable is changing home so it has been started before during this block
    noway_assert(m_VariableLiveRanges != nullptr && !m_VariableLiveRanges->empty());

    // And its last m_EndEmitLocation has to be invalid
    noway_assert(!m_VariableLiveRanges->back().m_EndEmitLocation.Valid());

    // If we are reporting again the same home, that means we are doing something twice?
    // noway_assert(! CodeGenInterface::siVarLoc::Equals(&m_VariableLiveRanges->back().m_VarLocation, varLocation));

    // Close previous live range
    endLiveRangeAtEmitter(emit);

    startLiveRangeFromEmitter(varLocation, emit);
}

#ifdef DEBUG
void CodeGenInterface::VariableLiveKeeper::VariableLiveDescriptor::dumpAllRegisterLiveRangesForBlock(
    emitter* emit, const CodeGenInterface* codeGen) const
{
    printf("[");
    for (LiveRangeListIterator it = m_VariableLiveRanges->begin(); it != m_VariableLiveRanges->end(); it++)
    {
        it->dumpVariableLiveRange(emit, codeGen);
    }
    printf("]\n");
}

void CodeGenInterface::VariableLiveKeeper::VariableLiveDescriptor::dumpRegisterLiveRangesForBlockBeforeCodeGenerated(
    const CodeGenInterface* codeGen) const
{
    noway_assert(codeGen != nullptr);

    printf("[");
    for (LiveRangeListIterator it = m_VariableLifeBarrier->getStartForDump(); it != m_VariableLiveRanges->end(); it++)
    {
        it->dumpVariableLiveRange(codeGen);
    }
    printf("]\n");
}

// Returns true if a live range for this variable has been recorded
bool CodeGenInterface::VariableLiveKeeper::VariableLiveDescriptor::hasVarLiveRangesToDump() const
{
    return !m_VariableLiveRanges->empty();
}

// Returns true if a live range for this variable has been recorded from last call to EndBlock
bool CodeGenInterface::VariableLiveKeeper::VariableLiveDescriptor::hasVarLiveRangesFromLastBlockToDump() const
{
    return m_VariableLifeBarrier->hasLiveRangesToDump();
}

// Reset the barrier so as to dump only next block changes on next block
void CodeGenInterface::VariableLiveKeeper::VariableLiveDescriptor::endBlockLiveRanges()
{
    // make "m_VariableLifeBarrier->m_StartingLiveRange" now points to nullptr for printing purposes
    m_VariableLifeBarrier->resetDumper(m_VariableLiveRanges);
}
#endif // DEBUG

//------------------------------------------------------------------------
//                      VariableLiveKeeper
//------------------------------------------------------------------------
// Initialize structures for VariableLiveRanges
void CodeGenInterface::initializeVariableLiveKeeper()
{
    CompAllocator allocator = compiler->getAllocator(CMK_VariableLiveRanges);

    int amountTrackedVariables = compiler->opts.compDbgInfo ? compiler->info.compLocalsCount : 0;
    int amountTrackedArgs      = compiler->opts.compDbgInfo ? compiler->info.compArgsCount : 0;

    varLiveKeeper = new (allocator) VariableLiveKeeper(amountTrackedVariables, amountTrackedArgs, compiler, allocator);
}

CodeGenInterface::VariableLiveKeeper* CodeGenInterface::getVariableLiveKeeper() const
{
    return varLiveKeeper;
};

//------------------------------------------------------------------------
// VariableLiveKeeper: Create an instance of the object in charge of managing
//  VariableLiveRanges and intialize the array "m_vlrLiveDsc".
//
// Arguments:
//    totalLocalCount   - the count of args, special args and IL Local
//      variables in the method.
//    argsCount         - the count of args and special args in the method.
//    compiler          - a compiler instance
//
CodeGenInterface::VariableLiveKeeper::VariableLiveKeeper(unsigned int  totalLocalCount,
                                                         unsigned int  argsCount,
                                                         Compiler*     comp,
                                                         CompAllocator allocator)
    : m_LiveDscCount(totalLocalCount)
    , m_LiveArgsCount(argsCount)
    , m_Compiler(comp)
    , m_LastBasicBlockHasBeenEmited(false)
{
    if (m_LiveDscCount > 0)
    {
        // Allocate memory for "m_vlrLiveDsc" and initialize each "VariableLiveDescriptor"
        m_vlrLiveDsc          = allocator.allocate<VariableLiveDescriptor>(m_LiveDscCount);
        m_vlrLiveDscForProlog = allocator.allocate<VariableLiveDescriptor>(m_LiveDscCount);

        for (unsigned int varNum = 0; varNum < m_LiveDscCount; varNum++)
        {
            new (m_vlrLiveDsc + varNum) VariableLiveDescriptor(allocator);
            new (m_vlrLiveDscForProlog + varNum) VariableLiveDescriptor(allocator);
        }
    }
}

//------------------------------------------------------------------------
// siStartOrCloseVariableLiveRange: Reports the given variable as beign born
//  or becoming dead.
//
// Arguments:
//    varDsc    - the variable for which a location changed will be reported
//    varNum    - the index of the variable in the "compiler->lvaTable"
//    isBorn    - whether the variable is being born from where the emitter is located.
//    isDying   - whether the variable is dying from where the emitter is located.
//
// Assumptions:
//    The emitter should be located on the first instruction from where is true that
//    the variable becoming valid (when isBorn is true) or invalid (when isDying is true).
//
// Notes:
//    This method is being called from treeLifeUpdater when the variable is being born,
//    becoming dead, or both.
//
void CodeGenInterface::VariableLiveKeeper::siStartOrCloseVariableLiveRange(const LclVarDsc* varDsc,
                                                                           unsigned int     varNum,
                                                                           bool             isBorn,
                                                                           bool             isDying)
{
    noway_assert(varDsc != nullptr);

    // Only the variables that exists in the IL, "this", and special arguments
    // are reported.
    if (m_Compiler->opts.compDbgInfo && varNum < m_LiveDscCount)
    {
        if (isBorn && !isDying)
        {
            // "varDsc" is valid from this point
            siStartVariableLiveRange(varDsc, varNum);
        }
        if (isDying && !isBorn)
        {
            // this variable live range is no longer valid from this point
            siEndVariableLiveRange(varNum);
        }
    }
}

//------------------------------------------------------------------------
// siStartOrCloseVariableLiveRanges: Iterates the given set of variables
//  calling "siStartOrCloseVariableLiveRange" with each one.
//
// Arguments:
//    varsIndexSet    - the set of variables to report start/end "VariableLiveRange"
//    isBorn    - whether the set is being born from where the emitter is located.
//    isDying   - whether the set is dying from where the emitter is located.
//
// Assumptions:
//    The emitter should be located on the first instruction from where is true that
//    the variable becoming valid (when isBorn is true) or invalid (when isDying is true).
//
// Notes:
//    This method is being called from treeLifeUpdater when a set of variables
//    is being born, becoming dead, or both.
//
void CodeGenInterface::VariableLiveKeeper::siStartOrCloseVariableLiveRanges(VARSET_VALARG_TP varsIndexSet,
                                                                            bool             isBorn,
                                                                            bool             isDying)
{
    if (m_Compiler->opts.compDbgInfo)
    {
        VarSetOps::Iter iter(m_Compiler, varsIndexSet);
        unsigned        varIndex = 0;
        while (iter.NextElem(&varIndex))
        {
            unsigned int     varNum = m_Compiler->lvaTrackedIndexToLclNum(varIndex);
            const LclVarDsc* varDsc = m_Compiler->lvaGetDesc(varNum);
            siStartOrCloseVariableLiveRange(varDsc, varNum, isBorn, isDying);
        }
    }
}

//------------------------------------------------------------------------
// siStartVariableLiveRange: Reports the given variable as being born.
//
// Arguments:
//    varDsc    - the variable for which a location changed will be reported
//    varNum    - the index of the variable to report home in lvLiveDsc
//
// Assumptions:
//    The emitter should be pointing to the first instruction from where the VariableLiveRange is
//    becoming valid.
//    The given "varDsc" should have its VariableRangeLists initialized.
//
// Notes:
//    This method should be called on every place a Variable is becoming alive.
void CodeGenInterface::VariableLiveKeeper::siStartVariableLiveRange(const LclVarDsc* varDsc, unsigned int varNum)
{
    noway_assert(varDsc != nullptr);

    // Only the variables that exists in the IL, "this", and special arguments
    // are reported.
    if (m_Compiler->opts.compDbgInfo && varNum < m_LiveDscCount)
    {
        // Build siVarLoc for this born "varDsc"
        CodeGenInterface::siVarLoc varLocation =
            m_Compiler->codeGen->getSiVarLoc(varDsc, m_Compiler->codeGen->getCurrentStackLevel());

        VariableLiveDescriptor* varLiveDsc = &m_vlrLiveDsc[varNum];
        // this variable live range is valid from this point
        varLiveDsc->startLiveRangeFromEmitter(varLocation, m_Compiler->GetEmitter());
    }
}

//------------------------------------------------------------------------
// siEndVariableLiveRange: Reports the variable as becoming dead.
//
// Arguments:
//    varNum    - the index of the variable at m_vlrLiveDsc or lvaTable in that
//       is becoming dead.
//
// Assumptions:
//    The given variable should be alive.
//    The emitter should be pointing to the first instruction from where the VariableLiveRange is
//    becoming invalid.
//
// Notes:
//    This method should be called on every place a Variable is becoming dead.
void CodeGenInterface::VariableLiveKeeper::siEndVariableLiveRange(unsigned int varNum)
{
    // Only the variables that exists in the IL, "this", and special arguments
    // will be reported.

    // This method is being called from genUpdateLife, and that one is called after
    // code for BasicBlock have been generated, but the emitter has no longer
    // a valid IG so we don't report the close of a "VariableLiveRange" after code is
    // emitted.

    if (m_Compiler->opts.compDbgInfo && varNum < m_LiveDscCount && !m_LastBasicBlockHasBeenEmited)
    {
        // this variable live range is no longer valid from this point
        m_vlrLiveDsc[varNum].endLiveRangeAtEmitter(m_Compiler->GetEmitter());
    }
}

//------------------------------------------------------------------------
// siUpdateVariableLiveRange: Reports the change of variable location for the
//  given variable.
//
// Arguments:
//    varDsc    - the variable for which tis home has changed.
//    varNum    - the index of the variable to report home in lvLiveDsc
//
// Assumptions:
//    The given variable should be alive.
//    The emitter should be pointing to the first instruction from where
//    the new variable location is becoming valid.
//
void CodeGenInterface::VariableLiveKeeper::siUpdateVariableLiveRange(const LclVarDsc* varDsc, unsigned int varNum)
{
    noway_assert(varDsc != nullptr);

    // Only the variables that exists in the IL, "this", and special arguments
    // will be reported. This are locals and arguments, and are counted in
    // "info.compLocalsCount".

    // This method is being called when the prolog is being generated, and
    // the emitter has no longer a valid IG so we don't report the close of
    //  a "VariableLiveRange" after code is emitted.
    if (m_Compiler->opts.compDbgInfo && varNum < m_LiveDscCount && !m_LastBasicBlockHasBeenEmited)
    {
        // Build the location of the variable
        CodeGenInterface::siVarLoc siVarLoc =
            m_Compiler->codeGen->getSiVarLoc(varDsc, m_Compiler->codeGen->getCurrentStackLevel());

        // Report the home change for this variable
        VariableLiveDescriptor* varLiveDsc = &m_vlrLiveDsc[varNum];
        varLiveDsc->updateLiveRangeAtEmitter(siVarLoc, m_Compiler->GetEmitter());
    }
}

//------------------------------------------------------------------------
// siEndAllVariableLiveRange: Reports the set of variables as becoming dead.
//
// Arguments:
//    newLife    - the set of variables that are becoming dead.
//
// Assumptions:
//    All the variables in the set are alive.
//
// Notes:
//    This method is called when the last block being generated to killed all
//    the live variables and set a flag to avoid reporting variable locations for
//    on next calls to method that update variable liveness.
void CodeGenInterface::VariableLiveKeeper::siEndAllVariableLiveRange(VARSET_VALARG_TP varsToClose)
{
    if (m_Compiler->opts.compDbgInfo)
    {
        if (m_Compiler->lvaTrackedCount > 0 || !m_Compiler->opts.OptimizationDisabled())
        {
            VarSetOps::Iter iter(m_Compiler, varsToClose);
            unsigned        varIndex = 0;
            while (iter.NextElem(&varIndex))
            {
                unsigned int varNum = m_Compiler->lvaTrackedIndexToLclNum(varIndex);
                siEndVariableLiveRange(varNum);
            }
        }
        else
        {
            // It seems we are jitting debug code, so we don't have variable
            //  liveness info
            siEndAllVariableLiveRange();
        }
    }

    m_LastBasicBlockHasBeenEmited = true;
}

//------------------------------------------------------------------------
// siEndAllVariableLiveRange: Reports all live variables as dead.
//
// Notes:
//    This overload exists for the case we are jitting code compiled in
//    debug mode. When that happen we don't have variable liveness info
//    as "BaiscBlock::bbLiveIn" or "BaiscBlock::bbLiveOut" and there is no
//    tracked variable.
//
void CodeGenInterface::VariableLiveKeeper::siEndAllVariableLiveRange()
{
    // TODO: we can improve this keeping a set for the variables with
    // open VariableLiveRanges

    for (unsigned int varNum = 0; varNum < m_LiveDscCount; varNum++)
    {
        const VariableLiveDescriptor* varLiveDsc = m_vlrLiveDsc + varNum;
        if (varLiveDsc->hasVariableLiveRangeOpen())
        {
            siEndVariableLiveRange(varNum);
        }
    }
}

//------------------------------------------------------------------------
// getLiveRangesForVarForBody: Return the "VariableLiveRange" that correspond to
//  the given "varNum".
//
// Arguments:
//  varNum  - the index of the variable in m_vlrLiveDsc, which is the same as
//      in lvaTable.
//
// Return Value:
//  A const pointer to the list of variable locations reported for the variable.
//
// Assumptions:
//  This variable should be an argument, a special argument or an IL local
//  variable.
CodeGenInterface::VariableLiveKeeper::LiveRangeList* CodeGenInterface::VariableLiveKeeper::getLiveRangesForVarForBody(
    unsigned int varNum) const
{
    // There should be at least one variable for which its liveness is tracked
    noway_assert(varNum < m_LiveDscCount);

    return m_vlrLiveDsc[varNum].getLiveRanges();
}

//------------------------------------------------------------------------
// getLiveRangesForVarForProlog: Return the "VariableLiveRange" that correspond to
//  the given "varNum".
//
// Arguments:
//  varNum  - the index of the variable in m_vlrLiveDsc, which is the same as
//      in lvaTable.
//
// Return Value:
//  A const pointer to the list of variable locations reported for the variable.
//
// Assumptions:
//  This variable should be an argument, a special argument or an IL local
//  variable.
CodeGenInterface::VariableLiveKeeper::LiveRangeList* CodeGenInterface::VariableLiveKeeper::getLiveRangesForVarForProlog(
    unsigned int varNum) const
{
    // There should be at least one variable for which its liveness is tracked
    noway_assert(varNum < m_LiveDscCount);

    return m_vlrLiveDscForProlog[varNum].getLiveRanges();
}

//------------------------------------------------------------------------
// getLiveRangesCount: Returns the count of variable locations reported for the tracked
//  variables, which are arguments, special arguments, and local IL variables.
//
// Return Value:
//    size_t - the count of variable locations
//
// Notes:
//    This method is being called from "genSetScopeInfo" to know the count of
//    "varResultInfo" that should be created on eeSetLVcount.
//
size_t CodeGenInterface::VariableLiveKeeper::getLiveRangesCount() const
{
    size_t liveRangesCount = 0;

    if (m_Compiler->opts.compDbgInfo)
    {
        for (unsigned int varNum = 0; varNum < m_LiveDscCount; varNum++)
        {
            for (int i = 0; i < 2; i++)
            {
                VariableLiveDescriptor* varLiveDsc = (i == 0 ? m_vlrLiveDscForProlog : m_vlrLiveDsc) + varNum;

                if (m_Compiler->compMap2ILvarNum(varNum) != (unsigned int)ICorDebugInfo::UNKNOWN_ILNUM)
                {
                    liveRangesCount += varLiveDsc->getLiveRanges()->size();
                }
            }
        }
    }
    return liveRangesCount;
}

//------------------------------------------------------------------------
// psiStartVariableLiveRange: Reports the given variable as being born.
//
// Arguments:
//  varLcation  - the variable location
//  varNum      - the index of the variable in "compiler->lvaTable" or
//      "VariableLivekeeper->m_vlrLiveDsc"
//
// Notes:
//  This function is expected to be called from "psiBegProlog" during
//  prolog code generation.
//
void CodeGenInterface::VariableLiveKeeper::psiStartVariableLiveRange(CodeGenInterface::siVarLoc varLocation,
                                                                     unsigned int               varNum)
{
    // This descriptor has to correspond to a parameter. The first slots in lvaTable
    // are arguments and special arguments.
    noway_assert(varNum < m_LiveArgsCount);

    VariableLiveDescriptor* varLiveDsc = &m_vlrLiveDscForProlog[varNum];
    varLiveDsc->startLiveRangeFromEmitter(varLocation, m_Compiler->GetEmitter());
}

//------------------------------------------------------------------------
// psiClosePrologVariableRanges: Report all the parameters as becoming dead.
//
// Notes:
//  This function is expected to be called from preffix "psiEndProlog" after
//  code for prolog has been generated.
//
void CodeGenInterface::VariableLiveKeeper::psiClosePrologVariableRanges()
{
    noway_assert(m_LiveArgsCount <= m_LiveDscCount);

    for (unsigned int varNum = 0; varNum < m_LiveArgsCount; varNum++)
    {
        VariableLiveDescriptor* varLiveDsc = m_vlrLiveDscForProlog + varNum;

        if (varLiveDsc->hasVariableLiveRangeOpen())
        {
            varLiveDsc->endLiveRangeAtEmitter(m_Compiler->GetEmitter());
        }
    }
}

#ifdef DEBUG
void CodeGenInterface::VariableLiveKeeper::dumpBlockVariableLiveRanges(const BasicBlock* block)
{
    // "block" will be dereferenced
    noway_assert(block != nullptr);

    bool hasDumpedHistory = false;

    if (m_Compiler->verbose)
    {
        printf("////////////////////////////////////////\n");
        printf("////////////////////////////////////////\n");
        printf("Variable Live Range History Dump for Block %d \n", block->bbNum);

        if (m_Compiler->opts.compDbgInfo)
        {
            for (unsigned int varNum = 0; varNum < m_LiveDscCount; varNum++)
            {
                VariableLiveDescriptor* varLiveDsc = m_vlrLiveDsc + varNum;

                if (varLiveDsc->hasVarLiveRangesFromLastBlockToDump())
                {
                    hasDumpedHistory = true;
                    printf("IL Var Num %d:\n", m_Compiler->compMap2ILvarNum(varNum));
                    varLiveDsc->dumpRegisterLiveRangesForBlockBeforeCodeGenerated(m_Compiler->codeGen);
                    varLiveDsc->endBlockLiveRanges();
                }
            }
        }

        if (!hasDumpedHistory)
        {
            printf("..None..\n");
        }

        printf("////////////////////////////////////////\n");
        printf("////////////////////////////////////////\n");
        printf("End Generating code for Block %d \n", block->bbNum);
    }
}

void CodeGenInterface::VariableLiveKeeper::dumpLvaVariableLiveRanges() const
{
    bool hasDumpedHistory = false;

    if (m_Compiler->verbose)
    {
        printf("////////////////////////////////////////\n");
        printf("////////////////////////////////////////\n");
        printf("PRINTING VARIABLE LIVE RANGES:\n");

        if (m_Compiler->opts.compDbgInfo)
        {
            for (unsigned int varNum = 0; varNum < m_LiveDscCount; varNum++)
            {
                VariableLiveDescriptor* varLiveDsc = m_vlrLiveDsc + varNum;

                if (varLiveDsc->hasVarLiveRangesToDump())
                {
                    hasDumpedHistory = true;
                    printf("IL Var Num %d:\n", m_Compiler->compMap2ILvarNum(varNum));
                    varLiveDsc->dumpAllRegisterLiveRangesForBlock(m_Compiler->GetEmitter(), m_Compiler->codeGen);
                }
            }
        }

        if (!hasDumpedHistory)
        {
            printf("..None..\n");
        }

        printf("////////////////////////////////////////\n");
        printf("////////////////////////////////////////\n");
    }
}
#endif // DEBUG
#endif // USING_VARIABLE_LIVE_RANGE<|MERGE_RESOLUTION|>--- conflicted
+++ resolved
@@ -9910,32 +9910,6 @@
     return varTypeIsValidHfaType(GetHfaType(hClass));
 }
 
-<<<<<<< HEAD
-=======
-bool Compiler::IsHfa(GenTree* tree)
-{
-#ifdef FEATURE_HFA
-    return IsHfa(gtGetStructHandleIfPresent(tree));
-#else
-    return false;
-#endif
-}
-
-var_types Compiler::GetHfaType(GenTree* tree)
-{
-#ifdef FEATURE_HFA
-    return GetHfaType(gtGetStructHandleIfPresent(tree));
-#else
-    return TYP_UNDEF;
-#endif
-}
-
-unsigned Compiler::GetHfaCount(GenTree* tree)
-{
-    return GetHfaCount(gtGetStructHandle(tree));
-}
-
->>>>>>> 40395d66
 var_types Compiler::GetHfaType(CORINFO_CLASS_HANDLE hClass)
 {
 #ifdef FEATURE_HFA
