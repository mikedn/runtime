--- conflicted
+++ resolved
@@ -2782,30 +2782,6 @@
 }
 #endif // TARGET_AMD64
 
-<<<<<<< HEAD
-=======
-#ifdef FEATURE_PUT_STRUCT_ARG_STK
-// Generate code for a load from some address + offset
-//   baseNode: tree node which can be either a local address or arbitrary node
-//   offset: distance from the baseNode from which to load
-void CodeGen::genCodeForLoadOffset(instruction ins, emitAttr size, regNumber dst, GenTree* baseNode, unsigned offset)
-{
-    emitter* emit = GetEmitter();
-
-    if (baseNode->OperIsLocalAddr())
-    {
-        const GenTreeLclVarCommon* lclVar = baseNode->AsLclVarCommon();
-        offset += lclVar->GetLclOffs();
-        emit->emitIns_R_S(ins, size, dst, lclVar->GetLclNum(), offset);
-    }
-    else
-    {
-        emit->emitIns_R_AR(ins, size, dst, baseNode->GetRegNum(), offset);
-    }
-}
-#endif // FEATURE_PUT_STRUCT_ARG_STK
-
->>>>>>> a3515ba0
 //----------------------------------------------------------------------------------
 // genCodeForCpBlkUnroll - Generate unrolled block copy code.
 //
@@ -4686,11 +4662,7 @@
                 genConsumeReg(putArgRegNode);
 
                 // Validate the putArgRegNode has the right type.
-<<<<<<< HEAD
                 assert(varTypeUsesFloatReg(putArgRegNode->GetType()) == genIsValidFloatReg(argReg));
-=======
-                assert(varTypeUsesFloatReg(putArgRegNode->TypeGet()) == genIsValidFloatReg(argReg));
->>>>>>> a3515ba0
                 if (putArgRegNode->GetRegNum() != argReg)
                 {
                     inst_RV_RV(ins_Move_Extend(putArgRegNode->TypeGet(), false), argReg, putArgRegNode->GetRegNum());
@@ -6724,7 +6696,6 @@
 
 void CodeGen::inst_BitCast(var_types dstType, regNumber dstReg, var_types srcType, regNumber srcReg)
 {
-<<<<<<< HEAD
     assert(!varTypeIsSmall(dstType));
     assert(!varTypeIsSmall(srcType));
 
@@ -6737,13 +6708,6 @@
     instruction ins = INS_none;
 
     if (dstIsFloat && !srcIsFloat)
-=======
-    const bool srcFltReg = varTypeUsesFloatReg(srcType) || varTypeIsSIMD(srcType);
-    assert(srcFltReg == genIsValidFloatReg(srcReg));
-    const bool dstFltReg = varTypeUsesFloatReg(targetType) || varTypeIsSIMD(targetType);
-    assert(dstFltReg == genIsValidFloatReg(targetReg));
-    if (srcFltReg != dstFltReg)
->>>>>>> a3515ba0
     {
         ins = INS_mov_i2xmm;
     }
@@ -7455,13 +7419,7 @@
 
         if (srcLclNum != BAD_VAR_NUM)
         {
-<<<<<<< HEAD
             size = roundUp(size, REGSIZE_BYTES);
-=======
-            assert((varTypeUsesFloatReg(type) && genIsValidFloatReg(srcReg)) ||
-                   (varTypeIsIntegralOrI(type) && genIsValidIntReg(srcReg)));
-            ins = ins_Store(type);
->>>>>>> a3515ba0
         }
 
         regNumber xmmTmpReg = REG_NA;
@@ -7724,7 +7682,6 @@
             // only). See emitGCVarLiveUpd function. If we could call it separately, we could do
             // instGen(INS_movsp); and emission of gc info.
 
-<<<<<<< HEAD
             emitAttr slotAttr = emitTypeSize(srcLayout->GetGCPtrType(i));
 
             if (srcLclNum != BAD_VAR_NUM)
@@ -7739,10 +7696,6 @@
             GetEmitter()->emitIns_S_R(INS_mov, slotAttr, intTmpReg, outArgLclNum, outArgLclOffs + i * REGSIZE_BYTES);
             srcOffset += REGSIZE_BYTES;
             continue;
-=======
-            srcLclNum    = srcAddr->AsLclVarCommon()->GetLclNum();
-            srcLclOffset = srcAddr->AsLclVarCommon()->GetLclOffs();
->>>>>>> a3515ba0
         }
 
         if (nonGCSequenceLength == 2)
