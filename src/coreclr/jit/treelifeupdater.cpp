--- conflicted
+++ resolved
@@ -51,22 +51,15 @@
         bool       isGCRef    = lcl->TypeIs(TYP_REF);
         bool       isByRef    = lcl->TypeIs(TYP_BYREF);
         bool       isInReg    = lcl->lvIsInReg();
-        bool       isInMemory = !isInReg || lcl->lvLiveInOutOfHndlr;
+        bool       isInMemory = !isInReg || lcl->IsAlwaysAliveInMemory();
 
         if (isInReg)
         {
-<<<<<<< HEAD
             // TODO-Cleanup: Move the code from compUpdateLifeVar to genUpdateRegLife
             // that updates the gc sets
             regMaskTP regMask = lcl->lvRegMask();
 
             if (isGCRef)
-=======
-            regNumber reg     = lclNode->GetRegNumByIdx(multiRegIndex);
-            bool      isInReg = fldVarDsc->lvIsInReg() && reg != REG_NA;
-            isInMemory        = !isInReg || fldVarDsc->IsAlwaysAliveInMemory();
-            if (isInReg)
->>>>>>> 82f7144f
             {
                 codeGen->gcInfo.gcRegGCrefSetCur &= ~regMask;
             }
@@ -102,7 +95,7 @@
         {
             // If this variable is going live in a register, it is no longer live on the stack,
             // unless it is an EH var, which always remains live on the stack.
-            if (!lcl->lvLiveInOutOfHndlr)
+            if (!lcl->IsAlwaysAliveInMemory())
             {
                 VarSetOps::RemoveElemD(compiler, codeGen->gcInfo.gcVarPtrSetCur, e.Current());
             }
@@ -162,7 +155,7 @@
     if (lclNode->IsLastUse(regIndex))
     {
         bool isInReg    = lcl->lvIsInReg() && (lclNode->GetRegNumByIdx(regIndex) != REG_NA);
-        bool isInMemory = !isInReg || lcl->lvLiveInOutOfHndlr;
+        bool isInMemory = !isInReg || lcl->IsAlwaysAliveInMemory();
 
         if (isInReg)
         {
@@ -264,12 +257,11 @@
 
             if (isBorn && lcl->lvIsRegCandidate() && lclNode->gtHasReg())
             {
-<<<<<<< HEAD
                 codeGen->genUpdateVarReg(lcl, lclNode);
             }
 
             bool isInReg    = lcl->lvIsInReg() && (lclNode->GetRegNum() != REG_NA);
-            bool isInMemory = !isInReg || lcl->lvLiveInOutOfHndlr;
+            bool isInMemory = !isInReg || lcl->IsAlwaysAliveInMemory();
 
             if (isInReg)
             {
@@ -279,22 +271,6 @@
             if (isInMemory && lcl->HasStackGCPtrLiveness())
             {
                 VarSetOps::AddElemD(compiler, varStackGCPtrDeltaSet, lcl->GetLivenessBitIndex());
-=======
-                if (isBorn && varDsc->lvIsRegCandidate() && tree->gtHasReg())
-                {
-                    compiler->codeGen->genUpdateVarReg(varDsc, tree);
-                }
-                bool isInReg    = varDsc->lvIsInReg() && tree->GetRegNum() != REG_NA;
-                bool isInMemory = !isInReg || varDsc->IsAlwaysAliveInMemory();
-                if (isInReg)
-                {
-                    compiler->codeGen->genUpdateRegLife(varDsc, isBorn, isDying DEBUGARG(tree));
-                }
-                if (isInMemory)
-                {
-                    VarSetOps::AddElemD(compiler, stackVarDeltaSet, varDsc->lvVarIndex);
-                }
->>>>>>> 82f7144f
             }
         }
         else if (lclNode->IsMultiRegLclVar())
@@ -303,25 +279,13 @@
 
             for (unsigned i = 0; i < lcl->GetPromotedFieldCount(); ++i)
             {
-<<<<<<< HEAD
                 LclVarDsc* fieldLcl = compiler->lvaGetDesc(lcl->GetPromotedFieldLclNum(i));
 
                 bool isInReg        = fieldLcl->lvIsInReg() && (lclNode->AsLclVar()->GetRegNumByIdx(i) != REG_NA);
-                bool isInMemory     = !isInReg || fieldLcl->lvLiveInOutOfHndlr;
+                bool isInMemory     = !isInReg || fieldLcl->IsAlwaysAliveInMemory();
                 bool isFieldDying   = lclNode->AsLclVar()->IsLastUse(i);
                 bool isFieldSpilled = spill && ((lclNode->GetRegSpillFlagByIdx(i) & GTF_SPILL) != 0);
 
-=======
-                bool       fieldIsSpilled = spill && ((lclVarTree->GetRegSpillFlagByIdx(i) & GTF_SPILL) != 0);
-                LclVarDsc* fldVarDsc      = &(compiler->lvaTable[firstFieldVarNum + i]);
-                noway_assert(fldVarDsc->lvIsStructField);
-                assert(fldVarDsc->lvTracked);
-                unsigned  fldVarIndex  = fldVarDsc->lvVarIndex;
-                regNumber reg          = lclVarTree->AsLclVar()->GetRegNumByIdx(i);
-                bool      isInReg      = fldVarDsc->lvIsInReg() && reg != REG_NA;
-                bool      isInMemory   = !isInReg || fldVarDsc->IsAlwaysAliveInMemory();
-                bool      isFieldDying = lclVarTree->AsLclVar()->IsLastUse(i);
->>>>>>> 82f7144f
                 if ((isBorn && !isFieldDying) || (!isBorn && isFieldDying))
                 {
                     VarSetOps::AddElemD(compiler, varDeltaSet, fieldLcl->GetLivenessBitIndex());
