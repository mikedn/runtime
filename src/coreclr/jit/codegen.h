// Licensed to the .NET Foundation under one or more agreements.
// The .NET Foundation licenses this file to you under the MIT license.

#ifndef CODEGEN_H
#define CODEGEN_H

#include "codegeninterface.h"
#include "compiler.h" // temporary??
#include "regset.h"
#include "jitgcinfo.h"

#if defined(TARGET_AMD64) || defined(TARGET_ARM64) || defined(TARGET_ARM)
#define FOREACH_REGISTER_FILE(file)                                                                                    \
    for ((file) = &(this->intRegState); (file) != NULL;                                                                \
         (file) = ((file) == &(this->intRegState)) ? &(this->floatRegState) : NULL)
#else
#define FOREACH_REGISTER_FILE(file) (file) = &(this->intRegState);
#endif

class CodeGen final : public CodeGenInterface
{
    friend class emitter;
    friend class DisAssembler;

public:
    CodeGen(Compiler* compiler);

    virtual void genGenerateCode(void** codePtr, uint32_t* nativeSizeOfCode);

    void genGenerateMachineCode();
    void genEmitMachineCode();
    void genEmitUnwindDebugGCandEH();

    // TODO-Cleanup: Abstract out the part of this that finds the addressing mode, and
    // move it to Lower
    virtual bool genCreateAddrMode(GenTree*  addr,
                                   bool      fold,
                                   bool*     revPtr,
                                   GenTree** rv1Ptr,
                                   GenTree** rv2Ptr,
#if SCALED_ADDR_MODES
                                   unsigned* mulPtr,
#endif // SCALED_ADDR_MODES
                                   ssize_t* cnsPtr);

private:
#if defined(TARGET_XARCH)
    // Bit masks used in negating a float or double number.
    // This is to avoid creating more than one data constant for these bitmasks when a
    // method has more than one GT_NEG operation on floating point values.
    CORINFO_FIELD_HANDLE negBitmaskFlt;
    CORINFO_FIELD_HANDLE negBitmaskDbl;

    // Bit masks used in computing Math.Abs() of a float or double number.
    CORINFO_FIELD_HANDLE absBitmaskFlt;
    CORINFO_FIELD_HANDLE absBitmaskDbl;

    // Bit mask used in U8 -> double conversion to adjust the result.
    CORINFO_FIELD_HANDLE u8ToDblBitmask;
    CORINFO_FIELD_HANDLE u8ToFltBitmask;

    // Generates SSE2 code for the given tree as "Operand BitWiseOp BitMask"
    void genSSE2BitwiseOp(GenTree* treeNode);

    // Generates SSE41 code for the given tree as a round operation
    void genSSE41RoundOp(GenTreeOp* treeNode);

    instruction simdAlignedMovIns()
    {
        // We use movaps when non-VEX because it is a smaller instruction;
        // however the VEX version vmovaps would be used which is the same size as vmovdqa;
        // also vmovdqa has more available CPU ports on older processors so we switch to that
        return compiler->canUseVexEncoding() ? INS_movdqa : INS_movaps;
    }
    instruction simdUnalignedMovIns()
    {
        // We use movups when non-VEX because it is a smaller instruction;
        // however the VEX version vmovups would be used which is the same size as vmovdqu;
        // but vmovdqu has more available CPU ports on older processors so we switch to that
        return compiler->canUseVexEncoding() ? INS_movdqu : INS_movups;
    }
#endif // defined(TARGET_XARCH)

    void genPrepForCompiler();

    void genMarkLabelsForCodegen();

    inline RegState* regStateForType(var_types t)
    {
        return varTypeUsesFloatReg(t) ? &floatRegState : &intRegState;
    }
    inline RegState* regStateForReg(regNumber reg)
    {
        return genIsValidFloatReg(reg) ? &floatRegState : &intRegState;
    }

    regNumber genFramePointerReg()
    {
        if (isFramePointerUsed())
        {
            return REG_FPBASE;
        }
        else
        {
            return REG_SPBASE;
        }
    }

    static bool genShouldRoundFP();

    GenTreeIndir indirForm(var_types type, GenTree* base);
    GenTreeStoreInd storeIndirForm(var_types type, GenTree* base, GenTree* data);

    GenTreeIntCon intForm(var_types type, ssize_t value);

    void genRangeCheck(GenTree* node);

    void genLockedInstructions(GenTreeOp* node);
#ifdef TARGET_XARCH
    void genCodeForLockAdd(GenTreeOp* node);
#endif

#ifdef REG_OPT_RSVD
    // On some targets such as the ARM we may need to have an extra reserved register
    //  that is used when addressing stack based locals and stack based temps.
    //  This method returns the regNumber that should be used when an extra register
    //  is needed to access the stack based locals and stack based temps.
    //
    regNumber rsGetRsvdReg()
    {
        // We should have already added this register to the mask
        //  of reserved registers in regSet.rdMaskResvd
        noway_assert((regSet.rsMaskResvd & RBM_OPT_RSVD) != 0);

        return REG_OPT_RSVD;
    }
#endif // REG_OPT_RSVD

    //-------------------------------------------------------------------------

    bool     genUseBlockInit;  // true if we plan to block-initialize the local stack frame
    unsigned genInitStkLclCnt; // The count of local variables that we need to zero init

    void SubtractStackLevel(unsigned adjustment)
    {
        assert(genStackLevel >= adjustment);
        unsigned newStackLevel = genStackLevel - adjustment;
        if (genStackLevel != newStackLevel)
        {
            JITDUMP("Adjusting stack level from %d to %d\n", genStackLevel, newStackLevel);
        }
        genStackLevel = newStackLevel;
    }

    void AddStackLevel(unsigned adjustment)
    {
        unsigned newStackLevel = genStackLevel + adjustment;
        if (genStackLevel != newStackLevel)
        {
            JITDUMP("Adjusting stack level from %d to %d\n", genStackLevel, newStackLevel);
        }
        genStackLevel = newStackLevel;
    }

    void SetStackLevel(unsigned newStackLevel)
    {
        if (genStackLevel != newStackLevel)
        {
            JITDUMP("Setting stack level from %d to %d\n", genStackLevel, newStackLevel);
        }
        genStackLevel = newStackLevel;
    }

    //-------------------------------------------------------------------------

    void genReportEH();

    // Allocates storage for the GC info, writes the GC info into that storage, records the address of the
    // GC info of the method with the EE, and returns a pointer to the "info" portion (just post-header) of
    // the GC info.  Requires "codeSize" to be the size of the generated code, "prologSize" and "epilogSize"
    // to be the sizes of the prolog and epilog, respectively.  In DEBUG, makes a check involving the
    // "codePtr", assumed to be a pointer to the start of the generated code.
    CLANG_FORMAT_COMMENT_ANCHOR;

#ifdef JIT32_GCENCODER
    void* genCreateAndStoreGCInfo(unsigned codeSize, unsigned prologSize, unsigned epilogSize DEBUGARG(void* codePtr));
    void* genCreateAndStoreGCInfoJIT32(unsigned codeSize,
                                       unsigned prologSize,
                                       unsigned epilogSize DEBUGARG(void* codePtr));
#else  // !JIT32_GCENCODER
    void genCreateAndStoreGCInfo(unsigned codeSize, unsigned prologSize, unsigned epilogSize DEBUGARG(void* codePtr));
    void genCreateAndStoreGCInfoX64(unsigned codeSize, unsigned prologSize DEBUGARG(void* codePtr));
#endif // !JIT32_GCENCODER

    /**************************************************************************
     *                          PROTECTED
     *************************************************************************/

protected:
    // the current (pending) label ref, a label which has been referenced but not yet seen
    BasicBlock* genPendingCallLabel;

    void**    codePtr;
    uint32_t* nativeSizeOfCode;
    unsigned  codeSize;
    void*     coldCodePtr;
    void*     consPtr;

#ifdef DEBUG
    // Last instr we have displayed for dspInstrs
    unsigned genCurDispOffset;
#endif // DEBUG

    //-------------------------------------------------------------------------

    // JIT-time constants for use in multi-dimensional array code generation.
    unsigned genOffsetOfMDArrayLowerBound(var_types elemType, unsigned rank, unsigned dimension);
    unsigned genOffsetOfMDArrayDimensionSize(var_types elemType, unsigned rank, unsigned dimension);

    void genInitialize();

    void genInitializeRegisterState();

    void genCodeForBBlist();

public:
    void genSpillVar(GenTreeLclVar* node);

protected:
    void genEmitHelperCall(unsigned helper, int argSize, emitAttr retSize, regNumber callTarget = REG_NA);

    void genGCWriteBarrier(GenTreeStoreInd* store, GCInfo::WriteBarrierForm wbf);

    BasicBlock* genCreateTempLabel();

private:
    void genLogLabel(BasicBlock* bb);

protected:
    void genDefineTempLabel(BasicBlock* label);
    void genDefineInlineTempLabel(BasicBlock* label);

    void genAdjustSP(target_ssize_t delta);

    void genAdjustStackLevel(BasicBlock* block);

    void genExitCode(BasicBlock* block);

    void genJumpToThrowHlpBlk(emitJumpKind jumpKind, SpecialCodeKind codeKind, BasicBlock* failBlk = nullptr);

    void genCheckOverflow(GenTree* tree);

    //-------------------------------------------------------------------------
    //
    // Prolog/epilog generation
    //
    //-------------------------------------------------------------------------

    unsigned prologSize;
    unsigned epilogSize;

    //
    // Prolog functions and data (there are a few exceptions for more generally used things)
    //

    void genEstablishFramePointer(int delta, bool reportUnwindData);
    void genFnPrologCalleeRegArgs(regNumber xtraReg, bool* pXtraRegClobbered, RegState* regState);
    void genEnregisterIncomingStackArgs();
    void genCheckUseBlockInit();
#if defined(UNIX_AMD64_ABI) && defined(FEATURE_SIMD)
    void genClearStackVec3ArgUpperBits();
#endif // UNIX_AMD64_ABI && FEATURE_SIMD

#if defined(TARGET_ARM64)
    bool genInstrWithConstant(instruction ins,
                              emitAttr    attr,
                              regNumber   reg1,
                              regNumber   reg2,
                              ssize_t     imm,
                              regNumber   tmpReg,
                              bool        inUnwindRegion = false);

    void genStackPointerAdjustment(ssize_t spAdjustment, regNumber tmpReg, bool* pTmpRegIsZero, bool reportUnwindData);

    void genPrologSaveRegPair(regNumber reg1,
                              regNumber reg2,
                              int       spOffset,
                              int       spDelta,
                              bool      useSaveNextPair,
                              regNumber tmpReg,
                              bool*     pTmpRegIsZero);

    void genPrologSaveReg(regNumber reg1, int spOffset, int spDelta, regNumber tmpReg, bool* pTmpRegIsZero);

    void genEpilogRestoreRegPair(regNumber reg1,
                                 regNumber reg2,
                                 int       spOffset,
                                 int       spDelta,
                                 bool      useSaveNextPair,
                                 regNumber tmpReg,
                                 bool*     pTmpRegIsZero);

    void genEpilogRestoreReg(regNumber reg1, int spOffset, int spDelta, regNumber tmpReg, bool* pTmpRegIsZero);

    // A simple struct to keep register pairs for prolog and epilog.
    struct RegPair
    {
        regNumber reg1;
        regNumber reg2;
        bool      useSaveNextPair;

        RegPair(regNumber reg1) : reg1(reg1), reg2(REG_NA), useSaveNextPair(false)
        {
        }

        RegPair(regNumber reg1, regNumber reg2) : reg1(reg1), reg2(reg2), useSaveNextPair(false)
        {
            assert(reg2 == REG_NEXT(reg1));
        }
    };

    static void genBuildRegPairsStack(regMaskTP regsMask, ArrayStack<RegPair>* regStack);
    static void genSetUseSaveNextPairs(ArrayStack<RegPair>* regStack);

    static int genGetSlotSizeForRegsInMask(regMaskTP regsMask);

    void genSaveCalleeSavedRegisterGroup(regMaskTP regsMask, int spDelta, int spOffset);
    void genRestoreCalleeSavedRegisterGroup(regMaskTP regsMask, int spDelta, int spOffset);

    void genSaveCalleeSavedRegistersHelp(regMaskTP regsToSaveMask, int lowestCalleeSavedOffset, int spDelta);
    void genRestoreCalleeSavedRegistersHelp(regMaskTP regsToRestoreMask, int lowestCalleeSavedOffset, int spDelta);

    void genPushCalleeSavedRegisters(regNumber initReg, bool* pInitRegZeroed);
#else
    void genPushCalleeSavedRegisters();
#endif

    void genAllocLclFrame(unsigned frameSize, regNumber initReg, bool* pInitRegZeroed, regMaskTP maskArgRegsLiveIn);

#if defined(TARGET_ARM)

    bool genInstrWithConstant(
        instruction ins, emitAttr attr, regNumber reg1, regNumber reg2, ssize_t imm, insFlags flags, regNumber tmpReg);

    bool genStackPointerAdjustment(ssize_t spAdjustment, regNumber tmpReg);

    void genPushFltRegs(regMaskTP regMask);
    void genPopFltRegs(regMaskTP regMask);
    regMaskTP genStackAllocRegisterMask(unsigned frameSize, regMaskTP maskCalleeSavedFloat);

    void genFreeLclFrame(unsigned           frameSize,
                         /* IN OUT */ bool* pUnwindStarted);

    void genMov32RelocatableDisplacement(BasicBlock* block, regNumber reg);
    void genMov32RelocatableDataLabel(unsigned value, regNumber reg);
    void genMov32RelocatableImmediate(emitAttr size, BYTE* addr, regNumber reg);

    bool genUsedPopToReturn; // True if we use the pop into PC to return,
                             // False if we didn't and must branch to LR to return.

    // A set of information that is used by funclet prolog and epilog generation. It is collected once, before
    // funclet prologs and epilogs are generated, and used by all funclet prologs and epilogs, which must all be the
    // same.
    struct FuncletFrameInfoDsc
    {
        regMaskTP fiSaveRegs;                  // Set of registers saved in the funclet prolog (includes LR)
        unsigned  fiFunctionCallerSPtoFPdelta; // Delta between caller SP and the frame pointer
        unsigned  fiSpDelta;                   // Stack pointer delta
        unsigned  fiPSP_slot_SP_offset;        // PSP slot offset from SP
        int       fiPSP_slot_CallerSP_offset;  // PSP slot offset from Caller SP
    };

    FuncletFrameInfoDsc genFuncletInfo;

#elif defined(TARGET_ARM64)

    // A set of information that is used by funclet prolog and epilog generation. It is collected once, before
    // funclet prologs and epilogs are generated, and used by all funclet prologs and epilogs, which must all be the
    // same.
    struct FuncletFrameInfoDsc
    {
        regMaskTP fiSaveRegs;                // Set of callee-saved registers saved in the funclet prolog (includes LR)
        int fiFunction_CallerSP_to_FP_delta; // Delta between caller SP and the frame pointer in the parent function
                                             // (negative)
        int fiSP_to_FPLR_save_delta;         // FP/LR register save offset from SP (positive)
        int fiSP_to_PSP_slot_delta;          // PSP slot offset from SP (positive)
        int fiSP_to_CalleeSave_delta;        // First callee-saved register slot offset from SP (positive)
        int fiCallerSP_to_PSP_slot_delta;    // PSP slot offset from Caller SP (negative)
        int fiFrameType;                     // Funclet frame types are numbered. See genFuncletProlog() for details.
        int fiSpDelta1;                      // Stack pointer delta 1 (negative)
        int fiSpDelta2;                      // Stack pointer delta 2 (negative)
    };

    FuncletFrameInfoDsc genFuncletInfo;

#elif defined(TARGET_AMD64)

    // A set of information that is used by funclet prolog and epilog generation. It is collected once, before
    // funclet prologs and epilogs are generated, and used by all funclet prologs and epilogs, which must all be the
    // same.
    struct FuncletFrameInfoDsc
    {
        unsigned fiFunction_InitialSP_to_FP_delta; // Delta between Initial-SP and the frame pointer
        unsigned fiSpDelta;                        // Stack pointer delta
        int      fiPSP_slot_InitialSP_offset;      // PSP slot offset from Initial-SP
    };

    FuncletFrameInfoDsc genFuncletInfo;

#endif // TARGET_AMD64

#if defined(TARGET_XARCH)

    // Save/Restore callee saved float regs to stack
    void genPreserveCalleeSavedFltRegs(unsigned lclFrameSize);
    void genRestoreCalleeSavedFltRegs(unsigned lclFrameSize);
    // Generate VZeroupper instruction to avoid AVX/SSE transition penalty
    void genVzeroupperIfNeeded(bool check256bitOnly = true);

#endif // TARGET_XARCH

    void genZeroInitFltRegs(const regMaskTP& initFltRegs, const regMaskTP& initDblRegs, const regNumber& initReg);

    regNumber genGetZeroReg(regNumber initReg, bool* pInitRegZeroed);

    void genZeroInitFrame(int untrLclHi, int untrLclLo, regNumber initReg, bool* pInitRegZeroed);

    void genReportGenericContextArg(regNumber initReg, bool* pInitRegZeroed);

    void genSetGSSecurityCookie(regNumber initReg, bool* pInitRegZeroed);

    void genFinalizeFrame();

#ifdef PROFILING_SUPPORTED
    void genProfilingEnterCallback(regNumber initReg, bool* pInitRegZeroed);
    void genProfilingLeaveCallback(unsigned helper);
#endif // PROFILING_SUPPORTED

    // clang-format off
    void genEmitCall(int                   callType,
                     CORINFO_METHOD_HANDLE methHnd,
                     INDEBUG_LDISASM_COMMA(CORINFO_SIG_INFO* sigInfo)
                     void*                 addr
                     X86_ARG(int  argSize),
                     emitAttr              retSize
                     MULTIREG_HAS_SECOND_GC_RET_ONLY_ARG(emitAttr secondRetSize),
                     IL_OFFSETX            ilOffset,
                     regNumber             base   = REG_NA,
                     bool                  isJump = false);
    // clang-format on

    // clang-format off
    void genEmitCall(int                   callType,
                     CORINFO_METHOD_HANDLE methHnd,
                     INDEBUG_LDISASM_COMMA(CORINFO_SIG_INFO* sigInfo)
                     GenTreeIndir*         indir
                     X86_ARG(int  argSize),
                     emitAttr              retSize
                     MULTIREG_HAS_SECOND_GC_RET_ONLY_ARG(emitAttr secondRetSize),
                     IL_OFFSETX            ilOffset);
    // clang-format on

    //
    // Epilog functions
    //
    CLANG_FORMAT_COMMENT_ANCHOR;

#if defined(TARGET_ARM)
    bool genCanUsePopToReturn(regMaskTP maskPopRegsInt, bool jmpEpilog);
#endif

#if defined(TARGET_ARM64)

    void genPopCalleeSavedRegistersAndFreeLclFrame(bool jmpEpilog);

#else // !defined(TARGET_ARM64)

    void genPopCalleeSavedRegisters(bool jmpEpilog = false);

#endif // !defined(TARGET_ARM64)

    //
    // Common or driving functions
    //

    void genReserveProlog(BasicBlock* block); // currently unused
    void genReserveEpilog(BasicBlock* block);
    void genFnProlog();
    void genFnEpilog(BasicBlock* block);

#if defined(FEATURE_EH_FUNCLETS)

    void genReserveFuncletProlog(BasicBlock* block);
    void genReserveFuncletEpilog(BasicBlock* block);
    void genFuncletProlog(BasicBlock* block);
    void genFuncletEpilog();
    void genCaptureFuncletPrologEpilogInfo();

    void genSetPSPSym(regNumber initReg, bool* pInitRegZeroed);

    void genUpdateCurrentFunclet(BasicBlock* block);
#if defined(TARGET_ARM)
    void genInsertNopForUnwinder(BasicBlock* block);
#endif

#else // !FEATURE_EH_FUNCLETS

    // This is a no-op when there are no funclets!
    void genUpdateCurrentFunclet(BasicBlock* block)
    {
        return;
    }

#if defined(TARGET_ARM)
    void genInsertNopForUnwinder(BasicBlock* block)
    {
        return;
    }
#endif

#endif // !FEATURE_EH_FUNCLETS

    void genGeneratePrologsAndEpilogs();

#if defined(DEBUG) && defined(TARGET_ARM64)
    void genArm64EmitterUnitTests();
#endif

#if defined(DEBUG) && defined(LATE_DISASM) && defined(TARGET_AMD64)
    void genAmd64EmitterUnitTests();
#endif

#ifdef TARGET_ARM64
    virtual void SetSaveFpLrWithAllCalleeSavedRegisters(bool value);
    virtual bool IsSaveFpLrWithAllCalleeSavedRegisters() const;
    bool         genSaveFpLrWithAllCalleeSavedRegisters;
#endif // TARGET_ARM64

    //-------------------------------------------------------------------------
    //
    // End prolog/epilog generation
    //
    //-------------------------------------------------------------------------

    void      genSinglePush();
    void      genSinglePop();
    regMaskTP genPushRegs(regMaskTP regs, regMaskTP* byrefRegs, regMaskTP* noRefRegs);
    void genPopRegs(regMaskTP regs, regMaskTP byrefRegs, regMaskTP noRefRegs);

/*
XXXXXXXXXXXXXXXXXXXXXXXXXXXXXXXXXXXXXXXXXXXXXXXXXXXXXXXXXXXXXXXXXXXXXXXXXXXXXXX
XXXXXXXXXXXXXXXXXXXXXXXXXXXXXXXXXXXXXXXXXXXXXXXXXXXXXXXXXXXXXXXXXXXXXXXXXXXXXXX
XX                                                                           XX
XX                           Debugging Support                               XX
XX                                                                           XX
XXXXXXXXXXXXXXXXXXXXXXXXXXXXXXXXXXXXXXXXXXXXXXXXXXXXXXXXXXXXXXXXXXXXXXXXXXXXXXX
XXXXXXXXXXXXXXXXXXXXXXXXXXXXXXXXXXXXXXXXXXXXXXXXXXXXXXXXXXXXXXXXXXXXXXXXXXXXXXX
*/

#ifdef DEBUG
    void genIPmappingDisp(unsigned mappingNum, Compiler::IPmappingDsc* ipMapping);
    void genIPmappingListDisp();
#endif // DEBUG

    void genIPmappingAdd(IL_OFFSETX offset, bool isLabel);
    void genIPmappingAddToFront(IL_OFFSETX offset);
    void genIPmappingGen();

    void genEnsureCodeEmitted(IL_OFFSETX offsx);

    //-------------------------------------------------------------------------
    // scope info for the variables

    void genSetScopeInfo(unsigned       which,
                         UNATIVE_OFFSET startOffs,
                         UNATIVE_OFFSET length,
                         unsigned       varNum,
                         unsigned       LVnum,
                         bool           avail,
                         siVarLoc*      varLoc);

    void genSetScopeInfo();
#ifdef USING_VARIABLE_LIVE_RANGE
    // Send VariableLiveRanges as debug info to the debugger
    void genSetScopeInfoUsingVariableRanges();
#endif // USING_VARIABLE_LIVE_RANGE

#ifdef USING_SCOPE_INFO
    void genSetScopeInfoUsingsiScope();

/*
XXXXXXXXXXXXXXXXXXXXXXXXXXXXXXXXXXXXXXXXXXXXXXXXXXXXXXXXXXXXXXXXXXXXXXXXXXXXXXX
XXXXXXXXXXXXXXXXXXXXXXXXXXXXXXXXXXXXXXXXXXXXXXXXXXXXXXXXXXXXXXXXXXXXXXXXXXXXXXX
XX                                                                           XX
XX                           ScopeInfo                                       XX
XX                                                                           XX
XX  Keeps track of the scopes during code-generation.                        XX
XX  This is used to translate the local-variable debugging information       XX
XX  from IL offsets to native code offsets.                                  XX
XX                                                                           XX
XXXXXXXXXXXXXXXXXXXXXXXXXXXXXXXXXXXXXXXXXXXXXXXXXXXXXXXXXXXXXXXXXXXXXXXXXXXXXXX
XXXXXXXXXXXXXXXXXXXXXXXXXXXXXXXXXXXXXXXXXXXXXXXXXXXXXXXXXXXXXXXXXXXXXXXXXXXXXXX
*/

/*****************************************************************************/
/*****************************************************************************
 *                              ScopeInfo
 *
 * This class is called during code gen at block-boundaries, and when the
 * set of live variables changes. It keeps track of the scope of the variables
 * in terms of the native code PC.
 */

#endif // USING_SCOPE_INFO
public:
    void siInit();
    void checkICodeDebugInfo();

    // The logic used to report debug info on debug code is the same for ScopeInfo and
    // VariableLiveRange
    void siBeginBlock(BasicBlock* block);
    void siEndBlock(BasicBlock* block);

    // VariableLiveRange and siScope needs this method to report variables on debug code
    void siOpenScopesForNonTrackedVars(const BasicBlock* block, unsigned int lastBlockILEndOffset);

protected:
#if defined(FEATURE_EH_FUNCLETS)
    bool siInFuncletRegion; // Have we seen the start of the funclet region?
#endif                      // FEATURE_EH_FUNCLETS

    IL_OFFSET siLastEndOffs; // IL offset of the (exclusive) end of the last block processed

#ifdef USING_SCOPE_INFO

public:
    // Closes the "ScopeInfo" of the tracked variables that has become dead.
    virtual void siUpdate();

    void siCheckVarScope(unsigned varNum, IL_OFFSET offs);

    void siCloseAllOpenScopes();

#ifdef DEBUG
    void siDispOpenScopes();
#endif

    /**************************************************************************
     *                          PROTECTED
     *************************************************************************/

protected:
    struct siScope
    {
        emitLocation scStartLoc; // emitter location of start of scope
        emitLocation scEndLoc;   // emitter location of end of scope

        unsigned scVarNum; // index into lvaTable
        unsigned scLVnum;  // 'which' in eeGetLVinfo()

        unsigned scStackLevel; // Only for stk-vars

        siScope* scPrev;
        siScope* scNext;
    };

    // Returns a "siVarLoc" instance representing the place where the variable lives base on
    // varDsc and scope description.
    CodeGenInterface::siVarLoc getSiVarLoc(const LclVarDsc* varDsc, const siScope* scope) const;

    siScope siOpenScopeList, siScopeList, *siOpenScopeLast, *siScopeLast;

    unsigned siScopeCnt;

    VARSET_TP siLastLife; // Life at last call to siUpdate()

    // Tracks the last entry for each tracked register variable

    siScope** siLatestTrackedScopes;

    // Functions

    siScope* siNewScope(unsigned LVnum, unsigned varNum);

    void siRemoveFromOpenScopeList(siScope* scope);

    void siEndTrackedScope(unsigned varIndex);

    void siEndScope(unsigned varNum);

    void siEndScope(siScope* scope);

#ifdef DEBUG
    bool siVerifyLocalVarTab();
#endif

#ifdef LATE_DISASM
public:
    /* virtual */
    const char* siRegVarName(size_t offs, size_t size, unsigned reg);

    /* virtual */
    const char* siStackVarName(size_t offs, size_t size, unsigned reg, unsigned stkOffs);
#endif // LATE_DISASM

/*
XXXXXXXXXXXXXXXXXXXXXXXXXXXXXXXXXXXXXXXXXXXXXXXXXXXXXXXXXXXXXXXXXXXXXXXXXXXXXXX
XXXXXXXXXXXXXXXXXXXXXXXXXXXXXXXXXXXXXXXXXXXXXXXXXXXXXXXXXXXXXXXXXXXXXXXXXXXXXXX
XX                                                                           XX
XX                          PrologScopeInfo                                  XX
XX                                                                           XX
XX We need special handling in the prolog block, as the parameter variables  XX
XX may not be in the same position described by genLclVarTable - they all    XX
XX start out on the stack                                                    XX
XX                                                                           XX
XXXXXXXXXXXXXXXXXXXXXXXXXXXXXXXXXXXXXXXXXXXXXXXXXXXXXXXXXXXXXXXXXXXXXXXXXXXXXXX
XXXXXXXXXXXXXXXXXXXXXXXXXXXXXXXXXXXXXXXXXXXXXXXXXXXXXXXXXXXXXXXXXXXXXXXXXXXXXXX
*/
#endif // USING_SCOPE_INFO
public:
    void psiBegProlog();

    void psiEndProlog();

#ifdef USING_SCOPE_INFO
    void psiAdjustStackLevel(unsigned size);

    // For EBP-frames, the parameters are accessed via ESP on entry to the function,
    // but via EBP right after a "mov ebp,esp" instruction.
    void psiMoveESPtoEBP();

    // Close previous psiScope and open a new one on the location described by the registers.
    void psiMoveToReg(unsigned varNum, regNumber reg = REG_NA, regNumber otherReg = REG_NA);

    // Search the open "psiScope" of the "varNum" parameter, close it and open
    // a new one using "LclVarDsc" fields.
    void psiMoveToStack(unsigned varNum);

    /**************************************************************************
     *                          PROTECTED
     *************************************************************************/

protected:
    struct psiScope
    {
        emitLocation scStartLoc; // emitter location of start of scope
        emitLocation scEndLoc;   // emitter location of end of scope

        unsigned scSlotNum; // index into lclVarTab
        unsigned scLVnum;   // 'which' in eeGetLVinfo()

        bool scRegister;

        union {
            struct
            {
                regNumberSmall scRegNum;

                // Used for:
                //  - "other half" of long var on architectures with 32 bit size registers - x86.
                //  - for System V structs it stores the second register
                //    used to pass a register passed struct.
                regNumberSmall scOtherReg;
            } u1;

            struct
            {
                regNumberSmall scBaseReg;
                NATIVE_OFFSET  scOffset;
            } u2;
        };

        psiScope* scPrev;
        psiScope* scNext;

        // Returns a "siVarLoc" instance representing the place where the variable lives base on
        // psiScope properties.
        CodeGenInterface::siVarLoc getSiVarLoc() const;
    };

    psiScope psiOpenScopeList, psiScopeList, *psiOpenScopeLast, *psiScopeLast;

    unsigned psiScopeCnt;

    // Implementation Functions

    psiScope* psiNewPrologScope(unsigned LVnum, unsigned slotNum);

    void psiEndPrologScope(psiScope* scope);

    void psiSetScopeOffset(psiScope* newScope, const LclVarDsc* lclVarDsc) const;
#endif // USING_SCOPE_INFO

    NATIVE_OFFSET psiGetVarStackOffset(const LclVarDsc* lclVarDsc) const;

    /*****************************************************************************
     *                        TrnslLocalVarInfo
     *
     * This struct holds the LocalVarInfo in terms of the generated native code
     * after a call to genSetScopeInfo()
     */

protected:
#ifdef DEBUG

    struct TrnslLocalVarInfo
    {
        unsigned       tlviVarNum;
        unsigned       tlviLVnum;
        VarName        tlviName;
        UNATIVE_OFFSET tlviStartPC;
        size_t         tlviLength;
        bool           tlviAvailable;
        siVarLoc       tlviVarLoc;
    };

    // Array of scopes of LocalVars in terms of native code

    TrnslLocalVarInfo* genTrnslLocalVarInfo;
    unsigned           genTrnslLocalVarCount;
#endif

    void genSetRegToConst(regNumber targetReg, var_types targetType, GenTree* tree);
    void genCodeForTreeNode(GenTree* treeNode);
    void genCodeForBinary(GenTreeOp* treeNode);

#if defined(TARGET_X86)
    void genCodeForLongUMod(GenTreeOp* node);
#endif // TARGET_X86

    void genCodeForDivMod(GenTreeOp* treeNode);
    void genCodeForMul(GenTreeOp* treeNode);
    void genCodeForIncSaturate(GenTree* treeNode);
    void genCodeForMulHi(GenTreeOp* treeNode);
    void genLeaInstruction(GenTreeAddrMode* lea);

#if defined(TARGET_ARMARCH)
    void genScaledAdd(emitAttr attr, regNumber targetReg, regNumber baseReg, regNumber indexReg, int scale);
#endif // TARGET_ARMARCH

#if defined(TARGET_ARM)
    void genCodeForMulLong(GenTreeMultiRegOp* treeNode);
#endif // TARGET_ARM

#if !defined(TARGET_64BIT)
    void genLongToIntCast(GenTree* treeNode);
#endif

    void genCodeForBitCast(GenTreeUnOp* bitcast);

    // Generate the instruction to move a value between register files
    void inst_BitCast(var_types dstType, regNumber dstReg, var_types srcType, regNumber srcReg);

    struct GenIntCastDesc
    {
        enum LoadKind : unsigned
        {
            LOAD,
            LOAD_ZERO_EXTEND_SMALL_INT,
            LOAD_SIGN_EXTEND_SMALL_INT,
#ifdef TARGET_64BIT
            LOAD_SIGN_EXTEND_INT
#endif
        };

        enum CheckKind : unsigned
        {
            CHECK_NONE,
            CHECK_SMALL_INT_RANGE,
            CHECK_POSITIVE,
#ifdef TARGET_64BIT
            CHECK_UINT_RANGE,
            CHECK_POSITIVE_INT_RANGE,
            CHECK_INT_RANGE,
#endif
        };

        enum ExtendKind : unsigned
        {
            COPY,
            ZERO_EXTEND_SMALL_INT,
            SIGN_EXTEND_SMALL_INT,
#ifdef TARGET_64BIT
            ZERO_EXTEND_INT,
            SIGN_EXTEND_INT,
#endif
        };

    private:
        LoadKind   m_loadKind;
        unsigned   m_loadSrcSize;
        CheckKind  m_checkKind;
        unsigned   m_checkSrcSize;
        int        m_checkSmallIntMin;
        int        m_checkSmallIntMax;
        ExtendKind m_extendKind;
        unsigned   m_extendSrcSize;

    public:
        GenIntCastDesc(GenTreeCast* cast);

        LoadKind LoadKind() const
        {
            return m_loadKind;
        }

        unsigned LoadSrcSize() const
        {
            return m_loadSrcSize;
        }

        CheckKind CheckKind() const
        {
            return m_checkKind;
        }

        unsigned CheckSrcSize() const
        {
            assert(m_checkKind != CHECK_NONE);
            return m_checkSrcSize;
        }

        int CheckSmallIntMin() const
        {
            assert(m_checkKind == CHECK_SMALL_INT_RANGE);
            return m_checkSmallIntMin;
        }

        int CheckSmallIntMax() const
        {
            assert(m_checkKind == CHECK_SMALL_INT_RANGE);
            return m_checkSmallIntMax;
        }

        ExtendKind ExtendKind() const
        {
            return m_extendKind;
        }

        unsigned ExtendSrcSize() const
        {
            return m_extendSrcSize;
        }
    };

    void genIntCastOverflowCheck(GenTreeCast* cast, const GenIntCastDesc& desc, regNumber reg);
    void genIntToIntCast(GenTreeCast* cast);
    void genFloatToFloatCast(GenTreeCast* cast);
    void genFloatToIntCast(GenTreeCast* cast);
    void genIntToFloatCast(GenTreeCast* cast);

    void genCkfinite(GenTree* treeNode);
    void genCodeForCompare(GenTreeOp* tree);
    void genIntrinsic(GenTree* treeNode);
    void genPutArgStk(GenTreePutArgStk* treeNode);
    void genPutArgReg(GenTreeUnOp* putArg);
#if FEATURE_ARG_SPLIT
    void genPutArgSplit(GenTreePutArgSplit* treeNode);
#endif // FEATURE_ARG_SPLIT

#if defined(TARGET_XARCH)
    unsigned getBaseVarForPutArgStk(GenTree* treeNode);
#endif // TARGET_XARCH

    unsigned getFirstArgWithStackSlot();

    void genCompareFloat(GenTree* treeNode);
    void genCompareInt(GenTree* treeNode);

#ifdef FEATURE_SIMD
    instruction getOpForSIMDIntrinsic(SIMDIntrinsicID intrinsicId, var_types baseType, unsigned* ival = nullptr);
    void genSIMDIntrinsicUnOp(GenTreeSIMD* simdNode);
<<<<<<< HEAD
    void genSIMDIntrinsicSetItem(GenTreeSIMD* simdNode);
    void genSIMDIntrinsicGetItem(GenTreeSIMD* simdNode);
=======
    void genSIMDIntrinsicBinOp(GenTreeSIMD* simdNode);
    void genSIMDIntrinsicRelOp(GenTreeSIMD* simdNode);
    void genSIMDIntrinsicShuffleSSE2(GenTreeSIMD* simdNode);
>>>>>>> 34dff2d3
    void genSIMDIntrinsicUpperSave(GenTreeSIMD* simdNode);
    void genSIMDIntrinsicUpperRestore(GenTreeSIMD* simdNode);
    void genSIMDLo64BitConvert(SIMDIntrinsicID intrinsicID,
                               var_types       simdType,
                               var_types       baseType,
                               regNumber       tmpReg,
                               regNumber       tmpIntReg,
                               regNumber       targetReg);
    void genSIMDIntrinsic32BitConvert(GenTreeSIMD* simdNode);
    void genSIMDIntrinsic64BitConvert(GenTreeSIMD* simdNode);
    void genSIMDIntrinsicNarrow(GenTreeSIMD* simdNode);
    void genSIMDExtractUpperHalf(GenTreeSIMD* simdNode, regNumber srcReg, regNumber tgtReg);
    void genSIMDIntrinsicWiden(GenTreeSIMD* simdNode);
    void genSIMDIntrinsic(GenTreeSIMD* simdNode);

    void genLoadSIMD12(GenTree* load);
#ifdef TARGET_X86
    void genStoreSIMD12ToStack(regNumber operandReg, regNumber tmpReg);
#endif // TARGET_X86
#endif // FEATURE_SIMD

#ifdef FEATURE_HW_INTRINSICS
    void genHWIntrinsic(GenTreeHWIntrinsic* node);
#if defined(TARGET_XARCH)
    void genHWIntrinsic_R_RM(GenTreeHWIntrinsic* node, instruction ins, emitAttr attr, regNumber reg, GenTree* rmOp);
    void genHWIntrinsic_R_RM_I(GenTreeHWIntrinsic* node, instruction ins, int8_t ival);
    void genHWIntrinsic_R_R_RM(GenTreeHWIntrinsic* node, instruction ins, emitAttr attr);
    void genHWIntrinsic_R_R_RM(
        GenTreeHWIntrinsic* node, instruction ins, emitAttr attr, regNumber targetReg, regNumber op1Reg, GenTree* op2);
    void genHWIntrinsic_R_R_RM_I(GenTreeHWIntrinsic* node, instruction ins, int8_t ival);
    void genHWIntrinsic_R_R_RM_R(GenTreeHWIntrinsic* node, instruction ins);
    void genHWIntrinsic_R_R_R_RM(
        instruction ins, emitAttr attr, regNumber targetReg, regNumber op1Reg, regNumber op2Reg, GenTree* op3);
    void genBaseIntrinsic(GenTreeHWIntrinsic* node);
    void genX86BaseIntrinsic(GenTreeHWIntrinsic* node);
    void genSSEIntrinsic(GenTreeHWIntrinsic* node);
    void genSSE2Intrinsic(GenTreeHWIntrinsic* node);
    void genSSE41Intrinsic(GenTreeHWIntrinsic* node);
    void genSSE42Intrinsic(GenTreeHWIntrinsic* node);
    void genAvxOrAvx2Intrinsic(GenTreeHWIntrinsic* node);
    void genAESIntrinsic(GenTreeHWIntrinsic* node);
    void genBMI1OrBMI2Intrinsic(GenTreeHWIntrinsic* node);
    void genFMAIntrinsic(GenTreeHWIntrinsic* node);
    void genLZCNTIntrinsic(GenTreeHWIntrinsic* node);
    void genPCLMULQDQIntrinsic(GenTreeHWIntrinsic* node);
    void genPOPCNTIntrinsic(GenTreeHWIntrinsic* node);
    void genXCNTIntrinsic(GenTreeHWIntrinsic* node, instruction ins);
    template <typename HWIntrinsicSwitchCaseBody>
    void genHWIntrinsicJumpTableFallback(NamedIntrinsic            intrinsic,
                                         regNumber                 nonConstImmReg,
                                         regNumber                 baseReg,
                                         regNumber                 offsReg,
                                         HWIntrinsicSwitchCaseBody emitSwCase);
#endif // defined(TARGET_XARCH)

#ifdef TARGET_ARM64
    class HWIntrinsicImmOpHelper final
    {
    public:
        HWIntrinsicImmOpHelper(CodeGen* codeGen, GenTree* immOp, GenTreeHWIntrinsic* intrin);

        void EmitBegin();
        void EmitCaseEnd();

        // Returns true after the last call to EmitCaseEnd() (i.e. this signals that code generation is done).
        bool Done() const
        {
            return (immValue > immUpperBound);
        }

        // Returns a value of the immediate operand that should be used for a case.
        int ImmValue() const
        {
            return immValue;
        }

    private:
        // Returns true if immOp is non contained immediate (i.e. the value of the immediate operand is enregistered in
        // nonConstImmReg).
        bool NonConstImmOp() const
        {
            return nonConstImmReg != REG_NA;
        }

        // Returns true if a non constant immediate operand can be either 0 or 1.
        bool TestImmOpZeroOrOne() const
        {
            assert(NonConstImmOp());
            return (immLowerBound == 0) && (immUpperBound == 1);
        }

        emitter* GetEmitter() const
        {
            return codeGen->GetEmitter();
        }

        CodeGen* const codeGen;
        BasicBlock*    endLabel;
        BasicBlock*    nonZeroLabel;
        int            immValue;
        int            immLowerBound;
        int            immUpperBound;
        regNumber      nonConstImmReg;
        regNumber      branchTargetReg;
    };
#endif // TARGET_ARM64

#endif // FEATURE_HW_INTRINSICS

    // Do liveness update for register produced by the current node in codegen after
    // code has been emitted for it.
    void genProduceReg(GenTree* tree);
    void genSpillLocal(unsigned varNum, var_types type, GenTreeLclVar* lclNode, regNumber regNum);
    void genUnspillLocal(
        unsigned varNum, var_types type, GenTreeLclVar* lclNode, regNumber regNum, bool reSpill, bool isLastUse);
    void genUnspillRegIfNeeded(GenTree* tree);
    void genUnspillRegIfNeeded(GenTree* tree, unsigned multiRegIndex);
    regNumber genConsumeReg(GenTree* tree);
    regNumber genConsumeReg(GenTree* tree, unsigned multiRegIndex);
    void genCopyRegIfNeeded(GenTree* tree, regNumber needReg);
    void genConsumeRegAndCopy(GenTree* tree, regNumber needReg);

    void genConsumeIfReg(GenTree* tree)
    {
        if (!tree->isContained())
        {
            (void)genConsumeReg(tree);
        }
    }

    void genRegCopy(GenTree* tree);
    regNumber genRegCopy(GenTree* tree, unsigned multiRegIndex);
    void genTransferRegGCState(regNumber dst, regNumber src);
    void genConsumeAddress(GenTree* addr);
    void genConsumeAddrMode(GenTreeAddrMode* mode);
    void genConsumeStructStore(GenTreeBlk* store, regNumber dstReg, regNumber srcReg, regNumber sizeReg);

#if FEATURE_ARG_SPLIT
    void genConsumeArgSplitStruct(GenTreePutArgSplit* putArgNode);
#endif // FEATURE_ARG_SPLIT

    void genConsumeRegs(GenTree* tree);
    void genConsumeOperands(GenTreeOp* tree);
#ifdef FEATURE_HW_INTRINSICS
    void genConsumeHWIntrinsicOperands(GenTreeHWIntrinsic* tree);
#endif // FEATURE_HW_INTRINSICS
    void genEmitGSCookieCheck(bool pushReg);
    void genSetRegToIcon(regNumber reg, ssize_t val, var_types type = TYP_INT, insFlags flags = INS_FLAGS_DONT_CARE);
    void genCodeForShift(GenTree* tree);

#if defined(TARGET_X86) || defined(TARGET_ARM)
    void genCodeForShiftLong(GenTree* tree);
#endif

#ifdef TARGET_XARCH
    void genCodeForShiftRMW(GenTreeStoreInd* storeInd);
    void genCodeForBT(GenTreeOp* bt);
#endif // TARGET_XARCH

    void genCodeForCast(GenTreeCast* cast);
    void genCodeForLclAddr(GenTreeLclVarCommon* tree);
    void genCodeForIndexAddr(GenTreeIndexAddr* tree);
    void genCodeForIndir(GenTreeIndir* tree);
    void genCodeForNegNot(GenTree* tree);
    void genCodeForBswap(GenTree* tree);
    void genCodeForLclVar(GenTreeLclVar* tree);
    void genCodeForLclFld(GenTreeLclFld* tree);
    void GenStoreLclFld(GenTreeLclFld* store);
    void GenStoreLclVar(GenTreeLclVar* store);
#ifndef TARGET_64BIT
    void GenStoreLclVarLong(GenTreeLclVar* store);
#endif
    void GenStoreLclVarMultiReg(GenTreeLclVar* store);
    void GenStoreLclVarMultiRegSIMD(GenTreeLclVar* store);
    void genCodeForReturnTrap(GenTreeOp* tree);
    void genCodeForJcc(GenTreeCC* tree);
    void genCodeForSetcc(GenTreeCC* setcc);
    void genCodeForStoreInd(GenTreeStoreInd* tree);
    void genCodeForSwap(GenTreeOp* tree);
    void genCodeForPhysReg(GenTreePhysReg* tree);
    void genCodeForNullCheck(GenTreeIndir* tree);
    void genCodeForCmpXchg(GenTreeCmpXchg* tree);
    void genCodeForInstr(GenTreeInstr* instr);

    void genAlignStackBeforeCall(GenTreePutArgStk* putArgStk);
    void genAlignStackBeforeCall(GenTreeCall* call);
    void genRemoveAlignmentAfterCall(GenTreeCall* call, unsigned bias = 0);

#if defined(UNIX_X86_ABI)

    unsigned curNestedAlignment; // Keep track of alignment adjustment required during codegen.
    unsigned maxNestedAlignment; // The maximum amount of alignment adjustment required.

    void SubtractNestedAlignment(unsigned adjustment)
    {
        assert(curNestedAlignment >= adjustment);
        unsigned newNestedAlignment = curNestedAlignment - adjustment;
        if (curNestedAlignment != newNestedAlignment)
        {
            JITDUMP("Adjusting stack nested alignment from %d to %d\n", curNestedAlignment, newNestedAlignment);
        }
        curNestedAlignment = newNestedAlignment;
    }

    void AddNestedAlignment(unsigned adjustment)
    {
        unsigned newNestedAlignment = curNestedAlignment + adjustment;
        if (curNestedAlignment != newNestedAlignment)
        {
            JITDUMP("Adjusting stack nested alignment from %d to %d\n", curNestedAlignment, newNestedAlignment);
        }
        curNestedAlignment = newNestedAlignment;

        if (curNestedAlignment > maxNestedAlignment)
        {
            JITDUMP("Max stack nested alignment changed from %d to %d\n", maxNestedAlignment, curNestedAlignment);
            maxNestedAlignment = curNestedAlignment;
        }
    }

#endif

#ifndef TARGET_X86
    void genPutArgStkFieldList(GenTreePutArgStk* putArg,
                               unsigned          outArgLclNum,
                               unsigned outArgLclOffs DEBUGARG(unsigned outArgLclSize));
#endif // !TARGET_X86

#ifdef TARGET_X86
    void genPreAdjustStackForPutArgStk(unsigned argSize);
    void genPushReg(var_types type, regNumber srcReg);
    void genPutArgStkFieldList(GenTreePutArgStk* putArgStk);
#endif // TARGET_X86

    void genPutStructArgStk(GenTreePutArgStk* treeNode
#ifndef TARGET_X86
                            ,
                            unsigned outArgLclNum,
                            unsigned outArgLclOffs
#ifdef TARGET_ARMARCH
                            ,
                            unsigned outArgLclSize
#endif
#endif
                            );

    void genStructStore(GenTreeBlk* store);
    void genStructStoreUnrollCopyWB(GenTreeObj* store);
#ifndef TARGET_X86
    void genStructStoreMemSet(GenTreeBlk* store);
    void genStructStoreMemCpy(GenTreeBlk* store);
#endif
#ifdef TARGET_XARCH
    void genStructStoreRepStos(GenTreeBlk* store);
    void genStructStoreRepMovs(GenTreeBlk* store);
#endif
    void genStructStoreUnrollInit(GenTreeBlk* store);
    void genStructStoreUnrollCopy(GenTreeBlk* store);

    void genJumpTable(GenTree* tree);
    void genTableBasedSwitch(GenTree* tree);
    void genCodeForArrIndex(GenTreeArrIndex* treeNode);
    void genCodeForArrOffset(GenTreeArrOffs* treeNode);
    instruction genGetInsForOper(genTreeOps oper, var_types type);
    bool genEmitOptimizedGCWriteBarrier(GCInfo::WriteBarrierForm writeBarrierForm, GenTree* addr, GenTree* data);
    void genCallInstruction(GenTreeCall* call);
    void genJmpMethod(GenTree* jmp);
    BasicBlock* genCallFinally(BasicBlock* block);
    void genCodeForJumpTrue(GenTreeOp* jtrue);
#ifdef TARGET_ARM64
    void genCodeForJumpCompare(GenTreeOp* tree);
#endif // TARGET_ARM64

#if defined(FEATURE_EH_FUNCLETS)
    void genEHCatchRet(BasicBlock* block);
#else  // !FEATURE_EH_FUNCLETS
    void genEHFinallyOrFilterRet(BasicBlock* block);
#endif // !FEATURE_EH_FUNCLETS

#ifdef FEATURE_SIMD
    void genMultiRegSIMDReturn(GenTree* src);
#endif
#ifndef WINDOWS_AMD64_ABI
    void genMultiRegStructReturn(GenTree* src);
#endif

#ifndef TARGET_64BIT
    void genLongReturn(GenTree* src);
#endif

#if defined(TARGET_X86) || defined(TARGET_ARM)
    void genFloatReturn(GenTree* src);
#endif

    void genRetFilt(GenTree* retfilt);
    void genReturn(GenTree* ret);

    void genStackPointerConstantAdjustment(ssize_t spDelta, regNumber regTmp);
    void genStackPointerConstantAdjustmentWithProbe(ssize_t spDelta, regNumber regTmp);
    target_ssize_t genStackPointerConstantAdjustmentLoopWithProbe(ssize_t spDelta, regNumber regTmp);

#if defined(TARGET_XARCH)
    void genStackPointerDynamicAdjustmentWithProbe(regNumber regSpDelta, regNumber regTmp);
#endif // defined(TARGET_XARCH)

    void genLclHeap(GenTree* tree);

    bool genIsRegCandidateLclVar(GenTree* node)
    {
        return node->OperIs(GT_LCL_VAR, GT_STORE_LCL_VAR) && compiler->lvaGetDesc(node->AsLclVar())->lvIsRegCandidate();
    }

#if defined(DEBUG) && defined(TARGET_XARCH)
    void genStackPointerCheck(unsigned lvaStackPointerVar);
#endif // defined(DEBUG) && defined(TARGET_XARCH)

#ifdef DEBUG
    GenTree* lastConsumedNode;
    void genNumberOperandUse(GenTree* const operand, int& useNum) const;
    void genCheckConsumeNode(GenTree* const node);
#else
    void genCheckConsumeNode(GenTree* treeNode)
    {
    }
#endif

public:
    void instGen(instruction ins);
    void inst_JMP(emitJumpKind jmp, BasicBlock* tgtBlock);
    void inst_SET(emitJumpKind condition, regNumber reg);
    void inst_RV(instruction ins, regNumber reg, var_types type, emitAttr size = EA_UNKNOWN);

    void inst_Mov(var_types dstType,
                  regNumber dstReg,
                  regNumber srcReg,
                  bool      canSkip,
                  emitAttr  size  = EA_UNKNOWN,
                  insFlags  flags = INS_FLAGS_DONT_CARE);

    void inst_Mov_Extend(var_types srcType,
                         bool      srcInReg,
                         regNumber dstReg,
                         regNumber srcReg,
                         bool      canSkip,
                         emitAttr  size  = EA_UNKNOWN,
                         insFlags  flags = INS_FLAGS_DONT_CARE);

    void inst_RV_RV(instruction ins, regNumber reg1, regNumber reg2, var_types type, emitAttr size = EA_UNKNOWN);
    void inst_RV_RV_RV(instruction ins, regNumber reg1, regNumber reg2, regNumber reg3, emitAttr size);
    void inst_IV(instruction ins, cnsval_ssize_t val);
    void inst_RV_IV(instruction ins, regNumber reg, target_ssize_t val, emitAttr size);
    void inst_TT(instruction ins, GenTreeLclVar* node);
    void inst_TT_RV(instruction ins, emitAttr size, GenTreeLclVar* node, regNumber reg);
    void inst_RV_TT(instruction ins, emitAttr size, regNumber reg, GenTreeLclVarCommon* tree);
    void inst_RV_SH(instruction ins, emitAttr size, regNumber reg, unsigned val);
#if defined(TARGET_XARCH)
    void inst_RV_RV_IV(instruction ins, emitAttr size, regNumber reg1, regNumber reg2, unsigned ival);
    void inst_RV_TT_IV(instruction ins, emitAttr attr, regNumber reg1, GenTree* rmOp, int ival);
    void inst_RV_RV_TT(instruction ins, emitAttr size, regNumber targetReg, regNumber op1Reg, GenTree* op2, bool isRMW);
#endif

    void inst_set_SV_var(GenTreeLclVar* node);

    class GenAddrMode
    {
        regNumber m_base;
        regNumber m_index;
        unsigned  m_scale;
        int       m_disp;
        unsigned  m_lclNum;

    public:
        GenAddrMode(unsigned lclNum, unsigned lclOffs)
            : m_base(REG_NA), m_index(REG_NA), m_scale(1), m_disp(lclOffs), m_lclNum(lclNum)
        {
        }

        GenAddrMode(GenTree* tree, CodeGen* codeGen);

        regNumber Base() const
        {
            return m_base;
        }

        regNumber Index() const
        {
            return m_index;
        }

        int Scale() const
        {
            return m_scale;
        }

        int Disp() const
        {
            return m_disp;
        }

        int Disp(unsigned offset) const
        {
            assert(offset <= INT32_MAX);
            assert(m_disp <= INT32_MAX - static_cast<int>(offset));

            return m_disp + offset;
        }

        bool IsLcl() const
        {
            return m_lclNum != BAD_VAR_NUM;
        }

        unsigned LclNum() const
        {
            return m_lclNum;
        }
    };

#ifdef FEATURE_SIMD
    void genStoreSIMD12(GenTree* store, GenTree* value)
    {
        genStoreSIMD12(GenAddrMode(store, this), value,
                       store->AvailableTempRegCount() ? store->GetSingleTempReg() : REG_NA);
    }

    void genStoreSIMD12(const GenAddrMode& dst, GenTree* value, regNumber tmpReg);
#endif

    void inst_R_AM(instruction ins, emitAttr size, regNumber reg, const GenAddrMode& addrMode, unsigned offset = 0);
    void inst_AM_R(instruction ins, emitAttr size, regNumber reg, const GenAddrMode& addrMode, unsigned offset = 0);

#ifdef TARGET_ARM
    bool arm_Valid_Imm_For_Add(target_ssize_t imm, insFlags flag);
    bool arm_Valid_Imm_For_Add_SP(target_ssize_t imm);
#endif

    bool isMoveIns(instruction ins);
    instruction ins_Move_Extend(var_types srcType, bool srcInReg);

    instruction ins_Copy(var_types dstType);
    instruction ins_Copy(regNumber srcReg, var_types dstType);
    instruction ins_MathOp(genTreeOps oper, var_types type);
#ifdef TARGET_XARCH
    instruction ins_FloatCompare(var_types type);
    instruction ins_FloatSqrt(var_types type);
#endif

    void instGen_Return(unsigned stkArgSize);

    enum BarrierKind
    {
        BARRIER_FULL,      // full barrier
        BARRIER_LOAD_ONLY, // load barier
    };

    void instGen_MemoryBarrier(BarrierKind barrierKind = BARRIER_FULL);

    void instGen_Set_Reg_To_Zero(emitAttr size, regNumber reg, insFlags flags = INS_FLAGS_DONT_CARE);

    void instGen_Set_Reg_To_Imm(emitAttr  size,
                                regNumber reg,
                                ssize_t   imm,
                                insFlags flags = INS_FLAGS_DONT_CARE DEBUGARG(size_t targetHandle = 0)
                                    DEBUGARG(unsigned gtFlags = 0));

#ifdef TARGET_XARCH
    instruction genMapShiftInsToShiftByConstantIns(instruction ins, int shiftByValue);
#endif // TARGET_XARCH

    // Maps a GenCondition code to a sequence of conditional jumps or other conditional instructions
    // such as X86's SETcc. A sequence of instructions rather than just a single one is required for
    // certain floating point conditions.
    // For example, X86's UCOMISS sets ZF to indicate equality but it also sets it, together with PF,
    // to indicate an unordered result. So for GenCondition::FEQ we first need to check if PF is 0
    // and then jump if ZF is 1:
    //       JP fallThroughBlock
    //       JE jumpDestBlock
    //   fallThroughBlock:
    //       ...
    //   jumpDestBlock:
    //
    // This is very similar to the way shortcircuit evaluation of bool AND and OR operators works so
    // in order to make the GenConditionDesc mapping tables easier to read, a bool expression-like
    // pattern is used to encode the above:
    //     { EJ_jnp, GT_AND, EJ_je  }
    //     { EJ_jp,  GT_OR,  EJ_jne }
    //
    // For more details check inst_JCC and inst_SETCC functions.
    //
    struct GenConditionDesc
    {
        emitJumpKind jumpKind1;
        genTreeOps   oper;
        emitJumpKind jumpKind2;
        char         padTo4Bytes;

        static const GenConditionDesc& Get(GenCondition condition)
        {
            assert(condition.GetCode() < _countof(map));
            const GenConditionDesc& desc = map[condition.GetCode()];
            assert(desc.jumpKind1 != EJ_NONE);
            assert((desc.oper == GT_NONE) || (desc.oper == GT_AND) || (desc.oper == GT_OR));
            assert((desc.oper == GT_NONE) == (desc.jumpKind2 == EJ_NONE));
            return desc;
        }

    private:
        static const GenConditionDesc map[32];
    };

    void inst_JCC(GenCondition condition, BasicBlock* target);
    void inst_SETCC(GenCondition condition, var_types type, regNumber dstReg);

    INDEBUG(bool IsValidSourceType(var_types instrType, var_types sourceType);)
};

inline void DoPhase(CodeGen* codeGen, Phases phaseId, void (CodeGen::*action)())
{
    class CodeGenPhase final : public Phase
    {
        CodeGen* codeGen;
        void (CodeGen::*action)();

    public:
        CodeGenPhase(CodeGen* codeGen, Phases phase, void (CodeGen::*action)())
            : Phase(codeGen->GetCompiler(), phase), codeGen(codeGen), action(action)
        {
        }

    protected:
        virtual PhaseStatus DoPhase() override
        {
            (codeGen->*action)();
            return PhaseStatus::MODIFIED_EVERYTHING;
        }
    };

    CodeGenPhase phase(codeGen, phaseId, action);
    phase.Run();
}

#endif // CODEGEN_H<|MERGE_RESOLUTION|>--- conflicted
+++ resolved
@@ -970,14 +970,6 @@
 #ifdef FEATURE_SIMD
     instruction getOpForSIMDIntrinsic(SIMDIntrinsicID intrinsicId, var_types baseType, unsigned* ival = nullptr);
     void genSIMDIntrinsicUnOp(GenTreeSIMD* simdNode);
-<<<<<<< HEAD
-    void genSIMDIntrinsicSetItem(GenTreeSIMD* simdNode);
-    void genSIMDIntrinsicGetItem(GenTreeSIMD* simdNode);
-=======
-    void genSIMDIntrinsicBinOp(GenTreeSIMD* simdNode);
-    void genSIMDIntrinsicRelOp(GenTreeSIMD* simdNode);
-    void genSIMDIntrinsicShuffleSSE2(GenTreeSIMD* simdNode);
->>>>>>> 34dff2d3
     void genSIMDIntrinsicUpperSave(GenTreeSIMD* simdNode);
     void genSIMDIntrinsicUpperRestore(GenTreeSIMD* simdNode);
     void genSIMDLo64BitConvert(SIMDIntrinsicID intrinsicID,
