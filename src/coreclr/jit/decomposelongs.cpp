// Licensed to the .NET Foundation under one or more agreements.
// The .NET Foundation licenses this file to you under the MIT license.

/*XXXXXXXXXXXXXXXXXXXXXXXXXXXXXXXXXXXXXXXXXXXXXXXXXXXXXXXXXXXXXXXXXXXXXXXXXXXXX
XXXXXXXXXXXXXXXXXXXXXXXXXXXXXXXXXXXXXXXXXXXXXXXXXXXXXXXXXXXXXXXXXXXXXXXXXXXXXXX
XX                                                                           XX
XX                               DecomposeLongs                              XX
XX                                                                           XX
XXXXXXXXXXXXXXXXXXXXXXXXXXXXXXXXXXXXXXXXXXXXXXXXXXXXXXXXXXXXXXXXXXXXXXXXXXXXXXX
XXXXXXXXXXXXXXXXXXXXXXXXXXXXXXXXXXXXXXXXXXXXXXXXXXXXXXXXXXXXXXXXXXXXXXXXXXXXX*/

//
// This file contains code to decompose 64-bit LONG operations on 32-bit platforms
// into multiple single-register operations so individual register usage and requirements
// are explicit for LSRA. The rationale behind this is to avoid adding code complexity
// downstream caused by the introduction of handling longs as special cases,
// especially in LSRA.
//
// Long decomposition happens on a statement immediately prior to more general
// purpose lowering.
//

#include "jitpch.h"
#ifdef _MSC_VER
#pragma hdrstop
#endif

#ifndef TARGET_64BIT // DecomposeLongs is only used on 32-bit platforms

#include "decomposelongs.h"

//------------------------------------------------------------------------
// DecomposeLongs::PrepareForDecomposition:
//    Do one-time preparation required for LONG decomposition. Namely,
//    promote long variables to multi-register structs.
//
// Arguments:
//    None
//
// Return Value:
//    None.
//
void DecomposeLongs::PrepareForDecomposition()
{
    m_compiler->lvaPromoteLongVars();
}

//------------------------------------------------------------------------
// DecomposeLongs::DecomposeBlock:
//    Do LONG decomposition on all the nodes in the given block. This must
//    be done before lowering the block, as decomposition can insert
//    additional nodes.
//
// Arguments:
//    block - the block to process
//
// Return Value:
//    None.
//
void DecomposeLongs::DecomposeBlock(BasicBlock* block)
{
    assert(block == m_compiler->compCurBB); // compCurBB must already be set.
    assert(block->isEmpty() || block->IsLIR());
    m_range = &LIR::AsRange(block);
    DecomposeRangeHelper();
}

//------------------------------------------------------------------------
// DecomposeLongs::DecomposeRange:
//    Do LONG decomposition on all the nodes in the given range. This must
//    be done before inserting a range of un-decomposed IR into a block
//    that has already been decomposed.
//
// Arguments:
//    compiler    - The compiler context.
//    range       - The range to decompose.
//
// Return Value:
//    None.
//
void DecomposeLongs::DecomposeRange(Compiler* compiler, LIR::Range& range)
{
    assert(compiler != nullptr);

    DecomposeLongs decomposer(compiler);
    decomposer.m_range = &range;

    decomposer.DecomposeRangeHelper();
}

//------------------------------------------------------------------------
// DecomposeLongs::DecomposeRangeHelper:
//    Decompiose each node in the current range.
//
//    Decomposition is done as an execution-order walk. Decomposition of
//    a particular node can create new nodes that need to be further
//    decomposed at higher levels. That is, decomposition "bubbles up"
//    through dataflow.
//
void DecomposeLongs::DecomposeRangeHelper()
{
    assert(m_range != nullptr);

    GenTree* node = Range().FirstNonPhiNode();
    while (node != nullptr)
    {
        node = DecomposeNode(node);
    }

    assert(Range().CheckLIR(m_compiler, true));
}

//------------------------------------------------------------------------
// DecomposeNode: Decompose long-type trees into lower and upper halves.
//
// Arguments:
//    use - the LIR::Use object for the def that needs to be decomposed.
//
// Return Value:
//    The next node to process.
//
GenTree* DecomposeLongs::DecomposeNode(GenTree* tree)
{
    // Handle the case where we are implicitly using the lower half of a long lclVar.
    if ((tree->TypeGet() == TYP_INT) && tree->OperIsLocal())
    {
        LclVarDsc* varDsc = m_compiler->lvaTable + tree->AsLclVarCommon()->GetLclNum();
        if (varTypeIsLong(varDsc) && varDsc->lvPromoted)
        {
#ifdef DEBUG
            if (m_compiler->verbose)
            {
                printf("Changing implicit reference to lo half of long lclVar to an explicit reference of its promoted "
                       "half:\n");
                m_compiler->gtDispTreeRange(Range(), tree);
            }
#endif // DEBUG
            unsigned loVarNum = varDsc->lvFieldLclStart;
            tree->AsLclVarCommon()->SetLclNum(loVarNum);
            return tree->gtNext;
        }
    }

    if (tree->TypeGet() != TYP_LONG)
    {
        return tree->gtNext;
    }

#ifdef DEBUG
    if (m_compiler->verbose)
    {
        printf("Decomposing TYP_LONG tree.  BEFORE:\n");
        m_compiler->gtDispTreeRange(Range(), tree);
    }
#endif // DEBUG

    LIR::Use use;
    if (!Range().TryGetUse(tree, &use))
    {
        use = LIR::Use::GetDummyUse(Range(), tree);
    }

    GenTree* nextNode = nullptr;
    switch (tree->OperGet())
    {
        case GT_LCL_VAR:
            nextNode = DecomposeLclVar(use);
            break;

        case GT_LCL_FLD:
            nextNode = DecomposeLclFld(use);
            break;

        case GT_STORE_LCL_VAR:
            nextNode = DecomposeStoreLclVar(use);
            break;

        case GT_CAST:
            nextNode = DecomposeCast(use);
            break;

        case GT_CNS_LNG:
            nextNode = DecomposeCnsLng(use);
            break;

        case GT_CALL:
            nextNode = DecomposeCall(use);
            break;

        case GT_RETURN:
            assert(tree->AsOp()->gtOp1->OperGet() == GT_LONG);
            break;

        case GT_STOREIND:
            nextNode = DecomposeStoreInd(use);
            break;

        case GT_STORE_LCL_FLD:
            nextNode = DecomposeStoreLclFld(use);
            break;

        case GT_IND:
            nextNode = DecomposeInd(use);
            break;

        case GT_NOT:
            nextNode = DecomposeNot(use);
            break;

        case GT_NEG:
            nextNode = DecomposeNeg(use);
            break;

        // Binary operators. Those that require different computation for upper and lower half are
        // handled by the use of GetHiOper().
        case GT_ADD:
        case GT_SUB:
        case GT_OR:
        case GT_XOR:
        case GT_AND:
            nextNode = DecomposeArith(use);
            break;

        case GT_MUL:
            nextNode = DecomposeMul(use);
            break;

        case GT_UMOD:
            nextNode = DecomposeUMod(use);
            break;

        case GT_LSH:
        case GT_RSH:
        case GT_RSZ:
            nextNode = DecomposeShift(use);
            break;

        case GT_ROL:
        case GT_ROR:
            nextNode = DecomposeRotate(use);
            break;

#ifdef FEATURE_HW_INTRINSICS
        case GT_HWINTRINSIC:
            nextNode = DecomposeHWIntrinsic(use);
            break;
#endif // FEATURE_HW_INTRINSICS

        case GT_LOCKADD:
        case GT_XORR:
        case GT_XAND:
        case GT_XADD:
        case GT_XCHG:
        case GT_CMPXCHG:
            NYI("Interlocked operations on TYP_LONG");
            break;

        default:
        {
            JITDUMP("Illegal TYP_LONG node %s in Decomposition.", GenTree::OpName(tree->OperGet()));
            assert(!"Illegal TYP_LONG node in Decomposition.");
            break;
        }
    }

    // If we replaced the argument to a GT_FIELD_LIST element with a GT_LONG node, split that field list
    // element into two elements: one for each half of the GT_LONG.
    if ((use.Def()->OperGet() == GT_LONG) && !use.IsDummyUse() && (use.User()->OperGet() == GT_FIELD_LIST))
    {
        DecomposeFieldList(use.User()->AsFieldList(), use.Def()->AsOp());
    }

#ifdef DEBUG
    if (m_compiler->verbose)
    {
        // NOTE: st_lcl_var doesn't dump properly afterwards.
        printf("Decomposing TYP_LONG tree.  AFTER:\n");
        m_compiler->gtDispTreeRange(Range(), use.Def());
    }
#endif

    return nextNode;
}

//------------------------------------------------------------------------
// FinalizeDecomposition: A helper function to finalize LONG decomposition by
// taking the resulting two halves of the decomposition, and tie them together
// with a new GT_LONG node that will replace the original node.
//
// Arguments:
//    use - the LIR::Use object for the def that needs to be decomposed.
//    loResult - the decomposed low part
//    hiResult - the decomposed high part
//    insertResultAfter - the node that the GT_LONG should be inserted after
//
// Return Value:
//    The next node to process.
//
GenTree* DecomposeLongs::FinalizeDecomposition(LIR::Use& use,
                                               GenTree*  loResult,
                                               GenTree*  hiResult,
                                               GenTree*  insertResultAfter)
{
    assert(use.IsInitialized());
    assert(loResult != nullptr);
    assert(hiResult != nullptr);
    assert(Range().Contains(loResult));
    assert(Range().Contains(hiResult));

    GenTree* gtLong = new (m_compiler, GT_LONG) GenTreeOp(GT_LONG, TYP_LONG, loResult, hiResult);
    if (use.IsDummyUse())
    {
        gtLong->SetUnusedValue();
    }

    loResult->ClearUnusedValue();
    hiResult->ClearUnusedValue();

    Range().InsertAfter(insertResultAfter, gtLong);

    use.ReplaceWith(m_compiler, gtLong);

    return gtLong->gtNext;
}

//------------------------------------------------------------------------
// DecomposeLclVar: Decompose GT_LCL_VAR.
//
// Arguments:
//    use - the LIR::Use object for the def that needs to be decomposed.
//
// Return Value:
//    The next node to process.
//
GenTree* DecomposeLongs::DecomposeLclVar(LIR::Use& use)
{
    assert(use.IsInitialized());
    assert(use.Def()->OperGet() == GT_LCL_VAR);

    GenTree*   tree     = use.Def();
    unsigned   varNum   = tree->AsLclVarCommon()->GetLclNum();
    LclVarDsc* varDsc   = m_compiler->lvaTable + varNum;
    GenTree*   loResult = tree;
    loResult->gtType    = TYP_INT;

    GenTree* hiResult = m_compiler->gtNewLclLNode(varNum, TYP_INT);
    Range().InsertAfter(loResult, hiResult);

    if (varDsc->lvPromoted)
    {
        assert(varDsc->lvFieldCnt == 2);
        unsigned loVarNum = varDsc->lvFieldLclStart;
        unsigned hiVarNum = loVarNum + 1;
        loResult->AsLclVarCommon()->SetLclNum(loVarNum);
        hiResult->AsLclVarCommon()->SetLclNum(hiVarNum);
    }
    else
    {
        loResult->SetOper(GT_LCL_FLD);
        loResult->AsLclFld()->SetLclOffs(0);
        loResult->AsLclFld()->SetFieldSeq(FieldSeqStore::NotAField());

        hiResult->SetOper(GT_LCL_FLD);
        hiResult->AsLclFld()->SetLclOffs(4);
        hiResult->AsLclFld()->SetFieldSeq(FieldSeqStore::NotAField());
    }

    return FinalizeDecomposition(use, loResult, hiResult, hiResult);
}

//------------------------------------------------------------------------
// DecomposeLclFld: Decompose GT_LCL_FLD.
//
// Arguments:
//    use - the LIR::Use object for the def that needs to be decomposed.
//
// Return Value:
//    The next node to process.
//
GenTree* DecomposeLongs::DecomposeLclFld(LIR::Use& use)
{
    assert(use.IsInitialized());
    assert(use.Def()->OperGet() == GT_LCL_FLD);

    GenTree*       tree     = use.Def();
    GenTreeLclFld* loResult = tree->AsLclFld();
    loResult->gtType        = TYP_INT;

    GenTree* hiResult = m_compiler->gtNewLclFldNode(loResult->GetLclNum(), TYP_INT, loResult->GetLclOffs() + 4);
    Range().InsertAfter(loResult, hiResult);

    return FinalizeDecomposition(use, loResult, hiResult, hiResult);
}

//------------------------------------------------------------------------
// DecomposeStoreLclVar: Decompose GT_STORE_LCL_VAR.
//
// Arguments:
//    use - the LIR::Use object for the def that needs to be decomposed.
//
// Return Value:
//    The next node to process.
//
GenTree* DecomposeLongs::DecomposeStoreLclVar(LIR::Use& use)
{
    assert(use.IsInitialized());
    assert(use.Def()->OperGet() == GT_STORE_LCL_VAR);

    GenTree* tree = use.Def();
    GenTree* rhs  = tree->gtGetOp1();
    if ((rhs->OperGet() == GT_PHI) || (rhs->OperGet() == GT_CALL) ||
        ((rhs->OperGet() == GT_MUL_LONG) && (rhs->gtFlags & GTF_MUL_64RSLT) != 0))
    {
        // GT_CALLs are not decomposed, so will not be converted to GT_LONG
        // GT_STORE_LCL_VAR = GT_CALL are handled in genMultiRegCallStoreToLocal
        // GT_MULs are not decomposed, so will not be converted to GT_LONG
        return tree->gtNext;
    }

    noway_assert(rhs->OperGet() == GT_LONG);

    unsigned   varNum = tree->AsLclVarCommon()->GetLclNum();
    LclVarDsc* varDsc = m_compiler->lvaTable + varNum;
    if (!varDsc->lvPromoted)
    {
        // We cannot decompose a st.lclVar that is not promoted because doing so
        // changes its liveness semantics. For example, consider the following
        // decomposition of a st.lclVar into two st.lclFlds:
        //
        // Before:
        //
        //          /--* t0      int
        //          +--* t1      int
        //     t2 = *  gt_long   long
        //
        //          /--* t2      long
        //          *  st.lclVar long    V0
        //
        // After:
        //          /--* t0      int
        //          *  st.lclFld int     V0    [+0]
        //
        //          /--* t1      int
        //          *  st.lclFld int     V0    [+4]
        //
        // Before decomposition, the `st.lclVar` is a simple def of `V0`. After
        // decomposition, each `st.lclFld` is a partial def of `V0`. This partial
        // def is treated as both a use and a def of the appropriate lclVar. This
        // difference will affect any situation in which the liveness of a variable
        // at a def matters (e.g. dead store elimination, live-in sets, etc.). As
        // a result, we leave these stores as-is and generate the decomposed store
        // in the code generator.
        //
        // NOTE: this does extend the lifetime of the low half of the `GT_LONG`
        // node as compared to the decomposed form. If we start doing more code
        // motion in the backend, this may cause some CQ issues and some sort of
        // decomposition could be beneficial.
        return tree->gtNext;
    }

    assert(varDsc->lvFieldCnt == 2);
    GenTreeOp* value = rhs->AsOp();
    Range().Remove(value);

    const unsigned loVarNum = varDsc->lvFieldLclStart;
    GenTree*       loStore  = tree;
    loStore->AsLclVarCommon()->SetLclNum(loVarNum);
    loStore->AsOp()->gtOp1 = value->gtOp1;
    loStore->gtType        = TYP_INT;

    const unsigned hiVarNum = loVarNum + 1;
    GenTree*       hiStore  = m_compiler->gtNewLclLNode(hiVarNum, TYP_INT);
    hiStore->SetOper(GT_STORE_LCL_VAR);
    hiStore->AsOp()->gtOp1 = value->gtOp2;
    hiStore->gtFlags |= GTF_VAR_DEF;

    Range().InsertAfter(tree, hiStore);

    return hiStore->gtNext;
}

//------------------------------------------------------------------------
// DecomposeStoreLclFld: Decompose GT_STORE_LCL_FLD.
//
// Arguments:
//    use - the LIR::Use object for the def that needs to be decomposed.
//
// Return Value:
//    The next node to process.
//
GenTree* DecomposeLongs::DecomposeStoreLclFld(LIR::Use& use)
{
    assert(use.IsInitialized());
    assert(use.Def()->OperGet() == GT_STORE_LCL_FLD);

    GenTreeLclFld* store = use.Def()->AsLclFld();

    GenTreeOp* value = store->gtOp1->AsOp();
    assert(value->OperGet() == GT_LONG);
    Range().Remove(value);

    // The original store node will be repurposed to store the low half of the GT_LONG.
    GenTreeLclFld* loStore = store;
    loStore->gtOp1         = value->gtOp1;
    loStore->gtType        = TYP_INT;
    loStore->gtFlags |= GTF_VAR_USEASG;

    // Create the store for the upper half of the GT_LONG and insert it after the low store.
    GenTreeLclFld* hiStore = m_compiler->gtNewLclFldNode(loStore->GetLclNum(), TYP_INT, loStore->GetLclOffs() + 4);
    hiStore->SetOper(GT_STORE_LCL_FLD);
    hiStore->gtOp1 = value->gtOp2;
    hiStore->gtFlags |= (GTF_VAR_DEF | GTF_VAR_USEASG);

    Range().InsertAfter(loStore, hiStore);

    return hiStore->gtNext;
}

//------------------------------------------------------------------------
// DecomposeCast: Decompose GT_CAST.
//
// Arguments:
//    use - the LIR::Use object for the def that needs to be decomposed.
//
// Return Value:
//    The next node to process.
//
GenTree* DecomposeLongs::DecomposeCast(LIR::Use& use)
{
    assert(use.IsInitialized());
    assert(use.Def()->OperGet() == GT_CAST);

    GenTree* cast     = use.Def()->AsCast();
    GenTree* loResult = nullptr;
    GenTree* hiResult = nullptr;

    var_types srcType = cast->CastFromType();
    var_types dstType = cast->CastToType();

    if ((cast->gtFlags & GTF_UNSIGNED) != 0)
    {
        srcType = genUnsignedType(srcType);
    }

    bool skipDecomposition = false;

    if (varTypeIsLong(srcType))
    {
        if (cast->gtOverflow() && (varTypeIsUnsigned(srcType) != varTypeIsUnsigned(dstType)))
        {
            GenTree* srcOp = cast->gtGetOp1();
            noway_assert(srcOp->OperGet() == GT_LONG);
            GenTree* loSrcOp = srcOp->gtGetOp1();
            GenTree* hiSrcOp = srcOp->gtGetOp2();

            //
            // When casting between long types an overflow check is needed only if the types
            // have different signedness. In both cases (long->ulong and ulong->long) we only
            // need to check if the high part is negative or not. Use the existing cast node
            // to perform a int->uint cast of the high part to take advantage of the overflow
            // check provided by codegen.
            //

            const bool signExtend = (cast->gtFlags & GTF_UNSIGNED) == 0;
            loResult              = EnsureIntSized(loSrcOp, signExtend);

            hiResult                       = cast;
            hiResult->gtType               = TYP_INT;
            hiResult->AsCast()->gtCastType = TYP_UINT;
            hiResult->gtFlags &= ~GTF_UNSIGNED;
            hiResult->AsOp()->gtOp1 = hiSrcOp;

            Range().Remove(srcOp);
        }
        else
        {
            NYI("Unimplemented long->long no-op cast decomposition");
        }
    }
    else if (varTypeIsIntegralOrI(srcType))
    {
        if (cast->gtOverflow() && !varTypeIsUnsigned(srcType) && varTypeIsUnsigned(dstType))
        {
            //
            // An overflow check is needed only when casting from a signed type to ulong.
            // Change the cast type to uint to take advantage of the overflow check provided
            // by codegen and then zero extend the resulting uint to ulong.
            //

            loResult                       = cast;
            loResult->AsCast()->gtCastType = TYP_UINT;
            loResult->gtType               = TYP_INT;

            hiResult = m_compiler->gtNewZeroConNode(TYP_INT);

            Range().InsertAfter(loResult, hiResult);
        }
        else
        {
            if (!use.IsDummyUse() && (use.User()->OperGet() == GT_MUL))
            {
                //
                // This int->long cast is used by a GT_MUL that will be transformed by DecomposeMul into a
                // GT_LONG_MUL and as a result the high operand produced by the cast will become dead.
                // Skip cast decomposition so DecomposeMul doesn't need to bother with dead code removal,
                // especially in the case of sign extending casts that also introduce new lclvars.
                //

                assert((use.User()->gtFlags & GTF_MUL_64RSLT) != 0);

                skipDecomposition = true;
            }
            else if (varTypeIsUnsigned(srcType))
            {
                const bool signExtend = (cast->gtFlags & GTF_UNSIGNED) == 0;
                loResult              = EnsureIntSized(cast->gtGetOp1(), signExtend);

                hiResult = m_compiler->gtNewZeroConNode(TYP_INT);

                Range().InsertAfter(cast, hiResult);
                Range().Remove(cast);
            }
            else
            {
                LIR::Use src(Range(), &(cast->AsOp()->gtOp1), cast);
                unsigned lclNum = src.ReplaceWithLclVar(m_compiler);

                loResult = src.Def();

                GenTree* loCopy  = m_compiler->gtNewLclvNode(lclNum, TYP_INT);
                GenTree* shiftBy = m_compiler->gtNewIconNode(31, TYP_INT);
                hiResult         = m_compiler->gtNewOperNode(GT_RSH, TYP_INT, loCopy, shiftBy);

                Range().InsertAfter(cast, loCopy, shiftBy, hiResult);
                Range().Remove(cast);
            }
        }
    }
    else
    {
        NYI("Unimplemented cast decomposition");
    }

    if (skipDecomposition)
    {
        return cast->gtNext;
    }

    return FinalizeDecomposition(use, loResult, hiResult, hiResult);
}

//------------------------------------------------------------------------
// DecomposeCnsLng: Decompose GT_CNS_LNG.
//
// Arguments:
//    use - the LIR::Use object for the def that needs to be decomposed.
//
// Return Value:
//    The next node to process.
//
GenTree* DecomposeLongs::DecomposeCnsLng(LIR::Use& use)
{
    assert(use.IsInitialized());
    assert(use.Def()->OperGet() == GT_CNS_LNG);

    GenTree* tree  = use.Def();
    INT32    hiVal = tree->AsLngCon()->HiVal();

    GenTree* loResult = tree;
    loResult->ChangeOperConst(GT_CNS_INT);
    loResult->gtType = TYP_INT;

    GenTree* hiResult = new (m_compiler, GT_CNS_INT) GenTreeIntCon(TYP_INT, hiVal);
    Range().InsertAfter(loResult, hiResult);

    return FinalizeDecomposition(use, loResult, hiResult, hiResult);
}

//------------------------------------------------------------------------
// DecomposeFieldList: Decompose GT_FIELD_LIST.
//
// Arguments:
//    fieldList - the GT_FIELD_LIST node that uses the given GT_LONG node.
//    longNode - the node to decompose
//
// Return Value:
//    The next node to process.
//
// Notes:
//    Split a LONG field list element into two elements: one for each half of the GT_LONG.
//
GenTree* DecomposeLongs::DecomposeFieldList(GenTreeFieldList* fieldList, GenTreeOp* longNode)
{
    assert(longNode->OperGet() == GT_LONG);

    GenTreeFieldList::Use* loUse = nullptr;
    for (GenTreeFieldList::Use& use : fieldList->Uses())
    {
        if (use.GetNode() == longNode)
        {
            loUse = &use;
            break;
        }
    }
    assert(loUse != nullptr);

    Range().Remove(longNode);

    loUse->SetNode(longNode->gtGetOp1());
    loUse->SetType(TYP_INT);

    fieldList->InsertFieldLIR(m_compiler, loUse, longNode->gtGetOp2(), loUse->GetOffset() + 4, TYP_INT);

    return fieldList->gtNext;
}

//------------------------------------------------------------------------
// DecomposeCall: Decompose GT_CALL.
//
// Arguments:
//    use - the LIR::Use object for the def that needs to be decomposed.
//
// Return Value:
//    The next node to process.
//
GenTree* DecomposeLongs::DecomposeCall(LIR::Use& use)
{
    assert(use.IsInitialized());
    assert(use.Def()->OperGet() == GT_CALL);

    // We only need to force var = call() if the call's result is used.
    return StoreNodeToVar(use);
}

//------------------------------------------------------------------------
// DecomposeStoreInd: Decompose GT_STOREIND.
//
// Arguments:
//    use - the LIR::Use object for the def that needs to be decomposed.
//
// Return Value:
//    The next node to process.
//
GenTree* DecomposeLongs::DecomposeStoreInd(LIR::Use& use)
{
    assert(use.IsInitialized());
    assert(use.Def()->OperGet() == GT_STOREIND);

    GenTree* tree = use.Def();

    assert(tree->AsOp()->gtOp2->OperGet() == GT_LONG);

    // Example input (address expression omitted):
    //
    //  t51 = const     int    0x37C05E7D
    // t154 = const     int    0x2A0A3C80
    //      / --*  t51    int
    //      + --*  t154   int
    // t155 = *gt_long   long
    //      / --*  t52    byref
    //      + --*  t155   long
    //      *  storeIndir long

    GenTree* gtLong = tree->AsOp()->gtOp2;

    // Save address to a temp. It is used in storeIndLow and storeIndHigh trees.
    LIR::Use address(Range(), &tree->AsOp()->gtOp1, tree);
    address.ReplaceWithLclVar(m_compiler);
    JITDUMP("[DecomposeStoreInd]: Saving address tree to a temp var:\n");
    DISPTREERANGE(Range(), address.Def());

    if (!gtLong->AsOp()->gtOp1->OperIsLeaf())
    {
        LIR::Use op1(Range(), &gtLong->AsOp()->gtOp1, gtLong);
        op1.ReplaceWithLclVar(m_compiler);
        JITDUMP("[DecomposeStoreInd]: Saving low data tree to a temp var:\n");
        DISPTREERANGE(Range(), op1.Def());
    }

    if (!gtLong->AsOp()->gtOp2->OperIsLeaf())
    {
        LIR::Use op2(Range(), &gtLong->AsOp()->gtOp2, gtLong);
        op2.ReplaceWithLclVar(m_compiler);
        JITDUMP("[DecomposeStoreInd]: Saving high data tree to a temp var:\n");
        DISPTREERANGE(Range(), op2.Def());
    }

    GenTree* addrBase    = tree->AsOp()->gtOp1;
    GenTree* dataHigh    = gtLong->AsOp()->gtOp2;
    GenTree* dataLow     = gtLong->AsOp()->gtOp1;
    GenTree* storeIndLow = tree;

    Range().Remove(gtLong);
    Range().Remove(dataHigh);
    storeIndLow->AsOp()->gtOp2 = dataLow;
    storeIndLow->gtType        = TYP_INT;

    GenTree* addrBaseHigh = new (m_compiler, GT_LCL_VAR)
        GenTreeLclVar(GT_LCL_VAR, addrBase->TypeGet(), addrBase->AsLclVarCommon()->GetLclNum());
    GenTree* addrHigh =
        new (m_compiler, GT_LEA) GenTreeAddrMode(TYP_REF, addrBaseHigh, nullptr, 0, genTypeSize(TYP_INT));
    GenTree* storeIndHigh = new (m_compiler, GT_STOREIND) GenTreeStoreInd(TYP_INT, addrHigh, dataHigh);
    storeIndHigh->gtFlags = (storeIndLow->gtFlags & (GTF_ALL_EFFECT | GTF_LIVENESS_MASK));

    Range().InsertAfter(storeIndLow, dataHigh, addrBaseHigh, addrHigh, storeIndHigh);

    return storeIndHigh;

    // Example final output:
    //
    //      /--*  t52    byref
    //      *  st.lclVar byref  V07 rat0
    // t158 = lclVar    byref  V07 rat0
    //  t51 = const     int    0x37C05E7D
    //      /--*  t158   byref
    //      +--*  t51    int
    //      *  storeIndir int
    // t154 = const     int    0x2A0A3C80
    // t159 = lclVar    byref  V07 rat0
    //        /--*  t159   byref
    // t160 = *  lea(b + 4)  ref
    //      /--*  t154   int
    //      +--*  t160   ref
    //      *  storeIndir int
}

//------------------------------------------------------------------------
// DecomposeInd: Decompose GT_IND.
//
// Arguments:
//    use - the LIR::Use object for the def that needs to be decomposed.
//
// Return Value:
//    The next node to process.
//
GenTree* DecomposeLongs::DecomposeInd(LIR::Use& use)
{
    GenTree* indLow = use.Def();

    LIR::Use address(Range(), &indLow->AsOp()->gtOp1, indLow);
    address.ReplaceWithLclVar(m_compiler);
    JITDUMP("[DecomposeInd]: Saving addr tree to a temp var:\n");
    DISPTREERANGE(Range(), address.Def());

    // Change the type of lower ind.
    indLow->gtType = TYP_INT;

    // Create tree of ind(addr+4)
    GenTree* addrBase     = indLow->gtGetOp1();
    GenTree* addrBaseHigh = new (m_compiler, GT_LCL_VAR)
        GenTreeLclVar(GT_LCL_VAR, addrBase->TypeGet(), addrBase->AsLclVarCommon()->GetLclNum());
    GenTree* addrHigh =
        new (m_compiler, GT_LEA) GenTreeAddrMode(TYP_REF, addrBaseHigh, nullptr, 0, genTypeSize(TYP_INT));
    GenTree* indHigh = new (m_compiler, GT_IND) GenTreeIndir(GT_IND, TYP_INT, addrHigh, nullptr);
    indHigh->gtFlags |= (indLow->gtFlags & (GTF_GLOB_REF | GTF_EXCEPT | GTF_IND_FLAGS));

    Range().InsertAfter(indLow, addrBaseHigh, addrHigh, indHigh);

    return FinalizeDecomposition(use, indLow, indHigh, indHigh);
}

//------------------------------------------------------------------------
// DecomposeNot: Decompose GT_NOT.
//
// Arguments:
//    use - the LIR::Use object for the def that needs to be decomposed.
//
// Return Value:
//    The next node to process.
//
GenTree* DecomposeLongs::DecomposeNot(LIR::Use& use)
{
    assert(use.IsInitialized());
    assert(use.Def()->OperGet() == GT_NOT);

    GenTree* tree   = use.Def();
    GenTree* gtLong = tree->gtGetOp1();
    noway_assert(gtLong->OperGet() == GT_LONG);
    GenTree* loOp1 = gtLong->gtGetOp1();
    GenTree* hiOp1 = gtLong->gtGetOp2();

    Range().Remove(gtLong);

    GenTree* loResult       = tree;
    loResult->gtType        = TYP_INT;
    loResult->AsOp()->gtOp1 = loOp1;

    GenTree* hiResult = new (m_compiler, GT_NOT) GenTreeOp(GT_NOT, TYP_INT, hiOp1, nullptr);
    Range().InsertAfter(loResult, hiResult);

    return FinalizeDecomposition(use, loResult, hiResult, hiResult);
}

//------------------------------------------------------------------------
// DecomposeNeg: Decompose GT_NEG.
//
// Arguments:
//    use - the LIR::Use object for the def that needs to be decomposed.
//
// Return Value:
//    The next node to process.
//
GenTree* DecomposeLongs::DecomposeNeg(LIR::Use& use)
{
    assert(use.IsInitialized());
    assert(use.Def()->OperGet() == GT_NEG);

    GenTree* tree   = use.Def();
    GenTree* gtLong = tree->gtGetOp1();
    noway_assert(gtLong->OperGet() == GT_LONG);

    GenTree* loOp1 = gtLong->gtGetOp1();
    GenTree* hiOp1 = gtLong->gtGetOp2();

    Range().Remove(gtLong);

    GenTree* loResult       = tree;
    loResult->gtType        = TYP_INT;
    loResult->AsOp()->gtOp1 = loOp1;

    GenTree* zero = m_compiler->gtNewZeroConNode(TYP_INT);

#if defined(TARGET_X86)

    GenTree* hiAdjust = m_compiler->gtNewOperNode(GT_ADD_HI, TYP_INT, hiOp1, zero);
    GenTree* hiResult = m_compiler->gtNewOperNode(GT_NEG, TYP_INT, hiAdjust);
    Range().InsertAfter(loResult, zero, hiAdjust, hiResult);

    loResult->gtFlags |= GTF_SET_FLAGS;
    hiAdjust->gtFlags |= GTF_USE_FLAGS;

#elif defined(TARGET_ARM)

    // We tend to use "movs" to load zero to a register, and that sets the flags, so put the
    // zero before the loResult, which is setting the flags needed by GT_SUB_HI.
    GenTree* hiResult = m_compiler->gtNewOperNode(GT_SUB_HI, TYP_INT, zero, hiOp1);
    Range().InsertBefore(loResult, zero);
    Range().InsertAfter(loResult, hiResult);

    loResult->gtFlags |= GTF_SET_FLAGS;
    hiResult->gtFlags |= GTF_USE_FLAGS;

#endif

    return FinalizeDecomposition(use, loResult, hiResult, hiResult);
}

//------------------------------------------------------------------------
// DecomposeArith: Decompose GT_ADD, GT_SUB, GT_OR, GT_XOR, GT_AND.
//
// Arguments:
//    use - the LIR::Use object for the def that needs to be decomposed.
//
// Return Value:
//    The next node to process.
//
GenTree* DecomposeLongs::DecomposeArith(LIR::Use& use)
{
    assert(use.IsInitialized());

    GenTree*   tree = use.Def();
    genTreeOps oper = tree->OperGet();

    assert((oper == GT_ADD) || (oper == GT_SUB) || (oper == GT_OR) || (oper == GT_XOR) || (oper == GT_AND));

    GenTree* op1 = tree->gtGetOp1();
    GenTree* op2 = tree->gtGetOp2();

    // Both operands must have already been decomposed into GT_LONG operators.
    noway_assert((op1->OperGet() == GT_LONG) && (op2->OperGet() == GT_LONG));

    // Capture the lo and hi halves of op1 and op2.
    GenTree* loOp1 = op1->gtGetOp1();
    GenTree* hiOp1 = op1->gtGetOp2();
    GenTree* loOp2 = op2->gtGetOp1();
    GenTree* hiOp2 = op2->gtGetOp2();

    // Now, remove op1 and op2 from the node list.
    Range().Remove(op1);
    Range().Remove(op2);

    // We will reuse "tree" for the loResult, which will now be of TYP_INT, and its operands
    // will be the lo halves of op1 from above.
    GenTree* loResult = tree;
    loResult->SetOper(GetLoOper(oper));
    loResult->gtType        = TYP_INT;
    loResult->AsOp()->gtOp1 = loOp1;
    loResult->AsOp()->gtOp2 = loOp2;

    GenTree* hiResult = new (m_compiler, oper) GenTreeOp(GetHiOper(oper), TYP_INT, hiOp1, hiOp2);
    Range().InsertAfter(loResult, hiResult);

    if ((oper == GT_ADD) || (oper == GT_SUB))
    {
        loResult->gtFlags |= GTF_SET_FLAGS;
        hiResult->gtFlags |= GTF_USE_FLAGS;

        if ((loResult->gtFlags & GTF_OVERFLOW) != 0)
        {
            hiResult->gtFlags |= GTF_OVERFLOW | GTF_EXCEPT;
            loResult->gtFlags &= ~(GTF_OVERFLOW | GTF_EXCEPT);
        }
        if (loResult->gtFlags & GTF_UNSIGNED)
        {
            hiResult->gtFlags |= GTF_UNSIGNED;
        }
    }

    return FinalizeDecomposition(use, loResult, hiResult, hiResult);
}

//------------------------------------------------------------------------
// DecomposeShift: Decompose GT_LSH, GT_RSH, GT_RSZ. For shift nodes being shifted
// by a constant int, we can inspect the shift amount and decompose to the appropriate
// node types, generating a shl/shld pattern for GT_LSH, a shrd/shr pattern for GT_RSZ,
// and a shrd/sar pattern for GT_SHR for most shift amounts. Shifting by 0, >= 32 and
// >= 64 are special cased to produce better code patterns.
//
// For all other shift nodes, we need to use the shift helper functions, so we here convert
// the shift into a helper call by pulling its arguments out of linear order and making
// them the args to a call, then replacing the original node with the new call.
//
// Arguments:
//    use - the LIR::Use object for the def that needs to be decomposed.
//
// Return Value:
//    The next node to process.
//
GenTree* DecomposeLongs::DecomposeShift(LIR::Use& use)
{
    assert(use.IsInitialized());

    GenTree* shift     = use.Def();
    GenTree* gtLong    = shift->gtGetOp1();
    GenTree* loOp1     = gtLong->gtGetOp1();
    GenTree* hiOp1     = gtLong->gtGetOp2();
    GenTree* shiftByOp = shift->gtGetOp2();

    genTreeOps oper        = shift->OperGet();
    genTreeOps shiftByOper = shiftByOp->OperGet();

    // tLo = ...
    // ...
    // tHi = ...
    // ...
    // tLong = long tLo, tHi
    // ...
    // tShiftAmount = ...
    // ...
    // tShift = shift tLong, tShiftAmount

    assert((oper == GT_LSH) || (oper == GT_RSH) || (oper == GT_RSZ));

    // If we are shifting by a constant int, we do not want to use a helper, instead, we decompose.
    if (shiftByOper == GT_CNS_INT)
    {
        // Reduce count modulo 64 to match behavior found in the shift helpers,
        // Compiler::gtFoldExpr and ValueNumStore::EvalOpIntegral.
        unsigned int count = shiftByOp->AsIntCon()->gtIconVal & 0x3F;
        Range().Remove(shiftByOp);

        if (count == 0)
        {
            GenTree* next = shift->gtNext;
            // Remove shift and don't do anything else.
            if (shift->IsUnusedValue())
            {
                gtLong->SetUnusedValue();
            }
            Range().Remove(shift);
            use.ReplaceWith(m_compiler, gtLong);
            return next;
        }

        GenTree* loResult;
        GenTree* hiResult;

        GenTree* insertAfter;

        switch (oper)
        {
            case GT_LSH:
            {
                if (count < 32)
                {
                    // For shifts of < 32 bits, we transform the code to:
                    //
                    //     tLo = ...
                    //           st.lclVar vLo, tLo
                    //     ...
                    //     tHi = ...
                    //     ...
                    //     tShiftLo = lsh vLo, tShiftAmountLo
                    //     tShitHiLong = long vLo, tHi
                    //     tShiftHi = lsh_hi tShiftHiLong, tShiftAmountHi
                    //
                    // This will produce:
                    //
                    //     reg1 = lo
                    //     shl lo, shift
                    //     shld hi, reg1, shift

                    Range().Remove(gtLong);

                    loOp1                = RepresentOpAsLocalVar(loOp1, gtLong, &gtLong->AsOp()->gtOp1);
                    unsigned loOp1LclNum = loOp1->AsLclVarCommon()->GetLclNum();
                    Range().Remove(loOp1);

                    GenTree* shiftByHi = m_compiler->gtNewIconNode(count, TYP_INT);
                    GenTree* shiftByLo = m_compiler->gtNewIconNode(count, TYP_INT);

                    loResult = m_compiler->gtNewOperNode(GT_LSH, TYP_INT, loOp1, shiftByLo);

                    // Create a GT_LONG that contains loCopy and hiOp1. This will be used in codegen to
                    // generate the shld instruction
                    GenTree* loCopy = m_compiler->gtNewLclvNode(loOp1LclNum, TYP_INT);
                    GenTree* hiOp   = new (m_compiler, GT_LONG) GenTreeOp(GT_LONG, TYP_LONG, loCopy, hiOp1);
                    hiResult        = m_compiler->gtNewOperNode(GT_LSH_HI, TYP_INT, hiOp, shiftByHi);

                    Range().InsertBefore(shift, loOp1, shiftByLo, loResult);
                    Range().InsertBefore(shift, loCopy, hiOp, shiftByHi, hiResult);

                    insertAfter = hiResult;
                }
                else
                {
                    assert(count >= 32 && count < 64);

                    // Since we're left shifting at least 32 bits, we can remove the hi part of the shifted value iff
                    // it has no side effects.
                    //
                    // TODO-CQ: we could go perform this removal transitively (i.e. iteratively remove everything that
                    // feeds the hi operand while there are no side effects)
                    if ((hiOp1->gtFlags & GTF_ALL_EFFECT) == 0)
                    {
                        Range().Remove(hiOp1, true);
                    }
                    else
                    {
                        hiOp1->SetUnusedValue();
                    }

                    if (count == 32)
                    {
                        // Move loOp1 into hiResult (shift of 32 bits is just a mov of lo to hi)
                        // We need to make sure that we save lo to a temp variable so that we don't overwrite lo
                        // before saving it to hi in the case that we are doing an inplace shift. I.e.:
                        // x = x << 32

                        LIR::Use loOp1Use(Range(), &gtLong->AsOp()->gtOp1, gtLong);
                        loOp1Use.ReplaceWithLclVar(m_compiler);

                        hiResult = loOp1Use.Def();
                        Range().Remove(gtLong);
                    }
                    else
                    {
                        Range().Remove(gtLong);
                        assert(count > 32 && count < 64);

                        // Move loOp1 into hiResult, do a GT_LSH with count - 32.
                        // We will compute hiResult before loResult in this case, so we don't need to store lo to a
                        // temp
                        GenTree* shiftBy = m_compiler->gtNewIconNode(count - 32, TYP_INT);
                        hiResult         = m_compiler->gtNewOperNode(oper, TYP_INT, loOp1, shiftBy);
                        Range().InsertBefore(shift, shiftBy, hiResult);
                    }

                    // Zero out loResult (shift of >= 32 bits shifts all lo bits to hiResult)
                    loResult = m_compiler->gtNewZeroConNode(TYP_INT);
                    Range().InsertBefore(shift, loResult);

                    insertAfter = loResult;
                }
            }
            break;
            case GT_RSZ:
            {
                Range().Remove(gtLong);

                if (count < 32)
                {
                    // Hi is a GT_RSZ, lo is a GT_RSH_LO. Will produce:
                    // reg1 = hi
                    // shrd lo, reg1, shift
                    // shr hi, shift

                    hiOp1                = RepresentOpAsLocalVar(hiOp1, gtLong, &gtLong->AsOp()->gtOp2);
                    unsigned hiOp1LclNum = hiOp1->AsLclVarCommon()->GetLclNum();
                    GenTree* hiCopy      = m_compiler->gtNewLclvNode(hiOp1LclNum, TYP_INT);

                    GenTree* shiftByHi = m_compiler->gtNewIconNode(count, TYP_INT);
                    GenTree* shiftByLo = m_compiler->gtNewIconNode(count, TYP_INT);

                    hiResult = m_compiler->gtNewOperNode(GT_RSZ, TYP_INT, hiOp1, shiftByHi);

                    // Create a GT_LONG that contains loOp1 and hiCopy. This will be used in codegen to
                    // generate the shrd instruction
                    GenTree* loOp = new (m_compiler, GT_LONG) GenTreeOp(GT_LONG, TYP_LONG, loOp1, hiCopy);
                    loResult      = m_compiler->gtNewOperNode(GT_RSH_LO, TYP_INT, loOp, shiftByLo);

                    Range().InsertBefore(shift, hiCopy, loOp);
                    Range().InsertBefore(shift, shiftByLo, loResult);
                    Range().InsertBefore(shift, shiftByHi, hiResult);
                }
                else
                {
                    assert(count >= 32 && count < 64);

                    // Since we're right shifting at least 32 bits, we can remove the lo part of the shifted value iff
                    // it has no side effects.
                    //
                    // TODO-CQ: we could go perform this removal transitively (i.e. iteratively remove everything that
                    // feeds the lo operand while there are no side effects)
                    if ((loOp1->gtFlags & (GTF_ALL_EFFECT | GTF_SET_FLAGS)) == 0)
                    {
                        Range().Remove(loOp1, true);
                    }
                    else
                    {
                        loOp1->SetUnusedValue();
                    }

                    if (count == 32)
                    {
                        // Move hiOp1 into loResult.
                        loResult = hiOp1;
                    }
                    else
                    {
                        assert(count > 32 && count < 64);

                        // Move hiOp1 into loResult, do a GT_RSZ with count - 32.
                        GenTree* shiftBy = m_compiler->gtNewIconNode(count - 32, TYP_INT);
                        loResult         = m_compiler->gtNewOperNode(oper, TYP_INT, hiOp1, shiftBy);
                        Range().InsertBefore(shift, shiftBy, loResult);
                    }

                    // Zero out hi
                    hiResult = m_compiler->gtNewZeroConNode(TYP_INT);
                    Range().InsertBefore(shift, hiResult);
                }

                insertAfter = hiResult;
            }
            break;
            case GT_RSH:
            {
                Range().Remove(gtLong);

                hiOp1                = RepresentOpAsLocalVar(hiOp1, gtLong, &gtLong->AsOp()->gtOp2);
                unsigned hiOp1LclNum = hiOp1->AsLclVarCommon()->GetLclNum();
                GenTree* hiCopy      = m_compiler->gtNewLclvNode(hiOp1LclNum, TYP_INT);
                Range().Remove(hiOp1);

                if (count < 32)
                {
                    // Hi is a GT_RSH, lo is a GT_RSH_LO. Will produce:
                    // reg1 = hi
                    // shrd lo, reg1, shift
                    // sar hi, shift

                    GenTree* shiftByHi = m_compiler->gtNewIconNode(count, TYP_INT);
                    GenTree* shiftByLo = m_compiler->gtNewIconNode(count, TYP_INT);

                    hiResult = m_compiler->gtNewOperNode(GT_RSH, TYP_INT, hiOp1, shiftByHi);

                    // Create a GT_LONG that contains loOp1 and hiCopy. This will be used in codegen to
                    // generate the shrd instruction
                    GenTree* loOp = new (m_compiler, GT_LONG) GenTreeOp(GT_LONG, TYP_LONG, loOp1, hiCopy);
                    loResult      = m_compiler->gtNewOperNode(GT_RSH_LO, TYP_INT, loOp, shiftByLo);

                    Range().InsertBefore(shift, hiCopy, loOp);
                    Range().InsertBefore(shift, shiftByLo, loResult);
                    Range().InsertBefore(shift, shiftByHi, hiOp1, hiResult);
                }
                else
                {
                    assert(count >= 32 && count < 64);

                    // Since we're right shifting at least 32 bits, we can remove the lo part of the shifted value iff
                    // it has no side effects.
                    //
                    // TODO-CQ: we could go perform this removal transitively (i.e. iteratively remove everything that
                    // feeds the lo operand while there are no side effects)
                    if ((loOp1->gtFlags & (GTF_ALL_EFFECT | GTF_SET_FLAGS)) == 0)
                    {
                        Range().Remove(loOp1, true);
                    }
                    else
                    {
                        loOp1->SetUnusedValue();
                    }

                    if (count == 32)
                    {
                        // Move hiOp1 into loResult.
                        loResult = hiOp1;
                        Range().InsertBefore(shift, loResult);
                    }
                    else
                    {
                        assert(count > 32 && count < 64);

                        // Move hiOp1 into loResult, do a GT_RSH with count - 32.
                        GenTree* shiftBy = m_compiler->gtNewIconNode(count - 32, TYP_INT);
                        loResult         = m_compiler->gtNewOperNode(oper, TYP_INT, hiOp1, shiftBy);
                        Range().InsertBefore(shift, hiOp1, shiftBy, loResult);
                    }

                    // Propagate sign bit in hiResult
                    GenTree* shiftBy = m_compiler->gtNewIconNode(31, TYP_INT);
                    hiResult         = m_compiler->gtNewOperNode(GT_RSH, TYP_INT, hiCopy, shiftBy);
                    Range().InsertBefore(shift, shiftBy, hiCopy, hiResult);
                }

                insertAfter = hiResult;
            }
            break;
            default:
                unreached();
        }

        // Remove shift from Range
        Range().Remove(shift);

        return FinalizeDecomposition(use, loResult, hiResult, insertAfter);
    }
    else
    {
        // Because calls must be created as HIR and lowered to LIR, we need to dump
        // any LIR temps into lclVars before using them as arguments.
        shiftByOp = RepresentOpAsLocalVar(shiftByOp, shift, &shift->AsOp()->gtOp2);
        loOp1     = RepresentOpAsLocalVar(loOp1, gtLong, &gtLong->AsOp()->gtOp1);
        hiOp1     = RepresentOpAsLocalVar(hiOp1, gtLong, &gtLong->AsOp()->gtOp2);

        Range().Remove(shiftByOp);
        Range().Remove(gtLong);
        Range().Remove(loOp1);
        Range().Remove(hiOp1);

        unsigned helper;

        switch (oper)
        {
            case GT_LSH:
                helper = CORINFO_HELP_LLSH;
                break;
            case GT_RSH:
                helper = CORINFO_HELP_LRSH;
                break;
            case GT_RSZ:
                helper = CORINFO_HELP_LRSZ;
                break;
            default:
                unreached();
        }

        GenTreeCall::Use* argList = m_compiler->gtNewCallArgs(loOp1, hiOp1, shiftByOp);

        GenTreeCall* call = m_compiler->gtNewHelperCallNode(helper, TYP_LONG, argList);
        call->gtFlags |= shift->gtFlags & GTF_ALL_EFFECT;

        if (shift->IsUnusedValue())
        {
            call->SetUnusedValue();
        }

        call = m_compiler->fgMorphArgs(call);
        Range().InsertAfter(shift, LIR::SeqTree(m_compiler, call));

        Range().Remove(shift);
        use.ReplaceWith(m_compiler, call);
        return call;
    }
}

//------------------------------------------------------------------------
// DecomposeRotate: Decompose GT_ROL and GT_ROR with constant shift amounts. We can
// inspect the rotate amount and decompose to the appropriate node types, generating
// a shld/shld pattern for GT_ROL, a shrd/shrd pattern for GT_ROR, for most rotate
// amounts.
//
// Arguments:
//    use - the LIR::Use object for the def that needs to be decomposed.
//
// Return Value:
//    The next node to process.
//
GenTree* DecomposeLongs::DecomposeRotate(LIR::Use& use)
{
    GenTree* tree       = use.Def();
    GenTree* gtLong     = tree->gtGetOp1();
    GenTree* rotateByOp = tree->gtGetOp2();

    genTreeOps oper = tree->OperGet();

    assert((oper == GT_ROL) || (oper == GT_ROR));
    assert(rotateByOp->IsCnsIntOrI());

    // For longs, we need to change rols into two GT_LSH_HIs and rors into two GT_RSH_LOs
    // so we will get:
    //
    // shld lo, hi, rotateAmount
    // shld hi, loCopy, rotateAmount
    //
    // or:
    //
    // shrd lo, hi, rotateAmount
    // shrd hi, loCopy, rotateAmount

    if (oper == GT_ROL)
    {
        oper = GT_LSH_HI;
    }
    else
    {
        oper = GT_RSH_LO;
    }

    unsigned count = (unsigned)rotateByOp->AsIntCon()->gtIconVal;
    Range().Remove(rotateByOp);

    // Make sure the rotate amount is between 0 and 63.
    assert((count < 64) && (count != 0));

    GenTree* loResult;
    GenTree* hiResult;

    if (count == 32)
    {
        // If the rotate amount is 32, then swap hi and lo
        LIR::Use loOp1Use(Range(), &gtLong->AsOp()->gtOp1, gtLong);
        loOp1Use.ReplaceWithLclVar(m_compiler);

        LIR::Use hiOp1Use(Range(), &gtLong->AsOp()->gtOp2, gtLong);
        hiOp1Use.ReplaceWithLclVar(m_compiler);

        hiResult              = loOp1Use.Def();
        loResult              = hiOp1Use.Def();
        gtLong->AsOp()->gtOp1 = loResult;
        gtLong->AsOp()->gtOp2 = hiResult;

        if (tree->IsUnusedValue())
        {
            gtLong->SetUnusedValue();
        }

        GenTree* next = tree->gtNext;
        // Remove tree and don't do anything else.
        Range().Remove(tree);
        use.ReplaceWith(m_compiler, gtLong);
        return next;
    }
    else
    {
        GenTree* loOp1;
        GenTree* hiOp1;

        if (count > 32)
        {
            // If count > 32, we swap hi and lo, and subtract 32 from count
            hiOp1 = gtLong->gtGetOp1();
            loOp1 = gtLong->gtGetOp2();

            Range().Remove(gtLong);
            loOp1 = RepresentOpAsLocalVar(loOp1, gtLong, &gtLong->AsOp()->gtOp2);
            hiOp1 = RepresentOpAsLocalVar(hiOp1, gtLong, &gtLong->AsOp()->gtOp1);

            count -= 32;
        }
        else
        {
            loOp1 = gtLong->gtGetOp1();
            hiOp1 = gtLong->gtGetOp2();

            Range().Remove(gtLong);
            loOp1 = RepresentOpAsLocalVar(loOp1, gtLong, &gtLong->AsOp()->gtOp1);
            hiOp1 = RepresentOpAsLocalVar(hiOp1, gtLong, &gtLong->AsOp()->gtOp2);
        }

        unsigned loOp1LclNum = loOp1->AsLclVarCommon()->GetLclNum();
        unsigned hiOp1LclNum = hiOp1->AsLclVarCommon()->GetLclNum();

        Range().Remove(loOp1);
        Range().Remove(hiOp1);

        GenTree* rotateByHi = m_compiler->gtNewIconNode(count, TYP_INT);
        GenTree* rotateByLo = m_compiler->gtNewIconNode(count, TYP_INT);

        // Create a GT_LONG that contains loOp1 and hiCopy. This will be used in codegen to
        // generate the shld instruction
        GenTree* hiCopy = m_compiler->gtNewLclvNode(hiOp1LclNum, TYP_INT);
        GenTree* loOp   = new (m_compiler, GT_LONG) GenTreeOp(GT_LONG, TYP_LONG, hiCopy, loOp1);
        loResult        = m_compiler->gtNewOperNode(oper, TYP_INT, loOp, rotateByLo);

        // Create a GT_LONG that contains loCopy and hiOp1. This will be used in codegen to
        // generate the shld instruction
        GenTree* loCopy = m_compiler->gtNewLclvNode(loOp1LclNum, TYP_INT);
        GenTree* hiOp   = new (m_compiler, GT_LONG) GenTreeOp(GT_LONG, TYP_LONG, loCopy, hiOp1);
        hiResult        = m_compiler->gtNewOperNode(oper, TYP_INT, hiOp, rotateByHi);

        Range().InsertBefore(tree, hiCopy, loOp1, loOp);
        Range().InsertBefore(tree, rotateByLo, loResult);
        Range().InsertBefore(tree, loCopy, hiOp1, hiOp);
        Range().InsertBefore(tree, rotateByHi, hiResult);

        Range().Remove(tree);

        return FinalizeDecomposition(use, loResult, hiResult, hiResult);
    }
}

//------------------------------------------------------------------------
// DecomposeMul: Decompose GT_MUL. The only GT_MULs that make it to decompose are
// those with the GTF_MUL_64RSLT flag set. These muls result in a mul instruction that
// returns its result in two registers like GT_CALLs do. Additionally, these muls are
// guaranteed to be in the form long = (long)int * (long)int. Therefore, to decompose
// these nodes, we convert them into GT_MUL_LONGs, undo the cast from int to long by
// stripping out the lo ops, and force them into the form var = mul, as we do for
// GT_CALLs. In codegen, we then produce a mul instruction that produces the result
// in edx:eax on x86 or in any two chosen by RA registers on arm32, and store those
// registers on the stack in GenStoreLclVarLong.
//
// All other GT_MULs have been converted to helper calls in morph.cpp
//
// Arguments:
//    use - the LIR::Use object for the def that needs to be decomposed.
//
// Return Value:
//    The next node to process.
//
GenTree* DecomposeLongs::DecomposeMul(LIR::Use& use)
{
    assert(use.IsInitialized());

    GenTree*   tree = use.Def();
    genTreeOps oper = tree->OperGet();

    assert(oper == GT_MUL);
    assert((tree->gtFlags & GTF_MUL_64RSLT) != 0);

    GenTree* op1 = tree->gtGetOp1();
    GenTree* op2 = tree->gtGetOp2();

    // We expect both operands to be int->long casts. DecomposeCast specifically
    // ignores such casts when they are used by GT_MULs.
    assert((op1->OperGet() == GT_CAST) && (op1->TypeGet() == TYP_LONG));
    assert((op2->OperGet() == GT_CAST) && (op2->TypeGet() == TYP_LONG));

    Range().Remove(op1);
    Range().Remove(op2);

    tree->AsOp()->gtOp1 = op1->gtGetOp1();
    tree->AsOp()->gtOp2 = op2->gtGetOp1();
    tree->SetOper(GT_MUL_LONG);

    return StoreNodeToVar(use);
}

//------------------------------------------------------------------------
// DecomposeUMod: Decompose GT_UMOD. The only GT_UMODs that make it to decompose
// are guaranteed to be an unsigned long mod with op2 which is a cast to long from
// a constant int whose value is between 2 and 0x3fffffff. All other GT_UMODs are
// morphed into helper calls. These GT_UMODs will actually return an int value in
// RDX. In decompose, we make the lo operation a TYP_INT GT_UMOD, with op2 as the
// original lo half and op1 as a GT_LONG. We make the hi part 0,  so we end up with:
//
// GT_UMOD[TYP_INT] ( GT_LONG [TYP_LONG] (loOp1, hiOp1), loOp2 [TYP_INT] )
//
// With the expectation that we will generate:
//
// EDX = hiOp1
// EAX = loOp1
// reg = loOp2
// idiv reg
// EDX is the remainder, and result of GT_UMOD
// mov hiReg = 0
//
// Arguments:
//    use - the LIR::Use object for the def that needs to be decomposed.
//
// Return Value:
//    The next node to process.
//
GenTree* DecomposeLongs::DecomposeUMod(LIR::Use& use)
{
    assert(use.IsInitialized());

    GenTree*   tree = use.Def();
    genTreeOps oper = tree->OperGet();

    assert(oper == GT_UMOD);

    GenTree* op1 = tree->gtGetOp1();
    GenTree* op2 = tree->gtGetOp2();
    assert(op1->OperGet() == GT_LONG);
    assert(op2->OperGet() == GT_LONG);

    GenTree* loOp2 = op2->gtGetOp1();
    GenTree* hiOp2 = op2->gtGetOp2();

    assert(loOp2->OperGet() == GT_CNS_INT);
    assert(hiOp2->OperGet() == GT_CNS_INT);
    assert((loOp2->AsIntCon()->gtIconVal >= 2) && (loOp2->AsIntCon()->gtIconVal <= 0x3fffffff));
    assert(hiOp2->AsIntCon()->gtIconVal == 0);

    // Get rid of op2's hi part. We don't need it.
    Range().Remove(hiOp2);
    Range().Remove(op2);

    // Lo part is the GT_UMOD
    GenTree* loResult       = tree;
    loResult->AsOp()->gtOp2 = loOp2;
    loResult->gtType        = TYP_INT;

    // Set the high part to 0
    GenTree* hiResult = m_compiler->gtNewZeroConNode(TYP_INT);

    Range().InsertAfter(loResult, hiResult);

    return FinalizeDecomposition(use, loResult, hiResult, hiResult);
}

#ifdef FEATURE_HW_INTRINSICS

//------------------------------------------------------------------------
// DecomposeHWIntrinsic: Decompose GT_HWINTRINSIC.
//
// Arguments:
//    use - the LIR::Use object for the def that needs to be decomposed.
//
// Return Value:
//    The next node to process.
//
GenTree* DecomposeLongs::DecomposeHWIntrinsic(LIR::Use& use)
{
    GenTree* tree = use.Def();
    assert(tree->OperIs(GT_HWINTRINSIC));

    GenTreeHWIntrinsic* hwintrinsicTree = tree->AsHWIntrinsic();

    switch (hwintrinsicTree->gtHWIntrinsicId)
    {
        case NI_Vector128_GetElement:
        case NI_Vector256_GetElement:
            return DecomposeHWIntrinsicGetElement(use, hwintrinsicTree);

        default:
            noway_assert(!"unexpected GT_HWINTRINSIC node in long decomposition");
            break;
    }

    return nullptr;
}

//------------------------------------------------------------------------
// DecomposeHWIntrinsicGetElement: Decompose GT_HWINTRINSIC -- NI_Vector*_GetElement.
//
// Decompose a get[i] node on Vector*<long>. For:
//
// GT_HWINTRINSIC{GetElement}[long](simd_var, index)
//
// create:
//
// tmp_simd_var = simd_var
// tmp_index = index
// loResult = GT_HWINTRINSIC{GetElement}[int](tmp_simd_var, tmp_index * 2)
// hiResult = GT_HWINTRINSIC{GetElement}[int](tmp_simd_var, tmp_index * 2 + 1)
// return: GT_LONG(loResult, hiResult)
//
// This isn't optimal codegen, since NI_Vector*_GetElement sometimes requires
// temps that could be shared, for example.
//
// Arguments:
//    use - the LIR::Use object for the def that needs to be decomposed.
//   node - the hwintrinsic node to decompose
//
// Return Value:
//    The next node to process.
//
GenTree* DecomposeLongs::DecomposeHWIntrinsicGetElement(LIR::Use& use, GenTreeHWIntrinsic* node)
{
    assert(node == use.Def());
    assert(varTypeIsLong(node));
    assert((node->gtHWIntrinsicId == NI_Vector128_GetElement) || (node->gtHWIntrinsicId == NI_Vector256_GetElement));

<<<<<<< HEAD
    GenTreeSIMD* simdTree = tree->AsSIMD();
    var_types    baseType = simdTree->gtSIMDBaseType;
    unsigned     simdSize = simdTree->gtSIMDSize;

    assert(simdTree->gtSIMDIntrinsicID == SIMDIntrinsicGetItem);
    assert(varTypeIsLong(baseType));
    assert(varTypeIsLong(simdTree));
    assert(varTypeIsSIMD(simdTree->GetOp(0)->TypeGet()));
    assert(simdTree->GetOp(1)->TypeGet() == TYP_INT);

    bool    indexIsConst = simdTree->GetOp(1)->IsCnsIntOrI();
=======
    GenTree*  op1          = node->gtGetOp1();
    GenTree*  op2          = node->gtGetOp2();
    var_types simdBaseType = node->GetSimdBaseType();
    unsigned  simdSize     = node->GetSimdSize();

    assert(varTypeIsLong(simdBaseType));
    assert(varTypeIsSIMD(op1->TypeGet()));
    assert(op2->TypeIs(TYP_INT));

    bool    indexIsConst = op2->OperIsConst();
>>>>>>> 34dff2d3
    ssize_t index        = 0;

    if (indexIsConst)
    {
<<<<<<< HEAD
        index = simdTree->GetOp(1)->AsIntCon()->gtIconVal;
    }

    GenTree* simdTmpVar    = RepresentOpAsLocalVar(simdTree->GetOp(0), simdTree, &simdTree->GetUse(0).NodeRef());
=======
        index = op2->AsIntCon()->IconValue();
    }

    GenTree* simdTmpVar    = RepresentOpAsLocalVar(op1, node, &node->gtOp1);
>>>>>>> 34dff2d3
    unsigned simdTmpVarNum = simdTmpVar->AsLclVarCommon()->GetLclNum();
    JITDUMP("[DecomposeHWIntrinsicGetElement]: Saving op1 tree to a temp var:\n");
    DISPTREERANGE(Range(), simdTmpVar);
    Range().Remove(simdTmpVar);
    op1 = node->gtGetOp1();

    GenTree* indexTmpVar    = nullptr;
    unsigned indexTmpVarNum = 0;

    if (!indexIsConst)
    {
<<<<<<< HEAD
        indexTmpVar    = RepresentOpAsLocalVar(simdTree->GetOp(1), simdTree, &simdTree->GetUse(1).NodeRef());
=======
        indexTmpVar    = RepresentOpAsLocalVar(op2, node, &node->gtOp2);
>>>>>>> 34dff2d3
        indexTmpVarNum = indexTmpVar->AsLclVarCommon()->GetLclNum();
        JITDUMP("[DecomposeHWIntrinsicGetElement]: Saving op2 tree to a temp var:\n");
        DISPTREERANGE(Range(), indexTmpVar);
        Range().Remove(indexTmpVar);
        op2 = node->gtGetOp2();
    }

    // Create:
    //      loResult = GT_HWINTRINSIC{GetElement}[int](tmp_simd_var, index * 2)

    GenTree* simdTmpVar1 = simdTmpVar;
    GenTree* indexTimesTwo1;

    if (indexIsConst)
    {
        // Reuse the existing index constant node.
<<<<<<< HEAD
        indexTimesTwo1 = simdTree->GetOp(1);
=======
        indexTimesTwo1 = op2;
>>>>>>> 34dff2d3
        Range().Remove(indexTimesTwo1);
        indexTimesTwo1->AsIntCon()->SetIconValue(index * 2);

        Range().InsertBefore(node, simdTmpVar1, indexTimesTwo1);
    }
    else
    {
        GenTree* indexTmpVar1 = indexTmpVar;
        GenTree* two1         = m_compiler->gtNewIconNode(2, TYP_INT);
        indexTimesTwo1        = m_compiler->gtNewOperNode(GT_MUL, TYP_INT, indexTmpVar1, two1);
        Range().InsertBefore(node, simdTmpVar1, indexTmpVar1, two1, indexTimesTwo1);
    }

<<<<<<< HEAD
    GenTree* loResult =
        m_compiler->gtNewSIMDNode(TYP_INT, SIMDIntrinsicGetItem, TYP_INT, simdSize, simdTmpVar1, indexTimesTwo1);
    Range().InsertBefore(simdTree, loResult);
=======
    GenTree* loResult = m_compiler->gtNewSimdHWIntrinsicNode(TYP_INT, simdTmpVar1, indexTimesTwo1,
                                                             node->gtHWIntrinsicId, CORINFO_TYPE_INT, simdSize);
    Range().InsertBefore(node, loResult);
>>>>>>> 34dff2d3

    // Create:
    //      hiResult = GT_HWINTRINSIC{GetElement}[int](tmp_simd_var, index * 2 + 1)

<<<<<<< HEAD
    GenTree* simdTmpVar2 = m_compiler->gtNewLclLNode(simdTmpVarNum, simdTree->GetOp(0)->TypeGet());
=======
    GenTree* simdTmpVar2 = m_compiler->gtNewLclLNode(simdTmpVarNum, op1->TypeGet());
>>>>>>> 34dff2d3
    GenTree* indexTimesTwoPlusOne;

    if (indexIsConst)
    {
        indexTimesTwoPlusOne = m_compiler->gtNewIconNode(index * 2 + 1, TYP_INT);
        Range().InsertBefore(node, simdTmpVar2, indexTimesTwoPlusOne);
    }
    else
    {
        GenTree* indexTmpVar2   = m_compiler->gtNewLclLNode(indexTmpVarNum, TYP_INT);
        GenTree* two2           = m_compiler->gtNewIconNode(2, TYP_INT);
        GenTree* indexTimesTwo2 = m_compiler->gtNewOperNode(GT_MUL, TYP_INT, indexTmpVar2, two2);
        GenTree* one            = m_compiler->gtNewIconNode(1, TYP_INT);
        indexTimesTwoPlusOne    = m_compiler->gtNewOperNode(GT_ADD, TYP_INT, indexTimesTwo2, one);
        Range().InsertBefore(node, simdTmpVar2, indexTmpVar2, two2, indexTimesTwo2);
        Range().InsertBefore(node, one, indexTimesTwoPlusOne);
    }

<<<<<<< HEAD
    GenTree* hiResult =
        m_compiler->gtNewSIMDNode(TYP_INT, SIMDIntrinsicGetItem, TYP_INT, simdSize, simdTmpVar2, indexTimesTwoPlusOne);
    Range().InsertBefore(simdTree, hiResult);
=======
    GenTree* hiResult = m_compiler->gtNewSimdHWIntrinsicNode(TYP_INT, simdTmpVar2, indexTimesTwoPlusOne,
                                                             node->gtHWIntrinsicId, CORINFO_TYPE_INT, simdSize);
    Range().InsertBefore(node, hiResult);
>>>>>>> 34dff2d3

    // Done with the original tree; remove it.

    Range().Remove(node);

    return FinalizeDecomposition(use, loResult, hiResult, hiResult);
}

#endif // FEATURE_HW_INTRINSICS

//------------------------------------------------------------------------
// StoreNodeToVar: Check if the user is a STORE_LCL_VAR, and if it isn't,
// store the node to a var. Then decompose the new LclVar.
//
// Arguments:
//    use - the LIR::Use object for the def that needs to be decomposed.
//
// Return Value:
//    The next node to process.
//
GenTree* DecomposeLongs::StoreNodeToVar(LIR::Use& use)
{
    if (use.IsDummyUse())
    {
        return use.Def()->gtNext;
    }

    GenTree* tree = use.Def();
    GenTree* user = use.User();

    if (user->OperIs(GT_STORE_LCL_VAR))
    {
        // If parent is already a STORE_LCL_VAR, we can skip it if
        // it is already marked as lvIsMultiRegRet.
        LclVarDsc* lcl = m_compiler->lvaGetDesc(user->AsLclVar());

        if (!lcl->IsPromoted() || lcl->lvIsMultiRegRet)
        {
            return tree->gtNext;
        }
    }

    // Otherwise, we need to force var = call()
    unsigned varNum                              = use.ReplaceWithLclVar(m_compiler);
    m_compiler->lvaTable[varNum].lvIsMultiRegRet = true;

    // Decompose the new LclVar use
    return DecomposeLclVar(use);
}

//------------------------------------------------------------------------
// Check is op already local var, if not store it to local.
//
// Arguments:
//    op - GenTree* to represent as local variable
//    user - user of op
//    edge - edge from user to op
//
// Return Value:
//    op represented as local var
//
GenTree* DecomposeLongs::RepresentOpAsLocalVar(GenTree* op, GenTree* user, GenTree** edge)
{
    if (op->OperGet() == GT_LCL_VAR)
    {
        return op;
    }
    else
    {
        LIR::Use opUse(Range(), edge, user);
        opUse.ReplaceWithLclVar(m_compiler);
        return *edge;
    }
}

//------------------------------------------------------------------------
// DecomposeLongs::EnsureIntSized:
//    Checks to see if the given node produces an int-sized value and
//    performs the appropriate widening if it does not.
//
// Arguments:
//    node       - The node that may need to be widened.
//    signExtend - True if the value should be sign-extended; false if it
//                 should be zero-extended.
//
// Return Value:
//    The node that produces the widened value.
GenTree* DecomposeLongs::EnsureIntSized(GenTree* node, bool signExtend)
{
    assert(node != nullptr);
    if (!varTypeIsSmall(node))
    {
        assert(genTypeSize(node) == genTypeSize(TYP_INT));
        return node;
    }

    if (node->OperIs(GT_LCL_VAR) && !m_compiler->lvaTable[node->AsLclVarCommon()->GetLclNum()].lvNormalizeOnLoad())
    {
        node->gtType = TYP_INT;
        return node;
    }

    GenTree* const cast = m_compiler->gtNewCastNode(TYP_INT, node, !signExtend, node->TypeGet());
    Range().InsertAfter(node, cast);
    return cast;
}

//------------------------------------------------------------------------
// GetHiOper: Convert arithmetic operator to "high half" operator of decomposed node.
//
// Arguments:
//    oper - operator to map
//
// Return Value:
//    mapped operator
//
// static
genTreeOps DecomposeLongs::GetHiOper(genTreeOps oper)
{
    switch (oper)
    {
        case GT_ADD:
            return GT_ADD_HI;
            break;
        case GT_SUB:
            return GT_SUB_HI;
            break;
        case GT_OR:
            return GT_OR;
            break;
        case GT_AND:
            return GT_AND;
            break;
        case GT_XOR:
            return GT_XOR;
            break;
        default:
            assert(!"GetHiOper called for invalid oper");
            return GT_NONE;
    }
}

//------------------------------------------------------------------------
// GetLoOper: Convert arithmetic operator to "low half" operator of decomposed node.
//
// Arguments:
//    oper - operator to map
//
// Return Value:
//    mapped operator
//
// static
genTreeOps DecomposeLongs::GetLoOper(genTreeOps oper)
{
    switch (oper)
    {
        case GT_ADD:
            return GT_ADD_LO;
            break;
        case GT_SUB:
            return GT_SUB_LO;
            break;
        case GT_OR:
            return GT_OR;
            break;
        case GT_AND:
            return GT_AND;
            break;
        case GT_XOR:
            return GT_XOR;
            break;
        default:
            assert(!"GetLoOper called for invalid oper");
            return GT_NONE;
    }
}

#endif // !TARGET_64BIT<|MERGE_RESOLUTION|>--- conflicted
+++ resolved
@@ -1682,69 +1682,43 @@
 GenTree* DecomposeLongs::DecomposeHWIntrinsicGetElement(LIR::Use& use, GenTreeHWIntrinsic* node)
 {
     assert(node == use.Def());
-    assert(varTypeIsLong(node));
     assert((node->gtHWIntrinsicId == NI_Vector128_GetElement) || (node->gtHWIntrinsicId == NI_Vector256_GetElement));
-
-<<<<<<< HEAD
-    GenTreeSIMD* simdTree = tree->AsSIMD();
-    var_types    baseType = simdTree->gtSIMDBaseType;
-    unsigned     simdSize = simdTree->gtSIMDSize;
-
-    assert(simdTree->gtSIMDIntrinsicID == SIMDIntrinsicGetItem);
+    assert(varTypeIsLong(node->GetType()));
+
+    GenTree*  op1      = node->GetOp(0);
+    GenTree*  op2      = node->GetOp(1);
+    var_types baseType = node->GetSIMDBaseType();
+    unsigned  simdSize = node->GetSIMDSize();
+
     assert(varTypeIsLong(baseType));
-    assert(varTypeIsLong(simdTree));
-    assert(varTypeIsSIMD(simdTree->GetOp(0)->TypeGet()));
-    assert(simdTree->GetOp(1)->TypeGet() == TYP_INT);
-
-    bool    indexIsConst = simdTree->GetOp(1)->IsCnsIntOrI();
-=======
-    GenTree*  op1          = node->gtGetOp1();
-    GenTree*  op2          = node->gtGetOp2();
-    var_types simdBaseType = node->GetSimdBaseType();
-    unsigned  simdSize     = node->GetSimdSize();
-
-    assert(varTypeIsLong(simdBaseType));
-    assert(varTypeIsSIMD(op1->TypeGet()));
-    assert(op2->TypeIs(TYP_INT));
-
-    bool    indexIsConst = op2->OperIsConst();
->>>>>>> 34dff2d3
+    assert(varTypeIsSIMD(op1->GetType()));
+
+    bool    indexIsConst = op2->IsIntCon();
     ssize_t index        = 0;
 
     if (indexIsConst)
     {
-<<<<<<< HEAD
-        index = simdTree->GetOp(1)->AsIntCon()->gtIconVal;
-    }
-
-    GenTree* simdTmpVar    = RepresentOpAsLocalVar(simdTree->GetOp(0), simdTree, &simdTree->GetUse(0).NodeRef());
-=======
-        index = op2->AsIntCon()->IconValue();
-    }
-
-    GenTree* simdTmpVar    = RepresentOpAsLocalVar(op1, node, &node->gtOp1);
->>>>>>> 34dff2d3
+        index = op2->AsIntCon()->gtIconVal;
+    }
+
+    GenTree* simdTmpVar    = RepresentOpAsLocalVar(op1, node, &node->GetUse(0).NodeRef());
     unsigned simdTmpVarNum = simdTmpVar->AsLclVarCommon()->GetLclNum();
     JITDUMP("[DecomposeHWIntrinsicGetElement]: Saving op1 tree to a temp var:\n");
     DISPTREERANGE(Range(), simdTmpVar);
     Range().Remove(simdTmpVar);
-    op1 = node->gtGetOp1();
+    op1 = node->GetOp(0);
 
     GenTree* indexTmpVar    = nullptr;
     unsigned indexTmpVarNum = 0;
 
     if (!indexIsConst)
     {
-<<<<<<< HEAD
-        indexTmpVar    = RepresentOpAsLocalVar(simdTree->GetOp(1), simdTree, &simdTree->GetUse(1).NodeRef());
-=======
-        indexTmpVar    = RepresentOpAsLocalVar(op2, node, &node->gtOp2);
->>>>>>> 34dff2d3
+        indexTmpVar    = RepresentOpAsLocalVar(op2, node, &node->GetUse(1).NodeRef());
         indexTmpVarNum = indexTmpVar->AsLclVarCommon()->GetLclNum();
         JITDUMP("[DecomposeHWIntrinsicGetElement]: Saving op2 tree to a temp var:\n");
         DISPTREERANGE(Range(), indexTmpVar);
         Range().Remove(indexTmpVar);
-        op2 = node->gtGetOp2();
+        op2 = node->GetOp(1);
     }
 
     // Create:
@@ -1756,11 +1730,7 @@
     if (indexIsConst)
     {
         // Reuse the existing index constant node.
-<<<<<<< HEAD
-        indexTimesTwo1 = simdTree->GetOp(1);
-=======
-        indexTimesTwo1 = op2;
->>>>>>> 34dff2d3
+        indexTimesTwo1 = node->GetOp(1);
         Range().Remove(indexTimesTwo1);
         indexTimesTwo1->AsIntCon()->SetIconValue(index * 2);
 
@@ -1774,24 +1744,14 @@
         Range().InsertBefore(node, simdTmpVar1, indexTmpVar1, two1, indexTimesTwo1);
     }
 
-<<<<<<< HEAD
-    GenTree* loResult =
-        m_compiler->gtNewSIMDNode(TYP_INT, SIMDIntrinsicGetItem, TYP_INT, simdSize, simdTmpVar1, indexTimesTwo1);
-    Range().InsertBefore(simdTree, loResult);
-=======
-    GenTree* loResult = m_compiler->gtNewSimdHWIntrinsicNode(TYP_INT, simdTmpVar1, indexTimesTwo1,
-                                                             node->gtHWIntrinsicId, CORINFO_TYPE_INT, simdSize);
+    GenTree* loResult = m_compiler->gtNewSimdHWIntrinsicNode(TYP_INT, node->gtHWIntrinsicId, TYP_INT, simdSize,
+                                                             simdTmpVar1, indexTimesTwo1);
     Range().InsertBefore(node, loResult);
->>>>>>> 34dff2d3
 
     // Create:
     //      hiResult = GT_HWINTRINSIC{GetElement}[int](tmp_simd_var, index * 2 + 1)
 
-<<<<<<< HEAD
-    GenTree* simdTmpVar2 = m_compiler->gtNewLclLNode(simdTmpVarNum, simdTree->GetOp(0)->TypeGet());
-=======
     GenTree* simdTmpVar2 = m_compiler->gtNewLclLNode(simdTmpVarNum, op1->TypeGet());
->>>>>>> 34dff2d3
     GenTree* indexTimesTwoPlusOne;
 
     if (indexIsConst)
@@ -1810,15 +1770,9 @@
         Range().InsertBefore(node, one, indexTimesTwoPlusOne);
     }
 
-<<<<<<< HEAD
-    GenTree* hiResult =
-        m_compiler->gtNewSIMDNode(TYP_INT, SIMDIntrinsicGetItem, TYP_INT, simdSize, simdTmpVar2, indexTimesTwoPlusOne);
-    Range().InsertBefore(simdTree, hiResult);
-=======
-    GenTree* hiResult = m_compiler->gtNewSimdHWIntrinsicNode(TYP_INT, simdTmpVar2, indexTimesTwoPlusOne,
-                                                             node->gtHWIntrinsicId, CORINFO_TYPE_INT, simdSize);
+    GenTree* hiResult = m_compiler->gtNewSimdHWIntrinsicNode(TYP_INT, node->gtHWIntrinsicId, TYP_INT, simdSize,
+                                                             simdTmpVar2, indexTimesTwoPlusOne);
     Range().InsertBefore(node, hiResult);
->>>>>>> 34dff2d3
 
     // Done with the original tree; remove it.
 
