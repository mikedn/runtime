// Licensed to the .NET Foundation under one or more agreements.
// The .NET Foundation licenses this file to you under the MIT license.

/*XXXXXXXXXXXXXXXXXXXXXXXXXXXXXXXXXXXXXXXXXXXXXXXXXXXXXXXXXXXXXXXXXXXXXXXXXXXXX
XXXXXXXXXXXXXXXXXXXXXXXXXXXXXXXXXXXXXXXXXXXXXXXXXXXXXXXXXXXXXXXXXXXXXXXXXXXXXXX
XX                                                                           XX
XX                        Amd64 SIMD Code Generator                          XX
XX                                                                           XX
XXXXXXXXXXXXXXXXXXXXXXXXXXXXXXXXXXXXXXXXXXXXXXXXXXXXXXXXXXXXXXXXXXXXXXXXXXXXXXX
XXXXXXXXXXXXXXXXXXXXXXXXXXXXXXXXXXXXXXXXXXXXXXXXXXXXXXXXXXXXXXXXXXXXXXXXXXXXXXX
*/
#include "jitpch.h"
#ifdef _MSC_VER
#pragma hdrstop
#pragma warning(disable : 4310) // cast truncates constant value - happens for (int8_t)SHUFFLE_ZXXX
#endif

#ifdef TARGET_XARCH
#ifdef FEATURE_SIMD

#include "emit.h"
#include "codegen.h"
#include "sideeffects.h"
#include "lower.h"
#include "gcinfo.h"
#include "gcinfoencoder.h"

// Instruction immediates

// Insertps:
// - bits 6 and 7 of the immediate indicate which source item to select (0..3)
// - bits 4 and 5 of the immediate indicate which target item to insert into (0..3)
// - bits 0 to 3 of the immediate indicate which target item to zero
#define INSERTPS_SOURCE_SELECT(i) ((i) << 6)
#define INSERTPS_TARGET_SELECT(i) ((i) << 4)
#define INSERTPS_ZERO(i) (1 << (i))

int8_t ShufpsImm(unsigned i0, unsigned i1, unsigned i2, unsigned i3)
{
    return static_cast<int8_t>(i0 | (i1 << 2) | (i2 << 4) | (i3 << 6));
}

int8_t ShufpsImm(unsigned i)
{
    return ShufpsImm(i, i, i, i);
}

// ROUNDPS/PD:
// - Bit 0 through 1 - Rounding mode
//   * 0b00 - Round to nearest (even)
//   * 0b01 - Round toward Neg. Infinity
//   * 0b10 - Round toward Pos. Infinity
//   * 0b11 - Round toward zero (Truncate)
// - Bit 2 - Source of rounding control, 0b0 for immediate.
// - Bit 3 - Precision exception, 0b1 to ignore. (We don't raise FP exceptions)
#define ROUNDPS_TO_NEAREST_IMM 0b1000
#define ROUNDPS_TOWARD_NEGATIVE_INFINITY_IMM 0b1001
#define ROUNDPS_TOWARD_POSITIVE_INFINITY_IMM 0b1010
#define ROUNDPS_TOWARD_ZERO_IMM 0b1011

// getOpForSIMDIntrinsic: return the opcode for the given SIMD Intrinsic
//
// Arguments:
//   intrinsicId    -   SIMD intrinsic Id
//   baseType       -   Base type of the SIMD vector
//   ival           -   Out param. Any immediate byte operand that needs to be passed to SSE2 opcode
//
//
// Return Value:
//   Instruction (op) to be used, and ival is set if instruction requires an immediate operand.
//
instruction CodeGen::getOpForSIMDIntrinsic(SIMDIntrinsicID intrinsicId, var_types baseType, unsigned* ival /*=nullptr*/)
{
    // Minimal required instruction set is SSE2.
    assert(compiler->getSIMDSupportLevel() >= SIMD_SSE2_Supported);

    instruction result = INS_invalid;
    switch (intrinsicId)
    {
        case SIMDIntrinsicConvertToSingle:
            result = INS_cvtdq2ps;
            break;

        case SIMDIntrinsicConvertToDouble:
            assert(baseType == TYP_LONG);
            result = INS_cvtsi2sd;
            break;

        case SIMDIntrinsicConvertToInt32:
            assert(baseType == TYP_FLOAT);
            result = INS_cvttps2dq;
            break;

        case SIMDIntrinsicConvertToInt64:
            assert(baseType == TYP_DOUBLE);
            result = INS_cvttsd2si;
            break;

        case SIMDIntrinsicNarrow:
            // Note that for the integer types the caller must zero the upper bits of
            // each source element, since the instructions saturate.
            switch (baseType)
            {
                case TYP_INT:
                case TYP_UINT:
                    if (compiler->getSIMDSupportLevel() >= SIMD_SSE4_Supported)
                    {
                        result = INS_packusdw;
                    }
                    else
                    {
                        result = INS_packssdw;
                    }
                    break;
                case TYP_SHORT:
                case TYP_USHORT:
                    result = INS_packuswb;
                    break;
                default:
                    assert(!"Invalid baseType for SIMDIntrinsicNarrow");
                    result = INS_invalid;
                    break;
            }
            break;

        case SIMDIntrinsicWidenLo:
            // Some of these have multiple instruction implementations, with one instruction to widen the lo half,
            // and another to widen the hi half.
            switch (baseType)
            {
                case TYP_FLOAT:
                    result = INS_cvtps2pd;
                    break;
                case TYP_INT:
                case TYP_UINT:
                    result = INS_punpckldq;
                    break;
                case TYP_SHORT:
                case TYP_USHORT:
                    result = INS_punpcklwd;
                    break;
                case TYP_BYTE:
                case TYP_UBYTE:
                    result = INS_punpcklbw;
                    break;
                default:
                    assert(!"Invalid baseType for SIMDIntrinsicWidenLo");
                    result = INS_invalid;
                    break;
            }
            break;

        case SIMDIntrinsicWidenHi:
            switch (baseType)
            {
                case TYP_FLOAT:
                    // For this case, we actually use the same instruction.
                    result = INS_cvtps2pd;
                    break;
                case TYP_INT:
                case TYP_UINT:
                    result = INS_punpckhdq;
                    break;
                case TYP_SHORT:
                case TYP_USHORT:
                    result = INS_punpckhwd;
                    break;
                case TYP_BYTE:
                case TYP_UBYTE:
                    result = INS_punpckhbw;
                    break;
                default:
                    assert(!"Invalid baseType for SIMDIntrinsicWidenHi");
                    result = INS_invalid;
                    break;
            }
            break;

        case SIMDIntrinsicUpperSave:
            result = INS_vextractf128;
            break;

        case SIMDIntrinsicUpperRestore:
            result = INS_insertps;
            break;

        default:
            assert(!"Unsupported SIMD intrinsic");
            unreached();
    }

    noway_assert(result != INS_invalid);
    return result;
}

<<<<<<< HEAD
=======
// genSIMDScalarMove: Generate code to move a value of type "type" from src mm reg
// to target mm reg, zeroing out the upper bits if and only if specified.
//
// Arguments:
//    targetType       the target type
//    baseType         the base type of value to be moved
//    targetReg        the target reg
//    srcReg           the src reg
//    moveType         action to be performed on target upper bits
//
// Return Value:
//    None
//
// Notes:
//    This is currently only supported for floating point types.
//
void CodeGen::genSIMDScalarMove(
    var_types targetType, var_types baseType, regNumber targetReg, regNumber srcReg, SIMDScalarMoveType moveType)
{
    assert(varTypeIsFloating(baseType));
    switch (moveType)
    {
        case SMT_PreserveUpper:
            GetEmitter()->emitIns_SIMD_R_R_R(ins_Store(baseType), emitTypeSize(baseType), targetReg, targetReg, srcReg);
            break;

        case SMT_ZeroInitUpper:
            if (compiler->canUseVexEncoding())
            {
                // insertps is a 128-bit only instruction, and clears the upper 128 bits, which is what we want.
                // The insertpsImm selects which fields are copied and zero'd of the lower 128 bits, so we choose
                // to zero all but the lower bits.
                unsigned int insertpsImm =
                    (INSERTPS_TARGET_SELECT(0) | INSERTPS_ZERO(1) | INSERTPS_ZERO(2) | INSERTPS_ZERO(3));
                assert((insertpsImm >= 0) && (insertpsImm <= 255));
                inst_RV_RV_IV(INS_insertps, EA_16BYTE, targetReg, srcReg, (int8_t)insertpsImm);
            }
            else
            {
                if (srcReg == targetReg)
                {
                    // There is no guarantee that upper bits of op1Reg are zero.
                    // We achieve this by using left logical shift 12-bytes and right logical shift 12 bytes.
                    instruction ins = getOpForSIMDIntrinsic(SIMDIntrinsicShiftLeftInternal, TYP_SIMD16);
                    GetEmitter()->emitIns_R_I(ins, EA_16BYTE, srcReg, 12);
                    ins = getOpForSIMDIntrinsic(SIMDIntrinsicShiftRightInternal, TYP_SIMD16);
                    GetEmitter()->emitIns_R_I(ins, EA_16BYTE, srcReg, 12);
                }
                else
                {
                    genSIMDZero(targetType, TYP_FLOAT, targetReg);
                    inst_Mov(baseType, targetReg, srcReg, /* canSkip */ false);
                }
            }
            break;

        case SMT_ZeroInitUpper_SrcHasUpperZeros:
            inst_Mov(baseType, targetReg, srcReg, /* canSkip */ true);
            break;

        default:
            unreached();
    }
}

void CodeGen::genSIMDZero(var_types targetType, var_types baseType, regNumber targetReg)
{
    // We just use `INS_xorps` since `genSIMDZero` is used for both `System.Numerics.Vectors` and
    // HardwareIntrinsics. Modern CPUs handle this specially in the renamer and it never hits the
    // execution pipeline, additionally `INS_xorps` is always available (when using either the
    // legacy or VEX encoding).
    inst_RV_RV(INS_xorps, targetReg, targetReg, targetType, emitActualTypeSize(targetType));
}

//------------------------------------------------------------------------
// genSIMDIntrinsicInit: Generate code for SIMD Intrinsic Initialize.
//
// Arguments:
//    simdNode - The GT_SIMD node
//
// Return Value:
//    None.
//
void CodeGen::genSIMDIntrinsicInit(GenTreeSIMD* simdNode)
{
    assert(simdNode->gtSIMDIntrinsicID == SIMDIntrinsicInit);

    GenTree*  op1       = simdNode->gtGetOp1();
    var_types baseType  = simdNode->GetSimdBaseType();
    regNumber targetReg = simdNode->GetRegNum();
    assert(targetReg != REG_NA);
    var_types targetType = simdNode->TypeGet();
    SIMDLevel level      = compiler->getSIMDSupportLevel();
    unsigned  size       = simdNode->GetSimdSize();

    // Should never see small int base type vectors except for zero initialization.
    noway_assert(!varTypeIsSmallInt(baseType) || op1->IsIntegralConst(0));

    instruction ins = INS_invalid;

#if !defined(TARGET_64BIT)
    if (op1->OperGet() == GT_LONG)
    {
        assert(varTypeIsLong(baseType));

        GenTree* op1lo = op1->gtGetOp1();
        GenTree* op1hi = op1->gtGetOp2();

        if (op1lo->IsIntegralConst(0) && op1hi->IsIntegralConst(0))
        {
            genSIMDZero(targetType, baseType, targetReg);
        }
        else if (op1lo->IsIntegralConst(-1) && op1hi->IsIntegralConst(-1))
        {
            // Initialize elements of vector with all 1's: generate pcmpeqd reg, reg.
            ins = getOpForSIMDIntrinsic(SIMDIntrinsicEqual, TYP_INT);
            inst_RV_RV(ins, targetReg, targetReg, targetType, emitActualTypeSize(targetType));
        }
        else
        {
            // Generate:
            //     mov_i2xmm targetReg, op1lo
            //     mov_i2xmm xmmtmp, op1hi
            //     shl xmmtmp, 4 bytes
            //     por targetReg, xmmtmp
            // Now, targetReg has the long in the low 64 bits. For SSE2, move it to the high 64 bits using:
            //     shufpd targetReg, targetReg, 0 // move the long to all the lanes
            // For AVX2, move it to all 4 of the 64-bit lanes using:
            //     vpbroadcastq targetReg, targetReg

            regNumber op1loReg = genConsumeReg(op1lo);
            inst_Mov(TYP_FLOAT, targetReg, op1loReg, /* canSkip */ false, emitActualTypeSize(TYP_INT));

            regNumber tmpReg = simdNode->GetSingleTempReg();

            regNumber op1hiReg = genConsumeReg(op1hi);
            inst_Mov(TYP_FLOAT, tmpReg, op1hiReg, /* canSkip */ false, emitActualTypeSize(TYP_INT));

            ins = getOpForSIMDIntrinsic(SIMDIntrinsicShiftLeftInternal, TYP_SIMD16);
            GetEmitter()->emitIns_R_I(ins, EA_16BYTE, tmpReg, 4); // shift left by 4 bytes

            ins = getOpForSIMDIntrinsic(SIMDIntrinsicBitwiseOr, baseType);
            inst_RV_RV(ins, targetReg, tmpReg, targetType, emitActualTypeSize(targetType));

            if (compiler->getSIMDSupportLevel() == SIMD_AVX2_Supported)
            {
                inst_RV_RV(INS_vpbroadcastq, targetReg, targetReg, TYP_SIMD32, emitTypeSize(TYP_SIMD32));
            }
            else
            {
                ins = getOpForSIMDIntrinsic(SIMDIntrinsicShuffleSSE2, baseType);
                GetEmitter()->emitIns_R_R_I(ins, emitActualTypeSize(targetType), targetReg, targetReg, 0);
            }
        }
    }
    else
#endif // !defined(TARGET_64BIT)
        if (op1->isContained())
    {
        if (op1->IsIntegralConst(0) || op1->IsFPZero())
        {
            genSIMDZero(targetType, baseType, targetReg);
        }
        else if (varTypeIsIntegral(baseType) && op1->IsIntegralConst(-1))
        {
            // case of initializing elements of vector with all 1's
            // generate pcmpeqd reg, reg
            ins = getOpForSIMDIntrinsic(SIMDIntrinsicEqual, TYP_INT);
            inst_RV_RV(ins, targetReg, targetReg, targetType, emitActualTypeSize(targetType));
        }
        else
        {
            assert(level == SIMD_AVX2_Supported);
            ins = getOpForSIMDIntrinsic(SIMDIntrinsicInit, baseType);
            if (op1->IsCnsFltOrDbl())
            {
                GetEmitter()->emitInsBinary(ins, emitTypeSize(targetType), simdNode, op1);
            }
            else if (op1->OperIsLocalAddr())
            {
                const GenTreeLclVarCommon* lclVar = op1->AsLclVarCommon();
                unsigned                   offset = lclVar->GetLclOffs();
                GetEmitter()->emitIns_R_S(ins, emitTypeSize(targetType), targetReg, lclVar->GetLclNum(), offset);
            }
            else
            {
                unreached();
            }
        }
    }
    else if (level == SIMD_AVX2_Supported && ((size == 32) || (size == 16)))
    {
        regNumber srcReg = genConsumeReg(op1);
        if (baseType == TYP_INT || baseType == TYP_UINT || baseType == TYP_LONG || baseType == TYP_ULONG)
        {
            inst_Mov(TYP_FLOAT, targetReg, srcReg, /* canSkip */ false, emitTypeSize(baseType));
            srcReg = targetReg;
        }

        ins = getOpForSIMDIntrinsic(simdNode->gtSIMDIntrinsicID, baseType);
        GetEmitter()->emitIns_R_R(ins, emitActualTypeSize(targetType), targetReg, srcReg);
    }
    else
    {
        // If we reach here, op1 is not contained and we are using SSE or it is a SubRegisterSIMDType.
        // In either case we are going to use the SSE2 shuffle instruction.

        regNumber op1Reg         = genConsumeReg(op1);
        unsigned  shuffleControl = 0;

        if (compiler->isSubRegisterSIMDType(simdNode))
        {
            assert(baseType == TYP_FLOAT);

            // We cannot assume that upper bits of op1Reg or targetReg be zero.
            // Therefore we need to explicitly zero out upper bits.  This is
            // essential for the shuffle operation performed below.
            //
            // If op1 is a float/double constant, we would have loaded it from
            // data section using movss/sd.  Similarly if op1 is a memory op we
            // would have loaded it using movss/sd.  Movss/sd when loading a xmm reg
            // from memory would zero-out upper bits. In these cases we can
            // avoid explicitly zero'ing out targetReg if targetReg and op1Reg are the same or do it more efficiently
            // if they are not the same.
            SIMDScalarMoveType moveType =
                op1->IsCnsFltOrDbl() || op1->isMemoryOp() ? SMT_ZeroInitUpper_SrcHasUpperZeros : SMT_ZeroInitUpper;

            genSIMDScalarMove(targetType, TYP_FLOAT, targetReg, op1Reg, moveType);

            if (size == 8)
            {
                shuffleControl = 0x50;
            }
            else if (size == 12)
            {
                shuffleControl = 0x40;
            }
            else
            {
                noway_assert(!"Unexpected size for SIMD type");
            }
        }
        else // Vector<T>
        {
            inst_Mov(TYP_FLOAT, targetReg, op1Reg, /* canSkip */ true, emitTypeSize(baseType));
        }

        ins = getOpForSIMDIntrinsic(SIMDIntrinsicShuffleSSE2, baseType);
        assert((shuffleControl >= 0) && (shuffleControl <= 255));
        GetEmitter()->emitIns_R_R_I(ins, emitActualTypeSize(targetType), targetReg, targetReg, (int8_t)shuffleControl);
    }

    genProduceReg(simdNode);
}

//-------------------------------------------------------------------------------------------
// genSIMDIntrinsicInitN: Generate code for SIMD Intrinsic Initialize for the form that takes
//                        a number of arguments equal to the length of the Vector.
//
// Arguments:
//    simdNode - The GT_SIMD node
//
// Return Value:
//    None.
//
void CodeGen::genSIMDIntrinsicInitN(GenTreeSIMD* simdNode)
{
    assert(simdNode->gtSIMDIntrinsicID == SIMDIntrinsicInitN);

    // Right now this intrinsic is supported only on TYP_FLOAT vectors
    var_types baseType = simdNode->GetSimdBaseType();
    noway_assert(baseType == TYP_FLOAT);

    regNumber targetReg = simdNode->GetRegNum();
    assert(targetReg != REG_NA);

    var_types targetType = simdNode->TypeGet();

    // Note that we cannot use targetReg before consumed all source operands. Therefore,
    // Need an internal register to stitch together all the values into a single vector
    // in an XMM reg.
    regNumber vectorReg = simdNode->GetSingleTempReg();

    // Zero out vectorReg if we are constructing a vector whose size is not equal to targetType vector size.
    // For example in case of Vector4f we don't need to zero when using SSE2.
    if (compiler->isSubRegisterSIMDType(simdNode))
    {
        genSIMDZero(targetType, baseType, vectorReg);
    }

    unsigned int baseTypeSize = genTypeSize(baseType);
    instruction  insLeftShift = getOpForSIMDIntrinsic(SIMDIntrinsicShiftLeftInternal, TYP_SIMD16);

    // We will first consume the list items in execution (left to right) order,
    // and record the registers.
    regNumber operandRegs[SIMD_INTRINSIC_MAX_PARAM_COUNT];
    unsigned  initCount = 0;
    for (GenTree* list = simdNode->gtGetOp1(); list != nullptr; list = list->gtGetOp2())
    {
        assert(list->OperGet() == GT_LIST);
        GenTree* listItem = list->gtGetOp1();
        assert(listItem->TypeGet() == baseType);
        assert(!listItem->isContained());
        regNumber operandReg   = genConsumeReg(listItem);
        operandRegs[initCount] = operandReg;
        initCount++;
    }

    unsigned int offset = 0;
    for (unsigned i = 0; i < initCount; i++)
    {
        // We will now construct the vector from the list items in reverse order.
        // This allows us to efficiently stitch together a vector as follows:
        // vectorReg = (vectorReg << offset)
        // VectorReg[0] = listItemReg
        // Use genSIMDScalarMove with SMT_PreserveUpper in order to ensure that the upper
        // bits of vectorReg are not modified.

        regNumber operandReg = operandRegs[initCount - i - 1];
        if (offset != 0)
        {
            assert((baseTypeSize >= 0) && (baseTypeSize <= 255));
            GetEmitter()->emitIns_R_I(insLeftShift, EA_16BYTE, vectorReg, (int8_t)baseTypeSize);
        }
        genSIMDScalarMove(targetType, baseType, vectorReg, operandReg, SMT_PreserveUpper);

        offset += baseTypeSize;
    }

    noway_assert(offset == simdNode->GetSimdSize());

    // Load the initialized value.
    inst_Mov(targetType, targetReg, vectorReg, /* canSkip */ true);
    genProduceReg(simdNode);
}

//----------------------------------------------------------------------------------
// genSIMDIntrinsicUnOp: Generate code for SIMD Intrinsic unary operations like sqrt.
//
// Arguments:
//    simdNode - The GT_SIMD node
//
// Return Value:
//    None.
//
void CodeGen::genSIMDIntrinsicUnOp(GenTreeSIMD* simdNode)
{
    assert(simdNode->gtSIMDIntrinsicID == SIMDIntrinsicCast);

    GenTree*  op1       = simdNode->gtGetOp1();
    var_types baseType  = simdNode->GetSimdBaseType();
    regNumber targetReg = simdNode->GetRegNum();
    assert(targetReg != REG_NA);
    var_types targetType = simdNode->TypeGet();

    regNumber   op1Reg = genConsumeReg(op1);
    instruction ins    = getOpForSIMDIntrinsic(simdNode->gtSIMDIntrinsicID, baseType);
    if (simdNode->gtSIMDIntrinsicID != SIMDIntrinsicCast)
    {
        inst_RV_RV(ins, targetReg, op1Reg, targetType, emitActualTypeSize(targetType));
    }
    else
    {
        inst_Mov(targetType, targetReg, op1Reg, /* canSkip */ true);
    }
    genProduceReg(simdNode);
}

>>>>>>> 2f5f1d51
//----------------------------------------------------------------------------------
// genSIMDIntrinsic32BitConvert: Generate code for 32-bit SIMD Convert (int/uint <-> float)
//
// Arguments:
//    simdNode - The GT_SIMD node
//
// Return Value:
//    None.
//
void CodeGen::genSIMDIntrinsic32BitConvert(GenTreeSIMD* simdNode)
{
    SIMDIntrinsicID intrinsicID = simdNode->gtSIMDIntrinsicID;
    assert((intrinsicID == SIMDIntrinsicConvertToSingle) || (intrinsicID == SIMDIntrinsicConvertToInt32));

    GenTree*  op1       = simdNode->GetOp(0);
    var_types baseType  = simdNode->gtSIMDBaseType;
    regNumber targetReg = simdNode->GetRegNum();
    assert(targetReg != REG_NA);
    var_types targetType = simdNode->TypeGet();

    regNumber   op1Reg = genConsumeReg(op1);
    instruction ins    = getOpForSIMDIntrinsic(simdNode->gtSIMDIntrinsicID, baseType);
    if (intrinsicID == SIMDIntrinsicConvertToSingle && baseType == TYP_UINT)
    {
        regNumber tmpIntReg = simdNode->GetSingleTempReg(RBM_ALLINT);
        regNumber tmpReg    = simdNode->ExtractTempReg(RBM_ALLFLOAT);
        regNumber tmpReg2   = simdNode->GetSingleTempReg(RBM_ALLFLOAT);
        assert(tmpReg != op1Reg && tmpReg2 != op1Reg);

        // We will generate the following:
        //   vmovdqu  tmpReg2, op1Reg           (copy the src and put it into tmpReg2)
        //   vmovdqu  targetReg, op1Reg         (copy the src and put it into targetReg)
        //   vpsrld   targetReg, 16             (get upper 16 bits of src and put it into targetReg)
        //   vpslld   tmpReg2, 16
        //   vpsrld   tmpReg2, 16               (get lower 16 bits of src and put it into tmpReg2)
        //   mov      tmpIntReg, 0x5300000053000000
        //   vmovd    tmpReg, tmpIntReg
        //   vpbroadcastd tmpReg, tmpReg        (build mask for converting upper 16 bits of src)
        //   vorps    targetReg, tmpReg
        //   vsubps   targetReg, tmpReg         (convert upper 16 bits of src and put it into targetReg)
        //   vcvtdq2ps tmpReg2, tmpReg2         (convert lower 16 bits of src and put it into tmpReg2)
        //   vaddps   targetReg, tmpReg2        (add upper 16 bits and lower 16 bits)
        inst_Mov(targetType, tmpReg2, op1Reg, /* canSkip */ false);
        inst_Mov(targetType, targetReg, op1Reg, /* canSkip */ true);

        // prepare upper 16 bits
        GetEmitter()->emitIns_R_I(INS_psrld, emitActualTypeSize(targetType), targetReg, 16);

        // prepare lower 16 bits
        GetEmitter()->emitIns_R_I(INS_pslld, emitActualTypeSize(targetType), tmpReg2, 16);
        GetEmitter()->emitIns_R_I(INS_psrld, emitActualTypeSize(targetType), tmpReg2, 16);

// prepare mask
#ifdef TARGET_AMD64
        GetEmitter()->emitIns_R_I(INS_mov, EA_8BYTE, tmpIntReg, (ssize_t)0X5300000053000000);
        inst_Mov(targetType, tmpReg, tmpIntReg, /* canSkip */ false, emitActualTypeSize(TYP_ULONG));
#else
        if (compiler->getSIMDSupportLevel() == SIMD_AVX2_Supported)
        {
            GetEmitter()->emitIns_R_I(INS_mov, EA_4BYTE, tmpIntReg, (ssize_t)0X53000000);
            inst_Mov(targetType, tmpReg, tmpIntReg, /* canSkip */ false, emitActualTypeSize(TYP_UINT));
        }
        else
        {
            GetEmitter()->emitIns_R_I(INS_mov, EA_4BYTE, tmpIntReg, (ssize_t)0X00005300);
            inst_RV_RV(INS_pxor, tmpReg, tmpReg, targetType, emitActualTypeSize(targetType));
            GetEmitter()->emitIns_R_R_I(INS_pinsrw, emitTypeSize(TYP_INT), tmpReg, tmpIntReg, 1);
            GetEmitter()->emitIns_R_R_I(INS_pinsrw, emitTypeSize(TYP_INT), tmpReg, tmpIntReg, 3);
        }
#endif
        if (compiler->getSIMDSupportLevel() == SIMD_AVX2_Supported)
        {
            inst_RV_RV(INS_vpbroadcastd, tmpReg, tmpReg, targetType, emitActualTypeSize(targetType));
        }
        else
        {
            inst_RV_RV(INS_movlhps, tmpReg, tmpReg, targetType, emitActualTypeSize(targetType));
        }

        // convert upper 16 bits
        inst_RV_RV(INS_orps, targetReg, tmpReg, targetType, emitActualTypeSize(targetType));
        inst_RV_RV(INS_subps, targetReg, tmpReg, targetType, emitActualTypeSize(targetType));

        // convert lower 16 bits
        inst_RV_RV(ins, tmpReg2, tmpReg2, targetType, emitActualTypeSize(targetType));

        // add lower 16 bits and upper 16 bits
        inst_RV_RV(INS_addps, targetReg, tmpReg2, targetType, emitActualTypeSize(targetType));
    }
    else
    {
        inst_RV_RV(ins, targetReg, op1Reg, targetType, emitActualTypeSize(targetType));
    }
    genProduceReg(simdNode);
}

//----------------------------------------------------------------------------------
// genSIMDLo64BitConvert: Generate code to convert lower-most 64-bit item (long <--> double)
//
// Arguments:
//    intrinsicID      the SIMD intrinsic ID
//    simdType         the SIMD node type
//    baseType         the base type of value to be converted
//    tmpReg           the tmp reg
//    tmpIntReg        the tmp integer reg
//    targetReg        the target reg
//
// Return Value:
//    None.
//
void CodeGen::genSIMDLo64BitConvert(SIMDIntrinsicID intrinsicID,
                                    var_types       simdType,
                                    var_types       baseType,
                                    regNumber       tmpReg,
                                    regNumber       tmpIntReg,
                                    regNumber       targetReg)
{
    instruction ins = getOpForSIMDIntrinsic(intrinsicID, baseType);
    if (intrinsicID == SIMDIntrinsicConvertToDouble)
    {
        inst_Mov(TYP_LONG, tmpIntReg, tmpReg, /* canSkip */ false);
        inst_RV_RV(ins, targetReg, tmpIntReg, baseType, emitActualTypeSize(baseType));
    }
    else
    {
        inst_RV_RV(ins, tmpIntReg, tmpReg, baseType, emitActualTypeSize(baseType));
        inst_Mov(simdType, targetReg, tmpIntReg, /* canSkip */ false, emitActualTypeSize(TYP_LONG));
    }
}

//----------------------------------------------------------------------------------
// genSIMDIntrinsic64BitConvert: Generate code for 64-bit SIMD Convert (long/ulong <-> double)
//
// Arguments:
//    simdNode - The GT_SIMD node
//
// Notes:
//    There are no instructions for converting to/from 64-bit integers, so for these we
//    do the conversion an element at a time.
//
void CodeGen::genSIMDIntrinsic64BitConvert(GenTreeSIMD* simdNode)
{
    SIMDIntrinsicID intrinsicID = simdNode->gtSIMDIntrinsicID;
    assert((intrinsicID == SIMDIntrinsicConvertToDouble) || (intrinsicID == SIMDIntrinsicConvertToInt64));

    GenTree*  op1       = simdNode->GetOp(0);
    var_types baseType  = simdNode->gtSIMDBaseType;
    regNumber targetReg = simdNode->GetRegNum();
    assert(targetReg != REG_NA);
    var_types simdType  = simdNode->TypeGet();
    regNumber op1Reg    = genConsumeReg(op1);
    regNumber tmpIntReg = simdNode->GetSingleTempReg(RBM_ALLINT);
    regNumber tmpReg;
    regNumber tmpReg2;
    regNumber tmpReg3;
    SIMDLevel level = compiler->getSIMDSupportLevel();

#ifdef TARGET_X86
    if (baseType == TYP_LONG)
    {
        tmpReg  = simdNode->ExtractTempReg(RBM_ALLFLOAT);
        tmpReg2 = simdNode->ExtractTempReg(RBM_ALLFLOAT);
        tmpReg3 = simdNode->GetSingleTempReg(RBM_ALLFLOAT);
        assert(tmpReg != op1Reg && tmpReg2 != op1Reg && tmpReg3 != op1Reg);
    }
    else
#endif
        if (level == SIMD_AVX2_Supported || (baseType == TYP_ULONG))
    {
        tmpReg  = simdNode->ExtractTempReg(RBM_ALLFLOAT);
        tmpReg2 = simdNode->GetSingleTempReg(RBM_ALLFLOAT);
        tmpReg3 = REG_NA;
        assert(tmpReg != op1Reg && tmpReg2 != op1Reg);
    }
    else
    {
        tmpReg = simdNode->GetSingleTempReg(RBM_ALLFLOAT);
        assert(tmpReg != op1Reg);
        tmpReg2 = REG_NA;
        tmpReg3 = REG_NA;
    }

    if ((intrinsicID == SIMDIntrinsicConvertToDouble) && (baseType == TYP_ULONG))
    {
        // We will generate the following
        //   vmovdqu  tmpReg2, op1Reg               (copy the src and put it into tmpReg2)
        //   vmovdqu  targetReg, op1Reg             (copy the src and put it into targetReg)
        //   vpsrlq   targetReg, 32                 (get upper 32 bits of src and put it into targetReg)
        //   vpsllq   tmpReg2, 32
        //   vpsrlq   tmpReg2, 32                   (get lower 32 bits of src and put it into tmpReg2)
        //   mov      tmpIntReg, 0x4530000000000000
        //   vmovd    tmpReg, tmpIntReg
        //   vpbroadcastq tmpReg, tmpReg            (build mask for upper 32 bits of src)
        //   vorpd    targetReg, tmpReg
        //   vsubpd   targetReg, tmpReg             (convert upper 32 bits of src and put it into targetReg)
        //   mov      tmpIntReg, 0x4330000000000000
        //   vmovd    tmpReg, tmpIntReg
        //   vpbroadcastq tmpReg, tmpReg            (build mask for lower 32 bits of src)
        //   vorpd    tmpReg2, tmpReg
        //   vsubpd   tmpReg2, tmpReg               (convert lower 32 bits of src and put it into tmpReg2)
        //   vaddpd   targetReg, tmpReg2            (add upper 32 bits and lower 32 bits together)
        inst_Mov(simdType, tmpReg2, op1Reg, /* canSkip */ false);
        inst_Mov(simdType, targetReg, op1Reg, /* canSkip */ true);

        // prepare upper 32 bits
        GetEmitter()->emitIns_R_I(INS_psrlq, emitActualTypeSize(simdType), targetReg, 32);

        // prepare lower 32 bits
        GetEmitter()->emitIns_R_I(INS_psllq, emitActualTypeSize(simdType), tmpReg2, 32);
        GetEmitter()->emitIns_R_I(INS_psrlq, emitActualTypeSize(simdType), tmpReg2, 32);

// prepare mask for converting upper 32 bits
#ifdef TARGET_AMD64
        GetEmitter()->emitIns_R_I(INS_mov, EA_8BYTE, tmpIntReg, (ssize_t)0X4530000000000000);
        inst_Mov(simdType, tmpReg, tmpIntReg, /* canSkip */ false, emitActualTypeSize(TYP_ULONG));
#else
        GetEmitter()->emitIns_R_I(INS_mov, EA_4BYTE, tmpIntReg, (ssize_t)0X45300000);
        inst_Mov(simdType, tmpReg, tmpIntReg, /* canSkip */ false, emitActualTypeSize(TYP_UINT));
        GetEmitter()->emitIns_R_I(INS_pslldq, EA_16BYTE, tmpReg, 4);
#endif
        if (level == SIMD_AVX2_Supported)
        {
            inst_RV_RV(INS_vpbroadcastq, tmpReg, tmpReg, simdType, emitActualTypeSize(simdType));
        }
        else
        {
            inst_RV_RV(INS_movlhps, tmpReg, tmpReg, simdType, emitActualTypeSize(simdType));
        }

        // convert upper 32 bits
        inst_RV_RV(INS_orpd, targetReg, tmpReg, simdType, emitActualTypeSize(simdType));
        inst_RV_RV(INS_subpd, targetReg, tmpReg, simdType, emitActualTypeSize(simdType));

// prepare mask for converting lower 32 bits
#ifdef TARGET_AMD64
        GetEmitter()->emitIns_R_I(INS_mov, EA_8BYTE, tmpIntReg, (ssize_t)0X4330000000000000);
        inst_Mov(simdType, tmpReg, tmpIntReg, /* canSkip */ false, emitActualTypeSize(TYP_ULONG));
#else
        GetEmitter()->emitIns_R_I(INS_mov, EA_4BYTE, tmpIntReg, (ssize_t)0X43300000);
        inst_Mov(simdType, tmpReg, tmpIntReg, /* canSkip */ false, emitActualTypeSize(TYP_UINT));
        GetEmitter()->emitIns_R_I(INS_pslldq, EA_16BYTE, tmpReg, 4);
#endif
        if (level == SIMD_AVX2_Supported)
        {
            inst_RV_RV(INS_vpbroadcastq, tmpReg, tmpReg, simdType, emitActualTypeSize(simdType));
        }
        else
        {
            inst_RV_RV(INS_movlhps, tmpReg, tmpReg, simdType, emitActualTypeSize(simdType));
        }

        // convert lower 32 bits
        inst_RV_RV(INS_orpd, tmpReg2, tmpReg, simdType, emitActualTypeSize(simdType));
        inst_RV_RV(INS_subpd, tmpReg2, tmpReg, simdType, emitActualTypeSize(simdType));

        // add lower 32 bits and upper 32 bits
        inst_RV_RV(INS_addpd, targetReg, tmpReg2, simdType, emitActualTypeSize(simdType));
    }
    else if ((intrinsicID == SIMDIntrinsicConvertToDouble) && (baseType == TYP_LONG))
    {
#ifdef TARGET_AMD64
        if (level == SIMD_AVX2_Supported)
        {
            // Extract the high 16-bits
            GetEmitter()->emitIns_R_R_I(INS_vextracti128, EA_32BYTE, tmpReg, op1Reg, 0x01);

            // Put v[3] (the high-order element) in tmpReg2 and convert it.
<<<<<<< HEAD
            inst_RV_RV(ins_Copy(simdType), tmpReg2, tmpReg, simdType, emitActualTypeSize(simdType));
            GetEmitter()->emitIns_R_I(INS_psrldq, emitActualTypeSize(simdType), tmpReg2, 8);
=======
            inst_Mov(simdType, tmpReg2, tmpReg, /* canSkip */ false);
            GetEmitter()->emitIns_R_I(rightShiftIns, emitActualTypeSize(simdType), tmpReg2, 8);
>>>>>>> 2f5f1d51
            genSIMDLo64BitConvert(intrinsicID, simdType, baseType, tmpReg2, tmpIntReg, tmpReg2);

            // Shift the resulting 64-bits left.
            GetEmitter()->emitIns_R_I(INS_pslldq, emitActualTypeSize(simdType), tmpReg2, 8);

            // Convert v[2], in the lo bits of tmpReg.
            // For the convert to double, the convert preserves the upper bits in tmpReg2.
            // For the integer convert, we have to put it in tmpReg and or it in, since movd clears the upper bits.
            genSIMDLo64BitConvert(intrinsicID, simdType, baseType, tmpReg, tmpIntReg, tmpReg2);
        }

        // Put v[1] in tmpReg.
<<<<<<< HEAD
        inst_RV_RV(ins_Copy(simdType), tmpReg, op1Reg, simdType, emitActualTypeSize(simdType));
        GetEmitter()->emitIns_R_I(INS_psrldq, emitActualTypeSize(simdType), tmpReg, 8);
=======
        inst_Mov(simdType, tmpReg, op1Reg, /* canSkip */ false);
        GetEmitter()->emitIns_R_I(rightShiftIns, emitActualTypeSize(simdType), tmpReg, 8);
>>>>>>> 2f5f1d51

        // At this point we have v[1] in the low-order 64-bits of tmpReg. Convert it.
        genSIMDLo64BitConvert(intrinsicID, simdType, baseType, tmpReg, tmpIntReg, tmpReg);

        // Shift the resulting 64-bits left.
        GetEmitter()->emitIns_R_I(INS_pslldq, emitActualTypeSize(simdType), tmpReg, 8);

        // Convert the lo 64-bits into targetReg
        genSIMDLo64BitConvert(intrinsicID, simdType, baseType, op1Reg, tmpIntReg, tmpReg);

        // Merge or copy the results (only at this point are we done with op1Reg).
        inst_Mov(simdType, targetReg, tmpReg, /* canSkip */ true);

        if (level == SIMD_AVX2_Supported)
        {
            GetEmitter()->emitIns_R_R_I(INS_vinsertf128, EA_32BYTE, targetReg, tmpReg2, 0x01);
        }
#else
        // get the sign bit and put it in tmpReg3
        inst_Mov(simdType, tmpReg3, op1Reg, /* canSkip */ false);
        GetEmitter()->emitIns_R_I(INS_psrlq, emitActualTypeSize(simdType), tmpReg3, 63);
        GetEmitter()->emitIns_R_I(INS_psllq, emitActualTypeSize(simdType), tmpReg3, 63);

        // get the absolute value of src and put it into tmpReg2 and targetReg
        inst_Mov(simdType, tmpReg2, op1Reg, /* canSkip */ false);
        GetEmitter()->emitIns_R_R_I(INS_pshufd, emitActualTypeSize(simdType), tmpReg, op1Reg, (int8_t)SHUFFLE_WWYY);
        GetEmitter()->emitIns_R_I(INS_psrad, emitActualTypeSize(simdType), tmpReg, 32);
        inst_RV_RV(INS_pxor, tmpReg2, tmpReg, baseType, emitActualTypeSize(simdType));
        inst_RV_RV(INS_psubq, tmpReg2, tmpReg, baseType, emitActualTypeSize(simdType));
        inst_Mov(simdType, targetReg, tmpReg2, /* canSkip */ false);

        // prepare upper 32 bits
        GetEmitter()->emitIns_R_I(INS_psrlq, emitActualTypeSize(simdType), targetReg, 32);

        // prepare lower 32 bits
        GetEmitter()->emitIns_R_I(INS_psllq, emitActualTypeSize(simdType), tmpReg2, 32);
        GetEmitter()->emitIns_R_I(INS_psrlq, emitActualTypeSize(simdType), tmpReg2, 32);

        // prepare mask for converting upper 32 bits
        GetEmitter()->emitIns_R_I(INS_mov, EA_4BYTE, tmpIntReg, (ssize_t)0X45300000);
        inst_Mov(simdType, tmpReg, tmpIntReg, /* canSkip */ false, emitActualTypeSize(TYP_UINT));
        GetEmitter()->emitIns_R_I(INS_pslldq, EA_16BYTE, tmpReg, 4);

        if (level == SIMD_AVX2_Supported)
        {
            inst_RV_RV(INS_vpbroadcastq, tmpReg, tmpReg, simdType, emitActualTypeSize(simdType));
        }
        else
        {
            inst_RV_RV(INS_movlhps, tmpReg, tmpReg, simdType, emitActualTypeSize(simdType));
        }

        // convert upper 32 bits
        inst_RV_RV(INS_orpd, targetReg, tmpReg, simdType, emitActualTypeSize(simdType));
        inst_RV_RV(INS_subpd, targetReg, tmpReg, simdType, emitActualTypeSize(simdType));

        // prepare mask for converting lower 32 bits
        GetEmitter()->emitIns_R_I(INS_mov, EA_4BYTE, tmpIntReg, (ssize_t)0X43300000);
        inst_Mov(simdType, tmpReg, tmpIntReg, /* canSkip */ false, emitActualTypeSize(TYP_UINT));
        GetEmitter()->emitIns_R_I(INS_pslldq, EA_16BYTE, tmpReg, 4);

        if (level == SIMD_AVX2_Supported)
        {
            inst_RV_RV(INS_vpbroadcastq, tmpReg, tmpReg, simdType, emitActualTypeSize(simdType));
        }
        else
        {
            inst_RV_RV(INS_movlhps, tmpReg, tmpReg, simdType, emitActualTypeSize(simdType));
        }

        // convert lower 32 bits
        inst_RV_RV(INS_orpd, tmpReg2, tmpReg, simdType, emitActualTypeSize(simdType));
        inst_RV_RV(INS_subpd, tmpReg2, tmpReg, simdType, emitActualTypeSize(simdType));

        // add lower 32 bits and upper 32 bits
        inst_RV_RV(INS_addpd, targetReg, tmpReg2, simdType, emitActualTypeSize(simdType));

        // add sign bit
        inst_RV_RV(INS_por, targetReg, tmpReg3, simdType, emitActualTypeSize(simdType));
#endif
    }
    else
    {
        if (level == SIMD_AVX2_Supported)
        {
            // Extract the high 16-bits
            GetEmitter()->emitIns_R_R_I(INS_vextractf128, EA_32BYTE, tmpReg, op1Reg, 0x01);

            // Put v[3] (the high-order element) in tmpReg2 and convert it.
<<<<<<< HEAD
            inst_RV_RV(ins_Copy(simdType), tmpReg2, tmpReg, simdType, emitActualTypeSize(simdType));
            GetEmitter()->emitIns_R_I(INS_psrldq, emitActualTypeSize(simdType), tmpReg2, 8);
=======
            inst_Mov(simdType, tmpReg2, tmpReg, /* canSkip */ false);
            GetEmitter()->emitIns_R_I(rightShiftIns, emitActualTypeSize(simdType), tmpReg2, 8);
>>>>>>> 2f5f1d51
            genSIMDLo64BitConvert(intrinsicID, simdType, baseType, tmpReg2, tmpIntReg, tmpReg2);

            // Shift the resulting 64-bits left.
            GetEmitter()->emitIns_R_I(INS_pslldq, emitActualTypeSize(simdType), tmpReg2, 8);

            // Convert v[2], in the lo bits of tmpReg.
            // For the convert to double, the convert preserves the upper bits in tmpReg2.
            // For the integer convert, we have to put it in tmpReg and or it in, since movd clears the upper bits.
            genSIMDLo64BitConvert(intrinsicID, simdType, baseType, tmpReg, tmpIntReg, tmpReg);
            inst_RV_RV(INS_por, tmpReg2, tmpReg, simdType, emitActualTypeSize(simdType));
        }

        // Put v[1] in tmpReg.
<<<<<<< HEAD
        inst_RV_RV(ins_Copy(simdType), tmpReg, op1Reg, simdType, emitActualTypeSize(simdType));
        GetEmitter()->emitIns_R_I(INS_psrldq, emitActualTypeSize(simdType), tmpReg, 8);
=======
        inst_Mov(simdType, tmpReg, op1Reg, /* canSkip */ false);
        GetEmitter()->emitIns_R_I(rightShiftIns, emitActualTypeSize(simdType), tmpReg, 8);
>>>>>>> 2f5f1d51

        // At this point we have v[1] in the low-order 64-bits of tmpReg. Convert it.
        genSIMDLo64BitConvert(intrinsicID, simdType, baseType, tmpReg, tmpIntReg, tmpReg);

        // Shift the resulting 64-bits left.
        GetEmitter()->emitIns_R_I(INS_pslldq, emitActualTypeSize(simdType), tmpReg, 8);

        // Convert the lo 64-bits into targetReg
        genSIMDLo64BitConvert(intrinsicID, simdType, baseType, op1Reg, tmpIntReg, targetReg);

        // Merge or copy the results (only at this point are we done with op1Reg).
        assert(tmpReg != targetReg);
        inst_RV_RV(INS_por, targetReg, tmpReg, simdType, emitActualTypeSize(simdType));
        if (level == SIMD_AVX2_Supported)
        {
            GetEmitter()->emitIns_R_R_I(INS_vinserti128, EA_32BYTE, targetReg, tmpReg2, 0x01);
        }
    }
    genProduceReg(simdNode);
}

//--------------------------------------------------------------------------------
// genSIMDExtractUpperHalf: Generate code to extract the upper half of a SIMD register
//
// Arguments:
//    simdNode - The GT_SIMD node
//
// Notes:
//    This is used for the WidenHi intrinsic to extract the upper half.
//    On SSE*, this is 8 bytes, and on AVX2 it is 16 bytes.
//
void CodeGen::genSIMDExtractUpperHalf(GenTreeSIMD* simdNode, regNumber srcReg, regNumber tgtReg)
{
    var_types simdType = simdNode->TypeGet();
    emitAttr  emitSize = emitActualTypeSize(simdType);
    if (compiler->getSIMDSupportLevel() == SIMD_AVX2_Supported)
    {
        instruction extractIns = varTypeIsFloating(simdNode->gtSIMDBaseType) ? INS_vextractf128 : INS_vextracti128;
        GetEmitter()->emitIns_R_R_I(extractIns, EA_32BYTE, tgtReg, srcReg, 0x01);
    }
    else
    {
<<<<<<< HEAD
        instruction shiftIns = INS_psrldq;
        if (tgtReg != srcReg)
        {
            inst_RV_RV(ins_Copy(simdType), tgtReg, srcReg, simdType, emitSize);
        }
=======
        instruction shiftIns = getOpForSIMDIntrinsic(SIMDIntrinsicShiftRightInternal, TYP_SIMD16);
        inst_Mov(simdType, tgtReg, srcReg, /* canSkip */ true);
>>>>>>> 2f5f1d51
        GetEmitter()->emitIns_R_I(shiftIns, emitSize, tgtReg, 8);
    }
}

//--------------------------------------------------------------------------------
// genSIMDIntrinsicWiden: Generate code for SIMD Intrinsic Widen operations
//
// Arguments:
//    simdNode - The GT_SIMD node
//
// Notes:
//    The Widen intrinsics are broken into separate intrinsics for the two results.
//
void CodeGen::genSIMDIntrinsicWiden(GenTreeSIMD* simdNode)
{
    assert((simdNode->gtSIMDIntrinsicID == SIMDIntrinsicWidenLo) ||
           (simdNode->gtSIMDIntrinsicID == SIMDIntrinsicWidenHi));

    GenTree*  op1       = simdNode->GetOp(0);
    var_types baseType  = simdNode->gtSIMDBaseType;
    regNumber targetReg = simdNode->GetRegNum();
    assert(targetReg != REG_NA);
    var_types simdType = simdNode->TypeGet();
    SIMDLevel level    = compiler->getSIMDSupportLevel();

    genConsumeRegs(op1);
    regNumber   op1Reg   = op1->GetRegNum();
    regNumber   srcReg   = op1Reg;
    emitAttr    emitSize = emitActualTypeSize(simdType);
    instruction widenIns = getOpForSIMDIntrinsic(simdNode->gtSIMDIntrinsicID, baseType);

    if (baseType == TYP_FLOAT)
    {
        if (simdNode->gtSIMDIntrinsicID == SIMDIntrinsicWidenHi)
        {
            genSIMDExtractUpperHalf(simdNode, srcReg, targetReg);
            srcReg = targetReg;
        }
        inst_RV_RV(widenIns, targetReg, srcReg, simdType);
    }
    else
    {
        // We will generate the following on AVX:
        // vpermq   targetReg, op1Reg, 0xd4|0xe8
        // vpxor    tmpReg, tmpReg
        // vpcmpgt[b|w|d] tmpReg, targetReg             (if basetype is signed)
        // vpunpck[l|h][bw|wd|dq] targetReg, tmpReg
        regNumber tmpReg = simdNode->GetSingleTempReg(RBM_ALLFLOAT);
        assert(tmpReg != op1Reg);

        if (level == SIMD_AVX2_Supported)
        {
            // permute op1Reg and put it into targetReg
            unsigned ival = 0xd4;
            if (simdNode->gtSIMDIntrinsicID == SIMDIntrinsicWidenHi)
            {
                ival = 0xe8;
            }
            assert((ival >= 0) && (ival <= 255));
            GetEmitter()->emitIns_R_R_I(INS_vpermq, emitSize, targetReg, op1Reg, (int8_t)ival);
        }
        else
        {
            inst_Mov(simdType, targetReg, op1Reg, /* canSkip */ true);
        }

        GetEmitter()->emitIns_R_R(INS_xorps, EA_16BYTE, tmpReg, tmpReg);

        if (!varTypeIsUnsigned(baseType))
        {
            instruction compareIns = INS_invalid;

            if (baseType == TYP_INT)
            {
                compareIns = INS_pcmpgtd;
            }
            else if (baseType == TYP_SHORT)
            {
                compareIns = INS_pcmpgtw;
            }
            else if (baseType == TYP_BYTE)
            {
                compareIns = INS_pcmpgtb;
            }
            else if ((baseType == TYP_LONG) && (compiler->getSIMDSupportLevel() >= SIMD_SSE4_Supported))
            {
                compareIns = INS_pcmpgtq;
            }

            assert(compareIns != INS_invalid);
            inst_RV_RV(compareIns, tmpReg, targetReg, simdType, emitSize);
        }
        inst_RV_RV(widenIns, targetReg, tmpReg, simdType);
    }
    genProduceReg(simdNode);
}

//--------------------------------------------------------------------------------
// genSIMDIntrinsicNarrow: Generate code for SIMD Intrinsic Narrow operations
//
// Arguments:
//    simdNode - The GT_SIMD node
//
// Notes:
//    This intrinsic takes two arguments. The first operand is narrowed to produce the
//    lower elements of the results, and the second operand produces the high elements.
//
void CodeGen::genSIMDIntrinsicNarrow(GenTreeSIMD* simdNode)
{
    assert(simdNode->gtSIMDIntrinsicID == SIMDIntrinsicNarrow);

    GenTree*  op1       = simdNode->GetOp(0);
    GenTree*  op2       = simdNode->GetOp(1);
    var_types baseType  = simdNode->gtSIMDBaseType;
    regNumber targetReg = simdNode->GetRegNum();
    assert(targetReg != REG_NA);
    var_types simdType = simdNode->TypeGet();
    emitAttr  emitSize = emitTypeSize(simdType);
    SIMDLevel level    = compiler->getSIMDSupportLevel();

    genConsumeRegs(op1);
    genConsumeRegs(op2);
    regNumber op1Reg = op1->GetRegNum();
    regNumber op2Reg = op2->GetRegNum();
    if (baseType == TYP_DOUBLE)
    {
        regNumber tmpReg = simdNode->GetSingleTempReg(RBM_ALLFLOAT);

        inst_RV_RV(INS_cvtpd2ps, targetReg, op1Reg, simdType);
        inst_RV_RV(INS_cvtpd2ps, tmpReg, op2Reg, simdType);
        // Now insert the high-order result (in tmpReg) into the upper half of targetReg.
        if (level == SIMD_AVX2_Supported)
        {
            GetEmitter()->emitIns_R_R_I(INS_vinsertf128, EA_32BYTE, targetReg, tmpReg, 0x01);
        }
        else
        {
            inst_RV_RV_IV(INS_shufps, EA_16BYTE, targetReg, tmpReg, (int8_t)SHUFFLE_YXYX);
        }
    }
    else if (varTypeIsLong(baseType))
    {
        if (level == SIMD_AVX2_Supported)
        {
            // We have 8 long elements, 0-3 in op1Reg, 4-7 in op2Reg.
            // We will generate the following:
            //   vextracti128 tmpReg, op1Reg, 1       (extract elements 2 and 3 into tmpReg)
            //   vextracti128 tmpReg2, op2Reg, 1      (extract elements 6 and 7 into tmpReg2)
            //   vinserti128  tmpReg, tmpReg2, 1       (insert elements 6 and 7 into the high half of tmpReg)
            //   mov          tmpReg2, op1Reg
            //   vinserti128  tmpReg2, op2Reg, 1      (insert elements 4 and 5 into the high half of tmpReg2)
            //   pshufd       tmpReg, tmpReg, XXZX    ( -  - 7L 6L  -  - 3L 2L) in tmpReg
            //   pshufd       tgtReg, tmpReg2, XXZX   ( -  - 5L 4L  -  - 1L 0L) in tgtReg
            //   punpcklqdq   tgtReg, tmpReg
            regNumber tmpReg  = simdNode->ExtractTempReg(RBM_ALLFLOAT);
            regNumber tmpReg2 = simdNode->GetSingleTempReg(RBM_ALLFLOAT);
            GetEmitter()->emitIns_R_R_I(INS_vextracti128, EA_32BYTE, tmpReg, op1Reg, 0x01);
            GetEmitter()->emitIns_R_R_I(INS_vextracti128, EA_32BYTE, tmpReg2, op2Reg, 0x01);
            GetEmitter()->emitIns_R_R_I(INS_vinserti128, EA_32BYTE, tmpReg, tmpReg2, 0x01);
            inst_Mov(simdType, tmpReg2, op1Reg, /* canSkip */ false, emitSize);
            GetEmitter()->emitIns_R_R_I(INS_vinserti128, EA_32BYTE, tmpReg2, op2Reg, 0x01);
            GetEmitter()->emitIns_R_R_I(INS_pshufd, emitSize, tmpReg, tmpReg, (int8_t)SHUFFLE_XXZX);
            GetEmitter()->emitIns_R_R_I(INS_pshufd, emitSize, targetReg, tmpReg2, (int8_t)SHUFFLE_XXZX);
            inst_RV_RV_RV(INS_punpcklqdq, targetReg, targetReg, tmpReg, emitSize);
        }
        else
        {
            // We will generate the following:
            //   pshufd  targetReg, op1Reg, ZXXX (extract the low 32-bits into the upper two 32-bit elements)
            //   psrldq  targetReg, 8            (shift them right to get zeros in the high elements)
            //   pshufd  tmpReg, op2Reg, XXZX    (same as above, but extract into the lower two 32-bit elements)
            //   pslldq  tmpReg, 8               (now shift these left to get zeros in the low elements)
            //   por     targetReg, tmpReg
            regNumber   tmpReg        = simdNode->GetSingleTempReg(RBM_ALLFLOAT);
            instruction shiftLeftIns  = INS_pslldq;
            instruction shiftRightIns = INS_psrldq;
            emitAttr    emitSize      = emitTypeSize(simdType);

            GetEmitter()->emitIns_R_R_I(INS_pshufd, emitSize, targetReg, op1Reg, (int8_t)SHUFFLE_ZXXX);
            GetEmitter()->emitIns_R_I(shiftRightIns, emitSize, targetReg, 8);
            GetEmitter()->emitIns_R_R_I(INS_pshufd, emitSize, tmpReg, op2Reg, (int8_t)SHUFFLE_XXZX);
            GetEmitter()->emitIns_R_I(shiftLeftIns, emitSize, tmpReg, 8);
            inst_RV_RV(INS_por, targetReg, tmpReg, simdType);
        }
    }
    else
    {
        // We will generate the following:
        //   mov     targetReg, op1Reg
        //   mov     tmpReg, op2Reg
        //   psll?   targetReg, shiftCount
        //   pslr?   targetReg, shiftCount
        //   psll?   tmpReg, shiftCount
        //   pslr?   tmpReg, shiftCount
        //   <pack>  targetReg, tmpReg
        // Where shiftCount is the size of the target baseType (i.e. half the size of the source baseType),
        // and <pack> is the appropriate instruction to pack the result (note that we have to truncate to
        // get CLR type semantics; otherwise it will saturate).
        //
        int         shiftCount = varTypeSize(baseType) * (BITS_IN_BYTE / 2);
        instruction ins        = getOpForSIMDIntrinsic(simdNode->gtSIMDIntrinsicID, baseType);
        instruction shiftLeftIns;
        instruction shiftRightIns;

        switch (baseType)
        {
            case TYP_UINT:
            case TYP_INT:
                shiftLeftIns  = INS_pslld;
                shiftRightIns = INS_psrld;
                break;
            case TYP_SHORT:
            case TYP_USHORT:
                shiftLeftIns  = INS_psllw;
                shiftRightIns = INS_psrlw;
                break;
            default:
                unreached();
        }

        assert((shiftCount >= 0) && (shiftCount <= 127));

        if (level == SIMD_AVX2_Supported)
        {
            regNumber tmpReg  = simdNode->ExtractTempReg(RBM_ALLFLOAT);
            regNumber tmpReg2 = simdNode->GetSingleTempReg(RBM_ALLFLOAT);

            // The AVX instructions generally operate on "lanes", so we have to permute the
            // inputs so that the destination register has the low 128-bit halves of the two
            // inputs, and 'tmpReg' has the high 128-bit halves of the two inputs.
            GetEmitter()->emitIns_R_R_R_I(INS_vperm2i128, emitSize, tmpReg2, op1Reg, op2Reg, 0x20);
            GetEmitter()->emitIns_R_R_R_I(INS_vperm2i128, emitSize, tmpReg, op1Reg, op2Reg, 0x31);
            GetEmitter()->emitIns_R_I(shiftLeftIns, emitSize, tmpReg2, shiftCount);
            GetEmitter()->emitIns_R_I(shiftRightIns, emitSize, tmpReg2, shiftCount);
            GetEmitter()->emitIns_R_I(shiftLeftIns, emitSize, tmpReg, shiftCount);
            GetEmitter()->emitIns_R_I(shiftRightIns, emitSize, tmpReg, shiftCount);
            inst_RV_RV_RV(ins, targetReg, tmpReg2, tmpReg, emitActualTypeSize(simdType));
        }
        else
        {
            regNumber tmpReg = simdNode->GetSingleTempReg(RBM_ALLFLOAT);

            inst_Mov(simdType, targetReg, op1Reg, /* canSkip */ false, emitSize);
            inst_Mov(simdType, tmpReg, op2Reg, /* canSkip */ false, emitSize);

            instruction tmpShiftRight = shiftRightIns;
            if ((baseType == TYP_INT || baseType == TYP_UINT) && level == SIMD_SSE2_Supported)
            {
                tmpShiftRight = INS_psrad;
            }

            GetEmitter()->emitIns_R_I(shiftLeftIns, emitSize, targetReg, shiftCount);
            GetEmitter()->emitIns_R_I(tmpShiftRight, emitSize, targetReg, shiftCount);
            GetEmitter()->emitIns_R_I(shiftLeftIns, emitSize, tmpReg, shiftCount);
            GetEmitter()->emitIns_R_I(tmpShiftRight, emitSize, tmpReg, shiftCount);
            inst_RV_RV(ins, targetReg, tmpReg, simdType);
        }
    }
    genProduceReg(simdNode);
}

<<<<<<< HEAD
=======
//--------------------------------------------------------------------------------
// genSIMDIntrinsicBinOp: Generate code for SIMD Intrinsic binary operations
// add, sub, mul, bit-wise And, AndNot and Or.
//
// Arguments:
//    simdNode - The GT_SIMD node
//
// Return Value:
//    None.
//
void CodeGen::genSIMDIntrinsicBinOp(GenTreeSIMD* simdNode)
{
    assert(simdNode->gtSIMDIntrinsicID == SIMDIntrinsicSub || simdNode->gtSIMDIntrinsicID == SIMDIntrinsicBitwiseAnd ||
           simdNode->gtSIMDIntrinsicID == SIMDIntrinsicBitwiseOr);

    GenTree*  op1       = simdNode->gtGetOp1();
    GenTree*  op2       = simdNode->gtGetOp2();
    var_types baseType  = simdNode->GetSimdBaseType();
    regNumber targetReg = simdNode->GetRegNum();
    assert(targetReg != REG_NA);
    var_types targetType = simdNode->TypeGet();

    genConsumeOperands(simdNode);
    regNumber op1Reg   = op1->GetRegNum();
    regNumber op2Reg   = op2->GetRegNum();
    regNumber otherReg = op2Reg;

    instruction ins = getOpForSIMDIntrinsic(simdNode->gtSIMDIntrinsicID, baseType);

    // Currently AVX doesn't support integer.
    // if the ins is INS_cvtsi2ss or INS_cvtsi2sd, we won't use AVX.
    if (op1Reg != targetReg && compiler->getSIMDSupportLevel() == SIMD_AVX2_Supported &&
        !(ins == INS_cvtsi2ss || ins == INS_cvtsi2sd) && GetEmitter()->IsThreeOperandAVXInstruction(ins))
    {
        inst_RV_RV_RV(ins, targetReg, op1Reg, op2Reg, emitActualTypeSize(targetType));
    }
    else
    {
        if (op2Reg == targetReg)
        {
            otherReg = op1Reg;
        }
        else
        {
            inst_Mov(targetType, targetReg, op1Reg, /* canSkip */ true);
        }

        inst_RV_RV(ins, targetReg, otherReg, targetType, emitActualTypeSize(targetType));
    }

    genProduceReg(simdNode);
}

//--------------------------------------------------------------------------------
// genSIMDIntrinsicRelOp: Generate code for a SIMD Intrinsic relational operater
// <, <=, >, >= and ==
//
// Arguments:
//    simdNode - The GT_SIMD node
//
// Return Value:
//    None.
//
void CodeGen::genSIMDIntrinsicRelOp(GenTreeSIMD* simdNode)
{
    GenTree*  op1        = simdNode->gtGetOp1();
    GenTree*  op2        = simdNode->gtGetOp2();
    var_types baseType   = simdNode->GetSimdBaseType();
    regNumber targetReg  = simdNode->GetRegNum();
    var_types targetType = simdNode->TypeGet();
    SIMDLevel level      = compiler->getSIMDSupportLevel();

    genConsumeOperands(simdNode);
    regNumber op1Reg   = op1->GetRegNum();
    regNumber op2Reg   = op2->GetRegNum();
    regNumber otherReg = op2Reg;

    switch (simdNode->gtSIMDIntrinsicID)
    {
        case SIMDIntrinsicEqual:
        {
            assert(targetReg != REG_NA);

#ifdef DEBUG
            // SSE2: vector<(u)long> relational op should be implemented in terms of
            // TYP_INT comparison operations
            if (baseType == TYP_LONG || baseType == TYP_ULONG)
            {
                assert(level >= SIMD_SSE4_Supported);
            }
#endif

            unsigned    ival = 0;
            instruction ins  = getOpForSIMDIntrinsic(simdNode->gtSIMDIntrinsicID, baseType, &ival);

            // targetReg = op1reg > op2reg
            // Therefore, we can optimize if op1Reg == targetReg
            otherReg = op2Reg;
            if (op1Reg != targetReg)
            {
                if (op2Reg == targetReg)
                {
                    assert(simdNode->gtSIMDIntrinsicID == SIMDIntrinsicEqual);
                    otherReg = op1Reg;
                }
                else
                {
                    inst_Mov(targetType, targetReg, op1Reg, /* canSkip */ false);
                }
            }

            if (varTypeIsFloating(baseType))
            {
                assert((ival >= 0) && (ival <= 255));
                GetEmitter()->emitIns_R_R_I(ins, emitActualTypeSize(targetType), targetReg, otherReg, (int8_t)ival);
            }
            else
            {
                inst_RV_RV(ins, targetReg, otherReg, targetType, emitActualTypeSize(targetType));
            }
        }
        break;

        default:
            noway_assert(!"Unimplemented SIMD relational operation.");
            unreached();
    }

    genProduceReg(simdNode);
}

>>>>>>> 2f5f1d51
//------------------------------------------------------------------------------------
// genSIMDIntrinsicGetItem: Generate code for SIMD Intrinsic get element at index i.
//
// Arguments:
//    simdNode - The GT_SIMD node
//
// Return Value:
//    None.
//
void CodeGen::genSIMDIntrinsicGetItem(GenTreeSIMD* simdNode)
{
    assert(simdNode->gtSIMDIntrinsicID == SIMDIntrinsicGetItem);

    GenTree*  op1      = simdNode->GetOp(0);
    GenTree*  op2      = simdNode->GetOp(1);
    var_types simdType = op1->TypeGet();
    assert(varTypeIsSIMD(simdType));

    // op1 of TYP_SIMD12 should be considered as TYP_SIMD16,
    // since it is in XMM register.
    if (simdType == TYP_SIMD12)
    {
        simdType = TYP_SIMD16;
    }

    var_types baseType  = simdNode->gtSIMDBaseType;
    regNumber targetReg = simdNode->GetRegNum();
    assert(targetReg != REG_NA);
    var_types targetType = simdNode->TypeGet();
    assert(targetType == genActualType(baseType));

    // GetItem has 2 operands:
    // - the source of SIMD type (op1)
    // - the index of the value to be returned.
    genConsumeRegs(op1);
    genConsumeRegs(op2);
    regNumber srcReg = op1->GetRegNum();

    // Optimize the case of op1 is in memory and trying to access ith element.
    if (!op1->isUsedFromReg())
    {
        assert(op1->isContained());

        regNumber baseReg;
        regNumber indexReg;
        int       offset = 0;

        if (op1->OperIsLocal())
        {
            // There are three parts to the total offset here:
            // {offset of local} + {offset of SIMD Vector field (lclFld only)} + {offset of element within SIMD vector}.
            bool     isEBPbased;
            unsigned varNum = op1->AsLclVarCommon()->GetLclNum();
            offset += compiler->lvaFrameAddress(varNum, &isEBPbased);

#if !FEATURE_FIXED_OUT_ARGS
            if (!isEBPbased)
            {
                // Adjust the offset by the amount currently pushed on the CPU stack
                offset += genStackLevel;
            }
#else
            assert(genStackLevel == 0);
#endif // !FEATURE_FIXED_OUT_ARGS

            if (op1->OperGet() == GT_LCL_FLD)
            {
                offset += op1->AsLclFld()->GetLclOffs();
            }
            baseReg = (isEBPbased) ? REG_EBP : REG_ESP;
        }
        else
        {
            // Require GT_IND addr to be not contained.
            assert(op1->OperGet() == GT_IND);

            GenTree* addr = op1->AsIndir()->Addr();
            assert(!addr->isContained());
            baseReg = addr->GetRegNum();
        }

        if (op2->isContainedIntOrIImmed())
        {
            indexReg = REG_NA;
            offset += (int)op2->AsIntConCommon()->IconValue() * genTypeSize(baseType);
        }
        else
        {
            indexReg = op2->GetRegNum();
            assert(genIsValidIntReg(indexReg));
        }

        // Now, load the desired element.
        GetEmitter()->emitIns_R_ARX(ins_Move_Extend(baseType, false), // Load
                                    emitTypeSize(baseType),           // Of the vector baseType
                                    targetReg,                        // To targetReg
                                    baseReg,                          // Base Reg
                                    indexReg,                         // Indexed
                                    genTypeSize(baseType),            // by the size of the baseType
                                    offset);
        genProduceReg(simdNode);
        return;
    }

    // SSE2 doesn't have an instruction to implement this intrinsic if the index is not a constant.
    // For the non-constant case, we will use the SIMD temp location to store the vector, and
    // the load the desired element.
    // The range check will already have been performed, so at this point we know we have an index
    // within the bounds of the vector.
    if (!op2->IsCnsIntOrI())
    {
        unsigned simdInitTempVarNum = compiler->lvaSIMDInitTempVarNum;
        noway_assert(simdInitTempVarNum != BAD_VAR_NUM);
        bool     isEBPbased;
        unsigned offs = compiler->lvaFrameAddress(simdInitTempVarNum, &isEBPbased);

#if !FEATURE_FIXED_OUT_ARGS
        if (!isEBPbased)
        {
            // Adjust the offset by the amount currently pushed on the CPU stack
            offs += genStackLevel;
        }
#else
        assert(genStackLevel == 0);
#endif // !FEATURE_FIXED_OUT_ARGS

        regNumber indexReg = op2->GetRegNum();

        // Store the vector to the temp location.
        GetEmitter()->emitIns_S_R(ins_Store(simdType, compiler->isSIMDTypeLocalAligned(simdInitTempVarNum)),
                                  emitTypeSize(simdType), srcReg, simdInitTempVarNum, 0);

        // Now, load the desired element.
        GetEmitter()->emitIns_R_ARX(ins_Move_Extend(baseType, false), // Load
                                    emitTypeSize(baseType),           // Of the vector baseType
                                    targetReg,                        // To targetReg
                                    (isEBPbased) ? REG_EBP : REG_ESP, // Stack-based
                                    indexReg,                         // Indexed
                                    genTypeSize(baseType),            // by the size of the baseType
                                    offs);
        genProduceReg(simdNode);
        return;
    }

    noway_assert(op2->isContained());
    noway_assert(op2->IsIntCon());
    unsigned index = op2->AsIntCon()->GetUInt32Value();

    if ((baseType == TYP_FLOAT) && (index <= 3))
    {
        if ((targetReg != srcReg) && ((index == 0) || !GetEmitter()->UseVEXEncoding()))
        {
            GetEmitter()->emitIns_R_R(INS_movaps, EA_16BYTE, targetReg, srcReg);
            srcReg = targetReg;
        }

        if (index != 0)
        {
            if (srcReg != targetReg)
            {
                GetEmitter()->emitIns_R_R_R_I(INS_shufps, EA_16BYTE, targetReg, srcReg, srcReg, ShufpsImm(index));
            }
            else if (index == 2)
            {
                // movhlps can move directly from source to destination but it leaves
                // the upper destination elements unmodified. This can lead to false
                // dependencies so we still move the entire source to the destination
                // using movaps and then use movhlps only as a shorter form of shufps.
                GetEmitter()->emitIns_R_R(INS_movhlps, EA_16BYTE, targetReg, targetReg);
            }
            else
            {
                GetEmitter()->emitIns_R_R_I(INS_shufps, EA_16BYTE, targetReg, targetReg, ShufpsImm(index));
            }
        }

        genProduceReg(simdNode);

        return;
    }

    unsigned byteShiftCnt = index * varTypeSize(baseType);

    // In general we shouldn't have an index greater than or equal to the length of the vector.
    // However, if we have an out-of-range access, under minOpts it will not be optimized
    // away. The code will throw before we reach this point, but we still need to generate
    // code. In that case, we will simply mask off the upper bits.
    if (byteShiftCnt >= compiler->getSIMDVectorRegisterByteLength())
    {
        byteShiftCnt &= (compiler->getSIMDVectorRegisterByteLength() - 1);
        index = byteShiftCnt / genTypeSize(baseType);
    }

    regNumber tmpReg = REG_NA;
    if (simdNode->AvailableTempRegCount() != 0)
    {
        tmpReg = simdNode->GetSingleTempReg();
    }
    else
    {
        assert((byteShiftCnt == 0) || varTypeIsFloating(baseType) ||
               (varTypeIsSmallInt(baseType) && (byteShiftCnt < 16)));
    }

    if (byteShiftCnt >= 16)
    {
        assert(compiler->getSIMDSupportLevel() == SIMD_AVX2_Supported);
        byteShiftCnt -= 16;
        regNumber newSrcReg;
        if (varTypeIsFloating(baseType))
        {
            newSrcReg = targetReg;
        }
        else
        {
            // Integer types
            assert(tmpReg != REG_NA);
            newSrcReg = tmpReg;
        }
        GetEmitter()->emitIns_R_R_I(INS_vextractf128, EA_32BYTE, newSrcReg, srcReg, 0x01);

        srcReg = newSrcReg;
    }

    // Generate the following sequence:
    // 1) baseType is floating point
    //   movaps    targetReg, srcReg
    //   psrldq    targetReg, byteShiftCnt  <-- not generated if accessing zero'th element
    //
    // 2) baseType is not floating point
    //   movaps    tmpReg, srcReg           <-- not generated if accessing zero'th element
    //                                          OR if tmpReg == srcReg
    //   psrldq    tmpReg, byteShiftCnt     <-- not generated if accessing zero'th element
    //   mov_xmm2i targetReg, tmpReg
    if (varTypeIsFloating(baseType))
    {
        inst_Mov(simdType, targetReg, srcReg, /* canSkip */ true);

        if (byteShiftCnt != 0)
        {
            assert((byteShiftCnt > 0) && (byteShiftCnt < 32));
            GetEmitter()->emitIns_R_I(INS_psrldq, emitActualTypeSize(simdType), targetReg, byteShiftCnt);
        }
    }
    else
    {
        if (varTypeIsSmallInt(baseType))
        {
            // Note that pextrw extracts 16-bit value by index and zero extends it to 32-bits.
            // In case of vector<short> we also need to sign extend the 16-bit value in targetReg
            // Vector<byte> - index/2 will give the index of the 16-bit value to extract. Shift right
            // by 8-bits if index is odd.  In case of Vector<sbyte> also sign extend targetReg.

            unsigned baseSize = genTypeSize(baseType);
            if (baseSize == 1)
            {
                index /= 2;
            }
            // We actually want index % 8 for the AVX case (for SSE it will never be > 8).
            // Note that this doesn't matter functionally, because the instruction uses just the
            // low 3 bits of index, but it's better to use the right value.
            if (index > 8)
            {
                assert(compiler->getSIMDSupportLevel() == SIMD_AVX2_Supported);
                index -= 8;
            }

            assert((index >= 0) && (index <= 8));
            GetEmitter()->emitIns_R_R_I(INS_pextrw, emitTypeSize(TYP_INT), targetReg, srcReg, index);

            bool ZeroOrSignExtnReqd = true;
            if (baseSize == 1)
            {
                if ((op2->AsIntCon()->gtIconVal % 2) == 1)
                {
                    // Right shift extracted word by 8-bits if index is odd if we are extracting a byte sized element.
                    inst_RV_SH(INS_shr, EA_4BYTE, targetReg, 8);

                    // Since Pextrw zero extends to 32-bits, we need sign extension in case of TYP_BYTE
                    ZeroOrSignExtnReqd = (baseType == TYP_BYTE);
                }
                // else - we just need to zero/sign extend the byte since pextrw extracted 16-bits
            }
            else
            {
                // Since Pextrw zero extends to 32-bits, we need sign extension in case of TYP_SHORT
                assert(baseSize == 2);
                ZeroOrSignExtnReqd = (baseType == TYP_SHORT);
            }

            if (ZeroOrSignExtnReqd)
            {
                // Zero/sign extend the byte/short to 32-bits
                inst_Mov_Extend(baseType, /* srcInReg */ false, targetReg, targetReg, /* canSkip */ false,
                                emitTypeSize(baseType));
            }
        }
        else
        {
            // We need a temp xmm register if the baseType is not floating point and
            // accessing non-zero'th element.
            if (byteShiftCnt != 0)
            {
                assert(tmpReg != REG_NA);

                inst_Mov(simdType, tmpReg, srcReg, /* canSkip */ true);

                assert((byteShiftCnt > 0) && (byteShiftCnt <= 32));
                GetEmitter()->emitIns_R_I(INS_psrldq, emitActualTypeSize(simdType), tmpReg, byteShiftCnt);
            }
            else
            {
                tmpReg = srcReg;
            }

            assert(tmpReg != REG_NA);
            inst_Mov(baseType, targetReg, tmpReg, /* canSkip */ false);
        }
    }

    genProduceReg(simdNode);
}

//------------------------------------------------------------------------------------
// genSIMDIntrinsicSetItem: Generate code for SIMD Intrinsic set element at index i.
//
// Arguments:
//    simdNode - The GT_SIMD node
//
// Return Value:
//    None.
//
// TODO-CQ: Use SIMDIntrinsicShuffleSSE2 for the SSE2 case.
//
void CodeGen::genSIMDIntrinsicSetItem(GenTreeSIMD* simdNode)
{
    // Determine index based on intrinsic ID
    int index = -1;
    switch (simdNode->gtSIMDIntrinsicID)
    {
        case SIMDIntrinsicSetX:
            index = 0;
            break;
        case SIMDIntrinsicSetY:
            index = 1;
            break;
        case SIMDIntrinsicSetZ:
            index = 2;
            break;
        case SIMDIntrinsicSetW:
            index = 3;
            break;

        default:
            unreached();
    }
    assert(index != -1);

    // op1 is the SIMD vector
    // op2 is the value to be set
    GenTree* op1 = simdNode->GetOp(0);
    GenTree* op2 = simdNode->GetOp(1);

    var_types baseType  = simdNode->gtSIMDBaseType;
    regNumber targetReg = simdNode->GetRegNum();
    assert(targetReg != REG_NA);
    var_types targetType = simdNode->TypeGet();
    assert(varTypeIsSIMD(targetType));

    // the following assert must hold.
    // supported only on vector2f/3f/4f right now
    noway_assert(baseType == TYP_FLOAT);
    assert(op2->TypeGet() == baseType);
    assert(simdNode->gtSIMDSize >= ((index + 1) * genTypeSize(baseType)));

    genConsumeRegs(op1);
    genConsumeRegs(op2);
    regNumber op1Reg = op1->GetRegNum();
    regNumber op2Reg = op2->GetRegNum();

    // TODO-CQ: For AVX we don't need to do a copy because it supports 3 operands plus immediate.
    inst_Mov(targetType, targetReg, op1Reg, /* canSkip */ true);

    // Right now this intrinsic is supported only for float base type vectors.
    // If in future need to support on other base type vectors, the below
    // logic needs modification.
    noway_assert(baseType == TYP_FLOAT);

    if (compiler->getSIMDSupportLevel() == SIMD_SSE2_Supported)
    {
        // We need one additional int register as scratch
        regNumber tmpReg = simdNode->GetSingleTempReg();
        assert(genIsValidIntReg(tmpReg));

        // Move the value from xmm reg to an int reg
        inst_Mov(TYP_INT, tmpReg, op2Reg, /* canSkip */ false, emitActualTypeSize(baseType));

        assert((index >= 0) && (index <= 15));

        // First insert the lower 16-bits of tmpReg in targetReg at 2*index position
        // since every float has two 16-bit words.
        GetEmitter()->emitIns_R_R_I(INS_pinsrw, emitTypeSize(TYP_INT), targetReg, tmpReg, 2 * index);

        // Logical right shift tmpReg by 16-bits and insert in targetReg at 2*index + 1 position
        inst_RV_SH(INS_shr, EA_4BYTE, tmpReg, 16);
        GetEmitter()->emitIns_R_R_I(INS_pinsrw, emitTypeSize(TYP_INT), targetReg, tmpReg, 2 * index + 1);
    }
    else
    {
        unsigned int insertpsImm = (INSERTPS_SOURCE_SELECT(0) | INSERTPS_TARGET_SELECT(index));
        assert((insertpsImm >= 0) && (insertpsImm <= 255));
        inst_RV_RV_IV(INS_insertps, EA_16BYTE, targetReg, op2Reg, (int8_t)insertpsImm);
    }

    genProduceReg(simdNode);
}

<<<<<<< HEAD
=======
//------------------------------------------------------------------------
// genSIMDIntrinsicShuffleSSE2: Generate code for SIMD Intrinsic shuffle.
//
// Arguments:
//    simdNode - The GT_SIMD node
//
// Return Value:
//    None.
//
void CodeGen::genSIMDIntrinsicShuffleSSE2(GenTreeSIMD* simdNode)
{
    assert(simdNode->gtSIMDIntrinsicID == SIMDIntrinsicShuffleSSE2);
    noway_assert(compiler->getSIMDSupportLevel() == SIMD_SSE2_Supported);

    GenTree* op1 = simdNode->gtGetOp1();
    GenTree* op2 = simdNode->gtGetOp2();
    assert(op2->isContained());
    assert(op2->IsCnsIntOrI());
    ssize_t   shuffleControl = op2->AsIntConCommon()->IconValue();
    var_types baseType       = simdNode->GetSimdBaseType();
    var_types targetType     = simdNode->TypeGet();
    regNumber targetReg      = simdNode->GetRegNum();
    assert(targetReg != REG_NA);

    regNumber op1Reg = genConsumeReg(op1);
    inst_Mov(targetType, targetReg, op1Reg, /* canSkip */ true);

    instruction ins = getOpForSIMDIntrinsic(simdNode->gtSIMDIntrinsicID, baseType);
    assert((shuffleControl >= 0) && (shuffleControl <= 255));
    GetEmitter()->emitIns_R_R_I(ins, emitTypeSize(baseType), targetReg, targetReg, (int8_t)shuffleControl);
    genProduceReg(simdNode);
}

>>>>>>> 2f5f1d51
//-----------------------------------------------------------------------------
// genStoreSIMD12: Store a TYP_SIMD12 (i.e. Vector3) to memory.
// Since Vector3 is not a hardware supported write size, it is performed
// as two writes: 8 byte followed by 4-byte.
//
void CodeGen::genStoreSIMD12(const GenAddrMode& dst, GenTree* value, regNumber tmpReg)
{
    if (value->isContained())
    {
        GenAddrMode src(value, this);

#ifdef TARGET_64BIT
        inst_R_AM(INS_mov, EA_8BYTE, tmpReg, src, 0);
        inst_AM_R(INS_mov, EA_8BYTE, tmpReg, dst, 0);
        inst_R_AM(INS_mov, EA_4BYTE, tmpReg, src, 8);
        inst_AM_R(INS_mov, EA_4BYTE, tmpReg, dst, 8);
#else
        inst_R_AM(INS_movsdsse2, EA_8BYTE, tmpReg, src, 0);
        inst_AM_R(INS_movsdsse2, EA_8BYTE, tmpReg, dst, 0);
        inst_R_AM(INS_movss, EA_4BYTE, tmpReg, src, 8);
        inst_AM_R(INS_movss, EA_4BYTE, tmpReg, dst, 8);
#endif
        return;
    }

    regNumber valueReg = genConsumeReg(value);

    inst_AM_R(INS_movsdsse2, EA_8BYTE, valueReg, dst, 0);

    if (value->IsHWIntrinsicZero())
    {
        tmpReg = valueReg;
    }
    else
    {
        GetEmitter()->emitIns_R_R(INS_movhlps, EA_16BYTE, tmpReg, valueReg);
    }

    inst_AM_R(INS_movss, EA_4BYTE, tmpReg, dst, 8);
}

//-----------------------------------------------------------------------------
// genLoadSIMD12: Load a TYP_SIMD12 (i.e. Vector3) value from memory.
//
void CodeGen::genLoadSIMD12(GenTree* load)
{
    GenAddrMode src(load, this);

    regNumber tmpReg = load->GetSingleTempReg();
    regNumber dstReg = load->GetRegNum();

    assert(tmpReg != dstReg);

    inst_R_AM(INS_movsdsse2, EA_8BYTE, dstReg, src, 0);
    inst_R_AM(INS_movss, EA_4BYTE, tmpReg, src, 8);
    GetEmitter()->emitIns_R_R(INS_movlhps, EA_16BYTE, dstReg, tmpReg);

    genProduceReg(load);
}

#ifdef TARGET_X86

//-----------------------------------------------------------------------------
// genStoreSIMD12ToStack: store a TYP_SIMD12 (i.e. Vector3) type field to the stack.
// Since Vector3 is not a hardware supported write size, it is performed
// as two stores: 8 byte followed by 4-byte. The stack is assumed to have
// already been adjusted.
//
void CodeGen::genStoreSIMD12ToStack(regNumber valueReg, regNumber tmpReg)
{
    assert(genIsValidFloatReg(valueReg));
    assert(genIsValidFloatReg(tmpReg));

    GetEmitter()->emitIns_AR_R(INS_movsdsse2, EA_8BYTE, valueReg, REG_SPBASE, 0);
    GetEmitter()->emitIns_R_R(INS_movhlps, EA_16BYTE, tmpReg, valueReg);
    GetEmitter()->emitIns_AR_R(INS_movss, EA_4BYTE, tmpReg, REG_SPBASE, 8);
}

#endif // TARGET_X86

//-----------------------------------------------------------------------------
// genSIMDIntrinsicUpperSave: save the upper half of a TYP_SIMD32 vector to
//                            the given register, if any, or to memory.
//
// Arguments:
//    simdNode - The GT_SIMD node
//
// Return Value:
//    None.
//
// Notes:
//    The upper half of all AVX registers is volatile, even the callee-save registers.
//    When a 32-byte SIMD value is live across a call, the register allocator will use this intrinsic
//    to cause the upper half to be saved.  It will first attempt to find another, unused, callee-save
//    register.  If such a register cannot be found, it will save the upper half to the upper half
//    of the localVar's home location.
//    (Note that if there are no caller-save registers available, the entire 32 byte
//    value will be spilled to the stack.)
//
void CodeGen::genSIMDIntrinsicUpperSave(GenTreeSIMD* simdNode)
{
    assert(simdNode->gtSIMDIntrinsicID == SIMDIntrinsicUpperSave);

    GenTree* op1 = simdNode->GetOp(0);
    assert(op1->IsLocal() && op1->TypeGet() == TYP_SIMD32);
    regNumber targetReg = simdNode->GetRegNum();
    regNumber op1Reg    = genConsumeReg(op1);
    assert(op1Reg != REG_NA);
    if (targetReg != REG_NA)
    {
        GetEmitter()->emitIns_R_R_I(INS_vextractf128, EA_32BYTE, targetReg, op1Reg, 0x01);
        genProduceReg(simdNode);
    }
    else
    {
        // The localVar must have a stack home.
        unsigned   varNum = op1->AsLclVarCommon()->GetLclNum();
        LclVarDsc* varDsc = compiler->lvaGetDesc(varNum);
        assert(varDsc->lvOnFrame);
        // We want to store this to the upper 16 bytes of this localVar's home.
        int offs = 16;

        GetEmitter()->emitIns_S_R_I(INS_vextractf128, EA_32BYTE, varNum, offs, op1Reg, 0x01);
    }
}

//-----------------------------------------------------------------------------
// genSIMDIntrinsicUpperRestore: Restore the upper half of a TYP_SIMD32 vector to
//                               the given register, if any, or to memory.
//
// Arguments:
//    simdNode - The GT_SIMD node
//
// Return Value:
//    None.
//
// Notes:
//    For consistency with genSIMDIntrinsicUpperSave, and to ensure that lclVar nodes always
//    have their home register, this node has its targetReg on the lclVar child, and its source
//    on the simdNode.
//
void CodeGen::genSIMDIntrinsicUpperRestore(GenTreeSIMD* simdNode)
{
    assert(simdNode->gtSIMDIntrinsicID == SIMDIntrinsicUpperRestore);

    GenTree* op1 = simdNode->GetOp(0);
    assert(op1->IsLocal() && op1->TypeGet() == TYP_SIMD32);
    regNumber srcReg    = simdNode->GetRegNum();
    regNumber lclVarReg = genConsumeReg(op1);
    assert(lclVarReg != REG_NA);
    if (srcReg != REG_NA)
    {
        GetEmitter()->emitIns_R_R_R_I(INS_vinsertf128, EA_32BYTE, lclVarReg, lclVarReg, srcReg, 0x01);
    }
    else
    {
        // The localVar must have a stack home.
        unsigned   varNum = op1->AsLclVarCommon()->GetLclNum();
        LclVarDsc* varDsc = compiler->lvaGetDesc(varNum);
        assert(varDsc->lvOnFrame);
        // We will load this from the upper 16 bytes of this localVar's home.
        int offs = 16;
        GetEmitter()->emitIns_R_R_S_I(INS_vinsertf128, EA_32BYTE, lclVarReg, lclVarReg, varNum, offs, 0x01);
    }
}

//------------------------------------------------------------------------
// genSIMDIntrinsic: Generate code for a SIMD Intrinsic.  This is the main
// routine which in turn calls appropriate genSIMDIntrinsicXXX() routine.
//
// Arguments:
//    simdNode - The GT_SIMD node
//
// Return Value:
//    None.
//
// Notes:
//    Currently, we only recognize SIMDVector<float> and SIMDVector<int>, and
//    a limited set of methods.
//
void CodeGen::genSIMDIntrinsic(GenTreeSIMD* simdNode)
{
    // NYI for unsupported base types
    if (!varTypeIsArithmetic(simdNode->gtSIMDBaseType))
    {
        noway_assert(!"SIMD intrinsic with unsupported base type.");
    }

    switch (simdNode->gtSIMDIntrinsicID)
    {
        case SIMDIntrinsicConvertToSingle:
        case SIMDIntrinsicConvertToInt32:
            genSIMDIntrinsic32BitConvert(simdNode);
            break;

        case SIMDIntrinsicConvertToDouble:
        case SIMDIntrinsicConvertToInt64:
            genSIMDIntrinsic64BitConvert(simdNode);
            break;

        case SIMDIntrinsicWidenLo:
        case SIMDIntrinsicWidenHi:
            genSIMDIntrinsicWiden(simdNode);
            break;

        case SIMDIntrinsicNarrow:
            genSIMDIntrinsicNarrow(simdNode);
            break;

        case SIMDIntrinsicGetItem:
            genSIMDIntrinsicGetItem(simdNode);
            break;

        case SIMDIntrinsicSetX:
        case SIMDIntrinsicSetY:
        case SIMDIntrinsicSetZ:
        case SIMDIntrinsicSetW:
            genSIMDIntrinsicSetItem(simdNode);
            break;

        case SIMDIntrinsicUpperSave:
            genSIMDIntrinsicUpperSave(simdNode);
            break;
        case SIMDIntrinsicUpperRestore:
            genSIMDIntrinsicUpperRestore(simdNode);
            break;

        default:
            noway_assert(!"Unimplemented SIMD intrinsic.");
            unreached();
    }
}

#endif // FEATURE_SIMD
#endif // TARGET_XARCH<|MERGE_RESOLUTION|>--- conflicted
+++ resolved
@@ -193,377 +193,6 @@
     return result;
 }
 
-<<<<<<< HEAD
-=======
-// genSIMDScalarMove: Generate code to move a value of type "type" from src mm reg
-// to target mm reg, zeroing out the upper bits if and only if specified.
-//
-// Arguments:
-//    targetType       the target type
-//    baseType         the base type of value to be moved
-//    targetReg        the target reg
-//    srcReg           the src reg
-//    moveType         action to be performed on target upper bits
-//
-// Return Value:
-//    None
-//
-// Notes:
-//    This is currently only supported for floating point types.
-//
-void CodeGen::genSIMDScalarMove(
-    var_types targetType, var_types baseType, regNumber targetReg, regNumber srcReg, SIMDScalarMoveType moveType)
-{
-    assert(varTypeIsFloating(baseType));
-    switch (moveType)
-    {
-        case SMT_PreserveUpper:
-            GetEmitter()->emitIns_SIMD_R_R_R(ins_Store(baseType), emitTypeSize(baseType), targetReg, targetReg, srcReg);
-            break;
-
-        case SMT_ZeroInitUpper:
-            if (compiler->canUseVexEncoding())
-            {
-                // insertps is a 128-bit only instruction, and clears the upper 128 bits, which is what we want.
-                // The insertpsImm selects which fields are copied and zero'd of the lower 128 bits, so we choose
-                // to zero all but the lower bits.
-                unsigned int insertpsImm =
-                    (INSERTPS_TARGET_SELECT(0) | INSERTPS_ZERO(1) | INSERTPS_ZERO(2) | INSERTPS_ZERO(3));
-                assert((insertpsImm >= 0) && (insertpsImm <= 255));
-                inst_RV_RV_IV(INS_insertps, EA_16BYTE, targetReg, srcReg, (int8_t)insertpsImm);
-            }
-            else
-            {
-                if (srcReg == targetReg)
-                {
-                    // There is no guarantee that upper bits of op1Reg are zero.
-                    // We achieve this by using left logical shift 12-bytes and right logical shift 12 bytes.
-                    instruction ins = getOpForSIMDIntrinsic(SIMDIntrinsicShiftLeftInternal, TYP_SIMD16);
-                    GetEmitter()->emitIns_R_I(ins, EA_16BYTE, srcReg, 12);
-                    ins = getOpForSIMDIntrinsic(SIMDIntrinsicShiftRightInternal, TYP_SIMD16);
-                    GetEmitter()->emitIns_R_I(ins, EA_16BYTE, srcReg, 12);
-                }
-                else
-                {
-                    genSIMDZero(targetType, TYP_FLOAT, targetReg);
-                    inst_Mov(baseType, targetReg, srcReg, /* canSkip */ false);
-                }
-            }
-            break;
-
-        case SMT_ZeroInitUpper_SrcHasUpperZeros:
-            inst_Mov(baseType, targetReg, srcReg, /* canSkip */ true);
-            break;
-
-        default:
-            unreached();
-    }
-}
-
-void CodeGen::genSIMDZero(var_types targetType, var_types baseType, regNumber targetReg)
-{
-    // We just use `INS_xorps` since `genSIMDZero` is used for both `System.Numerics.Vectors` and
-    // HardwareIntrinsics. Modern CPUs handle this specially in the renamer and it never hits the
-    // execution pipeline, additionally `INS_xorps` is always available (when using either the
-    // legacy or VEX encoding).
-    inst_RV_RV(INS_xorps, targetReg, targetReg, targetType, emitActualTypeSize(targetType));
-}
-
-//------------------------------------------------------------------------
-// genSIMDIntrinsicInit: Generate code for SIMD Intrinsic Initialize.
-//
-// Arguments:
-//    simdNode - The GT_SIMD node
-//
-// Return Value:
-//    None.
-//
-void CodeGen::genSIMDIntrinsicInit(GenTreeSIMD* simdNode)
-{
-    assert(simdNode->gtSIMDIntrinsicID == SIMDIntrinsicInit);
-
-    GenTree*  op1       = simdNode->gtGetOp1();
-    var_types baseType  = simdNode->GetSimdBaseType();
-    regNumber targetReg = simdNode->GetRegNum();
-    assert(targetReg != REG_NA);
-    var_types targetType = simdNode->TypeGet();
-    SIMDLevel level      = compiler->getSIMDSupportLevel();
-    unsigned  size       = simdNode->GetSimdSize();
-
-    // Should never see small int base type vectors except for zero initialization.
-    noway_assert(!varTypeIsSmallInt(baseType) || op1->IsIntegralConst(0));
-
-    instruction ins = INS_invalid;
-
-#if !defined(TARGET_64BIT)
-    if (op1->OperGet() == GT_LONG)
-    {
-        assert(varTypeIsLong(baseType));
-
-        GenTree* op1lo = op1->gtGetOp1();
-        GenTree* op1hi = op1->gtGetOp2();
-
-        if (op1lo->IsIntegralConst(0) && op1hi->IsIntegralConst(0))
-        {
-            genSIMDZero(targetType, baseType, targetReg);
-        }
-        else if (op1lo->IsIntegralConst(-1) && op1hi->IsIntegralConst(-1))
-        {
-            // Initialize elements of vector with all 1's: generate pcmpeqd reg, reg.
-            ins = getOpForSIMDIntrinsic(SIMDIntrinsicEqual, TYP_INT);
-            inst_RV_RV(ins, targetReg, targetReg, targetType, emitActualTypeSize(targetType));
-        }
-        else
-        {
-            // Generate:
-            //     mov_i2xmm targetReg, op1lo
-            //     mov_i2xmm xmmtmp, op1hi
-            //     shl xmmtmp, 4 bytes
-            //     por targetReg, xmmtmp
-            // Now, targetReg has the long in the low 64 bits. For SSE2, move it to the high 64 bits using:
-            //     shufpd targetReg, targetReg, 0 // move the long to all the lanes
-            // For AVX2, move it to all 4 of the 64-bit lanes using:
-            //     vpbroadcastq targetReg, targetReg
-
-            regNumber op1loReg = genConsumeReg(op1lo);
-            inst_Mov(TYP_FLOAT, targetReg, op1loReg, /* canSkip */ false, emitActualTypeSize(TYP_INT));
-
-            regNumber tmpReg = simdNode->GetSingleTempReg();
-
-            regNumber op1hiReg = genConsumeReg(op1hi);
-            inst_Mov(TYP_FLOAT, tmpReg, op1hiReg, /* canSkip */ false, emitActualTypeSize(TYP_INT));
-
-            ins = getOpForSIMDIntrinsic(SIMDIntrinsicShiftLeftInternal, TYP_SIMD16);
-            GetEmitter()->emitIns_R_I(ins, EA_16BYTE, tmpReg, 4); // shift left by 4 bytes
-
-            ins = getOpForSIMDIntrinsic(SIMDIntrinsicBitwiseOr, baseType);
-            inst_RV_RV(ins, targetReg, tmpReg, targetType, emitActualTypeSize(targetType));
-
-            if (compiler->getSIMDSupportLevel() == SIMD_AVX2_Supported)
-            {
-                inst_RV_RV(INS_vpbroadcastq, targetReg, targetReg, TYP_SIMD32, emitTypeSize(TYP_SIMD32));
-            }
-            else
-            {
-                ins = getOpForSIMDIntrinsic(SIMDIntrinsicShuffleSSE2, baseType);
-                GetEmitter()->emitIns_R_R_I(ins, emitActualTypeSize(targetType), targetReg, targetReg, 0);
-            }
-        }
-    }
-    else
-#endif // !defined(TARGET_64BIT)
-        if (op1->isContained())
-    {
-        if (op1->IsIntegralConst(0) || op1->IsFPZero())
-        {
-            genSIMDZero(targetType, baseType, targetReg);
-        }
-        else if (varTypeIsIntegral(baseType) && op1->IsIntegralConst(-1))
-        {
-            // case of initializing elements of vector with all 1's
-            // generate pcmpeqd reg, reg
-            ins = getOpForSIMDIntrinsic(SIMDIntrinsicEqual, TYP_INT);
-            inst_RV_RV(ins, targetReg, targetReg, targetType, emitActualTypeSize(targetType));
-        }
-        else
-        {
-            assert(level == SIMD_AVX2_Supported);
-            ins = getOpForSIMDIntrinsic(SIMDIntrinsicInit, baseType);
-            if (op1->IsCnsFltOrDbl())
-            {
-                GetEmitter()->emitInsBinary(ins, emitTypeSize(targetType), simdNode, op1);
-            }
-            else if (op1->OperIsLocalAddr())
-            {
-                const GenTreeLclVarCommon* lclVar = op1->AsLclVarCommon();
-                unsigned                   offset = lclVar->GetLclOffs();
-                GetEmitter()->emitIns_R_S(ins, emitTypeSize(targetType), targetReg, lclVar->GetLclNum(), offset);
-            }
-            else
-            {
-                unreached();
-            }
-        }
-    }
-    else if (level == SIMD_AVX2_Supported && ((size == 32) || (size == 16)))
-    {
-        regNumber srcReg = genConsumeReg(op1);
-        if (baseType == TYP_INT || baseType == TYP_UINT || baseType == TYP_LONG || baseType == TYP_ULONG)
-        {
-            inst_Mov(TYP_FLOAT, targetReg, srcReg, /* canSkip */ false, emitTypeSize(baseType));
-            srcReg = targetReg;
-        }
-
-        ins = getOpForSIMDIntrinsic(simdNode->gtSIMDIntrinsicID, baseType);
-        GetEmitter()->emitIns_R_R(ins, emitActualTypeSize(targetType), targetReg, srcReg);
-    }
-    else
-    {
-        // If we reach here, op1 is not contained and we are using SSE or it is a SubRegisterSIMDType.
-        // In either case we are going to use the SSE2 shuffle instruction.
-
-        regNumber op1Reg         = genConsumeReg(op1);
-        unsigned  shuffleControl = 0;
-
-        if (compiler->isSubRegisterSIMDType(simdNode))
-        {
-            assert(baseType == TYP_FLOAT);
-
-            // We cannot assume that upper bits of op1Reg or targetReg be zero.
-            // Therefore we need to explicitly zero out upper bits.  This is
-            // essential for the shuffle operation performed below.
-            //
-            // If op1 is a float/double constant, we would have loaded it from
-            // data section using movss/sd.  Similarly if op1 is a memory op we
-            // would have loaded it using movss/sd.  Movss/sd when loading a xmm reg
-            // from memory would zero-out upper bits. In these cases we can
-            // avoid explicitly zero'ing out targetReg if targetReg and op1Reg are the same or do it more efficiently
-            // if they are not the same.
-            SIMDScalarMoveType moveType =
-                op1->IsCnsFltOrDbl() || op1->isMemoryOp() ? SMT_ZeroInitUpper_SrcHasUpperZeros : SMT_ZeroInitUpper;
-
-            genSIMDScalarMove(targetType, TYP_FLOAT, targetReg, op1Reg, moveType);
-
-            if (size == 8)
-            {
-                shuffleControl = 0x50;
-            }
-            else if (size == 12)
-            {
-                shuffleControl = 0x40;
-            }
-            else
-            {
-                noway_assert(!"Unexpected size for SIMD type");
-            }
-        }
-        else // Vector<T>
-        {
-            inst_Mov(TYP_FLOAT, targetReg, op1Reg, /* canSkip */ true, emitTypeSize(baseType));
-        }
-
-        ins = getOpForSIMDIntrinsic(SIMDIntrinsicShuffleSSE2, baseType);
-        assert((shuffleControl >= 0) && (shuffleControl <= 255));
-        GetEmitter()->emitIns_R_R_I(ins, emitActualTypeSize(targetType), targetReg, targetReg, (int8_t)shuffleControl);
-    }
-
-    genProduceReg(simdNode);
-}
-
-//-------------------------------------------------------------------------------------------
-// genSIMDIntrinsicInitN: Generate code for SIMD Intrinsic Initialize for the form that takes
-//                        a number of arguments equal to the length of the Vector.
-//
-// Arguments:
-//    simdNode - The GT_SIMD node
-//
-// Return Value:
-//    None.
-//
-void CodeGen::genSIMDIntrinsicInitN(GenTreeSIMD* simdNode)
-{
-    assert(simdNode->gtSIMDIntrinsicID == SIMDIntrinsicInitN);
-
-    // Right now this intrinsic is supported only on TYP_FLOAT vectors
-    var_types baseType = simdNode->GetSimdBaseType();
-    noway_assert(baseType == TYP_FLOAT);
-
-    regNumber targetReg = simdNode->GetRegNum();
-    assert(targetReg != REG_NA);
-
-    var_types targetType = simdNode->TypeGet();
-
-    // Note that we cannot use targetReg before consumed all source operands. Therefore,
-    // Need an internal register to stitch together all the values into a single vector
-    // in an XMM reg.
-    regNumber vectorReg = simdNode->GetSingleTempReg();
-
-    // Zero out vectorReg if we are constructing a vector whose size is not equal to targetType vector size.
-    // For example in case of Vector4f we don't need to zero when using SSE2.
-    if (compiler->isSubRegisterSIMDType(simdNode))
-    {
-        genSIMDZero(targetType, baseType, vectorReg);
-    }
-
-    unsigned int baseTypeSize = genTypeSize(baseType);
-    instruction  insLeftShift = getOpForSIMDIntrinsic(SIMDIntrinsicShiftLeftInternal, TYP_SIMD16);
-
-    // We will first consume the list items in execution (left to right) order,
-    // and record the registers.
-    regNumber operandRegs[SIMD_INTRINSIC_MAX_PARAM_COUNT];
-    unsigned  initCount = 0;
-    for (GenTree* list = simdNode->gtGetOp1(); list != nullptr; list = list->gtGetOp2())
-    {
-        assert(list->OperGet() == GT_LIST);
-        GenTree* listItem = list->gtGetOp1();
-        assert(listItem->TypeGet() == baseType);
-        assert(!listItem->isContained());
-        regNumber operandReg   = genConsumeReg(listItem);
-        operandRegs[initCount] = operandReg;
-        initCount++;
-    }
-
-    unsigned int offset = 0;
-    for (unsigned i = 0; i < initCount; i++)
-    {
-        // We will now construct the vector from the list items in reverse order.
-        // This allows us to efficiently stitch together a vector as follows:
-        // vectorReg = (vectorReg << offset)
-        // VectorReg[0] = listItemReg
-        // Use genSIMDScalarMove with SMT_PreserveUpper in order to ensure that the upper
-        // bits of vectorReg are not modified.
-
-        regNumber operandReg = operandRegs[initCount - i - 1];
-        if (offset != 0)
-        {
-            assert((baseTypeSize >= 0) && (baseTypeSize <= 255));
-            GetEmitter()->emitIns_R_I(insLeftShift, EA_16BYTE, vectorReg, (int8_t)baseTypeSize);
-        }
-        genSIMDScalarMove(targetType, baseType, vectorReg, operandReg, SMT_PreserveUpper);
-
-        offset += baseTypeSize;
-    }
-
-    noway_assert(offset == simdNode->GetSimdSize());
-
-    // Load the initialized value.
-    inst_Mov(targetType, targetReg, vectorReg, /* canSkip */ true);
-    genProduceReg(simdNode);
-}
-
-//----------------------------------------------------------------------------------
-// genSIMDIntrinsicUnOp: Generate code for SIMD Intrinsic unary operations like sqrt.
-//
-// Arguments:
-//    simdNode - The GT_SIMD node
-//
-// Return Value:
-//    None.
-//
-void CodeGen::genSIMDIntrinsicUnOp(GenTreeSIMD* simdNode)
-{
-    assert(simdNode->gtSIMDIntrinsicID == SIMDIntrinsicCast);
-
-    GenTree*  op1       = simdNode->gtGetOp1();
-    var_types baseType  = simdNode->GetSimdBaseType();
-    regNumber targetReg = simdNode->GetRegNum();
-    assert(targetReg != REG_NA);
-    var_types targetType = simdNode->TypeGet();
-
-    regNumber   op1Reg = genConsumeReg(op1);
-    instruction ins    = getOpForSIMDIntrinsic(simdNode->gtSIMDIntrinsicID, baseType);
-    if (simdNode->gtSIMDIntrinsicID != SIMDIntrinsicCast)
-    {
-        inst_RV_RV(ins, targetReg, op1Reg, targetType, emitActualTypeSize(targetType));
-    }
-    else
-    {
-        inst_Mov(targetType, targetReg, op1Reg, /* canSkip */ true);
-    }
-    genProduceReg(simdNode);
-}
-
->>>>>>> 2f5f1d51
 //----------------------------------------------------------------------------------
 // genSIMDIntrinsic32BitConvert: Generate code for 32-bit SIMD Convert (int/uint <-> float)
 //
@@ -831,13 +460,8 @@
             GetEmitter()->emitIns_R_R_I(INS_vextracti128, EA_32BYTE, tmpReg, op1Reg, 0x01);
 
             // Put v[3] (the high-order element) in tmpReg2 and convert it.
-<<<<<<< HEAD
-            inst_RV_RV(ins_Copy(simdType), tmpReg2, tmpReg, simdType, emitActualTypeSize(simdType));
+            inst_Mov(simdType, tmpReg2, tmpReg, /* canSkip */ false);
             GetEmitter()->emitIns_R_I(INS_psrldq, emitActualTypeSize(simdType), tmpReg2, 8);
-=======
-            inst_Mov(simdType, tmpReg2, tmpReg, /* canSkip */ false);
-            GetEmitter()->emitIns_R_I(rightShiftIns, emitActualTypeSize(simdType), tmpReg2, 8);
->>>>>>> 2f5f1d51
             genSIMDLo64BitConvert(intrinsicID, simdType, baseType, tmpReg2, tmpIntReg, tmpReg2);
 
             // Shift the resulting 64-bits left.
@@ -850,13 +474,8 @@
         }
 
         // Put v[1] in tmpReg.
-<<<<<<< HEAD
-        inst_RV_RV(ins_Copy(simdType), tmpReg, op1Reg, simdType, emitActualTypeSize(simdType));
+        inst_Mov(simdType, tmpReg, op1Reg, /* canSkip */ false);
         GetEmitter()->emitIns_R_I(INS_psrldq, emitActualTypeSize(simdType), tmpReg, 8);
-=======
-        inst_Mov(simdType, tmpReg, op1Reg, /* canSkip */ false);
-        GetEmitter()->emitIns_R_I(rightShiftIns, emitActualTypeSize(simdType), tmpReg, 8);
->>>>>>> 2f5f1d51
 
         // At this point we have v[1] in the low-order 64-bits of tmpReg. Convert it.
         genSIMDLo64BitConvert(intrinsicID, simdType, baseType, tmpReg, tmpIntReg, tmpReg);
@@ -946,13 +565,8 @@
             GetEmitter()->emitIns_R_R_I(INS_vextractf128, EA_32BYTE, tmpReg, op1Reg, 0x01);
 
             // Put v[3] (the high-order element) in tmpReg2 and convert it.
-<<<<<<< HEAD
-            inst_RV_RV(ins_Copy(simdType), tmpReg2, tmpReg, simdType, emitActualTypeSize(simdType));
+            inst_Mov(simdType, tmpReg2, tmpReg, /* canSkip */ false);
             GetEmitter()->emitIns_R_I(INS_psrldq, emitActualTypeSize(simdType), tmpReg2, 8);
-=======
-            inst_Mov(simdType, tmpReg2, tmpReg, /* canSkip */ false);
-            GetEmitter()->emitIns_R_I(rightShiftIns, emitActualTypeSize(simdType), tmpReg2, 8);
->>>>>>> 2f5f1d51
             genSIMDLo64BitConvert(intrinsicID, simdType, baseType, tmpReg2, tmpIntReg, tmpReg2);
 
             // Shift the resulting 64-bits left.
@@ -966,13 +580,8 @@
         }
 
         // Put v[1] in tmpReg.
-<<<<<<< HEAD
-        inst_RV_RV(ins_Copy(simdType), tmpReg, op1Reg, simdType, emitActualTypeSize(simdType));
+        inst_Mov(simdType, tmpReg, op1Reg, /* canSkip */ false);
         GetEmitter()->emitIns_R_I(INS_psrldq, emitActualTypeSize(simdType), tmpReg, 8);
-=======
-        inst_Mov(simdType, tmpReg, op1Reg, /* canSkip */ false);
-        GetEmitter()->emitIns_R_I(rightShiftIns, emitActualTypeSize(simdType), tmpReg, 8);
->>>>>>> 2f5f1d51
 
         // At this point we have v[1] in the low-order 64-bits of tmpReg. Convert it.
         genSIMDLo64BitConvert(intrinsicID, simdType, baseType, tmpReg, tmpIntReg, tmpReg);
@@ -1015,17 +624,8 @@
     }
     else
     {
-<<<<<<< HEAD
-        instruction shiftIns = INS_psrldq;
-        if (tgtReg != srcReg)
-        {
-            inst_RV_RV(ins_Copy(simdType), tgtReg, srcReg, simdType, emitSize);
-        }
-=======
-        instruction shiftIns = getOpForSIMDIntrinsic(SIMDIntrinsicShiftRightInternal, TYP_SIMD16);
         inst_Mov(simdType, tgtReg, srcReg, /* canSkip */ true);
->>>>>>> 2f5f1d51
-        GetEmitter()->emitIns_R_I(shiftIns, emitSize, tgtReg, 8);
+        GetEmitter()->emitIns_R_I(INS_psrldq, emitSize, tgtReg, 8);
     }
 }
 
@@ -1286,140 +886,6 @@
     genProduceReg(simdNode);
 }
 
-<<<<<<< HEAD
-=======
-//--------------------------------------------------------------------------------
-// genSIMDIntrinsicBinOp: Generate code for SIMD Intrinsic binary operations
-// add, sub, mul, bit-wise And, AndNot and Or.
-//
-// Arguments:
-//    simdNode - The GT_SIMD node
-//
-// Return Value:
-//    None.
-//
-void CodeGen::genSIMDIntrinsicBinOp(GenTreeSIMD* simdNode)
-{
-    assert(simdNode->gtSIMDIntrinsicID == SIMDIntrinsicSub || simdNode->gtSIMDIntrinsicID == SIMDIntrinsicBitwiseAnd ||
-           simdNode->gtSIMDIntrinsicID == SIMDIntrinsicBitwiseOr);
-
-    GenTree*  op1       = simdNode->gtGetOp1();
-    GenTree*  op2       = simdNode->gtGetOp2();
-    var_types baseType  = simdNode->GetSimdBaseType();
-    regNumber targetReg = simdNode->GetRegNum();
-    assert(targetReg != REG_NA);
-    var_types targetType = simdNode->TypeGet();
-
-    genConsumeOperands(simdNode);
-    regNumber op1Reg   = op1->GetRegNum();
-    regNumber op2Reg   = op2->GetRegNum();
-    regNumber otherReg = op2Reg;
-
-    instruction ins = getOpForSIMDIntrinsic(simdNode->gtSIMDIntrinsicID, baseType);
-
-    // Currently AVX doesn't support integer.
-    // if the ins is INS_cvtsi2ss or INS_cvtsi2sd, we won't use AVX.
-    if (op1Reg != targetReg && compiler->getSIMDSupportLevel() == SIMD_AVX2_Supported &&
-        !(ins == INS_cvtsi2ss || ins == INS_cvtsi2sd) && GetEmitter()->IsThreeOperandAVXInstruction(ins))
-    {
-        inst_RV_RV_RV(ins, targetReg, op1Reg, op2Reg, emitActualTypeSize(targetType));
-    }
-    else
-    {
-        if (op2Reg == targetReg)
-        {
-            otherReg = op1Reg;
-        }
-        else
-        {
-            inst_Mov(targetType, targetReg, op1Reg, /* canSkip */ true);
-        }
-
-        inst_RV_RV(ins, targetReg, otherReg, targetType, emitActualTypeSize(targetType));
-    }
-
-    genProduceReg(simdNode);
-}
-
-//--------------------------------------------------------------------------------
-// genSIMDIntrinsicRelOp: Generate code for a SIMD Intrinsic relational operater
-// <, <=, >, >= and ==
-//
-// Arguments:
-//    simdNode - The GT_SIMD node
-//
-// Return Value:
-//    None.
-//
-void CodeGen::genSIMDIntrinsicRelOp(GenTreeSIMD* simdNode)
-{
-    GenTree*  op1        = simdNode->gtGetOp1();
-    GenTree*  op2        = simdNode->gtGetOp2();
-    var_types baseType   = simdNode->GetSimdBaseType();
-    regNumber targetReg  = simdNode->GetRegNum();
-    var_types targetType = simdNode->TypeGet();
-    SIMDLevel level      = compiler->getSIMDSupportLevel();
-
-    genConsumeOperands(simdNode);
-    regNumber op1Reg   = op1->GetRegNum();
-    regNumber op2Reg   = op2->GetRegNum();
-    regNumber otherReg = op2Reg;
-
-    switch (simdNode->gtSIMDIntrinsicID)
-    {
-        case SIMDIntrinsicEqual:
-        {
-            assert(targetReg != REG_NA);
-
-#ifdef DEBUG
-            // SSE2: vector<(u)long> relational op should be implemented in terms of
-            // TYP_INT comparison operations
-            if (baseType == TYP_LONG || baseType == TYP_ULONG)
-            {
-                assert(level >= SIMD_SSE4_Supported);
-            }
-#endif
-
-            unsigned    ival = 0;
-            instruction ins  = getOpForSIMDIntrinsic(simdNode->gtSIMDIntrinsicID, baseType, &ival);
-
-            // targetReg = op1reg > op2reg
-            // Therefore, we can optimize if op1Reg == targetReg
-            otherReg = op2Reg;
-            if (op1Reg != targetReg)
-            {
-                if (op2Reg == targetReg)
-                {
-                    assert(simdNode->gtSIMDIntrinsicID == SIMDIntrinsicEqual);
-                    otherReg = op1Reg;
-                }
-                else
-                {
-                    inst_Mov(targetType, targetReg, op1Reg, /* canSkip */ false);
-                }
-            }
-
-            if (varTypeIsFloating(baseType))
-            {
-                assert((ival >= 0) && (ival <= 255));
-                GetEmitter()->emitIns_R_R_I(ins, emitActualTypeSize(targetType), targetReg, otherReg, (int8_t)ival);
-            }
-            else
-            {
-                inst_RV_RV(ins, targetReg, otherReg, targetType, emitActualTypeSize(targetType));
-            }
-        }
-        break;
-
-        default:
-            noway_assert(!"Unimplemented SIMD relational operation.");
-            unreached();
-    }
-
-    genProduceReg(simdNode);
-}
-
->>>>>>> 2f5f1d51
 //------------------------------------------------------------------------------------
 // genSIMDIntrinsicGetItem: Generate code for SIMD Intrinsic get element at index i.
 //
@@ -1572,7 +1038,7 @@
     {
         if ((targetReg != srcReg) && ((index == 0) || !GetEmitter()->UseVEXEncoding()))
         {
-            GetEmitter()->emitIns_R_R(INS_movaps, EA_16BYTE, targetReg, srcReg);
+            GetEmitter()->emitIns_Mov(INS_movaps, EA_16BYTE, targetReg, srcReg, /* canSkip */ false);
             srcReg = targetReg;
         }
 
@@ -1837,42 +1303,6 @@
     genProduceReg(simdNode);
 }
 
-<<<<<<< HEAD
-=======
-//------------------------------------------------------------------------
-// genSIMDIntrinsicShuffleSSE2: Generate code for SIMD Intrinsic shuffle.
-//
-// Arguments:
-//    simdNode - The GT_SIMD node
-//
-// Return Value:
-//    None.
-//
-void CodeGen::genSIMDIntrinsicShuffleSSE2(GenTreeSIMD* simdNode)
-{
-    assert(simdNode->gtSIMDIntrinsicID == SIMDIntrinsicShuffleSSE2);
-    noway_assert(compiler->getSIMDSupportLevel() == SIMD_SSE2_Supported);
-
-    GenTree* op1 = simdNode->gtGetOp1();
-    GenTree* op2 = simdNode->gtGetOp2();
-    assert(op2->isContained());
-    assert(op2->IsCnsIntOrI());
-    ssize_t   shuffleControl = op2->AsIntConCommon()->IconValue();
-    var_types baseType       = simdNode->GetSimdBaseType();
-    var_types targetType     = simdNode->TypeGet();
-    regNumber targetReg      = simdNode->GetRegNum();
-    assert(targetReg != REG_NA);
-
-    regNumber op1Reg = genConsumeReg(op1);
-    inst_Mov(targetType, targetReg, op1Reg, /* canSkip */ true);
-
-    instruction ins = getOpForSIMDIntrinsic(simdNode->gtSIMDIntrinsicID, baseType);
-    assert((shuffleControl >= 0) && (shuffleControl <= 255));
-    GetEmitter()->emitIns_R_R_I(ins, emitTypeSize(baseType), targetReg, targetReg, (int8_t)shuffleControl);
-    genProduceReg(simdNode);
-}
-
->>>>>>> 2f5f1d51
 //-----------------------------------------------------------------------------
 // genStoreSIMD12: Store a TYP_SIMD12 (i.e. Vector3) to memory.
 // Since Vector3 is not a hardware supported write size, it is performed
