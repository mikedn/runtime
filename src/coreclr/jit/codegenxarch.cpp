// Licensed to the .NET Foundation under one or more agreements.
// The .NET Foundation licenses this file to you under the MIT license.

/*XXXXXXXXXXXXXXXXXXXXXXXXXXXXXXXXXXXXXXXXXXXXXXXXXXXXXXXXXXXXXXXXXXXXXXXXXXXXX
XXXXXXXXXXXXXXXXXXXXXXXXXXXXXXXXXXXXXXXXXXXXXXXXXXXXXXXXXXXXXXXXXXXXXXXXXXXXXXX
XX                                                                           XX
XX                        Amd64/x86 Code Generator                           XX
XX                                                                           XX
XXXXXXXXXXXXXXXXXXXXXXXXXXXXXXXXXXXXXXXXXXXXXXXXXXXXXXXXXXXXXXXXXXXXXXXXXXXXXXX
XXXXXXXXXXXXXXXXXXXXXXXXXXXXXXXXXXXXXXXXXXXXXXXXXXXXXXXXXXXXXXXXXXXXXXXXXXXXXXX
*/
#include "jitpch.h"
#ifdef _MSC_VER
#pragma hdrstop
#pragma warning(disable : 4310) // cast truncates constant value - happens for (int8_t)0xb1
#endif

#ifdef TARGET_XARCH
#include "emit.h"
#include "codegen.h"
#include "lower.h"
#include "gcinfo.h"
#include "gcinfoencoder.h"
#include "patchpointinfo.h"

/*****************************************************************************
 *
 *  Generate code that will set the given register to the integer constant.
 */

void CodeGen::genSetRegToIcon(regNumber reg, ssize_t val, var_types type, insFlags flags)
{
    // Reg cannot be a FP reg
    assert(!genIsValidFloatReg(reg));

    // The only TYP_REF constant that can come this path is a managed 'null' since it is not
    // relocatable.  Other ref type constants (e.g. string objects) go through a different
    // code path.
    noway_assert(type != TYP_REF || val == 0);

    if (val == 0)
    {
        instGen_Set_Reg_To_Zero(emitActualTypeSize(type), reg, flags);
    }
    else
    {
        // TODO-XArch-CQ: needs all the optimized cases
        GetEmitter()->emitIns_R_I(INS_mov, emitActualTypeSize(type), reg, val);
    }
}

//---------------------------------------------------------------------
// genSetGSSecurityCookie: Set the "GS" security cookie in the prolog.
//
// Arguments:
//     initReg        - register to use as a scratch register
//     pInitRegZeroed - OUT parameter. *pInitRegZeroed is set to 'false' if and only if
//                      this call sets 'initReg' to a non-zero value.
//
// Return Value:
//     None
//
void CodeGen::genSetGSSecurityCookie(regNumber initReg, bool* pInitRegZeroed)
{
    assert(compiler->compGeneratingProlog);

    if (!compiler->getNeedsGSSecurityCookie())
    {
        return;
    }

    if (compiler->opts.IsOSR() && compiler->info.compPatchpointInfo->HasSecurityCookie())
    {
        // Security cookie is on original frame and was initialized there.
        return;
    }

    if (compiler->gsGlobalSecurityCookieAddr == nullptr)
    {
        noway_assert(compiler->gsGlobalSecurityCookieVal != 0);
#ifdef TARGET_AMD64
        if ((int)compiler->gsGlobalSecurityCookieVal != compiler->gsGlobalSecurityCookieVal)
        {
            // initReg = #GlobalSecurityCookieVal64; [frame.GSSecurityCookie] = initReg
            genSetRegToIcon(initReg, compiler->gsGlobalSecurityCookieVal, TYP_I_IMPL);
            GetEmitter()->emitIns_S_R(INS_mov, EA_PTRSIZE, initReg, compiler->lvaGSSecurityCookie, 0);
            *pInitRegZeroed = false;
        }
        else
#endif
        {
            // mov   dword ptr [frame.GSSecurityCookie], #GlobalSecurityCookieVal
            GetEmitter()->emitIns_S_I(INS_mov, EA_PTRSIZE, compiler->lvaGSSecurityCookie, 0,
                                      (int)compiler->gsGlobalSecurityCookieVal);
        }
    }
    else
    {
        // Always use EAX on x86 and x64
        // On x64, if we're not moving into RAX, and the address isn't RIP relative, we can't encode it.
        //  mov   eax, dword ptr [compiler->gsGlobalSecurityCookieAddr]
        //  mov   dword ptr [frame.GSSecurityCookie], eax
        GetEmitter()->emitIns_R_AI(INS_mov, EA_PTR_DSP_RELOC, REG_EAX, (ssize_t)compiler->gsGlobalSecurityCookieAddr);
        regSet.verifyRegUsed(REG_EAX);
        GetEmitter()->emitIns_S_R(INS_mov, EA_PTRSIZE, REG_EAX, compiler->lvaGSSecurityCookie, 0);
        if (initReg == REG_EAX)
        {
            *pInitRegZeroed = false;
        }
    }
}

/*****************************************************************************
 *
 *   Generate code to check that the GS cookie wasn't thrashed by a buffer
 *   overrun.  If pushReg is true, preserve all registers around code sequence.
 *   Otherwise ECX could be modified.
 *
 *   Implementation Note: pushReg = true, in case of tail calls.
 */
void CodeGen::genEmitGSCookieCheck(bool pushReg)
{
    noway_assert(compiler->gsGlobalSecurityCookieAddr || compiler->gsGlobalSecurityCookieVal);

    if (!pushReg && !varTypeUsesFloatReg(compiler->info.GetRetSigType()))
    {
        // Return registers that contain GC references must be reported
        // as live while the GC cookie is checked.

        ReturnTypeDesc& retDesc = compiler->info.retDesc;

        for (unsigned i = 0; i < retDesc.GetRegCount(); ++i)
        {
            gcInfo.gcMarkRegPtrVal(retDesc.GetRegNum(i), retDesc.GetRegType(i));
        }
    }

    regNumber regGSCheck;
    regMaskTP regMaskGSCheck = RBM_NONE;

    if (!pushReg)
    {
        // Non-tail call: we can use any callee trash register that is not
        // a return register or contain 'this' pointer (keep alive this), since
        // we are generating GS cookie check after a GT_RETURN block.
        // Note: On Amd64 System V RDX is an arg register - REG_ARG_2 - as well
        // as return register for two-register-returned structs.
        if (compiler->lvaKeepAliveAndReportThis() && compiler->lvaTable[compiler->info.compThisArg].lvRegister &&
            (compiler->lvaTable[compiler->info.compThisArg].GetRegNum() == REG_ARG_0))
        {
            regGSCheck = REG_ARG_1;
        }
        else
        {
            regGSCheck = REG_ARG_0;
        }
    }
    else
    {
#ifdef TARGET_X86
        // It doesn't matter which register we pick, since we're going to save and restore it
        // around the check.
        // TODO-CQ: Can we optimize the choice of register to avoid doing the push/pop sometimes?
        regGSCheck     = REG_EAX;
        regMaskGSCheck = RBM_EAX;
#else  // !TARGET_X86
        // Jmp calls: specify method handle using which JIT queries VM for its entry point
        // address and hence it can neither be a VSD call nor PInvoke calli with cookie
        // parameter.  Therefore, in case of jmp calls it is safe to use R11.
        regGSCheck = REG_R11;
#endif // !TARGET_X86
    }

    regMaskTP byrefPushedRegs = RBM_NONE;
    regMaskTP norefPushedRegs = RBM_NONE;
    regMaskTP pushedRegs      = RBM_NONE;

    if (compiler->gsGlobalSecurityCookieAddr == nullptr)
    {
#if defined(TARGET_AMD64)
        // If GS cookie value fits within 32-bits we can use 'cmp mem64, imm32'.
        // Otherwise, load the value into a reg and use 'cmp mem64, reg64'.
        if ((int)compiler->gsGlobalSecurityCookieVal != (ssize_t)compiler->gsGlobalSecurityCookieVal)
        {
            genSetRegToIcon(regGSCheck, compiler->gsGlobalSecurityCookieVal, TYP_I_IMPL);
            GetEmitter()->emitIns_S_R(INS_cmp, EA_PTRSIZE, regGSCheck, compiler->lvaGSSecurityCookie, 0);
        }
        else
#endif // defined(TARGET_AMD64)
        {
            assert((int)compiler->gsGlobalSecurityCookieVal == (ssize_t)compiler->gsGlobalSecurityCookieVal);
            GetEmitter()->emitIns_S_I(INS_cmp, EA_PTRSIZE, compiler->lvaGSSecurityCookie, 0,
                                      (int)compiler->gsGlobalSecurityCookieVal);
        }
    }
    else
    {
        // Ngen case - GS cookie value needs to be accessed through an indirection.

        pushedRegs = genPushRegs(regMaskGSCheck, &byrefPushedRegs, &norefPushedRegs);

        instGen_Set_Reg_To_Imm(EA_HANDLE_CNS_RELOC, regGSCheck, (ssize_t)compiler->gsGlobalSecurityCookieAddr);
        GetEmitter()->emitIns_R_AR(ins_Load(TYP_I_IMPL), EA_PTRSIZE, regGSCheck, regGSCheck, 0);
        GetEmitter()->emitIns_S_R(INS_cmp, EA_PTRSIZE, regGSCheck, compiler->lvaGSSecurityCookie, 0);
    }

    BasicBlock* gsCheckBlk = genCreateTempLabel();
    inst_JMP(EJ_je, gsCheckBlk);
    genEmitHelperCall(CORINFO_HELP_FAIL_FAST, 0, EA_UNKNOWN);
    genDefineTempLabel(gsCheckBlk);

    genPopRegs(pushedRegs, byrefPushedRegs, norefPushedRegs);
}

BasicBlock* CodeGen::genCallFinally(BasicBlock* block)
{
#if defined(FEATURE_EH_FUNCLETS)
    // Generate a call to the finally, like this:
    //      mov         rcx,qword ptr [rbp + 20H]       // Load rcx with PSPSym
    //      call        finally-funclet
    //      jmp         finally-return                  // Only for non-retless finally calls
    // The jmp can be a NOP if we're going to the next block.
    // If we're generating code for the main function (not a funclet), and there is no localloc,
    // then RSP at this point is the same value as that stored in the PSPSym. So just copy RSP
    // instead of loading the PSPSym in this case, or if PSPSym is not used (CoreRT ABI).

    if ((compiler->lvaPSPSym == BAD_VAR_NUM) ||
        (!compiler->compLocallocUsed && (compiler->funCurrentFunc()->funKind == FUNC_ROOT)))
    {
#ifndef UNIX_X86_ABI
        inst_RV_RV(INS_mov, REG_ARG_0, REG_SPBASE, TYP_I_IMPL);
#endif // !UNIX_X86_ABI
    }
    else
    {
        GetEmitter()->emitIns_R_S(ins_Load(TYP_I_IMPL), EA_PTRSIZE, REG_ARG_0, compiler->lvaPSPSym, 0);
    }
    GetEmitter()->emitIns_J(INS_call, block->bbJumpDest);

    if (block->bbFlags & BBF_RETLESS_CALL)
    {
        // We have a retless call, and the last instruction generated was a call.
        // If the next block is in a different EH region (or is the end of the code
        // block), then we need to generate a breakpoint here (since it will never
        // get executed) to get proper unwind behavior.

        if ((block->bbNext == nullptr) || !BasicBlock::sameEHRegion(block, block->bbNext))
        {
            instGen(INS_BREAKPOINT); // This should never get executed
        }
    }
    else
    {
// TODO-Linux-x86: Do we need to handle the GC information for this NOP or JMP specially, as is done for other
// architectures?
#ifndef JIT32_GCENCODER
        // Because of the way the flowgraph is connected, the liveness info for this one instruction
        // after the call is not (can not be) correct in cases where a variable has a last use in the
        // handler.  So turn off GC reporting for this single instruction.
        GetEmitter()->emitDisableGC();
#endif // JIT32_GCENCODER

        // Now go to where the finally funclet needs to return to.
        if (block->bbNext->bbJumpDest == block->bbNext->bbNext)
        {
            // Fall-through.
            // TODO-XArch-CQ: Can we get rid of this instruction, and just have the call return directly
            // to the next instruction? This would depend on stack walking from within the finally
            // handler working without this instruction being in this special EH region.
            instGen(INS_nop);
        }
        else
        {
            inst_JMP(EJ_jmp, block->bbNext->bbJumpDest);
        }

#ifndef JIT32_GCENCODER
        GetEmitter()->emitEnableGC();
#endif // JIT32_GCENCODER
    }

#else // !FEATURE_EH_FUNCLETS

    // If we are about to invoke a finally locally from a try block, we have to set the ShadowSP slot
    // corresponding to the finally's nesting level. When invoked in response to an exception, the
    // EE does this.
    //
    // We have a BBJ_CALLFINALLY followed by a BBJ_ALWAYS.
    //
    // We will emit :
    //      mov [ebp - (n + 1)], 0
    //      mov [ebp -  n     ], 0xFC
    //      push &step
    //      jmp  finallyBlock
    // ...
    // step:
    //      mov [ebp -  n     ], 0
    //      jmp leaveTarget
    // ...
    // leaveTarget:

    noway_assert(isFramePointerUsed());

    // Get the nesting level which contains the finally
    unsigned finallyNesting = 0;
    compiler->fgGetNestingLevel(block, &finallyNesting);

    // The last slot is reserved for ICodeManager::FixContext(ppEndRegion)
    unsigned filterEndOffsetSlotOffs;
    filterEndOffsetSlotOffs = (unsigned)(compiler->lvaLclSize(compiler->lvaShadowSPslotsVar) - TARGET_POINTER_SIZE);

    unsigned curNestingSlotOffs;
    curNestingSlotOffs = (unsigned)(filterEndOffsetSlotOffs - ((finallyNesting + 1) * TARGET_POINTER_SIZE));

    // Zero out the slot for the next nesting level
    GetEmitter()->emitIns_S_I(INS_mov, EA_PTRSIZE, compiler->lvaShadowSPslotsVar,
                              curNestingSlotOffs - TARGET_POINTER_SIZE, 0);
    GetEmitter()->emitIns_S_I(INS_mov, EA_PTRSIZE, compiler->lvaShadowSPslotsVar, curNestingSlotOffs, LCL_FINALLY_MARK);

    // Now push the address where the finally funclet should return to directly.
    if (!(block->bbFlags & BBF_RETLESS_CALL))
    {
        assert(block->isBBCallAlwaysPair());
        GetEmitter()->emitIns_J(INS_push_hide, block->bbNext->bbJumpDest);
    }
    else
    {
        // EE expects a DWORD, so we provide 0
        inst_IV(INS_push_hide, 0);
    }

    // Jump to the finally BB
    inst_JMP(EJ_jmp, block->bbJumpDest);

#endif // !FEATURE_EH_FUNCLETS

    // The BBJ_ALWAYS is used because the BBJ_CALLFINALLY can't point to the
    // jump target using bbJumpDest - that is already used to point
    // to the finally block. So just skip past the BBJ_ALWAYS unless the
    // block is RETLESS.
    if (!(block->bbFlags & BBF_RETLESS_CALL))
    {
        assert(block->isBBCallAlwaysPair());
        block = block->bbNext;
    }
    return block;
}

#if defined(FEATURE_EH_FUNCLETS)
void CodeGen::genEHCatchRet(BasicBlock* block)
{
    // Set RAX to the address the VM should return to after the catch.
    // Generate a RIP-relative
    //         lea reg, [rip + disp32] ; the RIP is implicit
    // which will be position-independent.
    GetEmitter()->emitIns_R_L(INS_lea, EA_PTR_DSP_RELOC, block->bbJumpDest, REG_INTRET);
}

#else // !FEATURE_EH_FUNCLETS

void CodeGen::genEHFinallyOrFilterRet(BasicBlock* block)
{
    // The last statement of the block must be a GT_RETFILT, which has already been generated.
    assert(block->lastNode() != nullptr);
    assert(block->lastNode()->OperGet() == GT_RETFILT);

    if (block->bbJumpKind == BBJ_EHFINALLYRET)
    {
        assert(block->lastNode()->AsOp()->gtOp1 == nullptr); // op1 == nullptr means endfinally

        // Return using a pop-jmp sequence. As the "try" block calls
        // the finally with a jmp, this leaves the x86 call-ret stack
        // balanced in the normal flow of path.

        noway_assert(isFramePointerRequired());
        inst_RV(INS_pop_hide, REG_EAX, TYP_I_IMPL);
        inst_RV(INS_i_jmp, REG_EAX, TYP_I_IMPL);
    }
    else
    {
        assert(block->bbJumpKind == BBJ_EHFILTERRET);

        // The return value has already been computed.
        instGen_Return(0);
    }
}

#endif // !FEATURE_EH_FUNCLETS

//  Move an immediate value into an integer register

void CodeGen::instGen_Set_Reg_To_Imm(emitAttr  size,
                                     regNumber reg,
                                     ssize_t   imm,
                                     insFlags flags DEBUGARG(size_t targetHandle) DEBUGARG(unsigned gtFlags))
{
    // reg cannot be a FP register
    assert(!genIsValidFloatReg(reg));

    if (!compiler->opts.compReloc)
    {
        size = EA_SIZE(size); // Strip any Reloc flags from size if we aren't doing relocs
    }

    if ((imm == 0) && !EA_IS_RELOC(size))
    {
        instGen_Set_Reg_To_Zero(size, reg, flags);
    }
    else
    {
        if (genDataIndirAddrCanBeEncodedAsPCRelOffset(imm))
        {
            emitAttr newSize = EA_PTR_DSP_RELOC;
            if (EA_IS_BYREF(size))
            {
                newSize = EA_SET_FLG(newSize, EA_BYREF_FLG);
            }

            GetEmitter()->emitIns_R_AI(INS_lea, newSize, reg, imm);
        }
        else
        {
            GetEmitter()->emitIns_R_I(INS_mov, size, reg, imm);
        }
    }
    regSet.verifyRegUsed(reg);
}

/***********************************************************************************
 *
 * Generate code to set a register 'targetReg' of type 'targetType' to the constant
 * specified by the constant (GT_CNS_INT or GT_CNS_DBL) in 'tree'. This does not call
 * genProduceReg() on the target register.
 */
void CodeGen::genSetRegToConst(regNumber targetReg, var_types targetType, GenTree* tree)
{
    switch (tree->gtOper)
    {
        case GT_CNS_INT:
        {
            // relocatable values tend to come down as a CNS_INT of native int type
            // so the line between these two opcodes is kind of blurry
            GenTreeIntConCommon* con    = tree->AsIntConCommon();
            ssize_t              cnsVal = con->IconValue();

            if (con->ImmedValNeedsReloc(compiler))
            {
                emitAttr size = EA_HANDLE_CNS_RELOC;

                if (targetType == TYP_BYREF)
                {
                    size = EA_SET_FLG(size, EA_BYREF_FLG);
                }

                instGen_Set_Reg_To_Imm(size, targetReg, cnsVal);
                regSet.verifyRegUsed(targetReg);
            }
            else
            {
                genSetRegToIcon(targetReg, cnsVal, targetType);
            }
        }
        break;

        case GT_CNS_DBL:
        {
            emitter* emit       = GetEmitter();
            emitAttr size       = emitTypeSize(targetType);
            double   constValue = tree->AsDblCon()->gtDconVal;

            // Make sure we use "xorps reg, reg" only for +ve zero constant (0.0) and not for -ve zero (-0.0)
            if (*(__int64*)&constValue == 0)
            {
                // A faster/smaller way to generate 0
                emit->emitIns_R_R(INS_xorps, size, targetReg, targetReg);
            }
            else
            {
                CORINFO_FIELD_HANDLE hnd = emit->emitFltOrDblConst(constValue, size);
                emit->emitIns_R_C(ins_Load(targetType), size, targetReg, hnd, 0);
            }
        }
        break;

        default:
            unreached();
    }
}

//------------------------------------------------------------------------
// genCodeForNegNot: Produce code for a GT_NEG/GT_NOT node.
//
// Arguments:
//    tree - the node
//
void CodeGen::genCodeForNegNot(GenTree* tree)
{
    assert(tree->OperIs(GT_NEG, GT_NOT));

    regNumber targetReg  = tree->GetRegNum();
    var_types targetType = tree->TypeGet();

    if (varTypeIsFloating(targetType))
    {
        assert(tree->gtOper == GT_NEG);
        genSSE2BitwiseOp(tree);
    }
    else
    {
        GenTree* operand = tree->gtGetOp1();
        assert(operand->isUsedFromReg());
        regNumber operandReg = genConsumeReg(operand);

        if (operandReg != targetReg)
        {
            inst_RV_RV(INS_mov, targetReg, operandReg, targetType);
        }

        instruction ins = genGetInsForOper(tree->OperGet(), targetType);
        inst_RV(ins, targetReg, targetType);
    }

    genProduceReg(tree);
}

//------------------------------------------------------------------------
// genCodeForBswap: Produce code for a GT_BSWAP / GT_BSWAP16 node.
//
// Arguments:
//    tree - the node
//
void CodeGen::genCodeForBswap(GenTree* tree)
{
    // TODO: If we're swapping immediately after a read from memory or immediately before
    // a write to memory, use the MOVBE instruction instead of the BSWAP instruction if
    // the platform supports it.

    assert(tree->OperIs(GT_BSWAP, GT_BSWAP16));

    regNumber targetReg  = tree->GetRegNum();
    var_types targetType = tree->TypeGet();

    GenTree* operand = tree->gtGetOp1();
    assert(operand->isUsedFromReg());
    regNumber operandReg = genConsumeReg(operand);

    if (operandReg != targetReg)
    {
        inst_RV_RV(INS_mov, targetReg, operandReg, targetType);
    }

    if (tree->OperIs(GT_BSWAP))
    {
        // 32-bit and 64-bit byte swaps use "bswap reg"
        inst_RV(INS_bswap, targetReg, targetType);
    }
    else
    {
        // 16-bit byte swaps use "ror reg.16, 8"
        inst_RV_IV(INS_ror_N, targetReg, 8 /* val */, emitAttr::EA_2BYTE);
    }

    genProduceReg(tree);
}

// Generate code to get the high N bits of a N*N=2N bit multiplication result
void CodeGen::genCodeForMulHi(GenTreeOp* treeNode)
{
    assert(!treeNode->gtOverflowEx());

    regNumber targetReg  = treeNode->GetRegNum();
    var_types targetType = treeNode->TypeGet();
    emitter*  emit       = GetEmitter();
    emitAttr  size       = emitTypeSize(treeNode);
    GenTree*  op1        = treeNode->AsOp()->gtOp1;
    GenTree*  op2        = treeNode->AsOp()->gtOp2;

    // to get the high bits of the multiply, we are constrained to using the
    // 1-op form:  RDX:RAX = RAX * rm
    // The 3-op form (Rx=Ry*Rz) does not support it.

    genConsumeOperands(treeNode->AsOp());

    GenTree* regOp = op1;
    GenTree* rmOp  = op2;

    // Set rmOp to the memory operand (if any)
    if (op1->isUsedFromMemory() || (op2->isUsedFromReg() && (op2->GetRegNum() == REG_RAX)))
    {
        regOp = op2;
        rmOp  = op1;
    }
    assert(regOp->isUsedFromReg());

    // Setup targetReg when neither of the source operands was a matching register
    if (regOp->GetRegNum() != REG_RAX)
    {
        inst_RV_RV(ins_Copy(targetType), REG_RAX, regOp->GetRegNum(), targetType);
    }

    instruction ins;
    if ((treeNode->gtFlags & GTF_UNSIGNED) == 0)
    {
        ins = INS_imulEAX;
    }
    else
    {
        ins = INS_mulEAX;
    }
    emit->emitInsBinary(ins, size, treeNode, rmOp);

    // Move the result to the desired register, if necessary
    if (treeNode->OperGet() == GT_MULHI && targetReg != REG_RDX)
    {
        inst_RV_RV(INS_mov, targetReg, REG_RDX, targetType);
    }

    genProduceReg(treeNode);
}

#ifdef TARGET_X86
//------------------------------------------------------------------------
// genCodeForLongUMod: Generate code for a tree of the form
//                     `(umod (gt_long x y) (const int))`
//
// Arguments:
//   node - the node for which to generate code
//
void CodeGen::genCodeForLongUMod(GenTreeOp* node)
{
    assert(node != nullptr);
    assert(node->OperGet() == GT_UMOD);
    assert(node->TypeGet() == TYP_INT);

    GenTreeOp* const dividend = node->gtOp1->AsOp();
    assert(dividend->OperGet() == GT_LONG);
    assert(varTypeIsLong(dividend));

    genConsumeOperands(node);

    GenTree* const dividendLo = dividend->gtOp1;
    GenTree* const dividendHi = dividend->gtOp2;
    assert(dividendLo->isUsedFromReg());
    assert(dividendHi->isUsedFromReg());

    GenTree* const divisor = node->gtOp2;
    assert(divisor->gtSkipReloadOrCopy()->OperGet() == GT_CNS_INT);
    assert(divisor->gtSkipReloadOrCopy()->isUsedFromReg());
    assert(divisor->gtSkipReloadOrCopy()->AsIntCon()->gtIconVal >= 2);
    assert(divisor->gtSkipReloadOrCopy()->AsIntCon()->gtIconVal <= 0x3fffffff);

    // dividendLo must be in RAX; dividendHi must be in RDX
    genCopyRegIfNeeded(dividendLo, REG_EAX);
    genCopyRegIfNeeded(dividendHi, REG_EDX);

    // At this point, EAX:EDX contains the 64bit dividend and op2->GetRegNum()
    // contains the 32bit divisor. We want to generate the following code:
    //
    //   cmp edx, divisor->GetRegNum()
    //   jb noOverflow
    //
    //   mov temp, eax
    //   mov eax, edx
    //   xor edx, edx
    //   div divisor->GetRegNum()
    //   mov eax, temp
    //
    // noOverflow:
    //   div divisor->GetRegNum()
    //
    // This works because (a * 2^32 + b) % c = ((a % c) * 2^32 + b) % c.

    BasicBlock* const noOverflow = genCreateTempLabel();

    //   cmp edx, divisor->GetRegNum()
    //   jb noOverflow
    inst_RV_RV(INS_cmp, REG_EDX, divisor->GetRegNum());
    inst_JMP(EJ_jb, noOverflow);

    //   mov temp, eax
    //   mov eax, edx
    //   xor edx, edx
    //   div divisor->GetRegNum()
    //   mov eax, temp
    const regNumber tempReg = node->GetSingleTempReg();
    inst_RV_RV(INS_mov, tempReg, REG_EAX, TYP_INT);
    inst_RV_RV(INS_mov, REG_EAX, REG_EDX, TYP_INT);
    instGen_Set_Reg_To_Zero(EA_PTRSIZE, REG_EDX);
    inst_RV(INS_div, divisor->GetRegNum(), TYP_INT);
    inst_RV_RV(INS_mov, REG_EAX, tempReg, TYP_INT);

    // noOverflow:
    //   div divisor->GetRegNum()
    genDefineTempLabel(noOverflow);
    inst_RV(INS_div, divisor->GetRegNum(), TYP_INT);

    const regNumber targetReg = node->GetRegNum();
    if (targetReg != REG_EDX)
    {
        inst_RV_RV(INS_mov, targetReg, REG_RDX, TYP_INT);
    }
    genProduceReg(node);
}
#endif // TARGET_X86

//------------------------------------------------------------------------
// genCodeForDivMod: Generate code for a DIV or MOD operation.
//
// Arguments:
//    treeNode - the node to generate the code for
//
void CodeGen::genCodeForDivMod(GenTreeOp* treeNode)
{
    assert(treeNode->OperIs(GT_DIV, GT_UDIV, GT_MOD, GT_UMOD));

    GenTree* dividend = treeNode->gtOp1;

#ifdef TARGET_X86
    if (varTypeIsLong(dividend->TypeGet()))
    {
        genCodeForLongUMod(treeNode);
        return;
    }
#endif // TARGET_X86

    GenTree*   divisor    = treeNode->gtOp2;
    genTreeOps oper       = treeNode->OperGet();
    emitAttr   size       = emitTypeSize(treeNode);
    regNumber  targetReg  = treeNode->GetRegNum();
    var_types  targetType = treeNode->TypeGet();
    emitter*   emit       = GetEmitter();

    // Node's type must be int/native int, small integer types are not
    // supported and floating point types are handled by genCodeForBinary.
    assert(varTypeIsIntOrI(targetType));
    // dividend is in a register.
    assert(dividend->isUsedFromReg());

    genConsumeOperands(treeNode->AsOp());
    // dividend must be in RAX
    genCopyRegIfNeeded(dividend, REG_RAX);

    // zero or sign extend rax to rdx
    if (oper == GT_UMOD || oper == GT_UDIV ||
        (dividend->IsIntegralConst() && (dividend->AsIntConCommon()->IconValue() > 0)))
    {
        instGen_Set_Reg_To_Zero(EA_PTRSIZE, REG_EDX);
    }
    else
    {
        emit->emitIns(INS_cdq, size);
        // the cdq instruction writes RDX, So clear the gcInfo for RDX
        gcInfo.gcMarkRegSetNpt(RBM_RDX);
    }

    // Perform the 'targetType' (64-bit or 32-bit) divide instruction
    instruction ins;
    if (oper == GT_UMOD || oper == GT_UDIV)
    {
        ins = INS_div;
    }
    else
    {
        ins = INS_idiv;
    }

    emit->emitInsBinary(ins, size, treeNode, divisor);

    // DIV/IDIV instructions always store the quotient in RAX and the remainder in RDX.
    // Move the result to the desired register, if necessary
    if (oper == GT_DIV || oper == GT_UDIV)
    {
        if (targetReg != REG_RAX)
        {
            inst_RV_RV(INS_mov, targetReg, REG_RAX, targetType);
        }
    }
    else
    {
        assert((oper == GT_MOD) || (oper == GT_UMOD));
        if (targetReg != REG_RDX)
        {
            inst_RV_RV(INS_mov, targetReg, REG_RDX, targetType);
        }
    }
    genProduceReg(treeNode);
}

//------------------------------------------------------------------------
// genCodeForBinary: Generate code for many binary arithmetic operators
//
// Arguments:
//    treeNode - The binary operation for which we are generating code.
//
// Return Value:
//    None.
//
// Notes:
//    Integer MUL and DIV variants have special constraints on x64 so are not handled here.
//    See the assert below for the operators that are handled.

void CodeGen::genCodeForBinary(GenTreeOp* treeNode)
{
#ifdef DEBUG
    bool isValidOper = treeNode->OperIs(GT_ADD, GT_SUB);
    if (varTypeIsFloating(treeNode->TypeGet()))
    {
        isValidOper |= treeNode->OperIs(GT_MUL, GT_DIV);
    }
    else
    {
        isValidOper |= treeNode->OperIs(GT_AND, GT_OR, GT_XOR);
#ifndef TARGET_64BIT
        isValidOper |= treeNode->OperIs(GT_ADD_LO, GT_ADD_HI, GT_SUB_LO, GT_SUB_HI);
#endif
    }
    assert(isValidOper);
#endif

    genConsumeOperands(treeNode);

    const genTreeOps oper       = treeNode->OperGet();
    regNumber        targetReg  = treeNode->GetRegNum();
    var_types        targetType = treeNode->TypeGet();
    emitter*         emit       = GetEmitter();

    GenTree* op1 = treeNode->gtGetOp1();
    GenTree* op2 = treeNode->gtGetOp2();

    // Commutative operations can mark op1 as contained or reg-optional to generate "op reg, memop/immed"
    if (!op1->isUsedFromReg())
    {
        assert(treeNode->OperIsCommutative());
        assert(op1->isMemoryOp() || op1->IsLocal() || op1->IsCnsNonZeroFltOrDbl() || op1->IsIntCnsFitsInI32() ||
               op1->IsRegOptional());

        op1 = treeNode->gtGetOp2();
        op2 = treeNode->gtGetOp1();
    }

    instruction ins = genGetInsForOper(treeNode->OperGet(), targetType);

    // The arithmetic node must be sitting in a register (since it's not contained)
    noway_assert(targetReg != REG_NA);

    regNumber op1reg = op1->isUsedFromReg() ? op1->GetRegNum() : REG_NA;
    regNumber op2reg = op2->isUsedFromReg() ? op2->GetRegNum() : REG_NA;

    if (varTypeIsFloating(treeNode->TypeGet()))
    {
        // floating-point addition, subtraction, multiplication, and division
        // all have RMW semantics if VEX support is not available

        bool isRMW = !compiler->canUseVexEncoding();
        inst_RV_RV_TT(ins, emitTypeSize(treeNode), targetReg, op1reg, op2, isRMW);

        genProduceReg(treeNode);
        return;
    }

    GenTree* dst;
    GenTree* src;

    // This is the case of reg1 = reg1 op reg2
    // We're ready to emit the instruction without any moves
    if (op1reg == targetReg)
    {
        dst = op1;
        src = op2;
    }
    // We have reg1 = reg2 op reg1
    // In order for this operation to be correct
    // we need that op is a commutative operation so
    // we can convert it into reg1 = reg1 op reg2 and emit
    // the same code as above
    else if (op2reg == targetReg)
    {
        noway_assert(GenTree::OperIsCommutative(oper));
        dst = op2;
        src = op1;
    }
    // now we know there are 3 different operands so attempt to use LEA
    else if (oper == GT_ADD && !varTypeIsFloating(treeNode) && !treeNode->gtOverflowEx() // LEA does not set flags
             && (op2->isContainedIntOrIImmed() || op2->isUsedFromReg()) && !treeNode->gtSetFlags())
    {
        if (op2->isContainedIntOrIImmed())
        {
            emit->emitIns_R_AR(INS_lea, emitTypeSize(treeNode), targetReg, op1reg,
                               (int)op2->AsIntConCommon()->IconValue());
        }
        else
        {
            assert(op2reg != REG_NA);
            emit->emitIns_R_ARX(INS_lea, emitTypeSize(treeNode), targetReg, op1reg, op2reg, 1, 0);
        }
        genProduceReg(treeNode);
        return;
    }
    // dest, op1 and op2 registers are different:
    // reg3 = reg1 op reg2
    // We can implement this by issuing a mov:
    // reg3 = reg1
    // reg3 = reg3 op reg2
    else
    {
        var_types op1Type = op1->TypeGet();
        inst_RV_RV(ins_Copy(op1Type), targetReg, op1reg, op1Type);
        regSet.verifyRegUsed(targetReg);
        gcInfo.gcMarkRegPtrVal(targetReg, op1Type);
        dst = treeNode;
        src = op2;
    }

    // try to use an inc or dec
    if (oper == GT_ADD && !varTypeIsFloating(treeNode) && src->isContainedIntOrIImmed() && !treeNode->gtOverflowEx())
    {
        if (src->IsIntegralConst(1))
        {
            emit->emitIns_R(INS_inc, emitTypeSize(treeNode), targetReg);
            genProduceReg(treeNode);
            return;
        }
        else if (src->IsIntegralConst(-1))
        {
            emit->emitIns_R(INS_dec, emitTypeSize(treeNode), targetReg);
            genProduceReg(treeNode);
            return;
        }
    }
    regNumber r = emit->emitInsBinary(ins, emitTypeSize(treeNode), dst, src);
    noway_assert(r == targetReg);

    if (treeNode->gtOverflowEx())
    {
#if !defined(TARGET_64BIT)
        assert(oper == GT_ADD || oper == GT_SUB || oper == GT_ADD_HI || oper == GT_SUB_HI);
#else
        assert(oper == GT_ADD || oper == GT_SUB);
#endif
        genCheckOverflow(treeNode);
    }
    genProduceReg(treeNode);
}

//------------------------------------------------------------------------
// genCodeForMul: Generate code for a MUL operation.
//
// Arguments:
//    treeNode - the node to generate the code for
//
void CodeGen::genCodeForMul(GenTreeOp* treeNode)
{
    assert(treeNode->OperIs(GT_MUL));

    regNumber targetReg  = treeNode->GetRegNum();
    var_types targetType = treeNode->TypeGet();
    emitter*  emit       = GetEmitter();

    // Node's type must be int or long (only on x64), small integer types are not
    // supported and floating point types are handled by genCodeForBinary.
    assert(varTypeIsIntOrI(targetType));

    instruction ins;
    emitAttr    size                  = emitTypeSize(treeNode);
    bool        isUnsignedMultiply    = ((treeNode->gtFlags & GTF_UNSIGNED) != 0);
    bool        requiresOverflowCheck = treeNode->gtOverflowEx();

    GenTree* op1 = treeNode->gtGetOp1();
    GenTree* op2 = treeNode->gtGetOp2();

    // there are 3 forms of x64 multiply:
    // 1-op form with 128 result:  RDX:RAX = RAX * rm
    // 2-op form: reg *= rm
    // 3-op form: reg = rm * imm

    genConsumeOperands(treeNode);

    // This matches the 'mul' lowering in Lowering::SetMulOpCounts()
    //
    // immOp :: Only one operand can be an immediate
    // rmOp  :: Only one operand can be a memory op.
    // regOp :: A register op (especially the operand that matches 'targetReg')
    //          (can be nullptr when we have both a memory op and an immediate op)

    GenTree* immOp = nullptr;
    GenTree* rmOp  = op1;
    GenTree* regOp;

    if (op2->isContainedIntOrIImmed())
    {
        immOp = op2;
    }
    else if (op1->isContainedIntOrIImmed())
    {
        immOp = op1;
        rmOp  = op2;
    }

    if (immOp != nullptr)
    {
        // CQ: When possible use LEA for mul by imm 3, 5 or 9
        ssize_t imm = immOp->AsIntConCommon()->IconValue();

        if (!requiresOverflowCheck && rmOp->isUsedFromReg() && ((imm == 3) || (imm == 5) || (imm == 9)))
        {
            // We will use the LEA instruction to perform this multiply
            // Note that an LEA with base=x, index=x and scale=(imm-1) computes x*imm when imm=3,5 or 9.
            unsigned int scale = (unsigned int)(imm - 1);
            GetEmitter()->emitIns_R_ARX(INS_lea, size, targetReg, rmOp->GetRegNum(), rmOp->GetRegNum(), scale, 0);
        }
        else if (!requiresOverflowCheck && rmOp->isUsedFromReg() && (imm == genFindLowestBit(imm)) && (imm != 0))
        {
            // Use shift for constant multiply when legal
            uint64_t     zextImm     = static_cast<uint64_t>(static_cast<size_t>(imm));
            unsigned int shiftAmount = genLog2(zextImm);

            if (targetReg != rmOp->GetRegNum())
            {
                // Copy reg src to dest register
                inst_RV_RV(INS_mov, targetReg, rmOp->GetRegNum(), targetType);
            }
            inst_RV_SH(INS_shl, size, targetReg, shiftAmount);
        }
        else
        {
            // use the 3-op form with immediate
            ins = GetEmitter()->inst3opImulForReg(targetReg);
            emit->emitInsBinary(ins, size, rmOp, immOp);
        }
    }
    else // we have no contained immediate operand
    {
        regOp = op1;
        rmOp  = op2;

        regNumber mulTargetReg = targetReg;
        if (isUnsignedMultiply && requiresOverflowCheck)
        {
            ins          = INS_mulEAX;
            mulTargetReg = REG_RAX;
        }
        else
        {
            ins = INS_imul;
        }

        // Set rmOp to the memory operand (if any)
        // or set regOp to the op2 when it has the matching target register for our multiply op
        //
        if (op1->isUsedFromMemory() || (op2->isUsedFromReg() && (op2->GetRegNum() == mulTargetReg)))
        {
            regOp = op2;
            rmOp  = op1;
        }
        assert(regOp->isUsedFromReg());

        // Setup targetReg when neither of the source operands was a matching register
        if (regOp->GetRegNum() != mulTargetReg)
        {
            inst_RV_RV(INS_mov, mulTargetReg, regOp->GetRegNum(), targetType);
        }

        emit->emitInsBinary(ins, size, treeNode, rmOp);

        // Move the result to the desired register, if necessary
        if ((ins == INS_mulEAX) && (targetReg != REG_RAX))
        {
            inst_RV_RV(INS_mov, targetReg, REG_RAX, targetType);
        }
    }

    if (requiresOverflowCheck)
    {
        // Overflow checking is only used for non-floating point types
        noway_assert(!varTypeIsFloating(treeNode));

        genCheckOverflow(treeNode);
    }

    genProduceReg(treeNode);
}

#ifdef FEATURE_SIMD

void CodeGen::genMultiRegSIMDReturn(GenTree* src)
{
    assert(varTypeIsSIMD(src->GetType()));
    assert(src->isUsedFromReg());

    regNumber srcReg  = src->GetRegNum();
    regNumber retReg0 = compiler->info.retDesc.GetRegNum(0);
    regNumber retReg1 = compiler->info.retDesc.GetRegNum(1);

#ifdef TARGET_AMD64
    if (retReg0 != srcReg)
    {
        GetEmitter()->emitIns_R_R(INS_movaps, EA_16BYTE, retReg0, srcReg);
    }

    if (compiler->canUseVexEncoding())
    {
        GetEmitter()->emitIns_R_R_R(INS_unpckhpd, EA_16BYTE, retReg1, srcReg, srcReg);
    }
    else
    {
        if (retReg1 != srcReg)
        {
            GetEmitter()->emitIns_R_R(INS_movaps, EA_16BYTE, retReg1, srcReg);
        }

        GetEmitter()->emitIns_R_R(INS_unpckhpd, EA_16BYTE, retReg1, retReg1);
    }
#else
    assert(src->TypeIs(TYP_SIMD8));
    assert((retReg0 == REG_EAX) && (retReg1 == REG_EDX));

    GetEmitter()->emitIns_R_R(INS_mov_xmm2i, EA_4BYTE, srcReg, retReg0);

    if (compiler->compOpportunisticallyDependsOn(InstructionSet_SSE41))
    {
        GetEmitter()->emitIns_R_R_I(INS_pextrd, EA_4BYTE, retReg1, srcReg, 1);
    }
    else
    {
        GetEmitter()->emitIns_R_I(INS_psrldq, EA_16BYTE, srcReg, 4);
        GetEmitter()->emitIns_R_R(INS_mov_xmm2i, EA_4BYTE, srcReg, retReg1);
    }
#endif
}

#endif // FEATURE_SIMD

#ifdef TARGET_X86

void CodeGen::genFloatReturn(GenTree* src)
{
    assert(varTypeIsFloating(src->GetType()));

    var_types srcType = src->GetType();
    emitAttr  srcSize = emitTypeSize(srcType);
    regNumber srcReg  = genConsumeReg(src);

    // Spill the return value register from an XMM register to the stack, then load it on the x87 stack.
    // If it already has a home location, use that. Otherwise, we need a temp.

    if (genIsRegCandidateLclVar(src) && compiler->lvaGetDesc(src->AsLclVar())->lvOnFrame)
    {
        if (compiler->lvaGetDesc(src->AsLclVar())->GetRegNum() != REG_STK)
        {
            src->gtFlags |= GTF_SPILL;
            GetEmitter()->emitIns_S_R(ins_Store(srcType), srcSize, srcReg, src->AsLclVar()->GetLclNum(), 0);
        }

        GetEmitter()->emitIns_S(INS_fld, srcSize, src->AsLclVar()->GetLclNum(), 0);
    }
    else
    {
        // Spill the value, which should be in a register, then load it to the fp stack.
        // TODO-X86-CQ: Deal with things that are already in memory (don't call genConsumeReg yet).

        src->gtFlags |= GTF_SPILL;
        regSet.rsSpillTree(srcReg, src);
        src->gtFlags |= GTF_SPILLED;
        src->gtFlags &= ~GTF_SPILL;

        TempDsc* temp = regSet.rsUnspillInPlace(src, srcReg);
        GetEmitter()->emitIns_S(INS_fld, srcSize, temp->tdTempNum(), 0);
        src->gtFlags &= ~GTF_SPILLED;
        regSet.tmpRlsTemp(temp);
    }
}

#endif // TARGET_X86

//------------------------------------------------------------------------
// genCodeForCompare: Produce code for a GT_EQ/GT_NE/GT_LT/GT_LE/GT_GE/GT_GT/GT_TEST_EQ/GT_TEST_NE/GT_CMP node.
//
// Arguments:
//    tree - the node
//
void CodeGen::genCodeForCompare(GenTreeOp* tree)
{
    assert(tree->OperIs(GT_EQ, GT_NE, GT_LT, GT_LE, GT_GE, GT_GT, GT_TEST_EQ, GT_TEST_NE, GT_CMP));

    // TODO-XArch-CQ: Check if we can use the currently set flags.
    // TODO-XArch-CQ: Check for the case where we can simply transfer the carry bit to a register
    //         (signed < or >= where targetReg != REG_NA)

    GenTree*  op1     = tree->gtOp1;
    var_types op1Type = op1->TypeGet();

    if (varTypeIsFloating(op1Type))
    {
        genCompareFloat(tree);
    }
    else
    {
        genCompareInt(tree);
    }
}

//------------------------------------------------------------------------
// genCodeForBT: Generates code for a GT_BT node.
//
// Arguments:
//    tree - The node.
//
void CodeGen::genCodeForBT(GenTreeOp* bt)
{
    assert(bt->OperIs(GT_BT));

    GenTree*  op1  = bt->gtGetOp1();
    GenTree*  op2  = bt->gtGetOp2();
    var_types type = genActualType(op1->TypeGet());

    assert(op1->isUsedFromReg() && op2->isUsedFromReg());
    assert((genTypeSize(type) >= genTypeSize(TYP_INT)) && (genTypeSize(type) <= genTypeSize(TYP_I_IMPL)));

    genConsumeOperands(bt);
    // Note that the emitter doesn't fully support INS_bt, it only supports the reg,reg
    // form and encodes the registers in reverse order. To get the correct order we need
    // to reverse the operands when calling emitIns_R_R.
    GetEmitter()->emitIns_R_R(INS_bt, emitTypeSize(type), op2->GetRegNum(), op1->GetRegNum());
}

// clang-format off
const CodeGen::GenConditionDesc CodeGen::GenConditionDesc::map[32]
{
    { },        // NONE
    { },        // 1
    { EJ_jl  }, // SLT
    { EJ_jle }, // SLE
    { EJ_jge }, // SGE
    { EJ_jg  }, // SGT
    { EJ_js  }, // S
    { EJ_jns }, // NS

    { EJ_je  }, // EQ
    { EJ_jne }, // NE
    { EJ_jb  }, // ULT
    { EJ_jbe }, // ULE
    { EJ_jae }, // UGE
    { EJ_ja  }, // UGT
    { EJ_jb  }, // C
    { EJ_jae }, // NC

    // Floating point compare instructions (UCOMISS, UCOMISD etc.) set the condition flags as follows:
    //    ZF PF CF  Meaning
    //   ---------------------
    //    1  1  1   Unordered
    //    0  0  0   Greater
    //    0  0  1   Less Than
    //    1  0  0   Equal
    //
    // Since ZF and CF are also set when the result is unordered, in some cases we first need to check
    // PF before checking ZF/CF. In general, ordered conditions will result in a jump only if PF is not
    // set and unordered conditions will result in a jump only if PF is set.

    { EJ_jnp, GT_AND, EJ_je  }, // FEQ
    { EJ_jne                 }, // FNE
    { EJ_jnp, GT_AND, EJ_jb  }, // FLT
    { EJ_jnp, GT_AND, EJ_jbe }, // FLE
    { EJ_jae                 }, // FGE
    { EJ_ja                  }, // FGT
    { EJ_jo                  }, // O
    { EJ_jno                 }, // NO

    { EJ_je                }, // FEQU
    { EJ_jp, GT_OR, EJ_jne }, // FNEU
    { EJ_jb                }, // FLTU
    { EJ_jbe               }, // FLEU
    { EJ_jp, GT_OR, EJ_jae }, // FGEU
    { EJ_jp, GT_OR, EJ_ja  }, // FGTU
    { EJ_jp                }, // P
    { EJ_jnp               }, // NP
};
// clang-format on

//------------------------------------------------------------------------
// inst_SETCC: Generate code to set a register to 0 or 1 based on a condition.
//
// Arguments:
//   condition - The condition
//   type      - The type of the value to be produced
//   dstReg    - The destination register to be set to 1 or 0
//
void CodeGen::inst_SETCC(GenCondition condition, var_types type, regNumber dstReg)
{
    assert(varTypeIsIntegral(type));
    assert(genIsValidIntReg(dstReg) && isByteReg(dstReg));

    const GenConditionDesc& desc = GenConditionDesc::Get(condition);

    inst_SET(desc.jumpKind1, dstReg);

    if (desc.oper != GT_NONE)
    {
        BasicBlock* labelNext = genCreateTempLabel();
        inst_JMP((desc.oper == GT_OR) ? desc.jumpKind1 : emitter::emitReverseJumpKind(desc.jumpKind1), labelNext);
        inst_SET(desc.jumpKind2, dstReg);
        genDefineTempLabel(labelNext);
    }

    if (!varTypeIsByte(type))
    {
        GetEmitter()->emitIns_R_R(INS_movzx, EA_1BYTE, dstReg, dstReg);
    }
}

//------------------------------------------------------------------------
// genCodeForReturnTrap: Produce code for a GT_RETURNTRAP node.
//
// Arguments:
//    tree - the GT_RETURNTRAP node
//
void CodeGen::genCodeForReturnTrap(GenTreeOp* tree)
{
    assert(tree->OperGet() == GT_RETURNTRAP);

    // this is nothing but a conditional call to CORINFO_HELP_STOP_FOR_GC
    // based on the contents of 'data'

    GenTree* data = tree->gtOp1;
    genConsumeRegs(data);
    GenTreeIntCon cns = intForm(TYP_INT, 0);
    cns.SetContained();
    GetEmitter()->emitInsBinary(INS_cmp, emitTypeSize(TYP_INT), data, &cns);

    BasicBlock* skipLabel = genCreateTempLabel();

    inst_JMP(EJ_je, skipLabel);

    // emit the call to the EE-helper that stops for GC (or other reasons)
    regNumber tmpReg = tree->GetSingleTempReg(RBM_ALLINT);
    assert(genIsValidIntReg(tmpReg));

    genEmitHelperCall(CORINFO_HELP_STOP_FOR_GC, 0, EA_UNKNOWN, tmpReg);
    genDefineTempLabel(skipLabel);
}

/*****************************************************************************
 *
 * Generate code for a single node in the tree.
 * Preconditions: All operands have been evaluated
 *
 */
void CodeGen::genCodeForTreeNode(GenTree* treeNode)
{
    regNumber targetReg;
#if !defined(TARGET_64BIT)
    if (treeNode->TypeGet() == TYP_LONG)
    {
        // All long enregistered nodes will have been decomposed into their
        // constituent lo and hi nodes.
        targetReg = REG_NA;
    }
    else
#endif // !defined(TARGET_64BIT)
    {
        targetReg = treeNode->GetRegNum();
    }
    var_types targetType = treeNode->TypeGet();
    emitter*  emit       = GetEmitter();

#ifdef DEBUG
    // Validate that all the operands for the current node are consumed in order.
    // This is important because LSRA ensures that any necessary copies will be
    // handled correctly.
    lastConsumedNode = nullptr;
    if (compiler->verbose)
    {
        unsigned seqNum = treeNode->gtSeqNum; // Useful for setting a conditional break in Visual Studio
        compiler->gtDispLIRNode(treeNode, "Generating: ");
    }
#endif // DEBUG

    // Is this a node whose value is already in a register?  LSRA denotes this by
    // setting the GTF_REUSE_REG_VAL flag.
    if (treeNode->IsReuseRegVal())
    {
        // For now, this is only used for constant nodes.
        assert(treeNode->OperIsConst() || treeNode->IsHWIntrinsicZero());
        JITDUMP("  TreeNode is marked ReuseReg\n");
        return;
    }

    // contained nodes are part of their parents for codegen purposes
    // ex : immediates, most LEAs
    if (treeNode->isContained())
    {
        return;
    }

    switch (treeNode->gtOper)
    {
#ifndef JIT32_GCENCODER
        case GT_START_NONGC:
            GetEmitter()->emitDisableGC();
            break;
#endif // !defined(JIT32_GCENCODER)

        case GT_START_PREEMPTGC:
            // Kill callee saves GC registers, and create a label
            // so that information gets propagated to the emitter.
            gcInfo.gcMarkRegSetNpt(RBM_INT_CALLEE_SAVED);
            genDefineTempLabel(genCreateTempLabel());
            break;

        case GT_PROF_HOOK:
#ifdef PROFILING_SUPPORTED
            // We should be seeing this only if profiler hook is needed
            noway_assert(compiler->compIsProfilerHookNeeded());

            // Right now this node is used only for tail calls. In future if
            // we intend to use it for Enter or Leave hooks, add a data member
            // to this node indicating the kind of profiler hook. For example,
            // helper number can be used.
            genProfilingLeaveCallback(CORINFO_HELP_PROF_FCN_TAILCALL);
#endif // PROFILING_SUPPORTED
            break;

        case GT_LCLHEAP:
            genLclHeap(treeNode);
            break;

        case GT_CNS_INT:
#ifdef TARGET_X86
            assert(!treeNode->IsIconHandle(GTF_ICON_TLS_HDL));
#endif // TARGET_X86
            FALLTHROUGH;

        case GT_CNS_DBL:
            genSetRegToConst(targetReg, targetType, treeNode);
            genProduceReg(treeNode);
            break;

        case GT_NOT:
        case GT_NEG:
            genCodeForNegNot(treeNode);
            break;

        case GT_BSWAP:
        case GT_BSWAP16:
            genCodeForBswap(treeNode);
            break;

        case GT_DIV:
            if (varTypeIsFloating(treeNode->TypeGet()))
            {
                genCodeForBinary(treeNode->AsOp());
                break;
            }
            FALLTHROUGH;
        case GT_MOD:
        case GT_UMOD:
        case GT_UDIV:
            genCodeForDivMod(treeNode->AsOp());
            break;

        case GT_OR:
        case GT_XOR:
        case GT_AND:
            assert(varTypeIsIntegralOrI(treeNode));

            FALLTHROUGH;

#if !defined(TARGET_64BIT)
        case GT_ADD_LO:
        case GT_ADD_HI:
        case GT_SUB_LO:
        case GT_SUB_HI:
#endif // !defined(TARGET_64BIT)

        case GT_ADD:
        case GT_SUB:
            genCodeForBinary(treeNode->AsOp());
            break;

        case GT_MUL:
            if (varTypeIsFloating(treeNode->TypeGet()))
            {
                genCodeForBinary(treeNode->AsOp());
                break;
            }
            genCodeForMul(treeNode->AsOp());
            break;

        case GT_LSH:
        case GT_RSH:
        case GT_RSZ:
        case GT_ROL:
        case GT_ROR:
            genCodeForShift(treeNode);
            break;

#if !defined(TARGET_64BIT)

        case GT_LSH_HI:
        case GT_RSH_LO:
            genCodeForShiftLong(treeNode);
            break;

#endif // !defined(TARGET_64BIT)

        case GT_CAST:
            genCodeForCast(treeNode->AsCast());
            break;

        case GT_BITCAST:
            genCodeForBitCast(treeNode->AsOp());
            break;

        case GT_LCL_FLD_ADDR:
        case GT_LCL_VAR_ADDR:
            genCodeForLclAddr(treeNode);
            break;

        case GT_LCL_FLD:
            genCodeForLclFld(treeNode->AsLclFld());
            break;

        case GT_LCL_VAR:
            genCodeForLclVar(treeNode->AsLclVar());
            break;

        case GT_STORE_LCL_FLD:
            GenStoreLclFld(treeNode->AsLclFld());
            break;

        case GT_STORE_LCL_VAR:
            GenStoreLclVar(treeNode->AsLclVar());
            break;

        case GT_RETFILT:
            genRetFilt(treeNode);
            break;

        case GT_RETURN:
            genReturn(treeNode);
            break;

        case GT_LEA:
            // If we are here, it is the case where there is an LEA that cannot be folded into a parent instruction.
            genLeaInstruction(treeNode->AsAddrMode());
            break;

        case GT_INDEX_ADDR:
            genCodeForIndexAddr(treeNode->AsIndexAddr());
            break;

        case GT_IND:
            genCodeForIndir(treeNode->AsIndir());
            break;

        case GT_MULHI:
#ifdef TARGET_X86
        case GT_MUL_LONG:
#endif
            genCodeForMulHi(treeNode->AsOp());
            break;

        case GT_INTRINSIC:
            genIntrinsic(treeNode);
            break;

#ifdef FEATURE_SIMD
        case GT_SIMD:
            genSIMDIntrinsic(treeNode->AsSIMD());
            break;
#endif // FEATURE_SIMD

#ifdef FEATURE_HW_INTRINSICS
        case GT_HWINTRINSIC:
            genHWIntrinsic(treeNode->AsHWIntrinsic());
            break;
#endif // FEATURE_HW_INTRINSICS

        case GT_CKFINITE:
            genCkfinite(treeNode);
            break;

        case GT_EQ:
        case GT_NE:
        case GT_LT:
        case GT_LE:
        case GT_GE:
        case GT_GT:
        case GT_TEST_EQ:
        case GT_TEST_NE:
        case GT_CMP:
            genCodeForCompare(treeNode->AsOp());
            break;

        case GT_JTRUE:
            genCodeForJumpTrue(treeNode->AsOp());
            break;

        case GT_JCC:
            genCodeForJcc(treeNode->AsCC());
            break;

        case GT_SETCC:
            genCodeForSetcc(treeNode->AsCC());
            break;

        case GT_BT:
            genCodeForBT(treeNode->AsOp());
            break;

        case GT_RETURNTRAP:
            genCodeForReturnTrap(treeNode->AsOp());
            break;

        case GT_STOREIND:
            genCodeForStoreInd(treeNode->AsStoreInd());
            break;

        case GT_COPY:
            // This is handled at the time we call genConsumeReg() on the GT_COPY
            break;

        case GT_FIELD_LIST:
            // Should always be marked contained.
            assert(!"FIELD_LIST nodes should always be marked contained.");
            break;

        case GT_SWAP:
            genCodeForSwap(treeNode->AsOp());
            break;

        case GT_PUTARG_STK:
            genPutArgStk(treeNode->AsPutArgStk());
            break;

        case GT_PUTARG_REG:
            genPutArgReg(treeNode->AsUnOp());
            break;

        case GT_CALL:
            genCallInstruction(treeNode->AsCall());
            break;

        case GT_JMP:
            genJmpMethod(treeNode);
            break;

        case GT_LOCKADD:
            genCodeForLockAdd(treeNode->AsOp());
            break;

        case GT_XCHG:
        case GT_XADD:
            genLockedInstructions(treeNode->AsOp());
            break;

        case GT_XORR:
        case GT_XAND:
            NYI("Interlocked.Or and Interlocked.And aren't implemented for x86 yet.");
            break;

        case GT_MEMORYBARRIER:
        {
            CodeGen::BarrierKind barrierKind =
                treeNode->gtFlags & GTF_MEMORYBARRIER_LOAD ? BARRIER_LOAD_ONLY : BARRIER_FULL;

            instGen_MemoryBarrier(barrierKind);
            break;
        }

        case GT_CMPXCHG:
            genCodeForCmpXchg(treeNode->AsCmpXchg());
            break;

        case GT_RELOAD:
            // do nothing - reload is just a marker.
            // The parent node will call genConsumeReg on this which will trigger the unspill of this node's child
            // into the register specified in this node.
            break;

        case GT_NOP:
            break;

        case GT_KEEPALIVE:
            genConsumeRegs(treeNode->AsOp()->gtOp1);
            break;

        case GT_NO_OP:
            GetEmitter()->emitIns_Nop(1);
            break;

        case GT_ARR_BOUNDS_CHECK:
#ifdef FEATURE_SIMD
        case GT_SIMD_CHK:
#endif // FEATURE_SIMD
#ifdef FEATURE_HW_INTRINSICS
        case GT_HW_INTRINSIC_CHK:
#endif // FEATURE_HW_INTRINSICS
            genRangeCheck(treeNode);
            break;

        case GT_PHYSREG:
            genCodeForPhysReg(treeNode->AsPhysReg());
            break;

        case GT_NULLCHECK:
            genCodeForNullCheck(treeNode->AsIndir());
            break;

        case GT_CATCH_ARG:

            noway_assert(handlerGetsXcptnObj(compiler->compCurBB->bbCatchTyp));

            /* Catch arguments get passed in a register. genCodeForBBlist()
               would have marked it as holding a GC object, but not used. */

            noway_assert(gcInfo.gcRegGCrefSetCur & RBM_EXCEPTION_OBJECT);
            genConsumeReg(treeNode);
            break;

#if !defined(FEATURE_EH_FUNCLETS)
        case GT_END_LFIN:

            // Have to clear the ShadowSP of the nesting level which encloses the finally. Generates:
            //     mov dword ptr [ebp-0xC], 0  // for some slot of the ShadowSP local var

            size_t finallyNesting;
            finallyNesting = treeNode->AsVal()->gtVal1;
            noway_assert(treeNode->AsVal()->gtVal1 < compiler->compHndBBtabCount);
            noway_assert(finallyNesting < compiler->compHndBBtabCount);

            // The last slot is reserved for ICodeManager::FixContext(ppEndRegion)
            unsigned filterEndOffsetSlotOffs;
            PREFIX_ASSUME(compiler->lvaLclSize(compiler->lvaShadowSPslotsVar) >
                          TARGET_POINTER_SIZE); // below doesn't underflow.
            filterEndOffsetSlotOffs =
                (unsigned)(compiler->lvaLclSize(compiler->lvaShadowSPslotsVar) - TARGET_POINTER_SIZE);

            size_t curNestingSlotOffs;
            curNestingSlotOffs = filterEndOffsetSlotOffs - ((finallyNesting + 1) * TARGET_POINTER_SIZE);
            GetEmitter()->emitIns_S_I(INS_mov, EA_PTRSIZE, compiler->lvaShadowSPslotsVar, (unsigned)curNestingSlotOffs,
                                      0);
            break;
#endif // !FEATURE_EH_FUNCLETS

        case GT_PINVOKE_PROLOG:
            noway_assert(((gcInfo.gcRegGCrefSetCur | gcInfo.gcRegByrefSetCur) & ~fullIntArgRegMask()) == 0);

#ifdef PSEUDORANDOM_NOP_INSERTION
            // the runtime side requires the codegen here to be consistent
            emit->emitDisableRandomNops();
#endif // PSEUDORANDOM_NOP_INSERTION
            break;

        case GT_LABEL:
            genPendingCallLabel = genCreateTempLabel();
            emit->emitIns_R_L(INS_lea, EA_PTR_DSP_RELOC, genPendingCallLabel, treeNode->GetRegNum());
            break;

        case GT_STORE_OBJ:
        case GT_STORE_DYN_BLK:
        case GT_STORE_BLK:
            genStructStore(treeNode->AsBlk());
            break;

        case GT_JMPTABLE:
            genJumpTable(treeNode);
            break;

        case GT_SWITCH_TABLE:
            genTableBasedSwitch(treeNode);
            break;

        case GT_ARR_INDEX:
            genCodeForArrIndex(treeNode->AsArrIndex());
            break;

        case GT_ARR_OFFSET:
            genCodeForArrOffset(treeNode->AsArrOffs());
            break;

        case GT_CLS_VAR_ADDR:
            emit->emitIns_R_C(INS_lea, EA_PTRSIZE, targetReg, treeNode->AsClsVar()->gtClsVarHnd, 0);
            genProduceReg(treeNode);
            break;

#if !defined(TARGET_64BIT)
        case GT_LONG:
            assert(treeNode->isUsedFromReg());
            genConsumeRegs(treeNode);
            break;
#endif

        case GT_IL_OFFSET:
            // Do nothing; these nodes are simply markers for debug info.
            break;

        case GT_INSTR:
            genCodeForInstr(treeNode->AsInstr());
            break;

        default:
        {
#ifdef DEBUG
            char message[256];
            _snprintf_s(message, _countof(message), _TRUNCATE, "NYI: Unimplemented node type %s\n",
                        GenTree::OpName(treeNode->OperGet()));
            NYIRAW(message);
#endif
            assert(!"Unknown node in codegen");
        }
        break;
    }
}

#ifdef FEATURE_SIMD

void CodeGen::GenStoreLclVarMultiRegSIMD(GenTreeLclVar* store)
{
#ifndef UNIX_AMD64_ABI
    assert(!"Multireg store to SIMD reg not supported on X64 Windows");
#else
    GenTree* src = store->GetOp(0);

    // This is used to store a Vector3/4 call return value, on UNIX_AMD64_ABI
    // such a value is returned into 2 XMM registers and we need to pack it
    // into the XMM destination register.

    GenTreeCall* call = src->gtSkipReloadOrCopy()->AsCall();

    assert(call->GetRegCount() == 2);
    assert(varTypeUsesFloatReg(call->GetRegType(0)));
    assert(varTypeUsesFloatReg(call->GetRegType(1)));

    genConsumeRegs(src);

    regNumber retReg0 = call->GetRegNumByIdx(0);
    regNumber retReg1 = call->GetRegNumByIdx(1);

    if (src->IsCopyOrReload())
    {
        // COPY/RELOAD will have valid reg for those positions
        // that need to be copied or reloaded.

        regNumber reloadReg = src->AsCopyOrReload()->GetRegNumByIdx(0);
        if (reloadReg != REG_NA)
        {
            retReg0 = reloadReg;
        }

        reloadReg = src->AsCopyOrReload()->GetRegNumByIdx(1);
        if (reloadReg != REG_NA)
        {
            retReg1 = reloadReg;
        }
    }

    regNumber dstReg = store->GetRegNum();

    if (dstReg == retReg0)
    {
        GetEmitter()->emitIns_R_R(INS_movlhps, EA_16BYTE, dstReg, retReg1);
    }
    else if (compiler->canUseVexEncoding())
    {
        GetEmitter()->emitIns_R_R_R(INS_unpcklpd, EA_16BYTE, dstReg, retReg0, retReg1);
    }
    else if (dstReg == retReg1)
    {
        GetEmitter()->emitIns_R_R(INS_movlhps, EA_16BYTE, dstReg, retReg1);
        GetEmitter()->emitIns_R_R(INS_movsdsse2, EA_16BYTE, dstReg, retReg0);
    }
    else
    {
        GetEmitter()->emitIns_R_R(INS_movaps, EA_16BYTE, dstReg, retReg0);
        GetEmitter()->emitIns_R_R(INS_movlhps, EA_16BYTE, dstReg, retReg1);
    }

    genProduceReg(store);
#endif // UNIX_AMD64_ABI
}

#endif // FEATURE_SIMD

//------------------------------------------------------------------------
// genAllocLclFrame: Probe the stack and allocate the local stack frame - subtract from SP.
//
// Arguments:
//      frameSize         - the size of the stack frame being allocated.
//      initReg           - register to use as a scratch register.
//      pInitRegZeroed    - OUT parameter. *pInitRegZeroed is set to 'false' if and only if
//                          this call sets 'initReg' to a non-zero value.
//      maskArgRegsLiveIn - incoming argument registers that are currently live.
//
// Return value:
//      None
//
void CodeGen::genAllocLclFrame(unsigned frameSize, regNumber initReg, bool* pInitRegZeroed, regMaskTP maskArgRegsLiveIn)
{
    assert(compiler->compGeneratingProlog);

    if (frameSize == 0)
    {
        return;
    }

    const target_size_t pageSize = compiler->eeGetPageSize();

    if (frameSize == REGSIZE_BYTES)
    {
        // Frame size is the same as register size.
        GetEmitter()->emitIns_R(INS_push, EA_PTRSIZE, REG_EAX);
        compiler->unwindAllocStack(frameSize);
    }
    else if (frameSize < pageSize)
    {
        GetEmitter()->emitIns_R_I(INS_sub, EA_PTRSIZE, REG_SPBASE, frameSize);
        compiler->unwindAllocStack(frameSize);

        const unsigned lastProbedLocToFinalSp = frameSize;

        if (lastProbedLocToFinalSp + STACK_PROBE_BOUNDARY_THRESHOLD_BYTES > pageSize)
        {
            // We haven't probed almost a complete page. If the next action on the stack might subtract from SP
            // first, before touching the current SP, then we need to probe at the very bottom. This can
            // happen on x86, for example, when we copy an argument to the stack using a "SUB ESP; REP MOV"
            // strategy.
            GetEmitter()->emitIns_R_AR(INS_test, EA_4BYTE, REG_EAX, REG_SPBASE, 0);
        }
    }
    else
    {
#ifdef TARGET_X86
        int spOffset = -(int)frameSize;

        if (compiler->info.compPublishStubParam)
        {
            GetEmitter()->emitIns_R(INS_push, EA_PTRSIZE, REG_SECRET_STUB_PARAM);
            spOffset += REGSIZE_BYTES;
        }

        GetEmitter()->emitIns_R_AR(INS_lea, EA_PTRSIZE, REG_STACK_PROBE_HELPER_ARG, REG_SPBASE, spOffset);
        regSet.verifyRegUsed(REG_STACK_PROBE_HELPER_ARG);

        genEmitHelperCall(CORINFO_HELP_STACK_PROBE, 0, EA_UNKNOWN);

        if (compiler->info.compPublishStubParam)
        {
            GetEmitter()->emitIns_R(INS_pop, EA_PTRSIZE, REG_SECRET_STUB_PARAM);
            GetEmitter()->emitIns_R_I(INS_sub, EA_PTRSIZE, REG_SPBASE, frameSize);
        }
        else
        {
            GetEmitter()->emitIns_R_R(INS_mov, EA_PTRSIZE, REG_SPBASE, REG_STACK_PROBE_HELPER_ARG);
        }
#else  // !TARGET_X86
        static_assert_no_msg((RBM_STACK_PROBE_HELPER_ARG & (RBM_SECRET_STUB_PARAM | RBM_DEFAULT_HELPER_CALL_TARGET)) ==
                             RBM_NONE);

        GetEmitter()->emitIns_R_AR(INS_lea, EA_PTRSIZE, REG_STACK_PROBE_HELPER_ARG, REG_SPBASE, -(int)frameSize);
        regSet.verifyRegUsed(REG_STACK_PROBE_HELPER_ARG);

        genEmitHelperCall(CORINFO_HELP_STACK_PROBE, 0, EA_UNKNOWN);

        if (initReg == REG_DEFAULT_HELPER_CALL_TARGET)
        {
            *pInitRegZeroed = false;
        }

        static_assert_no_msg((RBM_STACK_PROBE_HELPER_TRASH & RBM_STACK_PROBE_HELPER_ARG) == RBM_NONE);

        GetEmitter()->emitIns_R_R(INS_mov, EA_PTRSIZE, REG_SPBASE, REG_STACK_PROBE_HELPER_ARG);
#endif // !TARGET_X86

        compiler->unwindAllocStack(frameSize);

        if (initReg == REG_STACK_PROBE_HELPER_ARG)
        {
            *pInitRegZeroed = false;
        }
    }

#ifdef USING_SCOPE_INFO
    if (!doubleAlignOrFramePointerUsed())
    {
        psiAdjustStackLevel(frameSize);
    }
#endif // USING_SCOPE_INFO
}

//------------------------------------------------------------------------
// genStackPointerConstantAdjustment: add a specified constant value to the stack pointer.
// No probe is done.
//
// Arguments:
//    spDelta                 - the value to add to SP. Must be negative or zero.
//    regTmp                  - x86 only: an available temporary register. If not REG_NA, hide the SP
//                              adjustment from the emitter, using this register.
//
// Return Value:
//    None.
//
void CodeGen::genStackPointerConstantAdjustment(ssize_t spDelta, regNumber regTmp)
{
    assert(spDelta < 0);

    // We assert that the SP change is less than one page. If it's greater, you should have called a
    // function that does a probe, which will in turn call this function.
    assert((target_size_t)(-spDelta) <= compiler->eeGetPageSize());

#ifdef TARGET_X86
    if (regTmp != REG_NA)
    {
        // For x86, some cases don't want to use "sub ESP" because we don't want the emitter to track the adjustment
        // to ESP. So do the work in the count register.
        // TODO-CQ: manipulate ESP directly, to share code, reduce #ifdefs, and improve CQ. This would require
        // creating a way to temporarily turn off the emitter's tracking of ESP, maybe marking instrDescs as "don't
        // track".
        inst_RV_RV(INS_mov, regTmp, REG_SPBASE, TYP_I_IMPL);
        inst_RV_IV(INS_sub, regTmp, (target_ssize_t)-spDelta, EA_PTRSIZE);
        inst_RV_RV(INS_mov, REG_SPBASE, regTmp, TYP_I_IMPL);
    }
    else
#endif // TARGET_X86
    {
        inst_RV_IV(INS_sub, REG_SPBASE, (target_ssize_t)-spDelta, EA_PTRSIZE);
    }
}

//------------------------------------------------------------------------
// genStackPointerConstantAdjustmentWithProbe: add a specified constant value to the stack pointer,
// and probe the stack as appropriate. Should only be called as a helper for
// genStackPointerConstantAdjustmentLoopWithProbe.
//
// Arguments:
//    spDelta                 - the value to add to SP. Must be negative or zero. If zero, the probe happens,
//                              but the stack pointer doesn't move.
//    regTmp                  - x86 only: an available temporary register. If not REG_NA, hide the SP
//                              adjustment from the emitter, using this register.
//
// Return Value:
//    None.
//
void CodeGen::genStackPointerConstantAdjustmentWithProbe(ssize_t spDelta, regNumber regTmp)
{
    GetEmitter()->emitIns_AR_R(INS_TEST, EA_4BYTE, REG_SPBASE, REG_SPBASE, 0);
    genStackPointerConstantAdjustment(spDelta, regTmp);
}

//------------------------------------------------------------------------
// genStackPointerConstantAdjustmentLoopWithProbe: Add a specified constant value to the stack pointer,
// and probe the stack as appropriate. Generates one probe per page, up to the total amount required.
// This will generate a sequence of probes in-line. It is required for the case where we need to expose
// (not hide) the stack level adjustment. We can't use the dynamic loop in that case, because the total
// stack adjustment would not be visible to the emitter. It would be possible to use this version for
// multiple hidden constant stack level adjustments but we don't do that currently (we use the loop
// version in genStackPointerDynamicAdjustmentWithProbe instead).
//
// Arguments:
//    spDelta                 - the value to add to SP. Must be negative.
//    regTmp                  - x86 only: an available temporary register. If not REG_NA, hide the SP
//                              adjustment from the emitter, using this register.
//
// Return Value:
//    Offset in bytes from SP to last probed address.
//
target_ssize_t CodeGen::genStackPointerConstantAdjustmentLoopWithProbe(ssize_t spDelta, regNumber regTmp)
{
    assert(spDelta < 0);

    const target_size_t pageSize = compiler->eeGetPageSize();

    ssize_t spRemainingDelta = spDelta;
    do
    {
        ssize_t spOneDelta = -(ssize_t)min((target_size_t)-spRemainingDelta, pageSize);
        genStackPointerConstantAdjustmentWithProbe(spOneDelta, regTmp);
        spRemainingDelta -= spOneDelta;
    } while (spRemainingDelta < 0);

    // What offset from the final SP was the last probe? This depends on the fact that
    // genStackPointerConstantAdjustmentWithProbe() probes first, then does "SUB SP".
    target_size_t lastTouchDelta = (target_size_t)(-spDelta) % pageSize;
    if ((lastTouchDelta == 0) || (lastTouchDelta + STACK_PROBE_BOUNDARY_THRESHOLD_BYTES > pageSize))
    {
        // We haven't probed almost a complete page. If lastTouchDelta==0, then spDelta was an exact
        // multiple of pageSize, which means we last probed exactly one page back. Otherwise, we probed
        // the page, but very far from the end. If the next action on the stack might subtract from SP
        // first, before touching the current SP, then we do one more probe at the very bottom. This can
        // happen on x86, for example, when we copy an argument to the stack using a "SUB ESP; REP MOV"
        // strategy.

        GetEmitter()->emitIns_AR_R(INS_test, EA_PTRSIZE, REG_EAX, REG_SPBASE, 0);
        lastTouchDelta = 0;
    }

    return lastTouchDelta;
}

//------------------------------------------------------------------------
// genStackPointerDynamicAdjustmentWithProbe: add a register value to the stack pointer,
// and probe the stack as appropriate.
//
// Note that for x86, we hide the ESP adjustment from the emitter. To do that, currently,
// requires a temporary register and extra code.
//
// Arguments:
//    regSpDelta              - the register value to add to SP. The value in this register must be negative.
//                              This register might be trashed.
//    regTmp                  - an available temporary register. Will be trashed.
//
// Return Value:
//    None.
//
void CodeGen::genStackPointerDynamicAdjustmentWithProbe(regNumber regSpDelta, regNumber regTmp)
{
    assert(regSpDelta != REG_NA);
    assert(regTmp != REG_NA);

    // Tickle the pages to ensure that ESP is always valid and is
    // in sync with the "stack guard page".  Note that in the worst
    // case ESP is on the last byte of the guard page.  Thus you must
    // touch ESP-0 first not ESP-0x1000.
    //
    // Another subtlety is that you don't want ESP to be exactly on the
    // boundary of the guard page because PUSH is predecrement, thus
    // call setup would not touch the guard page but just beyond it.
    //
    // Note that we go through a few hoops so that ESP never points to
    // illegal pages at any time during the tickling process
    //
    //       add   regSpDelta, ESP          // reg now holds ultimate ESP
    //       jb    loop                     // result is smaller than original ESP (no wrap around)
    //       xor   regSpDelta, regSpDelta   // Overflow, pick lowest possible number
    //  loop:
    //       test  ESP, [ESP+0]             // tickle the page
    //       mov   regTmp, ESP
    //       sub   regTmp, eeGetPageSize()
    //       mov   ESP, regTmp
    //       cmp   ESP, regSpDelta
    //       jae   loop
    //       mov   ESP, regSpDelta

    BasicBlock* loop = genCreateTempLabel();

    inst_RV_RV(INS_add, regSpDelta, REG_SPBASE, TYP_I_IMPL);
    inst_JMP(EJ_jb, loop);

    instGen_Set_Reg_To_Zero(EA_PTRSIZE, regSpDelta);

    genDefineTempLabel(loop);

    // Tickle the decremented value. Note that it must be done BEFORE the update of ESP since ESP might already
    // be on the guard page. It is OK to leave the final value of ESP on the guard page.
    GetEmitter()->emitIns_AR_R(INS_TEST, EA_4BYTE, REG_SPBASE, REG_SPBASE, 0);

    // Subtract a page from ESP. This is a trick to avoid the emitter trying to track the
    // decrement of the ESP - we do the subtraction in another reg instead of adjusting ESP directly.
    inst_RV_RV(INS_mov, regTmp, REG_SPBASE, TYP_I_IMPL);
    inst_RV_IV(INS_sub, regTmp, compiler->eeGetPageSize(), EA_PTRSIZE);
    inst_RV_RV(INS_mov, REG_SPBASE, regTmp, TYP_I_IMPL);

    inst_RV_RV(INS_cmp, REG_SPBASE, regSpDelta, TYP_I_IMPL);
    inst_JMP(EJ_jae, loop);

    // Move the final value to ESP
    inst_RV_RV(INS_mov, REG_SPBASE, regSpDelta);
}

//------------------------------------------------------------------------
// genLclHeap: Generate code for localloc.
//
// Arguments:
//      tree - the localloc tree to generate.
//
// Notes:
//      Note that for x86, we don't track ESP movements while generating the localloc code.
//      The ESP tracking is used to report stack pointer-relative GC info, which is not
//      interesting while doing the localloc construction. Also, for functions with localloc,
//      we have EBP frames, and EBP-relative locals, and ESP-relative accesses only for function
//      call arguments.
//
//      For x86, we store the ESP after the localloc is complete in the LocAllocSP
//      variable. This variable is implicitly reported to the VM in the GC info (its position
//      is defined by convention relative to other items), and is used by the GC to find the
//      "base" stack pointer in functions with localloc.
//
void CodeGen::genLclHeap(GenTree* tree)
{
    assert(tree->OperGet() == GT_LCLHEAP);
    assert(compiler->compLocallocUsed);

    GenTree* size = tree->AsOp()->gtOp1;
    noway_assert((genActualType(size->gtType) == TYP_INT) || (genActualType(size->gtType) == TYP_I_IMPL));

    regNumber      targetReg      = tree->GetRegNum();
    regNumber      regCnt         = REG_NA;
    var_types      type           = genActualType(size->gtType);
    emitAttr       easz           = emitTypeSize(type);
    BasicBlock*    endLabel       = nullptr;
    target_ssize_t lastTouchDelta = (target_ssize_t)-1;

#ifdef DEBUG
    if (compiler->opts.compStackCheckOnRet)
    {
        genStackPointerCheck(compiler->lvaReturnSpCheck);
    }
#endif

    noway_assert(isFramePointerUsed()); // localloc requires Frame Pointer to be established since SP changes
    noway_assert(genStackLevel == 0);   // Can't have anything on the stack

    unsigned stackAdjustment = 0;

    // compute the amount of memory to allocate to properly STACK_ALIGN.
    size_t amount = 0;
    if (size->IsCnsIntOrI())
    {
        // If size is a constant, then it must be contained.
        assert(size->isContained());

        // If amount is zero then return null in targetReg
        amount = size->AsIntCon()->gtIconVal;
        if (amount == 0)
        {
            instGen_Set_Reg_To_Zero(EA_PTRSIZE, targetReg);
            goto BAILOUT;
        }

        // 'amount' is the total number of bytes to localloc to properly STACK_ALIGN
        amount = AlignUp(amount, STACK_ALIGN);
    }
    else
    {
        // The localloc requested memory size is non-constant.

        // Put the size value in targetReg. If it is zero, bail out by returning null in targetReg.
        genConsumeRegAndCopy(size, targetReg);
        endLabel = genCreateTempLabel();
        GetEmitter()->emitIns_R_R(INS_test, easz, targetReg, targetReg);
        inst_JMP(EJ_je, endLabel);

        // Compute the size of the block to allocate and perform alignment.
        // If compInitMem=true, we can reuse targetReg as regcnt,
        // since we don't need any internal registers.
        if (compiler->info.compInitMem)
        {
            assert(tree->AvailableTempRegCount() == 0);
            regCnt = targetReg;
        }
        else
        {
            regCnt = tree->ExtractTempReg();
            if (regCnt != targetReg)
            {
                // Above, we put the size in targetReg. Now, copy it to our new temp register if necessary.
                inst_RV_RV(INS_mov, regCnt, targetReg, size->TypeGet());
            }
        }

        // Round up the number of bytes to allocate to a STACK_ALIGN boundary. This is done
        // by code like:
        //      add reg, 15
        //      and reg, -16
        // However, in the initialized memory case, we need the count of STACK_ALIGN-sized
        // elements, not a byte count, after the alignment. So instead of the "and", which
        // becomes unnecessary, generate a shift, e.g.:
        //      add reg, 15
        //      shr reg, 4

        inst_RV_IV(INS_add, regCnt, STACK_ALIGN - 1, emitActualTypeSize(type));

        if (compiler->info.compInitMem)
        {
            // Convert the count from a count of bytes to a loop count. We will loop once per
            // stack alignment size, so each loop will zero 4 bytes on Windows/x86, and 16 bytes
            // on x64 and Linux/x86.
            //
            // Note that we zero a single reg-size word per iteration on x86, and 2 reg-size
            // words per iteration on x64. We will shift off all the stack alignment bits
            // added above, so there is no need for an 'and' instruction.

            // --- shr regCnt, 2 (or 4) ---
            inst_RV_SH(INS_SHIFT_RIGHT_LOGICAL, EA_PTRSIZE, regCnt, STACK_ALIGN_SHIFT);
        }
        else
        {
            // Otherwise, mask off the low bits to align the byte count.
            inst_RV_IV(INS_AND, regCnt, ~(STACK_ALIGN - 1), emitActualTypeSize(type));
        }
    }

#if FEATURE_FIXED_OUT_ARGS
    // If we have an outgoing arg area then we must adjust the SP by popping off the
    // outgoing arg area. We will restore it right before we return from this method.
    //
    // Localloc returns stack space that aligned to STACK_ALIGN bytes. The following
    // are the cases that need to be handled:
    //   i) Method has out-going arg area.
    //      It is guaranteed that size of out-going arg area is STACK_ALIGN'ed (see fgMorphArgs).
    //      Therefore, we will pop off the out-going arg area from RSP before allocating the localloc space.
    //  ii) Method has no out-going arg area.
    //      Nothing to pop off from the stack.
    if (compiler->lvaOutgoingArgSpaceSize > 0)
    {
        assert((compiler->lvaOutgoingArgSpaceSize % STACK_ALIGN) == 0); // This must be true for the stack to remain
                                                                        // aligned
        inst_RV_IV(INS_add, REG_SPBASE, compiler->lvaOutgoingArgSpaceSize, EA_PTRSIZE);
        stackAdjustment += compiler->lvaOutgoingArgSpaceSize;
    }
#endif

    if (size->IsCnsIntOrI())
    {
        // We should reach here only for non-zero, constant size allocations.
        assert(amount > 0);
        assert((amount % STACK_ALIGN) == 0);
        assert((amount % REGSIZE_BYTES) == 0);

        // For small allocations we will generate up to six push 0 inline
        size_t cntRegSizedWords = amount / REGSIZE_BYTES;
        if (cntRegSizedWords <= 6)
        {
            for (; cntRegSizedWords != 0; cntRegSizedWords--)
            {
                inst_IV(INS_push_hide, 0); // push_hide means don't track the stack
            }

            lastTouchDelta = 0;

            goto ALLOC_DONE;
        }

        bool initMemOrLargeAlloc =
            compiler->info.compInitMem || (amount >= compiler->eeGetPageSize()); // must be >= not >

#ifdef TARGET_X86
        bool needRegCntRegister = true;
#else  // !TARGET_X86
        bool needRegCntRegister = initMemOrLargeAlloc;
#endif // !TARGET_X86

        if (needRegCntRegister)
        {
            // If compInitMem=true, we can reuse targetReg as regcnt.
            // Since size is a constant, regCnt is not yet initialized.
            assert(regCnt == REG_NA);
            if (compiler->info.compInitMem)
            {
                assert(tree->AvailableTempRegCount() == 0);
                regCnt = targetReg;
            }
            else
            {
                regCnt = tree->ExtractTempReg();
            }
        }

        if (!initMemOrLargeAlloc)
        {
            // Since the size is less than a page, and we don't need to zero init memory, simply adjust ESP.
            // ESP might already be in the guard page, so we must touch it BEFORE
            // the alloc, not after.

            assert(amount < compiler->eeGetPageSize()); // must be < not <=
            lastTouchDelta = genStackPointerConstantAdjustmentLoopWithProbe(-(ssize_t)amount, regCnt);
            goto ALLOC_DONE;
        }

        // else, "mov regCnt, amount"

        if (compiler->info.compInitMem)
        {
            // When initializing memory, we want 'amount' to be the loop count.
            assert((amount % STACK_ALIGN) == 0);
            amount /= STACK_ALIGN;
        }

        genSetRegToIcon(regCnt, amount, ((int)amount == amount) ? TYP_INT : TYP_LONG);
    }

    if (compiler->info.compInitMem)
    {
        // At this point 'regCnt' is set to the number of loop iterations for this loop, if each
        // iteration zeros (and subtracts from the stack pointer) STACK_ALIGN bytes.
        // Since we have to zero out the allocated memory AND ensure that RSP is always valid
        // by tickling the pages, we will just push 0's on the stack.

        assert(genIsValidIntReg(regCnt));

        // Loop:
        BasicBlock* loop = genCreateTempLabel();
        genDefineTempLabel(loop);

        static_assert_no_msg((STACK_ALIGN % REGSIZE_BYTES) == 0);
        unsigned const count = (STACK_ALIGN / REGSIZE_BYTES);

        for (unsigned i = 0; i < count; i++)
        {
            inst_IV(INS_push_hide, 0); // --- push REG_SIZE bytes of 0
        }
        // Note that the stack must always be aligned to STACK_ALIGN bytes

        // Decrement the loop counter and loop if not done.
        inst_RV(INS_dec, regCnt, TYP_I_IMPL);
        inst_JMP(EJ_jne, loop);

        lastTouchDelta = 0;
    }
    else
    {
        // At this point 'regCnt' is set to the total number of bytes to localloc.
        // Negate this value before calling the function to adjust the stack (which
        // adds to ESP).

        inst_RV(INS_NEG, regCnt, TYP_I_IMPL);
        regNumber regTmp = tree->GetSingleTempReg();
        genStackPointerDynamicAdjustmentWithProbe(regCnt, regTmp);

        // lastTouchDelta is dynamic, and can be up to a page. So if we have outgoing arg space,
        // we're going to assume the worst and probe.
    }

ALLOC_DONE:
    // Re-adjust SP to allocate out-going arg area. Note: this also requires probes, if we have
    // a very large stack adjustment! For simplicity, we use the same function used elsewhere,
    // which probes the current address before subtracting. We may end up probing multiple
    // times relatively "nearby".
    if (stackAdjustment > 0)
    {
        assert((stackAdjustment % STACK_ALIGN) == 0); // This must be true for the stack to remain aligned
        assert(lastTouchDelta >= -1);

        if ((lastTouchDelta == (target_ssize_t)-1) ||
            (stackAdjustment + (unsigned)lastTouchDelta + STACK_PROBE_BOUNDARY_THRESHOLD_BYTES >
             compiler->eeGetPageSize()))
        {
            genStackPointerConstantAdjustmentLoopWithProbe(-(ssize_t)stackAdjustment, REG_NA);
        }
        else
        {
            genStackPointerConstantAdjustment(-(ssize_t)stackAdjustment, REG_NA);
        }
    }

    // Return the stackalloc'ed address in result register.
    // TargetReg = RSP + stackAdjustment.
    GetEmitter()->emitIns_R_AR(INS_lea, EA_PTRSIZE, targetReg, REG_SPBASE, stackAdjustment);

    if (endLabel != nullptr)
    {
        genDefineTempLabel(endLabel);
    }

BAILOUT:

#ifdef JIT32_GCENCODER
    if (compiler->lvaLocAllocSPvar != BAD_VAR_NUM)
    {
        GetEmitter()->emitIns_S_R(ins_Store(TYP_I_IMPL), EA_PTRSIZE, REG_SPBASE, compiler->lvaLocAllocSPvar, 0);
    }
#endif // JIT32_GCENCODER

#ifdef DEBUG
    // Update local variable to reflect the new stack pointer.
    if (compiler->opts.compStackCheckOnRet)
    {
        noway_assert(compiler->lvaReturnSpCheck != 0xCCCCCCCC &&
                     compiler->lvaTable[compiler->lvaReturnSpCheck].lvDoNotEnregister &&
                     compiler->lvaTable[compiler->lvaReturnSpCheck].lvOnFrame);
        GetEmitter()->emitIns_S_R(ins_Store(TYP_I_IMPL), EA_PTRSIZE, REG_SPBASE, compiler->lvaReturnSpCheck, 0);
    }
#endif

    genProduceReg(tree);
}

void CodeGen::genStructStore(GenTreeBlk* store)
{
    assert(store->OperIs(GT_STORE_OBJ, GT_STORE_DYN_BLK, GT_STORE_BLK));

    switch (store->GetKind())
    {
#ifdef TARGET_AMD64
        case StructStoreKind::MemSet:
            genStructStoreMemSet(store);
            break;
        case StructStoreKind::MemCpy:
            genStructStoreMemCpy(store);
            break;
#endif
        case StructStoreKind::RepStos:
            genStructStoreRepStos(store);
            break;
        case StructStoreKind::RepMovs:
            genStructStoreRepMovs(store);
            break;
        case StructStoreKind::UnrollInit:
            genStructStoreUnrollInit(store);
            break;
        case StructStoreKind::UnrollCopy:
            genStructStoreUnrollCopy(store);
            break;
        case StructStoreKind::UnrollCopyWB:
        case StructStoreKind::UnrollCopyWBRepMovs:
            genStructStoreUnrollCopyWB(store->AsObj());
            break;
        default:
            unreached();
    }
}

#ifdef TARGET_AMD64

void CodeGen::genStructStoreMemSet(GenTreeBlk* store)
{
    genConsumeStructStore(store, REG_ARG_0, REG_ARG_1, REG_ARG_2);
    genEmitHelperCall(CORINFO_HELP_MEMSET, 0, EA_UNKNOWN);
}

void CodeGen::genStructStoreMemCpy(GenTreeBlk* store)
{
    assert((store->GetLayout() == nullptr) || !store->GetLayout()->HasGCPtr());

    genConsumeStructStore(store, REG_ARG_0, REG_ARG_1, REG_ARG_2);
    genEmitHelperCall(CORINFO_HELP_MEMCPY, 0, EA_UNKNOWN);
}

#endif // TARGET_AMD64

void CodeGen::genStructStoreRepStos(GenTreeBlk* store)
{
    genConsumeStructStore(store, REG_RDI, REG_RAX, REG_RCX);
    instGen(INS_r_stosb);
}

void CodeGen::genStructStoreRepMovs(GenTreeBlk* store)
{
    assert((store->GetLayout() == nullptr) || !store->GetLayout()->HasGCPtr());

    genConsumeStructStore(store, REG_RDI, REG_RSI, REG_RCX);
    instGen(INS_r_movsb);
}

void CodeGen::genStructStoreUnrollInit(GenTreeBlk* store)
{
    assert(store->OperIs(GT_STORE_BLK, GT_STORE_OBJ));

    unsigned  dstLclNum         = BAD_VAR_NUM;
    regNumber dstAddrBaseReg    = REG_NA;
    regNumber dstAddrIndexReg   = REG_NA;
    unsigned  dstAddrIndexScale = 1;
    int       dstOffset         = 0;
    GenTree*  dstAddr           = store->GetAddr();

    if (!dstAddr->isContained())
    {
        dstAddrBaseReg = genConsumeReg(dstAddr);
    }
    else if (GenTreeAddrMode* addrMode = dstAddr->IsAddrMode())
    {
        if (addrMode->HasBase())
        {
            dstAddrBaseReg = genConsumeReg(addrMode->GetBase());
        }

        if (addrMode->HasIndex())
        {
            dstAddrIndexReg   = genConsumeReg(addrMode->GetIndex());
            dstAddrIndexScale = addrMode->GetScale();
        }

        dstOffset = addrMode->GetOffset();
    }
    else
    {
        assert(dstAddr->OperIsLocalAddr());

        dstLclNum = dstAddr->AsLclVarCommon()->GetLclNum();
        dstOffset = dstAddr->AsLclVarCommon()->GetLclOffs();
    }

    regNumber srcIntReg = REG_NA;
    GenTree*  src       = store->GetValue();

    if (src->OperIs(GT_INIT_VAL))
    {
        assert(src->isContained());
        src = src->AsUnOp()->GetOp(0);
    }

    if (!src->isContained())
    {
        srcIntReg = genConsumeReg(src);
    }
    else
    {
        // If src is contained then it must be 0 and the size must be a multiple
        // of XMM_REGSIZE_BYTES so initialization can use only SSE2 instructions.
        assert(src->IsIntegralConst(0));
        assert((store->GetLayout()->GetSize() % XMM_REGSIZE_BYTES) == 0);
    }

    emitter* emit = GetEmitter();
    unsigned size = store->GetLayout()->GetSize();

    assert(size <= INT32_MAX);
    assert(dstOffset < (INT32_MAX - static_cast<int>(size)));

    // Fill as much as possible using SSE2 stores.
    if (size >= XMM_REGSIZE_BYTES)
    {
        regNumber srcXmmReg = store->GetSingleTempReg(RBM_ALLFLOAT);

        if (src->gtSkipReloadOrCopy()->IsIntegralConst(0))
        {
            // If the source is constant 0 then always use xorps, it's faster
            // than copying the constant from a GPR to a XMM register.
            emit->emitIns_R_R(INS_xorps, EA_16BYTE, srcXmmReg, srcXmmReg);
        }
        else
        {
            emit->emitIns_R_R(INS_movd, EA_PTRSIZE, srcXmmReg, srcIntReg);
            emit->emitIns_R_R(INS_punpckldq, EA_16BYTE, srcXmmReg, srcXmmReg);
#ifdef TARGET_X86
            // For x86, we need one more to convert it from 8 bytes to 16 bytes.
            emit->emitIns_R_R(INS_punpckldq, EA_16BYTE, srcXmmReg, srcXmmReg);
#endif
        }

        instruction simdMov = simdUnalignedMovIns();
        for (unsigned regSize = XMM_REGSIZE_BYTES; size >= regSize; size -= regSize, dstOffset += regSize)
        {
            if (dstLclNum != BAD_VAR_NUM)
            {
                emit->emitIns_S_R(simdMov, EA_ATTR(regSize), srcXmmReg, dstLclNum, dstOffset);
            }
            else
            {
                emit->emitIns_ARX_R(simdMov, EA_ATTR(regSize), srcXmmReg, dstAddrBaseReg, dstAddrIndexReg,
                                    dstAddrIndexScale, dstOffset);
            }
        }

        // TODO-CQ-XArch: On x86 we could initialize 8 byte at once by using MOVQ instead of two 4 byte MOV stores.
        // On x64 it may also be worth zero initializing a 4/8 byte remainder using MOVD/MOVQ, that avoids the need
        // to allocate a GPR just for the remainder.
    }

    // Fill the remainder using normal stores.
    for (unsigned regSize = REGSIZE_BYTES; size > 0; size -= regSize, dstOffset += regSize)
    {
        while (regSize > size)
        {
            regSize /= 2;
        }

        if (dstLclNum != BAD_VAR_NUM)
        {
            emit->emitIns_S_R(INS_mov, EA_ATTR(regSize), srcIntReg, dstLclNum, dstOffset);
        }
        else
        {
            emit->emitIns_ARX_R(INS_mov, EA_ATTR(regSize), srcIntReg, dstAddrBaseReg, dstAddrIndexReg,
                                dstAddrIndexScale, dstOffset);
        }
    }
}

void CodeGen::genStructStoreUnrollCopy(GenTreeBlk* store)
{
    assert(store->OperIs(GT_STORE_BLK, GT_STORE_OBJ));

    if (store->GetLayout()->HasGCPtr())
    {
#ifndef JIT32_GCENCODER
        GetEmitter()->emitDisableGC();
#else
        unreached();
#endif
    }

    unsigned  dstLclNum         = BAD_VAR_NUM;
    regNumber dstAddrBaseReg    = REG_NA;
    regNumber dstAddrIndexReg   = REG_NA;
    unsigned  dstAddrIndexScale = 1;
    int       dstOffset         = 0;
    GenTree*  dstAddr           = store->GetAddr();

    if (!dstAddr->isContained())
    {
        dstAddrBaseReg = genConsumeReg(dstAddr);
    }
    else if (GenTreeAddrMode* addrMode = dstAddr->IsAddrMode())
    {
        if (addrMode->HasBase())
        {
            dstAddrBaseReg = genConsumeReg(addrMode->GetBase());
        }

        if (addrMode->HasIndex())
        {
            dstAddrIndexReg   = genConsumeReg(addrMode->GetIndex());
            dstAddrIndexScale = addrMode->GetScale();
        }

        dstOffset = addrMode->GetOffset();
    }
    else
    {
        assert(dstAddr->OperIsLocalAddr());

        dstLclNum = dstAddr->AsLclVarCommon()->GetLclNum();
        dstOffset = dstAddr->AsLclVarCommon()->GetLclOffs();
    }

    unsigned  srcLclNum         = BAD_VAR_NUM;
    regNumber srcAddrBaseReg    = REG_NA;
    regNumber srcAddrIndexReg   = REG_NA;
    unsigned  srcAddrIndexScale = 1;
    int       srcOffset         = 0;
    GenTree*  src               = store->GetValue();

    assert(src->isContained());

    if (src->OperIs(GT_LCL_VAR, GT_LCL_FLD))
    {
        srcLclNum = src->AsLclVarCommon()->GetLclNum();
        srcOffset = src->AsLclVarCommon()->GetLclOffs();
    }
    else
    {
        assert(src->OperIs(GT_IND, GT_OBJ, GT_BLK));

        GenTree* srcAddr = src->AsIndir()->GetAddr();

        if (!srcAddr->isContained())
        {
            srcAddrBaseReg = genConsumeReg(srcAddr);
        }
        else if (GenTreeAddrMode* addrMode = srcAddr->IsAddrMode())
        {
            if (addrMode->HasBase())
            {
                srcAddrBaseReg = genConsumeReg(addrMode->GetBase());
            }

            if (addrMode->HasIndex())
            {
                srcAddrIndexReg   = genConsumeReg(addrMode->GetIndex());
                srcAddrIndexScale = addrMode->GetScale();
            }

            srcOffset = addrMode->GetOffset();
        }
        else
        {
            assert(srcAddr->OperIsLocalAddr());

            srcLclNum = srcAddr->AsLclVarCommon()->GetLclNum();
            srcOffset = srcAddr->AsLclVarCommon()->GetLclOffs();
        }
    }

    emitter* emit = GetEmitter();
    unsigned size = store->GetLayout()->GetSize();

    assert(size <= INT32_MAX);
    assert(srcOffset < (INT32_MAX - static_cast<int>(size)));
    assert(dstOffset < (INT32_MAX - static_cast<int>(size)));

    if (size >= XMM_REGSIZE_BYTES)
    {
        regNumber tempReg = store->GetSingleTempReg(RBM_ALLFLOAT);

        instruction simdMov = simdUnalignedMovIns();
        for (unsigned regSize = XMM_REGSIZE_BYTES; size >= regSize;
             size -= regSize, srcOffset += regSize, dstOffset += regSize)
        {
            if (srcLclNum != BAD_VAR_NUM)
            {
                emit->emitIns_R_S(simdMov, EA_ATTR(regSize), tempReg, srcLclNum, srcOffset);
            }
            else
            {
                emit->emitIns_R_ARX(simdMov, EA_ATTR(regSize), tempReg, srcAddrBaseReg, srcAddrIndexReg,
                                    srcAddrIndexScale, srcOffset);
            }

            if (dstLclNum != BAD_VAR_NUM)
            {
                emit->emitIns_S_R(simdMov, EA_ATTR(regSize), tempReg, dstLclNum, dstOffset);
            }
            else
            {
                emit->emitIns_ARX_R(simdMov, EA_ATTR(regSize), tempReg, dstAddrBaseReg, dstAddrIndexReg,
                                    dstAddrIndexScale, dstOffset);
            }
        }

        // TODO-CQ-XArch: On x86 we could copy 8 byte at once by using MOVQ instead of four 4 byte MOV stores.
        // On x64 it may also be worth copying a 4/8 byte remainder using MOVD/MOVQ, that avoids the need to
        // allocate a GPR just for the remainder.
    }

    if (size > 0)
    {
        regNumber tempReg = store->GetSingleTempReg(RBM_ALLINT);

        for (unsigned regSize = REGSIZE_BYTES; size > 0; size -= regSize, srcOffset += regSize, dstOffset += regSize)
        {
            while (regSize > size)
            {
                regSize /= 2;
            }

            if (srcLclNum != BAD_VAR_NUM)
            {
                emit->emitIns_R_S(INS_mov, EA_ATTR(regSize), tempReg, srcLclNum, srcOffset);
            }
            else
            {
                emit->emitIns_R_ARX(INS_mov, EA_ATTR(regSize), tempReg, srcAddrBaseReg, srcAddrIndexReg,
                                    srcAddrIndexScale, srcOffset);
            }

            if (dstLclNum != BAD_VAR_NUM)
            {
                emit->emitIns_S_R(INS_mov, EA_ATTR(regSize), tempReg, dstLclNum, dstOffset);
            }
            else
            {
                emit->emitIns_ARX_R(INS_mov, EA_ATTR(regSize), tempReg, dstAddrBaseReg, dstAddrIndexReg,
                                    dstAddrIndexScale, dstOffset);
            }
        }
    }

    if (store->GetLayout()->HasGCPtr())
    {
#ifndef JIT32_GCENCODER
        GetEmitter()->emitEnableGC();
#else
        unreached();
#endif
    }
}

// Generate code for a struct store that contains GC pointers.
// This will generate a sequence of (REP) MOVS instructions for
// non-GC slots and calls to the BY_REF_ASSIGN helper otherwise.
//
void CodeGen::genStructStoreUnrollCopyWB(GenTreeObj* store)
{
    assert(store->GetLayout()->HasGCPtr());

    genConsumeStructStore(store, REG_RDI, REG_RSI, REG_NA);

    GenTree*  dstAddr     = store->GetAddr();
    bool      dstOnStack  = dstAddr->gtSkipReloadOrCopy()->OperIsLocalAddr();
    var_types dstAddrType = dstAddr->GetType();

    GenTree*  src = store->GetValue();
    var_types srcAddrType;

    if (src->OperIs(GT_LCL_VAR, GT_LCL_FLD))
    {
        srcAddrType = TYP_I_IMPL;
    }
    else
    {
        assert(src->OperIs(GT_IND, GT_OBJ, GT_BLK));

        srcAddrType = src->AsIndir()->GetAddr()->GetType();
    }

    gcInfo.gcMarkRegPtrVal(REG_RSI, srcAddrType);
    gcInfo.gcMarkRegPtrVal(REG_RDI, dstAddrType);

    ClassLayout* layout    = store->GetLayout();
    unsigned     slotCount = layout->GetSlotCount();

    if (dstOnStack)
    {
        // Stack stores do not require write barriers.

        if (slotCount < CPOBJ_NONGC_SLOTS_LIMIT)
        {
            for (unsigned i = 0; i < slotCount; i++)
            {
                instGen(INS_movsp);
            }
        }
        else
        {
            assert(store->HasTempReg(REG_RCX));

            GetEmitter()->emitIns_R_I(INS_mov, EA_4BYTE, REG_RCX, slotCount);
            instGen(INS_r_movsp);
        }
    }
    else
    {
        for (unsigned i = 0; i < slotCount; i++)
        {
            if (layout->IsGCPtr(i))
            {
                genEmitHelperCall(CORINFO_HELP_ASSIGN_BYREF, 0, EA_PTRSIZE);
            }
            else
            {
                unsigned nonWBSequenceLength = 1;

                while ((i + 1 < slotCount) && !layout->IsGCPtr(i + 1))
                {
                    nonWBSequenceLength++;
                    i++;
                }

                if (nonWBSequenceLength < CPOBJ_NONGC_SLOTS_LIMIT)
                {
                    for (unsigned j = 0; j < nonWBSequenceLength; j++)
                    {
                        instGen(INS_movsp);
                    }
                }
                else
                {
                    assert(store->HasTempReg(REG_RCX));

                    GetEmitter()->emitIns_R_I(INS_mov, EA_4BYTE, REG_RCX, nonWBSequenceLength);
                    instGen(INS_r_movsp);
                }
            }
        }
    }

    // Clear the gcInfo for RSI and RDI.
    // While we normally update GC info prior to the last instruction that uses them,
    // these actually live into the helper call.
    gcInfo.gcMarkRegSetNpt(RBM_RSI);
    gcInfo.gcMarkRegSetNpt(RBM_RDI);
}

//------------------------------------------------------------------------
// If any Vector3 args are on stack and they are not pass-by-ref, the upper 32bits
// must be cleared to zeroes. The native compiler doesn't clear the upper bits
// and there is no way to know if the caller is native or not. So, the upper
// 32 bits of Vector argument on stack are always cleared to zero.
#if defined(UNIX_AMD64_ABI) && defined(FEATURE_SIMD)
void CodeGen::genClearStackVec3ArgUpperBits()
{
#ifdef DEBUG
    if (verbose)
    {
        printf("*************** In genClearStackVec3ArgUpperBits()\n");
    }
#endif

    assert(compiler->compGeneratingProlog);

    unsigned varNum = 0;

    for (unsigned varNum = 0; varNum < compiler->info.compArgsCount; varNum++)
    {
        LclVarDsc* varDsc = &(compiler->lvaTable[varNum]);
        assert(varDsc->lvIsParam);

        // Does var has simd12 type?
        if (varDsc->lvType != TYP_SIMD12)
        {
            continue;
        }

        if (!varDsc->lvIsRegArg)
        {
            // Clear the upper 32 bits by mov dword ptr [V_ARG_BASE+0xC], 0
            GetEmitter()->emitIns_S_I(ins_Store(TYP_INT), EA_4BYTE, varNum, genTypeSize(TYP_FLOAT) * 3, 0);
        }
        else
        {
            // Assume that for x64 linux, an argument is fully in registers
            // or fully on stack.
            regNumber argReg = varDsc->GetOtherArgReg();

            // Clear the upper 32 bits by two shift instructions.
            // argReg = argReg << 96
            GetEmitter()->emitIns_R_I(INS_pslldq, emitActualTypeSize(TYP_SIMD12), argReg, 12);
            // argReg = argReg >> 96
            GetEmitter()->emitIns_R_I(INS_psrldq, emitActualTypeSize(TYP_SIMD12), argReg, 12);
        }
    }
}
#endif // defined(UNIX_AMD64_ABI) && defined(FEATURE_SIMD)

// generate code do a switch statement based on a table of ip-relative offsets
void CodeGen::genTableBasedSwitch(GenTree* treeNode)
{
    genConsumeOperands(treeNode->AsOp());
    regNumber idxReg  = treeNode->AsOp()->gtOp1->GetRegNum();
    regNumber baseReg = treeNode->AsOp()->gtOp2->GetRegNum();

    regNumber tmpReg = treeNode->GetSingleTempReg();

    // load the ip-relative offset (which is relative to start of fgFirstBB)
    GetEmitter()->emitIns_R_ARX(INS_mov, EA_4BYTE, baseReg, baseReg, idxReg, 4, 0);

    // add it to the absolute address of fgFirstBB
    compiler->fgFirstBB->bbFlags |= BBF_JMP_TARGET;
    GetEmitter()->emitIns_R_L(INS_lea, EA_PTR_DSP_RELOC, compiler->fgFirstBB, tmpReg);
    GetEmitter()->emitIns_R_R(INS_add, EA_PTRSIZE, baseReg, tmpReg);
    // jmp baseReg
    GetEmitter()->emitIns_R(INS_i_jmp, emitTypeSize(TYP_I_IMPL), baseReg);
}

// emits the table and an instruction to get the address of the first element
void CodeGen::genJumpTable(GenTree* treeNode)
{
    noway_assert(compiler->compCurBB->bbJumpKind == BBJ_SWITCH);
    assert(treeNode->OperGet() == GT_JMPTABLE);

    unsigned     jumpCount = compiler->compCurBB->bbJumpSwt->bbsCount;
    BasicBlock** jumpTable = compiler->compCurBB->bbJumpSwt->bbsDstTab;
    unsigned     jmpTabOffs;
    unsigned     jmpTabBase;

    jmpTabBase = GetEmitter()->emitBBTableDataGenBeg(jumpCount, true);

    jmpTabOffs = 0;

    JITDUMP("\n      J_M%03u_DS%02u LABEL   DWORD\n", compiler->compMethodID, jmpTabBase);

    for (unsigned i = 0; i < jumpCount; i++)
    {
        BasicBlock* target = *jumpTable++;
        noway_assert(target->bbFlags & BBF_JMP_TARGET);

        JITDUMP("            DD      L_M%03u_" FMT_BB "\n", compiler->compMethodID, target->bbNum);

        GetEmitter()->emitDataGenData(i, target);
    };

    GetEmitter()->emitDataGenEnd();

    // Access to inline data is 'abstracted' by a special type of static member
    // (produced by eeFindJitDataOffs) which the emitter recognizes as being a reference
    // to constant data, not a real static field.
    GetEmitter()->emitIns_R_C(INS_lea, emitTypeSize(TYP_I_IMPL), treeNode->GetRegNum(),
                              compiler->eeFindJitDataOffs(jmpTabBase), 0);
    genProduceReg(treeNode);
}

//------------------------------------------------------------------------
// genCodeForLockAdd: Generate code for a GT_LOCKADD node
//
// Arguments:
//    node - the GT_LOCKADD node
//
void CodeGen::genCodeForLockAdd(GenTreeOp* node)
{
    assert(node->OperIs(GT_LOCKADD));

    GenTree* addr = node->gtGetOp1();
    GenTree* data = node->gtGetOp2();
    emitAttr size = emitActualTypeSize(data->TypeGet());

    assert(addr->isUsedFromReg());
    assert(data->isUsedFromReg() || data->isContainedIntOrIImmed());
    assert((size == EA_4BYTE) || (size == EA_PTRSIZE));

    genConsumeOperands(node);
    instGen(INS_lock);

    if (data->isContainedIntOrIImmed())
    {
        int imm = static_cast<int>(data->AsIntCon()->IconValue());
        assert(imm == data->AsIntCon()->IconValue());
        GetEmitter()->emitIns_I_AR(INS_add, size, imm, addr->GetRegNum(), 0);
    }
    else
    {
        GetEmitter()->emitIns_AR_R(INS_add, size, data->GetRegNum(), addr->GetRegNum(), 0);
    }
}

//------------------------------------------------------------------------
// genLockedInstructions: Generate code for a GT_XADD or GT_XCHG node.
//
// Arguments:
//    node - the GT_XADD/XCHG node
//
void CodeGen::genLockedInstructions(GenTreeOp* node)
{
    assert(node->OperIs(GT_XADD, GT_XCHG));

    GenTree* addr = node->gtGetOp1();
    GenTree* data = node->gtGetOp2();
    emitAttr size = emitTypeSize(node->TypeGet());

    assert(addr->isUsedFromReg());
    assert(data->isUsedFromReg());
    assert((size == EA_4BYTE) || (size == EA_PTRSIZE));

    genConsumeOperands(node);

    if (node->GetRegNum() != data->GetRegNum())
    {
        // If the destination register is different from the data register then we need
        // to first move the data to the target register. Make sure we don't overwrite
        // the address, the register allocator should have taken care of this.
        assert(node->GetRegNum() != addr->GetRegNum());
        GetEmitter()->emitIns_R_R(INS_mov, size, node->GetRegNum(), data->GetRegNum());
    }

    instruction ins = node->OperIs(GT_XADD) ? INS_xadd : INS_xchg;

    // XCHG has an implied lock prefix when the first operand is a memory operand.
    if (ins != INS_xchg)
    {
        instGen(INS_lock);
    }

    GetEmitter()->emitIns_AR_R(ins, size, node->GetRegNum(), addr->GetRegNum(), 0);
    genProduceReg(node);
}

//------------------------------------------------------------------------
// genCodeForCmpXchg: Produce code for a GT_CMPXCHG node.
//
// Arguments:
//    tree - the GT_CMPXCHG node
//
void CodeGen::genCodeForCmpXchg(GenTreeCmpXchg* tree)
{
    assert(tree->OperIs(GT_CMPXCHG));

    var_types targetType = tree->TypeGet();
    regNumber targetReg  = tree->GetRegNum();

    GenTree* location  = tree->gtOpLocation;  // arg1
    GenTree* value     = tree->gtOpValue;     // arg2
    GenTree* comparand = tree->gtOpComparand; // arg3

    assert(location->GetRegNum() != REG_NA && location->GetRegNum() != REG_RAX);
    assert(value->GetRegNum() != REG_NA && value->GetRegNum() != REG_RAX);

    genConsumeReg(location);
    genConsumeReg(value);
    genConsumeReg(comparand);

    // comparand goes to RAX;
    // Note that we must issue this move after the genConsumeRegs(), in case any of the above
    // have a GT_COPY from RAX.
    if (comparand->GetRegNum() != REG_RAX)
    {
        inst_RV_RV(ins_Copy(comparand->TypeGet()), REG_RAX, comparand->GetRegNum(), comparand->TypeGet());
    }

    // location is Rm
    instGen(INS_lock);

    GetEmitter()->emitIns_AR_R(INS_cmpxchg, emitTypeSize(targetType), value->GetRegNum(), location->GetRegNum(), 0);

    // Result is in RAX
    if (targetReg != REG_RAX)
    {
        inst_RV_RV(ins_Copy(targetType), targetReg, REG_RAX, targetType);
    }

    genProduceReg(tree);
}

// generate code for BoundsCheck nodes
void CodeGen::genRangeCheck(GenTree* oper)
{
    noway_assert(oper->OperIsBoundsCheck());
    GenTreeBoundsChk* bndsChk = oper->AsBoundsChk();

    GenTree* arrIndex = bndsChk->gtIndex;
    GenTree* arrLen   = bndsChk->gtArrLen;

    GenTree *    src1, *src2;
    emitJumpKind jmpKind;
    instruction  cmpKind;

    genConsumeRegs(arrIndex);
    genConsumeRegs(arrLen);

    if (arrIndex->IsIntegralConst(0) && arrLen->isUsedFromReg())
    {
        // arrIndex is 0 and arrLen is in a reg. In this case
        // we can generate
        //      test reg, reg
        // since arrLen is non-negative
        src1    = arrLen;
        src2    = arrLen;
        jmpKind = EJ_je;
        cmpKind = INS_test;
    }
    else if (arrIndex->isContainedIntOrIImmed())
    {
        // arrIndex is a contained constant.  In this case
        // we will generate one of the following
        //      cmp [mem], immed    (if arrLen is a memory op)
        //      cmp reg, immed      (if arrLen is in a reg)
        //
        // That is arrLen cannot be a contained immed.
        assert(!arrLen->isContainedIntOrIImmed());

        src1    = arrLen;
        src2    = arrIndex;
        jmpKind = EJ_jbe;
        cmpKind = INS_cmp;
    }
    else
    {
        // arrIndex could either be a contained memory op or a reg
        // In this case we will generate one of the following
        //      cmp  [mem], immed   (if arrLen is a constant)
        //      cmp  [mem], reg     (if arrLen is in a reg)
        //      cmp  reg, immed     (if arrIndex is in a reg)
        //      cmp  reg1, reg2     (if arrIndex is in reg1)
        //      cmp  reg, [mem]     (if arrLen is a memory op)
        //
        // That is only one of arrIndex or arrLen can be a memory op.
        assert(!arrIndex->isUsedFromMemory() || !arrLen->isUsedFromMemory());

        src1    = arrIndex;
        src2    = arrLen;
        jmpKind = EJ_jae;
        cmpKind = INS_cmp;
    }

    var_types bndsChkType = src2->TypeGet();
#if DEBUG
    // Bounds checks can only be 32 or 64 bit sized comparisons.
    assert(bndsChkType == TYP_INT || bndsChkType == TYP_LONG);

    // The type of the bounds check should always wide enough to compare against the index.
    assert(emitTypeSize(bndsChkType) >= emitTypeSize(src1->TypeGet()));
#endif // DEBUG

    GetEmitter()->emitInsBinary(cmpKind, emitTypeSize(bndsChkType), src1, src2);
    genJumpToThrowHlpBlk(jmpKind, bndsChk->GetThrowKind(), bndsChk->GetThrowBlock());
}

//---------------------------------------------------------------------
// genCodeForPhysReg - generate code for a GT_PHYSREG node
//
// Arguments
//    tree - the GT_PHYSREG node
//
// Return value:
//    None
//
void CodeGen::genCodeForPhysReg(GenTreePhysReg* tree)
{
    assert(tree->OperIs(GT_PHYSREG));

    var_types targetType = tree->TypeGet();
    regNumber targetReg  = tree->GetRegNum();

    if (targetReg != tree->gtSrcReg)
    {
        inst_RV_RV(ins_Copy(targetType), targetReg, tree->gtSrcReg, targetType);
        genTransferRegGCState(targetReg, tree->gtSrcReg);
    }

    genProduceReg(tree);
}

//---------------------------------------------------------------------
// genCodeForNullCheck - generate code for a GT_NULLCHECK node
//
// Arguments
//    tree - the GT_NULLCHECK node
//
// Return value:
//    None
//
void CodeGen::genCodeForNullCheck(GenTreeIndir* tree)
{
    assert(tree->OperIs(GT_NULLCHECK));

    assert(tree->gtOp1->isUsedFromReg());
    regNumber reg = genConsumeReg(tree->gtOp1);
    GetEmitter()->emitIns_AR_R(INS_cmp, EA_4BYTE, reg, reg, 0);
}

//------------------------------------------------------------------------
// genOffsetOfMDArrayLowerBound: Returns the offset from the Array object to the
//   lower bound for the given dimension.
//
// Arguments:
//    elemType  - the element type of the array
//    rank      - the rank of the array
//    dimension - the dimension for which the lower bound offset will be returned.
//
// Return Value:
//    The offset.

unsigned CodeGen::genOffsetOfMDArrayLowerBound(var_types elemType, unsigned rank, unsigned dimension)
{
    // Note that the lower bound and length fields of the Array object are always TYP_INT, even on 64-bit targets.
    return compiler->eeGetArrayDataOffset(elemType) + genTypeSize(TYP_INT) * (dimension + rank);
}

//------------------------------------------------------------------------
// genOffsetOfMDArrayLength: Returns the offset from the Array object to the
//   size for the given dimension.
//
// Arguments:
//    elemType  - the element type of the array
//    rank      - the rank of the array
//    dimension - the dimension for which the lower bound offset will be returned.
//
// Return Value:
//    The offset.

unsigned CodeGen::genOffsetOfMDArrayDimensionSize(var_types elemType, unsigned rank, unsigned dimension)
{
    // Note that the lower bound and length fields of the Array object are always TYP_INT, even on 64-bit targets.
    return compiler->eeGetArrayDataOffset(elemType) + genTypeSize(TYP_INT) * dimension;
}

//------------------------------------------------------------------------
// genCodeForArrIndex: Generates code to bounds check the index for one dimension of an array reference,
//                     producing the effective index by subtracting the lower bound.
//
// Arguments:
//    arrIndex - the node for which we're generating code
//
// Return Value:
//    None.
//

void CodeGen::genCodeForArrIndex(GenTreeArrIndex* arrIndex)
{
    GenTree* arrObj    = arrIndex->ArrObj();
    GenTree* indexNode = arrIndex->IndexExpr();

    regNumber arrReg   = genConsumeReg(arrObj);
    regNumber indexReg = genConsumeReg(indexNode);
    regNumber tgtReg   = arrIndex->GetRegNum();

    unsigned  dim      = arrIndex->gtCurrDim;
    unsigned  rank     = arrIndex->gtArrRank;
    var_types elemType = arrIndex->gtArrElemType;

    noway_assert(tgtReg != REG_NA);

    // Subtract the lower bound for this dimension.
    // TODO-XArch-CQ: make this contained if it's an immediate that fits.
    if (tgtReg != indexReg)
    {
        inst_RV_RV(INS_mov, tgtReg, indexReg, indexNode->TypeGet());
    }
    GetEmitter()->emitIns_R_AR(INS_sub, emitActualTypeSize(TYP_INT), tgtReg, arrReg,
                               genOffsetOfMDArrayLowerBound(elemType, rank, dim));
    GetEmitter()->emitIns_R_AR(INS_cmp, emitActualTypeSize(TYP_INT), tgtReg, arrReg,
                               genOffsetOfMDArrayDimensionSize(elemType, rank, dim));
    genJumpToThrowHlpBlk(EJ_jae, SCK_RNGCHK_FAIL);

    genProduceReg(arrIndex);
}

//------------------------------------------------------------------------
// genCodeForArrOffset: Generates code to compute the flattened array offset for
//    one dimension of an array reference:
//        result = (prevDimOffset * dimSize) + effectiveIndex
//    where dimSize is obtained from the arrObj operand
//
// Arguments:
//    arrOffset - the node for which we're generating code
//
// Return Value:
//    None.
//
// Notes:
//    dimSize and effectiveIndex are always non-negative, the former by design,
//    and the latter because it has been normalized to be zero-based.

void CodeGen::genCodeForArrOffset(GenTreeArrOffs* arrOffset)
{
    GenTree* offsetNode = arrOffset->gtOffset;
    GenTree* indexNode  = arrOffset->gtIndex;
    GenTree* arrObj     = arrOffset->gtArrObj;

    regNumber tgtReg = arrOffset->GetRegNum();
    assert(tgtReg != REG_NA);

    unsigned  dim      = arrOffset->gtCurrDim;
    unsigned  rank     = arrOffset->gtArrRank;
    var_types elemType = arrOffset->gtArrElemType;

    // First, consume the operands in the correct order.
    regNumber offsetReg = REG_NA;
    regNumber tmpReg    = REG_NA;
    if (!offsetNode->IsIntegralConst(0))
    {
        offsetReg = genConsumeReg(offsetNode);

        // We will use a temp register for the offset*scale+effectiveIndex computation.
        tmpReg = arrOffset->GetSingleTempReg();
    }
    else
    {
        assert(offsetNode->isContained());
    }
    regNumber indexReg = genConsumeReg(indexNode);
    // Although arrReg may not be used in the constant-index case, if we have generated
    // the value into a register, we must consume it, otherwise we will fail to end the
    // live range of the gc ptr.
    // TODO-CQ: Currently arrObj will always have a register allocated to it.
    // We could avoid allocating a register for it, which would be of value if the arrObj
    // is an on-stack lclVar.
    regNumber arrReg = REG_NA;
    if (arrObj->gtHasReg())
    {
        arrReg = genConsumeReg(arrObj);
    }

    if (!offsetNode->IsIntegralConst(0))
    {
        assert(tmpReg != REG_NA);
        assert(arrReg != REG_NA);

        // Evaluate tgtReg = offsetReg*dim_size + indexReg.
        // tmpReg is used to load dim_size and the result of the multiplication.
        // Note that dim_size will never be negative.

        GetEmitter()->emitIns_R_AR(INS_mov, emitActualTypeSize(TYP_INT), tmpReg, arrReg,
                                   genOffsetOfMDArrayDimensionSize(elemType, rank, dim));
        inst_RV_RV(INS_imul, tmpReg, offsetReg);

        if (tmpReg == tgtReg)
        {
            inst_RV_RV(INS_add, tmpReg, indexReg);
        }
        else
        {
            if (indexReg != tgtReg)
            {
                inst_RV_RV(INS_mov, tgtReg, indexReg, TYP_I_IMPL);
            }
            inst_RV_RV(INS_add, tgtReg, tmpReg);
        }
    }
    else
    {
        if (indexReg != tgtReg)
        {
            inst_RV_RV(INS_mov, tgtReg, indexReg, TYP_INT);
        }
    }
    genProduceReg(arrOffset);
}

instruction CodeGen::genGetInsForOper(genTreeOps oper, var_types type)
{
    instruction ins;

    // Operations on SIMD vectors shouldn't come this path
    assert(!varTypeIsSIMD(type));
    if (varTypeIsFloating(type))
    {
        return ins_MathOp(oper, type);
    }

    switch (oper)
    {
        case GT_ADD:
            ins = INS_add;
            break;
        case GT_AND:
            ins = INS_and;
            break;
        case GT_LSH:
            ins = INS_shl;
            break;
        case GT_MUL:
            ins = INS_imul;
            break;
        case GT_NEG:
            ins = INS_neg;
            break;
        case GT_NOT:
            ins = INS_not;
            break;
        case GT_OR:
            ins = INS_or;
            break;
        case GT_ROL:
            ins = INS_rol;
            break;
        case GT_ROR:
            ins = INS_ror;
            break;
        case GT_RSH:
            ins = INS_sar;
            break;
        case GT_RSZ:
            ins = INS_shr;
            break;
        case GT_SUB:
            ins = INS_sub;
            break;
        case GT_XOR:
            ins = INS_xor;
            break;
#if !defined(TARGET_64BIT)
        case GT_ADD_LO:
            ins = INS_add;
            break;
        case GT_ADD_HI:
            ins = INS_adc;
            break;
        case GT_SUB_LO:
            ins = INS_sub;
            break;
        case GT_SUB_HI:
            ins = INS_sbb;
            break;
        case GT_LSH_HI:
            ins = INS_shld;
            break;
        case GT_RSH_LO:
            ins = INS_shrd;
            break;
#endif // !defined(TARGET_64BIT)
        default:
            unreached();
            break;
    }
    return ins;
}

//------------------------------------------------------------------------
// genCodeForShift: Generates the code sequence for a GenTree node that
// represents a bit shift or rotate operation (<<, >>, >>>, rol, ror).
//
// Arguments:
//    tree - the bit shift node (that specifies the type of bit shift to perform).
//
// Assumptions:
//    a) All GenTrees are register allocated.
//    b) The shift-by-amount in tree->AsOp()->gtOp2 is either a contained constant or
//       it's a register-allocated expression. If it is in a register that is
//       not RCX, it will be moved to RCX (so RCX better not be in use!).
//
void CodeGen::genCodeForShift(GenTree* tree)
{
    // Only the non-RMW case here.
    assert(tree->OperIsShiftOrRotate());
    assert(tree->AsOp()->gtOp1->isUsedFromReg());
    assert(tree->GetRegNum() != REG_NA);

    genConsumeOperands(tree->AsOp());

    var_types   targetType = tree->TypeGet();
    instruction ins        = genGetInsForOper(tree->OperGet(), targetType);

    GenTree*  operand    = tree->gtGetOp1();
    regNumber operandReg = operand->GetRegNum();

    GenTree* shiftBy = tree->gtGetOp2();

    if (shiftBy->isContainedIntOrIImmed())
    {
        emitAttr size = emitTypeSize(tree);

        // Optimize "X<<1" to "lea [reg+reg]" or "add reg, reg"
        if (tree->OperIs(GT_LSH) && !tree->gtOverflowEx() && !tree->gtSetFlags() && shiftBy->IsIntegralConst(1))
        {
            if (tree->GetRegNum() == operandReg)
            {
                GetEmitter()->emitIns_R_R(INS_add, size, tree->GetRegNum(), operandReg);
            }
            else
            {
                GetEmitter()->emitIns_R_ARX(INS_lea, size, tree->GetRegNum(), operandReg, operandReg, 1, 0);
            }
        }
        else
        {
            int shiftByValue = (int)shiftBy->AsIntConCommon()->IconValue();

#if defined(TARGET_64BIT)
            // Try to emit rorx if BMI2 is available instead of mov+rol
            // it makes sense only for 64bit integers
            if ((genActualType(targetType) == TYP_LONG) && (tree->GetRegNum() != operandReg) &&
                compiler->compOpportunisticallyDependsOn(InstructionSet_BMI2) && tree->OperIs(GT_ROL, GT_ROR) &&
                (shiftByValue > 0) && (shiftByValue < 64))
            {
                const int value = tree->OperIs(GT_ROL) ? (64 - shiftByValue) : shiftByValue;
                GetEmitter()->emitIns_R_R_I(INS_rorx, size, tree->GetRegNum(), operandReg, value);
                genProduceReg(tree);
                return;
            }
#endif
            // First, move the operand to the destination register and
            // later on perform the shift in-place.
            // (LSRA will try to avoid this situation through preferencing.)
            if (tree->GetRegNum() != operandReg)
            {
                inst_RV_RV(INS_mov, tree->GetRegNum(), operandReg, targetType);
            }
            inst_RV_SH(ins, size, tree->GetRegNum(), shiftByValue);
        }
    }
    else
    {
        // We must have the number of bits to shift stored in ECX, since we constrained this node to
        // sit in ECX. In case this didn't happen, LSRA expects the code generator to move it since it's a single
        // register destination requirement.
        genCopyRegIfNeeded(shiftBy, REG_RCX);

        // The operand to be shifted must not be in ECX
        noway_assert(operandReg != REG_RCX);

        if (tree->GetRegNum() != operandReg)
        {
            inst_RV_RV(INS_mov, tree->GetRegNum(), operandReg, targetType);
        }
        inst_RV_CL(ins, tree->GetRegNum(), targetType);
    }

    genProduceReg(tree);
}

#ifdef TARGET_X86
//------------------------------------------------------------------------
// genCodeForShiftLong: Generates the code sequence for a GenTree node that
// represents a three operand bit shift or rotate operation (<<Hi, >>Lo).
//
// Arguments:
//    tree - the bit shift node (that specifies the type of bit shift to perform).
//
// Assumptions:
//    a) All GenTrees are register allocated.
//    b) The shift-by-amount in tree->AsOp()->gtOp2 is a contained constant
//
// TODO-X86-CQ: This only handles the case where the operand being shifted is in a register. We don't
// need sourceHi to be always in reg in case of GT_LSH_HI (because it could be moved from memory to
// targetReg if sourceHi is a memory operand). Similarly for GT_RSH_LO, sourceLo could be marked as
// contained memory-op. Even if not a memory-op, we could mark it as reg-optional.
//
void CodeGen::genCodeForShiftLong(GenTree* tree)
{
    // Only the non-RMW case here.
    genTreeOps oper = tree->OperGet();
    assert(oper == GT_LSH_HI || oper == GT_RSH_LO);

    GenTree* operand = tree->AsOp()->gtOp1;
    assert(operand->OperGet() == GT_LONG);
    assert(operand->AsOp()->gtOp1->isUsedFromReg());
    assert(operand->AsOp()->gtOp2->isUsedFromReg());

    GenTree* operandLo = operand->gtGetOp1();
    GenTree* operandHi = operand->gtGetOp2();

    regNumber regLo = operandLo->GetRegNum();
    regNumber regHi = operandHi->GetRegNum();

    genConsumeOperands(tree->AsOp());

    var_types   targetType = tree->TypeGet();
    instruction ins        = genGetInsForOper(oper, targetType);

    GenTree* shiftBy = tree->gtGetOp2();

    assert(shiftBy->isContainedIntOrIImmed());

    unsigned int count = (unsigned int)shiftBy->AsIntConCommon()->IconValue();

    regNumber regResult = (oper == GT_LSH_HI) ? regHi : regLo;

    if (regResult != tree->GetRegNum())
    {
        inst_RV_RV(INS_mov, tree->GetRegNum(), regResult, targetType);
    }

    if (oper == GT_LSH_HI)
    {
        inst_RV_RV_IV(ins, emitTypeSize(targetType), tree->GetRegNum(), regLo, count);
    }
    else
    {
        assert(oper == GT_RSH_LO);
        inst_RV_RV_IV(ins, emitTypeSize(targetType), tree->GetRegNum(), regHi, count);
    }

    genProduceReg(tree);
}
#endif

//------------------------------------------------------------------------
// genCodeForShiftRMW: Generates the code sequence for a GT_STOREIND GenTree node that
// represents a RMW bit shift or rotate operation (<<, >>, >>>, rol, ror), for example:
//      GT_STOREIND( AddressTree, GT_SHL( Ind ( AddressTree ), Operand ) )
//
// Arguments:
//    storeIndNode: the GT_STOREIND node.
//
void CodeGen::genCodeForShiftRMW(GenTreeStoreInd* storeInd)
{
    GenTree* data = storeInd->Data();
    GenTree* addr = storeInd->Addr();

    assert(data->OperIsShift() || data->OperIsRotate());

    // This function only handles the RMW case.
    assert(data->AsOp()->gtOp1->isUsedFromMemory());
    assert(data->AsOp()->gtOp1->isIndir());
    assert(Lowering::IndirsAreEquivalent(data->AsOp()->gtOp1, storeInd));
    assert(data->GetRegNum() == REG_NA);

    var_types   targetType = data->TypeGet();
    genTreeOps  oper       = data->OperGet();
    instruction ins        = genGetInsForOper(oper, targetType);
    emitAttr    attr       = EA_ATTR(genTypeSize(targetType));

    GenTree* shiftBy = data->AsOp()->gtOp2;
    if (shiftBy->isContainedIntOrIImmed())
    {
        int shiftByValue = (int)shiftBy->AsIntConCommon()->IconValue();
        ins              = genMapShiftInsToShiftByConstantIns(ins, shiftByValue);
        if (shiftByValue == 1)
        {
            // There is no source in this case, as the shift by count is embedded in the instruction opcode itself.
            GetEmitter()->emitInsRMW(ins, attr, storeInd);
        }
        else
        {
            GetEmitter()->emitInsRMW(ins, attr, storeInd, shiftBy);
        }
    }
    else
    {
        // We must have the number of bits to shift stored in ECX, since we constrained this node to
        // sit in ECX. In case this didn't happen, LSRA expects the code generator to move it since it's a single
        // register destination requirement.
        regNumber shiftReg = shiftBy->GetRegNum();
        genCopyRegIfNeeded(shiftBy, REG_RCX);

        // The shiftBy operand is implicit, so call the unary version of emitInsRMW.
        GetEmitter()->emitInsRMW(ins, attr, storeInd);
    }
}

//------------------------------------------------------------------------
// genCodeForLclAddr: Generates the code for GT_LCL_FLD_ADDR/GT_LCL_VAR_ADDR.
//
// Arguments:
//    tree - the node.
//
void CodeGen::genCodeForLclAddr(GenTree* tree)
{
    assert(tree->OperIs(GT_LCL_FLD_ADDR, GT_LCL_VAR_ADDR));

    var_types targetType = tree->TypeGet();
    regNumber targetReg  = tree->GetRegNum();

    // Address of a local var.
    noway_assert((targetType == TYP_BYREF) || (targetType == TYP_I_IMPL));

    emitAttr size = emitTypeSize(targetType);

    inst_RV_TT(INS_lea, targetReg, tree, 0, size);
    genProduceReg(tree);
}

//------------------------------------------------------------------------
// genCodeForLclFld: Produce code for a GT_LCL_FLD node.
//
// Arguments:
//    tree - the GT_LCL_FLD node
//
void CodeGen::genCodeForLclFld(GenTreeLclFld* tree)
{
    assert(tree->OperIs(GT_LCL_FLD));

#ifdef FEATURE_SIMD
    if (tree->TypeIs(TYP_SIMD12))
    {
        genLoadSIMD12(tree);
        return;
    }
#endif

    var_types targetType = tree->TypeGet();
    regNumber targetReg  = tree->GetRegNum();

    noway_assert(targetReg != REG_NA);

    noway_assert(targetType != TYP_STRUCT);

    emitAttr size   = emitTypeSize(targetType);
    unsigned offs   = tree->GetLclOffs();
    unsigned varNum = tree->GetLclNum();
    assert(varNum < compiler->lvaCount);

    GetEmitter()->emitIns_R_S(ins_Load(targetType), size, targetReg, varNum, offs);

    genProduceReg(tree);
}

//------------------------------------------------------------------------
// genCodeForLclVar: Produce code for a GT_LCL_VAR node.
//
// Arguments:
//    tree - the GT_LCL_VAR node
//
void CodeGen::genCodeForLclVar(GenTreeLclVar* tree)
{
    assert(tree->OperIs(GT_LCL_VAR));

    // lcl_vars are not defs
    assert((tree->gtFlags & GTF_VAR_DEF) == 0);

    LclVarDsc* varDsc         = compiler->lvaGetDesc(tree);
    bool       isRegCandidate = varDsc->lvIsRegCandidate();

    // If this is a register candidate that has been spilled, genConsumeReg() will
    // reload it at the point of use.  Otherwise, if it's not in a register, we load it here.

    if (!isRegCandidate && !tree->IsMultiReg() && !(tree->gtFlags & GTF_SPILLED))
    {
#if defined(FEATURE_SIMD) && defined(TARGET_X86)
        if (tree->TypeIs(TYP_SIMD12))
        {
            genLoadSIMD12(tree);
            return;
        }
#endif

        var_types type = varDsc->GetRegisterType(tree);
        GetEmitter()->emitIns_R_S(ins_Load(type, compiler->isSIMDTypeLocalAligned(tree->GetLclNum())),
                                  emitTypeSize(type), tree->GetRegNum(), tree->GetLclNum(), 0);
        genProduceReg(tree);
    }
}

void CodeGen::GenStoreLclFld(GenTreeLclFld* store)
{
    assert(store->OperIs(GT_STORE_LCL_FLD));
    assert(!store->TypeIs(TYP_STRUCT));

#ifdef FEATURE_SIMD
    if (store->TypeIs(TYP_SIMD12))
    {
        genStoreSIMD12(store, store->GetOp(0));
        return;
    }
#endif

    var_types type = store->GetType();
    GenTree*  src  = store->GetOp(0);

    assert(varTypeUsesFloatReg(type) == varTypeUsesFloatReg(src->GetType()));
    assert(varTypeSize(varActualType(type)) == varTypeSize(varActualType(src->GetType())));

    genConsumeRegs(src);
    GetEmitter()->emitInsBinary(ins_Store(type), emitTypeSize(type), store, src);
    genUpdateLife(store);
}

void CodeGen::GenStoreLclVar(GenTreeLclVar* store)
{
    assert(store->OperIs(GT_STORE_LCL_VAR));

    GenTree* src = store->GetOp(0);

    if (src->gtSkipReloadOrCopy()->IsMultiRegNode())
    {
        GenStoreLclVarMultiReg(store);
        return;
    }

    LclVarDsc* lcl        = compiler->lvaGetDesc(store);
    var_types  lclRegType = lcl->GetRegisterType(store);

#ifdef DEBUG
    {
        var_types srcRegType = src->GetType();

        if (srcRegType == TYP_STRUCT)
        {
            GenTreeLclVar* srcLclVar = src->AsLclVar();

            srcRegType = compiler->lvaGetDesc(srcLclVar)->GetRegisterType(srcLclVar);
        }

        assert(varTypeUsesFloatReg(lclRegType) == varTypeUsesFloatReg(srcRegType));
        assert(!varTypeUsesFloatReg(lclRegType) || (emitTypeSize(lclRegType) == emitTypeSize(srcRegType)));
    }
#endif

#ifndef TARGET_64BIT
    if (lclRegType == TYP_LONG)
    {
        GenStoreLclVarLong(store);
        return;
    }
#endif

#ifdef FEATURE_SIMD
    if (lclRegType == TYP_SIMD12)
    {
        genStoreSIMD12(store, src);
        return;
    }
#endif

    regNumber dstReg = store->GetRegNum();
    unsigned  lclNum = store->GetLclNum();

    if (src->OperIs(GT_BITCAST) && src->isContained())
    {
        GenTree*  bitCastSrc     = src->AsUnOp()->GetOp(0);
        var_types bitCastSrcType = bitCastSrc->GetType();
        regNumber bitCastSrcReg  = genConsumeReg(bitCastSrc);

        if (dstReg == REG_NA)
        {
            GetEmitter()->emitIns_S_R(ins_Store(bitCastSrcType, compiler->isSIMDTypeLocalAligned(lclNum)),
                                      emitTypeSize(lclRegType), bitCastSrcReg, lclNum, 0);

            genUpdateLife(store);
            lcl->SetRegNum(REG_STK);
        }
        else
        {
            inst_BitCast(lclRegType, dstReg, bitCastSrcType, bitCastSrc->GetRegNum());

            genProduceReg(store);
        }

        return;
    }

    if (dstReg == REG_NA)
    {
        instruction ins  = ins_Store(lclRegType, compiler->isSIMDTypeLocalAligned(lclNum));
        emitAttr    attr = emitTypeSize(lclRegType);

        inst_set_SV_var(store);

        if (src->isContained())
        {
            GetEmitter()->emitIns_S_I(ins, attr, lclNum, 0, static_cast<int>(src->AsIntCon()->GetValue()));
        }
        else
        {
            regNumber srcReg = genConsumeReg(src);

            GetEmitter()->emitIns_S_R(ins, attr, srcReg, store->GetLclNum(), 0);
        }

        genUpdateLife(store);
        lcl->SetRegNum(REG_STK);

        return;
    }

    genConsumeRegs(src);

    // Look for the case where we have a constant zero which we've marked for reuse,
    // but which isn't actually in the register we want.  In that case, it's better to create
    // zero in the target register, because an xor is smaller than a copy. Note that we could
    // potentially handle this in the register allocator, but we can't always catch it there
    // because the target may not have a register allocated for it yet.

    if (src->isUsedFromReg() && (src->GetRegNum() != dstReg) &&
        (src->IsIntegralConst(0) || src->IsDblConPositiveZero()))
    {
        src->SetRegNum(REG_NA);
        src->ResetReuseRegVal();
        src->SetContained();
    }

    if (!src->isUsedFromReg())
    {
        // Currently, we assume that the non-reg source of a GT_STORE_LCL_VAR writing to a register
        // must be a constant. However, in the future we might want to support an operand used from
        // memory. This is a bit tricky because we have to decide it can be used from memory before
        // register allocation, and this would be a case where, once that's done, we need to mark
        // that node as always requiring a register - which we always assume now anyway, but once we
        // "optimize" that we'll have to take cases like this into account.

        assert((src->GetRegNum() == REG_NA) && src->OperIsConst());

        genSetRegToConst(dstReg, lclRegType, src);
    }
    else if (src->GetRegNum() != dstReg)
    {
        assert(src->GetRegNum() != REG_NA);

        GetEmitter()->emitInsBinary(ins_Move_Extend(lclRegType, true), emitTypeSize(store->GetType()), store, src);
    }

    genProduceReg(store);
}

//------------------------------------------------------------------------
// genCodeForIndexAddr: Produce code for a GT_INDEX_ADDR node.
//
// Arguments:
//    tree - the GT_INDEX_ADDR node
//
void CodeGen::genCodeForIndexAddr(GenTreeIndexAddr* node)
{
    GenTree* const base  = node->GetArray();
    GenTree* const index = node->GetIndex();

    const regNumber baseReg  = genConsumeReg(base);
    regNumber       indexReg = genConsumeReg(index);
    const regNumber dstReg   = node->GetRegNum();

    // NOTE: `genConsumeReg` marks the consumed register as not a GC pointer, as it assumes that the input registers
    // die at the first instruction generated by the node. This is not the case for `INDEX_ADDR`, however, as the
    // base register is multiply-used. As such, we need to mark the base register as containing a GC pointer until
    // we are finished generating the code for this node.

    gcInfo.gcMarkRegPtrVal(baseReg, base->TypeGet());
    assert(varTypeIsIntegral(index->TypeGet()));

    regNumber tmpReg = REG_NA;
#ifdef TARGET_64BIT
    tmpReg = node->GetSingleTempReg();
#endif

    // Generate the bounds check if necessary.
    if ((node->gtFlags & GTF_INX_RNGCHK) != 0)
    {
#ifdef TARGET_64BIT
        // The CLI Spec allows an array to be indexed by either an int32 or a native int.  In the case that the index
        // is a native int on a 64-bit platform, we will need to widen the array length and then compare.
        if (index->TypeGet() == TYP_I_IMPL)
        {
            GetEmitter()->emitIns_R_AR(INS_mov, EA_4BYTE, tmpReg, baseReg, node->GetLenOffs());
            GetEmitter()->emitIns_R_R(INS_cmp, EA_8BYTE, indexReg, tmpReg);
        }
        else
#endif // TARGET_64BIT
        {
            GetEmitter()->emitIns_R_AR(INS_cmp, EA_4BYTE, indexReg, baseReg, node->GetLenOffs());
        }

        genJumpToThrowHlpBlk(EJ_jae, SCK_RNGCHK_FAIL, node->GetThrowBlock());
    }

#ifdef TARGET_64BIT
    if (index->TypeGet() != TYP_I_IMPL)
    {
        // LEA needs 64-bit operands so we need to widen the index if it's TYP_INT.
        GetEmitter()->emitIns_R_R(INS_mov, EA_4BYTE, tmpReg, indexReg);
        indexReg = tmpReg;
    }
#endif // TARGET_64BIT

    // Compute the address of the array element.
    unsigned scale = node->GetElemSize();

    switch (scale)
    {
        case 1:
        case 2:
        case 4:
        case 8:
            tmpReg = indexReg;
            break;

        default:
#ifdef TARGET_64BIT
            // IMUL treats its immediate operand as signed so scale can't be larger than INT32_MAX.
            // The VM doesn't allow such large array elements but let's be sure.
            noway_assert(scale <= INT32_MAX);
#else  // !TARGET_64BIT
            tmpReg = node->GetSingleTempReg();
#endif // !TARGET_64BIT

            GetEmitter()->emitIns_R_I(emitter::inst3opImulForReg(tmpReg), EA_PTRSIZE, indexReg,
                                      static_cast<ssize_t>(scale));
            scale = 1;
            break;
    }

    GetEmitter()->emitIns_R_ARX(INS_lea, emitTypeSize(node->TypeGet()), dstReg, baseReg, tmpReg, scale,
                                node->GetDataOffs());

    gcInfo.gcMarkRegSetNpt(base->gtGetRegMask());

    genProduceReg(node);
}

//------------------------------------------------------------------------
// genCodeForIndir: Produce code for a GT_IND node.
//
// Arguments:
//    tree - the GT_IND node
//
void CodeGen::genCodeForIndir(GenTreeIndir* tree)
{
    assert(tree->OperIs(GT_IND));

#ifdef FEATURE_SIMD
    if (tree->TypeIs(TYP_SIMD12))
    {
        genLoadSIMD12(tree);
        return;
    }
#endif

    var_types targetType = tree->TypeGet();
    emitter*  emit       = GetEmitter();

    GenTree* addr = tree->Addr();
    if (addr->IsCnsIntOrI() && addr->IsIconHandle(GTF_ICON_TLS_HDL))
    {
        noway_assert(EA_ATTR(genTypeSize(targetType)) == EA_PTRSIZE);
        emit->emitIns_R_C(ins_Load(TYP_I_IMPL), EA_PTRSIZE, tree->GetRegNum(), FLD_GLOBAL_FS,
                          (int)addr->AsIntCon()->gtIconVal);
    }
    else
    {
        genConsumeAddress(addr);
        emit->emitInsLoadInd(ins_Load(targetType), emitTypeSize(tree), tree->GetRegNum(), tree);
    }

    genProduceReg(tree);
}

//------------------------------------------------------------------------
// genCodeForStoreInd: Produce code for a GT_STOREIND node.
//
// Arguments:
//    tree - the GT_STOREIND node
//
void CodeGen::genCodeForStoreInd(GenTreeStoreInd* tree)
{
    assert(tree->OperIs(GT_STOREIND));

#ifdef FEATURE_SIMD
    if (tree->TypeIs(TYP_SIMD12))
    {
        genStoreSIMD12(tree, tree->GetValue());
        return;
    }
#endif

    GenTree*  data       = tree->Data();
    GenTree*  addr       = tree->Addr();
    var_types targetType = tree->TypeGet();

    assert(!varTypeIsFloating(targetType) || (genTypeSize(targetType) == genTypeSize(data->TypeGet())));

    GCInfo::WriteBarrierForm writeBarrierForm = gcInfo.GetWriteBarrierForm(tree);
    if (writeBarrierForm != GCInfo::WBF_NoBarrier)
    {
        genConsumeOperands(tree);

        if (!genEmitOptimizedGCWriteBarrier(writeBarrierForm, addr, data))
        {
            // At this point, we should not have any interference.
            // That is, 'data' must not be in REG_ARG_0, as that is where 'addr' must go.
            noway_assert(data->GetRegNum() != REG_ARG_0);

            genCopyRegIfNeeded(addr, REG_ARG_0);
            genCopyRegIfNeeded(data, REG_ARG_1);
            genGCWriteBarrier(tree, writeBarrierForm);
        }

        return;
    }

    bool     dataIsUnary   = false;
    bool     isRMWMemoryOp = tree->IsRMWMemoryOp();
    GenTree* rmwSrc        = nullptr;

    // We must consume the operands in the proper execution order, so that liveness is
    // updated appropriately.
    genConsumeAddress(addr);

    // If tree represents a RMW memory op then its data is a non-leaf node marked as contained
    // and non-indir operand of data is the source of RMW memory op.
    if (isRMWMemoryOp)
    {
        assert(data->isContained() && !data->OperIsLeaf());

        GenTree* rmwDst = nullptr;

        dataIsUnary = (GenTree::OperIsUnary(data->OperGet()) != 0);
        if (!dataIsUnary)
        {
            if (tree->IsRMWDstOp1())
            {
                rmwDst = data->gtGetOp1();
                rmwSrc = data->gtGetOp2();
            }
            else
            {
                assert(tree->IsRMWDstOp2());
                rmwDst = data->gtGetOp2();
                rmwSrc = data->gtGetOp1();
            }

            genConsumeRegs(rmwSrc);
        }
        else
        {
            // *(p) = oper *(p): Here addr = p, rmwsrc=rmwDst = *(p) i.e. GT_IND(p)
            // For unary RMW ops, src and dst of RMW memory op is the same.  Lower
            // clears operand counts on rmwSrc and we don't need to perform a
            // genConsumeReg() on it.
            assert(tree->IsRMWDstOp1());
            rmwSrc = data->gtGetOp1();
            rmwDst = data->gtGetOp1();
            assert(rmwSrc->isUsedFromMemory());
        }

        assert(rmwSrc != nullptr);
        assert(rmwDst != nullptr);
        assert(Lowering::IndirsAreEquivalent(rmwDst, tree));
    }
    else
    {
        genConsumeRegs(data);
    }

    if (isRMWMemoryOp)
    {
        if (dataIsUnary)
        {
            // generate code for unary RMW memory ops like neg/not
            GetEmitter()->emitInsRMW(genGetInsForOper(data->OperGet(), data->TypeGet()), emitTypeSize(tree), tree);
        }
        else
        {
            if (data->OperIsShiftOrRotate())
            {
                // Generate code for shift RMW memory ops.
                // The data address needs to be op1 (it must be [addr] = [addr] <shift> <amount>, not [addr] =
                // <amount> <shift> [addr]).
                assert(tree->IsRMWDstOp1());
                assert(rmwSrc == data->gtGetOp2());
                genCodeForShiftRMW(tree);
            }
            else if (data->OperGet() == GT_ADD && (rmwSrc->IsIntegralConst(1) || rmwSrc->IsIntegralConst(-1)))
            {
                // Generate "inc/dec [mem]" instead of "add/sub [mem], 1".
                //
                // Notes:
                //  1) Global morph transforms GT_SUB(x, +/-1) into GT_ADD(x, -/+1).
                //  2) TODO-AMD64: Debugger routine NativeWalker::Decode() runs into
                //     an assert while decoding ModR/M byte of "inc dword ptr [rax]".
                //     It is not clear whether Decode() can handle all possible
                //     addr modes with inc/dec.  For this reason, inc/dec [mem]
                //     is not generated while generating debuggable code.  Update
                //     the above if condition once Decode() routine is fixed.
                assert(rmwSrc->isContainedIntOrIImmed());
                instruction ins = rmwSrc->IsIntegralConst(1) ? INS_inc : INS_dec;
                GetEmitter()->emitInsRMW(ins, emitTypeSize(tree), tree);
            }
            else
            {
                // generate code for remaining binary RMW memory ops like add/sub/and/or/xor
                GetEmitter()->emitInsRMW(genGetInsForOper(data->OperGet(), data->TypeGet()), emitTypeSize(tree), tree,
                                         rmwSrc);
            }
        }
    }
    else
    {
        GetEmitter()->emitInsStoreInd(ins_Store(data->TypeGet()), emitTypeSize(tree), tree);
    }
}

//------------------------------------------------------------------------
// genCodeForSwap: Produce code for a GT_SWAP node.
//
// Arguments:
//    tree - the GT_SWAP node
//
void CodeGen::genCodeForSwap(GenTreeOp* tree)
{
    assert(tree->OperIs(GT_SWAP));

    // Swap is only supported for lclVar operands that are enregistered
    // We do not consume or produce any registers.  Both operands remain enregistered.
    // However, the gc-ness may change.
    assert(genIsRegCandidateLclVar(tree->gtOp1) && genIsRegCandidateLclVar(tree->gtOp2));

    GenTreeLclVar* lcl1    = tree->gtOp1->AsLclVar();
    LclVarDsc*     varDsc1 = compiler->lvaGetDesc(lcl1);
    var_types      type1   = varDsc1->TypeGet();
    GenTreeLclVar* lcl2    = tree->gtOp2->AsLclVar();
    LclVarDsc*     varDsc2 = compiler->lvaGetDesc(lcl2);
    var_types      type2   = varDsc2->TypeGet();

    // We must have both int or both fp regs
    assert(!varTypeUsesFloatReg(type1) || varTypeUsesFloatReg(type2));

    // FP swap is not yet implemented (and should have NYI'd in LSRA)
    assert(!varTypeUsesFloatReg(type1));

    regNumber oldOp1Reg     = lcl1->GetRegNum();
    regMaskTP oldOp1RegMask = genRegMask(oldOp1Reg);
    regNumber oldOp2Reg     = lcl2->GetRegNum();
    regMaskTP oldOp2RegMask = genRegMask(oldOp2Reg);

    // We don't call genUpdateVarReg because we don't have a tree node with the new register.
    varDsc1->SetRegNum(oldOp2Reg);
    varDsc2->SetRegNum(oldOp1Reg);

    // Do the xchg
    emitAttr size = EA_PTRSIZE;
    if (varTypeGCtype(type1) != varTypeGCtype(type2))
    {
        // If the type specified to the emitter is a GC type, it will swap the GC-ness of the registers.
        // Otherwise it will leave them alone, which is correct if they have the same GC-ness.
        size = EA_GCREF;
    }
    inst_RV_RV(INS_xchg, oldOp1Reg, oldOp2Reg, TYP_I_IMPL, size);

    // Update the gcInfo.
    // Manually remove these regs for the gc sets (mostly to avoid confusing duplicative dump output)
    gcInfo.gcRegByrefSetCur &= ~(oldOp1RegMask | oldOp2RegMask);
    gcInfo.gcRegGCrefSetCur &= ~(oldOp1RegMask | oldOp2RegMask);

    // gcMarkRegPtrVal will do the appropriate thing for non-gc types.
    // It will also dump the updates.
    gcInfo.gcMarkRegPtrVal(oldOp2Reg, type1);
    gcInfo.gcMarkRegPtrVal(oldOp1Reg, type2);
}

//------------------------------------------------------------------------
// genEmitOptimizedGCWriteBarrier: Generate write barrier store using the optimized
// helper functions.
//
// Arguments:
//    writeBarrierForm - the write barrier form to use
//    addr - the address at which to do the store
//    data - the data to store
//
// Return Value:
//    true if an optimized write barrier form was used, false if not. If this
//    function returns false, the caller must emit a "standard" write barrier.

bool CodeGen::genEmitOptimizedGCWriteBarrier(GCInfo::WriteBarrierForm writeBarrierForm, GenTree* addr, GenTree* data)
{
    assert(writeBarrierForm != GCInfo::WBF_NoBarrier);

#if defined(TARGET_X86) && NOGC_WRITE_BARRIERS
    if (!genUseOptimizedWriteBarriers())
    {
        return false;
    }

    const static int regToHelper[2][8] = {
        // If the target is known to be in managed memory
        {
            CORINFO_HELP_ASSIGN_REF_EAX, // EAX
            CORINFO_HELP_ASSIGN_REF_ECX, // ECX
            -1,                          // EDX (always the target address)
            CORINFO_HELP_ASSIGN_REF_EBX, // EBX
            -1,                          // ESP
            CORINFO_HELP_ASSIGN_REF_EBP, // EBP
            CORINFO_HELP_ASSIGN_REF_ESI, // ESI
            CORINFO_HELP_ASSIGN_REF_EDI, // EDI
        },

        // Don't know if the target is in managed memory
        {
            CORINFO_HELP_CHECKED_ASSIGN_REF_EAX, // EAX
            CORINFO_HELP_CHECKED_ASSIGN_REF_ECX, // ECX
            -1,                                  // EDX (always the target address)
            CORINFO_HELP_CHECKED_ASSIGN_REF_EBX, // EBX
            -1,                                  // ESP
            CORINFO_HELP_CHECKED_ASSIGN_REF_EBP, // EBP
            CORINFO_HELP_CHECKED_ASSIGN_REF_ESI, // ESI
            CORINFO_HELP_CHECKED_ASSIGN_REF_EDI, // EDI
        },
    };

    noway_assert(regToHelper[0][REG_EAX] == CORINFO_HELP_ASSIGN_REF_EAX);
    noway_assert(regToHelper[0][REG_ECX] == CORINFO_HELP_ASSIGN_REF_ECX);
    noway_assert(regToHelper[0][REG_EBX] == CORINFO_HELP_ASSIGN_REF_EBX);
    noway_assert(regToHelper[0][REG_ESP] == -1);
    noway_assert(regToHelper[0][REG_EBP] == CORINFO_HELP_ASSIGN_REF_EBP);
    noway_assert(regToHelper[0][REG_ESI] == CORINFO_HELP_ASSIGN_REF_ESI);
    noway_assert(regToHelper[0][REG_EDI] == CORINFO_HELP_ASSIGN_REF_EDI);

    noway_assert(regToHelper[1][REG_EAX] == CORINFO_HELP_CHECKED_ASSIGN_REF_EAX);
    noway_assert(regToHelper[1][REG_ECX] == CORINFO_HELP_CHECKED_ASSIGN_REF_ECX);
    noway_assert(regToHelper[1][REG_EBX] == CORINFO_HELP_CHECKED_ASSIGN_REF_EBX);
    noway_assert(regToHelper[1][REG_ESP] == -1);
    noway_assert(regToHelper[1][REG_EBP] == CORINFO_HELP_CHECKED_ASSIGN_REF_EBP);
    noway_assert(regToHelper[1][REG_ESI] == CORINFO_HELP_CHECKED_ASSIGN_REF_ESI);
    noway_assert(regToHelper[1][REG_EDI] == CORINFO_HELP_CHECKED_ASSIGN_REF_EDI);

    regNumber reg = data->GetRegNum();
    noway_assert((reg != REG_ESP) && (reg != REG_WRITE_BARRIER));

    // Generate the following code:
    //            lea     edx, addr
    //            call    write_barrier_helper_reg

    // addr goes in REG_ARG_0
    genCopyRegIfNeeded(addr, REG_WRITE_BARRIER);

    unsigned tgtAnywhere = 0;
    if (writeBarrierForm != GCInfo::WBF_BarrierUnchecked)
    {
        tgtAnywhere = 1;
    }

    genEmitHelperCall(regToHelper[tgtAnywhere][reg],
                      0,           // argSize
                      EA_PTRSIZE); // retSize

    return true;
#else  // !defined(TARGET_X86) || !NOGC_WRITE_BARRIERS
    return false;
#endif // !defined(TARGET_X86) || !NOGC_WRITE_BARRIERS
}

// Produce code for a GT_CALL node
void CodeGen::genCallInstruction(GenTreeCall* call)
{
    genAlignStackBeforeCall(call);

    gtCallTypes callType = (gtCallTypes)call->gtCallType;

    IL_OFFSETX ilOffset = BAD_IL_OFFSET;

    // all virtuals should have been expanded into a control expression
    assert(!call->IsVirtual() || call->gtControlExpr || call->gtCallAddr);

    // Insert a GS check if necessary
    if (call->IsTailCallViaJitHelper())
    {
        if (compiler->getNeedsGSSecurityCookie())
        {
#if FEATURE_FIXED_OUT_ARGS
            // If either of the conditions below is true, we will need a temporary register in order to perform the GS
            // cookie check. When FEATURE_FIXED_OUT_ARGS is disabled, we save and restore the temporary register using
            // push/pop. When FEATURE_FIXED_OUT_ARGS is enabled, however, we need an alternative solution. For now,
            // though, the tail prefix is ignored on all platforms that use fixed out args, so we should never hit this
            // case.
            assert(compiler->gsGlobalSecurityCookieAddr == nullptr);
            assert((int)compiler->gsGlobalSecurityCookieVal == (ssize_t)compiler->gsGlobalSecurityCookieVal);
#endif
            genEmitGSCookieCheck(true);
        }
    }

    // Consume all the arg regs
    for (GenTreeCall::Use& use : call->LateArgs())
    {
        GenTree* argNode = use.GetNode();

        if (argNode->OperIs(GT_PUTARG_STK))
        {
            continue;
        }

        CallArgInfo* argInfo = call->GetArgInfoByArgNode(argNode->gtSkipReloadOrCopy());

#ifdef UNIX_AMD64_ABI
        if (argNode->OperIs(GT_FIELD_LIST))
        {
            unsigned regIndex = 0;
            for (GenTreeFieldList::Use& use : argNode->AsFieldList()->Uses())
            {
                GenTree* node = use.GetNode();

                regNumber argReg = argInfo->GetRegNum(regIndex++);
                regNumber srcReg = genConsumeReg(node);

                if (srcReg != argReg)
                {
                    // TODO-MIKE-Review: Huh, this was using inst_RV_RV with type = TYP_I_IMPL. Potential GC hole?
                    GetEmitter()->emitIns_R_R(ins_Move_Extend(node->GetType(), false), EA_PTRSIZE, argReg, srcReg);
                }
            }

            continue;
        }
#endif // UNIX_AMD64_ABI

        regNumber argReg = argInfo->GetRegNum();
        regNumber srcReg = genConsumeReg(argNode);

        if (srcReg != argReg)
        {
            // TODO-MIKE-Review: Huh, this was using inst_RV_RV with type = TYP_I_IMPL. Potential GC hole?
            GetEmitter()->emitIns_R_R(ins_Move_Extend(argNode->GetType(), false), EA_PTRSIZE, argReg, srcReg);
        }

#if FEATURE_VARARG
        if (call->IsVarargs() && varTypeIsFloating(argNode->GetType()))
        {
<<<<<<< HEAD
            // For varargs calls on win-x64 we need to pass floating point register arguments in 2 registers:
            // the XMM reg that's normally used to pass a floating point arg and the GPR that's normally used
            // to pass an integer argument at the same position.
            regNumber intArgReg = compiler->getCallArgIntRegister(argNode->GetRegNum());
            GetEmitter()->emitIns_R_R(INS_mov_xmm2i, emitTypeSize(argNode->GetType()), srcReg, intArgReg);
=======
            regNumber srcReg    = argNode->GetRegNum();
            regNumber targetReg = compiler->getCallArgIntRegister(argNode->GetRegNum());
            inst_RV_RV(ins_Copy(srcReg, TYP_LONG), targetReg, srcReg);
>>>>>>> 672b46fd
        }
#endif
    }

#if defined(TARGET_X86) || defined(UNIX_AMD64_ABI)
    // The call will pop its arguments.
    // for each putarg_stk:
    target_ssize_t stackArgBytes = 0;
    for (GenTreeCall::Use& use : call->Args())
    {
        GenTree* arg = use.GetNode();
        if (arg->OperIs(GT_PUTARG_STK) && ((arg->gtFlags & GTF_LATE_ARG) == 0))
        {
            stackArgBytes += arg->AsPutArgStk()->GetArgSize();
        }
    }
#endif // defined(TARGET_X86) || defined(UNIX_AMD64_ABI)

    // Insert a null check on "this" pointer if asked.
    if (call->NeedsNullCheck())
    {
        const regNumber regThis = genGetThisArgReg(call);
        GetEmitter()->emitIns_AR_R(INS_cmp, EA_4BYTE, regThis, regThis, 0);
    }

    // Either gtControlExpr != null or gtCallAddr != null or it is a direct non-virtual call to a user or helper method.
    CORINFO_METHOD_HANDLE methHnd;
    GenTree*              target = call->gtControlExpr;
    if (callType == CT_INDIRECT)
    {
        assert(target == nullptr);
        target  = call->gtCallAddr;
        methHnd = nullptr;
    }
    else
    {
        methHnd = call->gtCallMethHnd;
    }

    CORINFO_SIG_INFO* sigInfo = nullptr;
#ifdef DEBUG
    // Pass the call signature information down into the emitter so the emitter can associate
    // native call sites with the signatures they were generated from.
    if (callType != CT_HELPER)
    {
        sigInfo = call->callSig;
    }
#endif // DEBUG

    // If fast tail call, then we are done.  In this case we setup the args (both reg args
    // and stack args in incoming arg area) and call target in rax.  Epilog sequence would
    // generate "jmp rax".
    if (call->IsFastTailCall())
    {
        // Don't support fast tail calling JIT helpers
        assert(callType != CT_HELPER);

        // If this is indirect then we go through RAX with epilog sequence
        // generating "jmp rax". Otherwise epilog will try to generate a
        // rip-relative jump.
        if (target != nullptr)
        {
            genConsumeReg(target);
            genCopyRegIfNeeded(target, REG_RAX);
        }

        return;
    }

    // For a pinvoke to unmanged code we emit a label to clear
    // the GC pointer state before the callsite.
    // We can't utilize the typical lazy killing of GC pointers
    // at (or inside) the callsite.
    if (compiler->killGCRefs(call))
    {
        genDefineTempLabel(genCreateTempLabel());
    }

    // Determine return value size(s).
    emitAttr retSize       = EA_PTRSIZE;
    emitAttr secondRetSize = EA_UNKNOWN;

    if (call->HasMultiRegRetVal())
    {
        retSize       = emitTypeSize(call->GetRegType(0));
        secondRetSize = emitTypeSize(call->GetRegType(1));
    }
    else
    {
        assert(!varTypeIsStruct(call));

        if (call->gtType == TYP_REF)
        {
            retSize = EA_GCREF;
        }
        else if (call->gtType == TYP_BYREF)
        {
            retSize = EA_BYREF;
        }
    }

#if defined(DEBUG) && defined(TARGET_X86)
    // Store the stack pointer so we can check it after the call.
    if (compiler->opts.compStackCheckOnCall && call->gtCallType == CT_USER_FUNC)
    {
        noway_assert(compiler->lvaCallSpCheck != 0xCCCCCCCC &&
                     compiler->lvaTable[compiler->lvaCallSpCheck].lvDoNotEnregister &&
                     compiler->lvaTable[compiler->lvaCallSpCheck].lvOnFrame);
        GetEmitter()->emitIns_S_R(ins_Store(TYP_I_IMPL), EA_PTRSIZE, REG_SPBASE, compiler->lvaCallSpCheck, 0);
    }
#endif // defined(DEBUG) && defined(TARGET_X86)

    bool            fPossibleSyncHelperCall = false;
    CorInfoHelpFunc helperNum               = CORINFO_HELP_UNDEF;

    // We need to propagate the IL offset information to the call instruction, so we can emit
    // an IL to native mapping record for the call, to support managed return value debugging.
    // We don't want tail call helper calls that were converted from normal calls to get a record,
    // so we skip this hash table lookup logic in that case.
    if (compiler->opts.compDbgInfo && compiler->genCallSite2ILOffsetMap != nullptr && !call->IsTailCall())
    {
        (void)compiler->genCallSite2ILOffsetMap->Lookup(call, &ilOffset);
    }

#if defined(TARGET_X86)
    bool fCallerPop = call->CallerPop();

    // If the callee pops the arguments, we pass a positive value as the argSize, and the emitter will
    // adjust its stack level accordingly.
    // If the caller needs to explicitly pop its arguments, we must pass a negative value, and then do the
    // pop when we're done.
    target_ssize_t argSizeForEmitter = stackArgBytes;
    if (fCallerPop)
    {
        argSizeForEmitter = -stackArgBytes;
    }
#endif // defined(TARGET_X86)

    // When it's a PInvoke call and the call type is USER function, we issue VZEROUPPER here
    // if the function contains 256bit AVX instructions, this is to avoid AVX-256 to Legacy SSE
    // transition penalty, assuming the user function contains legacy SSE instruction.
    // To limit code size increase impact: we only issue VZEROUPPER before PInvoke call, not issue
    // VZEROUPPER after PInvoke call because transition penalty from legacy SSE to AVX only happens
    // when there's preceding 256-bit AVX to legacy SSE transition penalty.
    if (call->IsPInvoke() && (call->gtCallType == CT_USER_FUNC) && GetEmitter()->Contains256bitAVX())
    {
        assert(compiler->canUseVexEncoding());
        instGen(INS_vzeroupper);
    }

    if (callType == CT_HELPER && compiler->info.compFlags & CORINFO_FLG_SYNCH)
    {
        fPossibleSyncHelperCall = true;
        helperNum               = compiler->eeGetHelperNum(methHnd);
        noway_assert(helperNum != CORINFO_HELP_UNDEF);
    }

    if (target != nullptr)
    {
#ifdef TARGET_X86
        if (call->IsVirtualStub() && (call->gtCallType == CT_INDIRECT))
        {
            // On x86, we need to generate a very specific pattern for indirect VSD calls:
            //
            //    3-byte nop
            //    call dword ptr [eax]
            //
            // Where EAX is also used as an argument to the stub dispatch helper. Make
            // sure that the call target address is computed into EAX in this case.

            assert(compiler->virtualStubParamInfo->GetReg() == REG_VIRTUAL_STUB_TARGET);

            assert(target->isContainedIndir());
            assert(target->OperGet() == GT_IND);

            GenTree* addr = target->AsIndir()->Addr();
            assert(addr->isUsedFromReg());

            genConsumeReg(addr);
            genCopyRegIfNeeded(addr, REG_VIRTUAL_STUB_TARGET);

            GetEmitter()->emitIns_Nop(3);

            // clang-format off
            GetEmitter()->emitIns_Call(emitter::EmitCallType(emitter::EC_INDIR_ARD),
                                       methHnd,
                                       INDEBUG_LDISASM_COMMA(sigInfo)
                                       nullptr,
                                       argSizeForEmitter,
                                       retSize
                                       MULTIREG_HAS_SECOND_GC_RET_ONLY_ARG(secondRetSize),
                                       gcInfo.gcVarPtrSetCur,
                                       gcInfo.gcRegGCrefSetCur,
                                       gcInfo.gcRegByrefSetCur,
                                       ilOffset, REG_VIRTUAL_STUB_TARGET, REG_NA, 1, 0);
            // clang-format on
        }
        else
#endif
            if (target->isContainedIndir())
        {
            if (target->AsIndir()->HasBase() && target->AsIndir()->Base()->isContainedIntOrIImmed())
            {
                // Note that if gtControlExpr is an indir of an absolute address, we mark it as
                // contained only if it can be encoded as PC-relative offset.
                assert(target->AsIndir()->Base()->AsIntConCommon()->FitsInAddrBase(compiler));

                // clang-format off
                genEmitCall(emitter::EC_FUNC_TOKEN_INDIR,
                            methHnd,
                            INDEBUG_LDISASM_COMMA(sigInfo)
                            (void*) target->AsIndir()->Base()->AsIntConCommon()->IconValue()
                            X86_ARG(argSizeForEmitter),
                            retSize
                            MULTIREG_HAS_SECOND_GC_RET_ONLY_ARG(secondRetSize),
                            ilOffset);
                // clang-format on
            }
            else
            {
                // clang-format off
                genEmitCall(emitter::EC_INDIR_ARD,
                            methHnd,
                            INDEBUG_LDISASM_COMMA(sigInfo)
                            target->AsIndir()
                            X86_ARG(argSizeForEmitter),
                            retSize
                            MULTIREG_HAS_SECOND_GC_RET_ONLY_ARG(secondRetSize),
                            ilOffset);
                // clang-format on
            }
        }
        else
        {
            // We have already generated code for gtControlExpr evaluating it into a register.
            // We just need to emit "call reg" in this case.
            assert(genIsValidIntReg(target->GetRegNum()));

            // clang-format off
            genEmitCall(emitter::EC_INDIR_R,
                        methHnd,
                        INDEBUG_LDISASM_COMMA(sigInfo)
                        nullptr // addr
                        X86_ARG(argSizeForEmitter),
                        retSize
                        MULTIREG_HAS_SECOND_GC_RET_ONLY_ARG(secondRetSize),
                        ilOffset,
                        genConsumeReg(target));
            // clang-format on
        }
    }
#ifdef FEATURE_READYTORUN_COMPILER
    else if (call->gtEntryPoint.addr != nullptr)
    {
        // clang-format off
        genEmitCall((call->gtEntryPoint.accessType == IAT_VALUE) ? emitter::EC_FUNC_TOKEN
                                                                 : emitter::EC_FUNC_TOKEN_INDIR,
                    methHnd,
                    INDEBUG_LDISASM_COMMA(sigInfo)
                    (void*) call->gtEntryPoint.addr
                    X86_ARG(argSizeForEmitter),
                    retSize
                    MULTIREG_HAS_SECOND_GC_RET_ONLY_ARG(secondRetSize),
                    ilOffset);
        // clang-format on
    }
#endif
    else
    {
        // Generate a direct call to a non-virtual user defined or helper method
        assert(callType == CT_HELPER || callType == CT_USER_FUNC);

        void* addr = nullptr;
        if (callType == CT_HELPER)
        {
            // Direct call to a helper method.
            helperNum = compiler->eeGetHelperNum(methHnd);
            noway_assert(helperNum != CORINFO_HELP_UNDEF);

            void* pAddr = nullptr;
            addr        = compiler->compGetHelperFtn(helperNum, (void**)&pAddr);
            assert(pAddr == nullptr);
        }
        else
        {
            // Direct call to a non-virtual user function.
            addr = call->gtDirectCallAddress;
        }

        assert(addr != nullptr);

        // Non-virtual direct calls to known addresses

        // clang-format off
        genEmitCall(emitter::EC_FUNC_TOKEN,
                    methHnd,
                    INDEBUG_LDISASM_COMMA(sigInfo)
                    addr
                    X86_ARG(argSizeForEmitter),
                    retSize
                    MULTIREG_HAS_SECOND_GC_RET_ONLY_ARG(secondRetSize),
                    ilOffset);
        // clang-format on
    }

    // if it was a pinvoke or intrinsic we may have needed to get the address of a label
    if (genPendingCallLabel)
    {
        genDefineInlineTempLabel(genPendingCallLabel);
        genPendingCallLabel = nullptr;
    }

    // Update GC info:
    // All Callee arg registers are trashed and no longer contain any GC pointers.
    // TODO-XArch-Bug?: As a matter of fact shouldn't we be killing all of callee trashed regs here?
    // For now we will assert that other than arg regs gc ref/byref set doesn't contain any other
    // registers from RBM_CALLEE_TRASH.
    assert((gcInfo.gcRegGCrefSetCur & (RBM_CALLEE_TRASH & ~RBM_ARG_REGS)) == 0);
    assert((gcInfo.gcRegByrefSetCur & (RBM_CALLEE_TRASH & ~RBM_ARG_REGS)) == 0);
    gcInfo.gcRegGCrefSetCur &= ~RBM_ARG_REGS;
    gcInfo.gcRegByrefSetCur &= ~RBM_ARG_REGS;

    var_types returnType = call->TypeGet();
    if (returnType != TYP_VOID)
    {
#ifdef TARGET_X86
        if (varTypeIsFloating(returnType))
        {
            // Spill the value from the fp stack.
            // Then, load it into the target register.
            call->gtFlags |= GTF_SPILL;
            regSet.rsSpillFPStack(call);
            call->gtFlags |= GTF_SPILLED;
            call->gtFlags &= ~GTF_SPILL;
        }
        else
#endif // TARGET_X86
        {
            if (call->HasMultiRegRetVal())
            {
                // If regs allocated to call node are different from ABI return
                // regs in which the call has returned its result, move the result
                // to regs allocated to call node.
                for (unsigned i = 0; i < call->GetRegCount(); ++i)
                {
                    var_types regType      = call->GetRegType(i);
                    regNumber returnReg    = call->GetRetDesc()->GetRegNum(i);
                    regNumber allocatedReg = call->GetRegNumByIdx(i);
                    if (returnReg != allocatedReg)
                    {
                        inst_RV_RV(ins_Copy(regType), allocatedReg, returnReg, regType);
                    }
                }

#ifdef FEATURE_SIMD
                // A Vector3 return value is stored in xmm0 and xmm1.
                // RyuJIT assumes that the upper unused bits of xmm1 are cleared but
                // the native compiler doesn't guarantee it.
                if (returnType == TYP_SIMD12)
                {
                    regNumber returnReg = call->GetRetDesc()->GetRegNum(1);
                    // Clear the upper 32 bits by two shift instructions.
                    // retReg = retReg << 96
                    // retReg = retReg >> 96
                    GetEmitter()->emitIns_R_I(INS_pslldq, emitActualTypeSize(TYP_SIMD12), returnReg, 12);
                    GetEmitter()->emitIns_R_I(INS_psrldq, emitActualTypeSize(TYP_SIMD12), returnReg, 12);
                }
#endif // FEATURE_SIMD
            }
            else
            {
                regNumber returnReg;

#ifdef TARGET_X86
                if (call->IsHelperCall(compiler, CORINFO_HELP_INIT_PINVOKE_FRAME))
                {
                    // The x86 CORINFO_HELP_INIT_PINVOKE_FRAME helper uses a custom calling convention that returns with
                    // TCB in REG_PINVOKE_TCB. AMD64/ARM64 use the standard calling convention. fgMorphCall() sets the
                    // correct argument registers.
                    returnReg = REG_PINVOKE_TCB;
                }
                else
#endif // TARGET_X86
                    if (varTypeIsFloating(returnType))
                {
                    returnReg = REG_FLOATRET;
                }
                else
                {
                    returnReg = REG_INTRET;
                }

                if (call->GetRegNum() != returnReg)
                {
                    inst_RV_RV(ins_Copy(returnType), call->GetRegNum(), returnReg, returnType);
                }
            }

            genProduceReg(call);
        }
    }

    // If there is nothing next, that means the result is thrown away, so this value is not live.
    // However, for minopts or debuggable code, we keep it live to support managed return value debugging.
    if ((call->gtNext == nullptr) && compiler->opts.OptimizationEnabled())
    {
        gcInfo.gcMarkRegSetNpt(RBM_INTRET);
    }

#if defined(DEBUG) && defined(TARGET_X86)
    if (compiler->opts.compStackCheckOnCall && call->gtCallType == CT_USER_FUNC)
    {
        noway_assert(compiler->lvaCallSpCheck != 0xCCCCCCCC &&
                     compiler->lvaTable[compiler->lvaCallSpCheck].lvDoNotEnregister &&
                     compiler->lvaTable[compiler->lvaCallSpCheck].lvOnFrame);
        if (!fCallerPop && (stackArgBytes != 0))
        {
            // ECX is trashed, so can be used to compute the expected SP. We saved the value of SP
            // after pushing all the stack arguments, but the caller popped the arguments, so we need
            // to do some math to figure a good comparison.
            GetEmitter()->emitIns_R_R(INS_mov, EA_4BYTE, REG_ARG_0, REG_SPBASE);
            GetEmitter()->emitIns_R_I(INS_sub, EA_4BYTE, REG_ARG_0, stackArgBytes);
            GetEmitter()->emitIns_S_R(INS_cmp, EA_4BYTE, REG_ARG_0, compiler->lvaCallSpCheck, 0);
        }
        else
        {
            GetEmitter()->emitIns_S_R(INS_cmp, EA_4BYTE, REG_SPBASE, compiler->lvaCallSpCheck, 0);
        }

        BasicBlock* sp_check = genCreateTempLabel();
        GetEmitter()->emitIns_J(INS_je, sp_check);
        instGen(INS_BREAKPOINT);
        genDefineTempLabel(sp_check);
    }
#endif // defined(DEBUG) && defined(TARGET_X86)

#if !defined(FEATURE_EH_FUNCLETS)
    //-------------------------------------------------------------------------
    // Create a label for tracking of region protected by the monitor in synchronized methods.
    // This needs to be here, rather than above where fPossibleSyncHelperCall is set,
    // so the GC state vars have been updated before creating the label.

    if (fPossibleSyncHelperCall)
    {
        switch (helperNum)
        {
            case CORINFO_HELP_MON_ENTER:
            case CORINFO_HELP_MON_ENTER_STATIC:
                noway_assert(compiler->syncStartEmitCookie == NULL);
                compiler->syncStartEmitCookie =
                    GetEmitter()->emitAddLabel(gcInfo.gcVarPtrSetCur, gcInfo.gcRegGCrefSetCur, gcInfo.gcRegByrefSetCur);
                noway_assert(compiler->syncStartEmitCookie != NULL);
                break;
            case CORINFO_HELP_MON_EXIT:
            case CORINFO_HELP_MON_EXIT_STATIC:
                noway_assert(compiler->syncEndEmitCookie == NULL);
                compiler->syncEndEmitCookie =
                    GetEmitter()->emitAddLabel(gcInfo.gcVarPtrSetCur, gcInfo.gcRegGCrefSetCur, gcInfo.gcRegByrefSetCur);
                noway_assert(compiler->syncEndEmitCookie != NULL);
                break;
            default:
                break;
        }
    }
#endif // !FEATURE_EH_FUNCLETS

    unsigned stackAdjustBias = 0;

#if defined(TARGET_X86)
    // Is the caller supposed to pop the arguments?
    if (fCallerPop && (stackArgBytes != 0))
    {
        stackAdjustBias = stackArgBytes;
    }

    SubtractStackLevel(stackArgBytes);
#endif // TARGET_X86

    genRemoveAlignmentAfterCall(call, stackAdjustBias);
}

// Produce code for a GT_JMP node.
// The arguments of the caller needs to be transferred to the callee before exiting caller.
// The actual jump to callee is generated as part of caller epilog sequence.
// Therefore the codegen of GT_JMP is to ensure that the callee arguments are correctly setup.
void CodeGen::genJmpMethod(GenTree* jmp)
{
    assert(jmp->OperGet() == GT_JMP);
    assert(compiler->compJmpOpUsed);

    // If no arguments, nothing to do
    if (compiler->info.compArgsCount == 0)
    {
        return;
    }

    // Make sure register arguments are in their initial registers
    // and stack arguments are put back as well.
    unsigned   varNum;
    LclVarDsc* varDsc;

    // First move any en-registered stack arguments back to the stack.
    // At the same time any reg arg not in correct reg is moved back to its stack location.
    //
    // We are not strictly required to spill reg args that are not in the desired reg for a jmp call
    // But that would require us to deal with circularity while moving values around.  Spilling
    // to stack makes the implementation simple, which is not a bad trade off given Jmp calls
    // are not frequent.
    for (varNum = 0; (varNum < compiler->info.compArgsCount); varNum++)
    {
        varDsc = compiler->lvaTable + varNum;

        if (varDsc->lvPromoted)
        {
            noway_assert(varDsc->lvFieldCnt == 1); // We only handle one field here

            unsigned fieldVarNum = varDsc->lvFieldLclStart;
            varDsc               = compiler->lvaTable + fieldVarNum;
        }
        noway_assert(varDsc->lvIsParam);

        if (varDsc->lvIsRegArg && (varDsc->GetRegNum() != REG_STK))
        {
            // Skip reg args which are already in its right register for jmp call.
            // If not, we will spill such args to their stack locations.
            //
            // If we need to generate a tail call profiler hook, then spill all
            // arg regs to free them up for the callback.
            if (!compiler->compIsProfilerHookNeeded() && (varDsc->GetRegNum() == varDsc->GetArgReg()))
            {
                continue;
            }
        }
        else if (varDsc->GetRegNum() == REG_STK)
        {
            // Skip args which are currently living in stack.
            continue;
        }

        // If we came here it means either a reg argument not in the right register or
        // a stack argument currently living in a register.  In either case the following
        // assert should hold.
        assert(varDsc->GetRegNum() != REG_STK);

        assert(!varDsc->lvIsStructField || (compiler->lvaTable[varDsc->lvParentLcl].lvFieldCnt == 1));
        var_types storeType = genActualType(varDsc->lvaArgType()); // We own the memory and can use the full move.
        GetEmitter()->emitIns_S_R(ins_Store(storeType), emitTypeSize(storeType), varDsc->GetRegNum(), varNum, 0);

        // Update lvRegNum life and GC info to indicate lvRegNum is dead and varDsc stack slot is going live.
        // Note that we cannot modify varDsc->GetRegNum() here because another basic block may not be expecting it.
        // Therefore manually update life of varDsc->GetRegNum().
        regMaskTP tempMask = varDsc->lvRegMask();
        regSet.RemoveMaskVars(tempMask);
        gcInfo.gcMarkRegSetNpt(tempMask);
        if (compiler->lvaIsGCTracked(varDsc))
        {
#ifdef DEBUG
            if (!VarSetOps::IsMember(compiler, gcInfo.gcVarPtrSetCur, varDsc->lvVarIndex))
            {
                JITDUMP("\t\t\t\t\t\t\tVar V%02u becoming live\n", varNum);
            }
            else
            {
                JITDUMP("\t\t\t\t\t\t\tVar V%02u continuing live\n", varNum);
            }
#endif // DEBUG

            VarSetOps::AddElemD(compiler, gcInfo.gcVarPtrSetCur, varDsc->lvVarIndex);
        }
    }

#ifdef PROFILING_SUPPORTED
    // At this point all arg regs are free.
    // Emit tail call profiler callback.
    genProfilingLeaveCallback(CORINFO_HELP_PROF_FCN_TAILCALL);
#endif

    // Next move any un-enregistered register arguments back to their register.
    regMaskTP fixedIntArgMask = RBM_NONE;    // tracks the int arg regs occupying fixed args in case of a vararg method.
    unsigned  firstArgVarNum  = BAD_VAR_NUM; // varNum of the first argument in case of a vararg method.
    for (varNum = 0; (varNum < compiler->info.compArgsCount); varNum++)
    {
        varDsc = compiler->lvaTable + varNum;
        if (varDsc->lvPromoted)
        {
            noway_assert(varDsc->lvFieldCnt == 1); // We only handle one field here

            unsigned fieldVarNum = varDsc->lvFieldLclStart;
            varDsc               = compiler->lvaTable + fieldVarNum;
        }
        noway_assert(varDsc->lvIsParam);

        // Skip if arg not passed in a register.
        if (!varDsc->lvIsRegArg)
        {
            continue;
        }

#if defined(UNIX_AMD64_ABI)
        if (varTypeIsStruct(varDsc->GetType()))
        {
            CORINFO_CLASS_HANDLE                                typeHnd = varDsc->GetLayout()->GetClassHandle();
            SYSTEMV_AMD64_CORINFO_STRUCT_REG_PASSING_DESCRIPTOR structDesc;
            compiler->eeGetSystemVAmd64PassStructInRegisterDescriptor(typeHnd, &structDesc);
            assert(structDesc.passedInRegisters);

            unsigned __int8 offset0 = 0;
            unsigned __int8 offset1 = 0;
            var_types       type0   = TYP_UNKNOWN;
            var_types       type1   = TYP_UNKNOWN;

            // Get the eightbyte data
            compiler->GetStructTypeOffset(structDesc, &type0, &type1, &offset0, &offset1);

            // Move the values into the right registers.
            //

            // Update varDsc->GetArgReg() and lvOtherArgReg life and GC Info to indicate varDsc stack slot is dead and
            // argReg is going live. Note that we cannot modify varDsc->GetRegNum() and lvOtherArgReg here
            // because another basic block may not be expecting it.
            // Therefore manually update life of argReg.  Note that GT_JMP marks
            // the end of the basic block and after which reg life and gc info will be recomputed for the new block in
            // genCodeForBBList().
            if (type0 != TYP_UNKNOWN)
            {
                GetEmitter()->emitIns_R_S(ins_Load(type0), emitTypeSize(type0), varDsc->GetArgReg(), varNum, offset0);
                regSet.SetMaskVars(regSet.GetMaskVars() | genRegMask(varDsc->GetArgReg()));
                gcInfo.gcMarkRegPtrVal(varDsc->GetArgReg(), type0);
            }

            if (type1 != TYP_UNKNOWN)
            {
                GetEmitter()->emitIns_R_S(ins_Load(type1), emitTypeSize(type1), varDsc->GetOtherArgReg(), varNum,
                                          offset1);
                regSet.SetMaskVars(regSet.GetMaskVars() | genRegMask(varDsc->GetOtherArgReg()));
                gcInfo.gcMarkRegPtrVal(varDsc->GetOtherArgReg(), type1);
            }

            if (varDsc->lvTracked)
            {
                VarSetOps::RemoveElemD(compiler, gcInfo.gcVarPtrSetCur, varDsc->lvVarIndex);
            }
        }
        else
#endif // !defined(UNIX_AMD64_ABI)
        {
            // Register argument
            CLANG_FORMAT_COMMENT_ANCHOR;
#ifdef TARGET_X86
            noway_assert(isRegParamType(genActualType(varDsc->TypeGet())) ||
                         (varTypeIsStruct(varDsc->TypeGet()) &&
                          compiler->isTrivialPointerSizedStruct(varDsc->GetLayout()->GetClassHandle())));
#else
            noway_assert(isRegParamType(genActualType(varDsc->TypeGet())));
#endif // TARGET_X86

            // Is register argument already in the right register?
            // If not load it from its stack location.
            var_types loadType = varDsc->lvaArgType();

#ifdef TARGET_X86
            if (varTypeIsStruct(varDsc->TypeGet()))
            {
                // Treat trivial pointer-sized structs as a pointer sized primitive
                // for the purposes of registers.
                loadType = TYP_I_IMPL;
            }
#endif

            regNumber argReg = varDsc->GetArgReg(); // incoming arg register

            if (varDsc->GetRegNum() != argReg)
            {
                assert(genIsValidReg(argReg));
                GetEmitter()->emitIns_R_S(ins_Load(loadType), emitTypeSize(loadType), argReg, varNum, 0);

                // Update argReg life and GC Info to indicate varDsc stack slot is dead and argReg is going live.
                // Note that we cannot modify varDsc->GetRegNum() here because another basic block may not be
                // expecting it. Therefore manually update life of argReg.  Note that GT_JMP marks the end of the
                // basic block and after which reg life and gc info will be recomputed for the new block in
                // genCodeForBBList().
                regSet.AddMaskVars(genRegMask(argReg));
                gcInfo.gcMarkRegPtrVal(argReg, loadType);
                if (compiler->lvaIsGCTracked(varDsc))
                {
#ifdef DEBUG
                    if (VarSetOps::IsMember(compiler, gcInfo.gcVarPtrSetCur, varDsc->lvVarIndex))
                    {
                        JITDUMP("\t\t\t\t\t\t\tVar V%02u becoming dead\n", varNum);
                    }
                    else
                    {
                        JITDUMP("\t\t\t\t\t\t\tVar V%02u continuing dead\n", varNum);
                    }
#endif // DEBUG

                    VarSetOps::RemoveElemD(compiler, gcInfo.gcVarPtrSetCur, varDsc->lvVarIndex);
                }
            }
        }

#if FEATURE_VARARG && defined(TARGET_AMD64)
        // In case of a jmp call to a vararg method also pass the float/double arg in the corresponding int arg
        // register. This is due to the AMD64 ABI which requires floating point values passed to varargs functions to
        // be passed in both integer and floating point registers. It doesn't apply to x86, which passes floating point
        // values on the stack.
        if (compiler->info.compIsVarArgs)
        {
            regNumber intArgReg;
            var_types loadType = varDsc->lvaArgType();
            regNumber argReg   = varDsc->GetArgReg(); // incoming arg register

            if (varTypeIsFloating(loadType))
            {
                intArgReg = compiler->getCallArgIntRegister(argReg);
                inst_RV_RV(ins_Copy(argReg, TYP_LONG), intArgReg, argReg, loadType);
            }
            else
            {
                intArgReg = argReg;
            }

            fixedIntArgMask |= genRegMask(intArgReg);

            if (intArgReg == REG_ARG_0)
            {
                assert(firstArgVarNum == BAD_VAR_NUM);
                firstArgVarNum = varNum;
            }
        }
#endif // FEATURE_VARARG
    }

#if FEATURE_VARARG && defined(TARGET_AMD64)
    // Jmp call to a vararg method - if the method has fewer than 4 fixed arguments,
    // load the remaining arg registers (both int and float) from the corresponding
    // shadow stack slots.  This is for the reason that we don't know the number and type
    // of non-fixed params passed by the caller, therefore we have to assume the worst case
    // of caller passing float/double args both in int and float arg regs.
    //
    // This doesn't apply to x86, which doesn't pass floating point values in floating
    // point registers.
    //
    // The caller could have passed gc-ref/byref type var args.  Since these are var args
    // the callee no way of knowing their gc-ness.  Therefore, mark the region that loads
    // remaining arg registers from shadow stack slots as non-gc interruptible.
    if (fixedIntArgMask != RBM_NONE)
    {
        assert(compiler->info.compIsVarArgs);
        assert(firstArgVarNum != BAD_VAR_NUM);

        regMaskTP remainingIntArgMask = RBM_ARG_REGS & ~fixedIntArgMask;
        if (remainingIntArgMask != RBM_NONE)
        {
            GetEmitter()->emitDisableGC();
            for (int argNum = 0, argOffset = 0; argNum < MAX_REG_ARG; ++argNum)
            {
                regNumber argReg     = intArgRegs[argNum];
                regMaskTP argRegMask = genRegMask(argReg);

                if ((remainingIntArgMask & argRegMask) != 0)
                {
                    remainingIntArgMask &= ~argRegMask;
                    GetEmitter()->emitIns_R_S(INS_mov, EA_8BYTE, argReg, firstArgVarNum, argOffset);

                    // also load it in corresponding float arg reg
                    regNumber floatReg = compiler->getCallArgFloatRegister(argReg);
                    inst_RV_RV(ins_Copy(argReg, TYP_DOUBLE), floatReg, argReg);
                }

                argOffset += REGSIZE_BYTES;
            }
            GetEmitter()->emitEnableGC();
        }
    }
#endif // FEATURE_VARARG
}

// produce code for a GT_LEA subnode
void CodeGen::genLeaInstruction(GenTreeAddrMode* lea)
{
    emitAttr size = emitTypeSize(lea);
    genConsumeOperands(lea);

    if (lea->Base() && lea->Index())
    {
        regNumber baseReg  = lea->Base()->GetRegNum();
        regNumber indexReg = lea->Index()->GetRegNum();
        GetEmitter()->emitIns_R_ARX(INS_lea, size, lea->GetRegNum(), baseReg, indexReg, lea->gtScale, lea->Offset());
    }
    else if (lea->Base())
    {
        GetEmitter()->emitIns_R_AR(INS_lea, size, lea->GetRegNum(), lea->Base()->GetRegNum(), lea->Offset());
    }
    else if (lea->Index())
    {
        GetEmitter()->emitIns_R_ARX(INS_lea, size, lea->GetRegNum(), REG_NA, lea->Index()->GetRegNum(), lea->gtScale,
                                    lea->Offset());
    }

    genProduceReg(lea);
}

//------------------------------------------------------------------------
// genCompareFloat: Generate code for comparing two floating point values
//
// Arguments:
//    treeNode - the compare tree
//
void CodeGen::genCompareFloat(GenTree* treeNode)
{
    assert(treeNode->OperIsCompare());

    GenTreeOp* tree    = treeNode->AsOp();
    GenTree*   op1     = tree->gtOp1;
    GenTree*   op2     = tree->gtOp2;
    var_types  op1Type = op1->TypeGet();
    var_types  op2Type = op2->TypeGet();

    genConsumeOperands(tree);

    assert(varTypeIsFloating(op1Type));
    assert(op1Type == op2Type);

    regNumber   targetReg = treeNode->GetRegNum();
    instruction ins;
    emitAttr    cmpAttr;

    GenCondition condition = GenCondition::FromFloatRelop(treeNode);

    if (condition.PreferSwap())
    {
        condition = GenCondition::Swap(condition);
        std::swap(op1, op2);
    }

    ins     = ins_FloatCompare(op1Type);
    cmpAttr = emitTypeSize(op1Type);

    GetEmitter()->emitInsBinary(ins, cmpAttr, op1, op2);

    // Are we evaluating this into a register?
    if (targetReg != REG_NA)
    {
        if ((condition.GetCode() == GenCondition::FNEU) && (op1->GetRegNum() == op2->GetRegNum()))
        {
            // For floating point, `x != x` is a common way of
            // checking for NaN. So, in the case where both
            // operands are the same, we can optimize codegen
            // to only do a single check.

            condition = GenCondition(GenCondition::P);
        }

        inst_SETCC(condition, treeNode->TypeGet(), targetReg);
        genProduceReg(tree);
    }
}

//------------------------------------------------------------------------
// genCompareInt: Generate code for comparing ints or, on amd64, longs.
//
// Arguments:
//    treeNode - the compare tree
//
// Return Value:
//    None.
void CodeGen::genCompareInt(GenTree* treeNode)
{
    assert(treeNode->OperIsCompare() || treeNode->OperIs(GT_CMP));

    GenTreeOp* tree          = treeNode->AsOp();
    GenTree*   op1           = tree->gtOp1;
    GenTree*   op2           = tree->gtOp2;
    var_types  op1Type       = op1->TypeGet();
    var_types  op2Type       = op2->TypeGet();
    regNumber  targetReg     = tree->GetRegNum();
    emitter*   emit          = GetEmitter();
    bool       canReuseFlags = false;

    genConsumeOperands(tree);

    assert(!op1->isContainedIntOrIImmed());
    assert(!varTypeIsFloating(op2Type));

    instruction ins;
    var_types   type = TYP_UNKNOWN;

    if (tree->OperIs(GT_TEST_EQ, GT_TEST_NE))
    {
        ins = INS_test;

        // Unlike many xarch instructions TEST doesn't have a form with a 16/32/64 bit first operand and
        // an 8 bit immediate second operand. But if the immediate value fits in 8 bits then we can simply
        // emit a 8 bit TEST instruction, unless we're targeting x86 and the first operand is a non-byteable
        // register.
        // Note that lowering does something similar but its main purpose is to allow memory operands to be
        // contained so it doesn't handle other kind of operands. It could do more but on x86 that results
        // in additional register constrains and that may be worse than wasting 3 bytes on an immediate.
        if (
#ifdef TARGET_X86
            (!op1->isUsedFromReg() || isByteReg(op1->GetRegNum())) &&
#endif
            (op2->IsCnsIntOrI() && genSmallTypeCanRepresentValue(TYP_UBYTE, op2->AsIntCon()->IconValue())))
        {
            type = TYP_UBYTE;
        }
    }
    else if (op1->isUsedFromReg() && op2->IsIntegralConst(0))
    {
        if (compiler->opts.OptimizationEnabled())
        {
            emitAttr op1Size = emitActualTypeSize(op1->TypeGet());
            assert((int)op1Size >= 4);

            // Optimize "x<0" and "x>=0" to "x>>31" if "x" is not a jump condition and in a reg.
            // Morph/Lowering are responsible to rotate "0<x" to "x>0" so we won't handle it here.
            if ((targetReg != REG_NA) && tree->OperIs(GT_LT, GT_GE) && !tree->IsUnsigned())
            {
                if (targetReg != op1->GetRegNum())
                {
                    inst_RV_RV(INS_mov, targetReg, op1->GetRegNum(), op1->TypeGet());
                }
                if (tree->OperIs(GT_GE))
                {
                    // emit "not" for "x>=0" case
                    inst_RV(INS_not, targetReg, op1->TypeGet());
                }
                inst_RV_IV(INS_shr_N, targetReg, (int)op1Size * 8 - 1, op1Size);
                genProduceReg(tree);
                return;
            }
            canReuseFlags = true;
        }

        // We're comparing a register to 0 so we can generate "test reg1, reg1"
        // instead of the longer "cmp reg1, 0"
        ins = INS_test;
        op2 = op1;
    }
    else
    {
        ins = INS_cmp;
    }

    if (type == TYP_UNKNOWN)
    {
        if (op1Type == op2Type)
        {
            type = op1Type;
        }
        else if (genTypeSize(op1Type) == genTypeSize(op2Type))
        {
            // If the types are different but have the same size then we'll use TYP_INT or TYP_LONG.
            // This primarily deals with small type mixes (e.g. byte/ubyte) that need to be widened
            // and compared as int. We should not get long type mixes here but handle that as well
            // just in case.
            type = genTypeSize(op1Type) == 8 ? TYP_LONG : TYP_INT;
        }
        else
        {
            // In the types are different simply use TYP_INT. This deals with small type/int type
            // mixes (e.g. byte/short ubyte/int) that need to be widened and compared as int.
            // Lowering is expected to handle any mixes that involve long types (e.g. int/long).
            type = TYP_INT;
        }

        // The common type cannot be smaller than any of the operand types, we're probably mixing int/long
        assert(genTypeSize(type) >= max(genTypeSize(op1Type), genTypeSize(op2Type)));
        // Small unsigned int types (TYP_BOOL can use anything) should use unsigned comparisons
        assert(!(varTypeIsSmallInt(type) && varTypeIsUnsigned(type)) || ((tree->gtFlags & GTF_UNSIGNED) != 0));
        // If op1 is smaller then it cannot be in memory, we're probably missing a cast
        assert((genTypeSize(op1Type) >= genTypeSize(type)) || !op1->isUsedFromMemory());
        // If op2 is smaller then it cannot be in memory, we're probably missing a cast
        assert((genTypeSize(op2Type) >= genTypeSize(type)) || !op2->isUsedFromMemory());
        // If we ended up with a small type and op2 is a constant then make sure we don't lose constant bits
        assert(!op2->IsCnsIntOrI() || !varTypeIsSmall(type) ||
               genSmallTypeCanRepresentValue(type, op2->AsIntCon()->IconValue()));
    }

    // The type cannot be larger than the machine word size
    assert(genTypeSize(type) <= genTypeSize(TYP_I_IMPL));
    // TYP_UINT and TYP_ULONG should not appear here, only small types can be unsigned
    assert(!varTypeIsUnsigned(type) || varTypeIsSmall(type));

    bool needsOCFlags = !tree->OperIs(GT_EQ, GT_NE);
    if (canReuseFlags && emit->AreFlagsSetToZeroCmp(op1->GetRegNum(), emitTypeSize(type), needsOCFlags))
    {
        JITDUMP("Not emitting compare due to flags being already set\n");
    }
    else
    {
        emit->emitInsBinary(ins, emitTypeSize(type), op1, op2);
    }

    // Are we evaluating this into a register?
    if (targetReg != REG_NA)
    {
        inst_SETCC(GenCondition::FromIntegralRelop(tree), tree->TypeGet(), targetReg);
        genProduceReg(tree);
    }
}

#if !defined(TARGET_64BIT)
//------------------------------------------------------------------------
// genLongToIntCast: Generate code for long to int casts on x86.
//
// Arguments:
//    cast - The GT_CAST node
//
// Return Value:
//    None.
//
// Assumptions:
//    The cast node and its sources (via GT_LONG) must have been assigned registers.
//    The destination cannot be a floating point type or a small integer type.
//
void CodeGen::genLongToIntCast(GenTree* cast)
{
    assert(cast->OperGet() == GT_CAST);

    GenTree* src = cast->gtGetOp1();
    noway_assert(src->OperGet() == GT_LONG);

    genConsumeRegs(src);

    var_types srcType  = ((cast->gtFlags & GTF_UNSIGNED) != 0) ? TYP_ULONG : TYP_LONG;
    var_types dstType  = cast->CastToType();
    regNumber loSrcReg = src->gtGetOp1()->GetRegNum();
    regNumber hiSrcReg = src->gtGetOp2()->GetRegNum();
    regNumber dstReg   = cast->GetRegNum();

    assert((dstType == TYP_INT) || (dstType == TYP_UINT));
    assert(genIsValidIntReg(loSrcReg));
    assert(genIsValidIntReg(hiSrcReg));
    assert(genIsValidIntReg(dstReg));

    if (cast->gtOverflow())
    {
        //
        // Generate an overflow check for [u]long to [u]int casts:
        //
        // long  -> int  - check if the upper 33 bits are all 0 or all 1
        //
        // ulong -> int  - check if the upper 33 bits are all 0
        //
        // long  -> uint - check if the upper 32 bits are all 0
        // ulong -> uint - check if the upper 32 bits are all 0
        //

        if ((srcType == TYP_LONG) && (dstType == TYP_INT))
        {
            BasicBlock* allOne  = genCreateTempLabel();
            BasicBlock* success = genCreateTempLabel();

            inst_RV_RV(INS_test, loSrcReg, loSrcReg, TYP_INT, EA_4BYTE);
            inst_JMP(EJ_js, allOne);

            inst_RV_RV(INS_test, hiSrcReg, hiSrcReg, TYP_INT, EA_4BYTE);
            genJumpToThrowHlpBlk(EJ_jne, SCK_OVERFLOW);
            inst_JMP(EJ_jmp, success);

            genDefineTempLabel(allOne);
            inst_RV_IV(INS_cmp, hiSrcReg, -1, EA_4BYTE);
            genJumpToThrowHlpBlk(EJ_jne, SCK_OVERFLOW);

            genDefineTempLabel(success);
        }
        else
        {
            if ((srcType == TYP_ULONG) && (dstType == TYP_INT))
            {
                inst_RV_RV(INS_test, loSrcReg, loSrcReg, TYP_INT, EA_4BYTE);
                genJumpToThrowHlpBlk(EJ_js, SCK_OVERFLOW);
            }

            inst_RV_RV(INS_test, hiSrcReg, hiSrcReg, TYP_INT, EA_4BYTE);
            genJumpToThrowHlpBlk(EJ_jne, SCK_OVERFLOW);
        }
    }

    if (dstReg != loSrcReg)
    {
        inst_RV_RV(INS_mov, dstReg, loSrcReg, TYP_INT, EA_4BYTE);
    }

    genProduceReg(cast);
}
#endif

//------------------------------------------------------------------------
// genIntCastOverflowCheck: Generate overflow checking code for an integer cast.
//
// Arguments:
//    cast - The GT_CAST node
//    desc - The cast description
//    reg  - The register containing the value to check
//
void CodeGen::genIntCastOverflowCheck(GenTreeCast* cast, const GenIntCastDesc& desc, regNumber reg)
{
    switch (desc.CheckKind())
    {
        case GenIntCastDesc::CHECK_POSITIVE:
            GetEmitter()->emitIns_R_R(INS_test, EA_SIZE(desc.CheckSrcSize()), reg, reg);
            genJumpToThrowHlpBlk(EJ_jl, SCK_OVERFLOW);
            break;

#ifdef TARGET_64BIT
        case GenIntCastDesc::CHECK_UINT_RANGE:
        {
            // We need to check if the value is not greater than 0xFFFFFFFF but this value
            // cannot be encoded in an immediate operand. Use a right shift to test if the
            // upper 32 bits are zero. This requires a temporary register.
            const regNumber tempReg = cast->GetSingleTempReg();
            assert(tempReg != reg);
            GetEmitter()->emitIns_R_R(INS_mov, EA_8BYTE, tempReg, reg);
            GetEmitter()->emitIns_R_I(INS_shr_N, EA_8BYTE, tempReg, 32);
            genJumpToThrowHlpBlk(EJ_jne, SCK_OVERFLOW);
        }
        break;

        case GenIntCastDesc::CHECK_POSITIVE_INT_RANGE:
            GetEmitter()->emitIns_R_I(INS_cmp, EA_8BYTE, reg, INT32_MAX);
            genJumpToThrowHlpBlk(EJ_ja, SCK_OVERFLOW);
            break;

        case GenIntCastDesc::CHECK_INT_RANGE:
            GetEmitter()->emitIns_R_I(INS_cmp, EA_8BYTE, reg, INT32_MAX);
            genJumpToThrowHlpBlk(EJ_jg, SCK_OVERFLOW);
            GetEmitter()->emitIns_R_I(INS_cmp, EA_8BYTE, reg, INT32_MIN);
            genJumpToThrowHlpBlk(EJ_jl, SCK_OVERFLOW);
            break;
#endif

        default:
        {
            assert(desc.CheckKind() == GenIntCastDesc::CHECK_SMALL_INT_RANGE);
            const int castMaxValue = desc.CheckSmallIntMax();
            const int castMinValue = desc.CheckSmallIntMin();

            GetEmitter()->emitIns_R_I(INS_cmp, EA_SIZE(desc.CheckSrcSize()), reg, castMaxValue);
            genJumpToThrowHlpBlk((castMinValue == 0) ? EJ_ja : EJ_jg, SCK_OVERFLOW);

            if (castMinValue != 0)
            {
                GetEmitter()->emitIns_R_I(INS_cmp, EA_SIZE(desc.CheckSrcSize()), reg, castMinValue);
                genJumpToThrowHlpBlk(EJ_jl, SCK_OVERFLOW);
            }
        }
        break;
    }
}

//------------------------------------------------------------------------
// genIntToIntCast: Generate code for an integer cast, with or without overflow check.
//
// Arguments:
//    cast - The GT_CAST node
//
// Assumptions:
//    Neither the source nor target type can be a floating point type.
//    On x86 casts to (U)BYTE require that the source be in a byte register if not contained.
//
void CodeGen::genIntToIntCast(GenTreeCast* cast)
{
    GenTree* src = cast->GetOp(0);

    genConsumeRegs(src);

    regNumber       srcReg = src->GetRegNum();
    const regNumber dstReg = cast->GetRegNum();

    assert(genIsValidIntReg(dstReg));

    GenIntCastDesc desc(cast);

    if (src->isUsedFromMemory())
    {
        instruction ins;

        switch (desc.LoadKind())
        {
            case GenIntCastDesc::LOAD_ZERO_EXTEND_SMALL_INT:
                ins = INS_movzx;
                break;
            case GenIntCastDesc::LOAD_SIGN_EXTEND_SMALL_INT:
                ins = INS_movsx;
                break;
#ifdef TARGET_64BIT
            case GenIntCastDesc::LOAD_SIGN_EXTEND_INT:
                ins = INS_movsxd;
                break;
#endif
            default:
                assert(desc.LoadKind() == GenIntCastDesc::LOAD);
                ins = INS_mov;
                break;
        }

        // Note that we load directly into the destination register, this avoids the
        // need for a temporary register but assumes that enregistered variables are
        // not live in exception handlers. This works with EHWriteThru because the
        // register will be written only in genProduceReg, after the actual cast is
        // performed.

        GetEmitter()->emitInsBinary(ins, EA_ATTR(desc.LoadSrcSize()), cast, src);

        srcReg = dstReg;
    }

    assert(genIsValidIntReg(srcReg));

    if (desc.CheckKind() != GenIntCastDesc::CHECK_NONE)
    {
        genIntCastOverflowCheck(cast, desc, srcReg);
    }

    if ((desc.ExtendKind() != GenIntCastDesc::COPY) || (srcReg != dstReg))
    {
        instruction ins;
        unsigned    insSize;

        switch (desc.ExtendKind())
        {
            case GenIntCastDesc::ZERO_EXTEND_SMALL_INT:
                ins     = INS_movzx;
                insSize = desc.ExtendSrcSize();
                break;
            case GenIntCastDesc::SIGN_EXTEND_SMALL_INT:
                ins     = INS_movsx;
                insSize = desc.ExtendSrcSize();
                break;
#ifdef TARGET_64BIT
            case GenIntCastDesc::ZERO_EXTEND_INT:
                // We can skip emitting this zero extending move if the previous instruction zero extended implicitly
                if ((srcReg == dstReg) && compiler->opts.OptimizationEnabled() &&
                    GetEmitter()->AreUpper32BitsZero(srcReg))
                {
                    JITDUMP("\n -- suppressing emission as previous instruction already properly extends.\n");

                    ins     = INS_none;
                    insSize = 0;
                }
                else
                {
                    ins     = INS_mov;
                    insSize = 4;
                }
                break;
            case GenIntCastDesc::SIGN_EXTEND_INT:
                ins     = INS_movsxd;
                insSize = 4;
                break;
#endif
            default:
                assert(desc.ExtendKind() == GenIntCastDesc::COPY);
                assert(srcReg != dstReg);
                ins     = INS_mov;
                insSize = desc.ExtendSrcSize();
                break;
        }

        if (ins != INS_none)
        {
            GetEmitter()->emitIns_R_R(ins, EA_ATTR(insSize), dstReg, srcReg);
        }
    }

    genProduceReg(cast);
}

//------------------------------------------------------------------------
// genFloatToFloatCast: Generate code for a cast between float and double
//
// Arguments:
//    cast - The GT_CAST node
//
void CodeGen::genFloatToFloatCast(GenTreeCast* cast)
{
    assert(!cast->gtOverflow());

    GenTree*  src     = cast->GetOp(0);
    var_types srcType = src->GetType();
    var_types dstType = cast->GetCastType();

    assert((srcType == TYP_FLOAT) || (srcType == TYP_DOUBLE));
    assert((dstType == TYP_FLOAT) || (dstType == TYP_DOUBLE));
    assert(cast->GetType() == dstType);

    assert(genIsValidFloatReg(cast->GetRegNum()));
    assert(!src->isUsedFromReg() || genIsValidFloatReg(src->GetRegNum()));

    genConsumeRegs(src);

    instruction ins     = INS_none;
    emitAttr    insSize = emitTypeSize(dstType);

    if (srcType != dstType)
    {
        ins = srcType == TYP_FLOAT ? INS_cvtss2sd : INS_cvtsd2ss;
    }
    else if (!src->isUsedFromReg())
    {
        ins = srcType == TYP_FLOAT ? INS_movss : INS_movsdsse2;
    }
    else if (cast->GetRegNum() != src->GetRegNum())
    {
        ins = INS_movaps;
    }

    if (ins != INS_none)
    {
        GetEmitter()->emitInsBinary(ins, insSize, cast, src);
    }

    genProduceReg(cast);
}

//------------------------------------------------------------------------
// genIntToFloatCast: Generate code to cast an int/long to float/double
//
// Arguments:
//    cast - The GT_CAST node
//
void CodeGen::genIntToFloatCast(GenTreeCast* cast)
{
    assert(!cast->gtOverflow());

    GenTree*  src     = cast->GetOp(0);
    var_types srcType = varActualType(src->GetType());
    var_types dstType = cast->GetCastType();

    if (cast->IsUnsigned())
    {
        srcType = genUnsignedType(srcType);
    }

#ifdef TARGET_64BIT
    noway_assert((srcType == TYP_INT) || (srcType == TYP_LONG) || (srcType == TYP_ULONG));
#else
    noway_assert(srcType == TYP_INT);
#endif

    assert((dstType == TYP_FLOAT) || (dstType == TYP_DOUBLE));
    assert(cast->GetType() == dstType);

    genConsumeRegs(src);
    regNumber srcReg = src->isUsedFromReg() ? src->GetRegNum() : REG_NA;
    regNumber dstReg = cast->GetRegNum();

    assert((srcReg == REG_NA) || genIsValidIntReg(srcReg));
    assert(genIsValidFloatReg(dstReg));

    // The source value is never a small int but it may be produced by a small int typed
    // IND or other memory node and in that case the source must not be contained.
    assert(!varTypeIsSmall(src->GetType()) || (srcReg != REG_NA));

    // To convert int to a float/double, cvtsi2ss/sd SSE2 instruction is used
    // which does a partial write to lower 4/8 bytes of xmm register keeping the other
    // upper bytes unmodified.  If "cvtsi2ss/sd xmmReg, r32/r64" occurs inside a loop,
    // the partial write could introduce a false dependency and could cause a stall
    // if there are further uses of xmmReg. We have such a case occurring with a
    // customer reported version of SpectralNorm benchmark, resulting in 2x perf
    // regression.  To avoid false dependency, we emit "xorps xmmReg, xmmReg" before
    // cvtsi2ss/sd instruction.
    GetEmitter()->emitIns_R_R(INS_xorps, EA_16BYTE, dstReg, dstReg);

    instruction ins     = (dstType == TYP_FLOAT) ? INS_cvtsi2ss : INS_cvtsi2sd;
    emitAttr    insSize = emitTypeSize(srcType);

    GetEmitter()->emitInsBinary(ins, insSize, cast, src);

#ifdef TARGET_64BIT
    // Handle the case of srcType = TYP_ULONG. SSE2 conversion instruction
    // will interpret ULONG value as LONG.  Hence we need to adjust the
    // result if sign-bit of srcType is set.
    if (srcType == TYP_ULONG)
    {
        assert(srcReg != REG_NA);

        // The instruction sequence below is less accurate than what clang and gcc generate.
        // However, we keep the current sequence for backward compatibility. If we change the
        // instructions below, FloatingPointUtils::convertUInt64ToDobule should be also updated
        // for consistent conversion result.

        BasicBlock* label = genCreateTempLabel();
        GetEmitter()->emitIns_R_R(INS_test, EA_8BYTE, srcReg, srcReg);
        inst_JMP(EJ_jge, label);

        if (dstType == TYP_DOUBLE)
        {
            if (u8ToDblBitmask == nullptr)
            {
                u8ToDblBitmask =
                    GetEmitter()->emitFltOrDblConst(jitstd::bit_cast<double>(0x43f0000000000000ULL), EA_8BYTE);
            }
            GetEmitter()->emitIns_R_C(INS_addsd, EA_8BYTE, dstReg, u8ToDblBitmask, 0);
        }
        else
        {
            if (u8ToFltBitmask == nullptr)
            {
                u8ToFltBitmask = GetEmitter()->emitFltOrDblConst(jitstd::bit_cast<float>(0x5f800000U), EA_4BYTE);
            }
            GetEmitter()->emitIns_R_C(INS_addss, EA_4BYTE, dstReg, u8ToFltBitmask, 0);
        }

        genDefineTempLabel(label);
    }
#endif

    genProduceReg(cast);
}

//------------------------------------------------------------------------
// genFloatToIntCast: Generate code to cast float/double to int/long
//
// Arguments:
//    treeNode - The GT_CAST node
//
void CodeGen::genFloatToIntCast(GenTreeCast* cast)
{
    assert(!cast->gtOverflow());

    GenTree*  src     = cast->GetOp(0);
    var_types srcType = src->GetType();
    var_types dstType = cast->GetCastType();

    assert((srcType == TYP_FLOAT) || (srcType == TYP_DOUBLE));

#ifndef TARGET_64BIT
    noway_assert(dstType == TYP_INT);
    assert(cast->GetType() == TYP_INT);
#else
    noway_assert((dstType == TYP_INT) || (dstType == TYP_UINT) || (dstType == TYP_LONG));
    assert(cast->GetType() == varActualType(dstType));

    // TODO-XArch-CQ: (Low-pri): Jit64 generates in-line code of 8 instructions for
    // FLOAT/DOUBLE to ULONG casts.
    // There are hardly any occurrences of this conversion operation in platform
    // assemblies or in CQ perf benchmarks (1 occurrence in mscorlib, microsoft.jscript,
    // 1 occurence in Roslyn and no occurrences in system, system.core, system.numerics
    // system.windows.forms, scimark, fractals, bio mums). If we ever find evidence that
    // doing this optimization is a win, should consider generating in-lined code.

    // If the dstType is TYP_UINT, we have 32-bits to encode the
    // float number. Any of 33rd or above bits can be the sign bit.
    // To achieve it we pretend as if we are converting it to a long.
    if (dstType == TYP_UINT)
    {
        dstType = TYP_LONG;
    }
#endif

    genConsumeRegs(src);

    assert(genIsValidIntReg(cast->GetRegNum()));
    assert(!src->isUsedFromReg() || genIsValidFloatReg(src->GetRegNum()));

    instruction ins     = (srcType == TYP_FLOAT) ? INS_cvttss2si : INS_cvttsd2si;
    emitAttr    insSize = emitTypeSize(dstType);

    GetEmitter()->emitInsBinary(ins, insSize, cast, src);

    genProduceReg(cast);
}

//------------------------------------------------------------------------
// genCkfinite: Generate code for ckfinite opcode.
//
// Arguments:
//    treeNode - The GT_CKFINITE node
//
// Return Value:
//    None.
//
// Assumptions:
//    GT_CKFINITE node has reserved an internal register.
//
// TODO-XArch-CQ - mark the operand as contained if known to be in
// memory (e.g. field or an array element).
//
void CodeGen::genCkfinite(GenTree* treeNode)
{
    assert(treeNode->OperGet() == GT_CKFINITE);

    GenTree*  op1        = treeNode->AsOp()->gtOp1;
    var_types targetType = treeNode->TypeGet();
    int       expMask    = (targetType == TYP_FLOAT) ? 0x7F800000 : 0x7FF00000; // Bit mask to extract exponent.
    regNumber targetReg  = treeNode->GetRegNum();

    // Extract exponent into a register.
    regNumber tmpReg = treeNode->GetSingleTempReg();

    genConsumeReg(op1);

#ifdef TARGET_64BIT

    // Copy the floating-point value to an integer register. If we copied a float to a long, then
    // right-shift the value so the high 32 bits of the floating-point value sit in the low 32
    // bits of the integer register.
    regNumber srcReg        = op1->GetRegNum();
    var_types targetIntType = ((targetType == TYP_FLOAT) ? TYP_INT : TYP_LONG);
    inst_RV_RV(ins_Copy(srcReg, targetIntType), tmpReg, srcReg, targetType);
    if (targetType == TYP_DOUBLE)
    {
        // right shift by 32 bits to get to exponent.
        inst_RV_SH(INS_shr, EA_8BYTE, tmpReg, 32);
    }

    // Mask exponent with all 1's and check if the exponent is all 1's
    inst_RV_IV(INS_and, tmpReg, expMask, EA_4BYTE);
    inst_RV_IV(INS_cmp, tmpReg, expMask, EA_4BYTE);

    // If exponent is all 1's, throw ArithmeticException
    genJumpToThrowHlpBlk(EJ_je, SCK_ARITH_EXCPN);

    // if it is a finite value copy it to targetReg
    if (targetReg != op1->GetRegNum())
    {
        inst_RV_RV(ins_Copy(targetType), targetReg, op1->GetRegNum(), targetType);
    }

#else // !TARGET_64BIT

    // If the target type is TYP_DOUBLE, we want to extract the high 32 bits into the register.
    // There is no easy way to do this. To not require an extra register, we'll use shuffles
    // to move the high 32 bits into the low 32 bits, then shuffle it back, since we
    // need to produce the value into the target register.
    //
    // For TYP_DOUBLE, we'll generate (for targetReg != op1->GetRegNum()):
    //    movaps targetReg, op1->GetRegNum()
    //    shufps targetReg, targetReg, 0xB1    // WZYX => ZWXY
    //    mov_xmm2i tmpReg, targetReg          // tmpReg <= Y
    //    and tmpReg, <mask>
    //    cmp tmpReg, <mask>
    //    je <throw block>
    //    movaps targetReg, op1->GetRegNum()   // copy the value again, instead of un-shuffling it
    //
    // For TYP_DOUBLE with (targetReg == op1->GetRegNum()):
    //    shufps targetReg, targetReg, 0xB1    // WZYX => ZWXY
    //    mov_xmm2i tmpReg, targetReg          // tmpReg <= Y
    //    and tmpReg, <mask>
    //    cmp tmpReg, <mask>
    //    je <throw block>
    //    shufps targetReg, targetReg, 0xB1    // ZWXY => WZYX
    //
    // For TYP_FLOAT, it's the same as TARGET_64BIT:
    //    mov_xmm2i tmpReg, targetReg          // tmpReg <= low 32 bits
    //    and tmpReg, <mask>
    //    cmp tmpReg, <mask>
    //    je <throw block>
    //    movaps targetReg, op1->GetRegNum()      // only if targetReg != op1->GetRegNum()

    regNumber copyToTmpSrcReg; // The register we'll copy to the integer temp.

    if (targetType == TYP_DOUBLE)
    {
        if (targetReg != op1->GetRegNum())
        {
            inst_RV_RV(ins_Copy(targetType), targetReg, op1->GetRegNum(), targetType);
        }
        inst_RV_RV_IV(INS_shufps, EA_16BYTE, targetReg, targetReg, (int8_t)0xb1);
        copyToTmpSrcReg = targetReg;
    }
    else
    {
        copyToTmpSrcReg = op1->GetRegNum();
    }

    // Copy only the low 32 bits. This will be the high order 32 bits of the floating-point
    // value, no matter the floating-point type.
    inst_RV_RV(ins_Copy(copyToTmpSrcReg, TYP_INT), tmpReg, copyToTmpSrcReg, TYP_FLOAT);

    // Mask exponent with all 1's and check if the exponent is all 1's
    inst_RV_IV(INS_and, tmpReg, expMask, EA_4BYTE);
    inst_RV_IV(INS_cmp, tmpReg, expMask, EA_4BYTE);

    // If exponent is all 1's, throw ArithmeticException
    genJumpToThrowHlpBlk(EJ_je, SCK_ARITH_EXCPN);

    if (targetReg != op1->GetRegNum())
    {
        // In both the TYP_FLOAT and TYP_DOUBLE case, the op1 register is untouched,
        // so copy it to the targetReg. This is faster and smaller for TYP_DOUBLE
        // than re-shuffling the targetReg.
        inst_RV_RV(ins_Copy(targetType), targetReg, op1->GetRegNum(), targetType);
    }
    else if (targetType == TYP_DOUBLE)
    {
        // We need to re-shuffle the targetReg to get the correct result.
        inst_RV_RV_IV(INS_shufps, EA_16BYTE, targetReg, targetReg, (int8_t)0xb1);
    }

#endif // !TARGET_64BIT

    genProduceReg(treeNode);
}

#ifdef TARGET_AMD64
int CodeGenInterface::genSPtoFPdelta() const
{
    int delta;

#ifdef UNIX_AMD64_ABI

    // We require frame chaining on Unix to support native tool unwinding (such as
    // unwinding by the native debugger). We have a CLR-only extension to the
    // unwind codes (UWOP_SET_FPREG_LARGE) to support SP->FP offsets larger than 240.
    // If Unix ever supports EnC, the RSP == RBP assumption will have to be reevaluated.
    delta = genTotalFrameSize();

#else // !UNIX_AMD64_ABI

    // As per Amd64 ABI, RBP offset from initial RSP can be between 0 and 240 if
    // RBP needs to be reported in unwind codes.  This case would arise for methods
    // with localloc.
    if (compiler->compLocallocUsed)
    {
        // We cannot base delta computation on compLclFrameSize since it changes from
        // tentative to final frame layout and hence there is a possibility of
        // under-estimating offset of vars from FP, which in turn results in under-
        // estimating instruction size.
        //
        // To be predictive and so as never to under-estimate offset of vars from FP
        // we will always position FP at min(240, outgoing arg area size).
        delta = Min(240, (int)compiler->lvaOutgoingArgSpaceSize);
    }
    else if (compiler->opts.compDbgEnC)
    {
        // vm assumption on EnC methods is that rsp and rbp are equal
        delta = 0;
    }
    else
    {
        delta = genTotalFrameSize();
    }

#endif // !UNIX_AMD64_ABI

    return delta;
}

//---------------------------------------------------------------------
// genTotalFrameSize - return the total size of the stack frame, including local size,
// callee-saved register size, etc. For AMD64, this does not include the caller-pushed
// return address.
//
// Return value:
//    Total frame size
//

int CodeGenInterface::genTotalFrameSize() const
{
    assert(!IsUninitialized(compiler->compCalleeRegsPushed));

    int totalFrameSize = compiler->compCalleeRegsPushed * REGSIZE_BYTES + compiler->compLclFrameSize;

    assert(totalFrameSize >= 0);
    return totalFrameSize;
}

//---------------------------------------------------------------------
// genCallerSPtoFPdelta - return the offset from Caller-SP to the frame pointer.
// This number is going to be negative, since the Caller-SP is at a higher
// address than the frame pointer.
//
// There must be a frame pointer to call this function!
//
// We can't compute this directly from the Caller-SP, since the frame pointer
// is based on a maximum delta from Initial-SP, so first we find SP, then
// compute the FP offset.

int CodeGenInterface::genCallerSPtoFPdelta() const
{
    assert(isFramePointerUsed());
    int callerSPtoFPdelta;

    callerSPtoFPdelta = genCallerSPtoInitialSPdelta() + genSPtoFPdelta();

    assert(callerSPtoFPdelta <= 0);
    return callerSPtoFPdelta;
}

//---------------------------------------------------------------------
// genCallerSPtoInitialSPdelta - return the offset from Caller-SP to Initial SP.
//
// This number will be negative.

int CodeGenInterface::genCallerSPtoInitialSPdelta() const
{
    int callerSPtoSPdelta = 0;

    callerSPtoSPdelta -= genTotalFrameSize();
    callerSPtoSPdelta -= REGSIZE_BYTES; // caller-pushed return address

    // compCalleeRegsPushed does not account for the frame pointer
    // TODO-Cleanup: shouldn't this be part of genTotalFrameSize?
    if (isFramePointerUsed())
    {
        callerSPtoSPdelta -= REGSIZE_BYTES;
    }

    assert(callerSPtoSPdelta <= 0);
    return callerSPtoSPdelta;
}
#endif // TARGET_AMD64

//-----------------------------------------------------------------------------------------
// genSSE2BitwiseOp - generate SSE2 code for the given oper as "Operand BitWiseOp BitMask"
//
// Arguments:
//    treeNode  - tree node
//
// Return value:
//    None
//
// Assumptions:
//     i) tree oper is one of GT_NEG or GT_INTRINSIC Abs()
//    ii) tree type is floating point type.
//   iii) caller of this routine needs to call genProduceReg()
void CodeGen::genSSE2BitwiseOp(GenTree* treeNode)
{
    regNumber targetReg  = treeNode->GetRegNum();
    regNumber operandReg = genConsumeReg(treeNode->gtGetOp1());
    emitAttr  size       = emitTypeSize(treeNode);

    assert(varTypeIsFloating(treeNode->TypeGet()));
    assert(treeNode->gtGetOp1()->isUsedFromReg());

    CORINFO_FIELD_HANDLE* maskFld = nullptr;
    UINT64                mask    = 0;
    instruction           ins     = INS_invalid;

    if (treeNode->OperIs(GT_NEG))
    {
        // Neg(x) = flip the sign bit.
        // Neg(f) = f ^ 0x80000000 x4 (packed)
        // Neg(d) = d ^ 0x8000000000000000 x2 (packed)
        ins     = INS_xorps;
        mask    = treeNode->TypeIs(TYP_FLOAT) ? 0x8000000080000000UL : 0x8000000000000000UL;
        maskFld = treeNode->TypeIs(TYP_FLOAT) ? &negBitmaskFlt : &negBitmaskDbl;
    }
    else if (treeNode->OperIs(GT_INTRINSIC))
    {
        assert(treeNode->AsIntrinsic()->gtIntrinsicName == NI_System_Math_Abs);
        // Abs(x) = set sign-bit to zero
        // Abs(f) = f & 0x7fffffff x4 (packed)
        // Abs(d) = d & 0x7fffffffffffffff x2 (packed)
        ins     = INS_andps;
        mask    = treeNode->TypeIs(TYP_FLOAT) ? 0x7fffffff7fffffffUL : 0x7fffffffffffffffUL;
        maskFld = treeNode->TypeIs(TYP_FLOAT) ? &absBitmaskFlt : &absBitmaskDbl;
    }
    else
    {
        assert(!"genSSE2BitwiseOp: unsupported oper");
    }

    if (*maskFld == nullptr)
    {
        UINT64 maskPack[] = {mask, mask};
        *maskFld          = GetEmitter()->emitBlkConst(&maskPack, 16, 16, treeNode->TypeGet());
    }

    GetEmitter()->emitIns_SIMD_R_R_C(ins, size, targetReg, operandReg, *maskFld, 0);
}

//-----------------------------------------------------------------------------------------
// genSSE41RoundOp - generate SSE41 code for the given tree as a round operation
//
// Arguments:
//    treeNode  - tree node
//
// Return value:
//    None
//
// Assumptions:
//     i) SSE4.1 is supported by the underlying hardware
//    ii) treeNode oper is a GT_INTRINSIC
//   iii) treeNode type is a floating point type
//    iv) treeNode is not used from memory
//     v) tree oper is NI_System_Math{F}_Round, _Ceiling, or _Floor
//    vi) caller of this routine needs to call genProduceReg()
void CodeGen::genSSE41RoundOp(GenTreeOp* treeNode)
{
    // i) SSE4.1 is supported by the underlying hardware
    assert(compiler->compIsaSupportedDebugOnly(InstructionSet_SSE41));

    // ii) treeNode oper is a GT_INTRINSIC
    assert(treeNode->OperGet() == GT_INTRINSIC);

    GenTree* srcNode = treeNode->gtGetOp1();

    // iii) treeNode type is floating point type
    assert(varTypeIsFloating(srcNode));
    assert(srcNode->TypeGet() == treeNode->TypeGet());

    // iv) treeNode is not used from memory
    assert(!treeNode->isUsedFromMemory());

    genConsumeOperands(treeNode);

    instruction ins  = (treeNode->TypeGet() == TYP_FLOAT) ? INS_roundss : INS_roundsd;
    emitAttr    size = emitTypeSize(treeNode);

    regNumber dstReg = treeNode->GetRegNum();

    unsigned ival = 0;

    // v) tree oper is NI_System_Math{F}_Round, _Ceiling, or _Floor
    switch (treeNode->AsIntrinsic()->gtIntrinsicName)
    {
        case NI_System_Math_Round:
            ival = 4;
            break;

        case NI_System_Math_Ceiling:
            ival = 10;
            break;

        case NI_System_Math_Floor:
            ival = 9;
            break;

        default:
            ins = INS_invalid;
            assert(!"genSSE41RoundOp: unsupported intrinsic");
            unreached();
    }

    if (srcNode->isContained() || srcNode->isUsedFromSpillTemp())
    {
        emitter* emit = GetEmitter();

        TempDsc* tmpDsc = nullptr;
        unsigned varNum = BAD_VAR_NUM;
        unsigned offset = (unsigned)-1;

        if (srcNode->isUsedFromSpillTemp())
        {
            assert(srcNode->IsRegOptional());

            tmpDsc = getSpillTempDsc(srcNode);
            varNum = tmpDsc->tdTempNum();
            offset = 0;

            regSet.tmpRlsTemp(tmpDsc);
        }
        else if (srcNode->isIndir())
        {
            GenTreeIndir* memIndir = srcNode->AsIndir();
            GenTree*      memBase  = memIndir->gtOp1;

            switch (memBase->OperGet())
            {
                case GT_LCL_VAR_ADDR:
                case GT_LCL_FLD_ADDR:
                {
                    assert(memBase->isContained());
                    varNum = memBase->AsLclVarCommon()->GetLclNum();
                    offset = memBase->AsLclVarCommon()->GetLclOffs();

                    // Ensure that all the GenTreeIndir values are set to their defaults.
                    assert(memBase->GetRegNum() == REG_NA);
                    assert(!memIndir->HasIndex());
                    assert(memIndir->Scale() == 1);
                    assert(memIndir->Offset() == 0);

                    break;
                }

                case GT_CLS_VAR_ADDR:
                {
                    emit->emitIns_R_C_I(ins, size, dstReg, memBase->AsClsVar()->gtClsVarHnd, 0, ival);
                    return;
                }

                default:
                {
                    emit->emitIns_R_A_I(ins, size, dstReg, memIndir, ival);
                    return;
                }
            }
        }
        else
        {
            switch (srcNode->OperGet())
            {
                case GT_CNS_DBL:
                {
                    GenTreeDblCon*       dblConst = srcNode->AsDblCon();
                    CORINFO_FIELD_HANDLE hnd = emit->emitFltOrDblConst(dblConst->gtDconVal, emitTypeSize(dblConst));

                    emit->emitIns_R_C_I(ins, size, dstReg, hnd, 0, ival);
                    return;
                }

                case GT_LCL_FLD:
                    varNum = srcNode->AsLclFld()->GetLclNum();
                    offset = srcNode->AsLclFld()->GetLclOffs();
                    break;

                case GT_LCL_VAR:
                {
                    assert(srcNode->IsRegOptional() ||
                           !compiler->lvaTable[srcNode->AsLclVar()->GetLclNum()].lvIsRegCandidate());

                    varNum = srcNode->AsLclVar()->GetLclNum();
                    offset = 0;
                    break;
                }

                default:
                    unreached();
                    break;
            }
        }

        // Ensure we got a good varNum and offset.
        // We also need to check for `tmpDsc != nullptr` since spill temp numbers
        // are negative and start with -1, which also happens to be BAD_VAR_NUM.
        assert((varNum != BAD_VAR_NUM) || (tmpDsc != nullptr));
        assert(offset != (unsigned)-1);

        emit->emitIns_R_S_I(ins, size, dstReg, varNum, offset, ival);
    }
    else
    {
        inst_RV_RV_IV(ins, size, dstReg, srcNode->GetRegNum(), ival);
    }
}

//---------------------------------------------------------------------
// genIntrinsic - generate code for a given intrinsic
//
// Arguments
//    treeNode - the GT_INTRINSIC node
//
// Return value:
//    None
//
void CodeGen::genIntrinsic(GenTree* treeNode)
{
    // Handle intrinsics that can be implemented by target-specific instructions
    switch (treeNode->AsIntrinsic()->gtIntrinsicName)
    {
        case NI_System_Math_Abs:
            genSSE2BitwiseOp(treeNode);
            break;

        case NI_System_Math_Ceiling:
        case NI_System_Math_Floor:
        case NI_System_Math_Round:
            genSSE41RoundOp(treeNode->AsOp());
            break;

        case NI_System_Math_Sqrt:
        {
            // Both operand and its result must be of the same floating point type.
            GenTree* srcNode = treeNode->AsOp()->gtOp1;
            assert(varTypeIsFloating(srcNode));
            assert(srcNode->TypeGet() == treeNode->TypeGet());

            genConsumeOperands(treeNode->AsOp());
            GetEmitter()->emitInsBinary(ins_FloatSqrt(treeNode->TypeGet()), emitTypeSize(treeNode), treeNode, srcNode);
            break;
        }

        default:
            assert(!"genIntrinsic: Unsupported intrinsic");
            unreached();
    }

    genProduceReg(treeNode);
}

void CodeGen::inst_BitCast(var_types dstType, regNumber dstReg, var_types srcType, regNumber srcReg)
{
    assert(!varTypeIsSmall(dstType));
    assert(!varTypeIsSmall(srcType));

    const bool srcIsFloat = varTypeUsesFloatReg(srcType);
    assert(srcIsFloat == genIsValidFloatReg(srcReg));

    const bool dstIsFloat = varTypeUsesFloatReg(dstType);
    assert(dstIsFloat == genIsValidFloatReg(dstReg));

    instruction ins = INS_none;

    if (dstIsFloat && !srcIsFloat)
    {
<<<<<<< HEAD
        ins = INS_mov_i2xmm;
    }
    else if (!dstIsFloat && srcIsFloat)
    {
        ins = INS_mov_xmm2i;
        std::swap(dstReg, srcReg);
=======
        inst_RV_RV(ins_Copy(srcReg, targetType), targetReg, srcReg, targetType);
>>>>>>> 672b46fd
    }
    else if (dstReg != srcReg)
    {
        ins = ins_Copy(dstType);
    }

    if (ins != INS_none)
    {
        GetEmitter()->emitIns_R_R(ins, emitActualTypeSize(dstType), dstReg, srcReg);
    }
}

void CodeGen::genCodeForBitCast(GenTreeUnOp* bitcast)
{
    GenTree*  src     = bitcast->GetOp(0);
    var_types dstType = bitcast->GetType();
    regNumber dstReg  = bitcast->GetRegNum();

    genConsumeRegs(src);

    if (src->isContained())
    {
        unsigned    lclNum = src->AsLclVar()->GetLclNum();
        instruction ins    = ins_Load(dstType, compiler->isSIMDTypeLocalAligned(lclNum));
        GetEmitter()->emitIns_R_S(ins, emitTypeSize(dstType), dstReg, lclNum, 0);
    }
    else
    {
        inst_BitCast(dstType, dstReg, src->GetType(), src->GetRegNum());
    }

    genProduceReg(bitcast);
}

//-------------------------------------------------------------------------- //
// getBaseVarForPutArgStk - returns the baseVarNum for passing a stack arg.
//
// Arguments
//    treeNode - the GT_PUTARG_STK node
//
// Return value:
//    The number of the base variable.
//
// Note:
//    If tail call the outgoing args are placed in the caller's incoming arg stack space.
//    Otherwise, they go in the outgoing arg area on the current frame.
//
//    On Windows the caller always creates slots (homing space) in its frame for the
//    first 4 arguments of a callee (register passed args). So, the baseVarNum is always 0.
//    For System V systems there is no such calling convention requirement, and the code needs to find
//    the first stack passed argument from the caller. This is done by iterating over
//    all the lvParam variables and finding the first with GetArgReg() equals to REG_STK.
//
unsigned CodeGen::getBaseVarForPutArgStk(GenTree* treeNode)
{
    assert(treeNode->OperGet() == GT_PUTARG_STK);

    unsigned baseVarNum;

    // Whether to setup stk arg in incoming or out-going arg area?
    // Fast tail calls implemented as epilog+jmp = stk arg is setup in incoming arg area.
    // All other calls - stk arg is setup in out-going arg area.
    if (treeNode->AsPutArgStk()->PutInIncomingArgArea())
    {
        // See the note in the function header re: finding the first stack passed argument.
        baseVarNum = getFirstArgWithStackSlot();
        assert(baseVarNum != BAD_VAR_NUM);

#ifdef DEBUG
        // This must be a fast tail call.
        assert(treeNode->AsPutArgStk()->GetCall()->IsFastTailCall());

        // Since it is a fast tail call, the existence of first incoming arg is guaranteed
        // because fast tail call requires that in-coming arg area of caller is >= out-going
        // arg area required for tail call.
        LclVarDsc* varDsc = &(compiler->lvaTable[baseVarNum]);
        assert(varDsc != nullptr);

#ifdef UNIX_AMD64_ABI
        assert(!varDsc->lvIsRegArg && varDsc->GetArgReg() == REG_STK);
#else  // !UNIX_AMD64_ABI
        // On Windows this assert is always true. The first argument will always be in REG_ARG_0 or REG_FLTARG_0.
        assert(varDsc->lvIsRegArg && (varDsc->GetArgReg() == REG_ARG_0 || varDsc->GetArgReg() == REG_FLTARG_0));
#endif // !UNIX_AMD64_ABI
#endif // !DEBUG
    }
    else
    {
#if FEATURE_FIXED_OUT_ARGS
        baseVarNum = compiler->lvaOutgoingArgSpaceVar;
#else  // !FEATURE_FIXED_OUT_ARGS
        assert(!"No BaseVarForPutArgStk on x86");
        baseVarNum = BAD_VAR_NUM;
#endif // !FEATURE_FIXED_OUT_ARGS
    }

    return baseVarNum;
}

//---------------------------------------------------------------------
// genAlignStackBeforeCall: Align the stack if necessary before a call.
//
// Arguments:
//    putArgStk - the putArgStk node.
//
void CodeGen::genAlignStackBeforeCall(GenTreePutArgStk* putArgStk)
{
#if defined(UNIX_X86_ABI)

    genAlignStackBeforeCall(putArgStk->GetCall());

#endif // UNIX_X86_ABI
}

//---------------------------------------------------------------------
// genAlignStackBeforeCall: Align the stack if necessary before a call.
//
// Arguments:
//    call - the call node.
//
void CodeGen::genAlignStackBeforeCall(GenTreeCall* call)
{
#if defined(UNIX_X86_ABI)

    // Have we aligned the stack yet?
    if (!call->GetInfo()->IsStkAlignmentDone())
    {
        // We haven't done any stack alignment yet for this call.  We might need to create
        // an alignment adjustment, even if this function itself doesn't have any stack args.
        // This can happen if this function call is part of a nested call sequence, and the outer
        // call has already pushed some arguments.

        unsigned stkLevel = genStackLevel + call->GetInfo()->GetStkSizeBytes();
        call->GetInfo()->ComputeStackAlignment(stkLevel);

        unsigned padStkAlign = call->GetInfo()->GetStkAlign();
        if (padStkAlign != 0)
        {
            // Now generate the alignment
            inst_RV_IV(INS_sub, REG_SPBASE, padStkAlign, EA_PTRSIZE);
            AddStackLevel(padStkAlign);
            AddNestedAlignment(padStkAlign);
        }

        call->GetInfo()->SetStkAlignmentDone();
    }

#endif // UNIX_X86_ABI
}

//---------------------------------------------------------------------
// genRemoveAlignmentAfterCall: After a call, remove the alignment
// added before the call, if any.
//
// Arguments:
//    call - the call node.
//    bias - additional stack adjustment
//
// Note:
//    When bias > 0, caller should adjust stack level appropriately as
//    bias is not considered when adjusting stack level.
//
void CodeGen::genRemoveAlignmentAfterCall(GenTreeCall* call, unsigned bias)
{
#if defined(TARGET_X86)
#if defined(UNIX_X86_ABI)
    // Put back the stack pointer if there was any padding for stack alignment
    unsigned padStkAlign  = call->GetInfo()->GetStkAlign();
    unsigned padStkAdjust = padStkAlign + bias;

    if (padStkAdjust != 0)
    {
        inst_RV_IV(INS_add, REG_SPBASE, padStkAdjust, EA_PTRSIZE);
        SubtractStackLevel(padStkAlign);
        SubtractNestedAlignment(padStkAlign);
    }
#else  // UNIX_X86_ABI
    if (bias != 0)
    {
        genAdjustSP(bias);
    }
#endif // !UNIX_X86_ABI_
#else  // TARGET_X86
    assert(bias == 0);
#endif // !TARGET_X86
}

#ifdef TARGET_X86

//---------------------------------------------------------------------
// genPreAdjustStackForPutArgStk: Adjust the stack pointer before a non-push stack put arg
//
// Arguments:
//    argSize - the size of the argument
//
void CodeGen::genPreAdjustStackForPutArgStk(unsigned argSize)
{
    // If argSize is large, we need to probe the stack like we do in the prolog (genAllocLclFrame)
    // or for localloc (genLclHeap), to ensure we touch the stack pages sequentially, and don't miss
    // the stack guard pages. The prolog probes, but we don't know at this point how much higher
    // the last probed stack pointer value is. We default a threshold. Any size below this threshold
    // we are guaranteed the stack has been probed. Above this threshold, we don't know. The threshold
    // should be high enough to cover all common cases. Increasing the threshold means adding a few
    // more "lowest address of stack" probes in the prolog. Since this is relatively rare, add it to
    // stress modes.

    if ((argSize >= ARG_STACK_PROBE_THRESHOLD_BYTES) || compiler->compStressCompile(Compiler::STRESS_GENERIC_VARN, 5))
    {
        genStackPointerConstantAdjustmentLoopWithProbe(-(ssize_t)argSize, REG_NA);
    }
    else
    {
        inst_RV_IV(INS_sub, REG_SPBASE, argSize, EA_PTRSIZE);
    }

    AddStackLevel(argSize);
}

//---------------------------------------------------------------------
// genPutArgStkFieldList - generate code for passing a GT_FIELD_LIST arg on the stack.
//
// Arguments
//    treeNode      - the GT_PUTARG_STK node whose op1 is a GT_FIELD_LIST
//
// Return value:
//    None
//
void CodeGen::genPutArgStkFieldList(GenTreePutArgStk* putArgStk)
{
    GenTreeFieldList* const fieldList = putArgStk->gtOp1->AsFieldList();
    assert(fieldList != nullptr);

    assert((putArgStk->gtPutArgStkKind == GenTreePutArgStk::Kind::Push) ||
           (putArgStk->gtPutArgStkKind == GenTreePutArgStk::Kind::PushAllSlots));

    bool pushStkArg = true;

    // If we have pre-adjusted the stack and are simply storing the fields in order, set the offset to 0.
    // (Note that this mode is not currently being used.)
    // If we are pushing the arguments (i.e. we have not pre-adjusted the stack), then we are pushing them
    // in reverse order, so we start with the current field offset at the size of the struct arg (which must be
    // a multiple of the target pointer size).
    unsigned  currentOffset   = putArgStk->GetArgSize();
    unsigned  prevFieldOffset = currentOffset;
    regNumber intTmpReg       = REG_NA;
    regNumber simdTmpReg      = REG_NA;
    if (putArgStk->AvailableTempRegCount() != 0)
    {
        regMaskTP rsvdRegs = putArgStk->gtRsvdRegs;
        if ((rsvdRegs & RBM_ALLINT) != 0)
        {
            intTmpReg = putArgStk->GetSingleTempReg(RBM_ALLINT);
            assert(genIsValidIntReg(intTmpReg));
        }
        if ((rsvdRegs & RBM_ALLFLOAT) != 0)
        {
            simdTmpReg = putArgStk->GetSingleTempReg(RBM_ALLFLOAT);
            assert(genIsValidFloatReg(simdTmpReg));
        }
        assert(genCountBits(rsvdRegs) == (unsigned)((intTmpReg == REG_NA) ? 0 : 1) + ((simdTmpReg == REG_NA) ? 0 : 1));
    }

    for (GenTreeFieldList::Use& use : fieldList->Uses())
    {
        GenTree* const fieldNode   = use.GetNode();
        const unsigned fieldOffset = use.GetOffset();
        var_types      fieldType   = use.GetType();

        // Long-typed nodes should have been handled by the decomposition pass, and lowering should have sorted the
        // field list in descending order by offset.
        assert(!varTypeIsLong(fieldType));
        assert(fieldOffset <= prevFieldOffset);

        // Consume the register, if any, for this field. Note that genConsumeRegs() will appropriately
        // update the liveness info for a lclVar that has been marked RegOptional, which hasn't been
        // assigned a register, and which is therefore contained.
        // Unlike genConsumeReg(), it handles the case where no registers are being consumed.
        genConsumeRegs(fieldNode);
        regNumber argReg = fieldNode->isUsedFromSpillTemp() ? REG_NA : fieldNode->GetRegNum();

        // If the field is slot-like, we can use a push instruction to store the entire register no matter the type.
        //
        // The GC encoder requires that the stack remain 4-byte aligned at all times. Round the adjustment up
        // to the next multiple of 4. If we are going to generate a `push` instruction, the adjustment must
        // not require rounding.
        // NOTE: if the field is of GC type, we must use a push instruction, since the emitter is not otherwise
        // able to detect stores into the outgoing argument area of the stack on x86.
        const bool fieldIsSlot = ((fieldOffset % 4) == 0) && ((prevFieldOffset - fieldOffset) >= 4);
        int        adjustment  = roundUp(currentOffset - fieldOffset, 4);
        if (fieldIsSlot && !varTypeIsSIMD(fieldType))
        {
            fieldType         = genActualType(fieldType);
            unsigned pushSize = genTypeSize(fieldType);
            assert((pushSize % 4) == 0);
            adjustment -= pushSize;
            while (adjustment != 0)
            {
                inst_IV(INS_push, 0);
                currentOffset -= pushSize;
                AddStackLevel(pushSize);
                adjustment -= pushSize;
            }
            pushStkArg = true;
        }
        else
        {
            pushStkArg = false;

            // We always "push" floating point fields (i.e. they are full slot values that don't
            // require special handling).
            assert(varTypeIsIntegralOrI(fieldNode) || varTypeIsSIMD(fieldNode));

            // If we can't push this field, it needs to be in a register so that we can store
            // it to the stack location.
            if (adjustment != 0)
            {
                // This moves the stack pointer to fieldOffset.
                // For this case, we must adjust the stack and generate stack-relative stores rather than pushes.
                // Adjust the stack pointer to the next slot boundary.
                inst_RV_IV(INS_sub, REG_SPBASE, adjustment, EA_PTRSIZE);
                currentOffset -= adjustment;
                AddStackLevel(adjustment);
            }

            // Does it need to be in a byte register?
            // If so, we'll use intTmpReg, which must have been allocated as a byte register.
            // If it's already in a register, but not a byteable one, then move it.
            if (varTypeIsByte(fieldType) && ((argReg == REG_NA) || ((genRegMask(argReg) & RBM_BYTE_REGS) == 0)))
            {
                assert(intTmpReg != REG_NA);
                noway_assert((genRegMask(intTmpReg) & RBM_BYTE_REGS) != 0);
                if (argReg != REG_NA)
                {
                    inst_RV_RV(INS_mov, intTmpReg, argReg, fieldType);
                    argReg = intTmpReg;
                }
            }
        }

        if (argReg == REG_NA)
        {
            if (pushStkArg)
            {
                if (fieldNode->isUsedFromSpillTemp())
                {
                    assert(!varTypeIsSIMD(fieldType)); // Q: can we get here with SIMD?
                    assert(fieldNode->IsRegOptional());
                    TempDsc* tmp = getSpillTempDsc(fieldNode);
                    GetEmitter()->emitIns_S(INS_push, emitActualTypeSize(fieldNode->TypeGet()), tmp->tdTempNum(), 0);
                    regSet.tmpRlsTemp(tmp);
                }
                else
                {
                    assert(varTypeIsIntegralOrI(fieldNode));
                    switch (fieldNode->OperGet())
                    {
                        case GT_LCL_VAR:
                            inst_TT(INS_push, fieldNode, 0, 0, emitActualTypeSize(fieldNode->TypeGet()));
                            break;
                        case GT_CNS_INT:
                            if (fieldNode->IsIconHandle())
                            {
                                inst_IV_handle(INS_push, fieldNode->AsIntCon()->gtIconVal);
                            }
                            else
                            {
                                inst_IV(INS_push, fieldNode->AsIntCon()->gtIconVal);
                            }
                            break;
                        default:
                            unreached();
                    }
                }
                currentOffset -= TARGET_POINTER_SIZE;
                AddStackLevel(TARGET_POINTER_SIZE);
            }
            else
            {
                // The stack has been adjusted and we will load the field to intTmpReg and then store it on the stack.
                assert(varTypeIsIntegralOrI(fieldNode));
                switch (fieldNode->OperGet())
                {
                    case GT_LCL_VAR:
                        inst_RV_TT(INS_mov, intTmpReg, fieldNode);
                        break;
                    case GT_CNS_INT:
                        genSetRegToConst(intTmpReg, fieldNode->TypeGet(), fieldNode);
                        break;
                    default:
                        unreached();
                }

                if (pushStkArg)
                {
                    genPushReg(fieldType, intTmpReg);
                }
                else
                {
                    GetEmitter()->emitIns_AR_R(ins_Store(fieldType), emitTypeSize(fieldType), intTmpReg, REG_SPBASE,
                                               fieldOffset - currentOffset);
                }
            }
        }
        else
        {
#if defined(FEATURE_SIMD)
            if (fieldType == TYP_SIMD12)
            {
                assert(genIsValidFloatReg(simdTmpReg));
                genStoreSIMD12ToStack(argReg, simdTmpReg);
            }
            else
#endif // defined(FEATURE_SIMD)
                if (pushStkArg)
            {
                genPushReg(fieldType, argReg);
            }
            else
            {
                GetEmitter()->emitIns_AR_R(ins_Store(fieldType), emitTypeSize(fieldType), argReg, REG_SPBASE,
                                           fieldOffset - currentOffset);
            }
            if (pushStkArg)
            {
                // We always push a slot-rounded size
                currentOffset -= genTypeSize(fieldType);
            }
        }

        prevFieldOffset = fieldOffset;
    }
    if (currentOffset != 0)
    {
        // We don't expect padding at the beginning of a struct, but it could happen with explicit layout.
        inst_RV_IV(INS_sub, REG_SPBASE, currentOffset, EA_PTRSIZE);
        AddStackLevel(currentOffset);
    }
}
#endif // TARGET_X86

//---------------------------------------------------------------------
// genPutArgStk - Generate code for passing an arg on the stack.
//
// Arguments
//    putArgStk - the GT_PUTARG_STK node
//
void CodeGen::genPutArgStk(GenTreePutArgStk* putArgStk)
{
    GenTree*  src     = putArgStk->GetOp(0);
    var_types srcType = varActualType(src->GetType());

#if defined(TARGET_AMD64)
    unsigned outArgLclNum  = getBaseVarForPutArgStk(putArgStk);
    unsigned outArgLclOffs = putArgStk->GetSlotOffset();
#else
    // On a 32-bit target, all of the long arguments are handled with FIELD_LISTs of TYP_INT.
    assert(srcType != TYP_LONG);

    genAlignStackBeforeCall(putArgStk);
#endif

    if (src->OperIs(GT_FIELD_LIST))
    {
#if defined(TARGET_AMD64)
#if FEATURE_FASTTAILCALL
        // TODO-MIKE-Cleanup: This seems to be sligtly different from ARMARCH's outArgLclSize.
        INDEBUG(unsigned outArgLclSize = putArgStk->PutInIncomingArgArea()
                                             ? compiler->info.compArgStackSize + INIT_ARG_STACK_SLOT * REGSIZE_BYTES
                                             : compiler->lvaLclSize(outArgLclNum);)
#else
        INDEBUG(unsigned outArgLclSize = compiler->lvaLclSize(outArgLclNum);)
#endif
        genPutArgStkFieldList(src->AsFieldList(), outArgLclNum, outArgLclOffs DEBUGARG(outArgLclSize));
#else
        genPutArgStkFieldList(putArgStk);
#endif
        return;
    }

    if (srcType == TYP_STRUCT)
    {
#if defined(TARGET_AMD64)
        genPutStructArgStk(putArgStk, outArgLclNum, outArgLclOffs);
#else
        genPutStructArgStk(putArgStk);
#endif
        return;
    }

#if defined(TARGET_AMD64) || !defined(FEATURE_SIMD)
    assert(roundUp(varTypeSize(srcType), REGSIZE_BYTES) <= putArgStk->GetSlotCount() * REGSIZE_BYTES);
#else
    assert((roundUp(varTypeSize(srcType), REGSIZE_BYTES) <= putArgStk->GetArgSize()) || putArgStk->IsSIMD12());
#endif

    if (!src->isUsedFromReg())
    {
#if defined(TARGET_AMD64)
        GetEmitter()->emitIns_S_I(ins_Store(srcType), emitTypeSize(srcType), outArgLclNum,
                                  static_cast<int>(outArgLclOffs), static_cast<int>(src->AsIntCon()->GetValue()));
#else
        assert(putArgStk->GetSlotCount() == 1);

        emitAttr attr = emitActualTypeSize(src->GetType());

        assert(EA_SIZE_IN_BYTES(attr) == REGSIZE_BYTES);

        if (src->isUsedFromSpillTemp())
        {
            genConsumeRegs(src);
            TempDsc* tmp = getSpillTempDsc(src);
            GetEmitter()->emitIns_S(INS_push, attr, tmp->tdTempNum(), 0);
            regSet.tmpRlsTemp(tmp);
        }
        else if (src->OperIs(GT_LCL_VAR, GT_LCL_FLD))
        {
            genConsumeRegs(src);
            unsigned lclOffs = src->OperIs(GT_LCL_VAR) ? 0 : src->AsLclFld()->GetLclOffs();
            GetEmitter()->emitIns_S(INS_push, attr, src->AsLclVarCommon()->GetLclNum(), lclOffs);
        }
        else if (src->OperIs(GT_IND))
        {
            genConsumeRegs(src);
            GetEmitter()->emitIns_A(INS_push, attr, src->AsIndir());
        }
        else if (src->IsIconHandle())
        {
            inst_IV_handle(INS_push, src->AsIntCon()->GetValue());
        }
        else
        {
            inst_IV(INS_push, src->AsIntCon()->GetValue());
        }
        AddStackLevel(REGSIZE_BYTES);
#endif
        return;
    }

    regNumber srcReg = genConsumeReg(src);

#if defined(TARGET_AMD64)
    GetEmitter()->emitIns_S_R(ins_Store(srcType), emitTypeSize(srcType), srcReg, outArgLclNum,
                              static_cast<int>(outArgLclOffs));
#else

#if defined(FEATURE_SIMD)
    if (varTypeIsSIMD(srcType))
    {
        assert(genIsValidFloatReg(srcReg));

        inst_RV_IV(INS_sub, REG_SPBASE, putArgStk->GetArgSize(), EA_4BYTE);
        AddStackLevel(putArgStk->GetArgSize());

        if (putArgStk->IsSIMD12())
        {
            regNumber tmpReg = putArgStk->GetSingleTempReg();
            genStoreSIMD12ToStack(srcReg, tmpReg);
        }
        else
        {
            GetEmitter()->emitIns_AR_R(ins_Store(srcType), emitTypeSize(srcType), srcReg, REG_SPBASE, 0);
        }

        return;
    }
#endif

    genPushReg(srcType, srcReg);
#endif
}

void CodeGen::genPutArgReg(GenTreeUnOp* putArg)
{
    assert(putArg->OperIs(GT_PUTARG_REG));

    GenTree*  src    = putArg->GetOp(0);
    regNumber srcReg = genConsumeReg(src);
    var_types type   = putArg->GetType();
    regNumber argReg = putArg->GetRegNum();

    assert(!varTypeIsSmall(type));
#ifdef TARGET_X86
    assert(type != TYP_LONG);
#endif

    if (argReg != srcReg)
    {
        GetEmitter()->emitIns_R_R(ins_Copy(type), emitTypeSize(type), argReg, srcReg);
    }

    genProduceReg(putArg);
}

#ifdef TARGET_X86
// genPushReg: Push a register value onto the stack and adjust the stack level
//
// Arguments:
//    type   - the type of value to be stored
//    reg    - the register containing the value
//
void CodeGen::genPushReg(var_types type, regNumber srcReg)
{
    assert(!varTypeIsLong(type));

    unsigned size = varTypeSize(type);

    if (varTypeIsIntegralOrI(type))
    {
        assert(genIsValidIntReg(srcReg));
        inst_RV(INS_push, srcReg, type);
    }
    else
    {
        assert(genIsValidFloatReg(srcReg));
        inst_RV_IV(INS_sub, REG_SPBASE, size, EA_4BYTE);
        GetEmitter()->emitIns_AR_R(ins_Store(type), emitTypeSize(type), srcReg, REG_SPBASE, 0);
    }

    AddStackLevel(size);
}
#endif // TARGET_X86

//---------------------------------------------------------------------
// genPutStructArgStk - Generate code for copying a struct arg on the stack by value.
//
// Arguments
//    putArgStk - the GT_PUTARG_STK node
//
void CodeGen::genPutStructArgStk(GenTreePutArgStk* putArgStk NOT_X86_ARG(unsigned outArgLclNum)
                                     NOT_X86_ARG(unsigned outArgLclOffs))
{
    GenTree* src = putArgStk->GetOp(0);

    assert(src->TypeIs(TYP_STRUCT));
    assert(src->isContained());

    ClassLayout* srcLayout;
    unsigned     srcLclNum         = BAD_VAR_NUM;
    regNumber    srcAddrBaseReg    = REG_NA;
    regNumber    srcAddrIndexReg   = REG_NA;
    unsigned     srcAddrIndexScale = 1;
    emitAttr     srcAddrAttr       = EA_PTRSIZE;
    int          srcOffset         = 0;

    if (src->OperIs(GT_LCL_VAR))
    {
        srcLclNum = src->AsLclVar()->GetLclNum();
        srcLayout = compiler->lvaGetDesc(srcLclNum)->GetLayout();
    }
    else if (src->OperIs(GT_LCL_FLD))
    {
        srcLclNum = src->AsLclFld()->GetLclNum();
        srcOffset = src->AsLclFld()->GetLclOffs();
        srcLayout = src->AsLclFld()->GetLayout(compiler);
    }
    else
    {
        GenTree* srcAddr = src->AsObj()->GetAddr();

        if (!srcAddr->isContained())
        {
            srcAddrBaseReg = genConsumeReg(srcAddr);
        }
        else
        {
            GenTreeAddrMode* addrMode = srcAddr->AsAddrMode();

            if (addrMode->HasBase())
            {
                srcAddrBaseReg = genConsumeReg(addrMode->GetBase());
            }

            if (addrMode->HasIndex())
            {
                srcAddrIndexReg   = genConsumeReg(addrMode->GetIndex());
                srcAddrIndexScale = addrMode->GetScale();
            }

            srcOffset = addrMode->Offset();
        }

        srcLayout   = src->AsObj()->GetLayout();
        srcAddrAttr = emitTypeSize(srcAddr->GetType());
    }

    if (putArgStk->gtPutArgStkKind == GenTreePutArgStk::Kind::Unroll)
    {
        assert(!srcLayout->HasGCPtr());

        unsigned size = srcLayout->GetSize();

        if (srcLclNum != BAD_VAR_NUM)
        {
            size = roundUp(size, REGSIZE_BYTES);
        }

        regNumber xmmTmpReg = REG_NA;
        regNumber intTmpReg = REG_NA;
#ifdef TARGET_X86
        // On x86 we use an XMM register for both 16 and 8-byte chunks.
        if (size >= (XMM_REGSIZE_BYTES / 2))
        {
            xmmTmpReg = putArgStk->GetSingleTempReg(RBM_ALLFLOAT);
        }

        if ((size % (XMM_REGSIZE_BYTES / 2)) != 0)
        {
            intTmpReg = putArgStk->GetSingleTempReg(RBM_ALLINT);
        }

        if ((size == 1) || (size == 2) || (size == 4) || (size == 12))
        {
            // Use a push (and a movq) if we have a 4 byte reminder, it's smaller
            // than the normal unroll code generated below.

            if ((size == 1) || (size == 2))
            {
                if (srcLclNum != BAD_VAR_NUM)
                {
                    GetEmitter()->emitIns_R_S(INS_movzx, EA_ATTR(size), intTmpReg, srcLclNum, srcOffset);
                }
                else
                {
                    GetEmitter()->emitIns_R_ARX(INS_movzx, EA_ATTR(size), intTmpReg, srcAddrBaseReg, srcAddrIndexReg,
                                                srcAddrIndexScale, srcOffset);
                }

                GetEmitter()->emitIns_R(INS_push, EA_4BYTE, intTmpReg);
            }
            else if ((size == 4) || (size == 12))
            {
                if (srcLclNum != BAD_VAR_NUM)
                {
                    GetEmitter()->emitIns_S(INS_push, EA_4BYTE, srcLclNum, srcOffset + (size & 8));
                }
                else
                {
                    GetEmitter()->emitIns_ARX(INS_push, EA_4BYTE, srcAddrBaseReg, srcAddrIndexReg, srcAddrIndexScale,
                                              srcOffset + (size & 8));
                }
            }

            AddStackLevel(4);

            if (size == 12)
            {
                if (srcLclNum != BAD_VAR_NUM)
                {
                    GetEmitter()->emitIns_R_S(INS_movq, EA_8BYTE, xmmTmpReg, srcLclNum, srcOffset);
                }
                else
                {
                    GetEmitter()->emitIns_R_ARX(INS_movq, EA_8BYTE, xmmTmpReg, srcAddrBaseReg, srcAddrIndexReg,
                                                srcAddrIndexScale, srcOffset);
                }

                GetEmitter()->emitIns_R_I(INS_sub, EA_4BYTE, REG_SPBASE, 8);
                GetEmitter()->emitIns_AR_R(INS_movq, EA_8BYTE, xmmTmpReg, REG_SPBASE, 0);
                AddStackLevel(8);
            }

            return;
        }

        genPreAdjustStackForPutArgStk(putArgStk->GetArgSize());

#else  // !TARGET_X86
        // On x64 we use an XMM register only for 16-byte chunks.
        if (size >= XMM_REGSIZE_BYTES)
        {
            xmmTmpReg = putArgStk->GetSingleTempReg(RBM_ALLFLOAT);
        }

        if ((size % XMM_REGSIZE_BYTES) != 0)
        {
            intTmpReg = putArgStk->GetSingleTempReg(RBM_ALLINT);
        }
#endif // !TARGET_X86

        for (unsigned regSize = XMM_REGSIZE_BYTES, offset = 0; size != 0; size -= regSize, offset += regSize)
        {
            while (regSize > size)
            {
                regSize /= 2;
            }

            instruction ins    = INS_mov;
            regNumber   tmpReg = intTmpReg;

            if (regSize == 16)
            {
                ins    = INS_movdqu;
                tmpReg = xmmTmpReg;
            }
#ifdef TARGET_X86
            else if (regSize == 8)
            {
                ins    = INS_movq;
                tmpReg = xmmTmpReg;
            }
#endif

            if (srcLclNum != BAD_VAR_NUM)
            {
                GetEmitter()->emitIns_R_S(ins, EA_ATTR(regSize), tmpReg, srcLclNum, srcOffset + offset);
            }
            else
            {
                GetEmitter()->emitIns_R_ARX(ins, EA_ATTR(regSize), tmpReg, srcAddrBaseReg, srcAddrIndexReg,
                                            srcAddrIndexScale, srcOffset + offset);
            }

#ifdef TARGET_X86
            GetEmitter()->emitIns_AR_R(ins, EA_ATTR(regSize), tmpReg, REG_SPBASE, offset);
#else
            GetEmitter()->emitIns_S_R(ins, EA_ATTR(regSize), tmpReg, outArgLclNum, outArgLclOffs + offset);
#endif
        }
        return;
    }

#ifdef TARGET_X86
    if (putArgStk->gtPutArgStkKind == GenTreePutArgStk::Kind::Push)
    {
        // On x86, any struct that has contains GC references must be stored to the stack using `push` instructions so
        // that the emitter properly detects the need to update the method's GC information.
        //
        // Strictly speaking, it is only necessary to use `push` to store the GC references themselves, so for structs
        // with large numbers of consecutive non-GC-ref-typed fields, we may be able to improve the code size in the
        // future.

        // We assume that the size of a struct which contains GC pointers is a multiple of the slot size.
        assert(srcLayout->GetSize() % REGSIZE_BYTES == 0);

        for (int i = putArgStk->GetSlotCount() - 1; i >= 0; --i)
        {
            emitAttr slotAttr      = emitTypeSize(srcLayout->GetGCPtrType(i));
            int      slotSrcOffset = srcOffset + i * REGSIZE_BYTES;

            if (srcLclNum != BAD_VAR_NUM)
            {
                GetEmitter()->emitIns_S(INS_push, slotAttr, srcLclNum, slotSrcOffset);
            }
            else
            {
                GetEmitter()->emitIns_ARX(INS_push, slotAttr, srcAddrBaseReg, srcAddrIndexReg, srcAddrIndexScale,
                                          slotSrcOffset);
            }

            AddStackLevel(REGSIZE_BYTES);
        }

        return;
    }

    assert(putArgStk->gtPutArgStkKind == GenTreePutArgStk::Kind::RepInstr);
    assert((putArgStk->gtRsvdRegs & (RBM_RSI | RBM_RDI | RBM_RCX)) == (RBM_RSI | RBM_RDI | RBM_RCX));

    genPreAdjustStackForPutArgStk(putArgStk->GetArgSize());
    GetEmitter()->emitIns_R_R(INS_mov, EA_PTRSIZE, REG_RDI, REG_SPBASE);

    if (srcLclNum != BAD_VAR_NUM)
    {
        GetEmitter()->emitIns_R_S(INS_lea, EA_PTRSIZE, REG_RSI, srcLclNum, srcOffset);
    }
    else if ((srcAddrIndexReg != REG_NA) || (srcOffset != 0))
    {
        GetEmitter()->emitIns_R_ARX(INS_lea, srcAddrAttr, REG_RSI, srcAddrBaseReg, srcAddrIndexReg, srcAddrIndexScale,
                                    srcOffset);
    }
    else
    {
        GetEmitter()->emitIns_R_R(INS_mov, srcAddrAttr, REG_RSI, srcAddrBaseReg);
    }

    assert(!srcLayout->HasGCPtr());

    GetEmitter()->emitIns_R_I(INS_mov, EA_4BYTE, REG_RCX, srcLayout->GetSize());
    GetEmitter()->emitIns(INS_r_movsb);
#else
    regNumber intTmpReg = REG_NA;
    regNumber xmmTmpReg = REG_NA;

    if ((putArgStk->gtPutArgStkKind == GenTreePutArgStk::Kind::RepInstr) ||
        (putArgStk->gtPutArgStkKind == GenTreePutArgStk::Kind::RepInstrXMM))
    {
        assert((putArgStk->gtRsvdRegs & (RBM_RSI | RBM_RDI | RBM_RCX)) == (RBM_RSI | RBM_RDI | RBM_RCX));

        GetEmitter()->emitIns_R_S(INS_lea, EA_PTRSIZE, REG_RDI, outArgLclNum, outArgLclOffs);

        if (srcLclNum != BAD_VAR_NUM)
        {
            GetEmitter()->emitIns_R_S(INS_lea, EA_PTRSIZE, REG_RSI, srcLclNum, srcOffset);
        }
        else if ((srcAddrIndexReg != REG_NA) || (srcOffset != 0))
        {
            GetEmitter()->emitIns_R_ARX(INS_lea, srcAddrAttr, REG_RSI, srcAddrBaseReg, srcAddrIndexReg,
                                        srcAddrIndexScale, srcOffset);
        }
        else
        {
            GetEmitter()->emitIns_R_R(INS_mov, srcAddrAttr, REG_RSI, srcAddrBaseReg);
        }

        if (!srcLayout->HasGCPtr())
        {
            assert(putArgStk->gtPutArgStkKind == GenTreePutArgStk::Kind::RepInstr);
            GetEmitter()->emitIns_R_I(INS_mov, EA_4BYTE, REG_RCX, srcLayout->GetSize());
            GetEmitter()->emitIns(INS_r_movsb);
            return;
        }

        srcLclNum         = BAD_VAR_NUM;
        srcAddrBaseReg    = REG_RSI;
        srcAddrIndexReg   = REG_NA;
        srcAddrIndexScale = 1;
        srcOffset         = 0;

        intTmpReg = REG_RCX;
    }
    else
    {
        assert((putArgStk->gtPutArgStkKind == GenTreePutArgStk::Kind::GCUnroll) ||
               (putArgStk->gtPutArgStkKind == GenTreePutArgStk::Kind::GCUnrollXMM));

        intTmpReg = putArgStk->GetSingleTempReg(RBM_ALLINT);
    }

    if ((putArgStk->gtPutArgStkKind == GenTreePutArgStk::Kind::RepInstrXMM) ||
        (putArgStk->gtPutArgStkKind == GenTreePutArgStk::Kind::GCUnrollXMM))
    {
        xmmTmpReg = putArgStk->GetSingleTempReg(RBM_ALLFLOAT);
    }

    // We assume that the size of a struct which contains GC pointers is a multiple of the slot size.
    assert(srcLayout->GetSize() % REGSIZE_BYTES == 0);

    unsigned numSlots = putArgStk->GetSlotCount();

    for (unsigned i = 0; i < numSlots; i++)
    {
        // Let's see if we can use rep movsp (alias for movsd or movsq for 32 and 64 bits respectively)
        // instead of a sequence of movsp instructions to save cycles and code size.
        unsigned nonGCSequenceLength = 0;
        while ((i + nonGCSequenceLength < numSlots) && !srcLayout->IsGCPtr(i + nonGCSequenceLength))
        {
            nonGCSequenceLength++;
        }

        if (nonGCSequenceLength <= 1)
        {
            // TODO-AMD64-Unix: Here a better solution (for code size) would be to use movsp instruction,
            // but the logic for emitting a GC info record is not available (it is internal for the emitter
            // only). See emitGCVarLiveUpd function. If we could call it separately, we could do
            // instGen(INS_movsp); and emission of gc info.

            emitAttr slotAttr = emitTypeSize(srcLayout->GetGCPtrType(i));

            if (srcLclNum != BAD_VAR_NUM)
            {
                GetEmitter()->emitIns_R_S(INS_mov, slotAttr, intTmpReg, srcLclNum, srcOffset);
            }
            else
            {
                GetEmitter()->emitIns_R_ARX(INS_mov, slotAttr, intTmpReg, srcAddrBaseReg, srcAddrIndexReg,
                                            srcAddrIndexScale, srcOffset);
            }
            GetEmitter()->emitIns_S_R(INS_mov, slotAttr, intTmpReg, outArgLclNum, outArgLclOffs + i * REGSIZE_BYTES);
            srcOffset += REGSIZE_BYTES;
            continue;
        }

        if (nonGCSequenceLength == 2)
        {
            assert(xmmTmpReg != REG_NA);

            if (srcLclNum != BAD_VAR_NUM)
            {
                GetEmitter()->emitIns_R_S(INS_movdqu, EA_16BYTE, xmmTmpReg, srcLclNum, srcOffset);
            }
            else
            {
                GetEmitter()->emitIns_R_ARX(INS_movdqu, EA_16BYTE, xmmTmpReg, srcAddrBaseReg, srcAddrIndexReg,
                                            srcAddrIndexScale, srcOffset);
            }
            GetEmitter()->emitIns_S_R(INS_movdqu, EA_16BYTE, xmmTmpReg, outArgLclNum,
                                      outArgLclOffs + i * REGSIZE_BYTES);
            srcOffset += 2 * REGSIZE_BYTES;
            i++;
            continue;
        }

        assert((putArgStk->gtPutArgStkKind == GenTreePutArgStk::Kind::RepInstr) ||
               (putArgStk->gtPutArgStkKind == GenTreePutArgStk::Kind::RepInstrXMM));
        assert(srcAddrBaseReg == REG_RSI);
        assert(srcAddrIndexReg == REG_NA);

        if (srcOffset != 0)
        {
            GetEmitter()->emitIns_R_I(INS_add, srcAddrAttr, REG_RSI, srcOffset);
            GetEmitter()->emitIns_R_I(INS_add, EA_PTRSIZE, REG_RDI, srcOffset);
            srcOffset = 0;
        }

        if (nonGCSequenceLength < CPOBJ_NONGC_SLOTS_LIMIT)
        {
            for (unsigned j = 0; j < nonGCSequenceLength; j++)
            {
                instGen(INS_movsp);
            }
        }
        else
        {
            GetEmitter()->emitIns_R_I(INS_mov, EA_4BYTE, REG_RCX, nonGCSequenceLength);
            instGen(INS_r_movsp);
        }

        i += nonGCSequenceLength - 1;
    }
#endif // TARGET_AMD64
}

/*****************************************************************************
 *
 *  Create and record GC Info for the function.
 */
#ifndef JIT32_GCENCODER
void
#else  // !JIT32_GCENCODER
void*
#endif // !JIT32_GCENCODER
CodeGen::genCreateAndStoreGCInfo(unsigned codeSize, unsigned prologSize, unsigned epilogSize DEBUGARG(void* codePtr))
{
#ifdef JIT32_GCENCODER
    return genCreateAndStoreGCInfoJIT32(codeSize, prologSize, epilogSize DEBUGARG(codePtr));
#else  // !JIT32_GCENCODER
    genCreateAndStoreGCInfoX64(codeSize, prologSize DEBUGARG(codePtr));
#endif // !JIT32_GCENCODER
}

#ifdef JIT32_GCENCODER
void* CodeGen::genCreateAndStoreGCInfoJIT32(unsigned codeSize,
                                            unsigned prologSize,
                                            unsigned epilogSize DEBUGARG(void* codePtr))
{
    BYTE    headerBuf[64];
    InfoHdr header;

    int s_cached;

#ifdef FEATURE_EH_FUNCLETS
    // We should do this before gcInfoBlockHdrSave since varPtrTableSize must be finalized before it
    if (compiler->ehAnyFunclets())
    {
        gcInfo.gcMarkFilterVarsPinned();
    }
#endif

#ifdef DEBUG
    size_t headerSize =
#endif
        compiler->compInfoBlkSize =
            gcInfo.gcInfoBlockHdrSave(headerBuf, 0, codeSize, prologSize, epilogSize, &header, &s_cached);

    size_t argTabOffset = 0;
    size_t ptrMapSize   = gcInfo.gcPtrTableSize(header, codeSize, &argTabOffset);

#if DISPLAY_SIZES

    if (GetInterruptible())
    {
        gcHeaderISize += compiler->compInfoBlkSize;
        gcPtrMapISize += ptrMapSize;
    }
    else
    {
        gcHeaderNSize += compiler->compInfoBlkSize;
        gcPtrMapNSize += ptrMapSize;
    }

#endif // DISPLAY_SIZES

    compiler->compInfoBlkSize += ptrMapSize;

    /* Allocate the info block for the method */

    compiler->compInfoBlkAddr = (BYTE*)compiler->info.compCompHnd->allocGCInfo(compiler->compInfoBlkSize);

#if 0 // VERBOSE_SIZES
    // TODO-X86-Cleanup: 'dataSize', below, is not defined

//  if  (compiler->compInfoBlkSize > codeSize && compiler->compInfoBlkSize > 100)
    {
        printf("[%7u VM, %7u+%7u/%7u x86 %03u/%03u%%] %s.%s\n",
               compiler->info.compILCodeSize,
               compiler->compInfoBlkSize,
               codeSize + dataSize,
               codeSize + dataSize - prologSize - epilogSize,
               100 * (codeSize + dataSize) / compiler->info.compILCodeSize,
               100 * (codeSize + dataSize + compiler->compInfoBlkSize) / compiler->info.compILCodeSize,
               compiler->info.compClassName,
               compiler->info.compMethodName);
}

#endif

    /* Fill in the info block and return it to the caller */

    void* infoPtr = compiler->compInfoBlkAddr;

    /* Create the method info block: header followed by GC tracking tables */

    compiler->compInfoBlkAddr +=
        gcInfo.gcInfoBlockHdrSave(compiler->compInfoBlkAddr, -1, codeSize, prologSize, epilogSize, &header, &s_cached);

    assert(compiler->compInfoBlkAddr == (BYTE*)infoPtr + headerSize);
    compiler->compInfoBlkAddr = gcInfo.gcPtrTableSave(compiler->compInfoBlkAddr, header, codeSize, &argTabOffset);
    assert(compiler->compInfoBlkAddr == (BYTE*)infoPtr + headerSize + ptrMapSize);

#ifdef DEBUG

    if (0)
    {
        BYTE*  temp = (BYTE*)infoPtr;
        size_t size = compiler->compInfoBlkAddr - temp;
        BYTE*  ptab = temp + headerSize;

        noway_assert(size == headerSize + ptrMapSize);

        printf("Method info block - header [%zu bytes]:", headerSize);

        for (unsigned i = 0; i < size; i++)
        {
            if (temp == ptab)
            {
                printf("\nMethod info block - ptrtab [%u bytes]:", ptrMapSize);
                printf("\n    %04X: %*c", i & ~0xF, 3 * (i & 0xF), ' ');
            }
            else
            {
                if (!(i % 16))
                    printf("\n    %04X: ", i);
            }

            printf("%02X ", *temp++);
        }

        printf("\n");
    }

#endif // DEBUG

#if DUMP_GC_TABLES

    if (compiler->opts.dspGCtbls)
    {
        const BYTE* base = (BYTE*)infoPtr;
        size_t      size;
        unsigned    methodSize;
        InfoHdr     dumpHeader;

        printf("GC Info for method %s\n", compiler->info.compFullName);
        printf("GC info size = %3u\n", compiler->compInfoBlkSize);

        size = gcInfo.gcInfoBlockHdrDump(base, &dumpHeader, &methodSize);
        // printf("size of header encoding is %3u\n", size);
        printf("\n");

        if (compiler->opts.dspGCtbls)
        {
            base += size;
            size = gcInfo.gcDumpPtrTable(base, dumpHeader, methodSize);
            // printf("size of pointer table is %3u\n", size);
            printf("\n");
            noway_assert(compiler->compInfoBlkAddr == (base + size));
        }
    }

#endif // DUMP_GC_TABLES

    /* Make sure we ended up generating the expected number of bytes */

    noway_assert(compiler->compInfoBlkAddr == (BYTE*)infoPtr + compiler->compInfoBlkSize);

    return infoPtr;
}

#else  // !JIT32_GCENCODER
void CodeGen::genCreateAndStoreGCInfoX64(unsigned codeSize, unsigned prologSize DEBUGARG(void* codePtr))
{
    IAllocator*    allowZeroAlloc = new (compiler, CMK_GC) CompIAllocator(compiler->getAllocatorGC());
    GcInfoEncoder* gcInfoEncoder  = new (compiler, CMK_GC)
        GcInfoEncoder(compiler->info.compCompHnd, compiler->info.compMethodInfo, allowZeroAlloc, NOMEM);
    assert(gcInfoEncoder);

    // Follow the code pattern of the x86 gc info encoder (genCreateAndStoreGCInfoJIT32).
    gcInfo.gcInfoBlockHdrSave(gcInfoEncoder, codeSize, prologSize);

    // We keep the call count for the second call to gcMakeRegPtrTable() below.
    unsigned callCnt = 0;
    // First we figure out the encoder ID's for the stack slots and registers.
    gcInfo.gcMakeRegPtrTable(gcInfoEncoder, codeSize, prologSize, GCInfo::MAKE_REG_PTR_MODE_ASSIGN_SLOTS, &callCnt);
    // Now we've requested all the slots we'll need; "finalize" these (make more compact data structures for them).
    gcInfoEncoder->FinalizeSlotIds();
    // Now we can actually use those slot ID's to declare live ranges.
    gcInfo.gcMakeRegPtrTable(gcInfoEncoder, codeSize, prologSize, GCInfo::MAKE_REG_PTR_MODE_DO_WORK, &callCnt);

    if (compiler->opts.compDbgEnC)
    {
        // what we have to preserve is called the "frame header" (see comments in VM\eetwain.cpp)
        // which is:
        //  -return address
        //  -saved off RBP
        //  -saved 'this' pointer and bool for synchronized methods

        // 4 slots for RBP + return address + RSI + RDI
        int preservedAreaSize = 4 * REGSIZE_BYTES;

        if (compiler->info.compFlags & CORINFO_FLG_SYNCH)
        {
            if (!(compiler->info.compFlags & CORINFO_FLG_STATIC))
            {
                preservedAreaSize += REGSIZE_BYTES;
            }

            // bool in synchronized methods that tracks whether the lock has been taken (takes 4 bytes on stack)
            preservedAreaSize += 4;
        }

        // Used to signal both that the method is compiled for EnC, and also the size of the block at the top of the
        // frame
        gcInfoEncoder->SetSizeOfEditAndContinuePreservedArea(preservedAreaSize);
    }

    if (compiler->opts.IsReversePInvoke())
    {
        unsigned reversePInvokeFrameVarNumber = compiler->lvaReversePInvokeFrameVar;
        assert(reversePInvokeFrameVarNumber != BAD_VAR_NUM && reversePInvokeFrameVarNumber < compiler->lvaRefCount);
        LclVarDsc& reversePInvokeFrameVar = compiler->lvaTable[reversePInvokeFrameVarNumber];
        gcInfoEncoder->SetReversePInvokeFrameSlot(reversePInvokeFrameVar.GetStackOffset());
    }

    gcInfoEncoder->Build();

    // GC Encoder automatically puts the GC info in the right spot using ICorJitInfo::allocGCInfo(size_t)
    // let's save the values anyway for debugging purposes
    compiler->compInfoBlkAddr = gcInfoEncoder->Emit();
    compiler->compInfoBlkSize = 0; // not exposed by the GCEncoder interface
}
#endif // !JIT32_GCENCODER

/*****************************************************************************
 *  Emit a call to a helper function.
 *
 */

void CodeGen::genEmitHelperCall(unsigned helper, int argSize, emitAttr retSize, regNumber callTargetReg)
{
    void* addr  = nullptr;
    void* pAddr = nullptr;

    emitter::EmitCallType callType = emitter::EC_FUNC_TOKEN;
    addr                           = compiler->compGetHelperFtn((CorInfoHelpFunc)helper, &pAddr);
    regNumber callTarget           = REG_NA;
    regMaskTP killMask             = compiler->compHelperCallKillSet((CorInfoHelpFunc)helper);

    if (!addr)
    {
        assert(pAddr != nullptr);

        // Absolute indirect call addr
        // Note: Order of checks is important. First always check for pc-relative and next
        // zero-relative.  Because the former encoding is 1-byte smaller than the latter.
        if (genCodeIndirAddrCanBeEncodedAsPCRelOffset((size_t)pAddr) ||
            genCodeIndirAddrCanBeEncodedAsZeroRelOffset((size_t)pAddr))
        {
            // generate call whose target is specified by 32-bit offset relative to PC or zero.
            callType = emitter::EC_FUNC_TOKEN_INDIR;
            addr     = pAddr;
        }
        else
        {
#ifdef TARGET_AMD64
            // If this indirect address cannot be encoded as 32-bit offset relative to PC or Zero,
            // load it into REG_HELPER_CALL_TARGET and use register indirect addressing mode to
            // make the call.
            //    mov   reg, addr
            //    call  [reg]

            if (callTargetReg == REG_NA)
            {
                // If a callTargetReg has not been explicitly provided, we will use REG_DEFAULT_HELPER_CALL_TARGET, but
                // this is only a valid assumption if the helper call is known to kill REG_DEFAULT_HELPER_CALL_TARGET.
                callTargetReg            = REG_DEFAULT_HELPER_CALL_TARGET;
                regMaskTP callTargetMask = genRegMask(callTargetReg);
                noway_assert((callTargetMask & killMask) == callTargetMask);
            }
            else
            {
                // The call target must not overwrite any live variable, though it may not be in the
                // kill set for the call.
                regMaskTP callTargetMask = genRegMask(callTargetReg);
                noway_assert((callTargetMask & regSet.GetMaskVars()) == RBM_NONE);
            }
#endif

            callTarget = callTargetReg;
            CodeGen::genSetRegToIcon(callTarget, (ssize_t)pAddr, TYP_I_IMPL);
            callType = emitter::EC_INDIR_ARD;
        }
    }

    // clang-format off
    GetEmitter()->emitIns_Call(callType,
                               compiler->eeFindHelper(helper),
                               INDEBUG_LDISASM_COMMA(nullptr) addr,
                               argSize,
                               retSize
                               MULTIREG_HAS_SECOND_GC_RET_ONLY_ARG(EA_UNKNOWN),
                               gcInfo.gcVarPtrSetCur,
                               gcInfo.gcRegGCrefSetCur,
                               gcInfo.gcRegByrefSetCur,
                               BAD_IL_OFFSET, // IL offset
                               callTarget,    // ireg
                               REG_NA, 0, 0,  // xreg, xmul, disp
                               false         // isJump
                               );
    // clang-format on

    regSet.verifyRegistersUsed(killMask);
}

/*****************************************************************************
* Unit testing of the XArch emitter: generate a bunch of instructions into the prolog
* (it's as good a place as any), then use COMPlus_JitLateDisasm=* to see if the late
* disassembler thinks the instructions as the same as we do.
*/

// Uncomment "#define ALL_ARM64_EMITTER_UNIT_TESTS" to run all the unit tests here.
// After adding a unit test, and verifying it works, put it under this #ifdef, so we don't see it run every time.
//#define ALL_XARCH_EMITTER_UNIT_TESTS

#if defined(DEBUG) && defined(LATE_DISASM) && defined(TARGET_AMD64)
void CodeGen::genAmd64EmitterUnitTests()
{
    if (!verbose)
    {
        return;
    }

    if (!compiler->opts.altJit)
    {
        // No point doing this in a "real" JIT.
        return;
    }

    // Mark the "fake" instructions in the output.
    printf("*************** In genAmd64EmitterUnitTests()\n");

    // We use this:
    //      genDefineTempLabel(genCreateTempLabel());
    // to create artificial labels to help separate groups of tests.

    //
    // Loads
    //
    CLANG_FORMAT_COMMENT_ANCHOR;

#ifdef ALL_XARCH_EMITTER_UNIT_TESTS
    genDefineTempLabel(genCreateTempLabel());

    // vhaddpd     ymm0,ymm1,ymm2
    GetEmitter()->emitIns_R_R_R(INS_haddpd, EA_32BYTE, REG_XMM0, REG_XMM1, REG_XMM2);
    // vaddss      xmm0,xmm1,xmm2
    GetEmitter()->emitIns_R_R_R(INS_addss, EA_4BYTE, REG_XMM0, REG_XMM1, REG_XMM2);
    // vaddsd      xmm0,xmm1,xmm2
    GetEmitter()->emitIns_R_R_R(INS_addsd, EA_8BYTE, REG_XMM0, REG_XMM1, REG_XMM2);
    // vaddps      xmm0,xmm1,xmm2
    GetEmitter()->emitIns_R_R_R(INS_addps, EA_16BYTE, REG_XMM0, REG_XMM1, REG_XMM2);
    // vaddps      ymm0,ymm1,ymm2
    GetEmitter()->emitIns_R_R_R(INS_addps, EA_32BYTE, REG_XMM0, REG_XMM1, REG_XMM2);
    // vaddpd      xmm0,xmm1,xmm2
    GetEmitter()->emitIns_R_R_R(INS_addpd, EA_16BYTE, REG_XMM0, REG_XMM1, REG_XMM2);
    // vaddpd      ymm0,ymm1,ymm2
    GetEmitter()->emitIns_R_R_R(INS_addpd, EA_32BYTE, REG_XMM0, REG_XMM1, REG_XMM2);
    // vsubss      xmm0,xmm1,xmm2
    GetEmitter()->emitIns_R_R_R(INS_subss, EA_4BYTE, REG_XMM0, REG_XMM1, REG_XMM2);
    // vsubsd      xmm0,xmm1,xmm2
    GetEmitter()->emitIns_R_R_R(INS_subsd, EA_8BYTE, REG_XMM0, REG_XMM1, REG_XMM2);
    // vsubps      ymm0,ymm1,ymm2
    GetEmitter()->emitIns_R_R_R(INS_subps, EA_16BYTE, REG_XMM0, REG_XMM1, REG_XMM2);
    // vsubps      ymm0,ymm1,ymm2
    GetEmitter()->emitIns_R_R_R(INS_subps, EA_32BYTE, REG_XMM0, REG_XMM1, REG_XMM2);
    // vsubpd      xmm0,xmm1,xmm2
    GetEmitter()->emitIns_R_R_R(INS_subpd, EA_16BYTE, REG_XMM0, REG_XMM1, REG_XMM2);
    // vsubpd      ymm0,ymm1,ymm2
    GetEmitter()->emitIns_R_R_R(INS_subpd, EA_32BYTE, REG_XMM0, REG_XMM1, REG_XMM2);
    // vmulss      xmm0,xmm1,xmm2
    GetEmitter()->emitIns_R_R_R(INS_mulss, EA_4BYTE, REG_XMM0, REG_XMM1, REG_XMM2);
    // vmulsd      xmm0,xmm1,xmm2
    GetEmitter()->emitIns_R_R_R(INS_mulsd, EA_8BYTE, REG_XMM0, REG_XMM1, REG_XMM2);
    // vmulps      xmm0,xmm1,xmm2
    GetEmitter()->emitIns_R_R_R(INS_mulps, EA_16BYTE, REG_XMM0, REG_XMM1, REG_XMM2);
    // vmulpd      xmm0,xmm1,xmm2
    GetEmitter()->emitIns_R_R_R(INS_mulpd, EA_16BYTE, REG_XMM0, REG_XMM1, REG_XMM2);
    // vmulps      ymm0,ymm1,ymm2
    GetEmitter()->emitIns_R_R_R(INS_mulps, EA_32BYTE, REG_XMM0, REG_XMM1, REG_XMM2);
    // vmulpd      ymm0,ymm1,ymm2
    GetEmitter()->emitIns_R_R_R(INS_mulpd, EA_32BYTE, REG_XMM0, REG_XMM1, REG_XMM2);
    // vandps      xmm0,xmm1,xmm2
    GetEmitter()->emitIns_R_R_R(INS_andps, EA_16BYTE, REG_XMM0, REG_XMM1, REG_XMM2);
    // vandpd      xmm0,xmm1,xmm2
    GetEmitter()->emitIns_R_R_R(INS_andpd, EA_16BYTE, REG_XMM0, REG_XMM1, REG_XMM2);
    // vandps      ymm0,ymm1,ymm2
    GetEmitter()->emitIns_R_R_R(INS_andps, EA_32BYTE, REG_XMM0, REG_XMM1, REG_XMM2);
    // vandpd      ymm0,ymm1,ymm2
    GetEmitter()->emitIns_R_R_R(INS_andpd, EA_32BYTE, REG_XMM0, REG_XMM1, REG_XMM2);
    // vorps      xmm0,xmm1,xmm2
    GetEmitter()->emitIns_R_R_R(INS_orps, EA_16BYTE, REG_XMM0, REG_XMM1, REG_XMM2);
    // vorpd      xmm0,xmm1,xmm2
    GetEmitter()->emitIns_R_R_R(INS_orpd, EA_16BYTE, REG_XMM0, REG_XMM1, REG_XMM2);
    // vorps      ymm0,ymm1,ymm2
    GetEmitter()->emitIns_R_R_R(INS_orps, EA_32BYTE, REG_XMM0, REG_XMM1, REG_XMM2);
    // vorpd      ymm0,ymm1,ymm2
    GetEmitter()->emitIns_R_R_R(INS_orpd, EA_32BYTE, REG_XMM0, REG_XMM1, REG_XMM2);
    // vdivss      xmm0,xmm1,xmm2
    GetEmitter()->emitIns_R_R_R(INS_divss, EA_4BYTE, REG_XMM0, REG_XMM1, REG_XMM2);
    // vdivsd      xmm0,xmm1,xmm2
    GetEmitter()->emitIns_R_R_R(INS_divsd, EA_8BYTE, REG_XMM0, REG_XMM1, REG_XMM2);
    // vdivss      xmm0,xmm1,xmm2
    GetEmitter()->emitIns_R_R_R(INS_divss, EA_4BYTE, REG_XMM0, REG_XMM1, REG_XMM2);
    // vdivsd      xmm0,xmm1,xmm2
    GetEmitter()->emitIns_R_R_R(INS_divsd, EA_8BYTE, REG_XMM0, REG_XMM1, REG_XMM2);

    // vdivss      xmm0,xmm1,xmm2
    GetEmitter()->emitIns_R_R_R(INS_cvtss2sd, EA_4BYTE, REG_XMM0, REG_XMM1, REG_XMM2);
    // vdivsd      xmm0,xmm1,xmm2
    GetEmitter()->emitIns_R_R_R(INS_cvtsd2ss, EA_8BYTE, REG_XMM0, REG_XMM1, REG_XMM2);
#endif // ALL_XARCH_EMITTER_UNIT_TESTS
    printf("*************** End of genAmd64EmitterUnitTests()\n");
}

#endif // defined(DEBUG) && defined(LATE_DISASM) && defined(TARGET_AMD64)

#ifdef PROFILING_SUPPORTED

#ifdef TARGET_X86

//-----------------------------------------------------------------------------------
// genProfilingEnterCallback: Generate the profiling function enter callback.
//
// Arguments:
//     initReg        - register to use as scratch register
//     pInitRegZeroed - OUT parameter. This variable remains unchanged.
//
// Return Value:
//     None
//
// Notes:
// The x86 profile enter helper has the following requirements (see ProfileEnterNaked in
// VM\i386\asmhelpers.asm for details):
// 1. The calling sequence for calling the helper is:
//          push FunctionIDOrClientID
//          call ProfileEnterHelper
// 2. The calling function has an EBP frame.
// 3. EBP points to the saved ESP which is the first thing saved in the function. Thus,
//    the following prolog is assumed:
//          push ESP
//          mov EBP, ESP
// 4. All registers are preserved.
// 5. The helper pops the FunctionIDOrClientID argument from the stack.
//
void CodeGen::genProfilingEnterCallback(regNumber initReg, bool* pInitRegZeroed)
{
    assert(compiler->compGeneratingProlog);

    // Give profiler a chance to back out of hooking this method
    if (!compiler->compIsProfilerHookNeeded())
    {
        return;
    }

    unsigned saveStackLvl2 = genStackLevel;

// Important note: when you change enter probe layout, you must also update SKIP_ENTER_PROF_CALLBACK()
// for x86 stack unwinding

#if defined(UNIX_X86_ABI)
    // Manually align the stack to be 16-byte aligned. This is similar to CodeGen::genAlignStackBeforeCall()
    GetEmitter()->emitIns_R_I(INS_sub, EA_4BYTE, REG_SPBASE, 0xC);
#endif // UNIX_X86_ABI

    // Push the profilerHandle
    if (compiler->compProfilerMethHndIndirected)
    {
        GetEmitter()->emitIns_AR_R(INS_push, EA_PTR_DSP_RELOC, REG_NA, REG_NA, (ssize_t)compiler->compProfilerMethHnd);
    }
    else
    {
        inst_IV(INS_push, (size_t)compiler->compProfilerMethHnd);
    }

    // This will emit either
    // "call ip-relative 32-bit offset" or
    // "mov rax, helper addr; call rax"
    genEmitHelperCall(CORINFO_HELP_PROF_FCN_ENTER,
                      0,           // argSize. Again, we have to lie about it
                      EA_UNKNOWN); // retSize

    // Check that we have place for the push.
    assert(compiler->fgGetPtrArgCntMax() >= 1);

#if defined(UNIX_X86_ABI)
    // Restoring alignment manually. This is similar to CodeGen::genRemoveAlignmentAfterCall
    GetEmitter()->emitIns_R_I(INS_add, EA_4BYTE, REG_SPBASE, 0x10);
#endif // UNIX_X86_ABI

    /* Restore the stack level */

    SetStackLevel(saveStackLvl2);
}

//-----------------------------------------------------------------------------------
// genProfilingLeaveCallback: Generate the profiling function leave or tailcall callback.
// Technically, this is not part of the epilog; it is called when we are generating code for a GT_RETURN node.
//
// Arguments:
//     helper - which helper to call. Either CORINFO_HELP_PROF_FCN_LEAVE or CORINFO_HELP_PROF_FCN_TAILCALL
//
// Return Value:
//     None
//
// Notes:
// The x86 profile leave/tailcall helper has the following requirements (see ProfileLeaveNaked and
// ProfileTailcallNaked in VM\i386\asmhelpers.asm for details):
// 1. The calling sequence for calling the helper is:
//          push FunctionIDOrClientID
//          call ProfileLeaveHelper or ProfileTailcallHelper
// 2. The calling function has an EBP frame.
// 3. EBP points to the saved ESP which is the first thing saved in the function. Thus,
//    the following prolog is assumed:
//          push ESP
//          mov EBP, ESP
// 4. helper == CORINFO_HELP_PROF_FCN_LEAVE: All registers are preserved.
//    helper == CORINFO_HELP_PROF_FCN_TAILCALL: Only argument registers are preserved.
// 5. The helper pops the FunctionIDOrClientID argument from the stack.
//
void CodeGen::genProfilingLeaveCallback(unsigned helper)
{
    assert((helper == CORINFO_HELP_PROF_FCN_LEAVE) || (helper == CORINFO_HELP_PROF_FCN_TAILCALL));

    // Only hook if profiler says it's okay.
    if (!compiler->compIsProfilerHookNeeded())
    {
        return;
    }

    compiler->info.compProfilerCallback = true;

    // Need to save on to the stack level, since the helper call will pop the argument
    unsigned saveStackLvl2 = genStackLevel;

#if defined(UNIX_X86_ABI)
    // Manually align the stack to be 16-byte aligned. This is similar to CodeGen::genAlignStackBeforeCall()
    GetEmitter()->emitIns_R_I(INS_sub, EA_4BYTE, REG_SPBASE, 0xC);
    AddStackLevel(0xC);
    AddNestedAlignment(0xC);
#endif // UNIX_X86_ABI

    //
    // Push the profilerHandle
    //

    if (compiler->compProfilerMethHndIndirected)
    {
        GetEmitter()->emitIns_AR_R(INS_push, EA_PTR_DSP_RELOC, REG_NA, REG_NA, (ssize_t)compiler->compProfilerMethHnd);
    }
    else
    {
        inst_IV(INS_push, (size_t)compiler->compProfilerMethHnd);
    }
    genSinglePush();

#if defined(UNIX_X86_ABI)
    int argSize = -REGSIZE_BYTES; // negative means caller-pop (cdecl)
#else
    int argSize = REGSIZE_BYTES;
#endif
    genEmitHelperCall(helper, argSize, EA_UNKNOWN /* retSize */);

    // Check that we have place for the push.
    assert(compiler->fgGetPtrArgCntMax() >= 1);

#if defined(UNIX_X86_ABI)
    // Restoring alignment manually. This is similar to CodeGen::genRemoveAlignmentAfterCall
    GetEmitter()->emitIns_R_I(INS_add, EA_4BYTE, REG_SPBASE, 0x10);
    SubtractStackLevel(0x10);
    SubtractNestedAlignment(0xC);
#endif // UNIX_X86_ABI

    /* Restore the stack level */
    SetStackLevel(saveStackLvl2);
}

#endif // TARGET_X86

#ifdef TARGET_AMD64

//-----------------------------------------------------------------------------------
// genProfilingEnterCallback: Generate the profiling function enter callback.
//
// Arguments:
//     initReg        - register to use as scratch register
//     pInitRegZeroed - OUT parameter. *pInitRegZeroed is set to 'false' if and only if
//                      this call sets 'initReg' to a non-zero value.
//
// Return Value:
//     None
//
void CodeGen::genProfilingEnterCallback(regNumber initReg, bool* pInitRegZeroed)
{
    assert(compiler->compGeneratingProlog);

    // Give profiler a chance to back out of hooking this method
    if (!compiler->compIsProfilerHookNeeded())
    {
        return;
    }

#if !defined(UNIX_AMD64_ABI)

    unsigned   varNum;
    LclVarDsc* varDsc;

    // Since the method needs to make a profiler callback, it should have out-going arg space allocated.
    noway_assert(compiler->lvaOutgoingArgSpaceVar != BAD_VAR_NUM);
    noway_assert(compiler->lvaOutgoingArgSpaceSize >= (4 * REGSIZE_BYTES));

    // Home all arguments passed in arg registers (RCX, RDX, R8 and R9).
    // In case of vararg methods, arg regs are already homed.
    //
    // Note: Here we don't need to worry about updating gc'info since enter
    // callback is generated as part of prolog which is non-gc interruptible.
    // Moreover GC cannot kick while executing inside profiler callback which is a
    // profiler requirement so it can examine arguments which could be obj refs.
    if (!compiler->info.compIsVarArgs)
    {
        for (varNum = 0, varDsc = compiler->lvaTable; varNum < compiler->info.compArgsCount; varNum++, varDsc++)
        {
            noway_assert(varDsc->lvIsParam);

            if (!varDsc->lvIsRegArg)
            {
                continue;
            }

            var_types storeType = varDsc->lvaArgType();
            regNumber argReg    = varDsc->GetArgReg();

            instruction store_ins = ins_Store(storeType);

#ifdef FEATURE_SIMD
            if ((storeType == TYP_SIMD8) && genIsValidIntReg(argReg))
            {
                store_ins = INS_mov;
            }
#endif // FEATURE_SIMD

            GetEmitter()->emitIns_S_R(store_ins, emitTypeSize(storeType), argReg, varNum, 0);
        }
    }

    // Emit profiler EnterCallback(ProfilerMethHnd, caller's SP)
    // RCX = ProfilerMethHnd
    if (compiler->compProfilerMethHndIndirected)
    {
        // Profiler hooks enabled during Ngen time.
        // Profiler handle needs to be accessed through an indirection of a pointer.
        GetEmitter()->emitIns_R_AI(INS_mov, EA_PTR_DSP_RELOC, REG_ARG_0, (ssize_t)compiler->compProfilerMethHnd);
    }
    else
    {
        // No need to record relocations, if we are generating ELT hooks under the influence
        // of COMPlus_JitELTHookEnabled=1
        if (compiler->opts.compJitELTHookEnabled)
        {
            genSetRegToIcon(REG_ARG_0, (ssize_t)compiler->compProfilerMethHnd, TYP_I_IMPL);
        }
        else
        {
            instGen_Set_Reg_To_Imm(EA_8BYTE, REG_ARG_0, (ssize_t)compiler->compProfilerMethHnd);
        }
    }

    // RDX = caller's SP
    // Notes
    //   1) Here we can query caller's SP offset since prolog will be generated after final frame layout.
    //   2) caller's SP relative offset to FramePointer will be negative.  We need to add absolute value
    //      of that offset to FramePointer to obtain caller's SP value.
    assert(compiler->lvaOutgoingArgSpaceVar != BAD_VAR_NUM);
    int callerSPOffset = compiler->lvaToCallerSPRelativeOffset(0, isFramePointerUsed());
    GetEmitter()->emitIns_R_AR(INS_lea, EA_PTRSIZE, REG_ARG_1, genFramePointerReg(), -callerSPOffset);

    // This will emit either
    // "call ip-relative 32-bit offset" or
    // "mov rax, helper addr; call rax"
    genEmitHelperCall(CORINFO_HELP_PROF_FCN_ENTER, 0, EA_UNKNOWN);

    // TODO-AMD64-CQ: Rather than reloading, see if this could be optimized by combining with prolog
    // generation logic that moves args around as required by first BB entry point conditions
    // computed by LSRA.  Code pointers for investigating this further: genFnPrologCalleeRegArgs()
    // and genEnregisterIncomingStackArgs().
    //
    // Now reload arg registers from home locations.
    // Vararg methods:
    //   - we need to reload only known (i.e. fixed) reg args.
    //   - if floating point type, also reload it into corresponding integer reg
    for (varNum = 0, varDsc = compiler->lvaTable; varNum < compiler->info.compArgsCount; varNum++, varDsc++)
    {
        noway_assert(varDsc->lvIsParam);

        if (!varDsc->lvIsRegArg)
        {
            continue;
        }

        var_types loadType = varDsc->lvaArgType();
        regNumber argReg   = varDsc->GetArgReg();

        instruction load_ins = ins_Load(loadType);

#ifdef FEATURE_SIMD
        if ((loadType == TYP_SIMD8) && genIsValidIntReg(argReg))
        {
            load_ins = INS_mov;
        }
#endif // FEATURE_SIMD

        GetEmitter()->emitIns_R_S(load_ins, emitTypeSize(loadType), argReg, varNum, 0);

#if FEATURE_VARARG
        if (compiler->info.compIsVarArgs && varTypeIsFloating(loadType))
        {
            regNumber intArgReg = compiler->getCallArgIntRegister(argReg);
            inst_RV_RV(ins_Copy(argReg, TYP_LONG), intArgReg, argReg, loadType);
        }
#endif //  FEATURE_VARARG
    }

    // If initReg is one of RBM_CALLEE_TRASH, then it needs to be zero'ed before using.
    if ((RBM_CALLEE_TRASH & genRegMask(initReg)) != 0)
    {
        *pInitRegZeroed = false;
    }

#else // !defined(UNIX_AMD64_ABI)

    // Emit profiler EnterCallback(ProfilerMethHnd, caller's SP)
    // R14 = ProfilerMethHnd
    if (compiler->compProfilerMethHndIndirected)
    {
        // Profiler hooks enabled during Ngen time.
        // Profiler handle needs to be accessed through an indirection of a pointer.
        GetEmitter()->emitIns_R_AI(INS_mov, EA_PTR_DSP_RELOC, REG_PROFILER_ENTER_ARG_0,
                                   (ssize_t)compiler->compProfilerMethHnd);
    }
    else
    {
        // No need to record relocations, if we are generating ELT hooks under the influence
        // of COMPlus_JitELTHookEnabled=1
        if (compiler->opts.compJitELTHookEnabled)
        {
            genSetRegToIcon(REG_PROFILER_ENTER_ARG_0, (ssize_t)compiler->compProfilerMethHnd, TYP_I_IMPL);
        }
        else
        {
            instGen_Set_Reg_To_Imm(EA_8BYTE, REG_PROFILER_ENTER_ARG_0, (ssize_t)compiler->compProfilerMethHnd);
        }
    }

    // R15 = caller's SP
    // Notes
    //   1) Here we can query caller's SP offset since prolog will be generated after final frame layout.
    //   2) caller's SP relative offset to FramePointer will be negative.  We need to add absolute value
    //      of that offset to FramePointer to obtain caller's SP value.
    assert(compiler->lvaOutgoingArgSpaceVar != BAD_VAR_NUM);
    int callerSPOffset = compiler->lvaToCallerSPRelativeOffset(0, isFramePointerUsed());
    GetEmitter()->emitIns_R_AR(INS_lea, EA_PTRSIZE, REG_PROFILER_ENTER_ARG_1, genFramePointerReg(), -callerSPOffset);

    // We can use any callee trash register (other than RAX, RDI, RSI) for call target.
    // We use R11 here. This will emit either
    // "call ip-relative 32-bit offset" or
    // "mov r11, helper addr; call r11"
    genEmitHelperCall(CORINFO_HELP_PROF_FCN_ENTER, 0, EA_UNKNOWN, REG_DEFAULT_PROFILER_CALL_TARGET);

    // If initReg is one of RBM_CALLEE_TRASH, then it needs to be zero'ed before using.
    if ((RBM_CALLEE_TRASH & genRegMask(initReg)) != 0)
    {
        *pInitRegZeroed = false;
    }

#endif // !defined(UNIX_AMD64_ABI)
}

//-----------------------------------------------------------------------------------
// genProfilingLeaveCallback: Generate the profiling function leave or tailcall callback.
// Technically, this is not part of the epilog; it is called when we are generating code for a GT_RETURN node.
//
// Arguments:
//     helper - which helper to call. Either CORINFO_HELP_PROF_FCN_LEAVE or CORINFO_HELP_PROF_FCN_TAILCALL
//
// Return Value:
//     None
//
void CodeGen::genProfilingLeaveCallback(unsigned helper)
{
    assert((helper == CORINFO_HELP_PROF_FCN_LEAVE) || (helper == CORINFO_HELP_PROF_FCN_TAILCALL));

    // Only hook if profiler says it's okay.
    if (!compiler->compIsProfilerHookNeeded())
    {
        return;
    }

    compiler->info.compProfilerCallback = true;

#if !defined(UNIX_AMD64_ABI)

    // Since the method needs to make a profiler callback, it should have out-going arg space allocated.
    noway_assert(compiler->lvaOutgoingArgSpaceVar != BAD_VAR_NUM);
    noway_assert(compiler->lvaOutgoingArgSpaceSize >= (4 * REGSIZE_BYTES));

    // If thisPtr needs to be kept alive and reported, it cannot be one of the callee trash
    // registers that profiler callback kills.
    if (compiler->lvaKeepAliveAndReportThis() && compiler->lvaTable[compiler->info.compThisArg].lvIsInReg())
    {
        regMaskTP thisPtrMask = genRegMask(compiler->lvaTable[compiler->info.compThisArg].GetRegNum());
        noway_assert((RBM_PROFILER_LEAVE_TRASH & thisPtrMask) == 0);
    }

    // At this point return value is computed and stored in RAX or XMM0.
    // On Amd64, Leave callback preserves the return register.  We keep
    // RAX alive by not reporting as trashed by helper call.  Also note
    // that GC cannot kick-in while executing inside profiler callback,
    // which is a requirement of profiler as well since it needs to examine
    // return value which could be an obj ref.

    // RCX = ProfilerMethHnd
    if (compiler->compProfilerMethHndIndirected)
    {
        // Profiler hooks enabled during Ngen time.
        // Profiler handle needs to be accessed through an indirection of an address.
        GetEmitter()->emitIns_R_AI(INS_mov, EA_PTR_DSP_RELOC, REG_ARG_0, (ssize_t)compiler->compProfilerMethHnd);
    }
    else
    {
        // Don't record relocations, if we are generating ELT hooks under the influence
        // of COMPlus_JitELTHookEnabled=1
        if (compiler->opts.compJitELTHookEnabled)
        {
            genSetRegToIcon(REG_ARG_0, (ssize_t)compiler->compProfilerMethHnd, TYP_I_IMPL);
        }
        else
        {
            instGen_Set_Reg_To_Imm(EA_8BYTE, REG_ARG_0, (ssize_t)compiler->compProfilerMethHnd);
        }
    }

    // RDX = caller's SP
    // TODO-AMD64-Cleanup: Once we start doing codegen after final frame layout, retain the "if" portion
    // of the stmnts to execute unconditionally and clean-up rest.
    if (compiler->lvaDoneFrameLayout == Compiler::FINAL_FRAME_LAYOUT)
    {
        // Caller's SP relative offset to FramePointer will be negative.  We need to add absolute
        // value of that offset to FramePointer to obtain caller's SP value.
        int callerSPOffset = compiler->lvaToCallerSPRelativeOffset(0, isFramePointerUsed());
        GetEmitter()->emitIns_R_AR(INS_lea, EA_PTRSIZE, REG_ARG_1, genFramePointerReg(), -callerSPOffset);
    }
    else
    {
        // If we are here means that it is a tentative frame layout during which we
        // cannot use caller's SP offset since it is an estimate.  For now we require the
        // method to have at least a single arg so that we can use it to obtain caller's
        // SP.
        LclVarDsc* varDsc = compiler->lvaTable;
        NYI_IF((varDsc == nullptr) || !varDsc->lvIsParam, "Profiler ELT callback for a method without any params");

        // lea rdx, [FramePointer + Arg0's offset]
        GetEmitter()->emitIns_R_S(INS_lea, EA_PTRSIZE, REG_ARG_1, 0, 0);
    }

    // We can use any callee trash register (other than RAX, RCX, RDX) for call target.
    // We use R8 here. This will emit either
    // "call ip-relative 32-bit offset" or
    // "mov r8, helper addr; call r8"
    genEmitHelperCall(helper, 0, EA_UNKNOWN, REG_ARG_2);

#else // !defined(UNIX_AMD64_ABI)

    // RDI = ProfilerMethHnd
    if (compiler->compProfilerMethHndIndirected)
    {
        GetEmitter()->emitIns_R_AI(INS_mov, EA_PTR_DSP_RELOC, REG_ARG_0, (ssize_t)compiler->compProfilerMethHnd);
    }
    else
    {
        if (compiler->opts.compJitELTHookEnabled)
        {
            genSetRegToIcon(REG_ARG_0, (ssize_t)compiler->compProfilerMethHnd, TYP_I_IMPL);
        }
        else
        {
            instGen_Set_Reg_To_Imm(EA_8BYTE, REG_ARG_0, (ssize_t)compiler->compProfilerMethHnd);
        }
    }

    // RSI = caller's SP
    if (compiler->lvaDoneFrameLayout == Compiler::FINAL_FRAME_LAYOUT)
    {
        int callerSPOffset = compiler->lvaToCallerSPRelativeOffset(0, isFramePointerUsed());
        GetEmitter()->emitIns_R_AR(INS_lea, EA_PTRSIZE, REG_ARG_1, genFramePointerReg(), -callerSPOffset);
    }
    else
    {
        LclVarDsc* varDsc = compiler->lvaTable;
        NYI_IF((varDsc == nullptr) || !varDsc->lvIsParam, "Profiler ELT callback for a method without any params");

        // lea rdx, [FramePointer + Arg0's offset]
        GetEmitter()->emitIns_R_S(INS_lea, EA_PTRSIZE, REG_ARG_1, 0, 0);
    }

    // We can use any callee trash register (other than RAX, RDI, RSI) for call target.
    // We use R11 here. This will emit either
    // "call ip-relative 32-bit offset" or
    // "mov r11, helper addr; call r11"
    genEmitHelperCall(helper, 0, EA_UNKNOWN, REG_DEFAULT_PROFILER_CALL_TARGET);

#endif // !defined(UNIX_AMD64_ABI)
}

#endif // TARGET_AMD64

#endif // PROFILING_SUPPORTED

<<<<<<< HEAD
void CodeGen::genCodeForInstr(GenTreeInstr* instr)
{
    unreached();
}

CodeGen::GenAddrMode::GenAddrMode(GenTree* tree, CodeGen* codeGen)
    : m_base(REG_NA), m_index(REG_NA), m_scale(1), m_disp(0), m_lclNum(BAD_VAR_NUM)
{
    if (GenTreeIndir* indir = tree->IsIndir())
    {
        GenTree* addr = indir->GetAddr();

        if (addr->isUsedFromReg())
        {
            m_base = codeGen->genConsumeReg(addr);
        }
        else if (GenTreeAddrMode* addrMode = addr->IsAddrMode())
        {
            if (addrMode->GetBase() != nullptr)
            {
                m_base = codeGen->genConsumeReg(addrMode->GetBase());
            }

            if (addrMode->GetIndex() != nullptr)
            {
                m_index = codeGen->genConsumeReg(addrMode->GetIndex());
                m_scale = static_cast<uint8_t>(addrMode->GetScale());
            }

            m_disp = addrMode->GetOffset();
        }
    }
    else
    {
        m_lclNum = tree->AsLclVarCommon()->GetLclNum();

        if (tree->OperIs(GT_LCL_FLD, GT_STORE_LCL_FLD))
        {
            m_disp = tree->AsLclFld()->GetLclOffs();
        }
    }
}

void CodeGen::inst_R_AM(instruction ins, emitAttr attr, regNumber reg, const GenAddrMode& addrMode, unsigned offset)
{
    if (addrMode.IsLcl())
    {
        GetEmitter()->emitIns_R_S(ins, attr, reg, addrMode.LclNum(), addrMode.Disp(offset));
    }
    else
    {
        GetEmitter()->emitIns_R_ARX(ins, attr, reg, addrMode.Base(), addrMode.Index(), addrMode.Scale(),
                                    addrMode.Disp(offset));
    }
}

void CodeGen::inst_AM_R(instruction ins, emitAttr attr, regNumber reg, const GenAddrMode& addrMode, unsigned offset)
{
    if (addrMode.IsLcl())
    {
        GetEmitter()->emitIns_S_R(ins, attr, reg, addrMode.LclNum(), addrMode.Disp(offset));
    }
    else
    {
        GetEmitter()->emitIns_ARX_R(ins, attr, reg, addrMode.Base(), addrMode.Index(), addrMode.Scale(),
                                    addrMode.Disp(offset));
=======
//------------------------------------------------------------------------
// genPushCalleeSavedRegisters: Push any callee-saved registers we have used.
//
void CodeGen::genPushCalleeSavedRegisters()
{
    assert(compiler->compGeneratingProlog);

    // x86/x64 doesn't support push of xmm/ymm regs, therefore consider only integer registers for pushing onto stack
    // here. Space for float registers to be preserved is stack allocated and saved as part of prolog sequence and not
    // here.
    regMaskTP rsPushRegs = regSet.rsGetModifiedRegsMask() & RBM_INT_CALLEE_SAVED;

#if ETW_EBP_FRAMED
    if (!isFramePointerUsed() && regSet.rsRegsModified(RBM_FPBASE))
    {
        noway_assert(!"Used register RBM_FPBASE as a scratch register!");
    }
#endif

    // On X86/X64 we have already pushed the FP (frame-pointer) prior to calling this method
    if (isFramePointerUsed())
    {
        rsPushRegs &= ~RBM_FPBASE;
    }

#ifdef DEBUG
    if (compiler->compCalleeRegsPushed != genCountBits(rsPushRegs))
    {
        printf("Error: unexpected number of callee-saved registers to push. Expected: %d. Got: %d ",
               compiler->compCalleeRegsPushed, genCountBits(rsPushRegs));
        dspRegMask(rsPushRegs);
        printf("\n");
        assert(compiler->compCalleeRegsPushed == genCountBits(rsPushRegs));
    }
#endif // DEBUG

    // Push backwards so we match the order we will pop them in the epilog
    // and all the other code that expects it to be in this order.
    for (regNumber reg = REG_INT_LAST; rsPushRegs != RBM_NONE; reg = REG_PREV(reg))
    {
        regMaskTP regBit = genRegMask(reg);

        if ((regBit & rsPushRegs) != 0)
        {
            inst_RV(INS_push, reg, TYP_REF);
            compiler->unwindPush(reg);
#ifdef USING_SCOPE_INFO
            if (!doubleAlignOrFramePointerUsed())
            {
                psiAdjustStackLevel(REGSIZE_BYTES);
            }
#endif // USING_SCOPE_INFO
            rsPushRegs &= ~regBit;
        }
>>>>>>> 672b46fd
    }
}

#endif // TARGET_XARCH<|MERGE_RESOLUTION|>--- conflicted
+++ resolved
@@ -1114,7 +1114,7 @@
     assert(src->TypeIs(TYP_SIMD8));
     assert((retReg0 == REG_EAX) && (retReg1 == REG_EDX));
 
-    GetEmitter()->emitIns_R_R(INS_mov_xmm2i, EA_4BYTE, srcReg, retReg0);
+    GetEmitter()->emitIns_R_R(INS_movd, EA_4BYTE, retReg0, srcReg);
 
     if (compiler->compOpportunisticallyDependsOn(InstructionSet_SSE41))
     {
@@ -1123,7 +1123,7 @@
     else
     {
         GetEmitter()->emitIns_R_I(INS_psrldq, EA_16BYTE, srcReg, 4);
-        GetEmitter()->emitIns_R_R(INS_mov_xmm2i, EA_4BYTE, srcReg, retReg1);
+        GetEmitter()->emitIns_R_R(INS_movd, EA_4BYTE, retReg1, srcReg);
     }
 #endif
 }
@@ -4500,17 +4500,11 @@
 #if FEATURE_VARARG
         if (call->IsVarargs() && varTypeIsFloating(argNode->GetType()))
         {
-<<<<<<< HEAD
             // For varargs calls on win-x64 we need to pass floating point register arguments in 2 registers:
             // the XMM reg that's normally used to pass a floating point arg and the GPR that's normally used
             // to pass an integer argument at the same position.
             regNumber intArgReg = compiler->getCallArgIntRegister(argNode->GetRegNum());
-            GetEmitter()->emitIns_R_R(INS_mov_xmm2i, emitTypeSize(argNode->GetType()), srcReg, intArgReg);
-=======
-            regNumber srcReg    = argNode->GetRegNum();
-            regNumber targetReg = compiler->getCallArgIntRegister(argNode->GetRegNum());
-            inst_RV_RV(ins_Copy(srcReg, TYP_LONG), targetReg, srcReg);
->>>>>>> 672b46fd
+            GetEmitter()->emitIns_R_R(INS_movd, emitTypeSize(argNode->GetType()), intArgReg, srcReg);
         }
 #endif
     }
@@ -6500,18 +6494,9 @@
 
     instruction ins = INS_none;
 
-    if (dstIsFloat && !srcIsFloat)
-    {
-<<<<<<< HEAD
-        ins = INS_mov_i2xmm;
-    }
-    else if (!dstIsFloat && srcIsFloat)
-    {
-        ins = INS_mov_xmm2i;
-        std::swap(dstReg, srcReg);
-=======
-        inst_RV_RV(ins_Copy(srcReg, targetType), targetReg, srcReg, targetType);
->>>>>>> 672b46fd
+    if (dstIsFloat != srcIsFloat)
+    {
+        ins = INS_movd;
     }
     else if (dstReg != srcReg)
     {
@@ -8456,7 +8441,6 @@
 
 #endif // PROFILING_SUPPORTED
 
-<<<<<<< HEAD
 void CodeGen::genCodeForInstr(GenTreeInstr* instr)
 {
     unreached();
@@ -8523,7 +8507,9 @@
     {
         GetEmitter()->emitIns_ARX_R(ins, attr, reg, addrMode.Base(), addrMode.Index(), addrMode.Scale(),
                                     addrMode.Disp(offset));
-=======
+    }
+}
+
 //------------------------------------------------------------------------
 // genPushCalleeSavedRegisters: Push any callee-saved registers we have used.
 //
@@ -8578,7 +8564,6 @@
 #endif // USING_SCOPE_INFO
             rsPushRegs &= ~regBit;
         }
->>>>>>> 672b46fd
     }
 }
 
