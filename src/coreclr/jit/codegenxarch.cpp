--- conflicted
+++ resolved
@@ -1072,72 +1072,31 @@
     regNumber retReg1 = compiler->info.retDesc.GetRegNum(1);
 
 #ifdef TARGET_AMD64
-    if (retReg0 != srcReg)
-    {
-<<<<<<< HEAD
-        GetEmitter()->emitIns_R_R(INS_movaps, EA_16BYTE, retReg0, srcReg);
-=======
-        // Operand reg is different from return regs.
-        // Copy opReg to reg0 and let it to be handled by one of the
-        // two cases below.
-        inst_Mov(TYP_SIMD16, reg0, opReg, /* canSkip */ false);
-        opReg = reg0;
->>>>>>> 2f5f1d51
-    }
+    GetEmitter()->emitIns_Mov(INS_movaps, EA_16BYTE, retReg0, srcReg, /*canSkip*/ true);
 
     if (compiler->canUseVexEncoding())
     {
-<<<<<<< HEAD
         GetEmitter()->emitIns_R_R_R(INS_unpckhpd, EA_16BYTE, retReg1, srcReg, srcReg);
     }
     else
     {
-        if (retReg1 != srcReg)
-        {
-            GetEmitter()->emitIns_R_R(INS_movaps, EA_16BYTE, retReg1, srcReg);
-        }
-
+        GetEmitter()->emitIns_Mov(INS_movaps, EA_16BYTE, retReg1, srcReg, /*canSkip*/ true);
         GetEmitter()->emitIns_R_R(INS_unpckhpd, EA_16BYTE, retReg1, retReg1);
-=======
-        assert(opReg != reg1);
-        // reg1 = opReg.
-        inst_Mov(TYP_SIMD16, reg1, opReg, /* canSkip */ false);
-    }
-    else
-    {
-        assert(opReg == reg1);
-        // reg0 = opReg.
-        inst_Mov(TYP_SIMD16, reg0, opReg, /* canSkip */ false);
->>>>>>> 2f5f1d51
     }
 #else
     assert(src->TypeIs(TYP_SIMD8));
-<<<<<<< HEAD
     assert((retReg0 == REG_EAX) && (retReg1 == REG_EDX));
 
-    GetEmitter()->emitIns_R_R(INS_movd, EA_4BYTE, retReg0, srcReg);
-
-=======
-    assert(srcIsFloatReg != dstIsFloatReg);
-    assert((reg0 == REG_EAX) && (reg1 == REG_EDX));
-    // reg0 = opReg[31:0]
-    inst_Mov(TYP_INT, reg0, opReg, /* canSkip */ false);
-    // reg1 = opRef[61:32]
->>>>>>> 2f5f1d51
+    GetEmitter()->emitIns_Mov(INS_movd, EA_4BYTE, retReg0, srcReg, /* canSkip */ false);
+
     if (compiler->compOpportunisticallyDependsOn(InstructionSet_SSE41))
     {
         GetEmitter()->emitIns_R_R_I(INS_pextrd, EA_4BYTE, retReg1, srcReg, 1);
     }
     else
     {
-<<<<<<< HEAD
         GetEmitter()->emitIns_R_I(INS_psrldq, EA_16BYTE, srcReg, 4);
-        GetEmitter()->emitIns_R_R(INS_movd, EA_4BYTE, retReg1, srcReg);
-=======
-        int8_t shuffleMask = 1; // we only need [61:32]->[31:0], the rest is not read.
-        inst_RV_TT_IV(INS_pshufd, EA_8BYTE, opReg, src, shuffleMask);
-        inst_Mov(TYP_INT, reg1, opReg, /* canSkip */ false);
->>>>>>> 2f5f1d51
+        GetEmitter()->emitIns_Mov(INS_movd, EA_4BYTE, retReg1, srcReg, /* canSkip */ false);
     }
 #endif
 }
@@ -1884,14 +1843,7 @@
 #else
     if (dstReg == retReg0)
     {
-<<<<<<< HEAD
         GetEmitter()->emitIns_R_R(INS_movlhps, EA_16BYTE, dstReg, retReg1);
-=======
-        // targetReg = reg0;
-        // targetReg[127:64] = reg1[127:64]
-        inst_Mov(TYP_DOUBLE, targetReg, reg0, /* canSkip */ false);
-        inst_RV_RV_IV(INS_shufpd, EA_16BYTE, targetReg, reg1, 0x00);
->>>>>>> 2f5f1d51
     }
     else if (compiler->canUseVexEncoding())
     {
@@ -1900,11 +1852,11 @@
     else if (dstReg == retReg1)
     {
         GetEmitter()->emitIns_R_R(INS_movlhps, EA_16BYTE, dstReg, retReg1);
-        GetEmitter()->emitIns_R_R(INS_movsdsse2, EA_16BYTE, dstReg, retReg0);
+        GetEmitter()->emitIns_Mov(INS_movsdsse2, EA_16BYTE, dstReg, retReg0, /* canSkip */ false);
     }
     else
     {
-        GetEmitter()->emitIns_R_R(INS_movaps, EA_16BYTE, dstReg, retReg0);
+        GetEmitter()->emitIns_Mov(INS_movaps, EA_16BYTE, dstReg, retReg0, /* canSkip */ false);
         GetEmitter()->emitIns_R_R(INS_movlhps, EA_16BYTE, dstReg, retReg1);
     }
 #endif
@@ -2197,11 +2149,7 @@
     inst_JMP(EJ_jae, loop);
 
     // Move the final value to ESP
-<<<<<<< HEAD
-    inst_RV_RV(INS_mov, REG_SPBASE, regSpDelta, TYP_I_IMPL);
-=======
     inst_Mov(TYP_I_IMPL, REG_SPBASE, regSpDelta, /* canSkip */ false);
->>>>>>> 2f5f1d51
 }
 
 //------------------------------------------------------------------------
@@ -3458,16 +3406,8 @@
         }
         else
         {
-<<<<<<< HEAD
-            if (indexReg != tgtReg)
-            {
-                inst_RV_RV(INS_mov, tgtReg, indexReg, TYP_I_IMPL);
-            }
+            inst_Mov(TYP_I_IMPL, tgtReg, indexReg, /* canSkip */ true);
             inst_RV_RV(INS_add, tgtReg, tmpReg, TYP_I_IMPL);
-=======
-            inst_Mov(TYP_I_IMPL, tgtReg, indexReg, /* canSkip */ true);
-            inst_RV_RV(INS_add, tgtReg, tmpReg);
->>>>>>> 2f5f1d51
         }
     }
     else
@@ -3641,16 +3581,8 @@
         // The operand to be shifted must not be in ECX
         noway_assert(operandReg != REG_RCX);
 
-<<<<<<< HEAD
-        if (tree->GetRegNum() != operandReg)
-        {
-            inst_RV_RV(INS_mov, tree->GetRegNum(), operandReg, targetType);
-        }
+        inst_Mov(targetType, tree->GetRegNum(), operandReg, /* canSkip */ true);
         inst_RV(ins, tree->GetRegNum(), targetType);
-=======
-        inst_Mov(targetType, tree->GetRegNum(), operandReg, /* canSkip */ true);
-        inst_RV_CL(ins, tree->GetRegNum(), targetType);
->>>>>>> 2f5f1d51
     }
 
     genProduceReg(tree);
@@ -3933,29 +3865,7 @@
         {
             inst_BitCast(lclRegType, dstReg, bitCastSrcType, bitCastSrc->GetRegNum());
 
-<<<<<<< HEAD
             genProduceReg(store);
-=======
-            if (!op1->isUsedFromReg())
-            {
-                // Currently, we assume that the non-reg source of a GT_STORE_LCL_VAR writing to a register
-                // must be a constant. However, in the future we might want to support an operand used from
-                // memory.  This is a bit tricky because we have to decide it can be used from memory before
-                // register allocation,
-                // and this would be a case where, once that's done, we need to mark that node as always
-                // requiring a register - which we always assume now anyway, but once we "optimize" that
-                // we'll have to take cases like this into account.
-                assert((op1->GetRegNum() == REG_NA) && op1->OperIsConst());
-                genSetRegToConst(targetReg, targetType, op1);
-            }
-            else
-            {
-                assert(targetReg == lclNode->GetRegNum());
-                assert(op1->GetRegNum() != REG_NA);
-                inst_Mov_Extend(targetType, /* srcInReg */ true, targetReg, op1->GetRegNum(), /* canSkip */ true,
-                                emitTypeSize(targetType));
-            }
->>>>>>> 2f5f1d51
         }
 
         return;
@@ -4014,11 +3924,11 @@
 
         genSetRegToConst(dstReg, lclRegType, src);
     }
-    else if (src->GetRegNum() != dstReg)
+    else
     {
         assert(src->GetRegNum() != REG_NA);
 
-        GetEmitter()->emitInsBinary(ins_Move_Extend(lclRegType, true), emitTypeSize(lclRegType), store, src);
+        inst_Mov_Extend(lclRegType, true, dstReg, src->GetRegNum(), /* canSkip */ true, emitTypeSize(lclRegType));
     }
 
     genProduceReg(store);
@@ -4500,18 +4410,8 @@
                 regNumber argReg = argInfo->GetRegNum(regIndex++);
                 regNumber srcReg = genConsumeReg(node);
 
-<<<<<<< HEAD
-                if (srcReg != argReg)
-                {
-                    // TODO-MIKE-Review: Huh, this was using inst_RV_RV with type = TYP_I_IMPL. Potential GC hole?
-                    GetEmitter()->emitIns_R_R(ins_Move_Extend(node->GetType(), false), EA_PTRSIZE, argReg, srcReg);
-                }
-=======
-                // Validate the putArgRegNode has the right type.
-                assert(varTypeUsesFloatReg(putArgRegNode->TypeGet()) == genIsValidFloatReg(argReg));
-                inst_Mov_Extend(putArgRegNode->TypeGet(), /* srcInReg */ false, argReg, putArgRegNode->GetRegNum(),
-                                /* canSkip */ true, emitActualTypeSize(TYP_I_IMPL));
->>>>>>> 2f5f1d51
+                // TODO-MIKE-Review: Huh, this pulls EA_PTRSIZE out of the hat. Potential GC hole?
+                inst_Mov_Extend(node->GetType(), false, argReg, srcReg, /* canSkip */ true, EA_PTRSIZE);
             }
 
             continue;
@@ -4521,33 +4421,18 @@
         regNumber argReg = argInfo->GetRegNum();
         regNumber srcReg = genConsumeReg(argNode);
 
-        if (srcReg != argReg)
-        {
-<<<<<<< HEAD
-            // TODO-MIKE-Review: Huh, this was using inst_RV_RV with type = TYP_I_IMPL. Potential GC hole?
-            GetEmitter()->emitIns_R_R(ins_Move_Extend(argNode->GetType(), false), EA_PTRSIZE, argReg, srcReg);
-=======
-            regNumber argReg = curArgTabEntry->GetRegNum();
-            genConsumeReg(argNode);
-            inst_Mov_Extend(argNode->TypeGet(), /* srcInReg */ false, argReg, argNode->GetRegNum(), /* canSkip */ true,
-                            emitActualTypeSize(TYP_I_IMPL));
->>>>>>> 2f5f1d51
-        }
+        // TODO-MIKE-Review: Huh, this pulls EA_PTRSIZE out of the hat. Potential GC hole?
+        inst_Mov_Extend(argNode->GetType(), false, argReg, srcReg, /* canSkip */ true, EA_PTRSIZE);
 
 #if FEATURE_VARARG
         if (call->IsVarargs() && varTypeIsFloating(argNode->GetType()))
         {
-<<<<<<< HEAD
             // For varargs calls on win-x64 we need to pass floating point register arguments in 2 registers:
             // the XMM reg that's normally used to pass a floating point arg and the GPR that's normally used
             // to pass an integer argument at the same position.
             regNumber intArgReg = compiler->getCallArgIntRegister(argNode->GetRegNum());
-            GetEmitter()->emitIns_R_R(INS_movd, emitTypeSize(argNode->GetType()), intArgReg, srcReg);
-=======
-            regNumber srcReg    = argNode->GetRegNum();
-            regNumber targetReg = compiler->getCallArgIntRegister(argNode->GetRegNum());
-            inst_Mov(TYP_LONG, targetReg, srcReg, /* canSkip */ false, emitActualTypeSize(TYP_I_IMPL));
->>>>>>> 2f5f1d51
+            GetEmitter()->emitIns_Mov(INS_movd, emitTypeSize(argNode->GetType()), intArgReg, srcReg,
+                                      /* canSkip */ false);
         }
 #endif
     }
@@ -5297,11 +5182,7 @@
 
                     // also load it in corresponding float arg reg
                     regNumber floatReg = compiler->getCallArgFloatRegister(argReg);
-<<<<<<< HEAD
                     inst_RV_RV(ins_Copy(argReg, TYP_DOUBLE), floatReg, argReg, TYP_I_IMPL);
-=======
-                    inst_Mov(TYP_DOUBLE, floatReg, argReg, /* canSkip */ false, emitActualTypeSize(TYP_I_IMPL));
->>>>>>> 2f5f1d51
                 }
 
                 argOffset += REGSIZE_BYTES;
@@ -5745,16 +5626,9 @@
         genIntCastOverflowCheck(cast, desc, srcReg);
     }
 
-<<<<<<< HEAD
-    if ((desc.ExtendKind() != GenIntCastDesc::COPY) || (srcReg != dstReg))
-    {
-        instruction ins;
-        unsigned    insSize;
-=======
     instruction ins;
     unsigned    insSize;
     bool        canSkip = false;
->>>>>>> 2f5f1d51
 
     switch (desc.ExtendKind())
     {
@@ -5767,45 +5641,11 @@
             insSize = desc.ExtendSrcSize();
             break;
 #ifdef TARGET_64BIT
-<<<<<<< HEAD
-            case GenIntCastDesc::ZERO_EXTEND_INT:
-                // We can skip emitting this zero extending move if the previous instruction zero extended implicitly
-                if ((srcReg == dstReg) && compiler->opts.OptimizationEnabled() &&
-                    GetEmitter()->AreUpper32BitsZero(srcReg))
-                {
-                    JITDUMP("\n -- suppressing emission as previous instruction already properly extends.\n");
-
-                    ins     = INS_none;
-                    insSize = 0;
-                }
-                else
-                {
-                    ins     = INS_mov;
-                    insSize = 4;
-                }
-                break;
-            case GenIntCastDesc::SIGN_EXTEND_INT:
-                ins     = INS_movsxd;
-                insSize = 4;
-                break;
-#endif
-            default:
-                assert(desc.ExtendKind() == GenIntCastDesc::COPY);
-                assert(srcReg != dstReg);
-                ins     = INS_mov;
-                insSize = desc.ExtendSrcSize();
-                break;
-        }
-
-        if (ins != INS_none)
-        {
-            GetEmitter()->emitIns_R_R(ins, EA_ATTR(insSize), dstReg, srcReg);
-        }
-=======
         case GenIntCastDesc::ZERO_EXTEND_INT:
             ins     = INS_mov;
             insSize = 4;
-            canSkip = compiler->opts.OptimizationEnabled() && emit->AreUpper32BitsZero(srcReg);
+            // We can skip emitting this zero extending move if the previous instruction zero extended implicitly
+            canSkip = compiler->opts.OptimizationEnabled() && GetEmitter()->AreUpper32BitsZero(srcReg);
             break;
         case GenIntCastDesc::SIGN_EXTEND_INT:
             ins     = INS_movsxd;
@@ -5818,10 +5658,9 @@
             insSize = desc.ExtendSrcSize();
             canSkip = true;
             break;
->>>>>>> 2f5f1d51
-    }
-
-    emit->emitIns_Mov(ins, EA_ATTR(insSize), dstReg, srcReg, canSkip);
+    }
+
+    GetEmitter()->emitIns_Mov(ins, EA_ATTR(insSize), dstReg, srcReg, canSkip);
 
     genProduceReg(cast);
 }
@@ -5860,9 +5699,10 @@
     {
         ins = srcType == TYP_FLOAT ? INS_movss : INS_movsdsse2;
     }
-    else if (cast->GetRegNum() != src->GetRegNum())
-    {
-        ins = INS_movaps;
+    else
+    {
+        // TODO-MIKE-Review: How come we end up with a FLOAT-to-FLOAT cast in RayTracer.dll!?!
+        GetEmitter()->emitIns_Mov(INS_movaps, EA_16BYTE, cast->GetRegNum(), src->GetRegNum(), /*canSkip*/ true);
     }
 
     if (ins != INS_none)
@@ -6527,7 +6367,6 @@
 
 void CodeGen::inst_BitCast(var_types dstType, regNumber dstReg, var_types srcType, regNumber srcReg)
 {
-<<<<<<< HEAD
     assert(!varTypeIsSmall(dstType));
     assert(!varTypeIsSmall(srcType));
 
@@ -6537,30 +6376,7 @@
     const bool dstIsFloat = varTypeUsesFloatReg(dstType);
     assert(dstIsFloat == genIsValidFloatReg(dstReg));
 
-    instruction ins = INS_none;
-
-    if (dstIsFloat != srcIsFloat)
-    {
-        ins = INS_movd;
-    }
-    else if (dstReg != srcReg)
-    {
-        ins = ins_Copy(dstType);
-    }
-
-    if (ins != INS_none)
-    {
-        GetEmitter()->emitIns_R_R(ins, emitActualTypeSize(dstType), dstReg, srcReg);
-    }
-=======
-    const bool srcFltReg = varTypeUsesFloatReg(srcType) || varTypeIsSIMD(srcType);
-    assert(srcFltReg == genIsValidFloatReg(srcReg));
-
-    const bool dstFltReg = varTypeUsesFloatReg(targetType) || varTypeIsSIMD(targetType);
-    assert(dstFltReg == genIsValidFloatReg(targetReg));
-
-    inst_Mov(targetType, targetReg, srcReg, /* canSkip */ true);
->>>>>>> 2f5f1d51
+    inst_Mov(varActualType(dstType), dstReg, srcReg, /* canSkip */ true);
 }
 
 void CodeGen::genCodeForBitCast(GenTreeUnOp* bitcast)
@@ -7137,10 +6953,7 @@
     assert(type != TYP_LONG);
 #endif
 
-    if (argReg != srcReg)
-    {
-        GetEmitter()->emitIns_R_R(ins_Copy(type), emitTypeSize(type), argReg, srcReg);
-    }
+    inst_Mov(type, argReg, srcReg, /* canSkip */ true);
 
     genProduceReg(putArg);
 }
@@ -7364,7 +7177,6 @@
                                             srcAddrIndexScale, srcOffset + offset);
             }
 
-<<<<<<< HEAD
 #ifdef TARGET_X86
             GetEmitter()->emitIns_AR_R(ins, EA_ATTR(regSize), tmpReg, REG_SPBASE, offset);
 #else
@@ -7373,10 +7185,6 @@
         }
         return;
     }
-=======
-    // If child node is not already in the register we need, move it
-    inst_Mov(targetType, targetReg, op1->GetRegNum(), /* canSkip */ true);
->>>>>>> 2f5f1d51
 
 #ifdef TARGET_X86
     if (putArgStk->gtPutArgStkKind == GenTreePutArgStk::Kind::Push)
@@ -7416,7 +7224,7 @@
     assert((putArgStk->gtRsvdRegs & (RBM_RSI | RBM_RDI | RBM_RCX)) == (RBM_RSI | RBM_RDI | RBM_RCX));
 
     genPreAdjustStackForPutArgStk(putArgStk->GetArgSize());
-    GetEmitter()->emitIns_R_R(INS_mov, EA_PTRSIZE, REG_RDI, REG_SPBASE);
+    GetEmitter()->emitIns_Mov(INS_mov, EA_PTRSIZE, REG_RDI, REG_SPBASE, /* canSkip */ false);
 
     if (srcLclNum != BAD_VAR_NUM)
     {
@@ -7429,7 +7237,7 @@
     }
     else
     {
-        GetEmitter()->emitIns_R_R(INS_mov, srcAddrAttr, REG_RSI, srcAddrBaseReg);
+        GetEmitter()->emitIns_Mov(INS_mov, srcAddrAttr, REG_RSI, srcAddrBaseReg, /* canSkip */ false);
     }
 
     assert(!srcLayout->HasGCPtr());
@@ -7458,7 +7266,7 @@
         }
         else
         {
-            GetEmitter()->emitIns_R_R(INS_mov, srcAddrAttr, REG_RSI, srcAddrBaseReg);
+            GetEmitter()->emitIns_Mov(INS_mov, srcAddrAttr, REG_RSI, srcAddrBaseReg, /* canSkip */ false);
         }
 
         if (!srcLayout->HasGCPtr())
