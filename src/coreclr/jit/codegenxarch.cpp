// Licensed to the .NET Foundation under one or more agreements.
// The .NET Foundation licenses this file to you under the MIT license.

/*XXXXXXXXXXXXXXXXXXXXXXXXXXXXXXXXXXXXXXXXXXXXXXXXXXXXXXXXXXXXXXXXXXXXXXXXXXXXX
XXXXXXXXXXXXXXXXXXXXXXXXXXXXXXXXXXXXXXXXXXXXXXXXXXXXXXXXXXXXXXXXXXXXXXXXXXXXXXX
XX                                                                           XX
XX                        Amd64/x86 Code Generator                           XX
XX                                                                           XX
XXXXXXXXXXXXXXXXXXXXXXXXXXXXXXXXXXXXXXXXXXXXXXXXXXXXXXXXXXXXXXXXXXXXXXXXXXXXXXX
XXXXXXXXXXXXXXXXXXXXXXXXXXXXXXXXXXXXXXXXXXXXXXXXXXXXXXXXXXXXXXXXXXXXXXXXXXXXXXX
*/
#include "jitpch.h"
#ifdef _MSC_VER
#pragma hdrstop
#pragma warning(disable : 4310) // cast truncates constant value - happens for (int8_t)0xb1
#endif

#ifdef TARGET_XARCH
#include "emit.h"
#include "codegen.h"
#include "lower.h"
#include "gcinfo.h"
#include "gcinfoencoder.h"
#include "patchpointinfo.h"

/*****************************************************************************
 *
 *  Generate code that will set the given register to the integer constant.
 */

void CodeGen::genSetRegToIcon(regNumber reg, ssize_t val, var_types type, insFlags flags DEBUGARG(GenTreeFlags gtFlags))
{
    // Reg cannot be a FP reg
    assert(!genIsValidFloatReg(reg));

    // The only TYP_REF constant that can come this path is a managed 'null' since it is not
    // relocatable.  Other ref type constants (e.g. string objects) go through a different
    // code path.
    noway_assert(type != TYP_REF || val == 0);

    if (val == 0)
    {
        instGen_Set_Reg_To_Zero(emitActualTypeSize(type), reg, flags);
    }
    else
    {
        // TODO-XArch-CQ: needs all the optimized cases
        GetEmitter()->emitIns_R_I(INS_mov, emitActualTypeSize(type), reg, val DEBUGARG(gtFlags));
    }
}

//---------------------------------------------------------------------
// genSetGSSecurityCookie: Set the "GS" security cookie in the prolog.
//
// Arguments:
//     initReg        - register to use as a scratch register
//     pInitRegZeroed - OUT parameter. *pInitRegZeroed is set to 'false' if and only if
//                      this call sets 'initReg' to a non-zero value.
//
// Return Value:
//     None
//
void CodeGen::genSetGSSecurityCookie(regNumber initReg, bool* pInitRegZeroed)
{
    assert(compiler->compGeneratingProlog);

    if (!compiler->getNeedsGSSecurityCookie())
    {
        return;
    }

    if (compiler->opts.IsOSR() && compiler->info.compPatchpointInfo->HasSecurityCookie())
    {
        // Security cookie is on original frame and was initialized there.
        return;
    }

    if (compiler->gsGlobalSecurityCookieAddr == nullptr)
    {
        noway_assert(compiler->gsGlobalSecurityCookieVal != 0);
#ifdef TARGET_AMD64
        if ((int)compiler->gsGlobalSecurityCookieVal != compiler->gsGlobalSecurityCookieVal)
        {
            // initReg = #GlobalSecurityCookieVal64; [frame.GSSecurityCookie] = initReg
            genSetRegToIcon(initReg, compiler->gsGlobalSecurityCookieVal, TYP_I_IMPL);
            GetEmitter()->emitIns_S_R(INS_mov, EA_PTRSIZE, initReg, compiler->lvaGSSecurityCookie, 0);
            *pInitRegZeroed = false;
        }
        else
#endif
        {
            // mov   dword ptr [frame.GSSecurityCookie], #GlobalSecurityCookieVal
            GetEmitter()->emitIns_S_I(INS_mov, EA_PTRSIZE, compiler->lvaGSSecurityCookie, 0,
                                      (int)compiler->gsGlobalSecurityCookieVal);
        }
    }
    else
    {
        // Always use EAX on x86 and x64
        // On x64, if we're not moving into RAX, and the address isn't RIP relative, we can't encode it.
        //  mov   eax, dword ptr [compiler->gsGlobalSecurityCookieAddr]
        //  mov   dword ptr [frame.GSSecurityCookie], eax
        GetEmitter()->emitIns_R_AI(INS_mov, EA_PTR_DSP_RELOC, REG_EAX, (ssize_t)compiler->gsGlobalSecurityCookieAddr);
        regSet.verifyRegUsed(REG_EAX);
        GetEmitter()->emitIns_S_R(INS_mov, EA_PTRSIZE, REG_EAX, compiler->lvaGSSecurityCookie, 0);
        if (initReg == REG_EAX)
        {
            *pInitRegZeroed = false;
        }
    }
}

/*****************************************************************************
 *
 *   Generate code to check that the GS cookie wasn't thrashed by a buffer
 *   overrun.  If pushReg is true, preserve all registers around code sequence.
 *   Otherwise ECX could be modified.
 *
 *   Implementation Note: pushReg = true, in case of tail calls.
 */
void CodeGen::genEmitGSCookieCheck(bool pushReg)
{
    noway_assert(compiler->gsGlobalSecurityCookieAddr || compiler->gsGlobalSecurityCookieVal);

    if (!pushReg && !varTypeUsesFloatReg(compiler->info.GetRetSigType()))
    {
        // Return registers that contain GC references must be reported
        // as live while the GC cookie is checked.

        ReturnTypeDesc& retDesc = compiler->info.retDesc;

        for (unsigned i = 0; i < retDesc.GetRegCount(); ++i)
        {
            gcInfo.gcMarkRegPtrVal(retDesc.GetRegNum(i), retDesc.GetRegType(i));
        }
    }

    regNumber regGSCheck;
    regMaskTP regMaskGSCheck = RBM_NONE;

    if (!pushReg)
    {
        // Non-tail call: we can use any callee trash register that is not
        // a return register or contain 'this' pointer (keep alive this), since
        // we are generating GS cookie check after a GT_RETURN block.
        // Note: On Amd64 System V RDX is an arg register - REG_ARG_2 - as well
        // as return register for two-register-returned structs.
        if (compiler->lvaKeepAliveAndReportThis() && compiler->lvaTable[compiler->info.compThisArg].lvIsInReg() &&
            (compiler->lvaTable[compiler->info.compThisArg].GetRegNum() == REG_ARG_0))
        {
            regGSCheck = REG_ARG_1;
        }
        else
        {
            regGSCheck = REG_ARG_0;
        }
    }
    else
    {
#ifdef TARGET_X86
        // It doesn't matter which register we pick, since we're going to save and restore it
        // around the check.
        // TODO-CQ: Can we optimize the choice of register to avoid doing the push/pop sometimes?
        regGSCheck     = REG_EAX;
        regMaskGSCheck = RBM_EAX;
#else  // !TARGET_X86
        // Jmp calls: specify method handle using which JIT queries VM for its entry point
        // address and hence it can neither be a VSD call nor PInvoke calli with cookie
        // parameter.  Therefore, in case of jmp calls it is safe to use R11.
        regGSCheck = REG_R11;
#endif // !TARGET_X86
    }

    regMaskTP byrefPushedRegs = RBM_NONE;
    regMaskTP norefPushedRegs = RBM_NONE;
    regMaskTP pushedRegs      = RBM_NONE;

    if (compiler->gsGlobalSecurityCookieAddr == nullptr)
    {
#if defined(TARGET_AMD64)
        // If GS cookie value fits within 32-bits we can use 'cmp mem64, imm32'.
        // Otherwise, load the value into a reg and use 'cmp mem64, reg64'.
        if ((int)compiler->gsGlobalSecurityCookieVal != (ssize_t)compiler->gsGlobalSecurityCookieVal)
        {
            genSetRegToIcon(regGSCheck, compiler->gsGlobalSecurityCookieVal, TYP_I_IMPL);
            GetEmitter()->emitIns_S_R(INS_cmp, EA_PTRSIZE, regGSCheck, compiler->lvaGSSecurityCookie, 0);
        }
        else
#endif // defined(TARGET_AMD64)
        {
            assert((int)compiler->gsGlobalSecurityCookieVal == (ssize_t)compiler->gsGlobalSecurityCookieVal);
            GetEmitter()->emitIns_S_I(INS_cmp, EA_PTRSIZE, compiler->lvaGSSecurityCookie, 0,
                                      (int)compiler->gsGlobalSecurityCookieVal);
        }
    }
    else
    {
        // Ngen case - GS cookie value needs to be accessed through an indirection.

        pushedRegs = genPushRegs(regMaskGSCheck, &byrefPushedRegs, &norefPushedRegs);

        instGen_Set_Reg_To_Imm(EA_HANDLE_CNS_RELOC, regGSCheck, (ssize_t)compiler->gsGlobalSecurityCookieAddr);
        GetEmitter()->emitIns_R_AR(ins_Load(TYP_I_IMPL), EA_PTRSIZE, regGSCheck, regGSCheck, 0);
        GetEmitter()->emitIns_S_R(INS_cmp, EA_PTRSIZE, regGSCheck, compiler->lvaGSSecurityCookie, 0);
    }

    BasicBlock* gsCheckBlk = genCreateTempLabel();
    inst_JMP(EJ_je, gsCheckBlk);
    genEmitHelperCall(CORINFO_HELP_FAIL_FAST, 0, EA_UNKNOWN);
    genDefineTempLabel(gsCheckBlk);

    genPopRegs(pushedRegs, byrefPushedRegs, norefPushedRegs);
}

BasicBlock* CodeGen::genCallFinally(BasicBlock* block)
{
#if defined(FEATURE_EH_FUNCLETS)
    // Generate a call to the finally, like this:
    //      mov         rcx,qword ptr [rbp + 20H]       // Load rcx with PSPSym
    //      call        finally-funclet
    //      jmp         finally-return                  // Only for non-retless finally calls
    // The jmp can be a NOP if we're going to the next block.
    // If we're generating code for the main function (not a funclet), and there is no localloc,
    // then RSP at this point is the same value as that stored in the PSPSym. So just copy RSP
    // instead of loading the PSPSym in this case, or if PSPSym is not used (CoreRT ABI).

    if ((compiler->lvaPSPSym == BAD_VAR_NUM) ||
        (!compiler->compLocallocUsed && (compiler->funCurrentFunc()->funKind == FUNC_ROOT)))
    {
#ifndef UNIX_X86_ABI
        inst_Mov(TYP_I_IMPL, REG_ARG_0, REG_SPBASE, /* canSkip */ false);
#endif // !UNIX_X86_ABI
    }
    else
    {
        GetEmitter()->emitIns_R_S(ins_Load(TYP_I_IMPL), EA_PTRSIZE, REG_ARG_0, compiler->lvaPSPSym, 0);
    }
    GetEmitter()->emitIns_J(INS_call, block->bbJumpDest);

    if (block->bbFlags & BBF_RETLESS_CALL)
    {
        // We have a retless call, and the last instruction generated was a call.
        // If the next block is in a different EH region (or is the end of the code
        // block), then we need to generate a breakpoint here (since it will never
        // get executed) to get proper unwind behavior.

        if ((block->bbNext == nullptr) || !BasicBlock::sameEHRegion(block, block->bbNext))
        {
            instGen(INS_BREAKPOINT); // This should never get executed
        }
    }
    else
    {
// TODO-Linux-x86: Do we need to handle the GC information for this NOP or JMP specially, as is done for other
// architectures?
#ifndef JIT32_GCENCODER
        // Because of the way the flowgraph is connected, the liveness info for this one instruction
        // after the call is not (can not be) correct in cases where a variable has a last use in the
        // handler.  So turn off GC reporting for this single instruction.
        GetEmitter()->emitDisableGC();
#endif // JIT32_GCENCODER

        // Now go to where the finally funclet needs to return to.
        if (block->bbNext->bbJumpDest == block->bbNext->bbNext)
        {
            // Fall-through.
            // TODO-XArch-CQ: Can we get rid of this instruction, and just have the call return directly
            // to the next instruction? This would depend on stack walking from within the finally
            // handler working without this instruction being in this special EH region.
            instGen(INS_nop);
        }
        else
        {
            inst_JMP(EJ_jmp, block->bbNext->bbJumpDest);
        }

#ifndef JIT32_GCENCODER
        GetEmitter()->emitEnableGC();
#endif // JIT32_GCENCODER
    }

#else // !FEATURE_EH_FUNCLETS

    // If we are about to invoke a finally locally from a try block, we have to set the ShadowSP slot
    // corresponding to the finally's nesting level. When invoked in response to an exception, the
    // EE does this.
    //
    // We have a BBJ_CALLFINALLY followed by a BBJ_ALWAYS.
    //
    // We will emit :
    //      mov [ebp - (n + 1)], 0
    //      mov [ebp -  n     ], 0xFC
    //      push &step
    //      jmp  finallyBlock
    // ...
    // step:
    //      mov [ebp -  n     ], 0
    //      jmp leaveTarget
    // ...
    // leaveTarget:

    noway_assert(isFramePointerUsed());

    // Get the nesting level which contains the finally
    unsigned finallyNesting = 0;
    compiler->fgGetNestingLevel(block, &finallyNesting);

    // The last slot is reserved for ICodeManager::FixContext(ppEndRegion)
    unsigned filterEndOffsetSlotOffs;
    filterEndOffsetSlotOffs = (unsigned)(compiler->lvaLclSize(compiler->lvaShadowSPslotsVar) - TARGET_POINTER_SIZE);

    unsigned curNestingSlotOffs;
    curNestingSlotOffs = (unsigned)(filterEndOffsetSlotOffs - ((finallyNesting + 1) * TARGET_POINTER_SIZE));

    // Zero out the slot for the next nesting level
    GetEmitter()->emitIns_S_I(INS_mov, EA_PTRSIZE, compiler->lvaShadowSPslotsVar,
                              curNestingSlotOffs - TARGET_POINTER_SIZE, 0);
    GetEmitter()->emitIns_S_I(INS_mov, EA_PTRSIZE, compiler->lvaShadowSPslotsVar, curNestingSlotOffs, LCL_FINALLY_MARK);

    // Now push the address where the finally funclet should return to directly.
    if (!(block->bbFlags & BBF_RETLESS_CALL))
    {
        assert(block->isBBCallAlwaysPair());
        GetEmitter()->emitIns_J(INS_push_hide, block->bbNext->bbJumpDest);
    }
    else
    {
        // EE expects a DWORD, so we provide 0
        inst_IV(INS_push_hide, 0);
    }

    // Jump to the finally BB
    inst_JMP(EJ_jmp, block->bbJumpDest);

#endif // !FEATURE_EH_FUNCLETS

    // The BBJ_ALWAYS is used because the BBJ_CALLFINALLY can't point to the
    // jump target using bbJumpDest - that is already used to point
    // to the finally block. So just skip past the BBJ_ALWAYS unless the
    // block is RETLESS.
    if (!(block->bbFlags & BBF_RETLESS_CALL))
    {
        assert(block->isBBCallAlwaysPair());
        block = block->bbNext;
    }
    return block;
}

#if defined(FEATURE_EH_FUNCLETS)
void CodeGen::genEHCatchRet(BasicBlock* block)
{
    // Set RAX to the address the VM should return to after the catch.
    // Generate a RIP-relative
    //         lea reg, [rip + disp32] ; the RIP is implicit
    // which will be position-independent.
    GetEmitter()->emitIns_R_L(INS_lea, EA_PTR_DSP_RELOC, block->bbJumpDest, REG_INTRET);
}

#else // !FEATURE_EH_FUNCLETS

void CodeGen::genEHFinallyOrFilterRet(BasicBlock* block)
{
    // The last statement of the block must be a GT_RETFILT, which has already been generated.
    assert(block->lastNode() != nullptr);
    assert(block->lastNode()->OperGet() == GT_RETFILT);

    if (block->bbJumpKind == BBJ_EHFINALLYRET)
    {
        assert(block->lastNode()->AsOp()->gtOp1 == nullptr); // op1 == nullptr means endfinally

        // Return using a pop-jmp sequence. As the "try" block calls
        // the finally with a jmp, this leaves the x86 call-ret stack
        // balanced in the normal flow of path.

        noway_assert(isFramePointerRequired());
        inst_RV(INS_pop_hide, REG_EAX, TYP_I_IMPL);
        inst_RV(INS_i_jmp, REG_EAX, TYP_I_IMPL);
    }
    else
    {
        assert(block->bbJumpKind == BBJ_EHFILTERRET);

        // The return value has already been computed.
        instGen_Return(0);
    }
}

#endif // !FEATURE_EH_FUNCLETS

//  Move an immediate value into an integer register

void CodeGen::instGen_Set_Reg_To_Imm(emitAttr  size,
                                     regNumber reg,
                                     ssize_t   imm,
                                     insFlags flags DEBUGARG(size_t targetHandle) DEBUGARG(GenTreeFlags gtFlags))
{
    // reg cannot be a FP register
    assert(!genIsValidFloatReg(reg));

    if (!compiler->opts.compReloc)
    {
        size = EA_SIZE(size); // Strip any Reloc flags from size if we aren't doing relocs
    }

    if ((imm == 0) && !EA_IS_RELOC(size))
    {
        instGen_Set_Reg_To_Zero(size, reg, flags);
    }
    else
    {
        if (genDataIndirAddrCanBeEncodedAsPCRelOffset(imm))
        {
            emitAttr newSize = EA_PTR_DSP_RELOC;
            if (EA_IS_BYREF(size))
            {
                newSize = EA_SET_FLG(newSize, EA_BYREF_FLG);
            }

            GetEmitter()->emitIns_R_AI(INS_lea, newSize, reg, imm);
        }
        else
        {
            GetEmitter()->emitIns_R_I(INS_mov, size, reg, imm);
        }
    }
    regSet.verifyRegUsed(reg);
}

/***********************************************************************************
 *
 * Generate code to set a register 'targetReg' of type 'targetType' to the constant
 * specified by the constant (GT_CNS_INT or GT_CNS_DBL) in 'tree'. This does not call
 * genProduceReg() on the target register.
 */
void CodeGen::genSetRegToConst(regNumber targetReg, var_types targetType, GenTree* tree)
{
    switch (tree->gtOper)
    {
        case GT_CNS_INT:
        {
            // relocatable values tend to come down as a CNS_INT of native int type
            // so the line between these two opcodes is kind of blurry
            GenTreeIntConCommon* con    = tree->AsIntConCommon();
            ssize_t              cnsVal = con->IconValue();

            if (con->ImmedValNeedsReloc(compiler))
            {
                emitAttr size = EA_HANDLE_CNS_RELOC;

                if (targetType == TYP_BYREF)
                {
                    size = EA_SET_FLG(size, EA_BYREF_FLG);
                }

                instGen_Set_Reg_To_Imm(size, targetReg, cnsVal);
                regSet.verifyRegUsed(targetReg);
            }
            else
            {
                genSetRegToIcon(targetReg, cnsVal, targetType, INS_FLAGS_DONT_CARE DEBUGARG(tree->gtFlags));
            }
        }
        break;

        case GT_CNS_DBL:
        {
            emitter* emit       = GetEmitter();
            emitAttr size       = emitTypeSize(targetType);
            double   constValue = tree->AsDblCon()->gtDconVal;

            // Make sure we use "xorps reg, reg" only for +ve zero constant (0.0) and not for -ve zero (-0.0)
            if (*(__int64*)&constValue == 0)
            {
                // A faster/smaller way to generate 0
                emit->emitIns_R_R(INS_xorps, size, targetReg, targetReg);
            }
            else
            {
                CORINFO_FIELD_HANDLE hnd = emit->emitFltOrDblConst(constValue, size);
                emit->emitIns_R_C(ins_Load(targetType), size, targetReg, hnd, 0);
            }
        }
        break;

        default:
            unreached();
    }
}

//------------------------------------------------------------------------
// genCodeForNegNot: Produce code for a GT_NEG/GT_NOT node.
//
// Arguments:
//    tree - the node
//
void CodeGen::genCodeForNegNot(GenTree* tree)
{
    assert(tree->OperIs(GT_NEG, GT_NOT));

    regNumber targetReg  = tree->GetRegNum();
    var_types targetType = tree->TypeGet();

    if (varTypeIsFloating(targetType))
    {
        assert(tree->gtOper == GT_NEG);
        genSSE2BitwiseOp(tree);
    }
    else
    {
        GenTree* operand = tree->gtGetOp1();
        assert(operand->isUsedFromReg());
        regNumber operandReg = genConsumeReg(operand);

        inst_Mov(targetType, targetReg, operandReg, /* canSkip */ true);

        instruction ins = genGetInsForOper(tree->OperGet(), targetType);
        inst_RV(ins, targetReg, targetType);
    }

    genProduceReg(tree);
}

//------------------------------------------------------------------------
// genCodeForBswap: Produce code for a GT_BSWAP / GT_BSWAP16 node.
//
// Arguments:
//    tree - the node
//
void CodeGen::genCodeForBswap(GenTree* tree)
{
    // TODO: If we're swapping immediately after a read from memory or immediately before
    // a write to memory, use the MOVBE instruction instead of the BSWAP instruction if
    // the platform supports it.

    assert(tree->OperIs(GT_BSWAP, GT_BSWAP16));

    regNumber targetReg  = tree->GetRegNum();
    var_types targetType = tree->TypeGet();

    GenTree* operand = tree->gtGetOp1();
    assert(operand->isUsedFromReg());
    regNumber operandReg = genConsumeReg(operand);

    inst_Mov(targetType, targetReg, operandReg, /* canSkip */ true);

    if (tree->OperIs(GT_BSWAP))
    {
        // 32-bit and 64-bit byte swaps use "bswap reg"
        inst_RV(INS_bswap, targetReg, targetType);
    }
    else
    {
        // 16-bit byte swaps use "ror reg.16, 8"
        inst_RV_IV(INS_ror_N, targetReg, 8 /* val */, EA_2BYTE);
    }

    genProduceReg(tree);
}

// Produce code for a GT_INC_SATURATE node.
void CodeGen::genCodeForIncSaturate(GenTree* tree)
{
    regNumber targetReg  = tree->GetRegNum();
    var_types targetType = tree->TypeGet();

    GenTree* operand = tree->gtGetOp1();
    assert(operand->isUsedFromReg());
    regNumber operandReg = genConsumeReg(operand);

    inst_Mov(targetType, targetReg, operandReg, /* canSkip */ true);
    inst_RV_IV(INS_add, targetReg, 1, emitActualTypeSize(targetType));
    inst_RV_IV(INS_sbb, targetReg, 0, emitActualTypeSize(targetType));

    genProduceReg(tree);
}

// Generate code to get the high N bits of a N*N=2N bit multiplication result
void CodeGen::genCodeForMulHi(GenTreeOp* treeNode)
{
    assert(!treeNode->gtOverflowEx());

    regNumber targetReg  = treeNode->GetRegNum();
    var_types targetType = treeNode->TypeGet();
    emitter*  emit       = GetEmitter();
    emitAttr  size       = emitTypeSize(treeNode);
    GenTree*  op1        = treeNode->AsOp()->gtOp1;
    GenTree*  op2        = treeNode->AsOp()->gtOp2;

    // to get the high bits of the multiply, we are constrained to using the
    // 1-op form:  RDX:RAX = RAX * rm
    // The 3-op form (Rx=Ry*Rz) does not support it.

    genConsumeOperands(treeNode->AsOp());

    GenTree* regOp = op1;
    GenTree* rmOp  = op2;

    // Set rmOp to the memory operand (if any)
    if (op1->isUsedFromMemory() || (op2->isUsedFromReg() && (op2->GetRegNum() == REG_RAX)))
    {
        regOp = op2;
        rmOp  = op1;
    }
    assert(regOp->isUsedFromReg());

    // Setup targetReg when neither of the source operands was a matching register
    inst_Mov(targetType, REG_RAX, regOp->GetRegNum(), /* canSkip */ true);

    instruction ins;
    if ((treeNode->gtFlags & GTF_UNSIGNED) == 0)
    {
        ins = INS_imulEAX;
    }
    else
    {
        ins = INS_mulEAX;
    }
    emit->emitInsBinary(ins, size, treeNode, rmOp);

    // Move the result to the desired register, if necessary
    if (treeNode->OperGet() == GT_MULHI)
    {
        inst_Mov(targetType, targetReg, REG_RDX, /* canSkip */ true);
    }

    genProduceReg(treeNode);
}

#ifdef TARGET_X86
//------------------------------------------------------------------------
// genCodeForLongUMod: Generate code for a tree of the form
//                     `(umod (gt_long x y) (const int))`
//
// Arguments:
//   node - the node for which to generate code
//
void CodeGen::genCodeForLongUMod(GenTreeOp* node)
{
    assert(node != nullptr);
    assert(node->OperGet() == GT_UMOD);
    assert(node->TypeGet() == TYP_INT);

    GenTreeOp* const dividend = node->gtOp1->AsOp();
    assert(dividend->OperGet() == GT_LONG);
    assert(varTypeIsLong(dividend));

    genConsumeOperands(node);

    GenTree* const dividendLo = dividend->gtOp1;
    GenTree* const dividendHi = dividend->gtOp2;
    assert(dividendLo->isUsedFromReg());
    assert(dividendHi->isUsedFromReg());

    GenTree* const divisor = node->gtOp2;
    assert(divisor->gtSkipReloadOrCopy()->OperGet() == GT_CNS_INT);
    assert(divisor->gtSkipReloadOrCopy()->isUsedFromReg());
    assert(divisor->gtSkipReloadOrCopy()->AsIntCon()->gtIconVal >= 2);
    assert(divisor->gtSkipReloadOrCopy()->AsIntCon()->gtIconVal <= 0x3fffffff);

    // dividendLo must be in RAX; dividendHi must be in RDX
    genCopyRegIfNeeded(dividendLo, REG_EAX);
    genCopyRegIfNeeded(dividendHi, REG_EDX);

    // At this point, EAX:EDX contains the 64bit dividend and op2->GetRegNum()
    // contains the 32bit divisor. We want to generate the following code:
    //
    //   cmp edx, divisor->GetRegNum()
    //   jb noOverflow
    //
    //   mov temp, eax
    //   mov eax, edx
    //   xor edx, edx
    //   div divisor->GetRegNum()
    //   mov eax, temp
    //
    // noOverflow:
    //   div divisor->GetRegNum()
    //
    // This works because (a * 2^32 + b) % c = ((a % c) * 2^32 + b) % c.

    BasicBlock* const noOverflow = genCreateTempLabel();

    //   cmp edx, divisor->GetRegNum()
    //   jb noOverflow
    inst_RV_RV(INS_cmp, REG_EDX, divisor->GetRegNum(), TYP_I_IMPL);
    inst_JMP(EJ_jb, noOverflow);

    //   mov temp, eax
    //   mov eax, edx
    //   xor edx, edx
    //   div divisor->GetRegNum()
    //   mov eax, temp
    const regNumber tempReg = node->GetSingleTempReg();
    inst_Mov(TYP_INT, tempReg, REG_EAX, /* canSkip */ false);
    inst_Mov(TYP_INT, REG_EAX, REG_EDX, /* canSkip */ false);
    instGen_Set_Reg_To_Zero(EA_PTRSIZE, REG_EDX);
    inst_RV(INS_div, divisor->GetRegNum(), TYP_INT);
    inst_Mov(TYP_INT, REG_EAX, tempReg, /* canSkip */ false);

    // noOverflow:
    //   div divisor->GetRegNum()
    genDefineTempLabel(noOverflow);
    inst_RV(INS_div, divisor->GetRegNum(), TYP_INT);

    const regNumber targetReg = node->GetRegNum();
    inst_Mov(TYP_INT, targetReg, REG_RDX, /* canSkip */ true);
    genProduceReg(node);
}
#endif // TARGET_X86

//------------------------------------------------------------------------
// genCodeForDivMod: Generate code for a DIV or MOD operation.
//
// Arguments:
//    treeNode - the node to generate the code for
//
void CodeGen::genCodeForDivMod(GenTreeOp* treeNode)
{
    assert(treeNode->OperIs(GT_DIV, GT_UDIV, GT_MOD, GT_UMOD));

    GenTree* dividend = treeNode->gtOp1;

#ifdef TARGET_X86
    if (varTypeIsLong(dividend->TypeGet()))
    {
        genCodeForLongUMod(treeNode);
        return;
    }
#endif // TARGET_X86

    GenTree*   divisor    = treeNode->gtOp2;
    genTreeOps oper       = treeNode->OperGet();
    emitAttr   size       = emitTypeSize(treeNode);
    regNumber  targetReg  = treeNode->GetRegNum();
    var_types  targetType = treeNode->TypeGet();
    emitter*   emit       = GetEmitter();

    // Node's type must be int/native int, small integer types are not
    // supported and floating point types are handled by genCodeForBinary.
    assert(varTypeIsIntOrI(targetType));
    // dividend is in a register.
    assert(dividend->isUsedFromReg());

    genConsumeOperands(treeNode->AsOp());
    // dividend must be in RAX
    genCopyRegIfNeeded(dividend, REG_RAX);

    // zero or sign extend rax to rdx
    if (oper == GT_UMOD || oper == GT_UDIV ||
        (dividend->IsIntegralConst() && (dividend->AsIntConCommon()->IconValue() > 0)))
    {
        instGen_Set_Reg_To_Zero(EA_PTRSIZE, REG_EDX);
    }
    else
    {
        emit->emitIns(INS_cdq, size);
        // the cdq instruction writes RDX, So clear the gcInfo for RDX
        gcInfo.gcMarkRegSetNpt(RBM_RDX);
    }

    // Perform the 'targetType' (64-bit or 32-bit) divide instruction
    instruction ins;
    if (oper == GT_UMOD || oper == GT_UDIV)
    {
        ins = INS_div;
    }
    else
    {
        ins = INS_idiv;
    }

    emit->emitInsBinary(ins, size, treeNode, divisor);

    // DIV/IDIV instructions always store the quotient in RAX and the remainder in RDX.
    // Move the result to the desired register, if necessary
    if (oper == GT_DIV || oper == GT_UDIV)
    {
        inst_Mov(targetType, targetReg, REG_RAX, /* canSkip */ true);
    }
    else
    {
        assert((oper == GT_MOD) || (oper == GT_UMOD));
        inst_Mov(targetType, targetReg, REG_RDX, /* canSkip */ true);
    }
    genProduceReg(treeNode);
}

//------------------------------------------------------------------------
// genCodeForBinary: Generate code for many binary arithmetic operators
//
// Arguments:
//    treeNode - The binary operation for which we are generating code.
//
// Return Value:
//    None.
//
// Notes:
//    Integer MUL and DIV variants have special constraints on x64 so are not handled here.
//    See the assert below for the operators that are handled.

void CodeGen::genCodeForBinary(GenTreeOp* treeNode)
{
#ifdef DEBUG
    bool isValidOper = treeNode->OperIs(GT_ADD, GT_SUB);
    if (varTypeIsFloating(treeNode->TypeGet()))
    {
        isValidOper |= treeNode->OperIs(GT_MUL, GT_DIV);
    }
    else
    {
        isValidOper |= treeNode->OperIs(GT_AND, GT_OR, GT_XOR);
#ifndef TARGET_64BIT
        isValidOper |= treeNode->OperIs(GT_ADD_LO, GT_ADD_HI, GT_SUB_LO, GT_SUB_HI);
#endif
    }
    assert(isValidOper);
#endif

    genConsumeOperands(treeNode);

    const genTreeOps oper       = treeNode->OperGet();
    regNumber        targetReg  = treeNode->GetRegNum();
    var_types        targetType = treeNode->TypeGet();
    emitter*         emit       = GetEmitter();

    GenTree* op1 = treeNode->gtGetOp1();
    GenTree* op2 = treeNode->gtGetOp2();

    assert(IsValidSourceType(targetType, op1->GetType()));
    assert(IsValidSourceType(targetType, op2->GetType()));

    // Commutative operations can mark op1 as contained or reg-optional to generate "op reg, memop/immed"
    if (!op1->isUsedFromReg())
    {
        assert(treeNode->OperIsCommutative());
        assert(op1->isMemoryOp() || op1->IsLocal() || op1->IsCnsNonZeroFltOrDbl() || op1->IsIntCnsFitsInI32() ||
               op1->IsRegOptional());

        op1 = treeNode->gtGetOp2();
        op2 = treeNode->gtGetOp1();
    }

    instruction ins = genGetInsForOper(treeNode->OperGet(), targetType);

    // The arithmetic node must be sitting in a register (since it's not contained)
    noway_assert(targetReg != REG_NA);

    regNumber op1reg = op1->isUsedFromReg() ? op1->GetRegNum() : REG_NA;
    regNumber op2reg = op2->isUsedFromReg() ? op2->GetRegNum() : REG_NA;

    if (varTypeIsFloating(treeNode->TypeGet()))
    {
        // floating-point addition, subtraction, multiplication, and division
        // all have RMW semantics if VEX support is not available

        bool isRMW = !compiler->canUseVexEncoding();
        inst_RV_RV_TT(ins, emitTypeSize(treeNode), targetReg, op1reg, op2, isRMW);

        genProduceReg(treeNode);
        return;
    }

    GenTree* dst;
    GenTree* src;

    // This is the case of reg1 = reg1 op reg2
    // We're ready to emit the instruction without any moves
    if (op1reg == targetReg)
    {
        dst = op1;
        src = op2;
    }
    // We have reg1 = reg2 op reg1
    // In order for this operation to be correct
    // we need that op is a commutative operation so
    // we can convert it into reg1 = reg1 op reg2 and emit
    // the same code as above
    else if (op2reg == targetReg)
    {
        noway_assert(GenTree::OperIsCommutative(oper));
        dst = op2;
        src = op1;
    }
    // now we know there are 3 different operands so attempt to use LEA
    else if (oper == GT_ADD && !varTypeIsFloating(treeNode) && !treeNode->gtOverflowEx() // LEA does not set flags
             && (op2->isContainedIntOrIImmed() || op2->isUsedFromReg()) && ((treeNode->gtFlags & GTF_SET_FLAGS) == 0))
    {
        if (op2->isContainedIntOrIImmed())
        {
            emit->emitIns_R_AR(INS_lea, emitTypeSize(treeNode), targetReg, op1reg,
                               (int)op2->AsIntConCommon()->IconValue());
        }
        else
        {
            assert(op2reg != REG_NA);
            emit->emitIns_R_ARX(INS_lea, emitTypeSize(treeNode), targetReg, op1reg, op2reg, 1, 0);
        }
        genProduceReg(treeNode);
        return;
    }
    // dest, op1 and op2 registers are different:
    // reg3 = reg1 op reg2
    // We can implement this by issuing a mov:
    // reg3 = reg1
    // reg3 = reg3 op reg2
    else
    {
        var_types op1Type = op1->TypeGet();
        inst_Mov(op1Type, targetReg, op1reg, /* canSkip */ false);
        regSet.verifyRegUsed(targetReg);
        gcInfo.gcMarkRegPtrVal(targetReg, op1Type);
        dst = treeNode;
        src = op2;
    }

    // try to use an inc or dec
    if (oper == GT_ADD && !varTypeIsFloating(treeNode) && src->isContainedIntOrIImmed() && !treeNode->gtOverflowEx())
    {
        if (src->IsIntegralConst(1))
        {
            emit->emitIns_R(INS_inc, emitTypeSize(treeNode), targetReg);
            genProduceReg(treeNode);
            return;
        }
        else if (src->IsIntegralConst(-1))
        {
            emit->emitIns_R(INS_dec, emitTypeSize(treeNode), targetReg);
            genProduceReg(treeNode);
            return;
        }
    }
    regNumber r = emit->emitInsBinary(ins, emitTypeSize(treeNode), dst, src);
    noway_assert(r == targetReg);

    if (treeNode->gtOverflowEx())
    {
#if !defined(TARGET_64BIT)
        assert(oper == GT_ADD || oper == GT_SUB || oper == GT_ADD_HI || oper == GT_SUB_HI);
#else
        assert(oper == GT_ADD || oper == GT_SUB);
#endif
        genCheckOverflow(treeNode);
    }
    genProduceReg(treeNode);
}

//------------------------------------------------------------------------
// genCodeForMul: Generate code for a MUL operation.
//
// Arguments:
//    treeNode - the node to generate the code for
//
void CodeGen::genCodeForMul(GenTreeOp* treeNode)
{
    assert(treeNode->OperIs(GT_MUL));

    regNumber targetReg  = treeNode->GetRegNum();
    var_types targetType = treeNode->TypeGet();
    emitter*  emit       = GetEmitter();

    // Node's type must be int or long (only on x64), small integer types are not
    // supported and floating point types are handled by genCodeForBinary.
    assert(varTypeIsIntOrI(targetType));

    instruction ins;
    emitAttr    size                  = emitTypeSize(treeNode);
    bool        isUnsignedMultiply    = ((treeNode->gtFlags & GTF_UNSIGNED) != 0);
    bool        requiresOverflowCheck = treeNode->gtOverflowEx();

    GenTree* op1 = treeNode->gtGetOp1();
    GenTree* op2 = treeNode->gtGetOp2();

    // there are 3 forms of x64 multiply:
    // 1-op form with 128 result:  RDX:RAX = RAX * rm
    // 2-op form: reg *= rm
    // 3-op form: reg = rm * imm

    genConsumeOperands(treeNode);

    // This matches the 'mul' lowering in Lowering::SetMulOpCounts()
    //
    // immOp :: Only one operand can be an immediate
    // rmOp  :: Only one operand can be a memory op.
    // regOp :: A register op (especially the operand that matches 'targetReg')
    //          (can be nullptr when we have both a memory op and an immediate op)

    GenTree* immOp = nullptr;
    GenTree* rmOp  = op1;
    GenTree* regOp;

    if (op2->isContainedIntOrIImmed())
    {
        immOp = op2;
    }
    else if (op1->isContainedIntOrIImmed())
    {
        immOp = op1;
        rmOp  = op2;
    }

    if (immOp != nullptr)
    {
        // CQ: When possible use LEA for mul by imm 3, 5 or 9
        ssize_t imm = immOp->AsIntConCommon()->IconValue();

        if (!requiresOverflowCheck && rmOp->isUsedFromReg() && ((imm == 3) || (imm == 5) || (imm == 9)))
        {
            // We will use the LEA instruction to perform this multiply
            // Note that an LEA with base=x, index=x and scale=(imm-1) computes x*imm when imm=3,5 or 9.
            unsigned int scale = (unsigned int)(imm - 1);
            GetEmitter()->emitIns_R_ARX(INS_lea, size, targetReg, rmOp->GetRegNum(), rmOp->GetRegNum(), scale, 0);
        }
        else if (!requiresOverflowCheck && rmOp->isUsedFromReg() && (imm == genFindLowestBit(imm)) && (imm != 0))
        {
            // Use shift for constant multiply when legal
            uint64_t     zextImm     = static_cast<uint64_t>(static_cast<size_t>(imm));
            unsigned int shiftAmount = genLog2(zextImm);

            // Copy reg src to dest register
            inst_Mov(targetType, targetReg, rmOp->GetRegNum(), /* canSkip */ true);

            inst_RV_SH(INS_shl, size, targetReg, shiftAmount);
        }
        else
        {
            // use the 3-op form with immediate
            ins = GetEmitter()->inst3opImulForReg(targetReg);
            emit->emitInsBinary(ins, size, rmOp, immOp);
        }
    }
    else // we have no contained immediate operand
    {
        regOp = op1;
        rmOp  = op2;

        regNumber mulTargetReg = targetReg;
        if (isUnsignedMultiply && requiresOverflowCheck)
        {
            ins          = INS_mulEAX;
            mulTargetReg = REG_RAX;
        }
        else
        {
            ins = INS_imul;
        }

        // Set rmOp to the memory operand (if any)
        // or set regOp to the op2 when it has the matching target register for our multiply op
        //
        if (op1->isUsedFromMemory() || (op2->isUsedFromReg() && (op2->GetRegNum() == mulTargetReg)))
        {
            regOp = op2;
            rmOp  = op1;
        }
        assert(regOp->isUsedFromReg());

        // Setup targetReg when neither of the source operands was a matching register
        inst_Mov(targetType, mulTargetReg, regOp->GetRegNum(), /* canSkip */ true);

        emit->emitInsBinary(ins, size, treeNode, rmOp);

        // Move the result to the desired register, if necessary
        if (ins == INS_mulEAX)
        {
            inst_Mov(targetType, targetReg, REG_RAX, /* canSkip */ true);
        }
    }

    if (requiresOverflowCheck)
    {
        // Overflow checking is only used for non-floating point types
        noway_assert(!varTypeIsFloating(treeNode));

        genCheckOverflow(treeNode);
    }

    genProduceReg(treeNode);
}

#ifdef TARGET_X86

void CodeGen::genFloatReturn(GenTree* src)
{
    assert(varTypeIsFloating(src->GetType()));

    var_types srcType = src->GetType();
    emitAttr  srcSize = emitTypeSize(srcType);
    regNumber srcReg  = genConsumeReg(src);

    // Spill the return value register from an XMM register to the stack, then load it on the x87 stack.
    // If it already has a home location, use that. Otherwise, we need a temp.

    if (genIsRegCandidateLclVar(src) && compiler->lvaGetDesc(src->AsLclVar())->lvOnFrame)
    {
        if (compiler->lvaGetDesc(src->AsLclVar())->GetRegNum() != REG_STK)
        {
            src->gtFlags |= GTF_SPILL;
            GetEmitter()->emitIns_S_R(ins_Store(srcType), srcSize, srcReg, src->AsLclVar()->GetLclNum(), 0);
        }

        GetEmitter()->emitIns_S(INS_fld, srcSize, src->AsLclVar()->GetLclNum(), 0);
    }
    else
    {
        // Spill the value, which should be in a register, then load it to the fp stack.
        // TODO-X86-CQ: Deal with things that are already in memory (don't call genConsumeReg yet).

        src->gtFlags |= GTF_SPILL;
        regSet.rsSpillTree(srcReg, src);
        src->gtFlags |= GTF_SPILLED;
        src->gtFlags &= ~GTF_SPILL;

        TempDsc* temp = regSet.rsUnspillInPlace(src, srcReg);
        GetEmitter()->emitIns_S(INS_fld, srcSize, temp->tdTempNum(), 0);
        src->gtFlags &= ~GTF_SPILLED;
        regSet.tmpRlsTemp(temp);
    }
}

#endif // TARGET_X86

//------------------------------------------------------------------------
// genCodeForCompare: Produce code for a GT_EQ/GT_NE/GT_LT/GT_LE/GT_GE/GT_GT/GT_TEST_EQ/GT_TEST_NE/GT_CMP node.
//
// Arguments:
//    tree - the node
//
void CodeGen::genCodeForCompare(GenTreeOp* tree)
{
    assert(tree->OperIs(GT_EQ, GT_NE, GT_LT, GT_LE, GT_GE, GT_GT, GT_TEST_EQ, GT_TEST_NE, GT_CMP));

    // TODO-XArch-CQ: Check if we can use the currently set flags.
    // TODO-XArch-CQ: Check for the case where we can simply transfer the carry bit to a register
    //         (signed < or >= where targetReg != REG_NA)

    GenTree*  op1     = tree->gtOp1;
    var_types op1Type = op1->TypeGet();

    if (varTypeIsFloating(op1Type))
    {
        genCompareFloat(tree);
    }
    else
    {
        genCompareInt(tree);
    }
}

//------------------------------------------------------------------------
// genCodeForBT: Generates code for a GT_BT node.
//
// Arguments:
//    tree - The node.
//
void CodeGen::genCodeForBT(GenTreeOp* bt)
{
    assert(bt->OperIs(GT_BT));

    GenTree*  op1  = bt->gtGetOp1();
    GenTree*  op2  = bt->gtGetOp2();
    var_types type = genActualType(op1->TypeGet());

    assert(op1->isUsedFromReg() && op2->isUsedFromReg());
    assert((genTypeSize(type) >= genTypeSize(TYP_INT)) && (genTypeSize(type) <= genTypeSize(TYP_I_IMPL)));

    genConsumeOperands(bt);
    // Note that the emitter doesn't fully support INS_bt, it only supports the reg,reg
    // form and encodes the registers in reverse order. To get the correct order we need
    // to reverse the operands when calling emitIns_R_R.
    GetEmitter()->emitIns_R_R(INS_bt, emitTypeSize(type), op2->GetRegNum(), op1->GetRegNum());
}

// clang-format off
const CodeGen::GenConditionDesc CodeGen::GenConditionDesc::map[32]
{
    { },        // NONE
    { },        // 1
    { EJ_jl  }, // SLT
    { EJ_jle }, // SLE
    { EJ_jge }, // SGE
    { EJ_jg  }, // SGT
    { EJ_js  }, // S
    { EJ_jns }, // NS

    { EJ_je  }, // EQ
    { EJ_jne }, // NE
    { EJ_jb  }, // ULT
    { EJ_jbe }, // ULE
    { EJ_jae }, // UGE
    { EJ_ja  }, // UGT
    { EJ_jb  }, // C
    { EJ_jae }, // NC

    // Floating point compare instructions (UCOMISS, UCOMISD etc.) set the condition flags as follows:
    //    ZF PF CF  Meaning
    //   ---------------------
    //    1  1  1   Unordered
    //    0  0  0   Greater
    //    0  0  1   Less Than
    //    1  0  0   Equal
    //
    // Since ZF and CF are also set when the result is unordered, in some cases we first need to check
    // PF before checking ZF/CF. In general, ordered conditions will result in a jump only if PF is not
    // set and unordered conditions will result in a jump only if PF is set.

    { EJ_jnp, GT_AND, EJ_je  }, // FEQ
    { EJ_jne                 }, // FNE
    { EJ_jnp, GT_AND, EJ_jb  }, // FLT
    { EJ_jnp, GT_AND, EJ_jbe }, // FLE
    { EJ_jae                 }, // FGE
    { EJ_ja                  }, // FGT
    { EJ_jo                  }, // O
    { EJ_jno                 }, // NO

    { EJ_je                }, // FEQU
    { EJ_jp, GT_OR, EJ_jne }, // FNEU
    { EJ_jb                }, // FLTU
    { EJ_jbe               }, // FLEU
    { EJ_jp, GT_OR, EJ_jae }, // FGEU
    { EJ_jp, GT_OR, EJ_ja  }, // FGTU
    { EJ_jp                }, // P
    { EJ_jnp               }, // NP
};
// clang-format on

//------------------------------------------------------------------------
// inst_SETCC: Generate code to set a register to 0 or 1 based on a condition.
//
// Arguments:
//   condition - The condition
//   type      - The type of the value to be produced
//   dstReg    - The destination register to be set to 1 or 0
//
void CodeGen::inst_SETCC(GenCondition condition, var_types type, regNumber dstReg)
{
    assert(varTypeIsIntegral(type));
    assert(genIsValidIntReg(dstReg) && isByteReg(dstReg));

    const GenConditionDesc& desc = GenConditionDesc::Get(condition);

    inst_SET(desc.jumpKind1, dstReg);

    if (desc.oper != GT_NONE)
    {
        BasicBlock* labelNext = genCreateTempLabel();
        inst_JMP((desc.oper == GT_OR) ? desc.jumpKind1 : emitter::emitReverseJumpKind(desc.jumpKind1), labelNext);
        inst_SET(desc.jumpKind2, dstReg);
        genDefineTempLabel(labelNext);
    }

    if (!varTypeIsByte(type))
    {
        GetEmitter()->emitIns_Mov(INS_movzx, EA_1BYTE, dstReg, dstReg, /* canSkip */ false);
    }
}

//------------------------------------------------------------------------
// genCodeForReturnTrap: Produce code for a GT_RETURNTRAP node.
//
// Arguments:
//    tree - the GT_RETURNTRAP node
//
void CodeGen::genCodeForReturnTrap(GenTreeOp* tree)
{
    assert(tree->OperGet() == GT_RETURNTRAP);

    // this is nothing but a conditional call to CORINFO_HELP_STOP_FOR_GC
    // based on the contents of 'data'

    GenTree* data = tree->gtOp1;
    genConsumeRegs(data);
    GenTreeIntCon cns = intForm(TYP_INT, 0);
    cns.SetContained();
    GetEmitter()->emitInsBinary(INS_cmp, emitTypeSize(TYP_INT), data, &cns);

    BasicBlock* skipLabel = genCreateTempLabel();

    inst_JMP(EJ_je, skipLabel);

    // emit the call to the EE-helper that stops for GC (or other reasons)
    regNumber tmpReg = tree->GetSingleTempReg(RBM_ALLINT);
    assert(genIsValidIntReg(tmpReg));

    genEmitHelperCall(CORINFO_HELP_STOP_FOR_GC, 0, EA_UNKNOWN, tmpReg);
    genDefineTempLabel(skipLabel);
}

/*****************************************************************************
 *
 * Generate code for a single node in the tree.
 * Preconditions: All operands have been evaluated
 *
 */
void CodeGen::genCodeForTreeNode(GenTree* treeNode)
{
    regNumber targetReg;
#if !defined(TARGET_64BIT)
    if (treeNode->TypeGet() == TYP_LONG)
    {
        // All long enregistered nodes will have been decomposed into their
        // constituent lo and hi nodes.
        targetReg = REG_NA;
    }
    else
#endif // !defined(TARGET_64BIT)
    {
        targetReg = treeNode->GetRegNum();
    }
    var_types targetType = treeNode->TypeGet();
    emitter*  emit       = GetEmitter();

#ifdef DEBUG
    // Validate that all the operands for the current node are consumed in order.
    // This is important because LSRA ensures that any necessary copies will be
    // handled correctly.
    lastConsumedNode = nullptr;
    if (compiler->verbose)
    {
        unsigned seqNum = treeNode->gtSeqNum; // Useful for setting a conditional break in Visual Studio
        compiler->gtDispLIRNode(treeNode, "Generating: ");
    }
#endif // DEBUG

    // Is this a node whose value is already in a register?  LSRA denotes this by
    // setting the GTF_REUSE_REG_VAL flag.
    if (treeNode->IsReuseRegVal())
    {
        // For now, this is only used for constant nodes.
        assert(treeNode->OperIsConst() || treeNode->IsHWIntrinsicZero());
        JITDUMP("  TreeNode is marked ReuseReg\n");
        return;
    }

    // contained nodes are part of their parents for codegen purposes
    // ex : immediates, most LEAs
    if (treeNode->isContained())
    {
        return;
    }

    switch (treeNode->gtOper)
    {
#ifndef JIT32_GCENCODER
        case GT_START_NONGC:
            GetEmitter()->emitDisableGC();
            break;
#endif // !defined(JIT32_GCENCODER)

        case GT_START_PREEMPTGC:
            // Kill callee saves GC registers, and create a label
            // so that information gets propagated to the emitter.
            gcInfo.gcMarkRegSetNpt(RBM_INT_CALLEE_SAVED);
            genDefineTempLabel(genCreateTempLabel());
            break;

        case GT_PROF_HOOK:
#ifdef PROFILING_SUPPORTED
            // We should be seeing this only if profiler hook is needed
            noway_assert(compiler->compIsProfilerHookNeeded());

            // Right now this node is used only for tail calls. In future if
            // we intend to use it for Enter or Leave hooks, add a data member
            // to this node indicating the kind of profiler hook. For example,
            // helper number can be used.
            genProfilingLeaveCallback(CORINFO_HELP_PROF_FCN_TAILCALL);
#endif // PROFILING_SUPPORTED
            break;

        case GT_LCLHEAP:
            genLclHeap(treeNode);
            break;

        case GT_CNS_INT:
#ifdef TARGET_X86
            assert(!treeNode->IsIconHandle(GTF_ICON_TLS_HDL));
#endif // TARGET_X86
            FALLTHROUGH;

        case GT_CNS_DBL:
            genSetRegToConst(targetReg, targetType, treeNode);
            genProduceReg(treeNode);
            break;

        case GT_NOT:
        case GT_NEG:
            genCodeForNegNot(treeNode);
            break;

        case GT_BSWAP:
        case GT_BSWAP16:
            genCodeForBswap(treeNode);
            break;

        case GT_DIV:
            if (varTypeIsFloating(treeNode->TypeGet()))
            {
                genCodeForBinary(treeNode->AsOp());
                break;
            }
            FALLTHROUGH;
        case GT_MOD:
        case GT_UMOD:
        case GT_UDIV:
            genCodeForDivMod(treeNode->AsOp());
            break;

        case GT_OR:
        case GT_XOR:
        case GT_AND:
            assert(varTypeIsIntegralOrI(treeNode));

            FALLTHROUGH;

#if !defined(TARGET_64BIT)
        case GT_ADD_LO:
        case GT_ADD_HI:
        case GT_SUB_LO:
        case GT_SUB_HI:
#endif // !defined(TARGET_64BIT)

        case GT_ADD:
        case GT_SUB:
            genCodeForBinary(treeNode->AsOp());
            break;

        case GT_MUL:
            if (varTypeIsFloating(treeNode->TypeGet()))
            {
                genCodeForBinary(treeNode->AsOp());
                break;
            }
            genCodeForMul(treeNode->AsOp());
            break;

        case GT_LSH:
        case GT_RSH:
        case GT_RSZ:
        case GT_ROL:
        case GT_ROR:
            genCodeForShift(treeNode);
            break;

#if !defined(TARGET_64BIT)

        case GT_LSH_HI:
        case GT_RSH_LO:
            genCodeForShiftLong(treeNode);
            break;

#endif // !defined(TARGET_64BIT)

        case GT_CAST:
            genCodeForCast(treeNode->AsCast());
            break;

        case GT_BITCAST:
            genCodeForBitCast(treeNode->AsOp());
            break;

        case GT_LCL_FLD_ADDR:
        case GT_LCL_VAR_ADDR:
            genCodeForLclAddr(treeNode->AsLclVarCommon());
            break;

        case GT_LCL_FLD:
            genCodeForLclFld(treeNode->AsLclFld());
            break;

        case GT_LCL_VAR:
            genCodeForLclVar(treeNode->AsLclVar());
            break;

        case GT_STORE_LCL_FLD:
            GenStoreLclFld(treeNode->AsLclFld());
            break;

        case GT_STORE_LCL_VAR:
            GenStoreLclVar(treeNode->AsLclVar());
            break;

        case GT_RETFILT:
            genRetFilt(treeNode);
            break;

        case GT_RETURN:
            genReturn(treeNode);
            break;

        case GT_LEA:
            // If we are here, it is the case where there is an LEA that cannot be folded into a parent instruction.
            genLeaInstruction(treeNode->AsAddrMode());
            break;

        case GT_INDEX_ADDR:
            genCodeForIndexAddr(treeNode->AsIndexAddr());
            break;

        case GT_IND:
            genCodeForIndir(treeNode->AsIndir());
            break;

        case GT_INC_SATURATE:
            genCodeForIncSaturate(treeNode);
            break;

        case GT_MULHI:
#ifdef TARGET_X86
        case GT_MUL_LONG:
#endif
            genCodeForMulHi(treeNode->AsOp());
            break;

        case GT_INTRINSIC:
            genIntrinsic(treeNode);
            break;

#ifdef FEATURE_SIMD
        case GT_SIMD_UPPER_SPILL:
            genSIMDUpperSpill(treeNode->AsUnOp());
            break;
        case GT_SIMD_UPPER_UNSPILL:
            genSIMDUpperUnspill(treeNode->AsUnOp());
            break;
#endif

#ifdef FEATURE_HW_INTRINSICS
        case GT_HWINTRINSIC:
            genHWIntrinsic(treeNode->AsHWIntrinsic());
            break;
#endif // FEATURE_HW_INTRINSICS

        case GT_CKFINITE:
            genCkfinite(treeNode);
            break;

        case GT_EQ:
        case GT_NE:
        case GT_LT:
        case GT_LE:
        case GT_GE:
        case GT_GT:
        case GT_TEST_EQ:
        case GT_TEST_NE:
        case GT_CMP:
            genCodeForCompare(treeNode->AsOp());
            break;

        case GT_JTRUE:
            genCodeForJumpTrue(treeNode->AsOp());
            break;

        case GT_JCC:
            genCodeForJcc(treeNode->AsCC());
            break;

        case GT_SETCC:
            genCodeForSetcc(treeNode->AsCC());
            break;

        case GT_BT:
            genCodeForBT(treeNode->AsOp());
            break;

        case GT_RETURNTRAP:
            genCodeForReturnTrap(treeNode->AsOp());
            break;

        case GT_STOREIND:
            genCodeForStoreInd(treeNode->AsStoreInd());
            break;

        case GT_COPY:
            // This is handled at the time we call genConsumeReg() on the GT_COPY
            break;

        case GT_FIELD_LIST:
            // Should always be marked contained.
            assert(!"FIELD_LIST nodes should always be marked contained.");
            break;

        case GT_SWAP:
            genCodeForSwap(treeNode->AsOp());
            break;

        case GT_PUTARG_STK:
            genPutArgStk(treeNode->AsPutArgStk());
            break;

        case GT_PUTARG_REG:
            genPutArgReg(treeNode->AsUnOp());
            break;

        case GT_CALL:
            genCallInstruction(treeNode->AsCall());
            break;

        case GT_JMP:
            genJmpMethod(treeNode);
            break;

        case GT_LOCKADD:
            genCodeForLockAdd(treeNode->AsOp());
            break;

        case GT_XCHG:
        case GT_XADD:
            genLockedInstructions(treeNode->AsOp());
            break;

        case GT_XORR:
        case GT_XAND:
            NYI("Interlocked.Or and Interlocked.And aren't implemented for x86 yet.");
            break;

        case GT_MEMORYBARRIER:
        {
            CodeGen::BarrierKind barrierKind =
                treeNode->gtFlags & GTF_MEMORYBARRIER_LOAD ? BARRIER_LOAD_ONLY : BARRIER_FULL;

            instGen_MemoryBarrier(barrierKind);
            break;
        }

        case GT_CMPXCHG:
            genCodeForCmpXchg(treeNode->AsCmpXchg());
            break;

        case GT_RELOAD:
            // do nothing - reload is just a marker.
            // The parent node will call genConsumeReg on this which will trigger the unspill of this node's child
            // into the register specified in this node.
            break;

        case GT_NOP:
            break;

        case GT_KEEPALIVE:
            genConsumeRegs(treeNode->AsOp()->gtOp1);
            break;

        case GT_NO_OP:
            GetEmitter()->emitIns_Nop(1);
            break;

        case GT_ARR_BOUNDS_CHECK:
#ifdef FEATURE_HW_INTRINSICS
        case GT_HW_INTRINSIC_CHK:
#endif
            genRangeCheck(treeNode->AsBoundsChk());
            break;

        case GT_PHYSREG:
            genCodeForPhysReg(treeNode->AsPhysReg());
            break;

        case GT_NULLCHECK:
            genCodeForNullCheck(treeNode->AsIndir());
            break;

        case GT_CATCH_ARG:

            noway_assert(handlerGetsXcptnObj(compiler->compCurBB->bbCatchTyp));

            /* Catch arguments get passed in a register. genCodeForBBlist()
               would have marked it as holding a GC object, but not used. */

            noway_assert(gcInfo.gcRegGCrefSetCur & RBM_EXCEPTION_OBJECT);
            genConsumeReg(treeNode);
            break;

#if !defined(FEATURE_EH_FUNCLETS)
        case GT_END_LFIN:

            // Have to clear the ShadowSP of the nesting level which encloses the finally. Generates:
            //     mov dword ptr [ebp-0xC], 0  // for some slot of the ShadowSP local var

            size_t finallyNesting;
            finallyNesting = treeNode->AsVal()->gtVal1;
            noway_assert(treeNode->AsVal()->gtVal1 < compiler->compHndBBtabCount);
            noway_assert(finallyNesting < compiler->compHndBBtabCount);

            // The last slot is reserved for ICodeManager::FixContext(ppEndRegion)
            unsigned filterEndOffsetSlotOffs;
            PREFIX_ASSUME(compiler->lvaLclSize(compiler->lvaShadowSPslotsVar) >
                          TARGET_POINTER_SIZE); // below doesn't underflow.
            filterEndOffsetSlotOffs =
                (unsigned)(compiler->lvaLclSize(compiler->lvaShadowSPslotsVar) - TARGET_POINTER_SIZE);

            size_t curNestingSlotOffs;
            curNestingSlotOffs = filterEndOffsetSlotOffs - ((finallyNesting + 1) * TARGET_POINTER_SIZE);
            GetEmitter()->emitIns_S_I(INS_mov, EA_PTRSIZE, compiler->lvaShadowSPslotsVar, (unsigned)curNestingSlotOffs,
                                      0);
            break;
#endif // !FEATURE_EH_FUNCLETS

        case GT_PINVOKE_PROLOG:
            noway_assert(((gcInfo.gcRegGCrefSetCur | gcInfo.gcRegByrefSetCur) & ~fullIntArgRegMask()) == 0);

#ifdef PSEUDORANDOM_NOP_INSERTION
            // the runtime side requires the codegen here to be consistent
            emit->emitDisableRandomNops();
#endif // PSEUDORANDOM_NOP_INSERTION
            break;

        case GT_LABEL:
            genPendingCallLabel = genCreateTempLabel();
            emit->emitIns_R_L(INS_lea, EA_PTR_DSP_RELOC, genPendingCallLabel, treeNode->GetRegNum());
            break;

        case GT_STORE_OBJ:
        case GT_STORE_BLK:
            GenStructStore(treeNode->AsBlk(), treeNode->AsBlk()->GetKind(), treeNode->AsBlk()->GetLayout());
            break;

        case GT_COPY_BLK:
        case GT_INIT_BLK:
            GenDynBlk(treeNode->AsDynBlk());
            break;

        case GT_JMPTABLE:
            genJumpTable(treeNode);
            break;

        case GT_SWITCH_TABLE:
            genTableBasedSwitch(treeNode);
            break;

        case GT_ARR_INDEX:
            genCodeForArrIndex(treeNode->AsArrIndex());
            break;

        case GT_ARR_OFFSET:
            genCodeForArrOffset(treeNode->AsArrOffs());
            break;

        case GT_CLS_VAR_ADDR:
            emit->emitIns_R_C(INS_lea, EA_PTRSIZE, targetReg, treeNode->AsClsVar()->gtClsVarHnd, 0);
            genProduceReg(treeNode);
            break;

#if !defined(TARGET_64BIT)
        case GT_LONG:
            assert(treeNode->isUsedFromReg());
            genConsumeRegs(treeNode);
            break;
#endif

        case GT_IL_OFFSET:
            // Do nothing; these nodes are simply markers for debug info.
            break;

        case GT_INSTR:
            genCodeForInstr(treeNode->AsInstr());
            break;

        default:
        {
#ifdef DEBUG
            char message[256];
            _snprintf_s(message, _countof(message), _TRUNCATE, "NYI: Unimplemented node type %s\n",
                        GenTree::OpName(treeNode->OperGet()));
            NYIRAW(message);
#endif
            assert(!"Unknown node in codegen");
        }
        break;
    }
}

#ifdef FEATURE_SIMD

void CodeGen::GenStoreLclVarMultiRegSIMD(GenTreeLclVar* store)
{
#if !defined(UNIX_AMD64_ABI) && !defined(TARGET_X86)
    assert(!"Multireg store to SIMD reg not supported on X64 Windows");
#else
    GenTree* src = store->GetOp(0);

    // This is used to store a Vector3/4 call return value, on UNIX_AMD64_ABI
    // such a value is returned into 2 XMM registers and we need to pack it
    // into the XMM destination register.

    GenTreeCall* call = src->gtSkipReloadOrCopy()->AsCall();

    assert(call->GetRegCount() == 2);
#ifdef TARGET_X86
    assert(!varTypeUsesFloatReg(call->GetRegType(0)));
    assert(!varTypeUsesFloatReg(call->GetRegType(1)));
#else
    assert(varTypeUsesFloatReg(call->GetRegType(0)));
    assert(varTypeUsesFloatReg(call->GetRegType(1)));
#endif

    genConsumeRegs(src);

    regNumber retReg0 = call->GetRegNumByIdx(0);
    regNumber retReg1 = call->GetRegNumByIdx(1);

    if (src->IsCopyOrReload())
    {
        // COPY/RELOAD will have valid reg for those positions
        // that need to be copied or reloaded.

        regNumber reloadReg = src->AsCopyOrReload()->GetRegNumByIdx(0);
        if (reloadReg != REG_NA)
        {
            retReg0 = reloadReg;
        }

        reloadReg = src->AsCopyOrReload()->GetRegNumByIdx(1);
        if (reloadReg != REG_NA)
        {
            retReg1 = reloadReg;
        }
    }

    regNumber dstReg = store->GetRegNum();

#ifdef TARGET_X86
    regNumber tmpReg = store->GetSingleTempReg();

    GetEmitter()->emitIns_Mov(INS_movd, EA_4BYTE, dstReg, retReg0, false);
    GetEmitter()->emitIns_Mov(INS_movd, EA_4BYTE, tmpReg, retReg1, false);
    GetEmitter()->emitIns_R_R(INS_unpcklps, EA_16BYTE, dstReg, tmpReg);
#else
    if (dstReg == retReg0)
    {
        GetEmitter()->emitIns_R_R(INS_movlhps, EA_16BYTE, dstReg, retReg1);
    }
    else if (compiler->canUseVexEncoding())
    {
        GetEmitter()->emitIns_R_R_R(INS_unpcklpd, EA_16BYTE, dstReg, retReg0, retReg1);
    }
<<<<<<< HEAD
    else if (dstReg == retReg1)
=======
    genProduceReg(lclNode);
#elif defined(TARGET_X86) && defined(TARGET_WINDOWS)
    assert(varTypeIsIntegral(retTypeDesc->GetReturnRegType(0)));
    assert(varTypeIsIntegral(retTypeDesc->GetReturnRegType(1)));
    assert(lclNode->TypeIs(TYP_SIMD8));

    // This is a case where a SIMD8 struct returned as [EAX, EDX]
    // and needs to be assembled into a single xmm register,
    // note we can't check reg0=EAX, reg1=EDX because they could be already moved.

    inst_Mov(TYP_FLOAT, targetReg, reg0, /* canSkip */ false);
    const emitAttr size = emitTypeSize(TYP_SIMD8);
    if (compiler->compOpportunisticallyDependsOn(InstructionSet_SSE41))
>>>>>>> 82f7144f
    {
        GetEmitter()->emitIns_R_R(INS_movlhps, EA_16BYTE, dstReg, retReg1);
        GetEmitter()->emitIns_Mov(INS_movsdsse2, EA_16BYTE, dstReg, retReg0, /* canSkip */ false);
    }
    else
    {
<<<<<<< HEAD
        GetEmitter()->emitIns_Mov(INS_movaps, EA_16BYTE, dstReg, retReg0, /* canSkip */ false);
        GetEmitter()->emitIns_R_R(INS_movlhps, EA_16BYTE, dstReg, retReg1);
=======
        regNumber tempXmm = lclNode->GetSingleTempReg();
        inst_Mov(TYP_FLOAT, tempXmm, reg1, /* canSkip */ false);
        GetEmitter()->emitIns_SIMD_R_R_R(INS_punpckldq, size, targetReg, targetReg, tempXmm);
>>>>>>> 82f7144f
    }
#endif

    genProduceReg(store);
#endif // UNIX_AMD64_ABI
}

#endif // FEATURE_SIMD

//------------------------------------------------------------------------
// genAllocLclFrame: Probe the stack and allocate the local stack frame - subtract from SP.
//
// Arguments:
//      frameSize         - the size of the stack frame being allocated.
//      initReg           - register to use as a scratch register.
//      pInitRegZeroed    - OUT parameter. *pInitRegZeroed is set to 'false' if and only if
//                          this call sets 'initReg' to a non-zero value.
//      maskArgRegsLiveIn - incoming argument registers that are currently live.
//
// Return value:
//      None
//
void CodeGen::genAllocLclFrame(unsigned frameSize, regNumber initReg, bool* pInitRegZeroed, regMaskTP maskArgRegsLiveIn)
{
    assert(compiler->compGeneratingProlog);

    if (frameSize == 0)
    {
        return;
    }

    const target_size_t pageSize = compiler->eeGetPageSize();

    if (frameSize == REGSIZE_BYTES)
    {
        // Frame size is the same as register size.
        GetEmitter()->emitIns_R(INS_push, EA_PTRSIZE, REG_EAX);
        compiler->unwindAllocStack(frameSize);
    }
    else if (frameSize < pageSize)
    {
        GetEmitter()->emitIns_R_I(INS_sub, EA_PTRSIZE, REG_SPBASE, frameSize);
        compiler->unwindAllocStack(frameSize);

        const unsigned lastProbedLocToFinalSp = frameSize;

        if (lastProbedLocToFinalSp + STACK_PROBE_BOUNDARY_THRESHOLD_BYTES > pageSize)
        {
            // We haven't probed almost a complete page. If the next action on the stack might subtract from SP
            // first, before touching the current SP, then we need to probe at the very bottom. This can
            // happen on x86, for example, when we copy an argument to the stack using a "SUB ESP; REP MOV"
            // strategy.
            GetEmitter()->emitIns_R_AR(INS_test, EA_4BYTE, REG_EAX, REG_SPBASE, 0);
        }
    }
    else
    {
#ifdef TARGET_X86
        int spOffset = -(int)frameSize;

        if (compiler->info.compPublishStubParam)
        {
            GetEmitter()->emitIns_R(INS_push, EA_PTRSIZE, REG_SECRET_STUB_PARAM);
            spOffset += REGSIZE_BYTES;
        }

        GetEmitter()->emitIns_R_AR(INS_lea, EA_PTRSIZE, REG_STACK_PROBE_HELPER_ARG, REG_SPBASE, spOffset);
        regSet.verifyRegUsed(REG_STACK_PROBE_HELPER_ARG);

        genEmitHelperCall(CORINFO_HELP_STACK_PROBE, 0, EA_UNKNOWN);

        if (compiler->info.compPublishStubParam)
        {
            GetEmitter()->emitIns_R(INS_pop, EA_PTRSIZE, REG_SECRET_STUB_PARAM);
            GetEmitter()->emitIns_R_I(INS_sub, EA_PTRSIZE, REG_SPBASE, frameSize);
        }
        else
        {
            GetEmitter()->emitIns_Mov(INS_mov, EA_PTRSIZE, REG_SPBASE, REG_STACK_PROBE_HELPER_ARG, /* canSkip */ false);
        }
#else  // !TARGET_X86
        static_assert_no_msg((RBM_STACK_PROBE_HELPER_ARG & (RBM_SECRET_STUB_PARAM | RBM_DEFAULT_HELPER_CALL_TARGET)) ==
                             RBM_NONE);

        GetEmitter()->emitIns_R_AR(INS_lea, EA_PTRSIZE, REG_STACK_PROBE_HELPER_ARG, REG_SPBASE, -(int)frameSize);
        regSet.verifyRegUsed(REG_STACK_PROBE_HELPER_ARG);

        genEmitHelperCall(CORINFO_HELP_STACK_PROBE, 0, EA_UNKNOWN);

        if (initReg == REG_DEFAULT_HELPER_CALL_TARGET)
        {
            *pInitRegZeroed = false;
        }

        static_assert_no_msg((RBM_STACK_PROBE_HELPER_TRASH & RBM_STACK_PROBE_HELPER_ARG) == RBM_NONE);

        GetEmitter()->emitIns_Mov(INS_mov, EA_PTRSIZE, REG_SPBASE, REG_STACK_PROBE_HELPER_ARG, /* canSkip */ false);
#endif // !TARGET_X86

        compiler->unwindAllocStack(frameSize);

        if (initReg == REG_STACK_PROBE_HELPER_ARG)
        {
            *pInitRegZeroed = false;
        }
    }

#ifdef USING_SCOPE_INFO
    if (!doubleAlignOrFramePointerUsed())
    {
        psiAdjustStackLevel(frameSize);
    }
#endif // USING_SCOPE_INFO
}

//------------------------------------------------------------------------
// genStackPointerConstantAdjustment: add a specified constant value to the stack pointer.
// No probe is done.
//
// Arguments:
//    spDelta                 - the value to add to SP. Must be negative or zero.
//    regTmp                  - x86 only: an available temporary register. If not REG_NA, hide the SP
//                              adjustment from the emitter, using this register.
//
// Return Value:
//    None.
//
void CodeGen::genStackPointerConstantAdjustment(ssize_t spDelta, regNumber regTmp)
{
    assert(spDelta < 0);

    // We assert that the SP change is less than one page. If it's greater, you should have called a
    // function that does a probe, which will in turn call this function.
    assert((target_size_t)(-spDelta) <= compiler->eeGetPageSize());

#ifdef TARGET_X86
    if (regTmp != REG_NA)
    {
        // For x86, some cases don't want to use "sub ESP" because we don't want the emitter to track the adjustment
        // to ESP. So do the work in the count register.
        // TODO-CQ: manipulate ESP directly, to share code, reduce #ifdefs, and improve CQ. This would require
        // creating a way to temporarily turn off the emitter's tracking of ESP, maybe marking instrDescs as "don't
        // track".
        inst_Mov(TYP_I_IMPL, regTmp, REG_SPBASE, /* canSkip */ false);
        inst_RV_IV(INS_sub, regTmp, (target_ssize_t)-spDelta, EA_PTRSIZE);
        inst_Mov(TYP_I_IMPL, REG_SPBASE, regTmp, /* canSkip */ false);
    }
    else
#endif // TARGET_X86
    {
        inst_RV_IV(INS_sub, REG_SPBASE, (target_ssize_t)-spDelta, EA_PTRSIZE);
    }
}

//------------------------------------------------------------------------
// genStackPointerConstantAdjustmentWithProbe: add a specified constant value to the stack pointer,
// and probe the stack as appropriate. Should only be called as a helper for
// genStackPointerConstantAdjustmentLoopWithProbe.
//
// Arguments:
//    spDelta                 - the value to add to SP. Must be negative or zero. If zero, the probe happens,
//                              but the stack pointer doesn't move.
//    regTmp                  - x86 only: an available temporary register. If not REG_NA, hide the SP
//                              adjustment from the emitter, using this register.
//
// Return Value:
//    None.
//
void CodeGen::genStackPointerConstantAdjustmentWithProbe(ssize_t spDelta, regNumber regTmp)
{
    GetEmitter()->emitIns_AR_R(INS_test, EA_4BYTE, REG_SPBASE, REG_SPBASE, 0);
    genStackPointerConstantAdjustment(spDelta, regTmp);
}

//------------------------------------------------------------------------
// genStackPointerConstantAdjustmentLoopWithProbe: Add a specified constant value to the stack pointer,
// and probe the stack as appropriate. Generates one probe per page, up to the total amount required.
// This will generate a sequence of probes in-line. It is required for the case where we need to expose
// (not hide) the stack level adjustment. We can't use the dynamic loop in that case, because the total
// stack adjustment would not be visible to the emitter. It would be possible to use this version for
// multiple hidden constant stack level adjustments but we don't do that currently (we use the loop
// version in genStackPointerDynamicAdjustmentWithProbe instead).
//
// Arguments:
//    spDelta                 - the value to add to SP. Must be negative.
//    regTmp                  - x86 only: an available temporary register. If not REG_NA, hide the SP
//                              adjustment from the emitter, using this register.
//
// Return Value:
//    Offset in bytes from SP to last probed address.
//
target_ssize_t CodeGen::genStackPointerConstantAdjustmentLoopWithProbe(ssize_t spDelta, regNumber regTmp)
{
    assert(spDelta < 0);

    const target_size_t pageSize = compiler->eeGetPageSize();

    ssize_t spRemainingDelta = spDelta;
    do
    {
        ssize_t spOneDelta = -(ssize_t)min((target_size_t)-spRemainingDelta, pageSize);
        genStackPointerConstantAdjustmentWithProbe(spOneDelta, regTmp);
        spRemainingDelta -= spOneDelta;
    } while (spRemainingDelta < 0);

    // What offset from the final SP was the last probe? This depends on the fact that
    // genStackPointerConstantAdjustmentWithProbe() probes first, then does "SUB SP".
    target_size_t lastTouchDelta = (target_size_t)(-spDelta) % pageSize;
    if ((lastTouchDelta == 0) || (lastTouchDelta + STACK_PROBE_BOUNDARY_THRESHOLD_BYTES > pageSize))
    {
        // We haven't probed almost a complete page. If lastTouchDelta==0, then spDelta was an exact
        // multiple of pageSize, which means we last probed exactly one page back. Otherwise, we probed
        // the page, but very far from the end. If the next action on the stack might subtract from SP
        // first, before touching the current SP, then we do one more probe at the very bottom. This can
        // happen on x86, for example, when we copy an argument to the stack using a "SUB ESP; REP MOV"
        // strategy.

        GetEmitter()->emitIns_AR_R(INS_test, EA_PTRSIZE, REG_EAX, REG_SPBASE, 0);
        lastTouchDelta = 0;
    }

    return lastTouchDelta;
}

//------------------------------------------------------------------------
// genStackPointerDynamicAdjustmentWithProbe: add a register value to the stack pointer,
// and probe the stack as appropriate.
//
// Note that for x86, we hide the ESP adjustment from the emitter. To do that, currently,
// requires a temporary register and extra code.
//
// Arguments:
//    regSpDelta              - the register value to add to SP. The value in this register must be negative.
//                              This register might be trashed.
//    regTmp                  - an available temporary register. Will be trashed.
//
// Return Value:
//    None.
//
void CodeGen::genStackPointerDynamicAdjustmentWithProbe(regNumber regSpDelta, regNumber regTmp)
{
    assert(regSpDelta != REG_NA);
    assert(regTmp != REG_NA);

    // Tickle the pages to ensure that ESP is always valid and is
    // in sync with the "stack guard page".  Note that in the worst
    // case ESP is on the last byte of the guard page.  Thus you must
    // touch ESP-0 first not ESP-0x1000.
    //
    // Another subtlety is that you don't want ESP to be exactly on the
    // boundary of the guard page because PUSH is predecrement, thus
    // call setup would not touch the guard page but just beyond it.
    //
    // Note that we go through a few hoops so that ESP never points to
    // illegal pages at any time during the tickling process
    //
    //       add   regSpDelta, ESP          // reg now holds ultimate ESP
    //       jb    loop                     // result is smaller than original ESP (no wrap around)
    //       xor   regSpDelta, regSpDelta   // Overflow, pick lowest possible number
    //  loop:
    //       test  ESP, [ESP+0]             // tickle the page
    //       mov   regTmp, ESP
    //       sub   regTmp, eeGetPageSize()
    //       mov   ESP, regTmp
    //       cmp   ESP, regSpDelta
    //       jae   loop
    //       mov   ESP, regSpDelta

    BasicBlock* loop = genCreateTempLabel();

    inst_RV_RV(INS_add, regSpDelta, REG_SPBASE, TYP_I_IMPL);
    inst_JMP(EJ_jb, loop);

    instGen_Set_Reg_To_Zero(EA_PTRSIZE, regSpDelta);

    genDefineTempLabel(loop);

    // Tickle the decremented value. Note that it must be done BEFORE the update of ESP since ESP might already
    // be on the guard page. It is OK to leave the final value of ESP on the guard page.
    GetEmitter()->emitIns_AR_R(INS_test, EA_4BYTE, REG_SPBASE, REG_SPBASE, 0);

    // Subtract a page from ESP. This is a trick to avoid the emitter trying to track the
    // decrement of the ESP - we do the subtraction in another reg instead of adjusting ESP directly.
    inst_Mov(TYP_I_IMPL, regTmp, REG_SPBASE, /* canSkip */ false);
    inst_RV_IV(INS_sub, regTmp, compiler->eeGetPageSize(), EA_PTRSIZE);
    inst_Mov(TYP_I_IMPL, REG_SPBASE, regTmp, /* canSkip */ false);

    inst_RV_RV(INS_cmp, REG_SPBASE, regSpDelta, TYP_I_IMPL);
    inst_JMP(EJ_jae, loop);

    // Move the final value to ESP
    inst_Mov(TYP_I_IMPL, REG_SPBASE, regSpDelta, /* canSkip */ false);
}

//------------------------------------------------------------------------
// genLclHeap: Generate code for localloc.
//
// Arguments:
//      tree - the localloc tree to generate.
//
// Notes:
//      Note that for x86, we don't track ESP movements while generating the localloc code.
//      The ESP tracking is used to report stack pointer-relative GC info, which is not
//      interesting while doing the localloc construction. Also, for functions with localloc,
//      we have EBP frames, and EBP-relative locals, and ESP-relative accesses only for function
//      call arguments.
//
//      For x86, we store the ESP after the localloc is complete in the LocAllocSP
//      variable. This variable is implicitly reported to the VM in the GC info (its position
//      is defined by convention relative to other items), and is used by the GC to find the
//      "base" stack pointer in functions with localloc.
//
void CodeGen::genLclHeap(GenTree* tree)
{
    assert(tree->OperGet() == GT_LCLHEAP);
    assert(compiler->compLocallocUsed);

    GenTree* size = tree->AsOp()->gtOp1;
    noway_assert((genActualType(size->gtType) == TYP_INT) || (genActualType(size->gtType) == TYP_I_IMPL));

    regNumber      targetReg      = tree->GetRegNum();
    regNumber      regCnt         = REG_NA;
    var_types      type           = genActualType(size->gtType);
    emitAttr       easz           = emitTypeSize(type);
    BasicBlock*    endLabel       = nullptr;
    target_ssize_t lastTouchDelta = (target_ssize_t)-1;

#ifdef DEBUG
    if (compiler->opts.compStackCheckOnRet)
    {
        genStackPointerCheck(compiler->lvaReturnSpCheck);
    }
#endif

    noway_assert(isFramePointerUsed()); // localloc requires Frame Pointer to be established since SP changes
    noway_assert(genStackLevel == 0);   // Can't have anything on the stack

    target_size_t stackAdjustment     = 0;
    target_size_t locAllocStackOffset = 0;

    // compute the amount of memory to allocate to properly STACK_ALIGN.
    size_t amount = 0;
    if (size->IsCnsIntOrI())
    {
        // If size is a constant, then it must be contained.
        assert(size->isContained());

        // If amount is zero then return null in targetReg
        amount = size->AsIntCon()->gtIconVal;
        if (amount == 0)
        {
            instGen_Set_Reg_To_Zero(EA_PTRSIZE, targetReg);
            goto BAILOUT;
        }

        // 'amount' is the total number of bytes to localloc to properly STACK_ALIGN
        amount = AlignUp(amount, STACK_ALIGN);
    }
    else
    {
        // The localloc requested memory size is non-constant.

        // Put the size value in targetReg. If it is zero, bail out by returning null in targetReg.
        genConsumeRegAndCopy(size, targetReg);
        endLabel = genCreateTempLabel();
        GetEmitter()->emitIns_R_R(INS_test, easz, targetReg, targetReg);
        inst_JMP(EJ_je, endLabel);

        // Compute the size of the block to allocate and perform alignment.
        // If compInitMem=true, we can reuse targetReg as regcnt,
        // since we don't need any internal registers.
        if (compiler->info.compInitMem)
        {
            assert(tree->AvailableTempRegCount() == 0);
            regCnt = targetReg;
        }
        else
        {
            regCnt = tree->ExtractTempReg();

            // Above, we put the size in targetReg. Now, copy it to our new temp register if necessary.
            inst_Mov(size->TypeGet(), regCnt, targetReg, /* canSkip */ true);
        }

        // Round up the number of bytes to allocate to a STACK_ALIGN boundary. This is done
        // by code like:
        //      add reg, 15
        //      and reg, -16
        // However, in the initialized memory case, we need the count of STACK_ALIGN-sized
        // elements, not a byte count, after the alignment. So instead of the "and", which
        // becomes unnecessary, generate a shift, e.g.:
        //      add reg, 15
        //      shr reg, 4

        inst_RV_IV(INS_add, regCnt, STACK_ALIGN - 1, emitActualTypeSize(type));

        if (compiler->info.compInitMem)
        {
            // Convert the count from a count of bytes to a loop count. We will loop once per
            // stack alignment size, so each loop will zero 4 bytes on Windows/x86, and 16 bytes
            // on x64 and Linux/x86.
            //
            // Note that we zero a single reg-size word per iteration on x86, and 2 reg-size
            // words per iteration on x64. We will shift off all the stack alignment bits
            // added above, so there is no need for an 'and' instruction.

            // --- shr regCnt, 2 (or 4) ---
            inst_RV_SH(INS_shr, EA_PTRSIZE, regCnt, STACK_ALIGN_SHIFT);
        }
        else
        {
            // Otherwise, mask off the low bits to align the byte count.
            inst_RV_IV(INS_and, regCnt, ~(STACK_ALIGN - 1), emitActualTypeSize(type));
        }
    }

    bool initMemOrLargeAlloc; // Declaration must be separate from initialization to avoid clang compiler error.
    initMemOrLargeAlloc = compiler->info.compInitMem || (amount >= compiler->eeGetPageSize()); // must be >= not >

#if FEATURE_FIXED_OUT_ARGS
    // If we have an outgoing arg area then we must adjust the SP by popping off the
    // outgoing arg area. We will restore it right before we return from this method.
    //
    // Localloc returns stack space that aligned to STACK_ALIGN bytes. The following
    // are the cases that need to be handled:
    //   i) Method has out-going arg area.
    //      It is guaranteed that size of out-going arg area is STACK_ALIGN'ed (see fgMorphArgs).
    //      Therefore, we will pop off the out-going arg area from RSP before allocating the localloc space.
    //  ii) Method has no out-going arg area.
    //      Nothing to pop off from the stack.
    if (compiler->lvaOutgoingArgSpaceSize > 0)
    {
        assert((compiler->lvaOutgoingArgSpaceSize % STACK_ALIGN) == 0); // This must be true for the stack to remain
                                                                        // aligned

        // If the localloc amount is a small enough constant, and we're not initializing the allocated
        // memory, then don't bother popping off the ougoing arg space first; just allocate the amount
        // of space needed by the allocation, and call the bottom part the new outgoing arg space.

        if ((amount > 0) && !initMemOrLargeAlloc)
        {
            lastTouchDelta      = genStackPointerConstantAdjustmentLoopWithProbe(-(ssize_t)amount, REG_NA);
            stackAdjustment     = 0;
            locAllocStackOffset = (target_size_t)compiler->lvaOutgoingArgSpaceSize;
            goto ALLOC_DONE;
        }

        inst_RV_IV(INS_add, REG_SPBASE, compiler->lvaOutgoingArgSpaceSize, EA_PTRSIZE);
        stackAdjustment += (target_size_t)compiler->lvaOutgoingArgSpaceSize;
        locAllocStackOffset = stackAdjustment;
    }
#endif

    if (size->IsCnsIntOrI())
    {
        // We should reach here only for non-zero, constant size allocations.
        assert(amount > 0);
        assert((amount % STACK_ALIGN) == 0);
        assert((amount % REGSIZE_BYTES) == 0);

        // For small allocations we will generate up to six push 0 inline
        size_t cntRegSizedWords = amount / REGSIZE_BYTES;
        if (cntRegSizedWords <= 6)
        {
            for (; cntRegSizedWords != 0; cntRegSizedWords--)
            {
                inst_IV(INS_push_hide, 0); // push_hide means don't track the stack
            }

            lastTouchDelta = 0;

            goto ALLOC_DONE;
        }

#ifdef TARGET_X86
        bool needRegCntRegister = true;
#else  // !TARGET_X86
        bool needRegCntRegister = initMemOrLargeAlloc;
#endif // !TARGET_X86

        if (needRegCntRegister)
        {
            // If compInitMem=true, we can reuse targetReg as regcnt.
            // Since size is a constant, regCnt is not yet initialized.
            assert(regCnt == REG_NA);
            if (compiler->info.compInitMem)
            {
                assert(tree->AvailableTempRegCount() == 0);
                regCnt = targetReg;
            }
            else
            {
                regCnt = tree->ExtractTempReg();
            }
        }

        if (!initMemOrLargeAlloc)
        {
            // Since the size is less than a page, and we don't need to zero init memory, simply adjust ESP.
            // ESP might already be in the guard page, so we must touch it BEFORE
            // the alloc, not after.

            assert(amount < compiler->eeGetPageSize()); // must be < not <=
            lastTouchDelta = genStackPointerConstantAdjustmentLoopWithProbe(-(ssize_t)amount, regCnt);
            goto ALLOC_DONE;
        }

        // else, "mov regCnt, amount"

        if (compiler->info.compInitMem)
        {
            // When initializing memory, we want 'amount' to be the loop count.
            assert((amount % STACK_ALIGN) == 0);
            amount /= STACK_ALIGN;
        }

        genSetRegToIcon(regCnt, amount, ((int)amount == amount) ? TYP_INT : TYP_LONG);
    }

    if (compiler->info.compInitMem)
    {
        // At this point 'regCnt' is set to the number of loop iterations for this loop, if each
        // iteration zeros (and subtracts from the stack pointer) STACK_ALIGN bytes.
        // Since we have to zero out the allocated memory AND ensure that RSP is always valid
        // by tickling the pages, we will just push 0's on the stack.

        assert(genIsValidIntReg(regCnt));

        // Loop:
        BasicBlock* loop = genCreateTempLabel();
        genDefineTempLabel(loop);

        static_assert_no_msg((STACK_ALIGN % REGSIZE_BYTES) == 0);
        unsigned const count = (STACK_ALIGN / REGSIZE_BYTES);

        for (unsigned i = 0; i < count; i++)
        {
            inst_IV(INS_push_hide, 0); // --- push REG_SIZE bytes of 0
        }
        // Note that the stack must always be aligned to STACK_ALIGN bytes

        // Decrement the loop counter and loop if not done.
        inst_RV(INS_dec, regCnt, TYP_I_IMPL);
        inst_JMP(EJ_jne, loop);

        lastTouchDelta = 0;
    }
    else
    {
        // At this point 'regCnt' is set to the total number of bytes to localloc.
        // Negate this value before calling the function to adjust the stack (which
        // adds to ESP).

        inst_RV(INS_neg, regCnt, TYP_I_IMPL);
        regNumber regTmp = tree->GetSingleTempReg();
        genStackPointerDynamicAdjustmentWithProbe(regCnt, regTmp);

        // lastTouchDelta is dynamic, and can be up to a page. So if we have outgoing arg space,
        // we're going to assume the worst and probe.
    }

ALLOC_DONE:
    // Re-adjust SP to allocate out-going arg area. Note: this also requires probes, if we have
    // a very large stack adjustment! For simplicity, we use the same function used elsewhere,
    // which probes the current address before subtracting. We may end up probing multiple
    // times relatively "nearby".
    if (stackAdjustment > 0)
    {
        assert((stackAdjustment % STACK_ALIGN) == 0); // This must be true for the stack to remain aligned
        assert(lastTouchDelta >= -1);

        if ((lastTouchDelta == (target_ssize_t)-1) ||
            (stackAdjustment + (target_size_t)lastTouchDelta + STACK_PROBE_BOUNDARY_THRESHOLD_BYTES >
             compiler->eeGetPageSize()))
        {
            genStackPointerConstantAdjustmentLoopWithProbe(-(ssize_t)stackAdjustment, REG_NA);
        }
        else
        {
            genStackPointerConstantAdjustment(-(ssize_t)stackAdjustment, REG_NA);
        }
    }

    // Return the stackalloc'ed address in result register.
    // TargetReg = RSP + locAllocStackOffset
    GetEmitter()->emitIns_R_AR(INS_lea, EA_PTRSIZE, targetReg, REG_SPBASE, (int)locAllocStackOffset);

    if (endLabel != nullptr)
    {
        genDefineTempLabel(endLabel);
    }

BAILOUT:

#ifdef JIT32_GCENCODER
    if (compiler->lvaLocAllocSPvar != BAD_VAR_NUM)
    {
        GetEmitter()->emitIns_S_R(ins_Store(TYP_I_IMPL), EA_PTRSIZE, REG_SPBASE, compiler->lvaLocAllocSPvar, 0);
    }
#endif // JIT32_GCENCODER

#ifdef DEBUG
    // Update local variable to reflect the new stack pointer.
    if (compiler->opts.compStackCheckOnRet)
    {
        noway_assert(compiler->lvaReturnSpCheck != 0xCCCCCCCC &&
                     compiler->lvaTable[compiler->lvaReturnSpCheck].lvDoNotEnregister &&
                     compiler->lvaTable[compiler->lvaReturnSpCheck].lvOnFrame);
        GetEmitter()->emitIns_S_R(ins_Store(TYP_I_IMPL), EA_PTRSIZE, REG_SPBASE, compiler->lvaReturnSpCheck, 0);
    }
#endif

    genProduceReg(tree);
}

void CodeGen::GenDynBlk(GenTreeDynBlk* store)
{
    switch (store->GetKind())
    {
#ifdef TARGET_AMD64
        case StructStoreKind::MemSet:
            ConsumeDynBlk(store, REG_ARG_0, REG_ARG_1, REG_ARG_2);
            genEmitHelperCall(CORINFO_HELP_MEMSET, 0, EA_UNKNOWN);
            break;
        case StructStoreKind::MemCpy:
            ConsumeDynBlk(store, REG_ARG_0, REG_ARG_1, REG_ARG_2);
            genEmitHelperCall(CORINFO_HELP_MEMCPY, 0, EA_UNKNOWN);
            break;
#endif
        case StructStoreKind::RepStos:
            ConsumeDynBlk(store, REG_RDI, REG_RAX, REG_RCX);
            instGen(INS_r_stosb);
            break;
        case StructStoreKind::RepMovs:
            ConsumeDynBlk(store, REG_RDI, REG_RSI, REG_RCX);
            instGen(INS_r_movsb);
            break;
        default:
            unreached();
    }
}

StructStoreKind GetStructStoreKind(bool isLocalStore, ClassLayout* layout, GenTree* src)
{
    assert(!layout->IsBlockLayout());

    unsigned size = layout->GetSize();

    if (src->OperIs(GT_CNS_INT))
    {
        assert(src->IsIntegralConst(0));

        return size > INITBLK_UNROLL_LIMIT ? StructStoreKind::LargeInit : StructStoreKind::UnrollInit;
    }

    // If the struct contains GC pointers we need to generate GC write barriers, unless
    // the destination is a local variable. Even if the destination is a local we're still
    // going to use UnrollWB if the size is too large for normal unrolling.
    // Normal unrolling requires GC non-interruptible regions, the JIT32 GC encoder does
    // not support that.

    if (layout->HasGCPtr()
#ifndef JIT32_GCENCODER
        && (!isLocalStore || (size > CPBLK_UNROLL_LIMIT))
#endif
            )
    {
        // If we have a long enough sequence of slots that do not require write barriers then
        // we can use REP MOVSD/Q instead of a sequence of MOVSD/Q instructions. According to the
        // Intel Manual, the sweet spot for small structs is between 4 to 12 slots of size where
        // the entire operation takes 20 cycles and encodes in 5 bytes (loading RCX and REP MOVSD/Q).
        unsigned nonWBSequenceLength = 0;

        if (isLocalStore)
        {
            // If the destination is on the stack then no write barriers are needed.
            nonWBSequenceLength = layout->GetSlotCount();
        }
        else
        {
            // Otherwise a write barrier is needed for every GC pointer in the layout
            // so we need to check if there's a long enough sequence of non-GC slots.
            for (unsigned i = 0; i < layout->GetSlotCount(); i++)
            {
                if (layout->IsGCPtr(i))
                {
                    nonWBSequenceLength = 0;
                }
                else
                {
                    nonWBSequenceLength++;

                    if (nonWBSequenceLength >= CPOBJ_NONGC_SLOTS_LIMIT)
                    {
                        break;
                    }
                }
            }
        }

        return nonWBSequenceLength >= CPOBJ_NONGC_SLOTS_LIMIT ? StructStoreKind::UnrollCopyWBRepMovs
                                                              : StructStoreKind::UnrollCopyWB;
    }

    return size > CPBLK_UNROLL_LIMIT ? StructStoreKind::LargeCopy : StructStoreKind::UnrollCopy;
}

void CodeGen::GenStructStore(GenTree* store, StructStoreKind kind, ClassLayout* layout)
{
    assert(store->OperIs(GT_STORE_OBJ, GT_STORE_BLK, GT_STORE_LCL_VAR, GT_STORE_LCL_FLD));

    switch (kind)
    {
#ifdef TARGET_AMD64
        case StructStoreKind::MemSet:
            GenStructStoreMemSet(store, layout);
            break;
        case StructStoreKind::MemCpy:
            GenStructStoreMemCpy(store, layout);
            break;
#endif
        case StructStoreKind::RepStos:
            GenStructStoreRepStos(store, layout);
            break;
        case StructStoreKind::RepMovs:
            GenStructStoreRepMovs(store, layout);
            break;
        case StructStoreKind::UnrollInit:
            GenStructStoreUnrollInit(store, layout);
            break;
        case StructStoreKind::UnrollCopy:
            GenStructStoreUnrollCopy(store, layout);
            break;
        case StructStoreKind::UnrollCopyWB:
        case StructStoreKind::UnrollCopyWBRepMovs:
            GenStructStoreUnrollCopyWB(store, layout);
            break;
        default:
            unreached();
    }
}

#ifdef TARGET_AMD64

void CodeGen::GenStructStoreMemSet(GenTree* store, ClassLayout* layout)
{
    ConsumeStructStore(store, layout, REG_ARG_0, REG_ARG_1, REG_ARG_2);
    genEmitHelperCall(CORINFO_HELP_MEMSET, 0, EA_UNKNOWN);
}

void CodeGen::GenStructStoreMemCpy(GenTree* store, ClassLayout* layout)
{
    assert(!layout->HasGCPtr());

    ConsumeStructStore(store, layout, REG_ARG_0, REG_ARG_1, REG_ARG_2);
    genEmitHelperCall(CORINFO_HELP_MEMCPY, 0, EA_UNKNOWN);
}

#endif // TARGET_AMD64

void CodeGen::GenStructStoreRepStos(GenTree* store, ClassLayout* layout)
{
    ConsumeStructStore(store, layout, REG_RDI, REG_RAX, REG_RCX);
    instGen(INS_r_stosb);
}

void CodeGen::GenStructStoreRepMovs(GenTree* store, ClassLayout* layout)
{
    assert(!layout->HasGCPtr());

    ConsumeStructStore(store, layout, REG_RDI, REG_RSI, REG_RCX);
    instGen(INS_r_movsb);
}

void CodeGen::GenStructStoreUnrollInit(GenTree* store, ClassLayout* layout)
{
    assert(store->OperIs(GT_STORE_BLK, GT_STORE_OBJ, GT_STORE_LCL_VAR, GT_STORE_LCL_FLD));

    unsigned  dstLclNum         = BAD_VAR_NUM;
    regNumber dstAddrBaseReg    = REG_NA;
    regNumber dstAddrIndexReg   = REG_NA;
    unsigned  dstAddrIndexScale = 1;
    int       dstOffset         = 0;
    GenTree*  src;

    if (store->OperIs(GT_STORE_LCL_VAR, GT_STORE_LCL_FLD))
    {
        dstLclNum = store->AsLclVarCommon()->GetLclNum();
        dstOffset = store->AsLclVarCommon()->GetLclOffs();

        src = store->AsLclVarCommon()->GetOp(0);
    }
    else
    {
        GenTree* dstAddr = store->AsIndir()->GetAddr();

        if (!dstAddr->isContained())
        {
            dstAddrBaseReg = genConsumeReg(dstAddr);
        }
        else if (GenTreeAddrMode* addrMode = dstAddr->IsAddrMode())
        {
            if (addrMode->HasBase())
            {
                dstAddrBaseReg = genConsumeReg(addrMode->GetBase());
            }

            if (addrMode->HasIndex())
            {
                dstAddrIndexReg   = genConsumeReg(addrMode->GetIndex());
                dstAddrIndexScale = addrMode->GetScale();
            }

            dstOffset = addrMode->GetOffset();
        }
        else
        {
            assert(dstAddr->OperIsLocalAddr());

            dstLclNum = dstAddr->AsLclVarCommon()->GetLclNum();
            dstOffset = dstAddr->AsLclVarCommon()->GetLclOffs();
        }

        src = store->AsIndir()->GetValue();
    }

    regNumber srcIntReg = REG_NA;

    if (src->OperIs(GT_INIT_VAL))
    {
        assert(src->isContained());
        src = src->AsUnOp()->GetOp(0);
    }

    unsigned size = node->GetLayout()->GetSize();

    // An SSE mov that accesses data larger than 8 bytes may be implemented using
    // multiple memory accesses. Hence, the JIT must not use such stores when
    // INITBLK zeroes a struct that contains GC pointers and can be observed by
    // other threads (i.e. when dstAddr is not an address of a local).
    // For example, this can happen when initializing a struct field of an object.
    const bool canUse16BytesSimdMov = !node->IsOnHeapAndContainsReferences();

#ifdef TARGET_AMD64
    // On Amd64 the JIT will not use SIMD stores for such structs and instead
    // will always allocate a GP register for src node.
    const bool willUseSimdMov = canUse16BytesSimdMov && (size >= XMM_REGSIZE_BYTES);
#else
    // On X86 the JIT will use movq for structs that are larger than 16 bytes
    // since it is more beneficial than using two mov-s from a GP register.
    const bool willUseSimdMov = (size >= 16);
#endif

    if (!src->isContained())
    {
        srcIntReg = genConsumeReg(src);
    }
    else
    {
<<<<<<< HEAD
        assert(src->IsIntegralConst(0));
        assert((layout->GetSize() == 1) || ((layout->GetSize() % XMM_REGSIZE_BYTES) == 0));
    }

    emitter* emit = GetEmitter();
    unsigned size = layout->GetSize();
=======
        // If src is contained then it must be 0.
        assert(src->IsIntegralConst(0));
        assert(willUseSimdMov);
#ifdef TARGET_AMD64
        assert(size % 16 == 0);
#else
        assert(size % 8 == 0);
#endif
    }

    emitter* emit = GetEmitter();
>>>>>>> 82f7144f

    assert(size <= INT32_MAX);
    assert(dstOffset < (INT32_MAX - static_cast<int>(size)));

<<<<<<< HEAD
    if (size == 1)
    {
        if (dstLclNum != BAD_VAR_NUM)
        {
            emit->emitIns_S_I(INS_mov, EA_1BYTE, dstLclNum, dstOffset, 0);
        }
        else
        {
            emit->emitIns_I_ARX(INS_mov, EA_1BYTE, 0, dstAddrBaseReg, dstAddrIndexReg, dstAddrIndexScale, dstOffset);
        }

        return;
    }

    // Fill as much as possible using SSE2 stores.
    if (size >= XMM_REGSIZE_BYTES)
=======
    if (willUseSimdMov)
>>>>>>> 82f7144f
    {
        regNumber srcXmmReg = store->GetSingleTempReg(RBM_ALLFLOAT);

        if (src->gtSkipReloadOrCopy()->IsIntegralConst(0))
        {
            // If the source is constant 0 then always use xorps, it's faster
            // than copying the constant from a GPR to a XMM register.
            emit->emitIns_R_R(INS_xorps, EA_16BYTE, srcXmmReg, srcXmmReg);
        }
        else
        {
            emit->emitIns_Mov(INS_movd, EA_PTRSIZE, srcXmmReg, srcIntReg, /* canSkip */ false);
            emit->emitIns_R_R(INS_punpckldq, EA_16BYTE, srcXmmReg, srcXmmReg);
#ifdef TARGET_X86
            // For x86, we need one more to convert it from 8 bytes to 16 bytes.
            emit->emitIns_R_R(INS_punpckldq, EA_16BYTE, srcXmmReg, srcXmmReg);
#endif
        }

        instruction simdMov      = simdUnalignedMovIns();
        unsigned    regSize      = XMM_REGSIZE_BYTES;
        unsigned    bytesWritten = 0;

        while (bytesWritten < size)
        {
#ifdef TARGET_X86
            if (!canUse16BytesSimdMov || (bytesWritten + regSize > size))
            {
                simdMov = INS_movq;
                regSize = 8;
            }
#endif
            if (bytesWritten + regSize > size)
            {
                assert(srcIntReg != REG_NA);
                break;
            }

            if (dstLclNum != BAD_VAR_NUM)
            {
                emit->emitIns_S_R(simdMov, EA_ATTR(regSize), srcXmmReg, dstLclNum, dstOffset);
            }
            else
            {
                emit->emitIns_ARX_R(simdMov, EA_ATTR(regSize), srcXmmReg, dstAddrBaseReg, dstAddrIndexReg,
                                    dstAddrIndexScale, dstOffset);
            }

            dstOffset += regSize;
            bytesWritten += regSize;
        }

        size -= bytesWritten;
    }

    // Fill the remainder using normal stores.
    for (unsigned regSize = REGSIZE_BYTES; size > 0; size -= regSize, dstOffset += regSize)
    {
        while (regSize > size)
        {
            regSize /= 2;
        }

        if (dstLclNum != BAD_VAR_NUM)
        {
            emit->emitIns_S_R(INS_mov, EA_ATTR(regSize), srcIntReg, dstLclNum, dstOffset);
        }
        else
        {
            emit->emitIns_ARX_R(INS_mov, EA_ATTR(regSize), srcIntReg, dstAddrBaseReg, dstAddrIndexReg,
                                dstAddrIndexScale, dstOffset);
        }
    }
}

void CodeGen::GenStructStoreUnrollCopy(GenTree* store, ClassLayout* layout)
{
    assert(store->OperIs(GT_STORE_BLK, GT_STORE_OBJ, GT_STORE_LCL_VAR, GT_STORE_LCL_FLD));

    if (layout->HasGCPtr())
    {
#ifndef JIT32_GCENCODER
        GetEmitter()->emitDisableGC();
#else
        unreached();
#endif
    }

    unsigned  dstLclNum         = BAD_VAR_NUM;
    regNumber dstAddrBaseReg    = REG_NA;
    regNumber dstAddrIndexReg   = REG_NA;
    unsigned  dstAddrIndexScale = 1;
    int       dstOffset         = 0;
    GenTree*  src;

    if (store->OperIs(GT_STORE_LCL_VAR, GT_STORE_LCL_FLD))
    {
        dstLclNum = store->AsLclVarCommon()->GetLclNum();
        dstOffset = store->AsLclVarCommon()->GetLclOffs();

        src = store->AsLclVarCommon()->GetOp(0);
    }
    else
    {
        GenTree* dstAddr = store->AsIndir()->GetAddr();

        if (!dstAddr->isContained())
        {
            dstAddrBaseReg = genConsumeReg(dstAddr);
        }
        else if (GenTreeAddrMode* addrMode = dstAddr->IsAddrMode())
        {
            if (addrMode->HasBase())
            {
                dstAddrBaseReg = genConsumeReg(addrMode->GetBase());
            }

            if (addrMode->HasIndex())
            {
                dstAddrIndexReg   = genConsumeReg(addrMode->GetIndex());
                dstAddrIndexScale = addrMode->GetScale();
            }

            dstOffset = addrMode->GetOffset();
        }
        else
        {
            assert(dstAddr->OperIsLocalAddr());

            dstLclNum = dstAddr->AsLclVarCommon()->GetLclNum();
            dstOffset = dstAddr->AsLclVarCommon()->GetLclOffs();
        }

        src = store->AsIndir()->GetValue();
    }

    unsigned  srcLclNum         = BAD_VAR_NUM;
    regNumber srcAddrBaseReg    = REG_NA;
    regNumber srcAddrIndexReg   = REG_NA;
    unsigned  srcAddrIndexScale = 1;
    int       srcOffset         = 0;

    assert(src->isContained());

    if (src->OperIs(GT_LCL_VAR, GT_LCL_FLD))
    {
        srcLclNum = src->AsLclVarCommon()->GetLclNum();
        srcOffset = src->AsLclVarCommon()->GetLclOffs();
    }
    else
    {
        assert(src->OperIs(GT_IND, GT_OBJ, GT_BLK));

        GenTree* srcAddr = src->AsIndir()->GetAddr();

        if (!srcAddr->isContained())
        {
            srcAddrBaseReg = genConsumeReg(srcAddr);
        }
        else if (GenTreeAddrMode* addrMode = srcAddr->IsAddrMode())
        {
            if (addrMode->HasBase())
            {
                srcAddrBaseReg = genConsumeReg(addrMode->GetBase());
            }

            if (addrMode->HasIndex())
            {
                srcAddrIndexReg   = genConsumeReg(addrMode->GetIndex());
                srcAddrIndexScale = addrMode->GetScale();
            }

            srcOffset = addrMode->GetOffset();
        }
        else
        {
            assert(srcAddr->OperIsLocalAddr());

            srcLclNum = srcAddr->AsLclVarCommon()->GetLclNum();
            srcOffset = srcAddr->AsLclVarCommon()->GetLclOffs();
        }
    }

    emitter* emit = GetEmitter();
    unsigned size = layout->GetSize();

    assert(size <= INT32_MAX);
    assert(srcOffset < (INT32_MAX - static_cast<int>(size)));
    assert(dstOffset < (INT32_MAX - static_cast<int>(size)));

    if (size >= XMM_REGSIZE_BYTES)
    {
        regNumber tempReg = store->GetSingleTempReg(RBM_ALLFLOAT);

        instruction simdMov = simdUnalignedMovIns();
        for (unsigned regSize = XMM_REGSIZE_BYTES; size >= regSize;
             size -= regSize, srcOffset += regSize, dstOffset += regSize)
        {
            if (srcLclNum != BAD_VAR_NUM)
            {
                emit->emitIns_R_S(simdMov, EA_ATTR(regSize), tempReg, srcLclNum, srcOffset);
            }
            else
            {
                emit->emitIns_R_ARX(simdMov, EA_ATTR(regSize), tempReg, srcAddrBaseReg, srcAddrIndexReg,
                                    srcAddrIndexScale, srcOffset);
            }

            if (dstLclNum != BAD_VAR_NUM)
            {
                emit->emitIns_S_R(simdMov, EA_ATTR(regSize), tempReg, dstLclNum, dstOffset);
            }
            else
            {
                emit->emitIns_ARX_R(simdMov, EA_ATTR(regSize), tempReg, dstAddrBaseReg, dstAddrIndexReg,
                                    dstAddrIndexScale, dstOffset);
            }
        }

        // TODO-CQ-XArch: On x86 we could copy 8 byte at once by using MOVQ instead of four 4 byte MOV stores.
        // On x64 it may also be worth copying a 4/8 byte remainder using MOVD/MOVQ, that avoids the need to
        // allocate a GPR just for the remainder.
    }

    if (size > 0)
    {
        regNumber tempReg = store->GetSingleTempReg(RBM_ALLINT);

        for (unsigned regSize = REGSIZE_BYTES; size > 0; size -= regSize, srcOffset += regSize, dstOffset += regSize)
        {
            while (regSize > size)
            {
                regSize /= 2;
            }

            if (srcLclNum != BAD_VAR_NUM)
            {
                emit->emitIns_R_S(INS_mov, EA_ATTR(regSize), tempReg, srcLclNum, srcOffset);
            }
            else
            {
                emit->emitIns_R_ARX(INS_mov, EA_ATTR(regSize), tempReg, srcAddrBaseReg, srcAddrIndexReg,
                                    srcAddrIndexScale, srcOffset);
            }

            if (dstLclNum != BAD_VAR_NUM)
            {
                emit->emitIns_S_R(INS_mov, EA_ATTR(regSize), tempReg, dstLclNum, dstOffset);
            }
            else
            {
                emit->emitIns_ARX_R(INS_mov, EA_ATTR(regSize), tempReg, dstAddrBaseReg, dstAddrIndexReg,
                                    dstAddrIndexScale, dstOffset);
            }
        }
    }

    if (layout->HasGCPtr())
    {
#ifndef JIT32_GCENCODER
        GetEmitter()->emitEnableGC();
#else
        unreached();
#endif
    }
}

// Generate code for a struct store that contains GC pointers.
// This will generate a sequence of (REP) MOVS instructions for
// non-GC slots and calls to the BY_REF_ASSIGN helper otherwise.
//
void CodeGen::GenStructStoreUnrollCopyWB(GenTree* store, ClassLayout* layout)
{
    assert(layout->HasGCPtr());

    ConsumeStructStore(store, layout, REG_RDI, REG_RSI, REG_NA);

    bool      dstOnStack;
    var_types dstAddrType;

    GenTree*  src;
    var_types srcAddrType;

    if (store->OperIs(GT_STORE_LCL_VAR, GT_STORE_LCL_FLD))
    {
        src = store->AsLclVarCommon()->GetOp(0);

        dstOnStack  = true;
        dstAddrType = TYP_I_IMPL;
    }
    else
    {
        GenTree* dstAddr = store->AsIndir()->GetAddr();

        dstOnStack  = false;
        dstAddrType = dstAddr->GetType();

        src = store->AsIndir()->GetValue();
    }

    if (src->OperIs(GT_LCL_VAR, GT_LCL_FLD))
    {
        srcAddrType = TYP_I_IMPL;
    }
    else
    {
        assert(src->OperIs(GT_IND, GT_OBJ, GT_BLK));

        srcAddrType = src->AsIndir()->GetAddr()->GetType();
    }

    gcInfo.gcMarkRegPtrVal(REG_RSI, srcAddrType);
    gcInfo.gcMarkRegPtrVal(REG_RDI, dstAddrType);

    unsigned slotCount = layout->GetSlotCount();

    if (dstOnStack)
    {
        // Stack stores do not require write barriers.

        if (slotCount < CPOBJ_NONGC_SLOTS_LIMIT)
        {
            for (unsigned i = 0; i < slotCount; i++)
            {
                instGen(INS_movsp);
            }
        }
        else
        {
            assert(store->HasTempReg(REG_RCX));

            GetEmitter()->emitIns_R_I(INS_mov, EA_4BYTE, REG_RCX, slotCount);
            instGen(INS_r_movsp);
        }
    }
    else
    {
        for (unsigned i = 0; i < slotCount; i++)
        {
            if (layout->IsGCPtr(i))
            {
                genEmitHelperCall(CORINFO_HELP_ASSIGN_BYREF, 0, EA_PTRSIZE);
            }
            else
            {
                unsigned nonWBSequenceLength = 1;

                while ((i + 1 < slotCount) && !layout->IsGCPtr(i + 1))
                {
                    nonWBSequenceLength++;
                    i++;
                }

                if (nonWBSequenceLength < CPOBJ_NONGC_SLOTS_LIMIT)
                {
                    for (unsigned j = 0; j < nonWBSequenceLength; j++)
                    {
                        instGen(INS_movsp);
                    }
                }
                else
                {
                    assert(store->HasTempReg(REG_RCX));

                    GetEmitter()->emitIns_R_I(INS_mov, EA_4BYTE, REG_RCX, nonWBSequenceLength);
                    instGen(INS_r_movsp);
                }
            }
        }
    }

    // Clear the gcInfo for RSI and RDI.
    // While we normally update GC info prior to the last instruction that uses them,
    // these actually live into the helper call.
    gcInfo.gcMarkRegSetNpt(RBM_RSI);
    gcInfo.gcMarkRegSetNpt(RBM_RDI);
}

//------------------------------------------------------------------------
// If any Vector3 args are on stack and they are not pass-by-ref, the upper 32bits
// must be cleared to zeroes. The native compiler doesn't clear the upper bits
// and there is no way to know if the caller is native or not. So, the upper
// 32 bits of Vector argument on stack are always cleared to zero.
#if defined(UNIX_AMD64_ABI) && defined(FEATURE_SIMD)
void CodeGen::genClearStackVec3ArgUpperBits()
{
    JITDUMP("*************** In genClearStackVec3ArgUpperBits()\n");

    assert(compiler->compGeneratingProlog);

    for (unsigned lclNum = 0; lclNum < compiler->info.compArgsCount; lclNum++)
    {
        LclVarDsc* lcl = compiler->lvaGetDesc(lclNum);
        assert(lcl->IsParam());

        // This is needed only for stack params, zeroing reg params is
        // done when the 2 param registers are packed together.
        if (lcl->TypeIs(TYP_SIMD12) && !lcl->IsRegParam())
        {
            GetEmitter()->emitIns_S_I(INS_mov, EA_4BYTE, lclNum, 12, 0);
        }
    }
}
#endif // defined(UNIX_AMD64_ABI) && defined(FEATURE_SIMD)

// generate code do a switch statement based on a table of ip-relative offsets
void CodeGen::genTableBasedSwitch(GenTree* treeNode)
{
    genConsumeOperands(treeNode->AsOp());
    regNumber idxReg  = treeNode->AsOp()->gtOp1->GetRegNum();
    regNumber baseReg = treeNode->AsOp()->gtOp2->GetRegNum();

    regNumber tmpReg = treeNode->GetSingleTempReg();

    // load the ip-relative offset (which is relative to start of fgFirstBB)
    GetEmitter()->emitIns_R_ARX(INS_mov, EA_4BYTE, baseReg, baseReg, idxReg, 4, 0);

    // add it to the absolute address of fgFirstBB
    GetEmitter()->emitIns_R_L(INS_lea, EA_PTR_DSP_RELOC, compiler->fgFirstBB, tmpReg);
    GetEmitter()->emitIns_R_R(INS_add, EA_PTRSIZE, baseReg, tmpReg);
    // jmp baseReg
    GetEmitter()->emitIns_R(INS_i_jmp, emitTypeSize(TYP_I_IMPL), baseReg);
}

// emits the table and an instruction to get the address of the first element
void CodeGen::genJumpTable(GenTree* treeNode)
{
    noway_assert(compiler->compCurBB->bbJumpKind == BBJ_SWITCH);
    assert(treeNode->OperGet() == GT_JMPTABLE);

    unsigned     jumpCount = compiler->compCurBB->bbJumpSwt->bbsCount;
    BasicBlock** jumpTable = compiler->compCurBB->bbJumpSwt->bbsDstTab;
    unsigned     jmpTabOffs;
    unsigned     jmpTabBase;

    jmpTabBase = GetEmitter()->emitBBTableDataGenBeg(jumpCount, true);

    jmpTabOffs = 0;

    JITDUMP("\n      J_M%03u_DS%02u LABEL   DWORD\n", compiler->compMethodID, jmpTabBase);

    for (unsigned i = 0; i < jumpCount; i++)
    {
        BasicBlock* target = *jumpTable++;
        noway_assert(target->bbFlags & BBF_HAS_LABEL);

        JITDUMP("            DD      L_M%03u_" FMT_BB "\n", compiler->compMethodID, target->bbNum);

        GetEmitter()->emitDataGenData(i, target);
    };

    GetEmitter()->emitDataGenEnd();

    // Access to inline data is 'abstracted' by a special type of static member
    // (produced by eeFindJitDataOffs) which the emitter recognizes as being a reference
    // to constant data, not a real static field.
    GetEmitter()->emitIns_R_C(INS_lea, emitTypeSize(TYP_I_IMPL), treeNode->GetRegNum(),
                              compiler->eeFindJitDataOffs(jmpTabBase), 0);
    genProduceReg(treeNode);
}

//------------------------------------------------------------------------
// genCodeForLockAdd: Generate code for a GT_LOCKADD node
//
// Arguments:
//    node - the GT_LOCKADD node
//
void CodeGen::genCodeForLockAdd(GenTreeOp* node)
{
    assert(node->OperIs(GT_LOCKADD));

    GenTree* addr = node->gtGetOp1();
    GenTree* data = node->gtGetOp2();
    emitAttr size = emitActualTypeSize(data->TypeGet());

    assert(addr->isUsedFromReg());
    assert(data->isUsedFromReg() || data->isContainedIntOrIImmed());
    assert((size == EA_4BYTE) || (size == EA_PTRSIZE));

    genConsumeOperands(node);
    instGen(INS_lock);

    if (data->isContainedIntOrIImmed())
    {
        int imm = static_cast<int>(data->AsIntCon()->IconValue());
        assert(imm == data->AsIntCon()->IconValue());
        GetEmitter()->emitIns_I_AR(INS_add, size, imm, addr->GetRegNum(), 0);
    }
    else
    {
        GetEmitter()->emitIns_AR_R(INS_add, size, data->GetRegNum(), addr->GetRegNum(), 0);
    }
}

//------------------------------------------------------------------------
// genLockedInstructions: Generate code for a GT_XADD or GT_XCHG node.
//
// Arguments:
//    node - the GT_XADD/XCHG node
//
void CodeGen::genLockedInstructions(GenTreeOp* node)
{
    assert(node->OperIs(GT_XADD, GT_XCHG));

    GenTree* addr = node->gtGetOp1();
    GenTree* data = node->gtGetOp2();
    emitAttr size = emitTypeSize(node->TypeGet());

    assert(addr->isUsedFromReg());
    assert(data->isUsedFromReg());
    assert((size == EA_4BYTE) || (size == EA_PTRSIZE));

    genConsumeOperands(node);

    // If the destination register is different from the data register then we need
    // to first move the data to the target register. Make sure we don't overwrite
    // the address, the register allocator should have taken care of this.
    assert((node->GetRegNum() != addr->GetRegNum()) || (node->GetRegNum() == data->GetRegNum()));
    GetEmitter()->emitIns_Mov(INS_mov, size, node->GetRegNum(), data->GetRegNum(), /* canSkip */ true);

    instruction ins = node->OperIs(GT_XADD) ? INS_xadd : INS_xchg;

    // XCHG has an implied lock prefix when the first operand is a memory operand.
    if (ins != INS_xchg)
    {
        instGen(INS_lock);
    }

    GetEmitter()->emitIns_AR_R(ins, size, node->GetRegNum(), addr->GetRegNum(), 0);
    genProduceReg(node);
}

//------------------------------------------------------------------------
// genCodeForCmpXchg: Produce code for a GT_CMPXCHG node.
//
// Arguments:
//    tree - the GT_CMPXCHG node
//
void CodeGen::genCodeForCmpXchg(GenTreeCmpXchg* tree)
{
    assert(tree->OperIs(GT_CMPXCHG));

    var_types targetType = tree->TypeGet();
    regNumber targetReg  = tree->GetRegNum();

    GenTree* location  = tree->GetAddr();
    GenTree* value     = tree->GetValue();
    GenTree* comparand = tree->GetCompareValue();

    assert(location->GetRegNum() != REG_NA && location->GetRegNum() != REG_RAX);
    assert(value->GetRegNum() != REG_NA && value->GetRegNum() != REG_RAX);

    genConsumeReg(location);
    genConsumeReg(value);
    genConsumeReg(comparand);

    // comparand goes to RAX;
    // Note that we must issue this move after the genConsumeRegs(), in case any of the above
    // have a GT_COPY from RAX.
    inst_Mov(comparand->TypeGet(), REG_RAX, comparand->GetRegNum(), /* canSkip */ true);

    // location is Rm
    instGen(INS_lock);

    GetEmitter()->emitIns_AR_R(INS_cmpxchg, emitTypeSize(targetType), value->GetRegNum(), location->GetRegNum(), 0);

    // Result is in RAX
    inst_Mov(targetType, targetReg, REG_RAX, /* canSkip */ true);

    genProduceReg(tree);
}

void CodeGen::genRangeCheck(GenTreeBoundsChk* bndsChk)
{
    GenTree* arrIndex = bndsChk->GetIndex();
    GenTree* arrLen   = bndsChk->GetLength();

    GenTree*     src1;
    GenTree*     src2;
    emitJumpKind jmpKind;
    instruction  cmpKind;

    genConsumeRegs(arrIndex);
    genConsumeRegs(arrLen);

    if (arrIndex->IsIntegralConst(0) && arrLen->isUsedFromReg())
    {
        // arrIndex is 0 and arrLen is in a reg. In this case
        // we can generate
        //      test reg, reg
        // since arrLen is non-negative
        src1    = arrLen;
        src2    = arrLen;
        jmpKind = EJ_je;
        cmpKind = INS_test;
    }
    else if (arrIndex->isContainedIntOrIImmed())
    {
        // arrIndex is a contained constant.  In this case
        // we will generate one of the following
        //      cmp [mem], immed    (if arrLen is a memory op)
        //      cmp reg, immed      (if arrLen is in a reg)
        //
        // That is arrLen cannot be a contained immed.
        assert(!arrLen->isContainedIntOrIImmed());

        src1    = arrLen;
        src2    = arrIndex;
        jmpKind = EJ_jbe;
        cmpKind = INS_cmp;
    }
    else
    {
        // arrIndex could either be a contained memory op or a reg
        // In this case we will generate one of the following
        //      cmp  [mem], immed   (if arrLen is a constant)
        //      cmp  [mem], reg     (if arrLen is in a reg)
        //      cmp  reg, immed     (if arrIndex is in a reg)
        //      cmp  reg1, reg2     (if arrIndex is in reg1)
        //      cmp  reg, [mem]     (if arrLen is a memory op)
        //
        // That is only one of arrIndex or arrLen can be a memory op.
        assert(!arrIndex->isUsedFromMemory() || !arrLen->isUsedFromMemory());

        src1    = arrIndex;
        src2    = arrLen;
        jmpKind = EJ_jae;
        cmpKind = INS_cmp;
    }

    var_types bndsChkType = src2->TypeGet();
#if DEBUG
    // Bounds checks can only be 32 or 64 bit sized comparisons.
    assert(bndsChkType == TYP_INT || bndsChkType == TYP_LONG);

    // The type of the bounds check should always wide enough to compare against the index.
    assert(emitTypeSize(bndsChkType) >= emitTypeSize(src1->TypeGet()));
#endif // DEBUG

    GetEmitter()->emitInsBinary(cmpKind, emitTypeSize(bndsChkType), src1, src2);
    genJumpToThrowHlpBlk(jmpKind, bndsChk->GetThrowKind(), bndsChk->GetThrowBlock());
}

//---------------------------------------------------------------------
// genCodeForPhysReg - generate code for a GT_PHYSREG node
//
// Arguments
//    tree - the GT_PHYSREG node
//
// Return value:
//    None
//
void CodeGen::genCodeForPhysReg(GenTreePhysReg* tree)
{
    assert(tree->OperIs(GT_PHYSREG));

    var_types targetType = tree->TypeGet();
    regNumber targetReg  = tree->GetRegNum();

    inst_Mov(targetType, targetReg, tree->gtSrcReg, /* canSkip */ true);
    genTransferRegGCState(targetReg, tree->gtSrcReg);

    genProduceReg(tree);
}

//---------------------------------------------------------------------
// genCodeForNullCheck - generate code for a GT_NULLCHECK node
//
// Arguments
//    tree - the GT_NULLCHECK node
//
// Return value:
//    None
//
void CodeGen::genCodeForNullCheck(GenTreeIndir* tree)
{
    assert(tree->OperIs(GT_NULLCHECK));

    assert(tree->gtOp1->isUsedFromReg());
    regNumber reg = genConsumeReg(tree->gtOp1);
    GetEmitter()->emitIns_AR_R(INS_cmp, EA_4BYTE, reg, reg, 0);
}

//------------------------------------------------------------------------
// genOffsetOfMDArrayLowerBound: Returns the offset from the Array object to the
//   lower bound for the given dimension.
//
// Arguments:
//    elemType  - the element type of the array
//    rank      - the rank of the array
//    dimension - the dimension for which the lower bound offset will be returned.
//
// Return Value:
//    The offset.

unsigned CodeGen::genOffsetOfMDArrayLowerBound(var_types elemType, unsigned rank, unsigned dimension)
{
    // Note that the lower bound and length fields of the Array object are always TYP_INT, even on 64-bit targets.
    return compiler->eeGetArrayDataOffset(elemType) + genTypeSize(TYP_INT) * (dimension + rank);
}

//------------------------------------------------------------------------
// genOffsetOfMDArrayLength: Returns the offset from the Array object to the
//   size for the given dimension.
//
// Arguments:
//    elemType  - the element type of the array
//    rank      - the rank of the array
//    dimension - the dimension for which the lower bound offset will be returned.
//
// Return Value:
//    The offset.

unsigned CodeGen::genOffsetOfMDArrayDimensionSize(var_types elemType, unsigned rank, unsigned dimension)
{
    // Note that the lower bound and length fields of the Array object are always TYP_INT, even on 64-bit targets.
    return compiler->eeGetArrayDataOffset(elemType) + genTypeSize(TYP_INT) * dimension;
}

//------------------------------------------------------------------------
// genCodeForArrIndex: Generates code to bounds check the index for one dimension of an array reference,
//                     producing the effective index by subtracting the lower bound.
//
// Arguments:
//    arrIndex - the node for which we're generating code
//
// Return Value:
//    None.
//

void CodeGen::genCodeForArrIndex(GenTreeArrIndex* arrIndex)
{
    GenTree* arrObj    = arrIndex->ArrObj();
    GenTree* indexNode = arrIndex->IndexExpr();

    regNumber arrReg   = genConsumeReg(arrObj);
    regNumber indexReg = genConsumeReg(indexNode);
    regNumber tgtReg   = arrIndex->GetRegNum();

    unsigned  dim      = arrIndex->gtCurrDim;
    unsigned  rank     = arrIndex->gtArrRank;
    var_types elemType = arrIndex->gtArrElemType;

    noway_assert(tgtReg != REG_NA);

    // Subtract the lower bound for this dimension.
    // TODO-XArch-CQ: make this contained if it's an immediate that fits.
    inst_Mov(indexNode->TypeGet(), tgtReg, indexReg, /* canSkip */ true);
    GetEmitter()->emitIns_R_AR(INS_sub, emitActualTypeSize(TYP_INT), tgtReg, arrReg,
                               genOffsetOfMDArrayLowerBound(elemType, rank, dim));
    GetEmitter()->emitIns_R_AR(INS_cmp, emitActualTypeSize(TYP_INT), tgtReg, arrReg,
                               genOffsetOfMDArrayDimensionSize(elemType, rank, dim));
    genJumpToThrowHlpBlk(EJ_jae, SCK_RNGCHK_FAIL);

    genProduceReg(arrIndex);
}

//------------------------------------------------------------------------
// genCodeForArrOffset: Generates code to compute the flattened array offset for
//    one dimension of an array reference:
//        result = (prevDimOffset * dimSize) + effectiveIndex
//    where dimSize is obtained from the arrObj operand
//
// Arguments:
//    arrOffset - the node for which we're generating code
//
// Return Value:
//    None.
//
// Notes:
//    dimSize and effectiveIndex are always non-negative, the former by design,
//    and the latter because it has been normalized to be zero-based.

void CodeGen::genCodeForArrOffset(GenTreeArrOffs* arrOffset)
{
    GenTree* offsetNode = arrOffset->GetOffset();
    GenTree* indexNode  = arrOffset->GetIndex();
    GenTree* arrObj     = arrOffset->GetArray();

    regNumber tgtReg = arrOffset->GetRegNum();
    assert(tgtReg != REG_NA);

    unsigned  dim      = arrOffset->gtCurrDim;
    unsigned  rank     = arrOffset->gtArrRank;
    var_types elemType = arrOffset->gtArrElemType;

    // First, consume the operands in the correct order.
    regNumber offsetReg = REG_NA;
    regNumber tmpReg    = REG_NA;
    if (!offsetNode->IsIntegralConst(0))
    {
        offsetReg = genConsumeReg(offsetNode);

        // We will use a temp register for the offset*scale+effectiveIndex computation.
        tmpReg = arrOffset->GetSingleTempReg();
    }
    else
    {
        assert(offsetNode->isContained());
    }
    regNumber indexReg = genConsumeReg(indexNode);
    // Although arrReg may not be used in the constant-index case, if we have generated
    // the value into a register, we must consume it, otherwise we will fail to end the
    // live range of the gc ptr.
    // TODO-CQ: Currently arrObj will always have a register allocated to it.
    // We could avoid allocating a register for it, which would be of value if the arrObj
    // is an on-stack lclVar.
    regNumber arrReg = REG_NA;
    if (arrObj->gtHasReg())
    {
        arrReg = genConsumeReg(arrObj);
    }

    if (!offsetNode->IsIntegralConst(0))
    {
        assert(tmpReg != REG_NA);
        assert(arrReg != REG_NA);

        // Evaluate tgtReg = offsetReg*dim_size + indexReg.
        // tmpReg is used to load dim_size and the result of the multiplication.
        // Note that dim_size will never be negative.

        GetEmitter()->emitIns_R_AR(INS_mov, emitActualTypeSize(TYP_INT), tmpReg, arrReg,
                                   genOffsetOfMDArrayDimensionSize(elemType, rank, dim));
        inst_RV_RV(INS_imul, tmpReg, offsetReg, TYP_I_IMPL);

        if (tmpReg == tgtReg)
        {
            inst_RV_RV(INS_add, tmpReg, indexReg, TYP_I_IMPL);
        }
        else
        {
            inst_Mov(TYP_I_IMPL, tgtReg, indexReg, /* canSkip */ true);
            inst_RV_RV(INS_add, tgtReg, tmpReg, TYP_I_IMPL);
        }
    }
    else
    {
        inst_Mov(TYP_INT, tgtReg, indexReg, /* canSkip */ true);
    }
    genProduceReg(arrOffset);
}

instruction CodeGen::ins_FloatCompare(var_types type)
{
    return (type == TYP_FLOAT) ? INS_ucomiss : INS_ucomisd;
}

instruction CodeGen::ins_FloatSqrt(var_types type)
{
    return (type == TYP_FLOAT) ? INS_sqrtss : INS_sqrtsd;
}

instruction CodeGen::ins_MathOp(genTreeOps oper, var_types type)
{
    switch (oper)
    {
        case GT_ADD:
            return type == TYP_DOUBLE ? INS_addsd : INS_addss;
        case GT_SUB:
            return type == TYP_DOUBLE ? INS_subsd : INS_subss;
        case GT_MUL:
            return type == TYP_DOUBLE ? INS_mulsd : INS_mulss;
        case GT_DIV:
            return type == TYP_DOUBLE ? INS_divsd : INS_divss;
        default:
            unreached();
    }
}

instruction CodeGen::genGetInsForOper(genTreeOps oper, var_types type)
{
    // Operations on SIMD vectors shouldn't come this path
    assert(!varTypeIsSIMD(type));

    if (varTypeIsFloating(type))
    {
        return ins_MathOp(oper, type);
    }

    switch (oper)
    {
        case GT_ADD:
            return INS_add;
        case GT_AND:
            return INS_and;
        case GT_LSH:
            return INS_shl;
        case GT_MUL:
            return INS_imul;
        case GT_NEG:
            return INS_neg;
        case GT_NOT:
            return INS_not;
        case GT_OR:
            return INS_or;
        case GT_ROL:
            return INS_rol;
        case GT_ROR:
            return INS_ror;
        case GT_RSH:
            return INS_sar;
        case GT_RSZ:
            return INS_shr;
        case GT_SUB:
            return INS_sub;
        case GT_XOR:
            return INS_xor;
#if !defined(TARGET_64BIT)
        case GT_ADD_LO:
            return INS_add;
        case GT_ADD_HI:
            return INS_adc;
        case GT_SUB_LO:
            return INS_sub;
        case GT_SUB_HI:
            return INS_sbb;
        case GT_LSH_HI:
            return INS_shld;
        case GT_RSH_LO:
            return INS_shrd;
#endif
        default:
            unreached();
    }
}

//------------------------------------------------------------------------
// genCodeForShift: Generates the code sequence for a GenTree node that
// represents a bit shift or rotate operation (<<, >>, >>>, rol, ror).
//
// Arguments:
//    tree - the bit shift node (that specifies the type of bit shift to perform).
//
// Assumptions:
//    a) All GenTrees are register allocated.
//    b) The shift-by-amount in tree->AsOp()->gtOp2 is either a contained constant or
//       it's a register-allocated expression. If it is in a register that is
//       not RCX, it will be moved to RCX (so RCX better not be in use!).
//
void CodeGen::genCodeForShift(GenTree* tree)
{
    // Only the non-RMW case here.
    assert(tree->OperIsShiftOrRotate());
    assert(tree->AsOp()->gtOp1->isUsedFromReg());
    assert(tree->GetRegNum() != REG_NA);

    genConsumeOperands(tree->AsOp());

    var_types   targetType = tree->TypeGet();
    instruction ins        = genGetInsForOper(tree->OperGet(), targetType);

    GenTree*  operand    = tree->gtGetOp1();
    regNumber operandReg = operand->GetRegNum();

    GenTree* shiftBy = tree->gtGetOp2();

    if (shiftBy->isContainedIntOrIImmed())
    {
        emitAttr size = emitTypeSize(tree);

        // Optimize "X<<1" to "lea [reg+reg]" or "add reg, reg"
        if (tree->OperIs(GT_LSH) && !tree->gtOverflowEx() && ((tree->gtFlags & GTF_SET_FLAGS) == 0) &&
            shiftBy->IsIntegralConst(1))
        {
            if (tree->GetRegNum() == operandReg)
            {
                GetEmitter()->emitIns_R_R(INS_add, size, tree->GetRegNum(), operandReg);
            }
            else
            {
                GetEmitter()->emitIns_R_ARX(INS_lea, size, tree->GetRegNum(), operandReg, operandReg, 1, 0);
            }
        }
        else
        {
            int shiftByValue = (int)shiftBy->AsIntConCommon()->IconValue();

#if defined(TARGET_64BIT)
            // Try to emit rorx if BMI2 is available instead of mov+rol
            // it makes sense only for 64bit integers
            if ((genActualType(targetType) == TYP_LONG) && (tree->GetRegNum() != operandReg) &&
                compiler->compOpportunisticallyDependsOn(InstructionSet_BMI2) && tree->OperIs(GT_ROL, GT_ROR) &&
                (shiftByValue > 0) && (shiftByValue < 64))
            {
                const int value = tree->OperIs(GT_ROL) ? (64 - shiftByValue) : shiftByValue;
                GetEmitter()->emitIns_R_R_I(INS_rorx, size, tree->GetRegNum(), operandReg, value);
                genProduceReg(tree);
                return;
            }
#endif
            // First, move the operand to the destination register and
            // later on perform the shift in-place.
            // (LSRA will try to avoid this situation through preferencing.)
            inst_Mov(targetType, tree->GetRegNum(), operandReg, /* canSkip */ true);
            inst_RV_SH(ins, size, tree->GetRegNum(), shiftByValue);
        }
    }
    else
    {
        // We must have the number of bits to shift stored in ECX, since we constrained this node to
        // sit in ECX. In case this didn't happen, LSRA expects the code generator to move it since it's a single
        // register destination requirement.
        genCopyRegIfNeeded(shiftBy, REG_RCX);

        // The operand to be shifted must not be in ECX
        noway_assert(operandReg != REG_RCX);

        inst_Mov(targetType, tree->GetRegNum(), operandReg, /* canSkip */ true);
        inst_RV(ins, tree->GetRegNum(), targetType);
    }

    genProduceReg(tree);
}

#ifdef TARGET_X86
//------------------------------------------------------------------------
// genCodeForShiftLong: Generates the code sequence for a GenTree node that
// represents a three operand bit shift or rotate operation (<<Hi, >>Lo).
//
// Arguments:
//    tree - the bit shift node (that specifies the type of bit shift to perform).
//
// Assumptions:
//    a) All GenTrees are register allocated.
//    b) The shift-by-amount in tree->AsOp()->gtOp2 is a contained constant
//
// TODO-X86-CQ: This only handles the case where the operand being shifted is in a register. We don't
// need sourceHi to be always in reg in case of GT_LSH_HI (because it could be moved from memory to
// targetReg if sourceHi is a memory operand). Similarly for GT_RSH_LO, sourceLo could be marked as
// contained memory-op. Even if not a memory-op, we could mark it as reg-optional.
//
void CodeGen::genCodeForShiftLong(GenTree* tree)
{
    // Only the non-RMW case here.
    genTreeOps oper = tree->OperGet();
    assert(oper == GT_LSH_HI || oper == GT_RSH_LO);

    GenTree* operand = tree->AsOp()->gtOp1;
    assert(operand->OperGet() == GT_LONG);
    assert(operand->AsOp()->gtOp1->isUsedFromReg());
    assert(operand->AsOp()->gtOp2->isUsedFromReg());

    GenTree* operandLo = operand->gtGetOp1();
    GenTree* operandHi = operand->gtGetOp2();

    regNumber regLo = operandLo->GetRegNum();
    regNumber regHi = operandHi->GetRegNum();

    genConsumeOperands(tree->AsOp());

    var_types   targetType = tree->TypeGet();
    instruction ins        = genGetInsForOper(oper, targetType);

    GenTree* shiftBy = tree->gtGetOp2();

    assert(shiftBy->isContainedIntOrIImmed());

    unsigned int count = (unsigned int)shiftBy->AsIntConCommon()->IconValue();

    regNumber regResult = (oper == GT_LSH_HI) ? regHi : regLo;

    inst_Mov(targetType, tree->GetRegNum(), regResult, /* canSkip */ true);

    if (oper == GT_LSH_HI)
    {
        inst_RV_RV_IV(ins, emitTypeSize(targetType), tree->GetRegNum(), regLo, count);
    }
    else
    {
        assert(oper == GT_RSH_LO);
        inst_RV_RV_IV(ins, emitTypeSize(targetType), tree->GetRegNum(), regHi, count);
    }

    genProduceReg(tree);
}
#endif

//------------------------------------------------------------------------
// genCodeForShiftRMW: Generates the code sequence for a GT_STOREIND GenTree node that
// represents a RMW bit shift or rotate operation (<<, >>, >>>, rol, ror), for example:
//      GT_STOREIND( AddressTree, GT_SHL( Ind ( AddressTree ), Operand ) )
//
// Arguments:
//    storeIndNode: the GT_STOREIND node.
//
void CodeGen::genCodeForShiftRMW(GenTreeStoreInd* storeInd)
{
    GenTree* data = storeInd->Data();

    assert(data->OperIsShift() || data->OperIsRotate());

    // This function only handles the RMW case.
    assert(data->AsOp()->gtOp1->isUsedFromMemory());
    assert(data->AsOp()->gtOp1->isIndir());
    assert(Lowering::IndirsAreEquivalent(data->AsOp()->gtOp1, storeInd));
    assert(data->GetRegNum() == REG_NA);

    var_types   targetType = data->TypeGet();
    genTreeOps  oper       = data->OperGet();
    instruction ins        = genGetInsForOper(oper, targetType);
    emitAttr    attr       = EA_ATTR(genTypeSize(targetType));

    GenTree* shiftBy = data->AsOp()->gtOp2;
    if (shiftBy->isContainedIntOrIImmed())
    {
        int shiftByValue = (int)shiftBy->AsIntConCommon()->IconValue();
        ins              = genMapShiftInsToShiftByConstantIns(ins, shiftByValue);
        if (shiftByValue == 1)
        {
            // There is no source in this case, as the shift by count is embedded in the instruction opcode itself.
            GetEmitter()->emitInsRMW(ins, attr, storeInd);
        }
        else
        {
            GetEmitter()->emitInsRMW(ins, attr, storeInd, shiftBy);
        }
    }
    else
    {
        // We must have the number of bits to shift stored in ECX, since we constrained this node to
        // sit in ECX. In case this didn't happen, LSRA expects the code generator to move it since it's a single
        // register destination requirement.
        genCopyRegIfNeeded(shiftBy, REG_RCX);

        // The shiftBy operand is implicit, so call the unary version of emitInsRMW.
        GetEmitter()->emitInsRMW(ins, attr, storeInd);
    }
}

//------------------------------------------------------------------------
// genCodeForLclFld: Produce code for a GT_LCL_FLD node.
//
// Arguments:
//    tree - the GT_LCL_FLD node
//
void CodeGen::genCodeForLclFld(GenTreeLclFld* tree)
{
    assert(tree->OperIs(GT_LCL_FLD));

#ifdef FEATURE_SIMD
    if (tree->TypeIs(TYP_SIMD12))
    {
        genLoadSIMD12(tree);
        return;
    }
#endif

    var_types targetType = tree->TypeGet();
    regNumber targetReg  = tree->GetRegNum();

    noway_assert(targetReg != REG_NA);

    noway_assert(targetType != TYP_STRUCT);

    emitAttr size   = emitTypeSize(targetType);
    unsigned offs   = tree->GetLclOffs();
    unsigned varNum = tree->GetLclNum();
    assert(varNum < compiler->lvaCount);

    GetEmitter()->emitIns_R_S(ins_Load(targetType), size, targetReg, varNum, offs);

    genProduceReg(tree);
}

//------------------------------------------------------------------------
// genCodeForLclVar: Produce code for a GT_LCL_VAR node.
//
// Arguments:
//    tree - the GT_LCL_VAR node
//
void CodeGen::genCodeForLclVar(GenTreeLclVar* tree)
{
    assert(tree->OperIs(GT_LCL_VAR));

    // lcl_vars are not defs
    assert((tree->gtFlags & GTF_VAR_DEF) == 0);

    LclVarDsc* varDsc         = compiler->lvaGetDesc(tree);
    bool       isRegCandidate = varDsc->lvIsRegCandidate();

    // If this is a register candidate that has been spilled, genConsumeReg() will
    // reload it at the point of use.  Otherwise, if it's not in a register, we load it here.

    if (!isRegCandidate && !tree->IsMultiReg() && !(tree->gtFlags & GTF_SPILLED))
    {
#if defined(FEATURE_SIMD) && defined(TARGET_X86)
        if (tree->TypeIs(TYP_SIMD12))
        {
            genLoadSIMD12(tree);
            return;
        }
#endif

        var_types type = varDsc->GetRegisterType(tree);
        GetEmitter()->emitIns_R_S(ins_Load(type, compiler->lvaIsSimdTypedLocalAligned(tree->GetLclNum())),
                                  emitTypeSize(type), tree->GetRegNum(), tree->GetLclNum(), 0);
        genProduceReg(tree);
    }
}

void CodeGen::GenStoreLclFld(GenTreeLclFld* store)
{
    assert(store->OperIs(GT_STORE_LCL_FLD));

    var_types type = store->GetType();
    GenTree*  src  = store->GetOp(0);

    if (type == TYP_STRUCT)
    {
        ClassLayout*    layout = store->GetLayout(compiler);
        StructStoreKind kind   = GetStructStoreKind(true, layout, src);
        GenStructStore(store, kind, layout);
    }
#ifdef FEATURE_SIMD
<<<<<<< HEAD
    else if (type == TYP_SIMD12)
=======
    // storing of TYP_SIMD12 (i.e. Vector3) field
    if (targetType == TYP_SIMD12)
>>>>>>> 82f7144f
    {
        genStoreSIMD12(store, src);
    }
#endif
    else if (src->isContained() && src->OperIsRMWMemOp())
    {
        GenStoreLclRMW(type, store->GetLclNum(), store->GetLclOffs(), src);
    }
    else
    {
        assert(IsValidSourceType(type, src->GetType()));

<<<<<<< HEAD
        genConsumeRegs(src);
        GetEmitter()->emitInsBinary(ins_Store(type), emitTypeSize(type), store, src);
=======
    genConsumeRegs(op1);

    if (op1->OperIs(GT_BITCAST) && op1->isContained())
    {
        regNumber targetReg  = tree->GetRegNum();
        GenTree*  bitCastSrc = op1->gtGetOp1();
        var_types srcType    = bitCastSrc->TypeGet();
        noway_assert(!bitCastSrc->isContained());

        if (targetReg == REG_NA)
        {
            unsigned   lclNum = tree->GetLclNum();
            LclVarDsc* varDsc = compiler->lvaGetDesc(lclNum);

            GetEmitter()->emitIns_S_R(ins_Store(srcType, compiler->isSIMDTypeLocalAligned(lclNum)),
                                      emitTypeSize(targetType), bitCastSrc->GetRegNum(), lclNum, tree->GetLclOffs());
            varDsc->SetRegNum(REG_STK);
        }
        else
        {
            genBitCast(targetType, targetReg, srcType, bitCastSrc->GetRegNum());
        }
    }
    else
    {
        GetEmitter()->emitInsBinary(ins_Store(targetType), emitTypeSize(tree), tree, op1);
>>>>>>> 82f7144f
    }

    genUpdateLife(store);
}

void CodeGen::GenStoreLclVar(GenTreeLclVar* store)
{
    assert(store->OperIs(GT_STORE_LCL_VAR));

    GenTree* src = store->GetOp(0);

    if (src->gtSkipReloadOrCopy()->IsMultiRegNode())
    {
        GenStoreLclVarMultiReg(store);
        return;
    }

    LclVarDsc* lcl = compiler->lvaGetDesc(store);

    if (store->TypeIs(TYP_STRUCT) && !src->IsCall() && (!lcl->IsEnregisterable() || !src->OperIs(GT_LCL_VAR)))
    {
        ClassLayout*    layout = lcl->GetLayout();
        StructStoreKind kind   = GetStructStoreKind(true, layout, src);
        GenStructStore(store, kind, layout);
        genUpdateLife(store);
        return;
    }

    var_types lclRegType = lcl->GetRegisterType(store);

#ifdef DEBUG
    {
        var_types srcRegType = src->GetType();

        if (srcRegType == TYP_STRUCT)
        {
            GenTreeLclVar* srcLclVar = src->AsLclVar();

            srcRegType = compiler->lvaGetDesc(srcLclVar)->GetRegisterType(srcLclVar);
        }

        assert(varTypeUsesFloatReg(lclRegType) == varTypeUsesFloatReg(srcRegType));
        assert(!varTypeUsesFloatReg(lclRegType) || (emitTypeSize(lclRegType) == emitTypeSize(srcRegType)));
    }
#endif

#ifndef TARGET_64BIT
    if (lclRegType == TYP_LONG)
    {
        GenStoreLclVarLong(store);
        return;
    }
#endif

#ifdef FEATURE_SIMD
    if (lclRegType == TYP_SIMD12)
    {
        genStoreSIMD12(store, src);
        return;
    }
#endif

    regNumber dstReg = store->GetRegNum();
    unsigned  lclNum = store->GetLclNum();

    if (src->OperIs(GT_BITCAST) && src->isContained())
    {
        GenTree*  bitCastSrc     = src->AsUnOp()->GetOp(0);
        var_types bitCastSrcType = bitCastSrc->GetType();
        regNumber bitCastSrcReg  = genConsumeReg(bitCastSrc);

        if (dstReg == REG_NA)
        {
            GetEmitter()->emitIns_S_R(ins_Store(bitCastSrcType, compiler->lvaIsSimdTypedLocalAligned(lclNum)),
                                      emitTypeSize(lclRegType), bitCastSrcReg, lclNum, 0);

            genUpdateLife(store);
            lcl->SetRegNum(REG_STK);
        }
        else
        {
            inst_BitCast(lclRegType, dstReg, bitCastSrcType, bitCastSrc->GetRegNum());

            genProduceReg(store);
        }

        return;
    }

    if (dstReg == REG_NA)
    {
        instruction ins  = ins_Store(lclRegType, compiler->lvaIsSimdTypedLocalAligned(lclNum));
        emitAttr    attr = emitTypeSize(lclRegType);

        inst_set_SV_var(store);

        if (src->isContained())
        {
            if (src->OperIsRMWMemOp())
            {
                GenStoreLclRMW(lclRegType, lclNum, 0, src);
            }
            else
            {
                GetEmitter()->emitIns_S_I(ins, attr, lclNum, 0, static_cast<int>(src->AsIntCon()->GetValue()));
            }
        }
        else
        {
            regNumber srcReg = genConsumeReg(src);

            GetEmitter()->emitIns_S_R(ins, attr, srcReg, store->GetLclNum(), 0);
        }

        genUpdateLife(store);
        lcl->SetRegNum(REG_STK);

        return;
    }

    genConsumeRegs(src);

    // Look for the case where we have a constant zero which we've marked for reuse,
    // but which isn't actually in the register we want.  In that case, it's better to create
    // zero in the target register, because an xor is smaller than a copy. Note that we could
    // potentially handle this in the register allocator, but we can't always catch it there
    // because the target may not have a register allocated for it yet.

    if (src->isUsedFromReg() && (src->GetRegNum() != dstReg) &&
        (src->IsIntegralConst(0) || src->IsDblConPositiveZero()))
    {
        src->SetRegNum(REG_NA);
        src->ResetReuseRegVal();
        src->SetContained();
    }

    if (!src->isUsedFromReg())
    {
        // Currently, we assume that the non-reg source of a GT_STORE_LCL_VAR writing to a register
        // must be a constant. However, in the future we might want to support an operand used from
        // memory. This is a bit tricky because we have to decide it can be used from memory before
        // register allocation, and this would be a case where, once that's done, we need to mark
        // that node as always requiring a register - which we always assume now anyway, but once we
        // "optimize" that we'll have to take cases like this into account.

        assert((src->GetRegNum() == REG_NA) && src->OperIsConst());

        genSetRegToConst(dstReg, lclRegType, src);
    }
    else
    {
        assert(src->GetRegNum() != REG_NA);

        inst_Mov_Extend(lclRegType, true, dstReg, src->GetRegNum(), /* canSkip */ true, emitTypeSize(lclRegType));
    }

    genProduceReg(store);
}

void CodeGen::GenStoreLclRMW(var_types type, unsigned lclNum, unsigned lclOffs, GenTree* src)
{
    assert(src->OperIsRMWMemOp());
    assert(varTypeIsIntegral(type));

    instruction ins  = genGetInsForOper(src->GetOper(), TYP_INT);
    emitAttr    attr = emitTypeSize(type);

    if (src->OperIsUnary())
    {
        assert(src->AsUnOp()->GetOp(0)->AsLclVarCommon()->GetLclNum() == lclNum);

        GetEmitter()->emitIns_S(ins, attr, lclNum, lclOffs);

        return;
    }

    assert(src->AsOp()->GetOp(0)->AsLclVarCommon()->GetLclNum() == lclNum);

    src = src->AsOp()->GetOp(1);

    bool isShift = (ins == INS_shl) || (ins == INS_shr) || (ins == INS_sar) || (ins == INS_rol) || (ins == INS_ror) ||
                   (ins == INS_rcl) || (ins == INS_rcr);

    if (!src->isUsedFromReg())
    {
        int imm = src->AsIntCon()->GetInt32Value();

        if (isShift)
        {
            ins = genMapShiftInsToShiftByConstantIns(ins, imm);
        }

        if (isShift && (imm == 1))
        {
            GetEmitter()->emitIns_S(ins, attr, lclNum, lclOffs);
        }
        else
        {
            GetEmitter()->emitIns_S_I(ins, attr, lclNum, lclOffs, imm);
        }

        return;
    }

    regNumber srcReg = genConsumeReg(src);

    if (isShift)
    {
        if (srcReg != REG_RCX)
        {
            GetEmitter()->emitIns_Mov(INS_mov, EA_4BYTE, REG_RCX, srcReg, true);
        }

        GetEmitter()->emitIns_S(ins, attr, lclNum, lclOffs);

        return;
    }

    GetEmitter()->emitIns_S_R(ins, attr, srcReg, lclNum, lclOffs);
}

//------------------------------------------------------------------------
// genCodeForIndexAddr: Produce code for a GT_INDEX_ADDR node.
//
// Arguments:
//    tree - the GT_INDEX_ADDR node
//
void CodeGen::genCodeForIndexAddr(GenTreeIndexAddr* node)
{
    GenTree* const base  = node->GetArray();
    GenTree* const index = node->GetIndex();

    const regNumber baseReg  = genConsumeReg(base);
    regNumber       indexReg = genConsumeReg(index);
    const regNumber dstReg   = node->GetRegNum();

    // NOTE: `genConsumeReg` marks the consumed register as not a GC pointer, as it assumes that the input registers
    // die at the first instruction generated by the node. This is not the case for `INDEX_ADDR`, however, as the
    // base register is multiply-used. As such, we need to mark the base register as containing a GC pointer until
    // we are finished generating the code for this node.

    gcInfo.gcMarkRegPtrVal(baseReg, base->TypeGet());
    assert(varTypeIsIntegral(index->TypeGet()));

    regNumber tmpReg = REG_NA;
#ifdef TARGET_64BIT
    tmpReg = node->GetSingleTempReg();
#endif

    // Generate the bounds check if necessary.
    if ((node->gtFlags & GTF_INX_RNGCHK) != 0)
    {
#ifdef TARGET_64BIT
        // The CLI Spec allows an array to be indexed by either an int32 or a native int.  In the case that the index
        // is a native int on a 64-bit platform, we will need to widen the array length and then compare.
        if (index->TypeGet() == TYP_I_IMPL)
        {
            GetEmitter()->emitIns_R_AR(INS_mov, EA_4BYTE, tmpReg, baseReg, node->GetLenOffs());
            GetEmitter()->emitIns_R_R(INS_cmp, EA_8BYTE, indexReg, tmpReg);
        }
        else
#endif // TARGET_64BIT
        {
            GetEmitter()->emitIns_R_AR(INS_cmp, EA_4BYTE, indexReg, baseReg, node->GetLenOffs());
        }

        genJumpToThrowHlpBlk(EJ_jae, SCK_RNGCHK_FAIL, node->GetThrowBlock());
    }

#ifdef TARGET_64BIT
    if (index->TypeGet() != TYP_I_IMPL)
    {
        // LEA needs 64-bit operands so we need to widen the index if it's TYP_INT.
        GetEmitter()->emitIns_Mov(INS_mov, EA_4BYTE, tmpReg, indexReg, /* canSkip */ false);
        indexReg = tmpReg;
    }
#endif // TARGET_64BIT

    // Compute the address of the array element.
    unsigned scale = node->GetElemSize();

    switch (scale)
    {
        case 1:
        case 2:
        case 4:
        case 8:
            tmpReg = indexReg;
            break;

        default:
#ifdef TARGET_64BIT
            // IMUL treats its immediate operand as signed so scale can't be larger than INT32_MAX.
            // The VM doesn't allow such large array elements but let's be sure.
            noway_assert(scale <= INT32_MAX);
#else  // !TARGET_64BIT
            tmpReg = node->GetSingleTempReg();
#endif // !TARGET_64BIT

            GetEmitter()->emitIns_R_I(emitter::inst3opImulForReg(tmpReg), EA_PTRSIZE, indexReg,
                                      static_cast<ssize_t>(scale));
            scale = 1;
            break;
    }

    GetEmitter()->emitIns_R_ARX(INS_lea, emitTypeSize(node->TypeGet()), dstReg, baseReg, tmpReg, scale,
                                node->GetDataOffs());

    gcInfo.gcMarkRegSetNpt(base->gtGetRegMask());

    genProduceReg(node);
}

//------------------------------------------------------------------------
// genCodeForIndir: Produce code for a GT_IND node.
//
// Arguments:
//    tree - the GT_IND node
//
void CodeGen::genCodeForIndir(GenTreeIndir* tree)
{
    assert(tree->OperIs(GT_IND));

#ifdef FEATURE_SIMD
    if (tree->TypeIs(TYP_SIMD12))
    {
        genLoadSIMD12(tree);
        return;
    }
#endif

    var_types targetType = tree->TypeGet();
    emitter*  emit       = GetEmitter();

    GenTree* addr = tree->Addr();
    if (addr->IsCnsIntOrI() && addr->IsIconHandle(GTF_ICON_TLS_HDL))
    {
        noway_assert(EA_ATTR(genTypeSize(targetType)) == EA_PTRSIZE);
        emit->emitIns_R_C(ins_Load(TYP_I_IMPL), EA_PTRSIZE, tree->GetRegNum(), FLD_GLOBAL_FS,
                          (int)addr->AsIntCon()->gtIconVal);
    }
    else
    {
        genConsumeAddress(addr);
        emit->emitInsLoadInd(ins_Load(targetType), emitTypeSize(tree), tree->GetRegNum(), tree);
    }

    genProduceReg(tree);
}

//------------------------------------------------------------------------
// genCodeForStoreInd: Produce code for a GT_STOREIND node.
//
// Arguments:
//    tree - the GT_STOREIND node
//
void CodeGen::genCodeForStoreInd(GenTreeStoreInd* tree)
{
    assert(tree->OperIs(GT_STOREIND));

#ifdef FEATURE_SIMD
    if (tree->TypeIs(TYP_SIMD12))
    {
        genStoreSIMD12(tree, tree->GetValue());
        return;
    }
#endif

    GenTree*  data       = tree->Data();
    GenTree*  addr       = tree->Addr();
    var_types targetType = tree->TypeGet();

    assert(IsValidSourceType(targetType, data->GetType()));

    GCInfo::WriteBarrierForm writeBarrierForm = gcInfo.GetWriteBarrierForm(tree);
    if (writeBarrierForm != GCInfo::WBF_NoBarrier)
    {
        genConsumeOperands(tree);

        if (!genEmitOptimizedGCWriteBarrier(writeBarrierForm, addr, data))
        {
            // At this point, we should not have any interference.
            // That is, 'data' must not be in REG_ARG_0, as that is where 'addr' must go.
            noway_assert(data->GetRegNum() != REG_ARG_0);

            genCopyRegIfNeeded(addr, REG_ARG_0);
            genCopyRegIfNeeded(data, REG_ARG_1);
            genGCWriteBarrier(tree, writeBarrierForm);
        }

        return;
    }

    bool     dataIsUnary   = false;
    bool     isRMWMemoryOp = tree->IsRMWMemoryOp();
    GenTree* rmwSrc        = nullptr;

    // We must consume the operands in the proper execution order, so that liveness is
    // updated appropriately.
    genConsumeAddress(addr);

    // If tree represents a RMW memory op then its data is a non-leaf node marked as contained
    // and non-indir operand of data is the source of RMW memory op.
    if (isRMWMemoryOp)
    {
        assert(data->isContained() && !data->OperIsLeaf());

        GenTree* rmwDst = nullptr;

        dataIsUnary = (GenTree::OperIsUnary(data->OperGet()) != 0);
        if (!dataIsUnary)
        {
            if (tree->IsRMWDstOp1())
            {
                rmwDst = data->gtGetOp1();
                rmwSrc = data->gtGetOp2();
            }
            else
            {
                assert(tree->IsRMWDstOp2());
                rmwDst = data->gtGetOp2();
                rmwSrc = data->gtGetOp1();
            }

            genConsumeRegs(rmwSrc);
        }
        else
        {
            // *(p) = oper *(p): Here addr = p, rmwsrc=rmwDst = *(p) i.e. GT_IND(p)
            // For unary RMW ops, src and dst of RMW memory op is the same.  Lower
            // clears operand counts on rmwSrc and we don't need to perform a
            // genConsumeReg() on it.
            assert(tree->IsRMWDstOp1());
            rmwSrc = data->gtGetOp1();
            rmwDst = data->gtGetOp1();
            assert(rmwSrc->isUsedFromMemory());
        }

        assert(rmwSrc != nullptr);
        assert(rmwDst != nullptr);
        assert(Lowering::IndirsAreEquivalent(rmwDst, tree));
    }
    else
    {
        genConsumeRegs(data);
    }

    if (isRMWMemoryOp)
    {
        if (dataIsUnary)
        {
            // generate code for unary RMW memory ops like neg/not
            GetEmitter()->emitInsRMW(genGetInsForOper(data->OperGet(), data->TypeGet()), emitTypeSize(tree), tree);
        }
        else
        {
            if (data->OperIsShiftOrRotate())
            {
                // Generate code for shift RMW memory ops.
                // The data address needs to be op1 (it must be [addr] = [addr] <shift> <amount>, not [addr] =
                // <amount> <shift> [addr]).
                assert(tree->IsRMWDstOp1());
                assert(rmwSrc == data->gtGetOp2());
                genCodeForShiftRMW(tree);
            }
            else if (data->OperGet() == GT_ADD && (rmwSrc->IsIntegralConst(1) || rmwSrc->IsIntegralConst(-1)))
            {
                // Generate "inc/dec [mem]" instead of "add/sub [mem], 1".
                //
                // Notes:
                //  1) Global morph transforms GT_SUB(x, +/-1) into GT_ADD(x, -/+1).
                //  2) TODO-AMD64: Debugger routine NativeWalker::Decode() runs into
                //     an assert while decoding ModR/M byte of "inc dword ptr [rax]".
                //     It is not clear whether Decode() can handle all possible
                //     addr modes with inc/dec.  For this reason, inc/dec [mem]
                //     is not generated while generating debuggable code.  Update
                //     the above if condition once Decode() routine is fixed.
                assert(rmwSrc->isContainedIntOrIImmed());
                instruction ins = rmwSrc->IsIntegralConst(1) ? INS_inc : INS_dec;
                GetEmitter()->emitInsRMW(ins, emitTypeSize(tree), tree);
            }
            else
            {
                // generate code for remaining binary RMW memory ops like add/sub/and/or/xor
                GetEmitter()->emitInsRMW(genGetInsForOper(data->OperGet(), data->TypeGet()), emitTypeSize(tree), tree,
                                         rmwSrc);
            }
        }
    }
    else
    {
        GetEmitter()->emitInsStoreInd(ins_Store(data->TypeGet()), emitTypeSize(tree), tree);
    }
}

//------------------------------------------------------------------------
// genCodeForSwap: Produce code for a GT_SWAP node.
//
// Arguments:
//    tree - the GT_SWAP node
//
void CodeGen::genCodeForSwap(GenTreeOp* tree)
{
    assert(tree->OperIs(GT_SWAP));

    // Swap is only supported for lclVar operands that are enregistered
    // We do not consume or produce any registers.  Both operands remain enregistered.
    // However, the gc-ness may change.
    assert(genIsRegCandidateLclVar(tree->gtOp1) && genIsRegCandidateLclVar(tree->gtOp2));

    GenTreeLclVar* lcl1    = tree->gtOp1->AsLclVar();
    LclVarDsc*     varDsc1 = compiler->lvaGetDesc(lcl1);
    var_types      type1   = varDsc1->TypeGet();
    GenTreeLclVar* lcl2    = tree->gtOp2->AsLclVar();
    LclVarDsc*     varDsc2 = compiler->lvaGetDesc(lcl2);
    var_types      type2   = varDsc2->TypeGet();

    // We must have both int or both fp regs
    assert(!varTypeUsesFloatReg(type1) || varTypeUsesFloatReg(type2));

    // FP swap is not yet implemented (and should have NYI'd in LSRA)
    assert(!varTypeUsesFloatReg(type1));

    regNumber oldOp1Reg     = lcl1->GetRegNum();
    regMaskTP oldOp1RegMask = genRegMask(oldOp1Reg);
    regNumber oldOp2Reg     = lcl2->GetRegNum();
    regMaskTP oldOp2RegMask = genRegMask(oldOp2Reg);

    // We don't call genUpdateVarReg because we don't have a tree node with the new register.
    varDsc1->SetRegNum(oldOp2Reg);
    varDsc2->SetRegNum(oldOp1Reg);

    // Do the xchg
    emitAttr size = EA_PTRSIZE;
    if (varTypeGCtype(type1) != varTypeGCtype(type2))
    {
        // If the type specified to the emitter is a GC type, it will swap the GC-ness of the registers.
        // Otherwise it will leave them alone, which is correct if they have the same GC-ness.
        size = EA_GCREF;
    }
    inst_RV_RV(INS_xchg, oldOp1Reg, oldOp2Reg, TYP_I_IMPL, size);

    // Update the gcInfo.
    // Manually remove these regs for the gc sets (mostly to avoid confusing duplicative dump output)
    gcInfo.gcRegByrefSetCur &= ~(oldOp1RegMask | oldOp2RegMask);
    gcInfo.gcRegGCrefSetCur &= ~(oldOp1RegMask | oldOp2RegMask);

    // gcMarkRegPtrVal will do the appropriate thing for non-gc types.
    // It will also dump the updates.
    gcInfo.gcMarkRegPtrVal(oldOp2Reg, type1);
    gcInfo.gcMarkRegPtrVal(oldOp1Reg, type2);
}

//------------------------------------------------------------------------
// genEmitOptimizedGCWriteBarrier: Generate write barrier store using the optimized
// helper functions.
//
// Arguments:
//    writeBarrierForm - the write barrier form to use
//    addr - the address at which to do the store
//    data - the data to store
//
// Return Value:
//    true if an optimized write barrier form was used, false if not. If this
//    function returns false, the caller must emit a "standard" write barrier.

bool CodeGen::genEmitOptimizedGCWriteBarrier(GCInfo::WriteBarrierForm writeBarrierForm, GenTree* addr, GenTree* data)
{
    assert(writeBarrierForm != GCInfo::WBF_NoBarrier);

#if defined(TARGET_X86) && NOGC_WRITE_BARRIERS
    if (!genUseOptimizedWriteBarriers())
    {
        return false;
    }

    const static int regToHelper[2][8] = {
        // If the target is known to be in managed memory
        {
            CORINFO_HELP_ASSIGN_REF_EAX, // EAX
            CORINFO_HELP_ASSIGN_REF_ECX, // ECX
            -1,                          // EDX (always the target address)
            CORINFO_HELP_ASSIGN_REF_EBX, // EBX
            -1,                          // ESP
            CORINFO_HELP_ASSIGN_REF_EBP, // EBP
            CORINFO_HELP_ASSIGN_REF_ESI, // ESI
            CORINFO_HELP_ASSIGN_REF_EDI, // EDI
        },

        // Don't know if the target is in managed memory
        {
            CORINFO_HELP_CHECKED_ASSIGN_REF_EAX, // EAX
            CORINFO_HELP_CHECKED_ASSIGN_REF_ECX, // ECX
            -1,                                  // EDX (always the target address)
            CORINFO_HELP_CHECKED_ASSIGN_REF_EBX, // EBX
            -1,                                  // ESP
            CORINFO_HELP_CHECKED_ASSIGN_REF_EBP, // EBP
            CORINFO_HELP_CHECKED_ASSIGN_REF_ESI, // ESI
            CORINFO_HELP_CHECKED_ASSIGN_REF_EDI, // EDI
        },
    };

    noway_assert(regToHelper[0][REG_EAX] == CORINFO_HELP_ASSIGN_REF_EAX);
    noway_assert(regToHelper[0][REG_ECX] == CORINFO_HELP_ASSIGN_REF_ECX);
    noway_assert(regToHelper[0][REG_EBX] == CORINFO_HELP_ASSIGN_REF_EBX);
    noway_assert(regToHelper[0][REG_ESP] == -1);
    noway_assert(regToHelper[0][REG_EBP] == CORINFO_HELP_ASSIGN_REF_EBP);
    noway_assert(regToHelper[0][REG_ESI] == CORINFO_HELP_ASSIGN_REF_ESI);
    noway_assert(regToHelper[0][REG_EDI] == CORINFO_HELP_ASSIGN_REF_EDI);

    noway_assert(regToHelper[1][REG_EAX] == CORINFO_HELP_CHECKED_ASSIGN_REF_EAX);
    noway_assert(regToHelper[1][REG_ECX] == CORINFO_HELP_CHECKED_ASSIGN_REF_ECX);
    noway_assert(regToHelper[1][REG_EBX] == CORINFO_HELP_CHECKED_ASSIGN_REF_EBX);
    noway_assert(regToHelper[1][REG_ESP] == -1);
    noway_assert(regToHelper[1][REG_EBP] == CORINFO_HELP_CHECKED_ASSIGN_REF_EBP);
    noway_assert(regToHelper[1][REG_ESI] == CORINFO_HELP_CHECKED_ASSIGN_REF_ESI);
    noway_assert(regToHelper[1][REG_EDI] == CORINFO_HELP_CHECKED_ASSIGN_REF_EDI);

    regNumber reg = data->GetRegNum();
    noway_assert((reg != REG_ESP) && (reg != REG_WRITE_BARRIER));

    // Generate the following code:
    //            lea     edx, addr
    //            call    write_barrier_helper_reg

    // addr goes in REG_ARG_0
    genCopyRegIfNeeded(addr, REG_WRITE_BARRIER);

    unsigned tgtAnywhere = 0;
    if (writeBarrierForm != GCInfo::WBF_BarrierUnchecked)
    {
        tgtAnywhere = 1;
    }

    genEmitHelperCall(regToHelper[tgtAnywhere][reg],
                      0,           // argSize
                      EA_PTRSIZE); // retSize

    return true;
#else  // !defined(TARGET_X86) || !NOGC_WRITE_BARRIERS
    return false;
#endif // !defined(TARGET_X86) || !NOGC_WRITE_BARRIERS
}

// Produce code for a GT_CALL node
void CodeGen::genCallInstruction(GenTreeCall* call)
{
    genAlignStackBeforeCall(call);

    gtCallTypes callType = (gtCallTypes)call->gtCallType;

    IL_OFFSETX ilOffset = BAD_IL_OFFSET;

    // all virtuals should have been expanded into a control expression
    assert(!call->IsVirtual() || call->gtControlExpr || call->gtCallAddr);

    // Insert a GS check if necessary
    if (call->IsTailCallViaJitHelper())
    {
        if (compiler->getNeedsGSSecurityCookie())
        {
#if FEATURE_FIXED_OUT_ARGS
            // If either of the conditions below is true, we will need a temporary register in order to perform the GS
            // cookie check. When FEATURE_FIXED_OUT_ARGS is disabled, we save and restore the temporary register using
            // push/pop. When FEATURE_FIXED_OUT_ARGS is enabled, however, we need an alternative solution. For now,
            // though, the tail prefix is ignored on all platforms that use fixed out args, so we should never hit this
            // case.
            assert(compiler->gsGlobalSecurityCookieAddr == nullptr);
            assert((int)compiler->gsGlobalSecurityCookieVal == (ssize_t)compiler->gsGlobalSecurityCookieVal);
#endif
            genEmitGSCookieCheck(true);
        }
    }

    // Consume all the arg regs
    for (GenTreeCall::Use& use : call->LateArgs())
    {
        GenTree* argNode = use.GetNode();

        if (argNode->OperIs(GT_PUTARG_STK))
        {
            continue;
        }

        CallArgInfo* argInfo = call->GetArgInfoByArgNode(argNode->gtSkipReloadOrCopy());

#ifdef UNIX_AMD64_ABI
        if (argNode->OperIs(GT_FIELD_LIST))
        {
            unsigned regIndex = 0;
            for (GenTreeFieldList::Use& use : argNode->AsFieldList()->Uses())
            {
                GenTree* node = use.GetNode();

                regNumber argReg = argInfo->GetRegNum(regIndex++);
                regNumber srcReg = genConsumeReg(node);

                // TODO-MIKE-Review: Huh, this pulls EA_PTRSIZE out of the hat. Potential GC hole?
                // It may be that this code is useless. We have reg constraints on PUTARG_REG defs
                // so the arg is likely in the correct register already and nothing ever needs to
                // be moved.
                inst_Mov_Extend(node->GetType(), false, argReg, srcReg, /* canSkip */ true, EA_PTRSIZE);
            }

            continue;
        }
#endif // UNIX_AMD64_ABI

        regNumber argReg = argInfo->GetRegNum();
        regNumber srcReg = genConsumeReg(argNode);

        // TODO-MIKE-Review: Huh, this pulls EA_PTRSIZE out of the hat. Potential GC hole?
        inst_Mov_Extend(argNode->GetType(), false, argReg, srcReg, /* canSkip */ true, EA_PTRSIZE);

#if FEATURE_VARARG
        if (call->IsVarargs() && varTypeIsFloating(argNode->GetType()))
        {
            // For varargs calls on win-x64 we need to pass floating point register arguments in 2 registers:
            // the XMM reg that's normally used to pass a floating point arg and the GPR that's normally used
            // to pass an integer argument at the same position.
            regNumber intArgReg = compiler->getCallArgIntRegister(argNode->GetRegNum());
            GetEmitter()->emitIns_Mov(INS_movd, emitTypeSize(argNode->GetType()), intArgReg, srcReg,
                                      /* canSkip */ false);
        }
#endif
    }

#if defined(TARGET_X86) || defined(UNIX_AMD64_ABI)
    // The call will pop its arguments.
    // for each putarg_stk:
    target_ssize_t stackArgBytes = 0;
    for (GenTreeCall::Use& use : call->Args())
    {
        GenTree* arg = use.GetNode();
        if (arg->OperIs(GT_PUTARG_STK) && ((arg->gtFlags & GTF_LATE_ARG) == 0))
        {
            stackArgBytes += arg->AsPutArgStk()->GetArgSize();
        }
    }
#endif // defined(TARGET_X86) || defined(UNIX_AMD64_ABI)

    // Insert a null check on "this" pointer if asked.
    if (call->NeedsNullCheck())
    {
        const regNumber regThis = genGetThisArgReg(call);
        GetEmitter()->emitIns_AR_R(INS_cmp, EA_4BYTE, regThis, regThis, 0);
    }

    // Either gtControlExpr != null or gtCallAddr != null or it is a direct non-virtual call to a user or helper method.
    CORINFO_METHOD_HANDLE methHnd;
    GenTree*              target = call->gtControlExpr;
    if (callType == CT_INDIRECT)
    {
        assert(target == nullptr);
        target  = call->gtCallAddr;
        methHnd = nullptr;
    }
    else
    {
        methHnd = call->gtCallMethHnd;
    }

    CORINFO_SIG_INFO* sigInfo = nullptr;
#ifdef DEBUG
    // Pass the call signature information down into the emitter so the emitter can associate
    // native call sites with the signatures they were generated from.
    if (callType != CT_HELPER)
    {
        sigInfo = call->callSig;
    }
#endif // DEBUG

    // If fast tail call, then we are done.  In this case we setup the args (both reg args
    // and stack args in incoming arg area) and call target in rax.  Epilog sequence would
    // generate "jmp rax".
    if (call->IsFastTailCall())
    {
        // Don't support fast tail calling JIT helpers
        assert(callType != CT_HELPER);

        // If this is indirect then we go through RAX with epilog sequence
        // generating "jmp rax". Otherwise epilog will try to generate a
        // rip-relative jump.
        if (target != nullptr)
        {
            genConsumeReg(target);
            genCopyRegIfNeeded(target, REG_RAX);
        }

        return;
    }

    // For a pinvoke to unmanged code we emit a label to clear
    // the GC pointer state before the callsite.
    // We can't utilize the typical lazy killing of GC pointers
    // at (or inside) the callsite.
    if (compiler->killGCRefs(call))
    {
        genDefineTempLabel(genCreateTempLabel());
    }

    // Determine return value size(s).
    emitAttr retSize       = EA_PTRSIZE;
    emitAttr secondRetSize = EA_UNKNOWN;

    if (call->HasMultiRegRetVal())
    {
        retSize       = emitTypeSize(call->GetRegType(0));
        secondRetSize = emitTypeSize(call->GetRegType(1));
    }
    else
    {
        assert(!varTypeIsStruct(call));

        if (call->gtType == TYP_REF)
        {
            retSize = EA_GCREF;
        }
        else if (call->gtType == TYP_BYREF)
        {
            retSize = EA_BYREF;
        }
    }

#if defined(DEBUG) && defined(TARGET_X86)
    // Store the stack pointer so we can check it after the call.
    if (compiler->opts.compStackCheckOnCall && call->gtCallType == CT_USER_FUNC)
    {
        noway_assert(compiler->lvaCallSpCheck != 0xCCCCCCCC &&
                     compiler->lvaTable[compiler->lvaCallSpCheck].lvDoNotEnregister &&
                     compiler->lvaTable[compiler->lvaCallSpCheck].lvOnFrame);
        GetEmitter()->emitIns_S_R(ins_Store(TYP_I_IMPL), EA_PTRSIZE, REG_SPBASE, compiler->lvaCallSpCheck, 0);
    }
#endif // defined(DEBUG) && defined(TARGET_X86)

    bool            fPossibleSyncHelperCall = false;
    CorInfoHelpFunc helperNum               = CORINFO_HELP_UNDEF;

    // We need to propagate the IL offset information to the call instruction, so we can emit
    // an IL to native mapping record for the call, to support managed return value debugging.
    // We don't want tail call helper calls that were converted from normal calls to get a record,
    // so we skip this hash table lookup logic in that case.
    if (compiler->opts.compDbgInfo && compiler->genCallSite2ILOffsetMap != nullptr && !call->IsTailCall())
    {
        (void)compiler->genCallSite2ILOffsetMap->Lookup(call, &ilOffset);
    }

#if defined(TARGET_X86)
    bool fCallerPop = call->CallerPop();

    // If the callee pops the arguments, we pass a positive value as the argSize, and the emitter will
    // adjust its stack level accordingly.
    // If the caller needs to explicitly pop its arguments, we must pass a negative value, and then do the
    // pop when we're done.
    target_ssize_t argSizeForEmitter = stackArgBytes;
    if (fCallerPop)
    {
        argSizeForEmitter = -stackArgBytes;
    }
#endif // defined(TARGET_X86)

    // When it's a PInvoke call and the call type is USER function, we issue VZEROUPPER here
    // if the function contains 256bit AVX instructions, this is to avoid AVX-256 to Legacy SSE
    // transition penalty, assuming the user function contains legacy SSE instruction.
    // To limit code size increase impact: we only issue VZEROUPPER before PInvoke call, not issue
    // VZEROUPPER after PInvoke call because transition penalty from legacy SSE to AVX only happens
    // when there's preceding 256-bit AVX to legacy SSE transition penalty.
    if (call->IsPInvoke() && (call->gtCallType == CT_USER_FUNC) && GetEmitter()->Contains256bitAVX())
    {
        assert(compiler->canUseVexEncoding());
        instGen(INS_vzeroupper);
    }

    if (callType == CT_HELPER && compiler->info.compFlags & CORINFO_FLG_SYNCH)
    {
        fPossibleSyncHelperCall = true;
        helperNum               = compiler->eeGetHelperNum(methHnd);
        noway_assert(helperNum != CORINFO_HELP_UNDEF);
    }

    if (target != nullptr)
    {
#ifdef TARGET_X86
        if (call->IsVirtualStub() && (call->gtCallType == CT_INDIRECT))
        {
            // On x86, we need to generate a very specific pattern for indirect VSD calls:
            //
            //    3-byte nop
            //    call dword ptr [eax]
            //
            // Where EAX is also used as an argument to the stub dispatch helper. Make
            // sure that the call target address is computed into EAX in this case.

            assert(compiler->virtualStubParamInfo->GetReg() == REG_VIRTUAL_STUB_TARGET);

            assert(target->OperIs(GT_IND) && target->isContained());

            GenTree* addr = target->AsIndir()->Addr();
            assert(addr->isUsedFromReg());

            genConsumeReg(addr);
            genCopyRegIfNeeded(addr, REG_VIRTUAL_STUB_TARGET);

            GetEmitter()->emitIns_Nop(3);

            // clang-format off
            GetEmitter()->emitIns_Call(emitter::EmitCallType(emitter::EC_INDIR_ARD),
                                       methHnd,
                                       INDEBUG_LDISASM_COMMA(sigInfo)
                                       nullptr,
                                       argSizeForEmitter,
                                       retSize
                                       MULTIREG_HAS_SECOND_GC_RET_ONLY_ARG(secondRetSize),
                                       gcInfo.gcVarPtrSetCur,
                                       gcInfo.gcRegGCrefSetCur,
                                       gcInfo.gcRegByrefSetCur,
                                       ilOffset, REG_VIRTUAL_STUB_TARGET, REG_NA, 1, 0);
            // clang-format on
        }
        else
#endif
            if (target->isContained())
        {
            if (target->AsIndir()->HasBase() && target->AsIndir()->Base()->isContainedIntOrIImmed())
            {
                // Note that if gtControlExpr is an indir of an absolute address, we mark it as
                // contained only if it can be encoded as PC-relative offset.
                assert(target->AsIndir()->Base()->AsIntConCommon()->FitsInAddrBase(compiler));

                // clang-format off
                genEmitCall(emitter::EC_FUNC_TOKEN_INDIR,
                            methHnd,
                            INDEBUG_LDISASM_COMMA(sigInfo)
                            (void*) target->AsIndir()->Base()->AsIntConCommon()->IconValue()
                            X86_ARG(argSizeForEmitter),
                            retSize
                            MULTIREG_HAS_SECOND_GC_RET_ONLY_ARG(secondRetSize),
                            ilOffset);
                // clang-format on
            }
            else
            {
                // clang-format off
                genEmitCall(emitter::EC_INDIR_ARD,
                            methHnd,
                            INDEBUG_LDISASM_COMMA(sigInfo)
                            target->AsIndir()
                            X86_ARG(argSizeForEmitter),
                            retSize
                            MULTIREG_HAS_SECOND_GC_RET_ONLY_ARG(secondRetSize),
                            ilOffset);
                // clang-format on
            }
        }
        else
        {
            // We have already generated code for gtControlExpr evaluating it into a register.
            // We just need to emit "call reg" in this case.
            assert(genIsValidIntReg(target->GetRegNum()));

            // clang-format off
            genEmitCall(emitter::EC_INDIR_R,
                        methHnd,
                        INDEBUG_LDISASM_COMMA(sigInfo)
                        nullptr // addr
                        X86_ARG(argSizeForEmitter),
                        retSize
                        MULTIREG_HAS_SECOND_GC_RET_ONLY_ARG(secondRetSize),
                        ilOffset,
                        genConsumeReg(target));
            // clang-format on
        }
    }
#ifdef FEATURE_READYTORUN_COMPILER
    else if (call->gtEntryPoint.addr != nullptr)
    {
        // clang-format off
        genEmitCall((call->gtEntryPoint.accessType == IAT_VALUE) ? emitter::EC_FUNC_TOKEN
                                                                 : emitter::EC_FUNC_TOKEN_INDIR,
                    methHnd,
                    INDEBUG_LDISASM_COMMA(sigInfo)
                    (void*) call->gtEntryPoint.addr
                    X86_ARG(argSizeForEmitter),
                    retSize
                    MULTIREG_HAS_SECOND_GC_RET_ONLY_ARG(secondRetSize),
                    ilOffset);
        // clang-format on
    }
#endif
    else
    {
        // Generate a direct call to a non-virtual user defined or helper method
        assert(callType == CT_HELPER || callType == CT_USER_FUNC);

        void* addr = nullptr;
        if (callType == CT_HELPER)
        {
            // Direct call to a helper method.
            helperNum = compiler->eeGetHelperNum(methHnd);
            noway_assert(helperNum != CORINFO_HELP_UNDEF);

            void* pAddr = nullptr;
            addr        = compiler->compGetHelperFtn(helperNum, (void**)&pAddr);
            assert(pAddr == nullptr);
        }
        else
        {
            // Direct call to a non-virtual user function.
            addr = call->gtDirectCallAddress;
        }

        assert(addr != nullptr);

        // Non-virtual direct calls to known addresses

        // clang-format off
        genEmitCall(emitter::EC_FUNC_TOKEN,
                    methHnd,
                    INDEBUG_LDISASM_COMMA(sigInfo)
                    addr
                    X86_ARG(argSizeForEmitter),
                    retSize
                    MULTIREG_HAS_SECOND_GC_RET_ONLY_ARG(secondRetSize),
                    ilOffset);
        // clang-format on
    }

    // if it was a pinvoke or intrinsic we may have needed to get the address of a label
    if (genPendingCallLabel)
    {
        genDefineInlineTempLabel(genPendingCallLabel);
        genPendingCallLabel = nullptr;
    }

    // Update GC info:
    // All Callee arg registers are trashed and no longer contain any GC pointers.
    // TODO-XArch-Bug?: As a matter of fact shouldn't we be killing all of callee trashed regs here?
    // For now we will assert that other than arg regs gc ref/byref set doesn't contain any other
    // registers from RBM_CALLEE_TRASH.
    assert((gcInfo.gcRegGCrefSetCur & (RBM_CALLEE_TRASH & ~RBM_ARG_REGS)) == 0);
    assert((gcInfo.gcRegByrefSetCur & (RBM_CALLEE_TRASH & ~RBM_ARG_REGS)) == 0);
    gcInfo.gcRegGCrefSetCur &= ~RBM_ARG_REGS;
    gcInfo.gcRegByrefSetCur &= ~RBM_ARG_REGS;

    var_types returnType = call->TypeGet();
    if (returnType != TYP_VOID)
    {
#ifdef TARGET_X86
        if (varTypeIsFloating(returnType))
        {
            // Spill the value from the fp stack.
            // Then, load it into the target register.
            call->gtFlags |= GTF_SPILL;
            regSet.rsSpillFPStack(call);
            call->gtFlags |= GTF_SPILLED;
            call->gtFlags &= ~GTF_SPILL;
        }
        else
#endif // TARGET_X86
        {
            if (call->HasMultiRegRetVal())
            {
                // If regs allocated to call node are different from ABI return
                // regs in which the call has returned its result, move the result
                // to regs allocated to call node.
                for (unsigned i = 0; i < call->GetRegCount(); ++i)
                {
                    var_types regType      = call->GetRegType(i);
                    regNumber returnReg    = call->GetRetDesc()->GetRegNum(i);
                    regNumber allocatedReg = call->GetRegNumByIdx(i);
                    inst_Mov(regType, allocatedReg, returnReg, /* canSkip */ true);
                }

#ifdef FEATURE_SIMD
                // A Vector3 return value is stored in xmm0 and xmm1.
                // RyuJIT assumes that the upper unused bits of xmm1 are cleared but
                // the native compiler doesn't guarantee it.
                if (call->IsUnmanaged() && (returnType == TYP_SIMD12))
                {
                    regNumber returnReg = call->GetRetDesc()->GetRegNum(1);
                    // Clear the upper 32 bits by two shift instructions.
                    // retReg = retReg << 96
                    // retReg = retReg >> 96
                    GetEmitter()->emitIns_R_I(INS_pslldq, emitActualTypeSize(TYP_SIMD12), returnReg, 12);
                    GetEmitter()->emitIns_R_I(INS_psrldq, emitActualTypeSize(TYP_SIMD12), returnReg, 12);
                }
#endif // FEATURE_SIMD
            }
            else
            {
                regNumber returnReg;

#ifdef TARGET_X86
                if (call->IsHelperCall(compiler, CORINFO_HELP_INIT_PINVOKE_FRAME))
                {
                    // The x86 CORINFO_HELP_INIT_PINVOKE_FRAME helper uses a custom calling convention that returns with
                    // TCB in REG_PINVOKE_TCB. AMD64/ARM64 use the standard calling convention. fgMorphCall() sets the
                    // correct argument registers.
                    returnReg = REG_PINVOKE_TCB;
                }
                else
#endif // TARGET_X86
                    if (varTypeIsFloating(returnType))
                {
                    returnReg = REG_FLOATRET;
                }
                else
                {
                    returnReg = REG_INTRET;
                }

                inst_Mov(returnType, call->GetRegNum(), returnReg, /* canSkip */ true);
            }

            genProduceReg(call);
        }
    }

    // If there is nothing next, that means the result is thrown away, so this value is not live.
    // However, for minopts or debuggable code, we keep it live to support managed return value debugging.
    if ((call->gtNext == nullptr) && compiler->opts.OptimizationEnabled())
    {
        gcInfo.gcMarkRegSetNpt(RBM_INTRET);
    }

#if defined(DEBUG) && defined(TARGET_X86)
    if (compiler->opts.compStackCheckOnCall && call->gtCallType == CT_USER_FUNC)
    {
        noway_assert(compiler->lvaCallSpCheck != 0xCCCCCCCC &&
                     compiler->lvaTable[compiler->lvaCallSpCheck].lvDoNotEnregister &&
                     compiler->lvaTable[compiler->lvaCallSpCheck].lvOnFrame);
        if (!fCallerPop && (stackArgBytes != 0))
        {
            // ECX is trashed, so can be used to compute the expected SP. We saved the value of SP
            // after pushing all the stack arguments, but the caller popped the arguments, so we need
            // to do some math to figure a good comparison.
            GetEmitter()->emitIns_Mov(INS_mov, EA_4BYTE, REG_ARG_0, REG_SPBASE, /* canSkip */ false);
            GetEmitter()->emitIns_R_I(INS_sub, EA_4BYTE, REG_ARG_0, stackArgBytes);
            GetEmitter()->emitIns_S_R(INS_cmp, EA_4BYTE, REG_ARG_0, compiler->lvaCallSpCheck, 0);
        }
        else
        {
            GetEmitter()->emitIns_S_R(INS_cmp, EA_4BYTE, REG_SPBASE, compiler->lvaCallSpCheck, 0);
        }

        BasicBlock* sp_check = genCreateTempLabel();
        GetEmitter()->emitIns_J(INS_je, sp_check);
        instGen(INS_BREAKPOINT);
        genDefineTempLabel(sp_check);
    }
#endif // defined(DEBUG) && defined(TARGET_X86)

#if !defined(FEATURE_EH_FUNCLETS)
    //-------------------------------------------------------------------------
    // Create a label for tracking of region protected by the monitor in synchronized methods.
    // This needs to be here, rather than above where fPossibleSyncHelperCall is set,
    // so the GC state vars have been updated before creating the label.

    if (fPossibleSyncHelperCall)
    {
        switch (helperNum)
        {
            case CORINFO_HELP_MON_ENTER:
            case CORINFO_HELP_MON_ENTER_STATIC:
                noway_assert(compiler->syncStartEmitCookie == NULL);
                compiler->syncStartEmitCookie =
                    GetEmitter()->emitAddLabel(gcInfo.gcVarPtrSetCur, gcInfo.gcRegGCrefSetCur, gcInfo.gcRegByrefSetCur);
                noway_assert(compiler->syncStartEmitCookie != NULL);
                break;
            case CORINFO_HELP_MON_EXIT:
            case CORINFO_HELP_MON_EXIT_STATIC:
                noway_assert(compiler->syncEndEmitCookie == NULL);
                compiler->syncEndEmitCookie =
                    GetEmitter()->emitAddLabel(gcInfo.gcVarPtrSetCur, gcInfo.gcRegGCrefSetCur, gcInfo.gcRegByrefSetCur);
                noway_assert(compiler->syncEndEmitCookie != NULL);
                break;
            default:
                break;
        }
    }
#endif // !FEATURE_EH_FUNCLETS

    unsigned stackAdjustBias = 0;

#if defined(TARGET_X86)
    // Is the caller supposed to pop the arguments?
    if (fCallerPop && (stackArgBytes != 0))
    {
        stackAdjustBias = stackArgBytes;
    }

    SubtractStackLevel(stackArgBytes);
#endif // TARGET_X86

    genRemoveAlignmentAfterCall(call, stackAdjustBias);
}

// Produce code for a GT_JMP node.
// The arguments of the caller needs to be transferred to the callee before exiting caller.
// The actual jump to callee is generated as part of caller epilog sequence.
// Therefore the codegen of GT_JMP is to ensure that the callee arguments are correctly setup.
void CodeGen::genJmpMethod(GenTree* jmp)
{
    assert(jmp->OperGet() == GT_JMP);
    assert(compiler->compJmpOpUsed);

    // If no arguments, nothing to do
    if (compiler->info.compArgsCount == 0)
    {
        return;
    }

    // Make sure register arguments are in their initial registers
    // and stack arguments are put back as well.
    unsigned   varNum;
    LclVarDsc* varDsc;

    // First move any en-registered stack arguments back to the stack.
    // At the same time any reg arg not in correct reg is moved back to its stack location.
    //
    // We are not strictly required to spill reg args that are not in the desired reg for a jmp call
    // But that would require us to deal with circularity while moving values around.  Spilling
    // to stack makes the implementation simple, which is not a bad trade off given Jmp calls
    // are not frequent.
    for (varNum = 0; (varNum < compiler->info.compArgsCount); varNum++)
    {
        varDsc = compiler->lvaTable + varNum;

        if (varDsc->lvPromoted)
        {
            noway_assert(varDsc->lvFieldCnt == 1); // We only handle one field here

            unsigned fieldVarNum = varDsc->lvFieldLclStart;
            varDsc               = compiler->lvaTable + fieldVarNum;
        }
        noway_assert(varDsc->lvIsParam);

        if (varDsc->lvIsRegArg && (varDsc->GetRegNum() != REG_STK))
        {
            // Skip reg args which are already in its right register for jmp call.
            // If not, we will spill such args to their stack locations.
            //
            // If we need to generate a tail call profiler hook, then spill all
            // arg regs to free them up for the callback.
            if (!compiler->compIsProfilerHookNeeded() && (varDsc->GetRegNum() == varDsc->GetArgReg()))
            {
                continue;
            }
        }
        else if (varDsc->GetRegNum() == REG_STK)
        {
            // Skip args which are currently living in stack.
            continue;
        }

        // If we came here it means either a reg argument not in the right register or
        // a stack argument currently living in a register.  In either case the following
        // assert should hold.
        assert(varDsc->GetRegNum() != REG_STK);

        assert(!varDsc->lvIsStructField || (compiler->lvaTable[varDsc->lvParentLcl].lvFieldCnt == 1));
        var_types storeType = genActualType(varDsc->lvaArgType()); // We own the memory and can use the full move.
        GetEmitter()->emitIns_S_R(ins_Store(storeType), emitTypeSize(storeType), varDsc->GetRegNum(), varNum, 0);

        // Update lvRegNum life and GC info to indicate lvRegNum is dead and varDsc stack slot is going live.
        // Note that we cannot modify varDsc->GetRegNum() here because another basic block may not be expecting it.
        // Therefore manually update life of varDsc->GetRegNum().
        regMaskTP tempMask = varDsc->lvRegMask();
        regSet.RemoveMaskVars(tempMask);
        gcInfo.gcMarkRegSetNpt(tempMask);
        if (compiler->lvaIsGCTracked(varDsc))
        {
#ifdef DEBUG
            if (!VarSetOps::IsMember(compiler, gcInfo.gcVarPtrSetCur, varDsc->lvVarIndex))
            {
                JITDUMP("V%02u becoming live\n", varNum);
            }
            else
            {
                JITDUMP("V%02u continuing live\n", varNum);
            }
#endif // DEBUG

            VarSetOps::AddElemD(compiler, gcInfo.gcVarPtrSetCur, varDsc->lvVarIndex);
        }
    }

#ifdef PROFILING_SUPPORTED
    // At this point all arg regs are free.
    // Emit tail call profiler callback.
    genProfilingLeaveCallback(CORINFO_HELP_PROF_FCN_TAILCALL);
#endif

    // Next move any un-enregistered register arguments back to their register.
    regMaskTP fixedIntArgMask = RBM_NONE;    // tracks the int arg regs occupying fixed args in case of a vararg method.
    unsigned  firstArgVarNum  = BAD_VAR_NUM; // varNum of the first argument in case of a vararg method.
    for (varNum = 0; (varNum < compiler->info.compArgsCount); varNum++)
    {
        varDsc = compiler->lvaTable + varNum;
        if (varDsc->lvPromoted)
        {
            noway_assert(varDsc->lvFieldCnt == 1); // We only handle one field here

            unsigned fieldVarNum = varDsc->lvFieldLclStart;
            varDsc               = compiler->lvaTable + fieldVarNum;
        }
        noway_assert(varDsc->lvIsParam);

        // Skip if arg not passed in a register.
        if (!varDsc->lvIsRegArg)
        {
            continue;
        }

#if defined(UNIX_AMD64_ABI)
        if (varTypeIsStruct(varDsc->GetType()))
        {
            assert(varDsc->GetLayout()->GetSysVAmd64AbiRegCount() != 0);

            // Move the values into the right registers.
            //

            // Update varDsc->GetArgReg() and lvOtherArgReg life and GC Info to indicate varDsc stack slot is dead and
            // argReg is going live. Note that we cannot modify varDsc->GetRegNum() and lvOtherArgReg here
            // because another basic block may not be expecting it.
            // Therefore manually update life of argReg.  Note that GT_JMP marks
            // the end of the basic block and after which reg life and gc info will be recomputed for the new block in
            // genCodeForBBList().

            var_types type = varActualType(varDsc->GetLayout()->GetSysVAmd64AbiRegType(0));
            GetEmitter()->emitIns_R_S(ins_Load(type), emitTypeSize(type), varDsc->GetArgReg(), varNum, 0);
            regSet.SetMaskVars(regSet.GetMaskVars() | genRegMask(varDsc->GetArgReg()));
            gcInfo.gcMarkRegPtrVal(varDsc->GetArgReg(), type);

            if (varDsc->GetLayout()->GetSysVAmd64AbiRegCount() > 1)
            {
                type = varActualType(varDsc->GetLayout()->GetSysVAmd64AbiRegType(1));
                GetEmitter()->emitIns_R_S(ins_Load(type), emitTypeSize(type), varDsc->GetOtherArgReg(), varNum, 8);
                regSet.SetMaskVars(regSet.GetMaskVars() | genRegMask(varDsc->GetOtherArgReg()));
                gcInfo.gcMarkRegPtrVal(varDsc->GetOtherArgReg(), type);
            }

            if (varDsc->lvTracked)
            {
                VarSetOps::RemoveElemD(compiler, gcInfo.gcVarPtrSetCur, varDsc->lvVarIndex);
            }
        }
        else
#endif // !defined(UNIX_AMD64_ABI)
        {
            // Register argument
            CLANG_FORMAT_COMMENT_ANCHOR;
#ifdef TARGET_X86
            noway_assert(
                isRegParamType(genActualType(varDsc->TypeGet())) ||
                (varTypeIsStruct(varDsc->TypeGet()) && compiler->isTrivialPointerSizedStruct(varDsc->GetLayout())));
#else
            noway_assert(isRegParamType(genActualType(varDsc->TypeGet())));
#endif // TARGET_X86

            // Is register argument already in the right register?
            // If not load it from its stack location.
            var_types loadType = varDsc->lvaArgType();

#ifdef TARGET_X86
            if (varTypeIsStruct(varDsc->TypeGet()))
            {
                // Treat trivial pointer-sized structs as a pointer sized primitive
                // for the purposes of registers.
                loadType = TYP_I_IMPL;
            }
#endif

            regNumber argReg = varDsc->GetArgReg(); // incoming arg register

            if (varDsc->GetRegNum() != argReg)
            {
                assert(genIsValidReg(argReg));
                GetEmitter()->emitIns_R_S(ins_Load(loadType), emitTypeSize(loadType), argReg, varNum, 0);

                // Update argReg life and GC Info to indicate varDsc stack slot is dead and argReg is going live.
                // Note that we cannot modify varDsc->GetRegNum() here because another basic block may not be
                // expecting it. Therefore manually update life of argReg.  Note that GT_JMP marks the end of the
                // basic block and after which reg life and gc info will be recomputed for the new block in
                // genCodeForBBList().
                regSet.AddMaskVars(genRegMask(argReg));
                gcInfo.gcMarkRegPtrVal(argReg, loadType);
                if (compiler->lvaIsGCTracked(varDsc))
                {
#ifdef DEBUG
                    if (VarSetOps::IsMember(compiler, gcInfo.gcVarPtrSetCur, varDsc->lvVarIndex))
                    {
                        JITDUMP("V%02u becoming dead\n", varNum);
                    }
                    else
                    {
                        JITDUMP("V%02u continuing dead\n", varNum);
                    }
#endif // DEBUG

                    VarSetOps::RemoveElemD(compiler, gcInfo.gcVarPtrSetCur, varDsc->lvVarIndex);
                }
            }
        }

#if FEATURE_VARARG && defined(TARGET_AMD64)
        // In case of a jmp call to a vararg method also pass the float/double arg in the corresponding int arg
        // register. This is due to the AMD64 ABI which requires floating point values passed to varargs functions to
        // be passed in both integer and floating point registers. It doesn't apply to x86, which passes floating point
        // values on the stack.
        if (compiler->info.compIsVarArgs)
        {
            regNumber intArgReg;
            var_types loadType = varDsc->lvaArgType();
            regNumber argReg   = varDsc->GetArgReg(); // incoming arg register

            if (varTypeIsFloating(loadType))
            {
                intArgReg = compiler->getCallArgIntRegister(argReg);
                inst_Mov(TYP_LONG, intArgReg, argReg, /* canSkip */ false, emitActualTypeSize(loadType));
            }
            else
            {
                intArgReg = argReg;
            }

            fixedIntArgMask |= genRegMask(intArgReg);

            if (intArgReg == REG_ARG_0)
            {
                assert(firstArgVarNum == BAD_VAR_NUM);
                firstArgVarNum = varNum;
            }
        }
#endif // FEATURE_VARARG
    }

#if FEATURE_VARARG && defined(TARGET_AMD64)
    // Jmp call to a vararg method - if the method has fewer than 4 fixed arguments,
    // load the remaining arg registers (both int and float) from the corresponding
    // shadow stack slots.  This is for the reason that we don't know the number and type
    // of non-fixed params passed by the caller, therefore we have to assume the worst case
    // of caller passing float/double args both in int and float arg regs.
    //
    // This doesn't apply to x86, which doesn't pass floating point values in floating
    // point registers.
    //
    // The caller could have passed gc-ref/byref type var args.  Since these are var args
    // the callee no way of knowing their gc-ness.  Therefore, mark the region that loads
    // remaining arg registers from shadow stack slots as non-gc interruptible.
    if (fixedIntArgMask != RBM_NONE)
    {
        assert(compiler->info.compIsVarArgs);
        assert(firstArgVarNum != BAD_VAR_NUM);

        regMaskTP remainingIntArgMask = RBM_ARG_REGS & ~fixedIntArgMask;
        if (remainingIntArgMask != RBM_NONE)
        {
            GetEmitter()->emitDisableGC();
            for (int argNum = 0, argOffset = 0; argNum < MAX_REG_ARG; ++argNum)
            {
                regNumber argReg     = intArgRegs[argNum];
                regMaskTP argRegMask = genRegMask(argReg);

                if ((remainingIntArgMask & argRegMask) != 0)
                {
                    remainingIntArgMask &= ~argRegMask;
                    GetEmitter()->emitIns_R_S(INS_mov, EA_8BYTE, argReg, firstArgVarNum, argOffset);

                    // also load it in corresponding float arg reg
                    regNumber floatReg = compiler->getCallArgFloatRegister(argReg);
                    inst_RV_RV(ins_Copy(argReg, TYP_DOUBLE), floatReg, argReg, TYP_I_IMPL);
                }

                argOffset += REGSIZE_BYTES;
            }
            GetEmitter()->emitEnableGC();
        }
    }
#endif // FEATURE_VARARG
}

// produce code for a GT_LEA subnode
void CodeGen::genLeaInstruction(GenTreeAddrMode* lea)
{
    emitAttr size = emitTypeSize(lea);
    genConsumeOperands(lea);

    if (lea->Base() && lea->Index())
    {
        regNumber baseReg  = lea->Base()->GetRegNum();
        regNumber indexReg = lea->Index()->GetRegNum();
        GetEmitter()->emitIns_R_ARX(INS_lea, size, lea->GetRegNum(), baseReg, indexReg, lea->gtScale, lea->Offset());
    }
    else if (lea->Base())
    {
        GetEmitter()->emitIns_R_AR(INS_lea, size, lea->GetRegNum(), lea->Base()->GetRegNum(), lea->Offset());
    }
    else if (lea->Index())
    {
        GetEmitter()->emitIns_R_ARX(INS_lea, size, lea->GetRegNum(), REG_NA, lea->Index()->GetRegNum(), lea->gtScale,
                                    lea->Offset());
    }

    genProduceReg(lea);
}

//------------------------------------------------------------------------
// genCompareFloat: Generate code for comparing two floating point values
//
// Arguments:
//    treeNode - the compare tree
//
void CodeGen::genCompareFloat(GenTree* treeNode)
{
    assert(treeNode->OperIsCompare());

    GenTreeOp* tree    = treeNode->AsOp();
    GenTree*   op1     = tree->gtOp1;
    GenTree*   op2     = tree->gtOp2;
    var_types  op1Type = op1->TypeGet();
    var_types  op2Type = op2->TypeGet();

    genConsumeOperands(tree);

    assert(varTypeIsFloating(op1Type));
    assert(op1Type == op2Type);

    regNumber   targetReg = treeNode->GetRegNum();
    instruction ins;
    emitAttr    cmpAttr;

    GenCondition condition = GenCondition::FromFloatRelop(treeNode);

    if (condition.PreferSwap())
    {
        condition = GenCondition::Swap(condition);
        std::swap(op1, op2);
    }

    ins     = ins_FloatCompare(op1Type);
    cmpAttr = emitTypeSize(op1Type);

    GetEmitter()->emitInsBinary(ins, cmpAttr, op1, op2);

    // Are we evaluating this into a register?
    if (targetReg != REG_NA)
    {
        if ((condition.GetCode() == GenCondition::FNEU) && (op1->GetRegNum() == op2->GetRegNum()))
        {
            // For floating point, `x != x` is a common way of
            // checking for NaN. So, in the case where both
            // operands are the same, we can optimize codegen
            // to only do a single check.

            condition = GenCondition(GenCondition::P);
        }

        inst_SETCC(condition, treeNode->TypeGet(), targetReg);
        genProduceReg(tree);
    }
}

//------------------------------------------------------------------------
// genCompareInt: Generate code for comparing ints or, on amd64, longs.
//
// Arguments:
//    treeNode - the compare tree
//
// Return Value:
//    None.
void CodeGen::genCompareInt(GenTree* treeNode)
{
    assert(treeNode->OperIsCompare() || treeNode->OperIs(GT_CMP));

    GenTreeOp* tree          = treeNode->AsOp();
    GenTree*   op1           = tree->gtOp1;
    GenTree*   op2           = tree->gtOp2;
    var_types  op1Type       = op1->TypeGet();
    var_types  op2Type       = op2->TypeGet();
    regNumber  targetReg     = tree->GetRegNum();
    emitter*   emit          = GetEmitter();
    bool       canReuseFlags = false;

    genConsumeOperands(tree);

    assert(!op1->isContainedIntOrIImmed());
    assert(!varTypeIsFloating(op2Type));

    instruction ins;
    var_types   type = TYP_UNDEF;

    if (tree->OperIs(GT_TEST_EQ, GT_TEST_NE))
    {
        ins = INS_test;

        // Unlike many xarch instructions TEST doesn't have a form with a 16/32/64 bit first operand and
        // an 8 bit immediate second operand. But if the immediate value fits in 8 bits then we can simply
        // emit a 8 bit TEST instruction, unless we're targeting x86 and the first operand is a non-byteable
        // register.
        // Note that lowering does something similar but its main purpose is to allow memory operands to be
        // contained so it doesn't handle other kind of operands. It could do more but on x86 that results
        // in additional register constrains and that may be worse than wasting 3 bytes on an immediate.
        if (
#ifdef TARGET_X86
            (!op1->isUsedFromReg() || isByteReg(op1->GetRegNum())) &&
#endif
            (op2->IsCnsIntOrI() && genSmallTypeCanRepresentValue(TYP_UBYTE, op2->AsIntCon()->IconValue())))
        {
            type = TYP_UBYTE;
        }
    }
    else if (op1->isUsedFromReg() && op2->IsIntegralConst(0))
    {
        if (compiler->opts.OptimizationEnabled())
        {
            emitAttr op1Size = emitActualTypeSize(op1->TypeGet());
            assert((int)op1Size >= 4);

            // Optimize "x<0" and "x>=0" to "x>>31" if "x" is not a jump condition and in a reg.
            // Morph/Lowering are responsible to rotate "0<x" to "x>0" so we won't handle it here.
            if ((targetReg != REG_NA) && tree->OperIs(GT_LT, GT_GE) && !tree->IsUnsigned())
            {
                inst_Mov(op1->TypeGet(), targetReg, op1->GetRegNum(), /* canSkip */ true);
                if (tree->OperIs(GT_GE))
                {
                    // emit "not" for "x>=0" case
                    inst_RV(INS_not, targetReg, op1->TypeGet());
                }
                inst_RV_IV(INS_shr_N, targetReg, (int)op1Size * 8 - 1, op1Size);
                genProduceReg(tree);
                return;
            }
            canReuseFlags = true;
        }

        // We're comparing a register to 0 so we can generate "test reg1, reg1"
        // instead of the longer "cmp reg1, 0"
        ins = INS_test;
        op2 = op1;
    }
    else
    {
        ins = INS_cmp;
    }

    if (type == TYP_UNDEF)
    {
        if (op1Type == op2Type)
        {
            type = op1Type;
        }
        else if (genTypeSize(op1Type) == genTypeSize(op2Type))
        {
            // If the types are different but have the same size then we'll use TYP_INT or TYP_LONG.
            // This primarily deals with small type mixes (e.g. byte/ubyte) that need to be widened
            // and compared as int. We should not get long type mixes here but handle that as well
            // just in case.
            type = genTypeSize(op1Type) == 8 ? TYP_LONG : TYP_INT;
        }
        else
        {
            // In the types are different simply use TYP_INT. This deals with small type/int type
            // mixes (e.g. byte/short ubyte/int) that need to be widened and compared as int.
            // Lowering is expected to handle any mixes that involve long types (e.g. int/long).
            type = TYP_INT;
        }

        // The common type cannot be smaller than any of the operand types, we're probably mixing int/long
        assert(genTypeSize(type) >= max(genTypeSize(op1Type), genTypeSize(op2Type)));
        // Small unsigned int types (TYP_BOOL can use anything) should use unsigned comparisons
        assert(!(varTypeIsSmallInt(type) && varTypeIsUnsigned(type)) || ((tree->gtFlags & GTF_UNSIGNED) != 0));
        // If op1 is smaller then it cannot be in memory, we're probably missing a cast
        assert((genTypeSize(op1Type) >= genTypeSize(type)) || !op1->isUsedFromMemory());
        // If op2 is smaller then it cannot be in memory, we're probably missing a cast
        assert((genTypeSize(op2Type) >= genTypeSize(type)) || !op2->isUsedFromMemory());
        // If we ended up with a small type and op2 is a constant then make sure we don't lose constant bits
        assert(!op2->IsCnsIntOrI() || !varTypeIsSmall(type) ||
               genSmallTypeCanRepresentValue(type, op2->AsIntCon()->IconValue()));
    }

    // The type cannot be larger than the machine word size
    assert(genTypeSize(type) <= genTypeSize(TYP_I_IMPL));
    // TYP_UINT and TYP_ULONG should not appear here, only small types can be unsigned
    assert(!varTypeIsUnsigned(type) || varTypeIsSmall(type));

    if (canReuseFlags && emit->AreFlagsSetToZeroCmp(op1->GetRegNum(), emitTypeSize(type), tree->OperGet()))
    {
        JITDUMP("Not emitting compare due to flags being already set\n");
    }
    else
    {
        emit->emitInsBinary(ins, emitTypeSize(type), op1, op2);
    }

    // Are we evaluating this into a register?
    if (targetReg != REG_NA)
    {
        inst_SETCC(GenCondition::FromIntegralRelop(tree), tree->TypeGet(), targetReg);
        genProduceReg(tree);
    }
}

#if !defined(TARGET_64BIT)
//------------------------------------------------------------------------
// genLongToIntCast: Generate code for long to int casts on x86.
//
// Arguments:
//    cast - The GT_CAST node
//
// Return Value:
//    None.
//
// Assumptions:
//    The cast node and its sources (via GT_LONG) must have been assigned registers.
//    The destination cannot be a floating point type or a small integer type.
//
void CodeGen::genLongToIntCast(GenTree* cast)
{
    assert(cast->OperGet() == GT_CAST);

    GenTree* src = cast->gtGetOp1();
    noway_assert(src->OperGet() == GT_LONG);

    genConsumeRegs(src);

    var_types srcType  = ((cast->gtFlags & GTF_UNSIGNED) != 0) ? TYP_ULONG : TYP_LONG;
    var_types dstType  = cast->CastToType();
    regNumber loSrcReg = src->gtGetOp1()->GetRegNum();
    regNumber hiSrcReg = src->gtGetOp2()->GetRegNum();
    regNumber dstReg   = cast->GetRegNum();

    assert((dstType == TYP_INT) || (dstType == TYP_UINT));
    assert(genIsValidIntReg(loSrcReg));
    assert(genIsValidIntReg(hiSrcReg));
    assert(genIsValidIntReg(dstReg));

    if (cast->gtOverflow())
    {
        //
        // Generate an overflow check for [u]long to [u]int casts:
        //
        // long  -> int  - check if the upper 33 bits are all 0 or all 1
        //
        // ulong -> int  - check if the upper 33 bits are all 0
        //
        // long  -> uint - check if the upper 32 bits are all 0
        // ulong -> uint - check if the upper 32 bits are all 0
        //

        if ((srcType == TYP_LONG) && (dstType == TYP_INT))
        {
            BasicBlock* allOne  = genCreateTempLabel();
            BasicBlock* success = genCreateTempLabel();

            inst_RV_RV(INS_test, loSrcReg, loSrcReg, TYP_INT, EA_4BYTE);
            inst_JMP(EJ_js, allOne);

            inst_RV_RV(INS_test, hiSrcReg, hiSrcReg, TYP_INT, EA_4BYTE);
            genJumpToThrowHlpBlk(EJ_jne, SCK_OVERFLOW);
            inst_JMP(EJ_jmp, success);

            genDefineTempLabel(allOne);
            inst_RV_IV(INS_cmp, hiSrcReg, -1, EA_4BYTE);
            genJumpToThrowHlpBlk(EJ_jne, SCK_OVERFLOW);

            genDefineTempLabel(success);
        }
        else
        {
            if ((srcType == TYP_ULONG) && (dstType == TYP_INT))
            {
                inst_RV_RV(INS_test, loSrcReg, loSrcReg, TYP_INT, EA_4BYTE);
                genJumpToThrowHlpBlk(EJ_js, SCK_OVERFLOW);
            }

            inst_RV_RV(INS_test, hiSrcReg, hiSrcReg, TYP_INT, EA_4BYTE);
            genJumpToThrowHlpBlk(EJ_jne, SCK_OVERFLOW);
        }
    }

    inst_Mov(TYP_INT, dstReg, loSrcReg, /* canSkip */ true);

    genProduceReg(cast);
}
#endif

//------------------------------------------------------------------------
// genIntCastOverflowCheck: Generate overflow checking code for an integer cast.
//
// Arguments:
//    cast - The GT_CAST node
//    desc - The cast description
//    reg  - The register containing the value to check
//
void CodeGen::genIntCastOverflowCheck(GenTreeCast* cast, const GenIntCastDesc& desc, regNumber reg)
{
    switch (desc.CheckKind())
    {
        case GenIntCastDesc::CHECK_POSITIVE:
            GetEmitter()->emitIns_R_R(INS_test, EA_SIZE(desc.CheckSrcSize()), reg, reg);
            genJumpToThrowHlpBlk(EJ_jl, SCK_OVERFLOW);
            break;

#ifdef TARGET_64BIT
        case GenIntCastDesc::CHECK_UINT_RANGE:
        {
            // We need to check if the value is not greater than 0xFFFFFFFF but this value
            // cannot be encoded in an immediate operand. Use a right shift to test if the
            // upper 32 bits are zero. This requires a temporary register.
            const regNumber tempReg = cast->GetSingleTempReg();
            assert(tempReg != reg);
            GetEmitter()->emitIns_Mov(INS_mov, EA_8BYTE, tempReg, reg, /* canSkip */ false);
            GetEmitter()->emitIns_R_I(INS_shr_N, EA_8BYTE, tempReg, 32);
            genJumpToThrowHlpBlk(EJ_jne, SCK_OVERFLOW);
        }
        break;

        case GenIntCastDesc::CHECK_POSITIVE_INT_RANGE:
            GetEmitter()->emitIns_R_I(INS_cmp, EA_8BYTE, reg, INT32_MAX);
            genJumpToThrowHlpBlk(EJ_ja, SCK_OVERFLOW);
            break;

        case GenIntCastDesc::CHECK_INT_RANGE:
            GetEmitter()->emitIns_R_I(INS_cmp, EA_8BYTE, reg, INT32_MAX);
            genJumpToThrowHlpBlk(EJ_jg, SCK_OVERFLOW);
            GetEmitter()->emitIns_R_I(INS_cmp, EA_8BYTE, reg, INT32_MIN);
            genJumpToThrowHlpBlk(EJ_jl, SCK_OVERFLOW);
            break;
#endif

        default:
        {
            assert(desc.CheckKind() == GenIntCastDesc::CHECK_SMALL_INT_RANGE);
            const int castMaxValue = desc.CheckSmallIntMax();
            const int castMinValue = desc.CheckSmallIntMin();

            GetEmitter()->emitIns_R_I(INS_cmp, EA_SIZE(desc.CheckSrcSize()), reg, castMaxValue);
            genJumpToThrowHlpBlk((castMinValue == 0) ? EJ_ja : EJ_jg, SCK_OVERFLOW);

            if (castMinValue != 0)
            {
                GetEmitter()->emitIns_R_I(INS_cmp, EA_SIZE(desc.CheckSrcSize()), reg, castMinValue);
                genJumpToThrowHlpBlk(EJ_jl, SCK_OVERFLOW);
            }
        }
        break;
    }
}

//------------------------------------------------------------------------
// genIntToIntCast: Generate code for an integer cast, with or without overflow check.
//
// Arguments:
//    cast - The GT_CAST node
//
// Assumptions:
//    Neither the source nor target type can be a floating point type.
//    On x86 casts to (U)BYTE require that the source be in a byte register if not contained.
//
void CodeGen::genIntToIntCast(GenTreeCast* cast)
{
    GenTree* src = cast->GetOp(0);

    genConsumeRegs(src);

    regNumber       srcReg = src->GetRegNum();
    const regNumber dstReg = cast->GetRegNum();

    assert(genIsValidIntReg(dstReg));

    GenIntCastDesc desc(cast);

    if (src->isUsedFromMemory())
    {
        instruction ins;

        switch (desc.LoadKind())
        {
            case GenIntCastDesc::LOAD_ZERO_EXTEND_SMALL_INT:
                ins = INS_movzx;
                break;
            case GenIntCastDesc::LOAD_SIGN_EXTEND_SMALL_INT:
                ins = INS_movsx;
                break;
#ifdef TARGET_64BIT
            case GenIntCastDesc::LOAD_SIGN_EXTEND_INT:
                ins = INS_movsxd;
                break;
#endif
            default:
                assert(desc.LoadKind() == GenIntCastDesc::LOAD);
                ins = INS_mov;
                break;
        }

        // Note that we load directly into the destination register, this avoids the
        // need for a temporary register but assumes that enregistered variables are
        // not live in exception handlers. This works with EHWriteThru because the
        // register will be written only in genProduceReg, after the actual cast is
        // performed.

        GetEmitter()->emitInsBinary(ins, EA_ATTR(desc.LoadSrcSize()), cast, src);

        srcReg = dstReg;
    }

    assert(genIsValidIntReg(srcReg));

    if (desc.CheckKind() != GenIntCastDesc::CHECK_NONE)
    {
        genIntCastOverflowCheck(cast, desc, srcReg);
    }

    instruction ins;
    unsigned    insSize;
    bool        canSkip = false;

    switch (desc.ExtendKind())
    {
        case GenIntCastDesc::ZERO_EXTEND_SMALL_INT:
            ins     = INS_movzx;
            insSize = desc.ExtendSrcSize();
            break;
        case GenIntCastDesc::SIGN_EXTEND_SMALL_INT:
            ins     = INS_movsx;
            insSize = desc.ExtendSrcSize();
            break;
#ifdef TARGET_64BIT
        case GenIntCastDesc::ZERO_EXTEND_INT:
            ins     = INS_mov;
            insSize = 4;
            // We can skip emitting this zero extending move if the previous instruction zero extended implicitly
            canSkip = compiler->opts.OptimizationEnabled() && GetEmitter()->AreUpper32BitsZero(srcReg);
            break;
        case GenIntCastDesc::SIGN_EXTEND_INT:
            ins     = INS_movsxd;
            insSize = 4;
            break;
#endif
        default:
            assert(desc.ExtendKind() == GenIntCastDesc::COPY);
            ins     = INS_mov;
            insSize = desc.ExtendSrcSize();
            canSkip = true;
            break;
    }

    GetEmitter()->emitIns_Mov(ins, EA_ATTR(insSize), dstReg, srcReg, canSkip);

    genProduceReg(cast);
}

//------------------------------------------------------------------------
// genFloatToFloatCast: Generate code for a cast between float and double
//
// Arguments:
//    cast - The GT_CAST node
//
void CodeGen::genFloatToFloatCast(GenTreeCast* cast)
{
    assert(!cast->gtOverflow());

    GenTree*  src     = cast->GetOp(0);
    var_types srcType = src->GetType();
    var_types dstType = cast->GetCastType();

    assert((srcType == TYP_FLOAT) || (srcType == TYP_DOUBLE));
    assert((dstType == TYP_FLOAT) || (dstType == TYP_DOUBLE));
    assert(cast->GetType() == dstType);

    assert(genIsValidFloatReg(cast->GetRegNum()));
    assert(!src->isUsedFromReg() || genIsValidFloatReg(src->GetRegNum()));

    genConsumeRegs(src);

    instruction ins     = INS_none;
    emitAttr    insSize = emitTypeSize(dstType);

    if (srcType != dstType)
    {
        ins = srcType == TYP_FLOAT ? INS_cvtss2sd : INS_cvtsd2ss;
    }
    else if (!src->isUsedFromReg())
    {
        ins = srcType == TYP_FLOAT ? INS_movss : INS_movsdsse2;
    }
    else
    {
        // TODO-MIKE-Review: How come we end up with a FLOAT-to-FLOAT cast in RayTracer.dll!?!
        GetEmitter()->emitIns_Mov(INS_movaps, EA_16BYTE, cast->GetRegNum(), src->GetRegNum(), /*canSkip*/ true);
    }

    if (ins != INS_none)
    {
        GetEmitter()->emitInsBinary(ins, insSize, cast, src);
    }

    genProduceReg(cast);
}

//------------------------------------------------------------------------
// genIntToFloatCast: Generate code to cast an int/long to float/double
//
// Arguments:
//    cast - The GT_CAST node
//
void CodeGen::genIntToFloatCast(GenTreeCast* cast)
{
    assert(!cast->gtOverflow());

    GenTree*  src     = cast->GetOp(0);
    var_types srcType = varActualType(src->GetType());
    var_types dstType = cast->GetCastType();

    if (cast->IsUnsigned())
    {
        srcType = genUnsignedType(srcType);
    }

#ifdef TARGET_64BIT
    noway_assert((srcType == TYP_INT) || (srcType == TYP_LONG) || (srcType == TYP_ULONG));
#else
    noway_assert(srcType == TYP_INT);
#endif

<<<<<<< HEAD
    assert((dstType == TYP_FLOAT) || (dstType == TYP_DOUBLE));
    assert(cast->GetType() == dstType);
=======
    // force the srcType to unsigned if GT_UNSIGNED flag is set
    if (treeNode->gtFlags & GTF_UNSIGNED)
    {
        srcType = varTypeToUnsigned(srcType);
    }
>>>>>>> 82f7144f

    genConsumeRegs(src);
    regNumber srcReg = src->isUsedFromReg() ? src->GetRegNum() : REG_NA;
    regNumber dstReg = cast->GetRegNum();

    assert((srcReg == REG_NA) || genIsValidIntReg(srcReg));
    assert(genIsValidFloatReg(dstReg));

    // The source value is never a small int but it may be produced by a small int typed
    // IND or other memory node and in that case the source must not be contained.
    assert(!varTypeIsSmall(src->GetType()) || (srcReg != REG_NA));

    // To convert int to a float/double, cvtsi2ss/sd SSE2 instruction is used
    // which does a partial write to lower 4/8 bytes of xmm register keeping the other
    // upper bytes unmodified.  If "cvtsi2ss/sd xmmReg, r32/r64" occurs inside a loop,
    // the partial write could introduce a false dependency and could cause a stall
    // if there are further uses of xmmReg. We have such a case occurring with a
    // customer reported version of SpectralNorm benchmark, resulting in 2x perf
    // regression.  To avoid false dependency, we emit "xorps xmmReg, xmmReg" before
    // cvtsi2ss/sd instruction.
    GetEmitter()->emitIns_R_R(INS_xorps, EA_16BYTE, dstReg, dstReg);

    instruction ins     = (dstType == TYP_FLOAT) ? INS_cvtsi2ss : INS_cvtsi2sd;
    emitAttr    insSize = emitTypeSize(srcType);

    GetEmitter()->emitInsBinary(ins, insSize, cast, src);

#ifdef TARGET_64BIT
    // Handle the case of srcType = TYP_ULONG. SSE2 conversion instruction
    // will interpret ULONG value as LONG.  Hence we need to adjust the
    // result if sign-bit of srcType is set.
    if (srcType == TYP_ULONG)
    {
        assert(srcReg != REG_NA);

        // The instruction sequence below is less accurate than what clang and gcc generate.
        // However, we keep the current sequence for backward compatibility. If we change the
        // instructions below, FloatingPointUtils::convertUInt64ToDobule should be also updated
        // for consistent conversion result.

        BasicBlock* label = genCreateTempLabel();
        GetEmitter()->emitIns_R_R(INS_test, EA_8BYTE, srcReg, srcReg);
        inst_JMP(EJ_jge, label);

        if (dstType == TYP_DOUBLE)
        {
            if (u8ToDblBitmask == nullptr)
            {
                u8ToDblBitmask =
                    GetEmitter()->emitFltOrDblConst(jitstd::bit_cast<double>(0x43f0000000000000ULL), EA_8BYTE);
            }
            GetEmitter()->emitIns_R_C(INS_addsd, EA_8BYTE, dstReg, u8ToDblBitmask, 0);
        }
        else
        {
            if (u8ToFltBitmask == nullptr)
            {
                u8ToFltBitmask = GetEmitter()->emitFltOrDblConst(jitstd::bit_cast<float>(0x5f800000U), EA_4BYTE);
            }
            GetEmitter()->emitIns_R_C(INS_addss, EA_4BYTE, dstReg, u8ToFltBitmask, 0);
        }

        genDefineTempLabel(label);
    }
#endif

    genProduceReg(cast);
}

//------------------------------------------------------------------------
// genFloatToIntCast: Generate code to cast float/double to int/long
//
// Arguments:
//    treeNode - The GT_CAST node
//
void CodeGen::genFloatToIntCast(GenTreeCast* cast)
{
    assert(!cast->gtOverflow());

    GenTree*  src     = cast->GetOp(0);
    var_types srcType = src->GetType();
    var_types dstType = cast->GetCastType();

    assert((srcType == TYP_FLOAT) || (srcType == TYP_DOUBLE));

#ifndef TARGET_64BIT
    noway_assert(dstType == TYP_INT);
    assert(cast->GetType() == TYP_INT);
#else
    noway_assert((dstType == TYP_INT) || (dstType == TYP_UINT) || (dstType == TYP_LONG));
    assert(cast->GetType() == varActualType(dstType));

    // TODO-XArch-CQ: (Low-pri): Jit64 generates in-line code of 8 instructions for
    // FLOAT/DOUBLE to ULONG casts.
    // There are hardly any occurrences of this conversion operation in platform
    // assemblies or in CQ perf benchmarks (1 occurrence in mscorlib, microsoft.jscript,
    // 1 occurence in Roslyn and no occurrences in system, system.core, system.numerics
    // system.windows.forms, scimark, fractals, bio mums). If we ever find evidence that
    // doing this optimization is a win, should consider generating in-lined code.

    // If the dstType is TYP_UINT, we have 32-bits to encode the
    // float number. Any of 33rd or above bits can be the sign bit.
    // To achieve it we pretend as if we are converting it to a long.
    if (dstType == TYP_UINT)
    {
        dstType = TYP_LONG;
    }
#endif

    genConsumeRegs(src);

    assert(genIsValidIntReg(cast->GetRegNum()));
    assert(!src->isUsedFromReg() || genIsValidFloatReg(src->GetRegNum()));

    instruction ins     = (srcType == TYP_FLOAT) ? INS_cvttss2si : INS_cvttsd2si;
    emitAttr    insSize = emitTypeSize(dstType);

    GetEmitter()->emitInsBinary(ins, insSize, cast, src);

    genProduceReg(cast);
}

//------------------------------------------------------------------------
// genCkfinite: Generate code for ckfinite opcode.
//
// Arguments:
//    treeNode - The GT_CKFINITE node
//
// Return Value:
//    None.
//
// Assumptions:
//    GT_CKFINITE node has reserved an internal register.
//
// TODO-XArch-CQ - mark the operand as contained if known to be in
// memory (e.g. field or an array element).
//
void CodeGen::genCkfinite(GenTree* treeNode)
{
    assert(treeNode->OperGet() == GT_CKFINITE);

    GenTree*  op1        = treeNode->AsOp()->gtOp1;
    var_types targetType = treeNode->TypeGet();
    int       expMask    = (targetType == TYP_FLOAT) ? 0x7F800000 : 0x7FF00000; // Bit mask to extract exponent.
    regNumber targetReg  = treeNode->GetRegNum();

    // Extract exponent into a register.
    regNumber tmpReg = treeNode->GetSingleTempReg();

    genConsumeReg(op1);

#ifdef TARGET_64BIT

    // Copy the floating-point value to an integer register. If we copied a float to a long, then
    // right-shift the value so the high 32 bits of the floating-point value sit in the low 32
    // bits of the integer register.
    regNumber srcReg        = op1->GetRegNum();
    var_types targetIntType = ((targetType == TYP_FLOAT) ? TYP_INT : TYP_LONG);
    inst_Mov(targetIntType, tmpReg, srcReg, /* canSkip */ false, emitActualTypeSize(targetType));
    if (targetType == TYP_DOUBLE)
    {
        // right shift by 32 bits to get to exponent.
        inst_RV_SH(INS_shr, EA_8BYTE, tmpReg, 32);
    }

    // Mask exponent with all 1's and check if the exponent is all 1's
    inst_RV_IV(INS_and, tmpReg, expMask, EA_4BYTE);
    inst_RV_IV(INS_cmp, tmpReg, expMask, EA_4BYTE);

    // If exponent is all 1's, throw ArithmeticException
    genJumpToThrowHlpBlk(EJ_je, SCK_ARITH_EXCPN);

    // if it is a finite value copy it to targetReg
    inst_Mov(targetType, targetReg, op1->GetRegNum(), /* canSkip */ true);

#else // !TARGET_64BIT

    // If the target type is TYP_DOUBLE, we want to extract the high 32 bits into the register.
    // There is no easy way to do this. To not require an extra register, we'll use shuffles
    // to move the high 32 bits into the low 32 bits, then shuffle it back, since we
    // need to produce the value into the target register.
    //
    // For TYP_DOUBLE, we'll generate (for targetReg != op1->GetRegNum()):
    //    movaps targetReg, op1->GetRegNum()
    //    shufps targetReg, targetReg, 0xB1    // WZYX => ZWXY
    //    mov_xmm2i tmpReg, targetReg          // tmpReg <= Y
    //    and tmpReg, <mask>
    //    cmp tmpReg, <mask>
    //    je <throw block>
    //    movaps targetReg, op1->GetRegNum()   // copy the value again, instead of un-shuffling it
    //
    // For TYP_DOUBLE with (targetReg == op1->GetRegNum()):
    //    shufps targetReg, targetReg, 0xB1    // WZYX => ZWXY
    //    mov_xmm2i tmpReg, targetReg          // tmpReg <= Y
    //    and tmpReg, <mask>
    //    cmp tmpReg, <mask>
    //    je <throw block>
    //    shufps targetReg, targetReg, 0xB1    // ZWXY => WZYX
    //
    // For TYP_FLOAT, it's the same as TARGET_64BIT:
    //    mov_xmm2i tmpReg, targetReg          // tmpReg <= low 32 bits
    //    and tmpReg, <mask>
    //    cmp tmpReg, <mask>
    //    je <throw block>
    //    movaps targetReg, op1->GetRegNum()      // only if targetReg != op1->GetRegNum()

    regNumber copyToTmpSrcReg; // The register we'll copy to the integer temp.

    if (targetType == TYP_DOUBLE)
    {
        inst_Mov(targetType, targetReg, op1->GetRegNum(), /* canSkip */ true);
        inst_RV_RV_IV(INS_shufps, EA_16BYTE, targetReg, targetReg, (int8_t)0xb1);
        copyToTmpSrcReg = targetReg;
    }
    else
    {
        copyToTmpSrcReg = op1->GetRegNum();
    }

    // Copy only the low 32 bits. This will be the high order 32 bits of the floating-point
    // value, no matter the floating-point type.
    inst_Mov(TYP_INT, tmpReg, copyToTmpSrcReg, /* canSkip */ false, emitActualTypeSize(TYP_FLOAT));

    // Mask exponent with all 1's and check if the exponent is all 1's
    inst_RV_IV(INS_and, tmpReg, expMask, EA_4BYTE);
    inst_RV_IV(INS_cmp, tmpReg, expMask, EA_4BYTE);

    // If exponent is all 1's, throw ArithmeticException
    genJumpToThrowHlpBlk(EJ_je, SCK_ARITH_EXCPN);

    if ((targetType == TYP_DOUBLE) && (targetReg == op1->GetRegNum()))
    {
        // We need to re-shuffle the targetReg to get the correct result.
        inst_RV_RV_IV(INS_shufps, EA_16BYTE, targetReg, targetReg, (int8_t)0xb1);
    }
    else
    {
        // In both the TYP_FLOAT and TYP_DOUBLE case, the op1 register is untouched,
        // so copy it to the targetReg. This is faster and smaller for TYP_DOUBLE
        // than re-shuffling the targetReg.
        inst_Mov(targetType, targetReg, op1->GetRegNum(), /* canSkip */ true);
    }

#endif // !TARGET_64BIT

    genProduceReg(treeNode);
}

#ifdef TARGET_AMD64
int CodeGenInterface::genSPtoFPdelta() const
{
    int delta;

#ifdef UNIX_AMD64_ABI

    // We require frame chaining on Unix to support native tool unwinding (such as
    // unwinding by the native debugger). We have a CLR-only extension to the
    // unwind codes (UWOP_SET_FPREG_LARGE) to support SP->FP offsets larger than 240.
    // If Unix ever supports EnC, the RSP == RBP assumption will have to be reevaluated.
    delta = genTotalFrameSize();

#else // !UNIX_AMD64_ABI

    // As per Amd64 ABI, RBP offset from initial RSP can be between 0 and 240 if
    // RBP needs to be reported in unwind codes.  This case would arise for methods
    // with localloc.
    if (compiler->compLocallocUsed)
    {
        // We cannot base delta computation on compLclFrameSize since it changes from
        // tentative to final frame layout and hence there is a possibility of
        // under-estimating offset of vars from FP, which in turn results in under-
        // estimating instruction size.
        //
        // To be predictive and so as never to under-estimate offset of vars from FP
        // we will always position FP at min(240, outgoing arg area size).
        delta = Min(240, (int)compiler->lvaOutgoingArgSpaceSize);
    }
    else if (compiler->opts.compDbgEnC)
    {
        // vm assumption on EnC methods is that rsp and rbp are equal
        delta = 0;
    }
    else
    {
        delta = genTotalFrameSize();
    }

#endif // !UNIX_AMD64_ABI

    return delta;
}

//---------------------------------------------------------------------
// genTotalFrameSize - return the total size of the stack frame, including local size,
// callee-saved register size, etc. For AMD64, this does not include the caller-pushed
// return address.
//
// Return value:
//    Total frame size
//

int CodeGenInterface::genTotalFrameSize() const
{
    assert(!IsUninitialized(compiler->compCalleeRegsPushed));

    int totalFrameSize = compiler->compCalleeRegsPushed * REGSIZE_BYTES + compiler->compLclFrameSize;

    assert(totalFrameSize >= 0);
    return totalFrameSize;
}

//---------------------------------------------------------------------
// genCallerSPtoFPdelta - return the offset from Caller-SP to the frame pointer.
// This number is going to be negative, since the Caller-SP is at a higher
// address than the frame pointer.
//
// There must be a frame pointer to call this function!
//
// We can't compute this directly from the Caller-SP, since the frame pointer
// is based on a maximum delta from Initial-SP, so first we find SP, then
// compute the FP offset.

int CodeGenInterface::genCallerSPtoFPdelta() const
{
    assert(isFramePointerUsed());
    int callerSPtoFPdelta;

    callerSPtoFPdelta = genCallerSPtoInitialSPdelta() + genSPtoFPdelta();

    assert(callerSPtoFPdelta <= 0);
    return callerSPtoFPdelta;
}

//---------------------------------------------------------------------
// genCallerSPtoInitialSPdelta - return the offset from Caller-SP to Initial SP.
//
// This number will be negative.

int CodeGenInterface::genCallerSPtoInitialSPdelta() const
{
    int callerSPtoSPdelta = 0;

    callerSPtoSPdelta -= genTotalFrameSize();
    callerSPtoSPdelta -= REGSIZE_BYTES; // caller-pushed return address

    // compCalleeRegsPushed does not account for the frame pointer
    // TODO-Cleanup: shouldn't this be part of genTotalFrameSize?
    if (isFramePointerUsed())
    {
        callerSPtoSPdelta -= REGSIZE_BYTES;
    }

    assert(callerSPtoSPdelta <= 0);
    return callerSPtoSPdelta;
}
#endif // TARGET_AMD64

//-----------------------------------------------------------------------------------------
// genSSE2BitwiseOp - generate SSE2 code for the given oper as "Operand BitWiseOp BitMask"
//
// Arguments:
//    treeNode  - tree node
//
// Return value:
//    None
//
// Assumptions:
//     i) tree oper is one of GT_NEG or GT_INTRINSIC Abs()
//    ii) tree type is floating point type.
//   iii) caller of this routine needs to call genProduceReg()
void CodeGen::genSSE2BitwiseOp(GenTree* treeNode)
{
    regNumber targetReg  = treeNode->GetRegNum();
    regNumber operandReg = genConsumeReg(treeNode->gtGetOp1());
    emitAttr  size       = emitTypeSize(treeNode);

    assert(varTypeIsFloating(treeNode->TypeGet()));
    assert(treeNode->gtGetOp1()->isUsedFromReg());

    CORINFO_FIELD_HANDLE* maskFld = nullptr;
    UINT64                mask    = 0;
    instruction           ins     = INS_invalid;

    if (treeNode->OperIs(GT_NEG))
    {
        // Neg(x) = flip the sign bit.
        // Neg(f) = f ^ 0x80000000 x4 (packed)
        // Neg(d) = d ^ 0x8000000000000000 x2 (packed)
        ins     = INS_xorps;
        mask    = treeNode->TypeIs(TYP_FLOAT) ? 0x8000000080000000UL : 0x8000000000000000UL;
        maskFld = treeNode->TypeIs(TYP_FLOAT) ? &negBitmaskFlt : &negBitmaskDbl;
    }
    else if (treeNode->OperIs(GT_INTRINSIC))
    {
        assert(treeNode->AsIntrinsic()->gtIntrinsicName == NI_System_Math_Abs);
        // Abs(x) = set sign-bit to zero
        // Abs(f) = f & 0x7fffffff x4 (packed)
        // Abs(d) = d & 0x7fffffffffffffff x2 (packed)
        ins     = INS_andps;
        mask    = treeNode->TypeIs(TYP_FLOAT) ? 0x7fffffff7fffffffUL : 0x7fffffffffffffffUL;
        maskFld = treeNode->TypeIs(TYP_FLOAT) ? &absBitmaskFlt : &absBitmaskDbl;
    }
    else
    {
        assert(!"genSSE2BitwiseOp: unsupported oper");
    }

    if (*maskFld == nullptr)
    {
        UINT64 maskPack[] = {mask, mask};
        *maskFld          = GetEmitter()->emitBlkConst(&maskPack, 16, 16, treeNode->TypeGet());
    }

    GetEmitter()->emitIns_SIMD_R_R_C(ins, size, targetReg, operandReg, *maskFld, 0);
}

//-----------------------------------------------------------------------------------------
// genSSE41RoundOp - generate SSE41 code for the given tree as a round operation
//
// Arguments:
//    treeNode  - tree node
//
// Return value:
//    None
//
// Assumptions:
//     i) SSE4.1 is supported by the underlying hardware
//    ii) treeNode oper is a GT_INTRINSIC
//   iii) treeNode type is a floating point type
//    iv) treeNode is not used from memory
//     v) tree oper is NI_System_Math{F}_Round, _Ceiling, or _Floor
//    vi) caller of this routine needs to call genProduceReg()
void CodeGen::genSSE41RoundOp(GenTreeOp* treeNode)
{
    // i) SSE4.1 is supported by the underlying hardware
    assert(compiler->compIsaSupportedDebugOnly(InstructionSet_SSE41));

    // ii) treeNode oper is a GT_INTRINSIC
    assert(treeNode->OperGet() == GT_INTRINSIC);

    GenTree* srcNode = treeNode->gtGetOp1();

    // iii) treeNode type is floating point type
    assert(varTypeIsFloating(srcNode));
    assert(srcNode->TypeGet() == treeNode->TypeGet());

    // iv) treeNode is not used from memory
    assert(!treeNode->isUsedFromMemory());

    genConsumeOperands(treeNode);

    instruction ins  = (treeNode->TypeGet() == TYP_FLOAT) ? INS_roundss : INS_roundsd;
    emitAttr    size = emitTypeSize(treeNode);

    regNumber dstReg = treeNode->GetRegNum();

    unsigned ival = 0;

    // v) tree oper is NI_System_Math{F}_Round, _Ceiling, or _Floor
    switch (treeNode->AsIntrinsic()->gtIntrinsicName)
    {
        case NI_System_Math_Round:
            ival = 4;
            break;

        case NI_System_Math_Ceiling:
            ival = 10;
            break;

        case NI_System_Math_Floor:
            ival = 9;
            break;

        default:
            ins = INS_invalid;
            assert(!"genSSE41RoundOp: unsupported intrinsic");
            unreached();
    }

    if (srcNode->isContained() || srcNode->isUsedFromSpillTemp())
    {
        emitter* emit = GetEmitter();

        TempDsc* tmpDsc = nullptr;
        unsigned varNum = BAD_VAR_NUM;
        unsigned offset = (unsigned)-1;

        if (srcNode->isUsedFromSpillTemp())
        {
            assert(srcNode->IsRegOptional());

            tmpDsc = getSpillTempDsc(srcNode);
            varNum = tmpDsc->tdTempNum();
            offset = 0;

            regSet.tmpRlsTemp(tmpDsc);
        }
        else if (srcNode->isIndir())
        {
            GenTreeIndir* memIndir = srcNode->AsIndir();
            GenTree*      memBase  = memIndir->gtOp1;

            switch (memBase->OperGet())
            {
                case GT_LCL_VAR_ADDR:
                case GT_LCL_FLD_ADDR:
                {
                    assert(memBase->isContained());
                    varNum = memBase->AsLclVarCommon()->GetLclNum();
                    offset = memBase->AsLclVarCommon()->GetLclOffs();

                    // Ensure that all the GenTreeIndir values are set to their defaults.
                    assert(memBase->GetRegNum() == REG_NA);
                    assert(!memIndir->HasIndex());
                    assert(memIndir->Scale() == 1);
                    assert(memIndir->Offset() == 0);

                    break;
                }

                case GT_CLS_VAR_ADDR:
                {
                    emit->emitIns_R_C_I(ins, size, dstReg, memBase->AsClsVar()->gtClsVarHnd, 0, ival);
                    return;
                }

                default:
                {
                    emit->emitIns_R_A_I(ins, size, dstReg, memIndir, ival);
                    return;
                }
            }
        }
        else
        {
            switch (srcNode->OperGet())
            {
                case GT_CNS_DBL:
                {
                    GenTreeDblCon*       dblConst = srcNode->AsDblCon();
                    CORINFO_FIELD_HANDLE hnd = emit->emitFltOrDblConst(dblConst->gtDconVal, emitTypeSize(dblConst));

                    emit->emitIns_R_C_I(ins, size, dstReg, hnd, 0, ival);
                    return;
                }

                case GT_LCL_FLD:
                    varNum = srcNode->AsLclFld()->GetLclNum();
                    offset = srcNode->AsLclFld()->GetLclOffs();
                    break;

                case GT_LCL_VAR:
                {
                    assert(srcNode->IsRegOptional() ||
                           !compiler->lvaTable[srcNode->AsLclVar()->GetLclNum()].lvIsRegCandidate());

                    varNum = srcNode->AsLclVar()->GetLclNum();
                    offset = 0;
                    break;
                }

                default:
                    unreached();
                    break;
            }
        }

        // Ensure we got a good varNum and offset.
        // We also need to check for `tmpDsc != nullptr` since spill temp numbers
        // are negative and start with -1, which also happens to be BAD_VAR_NUM.
        assert((varNum != BAD_VAR_NUM) || (tmpDsc != nullptr));
        assert(offset != (unsigned)-1);

        emit->emitIns_R_S_I(ins, size, dstReg, varNum, offset, ival);
    }
    else
    {
        inst_RV_RV_IV(ins, size, dstReg, srcNode->GetRegNum(), ival);
    }
}

//---------------------------------------------------------------------
// genIntrinsic - generate code for a given intrinsic
//
// Arguments
//    treeNode - the GT_INTRINSIC node
//
// Return value:
//    None
//
void CodeGen::genIntrinsic(GenTree* treeNode)
{
    // Handle intrinsics that can be implemented by target-specific instructions
    switch (treeNode->AsIntrinsic()->gtIntrinsicName)
    {
        case NI_System_Math_Abs:
            genSSE2BitwiseOp(treeNode);
            break;

        case NI_System_Math_Ceiling:
        case NI_System_Math_Floor:
        case NI_System_Math_Round:
            genSSE41RoundOp(treeNode->AsOp());
            break;

        case NI_System_Math_Sqrt:
        {
            // Both operand and its result must be of the same floating point type.
            GenTree* srcNode = treeNode->AsOp()->gtOp1;
            assert(varTypeIsFloating(srcNode));
            assert(srcNode->TypeGet() == treeNode->TypeGet());

            genConsumeOperands(treeNode->AsOp());
            GetEmitter()->emitInsBinary(ins_FloatSqrt(treeNode->TypeGet()), emitTypeSize(treeNode), treeNode, srcNode);
            break;
        }

        default:
            assert(!"genIntrinsic: Unsupported intrinsic");
            unreached();
    }

    genProduceReg(treeNode);
}

<<<<<<< HEAD
void CodeGen::inst_BitCast(var_types dstType, regNumber dstReg, var_types srcType, regNumber srcReg)
{
    assert(!varTypeIsSmall(dstType));
    assert(!varTypeIsSmall(srcType));

    const bool srcIsFloat = varTypeUsesFloatReg(srcType);
    assert(srcIsFloat == genIsValidFloatReg(srcReg));

    const bool dstIsFloat = varTypeUsesFloatReg(dstType);
    assert(dstIsFloat == genIsValidFloatReg(dstReg));

    inst_Mov(varActualType(dstType), dstReg, srcReg, /* canSkip */ true);
}

void CodeGen::genCodeForBitCast(GenTreeUnOp* bitcast)
{
    GenTree*  src     = bitcast->GetOp(0);
    var_types dstType = bitcast->GetType();
    regNumber dstReg  = bitcast->GetRegNum();

    genConsumeRegs(src);

    if (src->isContained())
    {
        unsigned    lclNum = src->AsLclVar()->GetLclNum();
        instruction ins    = ins_Load(dstType, compiler->lvaIsSimdTypedLocalAligned(lclNum));
        GetEmitter()->emitIns_R_S(ins, emitTypeSize(dstType), dstReg, lclNum, 0);
    }
    else
    {
        inst_BitCast(dstType, dstReg, src->GetType(), src->GetRegNum());
    }

    genProduceReg(bitcast);
}

=======
>>>>>>> 82f7144f
//-------------------------------------------------------------------------- //
// getBaseVarForPutArgStk - returns the baseVarNum for passing a stack arg.
//
// Arguments
//    treeNode - the GT_PUTARG_STK node
//
// Return value:
//    The number of the base variable.
//
// Note:
//    If tail call the outgoing args are placed in the caller's incoming arg stack space.
//    Otherwise, they go in the outgoing arg area on the current frame.
//
//    On Windows the caller always creates slots (homing space) in its frame for the
//    first 4 arguments of a callee (register passed args). So, the baseVarNum is always 0.
//    For System V systems there is no such calling convention requirement, and the code needs to find
//    the first stack passed argument from the caller. This is done by iterating over
//    all the lvParam variables and finding the first with GetArgReg() equals to REG_STK.
//
unsigned CodeGen::getBaseVarForPutArgStk(GenTree* treeNode)
{
    assert(treeNode->OperGet() == GT_PUTARG_STK);

    unsigned baseVarNum;

    // Whether to setup stk arg in incoming or out-going arg area?
    // Fast tail calls implemented as epilog+jmp = stk arg is setup in incoming arg area.
    // All other calls - stk arg is setup in out-going arg area.
    if (treeNode->AsPutArgStk()->PutInIncomingArgArea())
    {
        // See the note in the function header re: finding the first stack passed argument.
        baseVarNum = getFirstArgWithStackSlot();
        assert(baseVarNum != BAD_VAR_NUM);

#ifdef DEBUG
        // This must be a fast tail call.
        assert(treeNode->AsPutArgStk()->GetCall()->IsFastTailCall());

        // Since it is a fast tail call, the existence of first incoming arg is guaranteed
        // because fast tail call requires that in-coming arg area of caller is >= out-going
        // arg area required for tail call.
        LclVarDsc* varDsc = &(compiler->lvaTable[baseVarNum]);
        assert(varDsc != nullptr);

#ifdef UNIX_AMD64_ABI
        assert(!varDsc->lvIsRegArg && varDsc->GetArgReg() == REG_STK);
#else  // !UNIX_AMD64_ABI
        // On Windows this assert is always true. The first argument will always be in REG_ARG_0 or REG_FLTARG_0.
        assert(varDsc->lvIsRegArg && (varDsc->GetArgReg() == REG_ARG_0 || varDsc->GetArgReg() == REG_FLTARG_0));
#endif // !UNIX_AMD64_ABI
#endif // !DEBUG
    }
    else
    {
#if FEATURE_FIXED_OUT_ARGS
        baseVarNum = compiler->lvaOutgoingArgSpaceVar;
#else  // !FEATURE_FIXED_OUT_ARGS
        assert(!"No BaseVarForPutArgStk on x86");
        baseVarNum = BAD_VAR_NUM;
#endif // !FEATURE_FIXED_OUT_ARGS
    }

    return baseVarNum;
}

//---------------------------------------------------------------------
// genAlignStackBeforeCall: Align the stack if necessary before a call.
//
// Arguments:
//    putArgStk - the putArgStk node.
//
void CodeGen::genAlignStackBeforeCall(GenTreePutArgStk* putArgStk)
{
#if defined(UNIX_X86_ABI)

    genAlignStackBeforeCall(putArgStk->GetCall());

#endif // UNIX_X86_ABI
}

//---------------------------------------------------------------------
// genAlignStackBeforeCall: Align the stack if necessary before a call.
//
// Arguments:
//    call - the call node.
//
void CodeGen::genAlignStackBeforeCall(GenTreeCall* call)
{
#if defined(UNIX_X86_ABI)

    // Have we aligned the stack yet?
    if (!call->GetInfo()->IsStkAlignmentDone())
    {
        // We haven't done any stack alignment yet for this call.  We might need to create
        // an alignment adjustment, even if this function itself doesn't have any stack args.
        // This can happen if this function call is part of a nested call sequence, and the outer
        // call has already pushed some arguments.

        unsigned stkLevel = genStackLevel + call->GetInfo()->GetStkSizeBytes();
        call->GetInfo()->ComputeStackAlignment(stkLevel);

        unsigned padStkAlign = call->GetInfo()->GetStkAlign();
        if (padStkAlign != 0)
        {
            // Now generate the alignment
            inst_RV_IV(INS_sub, REG_SPBASE, padStkAlign, EA_PTRSIZE);
            AddStackLevel(padStkAlign);
            AddNestedAlignment(padStkAlign);
        }

        call->GetInfo()->SetStkAlignmentDone();
    }

#endif // UNIX_X86_ABI
}

//---------------------------------------------------------------------
// genRemoveAlignmentAfterCall: After a call, remove the alignment
// added before the call, if any.
//
// Arguments:
//    call - the call node.
//    bias - additional stack adjustment
//
// Note:
//    When bias > 0, caller should adjust stack level appropriately as
//    bias is not considered when adjusting stack level.
//
void CodeGen::genRemoveAlignmentAfterCall(GenTreeCall* call, unsigned bias)
{
#if defined(TARGET_X86)
#if defined(UNIX_X86_ABI)
    // Put back the stack pointer if there was any padding for stack alignment
    unsigned padStkAlign  = call->GetInfo()->GetStkAlign();
    unsigned padStkAdjust = padStkAlign + bias;

    if (padStkAdjust != 0)
    {
        inst_RV_IV(INS_add, REG_SPBASE, padStkAdjust, EA_PTRSIZE);
        SubtractStackLevel(padStkAlign);
        SubtractNestedAlignment(padStkAlign);
    }
#else  // UNIX_X86_ABI
    if (bias != 0)
    {
        genAdjustSP(bias);
    }
#endif // !UNIX_X86_ABI_
#else  // TARGET_X86
    assert(bias == 0);
#endif // !TARGET_X86
}

#ifdef TARGET_X86

//---------------------------------------------------------------------
// genPreAdjustStackForPutArgStk: Adjust the stack pointer before a non-push stack put arg
//
// Arguments:
//    argSize - the size of the argument
//
void CodeGen::genPreAdjustStackForPutArgStk(unsigned argSize)
{
    // If argSize is large, we need to probe the stack like we do in the prolog (genAllocLclFrame)
    // or for localloc (genLclHeap), to ensure we touch the stack pages sequentially, and don't miss
    // the stack guard pages. The prolog probes, but we don't know at this point how much higher
    // the last probed stack pointer value is. We default a threshold. Any size below this threshold
    // we are guaranteed the stack has been probed. Above this threshold, we don't know. The threshold
    // should be high enough to cover all common cases. Increasing the threshold means adding a few
    // more "lowest address of stack" probes in the prolog. Since this is relatively rare, add it to
    // stress modes.

    if ((argSize >= ARG_STACK_PROBE_THRESHOLD_BYTES) || compiler->compStressCompile(Compiler::STRESS_GENERIC_VARN, 5))
    {
        genStackPointerConstantAdjustmentLoopWithProbe(-(ssize_t)argSize, REG_NA);
    }
    else
    {
        inst_RV_IV(INS_sub, REG_SPBASE, argSize, EA_PTRSIZE);
    }

    AddStackLevel(argSize);
}

//---------------------------------------------------------------------
// genPutArgStkFieldList - generate code for passing a GT_FIELD_LIST arg on the stack.
//
// Arguments
//    treeNode      - the GT_PUTARG_STK node whose op1 is a GT_FIELD_LIST
//
// Return value:
//    None
//
void CodeGen::genPutArgStkFieldList(GenTreePutArgStk* putArgStk)
{
    GenTreeFieldList* const fieldList = putArgStk->gtOp1->AsFieldList();
    assert(fieldList != nullptr);

    assert((putArgStk->GetKind() == GenTreePutArgStk::Kind::Push) ||
           (putArgStk->GetKind() == GenTreePutArgStk::Kind::PushAllSlots));

    bool pushStkArg = true;

    // If we have pre-adjusted the stack and are simply storing the fields in order, set the offset to 0.
    // (Note that this mode is not currently being used.)
    // If we are pushing the arguments (i.e. we have not pre-adjusted the stack), then we are pushing them
    // in reverse order, so we start with the current field offset at the size of the struct arg (which must be
    // a multiple of the target pointer size).
    unsigned  currentOffset   = putArgStk->GetArgSize();
    unsigned  prevFieldOffset = currentOffset;
    regNumber intTmpReg       = REG_NA;
    regNumber simdTmpReg      = REG_NA;
    if (putArgStk->AvailableTempRegCount() != 0)
    {
        regMaskTP rsvdRegs = putArgStk->gtRsvdRegs;
        if ((rsvdRegs & RBM_ALLINT) != 0)
        {
            intTmpReg = putArgStk->GetSingleTempReg(RBM_ALLINT);
            assert(genIsValidIntReg(intTmpReg));
        }
        if ((rsvdRegs & RBM_ALLFLOAT) != 0)
        {
            simdTmpReg = putArgStk->GetSingleTempReg(RBM_ALLFLOAT);
            assert(genIsValidFloatReg(simdTmpReg));
        }
        assert(genCountBits(rsvdRegs) == (unsigned)((intTmpReg == REG_NA) ? 0 : 1) + ((simdTmpReg == REG_NA) ? 0 : 1));
    }

    for (GenTreeFieldList::Use& use : fieldList->Uses())
    {
        GenTree* const fieldNode   = use.GetNode();
        const unsigned fieldOffset = use.GetOffset();
        var_types      fieldType   = use.GetType();

        // Long-typed nodes should have been handled by the decomposition pass, and lowering should have sorted the
        // field list in descending order by offset.
        assert(!varTypeIsLong(fieldType));
        assert(fieldOffset <= prevFieldOffset);

        // Consume the register, if any, for this field. Note that genConsumeRegs() will appropriately
        // update the liveness info for a lclVar that has been marked RegOptional, which hasn't been
        // assigned a register, and which is therefore contained.
        // Unlike genConsumeReg(), it handles the case where no registers are being consumed.
        genConsumeRegs(fieldNode);
        regNumber argReg = fieldNode->isUsedFromSpillTemp() ? REG_NA : fieldNode->GetRegNum();

        // If the field is slot-like, we can use a push instruction to store the entire register no matter the type.
        //
        // The GC encoder requires that the stack remain 4-byte aligned at all times. Round the adjustment up
        // to the next multiple of 4. If we are going to generate a `push` instruction, the adjustment must
        // not require rounding.
        // NOTE: if the field is of GC type, we must use a push instruction, since the emitter is not otherwise
        // able to detect stores into the outgoing argument area of the stack on x86.
        const bool fieldIsSlot = ((fieldOffset % 4) == 0) && ((prevFieldOffset - fieldOffset) >= 4);
        int        adjustment  = roundUp(currentOffset - fieldOffset, 4);
        if (fieldIsSlot && !varTypeIsSIMD(fieldType))
        {
            fieldType         = genActualType(fieldType);
            unsigned pushSize = genTypeSize(fieldType);
            assert((pushSize % 4) == 0);
            adjustment -= pushSize;
            while (adjustment != 0)
            {
                inst_IV(INS_push, 0);
                currentOffset -= pushSize;
                AddStackLevel(pushSize);
                adjustment -= pushSize;
            }
            pushStkArg = true;
        }
        else
        {
            pushStkArg = false;

            // We always "push" floating point fields (i.e. they are full slot values that don't
            // require special handling).
            assert(varTypeIsIntegralOrI(fieldNode) || varTypeIsSIMD(fieldNode));

            // If we can't push this field, it needs to be in a register so that we can store
            // it to the stack location.
            if (adjustment != 0)
            {
                // This moves the stack pointer to fieldOffset.
                // For this case, we must adjust the stack and generate stack-relative stores rather than pushes.
                // Adjust the stack pointer to the next slot boundary.
                inst_RV_IV(INS_sub, REG_SPBASE, adjustment, EA_PTRSIZE);
                currentOffset -= adjustment;
                AddStackLevel(adjustment);
            }

            // Does it need to be in a byte register?
            // If so, we'll use intTmpReg, which must have been allocated as a byte register.
            // If it's already in a register, but not a byteable one, then move it.
            if (varTypeIsByte(fieldType) && ((argReg == REG_NA) || ((genRegMask(argReg) & RBM_BYTE_REGS) == 0)))
            {
                assert(intTmpReg != REG_NA);
                noway_assert((genRegMask(intTmpReg) & RBM_BYTE_REGS) != 0);
                if (argReg != REG_NA)
                {
                    inst_Mov(fieldType, intTmpReg, argReg, /* canSkip */ false);
                    argReg = intTmpReg;
                }
            }
        }

        if (argReg == REG_NA)
        {
            if (pushStkArg)
            {
                if (fieldNode->isUsedFromSpillTemp())
                {
                    assert(!varTypeIsSIMD(fieldType)); // Q: can we get here with SIMD?
                    assert(fieldNode->IsRegOptional());
                    TempDsc* tmp = getSpillTempDsc(fieldNode);
                    GetEmitter()->emitIns_S(INS_push, emitActualTypeSize(fieldNode->TypeGet()), tmp->tdTempNum(), 0);
                    regSet.tmpRlsTemp(tmp);
                }
                else
                {
                    assert(varTypeIsIntegralOrI(fieldNode));
                    switch (fieldNode->GetOper())
                    {
                        case GT_LCL_VAR:
                            inst_TT(INS_push, fieldNode->AsLclVar());
                            break;
                        case GT_CNS_INT:
                            if (fieldNode->IsIconHandle())
                            {
                                GetEmitter()->emitIns_I(INS_push, EA_HANDLE_CNS_RELOC,
                                                        fieldNode->AsIntCon()->GetValue());
                            }
                            else
                            {
                                inst_IV(INS_push, fieldNode->AsIntCon()->gtIconVal);
                            }
                            break;
                        default:
                            unreached();
                    }
                }
                currentOffset -= TARGET_POINTER_SIZE;
                AddStackLevel(TARGET_POINTER_SIZE);
            }
            else
            {
                // The stack has been adjusted and we will load the field to intTmpReg and then store it on the stack.
                assert(varTypeIsIntegralOrI(fieldNode));
                switch (fieldNode->OperGet())
                {
                    case GT_LCL_VAR:
                        inst_RV_TT(INS_mov, emitTypeSize(fieldNode->GetType()), intTmpReg, fieldNode->AsLclVar());
                        break;
                    case GT_CNS_INT:
                        genSetRegToConst(intTmpReg, fieldNode->TypeGet(), fieldNode);
                        break;
                    default:
                        unreached();
                }

                if (pushStkArg)
                {
                    genPushReg(fieldType, intTmpReg);
                }
                else
                {
                    GetEmitter()->emitIns_AR_R(ins_Store(fieldType), emitTypeSize(fieldType), intTmpReg, REG_SPBASE,
                                               fieldOffset - currentOffset);
                }
            }
        }
        else
        {
#if defined(FEATURE_SIMD)
            if (fieldType == TYP_SIMD12)
            {
                assert(genIsValidFloatReg(simdTmpReg));
                genStoreSIMD12ToStack(argReg, simdTmpReg);
            }
            else
#endif // defined(FEATURE_SIMD)
                if (pushStkArg)
            {
                genPushReg(fieldType, argReg);
            }
            else
            {
                GetEmitter()->emitIns_AR_R(ins_Store(fieldType), emitTypeSize(fieldType), argReg, REG_SPBASE,
                                           fieldOffset - currentOffset);
            }
            if (pushStkArg)
            {
                // We always push a slot-rounded size
                currentOffset -= genTypeSize(fieldType);
            }
        }

        prevFieldOffset = fieldOffset;
    }
    if (currentOffset != 0)
    {
        // We don't expect padding at the beginning of a struct, but it could happen with explicit layout.
        inst_RV_IV(INS_sub, REG_SPBASE, currentOffset, EA_PTRSIZE);
        AddStackLevel(currentOffset);
    }
}
#endif // TARGET_X86

//---------------------------------------------------------------------
// genPutArgStk - Generate code for passing an arg on the stack.
//
// Arguments
//    putArgStk - the GT_PUTARG_STK node
//
void CodeGen::genPutArgStk(GenTreePutArgStk* putArgStk)
{
    GenTree*  src     = putArgStk->GetOp(0);
    var_types srcType = varActualType(src->GetType());

#if defined(TARGET_AMD64)
    unsigned outArgLclNum  = getBaseVarForPutArgStk(putArgStk);
    unsigned outArgLclOffs = putArgStk->GetSlotOffset();
#else
    // On a 32-bit target, all of the long arguments are handled with FIELD_LISTs of TYP_INT.
    assert(srcType != TYP_LONG);

    genAlignStackBeforeCall(putArgStk);
#endif

    if (src->OperIs(GT_FIELD_LIST))
    {
#if defined(TARGET_AMD64)
#if FEATURE_FASTTAILCALL
        // TODO-MIKE-Cleanup: This seems to be sligtly different from ARMARCH's outArgLclSize.
        INDEBUG(unsigned outArgLclSize = putArgStk->PutInIncomingArgArea()
                                             ? compiler->info.compArgStackSize + INIT_ARG_STACK_SLOT * REGSIZE_BYTES
                                             : compiler->lvaLclSize(outArgLclNum);)
#else
        INDEBUG(unsigned outArgLclSize = compiler->lvaLclSize(outArgLclNum);)
#endif
        genPutArgStkFieldList(putArgStk, outArgLclNum, outArgLclOffs DEBUGARG(outArgLclSize));
#else
        genPutArgStkFieldList(putArgStk);
#endif
        return;
    }

    if (srcType == TYP_STRUCT)
    {
#if defined(TARGET_AMD64)
        genPutStructArgStk(putArgStk, outArgLclNum, outArgLclOffs);
#else
        genPutStructArgStk(putArgStk);
#endif
        return;
    }

#ifdef WINDOWS_AMD64_ABI
    assert(putArgStk->GetSlotCount() == 1);
#else
    if (src->IsIntegralConst(0) && (putArgStk->GetSlotCount() > 1))
    {
        if (putArgStk->GetKind() == GenTreePutArgStk::Kind::RepInstrZero)
        {
            regNumber srcReg = genConsumeReg(src);
            genCopyRegIfNeeded(src, REG_RAX);

            assert((putArgStk->gtRsvdRegs & (RBM_RCX | RBM_RDI)) == (RBM_RCX | RBM_RDI));

#ifdef TARGET_X86
            genPreAdjustStackForPutArgStk(putArgStk->GetArgSize());
            GetEmitter()->emitIns_Mov(INS_mov, EA_4BYTE, REG_RDI, REG_SPBASE, /* canSkip */ false);
#else
            GetEmitter()->emitIns_R_S(INS_lea, EA_PTRSIZE, REG_RDI, outArgLclNum, static_cast<int>(outArgLclOffs));
#endif
            GetEmitter()->emitIns_R_I(INS_mov, EA_4BYTE, REG_RCX, putArgStk->GetSlotCount());
            GetEmitter()->emitIns(INS_r_stosp);
        }
#ifdef TARGET_X86
        else if (putArgStk->GetArgSize() < XMM_REGSIZE_BYTES)
        {
            assert(src->isContained());
            assert(putArgStk->gtRsvdRegs == 0);

            for (unsigned i = 0; i < putArgStk->GetSlotCount(); i++)
            {
                GetEmitter()->emitIns_I(INS_push, EA_4BYTE, 0);
                AddStackLevel(4);
            }
        }
#endif // TARGET_X86
        else
        {
            assert(putArgStk->GetKind() == GenTreePutArgStk::Kind::UnrollZero);
            assert(src->isContained());

            unsigned size = putArgStk->GetSlotCount() * REGSIZE_BYTES;

#ifdef TARGET_X86
            genPreAdjustStackForPutArgStk(size);
#endif
            regNumber zeroXmmReg = putArgStk->GetSingleTempReg(RBM_ALLFLOAT);
            GetEmitter()->emitIns_R_R(INS_xorps, EA_16BYTE, zeroXmmReg, zeroXmmReg);

            unsigned offset = 0;

            while (offset + XMM_REGSIZE_BYTES <= size)
            {
#ifdef TARGET_X86
                GetEmitter()->emitIns_AR_R(INS_movups, EA_16BYTE, zeroXmmReg, REG_SPBASE, offset);
#else
                GetEmitter()->emitIns_S_R(INS_movups, EA_16BYTE, zeroXmmReg, outArgLclNum,
                                          static_cast<int>(outArgLclOffs + offset));
#endif
                offset += XMM_REGSIZE_BYTES;
            }

#ifdef TARGET_X86
            assert(((size - offset) & ~12) == 0);
#else
            assert(((size - offset) & ~8) == 0);
#endif

            if (size - offset >= 8)
            {
#ifdef TARGET_X86
                GetEmitter()->emitIns_AR_R(INS_movq, EA_8BYTE, zeroXmmReg, REG_SPBASE, offset);
#else
                GetEmitter()->emitIns_S_R(INS_movq, EA_8BYTE, zeroXmmReg, outArgLclNum,
                                          static_cast<int>(outArgLclOffs + offset));
#endif
                offset += 8;
            }

#ifdef TARGET_X86
            if (size - offset != 0)
            {
                assert(size - offset == 4);
                GetEmitter()->emitIns_AR_R(INS_movd, EA_4BYTE, zeroXmmReg, REG_SPBASE, offset);
            }
#endif
        }

        return;
    }
#endif // !WINDOWS_AMD64_ABI

#if defined(TARGET_AMD64) || !defined(FEATURE_SIMD)
    assert(roundUp(varTypeSize(srcType), REGSIZE_BYTES) <= putArgStk->GetSlotCount() * REGSIZE_BYTES);
#else
    assert((roundUp(varTypeSize(srcType), REGSIZE_BYTES) <= putArgStk->GetArgSize()) || putArgStk->IsSIMD12());
#endif

    if (!src->isUsedFromReg())
    {
#if defined(TARGET_AMD64)
        GetEmitter()->emitIns_S_I(ins_Store(srcType), emitTypeSize(srcType), outArgLclNum,
                                  static_cast<int>(outArgLclOffs), static_cast<int>(src->AsIntCon()->GetValue()));
#else
        assert(putArgStk->GetSlotCount() == 1);

        emitAttr attr = emitActualTypeSize(src->GetType());

        assert(EA_SIZE_IN_BYTES(attr) == REGSIZE_BYTES);

        if (src->isUsedFromSpillTemp())
        {
            genConsumeRegs(src);
            TempDsc* tmp = getSpillTempDsc(src);
            GetEmitter()->emitIns_S(INS_push, attr, tmp->tdTempNum(), 0);
            regSet.tmpRlsTemp(tmp);
        }
        else if (src->OperIs(GT_LCL_VAR, GT_LCL_FLD))
        {
            genConsumeRegs(src);
            unsigned lclOffs = src->OperIs(GT_LCL_VAR) ? 0 : src->AsLclFld()->GetLclOffs();
            GetEmitter()->emitIns_S(INS_push, attr, src->AsLclVarCommon()->GetLclNum(), lclOffs);
        }
        else if (src->OperIs(GT_IND))
        {
            genConsumeRegs(src);
            GetEmitter()->emitIns_A(INS_push, attr, src->AsIndir());
        }
        else if (src->IsIconHandle())
        {
            GetEmitter()->emitIns_I(INS_push, EA_HANDLE_CNS_RELOC, src->AsIntCon()->GetValue());
        }
        else
        {
            GetEmitter()->emitIns_I(INS_push, EA_PTRSIZE, src->AsIntCon()->GetValue());
        }
        AddStackLevel(REGSIZE_BYTES);
#endif
        return;
    }

    regNumber srcReg = genConsumeReg(src);

#if defined(TARGET_AMD64)
    GetEmitter()->emitIns_S_R(ins_Store(srcType), emitTypeSize(srcType), srcReg, outArgLclNum,
                              static_cast<int>(outArgLclOffs));
#else

#if defined(FEATURE_SIMD)
    if (varTypeIsSIMD(srcType))
    {
        assert(genIsValidFloatReg(srcReg));

        inst_RV_IV(INS_sub, REG_SPBASE, putArgStk->GetArgSize(), EA_4BYTE);
        AddStackLevel(putArgStk->GetArgSize());

        if (putArgStk->IsSIMD12())
        {
            regNumber tmpReg = putArgStk->GetSingleTempReg();
            genStoreSIMD12ToStack(srcReg, tmpReg);
        }
        else
        {
            GetEmitter()->emitIns_AR_R(ins_Store(srcType), emitTypeSize(srcType), srcReg, REG_SPBASE, 0);
        }

        return;
    }
#endif

    genPushReg(srcType, srcReg);
#endif
}

void CodeGen::genPutArgReg(GenTreeUnOp* putArg)
{
    assert(putArg->OperIs(GT_PUTARG_REG));

    GenTree*  src    = putArg->GetOp(0);
    regNumber srcReg = genConsumeReg(src);
    var_types type   = putArg->GetType();
    regNumber argReg = putArg->GetRegNum();

    assert(!varTypeIsSmall(type));
#ifdef TARGET_X86
    assert(type != TYP_LONG);
#endif

    inst_Mov(type, argReg, srcReg, /* canSkip */ true);

    genProduceReg(putArg);
}

#ifdef TARGET_X86
// genPushReg: Push a register value onto the stack and adjust the stack level
//
// Arguments:
//    type   - the type of value to be stored
//    reg    - the register containing the value
//
void CodeGen::genPushReg(var_types type, regNumber srcReg)
{
    assert(!varTypeIsLong(type));

    unsigned size = varTypeSize(type);

    if (varTypeIsIntegralOrI(type))
    {
        assert(genIsValidIntReg(srcReg));
        inst_RV(INS_push, srcReg, type);
    }
    else
    {
        assert(genIsValidFloatReg(srcReg));
        inst_RV_IV(INS_sub, REG_SPBASE, size, EA_4BYTE);
        GetEmitter()->emitIns_AR_R(ins_Store(type), emitTypeSize(type), srcReg, REG_SPBASE, 0);
    }

    AddStackLevel(size);
}
#endif // TARGET_X86

//---------------------------------------------------------------------
// genPutStructArgStk - Generate code for copying a struct arg on the stack by value.
//
// Arguments
//    putArgStk - the GT_PUTARG_STK node
//
void CodeGen::genPutStructArgStk(GenTreePutArgStk* putArgStk NOT_X86_ARG(unsigned outArgLclNum)
                                     NOT_X86_ARG(unsigned outArgLclOffs))
{
    GenTree* src = putArgStk->GetOp(0);

    assert(src->TypeIs(TYP_STRUCT));
    assert(src->isContained());

    ClassLayout* srcLayout;
    unsigned     srcLclNum         = BAD_VAR_NUM;
    regNumber    srcAddrBaseReg    = REG_NA;
    regNumber    srcAddrIndexReg   = REG_NA;
    unsigned     srcAddrIndexScale = 1;
    emitAttr     srcAddrAttr       = EA_PTRSIZE;
    int          srcOffset         = 0;

    if (src->OperIs(GT_LCL_VAR))
    {
        srcLclNum = src->AsLclVar()->GetLclNum();
        srcLayout = compiler->lvaGetDesc(srcLclNum)->GetLayout();
    }
    else if (src->OperIs(GT_LCL_FLD))
    {
        srcLclNum = src->AsLclFld()->GetLclNum();
        srcOffset = src->AsLclFld()->GetLclOffs();
        srcLayout = src->AsLclFld()->GetLayout(compiler);
    }
    else
    {
        GenTree* srcAddr = src->AsObj()->GetAddr();

        if (!srcAddr->isContained())
        {
            srcAddrBaseReg = genConsumeReg(srcAddr);
        }
        else
        {
            GenTreeAddrMode* addrMode = srcAddr->AsAddrMode();

            if (addrMode->HasBase())
            {
                srcAddrBaseReg = genConsumeReg(addrMode->GetBase());
            }

            if (addrMode->HasIndex())
            {
                srcAddrIndexReg   = genConsumeReg(addrMode->GetIndex());
                srcAddrIndexScale = addrMode->GetScale();
            }

            srcOffset = addrMode->Offset();
        }

        srcLayout   = src->AsObj()->GetLayout();
        srcAddrAttr = emitTypeSize(srcAddr->GetType());
    }

    if (putArgStk->GetKind() == GenTreePutArgStk::Kind::Unroll)
    {
        assert(!srcLayout->HasGCPtr());

        unsigned size = srcLayout->GetSize();

        if (srcLclNum != BAD_VAR_NUM)
        {
            size = roundUp(size, REGSIZE_BYTES);
        }

        regNumber xmmTmpReg = REG_NA;
        regNumber intTmpReg = REG_NA;
#ifdef TARGET_X86
        // On x86 we use an XMM register for both 16 and 8-byte chunks.
        if (size >= (XMM_REGSIZE_BYTES / 2))
        {
            xmmTmpReg = putArgStk->GetSingleTempReg(RBM_ALLFLOAT);
        }

        if ((size % (XMM_REGSIZE_BYTES / 2)) != 0)
        {
            intTmpReg = putArgStk->GetSingleTempReg(RBM_ALLINT);
        }

        if ((size == 1) || (size == 2) || (size == 4) || (size == 12))
        {
            // Use a push (and a movq) if we have a 4 byte reminder, it's smaller
            // than the normal unroll code generated below.

            if ((size == 1) || (size == 2))
            {
                if (srcLclNum != BAD_VAR_NUM)
                {
                    GetEmitter()->emitIns_R_S(INS_movzx, EA_ATTR(size), intTmpReg, srcLclNum, srcOffset);
                }
                else
                {
                    GetEmitter()->emitIns_R_ARX(INS_movzx, EA_ATTR(size), intTmpReg, srcAddrBaseReg, srcAddrIndexReg,
                                                srcAddrIndexScale, srcOffset);
                }

                GetEmitter()->emitIns_R(INS_push, EA_4BYTE, intTmpReg);
            }
            else if ((size == 4) || (size == 12))
            {
                if (srcLclNum != BAD_VAR_NUM)
                {
                    GetEmitter()->emitIns_S(INS_push, EA_4BYTE, srcLclNum, srcOffset + (size & 8));
                }
                else
                {
                    GetEmitter()->emitIns_ARX(INS_push, EA_4BYTE, srcAddrBaseReg, srcAddrIndexReg, srcAddrIndexScale,
                                              srcOffset + (size & 8));
                }
            }

            AddStackLevel(4);

            if (size == 12)
            {
                if (srcLclNum != BAD_VAR_NUM)
                {
                    GetEmitter()->emitIns_R_S(INS_movq, EA_8BYTE, xmmTmpReg, srcLclNum, srcOffset);
                }
                else
                {
                    GetEmitter()->emitIns_R_ARX(INS_movq, EA_8BYTE, xmmTmpReg, srcAddrBaseReg, srcAddrIndexReg,
                                                srcAddrIndexScale, srcOffset);
                }

                GetEmitter()->emitIns_R_I(INS_sub, EA_4BYTE, REG_SPBASE, 8);
                GetEmitter()->emitIns_AR_R(INS_movq, EA_8BYTE, xmmTmpReg, REG_SPBASE, 0);
                AddStackLevel(8);
            }

            return;
        }

        genPreAdjustStackForPutArgStk(putArgStk->GetArgSize());

#else  // !TARGET_X86
        // On x64 we use an XMM register only for 16-byte chunks.
        if (size >= XMM_REGSIZE_BYTES)
        {
            xmmTmpReg = putArgStk->GetSingleTempReg(RBM_ALLFLOAT);
        }

        if ((size % XMM_REGSIZE_BYTES) != 0)
        {
            intTmpReg = putArgStk->GetSingleTempReg(RBM_ALLINT);
        }
#endif // !TARGET_X86

        for (unsigned regSize = XMM_REGSIZE_BYTES, offset = 0; size != 0; size -= regSize, offset += regSize)
        {
            while (regSize > size)
            {
                regSize /= 2;
            }

            instruction ins    = INS_mov;
            regNumber   tmpReg = intTmpReg;

            if (regSize == 16)
            {
                ins    = INS_movdqu;
                tmpReg = xmmTmpReg;
            }
#ifdef TARGET_X86
            else if (regSize == 8)
            {
                ins    = INS_movq;
                tmpReg = xmmTmpReg;
            }
#endif

            if (srcLclNum != BAD_VAR_NUM)
            {
                GetEmitter()->emitIns_R_S(ins, EA_ATTR(regSize), tmpReg, srcLclNum, srcOffset + offset);
            }
            else
            {
                GetEmitter()->emitIns_R_ARX(ins, EA_ATTR(regSize), tmpReg, srcAddrBaseReg, srcAddrIndexReg,
                                            srcAddrIndexScale, srcOffset + offset);
            }

#ifdef TARGET_X86
            GetEmitter()->emitIns_AR_R(ins, EA_ATTR(regSize), tmpReg, REG_SPBASE, offset);
#else
            GetEmitter()->emitIns_S_R(ins, EA_ATTR(regSize), tmpReg, outArgLclNum, outArgLclOffs + offset);
#endif
        }
        return;
    }

#ifdef TARGET_X86
    if (putArgStk->GetKind() == GenTreePutArgStk::Kind::Push)
    {
        // On x86, any struct that has contains GC references must be stored to the stack using `push` instructions
        // so that the emitter properly detects the need to update the method's GC information. We also use `push`
        // for structs that are 8 bytes (or less, if the arg is a local var).
        //
        // Strictly speaking, it is only necessary to use `push` to store the GC references themselves, so for structs
        // with large numbers of consecutive non-GC-ref-typed fields, we may be able to improve the code size in the
        // future.

        assert((srcLclNum != BAD_VAR_NUM) || (srcLayout->GetSize() % REGSIZE_BYTES == 0));

        for (int i = putArgStk->GetSlotCount() - 1; i >= 0; --i)
        {
            emitAttr slotAttr      = emitTypeSize(srcLayout->GetGCPtrType(i));
            int      slotSrcOffset = srcOffset + i * REGSIZE_BYTES;

            if (srcLclNum != BAD_VAR_NUM)
            {
                GetEmitter()->emitIns_S(INS_push, slotAttr, srcLclNum, slotSrcOffset);
            }
            else
            {
                GetEmitter()->emitIns_ARX(INS_push, slotAttr, srcAddrBaseReg, srcAddrIndexReg, srcAddrIndexScale,
                                          slotSrcOffset);
            }

            AddStackLevel(REGSIZE_BYTES);
        }

        return;
    }

    assert(putArgStk->GetKind() == GenTreePutArgStk::Kind::RepInstr);
    assert((putArgStk->gtRsvdRegs & (RBM_RSI | RBM_RDI | RBM_RCX)) == (RBM_RSI | RBM_RDI | RBM_RCX));

    genPreAdjustStackForPutArgStk(putArgStk->GetArgSize());
    GetEmitter()->emitIns_Mov(INS_mov, EA_PTRSIZE, REG_RDI, REG_SPBASE, /* canSkip */ false);

    if (srcLclNum != BAD_VAR_NUM)
    {
        GetEmitter()->emitIns_R_S(INS_lea, EA_PTRSIZE, REG_RSI, srcLclNum, srcOffset);
    }
    else if ((srcAddrIndexReg != REG_NA) || (srcOffset != 0))
    {
        GetEmitter()->emitIns_R_ARX(INS_lea, srcAddrAttr, REG_RSI, srcAddrBaseReg, srcAddrIndexReg, srcAddrIndexScale,
                                    srcOffset);
    }
    else
    {
        GetEmitter()->emitIns_Mov(INS_mov, srcAddrAttr, REG_RSI, srcAddrBaseReg, /* canSkip */ false);
    }

    assert(!srcLayout->HasGCPtr());

    GetEmitter()->emitIns_R_I(INS_mov, EA_4BYTE, REG_RCX, srcLayout->GetSize());
    GetEmitter()->emitIns(INS_r_movsb);
#else
    regNumber intTmpReg = REG_NA;
    regNumber xmmTmpReg = REG_NA;

    if ((putArgStk->GetKind() == GenTreePutArgStk::Kind::RepInstr) ||
        (putArgStk->GetKind() == GenTreePutArgStk::Kind::RepInstrXMM))
    {
        assert((putArgStk->gtRsvdRegs & (RBM_RSI | RBM_RDI | RBM_RCX)) == (RBM_RSI | RBM_RDI | RBM_RCX));

        GetEmitter()->emitIns_R_S(INS_lea, EA_PTRSIZE, REG_RDI, outArgLclNum, outArgLclOffs);

        if (srcLclNum != BAD_VAR_NUM)
        {
            GetEmitter()->emitIns_R_S(INS_lea, EA_PTRSIZE, REG_RSI, srcLclNum, srcOffset);
        }
        else if ((srcAddrIndexReg != REG_NA) || (srcOffset != 0))
        {
            GetEmitter()->emitIns_R_ARX(INS_lea, srcAddrAttr, REG_RSI, srcAddrBaseReg, srcAddrIndexReg,
                                        srcAddrIndexScale, srcOffset);
        }
        else
        {
            GetEmitter()->emitIns_Mov(INS_mov, srcAddrAttr, REG_RSI, srcAddrBaseReg, /* canSkip */ false);
        }

        if (!srcLayout->HasGCPtr())
        {
            assert(putArgStk->GetKind() == GenTreePutArgStk::Kind::RepInstr);
            GetEmitter()->emitIns_R_I(INS_mov, EA_4BYTE, REG_RCX, srcLayout->GetSize());
            GetEmitter()->emitIns(INS_r_movsb);
            return;
        }

        srcLclNum         = BAD_VAR_NUM;
        srcAddrBaseReg    = REG_RSI;
        srcAddrIndexReg   = REG_NA;
        srcAddrIndexScale = 1;
        srcOffset         = 0;

        intTmpReg = REG_RCX;
    }
    else
    {
        assert((putArgStk->GetKind() == GenTreePutArgStk::Kind::GCUnroll) ||
               (putArgStk->GetKind() == GenTreePutArgStk::Kind::GCUnrollXMM));

        intTmpReg = putArgStk->GetSingleTempReg(RBM_ALLINT);
    }

    if ((putArgStk->GetKind() == GenTreePutArgStk::Kind::RepInstrXMM) ||
        (putArgStk->GetKind() == GenTreePutArgStk::Kind::GCUnrollXMM))
    {
        xmmTmpReg = putArgStk->GetSingleTempReg(RBM_ALLFLOAT);
    }

    // We assume that the size of a struct which contains GC pointers is a multiple of the slot size.
    assert(srcLayout->GetSize() % REGSIZE_BYTES == 0);

    unsigned numSlots = putArgStk->GetSlotCount();

    for (unsigned i = 0; i < numSlots; i++)
    {
        // Let's see if we can use rep movsp (alias for movsd or movsq for 32 and 64 bits respectively)
        // instead of a sequence of movsp instructions to save cycles and code size.
        unsigned nonGCSequenceLength = 0;
        while ((i + nonGCSequenceLength < numSlots) && !srcLayout->IsGCPtr(i + nonGCSequenceLength))
        {
            nonGCSequenceLength++;
        }

        if (nonGCSequenceLength <= 1)
        {
            // TODO-AMD64-Unix: Here a better solution (for code size) would be to use movsp instruction,
            // but the logic for emitting a GC info record is not available (it is internal for the emitter
            // only). See emitGCVarLiveUpd function. If we could call it separately, we could do
            // instGen(INS_movsp); and emission of gc info.

            emitAttr slotAttr = emitTypeSize(srcLayout->GetGCPtrType(i));

            if (srcLclNum != BAD_VAR_NUM)
            {
                GetEmitter()->emitIns_R_S(INS_mov, slotAttr, intTmpReg, srcLclNum, srcOffset);
            }
            else
            {
                GetEmitter()->emitIns_R_ARX(INS_mov, slotAttr, intTmpReg, srcAddrBaseReg, srcAddrIndexReg,
                                            srcAddrIndexScale, srcOffset);
            }
            GetEmitter()->emitIns_S_R(INS_mov, slotAttr, intTmpReg, outArgLclNum, outArgLclOffs + i * REGSIZE_BYTES);
            srcOffset += REGSIZE_BYTES;
            continue;
        }

        if (nonGCSequenceLength == 2)
        {
            assert(xmmTmpReg != REG_NA);

            if (srcLclNum != BAD_VAR_NUM)
            {
                GetEmitter()->emitIns_R_S(INS_movdqu, EA_16BYTE, xmmTmpReg, srcLclNum, srcOffset);
            }
            else
            {
                GetEmitter()->emitIns_R_ARX(INS_movdqu, EA_16BYTE, xmmTmpReg, srcAddrBaseReg, srcAddrIndexReg,
                                            srcAddrIndexScale, srcOffset);
            }
            GetEmitter()->emitIns_S_R(INS_movdqu, EA_16BYTE, xmmTmpReg, outArgLclNum,
                                      outArgLclOffs + i * REGSIZE_BYTES);
            srcOffset += 2 * REGSIZE_BYTES;
            i++;
            continue;
        }

        assert((putArgStk->GetKind() == GenTreePutArgStk::Kind::RepInstr) ||
               (putArgStk->GetKind() == GenTreePutArgStk::Kind::RepInstrXMM));
        assert(srcAddrBaseReg == REG_RSI);
        assert(srcAddrIndexReg == REG_NA);

        if (srcOffset != 0)
        {
            GetEmitter()->emitIns_R_I(INS_add, srcAddrAttr, REG_RSI, srcOffset);
            GetEmitter()->emitIns_R_I(INS_add, EA_PTRSIZE, REG_RDI, srcOffset);
            srcOffset = 0;
        }

        if (nonGCSequenceLength < CPOBJ_NONGC_SLOTS_LIMIT)
        {
            for (unsigned j = 0; j < nonGCSequenceLength; j++)
            {
                instGen(INS_movsp);
            }
        }
        else
        {
            GetEmitter()->emitIns_R_I(INS_mov, EA_4BYTE, REG_RCX, nonGCSequenceLength);
            instGen(INS_r_movsp);
        }

        i += nonGCSequenceLength - 1;
    }
#endif // TARGET_AMD64
}

/*****************************************************************************
 *
 *  Create and record GC Info for the function.
 */
#ifndef JIT32_GCENCODER
void
#else  // !JIT32_GCENCODER
void*
#endif // !JIT32_GCENCODER
CodeGen::genCreateAndStoreGCInfo(unsigned codeSize, unsigned prologSize, unsigned epilogSize DEBUGARG(void* codePtr))
{
#ifdef JIT32_GCENCODER
    return genCreateAndStoreGCInfoJIT32(codeSize, prologSize, epilogSize DEBUGARG(codePtr));
#else  // !JIT32_GCENCODER
    genCreateAndStoreGCInfoX64(codeSize, prologSize DEBUGARG(codePtr));
#endif // !JIT32_GCENCODER
}

#ifdef JIT32_GCENCODER
void* CodeGen::genCreateAndStoreGCInfoJIT32(unsigned codeSize,
                                            unsigned prologSize,
                                            unsigned epilogSize DEBUGARG(void* codePtr))
{
    BYTE    headerBuf[64];
    InfoHdr header;

    int s_cached;

#ifdef FEATURE_EH_FUNCLETS
    // We should do this before gcInfoBlockHdrSave since varPtrTableSize must be finalized before it
    if (compiler->ehAnyFunclets())
    {
        gcInfo.gcMarkFilterVarsPinned();
    }
#endif

#ifdef DEBUG
    size_t headerSize =
#endif
        compiler->compInfoBlkSize =
            gcInfo.gcInfoBlockHdrSave(headerBuf, 0, codeSize, prologSize, epilogSize, &header, &s_cached);

    size_t argTabOffset = 0;
    size_t ptrMapSize   = gcInfo.gcPtrTableSize(header, codeSize, &argTabOffset);

#if DISPLAY_SIZES

    if (GetInterruptible())
    {
        gcHeaderISize += compiler->compInfoBlkSize;
        gcPtrMapISize += ptrMapSize;
    }
    else
    {
        gcHeaderNSize += compiler->compInfoBlkSize;
        gcPtrMapNSize += ptrMapSize;
    }

#endif // DISPLAY_SIZES

    compiler->compInfoBlkSize += ptrMapSize;

    /* Allocate the info block for the method */

    compiler->compInfoBlkAddr = (BYTE*)compiler->info.compCompHnd->allocGCInfo(compiler->compInfoBlkSize);

#if 0 // VERBOSE_SIZES
    // TODO-X86-Cleanup: 'dataSize', below, is not defined

//  if  (compiler->compInfoBlkSize > codeSize && compiler->compInfoBlkSize > 100)
    {
        printf("[%7u VM, %7u+%7u/%7u x86 %03u/%03u%%] %s.%s\n",
               compiler->info.compILCodeSize,
               compiler->compInfoBlkSize,
               codeSize + dataSize,
               codeSize + dataSize - prologSize - epilogSize,
               100 * (codeSize + dataSize) / compiler->info.compILCodeSize,
               100 * (codeSize + dataSize + compiler->compInfoBlkSize) / compiler->info.compILCodeSize,
               compiler->info.compClassName,
               compiler->info.compMethodName);
}

#endif

    /* Fill in the info block and return it to the caller */

    void* infoPtr = compiler->compInfoBlkAddr;

    /* Create the method info block: header followed by GC tracking tables */

    compiler->compInfoBlkAddr +=
        gcInfo.gcInfoBlockHdrSave(compiler->compInfoBlkAddr, -1, codeSize, prologSize, epilogSize, &header, &s_cached);

    assert(compiler->compInfoBlkAddr == (BYTE*)infoPtr + headerSize);
    compiler->compInfoBlkAddr = gcInfo.gcPtrTableSave(compiler->compInfoBlkAddr, header, codeSize, &argTabOffset);
    assert(compiler->compInfoBlkAddr == (BYTE*)infoPtr + headerSize + ptrMapSize);

#ifdef DEBUG

    if (0)
    {
        BYTE*  temp = (BYTE*)infoPtr;
        size_t size = compiler->compInfoBlkAddr - temp;
        BYTE*  ptab = temp + headerSize;

        noway_assert(size == headerSize + ptrMapSize);

        printf("Method info block - header [%zu bytes]:", headerSize);

        for (unsigned i = 0; i < size; i++)
        {
            if (temp == ptab)
            {
                printf("\nMethod info block - ptrtab [%u bytes]:", ptrMapSize);
                printf("\n    %04X: %*c", i & ~0xF, 3 * (i & 0xF), ' ');
            }
            else
            {
                if (!(i % 16))
                    printf("\n    %04X: ", i);
            }

            printf("%02X ", *temp++);
        }

        printf("\n");
    }

#endif // DEBUG

#if DUMP_GC_TABLES

    if (compiler->opts.dspGCtbls)
    {
        const BYTE* base = (BYTE*)infoPtr;
        size_t      size;
        unsigned    methodSize;
        InfoHdr     dumpHeader;

        printf("GC Info for method %s\n", compiler->info.compFullName);
        printf("GC info size = %3u\n", compiler->compInfoBlkSize);

        size = gcInfo.gcInfoBlockHdrDump(base, &dumpHeader, &methodSize);
        // printf("size of header encoding is %3u\n", size);
        printf("\n");

        if (compiler->opts.dspGCtbls)
        {
            base += size;
            size = gcInfo.gcDumpPtrTable(base, dumpHeader, methodSize);
            // printf("size of pointer table is %3u\n", size);
            printf("\n");
            noway_assert(compiler->compInfoBlkAddr == (base + size));
        }
    }

#endif // DUMP_GC_TABLES

    /* Make sure we ended up generating the expected number of bytes */

    noway_assert(compiler->compInfoBlkAddr == (BYTE*)infoPtr + compiler->compInfoBlkSize);

    return infoPtr;
}

#else  // !JIT32_GCENCODER
void CodeGen::genCreateAndStoreGCInfoX64(unsigned codeSize, unsigned prologSize DEBUGARG(void* codePtr))
{
    IAllocator*    allowZeroAlloc = new (compiler, CMK_GC) CompIAllocator(compiler->getAllocatorGC());
    GcInfoEncoder* gcInfoEncoder  = new (compiler, CMK_GC)
        GcInfoEncoder(compiler->info.compCompHnd, compiler->info.compMethodInfo, allowZeroAlloc, NOMEM);
    assert(gcInfoEncoder);

    // Follow the code pattern of the x86 gc info encoder (genCreateAndStoreGCInfoJIT32).
    gcInfo.gcInfoBlockHdrSave(gcInfoEncoder, codeSize, prologSize);

    // We keep the call count for the second call to gcMakeRegPtrTable() below.
    unsigned callCnt = 0;
    // First we figure out the encoder ID's for the stack slots and registers.
    gcInfo.gcMakeRegPtrTable(gcInfoEncoder, codeSize, prologSize, GCInfo::MAKE_REG_PTR_MODE_ASSIGN_SLOTS, &callCnt);
    // Now we've requested all the slots we'll need; "finalize" these (make more compact data structures for them).
    gcInfoEncoder->FinalizeSlotIds();
    // Now we can actually use those slot ID's to declare live ranges.
    gcInfo.gcMakeRegPtrTable(gcInfoEncoder, codeSize, prologSize, GCInfo::MAKE_REG_PTR_MODE_DO_WORK, &callCnt);

    if (compiler->opts.compDbgEnC)
    {
        // what we have to preserve is called the "frame header" (see comments in VM\eetwain.cpp)
        // which is:
        //  -return address
        //  -saved off RBP
        //  -saved 'this' pointer and bool for synchronized methods

        // 4 slots for RBP + return address + RSI + RDI
        int preservedAreaSize = 4 * REGSIZE_BYTES;

        if (compiler->info.compFlags & CORINFO_FLG_SYNCH)
        {
            if (!(compiler->info.compFlags & CORINFO_FLG_STATIC))
            {
                preservedAreaSize += REGSIZE_BYTES;
            }

            // bool in synchronized methods that tracks whether the lock has been taken (takes 4 bytes on stack)
            preservedAreaSize += 4;
        }

        // Used to signal both that the method is compiled for EnC, and also the size of the block at the top of the
        // frame
        gcInfoEncoder->SetSizeOfEditAndContinuePreservedArea(preservedAreaSize);
    }

    if (compiler->opts.IsReversePInvoke())
    {
        LclVarDsc* reversePInvokeFrameLcl = compiler->lvaGetDesc(compiler->lvaReversePInvokeFrameVar);
        gcInfoEncoder->SetReversePInvokeFrameSlot(reversePInvokeFrameLcl->GetStackOffset());
    }

    gcInfoEncoder->Build();

    // GC Encoder automatically puts the GC info in the right spot using ICorJitInfo::allocGCInfo(size_t)
    // let's save the values anyway for debugging purposes
    compiler->compInfoBlkAddr = gcInfoEncoder->Emit();
    compiler->compInfoBlkSize = 0; // not exposed by the GCEncoder interface
}
#endif // !JIT32_GCENCODER

/*****************************************************************************
 *  Emit a call to a helper function.
 *
 */

void CodeGen::genEmitHelperCall(unsigned helper, int argSize, emitAttr retSize, regNumber callTargetReg)
{
    void* addr  = nullptr;
    void* pAddr = nullptr;

    emitter::EmitCallType callType = emitter::EC_FUNC_TOKEN;
    addr                           = compiler->compGetHelperFtn((CorInfoHelpFunc)helper, &pAddr);
    regNumber callTarget           = REG_NA;
    regMaskTP killMask             = compiler->compHelperCallKillSet((CorInfoHelpFunc)helper);

    if (!addr)
    {
        assert(pAddr != nullptr);

        // Absolute indirect call addr
        // Note: Order of checks is important. First always check for pc-relative and next
        // zero-relative.  Because the former encoding is 1-byte smaller than the latter.
        if (genCodeIndirAddrCanBeEncodedAsPCRelOffset((size_t)pAddr) ||
            genCodeIndirAddrCanBeEncodedAsZeroRelOffset((size_t)pAddr))
        {
            // generate call whose target is specified by 32-bit offset relative to PC or zero.
            callType = emitter::EC_FUNC_TOKEN_INDIR;
            addr     = pAddr;
        }
        else
        {
#ifdef TARGET_AMD64
            // If this indirect address cannot be encoded as 32-bit offset relative to PC or Zero,
            // load it into REG_HELPER_CALL_TARGET and use register indirect addressing mode to
            // make the call.
            //    mov   reg, addr
            //    call  [reg]

            if (callTargetReg == REG_NA)
            {
                // If a callTargetReg has not been explicitly provided, we will use REG_DEFAULT_HELPER_CALL_TARGET, but
                // this is only a valid assumption if the helper call is known to kill REG_DEFAULT_HELPER_CALL_TARGET.
                callTargetReg            = REG_DEFAULT_HELPER_CALL_TARGET;
                regMaskTP callTargetMask = genRegMask(callTargetReg);
                noway_assert((callTargetMask & killMask) == callTargetMask);
            }
            else
            {
                // The call target must not overwrite any live variable, though it may not be in the
                // kill set for the call.
                regMaskTP callTargetMask = genRegMask(callTargetReg);
                noway_assert((callTargetMask & regSet.GetMaskVars()) == RBM_NONE);
            }
#endif

            callTarget = callTargetReg;
            CodeGen::genSetRegToIcon(callTarget, (ssize_t)pAddr, TYP_I_IMPL);
            callType = emitter::EC_INDIR_ARD;
        }
    }

    // clang-format off
    GetEmitter()->emitIns_Call(callType,
                               compiler->eeFindHelper(helper),
                               INDEBUG_LDISASM_COMMA(nullptr) addr,
                               argSize,
                               retSize
                               MULTIREG_HAS_SECOND_GC_RET_ONLY_ARG(EA_UNKNOWN),
                               gcInfo.gcVarPtrSetCur,
                               gcInfo.gcRegGCrefSetCur,
                               gcInfo.gcRegByrefSetCur,
                               BAD_IL_OFFSET, // IL offset
                               callTarget,    // ireg
                               REG_NA, 0, 0,  // xreg, xmul, disp
                               false         // isJump
                               );
    // clang-format on

    regSet.verifyRegistersUsed(killMask);
}

/*****************************************************************************
* Unit testing of the XArch emitter: generate a bunch of instructions into the prolog
* (it's as good a place as any), then use COMPlus_JitLateDisasm=* to see if the late
* disassembler thinks the instructions as the same as we do.
*/

// Uncomment "#define ALL_ARM64_EMITTER_UNIT_TESTS" to run all the unit tests here.
// After adding a unit test, and verifying it works, put it under this #ifdef, so we don't see it run every time.
//#define ALL_XARCH_EMITTER_UNIT_TESTS

#if defined(DEBUG) && defined(LATE_DISASM) && defined(TARGET_AMD64)
void CodeGen::genAmd64EmitterUnitTests()
{
    if (!verbose)
    {
        return;
    }

    if (!compiler->opts.altJit)
    {
        // No point doing this in a "real" JIT.
        return;
    }

    // Mark the "fake" instructions in the output.
    printf("*************** In genAmd64EmitterUnitTests()\n");

    // We use this:
    //      genDefineTempLabel(genCreateTempLabel());
    // to create artificial labels to help separate groups of tests.

    //
    // Loads
    //
    CLANG_FORMAT_COMMENT_ANCHOR;

#ifdef ALL_XARCH_EMITTER_UNIT_TESTS
    genDefineTempLabel(genCreateTempLabel());

    // vhaddpd     ymm0,ymm1,ymm2
    GetEmitter()->emitIns_R_R_R(INS_haddpd, EA_32BYTE, REG_XMM0, REG_XMM1, REG_XMM2);
    // vaddss      xmm0,xmm1,xmm2
    GetEmitter()->emitIns_R_R_R(INS_addss, EA_4BYTE, REG_XMM0, REG_XMM1, REG_XMM2);
    // vaddsd      xmm0,xmm1,xmm2
    GetEmitter()->emitIns_R_R_R(INS_addsd, EA_8BYTE, REG_XMM0, REG_XMM1, REG_XMM2);
    // vaddps      xmm0,xmm1,xmm2
    GetEmitter()->emitIns_R_R_R(INS_addps, EA_16BYTE, REG_XMM0, REG_XMM1, REG_XMM2);
    // vaddps      ymm0,ymm1,ymm2
    GetEmitter()->emitIns_R_R_R(INS_addps, EA_32BYTE, REG_XMM0, REG_XMM1, REG_XMM2);
    // vaddpd      xmm0,xmm1,xmm2
    GetEmitter()->emitIns_R_R_R(INS_addpd, EA_16BYTE, REG_XMM0, REG_XMM1, REG_XMM2);
    // vaddpd      ymm0,ymm1,ymm2
    GetEmitter()->emitIns_R_R_R(INS_addpd, EA_32BYTE, REG_XMM0, REG_XMM1, REG_XMM2);
    // vsubss      xmm0,xmm1,xmm2
    GetEmitter()->emitIns_R_R_R(INS_subss, EA_4BYTE, REG_XMM0, REG_XMM1, REG_XMM2);
    // vsubsd      xmm0,xmm1,xmm2
    GetEmitter()->emitIns_R_R_R(INS_subsd, EA_8BYTE, REG_XMM0, REG_XMM1, REG_XMM2);
    // vsubps      ymm0,ymm1,ymm2
    GetEmitter()->emitIns_R_R_R(INS_subps, EA_16BYTE, REG_XMM0, REG_XMM1, REG_XMM2);
    // vsubps      ymm0,ymm1,ymm2
    GetEmitter()->emitIns_R_R_R(INS_subps, EA_32BYTE, REG_XMM0, REG_XMM1, REG_XMM2);
    // vsubpd      xmm0,xmm1,xmm2
    GetEmitter()->emitIns_R_R_R(INS_subpd, EA_16BYTE, REG_XMM0, REG_XMM1, REG_XMM2);
    // vsubpd      ymm0,ymm1,ymm2
    GetEmitter()->emitIns_R_R_R(INS_subpd, EA_32BYTE, REG_XMM0, REG_XMM1, REG_XMM2);
    // vmulss      xmm0,xmm1,xmm2
    GetEmitter()->emitIns_R_R_R(INS_mulss, EA_4BYTE, REG_XMM0, REG_XMM1, REG_XMM2);
    // vmulsd      xmm0,xmm1,xmm2
    GetEmitter()->emitIns_R_R_R(INS_mulsd, EA_8BYTE, REG_XMM0, REG_XMM1, REG_XMM2);
    // vmulps      xmm0,xmm1,xmm2
    GetEmitter()->emitIns_R_R_R(INS_mulps, EA_16BYTE, REG_XMM0, REG_XMM1, REG_XMM2);
    // vmulpd      xmm0,xmm1,xmm2
    GetEmitter()->emitIns_R_R_R(INS_mulpd, EA_16BYTE, REG_XMM0, REG_XMM1, REG_XMM2);
    // vmulps      ymm0,ymm1,ymm2
    GetEmitter()->emitIns_R_R_R(INS_mulps, EA_32BYTE, REG_XMM0, REG_XMM1, REG_XMM2);
    // vmulpd      ymm0,ymm1,ymm2
    GetEmitter()->emitIns_R_R_R(INS_mulpd, EA_32BYTE, REG_XMM0, REG_XMM1, REG_XMM2);
    // vandps      xmm0,xmm1,xmm2
    GetEmitter()->emitIns_R_R_R(INS_andps, EA_16BYTE, REG_XMM0, REG_XMM1, REG_XMM2);
    // vandpd      xmm0,xmm1,xmm2
    GetEmitter()->emitIns_R_R_R(INS_andpd, EA_16BYTE, REG_XMM0, REG_XMM1, REG_XMM2);
    // vandps      ymm0,ymm1,ymm2
    GetEmitter()->emitIns_R_R_R(INS_andps, EA_32BYTE, REG_XMM0, REG_XMM1, REG_XMM2);
    // vandpd      ymm0,ymm1,ymm2
    GetEmitter()->emitIns_R_R_R(INS_andpd, EA_32BYTE, REG_XMM0, REG_XMM1, REG_XMM2);
    // vorps      xmm0,xmm1,xmm2
    GetEmitter()->emitIns_R_R_R(INS_orps, EA_16BYTE, REG_XMM0, REG_XMM1, REG_XMM2);
    // vorpd      xmm0,xmm1,xmm2
    GetEmitter()->emitIns_R_R_R(INS_orpd, EA_16BYTE, REG_XMM0, REG_XMM1, REG_XMM2);
    // vorps      ymm0,ymm1,ymm2
    GetEmitter()->emitIns_R_R_R(INS_orps, EA_32BYTE, REG_XMM0, REG_XMM1, REG_XMM2);
    // vorpd      ymm0,ymm1,ymm2
    GetEmitter()->emitIns_R_R_R(INS_orpd, EA_32BYTE, REG_XMM0, REG_XMM1, REG_XMM2);
    // vdivss      xmm0,xmm1,xmm2
    GetEmitter()->emitIns_R_R_R(INS_divss, EA_4BYTE, REG_XMM0, REG_XMM1, REG_XMM2);
    // vdivsd      xmm0,xmm1,xmm2
    GetEmitter()->emitIns_R_R_R(INS_divsd, EA_8BYTE, REG_XMM0, REG_XMM1, REG_XMM2);
    // vdivss      xmm0,xmm1,xmm2
    GetEmitter()->emitIns_R_R_R(INS_divss, EA_4BYTE, REG_XMM0, REG_XMM1, REG_XMM2);
    // vdivsd      xmm0,xmm1,xmm2
    GetEmitter()->emitIns_R_R_R(INS_divsd, EA_8BYTE, REG_XMM0, REG_XMM1, REG_XMM2);

    // vdivss      xmm0,xmm1,xmm2
    GetEmitter()->emitIns_R_R_R(INS_cvtss2sd, EA_4BYTE, REG_XMM0, REG_XMM1, REG_XMM2);
    // vdivsd      xmm0,xmm1,xmm2
    GetEmitter()->emitIns_R_R_R(INS_cvtsd2ss, EA_8BYTE, REG_XMM0, REG_XMM1, REG_XMM2);
#endif // ALL_XARCH_EMITTER_UNIT_TESTS
    printf("*************** End of genAmd64EmitterUnitTests()\n");
}

#endif // defined(DEBUG) && defined(LATE_DISASM) && defined(TARGET_AMD64)

#ifdef PROFILING_SUPPORTED

#ifdef TARGET_X86

//-----------------------------------------------------------------------------------
// genProfilingEnterCallback: Generate the profiling function enter callback.
//
// Arguments:
//     initReg        - register to use as scratch register
//     pInitRegZeroed - OUT parameter. This variable remains unchanged.
//
// Return Value:
//     None
//
// Notes:
// The x86 profile enter helper has the following requirements (see ProfileEnterNaked in
// VM\i386\asmhelpers.asm for details):
// 1. The calling sequence for calling the helper is:
//          push FunctionIDOrClientID
//          call ProfileEnterHelper
// 2. The calling function has an EBP frame.
// 3. EBP points to the saved ESP which is the first thing saved in the function. Thus,
//    the following prolog is assumed:
//          push ESP
//          mov EBP, ESP
// 4. All registers are preserved.
// 5. The helper pops the FunctionIDOrClientID argument from the stack.
//
void CodeGen::genProfilingEnterCallback(regNumber initReg, bool* pInitRegZeroed)
{
    assert(compiler->compGeneratingProlog);

    // Give profiler a chance to back out of hooking this method
    if (!compiler->compIsProfilerHookNeeded())
    {
        return;
    }

    unsigned saveStackLvl2 = genStackLevel;

// Important note: when you change enter probe layout, you must also update SKIP_ENTER_PROF_CALLBACK()
// for x86 stack unwinding

#if defined(UNIX_X86_ABI)
    // Manually align the stack to be 16-byte aligned. This is similar to CodeGen::genAlignStackBeforeCall()
    GetEmitter()->emitIns_R_I(INS_sub, EA_4BYTE, REG_SPBASE, 0xC);
#endif // UNIX_X86_ABI

    // Push the profilerHandle
    if (compiler->compProfilerMethHndIndirected)
    {
        GetEmitter()->emitIns_AR_R(INS_push, EA_PTR_DSP_RELOC, REG_NA, REG_NA, (ssize_t)compiler->compProfilerMethHnd);
    }
    else
    {
        inst_IV(INS_push, (size_t)compiler->compProfilerMethHnd);
    }

    // This will emit either
    // "call ip-relative 32-bit offset" or
    // "mov rax, helper addr; call rax"
    genEmitHelperCall(CORINFO_HELP_PROF_FCN_ENTER,
                      0,           // argSize. Again, we have to lie about it
                      EA_UNKNOWN); // retSize

    // Check that we have place for the push.
    assert(compiler->fgGetPtrArgCntMax() >= 1);

#if defined(UNIX_X86_ABI)
    // Restoring alignment manually. This is similar to CodeGen::genRemoveAlignmentAfterCall
    GetEmitter()->emitIns_R_I(INS_add, EA_4BYTE, REG_SPBASE, 0x10);
#endif // UNIX_X86_ABI

    /* Restore the stack level */

    SetStackLevel(saveStackLvl2);
}

//-----------------------------------------------------------------------------------
// genProfilingLeaveCallback: Generate the profiling function leave or tailcall callback.
// Technically, this is not part of the epilog; it is called when we are generating code for a GT_RETURN node.
//
// Arguments:
//     helper - which helper to call. Either CORINFO_HELP_PROF_FCN_LEAVE or CORINFO_HELP_PROF_FCN_TAILCALL
//
// Return Value:
//     None
//
// Notes:
// The x86 profile leave/tailcall helper has the following requirements (see ProfileLeaveNaked and
// ProfileTailcallNaked in VM\i386\asmhelpers.asm for details):
// 1. The calling sequence for calling the helper is:
//          push FunctionIDOrClientID
//          call ProfileLeaveHelper or ProfileTailcallHelper
// 2. The calling function has an EBP frame.
// 3. EBP points to the saved ESP which is the first thing saved in the function. Thus,
//    the following prolog is assumed:
//          push ESP
//          mov EBP, ESP
// 4. helper == CORINFO_HELP_PROF_FCN_LEAVE: All registers are preserved.
//    helper == CORINFO_HELP_PROF_FCN_TAILCALL: Only argument registers are preserved.
// 5. The helper pops the FunctionIDOrClientID argument from the stack.
//
void CodeGen::genProfilingLeaveCallback(unsigned helper)
{
    assert((helper == CORINFO_HELP_PROF_FCN_LEAVE) || (helper == CORINFO_HELP_PROF_FCN_TAILCALL));

    // Only hook if profiler says it's okay.
    if (!compiler->compIsProfilerHookNeeded())
    {
        return;
    }

    compiler->info.compProfilerCallback = true;

    // Need to save on to the stack level, since the helper call will pop the argument
    unsigned saveStackLvl2 = genStackLevel;

#if defined(UNIX_X86_ABI)
    // Manually align the stack to be 16-byte aligned. This is similar to CodeGen::genAlignStackBeforeCall()
    GetEmitter()->emitIns_R_I(INS_sub, EA_4BYTE, REG_SPBASE, 0xC);
    AddStackLevel(0xC);
    AddNestedAlignment(0xC);
#endif // UNIX_X86_ABI

    //
    // Push the profilerHandle
    //

    if (compiler->compProfilerMethHndIndirected)
    {
        GetEmitter()->emitIns_AR_R(INS_push, EA_PTR_DSP_RELOC, REG_NA, REG_NA, (ssize_t)compiler->compProfilerMethHnd);
    }
    else
    {
        inst_IV(INS_push, (size_t)compiler->compProfilerMethHnd);
    }
    genSinglePush();

#if defined(UNIX_X86_ABI)
    int argSize = -REGSIZE_BYTES; // negative means caller-pop (cdecl)
#else
    int argSize = REGSIZE_BYTES;
#endif
    genEmitHelperCall(helper, argSize, EA_UNKNOWN /* retSize */);

    // Check that we have place for the push.
    assert(compiler->fgGetPtrArgCntMax() >= 1);

#if defined(UNIX_X86_ABI)
    // Restoring alignment manually. This is similar to CodeGen::genRemoveAlignmentAfterCall
    GetEmitter()->emitIns_R_I(INS_add, EA_4BYTE, REG_SPBASE, 0x10);
    SubtractStackLevel(0x10);
    SubtractNestedAlignment(0xC);
#endif // UNIX_X86_ABI

    /* Restore the stack level */
    SetStackLevel(saveStackLvl2);
}

#endif // TARGET_X86

#ifdef TARGET_AMD64

//-----------------------------------------------------------------------------------
// genProfilingEnterCallback: Generate the profiling function enter callback.
//
// Arguments:
//     initReg        - register to use as scratch register
//     pInitRegZeroed - OUT parameter. *pInitRegZeroed is set to 'false' if and only if
//                      this call sets 'initReg' to a non-zero value.
//
// Return Value:
//     None
//
void CodeGen::genProfilingEnterCallback(regNumber initReg, bool* pInitRegZeroed)
{
    assert(compiler->compGeneratingProlog);

    // Give profiler a chance to back out of hooking this method
    if (!compiler->compIsProfilerHookNeeded())
    {
        return;
    }

#if !defined(UNIX_AMD64_ABI)

    unsigned   varNum;
    LclVarDsc* varDsc;

    // Since the method needs to make a profiler callback, it should have out-going arg space allocated.
    noway_assert(compiler->lvaOutgoingArgSpaceVar != BAD_VAR_NUM);
    noway_assert(compiler->lvaOutgoingArgSpaceSize >= (4 * REGSIZE_BYTES));

    // Home all arguments passed in arg registers (RCX, RDX, R8 and R9).
    // In case of vararg methods, arg regs are already homed.
    //
    // Note: Here we don't need to worry about updating gc'info since enter
    // callback is generated as part of prolog which is non-gc interruptible.
    // Moreover GC cannot kick while executing inside profiler callback which is a
    // profiler requirement so it can examine arguments which could be obj refs.
    if (!compiler->info.compIsVarArgs)
    {
        for (varNum = 0, varDsc = compiler->lvaTable; varNum < compiler->info.compArgsCount; varNum++, varDsc++)
        {
            noway_assert(varDsc->lvIsParam);

            if (!varDsc->lvIsRegArg)
            {
                continue;
            }

            var_types storeType = varDsc->lvaArgType();
            regNumber argReg    = varDsc->GetArgReg();

            instruction store_ins = ins_Store(storeType);

#ifdef FEATURE_SIMD
            if ((storeType == TYP_SIMD8) && genIsValidIntReg(argReg))
            {
                store_ins = INS_mov;
            }
#endif // FEATURE_SIMD

            GetEmitter()->emitIns_S_R(store_ins, emitTypeSize(storeType), argReg, varNum, 0);
        }
    }

    // Emit profiler EnterCallback(ProfilerMethHnd, caller's SP)
    // RCX = ProfilerMethHnd
    if (compiler->compProfilerMethHndIndirected)
    {
        // Profiler hooks enabled during Ngen time.
        // Profiler handle needs to be accessed through an indirection of a pointer.
        GetEmitter()->emitIns_R_AI(INS_mov, EA_PTR_DSP_RELOC, REG_ARG_0, (ssize_t)compiler->compProfilerMethHnd);
    }
    else
    {
        // No need to record relocations, if we are generating ELT hooks under the influence
        // of COMPlus_JitELTHookEnabled=1
        if (compiler->opts.compJitELTHookEnabled)
        {
            genSetRegToIcon(REG_ARG_0, (ssize_t)compiler->compProfilerMethHnd, TYP_I_IMPL);
        }
        else
        {
            instGen_Set_Reg_To_Imm(EA_8BYTE, REG_ARG_0, (ssize_t)compiler->compProfilerMethHnd);
        }
    }

    // RDX = caller's SP
    // Notes
    //   1) Here we can query caller's SP offset since prolog will be generated after final frame layout.
    //   2) caller's SP relative offset to FramePointer will be negative.  We need to add absolute value
    //      of that offset to FramePointer to obtain caller's SP value.
    assert(compiler->lvaOutgoingArgSpaceVar != BAD_VAR_NUM);
    int callerSPOffset = compiler->lvaToCallerSPRelativeOffset(0, isFramePointerUsed());
    GetEmitter()->emitIns_R_AR(INS_lea, EA_PTRSIZE, REG_ARG_1, genFramePointerReg(), -callerSPOffset);

    // This will emit either
    // "call ip-relative 32-bit offset" or
    // "mov rax, helper addr; call rax"
    genEmitHelperCall(CORINFO_HELP_PROF_FCN_ENTER, 0, EA_UNKNOWN);

    // TODO-AMD64-CQ: Rather than reloading, see if this could be optimized by combining with prolog
    // generation logic that moves args around as required by first BB entry point conditions
    // computed by LSRA.  Code pointers for investigating this further: genFnPrologCalleeRegArgs()
    // and genEnregisterIncomingStackArgs().
    //
    // Now reload arg registers from home locations.
    // Vararg methods:
    //   - we need to reload only known (i.e. fixed) reg args.
    //   - if floating point type, also reload it into corresponding integer reg
    for (varNum = 0, varDsc = compiler->lvaTable; varNum < compiler->info.compArgsCount; varNum++, varDsc++)
    {
        noway_assert(varDsc->lvIsParam);

        if (!varDsc->lvIsRegArg)
        {
            continue;
        }

        var_types loadType = varDsc->lvaArgType();
        regNumber argReg   = varDsc->GetArgReg();

        instruction load_ins = ins_Load(loadType);

#ifdef FEATURE_SIMD
        if ((loadType == TYP_SIMD8) && genIsValidIntReg(argReg))
        {
            load_ins = INS_mov;
        }
#endif // FEATURE_SIMD

        GetEmitter()->emitIns_R_S(load_ins, emitTypeSize(loadType), argReg, varNum, 0);

#if FEATURE_VARARG
        if (compiler->info.compIsVarArgs && varTypeIsFloating(loadType))
        {
            regNumber intArgReg = compiler->getCallArgIntRegister(argReg);
            inst_Mov(TYP_LONG, intArgReg, argReg, /* canSkip */ false, emitActualTypeSize(loadType));
        }
#endif //  FEATURE_VARARG
    }

    // If initReg is one of RBM_CALLEE_TRASH, then it needs to be zero'ed before using.
    if ((RBM_CALLEE_TRASH & genRegMask(initReg)) != 0)
    {
        *pInitRegZeroed = false;
    }

#else // !defined(UNIX_AMD64_ABI)

    // Emit profiler EnterCallback(ProfilerMethHnd, caller's SP)
    // R14 = ProfilerMethHnd
    if (compiler->compProfilerMethHndIndirected)
    {
        // Profiler hooks enabled during Ngen time.
        // Profiler handle needs to be accessed through an indirection of a pointer.
        GetEmitter()->emitIns_R_AI(INS_mov, EA_PTR_DSP_RELOC, REG_PROFILER_ENTER_ARG_0,
                                   (ssize_t)compiler->compProfilerMethHnd);
    }
    else
    {
        // No need to record relocations, if we are generating ELT hooks under the influence
        // of COMPlus_JitELTHookEnabled=1
        if (compiler->opts.compJitELTHookEnabled)
        {
            genSetRegToIcon(REG_PROFILER_ENTER_ARG_0, (ssize_t)compiler->compProfilerMethHnd, TYP_I_IMPL);
        }
        else
        {
            instGen_Set_Reg_To_Imm(EA_8BYTE, REG_PROFILER_ENTER_ARG_0, (ssize_t)compiler->compProfilerMethHnd);
        }
    }

    // R15 = caller's SP
    // Notes
    //   1) Here we can query caller's SP offset since prolog will be generated after final frame layout.
    //   2) caller's SP relative offset to FramePointer will be negative.  We need to add absolute value
    //      of that offset to FramePointer to obtain caller's SP value.
    assert(compiler->lvaOutgoingArgSpaceVar != BAD_VAR_NUM);
    int callerSPOffset = compiler->lvaToCallerSPRelativeOffset(0, isFramePointerUsed());
    GetEmitter()->emitIns_R_AR(INS_lea, EA_PTRSIZE, REG_PROFILER_ENTER_ARG_1, genFramePointerReg(), -callerSPOffset);

    // We can use any callee trash register (other than RAX, RDI, RSI) for call target.
    // We use R11 here. This will emit either
    // "call ip-relative 32-bit offset" or
    // "mov r11, helper addr; call r11"
    genEmitHelperCall(CORINFO_HELP_PROF_FCN_ENTER, 0, EA_UNKNOWN, REG_DEFAULT_PROFILER_CALL_TARGET);

    // If initReg is one of RBM_CALLEE_TRASH, then it needs to be zero'ed before using.
    if ((RBM_CALLEE_TRASH & genRegMask(initReg)) != 0)
    {
        *pInitRegZeroed = false;
    }

#endif // !defined(UNIX_AMD64_ABI)
}

//-----------------------------------------------------------------------------------
// genProfilingLeaveCallback: Generate the profiling function leave or tailcall callback.
// Technically, this is not part of the epilog; it is called when we are generating code for a GT_RETURN node.
//
// Arguments:
//     helper - which helper to call. Either CORINFO_HELP_PROF_FCN_LEAVE or CORINFO_HELP_PROF_FCN_TAILCALL
//
// Return Value:
//     None
//
void CodeGen::genProfilingLeaveCallback(unsigned helper)
{
    assert((helper == CORINFO_HELP_PROF_FCN_LEAVE) || (helper == CORINFO_HELP_PROF_FCN_TAILCALL));

    // Only hook if profiler says it's okay.
    if (!compiler->compIsProfilerHookNeeded())
    {
        return;
    }

    compiler->info.compProfilerCallback = true;

#if !defined(UNIX_AMD64_ABI)

    // Since the method needs to make a profiler callback, it should have out-going arg space allocated.
    noway_assert(compiler->lvaOutgoingArgSpaceVar != BAD_VAR_NUM);
    noway_assert(compiler->lvaOutgoingArgSpaceSize >= (4 * REGSIZE_BYTES));

    // If thisPtr needs to be kept alive and reported, it cannot be one of the callee trash
    // registers that profiler callback kills.
    if (compiler->lvaKeepAliveAndReportThis() && compiler->lvaTable[compiler->info.compThisArg].lvIsInReg())
    {
        regMaskTP thisPtrMask = genRegMask(compiler->lvaTable[compiler->info.compThisArg].GetRegNum());
        noway_assert((RBM_PROFILER_LEAVE_TRASH & thisPtrMask) == 0);
    }

    // At this point return value is computed and stored in RAX or XMM0.
    // On Amd64, Leave callback preserves the return register.  We keep
    // RAX alive by not reporting as trashed by helper call.  Also note
    // that GC cannot kick-in while executing inside profiler callback,
    // which is a requirement of profiler as well since it needs to examine
    // return value which could be an obj ref.

    // RCX = ProfilerMethHnd
    if (compiler->compProfilerMethHndIndirected)
    {
        // Profiler hooks enabled during Ngen time.
        // Profiler handle needs to be accessed through an indirection of an address.
        GetEmitter()->emitIns_R_AI(INS_mov, EA_PTR_DSP_RELOC, REG_ARG_0, (ssize_t)compiler->compProfilerMethHnd);
    }
    else
    {
        // Don't record relocations, if we are generating ELT hooks under the influence
        // of COMPlus_JitELTHookEnabled=1
        if (compiler->opts.compJitELTHookEnabled)
        {
            genSetRegToIcon(REG_ARG_0, (ssize_t)compiler->compProfilerMethHnd, TYP_I_IMPL);
        }
        else
        {
            instGen_Set_Reg_To_Imm(EA_8BYTE, REG_ARG_0, (ssize_t)compiler->compProfilerMethHnd);
        }
    }

    // RDX = caller's SP
    // TODO-AMD64-Cleanup: Once we start doing codegen after final frame layout, retain the "if" portion
    // of the stmnts to execute unconditionally and clean-up rest.
    if (compiler->lvaDoneFrameLayout == Compiler::FINAL_FRAME_LAYOUT)
    {
        // Caller's SP relative offset to FramePointer will be negative.  We need to add absolute
        // value of that offset to FramePointer to obtain caller's SP value.
        int callerSPOffset = compiler->lvaToCallerSPRelativeOffset(0, isFramePointerUsed());
        GetEmitter()->emitIns_R_AR(INS_lea, EA_PTRSIZE, REG_ARG_1, genFramePointerReg(), -callerSPOffset);
    }
    else
    {
        // If we are here means that it is a tentative frame layout during which we
        // cannot use caller's SP offset since it is an estimate.  For now we require the
        // method to have at least a single arg so that we can use it to obtain caller's
        // SP.
        LclVarDsc* varDsc = compiler->lvaTable;
        NYI_IF((varDsc == nullptr) || !varDsc->lvIsParam, "Profiler ELT callback for a method without any params");

        // lea rdx, [FramePointer + Arg0's offset]
        GetEmitter()->emitIns_R_S(INS_lea, EA_PTRSIZE, REG_ARG_1, 0, 0);
    }

    // We can use any callee trash register (other than RAX, RCX, RDX) for call target.
    // We use R8 here. This will emit either
    // "call ip-relative 32-bit offset" or
    // "mov r8, helper addr; call r8"
    genEmitHelperCall(helper, 0, EA_UNKNOWN, REG_ARG_2);

#else // !defined(UNIX_AMD64_ABI)

    // RDI = ProfilerMethHnd
    if (compiler->compProfilerMethHndIndirected)
    {
        GetEmitter()->emitIns_R_AI(INS_mov, EA_PTR_DSP_RELOC, REG_ARG_0, (ssize_t)compiler->compProfilerMethHnd);
    }
    else
    {
        if (compiler->opts.compJitELTHookEnabled)
        {
            genSetRegToIcon(REG_ARG_0, (ssize_t)compiler->compProfilerMethHnd, TYP_I_IMPL);
        }
        else
        {
            instGen_Set_Reg_To_Imm(EA_8BYTE, REG_ARG_0, (ssize_t)compiler->compProfilerMethHnd);
        }
    }

    // RSI = caller's SP
    if (compiler->lvaDoneFrameLayout == Compiler::FINAL_FRAME_LAYOUT)
    {
        int callerSPOffset = compiler->lvaToCallerSPRelativeOffset(0, isFramePointerUsed());
        GetEmitter()->emitIns_R_AR(INS_lea, EA_PTRSIZE, REG_ARG_1, genFramePointerReg(), -callerSPOffset);
    }
    else
    {
        LclVarDsc* varDsc = compiler->lvaTable;
        NYI_IF((varDsc == nullptr) || !varDsc->lvIsParam, "Profiler ELT callback for a method without any params");

        // lea rdx, [FramePointer + Arg0's offset]
        GetEmitter()->emitIns_R_S(INS_lea, EA_PTRSIZE, REG_ARG_1, 0, 0);
    }

    // We can use any callee trash register (other than RAX, RDI, RSI) for call target.
    // We use R11 here. This will emit either
    // "call ip-relative 32-bit offset" or
    // "mov r11, helper addr; call r11"
    genEmitHelperCall(helper, 0, EA_UNKNOWN, REG_DEFAULT_PROFILER_CALL_TARGET);

#endif // !defined(UNIX_AMD64_ABI)
}

#endif // TARGET_AMD64

#endif // PROFILING_SUPPORTED

void CodeGen::genCodeForInstr(GenTreeInstr* instr)
{
    unreached();
}

CodeGen::GenAddrMode::GenAddrMode(GenTree* tree, CodeGen* codeGen)
    : m_base(REG_NA), m_index(REG_NA), m_scale(1), m_disp(0), m_lclNum(BAD_VAR_NUM)
{
    if (GenTreeIndir* indir = tree->IsIndir())
    {
        GenTree* addr = indir->GetAddr();

        if (addr->isUsedFromReg())
        {
            m_base = codeGen->genConsumeReg(addr);
        }
        else if (GenTreeAddrMode* addrMode = addr->IsAddrMode())
        {
            if (addrMode->GetBase() != nullptr)
            {
                m_base = codeGen->genConsumeReg(addrMode->GetBase());
            }

            if (addrMode->GetIndex() != nullptr)
            {
                m_index = codeGen->genConsumeReg(addrMode->GetIndex());
                m_scale = static_cast<uint8_t>(addrMode->GetScale());
            }

            m_disp = addrMode->GetOffset();
        }
    }
    else
    {
        m_lclNum = tree->AsLclVarCommon()->GetLclNum();

        if (tree->OperIs(GT_LCL_FLD, GT_STORE_LCL_FLD))
        {
            m_disp = tree->AsLclFld()->GetLclOffs();
        }
    }
}

void CodeGen::inst_R_AM(instruction ins, emitAttr attr, regNumber reg, const GenAddrMode& addrMode, unsigned offset)
{
    if (addrMode.IsLcl())
    {
        GetEmitter()->emitIns_R_S(ins, attr, reg, addrMode.LclNum(), addrMode.Disp(offset));
    }
    else
    {
        GetEmitter()->emitIns_R_ARX(ins, attr, reg, addrMode.Base(), addrMode.Index(), addrMode.Scale(),
                                    addrMode.Disp(offset));
    }
}

void CodeGen::inst_AM_R(instruction ins, emitAttr attr, regNumber reg, const GenAddrMode& addrMode, unsigned offset)
{
    if (addrMode.IsLcl())
    {
        GetEmitter()->emitIns_S_R(ins, attr, reg, addrMode.LclNum(), addrMode.Disp(offset));
    }
    else
    {
        GetEmitter()->emitIns_ARX_R(ins, attr, reg, addrMode.Base(), addrMode.Index(), addrMode.Scale(),
                                    addrMode.Disp(offset));
    }
}

void CodeGen::genStoreSIMD12(const GenAddrMode& dst, GenTree* value, regNumber tmpReg)
{
    if (value->isContained())
    {
        GenAddrMode src(value, this);

#ifdef TARGET_64BIT
        inst_R_AM(INS_mov, EA_8BYTE, tmpReg, src, 0);
        inst_AM_R(INS_mov, EA_8BYTE, tmpReg, dst, 0);
        inst_R_AM(INS_mov, EA_4BYTE, tmpReg, src, 8);
        inst_AM_R(INS_mov, EA_4BYTE, tmpReg, dst, 8);
#else
        inst_R_AM(INS_movsdsse2, EA_8BYTE, tmpReg, src, 0);
        inst_AM_R(INS_movsdsse2, EA_8BYTE, tmpReg, dst, 0);
        inst_R_AM(INS_movss, EA_4BYTE, tmpReg, src, 8);
        inst_AM_R(INS_movss, EA_4BYTE, tmpReg, dst, 8);
#endif
        return;
    }

    regNumber valueReg = genConsumeReg(value);

    inst_AM_R(INS_movsdsse2, EA_8BYTE, valueReg, dst, 0);

    if (value->IsHWIntrinsicZero())
    {
        tmpReg = valueReg;
    }
    else
    {
        GetEmitter()->emitIns_R_R(INS_movhlps, EA_16BYTE, tmpReg, valueReg);
    }

    inst_AM_R(INS_movss, EA_4BYTE, tmpReg, dst, 8);
}

void CodeGen::genLoadSIMD12(GenTree* load)
{
    GenAddrMode src(load, this);

    regNumber tmpReg = load->GetSingleTempReg();
    regNumber dstReg = load->GetRegNum();

    assert(tmpReg != dstReg);

    inst_R_AM(INS_movsdsse2, EA_8BYTE, dstReg, src, 0);
    inst_R_AM(INS_movss, EA_4BYTE, tmpReg, src, 8);
    GetEmitter()->emitIns_R_R(INS_movlhps, EA_16BYTE, dstReg, tmpReg);

    genProduceReg(load);
}

#ifdef TARGET_X86

void CodeGen::genStoreSIMD12ToStack(regNumber valueReg, regNumber tmpReg)
{
    assert(genIsValidFloatReg(valueReg));
    assert(genIsValidFloatReg(tmpReg));

    GetEmitter()->emitIns_AR_R(INS_movsdsse2, EA_8BYTE, valueReg, REG_SPBASE, 0);
    GetEmitter()->emitIns_R_R(INS_movhlps, EA_16BYTE, tmpReg, valueReg);
    GetEmitter()->emitIns_AR_R(INS_movss, EA_4BYTE, tmpReg, REG_SPBASE, 8);
}

#endif // TARGET_X86

#ifdef FEATURE_SIMD

// Save the upper half of a TYP_SIMD32 vector to the given register, if any, or to memory.
// The upper half of all AVX registers is volatile, even the callee-save registers.
// When a 32-byte SIMD value is live across a call, the register allocator will use this intrinsic
// to cause the upper half to be saved. It will first attempt to find another, unused, callee-save
// register. If such a register cannot be found, it will save the upper half to the upper half
// of the localVar's home location.
// (Note that if there are no caller-save registers available, the entire 32 byte
// value will be spilled to the stack.)
void CodeGen::genSIMDUpperSpill(GenTreeUnOp* node)
{
    GenTree* op1 = node->GetOp(0);
    assert(op1->OperIs(GT_LCL_VAR) && op1->TypeIs(TYP_SIMD32));

    regNumber srcReg = genConsumeReg(op1);
    assert(srcReg != REG_NA);
    regNumber dstReg = node->GetRegNum();

    if (dstReg != REG_NA)
    {
        GetEmitter()->emitIns_R_R_I(INS_vextractf128, EA_32BYTE, dstReg, srcReg, 1);
        genProduceReg(node);
    }
    else
    {
        unsigned lclNum = op1->AsLclVar()->GetLclNum();
        assert(compiler->lvaGetDesc(lclNum)->lvOnFrame);

        GetEmitter()->emitIns_S_R_I(INS_vextractf128, EA_32BYTE, lclNum, 16, srcReg, 1);
    }
}

// Restore the upper half of a TYP_SIMD32 vector to the given register, if any, or to memory.
// For consistency with genSIMDIntrinsicUpperSave, and to ensure that LCL_VAR nodes always
// have their home register, this node has its dtsReg on the LCL_VAR operand, and its source
// on the node.
void CodeGen::genSIMDUpperUnspill(GenTreeUnOp* node)
{
    GenTree* op1 = node->GetOp(0);
    assert(op1->OperIs(GT_LCL_VAR) && op1->TypeIs(TYP_SIMD32));

    regNumber srcReg = node->GetRegNum();
    regNumber dstReg = genConsumeReg(op1);
    assert(dstReg != REG_NA);

    if (srcReg != REG_NA)
    {
        GetEmitter()->emitIns_R_R_R_I(INS_vinsertf128, EA_32BYTE, dstReg, dstReg, srcReg, 1);
    }
    else
    {
        unsigned lclNum = op1->AsLclVar()->GetLclNum();
        assert(compiler->lvaGetDesc(lclNum)->lvOnFrame);

        GetEmitter()->emitIns_R_R_S_I(INS_vinsertf128, EA_32BYTE, dstReg, dstReg, lclNum, 16, 1);
    }
}

#endif // FEATURE_SIMD

//------------------------------------------------------------------------
// genPushCalleeSavedRegisters: Push any callee-saved registers we have used.
//
void CodeGen::genPushCalleeSavedRegisters()
{
    assert(compiler->compGeneratingProlog);

    // x86/x64 doesn't support push of xmm/ymm regs, therefore consider only integer registers for pushing onto stack
    // here. Space for float registers to be preserved is stack allocated and saved as part of prolog sequence and not
    // here.
    regMaskTP rsPushRegs = regSet.rsGetModifiedRegsMask() & RBM_INT_CALLEE_SAVED;

#if ETW_EBP_FRAMED
    if (!isFramePointerUsed() && regSet.rsRegsModified(RBM_FPBASE))
    {
        noway_assert(!"Used register RBM_FPBASE as a scratch register!");
    }
#endif

    // On X86/X64 we have already pushed the FP (frame-pointer) prior to calling this method
    if (isFramePointerUsed())
    {
        rsPushRegs &= ~RBM_FPBASE;
    }

#ifdef DEBUG
    if (compiler->compCalleeRegsPushed != genCountBits(rsPushRegs))
    {
        printf("Error: unexpected number of callee-saved registers to push. Expected: %d. Got: %d ",
               compiler->compCalleeRegsPushed, genCountBits(rsPushRegs));
        dspRegMask(rsPushRegs);
        printf("\n");
        assert(compiler->compCalleeRegsPushed == genCountBits(rsPushRegs));
    }
#endif // DEBUG

    // Push backwards so we match the order we will pop them in the epilog
    // and all the other code that expects it to be in this order.
    for (regNumber reg = REG_INT_LAST; rsPushRegs != RBM_NONE; reg = REG_PREV(reg))
    {
        regMaskTP regBit = genRegMask(reg);

        if ((regBit & rsPushRegs) != 0)
        {
            inst_RV(INS_push, reg, TYP_REF);
            compiler->unwindPush(reg);
#ifdef USING_SCOPE_INFO
            if (!doubleAlignOrFramePointerUsed())
            {
                psiAdjustStackLevel(REGSIZE_BYTES);
            }
#endif // USING_SCOPE_INFO
            rsPushRegs &= ~regBit;
        }
    }
}

#endif // TARGET_XARCH<|MERGE_RESOLUTION|>--- conflicted
+++ resolved
@@ -1831,37 +1831,15 @@
     {
         GetEmitter()->emitIns_R_R_R(INS_unpcklpd, EA_16BYTE, dstReg, retReg0, retReg1);
     }
-<<<<<<< HEAD
     else if (dstReg == retReg1)
-=======
-    genProduceReg(lclNode);
-#elif defined(TARGET_X86) && defined(TARGET_WINDOWS)
-    assert(varTypeIsIntegral(retTypeDesc->GetReturnRegType(0)));
-    assert(varTypeIsIntegral(retTypeDesc->GetReturnRegType(1)));
-    assert(lclNode->TypeIs(TYP_SIMD8));
-
-    // This is a case where a SIMD8 struct returned as [EAX, EDX]
-    // and needs to be assembled into a single xmm register,
-    // note we can't check reg0=EAX, reg1=EDX because they could be already moved.
-
-    inst_Mov(TYP_FLOAT, targetReg, reg0, /* canSkip */ false);
-    const emitAttr size = emitTypeSize(TYP_SIMD8);
-    if (compiler->compOpportunisticallyDependsOn(InstructionSet_SSE41))
->>>>>>> 82f7144f
     {
         GetEmitter()->emitIns_R_R(INS_movlhps, EA_16BYTE, dstReg, retReg1);
         GetEmitter()->emitIns_Mov(INS_movsdsse2, EA_16BYTE, dstReg, retReg0, /* canSkip */ false);
     }
     else
     {
-<<<<<<< HEAD
         GetEmitter()->emitIns_Mov(INS_movaps, EA_16BYTE, dstReg, retReg0, /* canSkip */ false);
         GetEmitter()->emitIns_R_R(INS_movlhps, EA_16BYTE, dstReg, retReg1);
-=======
-        regNumber tempXmm = lclNode->GetSingleTempReg();
-        inst_Mov(TYP_FLOAT, tempXmm, reg1, /* canSkip */ false);
-        GetEmitter()->emitIns_SIMD_R_R_R(INS_punpckldq, size, targetReg, targetReg, tempXmm);
->>>>>>> 82f7144f
     }
 #endif
 
@@ -2696,24 +2674,7 @@
         src = src->AsUnOp()->GetOp(0);
     }
 
-    unsigned size = node->GetLayout()->GetSize();
-
-    // An SSE mov that accesses data larger than 8 bytes may be implemented using
-    // multiple memory accesses. Hence, the JIT must not use such stores when
-    // INITBLK zeroes a struct that contains GC pointers and can be observed by
-    // other threads (i.e. when dstAddr is not an address of a local).
-    // For example, this can happen when initializing a struct field of an object.
-    const bool canUse16BytesSimdMov = !node->IsOnHeapAndContainsReferences();
-
-#ifdef TARGET_AMD64
-    // On Amd64 the JIT will not use SIMD stores for such structs and instead
-    // will always allocate a GP register for src node.
-    const bool willUseSimdMov = canUse16BytesSimdMov && (size >= XMM_REGSIZE_BYTES);
-#else
-    // On X86 the JIT will use movq for structs that are larger than 16 bytes
-    // since it is more beneficial than using two mov-s from a GP register.
-    const bool willUseSimdMov = (size >= 16);
-#endif
+    unsigned size = layout->GetSize();
 
     if (!src->isContained())
     {
@@ -2721,31 +2682,14 @@
     }
     else
     {
-<<<<<<< HEAD
         assert(src->IsIntegralConst(0));
-        assert((layout->GetSize() == 1) || ((layout->GetSize() % XMM_REGSIZE_BYTES) == 0));
     }
 
     emitter* emit = GetEmitter();
-    unsigned size = layout->GetSize();
-=======
-        // If src is contained then it must be 0.
-        assert(src->IsIntegralConst(0));
-        assert(willUseSimdMov);
-#ifdef TARGET_AMD64
-        assert(size % 16 == 0);
-#else
-        assert(size % 8 == 0);
-#endif
-    }
-
-    emitter* emit = GetEmitter();
->>>>>>> 82f7144f
 
     assert(size <= INT32_MAX);
     assert(dstOffset < (INT32_MAX - static_cast<int>(size)));
 
-<<<<<<< HEAD
     if (size == 1)
     {
         if (dstLclNum != BAD_VAR_NUM)
@@ -2760,11 +2704,17 @@
         return;
     }
 
-    // Fill as much as possible using SSE2 stores.
-    if (size >= XMM_REGSIZE_BYTES)
-=======
-    if (willUseSimdMov)
->>>>>>> 82f7144f
+    // 16 byte SSE stores are not guaranteed to be atomic so if the struct contains
+    // GC pointers we need to use only 8 byte stores.
+    // On x64 that means not using SSE at all since 8 byte stores can be done using
+    // normal 8 byte MOVs, which have smaller instruction encoding.
+    // On x86 we can still use SSE's MOVQ to store 8 bytes instead of two 4 byte MOVs.
+
+    if ((size >= XMM_REGSIZE_BYTES)
+#ifdef TARGET_AMD64
+        && (!store->IsObj() || !layout->HasGCPtr())
+#endif
+            )
     {
         regNumber srcXmmReg = store->GetSingleTempReg(RBM_ALLFLOAT);
 
@@ -2784,24 +2734,29 @@
 #endif
         }
 
-        instruction simdMov      = simdUnalignedMovIns();
-        unsigned    regSize      = XMM_REGSIZE_BYTES;
-        unsigned    bytesWritten = 0;
-
-        while (bytesWritten < size)
-        {
+        instruction simdMov = simdUnalignedMovIns();
+        unsigned    regSize = XMM_REGSIZE_BYTES;
+        unsigned    minSize = XMM_REGSIZE_BYTES;
+
 #ifdef TARGET_X86
-            if (!canUse16BytesSimdMov || (bytesWritten + regSize > size))
+        minSize = 8;
+
+        if (store->IsObj() && layout->HasGCPtr())
+        {
+            simdMov = INS_movq;
+            regSize = 8;
+        }
+#endif
+
+        for (; size >= minSize; size -= regSize, dstOffset += regSize)
+        {
+#ifdef TARGET_X86
+            if (regSize > size)
             {
                 simdMov = INS_movq;
                 regSize = 8;
             }
 #endif
-            if (bytesWritten + regSize > size)
-            {
-                assert(srcIntReg != REG_NA);
-                break;
-            }
 
             if (dstLclNum != BAD_VAR_NUM)
             {
@@ -2812,12 +2767,7 @@
                 emit->emitIns_ARX_R(simdMov, EA_ATTR(regSize), srcXmmReg, dstAddrBaseReg, dstAddrIndexReg,
                                     dstAddrIndexScale, dstOffset);
             }
-
-            dstOffset += regSize;
-            bytesWritten += regSize;
-        }
-
-        size -= bytesWritten;
+        }
     }
 
     // Fill the remainder using normal stores.
@@ -3980,12 +3930,7 @@
         GenStructStore(store, kind, layout);
     }
 #ifdef FEATURE_SIMD
-<<<<<<< HEAD
     else if (type == TYP_SIMD12)
-=======
-    // storing of TYP_SIMD12 (i.e. Vector3) field
-    if (targetType == TYP_SIMD12)
->>>>>>> 82f7144f
     {
         genStoreSIMD12(store, src);
     }
@@ -3998,37 +3943,8 @@
     {
         assert(IsValidSourceType(type, src->GetType()));
 
-<<<<<<< HEAD
         genConsumeRegs(src);
         GetEmitter()->emitInsBinary(ins_Store(type), emitTypeSize(type), store, src);
-=======
-    genConsumeRegs(op1);
-
-    if (op1->OperIs(GT_BITCAST) && op1->isContained())
-    {
-        regNumber targetReg  = tree->GetRegNum();
-        GenTree*  bitCastSrc = op1->gtGetOp1();
-        var_types srcType    = bitCastSrc->TypeGet();
-        noway_assert(!bitCastSrc->isContained());
-
-        if (targetReg == REG_NA)
-        {
-            unsigned   lclNum = tree->GetLclNum();
-            LclVarDsc* varDsc = compiler->lvaGetDesc(lclNum);
-
-            GetEmitter()->emitIns_S_R(ins_Store(srcType, compiler->isSIMDTypeLocalAligned(lclNum)),
-                                      emitTypeSize(targetType), bitCastSrc->GetRegNum(), lclNum, tree->GetLclOffs());
-            varDsc->SetRegNum(REG_STK);
-        }
-        else
-        {
-            genBitCast(targetType, targetReg, srcType, bitCastSrc->GetRegNum());
-        }
-    }
-    else
-    {
-        GetEmitter()->emitInsBinary(ins_Store(targetType), emitTypeSize(tree), tree, op1);
->>>>>>> 82f7144f
     }
 
     genUpdateLife(store);
@@ -4046,9 +3962,10 @@
         return;
     }
 
-    LclVarDsc* lcl = compiler->lvaGetDesc(store);
-
-    if (store->TypeIs(TYP_STRUCT) && !src->IsCall() && (!lcl->IsEnregisterable() || !src->OperIs(GT_LCL_VAR)))
+    LclVarDsc* lcl        = compiler->lvaGetDesc(store);
+    var_types  lclRegType = lcl->GetRegisterType(store);
+
+    if (store->TypeIs(TYP_STRUCT) && !src->IsCall())
     {
         ClassLayout*    layout = lcl->GetLayout();
         StructStoreKind kind   = GetStructStoreKind(true, layout, src);
@@ -4056,8 +3973,6 @@
         genUpdateLife(store);
         return;
     }
-
-    var_types lclRegType = lcl->GetRegisterType(store);
 
 #ifdef DEBUG
     {
@@ -6046,7 +5961,7 @@
 
     if (cast->IsUnsigned())
     {
-        srcType = genUnsignedType(srcType);
+        srcType = varTypeToUnsigned(srcType);
     }
 
 #ifdef TARGET_64BIT
@@ -6055,16 +5970,8 @@
     noway_assert(srcType == TYP_INT);
 #endif
 
-<<<<<<< HEAD
     assert((dstType == TYP_FLOAT) || (dstType == TYP_DOUBLE));
     assert(cast->GetType() == dstType);
-=======
-    // force the srcType to unsigned if GT_UNSIGNED flag is set
-    if (treeNode->gtFlags & GTF_UNSIGNED)
-    {
-        srcType = varTypeToUnsigned(srcType);
-    }
->>>>>>> 82f7144f
 
     genConsumeRegs(src);
     regNumber srcReg = src->isUsedFromReg() ? src->GetRegNum() : REG_NA;
@@ -6690,7 +6597,6 @@
     genProduceReg(treeNode);
 }
 
-<<<<<<< HEAD
 void CodeGen::inst_BitCast(var_types dstType, regNumber dstReg, var_types srcType, regNumber srcReg)
 {
     assert(!varTypeIsSmall(dstType));
@@ -6727,8 +6633,6 @@
     genProduceReg(bitcast);
 }
 
-=======
->>>>>>> 82f7144f
 //-------------------------------------------------------------------------- //
 // getBaseVarForPutArgStk - returns the baseVarNum for passing a stack arg.
 //
