// Licensed to the .NET Foundation under one or more agreements.
// The .NET Foundation licenses this file to you under the MIT license.

#include "jitpch.h"

#ifdef _MSC_VER
#pragma hdrstop
#endif

// Flowgraph Profile Support

//------------------------------------------------------------------------
// fgHaveProfileData: check if profile data is available
//
// Returns:
//   true if so
//
// Note:
//   This now returns true for inlinees. We might consider preserving the
//   old behavior for crossgen, since crossgen BBINSTRs still do inlining
//   and don't instrument the inlinees.
//
//   Thus if BBINSTR and BBOPT do the same inlines (which can happen)
//   profile data for an inlinee (if available) will not fully reflect
//   the behavior of the inlinee when called from this method.
//
//   If this inlinee was not inlined by the BBINSTR run then the
//   profile data for the inlinee will reflect this method's influence.
//
//   * for ALWAYS_INLINE and FORCE_INLINE cases it is unlikely we'll find
//     any profile data, as BBINSTR and BBOPT callers will both inline;
//     only indirect callers will invoke the instrumented version to run.
//   * for DISCRETIONARY_INLINE cases we may or may not find relevant
//     data, depending, but chances are the data is relevant.
//
//  TieredPGO data comes from Tier0 methods, which currently do not do
//  any inlining; thus inlinee profile data should be available and
//  representative.
//
bool Compiler::fgHaveProfileData()
{
    return (fgPgoSchema != nullptr);
}

//------------------------------------------------------------------------
// fgApplyProfileScale: scale inlinee counts by appropriate scale factor
//
void Compiler::fgApplyProfileScale()
{
    // Only applicable to inlinees
    //
    if (!compIsForInlining())
    {
        return;
    }

    JITDUMP("Computing inlinee profile scale:\n");

    // Callee has profile data?
    //
    if (!fgHaveProfileData())
    {
        // No; we will carry on nonetheless.
        //
        JITDUMP("   ... no callee profile data, will use non-pgo weight to scale\n");
    }

    // Ostensibly this should be fgCalledCount for the callee, but that's not available
    // as it requires some analysis.
    //
    // For most callees it will be the same as the entry block count.
    //
    // Note when/if we early do normalization this may need to change.
    //
    BasicBlock::weight_t calleeWeight = fgFirstBB->bbWeight;

    // Callee entry weight is nonzero?
    // If so, just choose the smallest plausible weight.
    //
    if (calleeWeight == BB_ZERO_WEIGHT)
    {
        calleeWeight = fgHaveProfileData() ? 1.0f : BB_UNITY_WEIGHT;
        JITDUMP("   ... callee entry has weight zero, will use weight of " FMT_WT " to scale\n", calleeWeight);
    }

    // Call site has profile weight?
    //
    const BasicBlock* callSiteBlock = impInlineInfo->iciBlock;
    if (!callSiteBlock->hasProfileWeight())
    {
        // No? We will carry on nonetheless.
        //
        JITDUMP("   ... call site not profiled, will use non-pgo weight to scale\n");
    }

    const BasicBlock::weight_t callSiteWeight = callSiteBlock->bbWeight;

    // Call site has zero count?
    //
    // Todo: perhaps retain some semblance of callee profile data,
    // possibly scaled down severely.
    //
    // You might wonder why we bother to inline at cold sites.
    // Recall ALWAYS and FORCE inlines bypass all profitability checks.
    // And, there can be hot-path benefits to a cold-path inline.
    //
    if (callSiteWeight == BB_ZERO_WEIGHT)
    {
        JITDUMP("   ... zero call site count; scale will be 0.0\n");
    }

    // If profile data reflects a complete single run we can expect
    // calleeWeight >= callSiteWeight.
    //
    // However if our profile is just a subset of execution we may
    // not see this.
    //
    // So, we are willing to scale the callee counts down or up as
    // needed to match the call site.
    //
    // Hence, scale can be somewhat arbitrary...
    //
    const BasicBlock::weight_t scale = callSiteWeight / calleeWeight;

    JITDUMP("   call site count " FMT_WT " callee entry count " FMT_WT " scale " FMT_WT "\n", callSiteWeight,
            calleeWeight, scale);
    JITDUMP("Scaling inlinee blocks\n");

    for (BasicBlock* bb = fgFirstBB; bb != nullptr; bb = bb->bbNext)
    {
        bb->scaleBBWeight(scale);
    }
}

//------------------------------------------------------------------------
// fgGetProfileWeightForBasicBlock: obtain profile data for a block
//
// Arguments:
//   offset       - IL offset of the block
//   weightWB     - [OUT] weight obtained
//
// Returns:
//   true if data was found
//
bool Compiler::fgGetProfileWeightForBasicBlock(IL_OFFSET offset, BasicBlock::weight_t* weightWB)
{
    noway_assert(weightWB != nullptr);
    BasicBlock::weight_t weight = 0;

#ifdef DEBUG
    unsigned hashSeed = fgStressBBProf();
    if (hashSeed != 0)
    {
        unsigned hash = (info.compMethodHash() * hashSeed) ^ (offset * 1027);

        // We need to especially stress the procedure splitting codepath.  Therefore
        // one third the time we should return a weight of zero.
        // Otherwise we should return some random weight (usually between 0 and 288).
        // The below gives a weight of zero, 44% of the time

        if (hash % 3 == 0)
        {
            weight = BB_ZERO_WEIGHT;
        }
        else if (hash % 11 == 0)
        {
            weight = (BasicBlock::weight_t)(hash % 23) * (hash % 29) * (hash % 31);
        }
        else
        {
            weight = (BasicBlock::weight_t)(hash % 17) * (hash % 19);
        }

        // The first block is never given a weight of zero
        if ((offset == 0) && (weight == BB_ZERO_WEIGHT))
        {
            weight = (BasicBlock::weight_t)1 + (hash % 5);
        }

        *weightWB = weight;
        return true;
    }
#endif // DEBUG

    if (!fgHaveProfileData())
    {
        return false;
    }

    for (UINT32 i = 0; i < fgPgoSchemaCount; i++)
    {
        if ((IL_OFFSET)fgPgoSchema[i].ILOffset != offset)
        {
            continue;
        }

        if (fgPgoSchema[i].InstrumentationKind == ICorJitInfo::PgoInstrumentationKind::BasicBlockIntCount)
        {
            *weightWB = (BasicBlock::weight_t) * (uint32_t*)(fgPgoData + fgPgoSchema[i].Offset);
            return true;
        }

        if (fgPgoSchema[i].InstrumentationKind == ICorJitInfo::PgoInstrumentationKind::BasicBlockLongCount)
        {
            *weightWB = (BasicBlock::weight_t) * (uint64_t*)(fgPgoData + fgPgoSchema[i].Offset);
            return true;
        }
    }

    *weightWB = 0;
    return true;
}

typedef jitstd::vector<ICorJitInfo::PgoInstrumentationSchema> Schema;

//------------------------------------------------------------------------
// Instrumentor: base class for count and class instrumentation
//
class Instrumentor
{
protected:
    Compiler* m_comp;
    unsigned  m_schemaCount;
    unsigned  m_instrCount;

protected:
    Instrumentor(Compiler* comp) : m_comp(comp), m_schemaCount(0), m_instrCount(0)
    {
    }

public:
    virtual bool ShouldProcess(BasicBlock* block)
    {
        return false;
    }
    virtual void Prepare(bool preImport)
    {
    }
    virtual void BuildSchemaElements(BasicBlock* block, Schema& schema)
    {
    }
    virtual void Instrument(BasicBlock* block, Schema& schema, BYTE* profileMemory)
    {
    }
    virtual void InstrumentMethodEntry(Schema& schema, BYTE* profileMemory)
    {
    }
    virtual void SuppressProbes()
    {
    }
    unsigned SchemaCount()
    {
        return m_schemaCount;
    }
    unsigned InstrCount()
    {
        return m_instrCount;
    }
};

//------------------------------------------------------------------------
// NonInstrumentor: instrumentor that does not instrument anything
//
class NonInstrumentor : public Instrumentor
{
public:
    NonInstrumentor(Compiler* comp) : Instrumentor(comp)
    {
    }
};

//------------------------------------------------------------------------
// BlockCountInstrumentor: instrumentor that adds a counter to each
//   non-internal imported basic block
//
class BlockCountInstrumentor : public Instrumentor
{
private:
    BasicBlock* m_entryBlock;

public:
    BlockCountInstrumentor(Compiler* comp) : Instrumentor(comp), m_entryBlock(nullptr)
    {
    }
    bool ShouldProcess(BasicBlock* block) override
    {
        return ((block->bbFlags & (BBF_INTERNAL | BBF_IMPORTED)) == BBF_IMPORTED);
    }
    void Prepare(bool isPreImport) override;
    void BuildSchemaElements(BasicBlock* block, Schema& schema) override;
    void Instrument(BasicBlock* block, Schema& schema, BYTE* profileMemory) override;
    void InstrumentMethodEntry(Schema& schema, BYTE* profileMemory) override;
};

//------------------------------------------------------------------------
// BlockCountInstrumentor::Prepare: prepare for count instrumentation
//
// Arguments:
//   preImport - true if this is the prepare call that happens before
//      importation
//
void BlockCountInstrumentor::Prepare(bool preImport)
{
    if (preImport)
    {
        return;
    }

#ifdef DEBUG
    // Set schema index to invalid value
    //
    for (BasicBlock* block = m_comp->fgFirstBB; (block != nullptr); block = block->bbNext)
    {
        block->bbCountSchemaIndex = -1;
    }
#endif
}

//------------------------------------------------------------------------
// BlockCountInstrumentor::BuildSchemaElements: create schema elements for a block counter
//
// Arguments:
//   block -- block to instrument
//   schema -- schema that we're building
//
void BlockCountInstrumentor::BuildSchemaElements(BasicBlock* block, Schema& schema)
{
    // Remember the schema index for this block.
    //
    assert(block->bbCountSchemaIndex == -1);
    block->bbCountSchemaIndex = (int)schema.size();

    // Assign the current block's IL offset into the profile data
    // (make sure IL offset is sane)
    //
    IL_OFFSET offset = block->bbCodeOffs;
    assert((int)offset >= 0);

    ICorJitInfo::PgoInstrumentationSchema schemaElem;
    schemaElem.Count               = 1;
    schemaElem.Other               = 0;
    schemaElem.InstrumentationKind = JitConfig.JitCollect64BitCounts()
                                         ? ICorJitInfo::PgoInstrumentationKind::BasicBlockLongCount
                                         : ICorJitInfo::PgoInstrumentationKind::BasicBlockIntCount;
    schemaElem.ILOffset = offset;
    schemaElem.Offset   = 0;

    schema.push_back(schemaElem);

    m_schemaCount++;

    // If this is the entry block, remember it for later.
    // Note it might not be fgFirstBB, if we have a scratchBB.
    //
    if (offset == 0)
    {
        assert(m_entryBlock == nullptr);
        m_entryBlock = block;
    }
}

//------------------------------------------------------------------------
// BlockCountInstrumentor::Instrument: add counter probe to block
//
// Arguments:
//   block -- block of interest
//   schema -- instrumentation schema
//   profileMemory -- profile data slab
//
void BlockCountInstrumentor::Instrument(BasicBlock* block, Schema& schema, BYTE* profileMemory)
{
    const ICorJitInfo::PgoInstrumentationSchema& entry = schema[block->bbCountSchemaIndex];

    assert(block->bbCodeOffs == (IL_OFFSET)entry.ILOffset);
    assert((entry.InstrumentationKind == ICorJitInfo::PgoInstrumentationKind::BasicBlockIntCount) ||
           (entry.InstrumentationKind == ICorJitInfo::PgoInstrumentationKind::BasicBlockLongCount));
    size_t addrOfCurrentExecutionCount = (size_t)(entry.Offset + profileMemory);

    var_types typ =
        entry.InstrumentationKind == ICorJitInfo::PgoInstrumentationKind::BasicBlockIntCount ? TYP_INT : TYP_LONG;
    // Read Basic-Block count value
    GenTree* valueNode = m_comp->gtNewIndOfIconHandleNode(typ, addrOfCurrentExecutionCount, GTF_ICON_BBC_PTR, false);

    // Increment value by 1
    GenTree* rhsNode = m_comp->gtNewOperNode(GT_ADD, typ, valueNode, m_comp->gtNewIconNode(1, typ));

    // Write new Basic-Block count value
    GenTree* lhsNode = m_comp->gtNewIndOfIconHandleNode(typ, addrOfCurrentExecutionCount, GTF_ICON_BBC_PTR, false);
    GenTree* asgNode = m_comp->gtNewAssignNode(lhsNode, rhsNode);

    m_comp->fgNewStmtAtBeg(block, asgNode);

    m_instrCount++;
}

//------------------------------------------------------------------------
// BlockCountInstrumentor::InstrumentMethodEntry: add any special method entry instrumentation
//
// Arguments:
//   schema -- instrumentation schema
//   profileMemory -- profile data slab
//
// Notes:
//   When prejitting, add the method entry callback node
//
void BlockCountInstrumentor::InstrumentMethodEntry(Schema& schema, BYTE* profileMemory)
{
    Compiler::Options& opts = m_comp->opts;
    Compiler::Info&    info = m_comp->info;

    // Nothing to do, if not prejitting.
    //
    if (!opts.jitFlags->IsSet(JitFlags::JIT_FLAG_PREJIT))
    {
        return;
    }

    // Find the address of the entry block's counter.
    //
    assert(m_entryBlock != nullptr);
    assert(m_entryBlock->bbCodeOffs == 0);

    const ICorJitInfo::PgoInstrumentationSchema& entry = schema[m_entryBlock->bbCountSchemaIndex];
    assert((IL_OFFSET)entry.ILOffset == 0);
    assert((entry.InstrumentationKind == ICorJitInfo::PgoInstrumentationKind::BasicBlockIntCount) ||
           (entry.InstrumentationKind == ICorJitInfo::PgoInstrumentationKind::BasicBlockLongCount));

    const size_t addrOfFirstExecutionCount = (size_t)(entry.Offset + profileMemory);

    GenTree* arg;

#ifdef FEATURE_READYTORUN_COMPILER
    if (opts.IsReadyToRun())
    {
        mdMethodDef currentMethodToken = info.compCompHnd->getMethodDefFromMethod(info.compMethodHnd);

        CORINFO_RESOLVED_TOKEN resolvedToken;
        resolvedToken.tokenContext = MAKE_METHODCONTEXT(info.compMethodHnd);
        resolvedToken.tokenScope   = info.compScopeHnd;
        resolvedToken.token        = currentMethodToken;
        resolvedToken.tokenType    = CORINFO_TOKENKIND_Method;

        info.compCompHnd->resolveToken(&resolvedToken);

        arg = m_comp->impTokenToHandle(&resolvedToken);
    }
    else
#endif
    {
        arg = m_comp->gtNewIconEmbMethHndNode(info.compMethodHnd);
    }

    // We want to call CORINFO_HELP_BBT_FCN_ENTER just one time,
    // the first time this method is called. So make the call conditional
    // on the entry block's profile count.
    //
    GenTreeCall::Use* args = m_comp->gtNewCallArgs(arg);
    GenTree*          call = m_comp->gtNewHelperCallNode(CORINFO_HELP_BBT_FCN_ENTER, TYP_VOID, args);

    var_types typ =
        entry.InstrumentationKind == ICorJitInfo::PgoInstrumentationKind::BasicBlockIntCount ? TYP_INT : TYP_LONG;
    // Read Basic-Block count value
    //
    GenTree* valueNode = m_comp->gtNewIndOfIconHandleNode(typ, addrOfFirstExecutionCount, GTF_ICON_BBC_PTR, false);

    // Compare Basic-Block count value against zero
    //
    GenTree*   relop = m_comp->gtNewOperNode(GT_NE, typ, valueNode, m_comp->gtNewIconNode(0, typ));
    GenTree*   cond  = m_comp->gtNewQmarkNode(TYP_VOID, relop, m_comp->gtNewNothingNode(), call);
    Statement* stmt  = m_comp->gtNewStmt(cond);

    // Add this check into the scratch block entry so we only do the check once per call.
    // If we put it in block we may be putting it inside a loop.
    //
    m_comp->fgEnsureFirstBBisScratch();
    m_comp->fgInsertStmtAtEnd(m_comp->fgFirstBB, stmt);
}

//------------------------------------------------------------------------
// SpanningTreeVisitor: abstract class for computations done while
//   evolving a spanning tree.
//
class SpanningTreeVisitor
{
public:
    // To save visitors a bit of work, we also note
    // for non-tree edges whether the edge postdominates
    // the source, dominates the target, or is a critical edge.
    //
    enum class EdgeKind
    {
        Unknown,
        PostdominatesSource,
        DominatesTarget,
        CriticalEdge
    };

    virtual void Badcode()                     = 0;
    virtual void VisitBlock(BasicBlock* block) = 0;
    virtual void VisitTreeEdge(BasicBlock* source, BasicBlock* target) = 0;
    virtual void VisitNonTreeEdge(BasicBlock* source, BasicBlock* target, EdgeKind kind) = 0;
};

//------------------------------------------------------------------------
// WalkSpanningTree: evolve a "maximal cost" depth first spanning tree,
//   invoking the visitor as each edge is classified, or each node is first
//   discovered.
//
// Arguments:
//    visitor - visitor to notify
//
// Notes:
//   We only have rudimentary weights at this stage, and so in practice
//   we use a depth-first spanning tree (DFST) where we try to steer
//   the DFS to preferentially visit "higher" cost edges.
//
//   Since instrumentation happens after profile incorporation
//   we could in principle use profile weights to steer the DFS or to build
//   a true maximum weight tree. However we are relying on being able to
//   rebuild the exact same spanning tree "later on" when doing a subsequent
//   profile reconstruction. So, we restrict ourselves to just using
//   information apparent in the IL.
//
void Compiler::WalkSpanningTree(SpanningTreeVisitor* visitor)
{
    // Inlinee compilers build their blocks in the root compiler's
    // graph. So for BlockSets and NumSucc, we use the root compiler instance.
    //
    Compiler* const comp = impInlineRoot();
    comp->NewBasicBlockEpoch();

    // We will track visited or queued nodes with a bit vector.
    //
    BlockSet marked = BlockSetOps::MakeEmpty(comp);

    // And nodes to visit with a bit vector and stack.
    //
    ArrayStack<BasicBlock*> stack(getAllocator(CMK_Pgo));

    // Scratch vector for visiting successors of blocks with
    // multiple successors.
    //
    // Bit vector to track progress through those successors.
    //
    ArrayStack<BasicBlock*> scratch(getAllocator(CMK_Pgo));
    BlockSet                processed = BlockSetOps::MakeEmpty(comp);

    // Push the method entry and all EH handler region entries on the stack.
    // (push method entry last so it's visited first).
    //
    // Note inlinees are "contaminated" with root method EH structures.
    // We know the inlinee itself doesn't have EH, so we only look at
    // handlers for root methods.
    //
    // If we ever want to support inlining methods with EH, we'll
    // have to revisit this.
    //
    if (!compIsForInlining())
    {
        EHblkDsc* HBtab = compHndBBtab;
        unsigned  XTnum = 0;

        for (; XTnum < compHndBBtabCount; XTnum++, HBtab++)
        {
            BasicBlock* hndBegBB = HBtab->ebdHndBeg;
            stack.Push(hndBegBB);
            BlockSetOps::AddElemD(comp, marked, hndBegBB->bbNum);
        }
    }

    stack.Push(fgFirstBB);
    BlockSetOps::AddElemD(comp, marked, fgFirstBB->bbNum);

    unsigned nBlocks = 0;

    while (!stack.Empty())
    {
        BasicBlock* const block = stack.Pop();

        // Visit the block.
        //
        assert(BlockSetOps::IsMember(comp, marked, block->bbNum));
        visitor->VisitBlock(block);
        nBlocks++;

        switch (block->bbJumpKind)
        {
            case BBJ_CALLFINALLY:
            {
                // Just queue up the continuation block,
                // unless the finally doesn't return, in which
                // case we really should treat this block as a throw,
                // and so this block would get instrumented.
                //
                // Since our keying scheme is IL based and this
                // block has no IL offset, we'd need to invent
                // some new keying scheme. For now we just
                // ignore this (rare) case.
                //
                if (block->isBBCallAlwaysPair())
                {
                    // This block should be the only pred of the continuation.
                    //
                    BasicBlock* const target = block->bbNext;
                    assert(!BlockSetOps::IsMember(comp, marked, target->bbNum));
                    visitor->VisitTreeEdge(block, target);
                    stack.Push(target);
                    BlockSetOps::AddElemD(comp, marked, target->bbNum);
                }
            }
            break;

            case BBJ_RETURN:
            case BBJ_THROW:
            {
                // Pseudo-edge back to method entry.
                //
                // Note if the throw is caught locally this will over-state the profile
                // count for method entry. But we likely don't care too much about
                // profiles for methods that throw lots of exceptions.
                //
                BasicBlock* const target = fgFirstBB;
                assert(BlockSetOps::IsMember(comp, marked, target->bbNum));
                visitor->VisitNonTreeEdge(block, target, SpanningTreeVisitor::EdgeKind::PostdominatesSource);
            }
            break;

            case BBJ_EHFINALLYRET:
            case BBJ_EHCATCHRET:
            case BBJ_EHFILTERRET:
            case BBJ_LEAVE:
            {
                // See if we're leaving an EH handler region.
                //
                bool           isInTry     = false;
                unsigned const regionIndex = ehGetMostNestedRegionIndex(block, &isInTry);

                if (isInTry)
                {
                    // No, we're leaving a try or catch, not a handler.
                    // Treat this as a normal edge.
                    //
                    BasicBlock* const target = block->bbJumpDest;

                    // In some bad IL cases we may not have a target.
                    // In others we may see something other than LEAVE be most-nested in a try.
                    //
                    if (target == nullptr)
                    {
                        JITDUMP("No jump dest for " FMT_BB ", suspect bad code\n", block->bbNum);
                        visitor->Badcode();
                    }
                    else if (block->bbJumpKind != BBJ_LEAVE)
                    {
                        JITDUMP("EH RET in " FMT_BB " most-nested in try, suspect bad code\n", block->bbNum);
                        visitor->Badcode();
                    }
                    else
                    {
                        if (BlockSetOps::IsMember(comp, marked, target->bbNum))
                        {
                            visitor->VisitNonTreeEdge(block, target,
                                                      SpanningTreeVisitor::EdgeKind::PostdominatesSource);
                        }
                        else
                        {
                            visitor->VisitTreeEdge(block, target);
                            stack.Push(target);
                            BlockSetOps::AddElemD(comp, marked, target->bbNum);
                        }
                    }
                }
                else
                {
                    // Pseudo-edge back to handler entry.
                    //
                    EHblkDsc* const   dsc    = ehGetBlockHndDsc(block);
                    BasicBlock* const target = dsc->ebdHndBeg;
                    assert(BlockSetOps::IsMember(comp, marked, target->bbNum));
                    visitor->VisitNonTreeEdge(block, target, SpanningTreeVisitor::EdgeKind::PostdominatesSource);
                }
            }
            break;

            default:
            {
                // If this block is a control flow fork, we want to
                // preferentially visit critical edges first; if these
                // edges end up in the DFST then instrumentation will
                // require edge splitting.
                //
                // We also want to preferentially visit edges to rare
                // successors last, if this block is non-rare.
                //
                // It's not immediately clear if we should pass comp or this
                // to NumSucc here (for inlinees).
                //
                // It matters for FINALLYRET and for SWITCHES. Currently
                // we handle the first one specially, and it seems possible
                // things will just work for switches either way, but it
                // might work a bit better using the root compiler.
                //
                const unsigned numSucc = block->NumSucc(comp);

                if (numSucc == 1)
                {
                    // Not a fork. Just visit the sole successor.
                    //
                    BasicBlock* const target = block->GetSucc(0, comp);
                    if (BlockSetOps::IsMember(comp, marked, target->bbNum))
                    {
                        // We can't instrument in the call always pair tail block
                        // so treat this as a critical edge.
                        //
                        visitor->VisitNonTreeEdge(block, target,
                                                  block->isBBCallAlwaysPairTail()
                                                      ? SpanningTreeVisitor::EdgeKind::CriticalEdge
                                                      : SpanningTreeVisitor::EdgeKind::PostdominatesSource);
                    }
                    else
                    {
                        visitor->VisitTreeEdge(block, target);
                        stack.Push(target);
                        BlockSetOps::AddElemD(comp, marked, target->bbNum);
                    }
                }
                else
                {
                    // A block with multiple successors.
                    //
                    // Because we're using a stack up above, we work in reverse
                    // order of "cost" here --  so we first consider rare,
                    // then normal, then critical.
                    //
                    // That is, all things being equal we'd prefer to
                    // have critical edges be tree edges, and
                    // edges from non-rare to rare be non-tree edges.
                    //
                    scratch.Reset();
                    BlockSetOps::ClearD(comp, processed);

                    for (unsigned i = 0; i < numSucc; i++)
                    {
                        BasicBlock* const succ = block->GetSucc(i, comp);
                        scratch.Push(succ);
                    }

                    // Rare successors of non-rare blocks
                    //
                    for (unsigned i = 0; i < numSucc; i++)
                    {
                        BasicBlock* const target = scratch.Top(i);

                        if (BlockSetOps::IsMember(comp, processed, i))
                        {
                            continue;
                        }

                        if (block->isRunRarely() || !target->isRunRarely())
                        {
                            continue;
                        }

                        BlockSetOps::AddElemD(comp, processed, i);

                        if (BlockSetOps::IsMember(comp, marked, target->bbNum))
                        {
                            visitor->VisitNonTreeEdge(block, target,
                                                      target->bbRefs > 1
                                                          ? SpanningTreeVisitor::EdgeKind::CriticalEdge
                                                          : SpanningTreeVisitor::EdgeKind::DominatesTarget);
                        }
                        else
                        {
                            visitor->VisitTreeEdge(block, target);
                            stack.Push(target);
                            BlockSetOps::AddElemD(comp, marked, target->bbNum);
                        }
                    }

                    // Non-critical edges
                    //
                    for (unsigned i = 0; i < numSucc; i++)
                    {
                        BasicBlock* const target = scratch.Top(i);

                        if (BlockSetOps::IsMember(comp, processed, i))
                        {
                            continue;
                        }

                        if (target->bbRefs != 1)
                        {
                            continue;
                        }

                        BlockSetOps::AddElemD(comp, processed, i);

                        if (BlockSetOps::IsMember(comp, marked, target->bbNum))
                        {
                            visitor->VisitNonTreeEdge(block, target, SpanningTreeVisitor::EdgeKind::DominatesTarget);
                        }
                        else
                        {
                            visitor->VisitTreeEdge(block, target);
                            stack.Push(target);
                            BlockSetOps::AddElemD(comp, marked, target->bbNum);
                        }
                    }

                    // Critical edges
                    //
                    for (unsigned i = 0; i < numSucc; i++)
                    {
                        BasicBlock* const target = scratch.Top(i);

                        if (BlockSetOps::IsMember(comp, processed, i))
                        {
                            continue;
                        }

                        BlockSetOps::AddElemD(comp, processed, i);

                        if (BlockSetOps::IsMember(comp, marked, target->bbNum))
                        {
                            visitor->VisitNonTreeEdge(block, target, SpanningTreeVisitor::EdgeKind::CriticalEdge);
                        }
                        else
                        {
                            visitor->VisitTreeEdge(block, target);
                            stack.Push(target);
                            BlockSetOps::AddElemD(comp, marked, target->bbNum);
                        }
                    }

                    // Verify we processed each successor.
                    //
                    assert(numSucc == BlockSetOps::Count(comp, processed));
                }
            }
            break;
        }
    }
}

//------------------------------------------------------------------------
// EfficientEdgeCountInstrumentor: instrumentor that adds a counter to
//   selective edges.
//
// Based on "Optimally Profiling and Tracing Programs,"
// Ball and Larus PLDI '92.
//
class EfficientEdgeCountInstrumentor : public Instrumentor, public SpanningTreeVisitor
{
private:
    // A particular edge probe. These are linked
    // on the source block via bbSparseProbeList.
    //
    struct Probe
    {
        BasicBlock* target;
        Probe*      next;
        int         schemaIndex;
        EdgeKind    kind;
    };

    Probe* NewProbe(BasicBlock* source, BasicBlock* target)
    {
        Probe* p                  = new (m_comp, CMK_Pgo) Probe();
        p->target                 = target;
        p->kind                   = EdgeKind::Unknown;
        p->schemaIndex            = -1;
        p->next                   = (Probe*)source->bbSparseProbeList;
        source->bbSparseProbeList = p;
        m_probeCount++;

        return p;
    }

    void NewSourceProbe(BasicBlock* source, BasicBlock* target)
    {
        JITDUMP("[%u] New probe for " FMT_BB " -> " FMT_BB " [source]\n", m_probeCount, source->bbNum, target->bbNum);
        Probe* p = NewProbe(source, target);
        p->kind  = EdgeKind::PostdominatesSource;
    }

    void NewTargetProbe(BasicBlock* source, BasicBlock* target)
    {
        JITDUMP("[%u] New probe for " FMT_BB " -> " FMT_BB " [target]\n", m_probeCount, source->bbNum, target->bbNum);

        Probe* p = NewProbe(source, target);
        p->kind  = EdgeKind::DominatesTarget;
    }

    void NewEdgeProbe(BasicBlock* source, BasicBlock* target)
    {
        JITDUMP("[%u] New probe for " FMT_BB " -> " FMT_BB " [edge]\n", m_probeCount, source->bbNum, target->bbNum);

        Probe* p = NewProbe(source, target);
        p->kind  = EdgeKind::CriticalEdge;

        m_edgeProbeCount++;
    }

    unsigned m_blockCount;
    unsigned m_probeCount;
    unsigned m_edgeProbeCount;
    bool     m_badcode;

public:
    EfficientEdgeCountInstrumentor(Compiler* comp)
        : Instrumentor(comp)
        , SpanningTreeVisitor()
        , m_blockCount(0)
        , m_probeCount(0)
        , m_edgeProbeCount(0)
        , m_badcode(false)
    {
    }
    void Prepare(bool isPreImport) override;
    bool ShouldProcess(BasicBlock* block) override
    {
        return ((block->bbFlags & BBF_IMPORTED) == BBF_IMPORTED);
    }
    void BuildSchemaElements(BasicBlock* block, Schema& schema) override;
    void Instrument(BasicBlock* block, Schema& schema, BYTE* profileMemory) override;

    void Badcode() override
    {
        m_badcode = true;
    }

    void VisitBlock(BasicBlock* block) override
    {
        m_blockCount++;
        block->bbSparseProbeList = nullptr;
    }

    void VisitTreeEdge(BasicBlock* source, BasicBlock* target) override
    {
    }

    void VisitNonTreeEdge(BasicBlock* source, BasicBlock* target, SpanningTreeVisitor::EdgeKind kind) override
    {
        switch (kind)
        {
            case EdgeKind::PostdominatesSource:
                NewSourceProbe(source, target);
                break;
            case EdgeKind::DominatesTarget:
                NewTargetProbe(source, target);
                break;
            case EdgeKind::CriticalEdge:
                NewEdgeProbe(source, target);
                break;
            default:
                assert(!"unexpected kind");
                break;
        }
    }
};

//------------------------------------------------------------------------
// EfficientEdgeCountInstrumentor:Prepare: analyze the flow graph to
//   determine which edges should be instrumented.
//
// Arguments:
//   preImport - true if this is the prepare call that happens before
//      importation
//
// Notes:
//   Build a (maximum weight) spanning tree and designate the non-tree
//   edges as the ones needing instrumentation.
//
//   For non-critical edges, instrumentation happens in either the
//   predecessor or successor blocks.
//
//   Note we may only schematize and instrument a subset of the full
//   set of instrumentation envisioned here, if the method is partially
//   imported, as subsequent "passes" will bypass un-imported blocks.
//
//   It might be preferable to export the full schema but only
//   selectively instrument; this would make merging and importing
//   of data simpler, as all schemas for a method would agree, no
//   matter what importer-level opts were applied.
//
void EfficientEdgeCountInstrumentor::Prepare(bool preImport)
{
    if (!preImport)
    {
        // If we saw badcode in the preimport prepare, we would expect
        // compilation to blow up in the importer. So if we end up back
        // here postimport with badcode set, something is wrong.
        //
        assert(!m_badcode);
        return;
    }

    JITDUMP("\nEfficientEdgeCountInstrumentor: preparing for instrumentation\n");
    m_comp->WalkSpanningTree(this);
    JITDUMP("%u blocks, %u probes (%u on critical edges)\n", m_blockCount, m_probeCount, m_edgeProbeCount);
}

//------------------------------------------------------------------------
// EfficientEdgeCountInstrumentor:BuildSchemaElements: create schema
//   elements for the probes
//
// Arguments:
//   block -- block to instrument
//   schema -- schema that we're building
//
// Todo: if required to have special entry probe, we must also
//  instrument method entry with a block count.
//
void EfficientEdgeCountInstrumentor::BuildSchemaElements(BasicBlock* block, Schema& schema)
{
    // Walk the bbSparseProbeList, emitting one schema element per...
    //
    for (Probe* probe = (Probe*)block->bbSparseProbeList; probe != nullptr; probe = probe->next)
    {
        // Probe is for the edge from block to target.
        //
        BasicBlock* const target = probe->target;

        // Remember the schema index for this probe
        //
        assert(probe->schemaIndex == -1);
        probe->schemaIndex = (int)schema.size();

        // Assign the current block's IL offset into the profile data.
        // Use the "other" field to hold the target block IL offset.
        //
        int32_t sourceOffset = (int32_t)block->bbCodeOffs;
        int32_t targetOffset = (int32_t)target->bbCodeOffs;

        // We may see empty BBJ_NONE BBF_INTERNAL blocks that were added
        // by fgNormalizeEH.
        //
        // We'll use their bbNum in place of IL offset, and set
        // a high bit as a "flag"
        //
        if ((block->bbFlags & BBF_INTERNAL) == BBF_INTERNAL)
        {
            sourceOffset = block->bbNum | IL_OFFSETX_CALLINSTRUCTIONBIT;
        }

        if ((target->bbFlags & BBF_INTERNAL) == BBF_INTERNAL)
        {
            targetOffset = target->bbNum | IL_OFFSETX_CALLINSTRUCTIONBIT;
        }

        ICorJitInfo::PgoInstrumentationSchema schemaElem;
        schemaElem.Count               = 1;
        schemaElem.Other               = targetOffset;
        schemaElem.InstrumentationKind = JitConfig.JitCollect64BitCounts()
                                             ? ICorJitInfo::PgoInstrumentationKind::EdgeLongCount
                                             : ICorJitInfo::PgoInstrumentationKind::EdgeIntCount;
        schemaElem.ILOffset = sourceOffset;
        schemaElem.Offset   = 0;

        schema.push_back(schemaElem);

        m_schemaCount++;
    }
}

//------------------------------------------------------------------------
// EfficientEdgeCountInstrumentor::Instrument: add counter probes for edges
//   originating from block
//
// Arguments:
//   block -- block of interest
//   schema -- instrumentation schema
//   profileMemory -- profile data slab
//
void EfficientEdgeCountInstrumentor::Instrument(BasicBlock* block, Schema& schema, BYTE* profileMemory)
{
    // Inlinee compilers build their blocks in the root compiler's
    // graph. So for NumSucc, we use the root compiler instance.
    //
    Compiler* const comp = m_comp->impInlineRoot();

    // Walk the bbSparseProbeList, adding instrumentation.
    //
    for (Probe* probe = (Probe*)block->bbSparseProbeList; probe != nullptr; probe = probe->next)
    {
        // Probe is for the edge from block to target.
        //
        BasicBlock* const target = probe->target;

        // Retrieve the schema index for this probe
        //
        const int schemaIndex = probe->schemaIndex;

        // Sanity checks.
        //
        assert((schemaIndex >= 0) && (schemaIndex < (int)schema.size()));

        const ICorJitInfo::PgoInstrumentationSchema& entry = schema[schemaIndex];
        assert((entry.InstrumentationKind == ICorJitInfo::PgoInstrumentationKind::EdgeIntCount) ||
               (entry.InstrumentationKind == ICorJitInfo::PgoInstrumentationKind::EdgeLongCount));

        size_t addrOfCurrentExecutionCount = (size_t)(entry.Offset + profileMemory);

        // Determine where to place the probe.
        //
        BasicBlock* instrumentedBlock = nullptr;

        switch (probe->kind)
        {
            case EdgeKind::PostdominatesSource:
                instrumentedBlock = block;
                break;
            case EdgeKind::DominatesTarget:
                instrumentedBlock = probe->target;
                break;
            case EdgeKind::CriticalEdge:
            {
#ifdef DEBUG
                // Verify the edge still exists.
                //
                const unsigned numSucc = block->NumSucc(comp);
                bool           found   = false;
                for (unsigned i = 0; i < numSucc && !found; i++)
                {
                    found = (target == block->GetSucc(i, comp));
                }
                assert(found);
#endif
                instrumentedBlock = m_comp->fgSplitEdge(block, probe->target);
                instrumentedBlock->bbFlags |= BBF_IMPORTED;
            }
            break;

            default:
                unreached();
        }

        assert(instrumentedBlock != nullptr);

        // Place the probe

        var_types typ =
            entry.InstrumentationKind == ICorJitInfo::PgoInstrumentationKind::EdgeIntCount ? TYP_INT : TYP_LONG;
        // Read Basic-Block count value
        GenTree* valueNode =
            m_comp->gtNewIndOfIconHandleNode(typ, addrOfCurrentExecutionCount, GTF_ICON_BBC_PTR, false);

        // Increment value by 1
        GenTree* rhsNode = m_comp->gtNewOperNode(GT_ADD, typ, valueNode, m_comp->gtNewIconNode(1, typ));

        // Write new Basic-Block count value
        GenTree* lhsNode = m_comp->gtNewIndOfIconHandleNode(typ, addrOfCurrentExecutionCount, GTF_ICON_BBC_PTR, false);
        GenTree* asgNode = m_comp->gtNewAssignNode(lhsNode, rhsNode);

        m_comp->fgNewStmtAtBeg(instrumentedBlock, asgNode);

        m_instrCount++;
    }
}

//------------------------------------------------------------------------
// ClassProbeVisitor: invoke functor on each virtual call in a tree
//
template <class TFunctor>
class ClassProbeVisitor final : public GenTreeVisitor<ClassProbeVisitor<TFunctor>>
{
public:
    enum
    {
        DoPreOrder = true
    };

    TFunctor& m_functor;
    Compiler* m_compiler;

    ClassProbeVisitor(Compiler* compiler, TFunctor& functor)
        : GenTreeVisitor<ClassProbeVisitor>(compiler), m_functor(functor), m_compiler(compiler)
    {
    }
    Compiler::fgWalkResult PreOrderVisit(GenTree** use, GenTree* user)
    {
        GenTree* const node = *use;
        if (node->IsCall())
        {
            GenTreeCall* const call = node->AsCall();
            if (call->IsVirtual() && (call->gtCallType != CT_INDIRECT))
            {
                m_functor(m_compiler, call);
            }
        }

        return Compiler::WALK_CONTINUE;
    }
};

//------------------------------------------------------------------------
// BuildClassProbeSchemaGen: functor that creates class probe schema elements
//
class BuildClassProbeSchemaGen
{
private:
    Schema&   m_schema;
    unsigned& m_schemaCount;

public:
    BuildClassProbeSchemaGen(Schema& schema, unsigned& schemaCount) : m_schema(schema), m_schemaCount(schemaCount)
    {
    }

    void operator()(Compiler* compiler, GenTreeCall* call)
    {
        ICorJitInfo::PgoInstrumentationSchema schemaElem;
        schemaElem.Count = 1;
        schemaElem.Other = ICorJitInfo::ClassProfile32::CLASS_FLAG;
        if (call->IsVirtualStub())
        {
            schemaElem.Other |= ICorJitInfo::ClassProfile32::INTERFACE_FLAG;
        }
        else
        {
            assert(call->IsVirtualVtable());
        }

        schemaElem.InstrumentationKind = JitConfig.JitCollect64BitCounts()
                                             ? ICorJitInfo::PgoInstrumentationKind::TypeHandleHistogramLongCount
                                             : ICorJitInfo::PgoInstrumentationKind::TypeHandleHistogramIntCount;
        schemaElem.ILOffset = jitGetILoffs(call->gtClassProfileCandidateInfo->ilOffset);
        schemaElem.Offset   = 0;

        m_schema.push_back(schemaElem);

        // Re-using ILOffset and Other fields from schema item for TypeHandleHistogramCount
        schemaElem.InstrumentationKind = ICorJitInfo::PgoInstrumentationKind::TypeHandleHistogramTypeHandle;
        schemaElem.Count               = ICorJitInfo::ClassProfile32::SIZE;
        m_schema.push_back(schemaElem);

        m_schemaCount++;
    }
};

//------------------------------------------------------------------------
// ClassProbeInserter: functor that adds class probe instrumentation
//
class ClassProbeInserter
{
    Schema&   m_schema;
    BYTE*     m_profileMemory;
    int*      m_currentSchemaIndex;
    unsigned& m_instrCount;

public:
    ClassProbeInserter(Schema& schema, BYTE* profileMemory, int* pCurrentSchemaIndex, unsigned& instrCount)
        : m_schema(schema)
        , m_profileMemory(profileMemory)
        , m_currentSchemaIndex(pCurrentSchemaIndex)
        , m_instrCount(instrCount)
    {
    }

    void operator()(Compiler* compiler, GenTreeCall* call)
    {
        JITDUMP("Found call [%06u] with probe index %d and ilOffset 0x%X\n", compiler->dspTreeID(call),
                call->gtClassProfileCandidateInfo->probeIndex, call->gtClassProfileCandidateInfo->ilOffset);

        // We transform the call from (CALLVIRT obj, ... args ...) to
        // to
        //      (CALLVIRT
        //        (COMMA
        //          (ASG tmp, obj)
        //          (COMMA
        //            (CALL probe_fn tmp, &probeEntry)
        //            tmp)))
        //         ... args ...)
        //

        assert(call->gtCallThisArg->GetNode()->TypeGet() == TYP_REF);

        // Sanity check that we're looking at the right schema entry
        //
        assert(m_schema[*m_currentSchemaIndex].ILOffset == (int32_t)call->gtClassProfileCandidateInfo->ilOffset);
        bool is32 = m_schema[*m_currentSchemaIndex].InstrumentationKind ==
                    ICorJitInfo::PgoInstrumentationKind::TypeHandleHistogramIntCount;
        bool is64 = m_schema[*m_currentSchemaIndex].InstrumentationKind ==
                    ICorJitInfo::PgoInstrumentationKind::TypeHandleHistogramLongCount;
        assert(is32 || is64);

        // Figure out where the table is located.
        //
        BYTE* classProfile = m_schema[*m_currentSchemaIndex].Offset + m_profileMemory;
        *m_currentSchemaIndex += 2; // There are 2 schema entries per class probe

        // Grab a temp to hold the 'this' object as it will be used three times
        //
        unsigned const tmpNum = compiler->lvaNewTemp(TYP_REF, true DEBUGARG("class profile tmp"));

        // Generate the IR...
        //
        GenTree* const          classProfileNode = compiler->gtNewIconNode((ssize_t)classProfile, TYP_I_IMPL);
        GenTree* const          tmpNode          = compiler->gtNewLclvNode(tmpNum, TYP_REF);
        GenTreeCall::Use* const args             = compiler->gtNewCallArgs(tmpNode, classProfileNode);
<<<<<<< HEAD
        GenTree* const helperCallNode = compiler->gtNewHelperCallNode(CORINFO_HELP_CLASSPROFILE, TYP_VOID, args);
        GenTree* const tmpNode2       = compiler->gtNewLclvNode(tmpNum, TYP_REF);
        GenTree* const callCommaNode  = compiler->gtNewCommaNode(helperCallNode, tmpNode2);
        GenTree* const tmpNode3       = compiler->gtNewLclvNode(tmpNum, TYP_REF);
=======
        GenTree* const          helperCallNode =
            compiler->gtNewHelperCallNode(is32 ? CORINFO_HELP_CLASSPROFILE32 : CORINFO_HELP_CLASSPROFILE64, TYP_VOID,
                                          args);
        GenTree* const tmpNode2      = compiler->gtNewLclvNode(tmpNum, TYP_REF);
        GenTree* const callCommaNode = compiler->gtNewOperNode(GT_COMMA, TYP_REF, helperCallNode, tmpNode2);
        GenTree* const tmpNode3      = compiler->gtNewLclvNode(tmpNum, TYP_REF);
>>>>>>> 34dff2d3
        GenTree* const asgNode = compiler->gtNewOperNode(GT_ASG, TYP_REF, tmpNode3, call->gtCallThisArg->GetNode());
        GenTree* const asgCommaNode = compiler->gtNewCommaNode(asgNode, callCommaNode);

        // Update the call
        //
        call->gtCallThisArg->SetNode(asgCommaNode);

        JITDUMP("Modified call is now\n");
        DISPTREE(call);

        // Restore the stub address on the call
        //
        call->gtStubCallStubAddr = call->gtClassProfileCandidateInfo->stubAddr;

        m_instrCount++;
    }
};

//------------------------------------------------------------------------
// SuppressProbesFunctor: functor that resets IR back to the state
//   it had if there were no class probes.
//
class SuppressProbesFunctor
{
private:
    unsigned& m_cleanupCount;

public:
    SuppressProbesFunctor(unsigned& cleanupCount) : m_cleanupCount(cleanupCount)
    {
    }

    void operator()(Compiler* compiler, GenTreeCall* call)
    {
        // Restore the stub address on the call
        //
        call->gtStubCallStubAddr = call->gtClassProfileCandidateInfo->stubAddr;

        m_cleanupCount++;
    }
};

//------------------------------------------------------------------------
// ClassProbeInstrumentor: instrumentor that adds a class probe to each
//   virtual call in the basic block
//
class ClassProbeInstrumentor : public Instrumentor
{
public:
    ClassProbeInstrumentor(Compiler* comp) : Instrumentor(comp)
    {
    }
    bool ShouldProcess(BasicBlock* block) override
    {
        return ((block->bbFlags & (BBF_INTERNAL | BBF_IMPORTED)) == BBF_IMPORTED);
    }
    void Prepare(bool isPreImport) override;
    void BuildSchemaElements(BasicBlock* block, Schema& schema) override;
    void Instrument(BasicBlock* block, Schema& schema, BYTE* profileMemory) override;
    void SuppressProbes() override;
};

//------------------------------------------------------------------------
// ClassProbeInstrumentor::Prepare: prepare for class instrumentation
//
// Arguments:
//   preImport - true if this is the prepare call that happens before
//      importation
//
void ClassProbeInstrumentor::Prepare(bool isPreImport)
{
    if (isPreImport)
    {
        return;
    }

#ifdef DEBUG
    // Set schema index to invalid value
    //
    for (BasicBlock* block = m_comp->fgFirstBB; (block != nullptr); block = block->bbNext)
    {
        block->bbClassSchemaIndex = -1;
    }
#endif
}

//------------------------------------------------------------------------
// ClassProbeInstrumentor::BuildSchemaElements: create schema elements for a class probe
//
// Arguments:
//   block -- block to instrument
//   schema -- schema that we're building
//
void ClassProbeInstrumentor::BuildSchemaElements(BasicBlock* block, Schema& schema)
{
    if ((block->bbFlags & BBF_HAS_CLASS_PROFILE) == 0)
    {
        return;
    }

    // Remember the schema index for this block.
    //
    block->bbClassSchemaIndex = (int)schema.size();

    // Scan the statements and identify the class probes
    //
    BuildClassProbeSchemaGen                    schemaGen(schema, m_schemaCount);
    ClassProbeVisitor<BuildClassProbeSchemaGen> visitor(m_comp, schemaGen);
    for (Statement* stmt : block->Statements())
    {
        visitor.WalkTree(stmt->GetRootNodePointer(), nullptr);
    }
}

//------------------------------------------------------------------------
// ClassProbeInstrumentor::Instrument: add class probes to block
//
// Arguments:
//   block -- block of interest
//   schema -- instrumentation schema
//   profileMemory -- profile data slab
//
void ClassProbeInstrumentor::Instrument(BasicBlock* block, Schema& schema, BYTE* profileMemory)
{
    if ((block->bbFlags & BBF_HAS_CLASS_PROFILE) == 0)
    {
        return;
    }

    // Would be nice to avoid having to search here by tracking
    // candidates more directly.
    //
    JITDUMP("Scanning for calls to profile in " FMT_BB "\n", block->bbNum);

    // Scan the statements and add class probes
    //
    int classSchemaIndex = block->bbClassSchemaIndex;
    assert((classSchemaIndex >= 0) && (classSchemaIndex < (int)schema.size()));

    ClassProbeInserter                    insertProbes(schema, profileMemory, &classSchemaIndex, m_instrCount);
    ClassProbeVisitor<ClassProbeInserter> visitor(m_comp, insertProbes);
    for (Statement* stmt : block->Statements())
    {
        visitor.WalkTree(stmt->GetRootNodePointer(), nullptr);
    }
}

//------------------------------------------------------------------------
// ClassProbeInstrumentor::SuppressProbes: clean up if we're not instrumenting
//
// Notes:
//   Currently we're hijacking the gtCallStubAddr of the call node to hold
//   a pointer to the profile candidate info.
//
//   We must undo this, if not instrumenting.
//
void ClassProbeInstrumentor::SuppressProbes()
{
    unsigned                                 cleanupCount = 0;
    SuppressProbesFunctor                    suppressProbes(cleanupCount);
    ClassProbeVisitor<SuppressProbesFunctor> visitor(m_comp, suppressProbes);

    for (BasicBlock* block = m_comp->fgFirstBB; (block != nullptr); block = block->bbNext)
    {
        if ((block->bbFlags & BBF_HAS_CLASS_PROFILE) == 0)
        {
            continue;
        }

        for (Statement* stmt : block->Statements())
        {
            visitor.WalkTree(stmt->GetRootNodePointer(), nullptr);
        }
    }

    assert(cleanupCount == m_comp->info.compClassProbeCount);
}

//------------------------------------------------------------------------
// fgPrepareToInstrumentMethod: prepare for instrumentation
//
// Notes:
//   Runs before importation, so instrumentation schemes can get a pure
//   look at the flowgraph before any internal blocks are added.
//
// Returns:
//   appropriate phase status
//
PhaseStatus Compiler::fgPrepareToInstrumentMethod()
{
    noway_assert(!compIsForInlining());

    // Choose instrumentation technology.
    //
    // We enable edge profiling by default, except when:
    // * disabled by option
    // * we are prejitting
    // * we are jitting osr methods
    //
    // Currently, OSR is incompatible with edge profiling. So if OSR is enabled,
    // always do block profiling.
    //
    // Note this incompatibility only exists for methods that actually have
    // patchpoints, but we won't know that until we import.
    //
    CLANG_FORMAT_COMMENT_ANCHOR;

    const bool prejit = opts.jitFlags->IsSet(JitFlags::JIT_FLAG_PREJIT);
    const bool osr    = (opts.jitFlags->IsSet(JitFlags::JIT_FLAG_TIER0) && (JitConfig.TC_OnStackReplacement() > 0));
    const bool useEdgeProfiles = (JitConfig.JitEdgeProfiling() > 0) && !prejit && !osr;

    if (useEdgeProfiles)
    {
        fgCountInstrumentor = new (this, CMK_Pgo) EfficientEdgeCountInstrumentor(this);
    }
    else
    {
        JITDUMP("Using block profiling, because %s\n",
                (JitConfig.JitEdgeProfiling() > 0) ? "edge profiles disabled" : prejit ? "prejitting" : "OSR");

        fgCountInstrumentor = new (this, CMK_Pgo) BlockCountInstrumentor(this);
    }

    // Enable class profiling by default, when jitting.
    // Todo: we may also want this on by default for prejitting.
    //
    const bool useClassProfiles = (JitConfig.JitClassProfiling() > 0) && !prejit;
    if (useClassProfiles)
    {
        fgClassInstrumentor = new (this, CMK_Pgo) ClassProbeInstrumentor(this);
    }
    else
    {
        JITDUMP("Not doing class profiling, because %s\n",
                (JitConfig.JitClassProfiling() > 0) ? "class profiles disabled" : "prejit");

        fgClassInstrumentor = new (this, CMK_Pgo) NonInstrumentor(this);
    }

    // Make pre-import preparations.
    //
    const bool isPreImport = true;
    fgCountInstrumentor->Prepare(isPreImport);
    fgClassInstrumentor->Prepare(isPreImport);

    return PhaseStatus::MODIFIED_NOTHING;
}

//------------------------------------------------------------------------
// fgInstrumentMethod: add instrumentation probes to the method
//
// Returns:
//   appropriate phase status
//
// Note:
//
//   By default this instruments each non-internal block with
//   a counter probe.
//
//   Optionally adds class probes to virtual and interface calls.
//
//   Probe structure is described by a schema array, which is created
//   here based on flowgraph and IR structure.
//
PhaseStatus Compiler::fgInstrumentMethod()
{
    noway_assert(!compIsForInlining());

    // Make post-importpreparations.
    //
    const bool isPreImport = false;
    fgCountInstrumentor->Prepare(isPreImport);
    fgClassInstrumentor->Prepare(isPreImport);

    // Walk the flow graph to build up the instrumentation schema.
    //
    Schema schema(getAllocator(CMK_Pgo));
    for (BasicBlock* block = fgFirstBB; (block != nullptr); block = block->bbNext)
    {
        if (fgCountInstrumentor->ShouldProcess(block))
        {
            fgCountInstrumentor->BuildSchemaElements(block, schema);
        }

        if (fgClassInstrumentor->ShouldProcess(block))
        {
            fgClassInstrumentor->BuildSchemaElements(block, schema);
        }
    }

    // Verify we created schema for the calls needing class probes.
    // (we counted those when importing)
    //
    assert(fgClassInstrumentor->SchemaCount() == info.compClassProbeCount);

    // Optionally, when jitting, if there were no class probes and only one count probe,
    // suppress instrumentation.
    //
    // We leave instrumentation in place when prejitting as the sample hits in the method
    // may be used to determine if the method should be prejitted or not.
    //
    // For jitting, no information is conveyed by the count in a single=block method.
    //
    bool minimalProbeMode = false;

    if (opts.jitFlags->IsSet(JitFlags::JIT_FLAG_PREJIT))
    {
        minimalProbeMode = (JitConfig.JitMinimalPrejitProfiling() > 0);
    }
    else
    {
        minimalProbeMode = (JitConfig.JitMinimalJitProfiling() > 0);
    }

    if (minimalProbeMode && (fgCountInstrumentor->SchemaCount() == 1) && (fgClassInstrumentor->SchemaCount() == 0))
    {
        JITDUMP(
            "Not instrumenting method: minimal probing enabled, and method has only one counter and no class probes\n");
        return PhaseStatus::MODIFIED_NOTHING;
    }

    JITDUMP("Instrumenting method: %d count probes and %d class probes\n", fgCountInstrumentor->SchemaCount(),
            fgClassInstrumentor->SchemaCount());

    assert(schema.size() > 0);

    // Allocate the profile buffer
    //
    BYTE* profileMemory;

    HRESULT res = info.compCompHnd->allocPgoInstrumentationBySchema(info.compMethodHnd, schema.data(),
                                                                    (UINT32)schema.size(), &profileMemory);

    JITDUMP("Instrumentation data base address is %p\n", dspPtr(profileMemory));

    // Deal with allocation failures.
    //
    if (!SUCCEEDED(res))
    {
        JITDUMP("Unable to instrument: schema allocation failed: 0x%x\n", res);

        // The E_NOTIMPL status is returned when we are profiling a generic method from a different assembly
        //
        if (res != E_NOTIMPL)
        {
            noway_assert(!"Error: unexpected hresult from allocPgoInstrumentationBySchema");
            return PhaseStatus::MODIFIED_NOTHING;
        }

        // Do any cleanup we might need to do...
        //
        fgCountInstrumentor->SuppressProbes();
        fgClassInstrumentor->SuppressProbes();
        return PhaseStatus::MODIFIED_NOTHING;
    }

    // Add the instrumentation code
    //
    for (BasicBlock* block = fgFirstBB; (block != nullptr); block = block->bbNext)
    {
        if (fgCountInstrumentor->ShouldProcess(block))
        {
            fgCountInstrumentor->Instrument(block, schema, profileMemory);
        }

        if (fgClassInstrumentor->ShouldProcess(block))
        {
            fgClassInstrumentor->Instrument(block, schema, profileMemory);
        }
    }

    // Verify we instrumented everthing we created schemas for.
    //
    assert(fgCountInstrumentor->InstrCount() == fgCountInstrumentor->SchemaCount());
    assert(fgClassInstrumentor->InstrCount() == fgClassInstrumentor->SchemaCount());

    // Add any special entry instrumentation. This does not
    // use the schema mechanism.
    //
    fgCountInstrumentor->InstrumentMethodEntry(schema, profileMemory);
    fgClassInstrumentor->InstrumentMethodEntry(schema, profileMemory);

    return PhaseStatus::MODIFIED_EVERYTHING;
}

//------------------------------------------------------------------------
// fgIncorporateProfileData: add block/edge profile data to the flowgraph
//   and compute profile scale for inlinees
//
// Returns:
//   appropriate phase status
//
PhaseStatus Compiler::fgIncorporateProfileData()
{
    // Are we doing profile stress?
    //
    if (fgStressBBProf() > 0)
    {
        JITDUMP("JitStress -- incorporating random profile data\n");
        fgIncorporateBlockCounts();
        fgApplyProfileScale();
        return PhaseStatus::MODIFIED_EVERYTHING;
    }

    // Do we have profile data?
    //
    if (!fgHaveProfileData())
    {
        // No...
        //
        if (opts.jitFlags->IsSet(JitFlags::JIT_FLAG_BBOPT))
        {
            JITDUMP("BBOPT set, but no profile data available (hr=%08x)\n", fgPgoQueryResult);
        }
        else
        {
            JITDUMP("BBOPT not set\n");
        }

        // Scale the "synthetic" block weights.
        //
        fgApplyProfileScale();

        return compIsForInlining() ? PhaseStatus::MODIFIED_EVERYTHING : PhaseStatus::MODIFIED_NOTHING;
    }

    // Summarize profile data
    //
    JITDUMP("Have profile data: %d schema records (schema at %p, data at %p)\n", fgPgoSchemaCount, dspPtr(fgPgoSchema),
            dspPtr(fgPgoData));

    fgNumProfileRuns      = 0;
    unsigned otherRecords = 0;

    for (UINT32 iSchema = 0; iSchema < fgPgoSchemaCount; iSchema++)
    {
        switch (fgPgoSchema[iSchema].InstrumentationKind)
        {
            case ICorJitInfo::PgoInstrumentationKind::NumRuns:
                fgNumProfileRuns += fgPgoSchema[iSchema].Other;
                break;

            case ICorJitInfo::PgoInstrumentationKind::BasicBlockIntCount:
            case ICorJitInfo::PgoInstrumentationKind::BasicBlockLongCount:
                fgPgoBlockCounts++;
                break;

            case ICorJitInfo::PgoInstrumentationKind::EdgeIntCount:
            case ICorJitInfo::PgoInstrumentationKind::EdgeLongCount:
                fgPgoEdgeCounts++;
                break;

            case ICorJitInfo::PgoInstrumentationKind::TypeHandleHistogramIntCount:
            case ICorJitInfo::PgoInstrumentationKind::TypeHandleHistogramLongCount:
            case ICorJitInfo::PgoInstrumentationKind::GetLikelyClass:
                fgPgoClassProfiles++;
                break;

            default:
                otherRecords++;
                break;
        }
    }

    if (fgNumProfileRuns == 0)
    {
        fgNumProfileRuns = 1;
    }

    JITDUMP("Profile summary: %d runs, %d block probes, %d edge probes, %d class profiles, %d other records\n",
            fgNumProfileRuns, fgPgoBlockCounts, fgPgoEdgeCounts, fgPgoClassProfiles, otherRecords);

    const bool haveBlockCounts = fgPgoBlockCounts > 0;
    const bool haveEdgeCounts  = fgPgoEdgeCounts > 0;

    // We expect one or the other but not both.
    //
    assert(haveBlockCounts != haveEdgeCounts);

    if (haveBlockCounts)
    {
        fgIncorporateBlockCounts();
    }
    else if (haveEdgeCounts)
    {
        fgIncorporateEdgeCounts();
    }

    // Scale data as appropriate
    //
    fgApplyProfileScale();

    return PhaseStatus::MODIFIED_EVERYTHING;
}

//------------------------------------------------------------------------
// fgSetProfileWeight: set profile weight for a block
//
// Arguments:
//   block -- block in question
//   profileWeight -- raw profile weight (not accounting for inlining)
//
// Notes:
//   Does inlinee scaling.
//   Handles handler entry special case.
//
void Compiler::fgSetProfileWeight(BasicBlock* block, BasicBlock::weight_t profileWeight)
{
    block->setBBProfileWeight(profileWeight);

#if HANDLER_ENTRY_MUST_BE_IN_HOT_SECTION
    // Handle a special case -- some handler entries can't have zero profile count.
    //
    if (this->bbIsHandlerBeg(block) && block->isRunRarely())
    {
        JITDUMP("Suppressing zero count for " FMT_BB " as it is a handler entry\n", block->bbNum);
        block->makeBlockHot();
    }
#endif
}

//------------------------------------------------------------------------
// fgIncorporateBlockCounts: read block count based profile data
//   and set block weights
//
// Notes:
//   Since we are now running before the importer, we do not know which
//   blocks will be imported, and we should not see any internal blocks.
//
// Todo:
//   Normalize counts.
//
//   Take advantage of the (likely) correspondence between block order
//   and schema order?
//
//   Find some other mechanism for handling cases where handler entry
//   blocks must be in the hot section.
//
void Compiler::fgIncorporateBlockCounts()
{
    for (BasicBlock* block = fgFirstBB; block != nullptr; block = block->bbNext)
    {
        BasicBlock::weight_t profileWeight;

        if (fgGetProfileWeightForBasicBlock(block->bbCodeOffs, &profileWeight))
        {
            fgSetProfileWeight(block, profileWeight);
        }
    }
}

//------------------------------------------------------------------------
// EfficientEdgeCountReconstructor: reconstruct block counts from sparse
//   edge counts.
//
// Notes:
//    The algorithm is conceptually simple, but requires a bit of bookkeeping.
//
//    First, we should have a correspondence between the edge count schema
//    entries and the non-tree edges of the spanning tree.
//
//    The instrumentation schema may be partial, if any importer folding was
//    done. Say for instance we have a method that is ISA sensitive to x64 and
//    arm64, and we instrument on x64 and are now jitting on arm64. If so
//    there may be missing schema entries. If we are confident the IL and
//    jit IL to block computations are the same, these missing entries can
//    safely be presumed to be zero.
//
//    Second, we need to be able to reason about the sets of known and
//    unknown edges that are incoming and outgoing from any block. These
//    may not quite be the edges we'd see from iterating successors or
//    building pred lists, because we create special pseudo-edges during
//    instrumentation. So, we also need to build up data structures
//    keeping track of those.
//
//    Solving is done in four steps:
//    * Prepare
//      *  walk the blocks setting up per block info, and a map
//         for block schema keys to blocks.
//      * walk the schema to create info for the known edges, and
//         a map from edge schema keys to edges.
//    * Evolve Spanning Tree
//      * for non-tree edges, presume any missing edge is zero
//        (and hence, can be ignored during the solving process
//      * for tree edges, verify there is no schema entry, and
//        add in an unknown count edge.
//    * Solve
//      * repeatedly walk blocks, looking for blocks where all
//        incoming or outgoing edges are known. This determines
//        the block counts.
//      * for blocks with known counts, look for cases where just
//        one incoming or outgoing edge is unknown, and solve for
//        them.
//    * Propagate
//      * update block counts. bail if there were errors.
//        * mark rare blocks, and special case handler entries
//        * (eventually) try "fixing" counts
//      * (eventually) set edge likelihoods
//      * (eventually) normalize
//
//   If we've done everything right, the solving is guaranteed to
//   converge.
//
//   Along the way we may find edges with negative counts; this
//   is an indication that the count data is not self-consistent.
//
class EfficientEdgeCountReconstructor : public SpanningTreeVisitor
{
private:
    Compiler*     m_comp;
    CompAllocator m_allocator;
    unsigned      m_blocks;
    unsigned      m_edges;
    unsigned      m_unknownBlocks;
    unsigned      m_unknownEdges;
    unsigned      m_zeroEdges;

    // Map a block into its schema key.
    //
    static int32_t BlockToKey(BasicBlock* block)
    {
        int32_t key = (int32_t)block->bbCodeOffs;
        if ((block->bbFlags & BBF_INTERNAL) == BBF_INTERNAL)
        {
            key = block->bbNum | IL_OFFSETX_CALLINSTRUCTIONBIT;
        }

        return key;
    }

    // Map correlating block keys to blocks.
    //
    typedef JitHashTable<int32_t, JitSmallPrimitiveKeyFuncs<int32_t>, BasicBlock*> KeyToBlockMap;
    KeyToBlockMap m_keyToBlockMap;

    // Key for finding an edge based on schema info.
    //
    struct EdgeKey
    {
        int32_t const m_sourceKey;
        int32_t const m_targetKey;

        EdgeKey(int32_t sourceKey, int32_t targetKey) : m_sourceKey(sourceKey), m_targetKey(targetKey)
        {
        }

        EdgeKey(BasicBlock* sourceBlock, BasicBlock* targetBlock)
            : m_sourceKey(BlockToKey(sourceBlock)), m_targetKey(BlockToKey(targetBlock))
        {
        }

        static bool Equals(const EdgeKey& e1, const EdgeKey& e2)
        {
            return (e1.m_sourceKey == e2.m_sourceKey) && (e1.m_targetKey == e2.m_targetKey);
        }

        static unsigned GetHashCode(const EdgeKey& e)
        {
            return (unsigned)(e.m_sourceKey ^ (e.m_targetKey << 16));
        }
    };

    // Per edge info
    //
    struct Edge
    {
        BasicBlock::weight_t m_weight;
        BasicBlock*          m_sourceBlock;
        BasicBlock*          m_targetBlock;
        Edge*                m_nextOutgoingEdge;
        Edge*                m_nextIncomingEdge;
        bool                 m_weightKnown;

        Edge(BasicBlock* source, BasicBlock* target)
            : m_weight(BB_ZERO_WEIGHT)
            , m_sourceBlock(source)
            , m_targetBlock(target)
            , m_nextOutgoingEdge(nullptr)
            , m_nextIncomingEdge(nullptr)
            , m_weightKnown(false)
        {
        }
    };

    // Map for correlating EdgeIntCount schema entries with edges
    //
    typedef JitHashTable<EdgeKey, EdgeKey, Edge*> EdgeKeyToEdgeMap;
    EdgeKeyToEdgeMap m_edgeKeyToEdgeMap;

    // Per block data
    //
    struct BlockInfo
    {
        BasicBlock::weight_t m_weight;
        Edge*                m_incomingEdges;
        Edge*                m_outgoingEdges;
        int                  m_incomingUnknown;
        int                  m_outgoingUnknown;
        bool                 m_weightKnown;

        BlockInfo()
            : m_weight(BB_ZERO_WEIGHT)
            , m_incomingEdges(nullptr)
            , m_outgoingEdges(nullptr)
            , m_incomingUnknown(0)
            , m_outgoingUnknown(0)
            , m_weightKnown(false)
        {
        }
    };

    // Map a block to its info
    //
    BlockInfo* BlockToInfo(BasicBlock* block)
    {
        assert(block->bbSparseCountInfo != nullptr);
        return (BlockInfo*)block->bbSparseCountInfo;
    }

    // Set up block info for a block.
    //
    void SetBlockInfo(BasicBlock* block, BlockInfo* info)
    {
        assert(block->bbSparseCountInfo == nullptr);
        block->bbSparseCountInfo = info;
    }

    void MarkInterestingBlocks(BasicBlock* block, BlockInfo* info);
    void MarkInterestingSwitches(BasicBlock* block, BlockInfo* info);

    // Flags for noting and handling various error cases.
    //
    bool m_badcode;
    bool m_mismatch;
    bool m_negativeCount;
    bool m_failedToConverge;
    bool m_allWeightsZero;

public:
    EfficientEdgeCountReconstructor(Compiler* comp)
        : SpanningTreeVisitor()
        , m_comp(comp)
        , m_allocator(comp->getAllocator(CMK_Pgo))
        , m_blocks(0)
        , m_edges(0)
        , m_unknownBlocks(0)
        , m_unknownEdges(0)
        , m_zeroEdges(0)
        , m_keyToBlockMap(m_allocator)
        , m_edgeKeyToEdgeMap(m_allocator)
        , m_badcode(false)
        , m_mismatch(false)
        , m_negativeCount(false)
        , m_failedToConverge(false)
        , m_allWeightsZero(true)
    {
    }

    void Prepare();
    void Solve();
    void Propagate();

    void Badcode() override
    {
        m_badcode = true;
    }

    void NegativeCount()
    {
        m_negativeCount = true;
    }

    void Mismatch()
    {
        m_mismatch = true;
    }

    void FailedToConverge()
    {
        m_failedToConverge = true;
    }

    void VisitBlock(BasicBlock*) override
    {
    }

    void VisitTreeEdge(BasicBlock* source, BasicBlock* target) override
    {
        // Tree edges should not be in the schema.
        //
        // If they are, we have somekind of mismatch between instrumentation and
        // reconstruction. Flag this.
        //
        EdgeKey key(source, target);

        if (m_edgeKeyToEdgeMap.Lookup(key))
        {
            JITDUMP("Did not expect tree edge " FMT_BB " -> " FMT_BB " to be present in the schema (key %08x, %08x)\n",
                    source->bbNum, target->bbNum, key.m_sourceKey, key.m_targetKey);

            Mismatch();
            return;
        }

        Edge* const edge = new (m_allocator) Edge(source, target);
        m_edges++;
        m_unknownEdges++;

        BlockInfo* const sourceInfo = BlockToInfo(source);
        edge->m_nextOutgoingEdge    = sourceInfo->m_outgoingEdges;
        sourceInfo->m_outgoingEdges = edge;
        sourceInfo->m_outgoingUnknown++;

        BlockInfo* const targetInfo = BlockToInfo(target);
        edge->m_nextIncomingEdge    = targetInfo->m_incomingEdges;
        targetInfo->m_incomingEdges = edge;
        targetInfo->m_incomingUnknown++;

        JITDUMP(" ... unknown edge " FMT_BB " -> " FMT_BB "\n", source->bbNum, target->bbNum);
    }

    void VisitNonTreeEdge(BasicBlock* source, BasicBlock* target, SpanningTreeVisitor::EdgeKind kind) override
    {
        // We may have this edge in the schema, and so already added this edge to the map.
        //
        // If not, assume we have a partial schema. We could add a zero count edge,
        // but such edges don't impact the solving algorithm, so we can omit them.
        //
        EdgeKey key(source, target);
        Edge*   edge = nullptr;

        if (m_edgeKeyToEdgeMap.Lookup(key, &edge))
        {
            BlockInfo* const sourceInfo = BlockToInfo(source);
            edge->m_nextOutgoingEdge    = sourceInfo->m_outgoingEdges;
            sourceInfo->m_outgoingEdges = edge;

            BlockInfo* const targetInfo = BlockToInfo(target);
            edge->m_nextIncomingEdge    = targetInfo->m_incomingEdges;
            targetInfo->m_incomingEdges = edge;
        }
        else
        {
            // Because the count is zero, we can just pretend this edge doesn't exist.
            //
            JITDUMP("Schema is missing non-tree edge " FMT_BB " -> " FMT_BB ", will presume zero\n", source->bbNum,
                    target->bbNum);
            m_zeroEdges++;
        }
    }
};

//------------------------------------------------------------------------
// EfficientEdgeCountReconstructor::Prepare: set up mapping information and
//    prepare for spanning tree walk and solver
//
void EfficientEdgeCountReconstructor::Prepare()
{
    // Create per-block info, and set up the key to block map.
    //
    for (BasicBlock* block = m_comp->fgFirstBB; (block != nullptr); block = block->bbNext)
    {
        m_keyToBlockMap.Set(BlockToKey(block), block);
        BlockInfo* const info = new (m_allocator) BlockInfo();
        SetBlockInfo(block, info);

        // No block counts are known, initially.
        //
        m_blocks++;
        m_unknownBlocks++;
    }

    // Create edges for schema entries with edge counts, and set them up in
    // the edge key to edge map.
    //
    for (UINT32 iSchema = 0; iSchema < m_comp->fgPgoSchemaCount; iSchema++)
    {
        const ICorJitInfo::PgoInstrumentationSchema& schemaEntry = m_comp->fgPgoSchema[iSchema];
        switch (schemaEntry.InstrumentationKind)
        {
            case ICorJitInfo::PgoInstrumentationKind::EdgeIntCount:
            case ICorJitInfo::PgoInstrumentationKind::EdgeLongCount:
            {
                // Optimization TODO: if profileCount is zero, we can just ignore this edge
                // and the right things will happen.
                //
                uint64_t const profileCount =
                    schemaEntry.InstrumentationKind == ICorJitInfo::PgoInstrumentationKind::EdgeIntCount
                        ? *(uint32_t*)(m_comp->fgPgoData + schemaEntry.Offset)
                        : *(uint64_t*)(m_comp->fgPgoData + schemaEntry.Offset);
                BasicBlock::weight_t const weight = (BasicBlock::weight_t)profileCount;

                m_allWeightsZero &= (profileCount == 0);

                // Find the blocks.
                //
                BasicBlock* sourceBlock = nullptr;

                if (!m_keyToBlockMap.Lookup(schemaEntry.ILOffset, &sourceBlock))
                {
                    JITDUMP("Could not find source block for schema entry %d (IL offset/key %08x\n", iSchema,
                            schemaEntry.ILOffset);
                }

                BasicBlock* targetBlock = nullptr;

                if (!m_keyToBlockMap.Lookup(schemaEntry.Other, &targetBlock))
                {
                    JITDUMP("Could not find target block for schema entry %d (IL offset/key %08x\n", iSchema,
                            schemaEntry.ILOffset);
                }

                if ((sourceBlock == nullptr) || (targetBlock == nullptr))
                {
                    // Looks like there is skew between schema and graph.
                    //
                    Mismatch();
                    continue;
                }

                Edge* const edge = new (m_allocator) Edge(sourceBlock, targetBlock);

                JITDUMP("... adding known edge " FMT_BB " -> " FMT_BB ": weight " FMT_WT "\n",
                        edge->m_sourceBlock->bbNum, edge->m_targetBlock->bbNum, weight);

                edge->m_weightKnown = true;
                edge->m_weight      = weight;

                EdgeKey edgeKey(schemaEntry.ILOffset, schemaEntry.Other);
                m_edgeKeyToEdgeMap.Set(edgeKey, edge);

                m_edges++;
            }
            break;

            default:
                break;
        }
    }
}

//------------------------------------------------------------------------
// EfficientEdgeCountReconstructor::Solve: solve for missing edge and block counts
//
void EfficientEdgeCountReconstructor::Solve()
{
    // If issues arose earlier, then don't try solving.
    //
    if (m_badcode || m_mismatch || m_allWeightsZero)
    {
        JITDUMP("... not solving because of the %s\n",
                m_badcode ? "badcode" : m_allWeightsZero ? "zero counts" : "mismatch");
        return;
    }

    unsigned       nPasses = 0;
    unsigned const nLimit  = 10;

    JITDUMP("\nSolver: %u blocks, %u unknown; %u edges, %u unknown, %u zero (and so ignored)\n", m_blocks,
            m_unknownBlocks, m_edges, m_unknownEdges, m_zeroEdges);

    while ((m_unknownBlocks > 0) && (nPasses < nLimit))
    {
        nPasses++;
        JITDUMP("\nPass [%u]: %u unknown blocks, %u unknown edges\n", nPasses, m_unknownBlocks, m_unknownEdges);

        // TODO: no point walking all the blocks here, we should find a way to just walk
        // the subset with unknown counts or edges.
        //
        // The ideal solver order is likely reverse postorder over the depth-first spanning tree.
        // We approximate it here by running from last node to first.
        //
        for (BasicBlock* block = m_comp->fgLastBB; (block != nullptr); block = block->bbPrev)
        {
            BlockInfo* const info = BlockToInfo(block);

            // Try and determine block weight.
            //
            if (!info->m_weightKnown)
            {
                JITDUMP(FMT_BB ": %u incoming unknown, %u outgoing unknown\n", block->bbNum, info->m_incomingUnknown,
                        info->m_outgoingUnknown);

                BasicBlock::weight_t weight      = BB_ZERO_WEIGHT;
                bool                 weightKnown = false;
                if (info->m_incomingUnknown == 0)
                {
                    JITDUMP(FMT_BB ": all incoming edge weights known, summming...\n", block->bbNum);
                    for (Edge* edge = info->m_incomingEdges; edge != nullptr; edge = edge->m_nextIncomingEdge)
                    {
                        if (!edge->m_weightKnown)
                        {
                            JITDUMP("... odd, expected " FMT_BB " -> " FMT_BB " to have known weight\n",
                                    edge->m_sourceBlock->bbNum, edge->m_targetBlock->bbNum);
                        }
                        assert(edge->m_weightKnown);
                        JITDUMP("  " FMT_BB " -> " FMT_BB " has weight " FMT_WT "\n", edge->m_sourceBlock->bbNum,
                                edge->m_targetBlock->bbNum, edge->m_weight);
                        weight += edge->m_weight;
                    }
                    JITDUMP(FMT_BB ": all incoming edge weights known, sum is " FMT_WT "\n", block->bbNum, weight);
                    weightKnown = true;
                }
                else if (info->m_outgoingUnknown == 0)
                {
                    JITDUMP(FMT_BB ": all outgoing edge weights known, summming...\n", block->bbNum);
                    for (Edge* edge = info->m_outgoingEdges; edge != nullptr; edge = edge->m_nextOutgoingEdge)
                    {
                        if (!edge->m_weightKnown)
                        {
                            JITDUMP("... odd, expected " FMT_BB " -> " FMT_BB " to have known weight\n",
                                    edge->m_sourceBlock->bbNum, edge->m_targetBlock->bbNum);
                        }
                        assert(edge->m_weightKnown);
                        JITDUMP("  " FMT_BB " -> " FMT_BB " has weight " FMT_WT "\n", edge->m_sourceBlock->bbNum,
                                edge->m_targetBlock->bbNum, edge->m_weight);
                        weight += edge->m_weight;
                    }
                    JITDUMP(FMT_BB ": all outgoing edge weights known, sum is " FMT_WT "\n", block->bbNum, weight);
                    weightKnown = true;
                }

                if (weightKnown)
                {
                    info->m_weight      = weight;
                    info->m_weightKnown = true;
                    assert(m_unknownBlocks > 0);
                    m_unknownBlocks--;
                }
            }

            // If we still don't know the block weight, move on to the next block.
            //
            if (!info->m_weightKnown)
            {
                continue;
            }

            // If we know the block weight, see if we can resolve any edge weights.
            //
            if (info->m_incomingUnknown == 1)
            {
                BasicBlock::weight_t weight       = BB_ZERO_WEIGHT;
                Edge*                resolvedEdge = nullptr;
                for (Edge* edge = info->m_incomingEdges; edge != nullptr; edge = edge->m_nextIncomingEdge)
                {
                    if (edge->m_weightKnown)
                    {
                        weight += edge->m_weight;
                    }
                    else
                    {
                        assert(resolvedEdge == nullptr);
                        resolvedEdge = edge;
                    }
                }

                assert(resolvedEdge != nullptr);

                weight = info->m_weight - weight;

                JITDUMP(FMT_BB " -> " FMT_BB
                               ": target block weight and all other incoming edge weights known, so weight is " FMT_WT
                               "\n",
                        resolvedEdge->m_sourceBlock->bbNum, resolvedEdge->m_targetBlock->bbNum, weight);

                // If we arrive at a negative count for this edge, set it to zero.
                //
                if (weight < 0)
                {
                    JITDUMP(" .... weight was negative, setting to zero\n");
                    NegativeCount();
                    weight = 0;
                }

                resolvedEdge->m_weight      = weight;
                resolvedEdge->m_weightKnown = true;

                // Update source and target info.
                //
                assert(BlockToInfo(resolvedEdge->m_sourceBlock)->m_outgoingUnknown > 0);
                BlockToInfo(resolvedEdge->m_sourceBlock)->m_outgoingUnknown--;
                info->m_incomingUnknown--;
                assert(m_unknownEdges > 0);
                m_unknownEdges--;
            }

            if (info->m_outgoingUnknown == 1)
            {
                BasicBlock::weight_t weight       = BB_ZERO_WEIGHT;
                Edge*                resolvedEdge = nullptr;
                for (Edge* edge = info->m_outgoingEdges; edge != nullptr; edge = edge->m_nextOutgoingEdge)
                {
                    if (edge->m_weightKnown)
                    {
                        weight += edge->m_weight;
                    }
                    else
                    {
                        assert(resolvedEdge == nullptr);
                        resolvedEdge = edge;
                    }
                }

                assert(resolvedEdge != nullptr);

                weight = info->m_weight - weight;

                JITDUMP(FMT_BB " -> " FMT_BB
                               ": source block weight and all other outgoing edge weights known, so weight is " FMT_WT
                               "\n",
                        resolvedEdge->m_sourceBlock->bbNum, resolvedEdge->m_targetBlock->bbNum, weight);

                // If we arrive at a negative count for this edge, set it to zero.
                //
                if (weight < 0)
                {
                    JITDUMP(" .... weight was negative, setting to zero\n");
                    NegativeCount();
                    weight = 0;
                }

                resolvedEdge->m_weight      = weight;
                resolvedEdge->m_weightKnown = true;

                // Update source and target info.
                //
                info->m_outgoingUnknown--;
                assert(BlockToInfo(resolvedEdge->m_targetBlock)->m_incomingUnknown > 0);
                BlockToInfo(resolvedEdge->m_targetBlock)->m_incomingUnknown--;
                assert(m_unknownEdges > 0);
                m_unknownEdges--;
            }
        }
    }

    if (m_unknownBlocks != 0)
    {
        JITDUMP("\nSolver: failed to converge in %u passes, %u blocks and %u edges remain unsolved\n", nPasses,
                m_unknownBlocks, m_unknownEdges);
        FailedToConverge();
        return;
    }

    JITDUMP("\nSolver: converged in %u passes\n", nPasses);

    // If, after solving, the entry weight ends up as zero, set it to
    // the max of the weight of successor edges or join-free successor
    // block weight. We do this so we can determine a plausible scale
    // count.
    //
    // This can happen for methods that do not return (say they always
    // throw, or had not yet returned when we snapped the counts).
    //
    // Note we know there are nonzero counts elsewhere in the method, otherwise
    // m_allWeightsZero would be true and we would have bailed out above.
    //
    BlockInfo* const firstInfo = BlockToInfo(m_comp->fgFirstBB);
    if (firstInfo->m_weight == BB_ZERO_WEIGHT)
    {
        assert(!m_allWeightsZero);

        BasicBlock::weight_t newWeight = BB_ZERO_WEIGHT;

        for (Edge* edge = firstInfo->m_outgoingEdges; edge != nullptr; edge = edge->m_nextOutgoingEdge)
        {
            if (edge->m_weightKnown)
            {
                newWeight = max(newWeight, edge->m_weight);
            }

            BlockInfo* const targetBlockInfo  = BlockToInfo(edge->m_targetBlock);
            Edge* const      targetBlockEdges = targetBlockInfo->m_incomingEdges;

            if (targetBlockInfo->m_weightKnown && (targetBlockEdges->m_nextIncomingEdge == nullptr))
            {
                newWeight = max(newWeight, targetBlockInfo->m_weight);
            }
        }

        if (newWeight == BB_ZERO_WEIGHT)
        {
            JITDUMP("Entry block weight and neighborhood was zero\n");
        }
        else
        {
            JITDUMP("Entry block weight was zero, setting entry weight to neighborhood max " FMT_WT "\n", newWeight);
        }

        firstInfo->m_weight = newWeight;
    }
}

//------------------------------------------------------------------------
// EfficientEdgeCountReconstructor::Propagate: actually set block weights.
//
void EfficientEdgeCountReconstructor::Propagate()
{
    // We don't expect mismatches or convergence failures.
    //

    // Mismatches are currently expected as the flow for static pgo doesn't prevent them now.
    //    assert(!m_mismatch);

    assert(!m_failedToConverge);

    // If any issues arose during reconstruction, don't set weights.
    //
    if (m_badcode || m_mismatch || m_failedToConverge || m_allWeightsZero)
    {
        JITDUMP("... discarding profile data because of %s\n",
                m_badcode ? "badcode" : m_mismatch ? "mismatch" : m_allWeightsZero ? "zero counts"
                                                                                   : "failed to converge");

        // Make sure nothing else in the jit looks at the profile data.
        //
        m_comp->fgPgoSchema     = nullptr;
        m_comp->fgPgoFailReason = "PGO data available, but there was a reconstruction problem";

        return;
    }

    // Set weight on all blocks.
    //
    for (BasicBlock* block = m_comp->fgFirstBB; (block != nullptr); block = block->bbNext)
    {
        BlockInfo* const info = BlockToInfo(block);
        assert(info->m_weightKnown);

        m_comp->fgSetProfileWeight(block, info->m_weight);

        // Mark blocks that might be worth optimizing further, given
        // what we know about the PGO data.
        //
        MarkInterestingBlocks(block, info);
    }
}

//------------------------------------------------------------------------
// EfficientEdgeCountReconstructor::MarkInterestingBlocks: look for blocks
//   that are worth specially optimizing, given the block and edge profile data
//
// Arguments:
//    block - block of interest
//    info - associated block info
//
// Notes:
//    We do this during reconstruction because we have a clean look at the edge
//    weights. If we defer until we recompute edge weights later we may fail to solve
//    for them.
//
//    Someday we'll keep the edge profile info viable all throughout compilation and
//    we can defer this screening until later. Doing so will catch more cases as
//    optimizations can sharpen the profile data.
//
void EfficientEdgeCountReconstructor::MarkInterestingBlocks(BasicBlock* block, BlockInfo* info)
{
    switch (block->bbJumpKind)
    {
        case BBJ_SWITCH:
            MarkInterestingSwitches(block, info);
            break;

        default:
            break;
    }
}

//------------------------------------------------------------------------
// EfficientEdgeCountReconstructor::MarkInterestingSwitches: look for switch blocks
//   that are worth specially optimizing, given the block and edge profile data
//
// Arguments:
//    block - block of interest
//    info - associated block info
//
// Notes:
//    See if one of the non-default switch cases dominates and should be peeled
//    from the switch during flow opts.
//
//    If so, information is added to the bbJmpSwt for the block for use later.
//
void EfficientEdgeCountReconstructor::MarkInterestingSwitches(BasicBlock* block, BlockInfo* info)
{
    assert(block->bbJumpKind == BBJ_SWITCH);

    // Thresholds for detecting a dominant switch case.
    //
    // We need to see enough hits on the switch to have a plausible sense of the distribution of cases.
    // We also want to enable peeling for switches that are executed at least once per call.
    // By default, we're guaranteed to see at least 30 calls to instrumented method, for dynamic PGO.
    // Hence we require at least 30 observed switch executions.
    //
    // The profitabilty of peeling is related to the dominant fraction. The cost has a constant portion
    // (at a minimum the cost of a not-taken branch) and a variable portion, plus increased code size.
    // So we don't want to peel in cases where the dominant fraction is too small.
    //
    const BasicBlock::weight_t sufficientSamples  = 30.0f;
    const BasicBlock::weight_t sufficientFraction = 0.55f;

    if (info->m_weight < sufficientSamples)
    {
        JITDUMP("Switch in " FMT_BB " was hit " FMT_WT " < " FMT_WT " times, NOT checking for dominant edge\n",
                block->bbNum, info->m_weight, sufficientSamples);
        return;
    }

    JITDUMP("Switch in " FMT_BB " was hit " FMT_WT " >= " FMT_WT " times, checking for dominant edge\n", block->bbNum,
            info->m_weight, sufficientSamples);
    Edge* dominantEdge = nullptr;

    // We don't expect to see any unknown edge weights; if we do, just bail out.
    //
    for (Edge* edge = info->m_outgoingEdges; edge != nullptr; edge = edge->m_nextOutgoingEdge)
    {
        if (!edge->m_weightKnown)
        {
            JITDUMP("Found edge with unknown weight.\n");
            return;
        }

        if ((dominantEdge == nullptr) || (edge->m_weight > dominantEdge->m_weight))
        {
            dominantEdge = edge;
        }
    }

    assert(dominantEdge != nullptr);
    BasicBlock::weight_t fraction = dominantEdge->m_weight / info->m_weight;

    // Because of count inconsistency we can see nonsensical ratios. Cap these.
    //
    if (fraction > 1.0)
    {
        fraction = 1.0;
    }

    if (fraction < sufficientFraction)
    {
        JITDUMP("Maximum edge likelihood is " FMT_WT " < " FMT_WT "; not sufficient to trigger peeling)\n", fraction,
                sufficientFraction);
        return;
    }

    // Despite doing "edge" instrumentation, we only use a single edge probe for a given successor block.
    // Multiple switch cases may lead to this block. So we also need to show that there's just one switch
    // case that can lead to the dominant edge's target block.
    //
    // If it turns out often we fail at this stage, we might consider building a histogram of switch case
    // values at runtime, similar to what we do for classes at virtual call sites.
    //
    const unsigned     caseCount    = block->bbJumpSwt->bbsCount;
    BasicBlock** const jumpTab      = block->bbJumpSwt->bbsDstTab;
    unsigned           dominantCase = caseCount;

    for (unsigned i = 0; i < caseCount; i++)
    {
        if (jumpTab[i] == dominantEdge->m_targetBlock)
        {
            if (dominantCase != caseCount)
            {
                JITDUMP("Both case %u and %u lead to " FMT_BB "-- can't optimize\n", i, dominantCase,
                        jumpTab[i]->bbNum);
                dominantCase = caseCount;
                break;
            }

            dominantCase = i;
        }
    }

    if (dominantCase == caseCount)
    {
        // Multiple (or no) cases lead to the dominant case target.
        //
        return;
    }

    if (block->bbJumpSwt->bbsHasDefault && (dominantCase == caseCount - 1))
    {
        // Dominant case is the default case.
        // This effectively gets peeled already, so defer.
        //
        JITDUMP("Default case %u uniquely leads to target " FMT_BB " of dominant edge, so will be peeled already\n",
                dominantCase, dominantEdge->m_targetBlock->bbNum);
        return;
    }

    JITDUMP("Non-default case %u uniquely leads to target " FMT_BB " of dominant edge with likelihood " FMT_WT
            "; marking for peeling\n",
            dominantCase, dominantEdge->m_targetBlock->bbNum, fraction);

    block->bbJumpSwt->bbsHasDominantCase  = true;
    block->bbJumpSwt->bbsDominantCase     = dominantCase;
    block->bbJumpSwt->bbsDominantFraction = fraction;
}

//------------------------------------------------------------------------
// fgIncorporateEdgeCounts: read sparse edge count based profile data
//   and set block weights
//
// Notes:
//   Because edge counts are sparse, we need to solve for the missing
//   edge counts; in the process, we also determine block counts.
//
// Todo:
//   Normalize counts.
//   Since we have edge weights here, we might as well set them
//   (or likelihoods)
//
void Compiler::fgIncorporateEdgeCounts()
{
    JITDUMP("\nReconstructing block counts from sparse edge instrumentation\n");

    EfficientEdgeCountReconstructor e(this);
    e.Prepare();
    WalkSpanningTree(&e);
    e.Solve();
    e.Propagate();
}

//------------------------------------------------------------------------
// setEdgeWeightMinChecked: possibly update minimum edge weight
//
// Arguments:
//    newWeight - proposed new weight
//    bDst - destination block for edge
//    slop - profile slush fund
//    wbUsedSlop [out] - true if we tapped into the slush fund
//
// Returns:
//    true if the edge weight was adjusted
//    false if the edge weight update was inconsistent with the
//      edge's current [min,max}
//
bool flowList::setEdgeWeightMinChecked(BasicBlock::weight_t newWeight,
                                       BasicBlock*          bDst,
                                       BasicBlock::weight_t slop,
                                       bool*                wbUsedSlop)
{
    // Negative weights are nonsensical.
    //
    // If we can't cover the deficit with slop, fail.
    // If we can, set the new weight to zero.
    //
    bool usedSlop = false;

    if (newWeight < BB_ZERO_WEIGHT)
    {
        if ((newWeight + slop) < BB_ZERO_WEIGHT)
        {
            return false;
        }

        newWeight = BB_ZERO_WEIGHT;
        usedSlop  = true;
    }

    bool result = false;

    if ((newWeight <= flEdgeWeightMax) && (newWeight >= flEdgeWeightMin))
    {
        flEdgeWeightMin = newWeight;
        result          = true;
    }
    else if (slop > 0)
    {
        // We allow for a small amount of inaccuracy in block weight counts.
        if (flEdgeWeightMax < newWeight)
        {
            // We have already determined that this edge's weight
            // is less than newWeight, so we just allow for the slop
            if (newWeight <= (flEdgeWeightMax + slop))
            {
                result   = true;
                usedSlop = true;

                if (flEdgeWeightMax != BB_ZERO_WEIGHT)
                {
                    // We will raise flEdgeWeightMin and Max towards newWeight
                    flEdgeWeightMin = flEdgeWeightMax;
                    flEdgeWeightMax = newWeight;
                }
            }
        }
        else if (flEdgeWeightMin > newWeight)
        {
            // We have already determined that this edge's weight
            // is more than newWeight, so we just allow for the slop
            if ((newWeight + slop) >= flEdgeWeightMin)
            {
                result   = true;
                usedSlop = true;

                if (flEdgeWeightMax != BB_ZERO_WEIGHT)
                {
                    // We will lower flEdgeWeightMin towards newWeight
                    // But not below zero.
                    //
                    flEdgeWeightMin = max(BB_ZERO_WEIGHT, newWeight);
                }
            }
        }

        // If we are returning true then we should have adjusted the range so that
        // the newWeight is in new range [Min..Max] or fgEdgeWeightMax is zero.
        //
        if (result)
        {
            assert((flEdgeWeightMax == BB_ZERO_WEIGHT) ||
                   ((newWeight <= flEdgeWeightMax) && (newWeight >= flEdgeWeightMin)));
        }
    }

    if (result && usedSlop && (wbUsedSlop != nullptr))
    {
        *wbUsedSlop = true;
    }

#if DEBUG
    if (result)
    {
        JITDUMP("Updated min weight of " FMT_BB " -> " FMT_BB " to [" FMT_WT ".." FMT_WT "]\n", getBlock()->bbNum,
                bDst->bbNum, flEdgeWeightMin, flEdgeWeightMax);
    }
    else
    {
        JITDUMP("Not adjusting min weight of " FMT_BB " -> " FMT_BB "; new value " FMT_WT " not in range [" FMT_WT
                ".." FMT_WT "] (+/- " FMT_WT ")\n",
                getBlock()->bbNum, bDst->bbNum, newWeight, flEdgeWeightMin, flEdgeWeightMax, slop);
        result = false; // break here
    }
#endif // DEBUG

    return result;
}

//------------------------------------------------------------------------
// setEdgeWeightMaxChecked: possibly update maximum edge weight
//
// Arguments:
//    newWeight - proposed new weight
//    bDst - destination block for edge
//    slop - profile slush fund
//    wbUsedSlop [out] - true if we tapped into the slush fund
//
// Returns:
//    true if the edge weight was adjusted
//    false if the edge weight update was inconsistent with the
//      edge's current [min,max}
//
bool flowList::setEdgeWeightMaxChecked(BasicBlock::weight_t newWeight,
                                       BasicBlock*          bDst,
                                       BasicBlock::weight_t slop,
                                       bool*                wbUsedSlop)
{
    // Negative weights are nonsensical.
    //
    // If we can't cover the deficit with slop, fail.
    // If we can, set the new weight to zero.
    //
    bool usedSlop = false;

    if (newWeight < BB_ZERO_WEIGHT)
    {
        if ((newWeight + slop) < BB_ZERO_WEIGHT)
        {
            return false;
        }

        newWeight = BB_ZERO_WEIGHT;
        usedSlop  = true;
    }

    bool result = false;

    if ((newWeight >= flEdgeWeightMin) && (newWeight <= flEdgeWeightMax))
    {
        flEdgeWeightMax = newWeight;
        result          = true;
    }
    else if (slop > 0)
    {
        // We allow for a small amount of inaccuracy in block weight counts.
        if (flEdgeWeightMax < newWeight)
        {
            // We have already determined that this edge's weight
            // is less than newWeight, so we just allow for the slop
            if (newWeight <= (flEdgeWeightMax + slop))
            {
                result   = true;
                usedSlop = true;

                if (flEdgeWeightMax != BB_ZERO_WEIGHT)
                {
                    // We will allow this to raise flEdgeWeightMax towards newWeight
                    flEdgeWeightMax = newWeight;
                }
            }
        }
        else if (flEdgeWeightMin > newWeight)
        {
            // We have already determined that this edge's weight
            // is more than newWeight, so we just allow for the slop
            if ((newWeight + slop) >= flEdgeWeightMin)
            {
                result   = true;
                usedSlop = true;

                if (flEdgeWeightMax != BB_ZERO_WEIGHT)
                {
                    // We will allow this to lower flEdgeWeightMin and Max towards newWeight
                    flEdgeWeightMax = flEdgeWeightMin;
                    flEdgeWeightMin = newWeight;
                }
            }
        }

        // If we are returning true then we should have adjusted the range so that
        // the newWeight is in new range [Min..Max] or fgEdgeWeightMax is zero
        if (result)
        {
            assert((flEdgeWeightMax == BB_ZERO_WEIGHT) ||
                   ((newWeight <= flEdgeWeightMax) && (newWeight >= flEdgeWeightMin)));
        }
    }

    if (result && usedSlop && (wbUsedSlop != nullptr))
    {
        *wbUsedSlop = true;
    }

#if DEBUG
    if (result)
    {
        JITDUMP("Updated max weight of " FMT_BB " -> " FMT_BB " to [" FMT_WT ".." FMT_WT "]\n", getBlock()->bbNum,
                bDst->bbNum, flEdgeWeightMin, flEdgeWeightMax);
    }
    else
    {
        JITDUMP("Not adjusting max weight of " FMT_BB " -> " FMT_BB "; new value " FMT_WT " not in range [" FMT_WT
                ".." FMT_WT "] (+/- " FMT_WT ")\n",
                getBlock()->bbNum, bDst->bbNum, newWeight, flEdgeWeightMin, flEdgeWeightMax, slop);
        result = false; // break here
    }
#endif // DEBUG

    return result;
}

//------------------------------------------------------------------------
// setEdgeWeights: Sets the minimum lower (flEdgeWeightMin) value
//                  and the maximum upper (flEdgeWeightMax) value
//                 Asserts that the max value is greater or equal to the min value
//
// Arguments:
//    theMinWeight - the new minimum lower (flEdgeWeightMin)
//    theMaxWeight - the new maximum upper (flEdgeWeightMin)
//    bDst         - the destination block for the edge
//
void flowList::setEdgeWeights(BasicBlock::weight_t theMinWeight, BasicBlock::weight_t theMaxWeight, BasicBlock* bDst)
{
    assert(theMinWeight <= theMaxWeight);

    JITDUMP("Setting edge weights for " FMT_BB " -> " FMT_BB " to [" FMT_WT " .. " FMT_WT "]\n", getBlock()->bbNum,
            bDst->bbNum, theMinWeight, theMaxWeight);

    flEdgeWeightMin = theMinWeight;
    flEdgeWeightMax = theMaxWeight;
}

//-------------------------------------------------------------
// fgComputeBlockAndEdgeWeights: determine weights for blocks
//   and optionally for edges
//
void Compiler::fgComputeBlockAndEdgeWeights()
{
    JITDUMP("*************** In fgComputeBlockAndEdgeWeights()\n");

    const bool usingProfileWeights = fgIsUsingProfileWeights();

    fgModified             = false;
    fgHaveValidEdgeWeights = false;
    fgCalledCount          = BB_UNITY_WEIGHT;

#if DEBUG
    if (verbose)
    {
        fgDispBasicBlocks();
        printf("\n");
    }
#endif // DEBUG

    const BasicBlock::weight_t returnWeight = fgComputeMissingBlockWeights();

    if (usingProfileWeights)
    {
        fgComputeCalledCount(returnWeight);
    }
    else
    {
        JITDUMP(" -- no profile data, so using default called count\n");
    }

    fgComputeEdgeWeights();
}

//-------------------------------------------------------------
// fgComputeMissingBlockWeights: determine weights for blocks
//   that were not profiled and do not yet have weights.
//
// Returns:
//   sum of weights for all return and throw blocks in the method

BasicBlock::weight_t Compiler::fgComputeMissingBlockWeights()
{
    BasicBlock*          bSrc;
    BasicBlock*          bDst;
    unsigned             iterations = 0;
    bool                 changed;
    bool                 modified = false;
    BasicBlock::weight_t returnWeight;

    // If we have any blocks that did not have profile derived weight
    // we will try to fix their weight up here
    //
    modified = false;
    do // while (changed)
    {
        changed      = false;
        returnWeight = 0;
        iterations++;

        for (bDst = fgFirstBB; bDst != nullptr; bDst = bDst->bbNext)
        {
            if (!bDst->hasProfileWeight() && (bDst->bbPreds != nullptr))
            {
                BasicBlock* bOnlyNext;

                // This block does not have a profile derived weight
                //
                BasicBlock::weight_t newWeight = BB_MAX_WEIGHT;

                if (bDst->countOfInEdges() == 1)
                {
                    // Only one block flows into bDst
                    bSrc = bDst->bbPreds->getBlock();

                    // Does this block flow into only one other block
                    if (bSrc->bbJumpKind == BBJ_NONE)
                    {
                        bOnlyNext = bSrc->bbNext;
                    }
                    else if (bSrc->bbJumpKind == BBJ_ALWAYS)
                    {
                        bOnlyNext = bSrc->bbJumpDest;
                    }
                    else
                    {
                        bOnlyNext = nullptr;
                    }

                    if ((bOnlyNext == bDst) && bSrc->hasProfileWeight())
                    {
                        // We know the exact weight of bDst
                        newWeight = bSrc->bbWeight;
                    }
                }

                // Does this block flow into only one other block
                if (bDst->bbJumpKind == BBJ_NONE)
                {
                    bOnlyNext = bDst->bbNext;
                }
                else if (bDst->bbJumpKind == BBJ_ALWAYS)
                {
                    bOnlyNext = bDst->bbJumpDest;
                }
                else
                {
                    bOnlyNext = nullptr;
                }

                if ((bOnlyNext != nullptr) && (bOnlyNext->bbPreds != nullptr))
                {
                    // Does only one block flow into bOnlyNext
                    if (bOnlyNext->countOfInEdges() == 1)
                    {
                        noway_assert(bOnlyNext->bbPreds->getBlock() == bDst);

                        // We know the exact weight of bDst
                        newWeight = bOnlyNext->bbWeight;
                    }
                }

                if ((newWeight != BB_MAX_WEIGHT) && (bDst->bbWeight != newWeight))
                {
                    changed        = true;
                    modified       = true;
                    bDst->bbWeight = newWeight;
                    if (newWeight == BB_ZERO_WEIGHT)
                    {
                        bDst->bbFlags |= BBF_RUN_RARELY;
                    }
                    else
                    {
                        bDst->bbFlags &= ~BBF_RUN_RARELY;
                    }
                }
            }

            // Sum up the weights of all of the return blocks and throw blocks
            // This is used when we have a back-edge into block 1
            //
            if (bDst->hasProfileWeight() && ((bDst->bbJumpKind == BBJ_RETURN) || (bDst->bbJumpKind == BBJ_THROW)))
            {
                returnWeight += bDst->bbWeight;
            }
        }
    }
    // Generally when we synthesize profile estimates we do it in a way where this algorithm will converge
    // but downstream opts that remove conditional branches may create a situation where this is not the case.
    // For instance a loop that becomes unreachable creates a sort of 'ring oscillator' (See test b539509)
    while (changed && iterations < 10);

#if DEBUG
    if (verbose && modified)
    {
        printf("fgComputeMissingBlockWeights() adjusted the weight of some blocks\n");
        fgDispBasicBlocks();
        printf("\n");
    }
#endif

    return returnWeight;
}

//-------------------------------------------------------------
// fgComputeCalledCount: when profile information is in use,
//   compute fgCalledCount
//
// Argument:
//   returnWeight - sum of weights for all return and throw blocks

void Compiler::fgComputeCalledCount(BasicBlock::weight_t returnWeight)
{
    // When we are not using profile data we have already setup fgCalledCount
    // only set it here if we are using profile data
    assert(fgIsUsingProfileWeights());

    BasicBlock* firstILBlock = fgFirstBB; // The first block for IL code (i.e. for the IL code at offset 0)

    // Skip past any/all BBF_INTERNAL blocks that may have been added before the first real IL block.
    //
    while (firstILBlock->bbFlags & BBF_INTERNAL)
    {
        firstILBlock = firstILBlock->bbNext;
    }

    // The 'firstILBlock' is now expected to have a profile-derived weight
    assert(firstILBlock->hasProfileWeight());

    // If the first block only has one ref then we use its weight for fgCalledCount.
    // Otherwise we have backedges into the first block, so instead we use the sum
    // of the return block weights for fgCalledCount.
    //
    // If the profile data has a 0 for the returnWeight
    // (i.e. the function never returns because it always throws)
    // then just use the first block weight rather than 0.
    //
    if ((firstILBlock->countOfInEdges() == 1) || (returnWeight == BB_ZERO_WEIGHT))
    {
        fgCalledCount = firstILBlock->bbWeight;
    }
    else
    {
        fgCalledCount = returnWeight;
    }

    // If we allocated a scratch block as the first BB then we need
    // to set its profile-derived weight to be fgCalledCount
    if (fgFirstBBisScratch())
    {
        fgFirstBB->setBBProfileWeight(fgCalledCount);
    }

#if DEBUG
    if (verbose)
    {
        printf("We are using the Profile Weights and fgCalledCount is " FMT_WT "\n", fgCalledCount);
    }
#endif
}

//-------------------------------------------------------------
// fgComputeEdgeWeights: compute edge weights from block weights

void Compiler::fgComputeEdgeWeights()
{
    const bool isOptimizing        = opts.OptimizationEnabled();
    const bool usingProfileWeights = fgIsUsingProfileWeights();

    if (!isOptimizing || !usingProfileWeights)
    {
        JITDUMP(" -- not optimizing or no profile data, so not computing edge weights\n");
        return;
    }

    BasicBlock*          bSrc;
    BasicBlock*          bDst;
    flowList*            edge;
    BasicBlock::weight_t slop;
    unsigned             goodEdgeCountCurrent     = 0;
    unsigned             goodEdgeCountPrevious    = 0;
    bool                 inconsistentProfileData  = false;
    bool                 hasIncompleteEdgeWeights = false;
    bool                 usedSlop                 = false;
    unsigned             numEdges                 = 0;
    unsigned             iterations               = 0;

    JITDUMP("Initial weight assignments\n\n");

    // Now we will compute the initial flEdgeWeightMin and flEdgeWeightMax values
    for (bDst = fgFirstBB; bDst != nullptr; bDst = bDst->bbNext)
    {
        BasicBlock::weight_t bDstWeight = bDst->bbWeight;

        // We subtract out the called count so that bDstWeight is
        // the sum of all edges that go into this block from this method.
        //
        if (bDst == fgFirstBB)
        {
            bDstWeight -= fgCalledCount;
        }

        for (edge = bDst->bbPreds; edge != nullptr; edge = edge->flNext)
        {
            bool assignOK = true;

            bSrc = edge->getBlock();
            // We are processing the control flow edge (bSrc -> bDst)

            numEdges++;

            //
            // If the bSrc or bDst blocks do not have exact profile weights
            // then we must reset any values that they currently have
            //

            if (!bSrc->hasProfileWeight() || !bDst->hasProfileWeight())
            {
                edge->setEdgeWeights(BB_ZERO_WEIGHT, BB_MAX_WEIGHT, bDst);
            }

            slop = BasicBlock::GetSlopFraction(bSrc, bDst) + 1;
            switch (bSrc->bbJumpKind)
            {
                case BBJ_ALWAYS:
                case BBJ_EHCATCHRET:
                case BBJ_NONE:
                case BBJ_CALLFINALLY:
                    // We know the exact edge weight
                    assignOK &= edge->setEdgeWeightMinChecked(bSrc->bbWeight, bDst, slop, &usedSlop);
                    assignOK &= edge->setEdgeWeightMaxChecked(bSrc->bbWeight, bDst, slop, &usedSlop);
                    break;

                case BBJ_COND:
                case BBJ_SWITCH:
                case BBJ_EHFINALLYRET:
                case BBJ_EHFILTERRET:
                    if (edge->edgeWeightMax() > bSrc->bbWeight)
                    {
                        // The maximum edge weight to block can't be greater than the weight of bSrc
                        assignOK &= edge->setEdgeWeightMaxChecked(bSrc->bbWeight, bDst, slop, &usedSlop);
                    }
                    break;

                default:
                    // We should never have an edge that starts from one of these jump kinds
                    noway_assert(!"Unexpected bbJumpKind");
                    break;
            }

            // The maximum edge weight to block can't be greater than the weight of bDst
            if (edge->edgeWeightMax() > bDstWeight)
            {
                assignOK &= edge->setEdgeWeightMaxChecked(bDstWeight, bDst, slop, &usedSlop);
            }

            if (!assignOK)
            {
                // Here we have inconsistent profile data
                inconsistentProfileData = true;
                // No point in continuing
                goto EARLY_EXIT;
            }
        }
    }

    fgEdgeCount = numEdges;

    iterations = 0;

    do
    {
        JITDUMP("\nSolver pass %u\n", iterations);

        iterations++;
        goodEdgeCountPrevious    = goodEdgeCountCurrent;
        goodEdgeCountCurrent     = 0;
        hasIncompleteEdgeWeights = false;

        JITDUMP("\n -- step 1 --\n");
        for (bDst = fgFirstBB; bDst != nullptr; bDst = bDst->bbNext)
        {
            for (edge = bDst->bbPreds; edge != nullptr; edge = edge->flNext)
            {
                bool assignOK = true;

                // We are processing the control flow edge (bSrc -> bDst)
                bSrc = edge->getBlock();

                slop = BasicBlock::GetSlopFraction(bSrc, bDst) + 1;
                if (bSrc->bbJumpKind == BBJ_COND)
                {
                    BasicBlock::weight_t diff;
                    flowList*            otherEdge;
                    BasicBlock*          otherDst;
                    if (bSrc->bbNext == bDst)
                    {
                        otherDst = bSrc->bbJumpDest;
                    }
                    else
                    {
                        otherDst = bSrc->bbNext;
                    }
                    otherEdge = fgGetPredForBlock(otherDst, bSrc);

                    // If we see min/max violations, just give up on the computations
                    //
                    const bool edgeWeightSensible      = edge->edgeWeightMin() <= edge->edgeWeightMax();
                    const bool otherEdgeWeightSensible = otherEdge->edgeWeightMin() <= otherEdge->edgeWeightMax();

                    assignOK &= edgeWeightSensible && otherEdgeWeightSensible;

                    if (assignOK)
                    {
                        // Adjust edge->flEdgeWeightMin up or adjust otherEdge->flEdgeWeightMax down
                        diff = bSrc->bbWeight - (edge->edgeWeightMin() + otherEdge->edgeWeightMax());
                        if (diff > 0)
                        {
                            assignOK &=
                                edge->setEdgeWeightMinChecked(edge->edgeWeightMin() + diff, bDst, slop, &usedSlop);
                        }
                        else if (diff < 0)
                        {
                            assignOK &= otherEdge->setEdgeWeightMaxChecked(otherEdge->edgeWeightMax() + diff, otherDst,
                                                                           slop, &usedSlop);
                        }

                        // Adjust otherEdge->flEdgeWeightMin up or adjust edge->flEdgeWeightMax down
                        diff = bSrc->bbWeight - (otherEdge->edgeWeightMin() + edge->edgeWeightMax());
                        if (diff > 0)
                        {
                            assignOK &= otherEdge->setEdgeWeightMinChecked(otherEdge->edgeWeightMin() + diff, otherDst,
                                                                           slop, &usedSlop);
                        }
                        else if (diff < 0)
                        {
                            assignOK &=
                                edge->setEdgeWeightMaxChecked(edge->edgeWeightMax() + diff, bDst, slop, &usedSlop);
                        }
                    }

                    if (!assignOK)
                    {
                        // Here we have inconsistent profile data
                        inconsistentProfileData = true;
                        // No point in continuing
                        goto EARLY_EXIT;
                    }
#ifdef DEBUG
                    // Now edge->flEdgeWeightMin and otherEdge->flEdgeWeightMax) should add up to bSrc->bbWeight
                    diff = bSrc->bbWeight - (edge->edgeWeightMin() + otherEdge->edgeWeightMax());
                    assert(((-slop) <= diff) && (diff <= slop));

                    // Now otherEdge->flEdgeWeightMin and edge->flEdgeWeightMax) should add up to bSrc->bbWeight
                    diff = bSrc->bbWeight - (otherEdge->edgeWeightMin() + edge->edgeWeightMax());
                    assert(((-slop) <= diff) && (diff <= slop));
#endif // DEBUG
                }
            }
        }

        JITDUMP("\n -- step 2 --\n");

        for (bDst = fgFirstBB; bDst != nullptr; bDst = bDst->bbNext)
        {
            BasicBlock::weight_t bDstWeight = bDst->bbWeight;

            if (bDstWeight == BB_MAX_WEIGHT)
            {
                inconsistentProfileData = true;
                // No point in continuing
                goto EARLY_EXIT;
            }
            else
            {
                // We subtract out the called count so that bDstWeight is
                // the sum of all edges that go into this block from this method.
                //
                if (bDst == fgFirstBB)
                {
                    bDstWeight -= fgCalledCount;
                }

                BasicBlock::weight_t minEdgeWeightSum = 0;
                BasicBlock::weight_t maxEdgeWeightSum = 0;

                // Calculate the sums of the minimum and maximum edge weights
                for (edge = bDst->bbPreds; edge != nullptr; edge = edge->flNext)
                {
                    // We are processing the control flow edge (bSrc -> bDst)
                    bSrc = edge->getBlock();

                    maxEdgeWeightSum += edge->edgeWeightMax();
                    minEdgeWeightSum += edge->edgeWeightMin();
                }

                // maxEdgeWeightSum is the sum of all flEdgeWeightMax values into bDst
                // minEdgeWeightSum is the sum of all flEdgeWeightMin values into bDst

                for (edge = bDst->bbPreds; edge != nullptr; edge = edge->flNext)
                {
                    bool assignOK = true;

                    // We are processing the control flow edge (bSrc -> bDst)
                    bSrc = edge->getBlock();
                    slop = BasicBlock::GetSlopFraction(bSrc, bDst) + 1;

                    // otherMaxEdgesWeightSum is the sum of all of the other edges flEdgeWeightMax values
                    // This can be used to compute a lower bound for our minimum edge weight
                    //
                    BasicBlock::weight_t const otherMaxEdgesWeightSum = maxEdgeWeightSum - edge->edgeWeightMax();

                    if (otherMaxEdgesWeightSum >= BB_ZERO_WEIGHT)
                    {
                        if (bDstWeight >= otherMaxEdgesWeightSum)
                        {
                            // minWeightCalc is our minWeight when every other path to bDst takes it's flEdgeWeightMax
                            // value
                            BasicBlock::weight_t minWeightCalc =
                                (BasicBlock::weight_t)(bDstWeight - otherMaxEdgesWeightSum);
                            if (minWeightCalc > edge->edgeWeightMin())
                            {
                                assignOK &= edge->setEdgeWeightMinChecked(minWeightCalc, bDst, slop, &usedSlop);
                            }
                        }
                    }

                    // otherMinEdgesWeightSum is the sum of all of the other edges flEdgeWeightMin values
                    // This can be used to compute an upper bound for our maximum edge weight
                    //
                    BasicBlock::weight_t const otherMinEdgesWeightSum = minEdgeWeightSum - edge->edgeWeightMin();

                    if (otherMinEdgesWeightSum >= BB_ZERO_WEIGHT)
                    {
                        if (bDstWeight >= otherMinEdgesWeightSum)
                        {
                            // maxWeightCalc is our maxWeight when every other path to bDst takes it's flEdgeWeightMin
                            // value
                            BasicBlock::weight_t maxWeightCalc =
                                (BasicBlock::weight_t)(bDstWeight - otherMinEdgesWeightSum);
                            if (maxWeightCalc < edge->edgeWeightMax())
                            {
                                assignOK &= edge->setEdgeWeightMaxChecked(maxWeightCalc, bDst, slop, &usedSlop);
                            }
                        }
                    }

                    if (!assignOK)
                    {
                        // Here we have inconsistent profile data
                        JITDUMP("Inconsistent profile data at " FMT_BB " -> " FMT_BB ": dest weight " FMT_WT
                                ", min/max into dest is " FMT_WT "/" FMT_WT ", edge " FMT_WT "/" FMT_WT "\n",
                                bSrc->bbNum, bDst->bbNum, bDstWeight, minEdgeWeightSum, maxEdgeWeightSum,
                                edge->edgeWeightMin(), edge->edgeWeightMax());

                        inconsistentProfileData = true;
                        // No point in continuing
                        goto EARLY_EXIT;
                    }

                    // When flEdgeWeightMin equals flEdgeWeightMax we have a "good" edge weight
                    if (edge->edgeWeightMin() == edge->edgeWeightMax())
                    {
                        // Count how many "good" edge weights we have
                        // Each time through we should have more "good" weights
                        // We exit the while loop when no longer find any new "good" edges
                        goodEdgeCountCurrent++;
                    }
                    else
                    {
                        // Remember that we have seen at least one "Bad" edge weight
                        // so that we will repeat the while loop again
                        hasIncompleteEdgeWeights = true;
                    }
                }
            }
        }

        assert(!inconsistentProfileData); // Should use EARLY_EXIT when it is false.

        if (numEdges == goodEdgeCountCurrent)
        {
            noway_assert(hasIncompleteEdgeWeights == false);
            break;
        }

    } while (hasIncompleteEdgeWeights && (goodEdgeCountCurrent > goodEdgeCountPrevious) && (iterations < 8));

EARLY_EXIT:;

#ifdef DEBUG
    if (verbose)
    {
        if (inconsistentProfileData)
        {
            printf("fgComputeEdgeWeights() found inconsistent profile data, not using the edge weights\n");
        }
        else
        {
            if (hasIncompleteEdgeWeights)
            {
                printf("fgComputeEdgeWeights() was able to compute exact edge weights for %3d of the %3d edges, using "
                       "%d passes.\n",
                       goodEdgeCountCurrent, numEdges, iterations);
            }
            else
            {
                printf("fgComputeEdgeWeights() was able to compute exact edge weights for all of the %3d edges, using "
                       "%d passes.\n",
                       numEdges, iterations);
            }

            fgPrintEdgeWeights();
        }
    }
#endif // DEBUG

    fgSlopUsedInEdgeWeights  = usedSlop;
    fgRangeUsedInEdgeWeights = false;

    // See if any edge weight are expressed in [min..max] form

    for (bDst = fgFirstBB; bDst != nullptr; bDst = bDst->bbNext)
    {
        if (bDst->bbPreds != nullptr)
        {
            for (edge = bDst->bbPreds; edge != nullptr; edge = edge->flNext)
            {
                bSrc = edge->getBlock();
                // This is the control flow edge (bSrc -> bDst)

                if (edge->edgeWeightMin() != edge->edgeWeightMax())
                {
                    fgRangeUsedInEdgeWeights = true;
                    break;
                }
            }
            if (fgRangeUsedInEdgeWeights)
            {
                break;
            }
        }
    }

    fgHaveValidEdgeWeights = !inconsistentProfileData;
    fgEdgeWeightsComputed  = true;
}

//------------------------------------------------------------------------
// fgProfileWeightsEqual: check if two profile weights are equal
//   (or nearly so)
//
// Arguments:
//   weight1 -- first weight
//   weight2 -- second weight
//
// Notes:
//   In most cases you should probably call fgProfileWeightsConsistent instead
//   of this method.
//
bool Compiler::fgProfileWeightsEqual(BasicBlock::weight_t weight1, BasicBlock::weight_t weight2)
{
    return fabs(weight1 - weight2) < 0.01;
}

//------------------------------------------------------------------------
// fgProfileWeightsConsistentEqual: check if two profile weights are within
//   some small percentage of one another.
//
// Arguments:
//   weight1 -- first weight
//   weight2 -- second weight
//
bool Compiler::fgProfileWeightsConsistent(BasicBlock::weight_t weight1, BasicBlock::weight_t weight2)
{
    if (weight2 == BB_ZERO_WEIGHT)
    {
        return fgProfileWeightsEqual(weight1, weight2);
    }

    BasicBlock::weight_t const relativeDiff = (weight2 - weight1) / weight2;

    return fgProfileWeightsEqual(relativeDiff, BB_ZERO_WEIGHT);
}

#ifdef DEBUG

//------------------------------------------------------------------------
// fgDebugCheckProfileData: verify profile data is self-consistent
//   (or nearly so)
//
// Notes:
//   For each profiled block, check that the flow of counts into
//   the block matches the flow of counts out of the block.
//
//   We ignore EH flow as we don't have explicit edges and generally
//   we expect EH edge counts to be small, so errors from ignoring
//   them should be rare.
//
void Compiler::fgDebugCheckProfileData()
{
    assert(fgComputePredsDone);

    // We can't check before we have computed edge weights.
    //
    if (!fgEdgeWeightsComputed)
    {
        return;
    }

    JITDUMP("Checking Profile Data\n");
    unsigned             problemBlocks    = 0;
    unsigned             unprofiledBlocks = 0;
    unsigned             profiledBlocks   = 0;
    bool                 entryProfiled    = false;
    bool                 exitProfiled     = false;
    BasicBlock::weight_t entryWeight      = 0;
    BasicBlock::weight_t exitWeight       = 0;

    // Verify each profiled block.
    //
    for (BasicBlock* block = fgFirstBB; block != nullptr; block = block->bbNext)
    {
        if (!block->hasProfileWeight())
        {
            unprofiledBlocks++;
            continue;
        }

        // There is some profile data to check.
        //
        profiledBlocks++;

        // Currently using raw counts. Consider using normalized counts instead?
        //
        BasicBlock::weight_t blockWeight = block->bbWeight;

        bool verifyIncoming = true;
        bool verifyOutgoing = true;

        // First, look for blocks that require special treatment.

        // Entry blocks
        //
        if (block == fgFirstBB)
        {
            entryWeight += blockWeight;
            entryProfiled  = true;
            verifyIncoming = false;
        }

        // Exit blocks
        //
        if ((block->bbJumpKind == BBJ_RETURN) || (block->bbJumpKind == BBJ_THROW))
        {
            exitWeight += blockWeight;
            exitProfiled   = true;
            verifyOutgoing = false;
        }

        // Handler entries
        //
        if (block->hasEHBoundaryIn())
        {
            verifyIncoming = false;
        }

        // Handler exits
        //
        if (block->hasEHBoundaryOut())
        {
            verifyOutgoing = false;
        }

        // We generally expect that the incoming flow, block weight and outgoing
        // flow should all match.
        //
        // But we have two edge counts... so for now we simply check if the block
        // count falls within the [min,max] range.
        //
        bool incomingConsistent = true;
        bool outgoingConsistent = true;

        if (verifyIncoming)
        {
            incomingConsistent = fgDebugCheckIncomingProfileData(block);
        }

        if (verifyOutgoing)
        {
            outgoingConsistent = fgDebugCheckOutgoingProfileData(block);
        }

        if (!incomingConsistent || !outgoingConsistent)
        {
            problemBlocks++;
        }
    }

    // Verify overall input-output balance.
    //
    if (entryProfiled && exitProfiled)
    {
        if (!fgProfileWeightsConsistent(entryWeight, exitWeight))
        {
            problemBlocks++;
            JITDUMP("  Entry " FMT_WT " exit " FMT_WT " weight mismatch\n", entryWeight, exitWeight);
        }
    }

    // Sum up what we discovered.
    //
    if (problemBlocks == 0)
    {
        if (profiledBlocks == 0)
        {
            JITDUMP("No blocks were profiled, so nothing to check\n");
        }
        else
        {
            JITDUMP("Profile is self-consistent (%d profiled blocks, %d unprofiled)\n", profiledBlocks,
                    unprofiledBlocks);
        }
    }
    else
    {
        JITDUMP("Profile is NOT self-consistent, found %d problems (%d profiled blocks, %d unprofiled)\n",
                problemBlocks, profiledBlocks, unprofiledBlocks);

        if (JitConfig.JitProfileChecks() == 2)
        {
            assert(!"Inconsistent profile");
        }
    }
}

//------------------------------------------------------------------------
// fgDebugCheckIncomingProfileData: verify profile data flowing into a
//   block matches the profile weight of the block.
//
// Arguments:
//   block - block to check
//
// Returns:
//   true if counts consistent, false otherwise.
//
// Notes:
//   Only useful to call on blocks with predecessors.
//
bool Compiler::fgDebugCheckIncomingProfileData(BasicBlock* block)
{
    BasicBlock::weight_t const blockWeight       = block->bbWeight;
    BasicBlock::weight_t       incomingWeightMin = 0;
    BasicBlock::weight_t       incomingWeightMax = 0;
    bool                       foundPreds        = false;

    for (flowList* predEdge = block->bbPreds; predEdge != nullptr; predEdge = predEdge->flNext)
    {
        incomingWeightMin += predEdge->edgeWeightMin();
        incomingWeightMax += predEdge->edgeWeightMax();
        foundPreds = true;
    }

    if (!foundPreds)
    {
        // Assume this is ok.
        //
        return true;
    }

    if (!fgProfileWeightsConsistent(incomingWeightMin, incomingWeightMax))
    {
        JITDUMP("  " FMT_BB " - incoming min " FMT_WT " inconsistent with incoming max " FMT_WT "\n", block->bbNum,
                incomingWeightMin, incomingWeightMax);
        return false;
    }

    if (!fgProfileWeightsConsistent(blockWeight, incomingWeightMin))
    {
        JITDUMP("  " FMT_BB " - block weight " FMT_WT " inconsistent with incoming min " FMT_WT "\n", block->bbNum,
                blockWeight, incomingWeightMin);
        return false;
    }

    if (!fgProfileWeightsConsistent(blockWeight, incomingWeightMax))
    {
        JITDUMP("  " FMT_BB " - block weight " FMT_WT " inconsistent with incoming max " FMT_WT "\n", block->bbNum,
                blockWeight, incomingWeightMax);
        return false;
    }

    return true;
}

//------------------------------------------------------------------------
// fgDebugCheckOutgoingProfileData: verify profile data flowing out of
//   a block matches the profile weight of the block.
//
// Arguments:
//   block - block to check
//
// Returns:
//   true if counts consistent, false otherwise.
//
// Notes:
//   Only useful to call on blocks with successors.
//
bool Compiler::fgDebugCheckOutgoingProfileData(BasicBlock* block)
{
    // We want switch targets unified, but not EH edges.
    //
    const unsigned numSuccs = block->NumSucc(this);

    if (numSuccs == 0)
    {
        // Assume this is ok.
        //
        return true;
    }

    // We won't check finally or filter returns (for now).
    //
    if ((block->bbJumpKind == BBJ_EHFINALLYRET) || (block->bbJumpKind == BBJ_EHFILTERRET))
    {
        return true;
    }

    BasicBlock::weight_t const blockWeight       = block->bbWeight;
    BasicBlock::weight_t       outgoingWeightMin = 0;
    BasicBlock::weight_t       outgoingWeightMax = 0;

    // Walk successor edges and add up flow counts.
    //
    int missingEdges = 0;

    for (unsigned i = 0; i < numSuccs; i++)
    {
        BasicBlock* succBlock = block->GetSucc(i, this);
        flowList*   succEdge  = nullptr;

        for (flowList* edge = succBlock->bbPreds; edge != nullptr; edge = edge->flNext)
        {
            if (edge->getBlock() == block)
            {
                succEdge = edge;
                break;
            }
        }

        if (succEdge == nullptr)
        {
            missingEdges++;
            JITDUMP("  " FMT_BB " can't find successor edge to " FMT_BB "\n", block->bbNum, succBlock->bbNum);
            continue;
        }

        outgoingWeightMin += succEdge->edgeWeightMin();
        outgoingWeightMax += succEdge->edgeWeightMax();
    }

    if (missingEdges > 0)
    {
        JITDUMP("  " FMT_BB " - missing %d successor edges\n", block->bbNum, missingEdges);
    }

    if (!fgProfileWeightsConsistent(outgoingWeightMin, outgoingWeightMax))
    {
        JITDUMP("  " FMT_BB " - outgoing min " FMT_WT " inconsistent with outgoing max " FMT_WT "\n", block->bbNum,
                outgoingWeightMin, outgoingWeightMax);
        return false;
    }

    if (!fgProfileWeightsConsistent(blockWeight, outgoingWeightMin))
    {
        JITDUMP("  " FMT_BB " - block weight " FMT_WT " inconsistent with outgoing min " FMT_WT "\n", block->bbNum,
                blockWeight, outgoingWeightMin);
        return false;
    }

    if (!fgProfileWeightsConsistent(blockWeight, outgoingWeightMax))
    {
        JITDUMP("  " FMT_BB " - block weight " FMT_WT " inconsistent with outgoing max " FMT_WT "\n", block->bbNum,
                blockWeight, outgoingWeightMax);
        return false;
    }

    return missingEdges == 0;
}

#endif // DEBUG<|MERGE_RESOLUTION|>--- conflicted
+++ resolved
@@ -1299,19 +1299,12 @@
         GenTree* const          classProfileNode = compiler->gtNewIconNode((ssize_t)classProfile, TYP_I_IMPL);
         GenTree* const          tmpNode          = compiler->gtNewLclvNode(tmpNum, TYP_REF);
         GenTreeCall::Use* const args             = compiler->gtNewCallArgs(tmpNode, classProfileNode);
-<<<<<<< HEAD
-        GenTree* const helperCallNode = compiler->gtNewHelperCallNode(CORINFO_HELP_CLASSPROFILE, TYP_VOID, args);
-        GenTree* const tmpNode2       = compiler->gtNewLclvNode(tmpNum, TYP_REF);
-        GenTree* const callCommaNode  = compiler->gtNewCommaNode(helperCallNode, tmpNode2);
-        GenTree* const tmpNode3       = compiler->gtNewLclvNode(tmpNum, TYP_REF);
-=======
         GenTree* const          helperCallNode =
             compiler->gtNewHelperCallNode(is32 ? CORINFO_HELP_CLASSPROFILE32 : CORINFO_HELP_CLASSPROFILE64, TYP_VOID,
                                           args);
         GenTree* const tmpNode2      = compiler->gtNewLclvNode(tmpNum, TYP_REF);
-        GenTree* const callCommaNode = compiler->gtNewOperNode(GT_COMMA, TYP_REF, helperCallNode, tmpNode2);
+        GenTree* const callCommaNode = compiler->gtNewCommaNode(helperCallNode, tmpNode2);
         GenTree* const tmpNode3      = compiler->gtNewLclvNode(tmpNum, TYP_REF);
->>>>>>> 34dff2d3
         GenTree* const asgNode = compiler->gtNewOperNode(GT_ASG, TYP_REF, tmpNode3, call->gtCallThisArg->GetNode());
         GenTree* const asgCommaNode = compiler->gtNewCommaNode(asgNode, callCommaNode);
 
