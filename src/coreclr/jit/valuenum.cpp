--- conflicted
+++ resolved
@@ -359,8 +359,6 @@
     return VNFunc(node->OperGet());
 }
 
-<<<<<<< HEAD
-=======
 bool ValueNumStore::VNFuncIsOverflowArithmetic(VNFunc vnf)
 {
     static_assert_no_msg(VNF_ADD_OVF + 1 == VNF_SUB_OVF);
@@ -377,13 +375,6 @@
     return (vnf == VNF_Cast) || (vnf == VNF_CastOvf);
 }
 
-unsigned ValueNumStore::VNFuncArity(VNFunc vnf)
-{
-    // Read the bit field out of the table...
-    return (s_vnfOpAttribs[vnf] & VNFOA_ArityMask) >> VNFOA_ArityShift;
-}
-
->>>>>>> 82f7144f
 template <>
 bool ValueNumStore::IsOverflowIntDiv(int v0, int v1)
 {
@@ -465,19 +456,11 @@
     }
     // We will reserve chunk 0 to hold some special constants, like the constant NULL, the "exception" value, and the
     // "zero map."
-<<<<<<< HEAD
-    Chunk* specialConstChunk = new (m_alloc) Chunk(m_alloc, &m_nextChunkBase, TYP_REF, CEA_Const, MAX_LOOP_NUM);
+    Chunk* specialConstChunk = new (m_alloc) Chunk(m_alloc, &m_nextChunkBase, TYP_REF, CEA_Const);
     // Implicitly allocate 0 ==> NULL, and 1 ==> Exception, 2 ==> ZeroMap.
     specialConstChunk->m_numUsed += SRC_NumSpecialRefConsts;
     assert(m_chunks.Size() == 0);
     m_chunks.Push(specialConstChunk);
-=======
-    Chunk* specialConstChunk = new (m_alloc) Chunk(m_alloc, &m_nextChunkBase, TYP_REF, CEA_Const);
-    specialConstChunk->m_numUsed +=
-        SRC_NumSpecialRefConsts; // Implicitly allocate 0 ==> NULL, and 1 ==> Exception, 2 ==> ZeroMap.
-    ChunkNum cn = m_chunks.Push(specialConstChunk);
-    assert(cn == 0);
->>>>>>> 82f7144f
 
     m_mapSelectBudget = (int)JitConfig.JitVNMapSelBudget(); // We cast the unsigned DWORD to a signed int.
 
@@ -1622,27 +1605,8 @@
 
 ValueNumStore::Chunk* ValueNumStore::GetAllocChunk(var_types typ, ChunkExtraAttribs attribs)
 {
-<<<<<<< HEAD
-    unsigned index;
-    if (loopNum == MAX_LOOP_NUM)
-    {
-        // Loop nest is unknown/irrelevant for this VN.
-        index = attribs;
-    }
-    else
-    {
-        // Loop nest is interesting.  Since we know this is only true for unique VNs, we know attribs will
-        // be CEA_None and can just index based on loop number.
-        noway_assert(attribs == CEA_None);
-        // Map NOT_IN_LOOP -> MAX_LOOP_NUM to make the index range contiguous [0..MAX_LOOP_NUM]
-        index = CEA_Count + (loopNum == BasicBlock::NOT_IN_LOOP ? MAX_LOOP_NUM : loopNum);
-    }
-    ChunkNum cn = m_curAllocChunk[typ][index];
-=======
-    Chunk*   res;
     unsigned index = attribs;
     ChunkNum cn    = m_curAllocChunk[typ][index];
->>>>>>> 82f7144f
     if (cn != NoChunk)
     {
         Chunk* chunk = m_chunks.Get(cn);
@@ -1652,17 +1616,10 @@
         }
     }
     // Otherwise, must allocate a new one.
-<<<<<<< HEAD
-    Chunk* chunk                = new (m_alloc) Chunk(m_alloc, &m_nextChunkBase, typ, attribs, loopNum);
+    Chunk* chunk                = new (m_alloc) Chunk(m_alloc, &m_nextChunkBase, typ, attribs);
     m_curAllocChunk[typ][index] = m_chunks.Size();
     m_chunks.Push(chunk);
     return chunk;
-=======
-    res                         = new (m_alloc) Chunk(m_alloc, &m_nextChunkBase, typ, attribs);
-    cn                          = m_chunks.Push(res);
-    m_curAllocChunk[typ][index] = cn;
-    return res;
->>>>>>> 82f7144f
 }
 
 //------------------------------------------------------------------------
@@ -1740,7 +1697,6 @@
     return VnForConst(cnsVal, GetByrefCnsMap(), TYP_BYREF);
 }
 
-<<<<<<< HEAD
 ValueNum ValueNumStore::VNForBitCastOper(var_types castToType)
 {
     assert(castToType != TYP_STRUCT);
@@ -1759,11 +1715,8 @@
     return result;
 }
 
-ValueNum ValueNumStore::VNForCastOper(var_types castToType, bool srcIsUnsigned /*=false*/)
-=======
 ValueNum ValueNumStore::VNForCastOper(var_types castToType,
                                       bool srcIsUnsigned /*=false*/ DEBUGARG(bool printResult /*=true*/))
->>>>>>> 82f7144f
 {
     assert(castToType != TYP_STRUCT);
     INT32 cnsVal = INT32(castToType) << INT32(VCA_BitCount);
@@ -1815,20 +1768,10 @@
     }
     else
     {
-<<<<<<< HEAD
         Chunk*   c                                           = GetAllocChunk(TYP_I_IMPL, CEA_Handle);
         unsigned offsetWithinChunk                           = c->AllocVN();
         res                                                  = c->m_baseVN + offsetWithinChunk;
         static_cast<VNHandle*>(c->m_defs)[offsetWithinChunk] = handle;
-=======
-        Chunk* const    c                 = GetAllocChunk(TYP_I_IMPL, CEA_Handle);
-        unsigned const  offsetWithinChunk = c->AllocVN();
-        VNHandle* const chunkSlots        = reinterpret_cast<VNHandle*>(c->m_defs);
-
-        chunkSlots[offsetWithinChunk] = handle;
-        res                           = c->m_baseVN + offsetWithinChunk;
-
->>>>>>> 82f7144f
         GetHandleMap()->Set(handle, res);
         return res;
     }
@@ -1934,19 +1877,10 @@
     if (!GetVNFunc0Map()->Lookup(func, &resultVN))
     {
         // Allocate a new ValueNum for 'func'
-<<<<<<< HEAD
         Chunk*   c                                         = GetAllocChunk(typ, CEA_Func0);
         unsigned offsetWithinChunk                         = c->AllocVN();
         resultVN                                           = c->m_baseVN + offsetWithinChunk;
         static_cast<VNFunc*>(c->m_defs)[offsetWithinChunk] = func;
-=======
-        Chunk* const   c                 = GetAllocChunk(typ, CEA_Func0);
-        unsigned const offsetWithinChunk = c->AllocVN();
-        VNFunc* const  chunkSlots        = reinterpret_cast<VNFunc*>(c->m_defs);
-
-        chunkSlots[offsetWithinChunk] = func;
-        resultVN                      = c->m_baseVN + offsetWithinChunk;
->>>>>>> 82f7144f
         GetVNFunc0Map()->Set(func, resultVN);
     }
     return resultVN;
@@ -1985,20 +1919,10 @@
     {
         // Otherwise, Allocate a new ValueNum for 'func'('arg0VN')
         //
-<<<<<<< HEAD
         Chunk*   c                                                = GetAllocChunk(typ, CEA_Func1);
         unsigned offsetWithinChunk                                = c->AllocVN();
         resultVN                                                  = c->m_baseVN + offsetWithinChunk;
         static_cast<VNDefFunc1Arg*>(c->m_defs)[offsetWithinChunk] = fstruct;
-=======
-        Chunk* const         c                 = GetAllocChunk(typ, CEA_Func1);
-        unsigned const       offsetWithinChunk = c->AllocVN();
-        VNDefFunc1Arg* const chunkSlots        = reinterpret_cast<VNDefFunc1Arg*>(c->m_defs);
-
-        chunkSlots[offsetWithinChunk] = fstruct;
-        resultVN                      = c->m_baseVN + offsetWithinChunk;
-
->>>>>>> 82f7144f
         // Record 'resultVN' in the Func1Map
         GetVNFunc1Map()->Set(fstruct, resultVN);
     }
@@ -2113,19 +2037,10 @@
             {
                 // Otherwise, Allocate a new ValueNum for 'func'('arg0VN','arg1VN')
                 //
-<<<<<<< HEAD
                 Chunk*   c                                                = GetAllocChunk(typ, CEA_Func2);
                 unsigned offsetWithinChunk                                = c->AllocVN();
                 resultVN                                                  = c->m_baseVN + offsetWithinChunk;
                 static_cast<VNDefFunc2Arg*>(c->m_defs)[offsetWithinChunk] = fstruct;
-=======
-                Chunk* const         c                 = GetAllocChunk(typ, CEA_Func2);
-                unsigned const       offsetWithinChunk = c->AllocVN();
-                VNDefFunc2Arg* const chunkSlots        = reinterpret_cast<VNDefFunc2Arg*>(c->m_defs);
-
-                chunkSlots[offsetWithinChunk] = fstruct;
-                resultVN                      = c->m_baseVN + offsetWithinChunk;
->>>>>>> 82f7144f
                 // Record 'resultVN' in the Func2Map
                 GetVNFunc2Map()->Set(fstruct, resultVN);
             }
@@ -2182,20 +2097,10 @@
     {
         // Otherwise, Allocate a new ValueNum for 'func'('arg0VN','arg1VN','arg2VN')
         //
-<<<<<<< HEAD
         Chunk*   c                                                = GetAllocChunk(typ, CEA_Func3);
         unsigned offsetWithinChunk                                = c->AllocVN();
         resultVN                                                  = c->m_baseVN + offsetWithinChunk;
         static_cast<VNDefFunc3Arg*>(c->m_defs)[offsetWithinChunk] = fstruct;
-=======
-        Chunk* const         c                 = GetAllocChunk(typ, CEA_Func3);
-        unsigned const       offsetWithinChunk = c->AllocVN();
-        VNDefFunc3Arg* const chunkSlots        = reinterpret_cast<VNDefFunc3Arg*>(c->m_defs);
-
-        chunkSlots[offsetWithinChunk] = fstruct;
-        resultVN                      = c->m_baseVN + offsetWithinChunk;
-
->>>>>>> 82f7144f
         // Record 'resultVN' in the Func3Map
         GetVNFunc3Map()->Set(fstruct, resultVN);
     }
@@ -2228,13 +2133,8 @@
     assert(arg0VN == VNNormalValue(arg0VN));
     assert(arg1VN == VNNormalValue(arg1VN));
     assert(arg2VN == VNNormalValue(arg2VN));
-<<<<<<< HEAD
-    assert(arg3VN == VNNormalValue(arg3VN));
+    assert((func == VNF_MapStore) || (arg3VN == VNNormalValue(arg3VN)));
     assert(VNFuncArityIsLegal(func, 4));
-=======
-    assert((func == VNF_MapStore) || (arg3VN == VNNormalValue(arg3VN)));
-    assert(VNFuncArity(func) == 4);
->>>>>>> 82f7144f
 
     ValueNum resultVN;
 
@@ -2245,20 +2145,10 @@
     {
         // Otherwise, Allocate a new ValueNum for 'func'('arg0VN','arg1VN','arg2VN','arg3VN')
         //
-<<<<<<< HEAD
         Chunk*   c                                                = GetAllocChunk(typ, CEA_Func4);
         unsigned offsetWithinChunk                                = c->AllocVN();
         resultVN                                                  = c->m_baseVN + offsetWithinChunk;
         static_cast<VNDefFunc4Arg*>(c->m_defs)[offsetWithinChunk] = fstruct;
-=======
-        Chunk* const         c                 = GetAllocChunk(typ, CEA_Func4);
-        unsigned const       offsetWithinChunk = c->AllocVN();
-        VNDefFunc4Arg* const chunkSlots        = reinterpret_cast<VNDefFunc4Arg*>(c->m_defs);
-
-        chunkSlots[offsetWithinChunk] = fstruct;
-        resultVN                      = c->m_baseVN + offsetWithinChunk;
-
->>>>>>> 82f7144f
         // Record 'resultVN' in the Func4Map
         GetVNFunc4Map()->Set(fstruct, resultVN);
     }
@@ -2572,20 +2462,10 @@
         if (!GetVNFunc2Map()->Lookup(fstruct, &res))
         {
             // Otherwise, assign a new VN for the function application.
-<<<<<<< HEAD
             Chunk*   c                                                = GetAllocChunk(typ, CEA_Func2);
             unsigned offsetWithinChunk                                = c->AllocVN();
             res                                                       = c->m_baseVN + offsetWithinChunk;
             static_cast<VNDefFunc2Arg*>(c->m_defs)[offsetWithinChunk] = fstruct;
-=======
-            Chunk* const         c                 = GetAllocChunk(typ, CEA_Func2);
-            unsigned const       offsetWithinChunk = c->AllocVN();
-            VNDefFunc2Arg* const chunkSlots        = reinterpret_cast<VNDefFunc2Arg*>(c->m_defs);
-
-            chunkSlots[offsetWithinChunk] = fstruct;
-            res                           = c->m_baseVN + offsetWithinChunk;
-
->>>>>>> 82f7144f
             GetVNFunc2Map()->Set(fstruct, res);
         }
         return res;
@@ -4706,12 +4586,7 @@
         }
     }
 
-<<<<<<< HEAD
-    Chunk* c = m_chunks.Get(GetChunkNum(vn));
-    return c->m_loopNum;
-=======
     return BasicBlock::MAX_LOOP_NUM;
->>>>>>> 82f7144f
 }
 
 bool ValueNumStore::IsVNConstant(ValueNum vn)
@@ -5902,17 +5777,11 @@
             case VNF_ValWithExc:
                 vnDumpValWithExc(comp, &funcApp);
                 break;
-<<<<<<< HEAD
+            case VNF_MemOpaque:
+                vnDumpMemOpaque(comp, &funcApp);
+                break;
             case VNF_LclAddr:
                 vnDumpLclAddr(comp, &funcApp);
-=======
-            case VNF_MemOpaque:
-                vnDumpMemOpaque(comp, &funcApp);
-                break;
-#ifdef FEATURE_SIMD
-            case VNF_SimdType:
-                vnDumpSimdType(comp, &funcApp);
->>>>>>> 82f7144f
                 break;
             default:
                 printf("%s", VNFuncName(funcApp.m_func));
@@ -7340,7 +7209,6 @@
 
     LclVarDsc* dstLcl = lvaGetDesc(dstLclNode);
 
-<<<<<<< HEAD
     if (dstLcl->IsAddressExposed())
     {
         fgMutateAddressExposedLocal(asg);
@@ -7356,29 +7224,6 @@
     assert(!GetMemorySsaMap(ByrefExposed)->Lookup(asg));
     assert(dstLclNode->OperIs(GT_LCL_VAR, GT_LCL_FLD));
     assert((dstLclNode->gtFlags & GTF_VAR_DEF) != 0);
-=======
-            unsigned lclDefSsaNum = GetSsaNumForLocalVarDef(lclVarTree);
-            // Ignore vars that we excluded from SSA (for example, because they're address-exposed). They don't have
-            // SSA names in which to store VN's on defs.  We'll yield unique VN's when we read from them.
-            if (lvaInSsa(lclNum) && lclDefSsaNum != SsaConfig::RESERVED_SSA_NUM)
-            {
-                // Should not have been recorded as updating ByrefExposed.
-                assert(!GetMemorySsaMap(ByrefExposed)->Lookup(tree));
-
-                ValueNum initBlkVN = ValueNumStore::NoVN;
-                GenTree* initConst = rhs;
-                if (isEntire && initConst->OperGet() == GT_CNS_INT)
-                {
-                    unsigned initVal = 0xFF & (unsigned)initConst->AsIntConCommon()->IconValue();
-                    if (initVal == 0)
-                    {
-                        initBlkVN = vnStore->VNZeroForType(lclVarTree->TypeGet());
-                    }
-                }
-                ValueNum lclVarVN = (initBlkVN != ValueNumStore::NoVN)
-                                        ? initBlkVN
-                                        : vnStore->VNForExpr(compCurBB, var_types(lvaTable[lclNum].lvType));
->>>>>>> 82f7144f
 
     unsigned      dstLclNum   = dstLclNode->GetLclNum();
     unsigned      dstSsaNum   = GetSsaNumForLocalVarDef(dstLclNode);
@@ -7409,173 +7254,11 @@
         {
             dstFieldSeq = lclFld->GetFieldSeq();
 
-<<<<<<< HEAD
             if (dstFieldSeq == nullptr)
             {
                 dstFieldSeq = FieldSeqNode::NotAField();
             }
         }
-=======
-            unsigned      lhsLclNum    = lclVarTree->GetLclNum();
-            FieldSeqNode* lhsFldSeq    = nullptr;
-            unsigned      lclDefSsaNum = GetSsaNumForLocalVarDef(lclVarTree);
-            // If it's excluded from SSA, don't need to do anything.
-            if (lvaInSsa(lhsLclNum) && lclDefSsaNum != SsaConfig::RESERVED_SSA_NUM)
-            {
-                // Should not have been recorded as updating ByrefExposed.
-                assert(!GetMemorySsaMap(ByrefExposed)->Lookup(tree));
-
-                if (lhs->IsLocalExpr(this, &lclVarTree, &lhsFldSeq))
-                {
-                    noway_assert(lclVarTree->GetLclNum() == lhsLclNum);
-                }
-                else
-                {
-                    GenTree* lhsAddr;
-                    if (lhs->OperIsBlk())
-                    {
-                        lhsAddr = lhs->AsBlk()->Addr();
-                    }
-                    else
-                    {
-                        assert(lhs->OperGet() == GT_IND);
-                        lhsAddr = lhs->AsOp()->gtOp1;
-                    }
-
-                    // For addr-of-local expressions, lib/cons shouldn't matter.
-                    assert(lhsAddr->gtVNPair.BothEqual());
-                    ValueNum lhsAddrVN = lhsAddr->GetVN(VNK_Liberal);
-
-                    // Unpack the PtrToLoc value number of the address.
-                    assert(vnStore->IsVNFunc(lhsAddrVN));
-
-                    VNFuncApp lhsAddrFuncApp;
-                    vnStore->GetVNFunc(lhsAddrVN, &lhsAddrFuncApp);
-
-                    assert(lhsAddrFuncApp.m_func == VNF_PtrToLoc);
-                    assert(vnStore->IsVNConstant(lhsAddrFuncApp.m_args[0]) &&
-                           vnStore->ConstantValue<unsigned>(lhsAddrFuncApp.m_args[0]) == lhsLclNum);
-
-                    lhsFldSeq = vnStore->FieldSeqVNToFieldSeq(lhsAddrFuncApp.m_args[1]);
-                }
-
-                // Now we need to get the proper RHS.
-                GenTreeLclVarCommon* rhsLclVarTree = nullptr;
-                LclVarDsc*           rhsVarDsc     = nullptr;
-                FieldSeqNode*        rhsFldSeq     = nullptr;
-                ValueNumPair         rhsVNPair;
-                bool                 isNewUniq = false;
-                if (!rhs->OperIsIndir())
-                {
-                    if (rhs->IsLocalExpr(this, &rhsLclVarTree, &rhsFldSeq))
-                    {
-                        unsigned rhsLclNum = rhsLclVarTree->GetLclNum();
-                        rhsVarDsc          = &lvaTable[rhsLclNum];
-                        if (!lvaInSsa(rhsLclNum) || !rhsLclVarTree->HasSsaName() ||
-                            rhsFldSeq == FieldSeqStore::NotAField())
-                        {
-                            rhsVNPair.SetBoth(vnStore->VNForExpr(compCurBB, rhsLclVarTree->TypeGet()));
-                            isNewUniq = true;
-                        }
-                        else
-                        {
-                            rhsVNPair = lvaTable[rhsLclVarTree->GetLclNum()]
-                                            .GetPerSsaData(rhsLclVarTree->GetSsaNum())
-                                            ->m_vnPair;
-                            var_types indType = rhsLclVarTree->TypeGet();
-
-                            rhsVNPair = vnStore->VNPairApplySelectors(rhsVNPair, rhsFldSeq, indType);
-                        }
-                    }
-                    else
-                    {
-                        rhsVNPair.SetBoth(vnStore->VNForExpr(compCurBB, rhs->TypeGet()));
-                        isNewUniq = true;
-                    }
-                }
-                else
-                {
-                    GenTree*  srcAddr = rhs->AsIndir()->Addr();
-                    VNFuncApp srcAddrFuncApp;
-                    if (srcAddr->IsLocalAddrExpr(this, &rhsLclVarTree, &rhsFldSeq))
-                    {
-                        unsigned rhsLclNum = rhsLclVarTree->GetLclNum();
-                        rhsVarDsc          = &lvaTable[rhsLclNum];
-                        if (!lvaInSsa(rhsLclNum) || !rhsLclVarTree->HasSsaName() ||
-                            rhsFldSeq == FieldSeqStore::NotAField())
-                        {
-                            isNewUniq = true;
-                        }
-                        else
-                        {
-                            rhsVNPair = lvaTable[rhsLclVarTree->GetLclNum()]
-                                            .GetPerSsaData(rhsLclVarTree->GetSsaNum())
-                                            ->m_vnPair;
-                            var_types indType = rhsLclVarTree->TypeGet();
-
-                            rhsVNPair = vnStore->VNPairApplySelectors(rhsVNPair, rhsFldSeq, indType);
-                        }
-                    }
-                    else if (vnStore->GetVNFunc(vnStore->VNLiberalNormalValue(srcAddr->gtVNPair), &srcAddrFuncApp))
-                    {
-                        if (srcAddrFuncApp.m_func == VNF_PtrToStatic)
-                        {
-                            var_types     indType            = lclVarTree->TypeGet();
-                            ValueNum      fieldSeqVN         = srcAddrFuncApp.m_args[0];
-                            FieldSeqNode* fldSeqForStaticVar = vnStore->FieldSeqVNToFieldSeq(fieldSeqVN);
-#ifdef DEBUG
-                            FieldSeqNode* zeroOffsetFldSeq = nullptr;
-                            if (GetZeroOffsetFieldMap()->Lookup(srcAddr, &zeroOffsetFldSeq))
-                            {
-                                // Check that the zero offset field seq was attached for `srcAddr`.
-                                assert(fldSeqForStaticVar->GetTail() == zeroOffsetFldSeq);
-                            }
-#endif
-                            if (fldSeqForStaticVar != FieldSeqStore::NotAField())
-                            {
-                                // We model statics as indices into GcHeap (which is a subset of ByrefExposed).
-                                ValueNum selectedStaticVar;
-                                size_t   structSize = 0;
-                                selectedStaticVar   = vnStore->VNApplySelectors(VNK_Liberal, fgCurMemoryVN[GcHeap],
-                                                                              fldSeqForStaticVar, &structSize);
-                                selectedStaticVar =
-                                    vnStore->VNApplySelectorsTypeCheck(selectedStaticVar, indType, structSize);
-
-                                rhsVNPair.SetLiberal(selectedStaticVar);
-                                rhsVNPair.SetConservative(vnStore->VNForExpr(compCurBB, indType));
-                            }
-                            else
-                            {
-                                JITDUMP("    *** Missing field sequence info for Src/RHS of COPYBLK\n");
-                                isNewUniq = true;
-                            }
-                        }
-                        else if (srcAddrFuncApp.m_func == VNF_PtrToArrElem)
-                        {
-                            ValueNum elemLib =
-                                fgValueNumberArrIndexVal(nullptr, &srcAddrFuncApp, vnStore->VNForEmptyExcSet());
-                            rhsVNPair.SetLiberal(elemLib);
-                            rhsVNPair.SetConservative(vnStore->VNForExpr(compCurBB, lclVarTree->TypeGet()));
-                        }
-                        else
-                        {
-                            isNewUniq = true;
-                        }
-                    }
-                    else
-                    {
-                        isNewUniq = true;
-                    }
-                }
-
-                if (lhsFldSeq == FieldSeqStore::NotAField())
-                {
-                    // We don't have proper field sequence information for the lhs
-                    //
-                    JITDUMP("    *** Missing field sequence info for Dst/LHS of COPYBLK\n");
-                    isNewUniq = true;
-                }
->>>>>>> 82f7144f
 
         ValueNumPair vnp;
 
@@ -7727,38 +7410,9 @@
                         // A BYREF local may have a zero offset field sequence that needs to be added.
                         if (lclNode->TypeIs(TYP_BYREF))
                         {
-<<<<<<< HEAD
                             if (FieldSeqNode* fieldSeq = GetZeroOffsetFieldSeq(tree))
                             {
                                 ValueNum extendVN = vnStore->ExtendPtrVN(vnp, fieldSeq, 0);
-=======
-#ifdef DEBUG
-
-                            // So far, we know about three of these cases:
-                            // Case 1) We have a local var who has never been defined but it's seen as a use.
-                            //         This is the case of storeIndir(addr(lclvar)) = expr.  In this case since we only
-                            //         take the address of the variable, this doesn't mean it's a use nor we have to
-                            //         initialize it, so in this very rare case, we fabricate a value number;
-                            // Case 2) Local variables that represent structs which are assigned using CpBlk;
-                            // Case 3) Local variable was written using a partial write,
-                            //         for example, BLK<1>(ADDR(LCL_VAR int)) = 1, it will change only the first byte.
-                            //         Check that there was ld-addr-op on the local.
-                            //
-                            // Make sure we have one of these cases.
-                            //
-                            const GenTree*   nextNode = lcl->gtNext;
-                            const LclVarDsc* varDsc   = lvaGetDesc(lcl);
-
-                            assert((nextNode->gtOper == GT_ADDR && nextNode->AsOp()->gtOp1 == lcl) ||
-                                   varTypeIsStruct(lcl->TypeGet()) || varDsc->lvHasLdAddrOp);
-#endif // DEBUG
-
-                            // We will assign a unique value number for these
-                            //
-                            generateUniqueVN = true;
-                        }
-                    }
->>>>>>> 82f7144f
 
                                 if (extendVN != ValueNumStore::NoVN)
                                 {
@@ -7801,45 +7455,6 @@
                     vnStore->VNForHandle(ssize_t(tree->AsFptrVal()->gtFptrMethod), GTF_ICON_METHOD_HDL));
                 break;
 
-<<<<<<< HEAD
-=======
-            // This group passes through a value from a child node.
-            case GT_RET_EXPR:
-                tree->SetVNsFromNode(tree->AsRetExpr()->gtInlineCandidate);
-                break;
-
-            case GT_LCL_FLD:
-            {
-                GenTreeLclFld* lclFld = tree->AsLclFld();
-                assert(!lvaInSsa(lclFld->GetLclNum()) || (lclFld->GetFieldSeq() != nullptr));
-                // If this is a (full) def, then the variable will be labeled with the new SSA number,
-                // which will not have a value.  We skip; it will be handled by one of the assignment-like
-                // forms (assignment, or initBlk or copyBlk).
-                if (((lclFld->gtFlags & GTF_VAR_DEF) == 0) || (lclFld->gtFlags & GTF_VAR_USEASG))
-                {
-                    unsigned   lclNum = lclFld->GetLclNum();
-                    unsigned   ssaNum = lclFld->GetSsaNum();
-                    LclVarDsc* varDsc = &lvaTable[lclNum];
-
-                    var_types indType = tree->TypeGet();
-                    if ((lclFld->GetFieldSeq() == FieldSeqStore::NotAField()) || !lvaInSsa(lclFld->GetLclNum()) ||
-                        !lclFld->HasSsaName())
-                    {
-                        // This doesn't represent a proper field access or it's a struct
-                        // with overlapping fields that is hard to reason about; return a new unique VN.
-                        tree->gtVNPair.SetBoth(vnStore->VNForExpr(compCurBB, indType));
-                    }
-                    else
-                    {
-                        ValueNumPair lclVNPair = varDsc->GetPerSsaData(ssaNum)->m_vnPair;
-                        tree->gtVNPair = vnStore->VNPairApplySelectors(lclVNPair, lclFld->GetFieldSeq(), indType);
-                    }
-                }
-            }
-            break;
-
-            // The ones below here all get a new unique VN -- but for various reasons, explained after each.
->>>>>>> 82f7144f
             case GT_CATCH_ARG:
                 // We know nothing about the value of a caught expression.
                 tree->gtVNPair.SetBoth(vnStore->VNForExpr(compCurBB, tree->TypeGet()));
@@ -8053,7 +7668,6 @@
                         break;
                     }
 
-<<<<<<< HEAD
                     lhs->gtVNPair = rhsVNPair;
 
                     ValueNum      argVN        = arg->gtVNPair.GetLiberal();
@@ -8071,94 +7685,6 @@
                             printf("Tree ");
                             Compiler::printTreeID(tree);
                             printf(" assigns to an array element:\n");
-=======
-                            bool wasInSsa = false;
-                            if (lvaInSsa(lclNum))
-                            {
-                                FieldSeqNode* fieldSeq = vnStore->FieldSeqVNToFieldSeq(funcApp.m_args[1]);
-
-                                // Either "arg" is the address of (part of) a local itself, or else we have
-                                // a "rogue" PtrToLoc, one that should have made the local in question
-                                // address-exposed.  Assert on that.
-                                GenTreeLclVarCommon* lclVarTree = nullptr;
-                                bool                 isEntire   = false;
-
-                                if (arg->DefinesLocalAddr(this, genTypeSize(lhs->TypeGet()), &lclVarTree, &isEntire) &&
-                                    lclVarTree->HasSsaName())
-                                {
-                                    // The local #'s should agree.
-                                    assert(lclNum == lclVarTree->GetLclNum());
-
-                                    if (fieldSeq == FieldSeqStore::NotAField())
-                                    {
-                                        assert(!isEntire && "did not expect an entire NotAField write.");
-                                        // We don't know where we're storing, so give the local a new, unique VN.
-                                        // Do this by considering it an "entire" assignment, with an unknown RHS.
-                                        isEntire = true;
-                                        rhsVNPair.SetBoth(vnStore->VNForExpr(compCurBB, lclVarTree->TypeGet()));
-                                    }
-                                    else if ((fieldSeq == nullptr) && !isEntire)
-                                    {
-                                        // It is a partial store of a LCL_VAR without using LCL_FLD.
-                                        // Generate a unique VN.
-                                        isEntire = true;
-                                        rhsVNPair.SetBoth(vnStore->VNForExpr(compCurBB, lclVarTree->TypeGet()));
-                                    }
-
-                                    unsigned     lclDefSsaNum;
-                                    ValueNumPair newLhsVNPair;
-                                    if (isEntire)
-                                    {
-                                        newLhsVNPair = rhsVNPair;
-                                        lclDefSsaNum = lclVarTree->GetSsaNum();
-                                    }
-                                    else
-                                    {
-                                        // Don't use the lclVarTree's VN: if it's a local field, it will
-                                        // already be dereferenced by it's field sequence.
-                                        ValueNumPair oldLhsVNPair = lvaTable[lclVarTree->GetLclNum()]
-                                                                        .GetPerSsaData(lclVarTree->GetSsaNum())
-                                                                        ->m_vnPair;
-                                        lclDefSsaNum = GetSsaNumForLocalVarDef(lclVarTree);
-                                        newLhsVNPair =
-                                            vnStore->VNPairApplySelectorsAssign(oldLhsVNPair, fieldSeq, rhsVNPair,
-                                                                                lhs->TypeGet(), compCurBB);
-                                    }
-
-                                    if (lclDefSsaNum != SsaConfig::RESERVED_SSA_NUM)
-                                    {
-                                        lvaTable[lclNum].GetPerSsaData(lclDefSsaNum)->m_vnPair = newLhsVNPair;
-                                        wasInSsa                                               = true;
-#ifdef DEBUG
-                                        if (verbose)
-                                        {
-                                            printf("Tree ");
-                                            Compiler::printTreeID(tree);
-                                            printf(" assigned VN to local var V%02u/%d: VN ", lclNum, lclDefSsaNum);
-                                            vnpPrint(newLhsVNPair, 1);
-                                            printf("\n");
-                                        }
-#endif // DEBUG
-                                    }
-                                }
-                                else
-                                {
-                                    unreached(); // "Rogue" PtrToLoc, as discussed above.
-                                }
-                            }
-
-                            if (!wasInSsa && lvaVarAddrExposed(lclNum))
-                            {
-                                // Need to record the effect on ByrefExposed.
-                                // We could use MapStore here and MapSelect on reads of address-exposed locals
-                                // (using the local nums as selectors) to get e.g. propagation of values
-                                // through address-taken locals in regions of code with no calls or byref
-                                // writes.
-                                // For now, just use a new opaque VN.
-                                ValueNum heapVN = vnStore->VNForExpr(compCurBB);
-                                recordAddressExposedLocalStore(tree, heapVN DEBUGARG("PtrToLoc indir"));
-                            }
->>>>>>> 82f7144f
                         }
 #endif // DEBUG
 
@@ -8243,62 +7769,9 @@
                             vnStore->VNApplySelectorsAssign(VNK_Liberal, fgCurMemoryVN[GcHeap], firstFieldOnly,
                                                             newFldMapVN, indType, compCurBB);
 
-<<<<<<< HEAD
                         recordGcHeapStore(tree, heapVN DEBUGARG("StoreField"));
                     }
                     else if (GenTreeLclVarCommon* dstLclNode = arg->IsLocalAddrExpr())
-=======
-                    // For Unknown stores, mutate GcHeap/ByrefExposed
-                    fgMutateGcHeap(lhs DEBUGARG("Unkwown Assignment - store")); // always change fgCurMemoryVN
-                    break;
-            }
-        }
-        // Other kinds of assignment: initblk and copyblk.
-        else if (oper == GT_ASG && (tree->TypeGet() == TYP_STRUCT))
-        {
-            fgValueNumberBlockAssignment(tree);
-        }
-        else if (oper == GT_ADDR)
-        {
-            // We have special representations for byrefs to lvalues.
-            GenTree* arg = tree->AsOp()->gtOp1;
-            if (arg->OperIsLocal())
-            {
-                FieldSeqNode* fieldSeq = nullptr;
-                ValueNum      newVN    = ValueNumStore::NoVN;
-                if (!lvaInSsa(arg->AsLclVarCommon()->GetLclNum()) || !arg->AsLclVarCommon()->HasSsaName())
-                {
-                    newVN = vnStore->VNForExpr(compCurBB, TYP_BYREF);
-                }
-                else if (arg->OperGet() == GT_LCL_FLD)
-                {
-                    fieldSeq = arg->AsLclFld()->GetFieldSeq();
-                    if (fieldSeq == nullptr)
-                    {
-                        // Local field with unknown field seq -- not a precise pointer.
-                        newVN = vnStore->VNForExpr(compCurBB, TYP_BYREF);
-                    }
-                }
-                if (newVN == ValueNumStore::NoVN)
-                {
-                    newVN = vnStore->VNForFunc(TYP_BYREF, VNF_PtrToLoc,
-                                               vnStore->VNForIntCon(arg->AsLclVarCommon()->GetLclNum()),
-                                               vnStore->VNForFieldSeq(fieldSeq));
-                }
-                tree->gtVNPair.SetBoth(newVN);
-            }
-            else if ((arg->gtOper == GT_IND) || arg->OperIsBlk())
-            {
-                // Usually the ADDR and IND just cancel out...
-                // except when this GT_ADDR has a valid zero-offset field sequence
-                //
-                FieldSeqNode* zeroOffsetFieldSeq = nullptr;
-                if (GetZeroOffsetFieldMap()->Lookup(tree, &zeroOffsetFieldSeq) &&
-                    (zeroOffsetFieldSeq != FieldSeqStore::NotAField()))
-                {
-                    ValueNum addrExtended = vnStore->ExtendPtrVN(arg->AsOp()->gtOp1, zeroOffsetFieldSeq);
-                    if (addrExtended != ValueNumStore::NoVN)
->>>>>>> 82f7144f
                     {
                         assert(lvaGetDesc(dstLclNode)->IsAddressExposed());
                         fgMutateAddressExposedLocal(tree);
@@ -8410,13 +7883,7 @@
             {
                 VNFuncApp funcApp;
 
-<<<<<<< HEAD
                 if (GenTreeClsVar* clsVarAddr = addr->IsClsVar())
-=======
-                // Is it a local or a heap address?
-                if (addr->IsLocalAddrExpr(this, &lclVarTree, &localFldSeq) && lvaInSsa(lclVarTree->GetLclNum()) &&
-                    lclVarTree->HasSsaName())
->>>>>>> 82f7144f
                 {
                     ValueNumPair clsVarVNPair;
 
