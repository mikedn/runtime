--- conflicted
+++ resolved
@@ -8844,8 +8844,8 @@
 
         if (encodeResultType)
         {
-            ValueNum vnSize     = vnStore->VNForIntCon(simdNode->GetSimdSize());
-            ValueNum vnBaseType = vnStore->VNForIntCon(INT32(simdNode->GetSimdBaseType()));
+            ValueNum vnSize     = vnStore->VNForIntCon(simdNode->gtSIMDSize);
+            ValueNum vnBaseType = vnStore->VNForIntCon(INT32(simdNode->gtSIMDBaseType));
             ValueNum simdTypeVN = vnStore->VNForFunc(TYP_REF, VNF_SimdType, vnSize, vnBaseType);
             resvnp.SetBoth(simdTypeVN);
 
@@ -8908,35 +8908,23 @@
         fgMutateGcHeap(hwIntrinsicNode DEBUGARG("HWIntrinsic - MemoryStore"));
     }
 
-<<<<<<< HEAD
-    if ((hwIntrinsicNode->GetNumOps() > 2) || (HWIntrinsicInfo::lookupNumArgs(hwIntrinsicNode->GetIntrinsic()) == -1))
-    {
-        // We have a HWINTRINSIC node with 3 or more args
-        // Or the numArgs was specified as -1 in the numArgs column in "hwinstrinsiclistxarch.h"
-        // For now we will generate a unique value number for this case.
-
-        // Generate unique VN
+    if (hwIntrinsicNode->GetNumOps() > 2)
+    {
+        // For now we will generate a unique value number for intrinsics with more than 2 operands.
         hwIntrinsicNode->gtVNPair.SetBoth(vnStore->VNForExpr(compCurBB, hwIntrinsicNode->TypeGet()));
         return;
     }
 
+    if ((hwIntrinsicNode->GetIntrinsic() == NI_Vector128_Create) && (hwIntrinsicNode->GetSIMDSize() != 16))
+    {
+        // TODO-MIKE-Fix: Vector128_Create may be used to create Vector2/3 values but
+        // we ignore the SIMD size so we get the same VN for Vector128_Create(8, x),
+        // Vector128_Create(12, x) and Vector128_Create(16, x).
+        hwIntrinsicNode->gtVNPair.SetBoth(vnStore->VNForExpr(compCurBB, hwIntrinsicNode->TypeGet()));
+        return;
+    }
+
     VNFunc func = GetVNFuncForNode(hwIntrinsicNode);
-=======
-    if ((tree->AsOp()->gtOp1 != nullptr) && tree->gtGetOp1()->OperIs(GT_LIST))
-    {
-        // TODO-CQ: allow intrinsics with GT_LIST to be properly VN'ed, it will
-        // allow use to process things like Vector128.Create(1,2,3,4) etc.
-        // Generate unique VN for now.
-        tree->gtVNPair.SetBoth(vnStore->VNForExpr(compCurBB, tree->TypeGet()));
-        return;
-    }
-
-    // We don't expect GT_LIST to be in the second op
-    assert((tree->AsOp()->gtOp2 == nullptr) || !tree->gtGetOp2()->OperIs(GT_LIST));
-
-    VNFunc func         = GetVNFuncForNode(tree);
-    bool   isMemoryLoad = hwIntrinsicNode->OperIsMemoryLoad();
->>>>>>> a629767a
 
     if (hwIntrinsicNode->OperIsMemoryLoad())
     {
@@ -8969,8 +8957,8 @@
 
     if (encodeResultType)
     {
-        ValueNum vnSize     = vnStore->VNForIntCon(hwIntrinsicNode->GetSimdSize());
-        ValueNum vnBaseType = vnStore->VNForIntCon(INT32(hwIntrinsicNode->GetSimdBaseType()));
+        ValueNum vnSize     = vnStore->VNForIntCon(hwIntrinsicNode->gtSIMDSize);
+        ValueNum vnBaseType = vnStore->VNForIntCon(INT32(hwIntrinsicNode->gtSIMDBaseType));
         ValueNum simdTypeVN = vnStore->VNForFunc(TYP_REF, VNF_SimdType, vnSize, vnBaseType);
         resvnp.SetBoth(simdTypeVN);
 
@@ -9016,23 +9004,13 @@
 
             if (encodeResultType)
             {
-<<<<<<< HEAD
                 normalPair = vnStore->VNPairForFunc(hwIntrinsicNode->TypeGet(), func, op1vnp, resvnp);
-                assert(vnStore->VNFuncArity(func) == 2);
+                assert((vnStore->VNFuncArity(func) == 2) || isVariableNumArgs);
             }
             else
             {
                 normalPair = vnStore->VNPairForFunc(hwIntrinsicNode->TypeGet(), func, op1vnp);
-                assert(vnStore->VNFuncArity(func) == 1);
-=======
-                normalPair = vnStore->VNPairForFunc(tree->TypeGet(), func, op1vnp, resvnp);
-                assert((vnStore->VNFuncArity(func) == 2) || isVariableNumArgs);
-            }
-            else
-            {
-                normalPair = vnStore->VNPairForFunc(tree->TypeGet(), func, op1vnp);
                 assert((vnStore->VNFuncArity(func) == 1) || isVariableNumArgs);
->>>>>>> a629767a
             }
         }
         else
@@ -9044,23 +9022,13 @@
             excSetPair = vnStore->VNPExcSetUnion(op1Xvnp, op2Xvnp);
             if (encodeResultType)
             {
-<<<<<<< HEAD
                 normalPair = vnStore->VNPairForFunc(hwIntrinsicNode->TypeGet(), func, op1vnp, op2vnp, resvnp);
-                assert(vnStore->VNFuncArity(func) == 3);
+                assert((vnStore->VNFuncArity(func) == 3) || isVariableNumArgs);
             }
             else
             {
                 normalPair = vnStore->VNPairForFunc(hwIntrinsicNode->TypeGet(), func, op1vnp, op2vnp);
-                assert(vnStore->VNFuncArity(func) == 2);
-=======
-                normalPair = vnStore->VNPairForFunc(tree->TypeGet(), func, op1vnp, op2vnp, resvnp);
-                assert((vnStore->VNFuncArity(func) == 3) || isVariableNumArgs);
-            }
-            else
-            {
-                normalPair = vnStore->VNPairForFunc(tree->TypeGet(), func, op1vnp, op2vnp);
                 assert((vnStore->VNFuncArity(func) == 2) || isVariableNumArgs);
->>>>>>> a629767a
             }
         }
     }
