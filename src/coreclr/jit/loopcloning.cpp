--- conflicted
+++ resolved
@@ -67,31 +67,23 @@
         int      rank = GetDimRank();
         for (int i = 0; i < rank; ++i)
         {
-<<<<<<< HEAD
             GenTreeIndexAddr* addr =
                 comp->gtNewArrayIndexAddr(arr, comp->gtNewLclvNode(arrIndex->indLcls[i],
                                                                    comp->lvaGetDesc(arrIndex->indLcls[i])->GetType()),
                                           TYP_REF);
 
-            arr = comp->gtNewIndexIndir(TYP_REF, addr);
-            arr->AsIndir()->SetAddr(comp->fgMorphIndexAddr(addr));
-=======
-            arr = comp->gtNewIndexRef(TYP_REF, arr, comp->gtNewLclvNode(arrIndex->indLcls[i],
-                                                                        comp->lvaTable[arrIndex->indLcls[i]].lvType));
-
             // Clear the range check flag and mark the index as non-faulting: we guarantee that all necessary range
             // checking has already been done by the time this array index expression is invoked.
             arr->gtFlags &= ~(GTF_INX_RNGCHK | GTF_EXCEPT);
-            arr->gtFlags |= GTF_INX_NOFAULT;
->>>>>>> 82f7144f
+            arr = comp->gtNewIndexIndir(TYP_REF, addr);
+            arr->gtFlags &= ~GTF_EXCEPT;
+            arr->gtFlags |= GTF_IND_NONFAULTING;
+            arr->AsIndir()->SetAddr(comp->fgMorphIndexAddr(addr));
         }
         // If asked for arrlen invoke arr length operator.
         if (oper == ArrLen)
         {
-<<<<<<< HEAD
             GenTree* arrLen = comp->gtNewArrLen(arr, OFFSETOF__CORINFO_Array__length, bb);
-=======
-            GenTree* arrLen = comp->gtNewArrLen(TYP_INT, arr, OFFSETOF__CORINFO_Array__length, bb);
 
             // We already guaranteed (by a sequence of preceding checks) that the array length operator will not
             // throw an exception because we null checked the base array.
@@ -102,7 +94,6 @@
             // array length operators in the slow-path of the cloned loops. CSE doesn't keep these separate, so bails
             // out on creating CSEs on this very useful type of CSE, leading to CQ losses in the cloned loop fast path.
             // TODO-CQ: fix this.
->>>>>>> 82f7144f
             return arrLen;
         }
         else
@@ -1345,7 +1336,7 @@
                     }
 #endif // DEBUG
 
-                    if (bndsChkNode->gtGetOp1()->OperIsBoundsCheck())
+                    if (bndsChkNode->gtGetOp1()->IsBoundsChk())
                     {
                         // This COMMA node will only represent a bounds check if we've haven't already removed this
                         // bounds check in some other nesting cloned loop. For example, consider:
@@ -2084,13 +2075,8 @@
 //      dimension of [] encountered.
 //
 //  Operation:
-<<<<<<< HEAD
-//      Given a "tree" extract the array and index in "result" as ArrIndex. In FlowGraph morph
-//      we have converted a GT_INDEX_ADDR tree into a scaled index base offset expression.
-//      We need to reconstruct this to be able to know if this is an array access.
-=======
-//      Given a "tree" extract the GT_INDEX node in "result" as ArrIndex. In morph
-//      we have converted a GT_INDEX tree into a scaled index base offset expression.
+//      Given a "tree" extract the INDEX_ADDR node in "result" as ArrIndex. In morph
+//      we have converted a INDEX_ADDR tree into a scaled index base offset expression.
 //      However, we don't actually bother to parse the morphed tree. All we care about is
 //      the bounds check node: it contains the array base and element index. The other side
 //      of the COMMA node can vary between array of primitive type and array of struct. There's
@@ -2098,7 +2084,6 @@
 //      In particular, we are trying to find bounds checks to remove, so only looking at the bounds
 //      check makes sense. We could verify that the bounds check is against the same array base/index
 //      but it isn't necessary.
->>>>>>> 82f7144f
 //
 //  Assumption:
 //      The method extracts only if the array base and indices are GT_LCL_VAR.
@@ -2178,81 +2163,6 @@
 
     unsigned indLcl = arrBndsChk->gtIndex->AsLclVarCommon()->GetLclNum();
 
-<<<<<<< HEAD
-    GenTree* after = tree->gtGetOp2();
-
-    if (after->gtOper != GT_IND)
-    {
-        return false;
-    }
-    // It used to be the case that arrBndsChks for struct types would fail the previous check because
-    // after->gtOper was an address (for a block op).  In order to avoid asmDiffs we will for now
-    // return false if the type of 'after' is a struct type.  (This was causing us to clone loops
-    // that we were not previously cloning.)
-    // TODO-1stClassStructs: Remove this check to enable optimization of array bounds checks for struct
-    // types.
-    if (varTypeIsStruct(after))
-    {
-        return false;
-    }
-
-    GenTree* sibo = after->gtGetOp1(); // sibo = scale*index + base + offset
-    if (sibo->gtOper != GT_ADD)
-    {
-        return false;
-    }
-    // TODO-1stClassStructs: Remove this check to enable optimization of array bounds checks for struct
-    // type fields.
-    if (GetZeroOffsetFieldSeq(sibo) != nullptr)
-    {
-        return false;
-    }
-    GenTree* base = sibo->gtGetOp1();
-    GenTree* sio  = sibo->gtGetOp2(); // sio == scale*index + offset
-    if (base->OperGet() != GT_LCL_VAR || base->AsLclVarCommon()->GetLclNum() != arrLcl)
-    {
-        return false;
-    }
-    if (sio->gtOper != GT_ADD)
-    {
-        return false;
-    }
-    GenTree* ofs = sio->gtGetOp2();
-    GenTree* si  = sio->gtGetOp1(); // si = scale*index
-    if (ofs->gtOper != GT_CNS_INT)
-    {
-        return false;
-    }
-    GenTree* index;
-    if (si->gtOper == GT_LSH)
-    {
-        GenTree* scale = si->gtGetOp2();
-        index          = si->gtGetOp1();
-        if (scale->gtOper != GT_CNS_INT)
-        {
-            return false;
-        }
-    }
-    else
-    {
-        // No scale (e.g., byte array).
-        index = si;
-    }
-#ifdef TARGET_64BIT
-    if (index->gtOper != GT_CAST)
-    {
-        return false;
-    }
-    GenTree* indexVar = index->gtGetOp1();
-#else
-    GenTree* indexVar = index;
-#endif
-    if (indexVar->gtOper != GT_LCL_VAR || indexVar->AsLclVarCommon()->GetLclNum() != indLcl)
-    {
-        return false;
-    }
-=======
->>>>>>> 82f7144f
     if (lhsNum == BAD_VAR_NUM)
     {
         result->arrLcl = arrLcl;
