// Licensed to the .NET Foundation under one or more agreements.
// The .NET Foundation licenses this file to you under the MIT license.

#include "jitpch.h"

#ifdef _MSC_VER
#pragma hdrstop
#endif

//------------------------------------------------------------------------
// fgInline - expand inline candidates
//
// Returns:
//   phase status indicating if anything was modified
//
// Notes:
//   Inline candidates are identified during importation and candidate calls
//   must be top-level expressions. In input IR, the result of the call (if any)
//   is consumed elsewhere by a GT_RET_EXPR node.
//
//   For successful inlines, calls are replaced by a sequence of argument setup
//   instructions, the inlined method body, and return value cleanup. Note
//   Inlining may introduce new inline candidates. These are processed in a
//   depth-first fashion, as the inliner walks the IR in statement order.
//
//   After inline expansion in a statement, the statement tree
//   is walked to locate GT_RET_EXPR nodes. These are replaced by either
//   * the original call tree, if the inline failed
//   * the return value tree from the inlinee, if the inline succeeded
//
//   This replacement happens in preorder; on the postorder side of the same
//   tree walk, we look for opportunties to devirtualize or optimize now that
//   we know the context for the newly supplied return value tree.
//
//   Inline arguments may be directly substituted into the body of the inlinee
//   in some cases. See inlUseArg.
//
PhaseStatus Compiler::fgInline()
{
    if (!opts.OptEnabled(CLFLG_INLINING))
    {
        return PhaseStatus::MODIFIED_NOTHING;
    }

#ifdef DEBUG
    if (verbose)
    {
        fgDispBasicBlocks(true);
    }

    fgPrintInlinedMethods = JitConfig.JitPrintInlinedMethods().contains(info.compMethodName, info.compClassName,
                                                                        &info.compMethodInfo->args);
#endif // DEBUG

    m_inlineStrategy->BeginInlining();

    for (BasicBlock* block = fgFirstBB; block != nullptr; block = block->bbNext)
    {
        compCurBB = block;

        for (Statement* stmt : block->Statements())
        {
            inlReplaceRetExpr(stmt);

            // The importer ensures that all inline candidates are statement roots.
            GenTree* expr = stmt->GetRootNode();

            if (GenTreeCall* call = expr->IsCall())
            {
                bool removeStmt = false;

                if (call->IsInlineCandidate())
                {
                    bool inlined = inlInlineCall(stmt, call);

                    removeStmt = inlined || (call->gtInlineCandidateInfo->retExprPlaceholder != nullptr);
                }
                else if (call->IsGuardedDevirtualizationCandidate())
                {
                    // TODO-MIKE-Cleanup: Shouldn't IndirectCallTransformer take care of this?!

                    removeStmt = (call->gtInlineCandidateInfo->retExprPlaceholder != nullptr);
                }

                if (removeStmt)
                {
                    fgRemoveStmt(block, stmt DEBUGARG(/*dumpStmt */ false));
                    continue;
                }
            }

            // COMMA(CALL, NOP) => CALL
            if (expr->OperIs(GT_COMMA) && expr->AsOp()->GetOp(0)->IsCall() && expr->AsOp()->GetOp(1)->OperIs(GT_NOP))
            {
                stmt->SetRootNode(expr->AsOp()->GetOp(0));
            }
        }

        if ((block->bbJumpKind == BBJ_COND) && block->lastStmt()->GetRootNode()->AsUnOp()->GetOp(0)->IsIntCon())
        {
            // Inlining may have created new constants so we may be able to eliminate some conditional branches.

            // TODO-MIKE-Cleanup: Why bother? If done right this would avoid unnecessary inlining
            // in dead code. But it's not done right - the conditional branch is eliminated but
            // if a successor becomes unreachable then it is not eliminated from the block list
            // so we're still going to inline in it.

            inlFoldJTrue(block);
        }
    }

#ifdef DEBUG
    inlDebugCheckInlineCandidates();
    fgVerifyHandlerTab();

    if (verbose || fgPrintInlinedMethods)
    {
        JITDUMP("\n---- Inline Tree ----\n");
        m_inlineStrategy->Dump(verbose);
    }
#endif

    return PhaseStatus::MODIFIED_EVERYTHING;
}

class RetExprReplaceVisitor : public GenTreeVisitor<RetExprReplaceVisitor>
{
    Statement* m_stmt;

public:
    RetExprReplaceVisitor(Compiler* compiler, Statement* stmt) : GenTreeVisitor(compiler), m_stmt(stmt)
    {
    }

    enum
    {
        ComputeStack      = false,
        DoPreOrder        = true,
        DoPostOrder       = true,
        DoLclVarsOnly     = false,
        UseExecutionOrder = false,
    };

    fgWalkResult PreOrderVisit(GenTree** use, GenTree* user)
    {
        GenTree* tree = *use;

        // All the operations here and in the corresponding postorder
        // callback (fgLateDevirtualization) are triggered by GT_CALL or
        // GT_RET_EXPR trees, and these (should) have the call side
        // effect flag.
        //
        // So bail out for any trees that don't have this flag.

        if ((tree->gtFlags & GTF_CALL) == 0)
        {
            return Compiler::WALK_SKIP_SUBTREES;
        }

        if (GenTreeRetExpr* retExpr = tree->IsRetExpr())
        {
            JITDUMP("---- Return expression placeholder " FMT_TREEID " ----\n", retExpr->GetID());

            if (user != nullptr)
            {
                JITDUMPTREE(user, "User:\n");
            }

            GenTree* value = retExpr->GetRetExpr();

            // We may get a chain of RET_EXPR, if inlinees return calls that are also inline
            // candidates. fgInline replaces RET_EXPRs as it traverses the statements but the
            // return expression of an inlinee isn't appended as a statement, it's referenced
            // only from InlineInfo.
            //
            // We need to find the last RET_EXPR in the chain to get the block IR summary. The
            // rest of the RET_EXPRs are basically empty return expressions so the IR summary
            // of their blocks isn't relevant.
            //
            // We may also have cases like RET_EXPR-ADD(RET_EXPR, INDEX...), the first RET_EXPR
            // is replaced now while the next one will be replaced in a subsequent call to
            // fgUpdateInlineReturnExpressionPlaceHolder. Each RET_EXPR will contribute its own
            // IR summary.

            while (value->IsRetExpr())
            {
                retExpr = value->AsRetExpr();
                value   = retExpr->GetRetExpr();
            }

            m_compiler->compCurBB->bbFlags |= retExpr->GetRetBlockIRSummary();

            if (tree->TypeIs(TYP_BYREF) && !value->TypeIs(TYP_BYREF) && value->OperIs(GT_IND))
            {
                // An RVA static may have been reinterpreted as byref.
                assert(value->TypeIs(TYP_I_IMPL));
                JITDUMP("Updating type of the return GT_IND expression to TYP_BYREF\n");

                value->SetType(TYP_BYREF);
            }

            JITDUMPTREE(value, "Return expression:\n");

            tree = *use = value;

#if FEATURE_MULTIREG_RET
            GenTreeCall* call = retExpr->GetCall();

            // If an inline was rejected and the call returns a struct, we may
            // have deferred some work when importing call for cases where the
            // struct is returned in register(s).
            //
            // See the bail-out clauses in impCanonicalizeMultiRegCall for inline
            // candidates.
            //
            // Do the deferred work now.

            // TODO-MIKE-Cleanup: This seems to do more than impCanonicalizeMultiRegCall.
            // That one simply ensures that multi-reg calls are spilled to a local and
            // that lvIsMultiRegRet is set to true. But this code doesn't even bother to
            // check if the return expression is still a call...

            if (varTypeIsStruct(call->GetType()) && (call->GetRegCount() > 1))
            {
                // Is this a type that is returned in multiple registers
                // or a via a primitve type that is larger than the struct type?
                // if so we need to force into into a form we accept.
                // i.e. LclVar = call()

                // See assert below, we only look one level above for an asg parent.
                if (user->OperIs(GT_ASG))
                {
                    // Either lhs is a call V05 = call(); or lhs is addr, and asg becomes a copyBlk.
                    AttachStructInlineeToAsg(user->AsOp(), tree, call->GetRetLayout());
                }
                else
                {
                    // Just assign the inlinee to a variable to keep it simple.
                    tree = *use = AssignStructInlineeToTemp(tree, call->GetRetLayout());
                }
            }
#endif
        }

#if FEATURE_MULTIREG_RET && defined(DEBUG)
        // Make sure we don't have a tree like so: V05 = (, , , retExpr);
        // Since we only look one level above for the parent for '=' and
        // do not check if there is a series of COMMAs. See above.
        // Importer and FlowGraph will not generate such a tree, so just
        // leaving an assert in here. This can be fixed by looking ahead
        // when we visit GT_ASG similar to inlAttachStructInlineeToAsg.

        if (tree->OperIs(GT_ASG))
        {
            GenTree* value = tree->AsOp()->GetOp(1);

            if (value->OperIs(GT_COMMA))
            {
                value = value->SkipComma();

                bool isMultiRegCall = varTypeIsStruct(value->GetType()) && value->IsRetExpr() &&
                                      (value->AsRetExpr()->GetRetExpr() == nullptr) &&
                                      value->AsRetExpr()->GetCall()->HasMultiRegRetVal();

                noway_assert(!isMultiRegCall);
            }
        }
#endif

        return Compiler::WALK_CONTINUE;
    }

    fgWalkResult PostOrderVisit(GenTree** use, GenTree* user)
    {
        GenTree* tree = *use;

        if (tree == nullptr)
        {
            // In some (rare) cases the parent node of tree will be changed to NOP during
            // the preorder by AttachStructInlineeToAsg because it's a self assignment of
            // a local (e.g. JIT\Methodical\VT\callconv\_il_reljumper3 for x64 linux).

            // TODO-MIKE-Cleanup: This is basically a hack. Can we return "skip subtrees"
            // from PreOrderVisit so we don't reach this case?

            assert((user != nullptr) && user->OperIs(GT_NOP));
            return Compiler::WALK_CONTINUE;
        }

        if (GenTreeCall* call = tree->IsCall())
        {
            if (call->IsVirtual() && call->IsUserCall() INDEBUG(&&(JitConfig.JitEnableLateDevirtualization() == 1)))
            {
                m_compiler->impLateDevirtualizeCall(call);
            }

#ifdef DEBUG
            // Some inlines may fail very early and never make it to candidate stage.
            // Report such failures so that they appear in inline tree dumps.
            if (!call->IsInlineCandidate() && !call->IsGuardedDevirtualizationCandidate())
            {
                InlineObservation observation = call->gtInlineObservation;

                if (!InlIsValidObservation(observation))
                {
                    observation = InlineObservation::CALLSITE_NOT_CANDIDATE;
                }

                InlineResult result(m_compiler, call, nullptr, "inlNoteNonCandidates");
                result.NotePriorFailure(observation);
                result.SetReported();

                if (call->IsUserCall())
                {
                    m_compiler->m_inlineStrategy->NewFailure(m_stmt, result);
                }
            }
#endif
        }
        else if (tree->OperIs(GT_ASG))
        {
            // If we're assigning to a ref typed local that has one definition,
            // we may be able to sharpen the type for the local.

            GenTree* lhs = tree->AsOp()->GetOp(0)->gtEffectiveVal();

            if (lhs->OperIs(GT_LCL_VAR) && lhs->TypeIs(TYP_REF) && m_compiler->lvaGetDesc(lhs->AsLclVar())->lvSingleDef)
            {
                bool                 isExact   = false;
                bool                 isNonNull = false;
                CORINFO_CLASS_HANDLE newClass =
                    m_compiler->gtGetClassHandle(tree->AsOp()->GetOp(1), &isExact, &isNonNull);

                if (newClass != NO_CLASS_HANDLE)
                {
                    m_compiler->lvaUpdateClass(lhs->AsLclVar()->GetLclNum(), newClass, isExact);
                }
            }
        }
        else if (!tree->OperIs(GT_JTRUE))
        {
            *use = m_compiler->gtFoldExpr(tree);
        }

        return Compiler::WALK_CONTINUE;
    }

#if FEATURE_MULTIREG_RET
private:
    GenTree* GetStructAddress(GenTree* tree)
    {
        switch (tree->GetOper())
        {
            case GT_OBJ:
            case GT_IND:
                return tree->AsIndir()->GetAddr();

            case GT_COMMA:
                tree->AsOp()->SetOp(1, GetStructAddress(tree->AsOp()->GetOp(1)));
                tree->SetType(TYP_BYREF);
                return tree;

            case GT_LCL_VAR:
            case GT_FIELD:
#ifdef FEATURE_SIMD
            case GT_SIMD:
#endif
#ifdef FEATURE_HW_INTRINSICS
            case GT_HWINTRINSIC:
#endif
                // TODO-MIKE-Cleanup: Bleah, more ADDR(SIMD|HWINTRINSIC) nonsense...
                return m_compiler->gtNewAddrNode(tree);

            default:
                unreached();
        }
    }

    GenTree* GetStructAsgDst(GenTree* dst, ClassLayout* layout)
    {
        if (dst->OperIs(GT_LCL_VAR))
        {
            LclVarDsc* tmpLcl = m_compiler->lvaGetDesc(dst->AsLclVar());

            if (varTypeIsStruct(tmpLcl->GetType()) && !tmpLcl->IsImplicitByRefParam() &&
                (tmpLcl->GetLayout() == layout))
            {
                dst->gtFlags |= GTF_DONT_CSE | GTF_VAR_DEF;
                return dst;
            }

            return m_compiler->gtNewObjNode(layout, m_compiler->gtNewAddrNode(dst, TYP_I_IMPL));
        }

<<<<<<< HEAD
        GenTree* dstAddr = GetStructAddress(dst);

        if (dstAddr->OperIs(GT_ADDR))
        {
            GenTree* location = dstAddr->AsUnOp()->GetOp(0);

            if (location->OperIs(GT_LCL_VAR))
            {
                LclVarDsc* tmpLcl = m_compiler->lvaGetDesc(location->AsLclVar());

                if (varTypeIsStruct(tmpLcl->GetType()) && !tmpLcl->IsImplicitByRefParam() &&
                    (tmpLcl->GetLayout() == layout))
                {
                    dst->gtFlags |= GTF_DONT_CSE | GTF_VAR_DEF;
                    return location;
                }
            }
=======
            case SPK_EnclosingType:
            case SPK_PrimitiveType:
                // No work needs to be done, the call has struct type and should keep it.
                break;

            case SPK_ByReference:
                // We should have already added the return buffer
                // when we first imported the call
                break;

            default:
                noway_assert(!"Unexpected struct passing kind");
                break;
>>>>>>> a629767a
        }

        GenTree* obj = m_compiler->gtNewObjNode(layout, dstAddr);
        obj->gtFlags |= GTF_DONT_CSE;
        return obj;
    }

    GenTree* GetStructAsgSrc(GenTree* src, ClassLayout* layout)
    {
        if (!src->OperIs(GT_LCL_VAR, GT_FIELD) && !src->OperIsSimdOrHWintrinsic())
        {
            GenTree* srcAddr = GetStructAddress(src);

            if (srcAddr->OperIs(GT_ADDR))
            {
                src = srcAddr->AsUnOp()->GetOp(0);
            }
            else
            {
                src = m_compiler->gtNewObjNode(layout, srcAddr);
            }
        }

        // TODO-MIKE-CQ: This should probably be removed, it's here only because
        // a previous implementation (gtNewBlkOpNode) was setting it. And it
        // probably blocks SIMD tree CSEing.
        src->gtFlags |= GTF_DONT_CSE;

        return src;
    }

    GenTree* AssignStructInlineeToTemp(GenTree* src, ClassLayout* layout)
    {
        assert(!src->OperIs(GT_RET_EXPR, GT_MKREFANY));

        unsigned tempLclNum = m_compiler->lvaGrabTemp(false DEBUGARG("RetBuf for struct inline return candidates."));
        m_compiler->lvaSetStruct(tempLclNum, layout, false);
        LclVarDsc* tempLcl = m_compiler->lvaGetDesc(tempLclNum);
        GenTree*   dst     = m_compiler->gtNewLclvNode(tempLclNum, tempLcl->GetType());

        // If we have a call, we'd like it to be: V00 = call(), but first check if
        // we have a ", , , call()" -- this is very defensive as we may never get
        // an inlinee that is made of commas. If the inlinee is not a call, then
        // we use a copy block to do the assignment.
        GenTree*   actualSrc = src;
        GenTreeOp* lastComma = nullptr;

        while (actualSrc->OperIs(GT_COMMA))
        {
            lastComma = actualSrc->AsOp();
            actualSrc = lastComma->GetOp(1);
        }

        GenTree* newAsg = nullptr;

        if (actualSrc->IsCall())
        {
            // When returning a multi-register value in a local var, make sure the variable is
            // marked as lvIsMultiRegRet, so it does not get promoted.
            if (actualSrc->AsCall()->HasMultiRegRetVal())
            {
                tempLcl->lvIsMultiRegRet = true;
            }

            // If inlinee was just a call, newAsg is v05 = call()
            newAsg = m_compiler->gtNewAssignNode(dst, actualSrc);

            // If inlinee was comma, but a deeper call, newAsg is (, , , v05 = call())
            if (lastComma != nullptr)
            {
                lastComma->SetOp(1, newAsg);
                newAsg = src;
            }
        }
        else
        {
            // Inlinee is not a call, so just create a copy block to the tmp.

            src = GetStructAsgSrc(src, layout);

            newAsg = m_compiler->gtNewAssignNode(dst, src);
            m_compiler->gtInitStructCopyAsg(newAsg->AsOp());
        }

        return m_compiler->gtNewCommaNode(newAsg, m_compiler->gtNewLclvNode(tempLclNum, dst->GetType()));
    }

    void AttachStructInlineeToAsg(GenTreeOp* asg, GenTree* src, ClassLayout* layout)
    {
<<<<<<< HEAD
        assert(asg->OperIs(GT_ASG));

        GenTree* dst = asg->GetOp(0);
=======
        // If we're assigning to a ref typed local that has one definition,
        // we may be able to sharpen the type for the local.
        GenTree* const effLhs = tree->gtGetOp1()->gtEffectiveVal();

        if ((effLhs->OperGet() == GT_LCL_VAR) && (effLhs->TypeGet() == TYP_REF))
        {
            const unsigned lclNum = effLhs->AsLclVarCommon()->GetLclNum();
            LclVarDsc*     lcl    = comp->lvaGetDesc(lclNum);
>>>>>>> a629767a

        if (src->IsCall())
        {
            if (dst->OperIs(GT_LCL_VAR))
            {
                // If it is a multireg return on x64/ux, the local variable should be marked as lvIsMultiRegRet
                if (src->AsCall()->HasMultiRegRetVal())
                {
                    m_compiler->lvaGetDesc(dst->AsLclVar())->lvIsMultiRegRet = true;
                }

                return;
            }

            // Struct calls can only be assigned to locals, in all other cases we need to introduce a temp.
            src = AssignStructInlineeToTemp(src, layout);
        }

<<<<<<< HEAD
        dst = GetStructAsgDst(dst, layout);
        src = GetStructAsgSrc(src, layout);

        asg->SetOp(0, dst);
        asg->SetOp(1, src);
        asg->gtFlags = (GTF_ASG | src->gtFlags | dst->gtFlags) & GTF_ALL_EFFECT;

        m_compiler->gtInitStructCopyAsg(asg);
=======
        // If we created a self-assignment (say because we are sharing return spill temps)
        // we can remove it.
        //
        GenTree* const lhs = tree->gtGetOp1();
        GenTree* const rhs = tree->gtGetOp2();
        if (lhs->OperIs(GT_LCL_VAR) && GenTree::Compare(lhs, rhs))
        {
            comp->gtUpdateNodeSideEffects(tree);
            assert((tree->gtFlags & GTF_SIDE_EFFECT) == GTF_ASG);
            JITDUMP("... removing self-assignment\n");
            DISPTREE(tree);
            tree->gtBashToNOP();
        }
>>>>>>> a629767a
    }
#endif // FEATURE_MULTIREG_RET
};

<<<<<<< HEAD
void Compiler::inlReplaceRetExpr(Statement* stmt)
{
    RetExprReplaceVisitor visitor(this, stmt);
=======
        if (condTree->OperGet() == GT_CNS_INT)
        {
            JITDUMP(" ... found foldable jtrue at [%06u] in " FMT_BB "\n", dspTreeID(tree), block->bbNum);
            noway_assert((block->bbNext->countOfInEdges() > 0) && (block->bbJumpDest->countOfInEdges() > 0));
>>>>>>> a629767a

    visitor.WalkTree(stmt->GetRootNodePointer(), nullptr);
}

void Compiler::inlFoldJTrue(BasicBlock* block)
{
    JITDUMP("Found foldable JTRUE in " FMT_BB "\n", block->bbNum);
    noway_assert((block->bbNext->countOfInEdges() > 0) && (block->bbJumpDest->countOfInEdges() > 0));

    GenTreeUnOp* jtrue = block->lastStmt()->GetRootNode()->AsUnOp();
    assert(jtrue->OperIs(GT_JTRUE));

    BasicBlock* removedSuccessor = nullptr;

<<<<<<< HEAD
    if (jtrue->GetOp(0)->AsIntCon()->GetValue() != 0)
    {
        block->bbJumpKind = BBJ_ALWAYS;
        removedSuccessor  = block->bbNext;
=======
            // If that was the last ref, a subsequent flow-opt pass
            // will clean up the now-unreachable bNotTaken, and any
            // other transitively unreachable blocks.
            if (bNotTaken->bbRefs == 0)
            {
                JITDUMP("... it looks like " FMT_BB " is now unreachable!\n", bNotTaken->bbNum);
            }
        }
>>>>>>> a629767a
    }
    else
    {
        block->bbJumpKind = BBJ_NONE;
        removedSuccessor  = block->bbJumpDest;
    }

    fgRemoveRefPred(removedSuccessor, block);

    if (removedSuccessor->bbRefs == 0)
    {
        JITDUMP(FMT_BB " is now unreachable\n", removedSuccessor->bbNum);
    }

    fgRemoveStmt(block, block->lastStmt());
}

#ifdef DEBUG

// Check that there are no more inline candidates or return expression
// placeholders left in the method.
//
void Compiler::inlDebugCheckInlineCandidates()
{
    auto visitor = [](GenTree** use, fgWalkData* data) {
        GenTree* node = *use;

        if (GenTreeCall* call = node->IsCall())
        {
            assert(!call->IsInlineCandidate());
        }
        else
        {
            assert(!node->IsRetExpr());
        }

        return WALK_CONTINUE;
    };

    for (BasicBlock* block = fgFirstBB; block != nullptr; block = block->bbNext)
    {
        for (Statement* stmt : block->Statements())
        {
            fgWalkTreePre(stmt->GetRootNodePointer(), visitor);
        }
    }
}

#endif // DEBUG

bool Compiler::inlInlineCall(Statement* stmt, GenTreeCall* call)
{
    assert(call->IsInlineCandidate());

    InlineResult result(this, call, stmt, "inlInlineCall");

    if (lvaCount >= MAX_LV_NUM_COUNT_FOR_INLINING)
    {
        // For now, attributing this to call site, though it's really
        // more of a budget issue (lvaCount currently includes all
        // caller and prospective callee locals). We still might be
        // able to inline other callees into this caller, or inline
        // this callee in other callers.

        // TODO-MIKE-CQ: This is kind of bogus. The inlinee may need no new locals,
        // this simply prevents inlining of trivial methods into large methods.

        result.NoteFatal(InlineObservation::CALLSITE_TOO_MANY_LOCALS);
        return false;
    }

    if (call->IsVirtual())
    {
        // TODO-MIKE-Cleanup: Why would we even reach here if the call is virtual?!
        // Maybe due to GDV but if that's the case then the indirect call transformer
        // should have cleared the candidate status.

        result.NoteFatal(InlineObservation::CALLSITE_IS_VIRTUAL);
        return false;
    }

    // Re-check this because guarded devirtualization may allow these through.
    if (gtIsRecursiveCall(call) && call->IsImplicitTailCall())
    {
        result.NoteFatal(InlineObservation::CALLSITE_IMPLICIT_REC_TAIL_CALL);
        return false;
    }

    // impMarkInlineCandidate is expected not to mark tail prefixed calls as inline candidates.
    noway_assert(!call->IsTailPrefixedCall());

    JITDUMPTREE(call, "Expanding inline candidate " FMT_TREEID " in " FMT_BB ":\n%s", call->GetID(), compCurBB->bbNum,
                call->IsImplicitTailCall() ? "Note: candidate is implicit tail call\n" : "");

<<<<<<< HEAD
    m_inlineStrategy->NoteAttempt(&result);
=======
    // This is the InlineInfo struct representing a method to be inlined.
    InlineInfo inlineInfo;
    memset(&inlineInfo, 0, sizeof(inlineInfo));
    CORINFO_METHOD_HANDLE fncHandle = call->gtCallMethHnd;

    inlineInfo.fncHandle              = fncHandle;
    inlineInfo.iciCall                = call;
    inlineInfo.iciStmt                = fgMorphStmt;
    inlineInfo.iciBlock               = compCurBB;
    inlineInfo.thisDereferencedFirst  = false;
    inlineInfo.retExpr                = nullptr;
    inlineInfo.retBB                  = nullptr;
    inlineInfo.retExprClassHnd        = nullptr;
    inlineInfo.retExprClassHndIsExact = false;
    inlineInfo.inlineResult           = inlineResult;
#ifdef FEATURE_SIMD
    inlineInfo.hasSIMDTypeArgLocalOrReturn = false;
#endif // FEATURE_SIMD
>>>>>>> a629767a

    unsigned initialLvaCount = lvaCount;

    inlInvokeInlineeCompiler(stmt, call, &result);

    assert(result.IsDecided());

    if (result.IsFailure())
    {
        memset(lvaTable + initialLvaCount, 0, (static_cast<size_t>(lvaCount) - initialLvaCount) * sizeof(lvaTable[0]));
        lvaCount = initialLvaCount;

        // Before we do any cleanup, create a failing InlineContext to
        // capture details of the inlining attempt.
        INDEBUG(m_inlineStrategy->NewFailure(stmt, result);)

        // Clear the inline candidate flag so we can ensure later we tried
        // inlining all candidates.
        call->ClearInlineCandidate();
    }

    return result.IsSuccess();
}

void jitInlineCode(InlineInfo* inlineInfo)
{
    Compiler* inlinerCompiler = inlineInfo->InlinerCompiler;

    if (!inlinerCompiler->inlAnalyzeInlineeSignature(inlineInfo))
    {
        return;
    }

    if (!inlinerCompiler->inlAnalyzeInlineeLocals(inlineInfo))
    {
        return;
    }

    JITLOG_THIS(inlinerCompiler, (LL_INFO100000, "INLINER: tokenLookupContextHandle for %s is 0x%p:\n",
                                  inlinerCompiler->eeGetMethodFullName(inlineInfo->iciCall->GetMethodHandle()),
                                  inlinerCompiler->dspPtr(inlineInfo->inlineCandidateInfo->exactContextHnd)));

    struct Param
    {
        InlineInfo* inlineInfo;
        int         result;
    } param{inlineInfo, CORJIT_INTERNALERROR};

    setErrorTrap(inlinerCompiler->info.compCompHnd, Param*, pParamOuter, &param)
    {
        setErrorTrap(nullptr, Param*, pParam, pParamOuter)
        {
            InlineInfo*     inlineInfo      = pParam->inlineInfo;
            Compiler*       inlinerCompiler = inlineInfo->InlinerCompiler;
            ArenaAllocator* allocator       = inlinerCompiler->compGetArenaAllocator();

            if (inlinerCompiler->InlineeCompiler == nullptr)
            {
                inlinerCompiler->InlineeCompiler = static_cast<Compiler*>(allocator->allocateMemory(sizeof(Compiler)));
            }

            Compiler* inlineeCompiler = inlinerCompiler->InlineeCompiler;

            JitTls::SetCompiler(inlineeCompiler);

            inlineeCompiler->compInit(allocator, inlineInfo->iciCall->GetMethodHandle(),
                                      inlinerCompiler->info.compCompHnd, &inlineInfo->inlineCandidateInfo->methInfo,
                                      inlineInfo);

            JitFlags compileFlags = *inlinerCompiler->opts.jitFlags;
            // The following flags are lost when inlining.
            // (This is checked in Compiler::compInitOptions().)
            compileFlags.Clear(JitFlags::JIT_FLAG_BBINSTR);
            compileFlags.Clear(JitFlags::JIT_FLAG_PROF_ENTERLEAVE);
            compileFlags.Clear(JitFlags::JIT_FLAG_DEBUG_EnC);
            compileFlags.Clear(JitFlags::JIT_FLAG_DEBUG_INFO);
            compileFlags.Clear(JitFlags::JIT_FLAG_REVERSE_PINVOKE);
            compileFlags.Clear(JitFlags::JIT_FLAG_TRACK_TRANSITIONS);

            compileFlags.Set(JitFlags::JIT_FLAG_SKIP_VERIFICATION);

            pParam->result = inlineeCompiler->compCompile(inlineInfo->inlineCandidateInfo->methInfo.scope, nullptr,
                                                          nullptr, &compileFlags);
        }
        finallyErrorTrap()
        {
            JitTls::SetCompiler(pParamOuter->inlineInfo->InlinerCompiler);
        }
        endErrorTrap()
    }
    impJitErrorTrap()
    {
        // Note that we failed to compile the inlinee, and that
        // there's no point trying to inline it again anywhere else.
        inlineInfo->inlineResult->NoteFatal(InlineObservation::CALLEE_COMPILATION_ERROR);

        param.result = __errc;
    }
    endErrorTrap()

        if ((param.result != CORJIT_OK) && !inlineInfo->inlineResult->IsFailure())
    {
        inlineInfo->inlineResult->NoteFatal(InlineObservation::CALLSITE_COMPILATION_FAILURE);
    }
}

void Compiler::inlInvokeInlineeCompiler(Statement* stmt, GenTreeCall* call, InlineResult* inlineResult)
{
    fgMorphStmt = stmt;

    InlineInfo inlineInfo;

    inlineInfo.InlinerCompiler     = this;
    inlineInfo.iciBlock            = compCurBB;
    inlineInfo.iciStmt             = stmt;
    inlineInfo.iciCall             = call;
    inlineInfo.inlineCandidateInfo = call->GetInlineCandidateInfo();
    inlineInfo.inlineResult        = inlineResult;

    inlineInfo.retExpr                = nullptr;
    inlineInfo.retBlockIRSummary      = 0;
    inlineInfo.retExprClassHnd        = NO_CLASS_HANDLE;
    inlineInfo.retExprClassHndIsExact = false;
    inlineInfo.retSpillTempLclNum     = BAD_VAR_NUM;

    inlineInfo.hasGCRefLocals        = false;
    inlineInfo.thisDereferencedFirst = false;
#ifdef FEATURE_SIMD
    inlineInfo.hasSIMDTypeArgLocalOrReturn = false;
#endif

    inlineInfo.profileScaleState  = InlineInfo::ProfileScaleState::UNDETERMINED;
    inlineInfo.profileScaleFactor = 0;

    inlineInfo.ilArgCount = 0;
    inlineInfo.ilLocCount = 0;

    unsigned inlineDepth = inlCheckInlineDepthAndRecursion(&inlineInfo);

    if (inlineResult->IsFailure())
    {
        JITDUMP("Recursive or deep inline recursion detected. Will not expand this INLINECANDIDATE \n");
        return;
    }

    JITDUMP("\nInvoking compiler for the inlinee method %s :\n", eeGetMethodFullName(call->GetMethodHandle()));

    if (!eeRunWithErrorTrap<InlineInfo>(jitInlineCode, &inlineInfo))
    {
        JITDUMP("\nInlining failed due to an exception during invoking the compiler for the inlinee method %s.\n",
                eeGetMethodFullName(inlineInfo.iciCall->GetMethodHandle()));

        if (!inlineResult->IsFailure())
        {
            inlineResult->NoteFatal(InlineObservation::CALLSITE_COMPILATION_ERROR);
        }
    }

    if (inlineResult->IsFailure())
    {
        return;
    }

    // If there is non-NULL return, but we haven't set the inlineInfo->retExpr,
    // That means we haven't imported any BB that contains CEE_RET opcode.
    // (This could happen for example for a BBJ_THROW block fall through a BBJ_RETURN block which
    // causes the BBJ_RETURN block not to be imported at all.)
    // Fail the inlining attempt
    if ((call->GetRetSigType() != TYP_VOID) && (inlineInfo.retExpr == nullptr))
    {
        JITDUMP("\nInlining failed because pInlineInfo->retExpr is not set in the inlinee method %s.\n",
                eeGetMethodFullName(inlineInfo.iciCall->GetMethodHandle()));

        inlineResult->NoteFatal(InlineObservation::CALLEE_LACKS_RETURN);

        return;
    }

    // !!!!!!!!!!!!!!!!!!!!!!!!!!!!!!!!!!!!!!!!!!!!!!!!!!!!!!!!!!!!!!!!!
    // The inlining attempt cannot be failed starting from this point.
    // !!!!!!!!!!!!!!!!!!!!!!!!!!!!!!!!!!!!!!!!!!!!!!!!!!!!!!!!!!!!!!!!!

    inlInsertInlineeCode(&inlineInfo);

    JITDUMP("\nSuccessfully inlined %s (%d IL bytes) (depth %d) [%s]\n"
            "--------------------------------------------------------------------------------------------\n",
            eeGetMethodFullName(inlineInfo.iciCall->GetMethodHandle()),
            inlineInfo.inlineCandidateInfo->methInfo.ILCodeSize, inlineDepth, inlineResult->ReasonString());

    INDEBUG(impInlinedCodeSize += inlineInfo.inlineCandidateInfo->methInfo.ILCodeSize;)

    inlineResult->NoteSuccess();
}

void Compiler::inlAnalyzeInlineeReturn(InlineInfo* inlineInfo, unsigned returnBlockCount)
{
    if (info.GetRetSigType() == TYP_VOID)
    {
        return;
    }

    if ((returnBlockCount <= 1) && !inlineInfo->hasGCRefLocals)
    {
        // We need a spill temp only if there are multiple return blocks or if there
        // are GC locals (they need to be nulled out at the end of the inlinee and
        // doing so may interfere with the return expression).

        return;
    }

    if (inlineInfo->inlineCandidateInfo->preexistingSpillTemp != BAD_VAR_NUM)
    {
        // If we've spilled the ret expr to a temp we can reuse the temp as the
        // inlinee return spill temp.
        //
        // TODO: see if it is even better to always use this existing temp for
        // return values, even if we otherwise wouldn't need a return spill temp...

        inlineInfo->retSpillTempLclNum = inlineInfo->inlineCandidateInfo->preexistingSpillTemp;

        JITDUMP("\nInliner: re-using pre-existing spill temp V%02u\n", inlineInfo->retSpillTempLclNum);

        if (info.GetRetSigType() == TYP_REF)
        {
            // We may have co-opted an existing temp for the return spill.
            // We likely assumed it was single-def at the time, but now
            // we can see it has multiple definitions.

            LclVarDsc* lcl = lvaGetDesc(inlineInfo->retSpillTempLclNum);

            if ((returnBlockCount > 1) && lcl->lvSingleDef)
            {
                // Make sure it is no longer marked single def. This is only safe
                // to do if we haven't ever updated the type.

                assert(!lcl->lvClassInfoUpdated);
                JITDUMP("Marked return spill temp V%02u as NOT single def temp\n", inlineInfo->retSpillTempLclNum);
                lcl->lvSingleDef = false;
            }
        }

        return;
    }

    unsigned   spillLclNum = lvaGrabTemp(false DEBUGARG("inlinee return spill temp"));
    LclVarDsc* spillLcl    = lvaGetDesc(spillLclNum);

    if (varTypeIsStruct(info.GetRetSigType()))
    {
        lvaSetStruct(spillLclNum, info.GetRetLayout(), false);
    }
    else
    {
        spillLcl->SetType(info.GetRetSigType());

        if (info.GetRetSigType() == TYP_REF)
        {
            // If the method returns a ref class, set the class of the spill temp
            // to the method's return value. We may update this later if it turns
            // out we can prove the method returns a more specific type.

            if (returnBlockCount == 1)
            {
                spillLcl->lvSingleDef = true;
                JITDUMP("Marked return spill temp V%02u as a single def temp\n", spillLclNum);
            }

            if (info.compMethodInfo->args.retTypeClass != nullptr)
            {
                lvaSetClass(spillLclNum, info.compMethodInfo->args.retTypeClass);
            }
        }
    }

    inlineInfo->retSpillTempLclNum = spillLclNum;
}

bool Compiler::inlImportReturn(InlineInfo* inlineInfo, GenTree* retExpr, CORINFO_CLASS_HANDLE retExprClass)
{
    JITDUMPTREE(retExpr, "\nInlinee return expression:\n");

    // If the inlinee has GC ref locals we always need to have a spill temp
    // for the return value. This temp should have been set up in advance,
    // over in inlAnalyzeInlineeReturn.

    assert(!inlineInfo->hasGCRefLocals || (inlineInfo->retSpillTempLclNum != BAD_VAR_NUM));

    // Make sure the return value type matches the return signature type.
    {
        var_types callType   = varActualType(info.GetRetSigType());
        var_types returnType = varActualType(retExpr->GetType());

        if (returnType != callType)
        {
            // Allow TYP_BYREF to be returned as TYP_I_IMPL and vice versa.

            if (!((returnType == TYP_BYREF) && (callType == TYP_I_IMPL)) &&
                !((returnType == TYP_I_IMPL) && (callType == TYP_BYREF)))
            {
                JITDUMP("Return type mismatch: have %s, needed %s\n", varTypeName(returnType), varTypeName(callType));
                compInlineResult->NoteFatal(InlineObservation::CALLSITE_RETURN_TYPE_MISMATCH);
                return false;
            }

            JITDUMP("Allowing return type mismatch: have %s, needed %s\n", varTypeName(returnType),
                    varTypeName(callType));
        }
    }

    if (varTypeIsSmall(info.GetRetSigType()))
    {
        // Small-typed return values are normalized by the callee

        if (gtIsSmallIntCastNeeded(retExpr, info.GetRetSigType()))
        {
            retExpr = gtNewCastNode(TYP_INT, retExpr, false, info.GetRetSigType());
        }
    }
    else if (info.GetRetSigType() == TYP_REF)
    {
        if (inlineInfo->retSpillTempLclNum != BAD_VAR_NUM)
        {
            // If this method returns a REF type and we have a spill temp, track the actual types
            // seen in the returns so we can update the spill temp class when inlining is done.

            bool                 isExact      = false;
            bool                 isNonNull    = false;
            CORINFO_CLASS_HANDLE returnClsHnd = gtGetClassHandle(retExpr, &isExact, &isNonNull);

            if (inlineInfo->retExpr == nullptr)
            {
                // This is the first return, so best known type is the type
                // of this return value.
                inlineInfo->retExprClassHnd        = returnClsHnd;
                inlineInfo->retExprClassHndIsExact = isExact;
            }
            else if (inlineInfo->retExprClassHnd != returnClsHnd)
            {
                // This return site type differs from earlier seen sites,
                // so reset the info and we'll fall back to using the method's
                // declared return type for the return spill temp.
                inlineInfo->retExprClassHnd        = nullptr;
                inlineInfo->retExprClassHndIsExact = false;
            }
        }
    }
    else if (info.GetRetSigType() == TYP_BYREF)
    {
        // If we are inlining a method that returns a struct byref, check whether
        // we are "reinterpreting" the struct.

        GenTree* effectiveRetVal = retExpr->gtEffectiveVal();
        if (retExpr->TypeIs(TYP_BYREF) && effectiveRetVal->OperIs(GT_ADDR))
        {
            GenTree* location = effectiveRetVal->AsUnOp()->GetOp(0);
            if (location->OperIs(GT_LCL_VAR))
            {
                LclVarDsc* lcl = lvaGetDesc(location->AsLclVar());

                if (varTypeIsStruct(location->GetType()) && !lcl->GetLayout()->IsOpaqueVector())
                {
                    CORINFO_CLASS_HANDLE byrefClass;
                    var_types            byrefType = JITtype2varType(
                        info.compCompHnd->getChildType(info.compMethodInfo->args.retTypeClass, &byrefClass));

                    if (varTypeIsStruct(byrefType) && (lcl->GetLayout()->GetClassHandle() != byrefClass))
                    {
                        // We are returning a byref to struct1; the method signature specifies return type as
                        // byref to struct2. struct1 and struct2 are different so we are "reinterpreting" the
                        // struct (e.g. System.Runtime.CompilerServices.Unsafe.As<TFrom, TTo>).
                        // We need to mark the source struct variable as having overlapping fields because its
                        // fields may be accessed using field handles of a different type, which may confuse
                        // optimizations, in particular, value numbering.

                        JITDUMP("\nSetting lvOverlappingFields on V%02u due to struct reinterpretation\n",
                                location->AsLclVar()->GetLclNum());

                        lcl->lvOverlappingFields = true;
                    }
                }
            }
        }
    }

    if (retExpr->IsCall() && retExpr->AsCall()->TreatAsHasRetBufArg() && (info.retDesc.GetRegCount() > 1))
    {
        // The multi reg case is currently handled during unbox import.
        assert(info.retDesc.GetRegCount() == 1);

        // TODO-MIKE-CQ: If there's an inlinee spill temp we could use that as pseudo
        // return buffer instead of creating another temp. But that would leave the
        // inlinee spill temp address exposed so it's perhaps not such a good idea to
        // do it unconditionally. The inlinee spill temp should probably be used only
        // if the struct is large, when copying is likely to be more costly than the
        // lack of optimizations caused by address exposed.
        // No FX diffs if done so it's probably very rare so not worth the trouble now.

        retExpr = impSpillPseudoReturnBufferCall(retExpr->AsCall());
    }

    if (inlineInfo->retSpillTempLclNum != BAD_VAR_NUM)
    {
        unsigned  lclNum  = inlineInfo->retSpillTempLclNum;
        var_types lclType = lvaGetDesc(lclNum)->GetType();
        GenTree*  lclVar  = gtNewLclvNode(lclNum, lclType);
        GenTree*  asg;

        if (varTypeIsStruct(retExpr->GetType()))
        {
            GenTree* lclAddr = gtNewAddrNode(lclVar, TYP_I_IMPL);

            asg = impAssignStructAddr(lclAddr, retExpr, typGetObjLayout(retExprClass), CHECK_SPILL_NONE);
        }
        else
        {
            asg = gtNewAssignNode(lclVar, retExpr);
        }

        impAppendTree(asg, CHECK_SPILL_NONE, impCurStmtOffs);

        if (inlineInfo->retExpr == nullptr)
        {
            retExpr = gtNewLclvNode(lclNum, lclType);
        }
        else if (inlineInfo->iciCall->HasRetBufArg())
        {
            assert(inlineInfo->retExpr->OperIs(GT_ASG));
            assert(inlineInfo->retExpr->AsOp()->GetOp(1)->AsLclVar()->GetLclNum() == lclNum);
        }
        else
        {
            assert(inlineInfo->retExpr->AsLclVar()->GetLclNum() == lclNum);
        }
    }

    if (inlineInfo->retExpr == nullptr)
    {
        if (inlineInfo->iciCall->HasRetBufArg())
        {
            // TODO-MIKE-CQ: Why do we have an inlinee return spill temp when we also
            // have a return buffer? We first spill to the temp and then copy the temp
            // to the return buffer, that seems like an unnecessary copy.
            // Also, what happens if the return address arg has side effects?

            GenTree* retBufAddr = gtCloneExpr(inlineInfo->iciCall->gtCallArgs->GetNode());

            retExpr = impAssignStructAddr(retBufAddr, retExpr, typGetObjLayout(retExprClass), CHECK_SPILL_ALL);
        }

        JITDUMPTREE(retExpr, "Inliner return expression:\n");

        inlineInfo->retExpr = retExpr;

        // If the inlinee has multiple blocks but a single return block then we'll insert
        // the inlinee blocks in the inliner and move the return expression to an existing
        // inliner block. The return expression may contain nodes such as INDEX so the
        // inliner block needs to "inherit" the IR summary from inlinee's return block.

        if ((inlineInfo->retSpillTempLclNum == BAD_VAR_NUM) && (fgFirstBB->bbNext != nullptr))
        {
            inlineInfo->retBlockIRSummary = compCurBB->bbFlags & BBF_IR_SUMMARY;
        }
    }

    return true;
}

void Compiler::inlUpdateRetSpillTempClass(InlineInfo* inlineInfo)
{
    // Update type of return spill temp if we have gathered
    // better info when importing the inlinee, and the return
    // spill temp is single def.

    if (inlineInfo->retSpillTempLclNum != BAD_VAR_NUM)
    {
        CORINFO_CLASS_HANDLE retExprClassHnd = inlineInfo->retExprClassHnd;
        if (retExprClassHnd != nullptr)
        {
            LclVarDsc* returnSpillVarDsc = lvaGetDesc(inlineInfo->retSpillTempLclNum);

            if (returnSpillVarDsc->lvSingleDef)
            {
                lvaUpdateClass(inlineInfo->retSpillTempLclNum, retExprClassHnd, inlineInfo->retExprClassHndIsExact);
            }
        }
    }
}

unsigned Compiler::inlCheckInlineDepthAndRecursion(const InlineInfo* inlineInfo)
{
    // Compute depth of the candidate, and check for recursion.
    // We generally disallow recursive inlines by policy. However, they are
    // supported by the underlying machinery.
    // Likewise the depth limit is a policy consideration, and serves mostly
    // as a safeguard to prevent runaway inlining of small methods.

    InlineContext* inlineContext = inlineInfo->iciStmt->GetInlineContext();

    if (inlineContext == nullptr)
    {
        inlineContext = m_inlineStrategy->GetRootContext();
    }

    int depth = 0;

    for (; inlineContext != nullptr; inlineContext = inlineContext->GetParent())
    {
        depth++;

        assert(inlineContext->GetCode() != nullptr);

        if (inlineContext->GetCode() == inlineInfo->inlineCandidateInfo->methInfo.ILCode)
        {
            inlineInfo->inlineResult->NoteFatal(InlineObservation::CALLSITE_IS_RECURSIVE);
            break;
        }

        if (depth > InlineStrategy::IMPLEMENTATION_MAX_INLINE_DEPTH)
        {
            break;
        }
    }

    inlineInfo->inlineResult->NoteInt(InlineObservation::CALLSITE_DEPTH, depth);

    return depth;
}

bool Compiler::inlAnalyzeInlineeSignature(InlineInfo* inlineInfo)
{
    CORINFO_SIG_INFO& argsSig = inlineInfo->inlineCandidateInfo->methInfo.args;

    inlineInfo->ilArgCount = argsSig.totalILArgs();

    GenTreeCall*      call    = inlineInfo->iciCall;
    GenTreeCall::Use* thisArg = call->gtCallThisArg;
    InlArgInfo*       argInfo = inlineInfo->ilArgInfo;
    unsigned          argNum  = 0;

    assert((argsSig.hasThis()) == (thisArg != nullptr));

    if (thisArg != nullptr)
    {
        new (&argInfo[argNum++]) InlArgInfo(thisArg->GetNode(), true);
    }

    unsigned typeCtxtArgNum = UINT32_MAX;

    if ((argsSig.callConv & CORINFO_CALLCONV_PARAMTYPE) != 0)
    {
#if USER_ARGS_COME_LAST
        typeCtxtArgNum = argNum;
#else
        typeCtxtArgNum = inlineInfo->ilArgCount;
#endif
    }

    for (GenTreeCall::Use& use : call->Args())
    {
        if (call->HasRetBufArg() && (&use == call->gtCallArgs))
        {
            continue;
        }

        if (argNum == typeCtxtArgNum)
        {
            typeCtxtArgNum = UINT32_MAX;
            continue;
        }

        new (&argInfo[argNum++]) InlArgInfo(use.GetNode());
    }

    assert(argNum == inlineInfo->ilArgCount);

    for (unsigned i = 0; i < argNum; i++)
    {
        if (!inlAnalyzeInlineeArg(inlineInfo, i))
        {
            return false;
        }
    }

#ifdef FEATURE_SIMD
    bool foundSIMDType = inlineInfo->hasSIMDTypeArgLocalOrReturn;

    if (varTypeIsSIMD(inlineInfo->iciCall->GetRetSigType()))
    {
        foundSIMDType = true;
    }
#endif

    if (thisArg != nullptr)
    {
        CORINFO_CLASS_HANDLE methodClass = inlineInfo->inlineCandidateInfo->clsHandle;
        GenTree*             argNode     = thisArg->GetNode();

        if ((inlineInfo->inlineCandidateInfo->clsAttr & CORINFO_FLG_VALUECLASS) == 0)
        {
            if (argNode->IsIntegralConst(0))
            {
                inlineInfo->inlineResult->NoteFatal(InlineObservation::CALLSITE_ARG_HAS_NULL_THIS);
                return false;
            }

            if (!argNode->TypeIs(TYP_REF))
            {
                inlineInfo->inlineResult->NoteFatal(InlineObservation::CALLSITE_ARG_NO_BASH_TO_REF);
                return false;
            }

            argInfo[0].paramType  = TYP_REF;
            argInfo[0].paramClass = methodClass;
        }
        else
        {
            // A native pointer can be passed as "this" to a method of a struct.
            assert(argNode->TypeIs(TYP_BYREF, TYP_I_IMPL));

#ifdef FEATURE_SIMD
            if (!foundSIMDType && isSIMDorHWSIMDClass(methodClass))
            {
                foundSIMDType = true;
            }
#endif

            argInfo[0].paramType  = TYP_BYREF;
            argInfo[0].paramClass = NO_CLASS_HANDLE;
        }
    }

    CORINFO_ARG_LIST_HANDLE paramHandle = argsSig.args;

    for (unsigned i = (thisArg ? 1 : 0); i < argNum; i++, paramHandle = info.compCompHnd->getArgNext(paramHandle))
    {
        CORINFO_CLASS_HANDLE paramClass;
        CorInfoType          paramCorType = strip(info.compCompHnd->getArgType(&argsSig, paramHandle, &paramClass));
        var_types            paramType    = JITtype2varType(paramCorType);

        if (paramType == TYP_REF)
        {
            paramClass = info.compCompHnd->getArgClass(&argsSig, paramHandle);
        }
        else if (paramType == TYP_BYREF)
        {
            // Ignore whatever class the runtime may have returned, we don't need it.
            paramClass = NO_CLASS_HANDLE;
        }
        else if (paramType == TYP_STRUCT)
        {
#ifdef FEATURE_SIMD
            if (isSIMDorHWSIMDClass(paramClass))
            {
                // If this is a SIMD class (i.e. in the SIMD assembly), then we will consider that we've
                // found a SIMD type, even if this may not be a type we recognize (the assumption is that
                // it is likely to use a SIMD type, and therefore we want to increase the inlining multiplier).
                foundSIMDType = true;
                paramType     = typGetStructType(paramClass);
            }
#endif
        }
        else if (paramClass != NO_CLASS_HANDLE)
        {
            // This is a "normed type" - a struct that contains a single primitive type field.
            // See lvaInitVarDsc.

            assert(info.compCompHnd->isValueClass(paramClass));
            assert(info.compCompHnd->getTypeForPrimitiveValueClass(paramClass) == CORINFO_TYPE_UNDEF);

            argInfo[i].paramHasNormedType = true;
        }
        else if (paramCorType <= CORINFO_TYPE_DOUBLE)
        {
            // TODO-MIKE-Cleanup: This is incorrect, it classifies all primitive types
            // as "normed". It is based on old code that used typeInfo's IsValueClass
            // instead of IsType(TI_STRUCT). Fixing this produces some diffs.

            argInfo[i].paramHasNormedType = true;
        }

        argInfo[i].paramType  = paramType;
        argInfo[i].paramClass = paramClass;

        // Does the tree type match the signature type?

        GenTree* argNode = argInfo[i].argNode;

        if ((paramType == argNode->GetType()) || (paramType == varActualType(argNode->GetType())))
        {
            continue;
        }

        if (varTypeIsSmall(paramType) && varTypeIsIntegral(argNode->GetType()))
        {
            if (!gtIsSmallIntCastNeeded(argNode, paramType))
            {
                continue;
            }

            argNode = gtNewCastNode(TYP_INT, argNode, false, paramType);

            if (argInfo[i].argNode->OperIsConst())
            {
                argNode = gtFoldExprConst(argNode);
                assert(argNode->OperIsConst());
            }

            argInfo[i].argNode              = argNode;
            argInfo[i].argIsUnaliasedLclVar = false;

            continue;
        }

        if ((paramType == TYP_BYREF) && argNode->TypeIs(TYP_I_IMPL))
        {
            // Native int args can be coerced to BYREF.

            continue;
        }

        if ((paramType == TYP_I_IMPL) && argNode->TypeIs(TYP_BYREF))
        {
            // BYREF args cannot be coerced to native int but the JIT ignores the spec.
            // But this is done only if the arg represents a local address which is BYREF
            // in spec but in reality is just a native pointer.

            if (!impIsAddressInLocal(argNode))
            {
                inlineInfo->inlineResult->NoteFatal(InlineObservation::CALLSITE_ARG_NO_BASH_TO_INT);
                return false;
            }

            assert(argNode->OperIs(GT_ADDR, GT_LCL_VAR_ADDR, GT_LCL_FLD_ADDR));
            argNode->SetType(TYP_I_IMPL);

            continue;
        }

        assert(!"importer's a mess");
        inlineInfo->inlineResult->NoteFatal(InlineObservation::CALLSITE_ARG_TYPES_INCOMPATIBLE);
        return false;
    }

#ifdef FEATURE_SIMD
    inlineInfo->hasSIMDTypeArgLocalOrReturn |= foundSIMDType;
#endif

    return true;
}

bool Compiler::inlAnalyzeInlineeArg(InlineInfo* inlineInfo, unsigned argNum)
{
    InlArgInfo& argInfo = inlineInfo->ilArgInfo[argNum];

    JITDUMP("Argument %u%s ", argNum, argInfo.paramIsThis ? " (this)" : "");

    if (argInfo.argNode->OperIs(GT_MKREFANY))
    {
        inlineInfo->inlineResult->NoteFatal(InlineObservation::CALLSITE_ARG_IS_MKREFANY);
        return false;
    }

    assert(!argInfo.argNode->IsRetExpr());

    if (argInfo.argNode->OperIsConst())
    {
        argInfo.argIsInvariant = true;

        JITDUMP("is constant");
    }
    else if (argInfo.argNode->OperIs(GT_LCL_VAR))
    {
        LclVarDsc* lcl = lvaGetDesc(argInfo.argNode->AsLclVar());

        if (!lcl->lvHasLdAddrOp && !lcl->lvAddrExposed)
        {
            argInfo.argIsUnaliasedLclVar = true;

            JITDUMP("is unaliased local");
        }
        else
        {
            argInfo.argHasGlobRef = true;

            JITDUMP("is aliased local");
        }
    }
    else if (GenTreeLclVar* lclVar = impIsAddressInLocal(argInfo.argNode))
    {
        argInfo.argIsInvariant = true;

#ifdef FEATURE_SIMD
        if (varTypeIsSIMD(lvaGetDesc(lclVar)->GetType()))
        {
            inlineInfo->hasSIMDTypeArgLocalOrReturn = true;
        }
#endif

        JITDUMP("is local address");
    }
    else
    {
        if ((argInfo.argNode->gtFlags & GTF_ALL_EFFECT) != 0)
        {
            argInfo.argHasGlobRef = (argInfo.argNode->gtFlags & GTF_GLOB_REF) != 0;
            argInfo.argHasSideEff = (argInfo.argNode->gtFlags & (GTF_ALL_EFFECT & ~GTF_GLOB_REF)) != 0;
        }

        if (!argInfo.argHasGlobRef)
        {
            // Normally address exposed locals already have GTF_GLOB_REF but we haven't yet
            // determined which locals are address exposed so we'll have to settle for less,
            // if the expression contains any address taken locals then it's treated as if
            // it has GTF_GLOB_REF.

            argInfo.argHasGlobRef = gtHasAddressTakenLocals(argInfo.argNode);
        }

        JITDUMP("%s%s%s%s", argInfo.argHasGlobRef || argInfo.argHasSideEff ? "has " : "is side effect free",
                argInfo.argHasGlobRef ? "global refs" : "",
                argInfo.argHasGlobRef && argInfo.argHasSideEff ? " and " : "",
                argInfo.argHasSideEff ? "side effects" : "");
    }

    JITDUMPTREE(argInfo.argNode, ":\n");

    return true;
}

void InlineInfo::NoteParamStore(unsigned ilArgNum)
{
    if (ilArgNum < ilArgCount)
    {
        ilArgInfo[ilArgNum].paramHasStores = true;
    }
}

void InlineInfo::NoteAddressTakenParam(unsigned ilArgNum)
{
    if (ilArgNum < ilArgCount)
    {
        ilArgInfo[ilArgNum].paramIsAddressTaken = true;
    }
}

bool InlineInfo::IsNormedTypeParam(unsigned ilArgNum) const
{
    return (ilArgNum < ilArgCount) && ilArgInfo[ilArgNum].paramHasNormedType;
}

bool InlineInfo::IsInvariantArg(unsigned ilArgNum) const
{
    return (ilArgNum < ilArgCount) && ilArgInfo[ilArgNum].argIsInvariant;
}

typeInfo InlineInfo::GetParamTypeInfo(unsigned ilArgNum) const
{
    assert(ilArgNum < ilArgCount);

    const InlArgInfo& argInfo = ilArgInfo[ilArgNum];

    if (argInfo.paramType == TYP_REF)
    {
        return typeInfo(TI_REF, argInfo.paramClass);
    }

    if (argInfo.paramClass != NO_CLASS_HANDLE)
    {
        // Make sure we didn't get a handle for a BYREF, it wouldn't be a normed/struct type.
        assert(argInfo.paramType != TYP_BYREF);

        return typeInfo(TI_STRUCT, argInfo.paramClass);
    }

    return typeInfo();
}

bool InlineInfo::IsThisParam(GenTree* tree) const
{
    return tree->OperIs(GT_LCL_VAR) && (ilArgCount > 0) &&
           (tree->AsLclVar()->GetLclNum() == ilArgInfo[0].paramLclNum) && ilArgInfo[0].paramIsThis;
}

bool Compiler::inlAnalyzeInlineeLocals(InlineInfo* inlineInfo)
{
    CORINFO_SIG_INFO&       localsSig     = inlineInfo->inlineCandidateInfo->methInfo.locals;
    CORINFO_ARG_LIST_HANDLE localHandle   = localsSig.args;
    bool                    foundSIMDType = false;

    inlineInfo->ilLocCount = localsSig.numArgs;

    for (unsigned i = 0; i < localsSig.numArgs; i++, localHandle = info.compCompHnd->getArgNext(localHandle))
    {
        CORINFO_CLASS_HANDLE lclClass;
        CorInfoTypeWithMod   lclCorType       = info.compCompHnd->getArgType(&localsSig, localHandle, &lclClass);
        var_types            lclType          = JITtype2varType(strip(lclCorType));
        bool                 lclIsPinned      = false;
        bool                 lclHasNormedType = false;

        if (varTypeIsGC(lclType))
        {
            if (lclType == TYP_REF)
            {
                lclClass = info.compCompHnd->getArgClass(&localsSig, localHandle);
            }
            else
            {
                lclClass = NO_CLASS_HANDLE;
            }

            if ((lclCorType & CORINFO_TYPE_MOD_PINNED) != 0)
            {
                // Pinned locals may cause inlines to fail.
                inlineInfo->inlineResult->Note(InlineObservation::CALLEE_HAS_PINNED_LOCALS);
                if (inlineInfo->inlineResult->IsFailure())
                {
                    return false;
                }

                JITDUMP("Inlinee local #%02u is pinned\n", i);

                lclIsPinned = true;
            }

            inlineInfo->hasGCRefLocals = true;
        }
        else if (lclType == TYP_STRUCT)
        {
            if ((info.compCompHnd->getClassAttribs(lclClass) & CORINFO_FLG_CONTAINS_GC_PTR) != 0)
            {
                // If this local is a struct type with GC fields, inform the inliner.
                // It may choose to bail out on the inline.

                inlineInfo->inlineResult->Note(InlineObservation::CALLEE_HAS_GC_STRUCT);
                if (inlineInfo->inlineResult->IsFailure())
                {
                    return false;
                }

                // Do further notification in the case where the call site is rare; some policies do
                // not track the relative hotness of call sites for "always" inline cases.
                if (inlineInfo->iciBlock->isRunRarely())
                {
                    inlineInfo->inlineResult->Note(InlineObservation::CALLSITE_RARE_GC_STRUCT);
                    if (inlineInfo->inlineResult->IsFailure())
                    {
                        return false;
                    }
                }
            }
#ifdef FEATURE_SIMD
            else if (isSIMDorHWSIMDClass(lclClass))
            {
                foundSIMDType = true;
                lclType       = typGetStructType(lclClass);
            }
#endif
        }
        else if (lclClass != NO_CLASS_HANDLE)
        {
            // This is a "normed type" - a struct that contains a single primitive type field.
            // See lvaInitVarDsc.

            assert(info.compCompHnd->isValueClass(lclClass));
            assert(info.compCompHnd->getTypeForPrimitiveValueClass(lclClass) == CORINFO_TYPE_UNDEF);

            lclHasNormedType = true;
        }
        else if (strip(lclCorType) <= CORINFO_TYPE_DOUBLE)
        {
            // TODO-MIKE-Cleanup: This is incorrect, it classifies all primitive types
            // as "normed". It is based on old code that used typeInfo's IsValueClass
            // instead of IsType(TI_STRUCT). Fixing this produces some diffs.

            lclHasNormedType = true;
        }

        new (&inlineInfo->ilLocInfo[i]) InlLocInfo(lclType, lclClass, lclIsPinned, lclHasNormedType);
    }

#ifdef FEATURE_SIMD
    inlineInfo->hasSIMDTypeArgLocalOrReturn |= foundSIMDType;
#endif

    return true;
}

void InlineInfo::NoteLocalStore(unsigned ilLocNum)
{
    if (ilLocNum < ilLocCount)
    {
        InlLocInfo& info = ilLocInfo[ilLocNum];

        if (info.lclHasStlocOp)
        {
            info.lclHasMultipleStlocOp = 1;
        }
        else
        {
            info.lclHasStlocOp = 1;
        }
    }
}

void InlineInfo::NoteAddressTakenLocal(unsigned ilLocNum)
{
    if (ilLocNum < ilLocCount)
    {
        ilLocInfo[ilLocNum].lclHasLdlocaOp = true;
    }
}

bool InlineInfo::IsNormedTypeLocal(unsigned ilLocNum) const
{
    return (ilLocNum < ilLocCount) && ilLocInfo[ilLocNum].lclHasNormedType;
}

unsigned Compiler::inlGetInlineeLocal(InlineInfo* inlineInfo, unsigned ilLocNum)
{
    assert(ilLocNum < inlineInfo->ilLocCount);

    if (inlineInfo->ilLocInfo[ilLocNum].lclIsUsed)
    {
        return inlineInfo->ilLocInfo[ilLocNum].lclNum;
    }

    return inlAllocInlineeLocal(inlineInfo, ilLocNum);
}

unsigned Compiler::inlAllocInlineeLocal(InlineInfo* inlineInfo, unsigned ilLocNum)
{
    InlLocInfo& lclInfo = inlineInfo->ilLocInfo[ilLocNum];

    assert(!lclInfo.lclIsUsed);

    const unsigned lclNum = lvaGrabTemp(false DEBUGARG("inlinee local"));

    lclInfo.lclNum    = lclNum;
    lclInfo.lclIsUsed = true;

    LclVarDsc* lcl = lvaGetDesc(lclNum);

    lcl->lvPinned               = lclInfo.lclIsPinned;
    lcl->lvHasLdAddrOp          = lclInfo.lclHasLdlocaOp;
    lcl->lvHasILStoreOp         = lclInfo.lclHasStlocOp;
    lcl->lvHasMultipleILStoreOp = lclInfo.lclHasMultipleStlocOp;

    if (varTypeIsStruct(lclInfo.lclType))
    {
        lvaSetStruct(lclNum, lclInfo.lclClass, /* checkUnsafeBuffer */ true);
    }
    else
    {
        lcl->SetType(lclInfo.lclType);

        // Copy over class handle for ref types. Note this may be a shared type, someday
        // perhaps we can get the exact signature and pass in a more precise type.

        if (lclInfo.lclType == TYP_REF)
        {
            assert(lcl->lvSingleDef == 0);

            lcl->lvSingleDef = !lclInfo.lclHasMultipleStlocOp && !lclInfo.lclHasLdlocaOp;

            if (lcl->lvSingleDef)
            {
                JITDUMP("Marked V%02u as a single def temp\n", lclNum);
            }

            lvaSetClass(lclNum, lclInfo.lclClass);
        }
        else if (lclInfo.lclClass != NO_CLASS_HANDLE)
        {
            // This is a "normed type", we need to set lvImpTypeInfo to preserve the struct handle.

            // Make sure we didn't get a handle for a BYREF, it wouldn't be a normed type.
            assert(lclInfo.lclType != TYP_BYREF);

            lcl->lvImpTypeInfo = typeInfo(TI_STRUCT, lclInfo.lclClass);
        }
    }

#ifdef DEBUG
    // Sanity check that we're properly prepared for GC pointer locals.
    if (varTypeIsGC(lclInfo.lclType))
    {
        // Since there are GC pointer locals we should have seen them earlier
        // and if there was a return value, set up the spill temp.
        assert(impInlineInfo->hasGCRefLocals);
        assert((info.GetRetSigType() == TYP_VOID) || (inlineInfo->retSpillTempLclNum != BAD_VAR_NUM));
    }
    else
    {
        // Make sure all pinned locals count as gc refs.
        assert(!lclInfo.lclIsPinned);
    }
#endif

    return lclNum;
}

GenTree* Compiler::inlUseArg(InlineInfo* inlineInfo, unsigned ilArgNum)
{
    assert(ilArgNum < inlineInfo->ilArgCount);

    InlArgInfo& argInfo = inlineInfo->ilArgInfo[ilArgNum];
    GenTree*    argNode = argInfo.argNode;

    assert(!argNode->IsRetExpr());

    if (argInfo.argIsInvariant && !argInfo.paramIsAddressTaken && !argInfo.paramHasStores)
    {
        // Directly substitute constants or addresses of locals
        //
        // Clone the argument expression. Note that we cannot use the original
        // argument the first time we encounter a use of the parameter, it may
        // get changed during import and then subsequent uses would clone the
        // changed tree instead of the original one, or we abort inlining and
        // the original call will use the changed tree.

        argNode = gtCloneExpr(argNode);

        // We may need to retype to ensure we match the callee's view of the type.
        // Otherwise callee-pass throughs of arguments can create return type
        // mismatches that block inlining.
        //
        // Note argument type mismatches that prevent inlining should
        // have been caught in inlAnalyzeInlineeArgs.

        if (argNode->GetType() != argInfo.paramType)
        {
            argNode->SetType(varActualType(argInfo.paramType));
        }

        return argNode;
    }

    if (argInfo.argIsUnaliasedLclVar && !argInfo.paramIsAddressTaken && !argInfo.paramHasStores)
    {
        // Directly substitute unaliased caller locals for args that cannot be modified
        //
        // Use the caller-supplied node if this is the first use.

        unsigned lclNum = argNode->AsLclVar()->GetLclNum();

        // Use an equivalent copy if this is the second or subsequent
        // use, or if we need to retype.
        //
        // Note argument type mismatches that prevent inlining should
        // have been caught in inlAnalyzeInlineeArgs.

        if ((argInfo.paramLclNum != BAD_VAR_NUM) || (argNode->GetType() != argInfo.paramType))
        {
            var_types paramType = argInfo.paramType;

            if (!lvaGetDesc(lclNum)->lvNormalizeOnLoad())
            {
                paramType = varActualType(paramType);
            }

            argNode = gtNewLclvNode(lclNum, paramType);
        }

        argInfo.paramLclNum = lclNum;

        return argNode;
    }

    if (argInfo.paramHasLcl)
    {
        // We already allocated a temp for this argument, use it.

        argNode = gtNewLclvNode(argInfo.paramLclNum, varActualType(argInfo.paramType));

        // This is the second or later use of the this argument,
        // so we have to use the temp (instead of the actual arg).
        argInfo.paramSingleUse = nullptr;

        return argNode;
    }

    // Argument is a complex expression - it must be evaluated into a temp.

    unsigned   tmpLclNum = lvaGrabTemp(true DEBUGARG("inlinee arg"));
    LclVarDsc* tmpLcl    = lvaGetDesc(tmpLclNum);

    if (argInfo.paramIsAddressTaken)
    {
        tmpLcl->lvHasLdAddrOp = 1;
    }

    if (varTypeIsStruct(argInfo.paramType))
    {
        lvaSetStruct(tmpLclNum, argInfo.paramClass, /* checkUnsafeBuffer */ true);
    }
    else
    {
        tmpLcl->SetType(argInfo.paramType);

        if (argInfo.paramType == TYP_REF)
        {
            if (!argInfo.paramIsAddressTaken && !argInfo.paramHasStores)
            {
                // If the arg can't be modified in the method body, use the type of the value,
                // if known. Otherwise, use the declared type.

                assert(tmpLcl->lvSingleDef == 0);
                tmpLcl->lvSingleDef = 1;

                JITDUMP("Marked V%02u as a single def temp\n", tmpLclNum);

                lvaSetClass(tmpLclNum, argInfo.argNode, argInfo.paramClass);
            }
            else
            {
                // Arg might be modified, use the declared type of the argument.

                lvaSetClass(tmpLclNum, argInfo.paramClass);
            }
        }
        else if (argInfo.paramClass != NO_CLASS_HANDLE)
        {
            // This is a "normed type", we need to set lvImpTypeInfo to preserve the struct handle.

            // Make sure we didn't get a handle for a BYREF, it wouldn't be a normed type.
            assert(argInfo.paramType != TYP_BYREF);

            tmpLcl->lvImpTypeInfo = typeInfo(TI_STRUCT, argInfo.paramClass);
        }
    }

    argInfo.paramHasLcl = true;
    argInfo.paramLclNum = tmpLclNum;

    // If we require strict exception order, then arguments must
    // be evaluated in sequence before the body of the inlined method.
    // So we need to evaluate them to a temp.
    // Also, if arguments have global or local references, we need to
    // evaluate them to a temp before the inlined body as the
    // inlined body may be modifying the global ref.
    //
    // TODO-1stClassStructs: We currently do not reuse an existing lclVar
    // if it is a struct, because it requires some additional handling.

    if (varTypeIsStruct(argInfo.paramType) || argInfo.argHasSideEff || argInfo.argHasGlobRef ||
        argInfo.paramIsAddressTaken || argInfo.paramHasStores)
    {
        argNode = gtNewLclvNode(tmpLclNum, varActualType(argInfo.paramType));
    }
    else
    {
        // Allocate a large LCL_VAR node so we can replace it with any
        // other node if it turns out to be single use.

        argNode = gtNewLclLNode(tmpLclNum, varActualType(argInfo.paramType));

        // Record argNode as the very first use of this argument.
        // If there are no further uses of the arg, we may be
        // able to use the actual arg node instead of the temp.
        // If we do see any further uses, we will clear this.

        argInfo.paramSingleUse = argNode;
    }

    return argNode;
}

void Compiler::inlInsertInlineeCode(InlineInfo* inlineInfo)
{
    GenTreeCall* call = inlineInfo->iciCall;

    JITDUMP("\n---- Statements (and blocks) added due to the inlining of call " FMT_TREEID " ----\n", call->GetID());

    InlineContext* inlineContext = m_inlineStrategy->NewSuccess(inlineInfo);

    for (BasicBlock* block = InlineeCompiler->fgFirstBB; block != nullptr; block = block->bbNext)
    {
        for (Statement* stmt : block->Statements())
        {
            stmt->SetInlineContext(inlineContext);
        }
    }

    Statement* stmtAfter = inlPrependStatements(inlineInfo);

    if ((InlineeCompiler->fgFirstBB->bbJumpKind == BBJ_RETURN) && (InlineeCompiler->fgFirstBB->bbNext == nullptr))
    {
        stmtAfter = inlInsertSingleBlockInlineeStatements(inlineInfo, stmtAfter);
        inlNullOutInlineeGCLocals(inlineInfo, stmtAfter);
    }
    else
    {
        Statement* insertAfter = stmtAfter;
        inlNullOutInlineeGCLocals(inlineInfo, stmtAfter);
        inlInsertInlineeBlocks(inlineInfo, insertAfter);
    }

    inlPropagateInlineeCompilerState();

    // Record the return expression of non-void methods in the RET_EXPR node.
    if (inlineInfo->iciCall->GetRetSigType() != TYP_VOID)
    {
        noway_assert(inlineInfo->retExpr != nullptr);

        JITDUMPTREE(inlineInfo->retExpr, "---- Return expression for placeholder " FMT_TREEID " ----\n",
                    call->gtInlineCandidateInfo->retExprPlaceholder->GetID());

        call->gtInlineCandidateInfo->retExprPlaceholder->SetRetExpr(inlineInfo->retExpr, inlineInfo->retBlockIRSummary);
    }
}

Statement* Compiler::inlInsertSingleBlockInlineeStatements(const InlineInfo* inlineInfo, Statement* stmtAfter)
{
    JITDUMP("---- Single block inlinee statements ----\n");

    BasicBlock* block        = inlineInfo->iciBlock;
    BasicBlock* inlineeBlock = InlineeCompiler->fgFirstBB;

    assert(inlineeBlock->bbJumpKind == BBJ_RETURN);
    assert(inlineeBlock->bbNext == nullptr);

    if (inlineeBlock->GetFirstStatement() == nullptr)
    {
        JITDUMP("Inlinee method has no statements.\n");
    }
    else
    {
#ifdef DEBUG
        if (verbose)
        {
            for (Statement* stmt : inlineeBlock->Statements())
            {
                gtDispStmt(stmt);
            }
        }
#endif

        stmtAfter = fgInsertStmtListAfter(block, stmtAfter, inlineeBlock->GetFirstStatement());
    }

    uint64_t inlineeBlockFlags = inlineeBlock->bbFlags;
    noway_assert((inlineeBlockFlags & BBF_HAS_JMP) == 0);
    noway_assert((inlineeBlockFlags & BBF_KEEP_BBJ_ALWAYS) == 0);
    // TODO-MIKE-Fix: This should only add BBF_IR_SUMMARY flags.
    block->bbFlags |= (inlineeBlockFlags & ~BBF_RUN_RARELY);

    return stmtAfter;
}

BasicBlock* Compiler::inlSplitInlinerBlock(const InlineInfo* inlineInfo, Statement* stmtAfter)
{
    BasicBlock* callBlock = inlineInfo->iciBlock;

    BasicBlock* returnTargetBlock = fgNewBBafter(callBlock->bbJumpKind, callBlock, true);
    returnTargetBlock->bbRefs     = 1;
    returnTargetBlock->bbJumpDest = callBlock->bbJumpDest;
    returnTargetBlock->inheritWeight(callBlock);

    callBlock->bbJumpKind = BBJ_NONE;

    // Update block flags
    {
        const uint64_t originalFlags = callBlock->bbFlags;
        noway_assert((originalFlags & BBF_SPLIT_NONEXIST) == 0);
        callBlock->bbFlags &= ~BBF_SPLIT_LOST;
        returnTargetBlock->bbFlags |= originalFlags & BBF_SPLIT_GAINED;
    }

    if (stmtAfter->GetNextStmt() != nullptr)
    {
        Statement* topBlockFirstStmt    = callBlock->GetFirstStatement();
        Statement* topBlockLastStmt     = stmtAfter;
        Statement* bottomBlockFirstStmt = stmtAfter->GetNextStmt();
        Statement* bottomBlockLastStmt  = callBlock->GetLastStatement();

        topBlockLastStmt->SetNextStmt(nullptr);
        bottomBlockFirstStmt->SetPrevStmt(nullptr);

        callBlock->SetLastStatement(topBlockLastStmt);
        returnTargetBlock->SetStatements(bottomBlockFirstStmt, bottomBlockLastStmt);
    }

    return returnTargetBlock;
}

void Compiler::inlInsertInlineeBlocks(const InlineInfo* inlineInfo, Statement* stmtAfter)
{
    JITDUMP("---- Inlinee basic blocks ----\n");

<<<<<<< HEAD
    assert((InlineeCompiler->fgBBcount > 1) || (InlineeCompiler->fgFirstBB->bbJumpKind != BBJ_RETURN));

    BasicBlock* returnTargetBlock = inlSplitInlinerBlock(inlineInfo, stmtAfter);
    IL_OFFSETX  ilOffset          = inlineInfo->iciStmt->GetILOffsetX();
    bool        inheritWeight     = true; // The firstBB does inherit the weight from the call block

    for (BasicBlock* block = InlineeCompiler->fgFirstBB; block != nullptr; block = block->bbNext)
=======
    //
    // Set the try and handler index and fix the jump types of inlinee's blocks.
    //
    for (block = InlineeCompiler->fgFirstBB; block != nullptr; block = block->bbNext)
>>>>>>> a629767a
    {
        // Methods that contain exception handling are never inlined.
        noway_assert(!block->hasTryIndex());
        noway_assert(!block->hasHndIndex());

        block->copyEHRegion(inlineInfo->iciBlock);
        block->bbFlags |= inlineInfo->iciBlock->bbFlags & BBF_BACKWARD_JUMP;

        if (ilOffset != BAD_IL_OFFSET)
        {
            block->bbCodeOffs    = jitGetILoffs(ilOffset);
            block->bbCodeOffsEnd = block->bbCodeOffs + 1; // TODO: is code size of 1 some magic number for inlining?
        }
        else
        {
            block->bbCodeOffs    = 0; // TODO: why not BAD_IL_OFFSET?
            block->bbCodeOffsEnd = 0;
            block->bbFlags |= BBF_INTERNAL;
        }

        if (block->bbJumpKind == BBJ_RETURN)
        {
<<<<<<< HEAD
            inheritWeight = true; // A return block does inherit the weight from the call block

=======
>>>>>>> a629767a
            noway_assert((block->bbFlags & BBF_HAS_JMP) == 0);

            if (block->bbNext != nullptr)
            {
<<<<<<< HEAD
                JITDUMP("Convert return block " FMT_BB " to jump to " FMT_BB "\n", block->bbNum,
                        returnTargetBlock->bbNum);

                block->bbJumpKind = BBJ_ALWAYS;
                block->bbJumpDest = returnTargetBlock;
            }
            else
            {
                JITDUMP("Convert return block " FMT_BB " to fall through to " FMT_BB "\n", block->bbNum,
                        returnTargetBlock->bbNum);

                block->bbJumpKind = BBJ_NONE;
            }
        }

        // Update profile weight for callee blocks, if we didn't do it already.
        if (inlineInfo->profileScaleState != InlineInfo::ProfileScaleState::KNOWN)
        {
            if (inheritWeight)
            {
                block->inheritWeight(inlineInfo->iciBlock);
                inheritWeight = false;
            }
            else
            {
                block->modifyBBWeight(inlineInfo->iciBlock->bbWeight / 2);
            }
        }
=======
                JITDUMP("\nConvert bbJumpKind of " FMT_BB " to BBJ_ALWAYS to bottomBlock " FMT_BB "\n", block->bbNum,
                        bottomBlock->bbNum);
                block->bbJumpKind = BBJ_ALWAYS;
                block->bbJumpDest = bottomBlock;
            }
            else
            {
                JITDUMP("\nConvert bbJumpKind of " FMT_BB " to BBJ_NONE\n", block->bbNum);
                block->bbJumpKind = BBJ_NONE;
            }
        }
>>>>>>> a629767a
    }

    // Insert inlinee's blocks into inliner's block list.
    inlineInfo->iciBlock->setNext(InlineeCompiler->fgFirstBB);
    InlineeCompiler->fgLastBB->setNext(returnTargetBlock);
    fgBBcount += InlineeCompiler->fgBBcount;

    DBEXEC(verbose, fgDispBasicBlocks(InlineeCompiler->fgFirstBB, InlineeCompiler->fgLastBB, true));
}

void Compiler::inlPropagateInlineeCompilerState()
{
    compLongUsed |= InlineeCompiler->compLongUsed;
    compFloatingPointUsed |= InlineeCompiler->compFloatingPointUsed;
    compLocallocUsed |= InlineeCompiler->compLocallocUsed;
    compLocallocOptimized |= InlineeCompiler->compLocallocOptimized;
    compQmarkUsed |= InlineeCompiler->compQmarkUsed;
<<<<<<< HEAD
    compNeedsGSSecurityCookie |= InlineeCompiler->compNeedsGSSecurityCookie;
=======
    compUnsafeCastUsed |= InlineeCompiler->compUnsafeCastUsed;
>>>>>>> a629767a
    compGSReorderStackLayout |= InlineeCompiler->compGSReorderStackLayout;
    compHasBackwardJump |= InlineeCompiler->compHasBackwardJump;

    lvaGenericsContextInUse |= InlineeCompiler->lvaGenericsContextInUse;

    // Update unmanaged call details
    info.compUnmanagedCallCountWithGCTransition += InlineeCompiler->info.compUnmanagedCallCountWithGCTransition;

<<<<<<< HEAD
    // Update optMethodFlags
    INDEBUG(unsigned optMethodFlagsBefore = optMethodFlags;)
=======
    // Update stats for inlinee PGO
    //
    if (InlineeCompiler->fgPgoSchema != nullptr)
    {
        fgPgoInlineePgo++;
    }
    else if (InlineeCompiler->fgPgoFailReason != nullptr)
    {
        // Single block inlinees may not have probes
        // when we've ensabled minimal profiling (which
        // is now the default).
        //
        if (InlineeCompiler->fgBBcount == 1)
        {
            fgPgoInlineeNoPgoSingleBlock++;
        }
        else
        {
            fgPgoInlineeNoPgo++;
        }
    }

    // Update optMethodFlags
    CLANG_FORMAT_COMMENT_ANCHOR;

#ifdef DEBUG
    unsigned optMethodFlagsBefore = optMethodFlags;
#endif
>>>>>>> a629767a

    optMethodFlags |= InlineeCompiler->optMethodFlags;

#ifdef DEBUG
    if (optMethodFlags != optMethodFlagsBefore)
    {
        JITDUMP("INLINER: Updating optMethodFlags --  root:%0x callee:%0x new:%0x\n", optMethodFlagsBefore,
                InlineeCompiler->optMethodFlags, optMethodFlags);
    }
#endif
}

Statement* Compiler::inlPrependStatements(InlineInfo* inlineInfo)
{
    GenTree* nullCheckThisArg = nullptr;

<<<<<<< HEAD
    if (((inlineInfo->iciCall->gtFlags & GTF_CALL_NULLCHECK) != 0) && !inlineInfo->thisDereferencedFirst)
=======
    // If an inlinee needs GS cookie we need to make sure that the cookie will not be allocated at zero stack offset.
    // Note that if the root method needs GS cookie then this has already been taken care of.
    if (!getNeedsGSSecurityCookie() && InlineeCompiler->getNeedsGSSecurityCookie())
    {
        setNeedsGSSecurityCookie();
        const unsigned dummy   = lvaGrabTempWithImplicitUse(false DEBUGARG("GSCookie dummy for inlinee"));
        lvaTable[dummy].lvType = TYP_INT;
    }

    // If there is non-NULL return, replace the GT_CALL with its return value expression,
    // so later it will be picked up by the GT_RET_EXPR node.
    if ((pInlineInfo->inlineCandidateInfo->fncRetType != TYP_VOID) || (iciCall->gtReturnType == TYP_STRUCT))
>>>>>>> a629767a
    {
        // We'll have to null check the "this" arg after inlinee args are initialized.
        // But args initialization needs to know about arg uses so we have to get the
        // "this" arg here, before calling inlInitInlineeArgs.

        nullCheckThisArg = inlUseArg(inlineInfo, 0);

        if (!fgAddrCouldBeNull(nullCheckThisArg))
        {
            nullCheckThisArg = nullptr;
        }
    }

    Statement* afterStmt = inlInitInlineeArgs(inlineInfo, inlineInfo->iciStmt);

    if ((inlineInfo->inlineCandidateInfo->initClassResult & CORINFO_INITCLASS_USE_HELPER) != 0)
    {
        // Add the static field initialization check if needed.
        // This might be redundant, a static field of this type could be accessed
        // in the inlinee body before any other observable side-effect.

        CORINFO_CLASS_HANDLE exactClass = eeGetClassFromContext(inlineInfo->inlineCandidateInfo->exactContextHnd);

        GenTree*   tree = fgGetSharedCCtor(exactClass);
        Statement* stmt = gtNewStmt(tree, inlineInfo->iciStmt->GetILOffsetX());
        fgInsertStmtAfter(inlineInfo->iciBlock, afterStmt, stmt);
        afterStmt = stmt;

        DBEXEC(verbose, gtDispStmt(stmt));
    }

    if (nullCheckThisArg != nullptr)
    {
        GenTree*   tree = gtNewNullCheck(nullCheckThisArg, inlineInfo->iciBlock);
        Statement* stmt = gtNewStmt(tree, inlineInfo->iciStmt->GetILOffsetX());
        fgInsertStmtAfter(inlineInfo->iciBlock, afterStmt, stmt);
        afterStmt = stmt;

        DBEXEC(verbose, gtDispStmt(stmt));
    }

    afterStmt = inlInitInlineeLocals(inlineInfo, afterStmt);

    return afterStmt;
}

Statement* Compiler::inlInitInlineeArgs(const InlineInfo* inlineInfo, Statement* afterStmt)
{
    JITDUMP("---- Init inlinee args ----\n");

    if (inlineInfo->ilArgCount == 0)
    {
        JITDUMP("Inlinee has no args.\n");
        return afterStmt;
    }

    for (unsigned argNum = 0; argNum < inlineInfo->ilArgCount; argNum++)
    {
        const InlArgInfo& argInfo = inlineInfo->ilArgInfo[argNum];
        GenTree*          argNode = argInfo.argNode;

        // MKREFANY args currently fail inlining, RET_EXPR should have been replaced already.
        assert(!argNode->OperIs(GT_MKREFANY, GT_RET_EXPR));

        if ((argInfo.paramSingleUse != nullptr) && ((argInfo.paramSingleUse->gtFlags & GTF_VAR_CLONED) == 0))
        {
            JITDUMP("Argument %u is single use\n", argNum);

            // paramSingleUse is set iff the argument's value was referenced exactly once
            // in the inlinee. This offers an opportunity to avoid a temp and just use the
            // original argument tree.
            //
            // It's possible for additional uses of the agument to appear without inlUseArg
            // being called (e.g. when handling isinst or dup) in which case this replacement
            // cannot be done. This relies on GTF_VAR_CLONED being set on LCL_VARs when they
            // are cloned to detect such cases, that means the importer is expected to not
            // "manually" clone LCL_VARs by doing gtNewLclvNode(existingLcl->GetLclNum()...).

            assert(!varTypeIsStruct(argNode->GetType()) && !argInfo.argHasGlobRef && !argInfo.argHasSideEff &&
                   !argInfo.paramIsAddressTaken && !argInfo.paramHasStores);

            argInfo.paramSingleUse->ReplaceWith(argNode, this);

            // TODO-MIKE-Fix: This moves the argument tree to some inlinee block,
            // it should copy BBF_IR_SUMMARY flags from the inliner call block.
            // However, we don't know which inlinee block the arg is moved to.
            // It doesn't seem worthwhile tracking the inlinee block just for
            // this - most of the BBF_IR_SUMMARY flags are associated with trees
            // that have side effects and we don't move those. BBF_HAS_NEWOBJ
            // is associated with ALLOCOBJ and this node doesn't have side effects
            // but then it's unlikely for an ALLOCOBJ to be an argument to a call.
            // Normally the result of ALLOCOBJ is stored to a temp because it has
            // to be passed to the constructor.

            continue;
        }

        if (argInfo.paramHasLcl)
        {
            GenTree* asg;

            if (argInfo.paramType != TYP_STRUCT)
            {
                asg = gtNewAssignNode(gtNewLclvNode(argInfo.paramLclNum, argInfo.paramType), argNode);

                if (varTypeIsSIMD(argInfo.paramType))
                {
                    gtInitStructCopyAsg(asg->AsOp());
                }
            }
            else
            {
                CORINFO_CLASS_HANDLE argClass = gtGetStructHandle(argNode);
                noway_assert(argClass != NO_CLASS_HANDLE);

                // TODO-MIKE-Cleanup: Workaround for the type mismatch issue described in
                // lvaSetStruct - the temp may have type A<SomeRefClass> and argNode may
                // have type A<Canon>. In such a case, impAssignStructAddr wraps the dest
                // temp in an OBJ that then cannot be removed and causes CQ issues.
                // To avoid that, temporarily change the type of the temp to the argNode's
                // type.
                //
                // In general the JIT doesn't care if the 2 sides of a struct assignment
                // have the same type so perhaps we can just change impAssignStructAddr to
                // simply not add the OBJ. But for now it's safer to do this here because
                // we're 99.99% sure that the types are really the same. If they're not
                // then the IL is likely invalid (pushed a struct with a different type
                // than the parameter type).

                LclVarDsc*   paramLcl      = lvaGetDesc(argInfo.paramLclNum);
                ClassLayout* paramLayout   = paramLcl->GetLayout();
                ClassLayout* argLayout     = typGetObjLayout(argClass);
                bool         restoreLayout = false;

                if (argLayout != paramLayout)
                {
                    assert(argLayout->GetSize() == paramLayout->GetSize());

                    paramLcl->SetLayout(argLayout);
                    restoreLayout = true;
                }

                // The argument cannot be a COMMA, impCanonicalizeStructCallArg should have changed
                // it to OBJ(COMMA(...)).
                // It also cannot be MKREFANY because TypedReference parameters block
                // inlining. That's probably an unnecessary limitation but who cares
                // about TypedReference?
                // This means that impAssignStructAddr won't have to add new statements,
                // it cannot do that since we're not actually importing IL.

                assert(!argNode->OperIs(GT_COMMA));

                GenTree* dst     = gtNewLclvNode(argInfo.paramLclNum, argInfo.paramType);
                GenTree* dstAddr = gtNewAddrNode(dst, TYP_BYREF);
                asg              = impAssignStructAddr(dstAddr, argNode, argLayout, CHECK_SPILL_NONE);

                if (restoreLayout)
                {
                    paramLcl->SetLayout(paramLayout);
                }
            }

            Statement* stmt = gtNewStmt(asg, inlineInfo->iciStmt->GetILOffsetX());
            stmt->SetInlineContext(inlineInfo->iciStmt->GetInlineContext());
            fgInsertStmtAfter(inlineInfo->iciBlock, afterStmt, stmt);
            afterStmt = stmt;

            JITDUMP("Argument %u init\n", argNum);
            DBEXEC(verbose, gtDispStmt(stmt));

            continue;
        }

        if (argInfo.argIsInvariant || argInfo.argIsUnaliasedLclVar)
        {
            JITDUMP("Argument %u is invariant/unaliased local\n", argNum);

            assert(argNode->OperIsConst() || argNode->OperIs(GT_ADDR, GT_LCL_VAR));
            assert(!argInfo.paramIsAddressTaken && !argInfo.paramHasStores && !argInfo.argHasGlobRef);

            continue;
        }

        if (argInfo.argHasSideEff)
        {
            // This parameter isn't used. We need to preserve argument side effects though.

            GenTree* sideEffects = nullptr;

            if (argNode->OperIs(GT_OBJ))
            {
                GenTree* addr = argNode->AsObj()->GetAddr();

                if (fgAddrCouldBeNull(addr))
                {
                    sideEffects = gtNewNullCheck(addr, inlineInfo->iciBlock);
                }
                else
                {
                    sideEffects = gtUnusedValNode(addr);
                }
            }
            else
            {
                if (!inlCanDiscardArgSideEffects(argNode))
                {
                    sideEffects = gtUnusedValNode(argNode);
                }
            }

            if (sideEffects != nullptr)
            {
                Statement* stmt = gtNewStmt(sideEffects, inlineInfo->iciStmt->GetILOffsetX());
                stmt->SetInlineContext(inlineInfo->iciStmt->GetInlineContext());
                fgInsertStmtAfter(inlineInfo->iciBlock, afterStmt, stmt);
                afterStmt = stmt;

                JITDUMP("Argument %u is not used, keeping side effects\n", argNum);
                DBEXEC(verbose, gtDispStmt(stmt));
            }
            else
            {
                JITDUMP("Argument %u is not used, discarding side effects\n", argNum);
            }

            continue;
        }

        JITDUMP("Argument %u is not used\n", argNum);

        if (argNode->IsBox())
        {
            // BOX doesn't have side effects and can be removed and there's
            // more code associated with it that could be removed as well.
            gtTryRemoveBoxUpstreamEffects(argNode);

            continue;
        }
    }

    return afterStmt;
}

bool Compiler::inlCanDiscardArgSideEffects(GenTree* argNode)
{
    // If the arg is a static field access and the field access was produced
    // by a call to EqualityComparer<T>.get_Default, the helper call to ensure
    // the field has a value can be suppressed. This helper call is marked as
    // "Special DCE" during importation, over in fgGetStaticsCCtorHelper.

    if (argNode->OperIs(GT_COMMA))
    {
        // Look for COMMA(CALL special DCE helper, CLS_VAR|IND(CNS_INT)) (jit case)

        GenTree* op1 = argNode->AsOp()->GetOp(0);
        GenTree* op2 = argNode->AsOp()->GetOp(1);

        if (op1->IsCall() && ((op1->AsCall()->gtCallMoreFlags & GTF_CALL_M_HELPER_SPECIAL_DCE) != 0) &&
            (op2->OperIs(GT_CLS_VAR) || (op2->OperIs(GT_IND) && op2->AsIndir()->GetAddr()->IsIntCon())))
        {
            JITDUMP("\nPerforming special DCE on unused arg [%06u]: helper call [%06u]\n", argNode->GetID(),
                    op1->GetID());

            return true;
        }
    }
    else if (argNode->OperIs(GT_IND))
    {
        // Look for IND(ADD(CALL special DCE helper, CNS_INT)) (prejit case)

        GenTree* addr = argNode->AsIndir()->GetAddr();

        if (addr->OperIs(GT_ADD))
        {
            GenTree* op1 = addr->AsOp()->GetOp(0);
            GenTree* op2 = addr->AsOp()->GetOp(1);

            if (op1->IsCall() && ((op1->AsCall()->gtCallMoreFlags & GTF_CALL_M_HELPER_SPECIAL_DCE) != 0) &&
                op2->IsIntCon())
            {
                JITDUMP("\nPerforming special DCE on unused arg [%06u]: helper call [%06u]\n", argNode->GetID(),
                        op1->GetID());

<<<<<<< HEAD
                return true;
=======
                if (!varTypeIsStruct(lclTyp))
                {
                    // Unsafe value cls check is not needed here since in-linee compiler instance would have
                    // iterated over locals and marked accordingly.
                    impAssignTempGen(tmpNum, gtNewZeroConNode(genActualType(lclTyp)), NO_CLASS_HANDLE,
                                     (unsigned)CHECK_SPILL_NONE, &afterStmt, callILOffset, block);
                }
                else
                {
                    tree = gtNewBlkOpNode(gtNewLclvNode(tmpNum, lclTyp), // Dest
                                          gtNewIconNode(0),              // Value
                                          false,                         // isVolatile
                                          false);                        // not copyBlock

                    newStmt = gtNewStmt(tree, callILOffset);
                    fgInsertStmtAfter(block, afterStmt, newStmt);
                    afterStmt = newStmt;
                }

#ifdef DEBUG
                if (verbose)
                {
                    gtDispStmt(afterStmt);
                }
#endif // DEBUG
>>>>>>> a629767a
            }
        }
    }

    return false;
}

Statement* Compiler::inlInitInlineeLocals(const InlineInfo* inlineInfo, Statement* afterStmt)
{
    JITDUMP("---- Init inlinee locals ----\n");

    if (inlineInfo->ilLocCount == 0)
    {
        JITDUMP("Inlinee has no locals.\n");
        return afterStmt;
    }

    if ((inlineInfo->inlineCandidateInfo->methInfo.options & CORINFO_OPT_INIT_LOCALS) == 0)
    {
        JITDUMP("Inlinee does not require locals initialization.\n");
        return afterStmt;
    }

    // If the callee contains zero-init locals, we need to explicitly initialize them if we are
    // in a loop or if the caller doesn't have compInitMem set. Otherwise we can rely on the
    // normal logic in the caller to insert zero-init in the prolog if necessary.

    bool blockIsInLoop = (inlineInfo->iciBlock->bbFlags & BBF_BACKWARD_JUMP) != 0;
    bool blockIsReturn = inlineInfo->iciBlock->bbJumpKind == BBJ_RETURN;

    if (info.compInitMem && (!blockIsInLoop || blockIsReturn))
    {
        JITDUMP("Skipping, inliner will initialize inlinee locals.\n");
        return afterStmt;
    }

    for (unsigned i = 0; i < inlineInfo->ilLocCount; i++)
    {
        const InlLocInfo& lclInfo = inlineInfo->ilLocInfo[i];

        if (!lclInfo.lclIsUsed)
        {
            continue;
        }

        LclVarDsc* lcl = lvaGetDesc(lclInfo.lclNum);

        if (!fgVarNeedsExplicitZeroInit(lclInfo.lclNum, blockIsInLoop, blockIsReturn))
        {
            JITDUMP("Suppressing zero-init for V%02u, expect to zero in inliner's prolog\n", lclInfo.lclNum);
            lcl->lvSuppressedZeroInit = 1;
            compSuppressedZeroInit    = true;
            continue;
        }

        var_types  lclType = lcl->GetType();
        GenTree*   zero    = varTypeIsStruct(lclType) ? gtNewIconNode(0) : gtNewZeroConNode(lclType);
        GenTreeOp* asg     = gtNewAssignNode(gtNewLclvNode(lclInfo.lclNum, lclType), zero);
        Statement* stmt    = gtNewStmt(asg, inlineInfo->iciStmt->GetILOffsetX());
        fgInsertStmtAfter(inlineInfo->iciBlock, afterStmt, stmt);
        afterStmt = stmt;

        JITDUMP("Init inlinee local %u\n", i);
        DBEXEC(verbose, gtDispStmt(stmt));
    }

    return afterStmt;
}

void Compiler::inlNullOutInlineeGCLocals(const InlineInfo* inlineInfo, Statement* stmtAfter)
{
    JITDUMP("---- Null out inlinee GC locals ----\n");

    if (!inlineInfo->hasGCRefLocals)
    {
        JITDUMP("Inlinee has no GC locals.\n");
        return;
    }

    if (inlineInfo->iciCall->IsImplicitTailCall())
    {
        // If the call we're inlining is in tail position then
        // we skip nulling the locals, since it can interfere
        // with tail calls introduced by the local.

        JITDUMP("Implicit tail call; skipping nulling.\n");
        return;
    }

    for (unsigned i = 0; i < inlineInfo->ilLocCount; i++)
    {
        const InlLocInfo& lclInfo = inlineInfo->ilLocInfo[i];

        if (!varTypeIsGC(lclInfo.lclType) || !lclInfo.lclIsUsed)
        {
            continue;
        }

        assert(lvaGetDesc(lclInfo.lclNum)->GetType() == lclInfo.lclType);

        if (inlineInfo->retExpr != nullptr)
        {
            // Does the local we're about to null out appear in the return
            // expression? If so we somehow messed up and didn't properly
            // spill the return value. See inlFetchInlineeLocal.

            noway_assert(!gtHasRef(inlineInfo->retExpr, lclInfo.lclNum));
        }

        GenTree*   zero = gtNewZeroConNode(lclInfo.lclType);
        GenTree*   asg  = gtNewAssignNode(gtNewLclvNode(lclInfo.lclNum, lclInfo.lclType), zero);
        Statement* stmt = gtNewStmt(asg, inlineInfo->iciStmt->GetILOffsetX());
        fgInsertStmtAfter(inlineInfo->iciBlock, stmtAfter, stmt);
        stmtAfter = stmt;

        JITDUMP("Null out inlinee local %u\n", i);
        DBEXEC(verbose, gtDispStmt(stmt));
    }
}<|MERGE_RESOLUTION|>--- conflicted
+++ resolved
@@ -336,6 +336,18 @@
                     m_compiler->lvaUpdateClass(lhs->AsLclVar()->GetLclNum(), newClass, isExact);
                 }
             }
+
+            // If we created a self-assignment (say because we are sharing return spill temps)
+            // we can remove it.
+            lhs = tree->AsOp()->GetOp(0);
+
+            if (lhs->OperIs(GT_LCL_VAR) && GenTree::Compare(lhs, tree->AsOp()->GetOp(1)))
+            {
+                m_compiler->gtUpdateNodeSideEffects(tree);
+                assert((tree->gtFlags & GTF_SIDE_EFFECT) == GTF_ASG);
+                JITDUMPTREE(tree, "... removing self-assignment\n");
+                tree->ChangeToNothingNode();
+            }
         }
         else if (!tree->OperIs(GT_JTRUE))
         {
@@ -392,7 +404,6 @@
             return m_compiler->gtNewObjNode(layout, m_compiler->gtNewAddrNode(dst, TYP_I_IMPL));
         }
 
-<<<<<<< HEAD
         GenTree* dstAddr = GetStructAddress(dst);
 
         if (dstAddr->OperIs(GT_ADDR))
@@ -410,21 +421,6 @@
                     return location;
                 }
             }
-=======
-            case SPK_EnclosingType:
-            case SPK_PrimitiveType:
-                // No work needs to be done, the call has struct type and should keep it.
-                break;
-
-            case SPK_ByReference:
-                // We should have already added the return buffer
-                // when we first imported the call
-                break;
-
-            default:
-                noway_assert(!"Unexpected struct passing kind");
-                break;
->>>>>>> a629767a
         }
 
         GenTree* obj = m_compiler->gtNewObjNode(layout, dstAddr);
@@ -514,20 +510,9 @@
 
     void AttachStructInlineeToAsg(GenTreeOp* asg, GenTree* src, ClassLayout* layout)
     {
-<<<<<<< HEAD
         assert(asg->OperIs(GT_ASG));
 
         GenTree* dst = asg->GetOp(0);
-=======
-        // If we're assigning to a ref typed local that has one definition,
-        // we may be able to sharpen the type for the local.
-        GenTree* const effLhs = tree->gtGetOp1()->gtEffectiveVal();
-
-        if ((effLhs->OperGet() == GT_LCL_VAR) && (effLhs->TypeGet() == TYP_REF))
-        {
-            const unsigned lclNum = effLhs->AsLclVarCommon()->GetLclNum();
-            LclVarDsc*     lcl    = comp->lvaGetDesc(lclNum);
->>>>>>> a629767a
 
         if (src->IsCall())
         {
@@ -546,7 +531,6 @@
             src = AssignStructInlineeToTemp(src, layout);
         }
 
-<<<<<<< HEAD
         dst = GetStructAsgDst(dst, layout);
         src = GetStructAsgSrc(src, layout);
 
@@ -555,35 +539,13 @@
         asg->gtFlags = (GTF_ASG | src->gtFlags | dst->gtFlags) & GTF_ALL_EFFECT;
 
         m_compiler->gtInitStructCopyAsg(asg);
-=======
-        // If we created a self-assignment (say because we are sharing return spill temps)
-        // we can remove it.
-        //
-        GenTree* const lhs = tree->gtGetOp1();
-        GenTree* const rhs = tree->gtGetOp2();
-        if (lhs->OperIs(GT_LCL_VAR) && GenTree::Compare(lhs, rhs))
-        {
-            comp->gtUpdateNodeSideEffects(tree);
-            assert((tree->gtFlags & GTF_SIDE_EFFECT) == GTF_ASG);
-            JITDUMP("... removing self-assignment\n");
-            DISPTREE(tree);
-            tree->gtBashToNOP();
-        }
->>>>>>> a629767a
     }
 #endif // FEATURE_MULTIREG_RET
 };
 
-<<<<<<< HEAD
 void Compiler::inlReplaceRetExpr(Statement* stmt)
 {
     RetExprReplaceVisitor visitor(this, stmt);
-=======
-        if (condTree->OperGet() == GT_CNS_INT)
-        {
-            JITDUMP(" ... found foldable jtrue at [%06u] in " FMT_BB "\n", dspTreeID(tree), block->bbNum);
-            noway_assert((block->bbNext->countOfInEdges() > 0) && (block->bbJumpDest->countOfInEdges() > 0));
->>>>>>> a629767a
 
     visitor.WalkTree(stmt->GetRootNodePointer(), nullptr);
 }
@@ -598,21 +560,10 @@
 
     BasicBlock* removedSuccessor = nullptr;
 
-<<<<<<< HEAD
     if (jtrue->GetOp(0)->AsIntCon()->GetValue() != 0)
     {
         block->bbJumpKind = BBJ_ALWAYS;
         removedSuccessor  = block->bbNext;
-=======
-            // If that was the last ref, a subsequent flow-opt pass
-            // will clean up the now-unreachable bNotTaken, and any
-            // other transitively unreachable blocks.
-            if (bNotTaken->bbRefs == 0)
-            {
-                JITDUMP("... it looks like " FMT_BB " is now unreachable!\n", bNotTaken->bbNum);
-            }
-        }
->>>>>>> a629767a
     }
     else
     {
@@ -707,28 +658,7 @@
     JITDUMPTREE(call, "Expanding inline candidate " FMT_TREEID " in " FMT_BB ":\n%s", call->GetID(), compCurBB->bbNum,
                 call->IsImplicitTailCall() ? "Note: candidate is implicit tail call\n" : "");
 
-<<<<<<< HEAD
     m_inlineStrategy->NoteAttempt(&result);
-=======
-    // This is the InlineInfo struct representing a method to be inlined.
-    InlineInfo inlineInfo;
-    memset(&inlineInfo, 0, sizeof(inlineInfo));
-    CORINFO_METHOD_HANDLE fncHandle = call->gtCallMethHnd;
-
-    inlineInfo.fncHandle              = fncHandle;
-    inlineInfo.iciCall                = call;
-    inlineInfo.iciStmt                = fgMorphStmt;
-    inlineInfo.iciBlock               = compCurBB;
-    inlineInfo.thisDereferencedFirst  = false;
-    inlineInfo.retExpr                = nullptr;
-    inlineInfo.retBB                  = nullptr;
-    inlineInfo.retExprClassHnd        = nullptr;
-    inlineInfo.retExprClassHndIsExact = false;
-    inlineInfo.inlineResult           = inlineResult;
-#ifdef FEATURE_SIMD
-    inlineInfo.hasSIMDTypeArgLocalOrReturn = false;
-#endif // FEATURE_SIMD
->>>>>>> a629767a
 
     unsigned initialLvaCount = lvaCount;
 
@@ -860,9 +790,6 @@
     inlineInfo.hasSIMDTypeArgLocalOrReturn = false;
 #endif
 
-    inlineInfo.profileScaleState  = InlineInfo::ProfileScaleState::UNDETERMINED;
-    inlineInfo.profileScaleFactor = 0;
-
     inlineInfo.ilArgCount = 0;
     inlineInfo.ilLocCount = 0;
 
@@ -1113,7 +1040,7 @@
         }
     }
 
-    if (retExpr->IsCall() && retExpr->AsCall()->TreatAsHasRetBufArg() && (info.retDesc.GetRegCount() > 1))
+    if (retExpr->IsCall() && retExpr->AsCall()->TreatAsHasRetBufArg() && (info.retDesc.GetRegCount() >= 1))
     {
         // The multi reg case is currently handled during unbox import.
         assert(info.retDesc.GetRegCount() == 1);
@@ -2118,7 +2045,6 @@
 {
     JITDUMP("---- Inlinee basic blocks ----\n");
 
-<<<<<<< HEAD
     assert((InlineeCompiler->fgBBcount > 1) || (InlineeCompiler->fgFirstBB->bbJumpKind != BBJ_RETURN));
 
     BasicBlock* returnTargetBlock = inlSplitInlinerBlock(inlineInfo, stmtAfter);
@@ -2126,12 +2052,6 @@
     bool        inheritWeight     = true; // The firstBB does inherit the weight from the call block
 
     for (BasicBlock* block = InlineeCompiler->fgFirstBB; block != nullptr; block = block->bbNext)
-=======
-    //
-    // Set the try and handler index and fix the jump types of inlinee's blocks.
-    //
-    for (block = InlineeCompiler->fgFirstBB; block != nullptr; block = block->bbNext)
->>>>>>> a629767a
     {
         // Methods that contain exception handling are never inlined.
         noway_assert(!block->hasTryIndex());
@@ -2154,16 +2074,10 @@
 
         if (block->bbJumpKind == BBJ_RETURN)
         {
-<<<<<<< HEAD
-            inheritWeight = true; // A return block does inherit the weight from the call block
-
-=======
->>>>>>> a629767a
             noway_assert((block->bbFlags & BBF_HAS_JMP) == 0);
 
             if (block->bbNext != nullptr)
             {
-<<<<<<< HEAD
                 JITDUMP("Convert return block " FMT_BB " to jump to " FMT_BB "\n", block->bbNum,
                         returnTargetBlock->bbNum);
 
@@ -2178,33 +2092,6 @@
                 block->bbJumpKind = BBJ_NONE;
             }
         }
-
-        // Update profile weight for callee blocks, if we didn't do it already.
-        if (inlineInfo->profileScaleState != InlineInfo::ProfileScaleState::KNOWN)
-        {
-            if (inheritWeight)
-            {
-                block->inheritWeight(inlineInfo->iciBlock);
-                inheritWeight = false;
-            }
-            else
-            {
-                block->modifyBBWeight(inlineInfo->iciBlock->bbWeight / 2);
-            }
-        }
-=======
-                JITDUMP("\nConvert bbJumpKind of " FMT_BB " to BBJ_ALWAYS to bottomBlock " FMT_BB "\n", block->bbNum,
-                        bottomBlock->bbNum);
-                block->bbJumpKind = BBJ_ALWAYS;
-                block->bbJumpDest = bottomBlock;
-            }
-            else
-            {
-                JITDUMP("\nConvert bbJumpKind of " FMT_BB " to BBJ_NONE\n", block->bbNum);
-                block->bbJumpKind = BBJ_NONE;
-            }
-        }
->>>>>>> a629767a
     }
 
     // Insert inlinee's blocks into inliner's block list.
@@ -2222,11 +2109,6 @@
     compLocallocUsed |= InlineeCompiler->compLocallocUsed;
     compLocallocOptimized |= InlineeCompiler->compLocallocOptimized;
     compQmarkUsed |= InlineeCompiler->compQmarkUsed;
-<<<<<<< HEAD
-    compNeedsGSSecurityCookie |= InlineeCompiler->compNeedsGSSecurityCookie;
-=======
-    compUnsafeCastUsed |= InlineeCompiler->compUnsafeCastUsed;
->>>>>>> a629767a
     compGSReorderStackLayout |= InlineeCompiler->compGSReorderStackLayout;
     compHasBackwardJump |= InlineeCompiler->compHasBackwardJump;
 
@@ -2235,39 +2117,28 @@
     // Update unmanaged call details
     info.compUnmanagedCallCountWithGCTransition += InlineeCompiler->info.compUnmanagedCallCountWithGCTransition;
 
-<<<<<<< HEAD
+    // Update stats for inlinee PGO
+    if (InlineeCompiler->fgPgoSchema != nullptr)
+    {
+        fgPgoInlineePgo++;
+    }
+    else if (InlineeCompiler->fgPgoFailReason != nullptr)
+    {
+        // Single block inlinees may not have probes
+        // when we've enabled minimal profiling (which
+        // is now the default).
+        if (InlineeCompiler->fgBBcount == 1)
+        {
+            fgPgoInlineeNoPgoSingleBlock++;
+        }
+        else
+        {
+            fgPgoInlineeNoPgo++;
+        }
+    }
+
     // Update optMethodFlags
     INDEBUG(unsigned optMethodFlagsBefore = optMethodFlags;)
-=======
-    // Update stats for inlinee PGO
-    //
-    if (InlineeCompiler->fgPgoSchema != nullptr)
-    {
-        fgPgoInlineePgo++;
-    }
-    else if (InlineeCompiler->fgPgoFailReason != nullptr)
-    {
-        // Single block inlinees may not have probes
-        // when we've ensabled minimal profiling (which
-        // is now the default).
-        //
-        if (InlineeCompiler->fgBBcount == 1)
-        {
-            fgPgoInlineeNoPgoSingleBlock++;
-        }
-        else
-        {
-            fgPgoInlineeNoPgo++;
-        }
-    }
-
-    // Update optMethodFlags
-    CLANG_FORMAT_COMMENT_ANCHOR;
-
-#ifdef DEBUG
-    unsigned optMethodFlagsBefore = optMethodFlags;
-#endif
->>>>>>> a629767a
 
     optMethodFlags |= InlineeCompiler->optMethodFlags;
 
@@ -2278,28 +2149,22 @@
                 InlineeCompiler->optMethodFlags, optMethodFlags);
     }
 #endif
-}
-
-Statement* Compiler::inlPrependStatements(InlineInfo* inlineInfo)
-{
-    GenTree* nullCheckThisArg = nullptr;
-
-<<<<<<< HEAD
-    if (((inlineInfo->iciCall->gtFlags & GTF_CALL_NULLCHECK) != 0) && !inlineInfo->thisDereferencedFirst)
-=======
+
     // If an inlinee needs GS cookie we need to make sure that the cookie will not be allocated at zero stack offset.
     // Note that if the root method needs GS cookie then this has already been taken care of.
     if (!getNeedsGSSecurityCookie() && InlineeCompiler->getNeedsGSSecurityCookie())
     {
         setNeedsGSSecurityCookie();
-        const unsigned dummy   = lvaGrabTempWithImplicitUse(false DEBUGARG("GSCookie dummy for inlinee"));
-        lvaTable[dummy].lvType = TYP_INT;
-    }
-
-    // If there is non-NULL return, replace the GT_CALL with its return value expression,
-    // so later it will be picked up by the GT_RET_EXPR node.
-    if ((pInlineInfo->inlineCandidateInfo->fncRetType != TYP_VOID) || (iciCall->gtReturnType == TYP_STRUCT))
->>>>>>> a629767a
+        unsigned dummy = lvaGrabTempWithImplicitUse(false DEBUGARG("GSCookie dummy for inlinee"));
+        lvaGetDesc(dummy)->SetType(TYP_INT);
+    }
+}
+
+Statement* Compiler::inlPrependStatements(InlineInfo* inlineInfo)
+{
+    GenTree* nullCheckThisArg = nullptr;
+
+    if (((inlineInfo->iciCall->gtFlags & GTF_CALL_NULLCHECK) != 0) && !inlineInfo->thisDereferencedFirst)
     {
         // We'll have to null check the "this" arg after inlinee args are initialized.
         // But args initialization needs to know about arg uses so we have to get the
@@ -2583,35 +2448,7 @@
                 JITDUMP("\nPerforming special DCE on unused arg [%06u]: helper call [%06u]\n", argNode->GetID(),
                         op1->GetID());
 
-<<<<<<< HEAD
                 return true;
-=======
-                if (!varTypeIsStruct(lclTyp))
-                {
-                    // Unsafe value cls check is not needed here since in-linee compiler instance would have
-                    // iterated over locals and marked accordingly.
-                    impAssignTempGen(tmpNum, gtNewZeroConNode(genActualType(lclTyp)), NO_CLASS_HANDLE,
-                                     (unsigned)CHECK_SPILL_NONE, &afterStmt, callILOffset, block);
-                }
-                else
-                {
-                    tree = gtNewBlkOpNode(gtNewLclvNode(tmpNum, lclTyp), // Dest
-                                          gtNewIconNode(0),              // Value
-                                          false,                         // isVolatile
-                                          false);                        // not copyBlock
-
-                    newStmt = gtNewStmt(tree, callILOffset);
-                    fgInsertStmtAfter(block, afterStmt, newStmt);
-                    afterStmt = newStmt;
-                }
-
-#ifdef DEBUG
-                if (verbose)
-                {
-                    gtDispStmt(afterStmt);
-                }
-#endif // DEBUG
->>>>>>> a629767a
             }
         }
     }
