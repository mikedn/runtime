--- conflicted
+++ resolved
@@ -52,27 +52,9 @@
                                                                         &info.compMethodInfo->args);
 #endif // DEBUG
 
-<<<<<<< HEAD
     m_inlineStrategy->BeginInlining();
-=======
-    noway_assert(fgFirstBB != nullptr);
-
-    // Set the root inline context on all statements
-    InlineContext* rootContext = m_inlineStrategy->GetRootContext();
 
     for (BasicBlock* const block : Blocks())
-    {
-        for (Statement* const stmt : block->Statements())
-        {
-            stmt->SetInlineContext(rootContext);
-        }
-    }
-
-    BasicBlock* block       = fgFirstBB;
-    bool        madeChanges = false;
->>>>>>> 82f7144f
-
-    for (BasicBlock* block = fgFirstBB; block != nullptr; block = block->bbNext)
     {
         compCurBB = block;
 
@@ -114,24 +96,7 @@
             }
         }
 
-<<<<<<< HEAD
         if ((block->bbJumpKind == BBJ_COND) && block->lastStmt()->GetRootNode()->AsUnOp()->GetOp(0)->IsIntCon())
-=======
-        block = block->bbNext;
-
-    } while (block);
-
-#ifdef DEBUG
-
-    // Check that we should not have any inline candidate or return value place holder left.
-
-    block = fgFirstBB;
-    noway_assert(block);
-
-    do
-    {
-        for (Statement* const stmt : block->Statements())
->>>>>>> 82f7144f
         {
             // Inlining may have created new constants so we may be able to eliminate some conditional branches.
 
@@ -630,21 +595,11 @@
         return WALK_CONTINUE;
     };
 
-<<<<<<< HEAD
     for (BasicBlock* block = fgFirstBB; block != nullptr; block = block->bbNext)
     {
         for (Statement* stmt : block->Statements())
         {
             fgWalkTreePre(stmt->GetRootNodePointer(), visitor);
-=======
-            CORINFO_METHOD_HANDLE  method                 = call->gtCallMethHnd;
-            unsigned               methodFlags            = 0;
-            CORINFO_CONTEXT_HANDLE context                = nullptr;
-            const bool             isLateDevirtualization = true;
-            bool explicitTailCall = (call->AsCall()->gtCallMoreFlags & GTF_CALL_M_EXPLICIT_TAILCALL) != 0;
-            comp->impDevirtualizeCall(call, nullptr, &method, &methodFlags, &context, nullptr, isLateDevirtualization,
-                                      explicitTailCall);
->>>>>>> 82f7144f
         }
     }
 }
@@ -892,17 +847,11 @@
 
 void Compiler::inlPostInlineFailureCleanup(const InlineInfo* inlineInfo)
 {
-<<<<<<< HEAD
     assert(inlineInfo->inlineResult->IsFailure());
 
     for (unsigned i = 0; i < inlineInfo->ilArgCount; i++)
     {
         const InlArgInfo& argInfo = inlineInfo->ilArgInfo[i];
-=======
-    GenTreeCall* iciCall  = pInlineInfo->iciCall;
-    Statement*   iciStmt  = pInlineInfo->iciStmt;
-    BasicBlock*  iciBlock = pInlineInfo->iciBlock;
->>>>>>> 82f7144f
 
         // In some cases we use existing call arg nodes inside the inlinee body.
         // The inlinee compiler may change these from LCL_VAR to LCL_VAR_ADDR,
@@ -938,7 +887,6 @@
         return;
     }
 
-<<<<<<< HEAD
     if (inlineInfo->inlineCandidateInfo->preexistingSpillTemp != BAD_VAR_NUM)
     {
         // If we've spilled the ret expr to a temp we can reuse the temp as the
@@ -952,11 +900,6 @@
         JITDUMP("\nInliner: re-using pre-existing spill temp V%02u\n", inlineInfo->retSpillTempLclNum);
 
         if (info.GetRetSigType() == TYP_REF)
-=======
-    for (BasicBlock* const block : InlineeCompiler->Blocks())
-    {
-        for (Statement* const stmt : block->Statements())
->>>>>>> 82f7144f
         {
             // We may have co-opted an existing temp for the return spill.
             // We likely assumed it was single-def at the time, but now
@@ -2022,9 +1965,9 @@
 
     InlineContext* inlineContext = m_inlineStrategy->NewSuccess(inlineInfo);
 
-    for (BasicBlock* block = InlineeCompiler->fgFirstBB; block != nullptr; block = block->bbNext)
-    {
-        for (Statement* stmt : block->Statements())
+    for (BasicBlock* const block : InlineeCompiler->Blocks())
+    {
+        for (Statement* const stmt : block->Statements())
         {
             stmt->SetInlineContext(inlineContext);
         }
@@ -2142,14 +2085,7 @@
     IL_OFFSETX  ilOffset          = inlineInfo->iciStmt->GetILOffsetX();
     bool        inheritWeight     = true; // The firstBB does inherit the weight from the call block
 
-<<<<<<< HEAD
-    for (BasicBlock* block = InlineeCompiler->fgFirstBB; block != nullptr; block = block->bbNext)
-=======
-    //
-    // Set the try and handler index and fix the jump types of inlinee's blocks.
-    //
     for (BasicBlock* const block : InlineeCompiler->Blocks())
->>>>>>> 82f7144f
     {
         // Methods that contain exception handling are never inlined.
         noway_assert(!block->hasTryIndex());
@@ -2438,7 +2374,7 @@
         {
             JITDUMP("Argument %u is invariant/unaliased local\n", argNum);
 
-            assert(argNode->OperIsConst() || argNode->OperIs(GT_LCL_VAR, GT_LCL_VAR_ADDR, GT_FIELD_ADDR));
+            assert(argNode->OperIsConst() || argNode->OperIs(GT_LCL_VAR) || impIsAddressInLocal(argNode));
             assert(!argInfo.paramIsAddressTaken && !argInfo.paramHasStores && !argInfo.argHasGlobRef);
 
             continue;
