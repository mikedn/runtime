// Licensed to the .NET Foundation under one or more agreements.
// The .NET Foundation licenses this file to you under the MIT license.

// Inlining Support
//
// This file contains enum and class definitions and related
// information that the jit uses to make inlining decisions.
//
// -- ENUMS --
//
// InlineCallFrequency - rough assessment of call site frequency
// InlineDecision      - overall decision made about an inline
// InlineTarget        - target of a particular observation
// InlineImpact        - impact of a particular observation
// InlineObservation   - facts observed when considering an inline
//
// -- CLASSES --
//
// InlineResult        - accumulates observations, consults with policy
// InlineCandidateInfo - basic information needed for inlining
// InlArgInfo          - information about a candidate's argument
// InlLclVarInfo       - information about a candidate's local variable
// InlineInfo          - detailed information needed for inlining
// InlineContext       - class, remembers what inlines happened
// InlinePolicy        - class, determines policy for inlining
// InlineStrategy      - class, determines overall inline strategy
//
// Enums are used throughout to provide various descriptions.
//
// There are 4 situations where inline candidacy is evaluated.  In each
// case an InlineResult is allocated on the stack to collect
// information about the inline candidate.  Each InlineResult refers
// to an InlinePolicy.
//
// 1. Importer Candidate Screen (impMarkInlineCandidate)
//
// Creates: InlineCandidateInfo
//
// During importing, the IL being imported is scanned to identify
// inline candidates. This happens both when the root method is being
// imported as well as when prospective inlines are being imported.
// Candidates are marked in the IL and given an InlineCandidateInfo.
//
// 2. Inlining Optimization Pass -- candidates (fgInline)
//
// Creates / Uses: InlineContext
// Creates: InlineInfo, InlArgInfo, InlLocalVarInfo
//
// During the inlining optimation pass, each candidate is further
// analyzed. Viable candidates will eventually inspire creation of an
// InlineInfo and a set of InlArgInfos (for call arguments) and
// InlLocalVarInfos (for callee locals).
//
// The analysis will also examine InlineContexts from relevant prior
// inlines. If the inline is successful, a new InlineContext will be
// created to remember this inline. In DEBUG builds, failing inlines
// also create InlineContexts.
//
// 3. Inlining Optimization Pass -- non-candidates (fgNoteNotInlineCandidate)
//
// Creates / Uses: InlineContext
//
// In DEBUG, the jit also searches for non-candidate calls to try
// and get a complete picture of the set of failed inlines.
//
// 4. Prejit suitability screen (compCompileHelper)
//
// When prejitting, each method is scanned to see if it is a viable
// inline candidate.

#ifndef _INLINE_H_
#define _INLINE_H_

#include "jit.h"
#include "gentree.h"

// Implementation limits

const unsigned int MAX_INL_ARGS = 32; // does not include obj pointer
const unsigned int MAX_INL_LCLS = 32;

// Forward declarations

class InlineStrategy;

// InlineCallsiteFrequency gives a rough classification of how
// often a call site will be excuted at runtime.

enum class InlineCallsiteFrequency
{
    UNUSED, // n/a
    RARE,   // once in a blue moon
    BORING, // normal call site
    WARM,   // seen during profiling
    LOOP,   // in a loop
    HOT     // very frequent
};

// InlineDecision describes the various states the jit goes through when
// evaluating an inline candidate. It is distinct from CorInfoInline
// because it must capture internal states that don't get reported back
// to the runtime.

enum class InlineDecision
{
    UNDECIDED,
    CANDIDATE,
    SUCCESS,
    FAILURE,
    NEVER
};

// Translate a decision into a CorInfoInline for reporting back to the runtime.

CorInfoInline InlGetCorInfoInlineDecision(InlineDecision d);

// Get a string describing this InlineDecision

const char* InlGetDecisionString(InlineDecision d);

// True if this InlineDecsion describes a failing inline

bool InlDecisionIsFailure(InlineDecision d);

// True if this decision describes a successful inline

bool InlDecisionIsSuccess(InlineDecision d);

// True if this InlineDecision is a never inline decision

bool InlDecisionIsNever(InlineDecision d);

// True if this InlineDecision describes a viable candidate

bool InlDecisionIsCandidate(InlineDecision d);

// True if this InlineDecsion describes a decision

bool InlDecisionIsDecided(InlineDecision d);

// InlineTarget describes the possible targets of an inline observation.

enum class InlineTarget
{
    CALLEE,  // observation applies to all calls to this callee
    CALLER,  // observation applies to all calls made by this caller
    CALLSITE // observation applies to a specific call site
};

// InlineImpact describe the possible impact of an inline observation.

enum class InlineImpact
{
    FATAL,       // inlining impossible, unsafe to evaluate further
    FUNDAMENTAL, // inlining impossible for fundamental reasons, deeper exploration safe
    LIMITATION,  // inlining impossible because of jit limitations, deeper exploration safe
    PERFORMANCE, // inlining inadvisable because of performance concerns
    INFORMATION  // policy-free observation to provide data for later decision making
};

// InlineObservation describes the set of possible inline observations.

enum class InlineObservation
{
#define INLINE_OBSERVATION(name, type, description, impact, scope) scope##_##name,
#include "inline.def"
#undef INLINE_OBSERVATION
};

#ifdef DEBUG

// Sanity check the observation value

bool InlIsValidObservation(InlineObservation obs);

#endif // DEBUG

// Get a string describing this observation

const char* InlGetObservationString(InlineObservation obs);

// Get a string describing the target of this observation

const char* InlGetTargetString(InlineObservation obs);

// Get a string describing the impact of this observation

const char* InlGetImpactString(InlineObservation obs);

// Get the target of this observation

InlineTarget InlGetTarget(InlineObservation obs);

// Get the impact of this observation

InlineImpact InlGetImpact(InlineObservation obs);

// InlinePolicy is an abstract base class for a family of inline
// policies.

class InlinePolicy
{
public:
    // Factory method for getting policies
    static InlinePolicy* GetPolicy(Compiler* compiler, bool isPrejitRoot);

    // Obligatory virtual dtor
    virtual ~InlinePolicy()
    {
    }

    // Get the current decision
    InlineDecision GetDecision() const
    {
        return m_Decision;
    }

    // Get the observation responsible for the result
    InlineObservation GetObservation() const
    {
        return m_Observation;
    }

    // Policy observations
    virtual void NoteSuccess() = 0;
    virtual void NoteBool(InlineObservation obs, bool value) = 0;
    virtual void NoteFatal(InlineObservation obs) = 0;
    virtual void NoteInt(InlineObservation obs, int value)       = 0;
    virtual void NoteDouble(InlineObservation obs, double value) = 0;

    // Optional observations. Most policies ignore these.
    virtual void NoteContext(InlineContext* context)
    {
        (void)context;
    }
    virtual void NoteOffset(IL_OFFSETX offset)
    {
        (void)offset;
    }

    // Policy determinations
    virtual void DetermineProfitability(CORINFO_METHOD_INFO* methodInfo) = 0;
    virtual bool BudgetCheck() const                                     = 0;

    // Policy policies
    virtual bool PropagateNeverToRuntime() const = 0;

    // Policy estimates
    virtual int CodeSizeEstimate() = 0;

    // Does Policy require a more precise IL scan?
    virtual bool RequiresPreciseScan()
    {
        return false;
    }

#if defined(DEBUG) || defined(INLINE_DATA)

    // Record observation for prior failure
    virtual void NotePriorFailure(InlineObservation obs) = 0;

    // Name of the policy
    virtual const char* GetName() const = 0;
    // Detailed data value dump
    virtual void DumpData(FILE* file) const
    {
    }
    // Detailed data name dump
    virtual void DumpSchema(FILE* file) const
    {
    }

#define XATTR_I4(x)                                                                                                    \
    if ((INT32)x != 0)                                                                                                 \
    {                                                                                                                  \
        fprintf(file, " " #x "=\"%d\"", (INT32)x);                                                                     \
    }
#define XATTR_R8(x)                                                                                                    \
    if (fabs(x) > 0.01)                                                                                                \
    {                                                                                                                  \
        fprintf(file, " " #x "=\"%.2lf\"", x);                                                                         \
    }
#define XATTR_B(x)                                                                                                     \
    if (x)                                                                                                             \
    {                                                                                                                  \
        fprintf(file, " " #x "=\"True\"");                                                                             \
    }

    // Detailed data value dump as XML
    void DumpXml(FILE* file, unsigned indent = 0)
    {
        fprintf(file, "%*s<%s", indent, "", GetName());
        OnDumpXml(file);
        fprintf(file, " />\n");
    }

    virtual void OnDumpXml(FILE* file, unsigned indent = 0) const
    {
    }

    // True if this is the inline targeted by data collection
    bool IsDataCollectionTarget()
    {
        return m_IsDataCollectionTarget;
    }

#endif // defined(DEBUG) || defined(INLINE_DATA)

protected:
    InlinePolicy(bool isPrejitRoot)
        : m_Decision(InlineDecision::UNDECIDED)
        , m_Observation(InlineObservation::CALLEE_UNUSED_INITIAL)
        , m_IsPrejitRoot(isPrejitRoot)
#if defined(DEBUG) || defined(INLINE_DATA)
        , m_IsDataCollectionTarget(false)
#endif // defined(DEBUG) || defined(INLINE_DATA)

    {
        // empty
    }

private:
    // No copying or assignment supported
    InlinePolicy(const InlinePolicy&) = delete;
    InlinePolicy& operator=(const InlinePolicy&) = delete;

protected:
    InlineDecision    m_Decision;
    InlineObservation m_Observation;
    bool              m_IsPrejitRoot;

#if defined(DEBUG) || defined(INLINE_DATA)

    bool m_IsDataCollectionTarget;

#endif // defined(DEBUG) || defined(INLINE_DATA)
};

// InlineResult summarizes what is known about the viability of a
// particular inline candiate.

class InlineResult
{
public:
    // Construct a new InlineResult to help evaluate a
    // particular call for inlining.
    InlineResult(Compiler* compiler, GenTreeCall* call, Statement* stmt, const char* description);

    // Construct a new InlineResult to evaluate a particular
    // method to see if it is inlineable.
    InlineResult(Compiler* compiler, CORINFO_METHOD_HANDLE method, const char* description);

    // Has the policy determined this inline should fail?
    bool IsFailure() const
    {
        return InlDecisionIsFailure(m_Policy->GetDecision());
    }

    // Has the policy determined this inline will succeed?
    bool IsSuccess() const
    {
        return InlDecisionIsSuccess(m_Policy->GetDecision());
    }

    // Has the policy determined this inline will fail,
    // and that the callee should never be inlined?
    bool IsNever() const
    {
        return InlDecisionIsNever(m_Policy->GetDecision());
    }

    // Has the policy determined this inline attempt is still viable?
    bool IsCandidate() const
    {
        return InlDecisionIsCandidate(m_Policy->GetDecision());
    }

    // Has the policy determined this inline attempt is still viable
    // and is a discretionary inline?
    bool IsDiscretionaryCandidate() const
    {
        bool result = InlDecisionIsCandidate(m_Policy->GetDecision()) &&
                      (m_Policy->GetObservation() == InlineObservation::CALLEE_IS_DISCRETIONARY_INLINE);

        return result;
    }

    // Has the policy made a determination?
    bool IsDecided() const
    {
        return InlDecisionIsDecided(m_Policy->GetDecision());
    }

    // NoteSuccess means the all the various checks have passed and
    // the inline can happen.
    void NoteSuccess()
    {
        assert(IsCandidate());
        m_Policy->NoteSuccess();
    }

    // Make a true observation, and update internal state
    // appropriately.
    //
    // Caller is expected to call isFailure after this to see whether
    // more observation is desired.
    void Note(InlineObservation obs)
    {
        m_Policy->NoteBool(obs, true);
    }

    // Make a boolean observation, and update internal state
    // appropriately.
    //
    // Caller is expected to call isFailure after this to see whether
    // more observation is desired.
    void NoteBool(InlineObservation obs, bool value)
    {
        m_Policy->NoteBool(obs, value);
    }

    // Make an observation that must lead to immediate failure.
    void NoteFatal(InlineObservation obs)
    {
        m_Policy->NoteFatal(obs);
        assert(IsFailure());
    }

    // Make an observation with an int value
    void NoteInt(InlineObservation obs, int value)
    {
        m_Policy->NoteInt(obs, value);
    }

    // Make an observation with a double value
    void NoteDouble(InlineObservation obs, double value)
    {
        m_Policy->NoteDouble(obs, value);
    }

#if defined(DEBUG) || defined(INLINE_DATA)

    // Record observation from an earlier failure.
    void NotePriorFailure(InlineObservation obs)
    {
        m_Policy->NotePriorFailure(obs);
        assert(IsFailure());
    }

#endif // defined(DEBUG) || defined(INLINE_DATA)

    // Determine if this inline is profitable
    void DetermineProfitability(CORINFO_METHOD_INFO* methodInfo)
    {
        m_Policy->DetermineProfitability(methodInfo);
    }

    // Ensure details of this inlining process are appropriately
    // reported when the result goes out of scope.
    ~InlineResult()
    {
        Report();
    }

    // The observation leading to this particular result
    InlineObservation GetObservation() const
    {
        return m_Policy->GetObservation();
    }

    // The callee handle for this result
    CORINFO_METHOD_HANDLE GetCallee() const
    {
        return m_Callee;
    }

    // The call being considered
    GenTreeCall* GetCall() const
    {
        return m_Call;
    }

    // Result that can be reported back to the runtime
    CorInfoInline Result() const
    {
        return InlGetCorInfoInlineDecision(m_Policy->GetDecision());
    }

    // String describing the decision made
    const char* ResultString() const
    {
        return InlGetDecisionString(m_Policy->GetDecision());
    }

    // String describing the reason for the decision
    const char* ReasonString() const
    {
        return InlGetObservationString(m_Policy->GetObservation());
    }

    // Get the policy that evaluated this result.
    InlinePolicy* GetPolicy() const
    {
        return m_Policy;
    }

    Compiler* GetRootCompiler() const
    {
        return m_RootCompiler;
    }

    // SetReported indicates that this particular result doesn't need
    // to be reported back to the runtime, either because the runtime
    // already knows, or we aren't actually inlining yet.
    void SetReported()
    {
        m_Reported = true;
    }

    // Get the InlineContext for this inline.
    InlineContext* GetInlineContext() const
    {
        return m_InlineContext;
    }

    unsigned GetImportedILSize() const
    {
        return m_ImportedILSize;
    }

    void SetImportedILSize(unsigned x)
    {
        m_ImportedILSize = x;
    }

private:
    // No copying or assignment allowed.
    InlineResult(const InlineResult&) = delete;
    InlineResult& operator=(const InlineResult&) = delete;

    // Report/log/dump decision as appropriate
    void Report();

    Compiler*             m_RootCompiler;
    InlinePolicy*         m_Policy;
    GenTreeCall*          m_Call;
    InlineContext*        m_InlineContext;
    CORINFO_METHOD_HANDLE m_Caller; // immediate caller's handle
    CORINFO_METHOD_HANDLE m_Callee;
    unsigned              m_ImportedILSize; // estimated size of imported IL
    const char*           m_Description;
    bool                  m_Reported;
};

// ClassProfileCandidateInfo provides information about
// profiling an indirect or virtual call.
//
struct ClassProfileCandidateInfo
{
    IL_OFFSET ilOffset;
    unsigned  probeIndex;
    void*     stubAddr;
};

// GuardedDevirtualizationCandidateInfo provides information about
// a potential target of a virtual or interface call.
//
struct GuardedDevirtualizationCandidateInfo : ClassProfileCandidateInfo
{
    CORINFO_CLASS_HANDLE  guardedClassHandle;
    CORINFO_METHOD_HANDLE guardedMethodHandle;
    CORINFO_METHOD_HANDLE guardedMethodUnboxedEntryHandle;
    unsigned              likelihood;
    bool                  requiresInstMethodTableArg;
};

// InlineCandidateInfo provides basic information about a particular
// inline candidate.
//
// It is a superset of GuardedDevirtualizationCandidateInfo: calls
// can start out as GDv candidates and turn into inline candidates
//
struct InlineCandidateInfo : public GuardedDevirtualizationCandidateInfo
{
    CORINFO_METHOD_INFO    methInfo;
    CORINFO_METHOD_HANDLE  ilCallerHandle; // the logical IL caller of this inlinee.
    CORINFO_CLASS_HANDLE   clsHandle;
    CORINFO_CONTEXT_HANDLE exactContextHnd;
    GenTreeRetExpr*        retExprPlaceholder;
    DWORD                  dwRestrictions;
    unsigned               preexistingSpillTemp;
    unsigned               clsAttr;
    unsigned               methAttr;
    CorInfoInitClassResult initClassResult;
    bool                   exactContextNeedsRuntimeLookup;
};

// InlArgInfo describes inline candidate IL argument properties.

struct InlArgInfo
{
<<<<<<< HEAD
    GenTree*             argNode;
    GenTree*             paramSingleUse;
    CORINFO_CLASS_HANDLE paramClass;
    unsigned             paramLclNum;
    var_types            paramType;
    var_types            argType;

    bool argIsInvariant : 1;
    bool argIsUnaliasedLclVar : 1;
    bool argHasSideEff : 1;
    bool argHasGlobRef : 1;
    bool paramIsThis : 1;
    bool paramHasLcl : 1;
    bool paramIsAddressTaken : 1;
    bool paramHasStores : 1;
    bool paramHasNormedType : 1;

    InlArgInfo()
    {
        // Keep empty to avoid unnecessary initialization of InlineInfo::ilArgInfo array.
    }

    InlArgInfo(GenTree* argNode, bool isThis = false)
        : argNode(argNode)
        , paramSingleUse(nullptr)
        , paramClass(NO_CLASS_HANDLE)
        , paramLclNum(BAD_VAR_NUM)
        , paramType(TYP_UNDEF)
        , argType(argNode->GetType())
        , argIsInvariant(false)
        , argIsUnaliasedLclVar(false)
        , argHasSideEff(false)
        , argHasGlobRef(false)
        , paramIsThis(isThis)
        , paramHasLcl(false)
        , paramIsAddressTaken(false)
        , paramHasStores(false)
        , paramHasNormedType(false)
    {
    }
=======
    GenTree* argNode;                     // caller node for this argument
    GenTree* argBashTmpNode;              // tmp node created, if it may be replaced with actual arg
    unsigned argTmpNum;                   // the argument tmp number
    unsigned argIsUsed : 1;               // is this arg used at all?
    unsigned argIsInvariant : 1;          // the argument is a constant or a local variable address
    unsigned argIsLclVar : 1;             // the argument is a local variable
    unsigned argIsThis : 1;               // the argument is the 'this' pointer
    unsigned argHasSideEff : 1;           // the argument has side effects
    unsigned argHasGlobRef : 1;           // the argument has a global ref
    unsigned argHasCallerLocalRef : 1;    // the argument value depends on an aliased caller local
    unsigned argHasTmp : 1;               // the argument will be evaluated to a temp
    unsigned argHasLdargaOp : 1;          // Is there LDARGA(s) operation on this argument?
    unsigned argHasStargOp : 1;           // Is there STARG(s) operation on this argument?
    unsigned argIsByRefToStructLocal : 1; // Is this arg an address of a struct local or a normed struct local or a
                                          // field in them?
    unsigned argIsExact : 1;              // Is this arg of an exact class?
>>>>>>> 82f7144f
};

// InlLocInfo describes inline candidate IL local properties.

struct InlLocInfo
{
    CORINFO_CLASS_HANDLE lclClass;
    unsigned             lclNum;
    var_types            lclType;

    bool lclIsPinned : 1;
    bool lclIsUsed : 1;
    bool lclHasLdlocaOp : 1;        // Is there LDLOCA(s) operation on this local?
    bool lclHasStlocOp : 1;         // Is there a STLOC on this local?
    bool lclHasMultipleStlocOp : 1; // Is there more than one STLOC on this local
    bool lclHasNormedType : 1;

    InlLocInfo()
    {
        // Keep empty to avoid unnecessary initialization of InlineInfo::ilLocInfo array.
    }

    InlLocInfo(var_types lclType, CORINFO_CLASS_HANDLE lclClass, bool lclIsPinned, bool lclHasNormedType)
        : lclClass(lclClass)
        , lclNum(BAD_VAR_NUM)
        , lclType(lclType)
        , lclIsPinned(lclIsPinned)
        , lclIsUsed(false)
        , lclHasLdlocaOp(false)
        , lclHasStlocOp(false)
        , lclHasMultipleStlocOp(false)
        , lclHasNormedType(lclHasNormedType)
    {
    }
};

// InlineInfo provides detailed information about a particular inline candidate.

struct InlineInfo
{
    Compiler*            InlinerCompiler;
    BasicBlock*          iciBlock; // The call block
    Statement*           iciStmt;  // The call statement
    GenTreeCall*         iciCall;  // The call node
    InlineCandidateInfo* inlineCandidateInfo;
    InlineResult*        inlineResult;

    GenTree*             retExpr;
    BasicBlockFlags      retBlockIRSummary;
    CORINFO_CLASS_HANDLE retExprClassHnd;
    bool                 retExprClassHndIsExact;
    unsigned             retSpillTempLclNum;

    bool hasGCRefLocals;
    bool thisDereferencedFirst;
#ifdef FEATURE_SIMD
    bool hasSIMDTypeArgLocalOrReturn;
#endif

    unsigned   ilArgCount;
    unsigned   ilLocCount;
    InlArgInfo ilArgInfo[MAX_INL_ARGS + 1];
    InlLocInfo ilLocInfo[MAX_INL_LCLS];

    void NoteParamStore(unsigned ilArgNum);
    void NoteAddressTakenParam(unsigned ilArgNum);
    bool IsNormedTypeParam(unsigned ilArgNum) const;
    bool IsInvariantArg(unsigned ilArgNum) const;
    typeInfo GetParamTypeInfo(unsigned ilArgNum) const;
    bool IsThisParam(GenTree* tree) const;

    void NoteLocalStore(unsigned ilLocNum);
    void NoteAddressTakenLocal(unsigned ilLocNum);
    bool IsNormedTypeLocal(unsigned ilLocNum) const;
};

// InlineContext tracks the inline history in a method.
//
// Notes:
//
// InlineContexts form a tree with the root method as the root and
// inlines as children. Nested inlines are represented as granchildren
// and so on.
//
// Leaves in the tree represent successful inlines of leaf methods.
// In DEBUG builds we also keep track of failed inline attempts.
//
// During inlining, all statements in the IR refer back to the
// InlineContext that is responsible for those statements existing.
// This makes it possible to detect recursion and to keep track of the
// depth of each inline attempt.

class InlineContext
{
    // InlineContexts are created by InlineStrategies
    friend class InlineStrategy;

public:
#if defined(DEBUG) || defined(INLINE_DATA)

    // Dump the full subtree, including failures
    void Dump(unsigned indent = 0);

    // Dump only the success subtree, with rich data
    void DumpData(unsigned indent = 0);

    // Dump full subtree in xml format
    void DumpXml(FILE* file = stderr, unsigned indent = 0);

    // Get callee handle
    CORINFO_METHOD_HANDLE GetCallee() const
    {
        return m_Callee;
    }

#endif // defined(DEBUG) || defined(INLINE_DATA)

    // Get the parent context for this context.
    InlineContext* GetParent() const
    {
        return m_Parent;
    }

    // Get the code pointer for this context.
    const BYTE* GetCode() const
    {
        return m_Code;
    }

    // True if this context describes a successful inline.
    bool IsSuccess() const
    {
        return m_Success;
    }

    // Get the observation that supported or disqualified this inline.
    InlineObservation GetObservation() const
    {
        return m_Observation;
    }

    // Get the IL code size for this inline.
    unsigned GetILSize() const
    {
        return m_ILSize;
    }

    // Get the native code size estimate for this inline.
    unsigned GetCodeSizeEstimate() const
    {
        return m_CodeSizeEstimate;
    }

    // Get the offset of the call site
    IL_OFFSETX GetOffset() const
    {
        return m_Offset;
    }

    // True if this is the root context
    bool IsRoot() const
    {
        return m_Parent == nullptr;
    }

    bool IsDevirtualized() const
    {
        return m_Devirtualized;
    }

    bool IsGuarded() const
    {
        return m_Guarded;
    }

    bool IsUnboxed() const
    {
        return m_Unboxed;
    }

    unsigned GetImportedILSize() const
    {
        return m_ImportedILSize;
    }

    void AddChild(InlineContext* child);

private:
    InlineContext(InlineStrategy* strategy);

private:
    InlineStrategy*   m_InlineStrategy;    // overall strategy
    InlineContext*    m_Parent;            // logical caller (parent)
    InlineContext*    m_Child;             // first child
    InlineContext*    m_Sibling;           // next child of the parent
    const BYTE*       m_Code;              // address of IL buffer for the method
    unsigned          m_ILSize;            // size of IL buffer for the method
    unsigned          m_ImportedILSize;    // estimated size of imported IL
    IL_OFFSETX        m_Offset;            // call site location within parent
    InlineObservation m_Observation;       // what lead to this inline
    int               m_CodeSizeEstimate;  // in bytes * 10
    bool              m_Success : 1;       // true if this was a successful inline
    bool              m_Devirtualized : 1; // true if this was a devirtualized call
    bool              m_Guarded : 1;       // true if this was a guarded call
    bool              m_Unboxed : 1;       // true if this call now invokes the unboxed entry

#if defined(DEBUG) || defined(INLINE_DATA)

    InlinePolicy*         m_Policy;  // policy that evaluated this inline
    CORINFO_METHOD_HANDLE m_Callee;  // handle to the method
    unsigned              m_TreeID;  // ID of the GenTreeCall
    unsigned              m_Ordinal; // Ordinal number of this inline

#endif // defined(DEBUG) || defined(INLINE_DATA)
};

// The InlineStrategy holds the per-method persistent inline state.
// It is responsible for providing information that applies to
// multiple inlining decisions.

class InlineStrategy
{

public:
    // Construct a new inline strategy.
    InlineStrategy(Compiler* compiler);

    void BeginInlining();

    // Create context for a successful inline.
    InlineContext* NewSuccess(const InlineInfo* inlineInfo);

    // Create context for a failing inline.
    InlineContext* NewFailure(Statement* stmt, const InlineResult& inlineResult);

    // Compiler associated with this strategy
    Compiler* GetCompiler() const
    {
        return m_Compiler;
    }

    InlineContext* GetRootContext()
    {
        return m_RootContext;
    }

    // Context for the last sucessful inline
    // (or root if no inlines)
    InlineContext* GetLastContext() const
    {
        return m_LastContext;
    }

    // Get IL size for maximum allowable inline
    unsigned GetMaxInlineILSize() const
    {
        return m_MaxInlineSize;
    }

    // Get depth of maximum allowable inline
    unsigned GetMaxInlineDepth() const
    {
        return m_MaxInlineDepth;
    }

    // Number of successful inlines into the root
    unsigned GetInlineCount() const
    {
        return m_InlineCount;
    }

    // Return the current code size estimate for this method
    int GetCurrentSizeEstimate() const
    {
        return m_CurrentSizeEstimate;
    }

    // Return the initial code size estimate for this method
    int GetInitialSizeEstimate() const
    {
        return m_InitialSizeEstimate;
    }

    // Inform strategy that there's another call
    void NoteCall()
    {
        m_CallCount++;
    }

    // Inform strategy that there's a new inline candidate.
    void NoteCandidate()
    {
        m_CandidateCount++;
    }

    // Inform strategy that a candidate was assessed and determined to
    // be unprofitable.
    void NoteUnprofitable()
    {
        m_UnprofitableCandidateCount++;
    }

    // Inform strategy that a candidate has passed screening
    // and that the jit will attempt to inline.
    void NoteAttempt(InlineResult* result);

    // Inform strategy that jit is about to import the inlinee IL.
    void NoteImport()
    {
        m_ImportCount++;
    }

    // Inform strategy about the inline decision for a prejit root
    void NotePrejitDecision(const InlineResult& r)
    {
        m_PrejitRootDecision    = r.GetPolicy()->GetDecision();
        m_PrejitRootObservation = r.GetPolicy()->GetObservation();
    }

    // Dump csv header for inline stats to indicated file.
    static void DumpCsvHeader(FILE* f);

    // Dump csv data for inline stats to indicated file.
    void DumpCsvData(FILE* f);

    // See if an inline of this size would fit within the current jit
    // time budget.
    bool BudgetCheck(unsigned ilSize);

    // Check if inlining is disabled for the method being jitted
    bool IsInliningDisabled();

#if defined(DEBUG) || defined(INLINE_DATA)

    // Dump textual description of inlines done so far.
    void Dump(bool showBudget);

    // Dump data-format description of inlines done so far.
    void DumpData();
    void DumpDataEnsurePolicyIsSet();
    void DumpDataHeader(FILE* file);
    void DumpDataSchema(FILE* file);
    void DumpDataContents(FILE* file);

    // Dump xml-formatted description of inlines
    void DumpXml(FILE* file = stderr, unsigned indent = 0);
    static void FinalizeXml(FILE* file = stderr);

    // Cache for file position of this method in the inline xml
    long GetMethodXmlFilePosition()
    {
        return m_MethodXmlFilePosition;
    }

    void SetMethodXmlFilePosition(long val)
    {
        m_MethodXmlFilePosition = val;
    }

    // Set up or access random state (for use by RandomPolicy)
    CLRRandom* GetRandom(int optionalSeed = 0);

#endif // defined(DEBUG) || defined(INLINE_DATA)

    // Some inline limit values
    enum
    {
        ALWAYS_INLINE_SIZE              = 16,
        IMPLEMENTATION_MAX_INLINE_SIZE  = _UI16_MAX,
        IMPLEMENTATION_MAX_INLINE_DEPTH = 1000
    };

private:
    // Create a context for the root method.
    InlineContext* NewRoot();

    // Accounting updates for a successful or failed inline.
    void NoteOutcome(InlineContext* context);

    // Cap on allowable increase in jit time due to inlining.
    // Multiplicative, so BUDGET = 10 means up to 10x increase
    // in jit time.
    enum
    {
        BUDGET = 10
    };

    // Estimate the jit time change because of this inline.
    int EstimateTime(InlineContext* context);

    // EstimateTime helpers
    int EstimateRootTime(unsigned ilSize);
    int EstimateInlineTime(unsigned ilSize);

    // Estimate native code size change because of this inline.
    int EstimateSize(InlineContext* context);

#if defined(DEBUG) || defined(INLINE_DATA)
    static bool          s_HasDumpedDataHeader;
    static bool          s_HasDumpedXmlHeader;
    static CritSecObject s_XmlWriterLock;
#endif // defined(DEBUG) || defined(INLINE_DATA)

    Compiler*         m_Compiler;
    InlineContext*    m_RootContext;
    InlinePolicy*     m_LastSuccessfulPolicy;
    InlineContext*    m_LastContext;
    InlineDecision    m_PrejitRootDecision;
    InlineObservation m_PrejitRootObservation;
    unsigned          m_CallCount;
    unsigned          m_CandidateCount;
    unsigned          m_AlwaysCandidateCount;
    unsigned          m_ForceCandidateCount;
    unsigned          m_DiscretionaryCandidateCount;
    unsigned          m_UnprofitableCandidateCount;
    unsigned          m_ImportCount;
    unsigned          m_InlineCount;
    unsigned          m_MaxInlineSize;
    unsigned          m_MaxInlineDepth;
    int               m_InitialTimeBudget;
    int               m_InitialTimeEstimate;
    int               m_CurrentTimeBudget;
    int               m_CurrentTimeEstimate;
    int               m_InitialSizeEstimate;
    int               m_CurrentSizeEstimate;
    bool              m_HasForceViaDiscretionary;

#if defined(DEBUG) || defined(INLINE_DATA)
    long       m_MethodXmlFilePosition;
    CLRRandom* m_Random;
#endif // defined(DEBUG) || defined(INLINE_DATA)
};

#endif // _INLINE_H_<|MERGE_RESOLUTION|>--- conflicted
+++ resolved
@@ -599,7 +599,6 @@
 
 struct InlArgInfo
 {
-<<<<<<< HEAD
     GenTree*             argNode;
     GenTree*             paramSingleUse;
     CORINFO_CLASS_HANDLE paramClass;
@@ -611,6 +610,7 @@
     bool argIsUnaliasedLclVar : 1;
     bool argHasSideEff : 1;
     bool argHasGlobRef : 1;
+    bool argIsExact : 1;
     bool paramIsThis : 1;
     bool paramHasLcl : 1;
     bool paramIsAddressTaken : 1;
@@ -633,6 +633,7 @@
         , argIsUnaliasedLclVar(false)
         , argHasSideEff(false)
         , argHasGlobRef(false)
+        , argIsExact(false)
         , paramIsThis(isThis)
         , paramHasLcl(false)
         , paramIsAddressTaken(false)
@@ -640,24 +641,6 @@
         , paramHasNormedType(false)
     {
     }
-=======
-    GenTree* argNode;                     // caller node for this argument
-    GenTree* argBashTmpNode;              // tmp node created, if it may be replaced with actual arg
-    unsigned argTmpNum;                   // the argument tmp number
-    unsigned argIsUsed : 1;               // is this arg used at all?
-    unsigned argIsInvariant : 1;          // the argument is a constant or a local variable address
-    unsigned argIsLclVar : 1;             // the argument is a local variable
-    unsigned argIsThis : 1;               // the argument is the 'this' pointer
-    unsigned argHasSideEff : 1;           // the argument has side effects
-    unsigned argHasGlobRef : 1;           // the argument has a global ref
-    unsigned argHasCallerLocalRef : 1;    // the argument value depends on an aliased caller local
-    unsigned argHasTmp : 1;               // the argument will be evaluated to a temp
-    unsigned argHasLdargaOp : 1;          // Is there LDARGA(s) operation on this argument?
-    unsigned argHasStargOp : 1;           // Is there STARG(s) operation on this argument?
-    unsigned argIsByRefToStructLocal : 1; // Is this arg an address of a struct local or a normed struct local or a
-                                          // field in them?
-    unsigned argIsExact : 1;              // Is this arg of an exact class?
->>>>>>> 82f7144f
 };
 
 // InlLocInfo describes inline candidate IL local properties.
