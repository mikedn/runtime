// Licensed to the .NET Foundation under one or more agreements.
// The .NET Foundation licenses this file to you under the MIT license.

/*XXXXXXXXXXXXXXXXXXXXXXXXXXXXXXXXXXXXXXXXXXXXXXXXXXXXXXXXXXXXXXXXXXXXXXXXXXXXX
XXXXXXXXXXXXXXXXXXXXXXXXXXXXXXXXXXXXXXXXXXXXXXXXXXXXXXXXXXXXXXXXXXXXXXXXXXXXXXX
XX                                                                           XX
XX              Register Requirements for ARM and ARM64 common code          XX
XX                                                                           XX
XX  This encapsulates common logic for setting register requirements for     XX
XX  the ARM and ARM64 architectures.                                         XX
XX                                                                           XX
XXXXXXXXXXXXXXXXXXXXXXXXXXXXXXXXXXXXXXXXXXXXXXXXXXXXXXXXXXXXXXXXXXXXXXXXXXXXXXX
XXXXXXXXXXXXXXXXXXXXXXXXXXXXXXXXXXXXXXXXXXXXXXXXXXXXXXXXXXXXXXXXXXXXXXXXXXXXXXX
*/

#include "jitpch.h"
#ifdef _MSC_VER
#pragma hdrstop
#endif

#ifdef TARGET_ARMARCH // This file is ONLY used for ARM and ARM64 architectures

#include "jit.h"
#include "sideeffects.h"
#include "lower.h"
#include "lsra.h"

//------------------------------------------------------------------------
// BuildIndir: Specify register requirements for address expression
//                       of an indirection operation.
//
// Arguments:
//    indirTree - GT_IND, GT_STOREIND or block gentree node
//
// Return Value:
//    The number of sources consumed by this node.
//
int LinearScan::BuildIndir(GenTreeIndir* indirTree)
{
    // struct typed indirs are expected only on rhs of a block copy,
    // but in this case they must be contained.
    assert(indirTree->TypeGet() != TYP_STRUCT);

    GenTree* addr  = indirTree->Addr();
    GenTree* index = nullptr;
    int      cns   = 0;

#ifdef TARGET_ARM
    // Unaligned loads/stores for floating point values must first be loaded into integer register(s)
    if (indirTree->gtFlags & GTF_IND_UNALIGNED)
    {
        var_types type = TYP_UNDEF;
        if (indirTree->OperGet() == GT_STOREIND)
        {
            type = indirTree->AsStoreInd()->Data()->TypeGet();
        }
        else if (indirTree->OperGet() == GT_IND)
        {
            type = indirTree->TypeGet();
        }

        if (type == TYP_FLOAT)
        {
            buildInternalIntRegisterDefForNode(indirTree);
        }
        else if (type == TYP_DOUBLE)
        {
            buildInternalIntRegisterDefForNode(indirTree);
            buildInternalIntRegisterDefForNode(indirTree);
        }
    }
#endif

    if (addr->isContained())
    {
        if (addr->OperGet() == GT_LEA)
        {
            GenTreeAddrMode* lea = addr->AsAddrMode();
            index                = lea->Index();
            cns                  = lea->Offset();

            // On ARM we may need a single internal register
            // (when both conditions are true then we still only need a single internal register)
            if ((index != nullptr) && (cns != 0))
            {
                // ARM does not support both Index and offset so we need an internal register
                buildInternalIntRegisterDefForNode(indirTree);
            }
            else if (!emitter::emitIns_valid_imm_for_ldst_offset(cns, emitTypeSize(indirTree)))
            {
                // This offset can't be contained in the ldr/str instruction, so we need an internal register
                buildInternalIntRegisterDefForNode(indirTree);
            }
        }
#ifdef TARGET_ARM64
        else if (addr->OperGet() == GT_CLS_VAR_ADDR)
        {
            // Reserve int to load constant from memory (IF_LARGELDC)
            buildInternalIntRegisterDefForNode(indirTree);
        }
#endif // TARGET_ARM64
    }

#ifdef FEATURE_SIMD
    if (indirTree->TypeIs(TYP_SIMD12))
    {
        // Vector3 is read/written as two reads/writes: 8 byte and 4 byte.
        // To assemble the vector properly we would need an additional int register
        buildInternalIntRegisterDefForNode(indirTree);

        if (indirTree->OperIs(GT_STOREIND))
        {
            GenTree* value = indirTree->AsStoreInd()->GetValue();

            if (value->isContained())
            {
                int srcCount = BuildIndirUses(indirTree);
                srcCount += value->OperIs(GT_IND) ? BuildIndirUses(value->AsIndir()) : 0;
                buildInternalRegisterUses();
                return srcCount;
            }
        }
    }
#endif // FEATURE_SIMD

    int srcCount = BuildIndirUses(indirTree);
    buildInternalRegisterUses();

    if (!indirTree->OperIs(GT_STOREIND, GT_NULLCHECK))
    {
        BuildDef(indirTree);
    }
    return srcCount;
}

int LinearScan::BuildCall(GenTreeCall* call)
{
    int srcCount = 0;

    GenTree* ctrlExpr = call->gtControlExpr;
    if (call->gtCallType == CT_INDIRECT)
    {
        // either gtControlExpr != null or gtCallAddr != null.
        // Both cannot be non-null at the same time.
        assert(ctrlExpr == nullptr);
        assert(call->gtCallAddr != nullptr);
        ctrlExpr = call->gtCallAddr;
    }

    // set reg requirements on call target represented as control sequence.
    if (ctrlExpr != nullptr)
    {
        regMaskTP ctrlExprCandidates = RBM_NONE;

        // we should never see a gtControlExpr whose type is void.
        assert(ctrlExpr->TypeGet() != TYP_VOID);

        // In case of fast tail implemented as jmp, make sure that gtControlExpr is
        // computed into a register.
        if (call->IsFastTailCall())
        {
            // Fast tail call - make sure that call target is always computed in R12(ARM32)/IP0(ARM64)
            // so that epilog sequence can generate "br xip0/r12" to achieve fast tail call.
            ctrlExprCandidates = RBM_FASTTAILCALL_TARGET;
        }
    }
    else if (call->IsR2ROrVirtualStubRelativeIndir())
    {
        buildInternalIntRegisterDefForNode(call);
    }
#ifdef TARGET_ARM
    else
    {
        buildInternalIntRegisterDefForNode(call);
    }

    if (call->NeedsNullCheck())
    {
        buildInternalIntRegisterDefForNode(call);
    }

#endif // TARGET_ARM

    for (GenTreeCall::Use& arg : call->LateArgs())
    {
        GenTree* argNode = arg.GetNode();

        INDEBUG(CallArgInfo* argInfo = call->GetArgInfoByArgNode(argNode);)

        if (argNode->OperIs(GT_PUTARG_STK))
        {
            assert(argInfo->GetRegCount() == 0);
            assert(!argNode->isContained());

            continue;
        }

        if (argNode->OperIs(GT_FIELD_LIST))
        {
            assert(argNode->isContained());

            unsigned regIndex = 0;
            for (GenTreeFieldList::Use& use : argNode->AsFieldList()->Uses())
            {
                assert(use.GetNode()->GetRegNum() == argInfo->GetRegNum(regIndex));

                BuildUse(use.GetNode(), genRegMask(use.GetNode()->GetRegNum()));
                srcCount++;
                regIndex++;

#ifdef TARGET_ARM
                if (use.GetNode()->TypeIs(TYP_LONG))
                {
                    BuildUse(use.GetNode(), genRegMask(genRegArgNext(use.GetNode()->GetRegNum())), 1);
                    srcCount++;
                    regIndex++;
                }
#endif
            }

            continue;
        }

#if FEATURE_ARG_SPLIT
        if (argNode->OperIs(GT_PUTARG_SPLIT))
        {
            unsigned regCount = argNode->AsPutArgSplit()->GetRegCount();

            for (unsigned int i = 0; i < regCount; i++)
            {
                assert(argNode->AsPutArgSplit()->GetRegNumByIdx(i) == argInfo->GetRegNum(i));

                BuildUse(argNode, genRegMask(argNode->AsPutArgSplit()->GetRegNumByIdx(i)), i);
                srcCount++;
            }

            continue;
        }
#endif

        assert(argNode->OperIs(GT_PUTARG_REG));
        assert(argNode->GetRegNum() == argInfo->GetRegNum());

#ifdef TARGET_ARM
        if (argNode->TypeIs(TYP_LONG))
        {
            assert(argNode->IsMultiRegNode());

            BuildUse(argNode, genRegMask(argNode->GetRegNum()), 0);
            BuildUse(argNode, genRegMask(genRegArgNext(argNode->GetRegNum())), 1);
            srcCount += 2;
            continue;
        }
#endif

        BuildUse(argNode, genRegMask(argNode->GetRegNum()));
        srcCount++;
    }

#ifdef DEBUG
    // Now, count stack args
    // Note that these need to be computed into a register, but then
    // they're just stored to the stack - so the reg doesn't
    // need to remain live until the call.  In fact, it must not
    // because the code generator doesn't actually consider it live,
    // so it can't be spilled.

    for (GenTreeCall::Use& use : call->Args())
    {
        GenTree* arg = use.GetNode();

        // Skip arguments that have been moved to the Late Arg list
        if ((arg->gtFlags & GTF_LATE_ARG) == 0)
        {
            fgArgTabEntry* curArgTabEntry = call->GetArgInfoByArgNode(arg);
            assert(curArgTabEntry != nullptr);
#if FEATURE_ARG_SPLIT
            // PUTARG_SPLIT nodes must be in the gtCallLateArgs list, since they
            // define registers used by the call.
            assert(arg->OperGet() != GT_PUTARG_SPLIT);
#endif // FEATURE_ARG_SPLIT
            if (arg->gtOper == GT_PUTARG_STK)
            {
                assert(curArgTabEntry->GetRegCount() == 0);
            }
            else
            {
                assert(!arg->IsValue() || arg->IsUnusedValue());
            }
        }
    }
#endif // DEBUG

    if (ctrlExpr != nullptr)
    {
        BuildUse(ctrlExpr);
        srcCount++;
    }

    BuildInternalUses();
    BuildKills(call, getKillSetForCall(call));

#ifdef TARGET_ARM
    if (call->IsHelperCall(compiler, CORINFO_HELP_INIT_PINVOKE_FRAME))
    {
        // The ARM CORINFO_HELP_INIT_PINVOKE_FRAME helper uses a custom calling convention that returns with
        // TCB in REG_PINVOKE_TCB. fgMorphCall() sets the correct argument registers.
        BuildDef(call, RBM_PINVOKE_TCB);
    }
    else
#endif
        if (call->HasMultiRegRetVal())
    {
        for (unsigned i = 0; i < call->GetRegCount(); i++)
        {
            BuildDef(call, genRegMask(call->GetRetDesc()->GetRegNum(i)), i);
        }
    }
    else if (varTypeUsesFloatReg(call->GetType()))
    {
        BuildDef(call, RBM_FLOATRET);
    }
    else if (!call->TypeIs(TYP_VOID))
    {
        BuildDef(call, RBM_INTRET);
    }

    return srcCount;
}

//------------------------------------------------------------------------
// BuildPutArgStk: Set the NodeInfo for a GT_PUTARG_STK node
//
// Arguments:
//    putArg - a GT_PUTARG_STK node
//
// Return Value:
//    The number of sources consumed by this node.
//
int LinearScan::BuildPutArgStk(GenTreePutArgStk* putArg)
{
    GenTree* src = putArg->GetOp(0);

<<<<<<< HEAD
    if (src->OperIs(GT_FIELD_LIST))
=======
    // Do we have a TYP_STRUCT argument (or a GT_FIELD_LIST), if so it must be a multireg pass-by-value struct
    if (putArgChild->TypeIs(TYP_STRUCT) || putArgChild->OperIs(GT_FIELD_LIST))
>>>>>>> a629767a
    {
        assert(src->isContained());

<<<<<<< HEAD
        int srcCount = 0;
        for (GenTreeFieldList::Use& use : src->AsFieldList()->Uses())
=======
        if (putArgChild->OperIs(GT_FIELD_LIST))
>>>>>>> a629767a
        {
            if (!use.GetNode()->isContained())
            {
                BuildUse(use.GetNode());
                srcCount++;

#if defined(FEATURE_SIMD) && defined(OSX_ARM64_ABI)
                if (use.GetType() == TYP_SIMD12)
                {
                    // Vector3 is read/written as two reads/writes: 8 byte and 4 byte.
                    // To assemble the vector properly we would need an additional int register.
                    // The other platforms can write it as 16-byte using 1 write.
                    buildInternalIntRegisterDefForNode(use.GetNode());
                }
#endif // FEATURE_SIMD && OSX_ARM64_ABI
            }
        }
        return srcCount;
    }

    if (src->TypeIs(TYP_STRUCT))
    {
        assert(src->isContained());

        // We can use a ldp/stp sequence so we need two internal registers for ARM64; one for ARM.
        buildInternalIntRegisterDefForNode(putArg);
#ifdef TARGET_ARM64
        buildInternalIntRegisterDefForNode(putArg);
#endif
        int srcCount = src->OperIs(GT_OBJ) ? BuildAddrUses(src->AsObj()->GetAddr()) : 0;
        buildInternalRegisterUses();
        return srcCount;
    }

    if (!src->isContained())
    {
        BuildUse(src);
        return 1;
    }

    return 0;
}

#if FEATURE_ARG_SPLIT
//------------------------------------------------------------------------
// BuildPutArgSplit: Set the NodeInfo for a GT_PUTARG_SPLIT node
//
// Arguments:
//    putArg - a GT_PUTARG_SPLIT node
//
// Return Value:
//    The number of sources consumed by this node.
//
int LinearScan::BuildPutArgSplit(GenTreePutArgSplit* putArg)
{
    CallArgInfo* argInfo    = putArg->GetArgInfo();
    regMaskTP    argRegMask = RBM_NONE;

    for (unsigned i = 0; i < argInfo->GetRegCount(); i++)
    {
        argRegMask |= genRegMask(argInfo->GetRegNum(i));
    }

    GenTree* src      = putArg->GetOp(0);
    unsigned srcCount = 0;

    assert(src->TypeIs(TYP_STRUCT));
    assert(src->isContained());

    if (src->OperIs(GT_FIELD_LIST))
    {
        unsigned regIndex = 0;
        for (GenTreeFieldList::Use& use : src->AsFieldList()->Uses())
        {
            GenTree*  node    = use.GetNode();
            regMaskTP regMask = RBM_NONE;

            if (regIndex < argInfo->GetRegCount())
            {
                regMask = genRegMask(argInfo->GetRegNum(regIndex));
            }

            BuildUse(node, regMask);
            srcCount++;
            regIndex++;

#ifdef TARGET_ARM
            if (node->TypeIs(TYP_LONG))
            {
                assert(node->OperIs(GT_BITCAST));

                regMask = genRegMask(argInfo->GetRegNum(regIndex));

                BuildUse(node, regMask, 1);
                srcCount++;
                regIndex++;
            }
#endif
        }
    }
    else
    {
        buildInternalIntRegisterDefForNode(putArg, allRegs(TYP_INT) & ~argRegMask);

        if (src->OperIs(GT_OBJ))
        {
            srcCount += BuildAddrUses(src->AsObj()->GetAddr());
        }

        buildInternalRegisterUses();
    }

    for (unsigned i = 0; i < argInfo->GetRegCount(); i++)
    {
        BuildDef(putArg, genRegMask(argInfo->GetRegNum(i)), i);
    }

    return srcCount;
}
#endif // FEATURE_ARG_SPLIT

int LinearScan::BuildStructStore(GenTreeBlk* store)
{
    GenTree*     dstAddr = store->GetAddr();
    GenTree*     src     = store->GetValue();
    ClassLayout* layout  = store->GetLayout();
    unsigned     size    = layout != nullptr ? layout->GetSize() : UINT32_MAX;

    GenTree* srcAddrOrFill = nullptr;

    if (src->OperIs(GT_INIT_VAL, GT_CNS_INT))
    {
        if (src->OperIs(GT_INIT_VAL))
        {
            assert(src->isContained());
            src = src->AsUnOp()->GetOp(0);
        }

        srcAddrOrFill = src;
    }
    else if (src->OperIs(GT_IND, GT_OBJ, GT_BLK))
    {
        assert(src->isContained());
        srcAddrOrFill = src->AsIndir()->GetAddr();
    }
    else
    {
        assert(src->OperIs(GT_LCL_VAR, GT_LCL_FLD));
        assert(src->isContained());
    }

    regMaskTP dstAddrRegMask     = RBM_NONE;
    regMaskTP srcRegMask         = RBM_NONE;
    regMaskTP sizeRegMask        = RBM_NONE;
    regMaskTP internalIntRegMask = allRegs(TYP_INT);

    switch (store->GetKind())
    {
        case StructStoreKind::UnrollInit:
            break;

        case StructStoreKind::UnrollCopyWB:
            dstAddrRegMask = RBM_WRITE_BARRIER_DST_BYREF;

            // If we have a source address we want it in REG_WRITE_BARRIER_SRC_BYREF.
            // Otherwise, if it is a local, codegen will put its address in REG_WRITE_BARRIER_SRC_BYREF,
            // which is killed and thus needn't be reserved as an internal register.

            // TODO-MIKE-Review: XARCH lowering does reserve an internal register for a local source.

            if (srcAddrOrFill != nullptr)
            {
                assert(!srcAddrOrFill->isContained());
                srcRegMask = RBM_WRITE_BARRIER_SRC_BYREF;
            }

            internalIntRegMask &= ~(dstAddrRegMask | RBM_WRITE_BARRIER_SRC_BYREF);
            FALLTHROUGH;
        case StructStoreKind::UnrollCopy:
            BuildInternalIntDef(store, internalIntRegMask);
#ifdef TARGET_ARM64
            if (size >= 2 * REGSIZE_BYTES)
            {
                // Reserve an additional temp register for LDP/STP.
                BuildInternalIntDef(store, internalIntRegMask);
            }
#endif
            break;

        case StructStoreKind::MemSet:
            assert(!src->isContained());
            dstAddrRegMask = RBM_ARG_0;
            srcRegMask     = RBM_ARG_1;
            sizeRegMask    = RBM_ARG_2;
            break;

        case StructStoreKind::MemCpy:
            dstAddrRegMask = RBM_ARG_0;
            srcRegMask     = RBM_ARG_1;
            sizeRegMask    = RBM_ARG_2;
            break;

        default:
            unreached();
    }

    if (!store->OperIs(GT_STORE_DYN_BLK) && (sizeRegMask != RBM_NONE))
    {
        // Reserve a temp register for the block size argument.
        BuildInternalIntDef(store, sizeRegMask);
    }

    int useCount = 0;

    if (!dstAddr->isContained())
    {
        useCount++;
        BuildUse(dstAddr, dstAddrRegMask);
    }
    else if (dstAddr->IsAddrMode())
    {
        useCount += BuildAddrUses(dstAddr->AsAddrMode()->Base());
    }

    if (srcAddrOrFill != nullptr)
    {
        if (!srcAddrOrFill->isContained())
        {
            useCount++;
            BuildUse(srcAddrOrFill, srcRegMask);
        }
        else if (srcAddrOrFill->IsAddrMode())
        {
            useCount += BuildAddrUses(srcAddrOrFill->AsAddrMode()->Base());
        }
    }

    if (store->OperIs(GT_STORE_DYN_BLK))
    {
        useCount++;
        BuildUse(store->AsDynBlk()->GetSize(), sizeRegMask);
    }

    BuildInternalUses();
    BuildKills(store, getKillSetForStructStore(store));

    return useCount;
}

//------------------------------------------------------------------------
// BuildCast: Set the NodeInfo for a GT_CAST.
//
// Arguments:
//    cast - The GT_CAST node
//
// Return Value:
//    The number of sources consumed by this node.
//
int LinearScan::BuildCast(GenTreeCast* cast)
{
    GenTree* src = cast->gtGetOp1();

    const var_types srcType  = genActualType(src->TypeGet());
    const var_types castType = cast->gtCastType;

#ifdef TARGET_ARM
    assert(!varTypeIsLong(srcType) || (src->OperIs(GT_LONG) && src->isContained()));

    // Floating point to integer casts requires a temporary register.
    if (varTypeIsFloating(srcType) && !varTypeIsFloating(castType))
    {
        buildInternalFloatRegisterDefForNode(cast, RBM_ALLFLOAT);
        setInternalRegsDelayFree = true;
    }
#endif

    int srcCount = BuildOperandUses(src);
    buildInternalRegisterUses();
    BuildDef(cast);
    return srcCount;
}

#endif // TARGET_ARMARCH<|MERGE_RESOLUTION|>--- conflicted
+++ resolved
@@ -341,21 +341,12 @@
 {
     GenTree* src = putArg->GetOp(0);
 
-<<<<<<< HEAD
     if (src->OperIs(GT_FIELD_LIST))
-=======
-    // Do we have a TYP_STRUCT argument (or a GT_FIELD_LIST), if so it must be a multireg pass-by-value struct
-    if (putArgChild->TypeIs(TYP_STRUCT) || putArgChild->OperIs(GT_FIELD_LIST))
->>>>>>> a629767a
     {
         assert(src->isContained());
 
-<<<<<<< HEAD
         int srcCount = 0;
         for (GenTreeFieldList::Use& use : src->AsFieldList()->Uses())
-=======
-        if (putArgChild->OperIs(GT_FIELD_LIST))
->>>>>>> a629767a
         {
             if (!use.GetNode()->isContained())
             {
