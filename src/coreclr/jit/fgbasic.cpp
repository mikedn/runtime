// Licensed to the .NET Foundation under one or more agreements.
// The .NET Foundation licenses this file to you under the MIT license.

#include "jitpch.h"
#ifdef _MSC_VER
#pragma hdrstop
#endif

// Flowgraph Construction and Maintenance

void Compiler::fgInit()
{
    impInit();

    /* Initialization for fgWalkTreePre() and fgWalkTreePost() */

    fgFirstBBScratch = nullptr;

#ifdef DEBUG
    fgPrintInlinedMethods = false;
#endif // DEBUG

    /* We haven't yet computed the bbPreds lists */
    fgComputePredsDone = false;

    /* We haven't yet computed the bbCheapPreds lists */
    fgCheapPredsValid = false;

    /* We haven't yet computed the edge weight */
    fgEdgeWeightsComputed    = false;
    fgHaveValidEdgeWeights   = false;
    fgSlopUsedInEdgeWeights  = false;
    fgRangeUsedInEdgeWeights = true;
    fgNeedsUpdateFlowGraph   = false;
    fgCalledCount            = BB_ZERO_WEIGHT;

    /* We haven't yet computed the dominator sets */
    fgDomsComputed = false;

#ifdef DEBUG
    fgReachabilitySetsValid = false;
#endif // DEBUG

    /* We don't know yet which loops will always execute calls */
    fgLoopCallMarked = false;

    /* Initialize the basic block list */

    fgFirstBB        = nullptr;
    fgLastBB         = nullptr;
    fgFirstColdBlock = nullptr;
    fgEntryBB        = nullptr;

#if defined(FEATURE_EH_FUNCLETS)
    fgFirstFuncletBB  = nullptr;
    fgFuncletsCreated = false;
#endif // FEATURE_EH_FUNCLETS

    fgBBcount = 0;

#ifdef DEBUG
    fgBBcountAtCodegen = 0;
#endif // DEBUG

    fgBBNumMax        = 0;
    fgEdgeCount       = 0;
    fgDomBBcount      = 0;
    fgBBVarSetsInited = false;
    fgReturnCount     = 0;

    // Initialize BlockSet data.
    fgCurBBEpoch             = 0;
    fgCurBBEpochSize         = 0;
    fgBBSetCountInSizeTUnits = 0;

    genReturnBB    = nullptr;
    genReturnLocal = BAD_VAR_NUM;

    /* We haven't reached the global morphing phase */
    fgGlobalMorph = false;
    fgModified    = false;

#ifdef DEBUG
    fgSafeBasicBlockCreation = true;
#endif // DEBUG

    fgLocalVarLivenessDone = false;

    /* Statement list is not threaded yet */

    fgStmtListThreaded = false;

    // Initialize the logic for adding code. This is used to insert code such
    // as the code that raises an exception when an array range check fails.

    fgAddCodeList = nullptr;
    fgAddCodeModf = false;

    for (int i = 0; i < SCK_COUNT; i++)
    {
        fgExcptnTargetCache[i] = nullptr;
    }

    /* Keep track of the max count of pointer arguments */
    fgPtrArgCntMax = 0;

    /* This global flag is set whenever we remove a statement */
    fgStmtRemoved = false;

    /* This global flag is set whenever we add a throw block for a RngChk */
    fgRngChkThrowAdded = false; /* reset flag for fgIsCodeAdded() */

    /* Keep track of whether or not EH statements have been optimized */
    fgOptimizedFinally = false;

    /* We will record a list of all BBJ_RETURN blocks here */
    fgReturnBlocks = nullptr;

    /* This is set by fgComputeReachability */
    fgEnterBlks = BlockSetOps::UninitVal();

#ifdef DEBUG
    fgEnterBlksSetValid = false;
#endif // DEBUG

#if !defined(FEATURE_EH_FUNCLETS)
    ehMaxHndNestingCount = 0;
#endif // !FEATURE_EH_FUNCLETS

    for (unsigned i = 0; i < _countof(fgLargeFieldOffsetNullCheckTemps); i++)
    {
        fgLargeFieldOffsetNullCheckTemps[i] = BAD_VAR_NUM;
    }

    fgNoStructPromotion = false;
    INDEBUG(fgNoStructParamPromotion = false;)

    optValnumCSE_phase = false; // referenced in fgMorphSmpOp()

#ifdef DEBUG
    fgNormalizeEHDone = false;
#endif // DEBUG

#ifdef DEBUG
    if (!compIsForInlining())
    {
        const int noStructPromotionValue = JitConfig.JitNoStructPromotion();
        assert(0 <= noStructPromotionValue && noStructPromotionValue <= 2);
        if (noStructPromotionValue == 1)
        {
            fgNoStructPromotion = true;
        }
        if (noStructPromotionValue == 2)
        {
            fgNoStructParamPromotion = true;
        }
    }
#endif // DEBUG

    if (!compIsForInlining())
    {
        m_promotedStructDeathVars = nullptr;
    }

    fgHasSwitch                  = false;
    fgPgoDisabled                = false;
    fgPgoSchema                  = nullptr;
    fgPgoData                    = nullptr;
    fgPgoSchemaCount             = 0;
    fgNumProfileRuns             = 0;
    fgPgoBlockCounts             = 0;
    fgPgoEdgeCounts              = 0;
    fgPgoClassProfiles           = 0;
    fgPgoInlineePgo              = 0;
    fgPgoInlineeNoPgo            = 0;
    fgPgoInlineeNoPgoSingleBlock = 0;
    fgCountInstrumentor          = nullptr;
    fgClassInstrumentor          = nullptr;
    fgPredListSortVector         = nullptr;
}

/*****************************************************************************
 *
 *  Create a basic block and append it to the current BB list.
 */

BasicBlock* Compiler::fgNewBasicBlock(BBjumpKinds jumpKind)
{
    // This method must not be called after the exception table has been
    // constructed, because it doesn't not provide support for patching
    // the exception table.

    noway_assert(compHndBBtabCount == 0);

    BasicBlock* block;

    /* Allocate the block descriptor */

    block = bbNewBasicBlock(jumpKind);
    noway_assert(block->bbJumpKind == jumpKind);

    /* Append the block to the end of the global basic block list */

    if (fgFirstBB)
    {
        fgLastBB->setNext(block);
    }
    else
    {
        fgFirstBB     = block;
        block->bbPrev = nullptr;
    }

    fgLastBB = block;

    return block;
}

//------------------------------------------------------------------------
// fgEnsureFirstBBisScratch: Ensure that fgFirstBB is a scratch BasicBlock
//
// Returns:
//   Nothing. May allocate a new block and alter the value of fgFirstBB.
//
// Notes:
//   This should be called before adding on-entry initialization code to
//   the method, to ensure that fgFirstBB is not part of a loop.
//
//   Does nothing, if fgFirstBB is already a scratch BB. After calling this,
//   fgFirstBB may already contain code. Callers have to be careful
//   that they do not mess up the order of things added to this block and
//   inadvertently change semantics.
//
//   We maintain the invariant that a scratch BB ends with BBJ_NONE or
//   BBJ_ALWAYS, so that when adding independent bits of initialization,
//   callers can generally append to the fgFirstBB block without worring
//   about what code is there already.
//
//   Can be called at any time, and can be called multiple times.
//
void Compiler::fgEnsureFirstBBisScratch()
{
    // Have we already allocated a scratch block?
    if (fgFirstBBisScratch())
    {
        return;
    }

    assert(fgFirstBBScratch == nullptr);

    BasicBlock* block = bbNewBasicBlock(BBJ_NONE);

    if (fgFirstBB != nullptr)
    {
        // If we have profile data the new block will inherit fgFirstBlock's weight
        if (fgFirstBB->hasProfileWeight())
        {
            block->inheritWeight(fgFirstBB);
        }

        // The first block has an implicit ref count which we must
        // remove. Note the ref count could be greater that one, if
        // the first block is not scratch and is targeted by a
        // branch.
        assert(fgFirstBB->bbRefs >= 1);
        fgFirstBB->bbRefs--;

        // The new scratch bb will fall through to the old first bb
        fgAddRefPred(fgFirstBB, block);
        fgInsertBBbefore(fgFirstBB, block);
    }
    else
    {
        noway_assert(fgLastBB == nullptr);
        fgFirstBB = block;
        fgLastBB  = block;
    }

    noway_assert(fgLastBB != nullptr);

    // Set the expected flags
    block->bbFlags |= (BBF_INTERNAL | BBF_IMPORTED);

    // This new first BB has an implicit ref, and no others.
    block->bbRefs = 1;

    fgFirstBBScratch = fgFirstBB;

#ifdef DEBUG
    if (verbose)
    {
        printf("New scratch " FMT_BB "\n", block->bbNum);
    }
#endif
}

//------------------------------------------------------------------------
// fgFirstBBisScratch: Check if fgFirstBB is a scratch block
//
// Returns:
//   true if fgFirstBB is a scratch block.
//
bool Compiler::fgFirstBBisScratch()
{
    if (fgFirstBBScratch != nullptr)
    {
        assert(fgFirstBBScratch == fgFirstBB);
        assert(fgFirstBBScratch->bbFlags & BBF_INTERNAL);
        assert(fgFirstBBScratch->countOfInEdges() == 1);

        // Normally, the first scratch block is a fall-through block. However, if the block after it was an empty
        // BBJ_ALWAYS block, it might get removed, and the code that removes it will make the first scratch block
        // a BBJ_ALWAYS block.
        assert((fgFirstBBScratch->bbJumpKind == BBJ_NONE) || (fgFirstBBScratch->bbJumpKind == BBJ_ALWAYS));

        return true;
    }
    else
    {
        return false;
    }
}

//------------------------------------------------------------------------
// fgBBisScratch: Check if a given block is a scratch block.
//
// Arguments:
//   block - block in question
//
// Returns:
//   true if this block is the first block and is a scratch block.
//
bool Compiler::fgBBisScratch(BasicBlock* block)
{
    return fgFirstBBisScratch() && (block == fgFirstBB);
}

/*
    Removes a block from the return block list
*/
void Compiler::fgRemoveReturnBlock(BasicBlock* block)
{
    if (fgReturnBlocks == nullptr)
    {
        return;
    }

    if (fgReturnBlocks->block == block)
    {
        // It's the 1st entry, assign new head of list.
        fgReturnBlocks = fgReturnBlocks->next;
        return;
    }

    for (BasicBlockList* retBlocks = fgReturnBlocks; retBlocks->next != nullptr; retBlocks = retBlocks->next)
    {
        if (retBlocks->next->block == block)
        {
            // Found it; splice it out.
            retBlocks->next = retBlocks->next->next;
            return;
        }
    }
}

/*****************************************************************************
 * fgChangeSwitchBlock:
 *
 * We have a BBJ_SWITCH jump at 'oldSwitchBlock' and we want to move this
 * switch jump over to 'newSwitchBlock'.  All of the blocks that are jumped
 * to from jumpTab[] need to have their predecessor lists updated by removing
 * the 'oldSwitchBlock' and adding 'newSwitchBlock'.
 */

void Compiler::fgChangeSwitchBlock(BasicBlock* oldSwitchBlock, BasicBlock* newSwitchBlock)
{
    noway_assert(oldSwitchBlock != nullptr);
    noway_assert(newSwitchBlock != nullptr);
    noway_assert(oldSwitchBlock->bbJumpKind == BBJ_SWITCH);

    // Walk the switch's jump table, updating the predecessor for each branch.
    for (BasicBlock* const bJump : oldSwitchBlock->SwitchTargets())
    {
        noway_assert(bJump != nullptr);

        // Note that if there are duplicate branch targets in the switch jump table,
        // fgRemoveRefPred()/fgAddRefPred() will do the right thing: the second and
        // subsequent duplicates will simply subtract from and add to the duplicate
        // count (respectively).
        if (bJump->countOfInEdges() > 0)
        {
            //
            // Remove the old edge [oldSwitchBlock => bJump]
            //
            fgRemoveRefPred(bJump, oldSwitchBlock);
        }
        else
        {
            // bJump->countOfInEdges() must not be zero after preds are calculated.
            assert(!fgComputePredsDone);
        }

        //
        // Create the new edge [newSwitchBlock => bJump]
        //
        fgAddRefPred(bJump, newSwitchBlock);
    }

    if (m_switchDescMap != nullptr)
    {
        SwitchUniqueSuccSet uniqueSuccSet;

        // If already computed and cached the unique descriptors for the old block, let's
        // update those for the new block.
        if (m_switchDescMap->Lookup(oldSwitchBlock, &uniqueSuccSet))
        {
            m_switchDescMap->Set(newSwitchBlock, uniqueSuccSet, BlockToSwitchDescMap::Overwrite);
        }
        else
        {
            fgInvalidateSwitchDescMapEntry(newSwitchBlock);
        }
        fgInvalidateSwitchDescMapEntry(oldSwitchBlock);
    }
}

//------------------------------------------------------------------------
// fgReplaceSwitchJumpTarget: update BBJ_SWITCH block  so that all control
//   that previously flowed to oldTarget now flows to newTarget.
//
// Arguments:
//   blockSwitch - block ending in a switch
//   newTarget   - new branch target
//   oldTarget   - old branch target
//
// Notes:
//   Updates the jump table and the cached unique target set (if any).
//   Can be called before or after pred lists are built.
//   If pred lists are built, updates pred lists.
//
void Compiler::fgReplaceSwitchJumpTarget(BasicBlock* blockSwitch, BasicBlock* newTarget, BasicBlock* oldTarget)
{
    noway_assert(blockSwitch != nullptr);
    noway_assert(newTarget != nullptr);
    noway_assert(oldTarget != nullptr);
    noway_assert(blockSwitch->bbJumpKind == BBJ_SWITCH);

    // For the jump targets values that match oldTarget of our BBJ_SWITCH
    // replace predecessor 'blockSwitch' with 'newTarget'
    //

    unsigned     jumpCnt = blockSwitch->bbJumpSwt->bbsCount;
    BasicBlock** jumpTab = blockSwitch->bbJumpSwt->bbsDstTab;

    unsigned i = 0;

    // Walk the switch's jump table looking for blocks to update the preds for
    while (i < jumpCnt)
    {
        if (jumpTab[i] == oldTarget) // We will update when jumpTab[i] matches
        {
            // Remove the old edge [oldTarget from blockSwitch]
            //
            if (fgComputePredsDone)
            {
                fgRemoveAllRefPreds(oldTarget, blockSwitch);
            }

            //
            // Change the jumpTab entry to branch to the new location
            //
            jumpTab[i] = newTarget;

            //
            // Create the new edge [newTarget from blockSwitch]
            //
            flowList* newEdge = nullptr;

            if (fgComputePredsDone)
            {
                newEdge = fgAddRefPred(newTarget, blockSwitch);
            }

            // Now set the correct value of newEdge->flDupCount
            // and replace any other jumps in jumpTab[] that go to oldTarget.
            //
            i++;
            while (i < jumpCnt)
            {
                if (jumpTab[i] == oldTarget)
                {
                    //
                    // We also must update this entry in the jumpTab
                    //
                    jumpTab[i] = newTarget;
                    newTarget->bbRefs++;

                    //
                    // Increment the flDupCount
                    //
                    if (fgComputePredsDone)
                    {
                        newEdge->flDupCount++;
                    }
                }
                i++; // Check the next entry in jumpTab[]
            }

            // Maintain, if necessary, the set of unique targets of "block."
            UpdateSwitchTableTarget(blockSwitch, oldTarget, newTarget);

            return; // We have replaced the jumps to oldTarget with newTarget
        }
        i++; // Check the next entry in jumpTab[] for a match
    }
    noway_assert(!"Did not find oldTarget in jumpTab[]");
}

//------------------------------------------------------------------------
// Compiler::fgReplaceJumpTarget: For a given block, replace the target 'oldTarget' with 'newTarget'.
//
// Arguments:
//    block     - the block in which a jump target will be replaced.
//    newTarget - the new branch target of the block.
//    oldTarget - the old branch target of the block.
//
// Notes:
// 1. Only branches are changed: BBJ_ALWAYS, the non-fallthrough path of BBJ_COND, BBJ_SWITCH, etc.
//    We ignore other block types.
// 2. Only the first target found is updated. If there are multiple ways for a block
//    to reach 'oldTarget' (e.g., multiple arms of a switch), only the first one found is changed.
// 3. The predecessor lists are not changed.
// 4. The switch table "unique successor" cache is invalidated.
//
// This function is most useful early, before the full predecessor lists have been computed.
//
void Compiler::fgReplaceJumpTarget(BasicBlock* block, BasicBlock* newTarget, BasicBlock* oldTarget)
{
    assert(block != nullptr);

    switch (block->bbJumpKind)
    {
        case BBJ_CALLFINALLY:
        case BBJ_COND:
        case BBJ_ALWAYS:
        case BBJ_EHCATCHRET:
        case BBJ_EHFILTERRET:
        case BBJ_LEAVE: // This function will be called before import, so we still have BBJ_LEAVE

            if (block->bbJumpDest == oldTarget)
            {
                block->bbJumpDest = newTarget;
            }
            break;

        case BBJ_NONE:
        case BBJ_EHFINALLYRET:
        case BBJ_THROW:
        case BBJ_RETURN:
            break;

        case BBJ_SWITCH:
            unsigned jumpCnt;
            jumpCnt = block->bbJumpSwt->bbsCount;
            BasicBlock** jumpTab;
            jumpTab = block->bbJumpSwt->bbsDstTab;

            for (unsigned i = 0; i < jumpCnt; i++)
            {
                if (jumpTab[i] == oldTarget)
                {
                    jumpTab[i] = newTarget;
                    break;
                }
            }
            break;

        default:
            assert(!"Block doesn't have a valid bbJumpKind!!!!");
            unreached();
            break;
    }
}

//------------------------------------------------------------------------
// fgReplacePred: update the predecessor list, swapping one pred for another
//
// Arguments:
//   block - block with the pred list we want to update
//   oldPred - pred currently appearing in block's pred list
//   newPred - pred that will take oldPred's place.
//
// Notes:
//
// A block can only appear once in the preds list (for normal preds, not
// cheap preds): if a predecessor has multiple ways to get to this block, then
// flDupCount will be >1, but the block will still appear exactly once. Thus, this
// function assumes that all branches from the predecessor (practically, that all
// switch cases that target this block) are changed to branch from the new predecessor,
// with the same dup count.
//
// Note that the block bbRefs is not changed, since 'block' has the same number of
// references as before, just from a different predecessor block.
//
// Also note this may cause sorting of the pred list.
//
void Compiler::fgReplacePred(BasicBlock* block, BasicBlock* oldPred, BasicBlock* newPred)
{
    noway_assert(block != nullptr);
    noway_assert(oldPred != nullptr);
    noway_assert(newPred != nullptr);
    assert(!fgCheapPredsValid);

    bool modified = false;

    for (flowList* const pred : block->PredEdges())
    {
        if (oldPred == pred->getBlock())
        {
            pred->setBlock(newPred);
            modified = true;
            break;
        }
    }

    // We may now need to reorder the pred list.
    //
    if (modified)
    {
        block->ensurePredListOrder(this);
    }
}

/*****************************************************************************
 *  For a block that is in a handler region, find the first block of the most-nested
 *  handler containing the block.
 */
BasicBlock* Compiler::fgFirstBlockOfHandler(BasicBlock* block)
{
    assert(block->hasHndIndex());
    return ehGetDsc(block->getHndIndex())->ebdHndBeg;
}

/*****************************************************************************
 *
 *  The following helps find a basic block given its PC offset.
 */

void Compiler::fgInitBBLookup()
{
    BasicBlock** dscBBptr;

    /* Allocate the basic block table */

    dscBBptr = fgBBs = new (this, CMK_BasicBlock) BasicBlock*[fgBBcount];

    /* Walk all the basic blocks, filling in the table */

    for (BasicBlock* const block : Blocks())
    {
        *dscBBptr++ = block;
    }

    noway_assert(dscBBptr == fgBBs + fgBBcount);
}

BasicBlock* Compiler::fgLookupBB(unsigned addr)
{
    unsigned lo;
    unsigned hi;

    /* Do a binary search */

    for (lo = 0, hi = fgBBcount - 1;;)
    {

    AGAIN:;

        if (lo > hi)
        {
            break;
        }

        unsigned    mid = (lo + hi) / 2;
        BasicBlock* dsc = fgBBs[mid];

        // We introduce internal blocks for BBJ_CALLFINALLY. Skip over these.

        while (dsc->bbFlags & BBF_INTERNAL)
        {
            dsc = dsc->bbNext;
            mid++;

            // We skipped over too many, Set hi back to the original mid - 1

            if (mid > hi)
            {
                mid = (lo + hi) / 2;
                hi  = mid - 1;
                goto AGAIN;
            }
        }

        unsigned pos = dsc->bbCodeOffs;

        if (pos < addr)
        {
            if ((lo == hi) && (lo == (fgBBcount - 1)))
            {
                noway_assert(addr == dsc->bbCodeOffsEnd);
                return nullptr; // NULL means the end of method
            }
            lo = mid + 1;
            continue;
        }

        if (pos > addr)
        {
            hi = mid - 1;
            continue;
        }

        return dsc;
    }
#ifdef DEBUG
    printf("ERROR: Couldn't find basic block at offset %04X\n", addr);
#endif // DEBUG
    NO_WAY("fgLookupBB failed.");
}

//------------------------------------------------------------------------
// FgStack: simple stack model for the inlinee's evaluation stack.
//
// Model the inputs available to various operations in the inline body.
// Tracks constants, arguments, array lengths.

class FgStack
{
public:
    FgStack() : slot0(SLOT_INVALID), slot1(SLOT_INVALID), depth(0)
    {
        // Empty
    }

    enum FgSlot
    {
        SLOT_INVALID  = UINT_MAX,
        SLOT_UNKNOWN  = 0,
        SLOT_CONSTANT = 1,
        SLOT_ARRAYLEN = 2,
        SLOT_ARGUMENT = 3
    };

    void Clear()
    {
        depth = 0;
    }
    void PushUnknown()
    {
        Push(SLOT_UNKNOWN);
    }
    void PushConstant()
    {
        Push(SLOT_CONSTANT);
    }
    void PushArrayLen()
    {
        Push(SLOT_ARRAYLEN);
    }
    void PushArgument(unsigned arg)
    {
        Push((FgSlot)(SLOT_ARGUMENT + arg));
    }
    FgSlot GetSlot0() const
    {
        return depth >= 1 ? slot0 : FgSlot::SLOT_UNKNOWN;
    }
    FgSlot GetSlot1() const
    {
        return depth >= 2 ? slot1 : FgSlot::SLOT_UNKNOWN;
    }
    FgSlot Top(const int n = 0)
    {
        if (n == 0)
        {
            return depth >= 1 ? slot0 : SLOT_UNKNOWN;
        }
        if (n == 1)
        {
            return depth == 2 ? slot1 : SLOT_UNKNOWN;
        }
        unreached();
    }
    static bool IsConstant(FgSlot value)
    {
        return value == SLOT_CONSTANT;
    }
    static bool IsConstantOrConstArg(FgSlot value, InlineInfo* info)
    {
        return IsConstant(value) || IsConstArgument(value, info);
    }
    static bool IsArrayLen(FgSlot value)
    {
        return value == SLOT_ARRAYLEN;
    }
    static bool IsArgument(FgSlot value)
    {
        return value >= SLOT_ARGUMENT;
    }
    static bool IsConstArgument(FgSlot value, InlineInfo* info)
    {
        if ((info == nullptr) || !IsArgument(value))
        {
            return false;
        }
        const unsigned argNum = value - SLOT_ARGUMENT;
        if (argNum < info->argCnt)
        {
            return info->inlArgInfo[argNum].argIsInvariant;
        }
        return false;
    }
    static bool IsExactArgument(FgSlot value, InlineInfo* info)
    {
        if ((info == nullptr) || !IsArgument(value))
        {
            return false;
        }
        const unsigned argNum = value - SLOT_ARGUMENT;
        if (argNum < info->argCnt)
        {
            return info->inlArgInfo[argNum].argIsExact;
        }
        return false;
    }
    static unsigned SlotTypeToArgNum(FgSlot value)
    {
        assert(IsArgument(value));
        return value - SLOT_ARGUMENT;
    }
    bool IsStackTwoDeep() const
    {
        return depth == 2;
    }
    bool IsStackOneDeep() const
    {
        return depth == 1;
    }
    bool IsStackAtLeastOneDeep() const
    {
        return depth >= 1;
    }
    void Push(FgSlot slot)
    {
        assert(depth <= 2);
        slot1 = slot0;
        slot0 = slot;
        if (depth < 2)
        {
            depth++;
        }
    }

private:
    FgSlot   slot0;
    FgSlot   slot1;
    unsigned depth;
};

void Compiler::fgFindJumpTargets(const BYTE* codeAddr, IL_OFFSET codeSize, FixedBitVect* jumpTarget)
{
    const BYTE* codeBegp = codeAddr;
    const BYTE* codeEndp = codeAddr + codeSize;
    unsigned    varNum;
<<<<<<< HEAD
    bool        seenJump = false;
=======
    var_types   varType = DUMMY_INIT(TYP_UNDEF); // TYP_ type
    typeInfo    ti;                              // Verifier type.
    bool        typeIsNormed = false;
>>>>>>> 82f7144f
    FgStack     pushedStack;
    const bool  isForceInline          = (info.compFlags & CORINFO_FLG_FORCEINLINE) != 0;
    const bool  makeInlineObservations = (compInlineResult != nullptr);
    const bool  isInlining             = compIsForInlining();
    const bool  isPreJit               = opts.jitFlags->IsSet(JitFlags::JIT_FLAG_PREJIT);
    const bool  isTier1                = opts.jitFlags->IsSet(JitFlags::JIT_FLAG_TIER1);
    unsigned    retBlocks              = 0;
    int         prefixFlags            = 0;
    bool        preciseScan            = makeInlineObservations && compInlineResult->GetPolicy()->RequiresPreciseScan();
    const bool  resolveTokens          = preciseScan && (isPreJit || isTier1);

    if (makeInlineObservations)
    {
        // Set default values for profile (to avoid NoteFailed in CALLEE_IL_CODE_SIZE's handler)
        // these will be overridden later.
        compInlineResult->NoteBool(InlineObservation::CALLSITE_HAS_PROFILE, true);
        compInlineResult->NoteDouble(InlineObservation::CALLSITE_PROFILE_FREQUENCY, 1.0);
        // Observe force inline state and code size.
        compInlineResult->NoteBool(InlineObservation::CALLEE_IS_FORCE_INLINE, isForceInline);
        compInlineResult->NoteInt(InlineObservation::CALLEE_IL_CODE_SIZE, codeSize);

        // Determine if call site is within a try.
        if (isInlining && impInlineInfo->iciBlock->hasTryIndex())
        {
            compInlineResult->Note(InlineObservation::CALLSITE_IN_TRY_REGION);
        }

        // Determine if the call site is in a no-return block
        if (isInlining && (impInlineInfo->iciBlock->bbJumpKind == BBJ_THROW))
        {
            compInlineResult->Note(InlineObservation::CALLSITE_IN_NORETURN_REGION);
        }

        // Determine if the call site is in a loop.
        if (isInlining && ((impInlineInfo->iciBlock->bbFlags & BBF_BACKWARD_JUMP) != 0))
        {
            compInlineResult->Note(InlineObservation::CALLSITE_IN_LOOP);
        }

#ifdef DEBUG

        // If inlining, this method should still be a candidate.
        if (isInlining)
        {
            assert(compInlineResult->IsCandidate());
        }

#endif // DEBUG

        // note that we're starting to look at the opcodes.
        compInlineResult->Note(InlineObservation::CALLEE_BEGIN_OPCODE_SCAN);
    }

    CORINFO_RESOLVED_TOKEN resolvedToken;

    OPCODE opcode     = CEE_NOP;
    OPCODE prevOpcode = CEE_NOP;
    bool   handled    = false;
    while (codeAddr < codeEndp)
    {
        prevOpcode = opcode;
        opcode     = (OPCODE)getU1LittleEndian(codeAddr);
        codeAddr += sizeof(__int8);

<<<<<<< HEAD
        bool typeIsNormed = false;
=======
        if (!handled && preciseScan)
        {
            // Push something unknown to the stack since we couldn't find anything useful for inlining
            pushedStack.PushUnknown();
        }
        handled = false;
>>>>>>> 82f7144f

    DECODE_OPCODE:

        if ((unsigned)opcode >= CEE_COUNT)
        {
            BADCODE3("Illegal opcode", ": %02X", (int)opcode);
        }

        if ((opcode >= CEE_LDARG_0 && opcode <= CEE_STLOC_S) || (opcode >= CEE_LDARG && opcode <= CEE_STLOC))
        {
            opts.lvRefCount++;
        }

        if (makeInlineObservations && (opcode >= CEE_LDNULL) && (opcode <= CEE_LDC_R8))
        {
            // LDTOKEN and LDSTR are handled below
            pushedStack.PushConstant();
            handled = true;
        }

        unsigned sz = opcodeSizes[opcode];

        switch (opcode)
        {
            case CEE_PREFIX1:
            {
                if (codeAddr >= codeEndp)
                {
                    goto TOO_FAR;
                }
                opcode = (OPCODE)(256 + getU1LittleEndian(codeAddr));
                codeAddr += sizeof(__int8);
                goto DECODE_OPCODE;
            }

            case CEE_PREFIX2:
            case CEE_PREFIX3:
            case CEE_PREFIX4:
            case CEE_PREFIX5:
            case CEE_PREFIX6:
            case CEE_PREFIX7:
            case CEE_PREFIXREF:
            {
                BADCODE3("Illegal opcode", ": %02X", (int)opcode);
            }

            case CEE_SIZEOF:
            case CEE_LDTOKEN:
            case CEE_LDSTR:
            {
                if (preciseScan)
                {
                    pushedStack.PushConstant();
                    handled = true;
                }
                break;
            }

            case CEE_DUP:
            {
                if (preciseScan)
                {
                    pushedStack.Push(pushedStack.Top());
                    handled = true;
                }
                break;
            }

            case CEE_THROW:
            {
                if (makeInlineObservations)
                {
                    compInlineResult->Note(InlineObservation::CALLEE_THROW_BLOCK);
                }
                break;
            }

            case CEE_BOX:
            {
                if (makeInlineObservations)
                {
                    int toSkip = impBoxPatternMatch(nullptr, codeAddr + sz, codeEndp, true);
                    if (toSkip > 0)
                    {
                        // toSkip > 0 means we most likely will hit a pattern (e.g. box+isinst+brtrue) that
                        // will be folded into a const

                        if (preciseScan)
                        {
                            codeAddr += toSkip;
                        }
                    }
                }
                break;
            }

            case CEE_CASTCLASS:
            case CEE_ISINST:
            {
                if (makeInlineObservations)
                {
                    FgStack::FgSlot slot = pushedStack.Top();
                    if (FgStack::IsConstantOrConstArg(slot, impInlineInfo) ||
                        FgStack::IsExactArgument(slot, impInlineInfo))
                    {
                        compInlineResult->Note(InlineObservation::CALLSITE_FOLDABLE_EXPR_UN);
                        handled = true; // and keep argument in the pushedStack
                    }
                    else if (FgStack::IsArgument(slot))
                    {
                        compInlineResult->Note(InlineObservation::CALLEE_ARG_FEEDS_CAST);
                        handled = true; // and keep argument in the pushedStack
                    }
                }
                break;
            }

            case CEE_CALL:
            case CEE_CALLVIRT:
            {
                // There has to be code after the call, otherwise the inlinee is unverifiable.
                if (isInlining)
                {
                    noway_assert(codeAddr < codeEndp - sz);
                }

                if (!makeInlineObservations)
                {
                    break;
                }

                CORINFO_METHOD_HANDLE methodHnd      = nullptr;
                bool                  isJitIntrinsic = false;
                NamedIntrinsic        ni             = NI_Illegal;

                if (resolveTokens)
                {
                    impResolveToken(codeAddr, &resolvedToken, CORINFO_TOKENKIND_Method);
                    methodHnd      = resolvedToken.hMethod;
                    isJitIntrinsic = info.compCompHnd->isJitIntrinsic(methodHnd);
                }

                if (isJitIntrinsic)
                {
                    ni = lookupNamedIntrinsic(methodHnd);

                    bool foldableIntrinsc = false;

                    if (IsMathIntrinsic(ni))
                    {
                        // Most Math(F) intrinsics have single arguments
                        foldableIntrinsc = FgStack::IsConstantOrConstArg(pushedStack.Top(), impInlineInfo);
                    }
                    else
                    {
                        switch (ni)
                        {
                            // These are most likely foldable without arguments
                            case NI_System_Collections_Generic_Comparer_get_Default:
                            case NI_System_Collections_Generic_EqualityComparer_get_Default:
                            case NI_System_Enum_HasFlag:
                            case NI_System_GC_KeepAlive:
                            {
                                pushedStack.PushUnknown();
                                foldableIntrinsc = true;
                                break;
                            }

                            case NI_System_Span_get_Item:
                            case NI_System_ReadOnlySpan_get_Item:
                            {
                                if (FgStack::IsArgument(pushedStack.Top(0)) || FgStack::IsArgument(pushedStack.Top(1)))
                                {
                                    compInlineResult->Note(InlineObservation::CALLEE_ARG_FEEDS_RANGE_CHECK);
                                }
                                break;
                            }

                            // These are foldable if the first argument is a constant
                            case NI_System_Type_get_IsValueType:
                            case NI_System_Type_GetTypeFromHandle:
                            case NI_System_String_get_Length:
                            case NI_System_Buffers_Binary_BinaryPrimitives_ReverseEndianness:
                            case NI_System_Numerics_BitOperations_PopCount:
#if defined(TARGET_XARCH) && defined(FEATURE_HW_INTRINSICS)
                            case NI_Vector128_Create:
                            case NI_Vector256_Create:
#elif defined(TARGET_ARM64) && defined(FEATURE_HW_INTRINSICS)
                            case NI_Vector64_Create:
                            case NI_Vector128_Create:
#endif
                            {
                                // Top() in order to keep it as is in case of foldableIntrinsc
                                if (FgStack::IsConstantOrConstArg(pushedStack.Top(), impInlineInfo))
                                {
                                    foldableIntrinsc = true;
                                }
                                break;
                            }

                            // These are foldable if two arguments are constants
                            case NI_System_Type_op_Equality:
                            case NI_System_Type_op_Inequality:
                            case NI_System_String_get_Chars:
                            case NI_System_Type_IsAssignableTo:
                            case NI_System_Type_IsAssignableFrom:
                            {
                                if (FgStack::IsConstantOrConstArg(pushedStack.Top(0), impInlineInfo) &&
                                    FgStack::IsConstantOrConstArg(pushedStack.Top(1), impInlineInfo))
                                {
                                    foldableIntrinsc = true;
                                    pushedStack.PushConstant();
                                }
                                break;
                            }

                            case NI_IsSupported_True:
                            case NI_IsSupported_False:
                            {
                                foldableIntrinsc = true;
                                pushedStack.PushConstant();
                                break;
                            }
#if defined(TARGET_XARCH) && defined(FEATURE_HW_INTRINSICS)
                            case NI_Vector128_get_Count:
                            case NI_Vector256_get_Count:
                                foldableIntrinsc = true;
                                pushedStack.PushConstant();
                                // TODO: check if it's a loop condition - we unroll such loops.
                                break;
                            case NI_Vector256_get_Zero:
                            case NI_Vector256_get_AllBitsSet:
                                foldableIntrinsc = true;
                                pushedStack.PushUnknown();
                                break;
#elif defined(TARGET_ARM64) && defined(FEATURE_HW_INTRINSICS)
                            case NI_Vector64_get_Count:
                            case NI_Vector128_get_Count:
                                foldableIntrinsc = true;
                                pushedStack.PushConstant();
                                break;
                            case NI_Vector128_get_Zero:
                            case NI_Vector128_get_AllBitsSet:
                                foldableIntrinsc = true;
                                pushedStack.PushUnknown();
                                break;
#endif

                            default:
                            {
                                break;
                            }
                        }
                    }

                    if (foldableIntrinsc)
                    {
                        compInlineResult->Note(InlineObservation::CALLSITE_FOLDABLE_INTRINSIC);
                        handled = true;
                    }
                    else if (ni != NI_Illegal)
                    {
                        // Otherwise note "intrinsic" (most likely will be lowered as single instructions)
                        // except Math where only a few intrinsics won't end up as normal calls
                        if (!IsMathIntrinsic(ni) || IsTargetIntrinsic(ni))
                        {
                            compInlineResult->Note(InlineObservation::CALLEE_INTRINSIC);
                        }
                    }
                }

                if ((codeAddr < codeEndp - sz) && (OPCODE)getU1LittleEndian(codeAddr + sz) == CEE_RET)
                {
                    // If the method has a call followed by a ret, assume that
                    // it is a wrapper method.
                    compInlineResult->Note(InlineObservation::CALLEE_LOOKS_LIKE_WRAPPER);
                }

                if (!isJitIntrinsic && !handled && FgStack::IsArgument(pushedStack.Top()))
                {
                    // Optimistically assume that "call(arg)" returns something arg-dependent.
                    // However, we don't know how many args it expects and its return type.
                    handled = true;
                }
            }
            break;

            case CEE_LDIND_I1:
            case CEE_LDIND_U1:
            case CEE_LDIND_I2:
            case CEE_LDIND_U2:
            case CEE_LDIND_I4:
            case CEE_LDIND_U4:
            case CEE_LDIND_I8:
            case CEE_LDIND_I:
            case CEE_LDIND_R4:
            case CEE_LDIND_R8:
            case CEE_LDIND_REF:
            {
                if (FgStack::IsArgument(pushedStack.Top()))
                {
                    handled = true;
                }
                break;
            }

            // Unary operators:
            case CEE_CONV_I:
            case CEE_CONV_U:
            case CEE_CONV_I1:
            case CEE_CONV_I2:
            case CEE_CONV_I4:
            case CEE_CONV_I8:
            case CEE_CONV_R4:
            case CEE_CONV_R8:
            case CEE_CONV_U4:
            case CEE_CONV_U8:
            case CEE_CONV_U2:
            case CEE_CONV_U1:
            case CEE_CONV_R_UN:
            case CEE_CONV_OVF_I:
            case CEE_CONV_OVF_U:
            case CEE_CONV_OVF_I1:
            case CEE_CONV_OVF_U1:
            case CEE_CONV_OVF_I2:
            case CEE_CONV_OVF_U2:
            case CEE_CONV_OVF_I4:
            case CEE_CONV_OVF_U4:
            case CEE_CONV_OVF_I8:
            case CEE_CONV_OVF_U8:
            case CEE_CONV_OVF_I_UN:
            case CEE_CONV_OVF_U_UN:
            case CEE_CONV_OVF_I1_UN:
            case CEE_CONV_OVF_I2_UN:
            case CEE_CONV_OVF_I4_UN:
            case CEE_CONV_OVF_I8_UN:
            case CEE_CONV_OVF_U1_UN:
            case CEE_CONV_OVF_U2_UN:
            case CEE_CONV_OVF_U4_UN:
            case CEE_CONV_OVF_U8_UN:
            case CEE_NOT:
            case CEE_NEG:
            {
                if (makeInlineObservations)
                {
                    FgStack::FgSlot arg = pushedStack.Top();
                    if (FgStack::IsConstArgument(arg, impInlineInfo))
                    {
                        compInlineResult->Note(InlineObservation::CALLSITE_FOLDABLE_EXPR_UN);
                        handled = true;
                    }
                    else if (FgStack::IsArgument(arg) || FgStack::IsConstant(arg))
                    {
                        handled = true;
                    }
                }
                break;
            }

            // Binary operators:
            case CEE_ADD:
            case CEE_SUB:
            case CEE_MUL:
            case CEE_DIV:
            case CEE_DIV_UN:
            case CEE_REM:
            case CEE_REM_UN:
            case CEE_AND:
            case CEE_OR:
            case CEE_XOR:
            case CEE_SHL:
            case CEE_SHR:
            case CEE_SHR_UN:
            case CEE_ADD_OVF:
            case CEE_ADD_OVF_UN:
            case CEE_MUL_OVF:
            case CEE_MUL_OVF_UN:
            case CEE_SUB_OVF:
            case CEE_SUB_OVF_UN:
            case CEE_CEQ:
            case CEE_CGT:
            case CEE_CGT_UN:
            case CEE_CLT:
            case CEE_CLT_UN:
            {
                if (!makeInlineObservations)
                {
                    break;
                }

                if (!preciseScan)
                {
                    switch (opcode)
                    {
                        case CEE_CEQ:
                        case CEE_CGT:
                        case CEE_CGT_UN:
                        case CEE_CLT:
                        case CEE_CLT_UN:
                            fgObserveInlineConstants(opcode, pushedStack, isInlining);
                            break;
                        default:
                            break;
                    }
                }
                else
                {
                    FgStack::FgSlot arg0 = pushedStack.Top(1);
                    FgStack::FgSlot arg1 = pushedStack.Top(0);

                    // Const op ConstArg -> ConstArg
                    if (FgStack::IsConstant(arg0) && FgStack::IsConstArgument(arg1, impInlineInfo))
                    {
                        // keep stack unchanged
                        handled = true;
                        compInlineResult->Note(InlineObservation::CALLSITE_FOLDABLE_EXPR);
                    }
                    // ConstArg op Const    -> ConstArg
                    // ConstArg op ConstArg -> ConstArg
                    else if (FgStack::IsConstArgument(arg0, impInlineInfo) &&
                             FgStack::IsConstantOrConstArg(arg1, impInlineInfo))
                    {
                        if (FgStack::IsConstant(arg1))
                        {
                            pushedStack.Push(arg0);
                        }
                        handled = true;
                        compInlineResult->Note(InlineObservation::CALLSITE_FOLDABLE_EXPR);
                    }
                    // Const op Const -> Const
                    else if (FgStack::IsConstant(arg0) && FgStack::IsConstant(arg1))
                    {
                        // both are constants, but we're mostly interested in cases where a const arg leads to
                        // a foldable expression.
                        handled = true;
                    }
                    // Arg op ConstArg
                    // Arg op Const
                    else if (FgStack::IsArgument(arg0) && FgStack::IsConstantOrConstArg(arg1, impInlineInfo))
                    {
                        // "Arg op CNS" --> keep arg0 in the stack for the next ops
                        pushedStack.Push(arg0);
                        handled = true;
                        compInlineResult->Note(InlineObservation::CALLEE_BINARY_EXRP_WITH_CNS);
                    }
                    // ConstArg op Arg
                    // Const    op Arg
                    else if (FgStack::IsArgument(arg1) && FgStack::IsConstantOrConstArg(arg0, impInlineInfo))
                    {
                        // "CNS op ARG" --> keep arg1 in the stack for the next ops
                        handled = true;
                        compInlineResult->Note(InlineObservation::CALLEE_BINARY_EXRP_WITH_CNS);
                    }
                    // X / ConstArg
                    // X % ConstArg
                    if (FgStack::IsConstArgument(arg1, impInlineInfo))
                    {
                        if ((opcode == CEE_DIV) || (opcode == CEE_DIV_UN) || (opcode == CEE_REM) ||
                            (opcode == CEE_REM_UN))
                        {
                            compInlineResult->Note(InlineObservation::CALLSITE_DIV_BY_CNS);
                        }
                        pushedStack.Push(arg0);
                        handled = true;
                    }
                }
                break;
            }

            // Jumps
            case CEE_LEAVE:
            case CEE_LEAVE_S:
            case CEE_BR:
            case CEE_BR_S:
            case CEE_BRFALSE:
            case CEE_BRFALSE_S:
            case CEE_BRTRUE:
            case CEE_BRTRUE_S:
            case CEE_BEQ:
            case CEE_BEQ_S:
            case CEE_BGE:
            case CEE_BGE_S:
            case CEE_BGE_UN:
            case CEE_BGE_UN_S:
            case CEE_BGT:
            case CEE_BGT_S:
            case CEE_BGT_UN:
            case CEE_BGT_UN_S:
            case CEE_BLE:
            case CEE_BLE_S:
            case CEE_BLE_UN:
            case CEE_BLE_UN_S:
            case CEE_BLT:
            case CEE_BLT_S:
            case CEE_BLT_UN:
            case CEE_BLT_UN_S:
            case CEE_BNE_UN:
            case CEE_BNE_UN_S:
            {
                if (codeAddr > codeEndp - sz)
                {
                    goto TOO_FAR;
                }

                // Compute jump target address
                signed jmpDist = (sz == 1) ? getI1LittleEndian(codeAddr) : getI4LittleEndian(codeAddr);

                if (compIsForInlining() && jmpDist == 0 &&
                    (opcode == CEE_LEAVE || opcode == CEE_LEAVE_S || opcode == CEE_BR || opcode == CEE_BR_S))
                {
                    break; /* NOP */
                }

                unsigned jmpAddr = (IL_OFFSET)(codeAddr - codeBegp) + sz + jmpDist;

                // Make sure target is reasonable
                if (jmpAddr >= codeSize)
                {
                    BADCODE3("code jumps to outer space", " at offset %04X", (IL_OFFSET)(codeAddr - codeBegp));
                }

                if (makeInlineObservations && (jmpDist < 0))
                {
                    compInlineResult->Note(InlineObservation::CALLEE_BACKWARD_JUMP);
                }

                // Mark the jump target
                jumpTarget->bitVectSet(jmpAddr);

                // See if jump might be sensitive to inlining
                if (!preciseScan && makeInlineObservations && (opcode != CEE_BR_S) && (opcode != CEE_BR))
                {
                    fgObserveInlineConstants(opcode, pushedStack, isInlining);
                }
                else if (preciseScan && makeInlineObservations)
                {
                    switch (opcode)
                    {
                        // Binary
                        case CEE_BEQ:
                        case CEE_BGE:
                        case CEE_BGT:
                        case CEE_BLE:
                        case CEE_BLT:
                        case CEE_BNE_UN:
                        case CEE_BGE_UN:
                        case CEE_BGT_UN:
                        case CEE_BLE_UN:
                        case CEE_BLT_UN:
                        case CEE_BEQ_S:
                        case CEE_BGE_S:
                        case CEE_BGT_S:
                        case CEE_BLE_S:
                        case CEE_BLT_S:
                        case CEE_BNE_UN_S:
                        case CEE_BGE_UN_S:
                        case CEE_BGT_UN_S:
                        case CEE_BLE_UN_S:
                        case CEE_BLT_UN_S:
                        {
                            FgStack::FgSlot op1 = pushedStack.Top(1);
                            FgStack::FgSlot op2 = pushedStack.Top(0);

                            if (FgStack::IsConstantOrConstArg(op1, impInlineInfo) &&
                                FgStack::IsConstantOrConstArg(op2, impInlineInfo))
                            {
                                compInlineResult->Note(InlineObservation::CALLSITE_FOLDABLE_BRANCH);
                            }
                            if (FgStack::IsConstArgument(op1, impInlineInfo) ||
                                FgStack::IsConstArgument(op2, impInlineInfo))
                            {
                                compInlineResult->Note(InlineObservation::CALLSITE_CONSTANT_ARG_FEEDS_TEST);
                            }

                            if ((FgStack::IsArgument(op1) && FgStack::IsArrayLen(op2)) ||
                                (FgStack::IsArgument(op2) && FgStack::IsArrayLen(op1)))
                            {
                                compInlineResult->Note(InlineObservation::CALLEE_ARG_FEEDS_RANGE_CHECK);
                            }
                            else if ((FgStack::IsArgument(op1) && FgStack::IsConstantOrConstArg(op2, impInlineInfo)) ||
                                     (FgStack::IsArgument(op2) && FgStack::IsConstantOrConstArg(op1, impInlineInfo)))
                            {
                                compInlineResult->Note(InlineObservation::CALLEE_ARG_FEEDS_CONSTANT_TEST);
                            }
                            else if (FgStack::IsArgument(op1) || FgStack::IsArgument(op2))
                            {
                                compInlineResult->Note(InlineObservation::CALLEE_ARG_FEEDS_TEST);
                            }
                            else if (FgStack::IsConstant(op1) || FgStack::IsConstant(op2))
                            {
                                compInlineResult->Note(InlineObservation::CALLEE_BINARY_EXRP_WITH_CNS);
                            }
                            break;
                        }

                        // Unary
                        case CEE_BRFALSE_S:
                        case CEE_BRTRUE_S:
                        case CEE_BRFALSE:
                        case CEE_BRTRUE:
                        {
                            if (FgStack::IsConstantOrConstArg(pushedStack.Top(), impInlineInfo))
                            {
                                compInlineResult->Note(InlineObservation::CALLSITE_FOLDABLE_BRANCH);
                            }
                            else if (FgStack::IsArgument(pushedStack.Top()))
                            {
                                // E.g. brtrue is basically "if (X == 0)"
                                compInlineResult->Note(InlineObservation::CALLEE_ARG_FEEDS_CONSTANT_TEST);
                            }
                            break;
                        }

                        default:
                            break;
                    }
                }
            }
            break;

            case CEE_LDFLDA:
            case CEE_LDFLD:
            case CEE_STFLD:
            {
                if (FgStack::IsArgument(pushedStack.Top()))
                {
                    compInlineResult->Note(InlineObservation::CALLEE_ARG_STRUCT_FIELD_ACCESS);
                    handled = true; // keep argument on top of the stack
                }
                break;
            }

            case CEE_LDELEM_I1:
            case CEE_LDELEM_U1:
            case CEE_LDELEM_I2:
            case CEE_LDELEM_U2:
            case CEE_LDELEM_I4:
            case CEE_LDELEM_U4:
            case CEE_LDELEM_I8:
            case CEE_LDELEM_I:
            case CEE_LDELEM_R4:
            case CEE_LDELEM_R8:
            case CEE_LDELEM_REF:
            case CEE_STELEM_I:
            case CEE_STELEM_I1:
            case CEE_STELEM_I2:
            case CEE_STELEM_I4:
            case CEE_STELEM_I8:
            case CEE_STELEM_R4:
            case CEE_STELEM_R8:
            case CEE_STELEM_REF:
            case CEE_LDELEM:
            case CEE_STELEM:
            {
                if (!preciseScan)
                {
                    break;
                }
                if (FgStack::IsArgument(pushedStack.Top()) || FgStack::IsArgument(pushedStack.Top(1)))
                {
                    compInlineResult->Note(InlineObservation::CALLEE_ARG_FEEDS_RANGE_CHECK);
                }
                break;
            }

            case CEE_SWITCH:
            {
                if (makeInlineObservations)
                {
                    compInlineResult->Note(InlineObservation::CALLEE_HAS_SWITCH);
                    if (FgStack::IsConstantOrConstArg(pushedStack.Top(), impInlineInfo))
                    {
                        compInlineResult->Note(InlineObservation::CALLSITE_FOLDABLE_SWITCH);
                    }

                    // Fail fast, if we're inlining and can't handle this.
                    if (isInlining && compInlineResult->IsFailure())
                    {
                        return;
                    }
                }

                // Make sure we don't go past the end reading the number of cases
                if (codeAddr > codeEndp - sizeof(DWORD))
                {
                    goto TOO_FAR;
                }

                // Read the number of cases
                unsigned jmpCnt = getU4LittleEndian(codeAddr);
                codeAddr += sizeof(DWORD);

                if (jmpCnt > codeSize / sizeof(DWORD))
                {
                    goto TOO_FAR;
                }

                // Find the end of the switch table
                unsigned jmpBase = (unsigned)((codeAddr - codeBegp) + jmpCnt * sizeof(DWORD));

                // Make sure there is more code after the switch
                if (jmpBase >= codeSize)
                {
                    goto TOO_FAR;
                }

                // jmpBase is also the target of the default case, so mark it
                jumpTarget->bitVectSet(jmpBase);

                // Process table entries
                while (jmpCnt > 0)
                {
                    unsigned jmpAddr = jmpBase + getI4LittleEndian(codeAddr);
                    codeAddr += 4;

                    if (jmpAddr >= codeSize)
                    {
                        BADCODE3("jump target out of range", " at offset %04X", (IL_OFFSET)(codeAddr - codeBegp));
                    }

                    jumpTarget->bitVectSet(jmpAddr);
                    jmpCnt--;
                }

                // We've advanced past all the bytes in this instruction
                sz = 0;
            }
            break;

            case CEE_UNALIGNED:
            {
                noway_assert(sz == sizeof(__int8));
                prefixFlags |= PREFIX_UNALIGNED;

                codeAddr += sizeof(__int8);

                impValidateMemoryAccessOpcode(codeAddr, codeEndp, false);
                handled = true;
                goto OBSERVE_OPCODE;
            }

            case CEE_CONSTRAINED:
            {
                noway_assert(sz == sizeof(unsigned));
                prefixFlags |= PREFIX_CONSTRAINED;

                codeAddr += sizeof(unsigned);

                {
                    OPCODE actualOpcode = impGetNonPrefixOpcode(codeAddr, codeEndp);

                    if (actualOpcode != CEE_CALLVIRT && actualOpcode != CEE_CALL && actualOpcode != CEE_LDFTN)
                    {
                        BADCODE("constrained. has to be followed by callvirt, call or ldftn");
                    }
                }
                handled = true;
                goto OBSERVE_OPCODE;
            }

            case CEE_READONLY:
            {
                noway_assert(sz == 0);
                prefixFlags |= PREFIX_READONLY;

                {
                    OPCODE actualOpcode = impGetNonPrefixOpcode(codeAddr, codeEndp);

                    if ((actualOpcode != CEE_LDELEMA) && !impOpcodeIsCallOpcode(actualOpcode))
                    {
                        BADCODE("readonly. has to be followed by ldelema or call");
                    }
                }
                handled = true;
                goto OBSERVE_OPCODE;
            }

            case CEE_VOLATILE:
            {
                noway_assert(sz == 0);
                prefixFlags |= PREFIX_VOLATILE;

                impValidateMemoryAccessOpcode(codeAddr, codeEndp, true);
                handled = true;
                goto OBSERVE_OPCODE;
            }

            case CEE_TAILCALL:
            {
                noway_assert(sz == 0);
                prefixFlags |= PREFIX_TAILCALL_EXPLICIT;

                {
                    OPCODE actualOpcode = impGetNonPrefixOpcode(codeAddr, codeEndp);

                    if (!impOpcodeIsCallOpcode(actualOpcode))
                    {
                        BADCODE("tailcall. has to be followed by call, callvirt or calli");
                    }
                }
                handled = true;
                goto OBSERVE_OPCODE;
            }

            case CEE_STARG:
            case CEE_STARG_S:
            {
                noway_assert(sz == sizeof(BYTE) || sz == sizeof(WORD));

                if (codeAddr > codeEndp - sz)
                {
                    goto TOO_FAR;
                }

                varNum = (sz == sizeof(BYTE)) ? getU1LittleEndian(codeAddr) : getU2LittleEndian(codeAddr);

                if (isInlining)
                {
                    impInlineInfo->NoteParamStore(varNum);
                }
                else
                {
                    // account for possible hidden param
                    varNum = compMapILargNum(varNum);

                    // This check is only intended to prevent an AV.  Bad varNum values will later
                    // be handled properly by the verifier.
                    if (varNum < lvaCount)
                    {
                        // In non-inline cases, note written-to arguments.
                        lvaGetDesc(varNum)->lvHasILStoreOp = 1;
                    }
                }
            }
            break;

            case CEE_STLOC_0:
            case CEE_STLOC_1:
            case CEE_STLOC_2:
            case CEE_STLOC_3:
                varNum = (opcode - CEE_STLOC_0);
                goto STLOC;

            case CEE_STLOC:
            case CEE_STLOC_S:
            {
                noway_assert(sz == sizeof(BYTE) || sz == sizeof(WORD));

                if (codeAddr > codeEndp - sz)
                {
                    goto TOO_FAR;
                }

                varNum = (sz == sizeof(BYTE)) ? getU1LittleEndian(codeAddr) : getU2LittleEndian(codeAddr);

            STLOC:
                if (isInlining)
                {
                    impInlineInfo->NoteLocalStore(varNum);
                }
                else
                {
                    varNum += info.compArgsCount;

                    // This check is only intended to prevent an AV.  Bad varNum values will later
                    // be handled properly by the verifier.
                    if (varNum < lvaCount)
                    {
                        LclVarDsc* lcl = lvaGetDesc(varNum);

                        // In non-inline cases, note written-to locals.
                        if (lcl->lvHasILStoreOp)
                        {
                            lcl->lvHasMultipleILStoreOp = 1;
                        }
                        else
                        {
                            lcl->lvHasILStoreOp = 1;
                        }
                    }
                }
            }
            break;

            case CEE_LDLOC_0:
            case CEE_LDLOC_1:
            case CEE_LDLOC_2:
            case CEE_LDLOC_3:
                //
                if (preciseScan && makeInlineObservations && (prevOpcode == (CEE_STLOC_3 - (CEE_LDLOC_3 - opcode))))
                {
                    // Fold stloc+ldloc
                    pushedStack.Push(pushedStack.Top(1)); // throw away SLOT_UNKNOWN inserted by STLOC
                    handled = true;
                }
                break;

            case CEE_LDARGA:
            case CEE_LDARGA_S:
            case CEE_LDLOCA:
            case CEE_LDLOCA_S:
            {
                // Handle address-taken args or locals
                noway_assert(sz == sizeof(BYTE) || sz == sizeof(WORD));

                if (codeAddr > codeEndp - sz)
                {
                    goto TOO_FAR;
                }

                varNum = (sz == sizeof(BYTE)) ? getU1LittleEndian(codeAddr) : getU2LittleEndian(codeAddr);

                if (isInlining)
                {
                    if ((opcode == CEE_LDLOCA) || (opcode == CEE_LDLOCA_S))
                    {
                        impInlineInfo->NoteAddressTakenLocal(varNum);
                        typeIsNormed = impInlineInfo->IsNormedTypeLocal(varNum);
                    }
                    else
                    {
                        impInlineInfo->NoteAddressTakenParam(varNum);
                        typeIsNormed = impInlineInfo->IsNormedTypeParam(varNum);

                        pushedStack.PushArgument(varNum);
                        handled = true;
                    }
                }
                else
                {
                    if ((opcode == CEE_LDLOCA) || (opcode == CEE_LDLOCA_S))
                    {
                        if (varNum >= info.compMethodInfo->locals.numArgs)
                        {
                            BADCODE("bad local number");
                        }

                        varNum += info.compArgsCount;
                    }
                    else
                    {
                        if (varNum >= info.compILargsCount)
                        {
                            BADCODE("bad argument number");
                        }

                        varNum = compMapILargNum(varNum); // account for possible hidden param
                    }

                    LclVarDsc* lcl = lvaGetDesc(varNum);

                    typeIsNormed = !varTypeIsStruct(lcl->GetType()) && lcl->lvImpTypeInfo.IsType(TI_STRUCT);

                    // Determine if the next instruction will consume
                    // the address. If so we won't mark this var as
                    // address taken.
                    //
                    // We will put structs on the stack and changing
                    // the addrTaken of a local requires an extra pass
                    // in the morpher so we won't apply this
                    // optimization to structs.
                    //
                    // Debug code spills for every IL instruction, and
                    // therefore it will split statements, so we will
                    // need the address.  Note that this optimization
                    // is based in that we know what trees we will
                    // generate for this ldfld, and we require that we
                    // won't need the address of this local at all

                    const bool notStruct    = !varTypeIsStruct(lcl->GetType());
                    const bool notLastInstr = (codeAddr < codeEndp - sz);
                    const bool notDebugCode = !opts.compDbgCode;

                    if (notStruct && notLastInstr && notDebugCode && impILConsumesAddr(codeAddr + sz))
                    {
                        // We can skip the addrtaken, as next IL instruction consumes
                        // the address.
                    }
                    else
                    {
                        lcl->lvHasLdAddrOp = 1;
                        if (!info.compIsStatic && (varNum == 0))
                        {
                            // Addr taken on "this" pointer is significant,
                            // go ahead to mark it as permanently addr-exposed here.
                            lvaSetVarAddrExposed(0);
                            // This may be conservative, but probably not very.
                        }
                    }
                } // isInlining
            }
            break;

            case CEE_JMP:
                retBlocks++;

#if !defined(TARGET_X86) && !defined(TARGET_ARM)
                if (!isInlining)
                {
                    // We transform this into a set of ldarg's + tail call and
                    // thus may push more onto the stack than originally thought.
                    // This doesn't interfere with verification because CEE_JMP
                    // is never verifiable, and there's nothing unsafe you can
                    // do with a an IL stack overflow if the JIT is expecting it.
                    info.compMaxStack = max(info.compMaxStack, info.compILargsCount);
                    break;
                }
#endif // !TARGET_X86 && !TARGET_ARM

                // If we are inlining, we need to fail for a CEE_JMP opcode, just like
                // the list of other opcodes (for all platforms).

                FALLTHROUGH;

            case CEE_MKREFANY:
            case CEE_RETHROW:
                if (makeInlineObservations)
                {
                    // Arguably this should be NoteFatal, but the legacy behavior is
                    // to ignore this for the prejit root.
                    compInlineResult->Note(InlineObservation::CALLEE_UNSUPPORTED_OPCODE);

                    // Fail fast if we're inlining...
                    if (isInlining)
                    {
                        assert(compInlineResult->IsFailure());
                        return;
                    }
                }
                break;

            case CEE_LOCALLOC:

                // We now allow localloc callees to become candidates in some cases.
                if (makeInlineObservations)
                {
                    compInlineResult->Note(InlineObservation::CALLEE_HAS_LOCALLOC);
                    if (isInlining && compInlineResult->IsFailure())
                    {
                        return;
                    }
                }
                break;

            case CEE_LDARG_0:
            case CEE_LDARG_1:
            case CEE_LDARG_2:
            case CEE_LDARG_3:
                if (makeInlineObservations)
                {
                    pushedStack.PushArgument(opcode - CEE_LDARG_0);
                    handled = true;
                }
                break;

            case CEE_LDARG_S:
            case CEE_LDARG:
            {
                if (codeAddr > codeEndp - sz)
                {
                    goto TOO_FAR;
                }

                varNum = (sz == sizeof(BYTE)) ? getU1LittleEndian(codeAddr) : getU2LittleEndian(codeAddr);

                if (makeInlineObservations)
                {
                    pushedStack.PushArgument(varNum);
                    handled = true;
                }
            }
            break;

            case CEE_LDLEN:
                if (makeInlineObservations)
                {
                    pushedStack.PushArrayLen();
                    handled = true;
                }
                break;

            case CEE_RET:
                retBlocks++;
                break;

            default:
                break;
        }

        // Skip any remaining operands this opcode may have
        codeAddr += sz;

        // Clear any prefix flags that may have been set
        prefixFlags = 0;

        // Increment the number of observed instructions
        opts.instrCount++;

    OBSERVE_OPCODE:

        // Note the opcode we just saw
        if (makeInlineObservations)
        {
            InlineObservation obs =
                typeIsNormed ? InlineObservation::CALLEE_OPCODE_NORMED : InlineObservation::CALLEE_OPCODE;
            compInlineResult->NoteInt(obs, opcode);
        }
    }

    if (codeAddr != codeEndp)
    {
    TOO_FAR:
        BADCODE3("Code ends in the middle of an opcode, or there is a branch past the end of the method",
                 " at offset %04X", (IL_OFFSET)(codeAddr - codeBegp));
    }

    if (makeInlineObservations)
    {
        compInlineResult->Note(InlineObservation::CALLEE_END_OPCODE_SCAN);

        // If there are no return blocks we know it does not return, however if there
        // return blocks we don't know it returns as it may be counting unreachable code.
        // However we will still make the CALLEE_DOES_NOT_RETURN observation.

        compInlineResult->NoteBool(InlineObservation::CALLEE_DOES_NOT_RETURN, retBlocks == 0);

        if (retBlocks == 0 && isInlining)
        {
            // Mark the call node as "no return" as it can impact caller's code quality.
            impInlineInfo->iciCall->gtCallMoreFlags |= GTF_CALL_M_DOES_NOT_RETURN;
            // Mark root method as containing a noreturn call.
            impInlineRoot()->setMethodHasNoReturnCalls();
        }

        // If the inline is viable and discretionary, do the
        // profitability screening.
        if (compInlineResult->IsDiscretionaryCandidate())
        {
            // Make some callsite specific observations that will feed
            // into the profitability model.
            impMakeDiscretionaryInlineObservations(impInlineInfo, compInlineResult);

            // None of those observations should have changed the
            // inline's viability.
            assert(compInlineResult->IsCandidate());

            if (isInlining)
            {
                // Assess profitability...
                CORINFO_METHOD_INFO* methodInfo = &impInlineInfo->inlineCandidateInfo->methInfo;
                compInlineResult->DetermineProfitability(methodInfo);

                if (compInlineResult->IsFailure())
                {
                    impInlineRoot()->m_inlineStrategy->NoteUnprofitable();
                    JITDUMP("\n\nInline expansion aborted, inline not profitable\n");
                    return;
                }
                else
                {
                    // The inline is still viable.
                    assert(compInlineResult->IsCandidate());
                }
            }
            else
            {
                // Prejit root case. Profitability assessment for this
                // is done over in compCompileHelper.
            }
        }
    }

    // None of the local vars in the inlinee should have address taken or been written to.
    // Therefore we should NOT need to enter this "if" statement.
    if (!isInlining && !info.compIsStatic)
    {
        fgAdjustForAddressExposedOrWrittenThis();
    }

    // Now that we've seen the IL, set lvSingleDef for root method
    // locals.
    //
    // We could also do this for root method arguments but single-def
    // arguments are set by the caller and so we don't know anything
    // about the possible values or types.
    //
    // For inlinees we do this over in inlFetchInlineeLocal and
    // inlUseArg (here args are included as we somtimes get
    // new information about the types of inlinee args).
    if (!isInlining)
    {
        const unsigned firstLcl = info.compArgsCount;
        const unsigned lastLcl  = firstLcl + info.compMethodInfo->locals.numArgs;
        for (unsigned lclNum = firstLcl; lclNum < lastLcl; lclNum++)
        {
            LclVarDsc* lclDsc = lvaGetDesc(lclNum);
            assert(lclDsc->lvSingleDef == 0);
            // could restrict this to TYP_REF
            lclDsc->lvSingleDef = !lclDsc->lvHasMultipleILStoreOp && !lclDsc->lvHasLdAddrOp;

            if (lclDsc->lvSingleDef)
            {
                JITDUMP("Marked V%02u as a single def local\n", lclNum);
            }
        }
    }
}

//------------------------------------------------------------------------
// fgAdjustForAddressExposedOrWrittenThis: update var table for cases
//   where the this pointer value can change.
//
// Notes:
//    Modifies lvaArg0Var to refer to a temp if the value of 'this' can
//    change. The original this (info.compThisArg) then remains
//    unmodified in the method.  fgAddInternal is reponsible for
//    adding the code to copy the initial this into the temp.

void Compiler::fgAdjustForAddressExposedOrWrittenThis()
{
    LclVarDsc* thisLcl = lvaGetDesc(info.compThisArg);

    // Optionally enable adjustment during stress.
    if (compStressCompile(STRESS_GENERIC_VARN, 15))
    {
        thisLcl->lvHasILStoreOp = true;
    }

    // If this is exposed or written to, create a temp for the modifiable this
    if (thisLcl->lvAddrExposed || thisLcl->lvHasILStoreOp)
    {
        lvaArg0Var = lvaNewTemp(thisLcl->GetType(), false DEBUGARG("'this' copy"));

        LclVarDsc* thisCopyLcl = lvaGetDesc(lvaArg0Var);

        thisCopyLcl->lvAddrExposed     = thisLcl->lvAddrExposed;
        thisCopyLcl->lvDoNotEnregister = thisLcl->lvDoNotEnregister;
        thisCopyLcl->lvHasILStoreOp    = thisLcl->lvHasILStoreOp;
        thisCopyLcl->lvIsThisPtr       = thisLcl->lvIsThisPtr;
#ifdef DEBUG
        thisCopyLcl->lvLiveInOutOfHndlr = thisLcl->lvLiveInOutOfHndlr;
        thisCopyLcl->lvLclFieldExpr     = thisLcl->lvLclFieldExpr;
        thisCopyLcl->lvLiveAcrossUCall  = thisLcl->lvLiveAcrossUCall;
#endif

        noway_assert(thisCopyLcl->lvIsThisPtr);

        thisLcl->lvIsThisPtr    = false;
        thisLcl->lvAddrExposed  = false;
        thisLcl->lvHasILStoreOp = false;
    }
}

//------------------------------------------------------------------------
// fgObserveInlineConstants: look for operations that might get optimized
//   if this method were to be inlined, and report these to the inliner.
//
// Arguments:
//    opcode     -- MSIL opcode under consideration
//    stack      -- abstract stack model at this point in the IL
//    isInlining -- true if we're inlining (vs compiling a prejit root)
//
// Notes:
//    Currently only invoked on compare and branch opcodes.
//
//    If we're inlining we also look at the argument values supplied by
//    the caller at this call site.
//
//    The crude stack model may overestimate stack depth.

void Compiler::fgObserveInlineConstants(OPCODE opcode, const FgStack& stack, bool isInlining)
{
    // We should be able to record inline observations.
    assert(compInlineResult != nullptr);

    // The stack only has to be 1 deep for BRTRUE/FALSE
    bool lookForBranchCases = stack.IsStackAtLeastOneDeep();

    if (lookForBranchCases)
    {
        if (opcode == CEE_BRFALSE || opcode == CEE_BRFALSE_S || opcode == CEE_BRTRUE || opcode == CEE_BRTRUE_S)
        {
            FgStack::FgSlot slot0 = stack.GetSlot0();
            if (FgStack::IsArgument(slot0))
            {
                compInlineResult->Note(InlineObservation::CALLEE_ARG_FEEDS_CONSTANT_TEST);

                if (isInlining)
                {
                    // Check for the double whammy of an incoming constant argument
                    // feeding a constant test.
                    unsigned varNum = FgStack::SlotTypeToArgNum(slot0);
                    if (impInlineInfo->IsInvariantArg(varNum))
                    {
                        compInlineResult->Note(InlineObservation::CALLSITE_CONSTANT_ARG_FEEDS_TEST);
                    }
                }
            }

            return;
        }
    }

    // Remaining cases require at least two things on the stack.
    if (!stack.IsStackTwoDeep())
    {
        return;
    }

    FgStack::FgSlot slot0 = stack.GetSlot0();
    FgStack::FgSlot slot1 = stack.GetSlot1();

    // Arg feeds constant test
    if ((FgStack::IsConstant(slot0) && FgStack::IsArgument(slot1)) ||
        (FgStack::IsConstant(slot1) && FgStack::IsArgument(slot0)))
    {
        compInlineResult->Note(InlineObservation::CALLEE_ARG_FEEDS_CONSTANT_TEST);
    }

    // Arg feeds range check
    if ((FgStack::IsArrayLen(slot0) && FgStack::IsArgument(slot1)) ||
        (FgStack::IsArrayLen(slot1) && FgStack::IsArgument(slot0)))
    {
        compInlineResult->Note(InlineObservation::CALLEE_ARG_FEEDS_RANGE_CHECK);
    }

    // Check for an incoming arg that's a constant
    if (isInlining)
    {
        if (FgStack::IsArgument(slot0))
        {
            compInlineResult->Note(InlineObservation::CALLEE_ARG_FEEDS_TEST);

            unsigned varNum = FgStack::SlotTypeToArgNum(slot0);
            if (impInlineInfo->IsInvariantArg(varNum))
            {
                compInlineResult->Note(InlineObservation::CALLSITE_CONSTANT_ARG_FEEDS_TEST);
            }
        }

        if (FgStack::IsArgument(slot1))
        {
            compInlineResult->Note(InlineObservation::CALLEE_ARG_FEEDS_TEST);

            unsigned varNum = FgStack::SlotTypeToArgNum(slot1);
            if (impInlineInfo->IsInvariantArg(varNum))
            {
                compInlineResult->Note(InlineObservation::CALLSITE_CONSTANT_ARG_FEEDS_TEST);
            }
        }
    }
}

#ifdef _PREFAST_
#pragma warning(pop)
#endif

//------------------------------------------------------------------------
// fgMarkBackwardJump: mark blocks indicating there is a jump backwards in
//   IL, from a higher to lower IL offset.
//
// Arguments:
//   targetBlock -- target of the jump
//   sourceBlock -- source of the jump

void Compiler::fgMarkBackwardJump(BasicBlock* targetBlock, BasicBlock* sourceBlock)
{
    noway_assert(targetBlock->bbNum <= sourceBlock->bbNum);

    for (BasicBlock* const block : Blocks(targetBlock, sourceBlock))
    {
        if (((block->bbFlags & BBF_BACKWARD_JUMP) == 0) && (block->bbJumpKind != BBJ_RETURN))
        {
            block->bbFlags |= BBF_BACKWARD_JUMP;
            compHasBackwardJump = true;
        }
    }

    targetBlock->bbFlags |= BBF_BACKWARD_JUMP_TARGET;
}

/*****************************************************************************
 *
 *  Finally link up the bbJumpDest of the blocks together
 */

void Compiler::fgLinkBasicBlocks()
{
    /* Create the basic block lookup tables */

    fgInitBBLookup();

    /* First block is always reachable */

    fgFirstBB->bbRefs = 1;

    /* Walk all the basic blocks, filling in the target addresses */

    for (BasicBlock* const curBBdesc : Blocks())
    {
        switch (curBBdesc->bbJumpKind)
        {
            case BBJ_COND:
            case BBJ_ALWAYS:
            case BBJ_LEAVE:
                curBBdesc->bbJumpDest = fgLookupBB(curBBdesc->bbJumpOffs);
                curBBdesc->bbJumpDest->bbRefs++;
                if (curBBdesc->bbJumpDest->bbNum <= curBBdesc->bbNum)
                {
                    fgMarkBackwardJump(curBBdesc->bbJumpDest, curBBdesc);
                }

                /* Is the next block reachable? */

                if (curBBdesc->bbJumpKind == BBJ_ALWAYS || curBBdesc->bbJumpKind == BBJ_LEAVE)
                {
                    break;
                }

                if (!curBBdesc->bbNext)
                {
                    BADCODE("Fall thru the end of a method");
                }

                // Fall through, the next block is also reachable
                FALLTHROUGH;

            case BBJ_NONE:
                curBBdesc->bbNext->bbRefs++;
                break;

            case BBJ_EHFINALLYRET:
            case BBJ_EHFILTERRET:
            case BBJ_THROW:
            case BBJ_RETURN:
                break;

            case BBJ_SWITCH:

                unsigned jumpCnt;
                jumpCnt = curBBdesc->bbJumpSwt->bbsCount;
                BasicBlock** jumpPtr;
                jumpPtr = curBBdesc->bbJumpSwt->bbsDstTab;

                do
                {
                    *jumpPtr = fgLookupBB((unsigned)*(size_t*)jumpPtr);
                    (*jumpPtr)->bbRefs++;
                    if ((*jumpPtr)->bbNum <= curBBdesc->bbNum)
                    {
                        fgMarkBackwardJump(*jumpPtr, curBBdesc);
                    }
                } while (++jumpPtr, --jumpCnt);

                /* Default case of CEE_SWITCH (next block), is at end of jumpTab[] */

                noway_assert(*(jumpPtr - 1) == curBBdesc->bbNext);
                break;

            case BBJ_CALLFINALLY: // BBJ_CALLFINALLY and BBJ_EHCATCHRET don't appear until later
            case BBJ_EHCATCHRET:
            default:
                noway_assert(!"Unexpected bbJumpKind");
                break;
        }
    }
}

//------------------------------------------------------------------------
// fgMakeBasicBlocks: walk the IL creating basic blocks, and look for
//   operations that might get optimized if this method were to be inlined.
//
// Arguments:
//   codeAddr -- starting address of the method's IL stream
//   codeSize -- length of the IL stream
//   jumpTarget -- [in] bit vector of jump targets found by fgFindJumpTargets
//
// Returns:
//   number of return blocks (BBJ_RETURN) in the method (may be zero)
//
// Notes:
//   Invoked for prejited and jitted methods, and for all inlinees

unsigned Compiler::fgMakeBasicBlocks(const BYTE* codeAddr, IL_OFFSET codeSize, FixedBitVect* jumpTarget)
{
    unsigned    retBlocks = 0;
    const BYTE* codeBegp  = codeAddr;
    const BYTE* codeEndp  = codeAddr + codeSize;
    bool        tailCall  = false;
    unsigned    curBBoffs = 0;
    BasicBlock* curBBdesc;

    // Keep track of where we are in the scope lists, as we will also
    // create blocks at scope boundaries.
    if (opts.compDbgCode && (info.compVarScopesCount > 0))
    {
        compResetScopeLists();

        // Ignore scopes beginning at offset 0
        while (compGetNextEnterScope(0))
        { /* do nothing */
        }
        while (compGetNextExitScope(0))
        { /* do nothing */
        }
    }

    do
    {
        unsigned        jmpAddr = DUMMY_INIT(BAD_IL_OFFSET);
        BasicBlockFlags bbFlags = BBF_EMPTY;
        BBswtDesc*      swtDsc  = nullptr;
        unsigned        nxtBBoffs;
        OPCODE          opcode = (OPCODE)getU1LittleEndian(codeAddr);
        codeAddr += sizeof(__int8);
        BBjumpKinds jmpKind = BBJ_NONE;

    DECODE_OPCODE:

        /* Get the size of additional parameters */

        noway_assert((unsigned)opcode < CEE_COUNT);

        unsigned sz = opcodeSizes[opcode];

        switch (opcode)
        {
            signed jmpDist;

            case CEE_PREFIX1:
                if (jumpTarget->bitVectTest((UINT)(codeAddr - codeBegp)))
                {
                    BADCODE3("jump target between prefix 0xFE and opcode", " at offset %04X",
                             (IL_OFFSET)(codeAddr - codeBegp));
                }

                opcode = (OPCODE)(256 + getU1LittleEndian(codeAddr));
                codeAddr += sizeof(__int8);
                goto DECODE_OPCODE;

            /* Check to see if we have a jump/return opcode */

            case CEE_BRFALSE:
            case CEE_BRFALSE_S:
            case CEE_BRTRUE:
            case CEE_BRTRUE_S:

            case CEE_BEQ:
            case CEE_BEQ_S:
            case CEE_BGE:
            case CEE_BGE_S:
            case CEE_BGE_UN:
            case CEE_BGE_UN_S:
            case CEE_BGT:
            case CEE_BGT_S:
            case CEE_BGT_UN:
            case CEE_BGT_UN_S:
            case CEE_BLE:
            case CEE_BLE_S:
            case CEE_BLE_UN:
            case CEE_BLE_UN_S:
            case CEE_BLT:
            case CEE_BLT_S:
            case CEE_BLT_UN:
            case CEE_BLT_UN_S:
            case CEE_BNE_UN:
            case CEE_BNE_UN_S:

                jmpKind = BBJ_COND;
                goto JMP;

            case CEE_LEAVE:
            case CEE_LEAVE_S:

                // We need to check if we are jumping out of a finally-protected try.
                jmpKind = BBJ_LEAVE;
                goto JMP;

            case CEE_BR:
            case CEE_BR_S:
                jmpKind = BBJ_ALWAYS;
                goto JMP;

            JMP:

                /* Compute the target address of the jump */

                jmpDist = (sz == 1) ? getI1LittleEndian(codeAddr) : getI4LittleEndian(codeAddr);

                if (compIsForInlining() && jmpDist == 0 && (opcode == CEE_BR || opcode == CEE_BR_S))
                {
                    continue; /* NOP */
                }

                jmpAddr = (IL_OFFSET)(codeAddr - codeBegp) + sz + jmpDist;
                break;

            case CEE_SWITCH:
            {
                unsigned jmpBase;
                unsigned jmpCnt; // # of switch cases (excluding default)

                BasicBlock** jmpTab;
                BasicBlock** jmpPtr;

                /* Allocate the switch descriptor */

                swtDsc = new (this, CMK_BasicBlock) BBswtDesc;

                /* Read the number of entries in the table */

                jmpCnt = getU4LittleEndian(codeAddr);
                codeAddr += 4;

                /* Compute  the base offset for the opcode */

                jmpBase = (IL_OFFSET)((codeAddr - codeBegp) + jmpCnt * sizeof(DWORD));

                /* Allocate the jump table */

                jmpPtr = jmpTab = new (this, CMK_BasicBlock) BasicBlock*[jmpCnt + 1];

                /* Fill in the jump table */

                for (unsigned count = jmpCnt; count; count--)
                {
                    jmpDist = getI4LittleEndian(codeAddr);
                    codeAddr += 4;

                    // store the offset in the pointer.  We change these in fgLinkBasicBlocks().
                    *jmpPtr++ = (BasicBlock*)(size_t)(jmpBase + jmpDist);
                }

                /* Append the default label to the target table */

                *jmpPtr++ = (BasicBlock*)(size_t)jmpBase;

                /* Make sure we found the right number of labels */

                noway_assert(jmpPtr == jmpTab + jmpCnt + 1);

                /* Compute the size of the switch opcode operands */

                sz = sizeof(DWORD) + jmpCnt * sizeof(DWORD);

                /* Fill in the remaining fields of the switch descriptor */

                swtDsc->bbsCount  = jmpCnt + 1;
                swtDsc->bbsDstTab = jmpTab;

                /* This is definitely a jump */

                jmpKind     = BBJ_SWITCH;
                fgHasSwitch = true;

                if (opts.compProcedureSplitting)
                {
                    // TODO-CQ: We might need to create a switch table; we won't know for sure until much later.
                    // However, switch tables don't work with hot/cold splitting, currently. The switch table data needs
                    // a relocation such that if the base (the first block after the prolog) and target of the switch
                    // branch are put in different sections, the difference stored in the table is updated. However, our
                    // relocation implementation doesn't support three different pointers (relocation address, base, and
                    // target). So, we need to change our switch table implementation to be more like
                    // JIT64: put the table in the code section, in the same hot/cold section as the switch jump itself
                    // (maybe immediately after the switch jump), and make the "base" address be also in that section,
                    // probably the address after the switch jump.
                    opts.compProcedureSplitting = false;
                    JITDUMP("Turning off procedure splitting for this method, as it might need switch tables; "
                            "implementation limitation.\n");
                }
            }
                goto GOT_ENDP;

            case CEE_ENDFILTER:
                bbFlags |= BBF_DONT_REMOVE;
                jmpKind = BBJ_EHFILTERRET;
                break;

            case CEE_ENDFINALLY:
                jmpKind = BBJ_EHFINALLYRET;
                break;

            case CEE_TAILCALL:
                if (compIsForInlining())
                {
                    // TODO-CQ: We can inline some callees with explicit tail calls if we can guarantee that the calls
                    // can be dispatched as tail calls from the caller.
                    compInlineResult->NoteFatal(InlineObservation::CALLEE_EXPLICIT_TAIL_PREFIX);
                    retBlocks++;
                    return retBlocks;
                }

                FALLTHROUGH;

            case CEE_READONLY:
            case CEE_CONSTRAINED:
            case CEE_VOLATILE:
            case CEE_UNALIGNED:
                // fgFindJumpTargets should have ruled out this possibility
                //   (i.e. a prefix opcodes as last intruction in a block)
                noway_assert(codeAddr < codeEndp);

                if (jumpTarget->bitVectTest((UINT)(codeAddr - codeBegp)))
                {
                    BADCODE3("jump target between prefix and an opcode", " at offset %04X",
                             (IL_OFFSET)(codeAddr - codeBegp));
                }
                break;

            case CEE_CALL:
            case CEE_CALLVIRT:
            case CEE_CALLI:
            {
                if (compIsForInlining() ||               // Ignore tail call in the inlinee. Period.
                    (!tailCall && !compTailCallStress()) // A new BB with BBJ_RETURN would have been created

                    // after a tailcall statement.
                    // We need to keep this invariant if we want to stress the tailcall.
                    // That way, the potential (tail)call statement is always the last
                    // statement in the block.
                    // Otherwise, we will assert at the following line in fgMorphCall()
                    //     noway_assert(fgMorphStmt->GetNextStmt() == NULL);
                    )
                {
                    // Neither .tailcall prefix, no tailcall stress. So move on.
                    break;
                }

                // Make sure the code sequence is legal for the tail call.
                // If so, mark this BB as having a BBJ_RETURN.

                if (codeAddr >= codeEndp - sz)
                {
                    BADCODE3("No code found after the call instruction", " at offset %04X",
                             (IL_OFFSET)(codeAddr - codeBegp));
                }

                if (tailCall)
                {
                    // impIsTailCallILPattern uses isRecursive flag to determine whether ret in a fallthrough block is
                    // allowed. We don't know at this point whether the call is recursive so we conservatively pass
                    // false. This will only affect explicit tail calls when IL verification is not needed for the
                    // method.
                    bool isRecursive = false;
                    if (!impIsTailCallILPattern(tailCall, opcode, codeAddr + sz, codeEndp, isRecursive))
                    {
                        BADCODE3("tail call not followed by ret", " at offset %04X", (IL_OFFSET)(codeAddr - codeBegp));
                    }

                    if (fgCanSwitchToOptimized() && fgMayExplicitTailCall())
                    {
                        // Method has an explicit tail call that may run like a loop or may not be generated as a tail
                        // call in tier 0, switch to optimized to avoid spending too much time running slower code and
                        // to avoid stack overflow from recursion
                        fgSwitchToOptimized();
                    }
                }
                else
                {
                    OPCODE nextOpcode = (OPCODE)getU1LittleEndian(codeAddr + sz);

                    if (nextOpcode != CEE_RET)
                    {
                        noway_assert(compTailCallStress());
                        // Next OPCODE is not a CEE_RET, bail the attempt to stress the tailcall.
                        // (I.e. We will not make a new BB after the "call" statement.)
                        break;
                    }
                }
            }

                /* For tail call, we just call CORINFO_HELP_TAILCALL, and it jumps to the
                   target. So we don't need an epilog - just like CORINFO_HELP_THROW.
                   Make the block BBJ_RETURN, but we will change it to BBJ_THROW
                   if the tailness of the call is satisfied.
                   NOTE : The next instruction is guaranteed to be a CEE_RET
                   and it will create another BasicBlock. But there may be an
                   jump directly to that CEE_RET. If we want to avoid creating
                   an unnecessary block, we need to check if the CEE_RETURN is
                   the target of a jump.
                 */

                FALLTHROUGH;

            case CEE_JMP:
            /* These are equivalent to a return from the current method
               But instead of directly returning to the caller we jump and
               execute something else in between */
            case CEE_RET:
                retBlocks++;
                jmpKind = BBJ_RETURN;
                break;

            case CEE_THROW:
            case CEE_RETHROW:
                jmpKind = BBJ_THROW;
                break;

#ifdef DEBUG
// make certain we did not forget any flow of control instructions
// by checking the 'ctrl' field in opcode.def. First filter out all
// non-ctrl instructions
#define BREAK(name)                                                                                                    \
    case name:                                                                                                         \
        break;
#define NEXT(name)                                                                                                     \
    case name:                                                                                                         \
        break;
#define CALL(name)
#define THROW(name)
#undef RETURN // undef contract RETURN macro
#define RETURN(name)
#define META(name)
#define BRANCH(name)
#define COND_BRANCH(name)
#define PHI(name)

#define OPDEF(name, string, pop, push, oprType, opcType, l, s1, s2, ctrl) ctrl(name)
#include "opcode.def"
#undef OPDEF

#undef PHI
#undef BREAK
#undef CALL
#undef NEXT
#undef THROW
#undef RETURN
#undef META
#undef BRANCH
#undef COND_BRANCH

            // These ctrl-flow opcodes don't need any special handling
            case CEE_NEWOBJ: // CTRL_CALL
                break;

            // what's left are forgotten instructions
            default:
                BADCODE("Unrecognized control Opcode");
                break;
#else  // !DEBUG
            default:
                break;
#endif // !DEBUG
        }

        /* Jump over the operand */

        codeAddr += sz;

    GOT_ENDP:

        tailCall = (opcode == CEE_TAILCALL);

        /* Make sure a jump target isn't in the middle of our opcode */

        if (sz)
        {
            IL_OFFSET offs = (IL_OFFSET)(codeAddr - codeBegp) - sz; // offset of the operand

            for (unsigned i = 0; i < sz; i++, offs++)
            {
                if (jumpTarget->bitVectTest(offs))
                {
                    BADCODE3("jump into the middle of an opcode", " at offset %04X", (IL_OFFSET)(codeAddr - codeBegp));
                }
            }
        }

        /* Compute the offset of the next opcode */

        nxtBBoffs = (IL_OFFSET)(codeAddr - codeBegp);

        bool foundScope = false;

        if (opts.compDbgCode && (info.compVarScopesCount > 0))
        {
            while (compGetNextEnterScope(nxtBBoffs))
            {
                foundScope = true;
            }
            while (compGetNextExitScope(nxtBBoffs))
            {
                foundScope = true;
            }
        }

        /* Do we have a jump? */

        if (jmpKind == BBJ_NONE)
        {
            /* No jump; make sure we don't fall off the end of the function */

            if (codeAddr == codeEndp)
            {
                BADCODE3("missing return opcode", " at offset %04X", (IL_OFFSET)(codeAddr - codeBegp));
            }

            /* If a label follows this opcode, we'll have to make a new BB */

            bool makeBlock = jumpTarget->bitVectTest(nxtBBoffs);

            if (!makeBlock && foundScope)
            {
                makeBlock = true;
#ifdef DEBUG
                if (verbose)
                {
                    printf("Splitting at BBoffs = %04u\n", nxtBBoffs);
                }
#endif // DEBUG
            }

            if (!makeBlock)
            {
                continue;
            }
        }

        /* We need to create a new basic block */

        curBBdesc = fgNewBasicBlock(jmpKind);

        curBBdesc->bbFlags |= bbFlags;
        curBBdesc->bbRefs = 0;

        curBBdesc->bbCodeOffs    = curBBoffs;
        curBBdesc->bbCodeOffsEnd = nxtBBoffs;

        switch (jmpKind)
        {
            case BBJ_SWITCH:
                curBBdesc->bbJumpSwt = swtDsc;
                break;

            case BBJ_COND:
            case BBJ_ALWAYS:
            case BBJ_LEAVE:
                noway_assert(jmpAddr != DUMMY_INIT(BAD_IL_OFFSET));
                curBBdesc->bbJumpOffs = jmpAddr;
                break;

            default:
                break;
        }

        DBEXEC(verbose, curBBdesc->dspBlockHeader(this, false, false, false));

        /* Remember where the next BB will start */

        curBBoffs = nxtBBoffs;
    } while (codeAddr < codeEndp);

    noway_assert(codeAddr == codeEndp);

    /* Finally link up the bbJumpDest of the blocks together */

    fgLinkBasicBlocks();

    return retBlocks;
}

/*****************************************************************************
 *
 *  Main entry point to discover the basic blocks for the current function.
 */

void Compiler::fgFindBasicBlocks()
{
#ifdef DEBUG
    if (verbose)
    {
        printf("*************** In fgFindBasicBlocks() for %s\n", info.compFullName);
    }

    // Call this here so any dump printing it inspires doesn't appear in the bb table.
    //
    fgStressBBProf();
#endif

    // Allocate the 'jump target' bit vector
    FixedBitVect* jumpTarget = FixedBitVect::bitVectInit(info.compILCodeSize + 1, this);

    // Walk the instrs to find all jump targets
    fgFindJumpTargets(info.compCode, info.compILCodeSize, jumpTarget);
    if (compDonotInline())
    {
        return;
    }

    unsigned XTnum;

    /* Are there any exception handlers? */

    if (info.compXcptnsCount > 0)
    {
        noway_assert(!compIsForInlining());

        /* Check and mark all the exception handlers */

        for (XTnum = 0; XTnum < info.compXcptnsCount; XTnum++)
        {
            CORINFO_EH_CLAUSE clause;
            info.compCompHnd->getEHinfo(info.compMethodHnd, XTnum, &clause);
            noway_assert(clause.HandlerLength != (unsigned)-1);

            if (clause.TryLength <= 0)
            {
                BADCODE("try block length <=0");
            }

            /* Mark the 'try' block extent and the handler itself */

            if (clause.TryOffset > info.compILCodeSize)
            {
                BADCODE("try offset is > codesize");
            }
            jumpTarget->bitVectSet(clause.TryOffset);

            if (clause.TryOffset + clause.TryLength > info.compILCodeSize)
            {
                BADCODE("try end is > codesize");
            }
            jumpTarget->bitVectSet(clause.TryOffset + clause.TryLength);

            if (clause.HandlerOffset > info.compILCodeSize)
            {
                BADCODE("handler offset > codesize");
            }
            jumpTarget->bitVectSet(clause.HandlerOffset);

            if (clause.HandlerOffset + clause.HandlerLength > info.compILCodeSize)
            {
                BADCODE("handler end > codesize");
            }
            jumpTarget->bitVectSet(clause.HandlerOffset + clause.HandlerLength);

            if (clause.Flags & CORINFO_EH_CLAUSE_FILTER)
            {
                if (clause.FilterOffset > info.compILCodeSize)
                {
                    BADCODE("filter offset > codesize");
                }
                jumpTarget->bitVectSet(clause.FilterOffset);
            }
        }
    }

#ifdef DEBUG
    if (verbose)
    {
        bool anyJumpTargets = false;
        printf("Jump targets:\n");
        for (unsigned i = 0; i < info.compILCodeSize + 1; i++)
        {
            if (jumpTarget->bitVectTest(i))
            {
                anyJumpTargets = true;
                printf("  IL_%04x\n", i);
            }
        }

        if (!anyJumpTargets)
        {
            printf("  none\n");
        }
    }
#endif // DEBUG

    /* Now create the basic blocks */

    unsigned retBlocks = fgMakeBasicBlocks(info.compCode, info.compILCodeSize, jumpTarget);

    if (compIsForInlining())
    {

#ifdef DEBUG
        // If fgFindJumpTargets marked the call as "no return" there
        // really should be no BBJ_RETURN blocks in the method.
        bool markedNoReturn = (impInlineInfo->iciCall->gtCallMoreFlags & GTF_CALL_M_DOES_NOT_RETURN) != 0;
        assert((markedNoReturn && (retBlocks == 0)) || (!markedNoReturn && (retBlocks >= 1)));
#endif // DEBUG

        if (compInlineResult->IsFailure())
        {
            return;
        }

        noway_assert(info.compXcptnsCount == 0);
        compHndBBtab = impInlineInfo->InlinerCompiler->compHndBBtab;
        compHndBBtabAllocCount =
            impInlineInfo->InlinerCompiler->compHndBBtabAllocCount; // we probably only use the table, not add to it.
        compHndBBtabCount    = impInlineInfo->InlinerCompiler->compHndBBtabCount;
        info.compXcptnsCount = impInlineInfo->InlinerCompiler->info.compXcptnsCount;

        inlAnalyzeInlineeReturn(impInlineInfo, retBlocks);

        return;
    }

    // If we are doing OSR, add an entry block that simply branches to the right IL offset.
    if (opts.IsOSR())
    {
        // Remember the original entry block in case this method is tail recursive.
        fgEntryBB = fgLookupBB(0);

        // Find the OSR entry block.
        assert(info.compILEntry >= 0);
        BasicBlock* bbTarget = fgLookupBB(info.compILEntry);

        fgEnsureFirstBBisScratch();
        fgFirstBB->bbJumpKind = BBJ_ALWAYS;
        fgFirstBB->bbJumpDest = bbTarget;
        fgAddRefPred(bbTarget, fgFirstBB);

        JITDUMP("OSR: redirecting flow at entry via " FMT_BB " to " FMT_BB " (il offset 0x%x)\n", fgFirstBB->bbNum,
                bbTarget->bbNum, info.compILEntry);

        // rebuild lookup table... should be able to avoid this by leaving room up front.
        fgInitBBLookup();
    }

    /* Mark all blocks within 'try' blocks as such */

    if (info.compXcptnsCount == 0)
    {
        return;
    }

    if (info.compXcptnsCount > MAX_XCPTN_INDEX)
    {
        IMPL_LIMITATION("too many exception clauses");
    }

    /* Allocate the exception handler table */

    fgAllocEHTable();

    /* Assume we don't need to sort the EH table (such that nested try/catch
     * appear before their try or handler parent). The EH verifier will notice
     * when we do need to sort it.
     */

    fgNeedToSortEHTable = false;

    verInitEHTree(info.compXcptnsCount);
    EHNodeDsc* initRoot = ehnNext; // remember the original root since
                                   // it may get modified during insertion

    // Annotate BBs with exception handling information required for generating correct eh code
    // as well as checking for correct IL

    EHblkDsc* HBtab;

    for (XTnum = 0, HBtab = compHndBBtab; XTnum < compHndBBtabCount; XTnum++, HBtab++)
    {
        CORINFO_EH_CLAUSE clause;
        info.compCompHnd->getEHinfo(info.compMethodHnd, XTnum, &clause);
        noway_assert(clause.HandlerLength != (unsigned)-1); // @DEPRECATED

#ifdef DEBUG
        if (verbose)
        {
            dispIncomingEHClause(XTnum, clause);
        }
#endif // DEBUG

        IL_OFFSET tryBegOff    = clause.TryOffset;
        IL_OFFSET tryEndOff    = tryBegOff + clause.TryLength;
        IL_OFFSET filterBegOff = 0;
        IL_OFFSET hndBegOff    = clause.HandlerOffset;
        IL_OFFSET hndEndOff    = hndBegOff + clause.HandlerLength;

        if (clause.Flags & CORINFO_EH_CLAUSE_FILTER)
        {
            filterBegOff = clause.FilterOffset;
        }

        if (tryEndOff > info.compILCodeSize)
        {
            BADCODE3("end of try block beyond end of method for try", " at offset %04X", tryBegOff);
        }
        if (hndEndOff > info.compILCodeSize)
        {
            BADCODE3("end of hnd block beyond end of method for try", " at offset %04X", tryBegOff);
        }

        HBtab->ebdTryBegOffset    = tryBegOff;
        HBtab->ebdTryEndOffset    = tryEndOff;
        HBtab->ebdFilterBegOffset = filterBegOff;
        HBtab->ebdHndBegOffset    = hndBegOff;
        HBtab->ebdHndEndOffset    = hndEndOff;

        /* Convert the various addresses to basic blocks */

        BasicBlock* tryBegBB = fgLookupBB(tryBegOff);
        BasicBlock* tryEndBB =
            fgLookupBB(tryEndOff); // note: this can be NULL if the try region is at the end of the function
        BasicBlock* hndBegBB = fgLookupBB(hndBegOff);
        BasicBlock* hndEndBB = nullptr;
        BasicBlock* filtBB   = nullptr;
        BasicBlock* block;

        //
        // Assert that the try/hnd beginning blocks are set up correctly
        //
        if (tryBegBB == nullptr)
        {
            BADCODE("Try Clause is invalid");
        }

        if (hndBegBB == nullptr)
        {
            BADCODE("Handler Clause is invalid");
        }

#if HANDLER_ENTRY_MUST_BE_IN_HOT_SECTION
        // This will change the block weight from 0 to 1
        // and clear the rarely run flag
        hndBegBB->makeBlockHot();
#else
        hndBegBB->bbSetRunRarely();   // handler entry points are rarely executed
#endif

        if (hndEndOff < info.compILCodeSize)
        {
            hndEndBB = fgLookupBB(hndEndOff);
        }

        if (clause.Flags & CORINFO_EH_CLAUSE_FILTER)
        {
            filtBB = HBtab->ebdFilter = fgLookupBB(clause.FilterOffset);
            filtBB->bbCatchTyp        = BBCT_FILTER;
            hndBegBB->bbCatchTyp      = BBCT_FILTER_HANDLER;

#if HANDLER_ENTRY_MUST_BE_IN_HOT_SECTION
            // This will change the block weight from 0 to 1
            // and clear the rarely run flag
            filtBB->makeBlockHot();
#else
            filtBB->bbSetRunRarely(); // filter entry points are rarely executed
#endif

            // Mark all BBs that belong to the filter with the XTnum of the corresponding handler
            for (block = filtBB; /**/; block = block->bbNext)
            {
                if (block == nullptr)
                {
                    BADCODE3("Missing endfilter for filter", " at offset %04X", filtBB->bbCodeOffs);
                    return;
                }

                // Still inside the filter
                block->setHndIndex(XTnum);

                if (block->bbJumpKind == BBJ_EHFILTERRET)
                {
                    // Mark catch handler as successor.
                    block->bbJumpDest = hndBegBB;
                    assert(block->bbJumpDest->bbCatchTyp == BBCT_FILTER_HANDLER);
                    break;
                }
            }

            if (!block->bbNext || block->bbNext != hndBegBB)
            {
                BADCODE3("Filter does not immediately precede handler for filter", " at offset %04X",
                         filtBB->bbCodeOffs);
            }
        }
        else
        {
            HBtab->ebdTyp = clause.ClassToken;

            /* Set bbCatchTyp as appropriate */

            if (clause.Flags & CORINFO_EH_CLAUSE_FINALLY)
            {
                hndBegBB->bbCatchTyp = BBCT_FINALLY;
            }
            else
            {
                if (clause.Flags & CORINFO_EH_CLAUSE_FAULT)
                {
                    hndBegBB->bbCatchTyp = BBCT_FAULT;
                }
                else
                {
                    hndBegBB->bbCatchTyp = clause.ClassToken;

                    // These values should be non-zero value that will
                    // not collide with real tokens for bbCatchTyp
                    if (clause.ClassToken == 0)
                    {
                        BADCODE("Exception catch type is Null");
                    }

                    noway_assert(clause.ClassToken != BBCT_FAULT);
                    noway_assert(clause.ClassToken != BBCT_FINALLY);
                    noway_assert(clause.ClassToken != BBCT_FILTER);
                    noway_assert(clause.ClassToken != BBCT_FILTER_HANDLER);
                }
            }
        }

        /* Mark the initial block and last blocks in the 'try' region */

        tryBegBB->bbFlags |= BBF_TRY_BEG;

        /*  Prevent future optimizations of removing the first block   */
        /*  of a TRY block and the first block of an exception handler */

        tryBegBB->bbFlags |= BBF_DONT_REMOVE;
        hndBegBB->bbFlags |= BBF_DONT_REMOVE;
        hndBegBB->bbRefs++; // The first block of a handler gets an extra, "artificial" reference count.

        if (clause.Flags & CORINFO_EH_CLAUSE_FILTER)
        {
            filtBB->bbFlags |= BBF_DONT_REMOVE;
            filtBB->bbRefs++; // The first block of a filter gets an extra, "artificial" reference count.
        }

        tryBegBB->bbFlags |= BBF_DONT_REMOVE;
        hndBegBB->bbFlags |= BBF_DONT_REMOVE;

        //
        // Store the info to the table of EH block handlers
        //

        HBtab->ebdHandlerType = ToEHHandlerType(clause.Flags);

        HBtab->ebdTryBeg  = tryBegBB;
        HBtab->ebdTryLast = (tryEndBB == nullptr) ? fgLastBB : tryEndBB->bbPrev;

        HBtab->ebdHndBeg  = hndBegBB;
        HBtab->ebdHndLast = (hndEndBB == nullptr) ? fgLastBB : hndEndBB->bbPrev;

        //
        // Assert that all of our try/hnd blocks are setup correctly.
        //
        if (HBtab->ebdTryLast == nullptr)
        {
            BADCODE("Try Clause is invalid");
        }

        if (HBtab->ebdHndLast == nullptr)
        {
            BADCODE("Handler Clause is invalid");
        }

        //
        // Verify that it's legal
        //

        verInsertEhNode(&clause, HBtab);

    } // end foreach handler table entry

    fgSortEHTable();

    // Next, set things related to nesting that depend on the sorting being complete.

    for (XTnum = 0, HBtab = compHndBBtab; XTnum < compHndBBtabCount; XTnum++, HBtab++)
    {
        /* Mark all blocks in the finally/fault or catch clause */

        BasicBlock* tryBegBB = HBtab->ebdTryBeg;
        BasicBlock* hndBegBB = HBtab->ebdHndBeg;

        IL_OFFSET tryBegOff = HBtab->ebdTryBegOffset;
        IL_OFFSET tryEndOff = HBtab->ebdTryEndOffset;

        IL_OFFSET hndBegOff = HBtab->ebdHndBegOffset;
        IL_OFFSET hndEndOff = HBtab->ebdHndEndOffset;

        BasicBlock* block;

        for (block = hndBegBB; block && (block->bbCodeOffs < hndEndOff); block = block->bbNext)
        {
            if (!block->hasHndIndex())
            {
                block->setHndIndex(XTnum);
            }

            // All blocks in a catch handler or filter are rarely run, except the entry
            if ((block != hndBegBB) && (hndBegBB->bbCatchTyp != BBCT_FINALLY))
            {
                block->bbSetRunRarely();
            }
        }

        /* Mark all blocks within the covered range of the try */

        for (block = tryBegBB; block && (block->bbCodeOffs < tryEndOff); block = block->bbNext)
        {
            /* Mark this BB as belonging to a 'try' block */

            if (!block->hasTryIndex())
            {
                block->setTryIndex(XTnum);
            }

#ifdef DEBUG
            /* Note: the BB can't span the 'try' block */

            if (!(block->bbFlags & BBF_INTERNAL))
            {
                noway_assert(tryBegOff <= block->bbCodeOffs);
                noway_assert(tryEndOff >= block->bbCodeOffsEnd || tryEndOff == tryBegOff);
            }
#endif
        }

/*  Init ebdHandlerNestingLevel of current clause, and bump up value for all
 *  enclosed clauses (which have to be before it in the table).
 *  Innermost try-finally blocks must precede outermost
 *  try-finally blocks.
 */

#if !defined(FEATURE_EH_FUNCLETS)
        HBtab->ebdHandlerNestingLevel = 0;
#endif // !FEATURE_EH_FUNCLETS

        HBtab->ebdEnclosingTryIndex = EHblkDsc::NO_ENCLOSING_INDEX;
        HBtab->ebdEnclosingHndIndex = EHblkDsc::NO_ENCLOSING_INDEX;

        noway_assert(XTnum < compHndBBtabCount);
        noway_assert(XTnum == ehGetIndex(HBtab));

        for (EHblkDsc* xtab = compHndBBtab; xtab < HBtab; xtab++)
        {
#if !defined(FEATURE_EH_FUNCLETS)
            if (jitIsBetween(xtab->ebdHndBegOffs(), hndBegOff, hndEndOff))
            {
                xtab->ebdHandlerNestingLevel++;
            }
#endif // !FEATURE_EH_FUNCLETS

            /* If we haven't recorded an enclosing try index for xtab then see
             *  if this EH region should be recorded.  We check if the
             *  first offset in the xtab lies within our region.  If so,
             *  the last offset also must lie within the region, due to
             *  nesting rules. verInsertEhNode(), below, will check for proper nesting.
             */
            if (xtab->ebdEnclosingTryIndex == EHblkDsc::NO_ENCLOSING_INDEX)
            {
                bool begBetween = jitIsBetween(xtab->ebdTryBegOffs(), tryBegOff, tryEndOff);
                if (begBetween)
                {
                    // Record the enclosing scope link
                    xtab->ebdEnclosingTryIndex = (unsigned short)XTnum;
                }
            }

            /* Do the same for the enclosing handler index.
             */
            if (xtab->ebdEnclosingHndIndex == EHblkDsc::NO_ENCLOSING_INDEX)
            {
                bool begBetween = jitIsBetween(xtab->ebdTryBegOffs(), hndBegOff, hndEndOff);
                if (begBetween)
                {
                    // Record the enclosing scope link
                    xtab->ebdEnclosingHndIndex = (unsigned short)XTnum;
                }
            }
        }

    } // end foreach handler table entry

#if !defined(FEATURE_EH_FUNCLETS)

    for (EHblkDsc* const HBtab : EHClauses(this))
    {
        if (ehMaxHndNestingCount <= HBtab->ebdHandlerNestingLevel)
            ehMaxHndNestingCount = HBtab->ebdHandlerNestingLevel + 1;
    }

#endif // !FEATURE_EH_FUNCLETS

    // always run these checks for a debug build
    INDEBUG(verCheckNestingLevel(initRoot);)

#ifndef DEBUG
    // fgNormalizeEH assumes that this test has been passed.  And Ssa assumes that fgNormalizeEHTable
    // has been run.  So do this unless we're in minOpts mode (and always in debug).
    if (!opts.MinOpts())
#endif
    {
        fgCheckBasicBlockControlFlow();
    }

#ifdef DEBUG
    if (verbose)
    {
        JITDUMP("*************** After fgFindBasicBlocks() has created the EH table\n");
        fgDispHandlerTab();
    }

    // We can't verify the handler table until all the IL legality checks have been done (above), since bad IL
    // (such as illegal nesting of regions) will trigger asserts here.
    fgVerifyHandlerTab();
#endif

    fgNormalizeEH();
}

/*****************************************************************************
 * Check control flow constraints for well formed IL. Bail if any of the constraints
 * are violated.
 */

void Compiler::fgCheckBasicBlockControlFlow()
{
    assert(!fgNormalizeEHDone); // These rules aren't quite correct after EH normalization has introduced new blocks

    EHblkDsc* HBtab;

    for (BasicBlock* const blk : Blocks())
    {
        if (blk->bbFlags & BBF_INTERNAL)
        {
            continue;
        }

        switch (blk->bbJumpKind)
        {
            case BBJ_NONE: // block flows into the next one (no jump)

                fgControlFlowPermitted(blk, blk->bbNext);

                break;

            case BBJ_ALWAYS: // block does unconditional jump to target

                fgControlFlowPermitted(blk, blk->bbJumpDest);

                break;

            case BBJ_COND: // block conditionally jumps to the target

                fgControlFlowPermitted(blk, blk->bbNext);

                fgControlFlowPermitted(blk, blk->bbJumpDest);

                break;

            case BBJ_RETURN: // block ends with 'ret'

                if (blk->hasTryIndex() || blk->hasHndIndex())
                {
                    BADCODE3("Return from a protected block", ". Before offset %04X", blk->bbCodeOffsEnd);
                }
                break;

            case BBJ_EHFINALLYRET:
            case BBJ_EHFILTERRET:

                if (!blk->hasHndIndex()) // must be part of a handler
                {
                    BADCODE3("Missing handler", ". Before offset %04X", blk->bbCodeOffsEnd);
                }

                HBtab = ehGetDsc(blk->getHndIndex());

                // Endfilter allowed only in a filter block
                if (blk->bbJumpKind == BBJ_EHFILTERRET)
                {
                    if (!HBtab->HasFilter())
                    {
                        BADCODE("Unexpected endfilter");
                    }
                }
                // endfinally allowed only in a finally/fault block
                else if (!HBtab->HasFinallyOrFaultHandler())
                {
                    BADCODE("Unexpected endfinally");
                }

                // The handler block should be the innermost block
                // Exception blocks are listed, innermost first.
                if (blk->hasTryIndex() && (blk->getTryIndex() < blk->getHndIndex()))
                {
                    BADCODE("endfinally / endfilter in nested try block");
                }

                break;

            case BBJ_THROW: // block ends with 'throw'
                /* throw is permitted from every BB, so nothing to check */
                /* importer makes sure that rethrow is done from a catch */
                break;

            case BBJ_LEAVE: // block always jumps to the target, maybe out of guarded
                            // region. Used temporarily until importing
                fgControlFlowPermitted(blk, blk->bbJumpDest, true);

                break;

            case BBJ_SWITCH: // block ends with a switch statement
                for (BasicBlock* const bTarget : blk->SwitchTargets())
                {
                    fgControlFlowPermitted(blk, bTarget);
                }
                break;

            case BBJ_EHCATCHRET:  // block ends with a leave out of a catch (only #if defined(FEATURE_EH_FUNCLETS))
            case BBJ_CALLFINALLY: // block always calls the target finally
            default:
                noway_assert(!"Unexpected bbJumpKind"); // these blocks don't get created until importing
                break;
        }
    }
}

/****************************************************************************
 * Check that the leave from the block is legal.
 * Consider removing this check here if we  can do it cheaply during importing
 */

void Compiler::fgControlFlowPermitted(BasicBlock* blkSrc, BasicBlock* blkDest, bool isLeave)
{
    assert(!fgNormalizeEHDone); // These rules aren't quite correct after EH normalization has introduced new blocks

    unsigned srcHndBeg, destHndBeg;
    unsigned srcHndEnd, destHndEnd;
    bool     srcInFilter, destInFilter;
    bool     srcInCatch = false;

    EHblkDsc* srcHndTab;

    srcHndTab = ehInitHndRange(blkSrc, &srcHndBeg, &srcHndEnd, &srcInFilter);
    ehInitHndRange(blkDest, &destHndBeg, &destHndEnd, &destInFilter);

    /* Impose the rules for leaving or jumping from handler blocks */

    if (blkSrc->hasHndIndex())
    {
        srcInCatch = srcHndTab->HasCatchHandler() && srcHndTab->InHndRegionILRange(blkSrc);

        /* Are we jumping within the same handler index? */
        if (BasicBlock::sameHndRegion(blkSrc, blkDest))
        {
            /* Do we have a filter clause? */
            if (srcHndTab->HasFilter())
            {
                /* filters and catch handlers share same eh index  */
                /* we need to check for control flow between them. */
                if (srcInFilter != destInFilter)
                {
                    if (!jitIsBetween(blkDest->bbCodeOffs, srcHndBeg, srcHndEnd))
                    {
                        BADCODE3("Illegal control flow between filter and handler", ". Before offset %04X",
                                 blkSrc->bbCodeOffsEnd);
                    }
                }
            }
        }
        else
        {
            /* The handler indexes of blkSrc and blkDest are different */
            if (isLeave)
            {
                /* Any leave instructions must not enter the dest handler from outside*/
                if (!jitIsBetween(srcHndBeg, destHndBeg, destHndEnd))
                {
                    BADCODE3("Illegal use of leave to enter handler", ". Before offset %04X", blkSrc->bbCodeOffsEnd);
                }
            }
            else
            {
                /* We must use a leave to exit a handler */
                BADCODE3("Illegal control flow out of a handler", ". Before offset %04X", blkSrc->bbCodeOffsEnd);
            }

            /* Do we have a filter clause? */
            if (srcHndTab->HasFilter())
            {
                /* It is ok to leave from the handler block of a filter, */
                /* but not from the filter block of a filter             */
                if (srcInFilter != destInFilter)
                {
                    BADCODE3("Illegal to leave a filter handler", ". Before offset %04X", blkSrc->bbCodeOffsEnd);
                }
            }

            /* We should never leave a finally handler */
            if (srcHndTab->HasFinallyHandler())
            {
                BADCODE3("Illegal to leave a finally handler", ". Before offset %04X", blkSrc->bbCodeOffsEnd);
            }

            /* We should never leave a fault handler */
            if (srcHndTab->HasFaultHandler())
            {
                BADCODE3("Illegal to leave a fault handler", ". Before offset %04X", blkSrc->bbCodeOffsEnd);
            }
        }
    }
    else if (blkDest->hasHndIndex())
    {
        /* blkSrc was not inside a handler, but blkDst is inside a handler */
        BADCODE3("Illegal control flow into a handler", ". Before offset %04X", blkSrc->bbCodeOffsEnd);
    }

    /* Are we jumping from a catch handler into the corresponding try? */
    /* VB uses this for "on error goto "                               */

    if (isLeave && srcInCatch)
    {
        // inspect all handlers containing the jump source

        bool      bValidJumpToTry   = false; // are we jumping in a valid way from a catch to the corresponding try?
        bool      bCatchHandlerOnly = true;  // false if we are jumping out of a non-catch handler
        EHblkDsc* ehTableEnd;
        EHblkDsc* ehDsc;

        for (ehDsc = compHndBBtab, ehTableEnd = compHndBBtab + compHndBBtabCount;
             bCatchHandlerOnly && ehDsc < ehTableEnd; ehDsc++)
        {
            if (ehDsc->InHndRegionILRange(blkSrc))
            {
                if (ehDsc->HasCatchHandler())
                {
                    if (ehDsc->InTryRegionILRange(blkDest))
                    {
                        // If we already considered the jump for a different try/catch,
                        // we would have two overlapping try regions with two overlapping catch
                        // regions, which is illegal.
                        noway_assert(!bValidJumpToTry);

                        // Allowed if it is the first instruction of an inner try
                        // (and all trys in between)
                        //
                        // try {
                        //  ..
                        // _tryAgain:
                        //  ..
                        //      try {
                        //      _tryNestedInner:
                        //        ..
                        //          try {
                        //          _tryNestedIllegal:
                        //            ..
                        //          } catch {
                        //            ..
                        //          }
                        //        ..
                        //      } catch {
                        //        ..
                        //      }
                        //  ..
                        // } catch {
                        //  ..
                        //  leave _tryAgain         // Allowed
                        //  ..
                        //  leave _tryNestedInner   // Allowed
                        //  ..
                        //  leave _tryNestedIllegal // Not Allowed
                        //  ..
                        // }
                        //
                        // Note: The leave is allowed also from catches nested inside the catch shown above.

                        /* The common case where leave is to the corresponding try */
                        if (ehDsc->ebdIsSameTry(this, blkDest->getTryIndex()) ||
                            /* Also allowed is a leave to the start of a try which starts in the handler's try */
                            fgFlowToFirstBlockOfInnerTry(ehDsc->ebdTryBeg, blkDest, false))
                        {
                            bValidJumpToTry = true;
                        }
                    }
                }
                else
                {
                    // We are jumping from a handler which is not a catch handler.

                    // If it's a handler, but not a catch handler, it must be either a finally or fault
                    if (!ehDsc->HasFinallyOrFaultHandler())
                    {
                        BADCODE3("Handlers must be catch, finally, or fault", ". Before offset %04X",
                                 blkSrc->bbCodeOffsEnd);
                    }

                    // Are we jumping out of this handler?
                    if (!ehDsc->InHndRegionILRange(blkDest))
                    {
                        bCatchHandlerOnly = false;
                    }
                }
            }
            else if (ehDsc->InFilterRegionILRange(blkSrc))
            {
                // Are we jumping out of a filter?
                if (!ehDsc->InFilterRegionILRange(blkDest))
                {
                    bCatchHandlerOnly = false;
                }
            }
        }

        if (bCatchHandlerOnly)
        {
            if (bValidJumpToTry)
            {
                return;
            }
            else
            {
                // FALL THROUGH
                // This is either the case of a leave to outside the try/catch,
                // or a leave to a try not nested in this try/catch.
                // The first case is allowed, the second one will be checked
                // later when we check the try block rules (it is illegal if we
                // jump to the middle of the destination try).
            }
        }
        else
        {
            BADCODE3("illegal leave to exit a finally, fault or filter", ". Before offset %04X", blkSrc->bbCodeOffsEnd);
        }
    }

    /* Check all the try block rules */

    IL_OFFSET srcTryBeg;
    IL_OFFSET srcTryEnd;
    IL_OFFSET destTryBeg;
    IL_OFFSET destTryEnd;

    ehInitTryRange(blkSrc, &srcTryBeg, &srcTryEnd);
    ehInitTryRange(blkDest, &destTryBeg, &destTryEnd);

    /* Are we jumping between try indexes? */
    if (!BasicBlock::sameTryRegion(blkSrc, blkDest))
    {
        // Are we exiting from an inner to outer try?
        if (jitIsBetween(srcTryBeg, destTryBeg, destTryEnd) && jitIsBetween(srcTryEnd - 1, destTryBeg, destTryEnd))
        {
            if (!isLeave)
            {
                BADCODE3("exit from try block without a leave", ". Before offset %04X", blkSrc->bbCodeOffsEnd);
            }
        }
        else if (jitIsBetween(destTryBeg, srcTryBeg, srcTryEnd))
        {
            // check that the dest Try is first instruction of an inner try
            if (!fgFlowToFirstBlockOfInnerTry(blkSrc, blkDest, false))
            {
                BADCODE3("control flow into middle of try", ". Before offset %04X", blkSrc->bbCodeOffsEnd);
            }
        }
        else // there is no nesting relationship between src and dest
        {
            if (isLeave)
            {
                // check that the dest Try is first instruction of an inner try sibling
                if (!fgFlowToFirstBlockOfInnerTry(blkSrc, blkDest, true))
                {
                    BADCODE3("illegal leave into middle of try", ". Before offset %04X", blkSrc->bbCodeOffsEnd);
                }
            }
            else
            {
                BADCODE3("illegal control flow in to/out of try block", ". Before offset %04X", blkSrc->bbCodeOffsEnd);
            }
        }
    }
}

/*****************************************************************************
 *  Check that blkDest is the first block of an inner try or a sibling
 *    with no intervening trys in between
 */

bool Compiler::fgFlowToFirstBlockOfInnerTry(BasicBlock* blkSrc, BasicBlock* blkDest, bool sibling)
{
    assert(!fgNormalizeEHDone); // These rules aren't quite correct after EH normalization has introduced new blocks

    noway_assert(blkDest->hasTryIndex());

    unsigned XTnum     = blkDest->getTryIndex();
    unsigned lastXTnum = blkSrc->hasTryIndex() ? blkSrc->getTryIndex() : compHndBBtabCount;
    noway_assert(XTnum < compHndBBtabCount);
    noway_assert(lastXTnum <= compHndBBtabCount);

    EHblkDsc* HBtab = ehGetDsc(XTnum);

    // check that we are not jumping into middle of try
    if (HBtab->ebdTryBeg != blkDest)
    {
        return false;
    }

    if (sibling)
    {
        noway_assert(!BasicBlock::sameTryRegion(blkSrc, blkDest));

        // find the l.u.b of the two try ranges
        // Set lastXTnum to the l.u.b.

        HBtab = ehGetDsc(lastXTnum);

        for (lastXTnum++, HBtab++; lastXTnum < compHndBBtabCount; lastXTnum++, HBtab++)
        {
            if (jitIsBetweenInclusive(blkDest->bbNum, HBtab->ebdTryBeg->bbNum, HBtab->ebdTryLast->bbNum))
            {
                break;
            }
        }
    }

    // now check there are no intervening trys between dest and l.u.b
    // (it is ok to have intervening trys as long as they all start at
    //  the same code offset)

    HBtab = ehGetDsc(XTnum);

    for (XTnum++, HBtab++; XTnum < lastXTnum; XTnum++, HBtab++)
    {
        if (HBtab->ebdTryBeg->bbNum < blkDest->bbNum && blkDest->bbNum <= HBtab->ebdTryLast->bbNum)
        {
            return false;
        }
    }

    return true;
}

/*****************************************************************************
 *  Returns the handler nesting level of the block.
 *  *pFinallyNesting is set to the nesting level of the inner-most
 *  finally-protected try the block is in.
 */

unsigned Compiler::fgGetNestingLevel(BasicBlock* block, unsigned* pFinallyNesting)
{
    unsigned  curNesting = 0;            // How many handlers is the block in
    unsigned  tryFin     = (unsigned)-1; // curNesting when we see innermost finally-protected try
    unsigned  XTnum;
    EHblkDsc* HBtab;

    /* We find the block's handler nesting level by walking over the
       complete exception table and find enclosing clauses. */

    for (XTnum = 0, HBtab = compHndBBtab; XTnum < compHndBBtabCount; XTnum++, HBtab++)
    {
        noway_assert(HBtab->ebdTryBeg && HBtab->ebdHndBeg);

        if (HBtab->HasFinallyHandler() && (tryFin == (unsigned)-1) && bbInTryRegions(XTnum, block))
        {
            tryFin = curNesting;
        }
        else if (bbInHandlerRegions(XTnum, block))
        {
            curNesting++;
        }
    }

    if (tryFin == (unsigned)-1)
    {
        tryFin = curNesting;
    }

    if (pFinallyNesting)
    {
        *pFinallyNesting = curNesting - tryFin;
    }

    return curNesting;
}

//------------------------------------------------------------------------
// fgFindBlockILOffset: Given a block, find the IL offset corresponding to the first statement
//      in the block with a legal IL offset. Skip any leading statements that have BAD_IL_OFFSET.
//      If no statement has an initialized statement offset (including the case where there are
//      no statements in the block), then return BAD_IL_OFFSET. This function is used when
//      blocks are split or modified, and we want to maintain the IL offset as much as possible
//      to preserve good debugging behavior.
//
// Arguments:
//      block - The block to check.
//
// Return Value:
//      The first good IL offset of a statement in the block, or BAD_IL_OFFSET if such an IL offset
//      cannot be found.
//
IL_OFFSET Compiler::fgFindBlockILOffset(BasicBlock* block)
{
    // This function searches for IL offsets in statement nodes, so it can't be used in LIR. We
    // could have a similar function for LIR that searches for GT_IL_OFFSET nodes.
    assert(!block->IsLIR());

    for (Statement* const stmt : block->Statements())
    {
        if (stmt->GetILOffsetX() != BAD_IL_OFFSET)
        {
            return jitGetILoffs(stmt->GetILOffsetX());
        }
    }

    return BAD_IL_OFFSET;
}

//------------------------------------------------------------------------------
// fgSplitBlockAtEnd - split the given block into two blocks.
//                   All code in the block stays in the original block.
//                   Control falls through from original to new block, and
//                   the new block is returned.
//------------------------------------------------------------------------------
BasicBlock* Compiler::fgSplitBlockAtEnd(BasicBlock* curr)
{
    // We'd like to use fgNewBBafter(), but we need to update the preds list before linking in the new block.
    // (We need the successors of 'curr' to be correct when we do this.)
    BasicBlock* newBlock = bbNewBasicBlock(curr->bbJumpKind);

    // Start the new block with no refs. When we set the preds below, this will get updated correctly.
    newBlock->bbRefs = 0;

    // For each successor of the original block, set the new block as their predecessor.
    // Note we are using the "rational" version of the successor iterator that does not hide the finallyret arcs.
    // Without these arcs, a block 'b' may not be a member of succs(preds(b))
    if (curr->bbJumpKind != BBJ_SWITCH)
    {
        for (BasicBlock* const succ : curr->Succs(this))
        {
            if (succ != newBlock)
            {
                JITDUMP(FMT_BB " previous predecessor was " FMT_BB ", now is " FMT_BB "\n", succ->bbNum, curr->bbNum,
                        newBlock->bbNum);
                fgReplacePred(succ, curr, newBlock);
            }
        }

        newBlock->bbJumpDest = curr->bbJumpDest;
        curr->bbJumpDest     = nullptr;
    }
    else
    {
        // In the case of a switch statement there's more complicated logic in order to wire up the predecessor lists
        // but fortunately there's an existing method that implements this functionality.
        newBlock->bbJumpSwt = curr->bbJumpSwt;

        fgChangeSwitchBlock(curr, newBlock);

        curr->bbJumpSwt = nullptr;
    }

    newBlock->inheritWeight(curr);

    // Set the new block's flags. Note that the new block isn't BBF_INTERNAL unless the old block is.
    newBlock->bbFlags = curr->bbFlags;

    // Remove flags that the new block can't have.
    newBlock->bbFlags &=
        ~(BBF_TRY_BEG | BBF_LOOP_HEAD | BBF_LOOP_CALL0 | BBF_LOOP_CALL1 | BBF_FUNCLET_BEG | BBF_LOOP_PREHEADER |
          BBF_KEEP_BBJ_ALWAYS | BBF_PATCHPOINT | BBF_BACKWARD_JUMP_TARGET | BBF_LOOP_ALIGN);

    // Remove the GC safe bit on the new block. It seems clear that if we split 'curr' at the end,
    // such that all the code is left in 'curr', and 'newBlock' just gets the control flow, then
    // both 'curr' and 'newBlock' could accurately retain an existing GC safe bit. However, callers
    // use this function to split blocks in the middle, or at the beginning, and they don't seem to
    // be careful about updating this flag appropriately. So, removing the GC safe bit is simply
    // conservative: some functions might end up being fully interruptible that could be partially
    // interruptible if we exercised more care here.
    newBlock->bbFlags &= ~BBF_GC_SAFE_POINT;

#if defined(FEATURE_EH_FUNCLETS) && defined(TARGET_ARM)
    newBlock->bbFlags &= ~(BBF_FINALLY_TARGET);
#endif // defined(FEATURE_EH_FUNCLETS) && defined(TARGET_ARM)

    // The new block has no code, so we leave bbCodeOffs/bbCodeOffsEnd set to BAD_IL_OFFSET. If a caller
    // puts code in the block, then it needs to update these.

    // Insert the new block in the block list after the 'curr' block.
    fgInsertBBafter(curr, newBlock);
    fgExtendEHRegionAfter(curr); // The new block is in the same EH region as the old block.

    // Remove flags from the old block that are no longer possible.
    curr->bbFlags &= ~(BBF_HAS_JMP | BBF_RETLESS_CALL);

    // Default to fallthru, and add the arc for that.
    curr->bbJumpKind = BBJ_NONE;
    fgAddRefPred(newBlock, curr);

    return newBlock;
}

//------------------------------------------------------------------------------
// fgSplitBlockAfterStatement - Split the given block, with all code after
//                              the given statement going into the second block.
//------------------------------------------------------------------------------
BasicBlock* Compiler::fgSplitBlockAfterStatement(BasicBlock* curr, Statement* stmt)
{
    assert(!curr->IsLIR()); // No statements in LIR, so you can't use this function.

    BasicBlock* newBlock = fgSplitBlockAtEnd(curr);

    if (stmt != nullptr)
    {
        newBlock->bbStmtList = stmt->GetNextStmt();
        if (newBlock->bbStmtList != nullptr)
        {
            newBlock->bbStmtList->SetPrevStmt(curr->bbStmtList->GetPrevStmt());
        }
        curr->bbStmtList->SetPrevStmt(stmt);
        stmt->SetNextStmt(nullptr);

        // Update the IL offsets of the blocks to match the split.

        assert(newBlock->bbCodeOffs == BAD_IL_OFFSET);
        assert(newBlock->bbCodeOffsEnd == BAD_IL_OFFSET);

        // curr->bbCodeOffs remains the same
        newBlock->bbCodeOffsEnd = curr->bbCodeOffsEnd;

        IL_OFFSET splitPointILOffset = fgFindBlockILOffset(newBlock);

        curr->bbCodeOffsEnd  = splitPointILOffset;
        newBlock->bbCodeOffs = splitPointILOffset;
    }
    else
    {
        assert(curr->bbStmtList == nullptr); // if no tree was given then it better be an empty block
    }

    return newBlock;
}

//------------------------------------------------------------------------------
// fgSplitBlockAfterNode - Split the given block, with all code after
//                         the given node going into the second block.
//                         This function is only used in LIR.
//------------------------------------------------------------------------------
BasicBlock* Compiler::fgSplitBlockAfterNode(BasicBlock* curr, GenTree* node)
{
    assert(curr->IsLIR());

    BasicBlock* newBlock = fgSplitBlockAtEnd(curr);

    if (node != nullptr)
    {
        LIR::Range& currBBRange = LIR::AsRange(curr);

        if (node != currBBRange.LastNode())
        {
            LIR::Range nodesToMove = currBBRange.Remove(node->gtNext, currBBRange.LastNode());
            LIR::AsRange(newBlock).InsertAtBeginning(std::move(nodesToMove));
        }

        // Update the IL offsets of the blocks to match the split.

        assert(newBlock->bbCodeOffs == BAD_IL_OFFSET);
        assert(newBlock->bbCodeOffsEnd == BAD_IL_OFFSET);

        // curr->bbCodeOffs remains the same
        newBlock->bbCodeOffsEnd = curr->bbCodeOffsEnd;

        // Search backwards from the end of the current block looking for the IL offset to use
        // for the end IL offset for the original block.
        IL_OFFSET                   splitPointILOffset = BAD_IL_OFFSET;
        LIR::Range::ReverseIterator riter;
        LIR::Range::ReverseIterator riterEnd;
        for (riter = currBBRange.rbegin(), riterEnd = currBBRange.rend(); riter != riterEnd; ++riter)
        {
            if ((*riter)->gtOper == GT_IL_OFFSET)
            {
                GenTreeILOffset* ilOffset = (*riter)->AsILOffset();
                if (ilOffset->gtStmtILoffsx != BAD_IL_OFFSET)
                {
                    splitPointILOffset = jitGetILoffs(ilOffset->gtStmtILoffsx);
                    break;
                }
            }
        }

        curr->bbCodeOffsEnd = splitPointILOffset;

        // Also use this as the beginning offset of the next block. Presumably we could/should
        // look to see if the first node is a GT_IL_OFFSET node, and use that instead.
        newBlock->bbCodeOffs = splitPointILOffset;
    }
    else
    {
        assert(curr->bbStmtList == nullptr); // if no node was given then it better be an empty block
    }

    return newBlock;
}

//------------------------------------------------------------------------------
// fgSplitBlockAtBeginning - Split the given block into two blocks.
//                         Control falls through from original to new block,
//                         and the new block is returned.
//                         All code in the original block goes into the new block
//------------------------------------------------------------------------------
BasicBlock* Compiler::fgSplitBlockAtBeginning(BasicBlock* curr)
{
    BasicBlock* newBlock = fgSplitBlockAtEnd(curr);

    if (curr->IsLIR())
    {
        newBlock->SetFirstLIRNode(curr->GetFirstLIRNode());
        curr->SetFirstLIRNode(nullptr);
    }
    else
    {
        newBlock->bbStmtList = curr->bbStmtList;
        curr->bbStmtList     = nullptr;
    }

    // The new block now has all the code, and the old block has none. Update the
    // IL offsets for the block to reflect this.

    newBlock->bbCodeOffs    = curr->bbCodeOffs;
    newBlock->bbCodeOffsEnd = curr->bbCodeOffsEnd;

    curr->bbCodeOffs    = BAD_IL_OFFSET;
    curr->bbCodeOffsEnd = BAD_IL_OFFSET;

    return newBlock;
}

//------------------------------------------------------------------------
// fgSplitEdge: Splits the edge between a block 'curr' and its successor 'succ' by creating a new block
//              that replaces 'succ' as a successor of 'curr', and which branches unconditionally
//              to (or falls through to) 'succ'. Note that for a BBJ_COND block 'curr',
//              'succ' might be the fall-through path or the branch path from 'curr'.
//
// Arguments:
//    curr - A block which branches to 'succ'
//    succ - The target block
//
// Return Value:
//    Returns a new block, that is a successor of 'curr' and which branches unconditionally to 'succ'
//
// Assumptions:
//    'curr' must have a bbJumpKind of BBJ_COND, BBJ_ALWAYS, or BBJ_SWITCH
//
// Notes:
//    The returned block is empty.
//    Can be invoked before pred lists are built.

BasicBlock* Compiler::fgSplitEdge(BasicBlock* curr, BasicBlock* succ)
{
    assert(curr->bbJumpKind == BBJ_COND || curr->bbJumpKind == BBJ_SWITCH || curr->bbJumpKind == BBJ_ALWAYS);

    if (fgComputePredsDone)
    {
        assert(fgGetPredForBlock(succ, curr) != nullptr);
    }

    BasicBlock* newBlock;
    if (succ == curr->bbNext)
    {
        // The successor is the fall-through path of a BBJ_COND, or
        // an immediately following block of a BBJ_SWITCH (which has
        // no fall-through path). For this case, simply insert a new
        // fall-through block after 'curr'.
        newBlock = fgNewBBafter(BBJ_NONE, curr, true /*extendRegion*/);
    }
    else
    {
        newBlock = fgNewBBinRegion(BBJ_ALWAYS, curr, curr->isRunRarely());
        // The new block always jumps to 'succ'
        newBlock->bbJumpDest = succ;
    }
    newBlock->bbFlags |= (curr->bbFlags & succ->bbFlags & (BBF_BACKWARD_JUMP));

    JITDUMP("Splitting edge from " FMT_BB " to " FMT_BB "; adding " FMT_BB "\n", curr->bbNum, succ->bbNum,
            newBlock->bbNum);

    if (curr->bbJumpKind == BBJ_COND)
    {
        fgReplacePred(succ, curr, newBlock);
        if (curr->bbJumpDest == succ)
        {
            // Now 'curr' jumps to newBlock
            curr->bbJumpDest = newBlock;
        }
        fgAddRefPred(newBlock, curr);
    }
    else if (curr->bbJumpKind == BBJ_SWITCH)
    {
        // newBlock replaces 'succ' in the switch.
        fgReplaceSwitchJumpTarget(curr, newBlock, succ);

        // And 'succ' has 'newBlock' as a new predecessor.
        fgAddRefPred(succ, newBlock);
    }
    else
    {
        assert(curr->bbJumpKind == BBJ_ALWAYS);
        fgReplacePred(succ, curr, newBlock);
        curr->bbJumpDest = newBlock;
        fgAddRefPred(newBlock, curr);
    }

    // This isn't accurate, but it is complex to compute a reasonable number so just assume that we take the
    // branch 50% of the time.
    //
    if (curr->bbJumpKind != BBJ_ALWAYS)
    {
        newBlock->inheritWeightPercentage(curr, 50);
    }

    // The bbLiveIn and bbLiveOut are both equal to the bbLiveIn of 'succ'
    if (fgLocalVarLivenessDone)
    {
        VarSetOps::Assign(this, newBlock->bbLiveIn, succ->bbLiveIn);
        VarSetOps::Assign(this, newBlock->bbLiveOut, succ->bbLiveIn);
    }

    return newBlock;
}

// Removes the block from the bbPrev/bbNext chain
// Updates fgFirstBB and fgLastBB if necessary
// Does not update fgFirstFuncletBB or fgFirstColdBlock (fgUnlinkRange does)

void Compiler::fgUnlinkBlock(BasicBlock* block)
{
    if (block->bbPrev)
    {
        block->bbPrev->bbNext = block->bbNext;
        if (block->bbNext)
        {
            block->bbNext->bbPrev = block->bbPrev;
        }
        else
        {
            fgLastBB = block->bbPrev;
        }
    }
    else
    {
        assert(block == fgFirstBB);
        assert(block != fgLastBB);
        assert((fgFirstBBScratch == nullptr) || (fgFirstBBScratch == fgFirstBB));

        fgFirstBB         = block->bbNext;
        fgFirstBB->bbPrev = nullptr;

        if (fgFirstBBScratch != nullptr)
        {
#ifdef DEBUG
            // We had created an initial scratch BB, but now we're deleting it.
            if (verbose)
            {
                printf("Unlinking scratch " FMT_BB "\n", block->bbNum);
            }
#endif // DEBUG
            fgFirstBBScratch = nullptr;
        }
    }
}

/*****************************************************************************************************
 *
 *  Function called to unlink basic block range [bBeg .. bEnd] from the basic block list.
 *
 *  'bBeg' can't be the first block.
 */

void Compiler::fgUnlinkRange(BasicBlock* bBeg, BasicBlock* bEnd)
{
    assert(bBeg != nullptr);
    assert(bEnd != nullptr);

    BasicBlock* bPrev = bBeg->bbPrev;
    assert(bPrev != nullptr); // Can't unlink a range starting with the first block

    bPrev->setNext(bEnd->bbNext);

    /* If we removed the last block in the method then update fgLastBB */
    if (fgLastBB == bEnd)
    {
        fgLastBB = bPrev;
        noway_assert(fgLastBB->bbNext == nullptr);
    }

    // If bEnd was the first Cold basic block update fgFirstColdBlock
    if (fgFirstColdBlock == bEnd)
    {
        fgFirstColdBlock = bPrev->bbNext;
    }

#if defined(FEATURE_EH_FUNCLETS)
#ifdef DEBUG
    // You can't unlink a range that includes the first funclet block. A range certainly
    // can't cross the non-funclet/funclet region. And you can't unlink the first block
    // of the first funclet with this, either. (If that's necessary, it could be allowed
    // by updating fgFirstFuncletBB to bEnd->bbNext.)
    for (BasicBlock* tempBB = bBeg; tempBB != bEnd->bbNext; tempBB = tempBB->bbNext)
    {
        assert(tempBB != fgFirstFuncletBB);
    }
#endif // DEBUG
#endif // FEATURE_EH_FUNCLETS
}

/*****************************************************************************************************
 *
 *  Function called to remove a basic block
 */

void Compiler::fgRemoveBlock(BasicBlock* block, bool unreachable)
{
    /* The block has to be either unreachable or empty */

    PREFIX_ASSUME(block != nullptr);

    BasicBlock* bPrev = block->bbPrev;

    JITDUMP("fgRemoveBlock " FMT_BB "\n", block->bbNum);

    // If we've cached any mappings from switch blocks to SwitchDesc's (which contain only the
    // *unique* successors of the switch block), invalidate that cache, since an entry in one of
    // the SwitchDescs might be removed.
    InvalidateUniqueSwitchSuccMap();

    noway_assert((block == fgFirstBB) || (bPrev && (bPrev->bbNext == block)));
    noway_assert(!(block->bbFlags & BBF_DONT_REMOVE));

    // Should never remove a genReturnBB, as we might have special hookups there.
    noway_assert(block != genReturnBB);

#if defined(FEATURE_EH_FUNCLETS) && defined(TARGET_ARM)
    // Don't remove a finally target
    assert(!(block->bbFlags & BBF_FINALLY_TARGET));
#endif // defined(FEATURE_EH_FUNCLETS) && defined(TARGET_ARM)

    if (unreachable)
    {
        PREFIX_ASSUME(bPrev != nullptr);

        fgUnreachableBlock(block);

        /* If this is the last basic block update fgLastBB */
        if (block == fgLastBB)
        {
            fgLastBB = bPrev;
        }

#if defined(FEATURE_EH_FUNCLETS)
        // If block was the fgFirstFuncletBB then set fgFirstFuncletBB to block->bbNext
        if (block == fgFirstFuncletBB)
        {
            fgFirstFuncletBB = block->bbNext;
        }
#endif // FEATURE_EH_FUNCLETS

        if (bPrev->bbJumpKind == BBJ_CALLFINALLY)
        {
            // bPrev CALL becomes RETLESS as the BBJ_ALWAYS block is unreachable
            bPrev->bbFlags |= BBF_RETLESS_CALL;

#if defined(FEATURE_EH_FUNCLETS) && defined(TARGET_ARM)
            NO_WAY("No retless call finally blocks; need unwind target instead");
#endif // defined(FEATURE_EH_FUNCLETS) && defined(TARGET_ARM)
        }
        else if (bPrev->bbJumpKind == BBJ_ALWAYS && bPrev->bbJumpDest == block->bbNext &&
                 !(bPrev->bbFlags & BBF_KEEP_BBJ_ALWAYS) && (block != fgFirstColdBlock) &&
                 (block->bbNext != fgFirstColdBlock))
        {
            // previous block is a BBJ_ALWAYS to the next block: change to BBJ_NONE.
            // Note that we don't do it if bPrev follows a BBJ_CALLFINALLY block (BBF_KEEP_BBJ_ALWAYS),
            // because that would violate our invariant that BBJ_CALLFINALLY blocks are followed by
            // BBJ_ALWAYS blocks.
            bPrev->bbJumpKind = BBJ_NONE;
        }

        // If this is the first Cold basic block update fgFirstColdBlock
        if (block == fgFirstColdBlock)
        {
            fgFirstColdBlock = block->bbNext;
        }

        /* Unlink this block from the bbNext chain */
        fgUnlinkBlock(block);

        /* At this point the bbPreds and bbRefs had better be zero */
        noway_assert((block->bbRefs == 0) && (block->bbPreds == nullptr));

        /*  A BBJ_CALLFINALLY is usually paired with a BBJ_ALWAYS.
         *  If we delete such a BBJ_CALLFINALLY we also delete the BBJ_ALWAYS
         */
        if (block->isBBCallAlwaysPair())
        {
            BasicBlock* leaveBlk = block->bbNext;
            noway_assert(leaveBlk->bbJumpKind == BBJ_ALWAYS);

            leaveBlk->bbFlags &= ~BBF_DONT_REMOVE;
            leaveBlk->bbRefs  = 0;
            leaveBlk->bbPreds = nullptr;

            fgRemoveBlock(leaveBlk, true);

#if defined(FEATURE_EH_FUNCLETS) && defined(TARGET_ARM)
            fgClearFinallyTargetBit(leaveBlk->bbJumpDest);
#endif // defined(FEATURE_EH_FUNCLETS) && defined(TARGET_ARM)
        }
        else if (block->bbJumpKind == BBJ_RETURN)
        {
            fgRemoveReturnBlock(block);
        }
    }
    else // block is empty
    {
        noway_assert(block->isEmpty());

        // The block cannot follow a non-retless BBJ_CALLFINALLY (because we don't know who may jump to it).
        noway_assert(!block->isBBCallAlwaysPairTail());

        /* This cannot be the last basic block */
        noway_assert(block != fgLastBB);

#ifdef DEBUG
        if (verbose)
        {
            printf("Removing empty " FMT_BB "\n", block->bbNum);
        }
#endif // DEBUG

#ifdef DEBUG
        /* Some extra checks for the empty case */

        switch (block->bbJumpKind)
        {
            case BBJ_NONE:
                break;

            case BBJ_ALWAYS:
                /* Do not remove a block that jumps to itself - used for while (true){} */
                noway_assert(block->bbJumpDest != block);

                /* Empty GOTO can be removed iff bPrev is BBJ_NONE */
                noway_assert(bPrev && bPrev->bbJumpKind == BBJ_NONE);
                break;

            default:
                noway_assert(!"Empty block of this type cannot be removed!");
                break;
        }
#endif // DEBUG

        noway_assert(block->bbJumpKind == BBJ_NONE || block->bbJumpKind == BBJ_ALWAYS);

        /* Who is the "real" successor of this block? */

        BasicBlock* succBlock;

        if (block->bbJumpKind == BBJ_ALWAYS)
        {
            succBlock = block->bbJumpDest;
        }
        else
        {
            succBlock = block->bbNext;
        }

        bool skipUnmarkLoop = false;

        // If block is the backedge for a loop and succBlock precedes block
        // then the succBlock becomes the new LOOP HEAD
        // NOTE: there's an assumption here that the blocks are numbered in increasing bbNext order.
        // NOTE 2: if fgDomsComputed is false, then we can't check reachability. However, if this is
        // the case, then the loop structures probably are also invalid, and shouldn't be used. This
        // can be the case late in compilation (such as Lower), where remnants of earlier created
        // structures exist, but haven't been maintained.
        if (block->isLoopHead() && (succBlock->bbNum <= block->bbNum))
        {
            succBlock->bbFlags |= BBF_LOOP_HEAD;

            if (block->isLoopAlign())
            {
                succBlock->bbFlags |= BBF_LOOP_ALIGN;
                JITDUMP("Propagating LOOP_ALIGN flag from " FMT_BB " to " FMT_BB " for loop# %d.", block->bbNum,
                        succBlock->bbNum, block->bbNatLoopNum);
            }

            if (fgDomsComputed && fgReachable(succBlock, block))
            {
                /* Mark all the reachable blocks between 'succBlock' and 'block', excluding 'block' */
                optMarkLoopBlocks(succBlock, block, true);
            }
        }
        else if (succBlock->isLoopHead() && bPrev && (succBlock->bbNum <= bPrev->bbNum))
        {
            skipUnmarkLoop = true;
        }

        noway_assert(succBlock);

        // If this is the first Cold basic block update fgFirstColdBlock
        if (block == fgFirstColdBlock)
        {
            fgFirstColdBlock = block->bbNext;
        }

#if defined(FEATURE_EH_FUNCLETS)
        // Update fgFirstFuncletBB if necessary
        if (block == fgFirstFuncletBB)
        {
            fgFirstFuncletBB = block->bbNext;
        }
#endif // FEATURE_EH_FUNCLETS

        /* First update the loop table and bbWeights */
        optUpdateLoopsBeforeRemoveBlock(block, skipUnmarkLoop);

        // Update successor block start IL offset, if empty predecessor
        // covers the immediately preceding range.
        if ((block->bbCodeOffsEnd == succBlock->bbCodeOffs) && (block->bbCodeOffs != BAD_IL_OFFSET))
        {
            assert(block->bbCodeOffs <= succBlock->bbCodeOffs);
            succBlock->bbCodeOffs = block->bbCodeOffs;
        }

        /* Remove the block */

        if (bPrev == nullptr)
        {
            /* special case if this is the first BB */

            noway_assert(block == fgFirstBB);

            /* Must be a fall through to next block */

            noway_assert(block->bbJumpKind == BBJ_NONE);

            /* old block no longer gets the extra ref count for being the first block */
            block->bbRefs--;
            succBlock->bbRefs++;
        }

        fgUnlinkBlock(block);

        /* mark the block as removed and set the change flag */

        block->bbFlags |= BBF_REMOVED;

        /* Update bbRefs and bbPreds.
         * All blocks jumping to 'block' now jump to 'succBlock'.
         * First, remove 'block' from the predecessor list of succBlock.
         */

        fgRemoveRefPred(succBlock, block);

        for (flowList* const pred : block->PredEdges())
        {
            BasicBlock* predBlock = pred->getBlock();

            /* Are we changing a loop backedge into a forward jump? */

            if (block->isLoopHead() && (predBlock->bbNum >= block->bbNum) && (predBlock->bbNum <= succBlock->bbNum))
            {
                /* First update the loop table and bbWeights */
                optUpdateLoopsBeforeRemoveBlock(predBlock);
            }

            /* If predBlock is a new predecessor, then add it to succBlock's
               predecessor's list. */
            if (predBlock->bbJumpKind != BBJ_SWITCH)
            {
                // Even if the pred is not a switch, we could have a conditional branch
                // to the fallthrough, so duplicate there could be preds
                for (unsigned i = 0; i < pred->flDupCount; i++)
                {
                    fgAddRefPred(succBlock, predBlock);
                }
            }

            /* change all jumps to the removed block */
            switch (predBlock->bbJumpKind)
            {
                default:
                    noway_assert(!"Unexpected bbJumpKind in fgRemoveBlock()");
                    break;

                case BBJ_NONE:
                    noway_assert(predBlock == bPrev);
                    PREFIX_ASSUME(bPrev != nullptr);

                    /* In the case of BBJ_ALWAYS we have to change the type of its predecessor */
                    if (block->bbJumpKind == BBJ_ALWAYS)
                    {
                        /* bPrev now becomes a BBJ_ALWAYS */
                        bPrev->bbJumpKind = BBJ_ALWAYS;
                        bPrev->bbJumpDest = succBlock;
                    }
                    break;

                case BBJ_COND:
                    /* The links for the direct predecessor case have already been updated above */
                    if (predBlock->bbJumpDest != block)
                    {
                        break;
                    }

                    /* Check if both side of the BBJ_COND now jump to the same block */
                    if (predBlock->bbNext == succBlock)
                    {
                        // Make sure we are replacing "block" with "succBlock" in predBlock->bbJumpDest.
                        noway_assert(predBlock->bbJumpDest == block);
                        predBlock->bbJumpDest = succBlock;
                        fgRemoveConditionalJump(predBlock);
                        break;
                    }

                    /* Fall through for the jump case */
                    FALLTHROUGH;

                case BBJ_CALLFINALLY:
                case BBJ_ALWAYS:
                case BBJ_EHCATCHRET:
                    noway_assert(predBlock->bbJumpDest == block);
                    predBlock->bbJumpDest = succBlock;
                    break;

                case BBJ_SWITCH:
                    // Change any jumps from 'predBlock' (a BBJ_SWITCH) to 'block' to jump to 'succBlock'
                    //
                    // For the jump targets of 'predBlock' (a BBJ_SWITCH) that jump to 'block'
                    // remove the old predecessor at 'block' from 'predBlock'  and
                    // add the new predecessor at 'succBlock' from 'predBlock'
                    //
                    fgReplaceSwitchJumpTarget(predBlock, succBlock, block);
                    break;
            }
        }
    }

    if (bPrev != nullptr)
    {
        switch (bPrev->bbJumpKind)
        {
            case BBJ_CALLFINALLY:
                // If prev is a BBJ_CALLFINALLY it better be marked as RETLESS
                noway_assert(bPrev->bbFlags & BBF_RETLESS_CALL);
                break;

            case BBJ_ALWAYS:
                // Check for branch to next block. Just make sure the BBJ_ALWAYS block is not
                // part of a BBJ_CALLFINALLY/BBJ_ALWAYS pair. We do this here and don't rely on fgUpdateFlowGraph
                // because we can be called by ComputeDominators and it expects it to remove this jump to
                // the next block. This is the safest fix. We should remove all this BBJ_CALLFINALLY/BBJ_ALWAYS
                // pairing.

                if ((bPrev->bbJumpDest == bPrev->bbNext) &&
                    !fgInDifferentRegions(bPrev, bPrev->bbJumpDest)) // We don't remove a branch from Hot -> Cold
                {
                    if ((bPrev == fgFirstBB) || !bPrev->isBBCallAlwaysPairTail())
                    {
                        // It's safe to change the jump type
                        bPrev->bbJumpKind = BBJ_NONE;
                    }
                }
                break;

            case BBJ_COND:
                /* Check for branch to next block */
                if (bPrev->bbJumpDest == bPrev->bbNext)
                {
                    fgRemoveConditionalJump(bPrev);
                }
                break;

            default:
                break;
        }

        ehUpdateForDeletedBlock(block);
    }
}

/*****************************************************************************
 *
 *  Function called to connect to block that previously had a fall through
 */

BasicBlock* Compiler::fgConnectFallThrough(BasicBlock* bSrc, BasicBlock* bDst)
{
    BasicBlock* jmpBlk = nullptr;

    /* If bSrc is non-NULL */

    if (bSrc != nullptr)
    {
        /* If bSrc falls through to a block that is not bDst, we will insert a jump to bDst */

        if (bSrc->bbFallsThrough() && (bSrc->bbNext != bDst))
        {
            switch (bSrc->bbJumpKind)
            {

                case BBJ_NONE:
                    bSrc->bbJumpKind = BBJ_ALWAYS;
                    bSrc->bbJumpDest = bDst;
#ifdef DEBUG
                    if (verbose)
                    {
                        printf("Block " FMT_BB " ended with a BBJ_NONE, Changed to an unconditional jump to " FMT_BB
                               "\n",
                               bSrc->bbNum, bSrc->bbJumpDest->bbNum);
                    }
#endif
                    break;

                case BBJ_CALLFINALLY:
                case BBJ_COND:

                    // Add a new block after bSrc which jumps to 'bDst'
                    jmpBlk = fgNewBBafter(BBJ_ALWAYS, bSrc, true);

                    if (fgComputePredsDone)
                    {
                        fgAddRefPred(jmpBlk, bSrc, fgGetPredForBlock(bDst, bSrc));
                    }
                    // Record the loop number in the new block
                    jmpBlk->bbNatLoopNum = bSrc->bbNatLoopNum;

                    // When adding a new jmpBlk we will set the bbWeight and bbFlags
                    //
                    if (fgHaveValidEdgeWeights && fgHaveProfileData())
                    {
                        noway_assert(fgComputePredsDone);

                        flowList* newEdge = fgGetPredForBlock(jmpBlk, bSrc);

                        jmpBlk->bbWeight = (newEdge->edgeWeightMin() + newEdge->edgeWeightMax()) / 2;
                        if (bSrc->bbWeight == BB_ZERO_WEIGHT)
                        {
                            jmpBlk->bbWeight = BB_ZERO_WEIGHT;
                        }

                        if (jmpBlk->bbWeight == BB_ZERO_WEIGHT)
                        {
                            jmpBlk->bbFlags |= BBF_RUN_RARELY;
                        }

                        BasicBlock::weight_t weightDiff = (newEdge->edgeWeightMax() - newEdge->edgeWeightMin());
                        BasicBlock::weight_t slop       = BasicBlock::GetSlopFraction(bSrc, bDst);
                        //
                        // If the [min/max] values for our edge weight is within the slop factor
                        //  then we will set the BBF_PROF_WEIGHT flag for the block
                        //
                        if (weightDiff <= slop)
                        {
                            jmpBlk->bbFlags |= BBF_PROF_WEIGHT;
                        }
                    }
                    else
                    {
                        // We set the bbWeight to the smaller of bSrc->bbWeight or bDst->bbWeight
                        if (bSrc->bbWeight < bDst->bbWeight)
                        {
                            jmpBlk->bbWeight = bSrc->bbWeight;
                            jmpBlk->bbFlags |= (bSrc->bbFlags & BBF_RUN_RARELY);
                        }
                        else
                        {
                            jmpBlk->bbWeight = bDst->bbWeight;
                            jmpBlk->bbFlags |= (bDst->bbFlags & BBF_RUN_RARELY);
                        }
                    }

                    jmpBlk->bbJumpDest = bDst;

                    if (fgComputePredsDone)
                    {
                        fgReplacePred(bDst, bSrc, jmpBlk);
                    }
                    else
                    {
                        jmpBlk->bbFlags |= BBF_IMPORTED;
                    }

#ifdef DEBUG
                    if (verbose)
                    {
                        printf("Added an unconditional jump to " FMT_BB " after block " FMT_BB "\n",
                               jmpBlk->bbJumpDest->bbNum, bSrc->bbNum);
                    }
#endif // DEBUG
                    break;

                default:
                    noway_assert(!"Unexpected bbJumpKind");
                    break;
            }
        }
        else
        {
            // If bSrc is an unconditional branch to the next block
            // then change it to a BBJ_NONE block
            //
            if ((bSrc->bbJumpKind == BBJ_ALWAYS) && !(bSrc->bbFlags & BBF_KEEP_BBJ_ALWAYS) &&
                (bSrc->bbJumpDest == bSrc->bbNext))
            {
                bSrc->bbJumpKind = BBJ_NONE;
#ifdef DEBUG
                if (verbose)
                {
                    printf("Changed an unconditional jump from " FMT_BB " to the next block " FMT_BB
                           " into a BBJ_NONE block\n",
                           bSrc->bbNum, bSrc->bbNext->bbNum);
                }
#endif // DEBUG
            }
        }
    }

    return jmpBlk;
}

//------------------------------------------------------------------------
// fgRenumberBlocks: update block bbNums to reflect bbNext order
//
// Returns:
//    true if blocks were renumbered or maxBBNum was updated.
//
// Notes:
//   Walk the flow graph, reassign block numbers to keep them in ascending order.
//   Return 'true' if any renumbering was actually done, OR if we change the
//   maximum number of assigned basic blocks (this can happen if we do inlining,
//   create a new, high-numbered block, then that block goes away. We go to
//   renumber the blocks, none of them actually change number, but we shrink the
//   maximum assigned block number. This affects the block set epoch).
//
//   As a consequence of renumbering, block pred lists may need to be reordered.
//
bool Compiler::fgRenumberBlocks()
{
    // If we renumber the blocks the dominator information will be out-of-date
    if (fgDomsComputed)
    {
        noway_assert(!"Can't call Compiler::fgRenumberBlocks() when fgDomsComputed==true");
    }

#ifdef DEBUG
    if (verbose)
    {
        printf("\n*************** Before renumbering the basic blocks\n");
        fgDispBasicBlocks();
        fgDispHandlerTab();
    }
#endif // DEBUG

    bool        renumbered  = false;
    bool        newMaxBBNum = false;
    BasicBlock* block;

    unsigned numStart = 1 + (compIsForInlining() ? impInlineInfo->InlinerCompiler->fgBBNumMax : 0);
    unsigned num;

    for (block = fgFirstBB, num = numStart; block != nullptr; block = block->bbNext, num++)
    {
        noway_assert((block->bbFlags & BBF_REMOVED) == 0);

        if (block->bbNum != num)
        {
            renumbered = true;
#ifdef DEBUG
            if (verbose)
            {
                printf("Renumber " FMT_BB " to " FMT_BB "\n", block->bbNum, num);
            }
#endif // DEBUG
            block->bbNum = num;
        }

        if (block->bbNext == nullptr)
        {
            fgLastBB  = block;
            fgBBcount = num - numStart + 1;
            if (compIsForInlining())
            {
                if (impInlineInfo->InlinerCompiler->fgBBNumMax != num)
                {
                    impInlineInfo->InlinerCompiler->fgBBNumMax = num;
                    newMaxBBNum                                = true;
                }
            }
            else
            {
                if (fgBBNumMax != num)
                {
                    fgBBNumMax  = num;
                    newMaxBBNum = true;
                }
            }
        }
    }

    // If we renumbered, then we may need to reorder some pred lists.
    //
    if (renumbered && fgComputePredsDone)
    {
        for (BasicBlock* const block : Blocks())
        {
            block->ensurePredListOrder(this);
        }
    }

#ifdef DEBUG
    if (verbose)
    {
        printf("\n*************** After renumbering the basic blocks\n");
        if (renumbered)
        {
            fgDispBasicBlocks();
            fgDispHandlerTab();
        }
        else
        {
            printf("=============== No blocks renumbered!\n");
        }
    }
#endif // DEBUG

    // Now update the BlockSet epoch, which depends on the block numbers.
    // If any blocks have been renumbered then create a new BlockSet epoch.
    // Even if we have not renumbered any blocks, we might still need to force
    // a new BlockSet epoch, for one of several reasons. If there are any new
    // blocks with higher numbers than the former maximum numbered block, then we
    // need a new epoch with a new size matching the new largest numbered block.
    // Also, if the number of blocks is different from the last time we set the
    // BlockSet epoch, then we need a new epoch. This wouldn't happen if we
    // renumbered blocks after every block addition/deletion, but it might be
    // the case that we can change the number of blocks, then set the BlockSet
    // epoch without renumbering, then change the number of blocks again, then
    // renumber.
    if (renumbered || newMaxBBNum)
    {
        NewBasicBlockEpoch();

        // The key in the unique switch successor map is dependent on the block number, so invalidate that cache.
        InvalidateUniqueSwitchSuccMap();
    }
    else
    {
        EnsureBasicBlockEpoch();
    }

    // Tell our caller if any blocks actually were renumbered.
    return renumbered || newMaxBBNum;
}

/*****************************************************************************
 *
 *  Is the BasicBlock bJump a forward branch?
 *   Optionally bSrc can be supplied to indicate that
 *   bJump must be forward with respect to bSrc
 */
bool Compiler::fgIsForwardBranch(BasicBlock* bJump, BasicBlock* bSrc /* = NULL */)
{
    bool result = false;

    if ((bJump->bbJumpKind == BBJ_COND) || (bJump->bbJumpKind == BBJ_ALWAYS))
    {
        BasicBlock* bDest = bJump->bbJumpDest;
        BasicBlock* bTemp = (bSrc == nullptr) ? bJump : bSrc;

        while (true)
        {
            bTemp = bTemp->bbNext;

            if (bTemp == nullptr)
            {
                break;
            }

            if (bTemp == bDest)
            {
                result = true;
                break;
            }
        }
    }

    return result;
}

/*****************************************************************************
 *
 *  Returns true if it is allowable (based upon the EH regions)
 *  to place block bAfter immediately after bBefore. It is allowable
 *  if the 'bBefore' and 'bAfter' blocks are in the exact same EH region.
 */

bool Compiler::fgEhAllowsMoveBlock(BasicBlock* bBefore, BasicBlock* bAfter)
{
    return BasicBlock::sameEHRegion(bBefore, bAfter);
}

/*****************************************************************************
 *
 *  Function called to move the range of blocks [bStart .. bEnd].
 *  The blocks are placed immediately after the insertAfterBlk.
 *  fgFirstFuncletBB is not updated; that is the responsibility of the caller, if necessary.
 */

void Compiler::fgMoveBlocksAfter(BasicBlock* bStart, BasicBlock* bEnd, BasicBlock* insertAfterBlk)
{
    /* We have decided to insert the block(s) after 'insertAfterBlk' */
    CLANG_FORMAT_COMMENT_ANCHOR;

#ifdef DEBUG
    if (verbose)
    {
        printf("Relocated block%s [" FMT_BB ".." FMT_BB "] inserted after " FMT_BB "%s\n", (bStart == bEnd) ? "" : "s",
               bStart->bbNum, bEnd->bbNum, insertAfterBlk->bbNum,
               (insertAfterBlk->bbNext == nullptr) ? " at the end of method" : "");
    }
#endif // DEBUG

    /* relink [bStart .. bEnd] into the flow graph */

    bEnd->bbNext = insertAfterBlk->bbNext;
    if (insertAfterBlk->bbNext)
    {
        insertAfterBlk->bbNext->bbPrev = bEnd;
    }
    insertAfterBlk->setNext(bStart);

    /* If insertAfterBlk was fgLastBB then update fgLastBB */
    if (insertAfterBlk == fgLastBB)
    {
        fgLastBB = bEnd;
        noway_assert(fgLastBB->bbNext == nullptr);
    }
}

/*****************************************************************************
 *
 *  Function called to relocate a single range to the end of the method.
 *  Only an entire consecutive region can be moved and it will be kept together.
 *  Except for the first block, the range cannot have any blocks that jump into or out of the region.
 *  When successful we return the bLast block which is the last block that we relocated.
 *  When unsuccessful we return NULL.

    =============================================================
    NOTE: This function can invalidate all pointers into the EH table, as well as change the size of the EH table!
    =============================================================
 */

BasicBlock* Compiler::fgRelocateEHRange(unsigned regionIndex, FG_RELOCATE_TYPE relocateType)
{
    INDEBUG(const char* reason = "None";)

    // Figure out the range of blocks we're going to move

    unsigned    XTnum;
    EHblkDsc*   HBtab;
    BasicBlock* bStart  = nullptr;
    BasicBlock* bMiddle = nullptr;
    BasicBlock* bLast   = nullptr;
    BasicBlock* bPrev   = nullptr;

#if defined(FEATURE_EH_FUNCLETS)
    // We don't support moving try regions... yet?
    noway_assert(relocateType == FG_RELOCATE_HANDLER);
#endif // FEATURE_EH_FUNCLETS

    HBtab = ehGetDsc(regionIndex);

    if (relocateType == FG_RELOCATE_TRY)
    {
        bStart = HBtab->ebdTryBeg;
        bLast  = HBtab->ebdTryLast;
    }
    else if (relocateType == FG_RELOCATE_HANDLER)
    {
        if (HBtab->HasFilter())
        {
            // The filter and handler funclets must be moved together, and remain contiguous.
            bStart  = HBtab->ebdFilter;
            bMiddle = HBtab->ebdHndBeg;
            bLast   = HBtab->ebdHndLast;
        }
        else
        {
            bStart = HBtab->ebdHndBeg;
            bLast  = HBtab->ebdHndLast;
        }
    }

    // Our range must contain either all rarely run blocks or all non-rarely run blocks
    bool inTheRange = false;
    bool validRange = false;

    BasicBlock* block;

    noway_assert(bStart != nullptr && bLast != nullptr);
    if (bStart == fgFirstBB)
    {
        INDEBUG(reason = "can not relocate first block";)
        goto FAILURE;
    }

#if !defined(FEATURE_EH_FUNCLETS)
    // In the funclets case, we still need to set some information on the handler blocks
    if (bLast->bbNext == NULL)
    {
        INDEBUG(reason = "region is already at the end of the method";)
        goto FAILURE;
    }
#endif // !FEATURE_EH_FUNCLETS

    // Walk the block list for this purpose:
    // 1. Verify that all the blocks in the range are either all rarely run or not rarely run.
    // When creating funclets, we ignore the run rarely flag, as we need to be able to move any blocks
    // in the range.
    CLANG_FORMAT_COMMENT_ANCHOR;

#if !defined(FEATURE_EH_FUNCLETS)
    bool isRare;
    isRare = bStart->isRunRarely();
#endif // !FEATURE_EH_FUNCLETS
    block = fgFirstBB;
    while (true)
    {
        if (block == bStart)
        {
            noway_assert(inTheRange == false);
            inTheRange = true;
        }
        else if (block == bLast->bbNext)
        {
            noway_assert(inTheRange == true);
            inTheRange = false;
            break; // we found the end, so we're done
        }

        if (inTheRange)
        {
#if !defined(FEATURE_EH_FUNCLETS)
            // Unless all blocks are (not) run rarely we must return false.
            if (isRare != block->isRunRarely())
            {
                INDEBUG(reason = "this region contains both rarely run and non-rarely run blocks";)
                goto FAILURE;
            }
#endif // !FEATURE_EH_FUNCLETS

            validRange = true;
        }

        if (block == nullptr)
        {
            break;
        }

        block = block->bbNext;
    }
    // Ensure that bStart .. bLast defined a valid range
    noway_assert((validRange == true) && (inTheRange == false));

    bPrev = bStart->bbPrev;
    noway_assert(bPrev != nullptr); // Can't move a range that includes the first block of the function.

    JITDUMP("Relocating %s range " FMT_BB ".." FMT_BB " (EH#%u) to end of BBlist\n",
            (relocateType == FG_RELOCATE_TRY) ? "try" : "handler", bStart->bbNum, bLast->bbNum, regionIndex);

#ifdef DEBUG
    if (verbose)
    {
        fgDispBasicBlocks();
        fgDispHandlerTab();
    }

#if !defined(FEATURE_EH_FUNCLETS)

    // This is really expensive, and quickly becomes O(n^n) with funclets
    // so only do it once after we've created them (see fgCreateFunclets)
    if (expensiveDebugCheckLevel >= 2)
    {
        fgDebugCheckBBlist();
    }
#endif

#endif // DEBUG

#if defined(FEATURE_EH_FUNCLETS)

    bStart->bbFlags |= BBF_FUNCLET_BEG; // Mark the start block of the funclet

    if (bMiddle != nullptr)
    {
        bMiddle->bbFlags |= BBF_FUNCLET_BEG; // Also mark the start block of a filter handler as a funclet
    }

#endif // FEATURE_EH_FUNCLETS

    BasicBlock* bNext;
    bNext = bLast->bbNext;

    /* Temporarily unlink [bStart .. bLast] from the flow graph */
    fgUnlinkRange(bStart, bLast);

    BasicBlock* insertAfterBlk;
    insertAfterBlk = fgLastBB;

#if defined(FEATURE_EH_FUNCLETS)

    // There are several cases we need to consider when moving an EH range.
    // If moving a range X, we must consider its relationship to every other EH
    // range A in the table. Note that each entry in the table represents both
    // a protected region and a handler region (possibly including a filter region
    // that must live before and adjacent to the handler region), so we must
    // consider try and handler regions independently. These are the cases:
    // 1. A is completely contained within X (where "completely contained" means
    //    that the 'begin' and 'last' parts of A are strictly between the 'begin'
    //    and 'end' parts of X, and aren't equal to either, for example, they don't
    //    share 'last' blocks). In this case, when we move X, A moves with it, and
    //    the EH table doesn't need to change.
    // 2. X is completely contained within A. In this case, X gets extracted from A,
    //    and the range of A shrinks, but because A is strictly within X, the EH
    //    table doesn't need to change.
    // 3. A and X have exactly the same range. In this case, A is moving with X and
    //    the EH table doesn't need to change.
    // 4. A and X share the 'last' block. There are two sub-cases:
    //    (a) A is a larger range than X (such that the beginning of A precedes the
    //        beginning of X): in this case, we are moving the tail of A. We set the
    //        'last' block of A to the the block preceding the beginning block of X.
    //    (b) A is a smaller range than X. Thus, we are moving the entirety of A along
    //        with X. In this case, nothing in the EH record for A needs to change.
    // 5. A and X share the 'beginning' block (but aren't the same range, as in #3).
    //    This can never happen here, because we are only moving handler ranges (we don't
    //    move try ranges), and handler regions cannot start at the beginning of a try
    //    range or handler range and be a subset.
    //
    // Note that A and X must properly nest for the table to be well-formed. For example,
    // the beginning of A can't be strictly within the range of X (that is, the beginning
    // of A isn't shared with the beginning of X) and the end of A outside the range.

    for (XTnum = 0, HBtab = compHndBBtab; XTnum < compHndBBtabCount; XTnum++, HBtab++)
    {
        if (XTnum != regionIndex) // we don't need to update our 'last' pointer
        {
            if (HBtab->ebdTryLast == bLast)
            {
                // If we moved a set of blocks that were at the end of
                // a different try region then we may need to update ebdTryLast
                for (block = HBtab->ebdTryBeg; block != nullptr; block = block->bbNext)
                {
                    if (block == bPrev)
                    {
                        // We were contained within it, so shrink its region by
                        // setting its 'last'
                        fgSetTryEnd(HBtab, bPrev);
                        break;
                    }
                    else if (block == HBtab->ebdTryLast->bbNext)
                    {
                        // bPrev does not come after the TryBeg, thus we are larger, and
                        // it is moving with us.
                        break;
                    }
                }
            }
            if (HBtab->ebdHndLast == bLast)
            {
                // If we moved a set of blocks that were at the end of
                // a different handler region then we must update ebdHndLast
                for (block = HBtab->ebdHndBeg; block != nullptr; block = block->bbNext)
                {
                    if (block == bPrev)
                    {
                        fgSetHndEnd(HBtab, bPrev);
                        break;
                    }
                    else if (block == HBtab->ebdHndLast->bbNext)
                    {
                        // bPrev does not come after the HndBeg
                        break;
                    }
                }
            }
        }
    } // end exception table iteration

    // Insert the block(s) we are moving after fgLastBlock
    fgMoveBlocksAfter(bStart, bLast, insertAfterBlk);

    if (fgFirstFuncletBB == nullptr) // The funclet region isn't set yet
    {
        fgFirstFuncletBB = bStart;
    }
    else
    {
        assert(fgFirstFuncletBB !=
               insertAfterBlk->bbNext); // We insert at the end, not at the beginning, of the funclet region.
    }

    // These asserts assume we aren't moving try regions (which we might need to do). Only
    // try regions can have fall through into or out of the region.

    noway_assert(!bPrev->bbFallsThrough()); // There can be no fall through into a filter or handler region
    noway_assert(!bLast->bbFallsThrough()); // There can be no fall through out of a handler region

#ifdef DEBUG
    if (verbose)
    {
        printf("Create funclets: moved region\n");
        fgDispHandlerTab();
    }

// We have to wait to do this until we've created all the additional regions
// Because this relies on ebdEnclosingTryIndex and ebdEnclosingHndIndex
#endif // DEBUG

#else // !FEATURE_EH_FUNCLETS

    for (XTnum = 0, HBtab = compHndBBtab; XTnum < compHndBBtabCount; XTnum++, HBtab++)
    {
        if (XTnum == regionIndex)
        {
            // Don't update our handler's Last info
            continue;
        }

        if (HBtab->ebdTryLast == bLast)
        {
            // If we moved a set of blocks that were at the end of
            // a different try region then we may need to update ebdTryLast
            for (block = HBtab->ebdTryBeg; block != NULL; block = block->bbNext)
            {
                if (block == bPrev)
                {
                    fgSetTryEnd(HBtab, bPrev);
                    break;
                }
                else if (block == HBtab->ebdTryLast->bbNext)
                {
                    // bPrev does not come after the TryBeg
                    break;
                }
            }
        }
        if (HBtab->ebdHndLast == bLast)
        {
            // If we moved a set of blocks that were at the end of
            // a different handler region then we must update ebdHndLast
            for (block = HBtab->ebdHndBeg; block != NULL; block = block->bbNext)
            {
                if (block == bPrev)
                {
                    fgSetHndEnd(HBtab, bPrev);
                    break;
                }
                else if (block == HBtab->ebdHndLast->bbNext)
                {
                    // bPrev does not come after the HndBeg
                    break;
                }
            }
        }
    } // end exception table iteration

    // We have decided to insert the block(s) after fgLastBlock
    fgMoveBlocksAfter(bStart, bLast, insertAfterBlk);

    // If bPrev falls through, we will insert a jump to block
    fgConnectFallThrough(bPrev, bStart);

    // If bLast falls through, we will insert a jump to bNext
    fgConnectFallThrough(bLast, bNext);

#endif // !FEATURE_EH_FUNCLETS

    goto DONE;

FAILURE:

#ifdef DEBUG
    if (verbose)
    {
        printf("*************** Failed fgRelocateEHRange(" FMT_BB ".." FMT_BB ") because %s\n", bStart->bbNum,
               bLast->bbNum, reason);
    }
#endif // DEBUG

    bLast = nullptr;

DONE:

    return bLast;
}

// return true if there is a possibility that the method has a loop (a backedge is present)
bool Compiler::fgMightHaveLoop()
{
    // Don't use a BlockSet for this temporary bitset of blocks: we don't want to have to call EnsureBasicBlockEpoch()
    // and potentially change the block epoch.

    BitVecTraits blockVecTraits(fgBBNumMax + 1, this);
    BitVec       blocksSeen(BitVecOps::MakeEmpty(&blockVecTraits));

    for (BasicBlock* const block : Blocks())
    {
        BitVecOps::AddElemD(&blockVecTraits, blocksSeen, block->bbNum);

        for (BasicBlock* succ : block->GetAllSuccs(this))
        {
            if (BitVecOps::IsMember(&blockVecTraits, blocksSeen, succ->bbNum))
            {
                return true;
            }
        }
    }
    return false;
}

/*****************************************************************************
 *
 * Insert a BasicBlock before the given block.
 */

BasicBlock* Compiler::fgNewBBbefore(BBjumpKinds jumpKind, BasicBlock* block, bool extendRegion)
{
    // Create a new BasicBlock and chain it in

    BasicBlock* newBlk = bbNewBasicBlock(jumpKind);
    newBlk->bbFlags |= BBF_INTERNAL;

    fgInsertBBbefore(block, newBlk);

    newBlk->bbRefs = 0;

    if (newBlk->bbFallsThrough() && block->isRunRarely())
    {
        newBlk->bbSetRunRarely();
    }

    if (extendRegion)
    {
        fgExtendEHRegionBefore(block);
    }
    else
    {
        // When extendRegion is false the caller is responsible for setting these two values
        newBlk->setTryIndex(MAX_XCPTN_INDEX); // Note: this is still a legal index, just unlikely
        newBlk->setHndIndex(MAX_XCPTN_INDEX); // Note: this is still a legal index, just unlikely
    }

    // We assume that if the block we are inserting before is in the cold region, then this new
    // block will also be in the cold region.
    newBlk->bbFlags |= (block->bbFlags & BBF_COLD);

    return newBlk;
}

/*****************************************************************************
 *
 * Insert a BasicBlock after the given block.
 */

BasicBlock* Compiler::fgNewBBafter(BBjumpKinds jumpKind, BasicBlock* block, bool extendRegion)
{
    // Create a new BasicBlock and chain it in

    BasicBlock* newBlk = bbNewBasicBlock(jumpKind);
    newBlk->bbFlags |= BBF_INTERNAL;

    fgInsertBBafter(block, newBlk);

    newBlk->bbRefs = 0;

    if (block->bbFallsThrough() && block->isRunRarely())
    {
        newBlk->bbSetRunRarely();
    }

    if (extendRegion)
    {
        fgExtendEHRegionAfter(block);
    }
    else
    {
        // When extendRegion is false the caller is responsible for setting these two values
        newBlk->setTryIndex(MAX_XCPTN_INDEX); // Note: this is still a legal index, just unlikely
        newBlk->setHndIndex(MAX_XCPTN_INDEX); // Note: this is still a legal index, just unlikely
    }

    // If the new block is in the cold region (because the block we are inserting after
    // is in the cold region), mark it as such.
    newBlk->bbFlags |= (block->bbFlags & BBF_COLD);

    return newBlk;
}

/*****************************************************************************
 *  Inserts basic block before existing basic block.
 *
 *  If insertBeforeBlk is in the funclet region, then newBlk will be in the funclet region.
 *  (If insertBeforeBlk is the first block of the funclet region, then 'newBlk' will be the
 *  new first block of the funclet region.)
 */
void Compiler::fgInsertBBbefore(BasicBlock* insertBeforeBlk, BasicBlock* newBlk)
{
    if (insertBeforeBlk->bbPrev)
    {
        fgInsertBBafter(insertBeforeBlk->bbPrev, newBlk);
    }
    else
    {
        newBlk->setNext(fgFirstBB);

        fgFirstBB      = newBlk;
        newBlk->bbPrev = nullptr;
    }

#if defined(FEATURE_EH_FUNCLETS)

    /* Update fgFirstFuncletBB if insertBeforeBlk is the first block of the funclet region. */

    if (fgFirstFuncletBB == insertBeforeBlk)
    {
        fgFirstFuncletBB = newBlk;
    }

#endif // FEATURE_EH_FUNCLETS
}

/*****************************************************************************
 *  Inserts basic block after existing basic block.
 *
 *  If insertBeforeBlk is in the funclet region, then newBlk will be in the funclet region.
 *  (It can't be used to insert a block as the first block of the funclet region).
 */
void Compiler::fgInsertBBafter(BasicBlock* insertAfterBlk, BasicBlock* newBlk)
{
    newBlk->bbNext = insertAfterBlk->bbNext;

    if (insertAfterBlk->bbNext)
    {
        insertAfterBlk->bbNext->bbPrev = newBlk;
    }

    insertAfterBlk->bbNext = newBlk;
    newBlk->bbPrev         = insertAfterBlk;

    if (fgLastBB == insertAfterBlk)
    {
        fgLastBB = newBlk;
        assert(fgLastBB->bbNext == nullptr);
    }
}

// We have two edges (bAlt => bCur) and (bCur => bNext).
//
// Returns true if the weight of (bAlt => bCur)
//  is greater than the weight of (bCur => bNext).
// We compare the edge weights if we have valid edge weights
//  otherwise we compare blocks weights.
//
bool Compiler::fgIsBetterFallThrough(BasicBlock* bCur, BasicBlock* bAlt)
{
    // bCur can't be NULL and must be a fall through bbJumpKind
    noway_assert(bCur != nullptr);
    noway_assert(bCur->bbFallsThrough());
    noway_assert(bAlt != nullptr);

    // We only handle the cases when bAlt is a BBJ_ALWAYS or a BBJ_COND
    if ((bAlt->bbJumpKind != BBJ_ALWAYS) && (bAlt->bbJumpKind != BBJ_COND))
    {
        return false;
    }

    // if bAlt doesn't jump to bCur it can't be a better fall through than bCur
    if (bAlt->bbJumpDest != bCur)
    {
        return false;
    }

    // Currently bNext is the fall through for bCur
    BasicBlock* bNext = bCur->bbNext;
    noway_assert(bNext != nullptr);

    // We will set result to true if bAlt is a better fall through than bCur
    bool result;
    if (fgHaveValidEdgeWeights)
    {
        // We will compare the edge weight for our two choices
        flowList* edgeFromAlt = fgGetPredForBlock(bCur, bAlt);
        flowList* edgeFromCur = fgGetPredForBlock(bNext, bCur);
        noway_assert(edgeFromCur != nullptr);
        noway_assert(edgeFromAlt != nullptr);

        result = (edgeFromAlt->edgeWeightMin() > edgeFromCur->edgeWeightMax());
    }
    else
    {
        if (bAlt->bbJumpKind == BBJ_ALWAYS)
        {
            // Our result is true if bAlt's weight is more than bCur's weight
            result = (bAlt->bbWeight > bCur->bbWeight);
        }
        else
        {
            noway_assert(bAlt->bbJumpKind == BBJ_COND);
            // Our result is true if bAlt's weight is more than twice bCur's weight
            result = (bAlt->bbWeight > (2 * bCur->bbWeight));
        }
    }
    return result;
}

//------------------------------------------------------------------------
// Finds the block closest to endBlk in the range [startBlk..endBlk) after which a block can be
// inserted easily. Note that endBlk cannot be returned; its predecessor is the last block that can
// be returned. The new block will be put in an EH region described by the arguments regionIndex,
// putInTryRegion, startBlk, and endBlk (explained below), so it must be legal to place to put the
// new block after the insertion location block, give it the specified EH region index, and not break
// EH nesting rules. This function is careful to choose a block in the correct EH region. However,
// it assumes that the new block can ALWAYS be placed at the end (just before endBlk). That means
// that the caller must ensure that is true.
//
// Below are the possible cases for the arguments to this method:
//      1. putInTryRegion == true and regionIndex > 0:
//         Search in the try region indicated by regionIndex.
//      2. putInTryRegion == false and regionIndex > 0:
//         a. If startBlk is the first block of a filter and endBlk is the block after the end of the
//            filter (that is, the startBlk and endBlk match a filter bounds exactly), then choose a
//            location within this filter region. (Note that, due to IL rules, filters do not have any
//            EH nested within them.) Otherwise, filters are skipped.
//         b. Else, search in the handler region indicated by regionIndex.
//      3. regionIndex = 0:
//         Search in the entire main method, excluding all EH regions. In this case, putInTryRegion must be true.
//
// This method makes sure to find an insertion point which would not cause the inserted block to
// be put inside any inner try/filter/handler regions.
//
// The actual insertion occurs after the returned block. Note that the returned insertion point might
// be the last block of a more nested EH region, because the new block will be inserted after the insertion
// point, and will not extend the more nested EH region. For example:
//
//      try3   try2   try1
//      |---   |      |      BB01
//      |      |---   |      BB02
//      |      |      |---   BB03
//      |      |      |      BB04
//      |      |---   |---   BB05
//      |                    BB06
//      |-----------------   BB07
//
// for regionIndex==try3, putInTryRegion==true, we might return BB05, even though BB05 will have a try index
// for try1 (the most nested 'try' region the block is in). That's because when we insert after BB05, the new
// block will be in the correct, desired EH region, since try1 and try2 regions will not be extended to include
// the inserted block. Furthermore, for regionIndex==try2, putInTryRegion==true, we can also return BB05. In this
// case, when the new block is inserted, the try1 region remains the same, but we need extend region 'try2' to
// include the inserted block. (We also need to check all parent regions as well, just in case any parent regions
// also end on the same block, in which case we would also need to extend the parent regions. This is standard
// procedure when inserting a block at the end of an EH region.)
//
// If nearBlk is non-nullptr then we return the closest block after nearBlk that will work best.
//
// We try to find a block in the appropriate region that is not a fallthrough block, so we can insert after it
// without the need to insert a jump around the inserted block.
//
// Note that regionIndex is numbered the same as BasicBlock::bbTryIndex and BasicBlock::bbHndIndex, that is, "0" is
// "main method" and otherwise is +1 from normal, so we can call, e.g., ehGetDsc(tryIndex - 1).
//
// Arguments:
//    regionIndex - the region index where the new block will be inserted. Zero means entire method;
//          non-zero means either a "try" or a "handler" region, depending on what putInTryRegion says.
//    putInTryRegion - 'true' to put the block in the 'try' region corresponding to 'regionIndex', 'false'
//          to put the block in the handler region. Should be 'true' if regionIndex==0.
//    startBlk - start block of range to search.
//    endBlk - end block of range to search (don't include this block in the range). Can be nullptr to indicate
//          the end of the function.
//    nearBlk - If non-nullptr, try to find an insertion location closely after this block. If nullptr, we insert
//          at the best location found towards the end of the acceptable block range.
//    jumpBlk - When nearBlk is set, this can be set to the block which jumps to bNext->bbNext (TODO: need to review
//    this?)
//    runRarely - true if the block being inserted is expected to be rarely run. This helps determine
//          the best place to put the new block, by putting in a place that has the same 'rarely run' characteristic.
//
// Return Value:
//    A block with the desired characteristics, so the new block will be inserted after this one.
//    If there is no suitable location, return nullptr. This should basically never happen.
//
BasicBlock* Compiler::fgFindInsertPoint(unsigned    regionIndex,
                                        bool        putInTryRegion,
                                        BasicBlock* startBlk,
                                        BasicBlock* endBlk,
                                        BasicBlock* nearBlk,
                                        BasicBlock* jumpBlk,
                                        bool        runRarely)
{
    noway_assert(startBlk != nullptr);
    noway_assert(startBlk != endBlk);
    noway_assert((regionIndex == 0 && putInTryRegion) || // Search in the main method
                 (putInTryRegion && regionIndex > 0 &&
                  startBlk->bbTryIndex == regionIndex) || // Search in the specified try     region
                 (!putInTryRegion && regionIndex > 0 &&
                  startBlk->bbHndIndex == regionIndex)); // Search in the specified handler region

#ifdef DEBUG
    // Assert that startBlk precedes endBlk in the block list.
    // We don't want to use bbNum to assert this condition, as we cannot depend on the block numbers being
    // sequential at all times.
    for (BasicBlock* b = startBlk; b != endBlk; b = b->bbNext)
    {
        assert(b != nullptr); // We reached the end of the block list, but never found endBlk.
    }
#endif // DEBUG

    JITDUMP("fgFindInsertPoint(regionIndex=%u, putInTryRegion=%s, startBlk=" FMT_BB ", endBlk=" FMT_BB
            ", nearBlk=" FMT_BB ", "
            "jumpBlk=" FMT_BB ", runRarely=%s)\n",
            regionIndex, dspBool(putInTryRegion), startBlk->bbNum, (endBlk == nullptr) ? 0 : endBlk->bbNum,
            (nearBlk == nullptr) ? 0 : nearBlk->bbNum, (jumpBlk == nullptr) ? 0 : jumpBlk->bbNum, dspBool(runRarely));

    bool insertingIntoFilter = false;
    if (!putInTryRegion)
    {
        EHblkDsc* const dsc = ehGetDsc(regionIndex - 1);
        insertingIntoFilter = dsc->HasFilter() && (startBlk == dsc->ebdFilter) && (endBlk == dsc->ebdHndBeg);
    }

    bool        reachedNear = false; // Have we reached 'nearBlk' in our search? If not, we'll keep searching.
    bool        inFilter    = false; // Are we in a filter region that we need to skip?
    BasicBlock* bestBlk =
        nullptr; // Set to the best insertion point we've found so far that meets all the EH requirements.
    BasicBlock* goodBlk =
        nullptr; // Set to an acceptable insertion point that we'll use if we don't find a 'best' option.
    BasicBlock* blk;

    if (nearBlk != nullptr)
    {
        // Does the nearBlk precede the startBlk?
        for (blk = nearBlk; blk != nullptr; blk = blk->bbNext)
        {
            if (blk == startBlk)
            {
                reachedNear = true;
                break;
            }
            else if (blk == endBlk)
            {
                break;
            }
        }
    }

    for (blk = startBlk; blk != endBlk; blk = blk->bbNext)
    {
        // The only way (blk == nullptr) could be true is if the caller passed an endBlk that preceded startBlk in the
        // block list, or if endBlk isn't in the block list at all. In DEBUG, we'll instead hit the similar
        // well-formedness assert earlier in this function.
        noway_assert(blk != nullptr);

        if (blk == nearBlk)
        {
            reachedNear = true;
        }

        if (blk->bbCatchTyp == BBCT_FILTER)
        {
            // Record the fact that we entered a filter region, so we don't insert into filters...
            // Unless the caller actually wanted the block inserted in this exact filter region.
            if (!insertingIntoFilter || (blk != startBlk))
            {
                inFilter = true;
            }
        }
        else if (blk->bbCatchTyp == BBCT_FILTER_HANDLER)
        {
            // Record the fact that we exited a filter region.
            inFilter = false;
        }

        // Don't insert a block inside this filter region.
        if (inFilter)
        {
            continue;
        }

        // Note that the new block will be inserted AFTER "blk". We check to make sure that doing so
        // would put the block in the correct EH region. We make an assumption here that you can
        // ALWAYS insert the new block before "endBlk" (that is, at the end of the search range)
        // and be in the correct EH region. This is must be guaranteed by the caller (as it is by
        // fgNewBBinRegion(), which passes the search range as an exact EH region block range).
        // Because of this assumption, we only check the EH information for blocks before the last block.
        if (blk->bbNext != endBlk)
        {
            // We are in the middle of the search range. We can't insert the new block in
            // an inner try or handler region. We can, however, set the insertion
            // point to the last block of an EH try/handler region, if the enclosing
            // region is the region we wish to insert in. (Since multiple regions can
            // end at the same block, we need to search outwards, checking that the
            // block is the last block of every EH region out to the region we want
            // to insert in.) This is especially useful for putting a call-to-finally
            // block on AMD64 immediately after its corresponding 'try' block, so in the
            // common case, we'll just fall through to it. For example:
            //
            //      BB01
            //      BB02 -- first block of try
            //      BB03
            //      BB04 -- last block of try
            //      BB05 -- first block of finally
            //      BB06
            //      BB07 -- last block of handler
            //      BB08
            //
            // Assume there is only one try/finally, so BB01 and BB08 are in the "main function".
            // For AMD64 call-to-finally, we'll want to insert the BBJ_CALLFINALLY in
            // the main function, immediately after BB04. This allows us to do that.

            if (!fgCheckEHCanInsertAfterBlock(blk, regionIndex, putInTryRegion))
            {
                // Can't insert here.
                continue;
            }
        }

        // Look for an insert location:
        // 1. We want blocks that don't end with a fall through,
        // 2. Also, when blk equals nearBlk we may want to insert here.
        if (!blk->bbFallsThrough() || (blk == nearBlk))
        {
            bool updateBestBlk = true; // We will probably update the bestBlk

            // If blk falls through then we must decide whether to use the nearBlk
            // hint
            if (blk->bbFallsThrough())
            {
                noway_assert(blk == nearBlk);
                if (jumpBlk != nullptr)
                {
                    updateBestBlk = fgIsBetterFallThrough(blk, jumpBlk);
                }
                else
                {
                    updateBestBlk = false;
                }
            }

            // If we already have a best block, see if the 'runRarely' flags influences
            // our choice. If we want a runRarely insertion point, and the existing best
            // block is run rarely but the current block isn't run rarely, then don't
            // update the best block.
            // TODO-CQ: We should also handle the reverse case, where runRarely is false (we
            // want a non-rarely-run block), but bestBlock->isRunRarely() is true. In that
            // case, we should update the block, also. Probably what we want is:
            //    (bestBlk->isRunRarely() != runRarely) && (blk->isRunRarely() == runRarely)
            if (updateBestBlk && (bestBlk != nullptr) && runRarely && bestBlk->isRunRarely() && !blk->isRunRarely())
            {
                updateBestBlk = false;
            }

            if (updateBestBlk)
            {
                // We found a 'best' insertion location, so save it away.
                bestBlk = blk;

                // If we've reached nearBlk, we've satisfied all the criteria,
                // so we're done.
                if (reachedNear)
                {
                    goto DONE;
                }

                // If we haven't reached nearBlk, keep looking for a 'best' location, just
                // in case we'll find one at or after nearBlk. If no nearBlk was specified,
                // we prefer inserting towards the end of the given range, so keep looking
                // for more acceptable insertion locations.
            }
        }

        // No need to update goodBlk after we have set bestBlk, but we could still find a better
        // bestBlk, so keep looking.
        if (bestBlk != nullptr)
        {
            continue;
        }

        // Set the current block as a "good enough" insertion point, if it meets certain criteria.
        // We'll return this block if we don't find a "best" block in the search range. The block
        // can't be a BBJ_CALLFINALLY of a BBJ_CALLFINALLY/BBJ_ALWAYS pair (since we don't want
        // to insert anything between these two blocks). Otherwise, we can use it. However,
        // if we'd previously chosen a BBJ_COND block, then we'd prefer the "good" block to be
        // something else. We keep updating it until we've reached the 'nearBlk', to push it as
        // close to endBlk as possible.
        if (!blk->isBBCallAlwaysPair())
        {
            if (goodBlk == nullptr)
            {
                goodBlk = blk;
            }
            else if ((goodBlk->bbJumpKind == BBJ_COND) || (blk->bbJumpKind != BBJ_COND))
            {
                if ((blk == nearBlk) || !reachedNear)
                {
                    goodBlk = blk;
                }
            }
        }
    }

    // If we didn't find a non-fall_through block, then insert at the last good block.

    if (bestBlk == nullptr)
    {
        bestBlk = goodBlk;
    }

DONE:

#if defined(JIT32_GCENCODER)
    // If we are inserting into a filter and the best block is the end of the filter region, we need to
    // insert after its predecessor instead: the JIT32 GC encoding used by the x86 CLR ABI  states that the
    // terminal block of a filter region is its exit block. If the filter region consists of a single block,
    // a new block cannot be inserted without either splitting the single block before inserting a new block
    // or inserting the new block before the single block and updating the filter description such that the
    // inserted block is marked as the entry block for the filter. Becuase this sort of split can be complex
    // (especially given that it must ensure that the liveness of the exception object is properly tracked),
    // we avoid this situation by never generating single-block filters on x86 (see impPushCatchArgOnStack).
    if (insertingIntoFilter && (bestBlk == endBlk->bbPrev))
    {
        assert(bestBlk != startBlk);
        bestBlk = bestBlk->bbPrev;
    }
#endif // defined(JIT32_GCENCODER)

    return bestBlk;
}

//------------------------------------------------------------------------
// Creates a new BasicBlock and inserts it in a specific EH region, given by 'tryIndex', 'hndIndex', and 'putInFilter'.
//
// If 'putInFilter' it true, then the block is inserted in the filter region given by 'hndIndex'. In this case, tryIndex
// must be a less nested EH region (that is, tryIndex > hndIndex).
//
// Otherwise, the block is inserted in either the try region or the handler region, depending on which one is the inner
// region. In other words, if the try region indicated by tryIndex is nested in the handler region indicated by
// hndIndex,
// then the new BB will be created in the try region. Vice versa.
//
// Note that tryIndex and hndIndex are numbered the same as BasicBlock::bbTryIndex and BasicBlock::bbHndIndex, that is,
// "0" is "main method" and otherwise is +1 from normal, so we can call, e.g., ehGetDsc(tryIndex - 1).
//
// To be more specific, this function will create a new BB in one of the following 5 regions (if putInFilter is false):
// 1. When tryIndex = 0 and hndIndex = 0:
//    The new BB will be created in the method region.
// 2. When tryIndex != 0 and hndIndex = 0:
//    The new BB will be created in the try region indicated by tryIndex.
// 3. When tryIndex == 0 and hndIndex != 0:
//    The new BB will be created in the handler region indicated by hndIndex.
// 4. When tryIndex != 0 and hndIndex != 0 and tryIndex < hndIndex:
//    In this case, the try region is nested inside the handler region. Therefore, the new BB will be created
//    in the try region indicated by tryIndex.
// 5. When tryIndex != 0 and hndIndex != 0 and tryIndex > hndIndex:
//    In this case, the handler region is nested inside the try region. Therefore, the new BB will be created
//    in the handler region indicated by hndIndex.
//
// Note that if tryIndex != 0 and hndIndex != 0 then tryIndex must not be equal to hndIndex (this makes sense because
// if they are equal, you are asking to put the new block in both the try and handler, which is impossible).
//
// The BasicBlock will not be inserted inside an EH region that is more nested than the requested tryIndex/hndIndex
// region (so the function is careful to skip more nested EH regions when searching for a place to put the new block).
//
// This function cannot be used to insert a block as the first block of any region. It always inserts a block after
// an existing block in the given region.
//
// If nearBlk is nullptr, or the block is run rarely, then the new block is assumed to be run rarely.
//
// Arguments:
//    jumpKind - the jump kind of the new block to create.
//    tryIndex - the try region to insert the new block in, described above. This must be a number in the range
//               [0..compHndBBtabCount].
//    hndIndex - the handler region to insert the new block in, described above. This must be a number in the range
//               [0..compHndBBtabCount].
//    nearBlk  - insert the new block closely after this block, if possible. If nullptr, put the new block anywhere
//               in the requested region.
//    putInFilter - put the new block in the filter region given by hndIndex, as described above.
//    runRarely - 'true' if the new block is run rarely.
//    insertAtEnd - 'true' if the block should be inserted at the end of the region. Note: this is currently only
//                  implemented when inserting into the main function (not into any EH region).
//
// Return Value:
//    The new block.

BasicBlock* Compiler::fgNewBBinRegion(BBjumpKinds jumpKind,
                                      unsigned    tryIndex,
                                      unsigned    hndIndex,
                                      BasicBlock* nearBlk,
                                      bool        putInFilter /* = false */,
                                      bool        runRarely /* = false */,
                                      bool        insertAtEnd /* = false */)
{
    assert(tryIndex <= compHndBBtabCount);
    assert(hndIndex <= compHndBBtabCount);

    /* afterBlk is the block which will precede the newBB */
    BasicBlock* afterBlk;

    // start and end limit for inserting the block
    BasicBlock* startBlk = nullptr;
    BasicBlock* endBlk   = nullptr;

    bool     putInTryRegion = true;
    unsigned regionIndex    = 0;

    // First, figure out which region (the "try" region or the "handler" region) to put the newBB in.
    if ((tryIndex == 0) && (hndIndex == 0))
    {
        assert(!putInFilter);

        endBlk = fgEndBBAfterMainFunction(); // don't put new BB in funclet region

        if (insertAtEnd || (nearBlk == nullptr))
        {
            /* We'll just insert the block at the end of the method, before the funclets */

            afterBlk = fgLastBBInMainFunction();
            goto _FoundAfterBlk;
        }
        else
        {
            // We'll search through the entire method
            startBlk = fgFirstBB;
        }

        noway_assert(regionIndex == 0);
    }
    else
    {
        noway_assert(tryIndex > 0 || hndIndex > 0);
        PREFIX_ASSUME(tryIndex <= compHndBBtabCount);
        PREFIX_ASSUME(hndIndex <= compHndBBtabCount);

        // Decide which region to put in, the "try" region or the "handler" region.
        if (tryIndex == 0)
        {
            noway_assert(hndIndex > 0);
            putInTryRegion = false;
        }
        else if (hndIndex == 0)
        {
            noway_assert(tryIndex > 0);
            noway_assert(putInTryRegion);
            assert(!putInFilter);
        }
        else
        {
            noway_assert(tryIndex > 0 && hndIndex > 0 && tryIndex != hndIndex);
            putInTryRegion = (tryIndex < hndIndex);
        }

        if (putInTryRegion)
        {
            // Try region is the inner region.
            // In other words, try region must be nested inside the handler region.
            noway_assert(hndIndex == 0 || bbInHandlerRegions(hndIndex - 1, ehGetDsc(tryIndex - 1)->ebdTryBeg));
            assert(!putInFilter);
        }
        else
        {
            // Handler region is the inner region.
            // In other words, handler region must be nested inside the try region.
            noway_assert(tryIndex == 0 || bbInTryRegions(tryIndex - 1, ehGetDsc(hndIndex - 1)->ebdHndBeg));
        }

        // Figure out the start and end block range to search for an insertion location. Pick the beginning and
        // ending blocks of the target EH region (the 'endBlk' is one past the last block of the EH region, to make
        // loop iteration easier). Note that, after funclets have been created (for FEATURE_EH_FUNCLETS),
        // this linear block range will not include blocks of handlers for try/handler clauses nested within
        // this EH region, as those blocks have been extracted as funclets. That is ok, though, because we don't
        // want to insert a block in any nested EH region.

        if (putInTryRegion)
        {
            // We will put the newBB in the try region.
            EHblkDsc* ehDsc = ehGetDsc(tryIndex - 1);
            startBlk        = ehDsc->ebdTryBeg;
            endBlk          = ehDsc->ebdTryLast->bbNext;
            regionIndex     = tryIndex;
        }
        else if (putInFilter)
        {
            // We will put the newBB in the filter region.
            EHblkDsc* ehDsc = ehGetDsc(hndIndex - 1);
            startBlk        = ehDsc->ebdFilter;
            endBlk          = ehDsc->ebdHndBeg;
            regionIndex     = hndIndex;
        }
        else
        {
            // We will put the newBB in the handler region.
            EHblkDsc* ehDsc = ehGetDsc(hndIndex - 1);
            startBlk        = ehDsc->ebdHndBeg;
            endBlk          = ehDsc->ebdHndLast->bbNext;
            regionIndex     = hndIndex;
        }

        noway_assert(regionIndex > 0);
    }

    // Now find the insertion point.
    afterBlk = fgFindInsertPoint(regionIndex, putInTryRegion, startBlk, endBlk, nearBlk, nullptr, runRarely);

_FoundAfterBlk:;

    /* We have decided to insert the block after 'afterBlk'. */
    noway_assert(afterBlk != nullptr);

    JITDUMP("fgNewBBinRegion(jumpKind=%u, tryIndex=%u, hndIndex=%u, putInFilter=%s, runRarely=%s, insertAtEnd=%s): "
            "inserting after " FMT_BB "\n",
            jumpKind, tryIndex, hndIndex, dspBool(putInFilter), dspBool(runRarely), dspBool(insertAtEnd),
            afterBlk->bbNum);

    return fgNewBBinRegionWorker(jumpKind, afterBlk, regionIndex, putInTryRegion);
}

//------------------------------------------------------------------------
// Creates a new BasicBlock and inserts it in the same EH region as 'srcBlk'.
//
// See the implementation of fgNewBBinRegion() used by this one for more notes.
//
// Arguments:
//    jumpKind - the jump kind of the new block to create.
//    srcBlk   - insert the new block in the same EH region as this block, and closely after it if possible.
//
// Return Value:
//    The new block.

BasicBlock* Compiler::fgNewBBinRegion(BBjumpKinds jumpKind,
                                      BasicBlock* srcBlk,
                                      bool        runRarely /* = false */,
                                      bool        insertAtEnd /* = false */)
{
    assert(srcBlk != nullptr);

    const unsigned tryIndex    = srcBlk->bbTryIndex;
    const unsigned hndIndex    = srcBlk->bbHndIndex;
    bool           putInFilter = false;

    // Check to see if we need to put the new block in a filter. We do if srcBlk is in a filter.
    // This can only be true if there is a handler index, and the handler region is more nested than the
    // try region (if any). This is because no EH regions can be nested within a filter.
    if (BasicBlock::ehIndexMaybeMoreNested(hndIndex, tryIndex))
    {
        assert(hndIndex != 0); // If hndIndex is more nested, we must be in some handler!
        putInFilter = ehGetDsc(hndIndex - 1)->InFilterRegionBBRange(srcBlk);
    }

    return fgNewBBinRegion(jumpKind, tryIndex, hndIndex, srcBlk, putInFilter, runRarely, insertAtEnd);
}

//------------------------------------------------------------------------
// Creates a new BasicBlock and inserts it at the end of the function.
//
// See the implementation of fgNewBBinRegion() used by this one for more notes.
//
// Arguments:
//    jumpKind - the jump kind of the new block to create.
//
// Return Value:
//    The new block.

BasicBlock* Compiler::fgNewBBinRegion(BBjumpKinds jumpKind)
{
    return fgNewBBinRegion(jumpKind, 0, 0, nullptr, /* putInFilter */ false, /* runRarely */ false,
                           /* insertAtEnd */ true);
}

//------------------------------------------------------------------------
// Creates a new BasicBlock, and inserts it after 'afterBlk'.
//
// The block cannot be inserted into a more nested try/handler region than that specified by 'regionIndex'.
// (It is given exactly 'regionIndex'.) Thus, the parameters must be passed to ensure proper EH nesting
// rules are followed.
//
// Arguments:
//    jumpKind - the jump kind of the new block to create.
//    afterBlk - insert the new block after this one.
//    regionIndex - the block will be put in this EH region.
//    putInTryRegion - If true, put the new block in the 'try' region corresponding to 'regionIndex', and
//          set its handler index to the most nested handler region enclosing that 'try' region.
//          Otherwise, put the block in the handler region specified by 'regionIndex', and set its 'try'
//          index to the most nested 'try' region enclosing that handler region.
//
// Return Value:
//    The new block.

BasicBlock* Compiler::fgNewBBinRegionWorker(BBjumpKinds jumpKind,
                                            BasicBlock* afterBlk,
                                            unsigned    regionIndex,
                                            bool        putInTryRegion)
{
    /* Insert the new block */
    BasicBlock* afterBlkNext = afterBlk->bbNext;
    (void)afterBlkNext; // prevent "unused variable" error from GCC
    BasicBlock* newBlk = fgNewBBafter(jumpKind, afterBlk, false);

    if (putInTryRegion)
    {
        noway_assert(regionIndex <= MAX_XCPTN_INDEX);
        newBlk->bbTryIndex = (unsigned short)regionIndex;
        newBlk->bbHndIndex = bbFindInnermostHandlerRegionContainingTryRegion(regionIndex);
    }
    else
    {
        newBlk->bbTryIndex = bbFindInnermostTryRegionContainingHandlerRegion(regionIndex);
        noway_assert(regionIndex <= MAX_XCPTN_INDEX);
        newBlk->bbHndIndex = (unsigned short)regionIndex;
    }

    // We're going to compare for equal try regions (to handle the case of 'mutually protect'
    // regions). We need to save off the current try region, otherwise we might change it
    // before it gets compared later, thereby making future comparisons fail.

    BasicBlock* newTryBeg;
    BasicBlock* newTryLast;
    (void)ehInitTryBlockRange(newBlk, &newTryBeg, &newTryLast);

    unsigned  XTnum;
    EHblkDsc* HBtab;

    for (XTnum = 0, HBtab = compHndBBtab; XTnum < compHndBBtabCount; XTnum++, HBtab++)
    {
        // Is afterBlk at the end of a try region?
        if (HBtab->ebdTryLast == afterBlk)
        {
            noway_assert(afterBlkNext == newBlk->bbNext);

            bool extendTryRegion = false;
            if (newBlk->hasTryIndex())
            {
                // We're adding a block after the last block of some try region. Do
                // we extend the try region to include the block, or not?
                // If the try region is exactly the same as the try region
                // associated with the new block (based on the block's try index,
                // which represents the innermost try the block is a part of), then
                // we extend it.
                // If the try region is a "parent" try region -- an enclosing try region
                // that has the same last block as the new block's try region -- then
                // we also extend. For example:
                //      try { // 1
                //          ...
                //          try { // 2
                //          ...
                //      } /* 2 */ } /* 1 */
                // This example is meant to indicate that both try regions 1 and 2 end at
                // the same block, and we're extending 2. Thus, we must also extend 1. If we
                // only extended 2, we would break proper nesting. (Dev11 bug 137967)

                extendTryRegion = HBtab->ebdIsSameTry(newTryBeg, newTryLast) || bbInTryRegions(XTnum, newBlk);
            }

            // Does newBlk extend this try region?
            if (extendTryRegion)
            {
                // Yes, newBlk extends this try region

                // newBlk is the now the new try last block
                fgSetTryEnd(HBtab, newBlk);
            }
        }

        // Is afterBlk at the end of a handler region?
        if (HBtab->ebdHndLast == afterBlk)
        {
            noway_assert(afterBlkNext == newBlk->bbNext);

            // Does newBlk extend this handler region?
            bool extendHndRegion = false;
            if (newBlk->hasHndIndex())
            {
                // We're adding a block after the last block of some handler region. Do
                // we extend the handler region to include the block, or not?
                // If the handler region is exactly the same as the handler region
                // associated with the new block (based on the block's handler index,
                // which represents the innermost handler the block is a part of), then
                // we extend it.
                // If the handler region is a "parent" handler region -- an enclosing
                // handler region that has the same last block as the new block's handler
                // region -- then we also extend. For example:
                //      catch { // 1
                //          ...
                //          catch { // 2
                //          ...
                //      } /* 2 */ } /* 1 */
                // This example is meant to indicate that both handler regions 1 and 2 end at
                // the same block, and we're extending 2. Thus, we must also extend 1. If we
                // only extended 2, we would break proper nesting. (Dev11 bug 372051)

                extendHndRegion = bbInHandlerRegions(XTnum, newBlk);
            }

            if (extendHndRegion)
            {
                // Yes, newBlk extends this handler region

                // newBlk is now the last block of the handler.
                fgSetHndEnd(HBtab, newBlk);
            }
        }
    }

    /* If afterBlk falls through, we insert a jump around newBlk */
    fgConnectFallThrough(afterBlk, newBlk->bbNext);

#ifdef DEBUG
    fgVerifyHandlerTab();
#endif

    return newBlk;
}

//------------------------------------------------------------------------
// fgUseThrowHelperBlocks: Determinate does compiler use throw helper blocks.
//
// Note:
//   For debuggable code, codegen will generate the 'throw' code inline.
// Return Value:
//    true if 'throw' helper block should be created.
bool Compiler::fgUseThrowHelperBlocks()
{
    return !opts.compDbgCode;
}<|MERGE_RESOLUTION|>--- conflicted
+++ resolved
@@ -814,9 +814,9 @@
             return false;
         }
         const unsigned argNum = value - SLOT_ARGUMENT;
-        if (argNum < info->argCnt)
-        {
-            return info->inlArgInfo[argNum].argIsInvariant;
+        if (argNum < info->ilArgCount)
+        {
+            return info->ilArgInfo[argNum].argIsInvariant;
         }
         return false;
     }
@@ -827,9 +827,9 @@
             return false;
         }
         const unsigned argNum = value - SLOT_ARGUMENT;
-        if (argNum < info->argCnt)
-        {
-            return info->inlArgInfo[argNum].argIsExact;
+        if (argNum < info->ilArgCount)
+        {
+            return info->ilArgInfo[argNum].argIsExact;
         }
         return false;
     }
@@ -872,13 +872,6 @@
     const BYTE* codeBegp = codeAddr;
     const BYTE* codeEndp = codeAddr + codeSize;
     unsigned    varNum;
-<<<<<<< HEAD
-    bool        seenJump = false;
-=======
-    var_types   varType = DUMMY_INIT(TYP_UNDEF); // TYP_ type
-    typeInfo    ti;                              // Verifier type.
-    bool        typeIsNormed = false;
->>>>>>> 82f7144f
     FgStack     pushedStack;
     const bool  isForceInline          = (info.compFlags & CORINFO_FLG_FORCEINLINE) != 0;
     const bool  makeInlineObservations = (compInlineResult != nullptr);
@@ -943,16 +936,14 @@
         opcode     = (OPCODE)getU1LittleEndian(codeAddr);
         codeAddr += sizeof(__int8);
 
-<<<<<<< HEAD
-        bool typeIsNormed = false;
-=======
         if (!handled && preciseScan)
         {
             // Push something unknown to the stack since we couldn't find anything useful for inlining
             pushedStack.PushUnknown();
         }
         handled = false;
->>>>>>> 82f7144f
+
+        bool typeIsNormed = false;
 
     DECODE_OPCODE:
 
