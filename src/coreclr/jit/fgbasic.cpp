--- conflicted
+++ resolved
@@ -888,11 +888,8 @@
     {
         OPCODE opcode = (OPCODE)getU1LittleEndian(codeAddr);
         codeAddr += sizeof(__int8);
-<<<<<<< HEAD
-        opts.instrCount++;
+
         bool typeIsNormed = false;
-=======
->>>>>>> a629767a
 
     DECODE_OPCODE:
 
@@ -1487,8 +1484,6 @@
                 typeIsNormed ? InlineObservation::CALLEE_OPCODE_NORMED : InlineObservation::CALLEE_OPCODE;
             compInlineResult->NoteInt(obs, opcode);
         }
-
-        typeIsNormed = false;
     }
 
     if (codeAddr != codeEndp)
@@ -2476,67 +2471,7 @@
         compHndBBtabCount    = impInlineInfo->InlinerCompiler->compHndBBtabCount;
         info.compXcptnsCount = impInlineInfo->InlinerCompiler->info.compXcptnsCount;
 
-<<<<<<< HEAD
         inlAnalyzeInlineeReturn(impInlineInfo, retBlocks);
-=======
-        // Use a spill temp for the return value if there are multiple return blocks,
-        // or if the inlinee has GC ref locals.
-        if ((info.compRetNativeType != TYP_VOID) && ((retBlocks > 1) || impInlineInfo->HasGcRefLocals()))
-        {
-            // If we've spilled the ret expr to a temp we can reuse the temp
-            // as the inlinee return spill temp.
-            //
-            // Todo: see if it is even better to always use this existing temp
-            // for return values, even if we otherwise wouldn't need a return spill temp...
-            lvaInlineeReturnSpillTemp = impInlineInfo->inlineCandidateInfo->preexistingSpillTemp;
-
-            if (lvaInlineeReturnSpillTemp != BAD_VAR_NUM)
-            {
-                // This temp should already have the type of the return value.
-                JITDUMP("\nInliner: re-using pre-existing spill temp V%02u\n", lvaInlineeReturnSpillTemp);
-
-                if (info.compRetType == TYP_REF)
-                {
-                    // We may have co-opted an existing temp for the return spill.
-                    // We likely assumed it was single-def at the time, but now
-                    // we can see it has multiple definitions.
-                    if ((retBlocks > 1) && (lvaTable[lvaInlineeReturnSpillTemp].lvSingleDef == 1))
-                    {
-                        // Make sure it is no longer marked single def. This is only safe
-                        // to do if we haven't ever updated the type.
-                        assert(!lvaTable[lvaInlineeReturnSpillTemp].lvClassInfoUpdated);
-                        JITDUMP("Marked return spill temp V%02u as NOT single def temp\n", lvaInlineeReturnSpillTemp);
-                        lvaTable[lvaInlineeReturnSpillTemp].lvSingleDef = 0;
-                    }
-                }
-            }
-            else
-            {
-                // The lifetime of this var might expand multiple BBs. So it is a long lifetime compiler temp.
-                lvaInlineeReturnSpillTemp = lvaGrabTemp(false DEBUGARG("Inline return value spill temp"));
-                lvaTable[lvaInlineeReturnSpillTemp].lvType = info.compRetType;
-
-                // If the method returns a ref class, set the class of the spill temp
-                // to the method's return value. We may update this later if it turns
-                // out we can prove the method returns a more specific type.
-                if (info.compRetType == TYP_REF)
-                {
-                    // The return spill temp is single def only if the method has a single return block.
-                    if (retBlocks == 1)
-                    {
-                        lvaTable[lvaInlineeReturnSpillTemp].lvSingleDef = 1;
-                        JITDUMP("Marked return spill temp V%02u as a single def temp\n", lvaInlineeReturnSpillTemp);
-                    }
-
-                    CORINFO_CLASS_HANDLE retClassHnd = impInlineInfo->inlineCandidateInfo->methInfo.args.retTypeClass;
-                    if (retClassHnd != nullptr)
-                    {
-                        lvaSetClass(lvaInlineeReturnSpillTemp, retClassHnd);
-                    }
-                }
-            }
-        }
->>>>>>> a629767a
 
         return;
     }
