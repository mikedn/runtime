set(CMAKE_INCLUDE_CURRENT_DIR ON)

include_directories("./jitstd")
include_directories("../inc")

if (CMAKE_CXX_COMPILER_ID STREQUAL "GNU")
  add_compile_options($<$<COMPILE_LANGUAGE:CXX>:-fpermissive>)
  add_compile_options(-Wno-error)
endif()

function(create_standalone_jit)

  set(oneValueArgs TARGET OS ARCH)
  set(multiValueArgs DESTINATIONS)
  cmake_parse_arguments(TARGETDETAILS "" "${oneValueArgs}" "${multiValueArgs}" ${ARGN})

  if(TARGETDETAILS_OS STREQUAL "unix_osx")
    if (NOT (TARGETDETAILS_ARCH STREQUAL "arm64"))
      message(FATAL_ERROR "Only arm64 Apple has a special ABI, use just unix for x64 Mac OS." )
    endif()
    set(JIT_ARCH_LINK_LIBRARIES gcinfo_unix_arm64)
  else()
    set(JIT_ARCH_LINK_LIBRARIES gcinfo_${TARGETDETAILS_OS}_${TARGETDETAILS_ARCH})
  endif()

  if(TARGETDETAILS_ARCH STREQUAL "x64")
    set(JIT_ARCH_SOURCES ${JIT_AMD64_SOURCES})
  elseif((TARGETDETAILS_ARCH STREQUAL "arm") OR (TARGETDETAILS_ARCH STREQUAL "armel"))
    set(JIT_ARCH_SOURCES ${JIT_ARM_SOURCES})
  elseif(TARGETDETAILS_ARCH STREQUAL "x86")
    set(JIT_ARCH_SOURCES ${JIT_I386_SOURCES})
  elseif(TARGETDETAILS_ARCH STREQUAL "arm64")
    set(JIT_ARCH_SOURCES ${JIT_ARM64_SOURCES})
  else()
    clr_unknown_arch()
  endif()

  if (TARGETDETAILS_DESTINATIONS STREQUAL "")
    add_jit(${TARGETDETAILS_TARGET})
  else()
    add_jit(${TARGETDETAILS_TARGET} DESTINATIONS "${TARGETDETAILS_DESTINATIONS}")
  endif()

  set_target_definitions_to_custom_os_and_arch(${ARGN})
  set_target_properties(${TARGETDETAILS_TARGET} PROPERTIES IGNORE_FEATURE_MERGE_JIT_AND_ENGINE TRUE)

  target_compile_definitions(${TARGETDETAILS_TARGET} PRIVATE FEATURE_NO_HOST)
  target_compile_definitions(${TARGETDETAILS_TARGET} PRIVATE SELF_NO_HOST)
  if(FEATURE_READYTORUN)
    target_compile_definitions(${TARGETDETAILS_TARGET} PRIVATE FEATURE_READYTORUN_COMPILER)
  endif(FEATURE_READYTORUN)

  if ((TARGETDETAILS_ARCH STREQUAL "x64") OR (TARGETDETAILS_ARCH STREQUAL "arm64") OR ((TARGETDETAILS_ARCH STREQUAL "x86") AND NOT (TARGETDETAILS_OS STREQUAL "unix")))
    target_compile_definitions(${TARGETDETAILS_TARGET} PRIVATE FEATURE_SIMD)
    target_compile_definitions(${TARGETDETAILS_TARGET} PRIVATE FEATURE_HW_INTRINSICS)
  endif ()
endfunction()

if (CLR_CMAKE_TARGET_ARCH_AMD64 OR CLR_CMAKE_TARGET_ARCH_ARM64 OR (CLR_CMAKE_TARGET_ARCH_I386 AND NOT CLR_CMAKE_HOST_UNIX))
  add_compile_definitions($<$<NOT:$<BOOL:$<TARGET_PROPERTY:IGNORE_DEFAULT_TARGET_ARCH>>>:FEATURE_SIMD>)
  add_compile_definitions($<$<NOT:$<BOOL:$<TARGET_PROPERTY:IGNORE_DEFAULT_TARGET_ARCH>>>:FEATURE_HW_INTRINSICS>)
endif ()

# JIT_BUILD disables certain PAL_TRY debugging features
add_definitions(-DJIT_BUILD)

if(CLR_CMAKE_TARGET_WIN32)
  set(JIT_RESOURCES Native.rc)
endif(CLR_CMAKE_TARGET_WIN32)

set( JIT_SOURCES
  alloc.cpp
  assertionprop.cpp
  bitset.cpp
  block.cpp
  layout.cpp
  codegencommon.cpp
  codegenlinear.cpp
  compiler.cpp
  copyprop.cpp
  disasm.cpp
  earlyprop.cpp
  ee_il_dll.cpp
  eeinterface.cpp
  emit.cpp
  error.cpp
  fgbasic.cpp
  fgdiagnostic.cpp
  fgehopt.cpp
  fgflow.cpp
  fginline.cpp
  fgopt.cpp
  fgprofile.cpp
  fgstmt.cpp
  flowgraph.cpp
  gcdecode.cpp
  gcencode.cpp
  gcinfo.cpp
  gentree.cpp
  gschecks.cpp
  hashbv.cpp
  hwintrinsic.cpp
  hostallocator.cpp
  indirectcalltransformer.cpp
  importer.cpp
  inline.cpp
  inlinepolicy.cpp
  instr.cpp
  jitconfig.cpp
  jiteh.cpp
  jithashtable.cpp
  jittelemetry.cpp
  lclmorph.cpp
  lclvars.cpp
  likelyclass.cpp
  lir.cpp
  liveness.cpp
  loopcloning.cpp
  lower.cpp
  lsra.cpp
  lsrabuild.cpp
  morph.cpp
  objectalloc.cpp
  optcse.cpp
  optimizer.cpp
  patchpoint.cpp
  phase.cpp
  rangecheck.cpp
  rationalize.cpp
  redundantbranchopts.cpp
  regalloc.cpp
  register_arg_convention.cpp
  regset.cpp
  scopeinfo.cpp
  sideeffects.cpp
  sm.cpp
  smdata.cpp
  smweights.cpp
  ssabuilder.cpp
  ssarenamestate.cpp
  stacklevelsetter.cpp
  treelifeupdater.cpp
  typeinfo.cpp
  unwind.cpp
  utils.cpp
  valuenum.cpp
)

# Add header files to Visual Studio vcxproj, not required for unixes
# change has effect on editor experience and has no impact on build
if (CLR_CMAKE_TARGET_WIN32)
  set( JIT_HEADERS
    ../inc/corinfo.h
    ../inc/corjit.h
    ../inc/corjitflags.h
    ../inc/corjithost.h
    _typeinfo.h
    alloc.h
    arraystack.h
    bitset.h
    layout.h
    bitsetasshortlong.h
    bitsetasuint64.h
    bitsetasuint64inclass.h
    bitsetops.h
    bitvec.h
    block.h
    blockset.h
    codegen.h
    codegeninterface.h
    compiler.h
    compiler.hpp
    compilerbitsettraits.h
    compilerbitsettraits.hpp
    compmemkind.h
    compphases.h
    dataflow.h
    decomposelongs.h
    disasm.h
    emit.h
    emitdef.h
    emitfmts.h
    emitinl.h
    emitjmps.h
    emitpub.h
    error.h
    gentree.h
    gtlist.h
    gtstructs.h
    hashbv.h
    host.h
    hostallocator.h
    hwintrinsic.h
    ICorJitInfo_API_names.h
    ICorJitInfo_API_wrapper.hpp
    inline.h
    inlinepolicy.h
    instr.h
    instrs.h
    jit.h
    jitconfig.h
    jitconfigvalues.h
    jitee.h
    jiteh.h
    jitexpandarray.h
    jitgcinfo.h
    jithashtable.h
    jitpch.h
    jitstd.h
    jittelemetry.h
    lir.h
    loopcloning.h
    loopcloningopts.h
    lower.h
    lsra_reftypes.h
    lsra_stats.h
    lsra_score.h
    lsra.h
    namedintrinsiclist.h
    objectalloc.h
    opcode.h
    phase.h
    rangecheck.h
    rationalize.h
    regalloc.h
    register_arg_convention.h
    register.h
    regset.h
    sideeffects.h
    simd.h
    simdashwintrinsic.h
    simdintrinsiclist.h
    sm.h
    smallhash.h
    smcommon.h
    smopenum.h
    ssabuilder.h
    ssaconfig.h
    ssarenamestate.h
    stacklevelsetter.h
    target.h
<<<<<<< HEAD
=======
    targetx86.h
    targetamd64.h
    targetarm.h
    targetarm64.h
    tinyarray.h
>>>>>>> 34dff2d3
    titypes.h
    treelifeupdater.h
    typelist.h
    unwind.h
    utils.h
    valuenum.h
    valuenumfuncs.h
    valuenumtype.h
    varset.h
    vartype.h
  )

  # Append clrjit.natvis file
  list (APPEND JIT_SOURCES
    clrjit.natvis)

  if (CLR_CMAKE_TARGET_ARCH_ARM64 OR CLR_CMAKE_TARGET_ARCH_ARM)
    list (APPEND JIT_HEADERS
      emitarm.h
      emitarm64.h
      emitfmtsarm.h
      emitfmtsarm64.h
      hwintrinsic.h
      hwintrinsiclistarm64.h
      instrsarm.h
      instrsarm64.h
      registerarm.h
      registerarm64.h
      simdashwintrinsiclistarm64.h)
  elseif (CLR_CMAKE_TARGET_ARCH_AMD64 OR CLR_CMAKE_TARGET_ARCH_I386)
    list (APPEND JIT_HEADERS
      emitfmtsxarch.h
      emitxarch.h
      hwintrinsiclistxarch.h
      hwintrinsic.h
      instrsxarch.h
      simdashwintrinsiclistxarch.h)
  endif ()
endif(CLR_CMAKE_TARGET_WIN32)

# Define all the architecture-specific source files

set( JIT_AMD64_SOURCES
  codegenxarch.cpp
  emitxarch.cpp
  lowerxarch.cpp
  lsraxarch.cpp
  simd.cpp
  simdashwintrinsic.cpp
  simdcodegenxarch.cpp
  targetamd64.cpp
  unwindamd64.cpp
  hwintrinsicxarch.cpp
  hwintrinsiccodegenxarch.cpp
)

set( JIT_ARM_SOURCES
  codegenarmarch.cpp
  codegenarm.cpp
  decomposelongs.cpp
  emitarm.cpp
  lowerarmarch.cpp
  lsraarmarch.cpp
  lsraarm.cpp
  targetarm.cpp
  unwindarm.cpp
)

set( JIT_I386_SOURCES
  codegenxarch.cpp
  decomposelongs.cpp
  emitxarch.cpp
  lowerxarch.cpp
  lsraxarch.cpp
  simd.cpp
  simdashwintrinsic.cpp
  simdcodegenxarch.cpp
  targetx86.cpp
  unwindx86.cpp
  hwintrinsicxarch.cpp
  hwintrinsiccodegenxarch.cpp
)

set( JIT_ARM64_SOURCES
  codegenarmarch.cpp
  codegenarm64.cpp
  emitarm64.cpp
  lowerarmarch.cpp
  lsraarmarch.cpp
  lsraarm64.cpp
  lowerarm64.cpp
  simd.cpp
  simdashwintrinsic.cpp
  targetarm64.cpp
  unwindarm.cpp
  unwindarm64.cpp
  hwintrinsicarm64.cpp
  hwintrinsiccodegenarm64.cpp
)

if(CLR_CMAKE_TARGET_ARCH_AMD64)
  set(JIT_ARCH_SOURCES ${JIT_AMD64_SOURCES})
elseif(CLR_CMAKE_TARGET_ARCH_ARM)
  set(JIT_ARCH_SOURCES ${JIT_ARM_SOURCES})
elseif(CLR_CMAKE_TARGET_ARCH_I386)
  set(JIT_ARCH_SOURCES ${JIT_I386_SOURCES})
elseif(CLR_CMAKE_TARGET_ARCH_ARM64)
  set(JIT_ARCH_SOURCES ${JIT_ARM64_SOURCES})
else()
  clr_unknown_arch()
endif()

set(JIT_CORE_SOURCES
  ${JIT_SOURCES}
  ${JIT_HEADERS}
)

convert_to_absolute_path(JIT_CORE_SOURCES ${JIT_CORE_SOURCES})
convert_to_absolute_path(JIT_ARCH_SOURCES ${JIT_ARCH_SOURCES})
convert_to_absolute_path(JIT_RESOURCES ${JIT_RESOURCES})

# Also convert the per-architecture sources to absolute paths, if the subdirs want to use them.

convert_to_absolute_path(JIT_AMD64_SOURCES ${JIT_AMD64_SOURCES})
convert_to_absolute_path(JIT_ARM_SOURCES ${JIT_ARM_SOURCES})
convert_to_absolute_path(JIT_I386_SOURCES ${JIT_I386_SOURCES})
convert_to_absolute_path(JIT_ARM64_SOURCES ${JIT_ARM64_SOURCES})

set(JIT_DLL_MAIN_FILE ${CMAKE_CURRENT_LIST_DIR}/dllmain.cpp)

if(CLR_CMAKE_TARGET_WIN32)
  set(CLRJIT_EXPORTS ${CMAKE_CURRENT_LIST_DIR}/ClrJit.exports)
  set(JIT_EXPORTS_FILE ${CMAKE_CURRENT_BINARY_DIR}/ClrJit.exports.def)
  preprocess_file (${CLRJIT_EXPORTS} ${JIT_EXPORTS_FILE})

  set(JIT_DEF_FILE ${JIT_EXPORTS_FILE})
else()
  set(CLRJIT_EXPORTS ${CMAKE_CURRENT_LIST_DIR}/ClrJit.PAL.exports)

  set(JIT_EXPORTS_FILE ${CMAKE_CURRENT_BINARY_DIR}/clrjit.exports)
  generate_exports_file(${CLRJIT_EXPORTS} ${JIT_EXPORTS_FILE})

  if(CLR_CMAKE_TARGET_LINUX OR CLR_CMAKE_TARGET_FREEBSD OR CLR_CMAKE_TARGET_NETBSD OR CLR_CMAKE_TARGET_SUNOS)
    # This is required to force using our own PAL, not one that we are loaded with.
    set(CMAKE_SHARED_LINKER_FLAGS "${CMAKE_SHARED_LINKER_FLAGS} -Xlinker -Bsymbolic")
  endif()

  set_exports_linker_option(${JIT_EXPORTS_FILE})
  set(JIT_EXPORTS_LINKER_OPTION ${EXPORTS_LINKER_OPTION})
endif()

add_custom_target(jit_exports DEPENDS ${JIT_EXPORTS_FILE})

set(JIT_LINK_LIBRARIES
   utilcodestaticnohost
)

set(JIT_ARCH_LINK_LIBRARIES
   gcinfo
)

if(CLR_CMAKE_HOST_UNIX)
    list(APPEND JIT_LINK_LIBRARIES
       mscorrc
       coreclrpal
       palrt
    )
else()
    list(APPEND JIT_LINK_LIBRARIES
       ${STATIC_MT_CRT_LIB}
       ${STATIC_MT_VCRT_LIB}
       kernel32.lib
       advapi32.lib
       ole32.lib
       oleaut32.lib
       uuid.lib
       user32.lib
       version.lib
       shlwapi.lib
       bcrypt.lib
       crypt32.lib
       RuntimeObject.lib
    )
endif(CLR_CMAKE_HOST_UNIX)

# Shared function for generating JIT
# optional arguments: DESTINATIONS path
function(add_jit jitName)

    set_source_files_properties(${JIT_EXPORTS_FILE} PROPERTIES GENERATED TRUE)

    add_library_clr(${jitName}
        SHARED
        ${JIT_CORE_SOURCES}
        ${JIT_RESOURCES}
        ${JIT_ARCH_SOURCES}
        ${JIT_DEF_FILE}
        ${JIT_DLL_MAIN_FILE}
    )

    if(CLR_CMAKE_TARGET_WIN32)
        target_compile_definitions(${jitName} PRIVATE FX_VER_INTERNALNAME_STR=${jitName}.dll)
    endif(CLR_CMAKE_TARGET_WIN32)

    target_include_directories(${jitName} PRIVATE ${JIT_SOURCE_DIR})
    target_precompile_headers(${jitName} PRIVATE "$<$<COMPILE_LANGUAGE:CXX>:jitpch.h>")

    add_dependencies(${jitName} jit_exports)

    set_property(TARGET ${jitName} APPEND_STRING PROPERTY LINK_FLAGS ${JIT_EXPORTS_LINKER_OPTION})
    set_property(TARGET ${jitName} APPEND_STRING PROPERTY LINK_DEPENDS ${JIT_EXPORTS_FILE})
    set_target_properties(${jitName} PROPERTIES MSVC_WARNING_LEVEL 4)

    target_link_libraries(${jitName}
        ${JIT_LINK_LIBRARIES}
        ${JIT_ARCH_LINK_LIBRARIES}
    )

    if (CLR_CMAKE_HOST_WIN32)
        link_natvis_sources_for_target(${jitName} PRIVATE clrjit.natvis)
    endif()

    # add the install targets
    install_clr(TARGETS ${jitName} ${ARGN} COMPONENT alljits)
endfunction()

set(JIT_SOURCE_DIR ${CMAKE_CURRENT_SOURCE_DIR})

if (FEATURE_MERGE_JIT_AND_ENGINE)
  add_subdirectory(crossgen)
endif (FEATURE_MERGE_JIT_AND_ENGINE)

# Creates a static library "clrjit_static" to link into the VM.
add_subdirectory(static)

if (CLR_CMAKE_TARGET_OSX AND CLR_CMAKE_TARGET_ARCH_ARM64)
  set(TARGET_OS_NAME unix_osx) # Apple Arm64 has a special ABI, distinguish it.
elseif (CLR_CMAKE_TARGET_UNIX)
  set(TARGET_OS_NAME unix)
else()
  set(TARGET_OS_NAME win)
endif()

create_standalone_jit(TARGET clrjit OS ${TARGET_OS_NAME} ARCH ${ARCH_TARGET_NAME} DESTINATIONS . sharedFramework)
install_clr(TARGETS clrjit DESTINATIONS . sharedFramework COMPONENT jit)

# Enable profile guided optimization
add_pgo(clrjit)

if (CLR_CMAKE_TARGET_ARCH_ARM64 OR CLR_CMAKE_TARGET_ARCH_AMD64)
  create_standalone_jit(TARGET clrjit_unix_arm64_${ARCH_HOST_NAME} OS unix ARCH arm64 DESTINATIONS .)
  create_standalone_jit(TARGET clrjit_unix_osx_arm64_${ARCH_HOST_NAME} OS unix_osx ARCH arm64 DESTINATIONS .)
  create_standalone_jit(TARGET clrjit_unix_x64_${ARCH_HOST_NAME} OS unix ARCH x64 DESTINATIONS .)
  create_standalone_jit(TARGET clrjit_win_arm64_${ARCH_HOST_NAME} OS win ARCH arm64 DESTINATIONS .)
  create_standalone_jit(TARGET clrjit_win_x64_${ARCH_HOST_NAME} OS win ARCH x64 DESTINATIONS .)
endif (CLR_CMAKE_TARGET_ARCH_ARM64 OR CLR_CMAKE_TARGET_ARCH_AMD64)

create_standalone_jit(TARGET clrjit_unix_armel_${ARCH_HOST_NAME} OS unix ARCH armel DESTINATIONS .)
create_standalone_jit(TARGET clrjit_unix_arm_${ARCH_HOST_NAME} OS unix ARCH arm DESTINATIONS .)
target_compile_definitions(clrjit_unix_arm_${ARCH_HOST_NAME} PRIVATE ARM_SOFTFP CONFIGURABLE_ARM_ABI)
create_standalone_jit(TARGET clrjit_win_arm_${ARCH_HOST_NAME} OS win ARCH arm DESTINATIONS .)
create_standalone_jit(TARGET clrjit_win_x86_${ARCH_HOST_NAME} OS win ARCH x86 DESTINATIONS .)

if (CLR_CMAKE_TARGET_UNIX)
    install_clr(TARGETS clrjit_unix_${ARCH_TARGET_NAME}_${ARCH_HOST_NAME} DESTINATIONS . COMPONENT jit)
    if (ARCH_TARGET_NAME STREQUAL arm)
      target_compile_definitions(clrjit_unix_arm_${ARCH_HOST_NAME} PRIVATE ARM_SOFTFP CONFIGURABLE_ARM_ABI)
  endif (ARCH_TARGET_NAME STREQUAL arm)
endif()

if (CLR_CMAKE_TARGET_WIN32 AND CLR_CMAKE_PGO_INSTRUMENT)
  # Copy PGO dependency to target dir
  set(PGORT_DLL "pgort140.dll")
  find_path(PGORT_DIR ${PGORT_DLL} REQUIRED)
  install(FILES "${PGORT_DIR}/${PGORT_DLL}" DESTINATION ${CMAKE_INSTALL_PREFIX})
  install(FILES "${PGORT_DIR}/${PGORT_DLL}" DESTINATION ${CMAKE_INSTALL_PREFIX}/sharedFramework)
endif ()<|MERGE_RESOLUTION|>--- conflicted
+++ resolved
@@ -239,14 +239,10 @@
     ssarenamestate.h
     stacklevelsetter.h
     target.h
-<<<<<<< HEAD
-=======
     targetx86.h
     targetamd64.h
     targetarm.h
     targetarm64.h
-    tinyarray.h
->>>>>>> 34dff2d3
     titypes.h
     treelifeupdater.h
     typelist.h
