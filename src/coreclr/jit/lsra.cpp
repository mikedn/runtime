--- conflicted
+++ resolved
@@ -3453,7 +3453,7 @@
     // Prepare second half RegRecord of a double register for TYP_DOUBLE
     if (assignedInterval->registerType == TYP_DOUBLE)
     {
-        assert(isFloatRegType(regRec->registerType));
+        assert(varTypeUsesFloatReg(regRec->registerType));
         RegRecord* doubleRegRec;
         if (genIsValidDoubleReg(thisRegNum))
         {
@@ -4416,16 +4416,6 @@
 
     if (assignedInterval != nullptr)
     {
-<<<<<<< HEAD
-        assert(varTypeUsesFloatReg(regRec->registerType));
-        RegRecord* doubleRegRec;
-        if (genIsValidDoubleReg(thisRegNum))
-        {
-            anotherRegRec = getSecondHalfRegRec(regRec);
-            doubleRegRec  = regRec;
-        }
-        else
-=======
         // TODO: Under the following conditions we should be just putting it in regsToMakeInactive
         // not regsToFree.
         //
@@ -4441,7 +4431,6 @@
         //
         RefPosition* nextRefPosition = assignedInterval->getNextRefPosition();
         if (!assignedInterval->isConstant && (nextRefPosition == nullptr || RefTypeIsDef(nextRefPosition->refType)))
->>>>>>> 34dff2d3
         {
 #ifdef TARGET_ARM
             assert((assignedInterval->registerType != TYP_DOUBLE) || genIsValidDoubleReg(physRegRecord->regNum));
@@ -6175,7 +6164,7 @@
         if (refPosition->copyReg)
         {
             // This is a TEMPORARY copy
-            assert(isCandidateLocalRef(tree) || tree->IsMultiRegLclVar());
+            assert(isCandidateLclVar(tree) || tree->IsMultiRegLclVar());
             newNode->SetLastUse(multiRegIdx);
         }
 
@@ -6215,8 +6204,8 @@
         return;
     }
 
-    LclVarDsc* varDsc = compiler->lvaTable + lclVarInterval->varNum;
-    assert(Compiler::varTypeNeedsPartialCalleeSave(varDsc->lvType));
+    LclVarDsc* lcl = compiler->lvaGetDesc(lclVarInterval->varNum);
+    assert(Compiler::varTypeNeedsPartialCalleeSave(lcl->GetType()));
 
     // On Arm64, we must always have a register to save the upper half,
     // while on x86 we can spill directly to memory.
@@ -6233,23 +6222,13 @@
 
     // Insert the save before the call.
 
-    GenTree* saveLcl = compiler->gtNewLclvNode(lclVarInterval->varNum, varDsc->lvType);
+    GenTree* saveLcl = compiler->gtNewLclvNode(lclVarInterval->varNum, lcl->GetType());
     saveLcl->SetRegNum(lclVarReg);
     SetLsraAdded(saveLcl);
 
-    GenTreeSIMD* simdNode =
-        new (compiler, GT_SIMD) GenTreeSIMD(LargeVectorSaveType, saveLcl, nullptr, SIMDIntrinsicUpperSave,
-                                            varDsc->GetSimdBaseJitType(), genTypeSize(varDsc->lvType));
-
-    if (simdNode->GetSimdBaseJitType() == CORINFO_TYPE_UNDEF)
-    {
-        // There are a few scenarios where we can get a LCL_VAR which
-        // doesn't know the underlying baseType. In that scenario, we
-        // will just lie and say it is a float. Codegen doesn't actually
-        // care what the type is but this avoids an assert that would
-        // otherwise be fired from the more general checks that happen.
-        simdNode->SetSimdBaseJitType(CORINFO_TYPE_FLOAT);
-    }
+    // The base type is irrelevant, just set it to something valid so bogus asserts don't fire.
+    GenTree* simdNode = compiler->gtNewSIMDNode(LargeVectorSaveType, SIMDIntrinsicUpperSave, TYP_FLOAT,
+                                                varTypeSize(lcl->GetType()), saveLcl);
 
     SetLsraAdded(simdNode);
     simdNode->SetRegNum(spillReg);
@@ -6296,27 +6275,17 @@
     // We should not call this method if the lclVar is not in a register (we should have simply marked the entire
     // lclVar as spilled).
     assert(lclVarReg != REG_NA);
-    LclVarDsc* varDsc = compiler->lvaTable + lclVarInterval->varNum;
-    assert(Compiler::varTypeNeedsPartialCalleeSave(varDsc->lvType));
+    LclVarDsc* lcl = compiler->lvaGetDesc(lclVarInterval->varNum);
+    assert(Compiler::varTypeNeedsPartialCalleeSave(lcl->GetType()));
 
     GenTree* restoreLcl = nullptr;
-    restoreLcl          = compiler->gtNewLclvNode(lclVarInterval->varNum, varDsc->lvType);
+    restoreLcl          = compiler->gtNewLclvNode(lclVarInterval->varNum, lcl->GetType());
     restoreLcl->SetRegNum(lclVarReg);
     SetLsraAdded(restoreLcl);
 
-    GenTreeSIMD* simdNode =
-        new (compiler, GT_SIMD) GenTreeSIMD(varDsc->lvType, restoreLcl, nullptr, SIMDIntrinsicUpperRestore,
-                                            varDsc->GetSimdBaseJitType(), genTypeSize(varDsc->lvType));
-
-    if (simdNode->GetSimdBaseJitType() == CORINFO_TYPE_UNDEF)
-    {
-        // There are a few scenarios where we can get a LCL_VAR which
-        // doesn't know the underlying baseType. In that scenario, we
-        // will just lie and say it is a float. Codegen doesn't actually
-        // care what the type is but this avoids an assert that would
-        // otherwise be fired from the more general checks that happen.
-        simdNode->SetSimdBaseJitType(CORINFO_TYPE_FLOAT);
-    }
+    // The base type is irrelevant, just set it to something valid so bogus asserts don't fire.
+    GenTree* simdNode = compiler->gtNewSIMDNode(lcl->GetType(), SIMDIntrinsicUpperRestore, TYP_FLOAT,
+                                                varTypeSize(lcl->GetType()), restoreLcl);
 
     regNumber restoreReg = upperVectorInterval->physReg;
     SetLsraAdded(simdNode);
@@ -7236,16 +7205,10 @@
         }
         else
         {
-<<<<<<< HEAD
-            // This is a TEMPORARY copy
-            assert(isCandidateLclVar(tree) || tree->IsMultiRegLclVar());
-            newNode->SetLastUse(multiRegIdx);
-=======
             // These block kinds don't have a branch at the end.
             assert((lastNode == nullptr) || (!lastNode->OperIsConditionalJump() &&
                                              !lastNode->OperIs(GT_SWITCH_TABLE, GT_SWITCH, GT_RETURN, GT_RETFILT)));
             blockRange.InsertAtEnd(std::move(treeRange));
->>>>>>> 34dff2d3
         }
     }
 }
@@ -7266,41 +7229,14 @@
     }
 #endif // DEBUG
 
-<<<<<<< HEAD
-    LclVarDsc* lcl = compiler->lvaGetDesc(lclVarInterval->varNum);
-    assert(Compiler::varTypeNeedsPartialCalleeSave(lcl->GetType()));
-
-    // On Arm64, we must always have a register to save the upper half,
-    // while on x86 we can spill directly to memory.
-    regNumber spillReg = refPosition->assignedReg();
-#ifdef TARGET_ARM64
-    bool spillToMem = refPosition->spillAfter;
-    assert(spillReg != REG_NA);
-#else
-    bool spillToMem = (spillReg == REG_NA);
-    assert(!refPosition->spillAfter);
-#endif
-
-    LIR::Range& blockRange = LIR::AsRange(block);
-=======
     LclVarDsc* varDsc1 = compiler->lvaTable + lclNum1;
     LclVarDsc* varDsc2 = compiler->lvaTable + lclNum2;
     assert(reg1 != REG_STK && reg1 != REG_NA && reg2 != REG_STK && reg2 != REG_NA);
->>>>>>> 34dff2d3
 
     GenTree* lcl1 = compiler->gtNewLclvNode(lclNum1, varDsc1->TypeGet());
     lcl1->SetRegNum(reg1);
     SetLsraAdded(lcl1);
 
-<<<<<<< HEAD
-    GenTree* saveLcl = compiler->gtNewLclvNode(lclVarInterval->varNum, lcl->GetType());
-    saveLcl->SetRegNum(lclVarReg);
-    SetLsraAdded(saveLcl);
-
-    // The base type is irrelevant, just set it to something valid so bogus asserts don't fire.
-    GenTree* simdNode = compiler->gtNewSIMDNode(LargeVectorSaveType, SIMDIntrinsicUpperSave, TYP_FLOAT,
-                                                varTypeSize(lcl->GetType()), saveLcl);
-=======
     GenTree* lcl2 = compiler->gtNewLclvNode(lclNum2, varDsc2->TypeGet());
     lcl2->SetRegNum(reg2);
     SetLsraAdded(lcl2);
@@ -7313,7 +7249,6 @@
     lcl2->gtPrev = lcl1;
     lcl2->gtNext = swap;
     swap->gtPrev = lcl2;
->>>>>>> 34dff2d3
 
     LIR::Range  swapRange  = LIR::SeqTree(compiler, swap);
     LIR::Range& blockRange = LIR::AsRange(block);
@@ -7355,37 +7290,6 @@
 // Return Value:
 //    Returns a register that is free on the given edge, or REG_NA if none is available.
 //
-<<<<<<< HEAD
-void LinearScan::insertUpperVectorRestore(GenTree*     tree,
-                                          RefPosition* refPosition,
-                                          Interval*    upperVectorInterval,
-                                          BasicBlock*  block)
-{
-    JITDUMP("Adding UpperVectorRestore for RP #%d ", refPosition->rpNum);
-    Interval* lclVarInterval = upperVectorInterval->relatedInterval;
-    assert(lclVarInterval->isLocalVar == true);
-    regNumber lclVarReg = lclVarInterval->physReg;
-
-    // We should not call this method if the lclVar is not in a register (we should have simply marked the entire
-    // lclVar as spilled).
-    assert(lclVarReg != REG_NA);
-    LclVarDsc* lcl = compiler->lvaGetDesc(lclVarInterval->varNum);
-    assert(Compiler::varTypeNeedsPartialCalleeSave(lcl->GetType()));
-
-    GenTree* restoreLcl = nullptr;
-    restoreLcl          = compiler->gtNewLclvNode(lclVarInterval->varNum, lcl->GetType());
-    restoreLcl->SetRegNum(lclVarReg);
-    SetLsraAdded(restoreLcl);
-
-    // The base type is irrelevant, just set it to something valid so bogus asserts don't fire.
-    GenTree* simdNode = compiler->gtNewSIMDNode(lcl->GetType(), SIMDIntrinsicUpperRestore, TYP_FLOAT,
-                                                varTypeSize(lcl->GetType()), restoreLcl);
-
-    regNumber restoreReg = upperVectorInterval->physReg;
-    SetLsraAdded(simdNode);
-
-    if (restoreReg == REG_NA)
-=======
 // Notes:
 //    It is up to the caller to check the return value, and to determine whether a register is
 //    available, and to handle that case appropriately.
@@ -7406,7 +7310,6 @@
         freeRegs = allRegs(TYP_FLOAT);
     }
     else
->>>>>>> 34dff2d3
     {
         freeRegs = allRegs(type);
     }
@@ -9208,7 +9111,7 @@
             {
                 regNumber reg       = tree->GetRegNum();
                 int       charCount = _snprintf_s(operandString, operandStringLength, operandStringLength, "%s%s",
-                                            getRegName(reg, genIsValidFloatReg(reg)), lastUseChar);
+                                            getRegName(reg), lastUseChar);
                 operandString += charCount;
                 operandStringLength -= charCount;
 
@@ -9221,7 +9124,7 @@
                     {
                         regNumber reg = tree->GetRegByIndex(regIndex);
                         charCount     = _snprintf_s(operandString, operandStringLength, operandStringLength, ",%s%s",
-                                                getRegName(reg, genIsValidFloatReg(reg)), lastUseChar);
+                                                getRegName(reg), lastUseChar);
                         operandString += charCount;
                         operandStringLength -= charCount;
                     }
@@ -9430,10 +9333,10 @@
                 assert(reg == assignedReg || varDsc->lvRegister == false);
                 if (reg != argReg)
                 {
-                    printf(getRegName(argReg, isFloatRegType(interval->registerType)));
+                    printf(getRegName(argReg));
                     printf("=>");
                 }
-                printf("%s)", getRegName(reg, isFloatRegType(interval->registerType)));
+                printf("%s)", getRegName(reg));
             }
         }
         printf("\n");
@@ -9560,8 +9463,7 @@
                                 {
                                     assert(genMaxOneBit(currentRefPosition->registerAssignment));
                                     assert(lastFixedRegRefPos != nullptr);
-                                    printf(" Fixed:%s(#%d)", getRegName(currentRefPosition->assignedReg(),
-                                                                        isFloatRegType(interval->registerType)),
+                                    printf(" Fixed:%s(#%d)", getRegName(currentRefPosition->assignedReg()),
                                            lastFixedRegRefPos->rpNum);
                                     lastFixedRegRefPos = nullptr;
                                 }
@@ -9585,8 +9487,7 @@
                             if (currentRefPosition->isFixedRegRef)
                             {
                                 assert(genMaxOneBit(currentRefPosition->registerAssignment));
-                                printf(" %s", getRegName(currentRefPosition->assignedReg(),
-                                                         isFloatRegType(interval->registerType)));
+                                printf(" %s", getRegName(currentRefPosition->assignedReg()));
                             }
                             if (currentRefPosition->isLocalDefUse)
                             {
@@ -9609,8 +9510,7 @@
                                 printf("\n        Kill: ");
                                 killPrinted = true;
                             }
-                            printf(getRegName(currentRefPosition->assignedReg(),
-                                              isFloatRegType(currentRefPosition->getReg()->registerType)));
+                            printf(getRegName(currentRefPosition->assignedReg()));
                             printf(" ");
                             break;
                         case RefTypeFixedReg:
@@ -10160,51 +10060,8 @@
     lastPrintedRefPosition = refPosition;
     if (refPosition->refType == RefTypeBB)
     {
-<<<<<<< HEAD
-        case LinearScan::LSRA_DUMP_PRE:
-        case LinearScan::LSRA_DUMP_REFPOS:
-            _snprintf_s(operandString, operandStringLength, operandStringLength, "t%d%s", tree->gtTreeID, lastUseChar);
-            break;
-        case LinearScan::LSRA_DUMP_POST:
-        {
-            Compiler* compiler = JitTls::GetCompiler();
-
-            if (!tree->gtHasReg())
-            {
-                _snprintf_s(operandString, operandStringLength, operandStringLength, "STK%s", lastUseChar);
-            }
-            else
-            {
-                regNumber reg       = tree->GetRegNum();
-                int       charCount = _snprintf_s(operandString, operandStringLength, operandStringLength, "%s%s",
-                                            getRegName(reg), lastUseChar);
-                operandString += charCount;
-                operandStringLength -= charCount;
-
-                if (tree->IsMultiRegNode())
-                {
-                    unsigned regCount = tree->IsMultiRegLclVar()
-                                            ? compiler->lvaGetDesc(tree->AsLclVar()->GetLclNum())->lvFieldCnt
-                                            : tree->GetMultiRegCount();
-                    for (unsigned regIndex = 1; regIndex < regCount; regIndex++)
-                    {
-                        regNumber reg = tree->GetRegByIndex(regIndex);
-                        charCount     = _snprintf_s(operandString, operandStringLength, operandStringLength, ",%s%s",
-                                                getRegName(reg), lastUseChar);
-                        operandString += charCount;
-                        operandStringLength -= charCount;
-                    }
-                }
-            }
-        }
-        break;
-        default:
-            printf("ERROR: INVALID TUPLE DUMP MODE\n");
-            break;
-=======
         dumpNewBlock(currentBlock, refPosition->nodeLocation);
         return;
->>>>>>> 34dff2d3
     }
     printf(shortRefPositionFormat, refPosition->nodeLocation, refPosition->rpNum);
     if (refPosition->isIntervalRef())
@@ -10434,12 +10291,6 @@
 
                 if (currentBlock != nullptr)
                 {
-<<<<<<< HEAD
-                    printf(getRegName(argReg));
-                    printf("=>");
-                }
-                printf("%s)", getRegName(reg));
-=======
                     if (enregisterLocalVars)
                     {
                         VarToRegMap     inVarToRegMap = inVarToRegMaps[currentBlock->bbNum];
@@ -10495,7 +10346,6 @@
                         }
                     }
                 }
->>>>>>> 34dff2d3
             }
 
             break;
@@ -10604,41 +10454,7 @@
                 {
                     if (currentRefPosition->spillAfter)
                     {
-<<<<<<< HEAD
-                        case RefTypeUse:
-                            if (currentRefPosition->IsPhysRegRef())
-                            {
-                                printf("\n                               Use:R%d(#%d)",
-                                       currentRefPosition->getReg()->regNum, currentRefPosition->rpNum);
-                            }
-                            else
-                            {
-                                assert(interval != nullptr);
-                                printf("\n                               Use:");
-                                interval->microDump();
-                                printf("(#%d)", currentRefPosition->rpNum);
-                                if (currentRefPosition->isFixedRegRef && !interval->isInternal)
-                                {
-                                    assert(genMaxOneBit(currentRefPosition->registerAssignment));
-                                    assert(lastFixedRegRefPos != nullptr);
-                                    printf(" Fixed:%s(#%d)", getRegName(currentRefPosition->assignedReg()),
-                                           lastFixedRegRefPos->rpNum);
-                                    lastFixedRegRefPos = nullptr;
-                                }
-                                if (currentRefPosition->isLocalDefUse)
-                                {
-                                    printf(" LocalDefUse");
-                                }
-                                if (currentRefPosition->lastUse)
-                                {
-                                    printf(" *");
-                                }
-                            }
-                            break;
-                        case RefTypeDef:
-=======
                         if (VERBOSE)
->>>>>>> 34dff2d3
                         {
                             // If refPos is marked as copyReg, then the reg that is spilled
                             // is the homeReg of the interval not the reg currently assigned
@@ -10646,13 +10462,8 @@
                             regNumber spillReg = regNum;
                             if (currentRefPosition->copyReg)
                             {
-<<<<<<< HEAD
-                                assert(genMaxOneBit(currentRefPosition->registerAssignment));
-                                printf(" %s", getRegName(currentRefPosition->assignedReg()));
-=======
                                 assert(interval != nullptr);
                                 spillReg = interval->physReg;
->>>>>>> 34dff2d3
                             }
                             dumpRegRecords();
                             dumpEmptyRefPosition();
@@ -10681,28 +10492,9 @@
                                 interval->assignedReg->assignedInterval = nullptr;
                             }
                         }
-<<<<<<< HEAD
-                        break;
-                        case RefTypeKill:
-                            if (!killPrinted)
-                            {
-                                printf("\n        Kill: ");
-                                killPrinted = true;
-                            }
-                            printf(getRegName(currentRefPosition->assignedReg()));
-                            printf(" ");
-                            break;
-                        case RefTypeFixedReg:
-                            lastFixedRegRefPos = currentRefPosition;
-                            break;
-                        default:
-                            printf("Unexpected RefPosition type at #%d\n", currentRefPosition->rpNum);
-                            break;
-=======
                         interval->physReg           = regNum;
                         interval->assignedReg       = regRecord;
                         regRecord->assignedInterval = interval;
->>>>>>> 34dff2d3
                     }
                 }
                 break;
@@ -10898,1035 +10690,6 @@
 
     if (dst->OperGet() == GT_SWAP)
     {
-        GenTreeLclVarCommon* left          = dst->gtGetOp1()->AsLclVarCommon();
-        GenTreeLclVarCommon* right         = dst->gtGetOp2()->AsLclVarCommon();
-        regNumber            leftRegNum    = left->GetRegNum();
-        regNumber            rightRegNum   = right->GetRegNum();
-        LclVarDsc*           leftVarDsc    = compiler->lvaTable + left->GetLclNum();
-        LclVarDsc*           rightVarDsc   = compiler->lvaTable + right->GetLclNum();
-        Interval*            leftInterval  = getIntervalForLocalVar(leftVarDsc->lvVarIndex);
-        Interval*            rightInterval = getIntervalForLocalVar(rightVarDsc->lvVarIndex);
-        assert(leftInterval->physReg == leftRegNum && rightInterval->physReg == rightRegNum);
-        leftInterval->physReg                  = rightRegNum;
-        rightInterval->physReg                 = leftRegNum;
-        leftInterval->assignedReg              = &physRegs[rightRegNum];
-        rightInterval->assignedReg             = &physRegs[leftRegNum];
-        physRegs[rightRegNum].assignedInterval = leftInterval;
-        physRegs[leftRegNum].assignedInterval  = rightInterval;
-        if (VERBOSE)
-        {
-            printf(shortRefPositionFormat, currentLocation, 0);
-            dumpIntervalName(leftInterval);
-            printf("  Swap   ");
-            printf("      %-4s ", getRegName(rightRegNum));
-            dumpRegRecords();
-            printf(shortRefPositionFormat, currentLocation, 0);
-            dumpIntervalName(rightInterval);
-            printf("  \"      ");
-            printf("      %-4s ", getRegName(leftRegNum));
-            dumpRegRecords();
-        }
-        return;
-    }
-    regNumber            dstRegNum = dst->GetRegNum();
-    regNumber            srcRegNum;
-    GenTreeLclVarCommon* lcl;
-    if (dst->OperGet() == GT_COPY)
-    {
-        lcl       = dst->gtGetOp1()->AsLclVarCommon();
-        srcRegNum = lcl->GetRegNum();
-    }
-    else
-    {
-        lcl = dst->AsLclVarCommon();
-        if ((lcl->gtFlags & GTF_SPILLED) != 0)
-        {
-            srcRegNum = REG_STK;
-        }
-        else
-        {
-            assert((lcl->gtFlags & GTF_SPILL) != 0);
-            srcRegNum = dstRegNum;
-            dstRegNum = REG_STK;
-        }
-    }
-
-    Interval* interval = getIntervalForLocalVarNode(lcl);
-    assert(interval->physReg == srcRegNum || (srcRegNum == REG_STK && interval->physReg == REG_NA));
-    if (srcRegNum != REG_STK)
-    {
-        physRegs[srcRegNum].assignedInterval = nullptr;
-    }
-    if (dstRegNum != REG_STK)
-    {
-        interval->physReg                    = dstRegNum;
-        interval->assignedReg                = &(physRegs[dstRegNum]);
-        physRegs[dstRegNum].assignedInterval = interval;
-        interval->isActive                   = true;
-    }
-    else
-    {
-        interval->physReg     = REG_NA;
-        interval->assignedReg = nullptr;
-        interval->isActive    = false;
-    }
-    if (VERBOSE)
-    {
-        printf(shortRefPositionFormat, currentLocation, 0);
-        dumpIntervalName(interval);
-        printf("  Move      ");
-        printf("      %-4s ", getRegName(dstRegNum));
-        dumpRegRecords();
-    }
-}
-#endif // DEBUG
-
-LinearScan::RegisterSelection::RegisterSelection(LinearScan* linearScan)
-{
-    this->linearScan = linearScan;
-
-#ifdef DEBUG
-    mappingTable = new ScoreMappingTable(linearScan->compiler->getAllocator(CMK_LSRA));
-
-#define REG_SEL_DEF(stat, value, shortname, orderSeqId)                                                                \
-    mappingTable->Set(stat, &LinearScan::RegisterSelection::try_##stat);
-#include "lsra_score.h"
-#undef REG_SEL_DEF
-
-    LPCWSTR ordering = JitConfig.JitLsraOrdering();
-    if (ordering == nullptr)
-    {
-        ordering = W("ABCDEFGHIJKLMNOPQ");
-    }
-
-    for (int orderId = 0; orderId < REGSELECT_HEURISTIC_COUNT; orderId++)
-    {
-        // Make sure we do not set repeated entries
-        assert(RegSelectionOrder[orderId] == NONE);
-
-        switch (ordering[orderId])
-        {
-#define REG_SEL_DEF(enum_name, value, shortname, orderSeqId)                                                           \
-    case orderSeqId:                                                                                                   \
-        RegSelectionOrder[orderId] = enum_name;                                                                        \
-        break;
-#include "lsra_score.h"
-#undef REG_SEL_DEF
-            default:
-                assert(!"Invalid lsraOrdering value.");
-        }
-    }
-#endif // DEBUG
-}
-
-// ----------------------------------------------------------
-//  reset: Resets the values of all the fields used for register selection.
-//
-void LinearScan::RegisterSelection::reset(Interval* interval, RefPosition* refPos)
-{
-    currentInterval = interval;
-    refPosition     = refPos;
-    score           = 0;
-
-    regType         = linearScan->getRegisterType(currentInterval, refPosition);
-    currentLocation = refPosition->nodeLocation;
-    nextRefPos      = refPosition->nextRefPosition;
-    candidates      = refPosition->registerAssignment;
-    preferences     = currentInterval->registerPreferences;
-
-    // This is not actually a preference, it's merely to track the lclVar that this
-    // "specialPutArg" is using.
-    relatedInterval    = currentInterval->isSpecialPutArg ? nullptr : currentInterval->relatedInterval;
-    relatedPreferences = (relatedInterval == nullptr) ? RBM_NONE : relatedInterval->getCurrentPreferences();
-
-    rangeEndLocation    = refPosition->getRangeEndLocation();
-    relatedLastLocation = rangeEndLocation;
-    preferCalleeSave    = currentInterval->preferCalleeSave;
-    rangeEndRefPosition = nullptr;
-    lastRefPosition     = currentInterval->lastRefPosition;
-    lastLocation        = MinLocation;
-    prevRegRec          = currentInterval->assignedReg;
-
-    // These are used in the post-selection updates, and must be set for any selection.
-    freeCandidates    = RBM_NONE;
-    matchingConstants = RBM_NONE;
-    unassignedSet     = RBM_NONE;
-
-    coversSet        = RBM_NONE;
-    preferenceSet    = RBM_NONE;
-    coversRelatedSet = RBM_NONE;
-    coversFullSet    = RBM_NONE;
-
-    foundRegBit          = REG_NA;
-    found                = false;
-    skipAllocation       = false;
-    coversSetsCalculated = false;
-}
-
-// ----------------------------------------------------------
-//  applySelection: Apply the heuristic to the candidates.
-//
-// Arguments:
-//  selectionScore:         The score corresponding to the heuristics we apply.
-//  selectionCandidates:    The possible candidates for the heuristic to apply.
-//
-//  Return Values:
-//      'true' if there was a single register candidate available after the heuristic is applied.
-//
-bool LinearScan::RegisterSelection::applySelection(int selectionScore, regMaskTP selectionCandidates)
-{
-    regMaskTP newCandidates = candidates & selectionCandidates;
-    if (newCandidates != RBM_NONE)
-    {
-        score += selectionScore;
-        candidates = newCandidates;
-        return LinearScan::isSingleRegister(candidates);
-    }
-    return false;
-}
-
-// ----------------------------------------------------------
-//  applySingleRegSelection: Select a single register, if it is in the candidate set.
-//
-// Arguments:
-//  selectionScore:         The score corresponding to the heuristics we apply.
-//  selectionCandidates:    The possible candidates for the heuristic to apply.
-//
-//  Return Values:
-//      'true' if there was a single register candidate available after the heuristic is applied.
-//
-bool LinearScan::RegisterSelection::applySingleRegSelection(int selectionScore, regMaskTP selectionCandidate)
-{
-    assert(LinearScan::isSingleRegister(selectionCandidate));
-    regMaskTP newCandidates = candidates & selectionCandidate;
-    if (newCandidates != RBM_NONE)
-    {
-        candidates = newCandidates;
-        return true;
-    }
-    return false;
-}
-
-// ----------------------------------------------------------
-//  try_FREE: Apply the FREE heuristic.
-//
-void LinearScan::RegisterSelection::try_FREE()
-{
-    assert(!found);
-    if (freeCandidates == RBM_NONE)
-    {
-        return;
-    }
-
-    found = applySelection(FREE, freeCandidates);
-}
-
-// ----------------------------------------------------------
-//  try_CONST_AVAILABLE: Apply the CONST_AVAILABLE (matching constant) heuristic.
-//
-//  Note: we always need to define the 'matchingConstants' set.
-//
-void LinearScan::RegisterSelection::try_CONST_AVAILABLE()
-{
-    assert(!found);
-    if (freeCandidates == RBM_NONE)
-    {
-        return;
-    }
-
-    if (currentInterval->isConstant && RefTypeIsDef(refPosition->refType))
-    {
-        found = applySelection(CONST_AVAILABLE, matchingConstants);
-    }
-}
-
-// ----------------------------------------------------------
-//  try_THIS_ASSIGNED: Apply the THIS_ASSIGNED heuristic.
-//
-void LinearScan::RegisterSelection::try_THIS_ASSIGNED()
-{
-    assert(!found);
-    if (freeCandidates == RBM_NONE)
-    {
-        return;
-    }
-
-    if (prevRegRec != nullptr)
-    {
-        found = applySelection(THIS_ASSIGNED, freeCandidates & preferences & prevRegBit);
-    }
-}
-
-// ----------------------------------------------------------
-//  try_COVERS: Apply the COVERS heuristic.
-//
-void LinearScan::RegisterSelection::try_COVERS()
-{
-    assert(!found);
-
-    calculateCoversSets();
-
-    found = applySelection(COVERS, coversSet & preferenceSet);
-}
-
-// ----------------------------------------------------------
-//  try_OWN_PREFERENCE: Apply the OWN_PREFERENCE heuristic.
-//
-//  Note: 'preferenceSet' already includes only freeCandidates.
-//
-void LinearScan::RegisterSelection::try_OWN_PREFERENCE()
-{
-    assert(!found);
-
-#ifdef DEBUG
-    calculateCoversSets();
-#endif
-
-    found = applySelection(OWN_PREFERENCE, (preferenceSet & freeCandidates));
-}
-
-// ----------------------------------------------------------
-//  try_COVERS_RELATED: Apply the COVERS_RELATED heuristic.
-//
-void LinearScan::RegisterSelection::try_COVERS_RELATED()
-{
-    assert(!found);
-
-#ifdef DEBUG
-    calculateCoversSets();
-#endif
-
-    found = applySelection(COVERS_RELATED, (coversRelatedSet & freeCandidates));
-}
-
-// ----------------------------------------------------------
-//  try_RELATED_PREFERENCE: Apply the RELATED_PREFERENCE heuristic.
-//
-void LinearScan::RegisterSelection::try_RELATED_PREFERENCE()
-{
-    assert(!found);
-
-    found = applySelection(RELATED_PREFERENCE, relatedPreferences & freeCandidates);
-}
-
-// ----------------------------------------------------------
-//  try_CALLER_CALLEE: Apply the CALLER_CALLEE heuristic.
-//
-void LinearScan::RegisterSelection::try_CALLER_CALLEE()
-{
-    assert(!found);
-
-    found = applySelection(CALLER_CALLEE, callerCalleePrefs & freeCandidates);
-}
-
-// ----------------------------------------------------------
-//  try_UNASSIGNED: Apply the UNASSIGNED heuristic.
-//
-void LinearScan::RegisterSelection::try_UNASSIGNED()
-{
-    assert(!found);
-
-#ifdef DEBUG
-    calculateCoversSets();
-#endif
-
-    found = applySelection(UNASSIGNED, unassignedSet);
-}
-
-// ----------------------------------------------------------
-//  try_COVERS_FULL: Apply the COVERS_FULL heuristic.
-//
-void LinearScan::RegisterSelection::try_COVERS_FULL()
-{
-    assert(!found);
-
-#ifdef DEBUG
-    calculateCoversSets();
-#endif
-
-    found = applySelection(COVERS_FULL, (coversFullSet & freeCandidates));
-}
-
-// ----------------------------------------------------------
-//  try_BEST_FIT: Apply the BEST_FIT heuristic.
-//
-void LinearScan::RegisterSelection::try_BEST_FIT()
-{
-    assert(!found);
-
-    if (freeCandidates == RBM_NONE)
-    {
-        return;
-    }
-
-    regMaskTP bestFitSet = RBM_NONE;
-    // If the best score includes COVERS_FULL, pick the one that's killed soonest.
-    // If none cover the full range, the BEST_FIT is the one that's killed later.
-    bool         earliestIsBest  = ((score & COVERS_FULL) != 0);
-    LsraLocation bestFitLocation = earliestIsBest ? MaxLocation : MinLocation;
-    for (regMaskTP bestFitCandidates = candidates; bestFitCandidates != RBM_NONE;)
-    {
-        regMaskTP bestFitCandidateBit = genFindLowestBit(bestFitCandidates);
-        bestFitCandidates &= ~bestFitCandidateBit;
-        regNumber bestFitCandidateRegNum = genRegNumFromMask(bestFitCandidateBit);
-
-        // Find the next RefPosition of the register.
-        LsraLocation nextIntervalLocation = linearScan->getNextIntervalRef(bestFitCandidateRegNum, regType);
-        LsraLocation nextPhysRefLocation  = linearScan->getNextFixedRef(bestFitCandidateRegNum, regType);
-        nextPhysRefLocation               = Min(nextPhysRefLocation, nextIntervalLocation);
-        // If the nextPhysRefLocation is a fixedRef for the rangeEndRefPosition, increment it so that
-        // we don't think it isn't covering the live range.
-        // This doesn't handle the case where earlier RefPositions for this Interval are also
-        // FixedRefs of this regNum, but at least those are only interesting in the case where those
-        // are "local last uses" of the Interval - otherwise the liveRange would interfere with the reg.
-        // TODO: This duplicates code in an earlier loop, and is basically here to duplicate previous
-        // behavior; see if we can avoid this.
-        if (nextPhysRefLocation == rangeEndLocation && rangeEndRefPosition->isFixedRefOfReg(bestFitCandidateRegNum))
-        {
-            INDEBUG(linearScan->dumpLsraAllocationEvent(LSRA_EVENT_INCREMENT_RANGE_END, currentInterval));
-            nextPhysRefLocation++;
-        }
-
-        if (nextPhysRefLocation == bestFitLocation)
-        {
-            bestFitSet |= bestFitCandidateBit;
-        }
-        else
-        {
-            bool isBetter = false;
-            if (nextPhysRefLocation > lastLocation)
-            {
-                // This covers the full range; favor it if the other doesn't, or if it's a closer match.
-                if ((bestFitLocation <= lastLocation) || (nextPhysRefLocation < bestFitLocation))
-                {
-                    isBetter = true;
-                }
-            }
-            else
-            {
-                // This doesn't cover the full range; favor it if the other doesn't either, but this ends later.
-                if ((bestFitLocation <= lastLocation) && (nextPhysRefLocation > bestFitLocation))
-                {
-                    isBetter = true;
-                }
-            }
-            if (isBetter)
-            {
-                bestFitSet      = bestFitCandidateBit;
-                bestFitLocation = nextPhysRefLocation;
-            }
-        }
-    }
-    assert(bestFitSet != RBM_NONE);
-    found = applySelection(BEST_FIT, bestFitSet);
-}
-
-// ----------------------------------------------------------
-//  try_IS_PREV_REG: Apply the IS_PREV_REG heuristic.
-//
-//  Note:  Oddly, the previous heuristics only considered this if it covered the range.
-//  TODO: Check if Only applies if we have freeCandidates.
-//
-void LinearScan::RegisterSelection::try_IS_PREV_REG()
-{
-    // TODO: We do not check found here.
-    if ((prevRegRec != nullptr) && ((score & COVERS_FULL) != 0))
-    {
-        found = applySingleRegSelection(IS_PREV_REG, prevRegBit);
-    }
-}
-
-// ----------------------------------------------------------
-//  try_REG_ORDER: Apply the REG_ORDER heuristic. Only applies if we have freeCandidates.
-//
-void LinearScan::RegisterSelection::try_REG_ORDER()
-{
-    assert(!found);
-
-    if (freeCandidates == RBM_NONE)
-    {
-        return;
-    }
-
-    // This will always result in a single candidate. That is, it is the tie-breaker
-    // for free candidates, and doesn't make sense as anything other than the last
-    // heuristic for free registers.
-    unsigned  lowestRegOrder    = UINT_MAX;
-    regMaskTP lowestRegOrderBit = RBM_NONE;
-    for (regMaskTP regOrderCandidates = candidates; regOrderCandidates != RBM_NONE;)
-    {
-        regMaskTP regOrderCandidateBit = genFindLowestBit(regOrderCandidates);
-        regOrderCandidates &= ~regOrderCandidateBit;
-        regNumber regOrderCandidateRegNum = genRegNumFromMask(regOrderCandidateBit);
-        unsigned  thisRegOrder            = linearScan->getRegisterRecord(regOrderCandidateRegNum)->regOrder;
-        if (thisRegOrder < lowestRegOrder)
-        {
-            lowestRegOrder    = thisRegOrder;
-            lowestRegOrderBit = regOrderCandidateBit;
-        }
-    }
-    assert(lowestRegOrderBit != RBM_NONE);
-    found = applySingleRegSelection(REG_ORDER, lowestRegOrderBit);
-}
-
-// ----------------------------------------------------------
-//  try_SPILL_COST: Apply the SPILL_COST heuristic.
-//
-void LinearScan::RegisterSelection::try_SPILL_COST()
-{
-    assert(!found);
-
-    // The set of registers with the lowest spill weight.
-    regMaskTP lowestCostSpillSet = RBM_NONE;
-    // Apply the SPILL_COST heuristic and eliminate regs that can't be spilled.
-
-    // The spill weight for 'refPosition' (the one we're allocating now).
-    float thisSpillWeight = linearScan->getWeight(refPosition);
-    // The  spill weight for the best candidate we've found so far.
-    float bestSpillWeight = FloatingPointUtils::infinite_float();
-    // True if we found registers with lower spill weight than this refPosition.
-    bool foundLowerSpillWeight = false;
-
-    for (regMaskTP spillCandidates = candidates; spillCandidates != RBM_NONE;)
-    {
-        regMaskTP spillCandidateBit = genFindLowestBit(spillCandidates);
-        spillCandidates &= ~spillCandidateBit;
-        regNumber  spillCandidateRegNum    = genRegNumFromMask(spillCandidateBit);
-        RegRecord* spillCandidateRegRecord = &linearScan->physRegs[spillCandidateRegNum];
-
-        // Can and should the interval in this register be spilled for this one,
-        // if we don't find a better alternative?
-        if ((linearScan->getNextIntervalRef(spillCandidateRegNum, regType) == currentLocation) &&
-            !spillCandidateRegRecord->assignedInterval->getNextRefPosition()->RegOptional())
-        {
-            continue;
-        }
-        if (!linearScan->isSpillCandidate(currentInterval, refPosition, spillCandidateRegRecord))
-        {
-            continue;
-        }
-
-        float currentSpillWeight = linearScan->spillCost[spillCandidateRegNum];
-#ifdef TARGET_ARM
-        if (currentInterval->registerType == TYP_DOUBLE)
-        {
-            currentSpillWeight = max(currentSpillWeight, linearScan->spillCost[REG_NEXT(spillCandidateRegNum)]);
-        }
-#endif
-        if (currentSpillWeight < bestSpillWeight)
-        {
-            bestSpillWeight    = currentSpillWeight;
-            lowestCostSpillSet = spillCandidateBit;
-        }
-        else if (currentSpillWeight == bestSpillWeight)
-        {
-            lowestCostSpillSet |= spillCandidateBit;
-        }
-    }
-
-    if (lowestCostSpillSet == RBM_NONE)
-    {
-        return;
-    }
-
-    // We won't spill if this refPosition is RegOptional() and we have no candidates
-    // with a lower spill cost.
-    if ((bestSpillWeight >= thisSpillWeight) && refPosition->RegOptional())
-    {
-        currentInterval->assignedReg = nullptr;
-        skipAllocation               = true;
-        found                        = true;
-    }
-
-    // We must have at least one with the lowest spill cost.
-    assert(lowestCostSpillSet != RBM_NONE);
-    found = applySelection(SPILL_COST, lowestCostSpillSet);
-}
-
-// ----------------------------------------------------------
-//  try_FAR_NEXT_REF: Apply the FAR_NEXT_REF heuristic.
-//
-void LinearScan::RegisterSelection::try_FAR_NEXT_REF()
-{
-    assert(!found);
-
-    LsraLocation farthestLocation = MinLocation;
-    regMaskTP    farthestSet      = RBM_NONE;
-    for (regMaskTP farthestCandidates = candidates; farthestCandidates != RBM_NONE;)
-    {
-        regMaskTP farthestCandidateBit = genFindLowestBit(farthestCandidates);
-        farthestCandidates &= ~farthestCandidateBit;
-        regNumber farthestCandidateRegNum = genRegNumFromMask(farthestCandidateBit);
-
-        // Find the next RefPosition of the register.
-        LsraLocation nextIntervalLocation =
-            linearScan->getNextIntervalRef(farthestCandidateRegNum, currentInterval->registerType);
-        LsraLocation nextPhysRefLocation = Min(linearScan->nextFixedRef[farthestCandidateRegNum], nextIntervalLocation);
-        if (nextPhysRefLocation == farthestLocation)
-        {
-            farthestSet |= farthestCandidateBit;
-        }
-        else if (nextPhysRefLocation > farthestLocation)
-        {
-            farthestSet      = farthestCandidateBit;
-            farthestLocation = nextPhysRefLocation;
-        }
-    }
-    // We must have at least one with the lowest spill cost.
-    assert(farthestSet != RBM_NONE);
-    found = applySelection(FAR_NEXT_REF, farthestSet);
-}
-
-// ----------------------------------------------------------
-//  try_PREV_REG_OPT: Apply the PREV_REG_OPT heuristic.
-//
-void LinearScan::RegisterSelection::try_PREV_REG_OPT()
-{
-    assert(!found);
-
-    regMaskTP prevRegOptSet = RBM_NONE;
-    for (regMaskTP prevRegOptCandidates = candidates; prevRegOptCandidates != RBM_NONE;)
-    {
-        regMaskTP prevRegOptCandidateBit = genFindLowestBit(prevRegOptCandidates);
-        prevRegOptCandidates &= ~prevRegOptCandidateBit;
-        regNumber prevRegOptCandidateRegNum = genRegNumFromMask(prevRegOptCandidateBit);
-        Interval* assignedInterval          = linearScan->physRegs[prevRegOptCandidateRegNum].assignedInterval;
-        bool      foundPrevRegOptReg        = true;
-#ifdef DEBUG
-        bool hasAssignedInterval = false;
-#endif
-
-        if ((assignedInterval != nullptr) && (assignedInterval->recentRefPosition != nullptr))
-        {
-            foundPrevRegOptReg &=
-                (assignedInterval->recentRefPosition->reload && assignedInterval->recentRefPosition->RegOptional());
-#ifdef DEBUG
-            hasAssignedInterval = true;
-#endif
-        }
-#ifndef TARGET_ARM
-        else
-        {
-            foundPrevRegOptReg = false;
-        }
-#endif
-
-#ifdef TARGET_ARM
-        // If current interval is TYP_DOUBLE, verify if the other half register matches the heuristics.
-        // We have three cases:
-        // 1. One of the register of the pair have an assigned interval: Check if that register's refPosition
-        // matches the heuristics. If yes, add it to the set.
-        // 2. Both registers of the pair have an assigned interval: Conservatively "and" conditions for
-        // heuristics of their corresponding refPositions. If both register's heuristic matches, add them
-        // to the set. TODO-CQ-ARM: We may implement a better condition later.
-        // 3. None of the register have an assigned interval: Skip adding register and assert.
-        if (currentInterval->registerType == TYP_DOUBLE)
-        {
-            regNumber anotherHalfRegNum = linearScan->findAnotherHalfRegNum(prevRegOptCandidateRegNum);
-            assignedInterval            = linearScan->physRegs[anotherHalfRegNum].assignedInterval;
-            if ((assignedInterval != nullptr) && (assignedInterval->recentRefPosition != nullptr))
-            {
-                if (assignedInterval->recentRefPosition->reload && assignedInterval->recentRefPosition->RegOptional())
-                {
-                    foundPrevRegOptReg &= (assignedInterval->recentRefPosition->reload &&
-                                           assignedInterval->recentRefPosition->RegOptional());
-                }
-#ifdef DEBUG
-                hasAssignedInterval = true;
-#endif
-            }
-        }
-#endif
-
-        if (foundPrevRegOptReg)
-        {
-            // TODO-Cleanup: Previously, we always used the highest regNum with a previous regOptional
-            // RefPosition, which is not really consistent with the way other selection criteria are
-            // applied. should probably be: prevRegOptSet |= prevRegOptCandidateBit;
-            prevRegOptSet = prevRegOptCandidateBit;
-        }
-
-#ifdef DEBUG
-        // The assigned should be non-null, and should have a recentRefPosition, however since
-        // this is a heuristic, we don't want a fatal error, so we just assert (not noway_assert).
-        if (!hasAssignedInterval)
-        {
-            assert(!"Spill candidate has no assignedInterval recentRefPosition");
-        }
-#endif
-    }
-    found = applySelection(PREV_REG_OPT, prevRegOptSet);
-}
-
-// ----------------------------------------------------------
-//  try_REG_NUM: Apply the REG_NUM heuristic.
-//
-void LinearScan::RegisterSelection::try_REG_NUM()
-{
-    assert(!found);
-
-    found = applySingleRegSelection(REG_NUM, genFindLowestBit(candidates));
-}
-
-// ----------------------------------------------------------
-//  calculateCoversSets: Calculate the necessary covers set registers to be used
-//      for heuristics lke COVERS, COVERS_RELATED, COVERS_FULL.
-//
-void LinearScan::RegisterSelection::calculateCoversSets()
-{
-    if (freeCandidates == RBM_NONE || coversSetsCalculated)
-    {
-        return;
-    }
-
-    preferenceSet              = (candidates & preferences);
-    regMaskTP coversCandidates = (preferenceSet == RBM_NONE) ? candidates : preferenceSet;
-    for (; coversCandidates != RBM_NONE;)
-    {
-        regMaskTP coversCandidateBit = genFindLowestBit(coversCandidates);
-        coversCandidates &= ~coversCandidateBit;
-        regNumber coversCandidateRegNum = genRegNumFromMask(coversCandidateBit);
-
-        // If we have a single candidate we don't need to compute the preference-related sets, but we
-        // do need to compute the unassignedSet.
-        if (!found)
-        {
-            // Find the next RefPosition of the register.
-            LsraLocation nextIntervalLocation    = linearScan->getNextIntervalRef(coversCandidateRegNum, regType);
-            LsraLocation nextPhysRefLocation     = linearScan->getNextFixedRef(coversCandidateRegNum, regType);
-            LsraLocation coversCandidateLocation = Min(nextPhysRefLocation, nextIntervalLocation);
-
-            // If the nextPhysRefLocation is a fixedRef for the rangeEndRefPosition, increment it so that
-            // we don't think it isn't covering the live range.
-            // This doesn't handle the case where earlier RefPositions for this Interval are also
-            // FixedRefs of this regNum, but at least those are only interesting in the case where those
-            // are "local last uses" of the Interval - otherwise the liveRange would interfere with the reg.
-            if (coversCandidateLocation == rangeEndLocation &&
-                rangeEndRefPosition->isFixedRefOfReg(coversCandidateRegNum))
-            {
-                INDEBUG(linearScan->dumpLsraAllocationEvent(LSRA_EVENT_INCREMENT_RANGE_END, currentInterval));
-                coversCandidateLocation++;
-            }
-            if (coversCandidateLocation > rangeEndLocation)
-            {
-                coversSet |= coversCandidateBit;
-            }
-            if ((coversCandidateBit & relatedPreferences) != RBM_NONE)
-            {
-                if (coversCandidateLocation > relatedLastLocation)
-                {
-                    coversRelatedSet |= coversCandidateBit;
-                }
-            }
-            else if (coversCandidateBit == refPosition->registerAssignment)
-            {
-                // If we had a fixed-reg def of a reg that will be killed before the use, prefer it to any other
-                // registers with the same score.  (Note that we haven't changed the original registerAssignment
-                // on the RefPosition).
-                // Overload the RELATED_PREFERENCE value.
-                // TODO-CQ: Consider if this should be split out.
-                coversRelatedSet |= coversCandidateBit;
-            }
-            // Does this cover the full range of the interval?
-            if (coversCandidateLocation > lastLocation)
-            {
-                coversFullSet |= coversCandidateBit;
-            }
-        }
-        // The register is considered unassigned if it has no assignedInterval, OR
-        // if its next reference is beyond the range of this interval.
-        if (linearScan->nextIntervalRef[coversCandidateRegNum] > lastLocation)
-        {
-            unassignedSet |= coversCandidateBit;
-        }
-    }
-
-    coversSetsCalculated = true;
-}
-
-// ----------------------------------------------------------
-//  select: For given `currentInterval` and `refPosition`, selects a register to be assigned.
-//
-// Arguments:
-//   currentInterval - Current interval for which register needs to be selected.
-//   refPosition     - Refposition within the interval for which register needs to be selected.
-//
-//  Return Values:
-//      Register bit selected (a single register) and REG_NA if no register was selected.
-//
-regMaskTP LinearScan::RegisterSelection::select(Interval*    currentInterval,
-                                                RefPosition* refPosition DEBUG_ARG(RegisterScore* registerScore))
-{
-#ifdef DEBUG
-    *registerScore = NONE;
-#endif
-
-    reset(currentInterval, refPosition);
-
-    // process data-structures
-    if (RefTypeIsDef(refPosition->refType))
-    {
-        if (currentInterval->hasConflictingDefUse)
-        {
-            linearScan->resolveConflictingDefAndUse(currentInterval, refPosition);
-            candidates = refPosition->registerAssignment;
-        }
-        // Otherwise, check for the case of a fixed-reg def of a reg that will be killed before the
-        // use, or interferes at the point of use (which shouldn't happen, but Lower doesn't mark
-        // the contained nodes as interfering).
-        // Note that we may have a ParamDef RefPosition that is marked isFixedRegRef, but which
-        // has had its registerAssignment changed to no longer be a single register.
-        else if (refPosition->isFixedRegRef && nextRefPos != nullptr && RefTypeIsUse(nextRefPos->refType) &&
-                 !nextRefPos->isFixedRegRef && genMaxOneBit(refPosition->registerAssignment))
-        {
-            regNumber  defReg       = refPosition->assignedReg();
-            RegRecord* defRegRecord = linearScan->getRegisterRecord(defReg);
-
-            RefPosition* currFixedRegRefPosition = defRegRecord->recentRefPosition;
-            assert(currFixedRegRefPosition != nullptr &&
-                   currFixedRegRefPosition->nodeLocation == refPosition->nodeLocation);
-
-            // If there is another fixed reference to this register before the use, change the candidates
-            // on this RefPosition to include that of nextRefPos.
-            RefPosition* nextFixedRegRefPosition = defRegRecord->getNextRefPosition();
-            if (nextFixedRegRefPosition != nullptr &&
-                nextFixedRegRefPosition->nodeLocation <= nextRefPos->getRefEndLocation())
-            {
-                candidates |= nextRefPos->registerAssignment;
-                if (preferences == refPosition->registerAssignment)
-                {
-                    preferences = candidates;
-                }
-            }
-        }
-    }
-
-    preferences &= candidates;
-    if (preferences == RBM_NONE)
-    {
-        preferences = candidates;
-    }
-
-#ifdef DEBUG
-    candidates = linearScan->stressLimitRegs(refPosition, candidates);
-#endif
-    assert(candidates != RBM_NONE);
-
-    Interval* nextRelatedInterval  = relatedInterval;
-    Interval* finalRelatedInterval = relatedInterval;
-    Interval* rangeEndInterval     = relatedInterval;
-
-    bool avoidByteRegs = false;
-#ifdef TARGET_X86
-    if ((relatedPreferences & ~RBM_BYTE_REGS) != RBM_NONE)
-    {
-        avoidByteRegs = true;
-    }
-#endif
-
-    // Follow the chain of related intervals, as long as:
-    // - The next reference is a def. We don't want to use the relatedInterval for preferencing if its next reference
-    //   is not a new definition (as it either is or will become live).
-    // - The next (def) reference is downstream. Otherwise we could iterate indefinitely because the preferences can be
-    // circular.
-    // - The intersection of preferenced registers is non-empty.
-    //
-    while (nextRelatedInterval != nullptr)
-    {
-        RefPosition* nextRelatedRefPosition = nextRelatedInterval->getNextRefPosition();
-
-        // Only use the relatedInterval for preferencing if the related interval's next reference
-        // is a new definition.
-        if ((nextRelatedRefPosition != nullptr) && RefTypeIsDef(nextRelatedRefPosition->refType))
-        {
-            finalRelatedInterval = nextRelatedInterval;
-            nextRelatedInterval  = nullptr;
-
-            // First, get the preferences for this interval
-            regMaskTP thisRelatedPreferences = finalRelatedInterval->getCurrentPreferences();
-            // Now, determine if they are compatible and update the relatedPreferences that we'll consider.
-            regMaskTP newRelatedPreferences = thisRelatedPreferences & relatedPreferences;
-            if (newRelatedPreferences != RBM_NONE && (!avoidByteRegs || thisRelatedPreferences != RBM_BYTE_REGS))
-            {
-                // TODO-CQ: The following isFree() check doesn't account for the possibility that there's an
-                // assignedInterval whose recentRefPosition was delayFree. It also fails to account for
-                // the TYP_DOUBLE case on ARM. It would be better to replace the call to isFree with
-                //   isRegAvailable(genRegNumFromMask(newRelatedPreferences), regType)), but this is retained
-                //   to achieve zero diffs.
-                //
-                bool thisIsSingleReg = isSingleRegister(newRelatedPreferences);
-                if (!thisIsSingleReg ||
-                    (finalRelatedInterval->isLocalVar &&
-                     linearScan->isFree(linearScan->getRegisterRecord(genRegNumFromMask(newRelatedPreferences)))))
-                {
-                    relatedPreferences = newRelatedPreferences;
-                    // If this Interval has a downstream def without a single-register preference, continue to iterate.
-                    if (nextRelatedRefPosition->nodeLocation > rangeEndLocation)
-                    {
-                        preferCalleeSave    = (preferCalleeSave || finalRelatedInterval->preferCalleeSave);
-                        rangeEndLocation    = nextRelatedRefPosition->getRangeEndLocation();
-                        rangeEndInterval    = finalRelatedInterval;
-                        nextRelatedInterval = finalRelatedInterval->relatedInterval;
-                    }
-                }
-            }
-        }
-        else
-        {
-            if (nextRelatedInterval == relatedInterval)
-            {
-                relatedInterval    = nullptr;
-                relatedPreferences = RBM_NONE;
-            }
-            nextRelatedInterval = nullptr;
-        }
-    }
-
-    // For floating point, we want to be less aggressive about using callee-save registers.
-    // So in that case, we just need to ensure that the current RefPosition is covered.
-    if (useFloatReg(currentInterval->registerType))
-    {
-        rangeEndRefPosition = refPosition;
-        preferCalleeSave    = currentInterval->preferCalleeSave;
-    }
-    else if (currentInterval->isWriteThru && refPosition->spillAfter)
-    {
-        // This is treated as a last use of the register, as there is an upcoming EH boundary.
-        rangeEndRefPosition = refPosition;
-    }
-    else
-    {
-        rangeEndRefPosition = refPosition->getRangeEndRef();
-        // If we have a chain of related intervals, and a finalRelatedInterval that
-        // is not currently occupying a register, and whose lifetime begins after this one,
-        // we want to try to select a register that will cover its lifetime.
-        if ((rangeEndInterval != nullptr) && (rangeEndInterval->assignedReg == nullptr) &&
-            !rangeEndInterval->isWriteThru &&
-            (rangeEndInterval->getNextRefLocation() >= rangeEndRefPosition->nodeLocation))
-        {
-            lastRefPosition = rangeEndInterval->lastRefPosition;
-        }
-    }
-    if ((relatedInterval != nullptr) && !relatedInterval->isWriteThru)
-    {
-        relatedLastLocation = relatedInterval->lastRefPosition->nodeLocation;
-    }
-
-    if (preferCalleeSave)
-    {
-        regMaskTP calleeSaveCandidates = calleeSaveRegs(currentInterval->registerType);
-        if (currentInterval->isWriteThru)
-        {
-            // We'll only prefer a callee-save register if it's already been used.
-            regMaskTP unusedCalleeSaves =
-                calleeSaveCandidates & ~(linearScan->compiler->codeGen->regSet.rsGetModifiedRegsMask());
-            callerCalleePrefs = calleeSaveCandidates & ~unusedCalleeSaves;
-            preferences &= ~unusedCalleeSaves;
-        }
-        else
-        {
-            callerCalleePrefs = calleeSaveCandidates;
-        }
-    }
-    else
-    {
-        callerCalleePrefs = callerSaveRegs(currentInterval->registerType);
-    }
-
-    // If this has a delayed use (due to being used in a rmw position of a
-    // non-commutative operator), its endLocation is delayed until the "def"
-    // position, which is one location past the use (getRefEndLocation() takes care of this).
-    rangeEndLocation = rangeEndRefPosition->getRefEndLocation();
-    lastLocation     = lastRefPosition->getRefEndLocation();
-
-    // We'll set this to short-circuit remaining heuristics when we have a single candidate.
-    found = false;
-
-    // Is this a fixedReg?
-    regMaskTP fixedRegMask = RBM_NONE;
-    if (refPosition->isFixedRegRef)
-    {
-        assert(genMaxOneBit(refPosition->registerAssignment));
-        fixedRegMask = refPosition->registerAssignment;
-        if (candidates == refPosition->registerAssignment)
-        {
-            found = true;
-            if (linearScan->nextIntervalRef[genRegNumFromMask(candidates)] > lastLocation)
-            {
-                unassignedSet = candidates;
-            }
-        }
-    }
-
-    // Eliminate candidates that are in-use or busy.
-    if (!found)
-    {
-        regMaskTP busyRegs = linearScan->regsBusyUntilKill | linearScan->regsInUseThisLocation;
-        candidates &= ~busyRegs;
-
-        // Also eliminate as busy any register with a conflicting fixed reference at this or
-        // the next location.
-        // Note that this will eliminate the fixedReg, if any, but we'll add it back below.
-        regMaskTP checkConflictMask = candidates & linearScan->fixedRegs;
-        while (checkConflictMask != RBM_NONE)
-        {
-            regMaskTP checkConflictBit = genFindLowestBit(checkConflictMask);
-            checkConflictMask &= ~checkConflictBit;
-            regNumber    checkConflictReg      = genRegNumFromMask(checkConflictBit);
-            LsraLocation checkConflictLocation = linearScan->nextFixedRef[checkConflictReg];
-
-            if ((checkConflictLocation == currentLocation) ||
-                (refPosition->delayRegFree && (checkConflictLocation == (currentLocation + 1))))
-            {
-                candidates &= ~checkConflictBit;
-            }
-        }
-        candidates |= fixedRegMask;
-        found = isSingleRegister(candidates);
-    }
-
-    // By chance, is prevRegRec already holding this interval, as a copyReg or having
-    // been restored as inactive after a kill?
-    // NOTE: this is not currently considered one of the selection criteria - it always wins
-    // if it is the assignedInterval of 'prevRegRec'.
-    if (!found && (prevRegRec != nullptr))
-    {
-        prevRegBit = genRegMask(prevRegRec->regNum);
-        if ((prevRegRec->assignedInterval == currentInterval) && ((candidates & prevRegBit) != RBM_NONE))
-        {
-            candidates = prevRegBit;
-            found      = true;
-#ifdef DEBUG
-            *registerScore = THIS_ASSIGNED;
-#endif
-        }
-    }
-    else
-    {
-        prevRegBit = RBM_NONE;
-    }
-
-    if (!found && (candidates == RBM_NONE))
-    {
-        assert(refPosition->RegOptional());
-        currentInterval->assignedReg = nullptr;
-        return RBM_NONE;
-    }
-
-    // TODO-Cleanup: Previously, the "reverseSelect" stress mode reversed the order of the heuristics.
-    // It needs to be re-engineered with this refactoring.
-    // In non-debug builds, this will simply get optimized away
-    bool reverseSelect = false;
-#ifdef DEBUG
-    reverseSelect = linearScan->doReverseSelect();
-#endif // DEBUG
-
-    freeCandidates = linearScan->getFreeCandidates(candidates, regType);
-
-    // If no free candidates, then double check if refPosition is an actual ref.
-    if (freeCandidates == RBM_NONE)
-    {
-<<<<<<< HEAD
         GenTreeLclVarCommon* left          = dst->gtGetOp1()->AsLclVar();
         GenTreeLclVarCommon* right         = dst->gtGetOp2()->AsLclVar();
         regNumber            leftRegNum    = left->GetRegNum();
@@ -11943,16 +10706,20 @@
         physRegs[rightRegNum].assignedInterval = leftInterval;
         physRegs[leftRegNum].assignedInterval  = rightInterval;
         if (VERBOSE)
-=======
-        // We won't spill if this refPosition is not an actual ref.
-        if (!refPosition->IsActualRef())
->>>>>>> 34dff2d3
-        {
-            currentInterval->assignedReg = nullptr;
-            return RBM_NONE;
-        }
-    }
-<<<<<<< HEAD
+        {
+            printf(shortRefPositionFormat, currentLocation, 0);
+            dumpIntervalName(leftInterval);
+            printf("  Swap   ");
+            printf("      %-4s ", getRegName(rightRegNum));
+            dumpRegRecords();
+            printf(shortRefPositionFormat, currentLocation, 0);
+            dumpIntervalName(rightInterval);
+            printf("  \"      ");
+            printf("      %-4s ", getRegName(leftRegNum));
+            dumpRegRecords();
+        }
+        return;
+    }
     regNumber      dstRegNum = dst->GetRegNum();
     regNumber      srcRegNum;
     GenTreeLclVar* lcl;
@@ -11960,7 +10727,1004 @@
     {
         lcl       = dst->gtGetOp1()->AsLclVar();
         srcRegNum = lcl->GetRegNum();
-=======
+    }
+    else
+    {
+        lcl = dst->AsLclVar();
+        if ((lcl->gtFlags & GTF_SPILLED) != 0)
+        {
+            srcRegNum = REG_STK;
+        }
+        else
+        {
+            assert((lcl->gtFlags & GTF_SPILL) != 0);
+            srcRegNum = dstRegNum;
+            dstRegNum = REG_STK;
+        }
+    }
+
+    Interval* interval = getIntervalForLocalVarNode(lcl);
+    assert(interval->physReg == srcRegNum || (srcRegNum == REG_STK && interval->physReg == REG_NA));
+    if (srcRegNum != REG_STK)
+    {
+        physRegs[srcRegNum].assignedInterval = nullptr;
+    }
+    if (dstRegNum != REG_STK)
+    {
+        interval->physReg                    = dstRegNum;
+        interval->assignedReg                = &(physRegs[dstRegNum]);
+        physRegs[dstRegNum].assignedInterval = interval;
+        interval->isActive                   = true;
+    }
+    else
+    {
+        interval->physReg     = REG_NA;
+        interval->assignedReg = nullptr;
+        interval->isActive    = false;
+    }
+    if (VERBOSE)
+    {
+        printf(shortRefPositionFormat, currentLocation, 0);
+        dumpIntervalName(interval);
+        printf("  Move      ");
+        printf("      %-4s ", getRegName(dstRegNum));
+        dumpRegRecords();
+    }
+}
+#endif // DEBUG
+
+LinearScan::RegisterSelection::RegisterSelection(LinearScan* linearScan)
+{
+    this->linearScan = linearScan;
+
+#ifdef DEBUG
+    mappingTable = new ScoreMappingTable(linearScan->compiler->getAllocator(CMK_LSRA));
+
+#define REG_SEL_DEF(stat, value, shortname, orderSeqId)                                                                \
+    mappingTable->Set(stat, &LinearScan::RegisterSelection::try_##stat);
+#include "lsra_score.h"
+#undef REG_SEL_DEF
+
+    LPCWSTR ordering = JitConfig.JitLsraOrdering();
+    if (ordering == nullptr)
+    {
+        ordering = W("ABCDEFGHIJKLMNOPQ");
+    }
+
+    for (int orderId = 0; orderId < REGSELECT_HEURISTIC_COUNT; orderId++)
+    {
+        // Make sure we do not set repeated entries
+        assert(RegSelectionOrder[orderId] == NONE);
+
+        switch (ordering[orderId])
+        {
+#define REG_SEL_DEF(enum_name, value, shortname, orderSeqId)                                                           \
+    case orderSeqId:                                                                                                   \
+        RegSelectionOrder[orderId] = enum_name;                                                                        \
+        break;
+#include "lsra_score.h"
+#undef REG_SEL_DEF
+            default:
+                assert(!"Invalid lsraOrdering value.");
+        }
+    }
+#endif // DEBUG
+}
+
+// ----------------------------------------------------------
+//  reset: Resets the values of all the fields used for register selection.
+//
+void LinearScan::RegisterSelection::reset(Interval* interval, RefPosition* refPos)
+{
+    currentInterval = interval;
+    refPosition     = refPos;
+    score           = 0;
+
+    regType         = linearScan->getRegisterType(currentInterval, refPosition);
+    currentLocation = refPosition->nodeLocation;
+    nextRefPos      = refPosition->nextRefPosition;
+    candidates      = refPosition->registerAssignment;
+    preferences     = currentInterval->registerPreferences;
+
+    // This is not actually a preference, it's merely to track the lclVar that this
+    // "specialPutArg" is using.
+    relatedInterval    = currentInterval->isSpecialPutArg ? nullptr : currentInterval->relatedInterval;
+    relatedPreferences = (relatedInterval == nullptr) ? RBM_NONE : relatedInterval->getCurrentPreferences();
+
+    rangeEndLocation    = refPosition->getRangeEndLocation();
+    relatedLastLocation = rangeEndLocation;
+    preferCalleeSave    = currentInterval->preferCalleeSave;
+    rangeEndRefPosition = nullptr;
+    lastRefPosition     = currentInterval->lastRefPosition;
+    lastLocation        = MinLocation;
+    prevRegRec          = currentInterval->assignedReg;
+
+    // These are used in the post-selection updates, and must be set for any selection.
+    freeCandidates    = RBM_NONE;
+    matchingConstants = RBM_NONE;
+    unassignedSet     = RBM_NONE;
+
+    coversSet        = RBM_NONE;
+    preferenceSet    = RBM_NONE;
+    coversRelatedSet = RBM_NONE;
+    coversFullSet    = RBM_NONE;
+
+    foundRegBit          = REG_NA;
+    found                = false;
+    skipAllocation       = false;
+    coversSetsCalculated = false;
+}
+
+// ----------------------------------------------------------
+//  applySelection: Apply the heuristic to the candidates.
+//
+// Arguments:
+//  selectionScore:         The score corresponding to the heuristics we apply.
+//  selectionCandidates:    The possible candidates for the heuristic to apply.
+//
+//  Return Values:
+//      'true' if there was a single register candidate available after the heuristic is applied.
+//
+bool LinearScan::RegisterSelection::applySelection(int selectionScore, regMaskTP selectionCandidates)
+{
+    regMaskTP newCandidates = candidates & selectionCandidates;
+    if (newCandidates != RBM_NONE)
+    {
+        score += selectionScore;
+        candidates = newCandidates;
+        return LinearScan::isSingleRegister(candidates);
+    }
+    return false;
+}
+
+// ----------------------------------------------------------
+//  applySingleRegSelection: Select a single register, if it is in the candidate set.
+//
+// Arguments:
+//  selectionScore:         The score corresponding to the heuristics we apply.
+//  selectionCandidates:    The possible candidates for the heuristic to apply.
+//
+//  Return Values:
+//      'true' if there was a single register candidate available after the heuristic is applied.
+//
+bool LinearScan::RegisterSelection::applySingleRegSelection(int selectionScore, regMaskTP selectionCandidate)
+{
+    assert(LinearScan::isSingleRegister(selectionCandidate));
+    regMaskTP newCandidates = candidates & selectionCandidate;
+    if (newCandidates != RBM_NONE)
+    {
+        candidates = newCandidates;
+        return true;
+    }
+    return false;
+}
+
+// ----------------------------------------------------------
+//  try_FREE: Apply the FREE heuristic.
+//
+void LinearScan::RegisterSelection::try_FREE()
+{
+    assert(!found);
+    if (freeCandidates == RBM_NONE)
+    {
+        return;
+    }
+
+    found = applySelection(FREE, freeCandidates);
+}
+
+// ----------------------------------------------------------
+//  try_CONST_AVAILABLE: Apply the CONST_AVAILABLE (matching constant) heuristic.
+//
+//  Note: we always need to define the 'matchingConstants' set.
+//
+void LinearScan::RegisterSelection::try_CONST_AVAILABLE()
+{
+    assert(!found);
+    if (freeCandidates == RBM_NONE)
+    {
+        return;
+    }
+
+    if (currentInterval->isConstant && RefTypeIsDef(refPosition->refType))
+    {
+        found = applySelection(CONST_AVAILABLE, matchingConstants);
+    }
+}
+
+// ----------------------------------------------------------
+//  try_THIS_ASSIGNED: Apply the THIS_ASSIGNED heuristic.
+//
+void LinearScan::RegisterSelection::try_THIS_ASSIGNED()
+{
+    assert(!found);
+    if (freeCandidates == RBM_NONE)
+    {
+        return;
+    }
+
+    if (prevRegRec != nullptr)
+    {
+        found = applySelection(THIS_ASSIGNED, freeCandidates & preferences & prevRegBit);
+    }
+}
+
+// ----------------------------------------------------------
+//  try_COVERS: Apply the COVERS heuristic.
+//
+void LinearScan::RegisterSelection::try_COVERS()
+{
+    assert(!found);
+
+    calculateCoversSets();
+
+    found = applySelection(COVERS, coversSet & preferenceSet);
+}
+
+// ----------------------------------------------------------
+//  try_OWN_PREFERENCE: Apply the OWN_PREFERENCE heuristic.
+//
+//  Note: 'preferenceSet' already includes only freeCandidates.
+//
+void LinearScan::RegisterSelection::try_OWN_PREFERENCE()
+{
+    assert(!found);
+
+#ifdef DEBUG
+    calculateCoversSets();
+#endif
+
+    found = applySelection(OWN_PREFERENCE, (preferenceSet & freeCandidates));
+}
+
+// ----------------------------------------------------------
+//  try_COVERS_RELATED: Apply the COVERS_RELATED heuristic.
+//
+void LinearScan::RegisterSelection::try_COVERS_RELATED()
+{
+    assert(!found);
+
+#ifdef DEBUG
+    calculateCoversSets();
+#endif
+
+    found = applySelection(COVERS_RELATED, (coversRelatedSet & freeCandidates));
+}
+
+// ----------------------------------------------------------
+//  try_RELATED_PREFERENCE: Apply the RELATED_PREFERENCE heuristic.
+//
+void LinearScan::RegisterSelection::try_RELATED_PREFERENCE()
+{
+    assert(!found);
+
+    found = applySelection(RELATED_PREFERENCE, relatedPreferences & freeCandidates);
+}
+
+// ----------------------------------------------------------
+//  try_CALLER_CALLEE: Apply the CALLER_CALLEE heuristic.
+//
+void LinearScan::RegisterSelection::try_CALLER_CALLEE()
+{
+    assert(!found);
+
+    found = applySelection(CALLER_CALLEE, callerCalleePrefs & freeCandidates);
+}
+
+// ----------------------------------------------------------
+//  try_UNASSIGNED: Apply the UNASSIGNED heuristic.
+//
+void LinearScan::RegisterSelection::try_UNASSIGNED()
+{
+    assert(!found);
+
+#ifdef DEBUG
+    calculateCoversSets();
+#endif
+
+    found = applySelection(UNASSIGNED, unassignedSet);
+}
+
+// ----------------------------------------------------------
+//  try_COVERS_FULL: Apply the COVERS_FULL heuristic.
+//
+void LinearScan::RegisterSelection::try_COVERS_FULL()
+{
+    assert(!found);
+
+#ifdef DEBUG
+    calculateCoversSets();
+#endif
+
+    found = applySelection(COVERS_FULL, (coversFullSet & freeCandidates));
+}
+
+// ----------------------------------------------------------
+//  try_BEST_FIT: Apply the BEST_FIT heuristic.
+//
+void LinearScan::RegisterSelection::try_BEST_FIT()
+{
+    assert(!found);
+
+    if (freeCandidates == RBM_NONE)
+    {
+        return;
+    }
+
+    regMaskTP bestFitSet = RBM_NONE;
+    // If the best score includes COVERS_FULL, pick the one that's killed soonest.
+    // If none cover the full range, the BEST_FIT is the one that's killed later.
+    bool         earliestIsBest  = ((score & COVERS_FULL) != 0);
+    LsraLocation bestFitLocation = earliestIsBest ? MaxLocation : MinLocation;
+    for (regMaskTP bestFitCandidates = candidates; bestFitCandidates != RBM_NONE;)
+    {
+        regMaskTP bestFitCandidateBit = genFindLowestBit(bestFitCandidates);
+        bestFitCandidates &= ~bestFitCandidateBit;
+        regNumber bestFitCandidateRegNum = genRegNumFromMask(bestFitCandidateBit);
+
+        // Find the next RefPosition of the register.
+        LsraLocation nextIntervalLocation = linearScan->getNextIntervalRef(bestFitCandidateRegNum, regType);
+        LsraLocation nextPhysRefLocation  = linearScan->getNextFixedRef(bestFitCandidateRegNum, regType);
+        nextPhysRefLocation               = Min(nextPhysRefLocation, nextIntervalLocation);
+        // If the nextPhysRefLocation is a fixedRef for the rangeEndRefPosition, increment it so that
+        // we don't think it isn't covering the live range.
+        // This doesn't handle the case where earlier RefPositions for this Interval are also
+        // FixedRefs of this regNum, but at least those are only interesting in the case where those
+        // are "local last uses" of the Interval - otherwise the liveRange would interfere with the reg.
+        // TODO: This duplicates code in an earlier loop, and is basically here to duplicate previous
+        // behavior; see if we can avoid this.
+        if (nextPhysRefLocation == rangeEndLocation && rangeEndRefPosition->isFixedRefOfReg(bestFitCandidateRegNum))
+        {
+            INDEBUG(linearScan->dumpLsraAllocationEvent(LSRA_EVENT_INCREMENT_RANGE_END, currentInterval));
+            nextPhysRefLocation++;
+        }
+
+        if (nextPhysRefLocation == bestFitLocation)
+        {
+            bestFitSet |= bestFitCandidateBit;
+        }
+        else
+        {
+            bool isBetter = false;
+            if (nextPhysRefLocation > lastLocation)
+            {
+                // This covers the full range; favor it if the other doesn't, or if it's a closer match.
+                if ((bestFitLocation <= lastLocation) || (nextPhysRefLocation < bestFitLocation))
+                {
+                    isBetter = true;
+                }
+            }
+            else
+            {
+                // This doesn't cover the full range; favor it if the other doesn't either, but this ends later.
+                if ((bestFitLocation <= lastLocation) && (nextPhysRefLocation > bestFitLocation))
+                {
+                    isBetter = true;
+                }
+            }
+            if (isBetter)
+            {
+                bestFitSet      = bestFitCandidateBit;
+                bestFitLocation = nextPhysRefLocation;
+            }
+        }
+    }
+    assert(bestFitSet != RBM_NONE);
+    found = applySelection(BEST_FIT, bestFitSet);
+}
+
+// ----------------------------------------------------------
+//  try_IS_PREV_REG: Apply the IS_PREV_REG heuristic.
+//
+//  Note:  Oddly, the previous heuristics only considered this if it covered the range.
+//  TODO: Check if Only applies if we have freeCandidates.
+//
+void LinearScan::RegisterSelection::try_IS_PREV_REG()
+{
+    // TODO: We do not check found here.
+    if ((prevRegRec != nullptr) && ((score & COVERS_FULL) != 0))
+    {
+        found = applySingleRegSelection(IS_PREV_REG, prevRegBit);
+    }
+}
+
+// ----------------------------------------------------------
+//  try_REG_ORDER: Apply the REG_ORDER heuristic. Only applies if we have freeCandidates.
+//
+void LinearScan::RegisterSelection::try_REG_ORDER()
+{
+    assert(!found);
+
+    if (freeCandidates == RBM_NONE)
+    {
+        return;
+    }
+
+    // This will always result in a single candidate. That is, it is the tie-breaker
+    // for free candidates, and doesn't make sense as anything other than the last
+    // heuristic for free registers.
+    unsigned  lowestRegOrder    = UINT_MAX;
+    regMaskTP lowestRegOrderBit = RBM_NONE;
+    for (regMaskTP regOrderCandidates = candidates; regOrderCandidates != RBM_NONE;)
+    {
+        regMaskTP regOrderCandidateBit = genFindLowestBit(regOrderCandidates);
+        regOrderCandidates &= ~regOrderCandidateBit;
+        regNumber regOrderCandidateRegNum = genRegNumFromMask(regOrderCandidateBit);
+        unsigned  thisRegOrder            = linearScan->getRegisterRecord(regOrderCandidateRegNum)->regOrder;
+        if (thisRegOrder < lowestRegOrder)
+        {
+            lowestRegOrder    = thisRegOrder;
+            lowestRegOrderBit = regOrderCandidateBit;
+        }
+    }
+    assert(lowestRegOrderBit != RBM_NONE);
+    found = applySingleRegSelection(REG_ORDER, lowestRegOrderBit);
+}
+
+// ----------------------------------------------------------
+//  try_SPILL_COST: Apply the SPILL_COST heuristic.
+//
+void LinearScan::RegisterSelection::try_SPILL_COST()
+{
+    assert(!found);
+
+    // The set of registers with the lowest spill weight.
+    regMaskTP lowestCostSpillSet = RBM_NONE;
+    // Apply the SPILL_COST heuristic and eliminate regs that can't be spilled.
+
+    // The spill weight for 'refPosition' (the one we're allocating now).
+    float thisSpillWeight = linearScan->getWeight(refPosition);
+    // The  spill weight for the best candidate we've found so far.
+    float bestSpillWeight = FloatingPointUtils::infinite_float();
+    // True if we found registers with lower spill weight than this refPosition.
+    bool foundLowerSpillWeight = false;
+
+    for (regMaskTP spillCandidates = candidates; spillCandidates != RBM_NONE;)
+    {
+        regMaskTP spillCandidateBit = genFindLowestBit(spillCandidates);
+        spillCandidates &= ~spillCandidateBit;
+        regNumber  spillCandidateRegNum    = genRegNumFromMask(spillCandidateBit);
+        RegRecord* spillCandidateRegRecord = &linearScan->physRegs[spillCandidateRegNum];
+
+        // Can and should the interval in this register be spilled for this one,
+        // if we don't find a better alternative?
+        if ((linearScan->getNextIntervalRef(spillCandidateRegNum, regType) == currentLocation) &&
+            !spillCandidateRegRecord->assignedInterval->getNextRefPosition()->RegOptional())
+        {
+            continue;
+        }
+        if (!linearScan->isSpillCandidate(currentInterval, refPosition, spillCandidateRegRecord))
+        {
+            continue;
+        }
+
+        float currentSpillWeight = linearScan->spillCost[spillCandidateRegNum];
+#ifdef TARGET_ARM
+        if (currentInterval->registerType == TYP_DOUBLE)
+        {
+            currentSpillWeight = max(currentSpillWeight, linearScan->spillCost[REG_NEXT(spillCandidateRegNum)]);
+        }
+#endif
+        if (currentSpillWeight < bestSpillWeight)
+        {
+            bestSpillWeight    = currentSpillWeight;
+            lowestCostSpillSet = spillCandidateBit;
+        }
+        else if (currentSpillWeight == bestSpillWeight)
+        {
+            lowestCostSpillSet |= spillCandidateBit;
+        }
+    }
+
+    if (lowestCostSpillSet == RBM_NONE)
+    {
+        return;
+    }
+
+    // We won't spill if this refPosition is RegOptional() and we have no candidates
+    // with a lower spill cost.
+    if ((bestSpillWeight >= thisSpillWeight) && refPosition->RegOptional())
+    {
+        currentInterval->assignedReg = nullptr;
+        skipAllocation               = true;
+        found                        = true;
+    }
+
+    // We must have at least one with the lowest spill cost.
+    assert(lowestCostSpillSet != RBM_NONE);
+    found = applySelection(SPILL_COST, lowestCostSpillSet);
+}
+
+// ----------------------------------------------------------
+//  try_FAR_NEXT_REF: Apply the FAR_NEXT_REF heuristic.
+//
+void LinearScan::RegisterSelection::try_FAR_NEXT_REF()
+{
+    assert(!found);
+
+    LsraLocation farthestLocation = MinLocation;
+    regMaskTP    farthestSet      = RBM_NONE;
+    for (regMaskTP farthestCandidates = candidates; farthestCandidates != RBM_NONE;)
+    {
+        regMaskTP farthestCandidateBit = genFindLowestBit(farthestCandidates);
+        farthestCandidates &= ~farthestCandidateBit;
+        regNumber farthestCandidateRegNum = genRegNumFromMask(farthestCandidateBit);
+
+        // Find the next RefPosition of the register.
+        LsraLocation nextIntervalLocation =
+            linearScan->getNextIntervalRef(farthestCandidateRegNum, currentInterval->registerType);
+        LsraLocation nextPhysRefLocation = Min(linearScan->nextFixedRef[farthestCandidateRegNum], nextIntervalLocation);
+        if (nextPhysRefLocation == farthestLocation)
+        {
+            farthestSet |= farthestCandidateBit;
+        }
+        else if (nextPhysRefLocation > farthestLocation)
+        {
+            farthestSet      = farthestCandidateBit;
+            farthestLocation = nextPhysRefLocation;
+        }
+    }
+    // We must have at least one with the lowest spill cost.
+    assert(farthestSet != RBM_NONE);
+    found = applySelection(FAR_NEXT_REF, farthestSet);
+}
+
+// ----------------------------------------------------------
+//  try_PREV_REG_OPT: Apply the PREV_REG_OPT heuristic.
+//
+void LinearScan::RegisterSelection::try_PREV_REG_OPT()
+{
+    assert(!found);
+
+    regMaskTP prevRegOptSet = RBM_NONE;
+    for (regMaskTP prevRegOptCandidates = candidates; prevRegOptCandidates != RBM_NONE;)
+    {
+        regMaskTP prevRegOptCandidateBit = genFindLowestBit(prevRegOptCandidates);
+        prevRegOptCandidates &= ~prevRegOptCandidateBit;
+        regNumber prevRegOptCandidateRegNum = genRegNumFromMask(prevRegOptCandidateBit);
+        Interval* assignedInterval          = linearScan->physRegs[prevRegOptCandidateRegNum].assignedInterval;
+        bool      foundPrevRegOptReg        = true;
+#ifdef DEBUG
+        bool hasAssignedInterval = false;
+#endif
+
+        if ((assignedInterval != nullptr) && (assignedInterval->recentRefPosition != nullptr))
+        {
+            foundPrevRegOptReg &=
+                (assignedInterval->recentRefPosition->reload && assignedInterval->recentRefPosition->RegOptional());
+#ifdef DEBUG
+            hasAssignedInterval = true;
+#endif
+        }
+#ifndef TARGET_ARM
+        else
+        {
+            foundPrevRegOptReg = false;
+        }
+#endif
+
+#ifdef TARGET_ARM
+        // If current interval is TYP_DOUBLE, verify if the other half register matches the heuristics.
+        // We have three cases:
+        // 1. One of the register of the pair have an assigned interval: Check if that register's refPosition
+        // matches the heuristics. If yes, add it to the set.
+        // 2. Both registers of the pair have an assigned interval: Conservatively "and" conditions for
+        // heuristics of their corresponding refPositions. If both register's heuristic matches, add them
+        // to the set. TODO-CQ-ARM: We may implement a better condition later.
+        // 3. None of the register have an assigned interval: Skip adding register and assert.
+        if (currentInterval->registerType == TYP_DOUBLE)
+        {
+            regNumber anotherHalfRegNum = linearScan->findAnotherHalfRegNum(prevRegOptCandidateRegNum);
+            assignedInterval            = linearScan->physRegs[anotherHalfRegNum].assignedInterval;
+            if ((assignedInterval != nullptr) && (assignedInterval->recentRefPosition != nullptr))
+            {
+                if (assignedInterval->recentRefPosition->reload && assignedInterval->recentRefPosition->RegOptional())
+                {
+                    foundPrevRegOptReg &= (assignedInterval->recentRefPosition->reload &&
+                                           assignedInterval->recentRefPosition->RegOptional());
+                }
+#ifdef DEBUG
+                hasAssignedInterval = true;
+#endif
+            }
+        }
+#endif
+
+        if (foundPrevRegOptReg)
+        {
+            // TODO-Cleanup: Previously, we always used the highest regNum with a previous regOptional
+            // RefPosition, which is not really consistent with the way other selection criteria are
+            // applied. should probably be: prevRegOptSet |= prevRegOptCandidateBit;
+            prevRegOptSet = prevRegOptCandidateBit;
+        }
+
+#ifdef DEBUG
+        // The assigned should be non-null, and should have a recentRefPosition, however since
+        // this is a heuristic, we don't want a fatal error, so we just assert (not noway_assert).
+        if (!hasAssignedInterval)
+        {
+            assert(!"Spill candidate has no assignedInterval recentRefPosition");
+        }
+#endif
+    }
+    found = applySelection(PREV_REG_OPT, prevRegOptSet);
+}
+
+// ----------------------------------------------------------
+//  try_REG_NUM: Apply the REG_NUM heuristic.
+//
+void LinearScan::RegisterSelection::try_REG_NUM()
+{
+    assert(!found);
+
+    found = applySingleRegSelection(REG_NUM, genFindLowestBit(candidates));
+}
+
+// ----------------------------------------------------------
+//  calculateCoversSets: Calculate the necessary covers set registers to be used
+//      for heuristics lke COVERS, COVERS_RELATED, COVERS_FULL.
+//
+void LinearScan::RegisterSelection::calculateCoversSets()
+{
+    if (freeCandidates == RBM_NONE || coversSetsCalculated)
+    {
+        return;
+    }
+
+    preferenceSet              = (candidates & preferences);
+    regMaskTP coversCandidates = (preferenceSet == RBM_NONE) ? candidates : preferenceSet;
+    for (; coversCandidates != RBM_NONE;)
+    {
+        regMaskTP coversCandidateBit = genFindLowestBit(coversCandidates);
+        coversCandidates &= ~coversCandidateBit;
+        regNumber coversCandidateRegNum = genRegNumFromMask(coversCandidateBit);
+
+        // If we have a single candidate we don't need to compute the preference-related sets, but we
+        // do need to compute the unassignedSet.
+        if (!found)
+        {
+            // Find the next RefPosition of the register.
+            LsraLocation nextIntervalLocation    = linearScan->getNextIntervalRef(coversCandidateRegNum, regType);
+            LsraLocation nextPhysRefLocation     = linearScan->getNextFixedRef(coversCandidateRegNum, regType);
+            LsraLocation coversCandidateLocation = Min(nextPhysRefLocation, nextIntervalLocation);
+
+            // If the nextPhysRefLocation is a fixedRef for the rangeEndRefPosition, increment it so that
+            // we don't think it isn't covering the live range.
+            // This doesn't handle the case where earlier RefPositions for this Interval are also
+            // FixedRefs of this regNum, but at least those are only interesting in the case where those
+            // are "local last uses" of the Interval - otherwise the liveRange would interfere with the reg.
+            if (coversCandidateLocation == rangeEndLocation &&
+                rangeEndRefPosition->isFixedRefOfReg(coversCandidateRegNum))
+            {
+                INDEBUG(linearScan->dumpLsraAllocationEvent(LSRA_EVENT_INCREMENT_RANGE_END, currentInterval));
+                coversCandidateLocation++;
+            }
+            if (coversCandidateLocation > rangeEndLocation)
+            {
+                coversSet |= coversCandidateBit;
+            }
+            if ((coversCandidateBit & relatedPreferences) != RBM_NONE)
+            {
+                if (coversCandidateLocation > relatedLastLocation)
+                {
+                    coversRelatedSet |= coversCandidateBit;
+                }
+            }
+            else if (coversCandidateBit == refPosition->registerAssignment)
+            {
+                // If we had a fixed-reg def of a reg that will be killed before the use, prefer it to any other
+                // registers with the same score.  (Note that we haven't changed the original registerAssignment
+                // on the RefPosition).
+                // Overload the RELATED_PREFERENCE value.
+                // TODO-CQ: Consider if this should be split out.
+                coversRelatedSet |= coversCandidateBit;
+            }
+            // Does this cover the full range of the interval?
+            if (coversCandidateLocation > lastLocation)
+            {
+                coversFullSet |= coversCandidateBit;
+            }
+        }
+        // The register is considered unassigned if it has no assignedInterval, OR
+        // if its next reference is beyond the range of this interval.
+        if (linearScan->nextIntervalRef[coversCandidateRegNum] > lastLocation)
+        {
+            unassignedSet |= coversCandidateBit;
+        }
+    }
+
+    coversSetsCalculated = true;
+}
+
+// ----------------------------------------------------------
+//  select: For given `currentInterval` and `refPosition`, selects a register to be assigned.
+//
+// Arguments:
+//   currentInterval - Current interval for which register needs to be selected.
+//   refPosition     - Refposition within the interval for which register needs to be selected.
+//
+//  Return Values:
+//      Register bit selected (a single register) and REG_NA if no register was selected.
+//
+regMaskTP LinearScan::RegisterSelection::select(Interval*    currentInterval,
+                                                RefPosition* refPosition DEBUG_ARG(RegisterScore* registerScore))
+{
+#ifdef DEBUG
+    *registerScore = NONE;
+#endif
+
+    reset(currentInterval, refPosition);
+
+    // process data-structures
+    if (RefTypeIsDef(refPosition->refType))
+    {
+        if (currentInterval->hasConflictingDefUse)
+        {
+            linearScan->resolveConflictingDefAndUse(currentInterval, refPosition);
+            candidates = refPosition->registerAssignment;
+        }
+        // Otherwise, check for the case of a fixed-reg def of a reg that will be killed before the
+        // use, or interferes at the point of use (which shouldn't happen, but Lower doesn't mark
+        // the contained nodes as interfering).
+        // Note that we may have a ParamDef RefPosition that is marked isFixedRegRef, but which
+        // has had its registerAssignment changed to no longer be a single register.
+        else if (refPosition->isFixedRegRef && nextRefPos != nullptr && RefTypeIsUse(nextRefPos->refType) &&
+                 !nextRefPos->isFixedRegRef && genMaxOneBit(refPosition->registerAssignment))
+        {
+            regNumber  defReg       = refPosition->assignedReg();
+            RegRecord* defRegRecord = linearScan->getRegisterRecord(defReg);
+
+            RefPosition* currFixedRegRefPosition = defRegRecord->recentRefPosition;
+            assert(currFixedRegRefPosition != nullptr &&
+                   currFixedRegRefPosition->nodeLocation == refPosition->nodeLocation);
+
+            // If there is another fixed reference to this register before the use, change the candidates
+            // on this RefPosition to include that of nextRefPos.
+            RefPosition* nextFixedRegRefPosition = defRegRecord->getNextRefPosition();
+            if (nextFixedRegRefPosition != nullptr &&
+                nextFixedRegRefPosition->nodeLocation <= nextRefPos->getRefEndLocation())
+            {
+                candidates |= nextRefPos->registerAssignment;
+                if (preferences == refPosition->registerAssignment)
+                {
+                    preferences = candidates;
+                }
+            }
+        }
+    }
+
+    preferences &= candidates;
+    if (preferences == RBM_NONE)
+    {
+        preferences = candidates;
+    }
+
+#ifdef DEBUG
+    candidates = linearScan->stressLimitRegs(refPosition, candidates);
+#endif
+    assert(candidates != RBM_NONE);
+
+    Interval* nextRelatedInterval  = relatedInterval;
+    Interval* finalRelatedInterval = relatedInterval;
+    Interval* rangeEndInterval     = relatedInterval;
+
+    bool avoidByteRegs = false;
+#ifdef TARGET_X86
+    if ((relatedPreferences & ~RBM_BYTE_REGS) != RBM_NONE)
+    {
+        avoidByteRegs = true;
+    }
+#endif
+
+    // Follow the chain of related intervals, as long as:
+    // - The next reference is a def. We don't want to use the relatedInterval for preferencing if its next reference
+    //   is not a new definition (as it either is or will become live).
+    // - The next (def) reference is downstream. Otherwise we could iterate indefinitely because the preferences can be
+    // circular.
+    // - The intersection of preferenced registers is non-empty.
+    //
+    while (nextRelatedInterval != nullptr)
+    {
+        RefPosition* nextRelatedRefPosition = nextRelatedInterval->getNextRefPosition();
+
+        // Only use the relatedInterval for preferencing if the related interval's next reference
+        // is a new definition.
+        if ((nextRelatedRefPosition != nullptr) && RefTypeIsDef(nextRelatedRefPosition->refType))
+        {
+            finalRelatedInterval = nextRelatedInterval;
+            nextRelatedInterval  = nullptr;
+
+            // First, get the preferences for this interval
+            regMaskTP thisRelatedPreferences = finalRelatedInterval->getCurrentPreferences();
+            // Now, determine if they are compatible and update the relatedPreferences that we'll consider.
+            regMaskTP newRelatedPreferences = thisRelatedPreferences & relatedPreferences;
+            if (newRelatedPreferences != RBM_NONE && (!avoidByteRegs || thisRelatedPreferences != RBM_BYTE_REGS))
+            {
+                // TODO-CQ: The following isFree() check doesn't account for the possibility that there's an
+                // assignedInterval whose recentRefPosition was delayFree. It also fails to account for
+                // the TYP_DOUBLE case on ARM. It would be better to replace the call to isFree with
+                //   isRegAvailable(genRegNumFromMask(newRelatedPreferences), regType)), but this is retained
+                //   to achieve zero diffs.
+                //
+                bool thisIsSingleReg = isSingleRegister(newRelatedPreferences);
+                if (!thisIsSingleReg ||
+                    (finalRelatedInterval->isLocalVar &&
+                     linearScan->isFree(linearScan->getRegisterRecord(genRegNumFromMask(newRelatedPreferences)))))
+                {
+                    relatedPreferences = newRelatedPreferences;
+                    // If this Interval has a downstream def without a single-register preference, continue to iterate.
+                    if (nextRelatedRefPosition->nodeLocation > rangeEndLocation)
+                    {
+                        preferCalleeSave    = (preferCalleeSave || finalRelatedInterval->preferCalleeSave);
+                        rangeEndLocation    = nextRelatedRefPosition->getRangeEndLocation();
+                        rangeEndInterval    = finalRelatedInterval;
+                        nextRelatedInterval = finalRelatedInterval->relatedInterval;
+                    }
+                }
+            }
+        }
+        else
+        {
+            if (nextRelatedInterval == relatedInterval)
+            {
+                relatedInterval    = nullptr;
+                relatedPreferences = RBM_NONE;
+            }
+            nextRelatedInterval = nullptr;
+        }
+    }
+
+    // For floating point, we want to be less aggressive about using callee-save registers.
+    // So in that case, we just need to ensure that the current RefPosition is covered.
+    if (useFloatReg(currentInterval->registerType))
+    {
+        rangeEndRefPosition = refPosition;
+        preferCalleeSave    = currentInterval->preferCalleeSave;
+    }
+    else if (currentInterval->isWriteThru && refPosition->spillAfter)
+    {
+        // This is treated as a last use of the register, as there is an upcoming EH boundary.
+        rangeEndRefPosition = refPosition;
+    }
+    else
+    {
+        rangeEndRefPosition = refPosition->getRangeEndRef();
+        // If we have a chain of related intervals, and a finalRelatedInterval that
+        // is not currently occupying a register, and whose lifetime begins after this one,
+        // we want to try to select a register that will cover its lifetime.
+        if ((rangeEndInterval != nullptr) && (rangeEndInterval->assignedReg == nullptr) &&
+            !rangeEndInterval->isWriteThru &&
+            (rangeEndInterval->getNextRefLocation() >= rangeEndRefPosition->nodeLocation))
+        {
+            lastRefPosition = rangeEndInterval->lastRefPosition;
+        }
+    }
+    if ((relatedInterval != nullptr) && !relatedInterval->isWriteThru)
+    {
+        relatedLastLocation = relatedInterval->lastRefPosition->nodeLocation;
+    }
+
+    if (preferCalleeSave)
+    {
+        regMaskTP calleeSaveCandidates = calleeSaveRegs(currentInterval->registerType);
+        if (currentInterval->isWriteThru)
+        {
+            // We'll only prefer a callee-save register if it's already been used.
+            regMaskTP unusedCalleeSaves =
+                calleeSaveCandidates & ~(linearScan->compiler->codeGen->regSet.rsGetModifiedRegsMask());
+            callerCalleePrefs = calleeSaveCandidates & ~unusedCalleeSaves;
+            preferences &= ~unusedCalleeSaves;
+        }
+        else
+        {
+            callerCalleePrefs = calleeSaveCandidates;
+        }
+    }
+    else
+    {
+        callerCalleePrefs = callerSaveRegs(currentInterval->registerType);
+    }
+
+    // If this has a delayed use (due to being used in a rmw position of a
+    // non-commutative operator), its endLocation is delayed until the "def"
+    // position, which is one location past the use (getRefEndLocation() takes care of this).
+    rangeEndLocation = rangeEndRefPosition->getRefEndLocation();
+    lastLocation     = lastRefPosition->getRefEndLocation();
+
+    // We'll set this to short-circuit remaining heuristics when we have a single candidate.
+    found = false;
+
+    // Is this a fixedReg?
+    regMaskTP fixedRegMask = RBM_NONE;
+    if (refPosition->isFixedRegRef)
+    {
+        assert(genMaxOneBit(refPosition->registerAssignment));
+        fixedRegMask = refPosition->registerAssignment;
+        if (candidates == refPosition->registerAssignment)
+        {
+            found = true;
+            if (linearScan->nextIntervalRef[genRegNumFromMask(candidates)] > lastLocation)
+            {
+                unassignedSet = candidates;
+            }
+        }
+    }
+
+    // Eliminate candidates that are in-use or busy.
+    if (!found)
+    {
+        regMaskTP busyRegs = linearScan->regsBusyUntilKill | linearScan->regsInUseThisLocation;
+        candidates &= ~busyRegs;
+
+        // Also eliminate as busy any register with a conflicting fixed reference at this or
+        // the next location.
+        // Note that this will eliminate the fixedReg, if any, but we'll add it back below.
+        regMaskTP checkConflictMask = candidates & linearScan->fixedRegs;
+        while (checkConflictMask != RBM_NONE)
+        {
+            regMaskTP checkConflictBit = genFindLowestBit(checkConflictMask);
+            checkConflictMask &= ~checkConflictBit;
+            regNumber    checkConflictReg      = genRegNumFromMask(checkConflictBit);
+            LsraLocation checkConflictLocation = linearScan->nextFixedRef[checkConflictReg];
+
+            if ((checkConflictLocation == currentLocation) ||
+                (refPosition->delayRegFree && (checkConflictLocation == (currentLocation + 1))))
+            {
+                candidates &= ~checkConflictBit;
+            }
+        }
+        candidates |= fixedRegMask;
+        found = isSingleRegister(candidates);
+    }
+
+    // By chance, is prevRegRec already holding this interval, as a copyReg or having
+    // been restored as inactive after a kill?
+    // NOTE: this is not currently considered one of the selection criteria - it always wins
+    // if it is the assignedInterval of 'prevRegRec'.
+    if (!found && (prevRegRec != nullptr))
+    {
+        prevRegBit = genRegMask(prevRegRec->regNum);
+        if ((prevRegRec->assignedInterval == currentInterval) && ((candidates & prevRegBit) != RBM_NONE))
+        {
+            candidates = prevRegBit;
+            found      = true;
+#ifdef DEBUG
+            *registerScore = THIS_ASSIGNED;
+#endif
+        }
+    }
+    else
+    {
+        prevRegBit = RBM_NONE;
+    }
+
+    if (!found && (candidates == RBM_NONE))
+    {
+        assert(refPosition->RegOptional());
+        currentInterval->assignedReg = nullptr;
+        return RBM_NONE;
+    }
+
+    // TODO-Cleanup: Previously, the "reverseSelect" stress mode reversed the order of the heuristics.
+    // It needs to be re-engineered with this refactoring.
+    // In non-debug builds, this will simply get optimized away
+    bool reverseSelect = false;
+#ifdef DEBUG
+    reverseSelect = linearScan->doReverseSelect();
+#endif // DEBUG
+
+    freeCandidates = linearScan->getFreeCandidates(candidates, regType);
+
+    // If no free candidates, then double check if refPosition is an actual ref.
+    if (freeCandidates == RBM_NONE)
+    {
+        // We won't spill if this refPosition is not an actual ref.
+        if (!refPosition->IsActualRef())
+        {
+            currentInterval->assignedReg = nullptr;
+            return RBM_NONE;
+        }
+    }
     else
     {
         // Set the 'matchingConstants' set.
@@ -11968,7 +11732,6 @@
         {
             matchingConstants = linearScan->getMatchingConstants(candidates, currentInterval, refPosition);
         }
->>>>>>> 34dff2d3
     }
 
 #define IF_FOUND_GOTO_DONE                                                                                             \
@@ -11979,15 +11742,10 @@
     HeuristicFn fn;
     for (int orderId = 0; orderId < REGSELECT_HEURISTIC_COUNT; orderId++)
     {
-<<<<<<< HEAD
-        lcl = dst->AsLclVar();
-        if ((lcl->gtFlags & GTF_SPILLED) != 0)
-=======
         IF_FOUND_GOTO_DONE
 
         RegisterScore heuristicToApply = RegSelectionOrder[orderId];
         if (mappingTable->Lookup(heuristicToApply, &fn))
->>>>>>> 34dff2d3
         {
             (this->*fn)();
             if (found)
