--- conflicted
+++ resolved
@@ -6234,13 +6234,8 @@
         return;
     }
 
-<<<<<<< HEAD
     LclVarDsc* lcl = compiler->lvaGetDesc(lclVarInterval->varNum);
-    assert(Compiler::varTypeNeedsPartialCalleeSave(lcl->GetType()));
-=======
-    LclVarDsc* varDsc = compiler->lvaTable + lclVarInterval->varNum;
-    assert(Compiler::varTypeNeedsPartialCalleeSave(varDsc->GetRegisterType()));
->>>>>>> 82f7144f
+    assert(Compiler::varTypeNeedsPartialCalleeSave(lcl->GetRegisterType()));
 
     // On Arm64, we must always have a register to save the upper half,
     // while on x86 we can spill directly to memory.
@@ -6308,13 +6303,8 @@
     // We should not call this method if the lclVar is not in a register (we should have simply marked the entire
     // lclVar as spilled).
     assert(lclVarReg != REG_NA);
-<<<<<<< HEAD
     LclVarDsc* lcl = compiler->lvaGetDesc(lclVarInterval->varNum);
-    assert(Compiler::varTypeNeedsPartialCalleeSave(lcl->GetType()));
-=======
-    LclVarDsc* varDsc = compiler->lvaTable + lclVarInterval->varNum;
-    assert(Compiler::varTypeNeedsPartialCalleeSave(varDsc->GetRegisterType()));
->>>>>>> 82f7144f
+    assert(Compiler::varTypeNeedsPartialCalleeSave(lcl->GetRegisterType()));
 
     GenTree* restoreLcl = nullptr;
     restoreLcl          = compiler->gtNewLclvNode(lclVarInterval->varNum, lcl->GetType());
