--- conflicted
+++ resolved
@@ -3107,29 +3107,17 @@
         }
     }
 
-<<<<<<< HEAD
-    RefPosition* def =
-        newRefPosition(varDefInterval, currentLoc + 1, RefTypeDef, store, allRegs(lcl->GetType()), index);
-
-=======
     regMaskTP defCandidates = RBM_NONE;
-    var_types type          = varDsc->GetRegisterType();
+    var_types type          = lcl->GetRegisterType();
 
 #ifdef TARGET_X86
-    if (varTypeIsByte(type))
-    {
-        defCandidates = allByteRegs();
-    }
-    else
-    {
-        defCandidates = allRegs(type);
-    }
+    defCandidates = varTypeIsByte(type) ? allByteRegs() : allRegs(type);
 #else
     defCandidates = allRegs(type);
-#endif // TARGET_X86
-
-    RefPosition* def = newRefPosition(varDefInterval, currentLoc + 1, RefTypeDef, storeLoc, defCandidates, index);
->>>>>>> a629767a
+#endif
+
+    RefPosition* def = newRefPosition(varDefInterval, currentLoc + 1, RefTypeDef, store, defCandidates, index);
+
     if (varDefInterval->isWriteThru)
     {
         // We always make write-thru defs reg-optional, as we can store them if they don't
@@ -3248,7 +3236,6 @@
 #ifdef FEATURE_SIMD
     if (store->TypeIs(TYP_SIMD12))
     {
-<<<<<<< HEAD
         if (src->isContained() && src->OperIs(GT_IND, GT_LCL_FLD, GT_LCL_VAR))
         {
             BuildInternalIntDef(store);
@@ -3262,11 +3249,6 @@
             // Need an additional register to extract upper 4 bytes of Vector3.
             BuildInternalFloatDef(store, allSIMDRegs());
         }
-=======
-        // Need an additional register to extract upper 4 bytes of Vector3,
-        // it has to be float for x86.
-        internalFloatDef = buildInternalFloatRegisterDefForNode(storeLoc, allSIMDRegs());
->>>>>>> a629767a
     }
 #endif
 
@@ -3652,22 +3634,14 @@
 //
 int LinearScan::BuildGCWriteBarrier(GenTreeStoreInd* store)
 {
-<<<<<<< HEAD
     GenTree* addr = store->GetAddr();
     GenTree* src  = store->GetValue();
-=======
-    GenTree* addr = tree->gtGetOp1();
-    GenTree* src  = tree->gtGetOp2();
->>>>>>> a629767a
 
     // In the case where we are doing a helper assignment, even if the dst
     // is an indir through an lea, we need to actually instantiate the
     // lea in a register
     assert(!addr->isContained() && !src->isContained());
-<<<<<<< HEAD
-
-=======
->>>>>>> a629767a
+
     regMaskTP addrCandidates = RBM_ARG_0;
     regMaskTP srcCandidates  = RBM_ARG_1;
 
