// Licensed to the .NET Foundation under one or more agreements.
// The .NET Foundation licenses this file to you under the MIT license.

/*XXXXXXXXXXXXXXXXXXXXXXXXXXXXXXXXXXXXXXXXXXXXXXXXXXXXXXXXXXXXXXXXXXXXXXXXXXXXX
XXXXXXXXXXXXXXXXXXXXXXXXXXXXXXXXXXXXXXXXXXXXXXXXXXXXXXXXXXXXXXXXXXXXXXXXXXXXXXX
XX                                                                           XX
XX                    Interval and RefPosition Building                      XX
XX                                                                           XX
XX  This contains the logic for constructing Intervals and RefPositions that XX
XX  is common across architectures. See lsra{arch}.cpp for the architecture- XX
XX  specific methods for building.                                           XX
XX                                                                           XX
XXXXXXXXXXXXXXXXXXXXXXXXXXXXXXXXXXXXXXXXXXXXXXXXXXXXXXXXXXXXXXXXXXXXXXXXXXXXXXX
XXXXXXXXXXXXXXXXXXXXXXXXXXXXXXXXXXXXXXXXXXXXXXXXXXXXXXXXXXXXXXXXXXXXXXXXXXXXXXX
*/

#include "jitpch.h"
#ifdef _MSC_VER
#pragma hdrstop
#endif

#include "lsra.h"

//------------------------------------------------------------------------
// RefInfoList
//------------------------------------------------------------------------
// removeListNode - retrieve the RefInfoListNode for the given GenTree node
//
// Notes:
//     The BuildNode methods use this helper to retrieve the RefPositions for child nodes
//     from the useList being constructed. Note that, if the user knows the order of the operands,
//     it is expected that they should just retrieve them directly.

RefInfoListNode* RefInfoList::removeListNode(GenTree* node)
{
    RefInfoListNode* prevListNode = nullptr;
    for (RefInfoListNode *listNode = Begin(), *end = End(); listNode != end; listNode = listNode->Next())
    {
        if (listNode->treeNode == node)
        {
            assert(listNode->ref->getMultiRegIdx() == 0);
            return removeListNode(listNode, prevListNode);
        }
        prevListNode = listNode;
    }
    assert(!"removeListNode didn't find the node");
    unreached();
}

//------------------------------------------------------------------------
// removeListNode - retrieve the RefInfoListNode for one reg of the given multireg GenTree node
//
// Notes:
//     The BuildNode methods use this helper to retrieve the RefPositions for child nodes
//     from the useList being constructed. Note that, if the user knows the order of the operands,
//     it is expected that they should just retrieve them directly.

RefInfoListNode* RefInfoList::removeListNode(GenTree* node, unsigned multiRegIdx)
{
    RefInfoListNode* prevListNode = nullptr;
    for (RefInfoListNode *listNode = Begin(), *end = End(); listNode != end; listNode = listNode->Next())
    {
        if ((listNode->treeNode == node) && (listNode->ref->getMultiRegIdx() == multiRegIdx))
        {
            return removeListNode(listNode, prevListNode);
        }
        prevListNode = listNode;
    }
    assert(!"removeListNode didn't find the node");
    unreached();
}

//------------------------------------------------------------------------
// RefInfoListNodePool::RefInfoListNodePool:
//    Creates a pool of `RefInfoListNode` values.
//
// Arguments:
//    compiler    - The compiler context.
//    preallocate - The number of nodes to preallocate.
//
RefInfoListNodePool::RefInfoListNodePool(Compiler* compiler, unsigned preallocate) : m_compiler(compiler)
{
    if (preallocate > 0)
    {
        RefInfoListNode* preallocatedNodes = compiler->getAllocator(CMK_LSRA).allocate<RefInfoListNode>(preallocate);

        RefInfoListNode* head = preallocatedNodes;
        head->m_next          = nullptr;

        for (unsigned i = 1; i < preallocate; i++)
        {
            RefInfoListNode* node = &preallocatedNodes[i];
            node->m_next          = head;
            head                  = node;
        }

        m_freeList = head;
    }
}

//------------------------------------------------------------------------
// RefInfoListNodePool::GetNode: Fetches an unused node from the
//                                    pool.
//
// Arguments:
//    r - The `RefPosition` for the `RefInfo` value.
//    t - The IR node for the `RefInfo` value
//
// Returns:
//    A pooled or newly-allocated `RefInfoListNode`, depending on the
//    contents of the pool.
RefInfoListNode* RefInfoListNodePool::GetNode(RefPosition* r, GenTree* t)
{
    RefInfoListNode* head = m_freeList;
    if (head == nullptr)
    {
        head = m_compiler->getAllocator(CMK_LSRA).allocate<RefInfoListNode>(1);
    }
    else
    {
        m_freeList = head->m_next;
    }

    head->ref      = r;
    head->treeNode = t;
    head->m_next   = nullptr;

    return head;
}

//------------------------------------------------------------------------
// RefInfoListNodePool::ReturnNode: Returns a list of nodes to the node
//                                   pool and clears the given list.
//
// Arguments:
//    list - The list to return.
//
void RefInfoListNodePool::ReturnNode(RefInfoListNode* listNode)
{
    listNode->m_next = m_freeList;
    m_freeList       = listNode;
}

//------------------------------------------------------------------------
// newInterval: Create a new Interval of the given RegisterType.
//
// Arguments:
//    theRegisterType - The type of Interval to create.
//
// TODO-Cleanup: Consider adding an overload that takes a varDsc, and can appropriately
// set such fields as isStructField
//
Interval* LinearScan::newInterval(RegisterType theRegisterType)
{
    intervals.emplace_back(theRegisterType, allRegs(theRegisterType));
    Interval* newInt = &intervals.back();

#ifdef DEBUG
    newInt->intervalIndex = static_cast<unsigned>(intervals.size() - 1);
#endif // DEBUG

    DBEXEC(VERBOSE, newInt->dump());
    return newInt;
}

//------------------------------------------------------------------------
// newRefPositionRaw: Create a new RefPosition
//
// Arguments:
//    nodeLocation - The location of the reference.
//    treeNode     - The GenTree of the reference.
//    refType      - The type of reference
//
// Notes:
//    This is used to create RefPositions for both RegRecords and Intervals,
//    so it does only the common initialization.
//
RefPosition* LinearScan::newRefPositionRaw(LsraLocation nodeLocation, GenTree* treeNode, RefType refType)
{
    refPositions.emplace_back(curBBNum, nodeLocation, treeNode, refType);
    RefPosition* newRP = &refPositions.back();
#ifdef DEBUG
    newRP->rpNum = static_cast<unsigned>(refPositions.size() - 1);
#endif // DEBUG
    return newRP;
}

//------------------------------------------------------------------------
// resolveConflictingDefAndUse: Resolve the situation where we have conflicting def and use
//    register requirements on a single-def, single-use interval.
//
// Arguments:
//    defRefPosition - The interval definition
//    useRefPosition - The (sole) interval use
//
// Return Value:
//    None.
//
// Assumptions:
//    The two RefPositions are for the same interval, which is a tree-temp.
//
// Notes:
//    We require some special handling for the case where the use is a "delayRegFree" case of a fixedReg.
//    In that case, if we change the registerAssignment on the useRefPosition, we will lose the fact that,
//    even if we assign a different register (and rely on codegen to do the copy), that fixedReg also needs
//    to remain busy until the Def register has been allocated.  In that case, we don't allow Case 1 or Case 4
//    below.
//    Here are the cases we consider (in this order):
//    1. If The defRefPosition specifies a single register, and there are no conflicting
//       FixedReg uses of it between the def and use, we use that register, and the code generator
//       will insert the copy.  Note that it cannot be in use because there is a FixedRegRef for the def.
//    2. If the useRefPosition specifies a single register, and it is not in use, and there are no
//       conflicting FixedReg uses of it between the def and use, we use that register, and the code generator
//       will insert the copy.
//    3. If the defRefPosition specifies a single register (but there are conflicts, as determined
//       in 1.), and there are no conflicts with the useRefPosition register (if it's a single register),
///      we set the register requirements on the defRefPosition to the use registers, and the
//       code generator will insert a copy on the def.  We can't rely on the code generator to put a copy
//       on the use if it has multiple possible candidates, as it won't know which one has been allocated.
//    4. If the useRefPosition specifies a single register, and there are no conflicts with the register
//       on the defRefPosition, we leave the register requirements on the defRefPosition as-is, and set
//       the useRefPosition to the def registers, for similar reasons to case #3.
//    5. If both the defRefPosition and the useRefPosition specify single registers, but both have conflicts,
//       We set the candiates on defRefPosition to be all regs of the appropriate type, and since they are
//       single registers, codegen can insert the copy.
//    6. Finally, if the RefPositions specify disjoint subsets of the registers (or the use is fixed but
//       has a conflict), we must insert a copy.  The copy will be inserted before the use if the
//       use is not fixed (in the fixed case, the code generator will insert the use).
//
// TODO-CQ: We get bad register allocation in case #3 in the situation where no register is
// available for the lifetime.  We end up allocating a register that must be spilled, and it probably
// won't be the register that is actually defined by the target instruction.  So, we have to copy it
// and THEN spill it.  In this case, we should be using the def requirement.  But we need to change
// the interface to this method a bit to make that work (e.g. returning a candidate set to use, but
// leaving the registerAssignment as-is on the def, so that if we find that we need to spill anyway
// we can use the fixed-reg on the def.
//

void LinearScan::resolveConflictingDefAndUse(Interval* interval, RefPosition* defRefPosition)
{
    assert(!interval->isLocalVar);

    RefPosition* useRefPosition   = defRefPosition->nextRefPosition;
    regMaskTP    defRegAssignment = defRefPosition->registerAssignment;
    regMaskTP    useRegAssignment = useRefPosition->registerAssignment;
    RegRecord*   defRegRecord     = nullptr;
    RegRecord*   useRegRecord     = nullptr;
    regNumber    defReg           = REG_NA;
    regNumber    useReg           = REG_NA;
    bool         defRegConflict   = ((defRegAssignment & useRegAssignment) == RBM_NONE);
    bool         useRegConflict   = defRegConflict;

    // If the useRefPosition is a "delayRegFree", we can't change the registerAssignment
    // on it, or we will fail to ensure that the fixedReg is busy at the time the target
    // (of the node that uses this interval) is allocated.
    bool canChangeUseAssignment = !useRefPosition->isFixedRegRef || !useRefPosition->delayRegFree;

    INDEBUG(dumpLsraAllocationEvent(LSRA_EVENT_DEFUSE_CONFLICT));
    if (!canChangeUseAssignment)
    {
        INDEBUG(dumpLsraAllocationEvent(LSRA_EVENT_DEFUSE_FIXED_DELAY_USE));
    }
    if (defRefPosition->isFixedRegRef && !defRegConflict)
    {
        defReg       = defRefPosition->assignedReg();
        defRegRecord = getRegisterRecord(defReg);
        if (canChangeUseAssignment)
        {
            RefPosition* currFixedRegRefPosition = defRegRecord->recentRefPosition;
            assert(currFixedRegRefPosition != nullptr &&
                   currFixedRegRefPosition->nodeLocation == defRefPosition->nodeLocation);

            if (currFixedRegRefPosition->nextRefPosition == nullptr ||
                currFixedRegRefPosition->nextRefPosition->nodeLocation > useRefPosition->getRefEndLocation())
            {
                // This is case #1.  Use the defRegAssignment
                INDEBUG(dumpLsraAllocationEvent(LSRA_EVENT_DEFUSE_CASE1));
                useRefPosition->registerAssignment = defRegAssignment;
                return;
            }
            else
            {
                defRegConflict = true;
            }
        }
    }
    if (useRefPosition->isFixedRegRef && !useRegConflict)
    {
        useReg       = useRefPosition->assignedReg();
        useRegRecord = getRegisterRecord(useReg);

        // We know that useRefPosition is a fixed use, so the nextRefPosition must not be null.
        RefPosition* nextFixedRegRefPosition = useRegRecord->getNextRefPosition();
        assert(nextFixedRegRefPosition != nullptr &&
               nextFixedRegRefPosition->nodeLocation <= useRefPosition->nodeLocation);

        // First, check to see if there are any conflicting FixedReg references between the def and use.
        if (nextFixedRegRefPosition->nodeLocation == useRefPosition->nodeLocation)
        {
            // OK, no conflicting FixedReg references.
            // Now, check to see whether it is currently in use.
            if (useRegRecord->assignedInterval != nullptr)
            {
                RefPosition* possiblyConflictingRef         = useRegRecord->assignedInterval->recentRefPosition;
                LsraLocation possiblyConflictingRefLocation = possiblyConflictingRef->getRefEndLocation();
                if (possiblyConflictingRefLocation >= defRefPosition->nodeLocation)
                {
                    useRegConflict = true;
                }
            }
            if (!useRegConflict)
            {
                // This is case #2.  Use the useRegAssignment
                INDEBUG(dumpLsraAllocationEvent(LSRA_EVENT_DEFUSE_CASE2, interval));
                defRefPosition->registerAssignment = useRegAssignment;
                return;
            }
        }
        else
        {
            useRegConflict = true;
        }
    }
    if (defRegRecord != nullptr && !useRegConflict)
    {
        // This is case #3.
        INDEBUG(dumpLsraAllocationEvent(LSRA_EVENT_DEFUSE_CASE3, interval));
        defRefPosition->registerAssignment = useRegAssignment;
        return;
    }
    if (useRegRecord != nullptr && !defRegConflict && canChangeUseAssignment)
    {
        // This is case #4.
        INDEBUG(dumpLsraAllocationEvent(LSRA_EVENT_DEFUSE_CASE4, interval));
        useRefPosition->registerAssignment = defRegAssignment;
        return;
    }
    if (defRegRecord != nullptr && useRegRecord != nullptr)
    {
        // This is case #5.
        INDEBUG(dumpLsraAllocationEvent(LSRA_EVENT_DEFUSE_CASE5, interval));
        RegisterType regType = interval->registerType;
        assert((getRegisterType(interval, defRefPosition) == regType) &&
               (getRegisterType(interval, useRefPosition) == regType));
        regMaskTP candidates               = allRegs(regType);
        defRefPosition->registerAssignment = candidates;
        defRefPosition->isFixedRegRef      = false;
        return;
    }
    INDEBUG(dumpLsraAllocationEvent(LSRA_EVENT_DEFUSE_CASE6, interval));
    return;
}

//------------------------------------------------------------------------
// applyCalleeSaveHeuristics: Set register preferences for an interval based on the given RefPosition
//
// Arguments:
//    rp - The RefPosition of interest
//
// Notes:
//    This is slightly more general than its name applies, and updates preferences not just
//    for callee-save registers.
//
void LinearScan::applyCalleeSaveHeuristics(RefPosition* rp)
{
#ifdef TARGET_AMD64
    if (compiler->opts.compDbgEnC)
    {
        // We only use RSI and RDI for EnC code, so we don't want to favor callee-save regs.
        return;
    }
#endif // TARGET_AMD64

    Interval* theInterval = rp->getInterval();

#ifdef DEBUG
    if (!doReverseCallerCallee())
#endif // DEBUG
    {
        // Set preferences so that this register set will be preferred for earlier refs
        theInterval->mergeRegisterPreferences(rp->registerAssignment);
    }
}

//------------------------------------------------------------------------
// checkConflictingDefUse: Ensure that we have consistent def/use on SDSU temps.
//
// Arguments:
//    useRP - The use RefPosition of a tree temp (SDSU Interval)
//
// Notes:
//    There are a couple of cases where this may over-constrain allocation:
//    1. In the case of a non-commutative rmw def (in which the rmw source must be delay-free), or
//    2. In the case where the defining node requires a temp distinct from the target (also a
//       delay-free case).
//    In those cases, if we propagate a single-register restriction from the consumer to the producer
//    the delayed uses will not see a fixed reference in the PhysReg at that position, and may
//    incorrectly allocate that register.
//    TODO-CQ: This means that we may often require a copy at the use of this node's result.
//    This case could be moved to BuildRefPositionsForNode, at the point where the def RefPosition is
//    created, causing a RefTypeFixedReg to be added at that location. This, however, results in
//    more PhysReg RefPositions (a throughput impact), and a large number of diffs that require
//    further analysis to determine benefit.
//    See Issue #11274.
//
void LinearScan::checkConflictingDefUse(RefPosition* useRP)
{
    assert(useRP->refType == RefTypeUse);
    Interval* theInterval = useRP->getInterval();
    assert(!theInterval->isLocalVar);

    RefPosition* defRP = theInterval->firstRefPosition;

    // All defs must have a valid treeNode, but we check it below to be conservative.
    assert(defRP->treeNode != nullptr);
    regMaskTP prevAssignment = defRP->registerAssignment;
    regMaskTP newAssignment  = (prevAssignment & useRP->registerAssignment);
    if (newAssignment != RBM_NONE)
    {
        if (!isSingleRegister(newAssignment) || !theInterval->hasInterferingUses)
        {
            defRP->registerAssignment = newAssignment;
        }
    }
    else
    {
        theInterval->hasConflictingDefUse = true;
    }
}

//------------------------------------------------------------------------
// associateRefPosWithInterval: Update the Interval based on the given RefPosition.
//
// Arguments:
//    rp - The RefPosition of interest
//
// Notes:
//    This is called at the time when 'rp' has just been created, so it becomes
//    the nextRefPosition of the recentRefPosition, and both the recentRefPosition
//    and lastRefPosition of its referent.
//
void LinearScan::associateRefPosWithInterval(RefPosition* rp)
{
    Referenceable* theReferent = rp->referent;

    if (theReferent != nullptr)
    {
        // All RefPositions except the dummy ones at the beginning of blocks

        if (rp->isIntervalRef())
        {
            Interval* theInterval = rp->getInterval();

            applyCalleeSaveHeuristics(rp);

            if (theInterval->isLocalVar)
            {
                if (RefTypeIsUse(rp->refType))
                {
                    RefPosition* const prevRP = theInterval->recentRefPosition;
                    if ((prevRP != nullptr) && (prevRP->bbNum == rp->bbNum))
                    {
                        prevRP->lastUse = false;
                    }
                }

                rp->lastUse = (rp->refType != RefTypeExpUse) && (rp->refType != RefTypeParamDef) &&
                              (rp->refType != RefTypeZeroInit) && !extendLifetimes();
            }
            else if (rp->refType == RefTypeUse)
            {
                checkConflictingDefUse(rp);
                rp->lastUse = true;
            }
        }

        RefPosition* prevRP = theReferent->recentRefPosition;
        if (prevRP != nullptr)
        {
            prevRP->nextRefPosition = rp;
        }
        else
        {
            theReferent->firstRefPosition = rp;
        }
        theReferent->recentRefPosition = rp;
        theReferent->lastRefPosition   = rp;
    }
    else
    {
        assert((rp->refType == RefTypeBB) || (rp->refType == RefTypeKillGCRefs));
    }
}

//---------------------------------------------------------------------------
// newRefPosition: allocate and initialize a new RefPosition.
//
// Arguments:
//     reg             -  reg number that identifies RegRecord to be associated
//                        with this RefPosition
//     theLocation     -  LSRA location of RefPosition
//     theRefType      -  RefPosition type
//     theTreeNode     -  GenTree node for which this RefPosition is created
//     mask            -  Set of valid registers for this RefPosition
//     multiRegIdx     -  register position if this RefPosition corresponds to a
//                        multi-reg call node.
//
// Return Value:
//     a new RefPosition
//
RefPosition* LinearScan::newRefPosition(
    regNumber reg, LsraLocation theLocation, RefType theRefType, GenTree* theTreeNode, regMaskTP mask)
{
    RefPosition* newRP = newRefPositionRaw(theLocation, theTreeNode, theRefType);

    RegRecord* regRecord = getRegisterRecord(reg);
    newRP->setReg(regRecord);
    newRP->registerAssignment = mask;

    newRP->setMultiRegIdx(0);
    newRP->setRegOptional(false);

    // We can't have two RefPositions on a RegRecord at the same location, unless they are different types.
    assert((regRecord->lastRefPosition == nullptr) || (regRecord->lastRefPosition->nodeLocation < theLocation) ||
           (regRecord->lastRefPosition->refType != theRefType));
    associateRefPosWithInterval(newRP);

    DBEXEC(VERBOSE, newRP->dump(this));
    return newRP;
}

//---------------------------------------------------------------------------
// newRefPosition: allocate and initialize a new RefPosition.
//
// Arguments:
//     theInterval     -  interval to which RefPosition is associated with.
//     theLocation     -  LSRA location of RefPosition
//     theRefType      -  RefPosition type
//     theTreeNode     -  GenTree node for which this RefPosition is created
//     mask            -  Set of valid registers for this RefPosition
//     multiRegIdx     -  register position if this RefPosition corresponds to a
//                        multi-reg call node.
//
// Return Value:
//     a new RefPosition
//
RefPosition* LinearScan::newRefPosition(Interval*    theInterval,
                                        LsraLocation theLocation,
                                        RefType      theRefType,
                                        GenTree*     theTreeNode,
                                        regMaskTP    mask,
                                        unsigned     multiRegIdx /* = 0 */)
{
    if (theInterval != nullptr)
    {
        if (mask == RBM_NONE)
        {
            mask = allRegs(theInterval->registerType);
        }
    }
    else
    {
        assert(theRefType == RefTypeBB || theRefType == RefTypeKillGCRefs);
    }
#ifdef DEBUG
    if (theInterval != nullptr && regType(theInterval->registerType) == FloatRegisterType)
    {
        // In the case we're using floating point registers we must make sure
        // this flag was set previously in the compiler since this will mandate
        // whether LSRA will take into consideration FP reg killsets.
        assert(compiler->compFloatingPointUsed || ((mask & RBM_FLT_CALLEE_SAVED) == 0));
    }
#endif // DEBUG

    // If this reference is constrained to a single register (and it's not a dummy
    // or Kill reftype already), add a RefTypeFixedReg at this location so that its
    // availability can be more accurately determined

    bool isFixedRegister = isSingleRegister(mask);
    bool insertFixedRef  = false;
    if (isFixedRegister)
    {
        // Insert a RefTypeFixedReg for any normal def or use (not ParamDef or BB),
        // but not an internal use (it will already have a FixedRef for the def).
        if ((theRefType == RefTypeDef) || ((theRefType == RefTypeUse) && !theInterval->isInternal))
        {
            insertFixedRef = true;
        }
    }

    if (insertFixedRef)
    {
        regNumber    physicalReg = genRegNumFromMask(mask);
        RefPosition* pos         = newRefPosition(physicalReg, theLocation, RefTypeFixedReg, nullptr, mask);
        assert(theInterval != nullptr);
        assert((allRegs(theInterval->registerType) & mask) != 0);
    }

    RefPosition* newRP = newRefPositionRaw(theLocation, theTreeNode, theRefType);

    newRP->setInterval(theInterval);

    // Spill info
    newRP->isFixedRegRef = isFixedRegister;

#ifndef TARGET_AMD64
    // We don't need this for AMD because the PInvoke method epilog code is explicit
    // at register allocation time.
    if (theInterval != nullptr && theInterval->isLocalVar && compiler->compMethodRequiresPInvokeFrame() &&
        theInterval->varNum == compiler->genReturnLocal)
    {
        mask &= ~(RBM_PINVOKE_TCB | RBM_PINVOKE_FRAME);
        noway_assert(mask != RBM_NONE);
    }
#endif // !TARGET_AMD64
    newRP->registerAssignment = mask;

    newRP->setMultiRegIdx(multiRegIdx);
    newRP->setRegOptional(false);

    associateRefPosWithInterval(newRP);

    if (RefTypeIsDef(newRP->refType))
    {
        assert(theInterval != nullptr);
        theInterval->isSingleDef = theInterval->firstRefPosition == newRP;
    }

    DBEXEC(VERBOSE, newRP->dump(this));
    return newRP;
}

//---------------------------------------------------------------------------
// newUseRefPosition: allocate and initialize a RefTypeUse RefPosition at currentLoc.
//
// Arguments:
//     theInterval     -  interval to which RefPosition is associated with.
//     theTreeNode     -  GenTree node for which this RefPosition is created
//     mask            -  Set of valid registers for this RefPosition
//     multiRegIdx     -  register position if this RefPosition corresponds to a
//                        multi-reg call node.
//     minRegCount     -  Minimum number registers that needs to be ensured while
//                        constraining candidates for this ref position under
//                        LSRA stress. This is a DEBUG only arg.
//
// Return Value:
//     a new RefPosition
//
// Notes:
//     If the caller knows that 'theTreeNode' is NOT a candidate local, newRefPosition
//     can/should be called directly.
//
RefPosition* LinearScan::newUseRefPosition(Interval* theInterval,
                                           GenTree*  theTreeNode,
                                           regMaskTP mask,
                                           unsigned  multiRegIdx)
{
    GenTree* treeNode = isCandidateLclVar(theTreeNode) ? theTreeNode : nullptr;

    RefPosition* pos = newRefPosition(theInterval, currentLoc, RefTypeUse, treeNode, mask, multiRegIdx);
    if (theTreeNode->IsRegOptional())
    {
        pos->setRegOptional(true);
    }
    return pos;
}

//------------------------------------------------------------------------
// IsContainableMemoryOp: Checks whether this is a memory op that can be contained.
//
// Arguments:
//    node        - the node of interest.
//
// Return value:
//    True if this will definitely be a memory reference that could be contained.
//
// Notes:
//    This differs from the isMemoryOp() method on GenTree because it checks for
//    the case of doNotEnregister local. This won't include locals that
//    for some other reason do not become register candidates, nor those that get
//    spilled.
//    Also, because we usually call this before we redo dataflow, any new lclVars
//    introduced after the last dataflow analysis will not yet be marked lvTracked,
//    so we don't use that.
//
bool LinearScan::isContainableMemoryOp(GenTree* node)
{
    if (node->isMemoryOp())
    {
        return true;
    }
    if (node->IsLocal())
    {
        if (!enregisterLocalVars)
        {
            return true;
        }
        LclVarDsc* varDsc = &compiler->lvaTable[node->AsLclVar()->GetLclNum()];
        return varDsc->lvDoNotEnregister;
    }
    return false;
}

//------------------------------------------------------------------------
// addRefsForPhysRegMask: Adds RefPositions of the given type for all the registers in 'mask'.
//
// Arguments:
//    mask        - the mask (set) of registers.
//    currentLoc  - the location at which they should be added
//    refType     - the type of refposition
//    isLastUse   - true IFF this is a last use of the register
//
void LinearScan::addRefsForPhysRegMask(regMaskTP mask, LsraLocation currentLoc, RefType refType, bool isLastUse)
{
    for (regNumber reg = REG_FIRST; mask; reg = REG_NEXT(reg), mask >>= 1)
    {
        if (mask & 1)
        {
            // This assumes that these are all "special" RefTypes that
            // don't need to be recorded on the tree (hence treeNode is nullptr)
            RefPosition* pos = newRefPosition(reg, currentLoc, refType, nullptr,
                                              genRegMask(reg)); // This MUST occupy the physical register (obviously)

            if (isLastUse)
            {
                pos->lastUse = true;
            }
        }
    }
}

//------------------------------------------------------------------------
// getKillSetForStoreInd: Determine the liveness kill set for a GT_STOREIND node.
// If the GT_STOREIND will generate a write barrier, determine the specific kill
// set required by the case-specific, platform-specific write barrier. If no
// write barrier is required, the kill set will be RBM_NONE.
//
// Arguments:
//    tree - the GT_STOREIND node
//
// Return Value:    a register mask of the registers killed
//
regMaskTP LinearScan::getKillSetForStoreInd(GenTreeStoreInd* tree)
{
    regMaskTP killMask = RBM_NONE;

    GenTree* data = tree->Data();

    GCInfo::WriteBarrierForm writeBarrierForm = compiler->codeGen->gcInfo.GetWriteBarrierForm(tree);
    if (writeBarrierForm != GCInfo::WBF_NoBarrier)
    {
        if (compiler->codeGen->genUseOptimizedWriteBarriers())
        {
            // We can't determine the exact helper to be used at this point, because it depends on
            // the allocated register for the `data` operand. However, all the (x86) optimized
            // helpers have the same kill set: EDX. And note that currently, only x86 can return
            // `true` for genUseOptimizedWriteBarriers().
            killMask = RBM_CALLEE_TRASH_NOGC;
        }
        else
        {
            // Figure out which helper we're going to use, and then get the kill set for that helper.
            CorInfoHelpFunc helper =
                compiler->codeGen->genWriteBarrierHelperForWriteBarrierForm(tree, writeBarrierForm);
            killMask = compiler->compHelperCallKillSet(helper);
        }
    }
    return killMask;
}

//------------------------------------------------------------------------
// getKillSetForShiftRotate: Determine the liveness kill set for a shift or rotate node.
//
// Arguments:
//    shiftNode - the shift or rotate node
//
// Return Value:    a register mask of the registers killed
//
regMaskTP LinearScan::getKillSetForShiftRotate(GenTreeOp* shiftNode)
{
    regMaskTP killMask = RBM_NONE;
#ifdef TARGET_XARCH
    assert(shiftNode->OperIsShiftOrRotate());
    GenTree* shiftBy = shiftNode->gtGetOp2();
    if (!shiftBy->isContained())
    {
        killMask = RBM_RCX;
    }
#endif // TARGET_XARCH
    return killMask;
}

//------------------------------------------------------------------------
// getKillSetForMul: Determine the liveness kill set for a multiply node.
//
// Arguments:
//    tree - the multiply node
//
// Return Value:    a register mask of the registers killed
//
regMaskTP LinearScan::getKillSetForMul(GenTreeOp* mulNode)
{
    regMaskTP killMask = RBM_NONE;
#ifdef TARGET_XARCH
    assert(mulNode->OperIsMul());
    if (!mulNode->OperIs(GT_MUL) || (((mulNode->gtFlags & GTF_UNSIGNED) != 0) && mulNode->gtOverflowEx()))
    {
        killMask = RBM_RAX | RBM_RDX;
    }
#endif // TARGET_XARCH
    return killMask;
}

//------------------------------------------------------------------------
// getKillSetForModDiv: Determine the liveness kill set for a mod or div node.
//
// Arguments:
//    tree - the mod or div node as a GenTreeOp
//
// Return Value:    a register mask of the registers killed
//
regMaskTP LinearScan::getKillSetForModDiv(GenTreeOp* node)
{
    regMaskTP killMask = RBM_NONE;
#ifdef TARGET_XARCH
    assert(node->OperIs(GT_MOD, GT_DIV, GT_UMOD, GT_UDIV));
    if (!varTypeIsFloating(node->TypeGet()))
    {
        // Both RAX and RDX are killed by the operation
        killMask = RBM_RAX | RBM_RDX;
    }
#endif // TARGET_XARCH
    return killMask;
}

//------------------------------------------------------------------------
// getKillSetForCall: Determine the liveness kill set for a call node.
//
// Arguments:
//    tree - the GenTreeCall node
//
// Return Value:    a register mask of the registers killed
//
regMaskTP LinearScan::getKillSetForCall(GenTreeCall* call)
{
    regMaskTP killMask = RBM_NONE;
#ifdef TARGET_X86
    if (compiler->compFloatingPointUsed)
    {
        if (call->TypeGet() == TYP_DOUBLE)
        {
            needDoubleTmpForFPCall = true;
        }
        else if (call->TypeGet() == TYP_FLOAT)
        {
            needFloatTmpForFPCall = true;
        }
    }
#endif // TARGET_X86
#if defined(TARGET_X86) || defined(TARGET_ARM)
    if (call->IsHelperCall())
    {
        CorInfoHelpFunc helpFunc = compiler->eeGetHelperNum(call->gtCallMethHnd);
        killMask                 = compiler->compHelperCallKillSet(helpFunc);
    }
    else
#endif // defined(TARGET_X86) || defined(TARGET_ARM)
    {
        // if there is no FP used, we can ignore the FP kills
        if (compiler->compFloatingPointUsed)
        {
            killMask = RBM_CALLEE_TRASH;
        }
        else
        {
            killMask = RBM_INT_CALLEE_TRASH;
        }
#ifdef TARGET_ARM
        if (call->IsVirtualStub())
        {
            killMask |= compiler->virtualStubParamInfo->GetRegMask();
        }
#else  // !TARGET_ARM
        // Verify that the special virtual stub call registers are in the kill mask.
        // We don't just add them unconditionally to the killMask because for most architectures
        // they are already in the RBM_CALLEE_TRASH set,
        // and we don't want to introduce extra checks and calls in this hot function.
        assert(!call->IsVirtualStub() || ((killMask & compiler->virtualStubParamInfo->GetRegMask()) ==
                                          compiler->virtualStubParamInfo->GetRegMask()));
#endif // !TARGET_ARM
    }
    return killMask;
}

regMaskTP LinearScan::getKillSetForStructStore(StructStoreKind kind)
{
    switch (kind)
    {
        case StructStoreKind::UnrollCopyWB:
#ifdef TARGET_XARCH
        case StructStoreKind::UnrollCopyWBRepMovs:
#endif
            return compiler->compHelperCallKillSet(CORINFO_HELP_ASSIGN_BYREF);

        case StructStoreKind::UnrollInit:
        case StructStoreKind::UnrollCopy:
            return RBM_NONE;

#ifndef TARGET_X86
        case StructStoreKind::MemSet:
            return compiler->compHelperCallKillSet(CORINFO_HELP_MEMSET);
        case StructStoreKind::MemCpy:
            return compiler->compHelperCallKillSet(CORINFO_HELP_MEMCPY);
#endif

#ifdef TARGET_XARCH
        case StructStoreKind::RepStos:
            return RBM_RCX | RBM_RDI;
        case StructStoreKind::RepMovs:
            return RBM_RCX | RBM_RDI | RBM_RSI;
#endif

        default:
            unreached();
    }
}

#ifdef FEATURE_HW_INTRINSICS
//------------------------------------------------------------------------
// getKillSetForHWIntrinsic: Determine the liveness kill set for a GT_STOREIND node.
// If the GT_STOREIND will generate a write barrier, determine the specific kill
// set required by the case-specific, platform-specific write barrier. If no
// write barrier is required, the kill set will be RBM_NONE.
//
// Arguments:
//    tree - the GT_STOREIND node
//
// Return Value:    a register mask of the registers killed
//
regMaskTP LinearScan::getKillSetForHWIntrinsic(GenTreeHWIntrinsic* node)
{
    regMaskTP killMask = RBM_NONE;
#ifdef TARGET_XARCH
    switch (node->GetIntrinsic())
    {
        case NI_SSE2_MaskMove:
            // maskmovdqu uses edi as the implicit address register.
            // Although it is set as the srcCandidate on the address, if there is also a fixed
            // assignment for the definition of the address, resolveConflictingDefAndUse() may
            // change the register assignment on the def or use of a tree temp (SDSU) when there
            // is a conflict, and the FixedRef on edi won't be sufficient to ensure that another
            // Interval will not be allocated there.
            // Issue #17674 tracks this.
            killMask = RBM_EDI;
            break;

        default:
            // Leave killMask as RBM_NONE
            break;
    }
#endif // TARGET_XARCH
    return killMask;
}
#endif // FEATURE_HW_INTRINSICS

//------------------------------------------------------------------------
// getKillSetForReturn: Determine the liveness kill set for a return node.
//
// Arguments:
//    NONE (this kill set is independent of the details of the specific return.)
//
// Return Value:    a register mask of the registers killed
//
regMaskTP LinearScan::getKillSetForReturn()
{
    return compiler->compIsProfilerHookNeeded() ? compiler->compHelperCallKillSet(CORINFO_HELP_PROF_FCN_LEAVE)
                                                : RBM_NONE;
}

//------------------------------------------------------------------------
// getKillSetForProfilerHook: Determine the liveness kill set for a profiler hook.
//
// Arguments:
//    NONE (this kill set is independent of the details of the specific node.)
//
// Return Value:    a register mask of the registers killed
//
regMaskTP LinearScan::getKillSetForProfilerHook()
{
    return compiler->compIsProfilerHookNeeded() ? compiler->compHelperCallKillSet(CORINFO_HELP_PROF_FCN_TAILCALL)
                                                : RBM_NONE;
}

#ifdef DEBUG
//------------------------------------------------------------------------
// getKillSetForNode:   Return the registers killed by the given tree node.
//
// Arguments:
//    tree       - the tree for which the kill set is needed.
//
// Return Value:    a register mask of the registers killed
//
regMaskTP LinearScan::getKillSetForNode(GenTree* tree)
{
    regMaskTP killMask = RBM_NONE;
    switch (tree->OperGet())
    {
        case GT_LSH:
        case GT_RSH:
        case GT_RSZ:
        case GT_ROL:
        case GT_ROR:
#ifdef TARGET_X86
        case GT_LSH_HI:
        case GT_RSH_LO:
#endif
            killMask = getKillSetForShiftRotate(tree->AsOp());
            break;

        case GT_MUL:
        case GT_MULHI:
#if !defined(TARGET_64BIT)
        case GT_MUL_LONG:
#endif
            killMask = getKillSetForMul(tree->AsOp());
            break;

        case GT_MOD:
        case GT_DIV:
        case GT_UMOD:
        case GT_UDIV:
            killMask = getKillSetForModDiv(tree->AsOp());
            break;

        case GT_STORE_LCL_VAR:
        case GT_STORE_LCL_FLD:
            if (tree->TypeIs(TYP_STRUCT) && !tree->AsLclVarCommon()->GetOp(0)->IsCall())
            {
                ClassLayout* layout = tree->OperIs(GT_STORE_LCL_VAR)
                                          ? compiler->lvaGetDesc(tree->AsLclVar())->GetLayout()
                                          : tree->AsLclFld()->GetLayout(compiler);
                StructStoreKind kind = GetStructStoreKind(true, layout, tree->AsLclVarCommon()->GetOp(0));
                killMask             = getKillSetForStructStore(kind);
            }
            break;

        case GT_STORE_OBJ:
        case GT_STORE_BLK:
            killMask = getKillSetForStructStore(tree->AsBlk()->GetKind());
            break;

        case GT_COPY_BLK:
        case GT_INIT_BLK:
            killMask = getKillSetForStructStore(tree->AsDynBlk()->GetKind());
            break;

        case GT_RETURNTRAP:
            killMask = compiler->compHelperCallKillSet(CORINFO_HELP_STOP_FOR_GC);
            break;

        case GT_CALL:
            killMask = getKillSetForCall(tree->AsCall());

            break;
        case GT_STOREIND:
            killMask = getKillSetForStoreInd(tree->AsStoreInd());
            break;

#if defined(PROFILING_SUPPORTED)
        // If this method requires profiler ELT hook then mark these nodes as killing
        // callee trash registers (excluding RAX and XMM0). The reason for this is that
        // profiler callback would trash these registers. See vm\amd64\asmhelpers.asm for
        // more details.
        case GT_RETURN:
            killMask = getKillSetForReturn();
            break;

        case GT_PROF_HOOK:
            killMask = getKillSetForProfilerHook();
            break;
#endif // PROFILING_SUPPORTED

#ifdef FEATURE_HW_INTRINSICS
        case GT_HWINTRINSIC:
            killMask = getKillSetForHWIntrinsic(tree->AsHWIntrinsic());
            break;
#endif // FEATURE_HW_INTRINSICS

        default:
            // for all other 'tree->OperGet()' kinds, leave 'killMask' = RBM_NONE
            break;
    }
    return killMask;
}
#endif // DEBUG

//------------------------------------------------------------------------
// buildKillPositionsForNode:
// Given some tree node add refpositions for all the registers this node kills
//
// Arguments:
//    tree       - the tree for which kill positions should be generated
//    currentLoc - the location at which the kills should be added
//    killMask   - The mask of registers killed by this node
//
// Return Value:
//    true       - kills were inserted
//    false      - no kills were inserted
//
// Notes:
//    The return value is needed because if we have any kills, we need to make sure that
//    all defs are located AFTER the kills.  On the other hand, if there aren't kills,
//    the multiple defs for a regPair are in different locations.
//    If we generate any kills, we will mark all currentLiveVars as being preferenced
//    to avoid the killed registers.  This is somewhat conservative.
//
//    This method can add kills even if killMask is RBM_NONE, if this tree is one of the
//    special cases that signals that we can't permit callee save registers to hold GC refs.

bool LinearScan::buildKillPositionsForNode(GenTree* tree, LsraLocation currentLoc, regMaskTP killMask)
{
    bool insertedKills = false;

    if (killMask != RBM_NONE)
    {
        // The killMask identifies a set of registers that will be used during codegen.
        // Mark these as modified here, so when we do final frame layout, we'll know about
        // all these registers. This is especially important if killMask contains
        // callee-saved registers, which affect the frame size since we need to save/restore them.
        // In the case where we have a copyBlk with GC pointers, can need to call the
        // CORINFO_HELP_ASSIGN_BYREF helper, which kills callee-saved RSI and RDI, if
        // LSRA doesn't assign RSI/RDI, they wouldn't get marked as modified until codegen,
        // which is too late.
        compiler->codeGen->regSet.rsSetRegsModified(killMask DEBUGARG(true));

        addRefsForPhysRegMask(killMask, currentLoc, RefTypeKill, true);

        // TODO-CQ: It appears to be valuable for both fp and int registers to avoid killing the callee
        // save regs on infrequently executed paths.  However, it results in a large number of asmDiffs,
        // many of which appear to be regressions (because there is more spill on the infrequently path),
        // but are not really because the frequent path becomes smaller.  Validating these diffs will need
        // to be done before making this change.
        // Also note that we avoid setting callee-save preferences for floating point. This may need
        // revisiting, and note that it doesn't currently apply to SIMD types, only float or double.
        // if (!blockSequence[curBBSeqNum]->isRunRarely())
        if (enregisterLocalVars)
        {
            VarSetOps::Iter iter(compiler, currentLiveVars);
            unsigned        varIndex = 0;
            while (iter.NextElem(&varIndex))
            {
                LclVarDsc* varDsc = compiler->lvaGetDescByTrackedIndex(varIndex);
#if FEATURE_PARTIAL_SIMD_CALLEE_SAVE
                if (Compiler::varTypeNeedsPartialCalleeSave(varDsc->GetRegisterType()))
                {
                    if (!VarSetOps::IsMember(compiler, largeVectorCalleeSaveCandidateVars, varIndex))
                    {
                        continue;
                    }
                }
                else
#endif // FEATURE_PARTIAL_SIMD_CALLEE_SAVE
                    if (varTypeIsFloating(varDsc) &&
                        !VarSetOps::IsMember(compiler, fpCalleeSaveCandidateVars, varIndex))
                {
                    continue;
                }
                Interval*  interval   = getIntervalForLocalVar(varIndex);
                const bool isCallKill = ((killMask == RBM_INT_CALLEE_TRASH) || (killMask == RBM_CALLEE_TRASH));

                if (isCallKill)
                {
                    interval->preferCalleeSave = true;
                }

                // We are more conservative about allocating callee-saves registers to write-thru vars, since
                // a call only requires reloading after (not spilling before). So we record (above) the fact
                // that we'd prefer a callee-save register, but we don't update the preferences at this point.
                // See the "heuristics for writeThru intervals" in 'buildIntervals()'.
                if (!interval->isWriteThru || !isCallKill)
                {
                    regMaskTP newPreferences = allRegs(interval->registerType) & (~killMask);

                    if (newPreferences != RBM_NONE)
                    {
                        interval->updateRegisterPreferences(newPreferences);
                    }
                    else
                    {
                        // If there are no callee-saved registers, the call could kill all the registers.
                        // This is a valid state, so in that case assert should not trigger. The RA will spill in order
                        // to free a register later.
                        assert(compiler->opts.compDbgEnC || (calleeSaveRegs(varDsc->lvType)) == RBM_NONE);
                    }
                }
            }
        }

        insertedKills = true;
    }

    if (compiler->killGCRefs(tree))
    {
        newRefPosition(nullptr, currentLoc, RefTypeKillGCRefs, tree, (allRegs(TYP_REF) & ~RBM_ARG_REGS));
        insertedKills = true;
    }

    return insertedKills;
}

//------------------------------------------------------------------------
// Check whether a MultiReg node should remain a candidate MultiReg
//
// Return Value:
//    true iff it remains a MultiReg lclVar.
//
// Notes:
//    When identifying candidates, the register allocator will only retain
//    promoted fields of a multi-reg local as candidates if all of its fields
//    are candidates. This is because of the added complexity of dealing with a
//    def or use of a multi-reg lclVar when only some of the fields have liveness
//    info.
//    At the time we determine whether a multi-reg lclVar can still be handled
//    as such, we've already completed Lowering, so during the build phase of
//    LSRA we have to reset the GTF_VAR_MULTIREG flag if necessary as we visit
//    each node.
//
bool LinearScan::IsCandidateLclVarMultiReg(GenTreeLclVar* lclVar)
{
    assert(lclVar->OperIs(GT_LCL_VAR, GT_STORE_LCL_VAR));
    assert(lclVar->IsMultiReg());
    assert(compiler->lvaEnregMultiRegVars);

    LclVarDsc* varDsc = compiler->lvaGetDesc(lclVar);
    assert(varDsc->IsPromoted());

    bool isMultiReg = varDsc->IsIndependentPromoted();

    if (!isMultiReg)
    {
        lclVar->ClearMultiReg();
    }

#ifdef DEBUG
    for (unsigned int i = 0; i < varDsc->GetPromotedFieldCount(); i++)
    {
        LclVarDsc* fieldLcl = compiler->lvaGetDesc(varDsc->GetPromotedFieldLclNum(i));

        assert(isCandidateVar(fieldLcl) == isMultiReg);
    }
#endif

    return isMultiReg;
}

//------------------------------------------------------------------------
// checkContainedOrCandidateLclVar: Check whether a GT_LCL_VAR node is a
//                                  candidate or contained.
//
// Arguments:
//    lclNode - the GT_LCL_VAR or GT_STORE_LCL_VAR of interest
//
// Return Value:
//    true if the node remains a candidate or is contained
//    false otherwise (i.e. if it will define a register)
//
// Notes:
//    We handle candidate variables differently from non-candidate ones.
//    If it is a candidate, we will simply add a use of it at its parent/consumer.
//    Otherwise, for a use we need to actually add the appropriate references for loading
//    or storing the variable.
//
//    A candidate lclVar won't actually get used until the appropriate ancestor node
//    is processed, unless this is marked "isLocalDefUse" because it is a stack-based argument
//    to a call or an orphaned dead node.
//
//    Also, because we do containment analysis before we redo dataflow and identify register
//    candidates, the containment analysis only uses !lvDoNotEnregister to estimate register
//    candidates.
//    If there is a lclVar that is estimated during Lowering to be register candidate but turns
//    out not to be, if a use was marked regOptional it should now be marked contained instead.
//
bool LinearScan::checkContainedOrCandidateLclVar(GenTreeLclVar* lclNode)
{
    bool isCandidate;
    bool makeContained = false;
    // We shouldn't be calling this if this node was already contained.
    assert(!lclNode->isContained());
    // If we have a multireg local, verify that its fields are still register candidates.
    if (lclNode->IsMultiReg())
    {
        // Multi-reg uses must support containment, but if we have an actual multi-reg local
        // we don't want it to be RegOptional in fixed-use cases, so that we can ensure proper
        // liveness modeling (e.g. if one field is in a register required by another field, in
        // a RegOptional case we won't handle the conflict properly if we decide not to allocate).
        isCandidate = IsCandidateLclVarMultiReg(lclNode);
        if (isCandidate)
        {
            assert(!lclNode->IsRegOptional());
        }
        else
        {
            makeContained = true;
        }
    }
    else
    {
        isCandidate   = compiler->lvaGetDesc(lclNode)->lvLRACandidate;
        makeContained = !isCandidate && lclNode->IsRegOptional();
    }
    if (makeContained)
    {
        lclNode->ClearRegOptional();
        lclNode->SetContained();
        return true;
    }
    return isCandidate;
}

//----------------------------------------------------------------------------
// defineNewInternalTemp: Defines a ref position for an internal temp.
//
// Arguments:
//     tree                  -   Gentree node requiring an internal register
//     regType               -   Register type
//     currentLoc            -   Location of the temp Def position
//     regMask               -   register mask of candidates for temp
//
RefPosition* LinearScan::defineNewInternalTemp(GenTree* tree, RegisterType regType, regMaskTP regMask)
{
    Interval* current   = newInterval(regType);
    current->isInternal = true;
    RefPosition* newDef = newRefPosition(current, currentLoc, RefTypeDef, tree, regMask, 0);
    assert(internalCount < MaxInternalCount);
    internalDefs[internalCount++] = newDef;
    return newDef;
}

//------------------------------------------------------------------------
// buildInternalRegisterDefForNode - Create an Interval for an internal int register, and a def RefPosition
//
// Arguments:
//   tree                  - Gentree node that needs internal registers
//   internalCands         - The mask of valid registers
//
// Returns:
//   The def RefPosition created for this internal temp.
//
RefPosition* LinearScan::buildInternalIntRegisterDefForNode(GenTree* tree, regMaskTP internalCands)
{
    // The candidate set should contain only integer registers.
    assert((internalCands & ~allRegs(TYP_INT)) == RBM_NONE);

    RefPosition* defRefPosition = defineNewInternalTemp(tree, IntRegisterType, internalCands);
    return defRefPosition;
}

//------------------------------------------------------------------------
// buildInternalFloatRegisterDefForNode - Create an Interval for an internal fp register, and a def RefPosition
//
// Arguments:
//   tree                  - Gentree node that needs internal registers
//   internalCands         - The mask of valid registers
//
// Returns:
//   The def RefPosition created for this internal temp.
//
RefPosition* LinearScan::buildInternalFloatRegisterDefForNode(GenTree* tree, regMaskTP internalCands)
{
    // The candidate set should contain only float registers.
    assert((internalCands & ~allRegs(TYP_FLOAT)) == RBM_NONE);

    return defineNewInternalTemp(tree, FloatRegisterType, internalCands);
}

//------------------------------------------------------------------------
// buildInternalRegisterUses - adds use positions for internal
// registers required for tree node.
//
// Notes:
//   During the BuildNode process, calls to buildInternalIntRegisterDefForNode and
//   buildInternalFloatRegisterDefForNode put new RefPositions in the 'internalDefs'
//   array, and increment 'internalCount'. This method must be called to add corresponding
//   uses. It then resets the 'internalCount' for the handling of the next node.
//
//   If the internal registers must differ from the target register, 'setInternalRegsDelayFree'
//   must be set to true, so that the uses may be marked 'delayRegFree'.
//   Note that if a node has both float and int temps, generally the target with either be
//   int *or* float, and it is not really necessary to set this on the other type, but it does
//   no harm as it won't restrict the register selection.
//
void LinearScan::buildInternalRegisterUses()
{
    assert(internalCount <= MaxInternalCount);
    for (int i = 0; i < internalCount; i++)
    {
        RefPosition* def  = internalDefs[i];
        regMaskTP    mask = def->registerAssignment;
        RefPosition* use  = newRefPosition(def->getInterval(), currentLoc, RefTypeUse, def->treeNode, mask, 0);
        if (setInternalRegsDelayFree)
        {
            use->delayRegFree = true;
            pendingDelayFree  = true;
        }
    }
    // internalCount = 0;
}

#if FEATURE_PARTIAL_SIMD_CALLEE_SAVE
//------------------------------------------------------------------------
// makeUpperVectorInterval - Create an Interval for saving and restoring
//                           the upper half of a large vector.
//
// Arguments:
//    varIndex - The tracked index for a large vector lclVar.
//
void LinearScan::makeUpperVectorInterval(unsigned varIndex)
{
    Interval* lclVarInterval = getIntervalForLocalVar(varIndex);
    assert(Compiler::varTypeNeedsPartialCalleeSave(lclVarInterval->registerType));
    Interval* newInt        = newInterval(LargeVectorSaveType);
    newInt->relatedInterval = lclVarInterval;
    newInt->isUpperVector   = true;
}

//------------------------------------------------------------------------
// getUpperVectorInterval - Get the Interval for saving and restoring
//                          the upper half of a large vector.
//
// Arguments:
//    varIndex - The tracked index for a large vector lclVar.
//
Interval* LinearScan::getUpperVectorInterval(unsigned varIndex)
{
    // TODO-Throughput: Consider creating a map from varIndex to upperVector interval.
    for (Interval& interval : intervals)
    {
        if (interval.isLocalVar)
        {
            continue;
        }
        noway_assert(interval.isUpperVector);
        if (interval.relatedInterval->getVarIndex(compiler) == varIndex)
        {
            return &interval;
        }
    }
    unreached();
}

//------------------------------------------------------------------------
// buildUpperVectorSaveRefPositions - Create special RefPositions for saving
//                                    the upper half of a set of large vectors.
//
// Arguments:
//    tree       - The current node being handled
//    currentLoc - The location of the current node
//    fpCalleeKillSet - The set of registers killed by this node.
//
// Notes: This is called by BuildKills for any node that kills registers in the
//        RBM_FLT_CALLEE_TRASH set. We actually need to find any calls that kill the upper-half
//        of the callee-save vector registers.
//        But we will use as a proxy any node that kills floating point registers.
//        (Note that some calls are masquerading as other nodes at this point so we can't just check for calls.)
//
void LinearScan::buildUpperVectorSaveRefPositions(GenTree* tree, LsraLocation currentLoc, regMaskTP fpCalleeKillSet)
{
    if (enregisterLocalVars && !VarSetOps::IsEmpty(compiler, largeVectorVars))
    {
        // We assume that the kill set includes at least some callee-trash registers, but
        // that it doesn't include any callee-save registers.
        assert((fpCalleeKillSet & RBM_FLT_CALLEE_TRASH) != RBM_NONE);
        assert((fpCalleeKillSet & RBM_FLT_CALLEE_SAVED) == RBM_NONE);

        // We only need to save the upper half of any large vector vars that are currently live.
        VARSET_TP       liveLargeVectors(VarSetOps::Intersection(compiler, currentLiveVars, largeVectorVars));
        VarSetOps::Iter iter(compiler, liveLargeVectors);
        unsigned        varIndex = 0;
        while (iter.NextElem(&varIndex))
        {
            Interval* varInterval = getIntervalForLocalVar(varIndex);
            if (!varInterval->isPartiallySpilled)
            {
                Interval*    upperVectorInterval = getUpperVectorInterval(varIndex);
                RefPosition* pos =
                    newRefPosition(upperVectorInterval, currentLoc, RefTypeUpperVectorSave, tree, RBM_FLT_CALLEE_SAVED);
                varInterval->isPartiallySpilled = true;
#ifdef TARGET_XARCH
                pos->regOptional = true;
#endif
            }
        }
    }
    // For any non-lclVar intervals that are live at this point (i.e. in the DefList), we will also create
    // a RefTypeUpperVectorSave. For now these will all be spilled at this point, as we don't currently
    // have a mechanism to communicate any non-lclVar intervals that need to be restored.
    // TODO-CQ: We could consider adding such a mechanism, but it's unclear whether this rare
    // case of a large vector temp live across a call is worth the added complexity.
    for (RefInfoListNode *listNode = defList.Begin(), *end = defList.End(); listNode != end;
         listNode = listNode->Next())
    {
        const GenTree* defNode = listNode->treeNode;
        var_types      regType = defNode->TypeGet();
        if (regType == TYP_STRUCT)
        {
            assert(defNode->OperIs(GT_LCL_VAR, GT_CALL));
            if (defNode->OperIs(GT_LCL_VAR))
            {
                const GenTreeLclVar* lcl    = defNode->AsLclVar();
                const LclVarDsc*     varDsc = compiler->lvaGetDesc(lcl);
                regType                     = varDsc->GetRegisterType();
            }
            else
            {
                const GenTreeCall*          call      = defNode->AsCall();
                const CORINFO_CLASS_HANDLE  retClsHnd = call->gtRetClsHnd;
                Compiler::structPassingKind howToReturnStruct;
                regType = compiler->getReturnTypeForStruct(retClsHnd, call->GetUnmanagedCallConv(), &howToReturnStruct);
                if (howToReturnStruct == Compiler::SPK_ByValueAsHfa)
                {
                    regType = compiler->GetHfaType(retClsHnd);
                }
#if defined(TARGET_ARM64)
                else if (howToReturnStruct == Compiler::SPK_ByValue)
                {
                    // TODO-Cleanup: add a new Compiler::SPK for this case.
                    // This is the case when 16-byte struct is returned as [x0, x1].
                    // We don't need a partial callee save.
                    regType = TYP_LONG;
                }
#endif // TARGET_ARM64
            }
            assert((regType != TYP_STRUCT) && (regType != TYP_UNDEF));
        }
        if (Compiler::varTypeNeedsPartialCalleeSave(regType))
        {
            // In the rare case where such an interval is live across nested calls, we don't need to insert another.
            if (listNode->ref->getInterval()->recentRefPosition->refType != RefTypeUpperVectorSave)
            {
                RefPosition* pos = newRefPosition(listNode->ref->getInterval(), currentLoc, RefTypeUpperVectorSave,
                                                  tree, RBM_FLT_CALLEE_SAVED);
            }
        }
    }
}

//------------------------------------------------------------------------
// buildUpperVectorRestoreRefPosition - Create a RefPosition for restoring
//                                      the upper half of a large vector.
//
// Arguments:
//    lclVarInterval - A lclVarInterval that is live at 'currentLoc'
//    currentLoc     - The current location for which we're building RefPositions
//    node           - The node, if any, that the restore would be inserted before.
//                     If null, the restore will be inserted at the end of the block.
//
void LinearScan::buildUpperVectorRestoreRefPosition(Interval* lclVarInterval, LsraLocation currentLoc, GenTree* node)
{
    if (lclVarInterval->isPartiallySpilled)
    {
        unsigned     varIndex            = lclVarInterval->getVarIndex(compiler);
        Interval*    upperVectorInterval = getUpperVectorInterval(varIndex);
        RefPosition* pos = newRefPosition(upperVectorInterval, currentLoc, RefTypeUpperVectorRestore, node, RBM_NONE);
        lclVarInterval->isPartiallySpilled = false;
#ifdef TARGET_XARCH
        pos->regOptional = true;
#endif
    }
}

#endif // FEATURE_PARTIAL_SIMD_CALLEE_SAVE

#ifdef DEBUG
//------------------------------------------------------------------------
// ComputeOperandDstCount: computes the number of registers defined by a
//                         node.
//
// For most nodes, this is simple:
// - Nodes that do not produce values (e.g. stores and other void-typed
//   nodes) and nodes that immediately use the registers they define
//   produce no registers
// - Nodes that are marked as defining N registers define N registers.
//
// For contained nodes, however, things are more complicated: for purposes
// of bookkeeping, a contained node is treated as producing the transitive
// closure of the registers produced by its sources.
//
// Arguments:
//    operand - The operand for which to compute a register count.
//
// Returns:
//    The number of registers defined by `operand`.
//
int LinearScan::ComputeOperandDstCount(GenTree* operand)
{
    // GT_ARGPLACE is the only non-LIR node that is currently in the trees at this stage, though
    // note that it is not in the linear order. It seems best to check for !IsLIR() rather than
    // GT_ARGPLACE directly, since it's that characteristic that makes it irrelevant for this method.
    if (!operand->IsLIR())
    {
        return 0;
    }
    if (operand->isContained())
    {
        int dstCount = 0;
        for (GenTree* op : operand->Operands())
        {
            dstCount += ComputeOperandDstCount(op);
        }

        return dstCount;
    }
    if (operand->IsUnusedValue())
    {
        // Operands that define an unused value do not produce any registers.
        return 0;
    }
    if (operand->IsValue())
    {
        // Operands that are values and are not contained consume all of their operands
        // and produce one or more registers.
        return operand->GetRegisterDstCount(compiler);
    }
    else
    {
        // This must be one of the operand types that are neither contained nor produce a value.
        // Stores and void-typed operands may be encountered when processing call nodes, which contain
        // pointers to argument setup stores.
        assert(operand->OperIsStore() || operand->OperIsPutArgStk() || operand->OperIsCompare() ||
               operand->OperIs(GT_CMP) || operand->TypeGet() == TYP_VOID);
        return 0;
    }
}

//------------------------------------------------------------------------
// ComputeAvailableSrcCount: computes the number of registers available as
//                           sources for a node.
//
// This is simply the sum of the number of registers produced by each
// operand to the node.
//
// Arguments:
//    node - The node for which to compute a source count.
//
// Return Value:
//    The number of registers available as sources for `node`.
//
int LinearScan::ComputeAvailableSrcCount(GenTree* node)
{
    int numSources = 0;
    for (GenTree* operand : node->Operands())
    {
        numSources += ComputeOperandDstCount(operand);
    }

    return numSources;
}
#endif // DEBUG

//------------------------------------------------------------------------
// buildRefPositionsForNode: The main entry point for building the RefPositions
//                           and "tree temp" Intervals for a given node.
//
// Arguments:
//    tree       - The node for which we are building RefPositions
//    currentLoc - The LsraLocation of the given node
//
void LinearScan::buildRefPositionsForNode(GenTree* tree, LsraLocation currentLoc)
{
    // The LIR traversal doesn't visit GT_ARGPLACE nodes.
    assert(tree->OperGet() != GT_ARGPLACE);

    // The set of internal temporary registers used by this node are stored in the
    // gtRsvdRegs register mask. Clear it out.
    tree->gtRsvdRegs = RBM_NONE;

#ifdef DEBUG
    if (VERBOSE)
    {
        dumpDefList();
        compiler->gtDispTree(tree, nullptr, nullptr, true);
    }
#endif // DEBUG

    if (tree->isContained())
    {
#ifdef TARGET_XARCH
        // On XArch we can have contained candidate lclVars if they are part of a RMW
        // address computation. In this case we need to check whether it is a last use.
        if (tree->IsLocal() && ((tree->gtFlags & GTF_VAR_DEATH) != 0))
        {
            LclVarDsc* const varDsc = &compiler->lvaTable[tree->AsLclVarCommon()->GetLclNum()];
            if (isCandidateVar(varDsc))
            {
                assert(varDsc->lvTracked);
                unsigned varIndex = varDsc->lvVarIndex;
                VarSetOps::RemoveElemD(compiler, currentLiveVars, varIndex);
            }
        }
#else  // TARGET_XARCH
        assert(!isCandidateLclVar(tree));
#endif // TARGET_XARCH
        JITDUMP("Contained\n");
        return;
    }

#ifdef DEBUG
    // If we are constraining the registers for allocation, we will modify all the RefPositions
    // we've built for this node after we've created them. In order to do that, we'll remember
    // the last RefPosition prior to those created for this node.
    RefPositionIterator refPositionMark = refPositions.backPosition();
    int                 oldDefListCount = defList.Count();
#endif // DEBUG

    int consume = BuildNode(tree);

#ifdef DEBUG
    int newDefListCount = defList.Count();
    // Currently produce is unused, but need to strengthen an assert to check if produce is
    // as expected. See https://github.com/dotnet/runtime/issues/8678
    int produce = newDefListCount - oldDefListCount;
    assert((consume == 0) || (ComputeAvailableSrcCount(tree) == consume));

    // If we are constraining registers, modify all the RefPositions we've just built to specify the
    // minimum reg count required.
    if ((getStressLimitRegs() != LSRA_LIMIT_NONE) || (getSelectionHeuristics() != LSRA_SELECT_DEFAULT))
    {
        // The number of registers required for a tree node is the sum of
        //   { RefTypeUses } + { RefTypeDef for the node itself } + specialPutArgCount
        // This is the minimum set of registers that needs to be ensured in the candidate set of ref positions created.
        //
        // First, we count them.
        unsigned minRegCount = 0;

        RefPositionIterator iter = refPositionMark;
        for (iter++; iter != refPositions.end(); iter++)
        {
            RefPosition* newRefPosition = &(*iter);
            if (newRefPosition->isIntervalRef())
            {
                if ((newRefPosition->refType == RefTypeUse) ||
                    ((newRefPosition->refType == RefTypeDef) && !newRefPosition->getInterval()->isInternal))
                {
                    minRegCount++;
                }
#if FEATURE_PARTIAL_SIMD_CALLEE_SAVE
                else if (newRefPosition->refType == RefTypeUpperVectorSave)
                {
                    minRegCount++;
                }
#endif
                if (newRefPosition->getInterval()->isSpecialPutArg)
                {
                    minRegCount++;
                }
            }
        }

        if (tree->OperIsPutArgSplit())
        {
            // While we have attempted to account for any "specialPutArg" defs above, we're only looking at RefPositions
            // created for this node. We must be defining at least one register in the PutArgSplit, so conservatively
            // add one less than the maximum number of registers args to 'minRegCount'.
            minRegCount += MAX_REG_ARG - 1;
        }
        for (refPositionMark++; refPositionMark != refPositions.end(); refPositionMark++)
        {
            RefPosition* newRefPosition    = &(*refPositionMark);
            unsigned     minRegCountForRef = minRegCount;
            if (RefTypeIsUse(newRefPosition->refType) && newRefPosition->delayRegFree)
            {
                // If delayRegFree, then Use will interfere with the destination of the consuming node.
                // Therefore, we also need add the kill set of the consuming node to minRegCount.
                //
                // For example consider the following IR on x86, where v01 and v02
                // are method args coming in ecx and edx respectively.
                //   GT_DIV(v01, v02)
                //
                // For GT_DIV, the minRegCount will be 3 without adding kill set of GT_DIV node.
                //
                // Assume further JitStressRegs=2, which would constrain candidates to callee trashable
                // regs { eax, ecx, edx } on use positions of v01 and v02.  LSRA allocates ecx for v01.
                // The use position of v02 cannot be allocated a reg since it is marked delay-reg free and
                // {eax,edx} are getting killed before the def of GT_DIV.  For this reason, minRegCount for
                // the use position of v02 also needs to take into account the kill set of its consuming node.
                regMaskTP killMask = getKillSetForNode(tree);
                if (killMask != RBM_NONE)
                {
                    minRegCountForRef += genCountBits(killMask);
                }
            }
            else if ((newRefPosition->refType) == RefTypeDef && (newRefPosition->getInterval()->isSpecialPutArg))
            {
                minRegCountForRef++;
            }

            newRefPosition->minRegCandidateCount = minRegCountForRef;
            if (newRefPosition->IsActualRef() && doReverseCallerCallee())
            {
                Interval* interval       = newRefPosition->getInterval();
                regMaskTP oldAssignment  = newRefPosition->registerAssignment;
                regMaskTP calleeSaveMask = calleeSaveRegs(interval->registerType);
                newRefPosition->registerAssignment =
                    getConstrainedRegMask(oldAssignment, calleeSaveMask, minRegCountForRef);
                if ((newRefPosition->registerAssignment != oldAssignment) && (newRefPosition->refType == RefTypeUse) &&
                    !interval->isLocalVar)
                {
                    checkConflictingDefUse(newRefPosition);
                }
            }
        }
    }
#endif // DEBUG
    JITDUMP("\n");
}

static const regNumber lsraRegOrder[]      = {REG_VAR_ORDER};
const unsigned         lsraRegOrderSize    = ArrLen(lsraRegOrder);
static const regNumber lsraRegOrderFlt[]   = {REG_VAR_ORDER_FLT};
const unsigned         lsraRegOrderFltSize = ArrLen(lsraRegOrderFlt);

//------------------------------------------------------------------------
// buildPhysRegRecords: Make an interval for each physical register
//
void LinearScan::buildPhysRegRecords()
{
    for (regNumber reg = REG_FIRST; reg < ACTUAL_REG_COUNT; reg = REG_NEXT(reg))
    {
        RegRecord* curr = &physRegs[reg];
        curr->init(reg);
    }
    for (unsigned int i = 0; i < lsraRegOrderSize; i++)
    {
        regNumber  reg  = lsraRegOrder[i];
        RegRecord* curr = &physRegs[reg];
        curr->regOrder  = (unsigned char)i;
    }
    for (unsigned int i = 0; i < lsraRegOrderFltSize; i++)
    {
        regNumber  reg  = lsraRegOrderFlt[i];
        RegRecord* curr = &physRegs[reg];
        curr->regOrder  = (unsigned char)i;
    }
}

//------------------------------------------------------------------------
// insertZeroInitRefPositions: Handle lclVars that are live-in to the first block
//
// Notes:
//    Prior to calling this method, 'currentLiveVars' must be set to the set of register
//    candidate variables that are liveIn to the first block.
//    For each register candidate that is live-in to the first block:
//    - If it is a GC ref, or if compInitMem is set, a ZeroInit RefPosition will be created.
//    - Otherwise, it will be marked as spilled, since it will not be assigned a register
//      on entry and will be loaded from memory on the undefined path.
//      Note that, when the compInitMem option is not set, we may encounter these on
//      paths that are protected by the same condition as an earlier def. However, since
//      we don't do the analysis to determine this - and couldn't rely on always identifying
//      such cases even if we tried - we must conservatively treat the undefined path as
//      being possible. This is a relatively rare case, so the introduced conservatism is
//      not expected to warrant the analysis required to determine the best placement of
//      an initialization.
//
void LinearScan::insertZeroInitRefPositions()
{
    assert(enregisterLocalVars);
#ifdef DEBUG
    VARSET_TP expectedLiveVars(VarSetOps::Intersection(compiler, registerCandidateVars, compiler->fgFirstBB->bbLiveIn));
    assert(VarSetOps::Equal(compiler, currentLiveVars, expectedLiveVars));
#endif //  DEBUG

    // insert defs for this, then a block boundary

    VarSetOps::Iter iter(compiler, currentLiveVars);
    unsigned        varIndex = 0;
    while (iter.NextElem(&varIndex))
    {
        LclVarDsc* varDsc = compiler->lvaGetDescByTrackedIndex(varIndex);
        if (!varDsc->lvIsParam && isCandidateVar(varDsc))
        {
            JITDUMP("V%02u was live in to first block:", compiler->lvaTrackedIndexToLclNum(varIndex));
            Interval* interval = getIntervalForLocalVar(varIndex);
            if (compiler->info.compInitMem || varTypeIsGC(varDsc->TypeGet()))
            {
                varDsc->lvMustInit = true;

                // OSR will handle init of locals and promoted fields thereof
                if (compiler->lvaIsOSRLocal(compiler->lvaTrackedIndexToLclNum(varIndex)))
                {
                    JITDUMP(" will be initialized by OSR\n");
                    // setIntervalAsSpilled(interval);
                    varDsc->lvMustInit = false;
                }

                JITDUMP(" creating ZeroInit\n");
                RefPosition* pos = newRefPosition(interval, MinLocation, RefTypeZeroInit, nullptr /* theTreeNode */,
                                                  allRegs(interval->registerType));
                pos->setRegOptional(true);
            }
            else
            {
                setIntervalAsSpilled(interval);
                JITDUMP(" marking as spilled\n");
            }
        }
    }

    // We must also insert zero-inits for any finallyVars if they are refs or if compInitMem is true.
    if (compiler->lvaEnregEHVars)
    {
        VarSetOps::Iter iter(compiler, finallyVars);
        unsigned        varIndex = 0;
        while (iter.NextElem(&varIndex))
        {
            LclVarDsc* varDsc = compiler->lvaGetDescByTrackedIndex(varIndex);
            if (!varDsc->lvIsParam && isCandidateVar(varDsc))
            {
                JITDUMP("V%02u is a finally var:", compiler->lvaTrackedIndexToLclNum(varIndex));
                Interval* interval = getIntervalForLocalVar(varIndex);
                if (compiler->info.compInitMem || varTypeIsGC(varDsc->TypeGet()))
                {
                    if (interval->recentRefPosition == nullptr)
                    {
                        JITDUMP(" creating ZeroInit\n");
                        RefPosition* pos = newRefPosition(interval, MinLocation, RefTypeZeroInit,
                                                          nullptr /* theTreeNode */, allRegs(interval->registerType));
                        pos->setRegOptional(true);
                        varDsc->lvMustInit = true;
                    }
                    else
                    {
                        // We must only generate one entry RefPosition for each Interval. Since this is not
                        // a parameter, it can't be RefTypeParamDef, so it must be RefTypeZeroInit, which
                        // we must have generated for the live-in case above.
                        assert(interval->recentRefPosition->refType == RefTypeZeroInit);
                        JITDUMP(" already ZeroInited\n");
                    }
                }
            }
        }
    }
}

#if defined(UNIX_AMD64_ABI)
//------------------------------------------------------------------------
// unixAmd64UpdateRegStateForArg: Sets the register state for an argument of type STRUCT for System V systems.
//
// Arguments:
//    argDsc - the LclVarDsc for the argument of interest
//
// Notes:
//     See Compiler::raUpdateRegStateForArg(RegState *regState, LclVarDsc *argDsc) in regalloc.cpp
//         for how state for argument is updated for unix non-structs and Windows AMD64 structs.
//
void LinearScan::unixAmd64UpdateRegStateForArg(LclVarDsc* argDsc)
{
    assert(varTypeIsStruct(argDsc));
    RegState* intRegState   = &compiler->codeGen->intRegState;
    RegState* floatRegState = &compiler->codeGen->floatRegState;

    if ((argDsc->GetArgReg() != REG_STK) && (argDsc->GetArgReg() != REG_NA))
    {
        if (genRegMask(argDsc->GetArgReg()) & (RBM_ALLFLOAT))
        {
            assert(genRegMask(argDsc->GetArgReg()) & (RBM_FLTARG_REGS));
            floatRegState->rsCalleeRegArgMaskLiveIn |= genRegMask(argDsc->GetArgReg());
        }
        else
        {
            assert(genRegMask(argDsc->GetArgReg()) & (RBM_ARG_REGS));
            intRegState->rsCalleeRegArgMaskLiveIn |= genRegMask(argDsc->GetArgReg());
        }
    }

    if ((argDsc->GetOtherArgReg() != REG_STK) && (argDsc->GetOtherArgReg() != REG_NA))
    {
        if (genRegMask(argDsc->GetOtherArgReg()) & (RBM_ALLFLOAT))
        {
            assert(genRegMask(argDsc->GetOtherArgReg()) & (RBM_FLTARG_REGS));
            floatRegState->rsCalleeRegArgMaskLiveIn |= genRegMask(argDsc->GetOtherArgReg());
        }
        else
        {
            assert(genRegMask(argDsc->GetOtherArgReg()) & (RBM_ARG_REGS));
            intRegState->rsCalleeRegArgMaskLiveIn |= genRegMask(argDsc->GetOtherArgReg());
        }
    }
}

#endif // defined(UNIX_AMD64_ABI)

//------------------------------------------------------------------------
// updateRegStateForArg: Updates rsCalleeRegArgMaskLiveIn for the appropriate
//    regState (either compiler->intRegState or compiler->floatRegState),
//    with the lvArgReg on "argDsc"
//
// Arguments:
//    argDsc - the argument for which the state is to be updated.
//
// Return Value: None
//
// Assumptions:
//    The argument is live on entry to the function
//    (or is untracked and therefore assumed live)
//
// Notes:
//    This relies on a method in regAlloc.cpp that is shared between LSRA
//    and regAlloc.  It is further abstracted here because regState is updated
//    separately for tracked and untracked variables in LSRA.
//
void LinearScan::updateRegStateForArg(LclVarDsc* argDsc)
{
#if defined(UNIX_AMD64_ABI)
    // For System V AMD64 calls the argDsc can have 2 registers (for structs.)
    // Handle them here.
    if (varTypeIsStruct(argDsc))
    {
        unixAmd64UpdateRegStateForArg(argDsc);
    }
    else
#endif // defined(UNIX_AMD64_ABI)
    {
        RegState* intRegState   = &compiler->codeGen->intRegState;
        RegState* floatRegState = &compiler->codeGen->floatRegState;
        bool      isFloat       = emitter::isFloatReg(argDsc->GetArgReg());

        if (argDsc->lvIsHfaRegArg())
        {
            isFloat = true;
        }

        if (isFloat)
        {
            JITDUMP("Float arg V%02u in reg %s\n", (argDsc - compiler->lvaTable), getRegName(argDsc->GetArgReg()));
            compiler->raUpdateRegStateForArg(floatRegState, argDsc);
        }
        else
        {
            JITDUMP("Int arg V%02u in reg %s\n", (argDsc - compiler->lvaTable), getRegName(argDsc->GetArgReg()));
#if FEATURE_MULTIREG_ARGS
            if (argDsc->GetOtherArgReg() != REG_NA)
            {
                JITDUMP("(second half) in reg %s\n", getRegName(argDsc->GetOtherArgReg()));
            }
#endif // FEATURE_MULTIREG_ARGS
            compiler->raUpdateRegStateForArg(intRegState, argDsc);
        }
    }
}

//------------------------------------------------------------------------
// buildIntervals: The main entry point for building the data structures over
//                 which we will do register allocation.
//
void LinearScan::buildIntervals()
{
    BasicBlock* block;

    JITDUMP("\nbuildIntervals ========\n");

    // Build (empty) records for all of the physical registers
    buildPhysRegRecords();

#ifdef DEBUG
    if (VERBOSE)
    {
        printf("\n-----------------\n");
        printf("LIVENESS:\n");
        printf("-----------------\n");
        for (BasicBlock* const block : compiler->Blocks())
        {
            printf(FMT_BB " use def in out\n", block->bbNum);
            dumpConvertedVarSet(compiler, block->bbVarUse);
            printf("\n");
            dumpConvertedVarSet(compiler, block->bbVarDef);
            printf("\n");
            dumpConvertedVarSet(compiler, block->bbLiveIn);
            printf("\n");
            dumpConvertedVarSet(compiler, block->bbLiveOut);
            printf("\n");
        }
    }
#endif // DEBUG

#if DOUBLE_ALIGN
    // We will determine whether we should double align the frame during
    // identifyCandidates(), but we initially assume that we will not.
    doDoubleAlign = false;
#endif

    identifyCandidates();

    // Figure out if we're going to use a frame pointer. We need to do this before building
    // the ref positions, because those objects will embed the frame register in various register masks
    // if the frame pointer is not reserved. If we decide to have a frame pointer, setFrameType() will
    // remove the frame pointer from the masks.
    setFrameType();

    DBEXEC(VERBOSE, TupleStyleDump(LSRA_DUMP_PRE));

    // second part:
    JITDUMP("\nbuildIntervals second part ========\n");
    currentLoc = 0;
    // TODO-Cleanup: This duplicates prior behavior where entry (ParamDef) RefPositions were
    // being assigned the bbNum of the last block traversed in the 2nd phase of Lowering.
    // Previously, the block sequencing was done for the (formerly separate) Build pass,
    // and the curBBNum was left as the last block sequenced. This block was then used to set the
    // weight for the entry (ParamDef) RefPositions. It would be logical to set this to the
    // normalized entry weight (compiler->fgCalledCount), but that results in a net regression.
    if (!blockSequencingDone)
    {
        setBlockSequence();
    }

    // Next, create ParamDef RefPositions for all the tracked parameters, in order of their varIndex.
    // Assign these RefPositions to the (nonexistent) BB0.
    curBBNum = 0;

    RegState* intRegState                   = &compiler->codeGen->intRegState;
    RegState* floatRegState                 = &compiler->codeGen->floatRegState;
    intRegState->rsCalleeRegArgMaskLiveIn   = RBM_NONE;
    floatRegState->rsCalleeRegArgMaskLiveIn = RBM_NONE;

    for (unsigned int varIndex = 0; varIndex < compiler->lvaTrackedCount; varIndex++)
    {
        LclVarDsc* argDsc = compiler->lvaGetDescByTrackedIndex(varIndex);

        if (!argDsc->lvIsParam)
        {
            continue;
        }

        // Only reserve a register if the argument is actually used.
        // Is it dead on entry? If compJmpOpUsed is true, then the arguments
        // have to be kept alive, so we have to consider it as live on entry.
        // Use lvRefCnt instead of checking bbLiveIn because if it's volatile we
        // won't have done dataflow on it, but it needs to be marked as live-in so
        // it will get saved in the prolog.
        if (!compiler->compJmpOpUsed && argDsc->lvRefCnt() == 0 && !compiler->opts.compDbgCode)
        {
            continue;
        }

        if (argDsc->lvIsRegArg)
        {
            updateRegStateForArg(argDsc);
        }

        if (isCandidateVar(argDsc))
        {
            Interval*       interval = getIntervalForLocalVar(varIndex);
            const var_types regType  = argDsc->GetRegisterType();
            regMaskTP       mask     = allRegs(regType);
            if (argDsc->lvIsRegArg)
            {
                // Set this interval as currently assigned to that register
                regNumber inArgReg = argDsc->GetArgReg();
                assert(inArgReg < REG_COUNT);
                mask = genRegMask(inArgReg);
                assignPhysReg(inArgReg, interval);
                INDEBUG(registersToDump |= getRegMask(inArgReg, interval->registerType));
            }
            RefPosition* pos = newRefPosition(interval, MinLocation, RefTypeParamDef, nullptr, mask);
            pos->setRegOptional(true);
        }
        else if (varTypeIsStruct(argDsc->lvType))
        {
            for (unsigned fieldVarNum = argDsc->lvFieldLclStart;
                 fieldVarNum < argDsc->lvFieldLclStart + argDsc->lvFieldCnt; ++fieldVarNum)
            {
                LclVarDsc* fieldVarDsc = &(compiler->lvaTable[fieldVarNum]);
                if (fieldVarDsc->lvLRACandidate)
                {
                    assert(fieldVarDsc->lvTracked);
                    Interval*    interval = getIntervalForLocalVar(fieldVarDsc->lvVarIndex);
                    RefPosition* pos =
                        newRefPosition(interval, MinLocation, RefTypeParamDef, nullptr, allRegs(TypeGet(fieldVarDsc)));
                    pos->setRegOptional(true);
                }
            }
        }
        else
        {
            // We can overwrite the register (i.e. codegen saves it on entry)
            assert(argDsc->lvRefCnt() == 0 || !argDsc->lvIsRegArg || argDsc->lvDoNotEnregister ||
                   !argDsc->lvLRACandidate || (varTypeIsFloating(argDsc->TypeGet()) && compiler->opts.compDbgCode));
        }
    }

    // Now set up the reg state for the non-tracked args
    // (We do this here because we want to generate the ParamDef RefPositions in tracked
    // order, so that loop doesn't hit the non-tracked args)

    for (unsigned argNum = 0; argNum < compiler->info.compArgsCount; argNum++)
    {
        LclVarDsc* argDsc = compiler->lvaGetDesc(argNum);

        if (argDsc->lvPromotedStruct())
        {
            for (unsigned fieldVarNum = argDsc->lvFieldLclStart;
                 fieldVarNum < argDsc->lvFieldLclStart + argDsc->lvFieldCnt; ++fieldVarNum)
            {
                LclVarDsc* fieldVarDsc = compiler->lvaGetDesc(fieldVarNum);
                noway_assert(fieldVarDsc->lvIsParam);
                if (!fieldVarDsc->lvTracked && fieldVarDsc->lvIsRegArg)
                {
                    updateRegStateForArg(fieldVarDsc);
                }
            }
        }
        else
        {
            noway_assert(argDsc->lvIsParam);
            if (!argDsc->lvTracked && argDsc->lvIsRegArg)
            {
                updateRegStateForArg(argDsc);
            }
        }
    }

    // If there is a secret stub param, it is also live in
    if (compiler->info.compPublishStubParam)
    {
        intRegState->rsCalleeRegArgMaskLiveIn |= RBM_SECRET_STUB_PARAM;
    }

    BasicBlock* predBlock = nullptr;
    BasicBlock* prevBlock = nullptr;

    // Initialize currentLiveVars to the empty set.  We will set it to the current
    // live-in at the entry to each block (this will include the incoming args on
    // the first block).
    VarSetOps::AssignNoCopy(compiler, currentLiveVars, VarSetOps::MakeEmpty(compiler));

    for (block = startBlockSequence(); block != nullptr; block = moveToNextBlock())
    {
        JITDUMP("\nNEW BLOCK " FMT_BB "\n", block->bbNum);

        bool predBlockIsAllocated = false;
        predBlock                 = findPredBlockForLiveIn(block, prevBlock DEBUGARG(&predBlockIsAllocated));
        if (predBlock != nullptr)
        {
            JITDUMP("\n\nSetting " FMT_BB " as the predecessor for determining incoming variable registers of " FMT_BB
                    "\n",
                    predBlock->bbNum, block->bbNum);
            assert(predBlock->bbNum <= bbNumMaxBeforeResolution);
            blockInfo[block->bbNum].predBBNum = predBlock->bbNum;
        }

        if (enregisterLocalVars)
        {
            VarSetOps::AssignNoCopy(compiler, currentLiveVars,
                                    VarSetOps::Intersection(compiler, registerCandidateVars, block->bbLiveIn));

            if (block == compiler->fgFirstBB)
            {
                insertZeroInitRefPositions();
                // The first real location is at 1; 0 is for the entry.
                currentLoc = 1;
            }

            // For blocks that don't have EHBoundaryIn, we need DummyDefs for cases where "predBlock" isn't
            // really a predecessor.
            // Note that it's possible to have uses of unitialized variables, in which case even the first
            // block may require DummyDefs, which we are not currently adding - this means that these variables
            // will always be considered to be in memory on entry (and reloaded when the use is encountered).
            // TODO-CQ: Consider how best to tune this.  Currently, if we create DummyDefs for uninitialized
            // variables (which may actually be initialized along the dynamically executed paths, but not
            // on all static paths), we wind up with excessive liveranges for some of these variables.

            if (!blockInfo[block->bbNum].hasEHBoundaryIn)
            {
                // Any lclVars live-in on a non-EH boundary edge are resolution candidates.
                VarSetOps::UnionD(compiler, resolutionCandidateVars, currentLiveVars);

                if (block != compiler->fgFirstBB)
                {
                    VARSET_TP newLiveIn(VarSetOps::MakeCopy(compiler, currentLiveVars));
                    if (predBlock != nullptr)
                    {
                        // Compute set difference: newLiveIn = currentLiveVars - predBlock->bbLiveOut
                        VarSetOps::DiffD(compiler, newLiveIn, predBlock->bbLiveOut);
                    }
                    // Don't create dummy defs for EH vars; we'll load them from the stack as/when needed.
                    VarSetOps::DiffD(compiler, newLiveIn, exceptVars);

                    // Create dummy def RefPositions

                    if (!VarSetOps::IsEmpty(compiler, newLiveIn))
                    {
                        // If we are using locations from a predecessor, we should never require DummyDefs.
                        assert(!predBlockIsAllocated);

                        JITDUMP("Creating dummy definitions\n");
                        VarSetOps::Iter iter(compiler, newLiveIn);
                        unsigned        varIndex = 0;
                        while (iter.NextElem(&varIndex))
                        {
                            // Add a dummyDef for any candidate vars that are in the "newLiveIn" set.
                            LclVarDsc* varDsc = compiler->lvaGetDescByTrackedIndex(varIndex);
                            assert(isCandidateVar(varDsc));
                            Interval*    interval = getIntervalForLocalVar(varIndex);
                            RefPosition* pos      = newRefPosition(interval, currentLoc, RefTypeDummyDef, nullptr,
                                                              allRegs(interval->registerType));
                            pos->setRegOptional(true);
                        }
                        JITDUMP("Finished creating dummy definitions\n\n");
                    }
                }
            }
        }

        // Add a dummy RefPosition to mark the block boundary.
        // Note that we do this AFTER adding the exposed uses above, because the
        // register positions for those exposed uses need to be recorded at
        // this point.

        RefPosition* pos = newRefPosition((Interval*)nullptr, currentLoc, RefTypeBB, nullptr, RBM_NONE);
        currentLoc += 2;
        JITDUMP("\n");

        if (firstColdLoc == MaxLocation)
        {
            if (block->isRunRarely())
            {
                firstColdLoc = currentLoc;
                JITDUMP("firstColdLoc = %d\n", firstColdLoc);
            }
        }
        else
        {
            // TODO: We'd like to assert the following but we don't currently ensure that only
            // "RunRarely" blocks are contiguous.
            // (The funclets will generally be last, but we don't follow layout order, so we
            // don't have to preserve that in the block sequence.)
            // assert(block->isRunRarely());
        }

        // For frame poisoning we generate code into scratch BB right after prolog since
        // otherwise the prolog might become too large. In this case we will put the poison immediate
        // into the scratch register, so it will be killed here.
        if (compiler->compShouldPoisonFrame() && compiler->fgFirstBBisScratch() && block == compiler->fgFirstBB)
        {
            addRefsForPhysRegMask(genRegMask(REG_SCRATCH), currentLoc + 1, RefTypeKill, true);
            currentLoc += 2;
        }

        LIR::Range& blockRange = LIR::AsRange(block);
        for (GenTree* node : blockRange)
        {
            // We increment the location of each tree node by 2 so that the node definition, if any,
            // is at a new location and doesn't interfere with the uses.
            // For multi-reg local stores, the 'BuildStoreLclVarMultiReg' method will further increment the
            // location by 2 for each destination register beyond the first.
            CLANG_FORMAT_COMMENT_ANCHOR;

#ifdef DEBUG
            node->gtSeqNum = currentLoc;
            // In DEBUG, we want to set the gtRegTag to GT_REGTAG_REG, so that subsequent dumps will show the register
            // value.
            // Although this looks like a no-op it sets the tag.
            node->SetRegNum(node->GetRegNum());
#endif

            buildRefPositionsForNode(node, currentLoc);

#ifdef DEBUG
            if (currentLoc > maxNodeLocation)
            {
                maxNodeLocation = currentLoc;
            }
#endif // DEBUG
            currentLoc += 2;
        }

#if FEATURE_PARTIAL_SIMD_CALLEE_SAVE
        // At the end of each block, create upperVectorRestores for any largeVectorVars that may be
        // partiallySpilled (during the build phase all intervals will be marked isPartiallySpilled if
        // they *may) be partially spilled at any point.
        if (enregisterLocalVars)
        {
            VarSetOps::Iter largeVectorVarsIter(compiler, largeVectorVars);
            unsigned        largeVectorVarIndex = 0;
            while (largeVectorVarsIter.NextElem(&largeVectorVarIndex))
            {
                Interval* lclVarInterval = getIntervalForLocalVar(largeVectorVarIndex);
                buildUpperVectorRestoreRefPosition(lclVarInterval, currentLoc, nullptr);
            }
        }
#endif // FEATURE_PARTIAL_SIMD_CALLEE_SAVE

        // Note: the visited set is cleared in LinearScan::doLinearScan()
        markBlockVisited(block);
        if (!defList.IsEmpty())
        {
            INDEBUG(dumpDefList());
            assert(!"Expected empty defList at end of block");
        }

        if (enregisterLocalVars)
        {
            // Insert exposed uses for a lclVar that is live-out of 'block' but not live-in to the
            // next block, or any unvisited successors.
            // This will address lclVars that are live on a backedge, as well as those that are kept
            // live at a GT_JMP.
            //
            // Blocks ending with "jmp method" are marked as BBJ_HAS_JMP,
            // and jmp call is represented using GT_JMP node which is a leaf node.
            // Liveness phase keeps all the arguments of the method live till the end of
            // block by adding them to liveout set of the block containing GT_JMP.
            //
            // The target of a GT_JMP implicitly uses all the current method arguments, however
            // there are no actual references to them.  This can cause LSRA to assert, because
            // the variables are live but it sees no references.  In order to correctly model the
            // liveness of these arguments, we add dummy exposed uses, in the same manner as for
            // backward branches.  This will happen automatically via expUseSet.
            //
            // Note that a block ending with GT_JMP has no successors and hence the variables
            // for which dummy use ref positions are added are arguments of the method.

            VARSET_TP expUseSet(VarSetOps::MakeCopy(compiler, block->bbLiveOut));
            VarSetOps::IntersectionD(compiler, expUseSet, registerCandidateVars);
            BasicBlock* nextBlock = getNextBlock();
            if (nextBlock != nullptr)
            {
                VarSetOps::DiffD(compiler, expUseSet, nextBlock->bbLiveIn);
            }
            for (BasicBlock* succ : block->GetAllSuccs(compiler))
            {
                if (VarSetOps::IsEmpty(compiler, expUseSet))
                {
                    break;
                }

                if (isBlockVisited(succ))
                {
                    continue;
                }
                VarSetOps::DiffD(compiler, expUseSet, succ->bbLiveIn);
            }

            if (!VarSetOps::IsEmpty(compiler, expUseSet))
            {
                JITDUMP("Exposed uses:");
                VarSetOps::Iter iter(compiler, expUseSet);
                unsigned        varIndex = 0;
                while (iter.NextElem(&varIndex))
                {
                    unsigned   varNum = compiler->lvaTrackedToVarNum[varIndex];
                    LclVarDsc* varDsc = compiler->lvaTable + varNum;
                    assert(isCandidateVar(varDsc));
                    Interval*    interval = getIntervalForLocalVar(varIndex);
                    RefPosition* pos =
                        newRefPosition(interval, currentLoc, RefTypeExpUse, nullptr, allRegs(interval->registerType));
                    pos->setRegOptional(true);
                    JITDUMP(" V%02u", varNum);
                }
                JITDUMP("\n");
            }

            // Clear the "last use" flag on any vars that are live-out from this block.
            VARSET_TP       bbLiveDefs(VarSetOps::Intersection(compiler, registerCandidateVars, block->bbLiveOut));
            VarSetOps::Iter iter(compiler, bbLiveDefs);
            unsigned        varIndex = 0;
            while (iter.NextElem(&varIndex))
            {
                unsigned         varNum = compiler->lvaTrackedToVarNum[varIndex];
                LclVarDsc* const varDsc = &compiler->lvaTable[varNum];
                assert(isCandidateVar(varDsc));
                RefPosition* const lastRP = getIntervalForLocalVar(varIndex)->lastRefPosition;
                // We should be able to assert that lastRP is non-null if it is live-out, but sometimes liveness
                // lies.
                if ((lastRP != nullptr) && (lastRP->bbNum == block->bbNum))
                {
                    lastRP->lastUse = false;
                }
            }

#ifdef DEBUG
            checkLastUses(block);

            if (VERBOSE)
            {
                printf("use: ");
                dumpConvertedVarSet(compiler, block->bbVarUse);
                printf("\ndef: ");
                dumpConvertedVarSet(compiler, block->bbVarDef);
                printf("\n");
            }
#endif // DEBUG
        }

        prevBlock = block;
    }

    if (enregisterLocalVars)
    {
        if (compiler->lvaKeepAliveAndReportThis())
        {
            // If we need to KeepAliveAndReportThis, add a dummy exposed use of it at the end
            unsigned keepAliveVarNum = compiler->info.compThisArg;
            assert(compiler->info.compIsStatic == false);
            LclVarDsc* varDsc = compiler->lvaTable + keepAliveVarNum;
            if (isCandidateVar(varDsc))
            {
                JITDUMP("Adding exposed use of this, for lvaKeepAliveAndReportThis\n");
                Interval*    interval = getIntervalForLocalVar(varDsc->lvVarIndex);
                RefPosition* pos =
                    newRefPosition(interval, currentLoc, RefTypeExpUse, nullptr, allRegs(interval->registerType));
                pos->setRegOptional(true);
            }
        }
        // Adjust heuristics for writeThru intervals.
        if (compiler->compHndBBtabCount > 0)
        {
            VarSetOps::Iter iter(compiler, exceptVars);
            unsigned        varIndex = 0;
            while (iter.NextElem(&varIndex))
            {
                unsigned   varNum   = compiler->lvaTrackedToVarNum[varIndex];
                LclVarDsc* varDsc   = compiler->lvaTable + varNum;
                Interval*  interval = getIntervalForLocalVar(varIndex);
                assert(interval->isWriteThru);
                BasicBlock::weight_t weight = varDsc->lvRefCntWtd();

                // We'd like to only allocate registers for EH vars that have enough uses
                // to compensate for the additional registers being live (and for the possibility
                // that we may have to insert an additional copy).
                // However, we don't currently have that information available. Instead, we'll
                // aggressively assume that these vars are defined once, at their first RefPosition.
                //
                RefPosition* firstRefPosition = interval->firstRefPosition;

                // Incoming reg args are given an initial weight of 2 * BB_UNITY_WEIGHT
                // (see lvaComputeRefCounts(); this may be reviewed/changed in future).
                //
                BasicBlock::weight_t initialWeight = (firstRefPosition->refType == RefTypeParamDef)
                                                         ? (2 * BB_UNITY_WEIGHT)
                                                         : blockInfo[firstRefPosition->bbNum].weight;
                weight -= initialWeight;

                // If the remaining weight is less than the initial weight, we'd like to allocate it only
                // opportunistically, but we don't currently have a mechanism to do so.
                // For now, we'll just avoid using callee-save registers if the weight is too low.
                if (interval->preferCalleeSave)
                {
                    // The benefit of a callee-save register isn't as high as it would be for a normal arg.
                    // We'll have at least the cost of saving & restoring the callee-save register,
                    // so we won't break even until we have at least 4 * BB_UNITY_WEIGHT.
                    // Given that we also don't have a good way to tell whether the variable is live
                    // across a call in the non-EH code, we'll be extra conservative about this.
                    // Note that for writeThru intervals we don't update the preferences to be only callee-save.
                    unsigned calleeSaveCount =
                        (varTypeUsesFloatReg(interval->registerType)) ? CNT_CALLEE_SAVED_FLOAT : CNT_CALLEE_ENREG;
                    if ((weight <= (BB_UNITY_WEIGHT * 7)) || varDsc->lvVarIndex >= calleeSaveCount)
                    {
                        // If this is relatively low weight, don't prefer callee-save at all.
                        interval->preferCalleeSave = false;
                    }
                    else
                    {
                        // In other cases, we'll add in the callee-save regs to the preferences, but not clear
                        // the non-callee-save regs . We also handle this case specially in tryAllocateFreeReg().
                        interval->registerPreferences |= calleeSaveRegs(interval->registerType);
                    }
                }
            }
        }

#ifdef DEBUG
        if (getLsraExtendLifeTimes())
        {
            for (unsigned lclNum = 0; lclNum < compiler->lvaCount; lclNum++)
            {
                LclVarDsc* varDsc = compiler->lvaGetDesc(lclNum);
                if (varDsc->lvLRACandidate)
                {
                    JITDUMP("Adding exposed use of V%02u for LsraExtendLifetimes\n", lclNum);
                    Interval*    interval = getIntervalForLocalVar(varDsc->lvVarIndex);
                    RefPosition* pos =
                        newRefPosition(interval, currentLoc, RefTypeExpUse, nullptr, allRegs(interval->registerType));
                    pos->setRegOptional(true);
                }
            }
        }
#endif // DEBUG
    }

    // If the last block has successors, create a RefTypeBB to record
    // what's live

    if (prevBlock->NumSucc(compiler) > 0)
    {
        RefPosition* pos = newRefPosition((Interval*)nullptr, currentLoc, RefTypeBB, nullptr, RBM_NONE);
    }

#ifdef DEBUG
    // Make sure we don't have any blocks that were not visited
    for (BasicBlock* const block : compiler->Blocks())
    {
        assert(isBlockVisited(block));
    }

    if (VERBOSE)
    {
        lsraDumpIntervals("BEFORE VALIDATING INTERVALS");
        dumpRefPositions("BEFORE VALIDATING INTERVALS");
    }
    validateIntervals();

#endif // DEBUG
}

#ifdef DEBUG
//------------------------------------------------------------------------
// validateIntervals: A DEBUG-only method that checks that:
//      - the lclVar RefPositions do not reflect uses of undefined values
//      - A singleDef interval should have just first RefPosition as RefTypeDef.
//
// TODO-Cleanup: If an undefined use is encountered, it merely prints a message
// but probably assert.
//
void LinearScan::validateIntervals()
{
    if (enregisterLocalVars)
    {
        for (unsigned i = 0; i < compiler->lvaTrackedCount; i++)
        {
            if (!compiler->lvaGetDescByTrackedIndex(i)->lvLRACandidate)
            {
                continue;
            }
            Interval* interval = getIntervalForLocalVar(i);

            bool     defined      = false;
            unsigned lastUseBBNum = 0;
            JITDUMP("-----------------\n");
            for (RefPosition* ref = interval->firstRefPosition; ref != nullptr; ref = ref->nextRefPosition)
            {
                if (VERBOSE)
                {
                    ref->dump(this);
                }
                RefType refType = ref->refType;
                if (!defined && RefTypeIsUse(refType) && (lastUseBBNum == ref->bbNum))
                {
                    if (!ref->lastUse)
                    {
                        if (compiler->info.compMethodName != nullptr)
                        {
                            JITDUMP("%s: ", compiler->info.compMethodName);
                        }
                        JITDUMP("LocalVar V%02u: undefined use at %u\n", interval->varNum, ref->nodeLocation);
                        assert(false);
                    }
                }

                // For single-def intervals, the only the first refposition should be a RefTypeDef
                if (interval->isSingleDef && RefTypeIsDef(refType))
                {
                    assert(ref == interval->firstRefPosition);
                }

                // Note that there can be multiple last uses if they are on disjoint paths,
                // so we can't really check the lastUse flag
                if (ref->lastUse)
                {
                    defined      = false;
                    lastUseBBNum = ref->bbNum;
                }
                if (RefTypeIsDef(refType))
                {
                    defined = true;
                }
            }
        }
    }
}
#endif // DEBUG

#if defined(TARGET_XARCH) || defined(FEATURE_HW_INTRINSICS)
//------------------------------------------------------------------------
// setTgtPref: Set a  preference relationship between the given Interval
//             and a Use RefPosition.
//
// Arguments:
//    interval   - An interval whose defining instruction has tgtPrefUse as a use
//    tgtPrefUse - The use RefPosition
//
// Notes:
//    This is called when we would like tgtPrefUse and this def to get the same register.
//    This is only desirable if the use is a last use, which it is if it is a non-local,
//    *or* if it is a lastUse.
//     Note that we don't yet have valid lastUse information in the RefPositions that we're building
//    (every RefPosition is set as a lastUse until we encounter a new use), so we have to rely on the treeNode.
//    This may be called for multiple uses, in which case 'interval' will only get preferenced at most
//    to the first one (if it didn't already have a 'relatedInterval'.
//
void setTgtPref(Interval* interval, RefPosition* tgtPrefUse)
{
    if (tgtPrefUse != nullptr)
    {
        Interval* useInterval = tgtPrefUse->getInterval();
        if (!useInterval->isLocalVar || (tgtPrefUse->treeNode == nullptr) ||
            ((tgtPrefUse->treeNode->gtFlags & GTF_VAR_DEATH) != 0))
        {
            // Set the use interval as related to the interval we're defining.
            useInterval->assignRelatedIntervalIfUnassigned(interval);
        }
    }
}
#endif // TARGET_XARCH || FEATURE_HW_INTRINSICS
//------------------------------------------------------------------------
// BuildDef: Build a RefTypeDef RefPosition for the given node
//
// Arguments:
//    tree          - The node that defines a register
//    dstCandidates - The candidate registers for the definition
//    multiRegIdx   - The index of the definition, defaults to zero.
//                    Only non-zero for multi-reg nodes.
//
// Return Value:
//    The newly created RefPosition.
//
// Notes:
//    Adds the RefInfo for the definition to the defList.
//
RefPosition* LinearScan::BuildDef(GenTree* tree, regMaskTP dstCandidates, int multiRegIdx)
{
    assert(!tree->isContained());

    if (dstCandidates != RBM_NONE)
    {
        assert((tree->GetRegNum() == REG_NA) || (dstCandidates == genRegMask(tree->GetRegByIndex(multiRegIdx))));
    }

    RegisterType type;
    if (!tree->IsMultiRegNode())
    {
        type = getDefType(tree);
    }
    else
    {
        type = tree->GetRegTypeByIndex(multiRegIdx);
    }

    if (varTypeUsesFloatReg(type))
    {
        compiler->compFloatingPointUsed = true;
    }

    Interval* interval = newInterval(type);
    if (tree->GetRegNum() != REG_NA)
    {
        if (!tree->IsMultiRegNode() || (multiRegIdx == 0))
        {
            assert((dstCandidates == RBM_NONE) || (dstCandidates == genRegMask(tree->GetRegNum())));
            dstCandidates = genRegMask(tree->GetRegNum());
        }
        else
        {
            assert(isSingleRegister(dstCandidates));
        }
    }
#ifdef TARGET_X86
    else if (varTypeIsByte(tree))
    {
        if (dstCandidates == RBM_NONE)
        {
            dstCandidates = allRegs(TYP_INT);
        }
        dstCandidates &= ~RBM_NON_BYTE_REGS;
        assert(dstCandidates != RBM_NONE);
    }
#endif // TARGET_X86
    if (pendingDelayFree)
    {
        interval->hasInterferingUses = true;
        // pendingDelayFree = false;
    }
    RefPosition* defRefPosition =
        newRefPosition(interval, currentLoc + 1, RefTypeDef, tree, dstCandidates, multiRegIdx);
    if (tree->IsUnusedValue())
    {
        defRefPosition->isLocalDefUse = true;
        defRefPosition->lastUse       = true;
    }
    else
    {
        RefInfoListNode* refInfo = listNodePool.GetNode(defRefPosition, tree);
        defList.Append(refInfo);
    }
#if defined(TARGET_XARCH) || defined(FEATURE_HW_INTRINSICS)
    setTgtPref(interval, tgtPrefUse);
    setTgtPref(interval, tgtPrefUse2);
#endif // TARGET_XARCH
#if FEATURE_PARTIAL_SIMD_CALLEE_SAVE
    assert(!interval->isPartiallySpilled);
#endif
    return defRefPosition;
}

void LinearScan::BuildKills(GenTree* tree, regMaskTP killMask)
{
    assert(killMask == getKillSetForNode(tree));

    // Call this even when killMask is RBM_NONE, as we have to check for some special cases
    buildKillPositionsForNode(tree, currentLoc + 1, killMask);

    if (killMask != RBM_NONE)
    {
#if FEATURE_PARTIAL_SIMD_CALLEE_SAVE
        // Build RefPositions to account for the fact that, even in a callee-save register, the upper half of any large
        // vector will be killed by a call.
        // We actually need to find any calls that kill the upper-half of the callee-save vector registers.
        // But we will use as a proxy any node that kills floating point registers.
        // (Note that some calls are masquerading as other nodes at this point so we can't just check for calls.)
        // We call this unconditionally for such nodes, as we will create RefPositions for any large vector tree temps
        // even if 'enregisterLocalVars' is false, or 'liveLargeVectors' is empty, though currently the allocation
        // phase will fully (rather than partially) spill those, so we don't need to build the UpperVectorRestore
        // RefPositions in that case.
        // This must be done after the kills, so that we know which large vectors are still live.
        //
        if ((killMask & RBM_FLT_CALLEE_TRASH) != RBM_NONE)
        {
            buildUpperVectorSaveRefPositions(tree, currentLoc + 1, killMask);
        }
#endif // FEATURE_PARTIAL_SIMD_CALLEE_SAVE
    }
}

//------------------------------------------------------------------------
// BuildUse: Remove the RefInfoListNode for the given multi-reg index of the given node from
//           the defList, and build a use RefPosition for the associated Interval.
//
// Arguments:
//    operand      - The node of interest
//    candidates   - The register candidates for the use
//    multiRegIdx  - The index of the multireg def/use
//
// Return Value:
//    The newly created use RefPosition
//
// Notes:
//    The node must not be contained, and must have been processed by buildRefPositionsForNode().
//
RefPosition* LinearScan::BuildUse(GenTree* operand, regMaskTP candidates, int multiRegIdx)
{
    assert(!operand->isContained());
    Interval* interval;
    bool      regOptional = operand->IsRegOptional();

    if (isCandidateLclVar(operand))
    {
        interval = getIntervalForLocalVarNode(operand->AsLclVar());

        // We have only approximate last-use information at this point.  This is because the
        // execution order doesn't actually reflect the true order in which the localVars
        // are referenced - but the order of the RefPositions will, so we recompute it after
        // RefPositions are built.
        // Use the old value for setting currentLiveVars - note that we do this with the
        // not-quite-correct setting of lastUse.  However, this is OK because
        // 1) this is only for preferencing, which doesn't require strict correctness, and
        // 2) the cases where these out-of-order uses occur should not overlap a kill.
        // TODO-Throughput: clean this up once we have the execution order correct.  At that point
        // we can update currentLiveVars at the same place that we create the RefPosition.
        if ((operand->gtFlags & GTF_VAR_DEATH) != 0)
        {
            unsigned varIndex = interval->getVarIndex(compiler);
            VarSetOps::RemoveElemD(compiler, currentLiveVars, varIndex);
        }
#if FEATURE_PARTIAL_SIMD_CALLEE_SAVE
        buildUpperVectorRestoreRefPosition(interval, currentLoc, operand);
#endif
    }
    else if (operand->IsMultiRegLclVar())
    {
        assert(compiler->lvaEnregMultiRegVars);
        LclVarDsc* varDsc      = compiler->lvaGetDesc(operand->AsLclVar()->GetLclNum());
        LclVarDsc* fieldVarDsc = compiler->lvaGetDesc(varDsc->lvFieldLclStart + multiRegIdx);
        interval               = getIntervalForLocalVar(fieldVarDsc->lvVarIndex);
        if (operand->AsLclVar()->IsLastUse(multiRegIdx))
        {
            VarSetOps::RemoveElemD(compiler, currentLiveVars, fieldVarDsc->lvVarIndex);
        }
#if FEATURE_PARTIAL_SIMD_CALLEE_SAVE
        buildUpperVectorRestoreRefPosition(interval, currentLoc, operand);
#endif
    }
    else
    {
        RefInfoListNode* refInfo   = defList.removeListNode(operand, multiRegIdx);
        RefPosition*     defRefPos = refInfo->ref;
        assert(defRefPos->multiRegIdx == multiRegIdx);
        interval = defRefPos->getInterval();
        listNodePool.ReturnNode(refInfo);
        operand = nullptr;
    }
    RefPosition* useRefPos = newRefPosition(interval, currentLoc, RefTypeUse, operand, candidates, multiRegIdx);
    useRefPos->setRegOptional(regOptional);
    return useRefPos;
}

//------------------------------------------------------------------------
// BuildIndirUses: Build Use RefPositions for an indirection that might be contained
//
// Arguments:
//    indirTree      - The indirection node of interest
//
// Return Value:
//    The number of source registers used by the *parent* of this node.
//
// Notes:
//    This method may only be used if the candidates are the same for all sources.
//
int LinearScan::BuildIndirUses(GenTreeIndir* indirTree, regMaskTP candidates)
{
    GenTree* const addr = indirTree->gtOp1;
    return BuildAddrUses(addr, candidates);
}

int LinearScan::BuildAddrUses(GenTree* addr, regMaskTP candidates)
{
    if (!addr->isContained())
    {
        BuildUse(addr, candidates);
        return 1;
    }
    if (!addr->OperIs(GT_LEA))
    {
        return 0;
    }

    GenTreeAddrMode* const addrMode = addr->AsAddrMode();

    unsigned srcCount = 0;
    if ((addrMode->Base() != nullptr) && !addrMode->Base()->isContained())
    {
        BuildUse(addrMode->Base(), candidates);
        srcCount++;
    }
    if ((addrMode->Index() != nullptr) && !addrMode->Index()->isContained())
    {
        BuildUse(addrMode->Index(), candidates);
        srcCount++;
    }
    return srcCount;
}

//------------------------------------------------------------------------
// BuildOperandUses: Build Use RefPositions for an operand that might be contained.
//
// Arguments:
//    node      - The node of interest
//
// Return Value:
//    The number of source registers used by the *parent* of this node.
//
int LinearScan::BuildOperandUses(GenTree* node, regMaskTP candidates)
{
    if (!node->isContained())
    {
        BuildUse(node, candidates);
        return 1;
    }

#if !defined(TARGET_64BIT)
    if (node->OperIs(GT_LONG))
    {
        return BuildBinaryUses(node->AsOp(), candidates);
    }
#endif // !defined(TARGET_64BIT)
    if (node->OperIsIndir())
    {
        return BuildIndirUses(node->AsIndir(), candidates);
    }
    if (node->OperIs(GT_LEA))
    {
        return BuildAddrUses(node, candidates);
    }
#ifdef FEATURE_HW_INTRINSICS
    if (GenTreeHWIntrinsic* hwi = node->IsHWIntrinsic())
    {
        if (hwi->OperIsMemoryLoad())
        {
            return BuildAddrUses(hwi->GetOp(0));
        }

        // TODO-MIKE-Review: What is this for?
        if (hwi->GetNumOps() >= 1)
        {
            BuildUse(hwi->GetOp(0), candidates);
            return 1;
        }
    }
#endif // FEATURE_HW_INTRINSICS

    return 0;
}

//------------------------------------------------------------------------
// setDelayFree: Mark a RefPosition as delayRegFree, and set pendingDelayFree
//
// Arguments:
//    use      - The use RefPosition to mark
//
void LinearScan::setDelayFree(RefPosition* use)
{
    use->delayRegFree = true;
    pendingDelayFree  = true;
}

//------------------------------------------------------------------------
// BuildDelayFreeUses: Build Use RefPositions for an operand that might be contained,
//                     and which may need to be marked delayRegFree
//
// Arguments:
//    node       - The node of interest
//    rmwNode    - The node that has RMW semantics (if applicable)
//    candidates - The set of candidates for the uses
//
// Return Value:
//    The number of source registers used by the *parent* of this node.
//
int LinearScan::BuildDelayFreeUses(GenTree* node, GenTree* rmwNode, regMaskTP candidates)
{
    RefPosition* use          = nullptr;
    Interval*    rmwInterval  = nullptr;
    bool         rmwIsLastUse = false;
    GenTree*     addr         = nullptr;
    if ((rmwNode != nullptr) && isCandidateLclVar(rmwNode))
    {
        rmwInterval = getIntervalForLocalVarNode(rmwNode->AsLclVar());
        // Note: we don't handle multi-reg vars here. It's not clear that there are any cases
        // where we'd encounter a multi-reg var in an RMW context.
        assert(!rmwNode->AsLclVar()->IsMultiReg());
        rmwIsLastUse = rmwNode->AsLclVar()->IsLastUse(0);
    }
    if (!node->isContained())
    {
        use = BuildUse(node, candidates);
    }
#ifdef FEATURE_HW_INTRINSICS
    else if (GenTreeHWIntrinsic* hwIntrinsicNode = node->IsHWIntrinsic())
    {
        use = BuildUse(hwIntrinsicNode->GetOp(0), candidates);
    }
#endif
    else if (!node->OperIsIndir())
    {
        return 0;
    }
    else
    {
        GenTreeIndir* indirTree = node->AsIndir();
        addr                    = indirTree->gtOp1;
        if (!addr->isContained())
        {
            use = BuildUse(addr, candidates);
        }
        else if (!addr->OperIs(GT_LEA))
        {
            return 0;
        }
    }
    if (use != nullptr)
    {
        // If node != rmwNode, then definitely node should be marked as "delayFree".
        // However, if node == rmwNode, then we can mark node as "delayFree" only if
        // none of the node/rmwNode are the last uses. If either of them are last use,
        // we can safely reuse the rmwNode as destination.
        if ((use->getInterval() != rmwInterval) || (!rmwIsLastUse && !use->lastUse))
        {
            setDelayFree(use);
        }
        return 1;
    }

    // If we reach here we have a contained LEA in 'addr'.

    GenTreeAddrMode* const addrMode = addr->AsAddrMode();

    unsigned srcCount = 0;
    if ((addrMode->Base() != nullptr) && !addrMode->Base()->isContained())
    {
        use = BuildUse(addrMode->Base(), candidates);
        if ((use->getInterval() != rmwInterval) || (!rmwIsLastUse && !use->lastUse))
        {
            setDelayFree(use);
        }
        srcCount++;
    }
    if ((addrMode->Index() != nullptr) && !addrMode->Index()->isContained())
    {
        use = BuildUse(addrMode->Index(), candidates);
        if ((use->getInterval() != rmwInterval) || (!rmwIsLastUse && !use->lastUse))
        {
            setDelayFree(use);
        }
        srcCount++;
    }
    return srcCount;
}

//------------------------------------------------------------------------
// BuildBinaryUses: Get the RefInfoListNodes for the operands of the
//                  given node, and build uses for them.
//
// Arguments:
//    node - a GenTreeOp
//
// Return Value:
//    The number of actual register operands.
//
// Notes:
//    The operands must already have been processed by buildRefPositionsForNode, and their
//    RefInfoListNodes placed in the defList.
//
int LinearScan::BuildBinaryUses(GenTreeOp* node, regMaskTP candidates)
{
#ifdef TARGET_XARCH
    if (node->OperIsBinary() && isRMWRegOper(node))
    {
        return BuildRMWUses(node, candidates);
    }
#endif // TARGET_XARCH
    int      srcCount = 0;
    GenTree* op1      = node->gtOp1;
    GenTree* op2      = node->gtGetOp2IfPresent();
    if (op1 != nullptr)
    {
        srcCount += BuildOperandUses(op1, candidates);
    }
    if (op2 != nullptr)
    {
        srcCount += BuildOperandUses(op2, candidates);
    }
    return srcCount;
}

void LinearScan::BuildStoreLclVarDef(GenTreeLclVar* store, LclVarDsc* lcl, RefPosition* singleUseRef, int index)
{
    assert(store->OperIs(GT_STORE_LCL_VAR));
    assert(lcl->lvTracked);

    Interval* varDefInterval = getIntervalForLocalVar(lcl->lvVarIndex);

    if ((store->gtFlags & GTF_VAR_DEATH) == 0)
    {
        VarSetOps::AddElemD(compiler, currentLiveVars, lcl->lvVarIndex);
    }

    if (singleUseRef != nullptr)
    {
        Interval* srcInterval = singleUseRef->getInterval();

        if (srcInterval->relatedInterval == nullptr)
        {
            // Preference the source to the dest, unless this is a non-last-use localVar.
            // Note that the last-use info is not correct, but it is a better approximation than preferencing
            // the source to the dest, if the source's lifetime extends beyond the dest.
            if (!srcInterval->isLocalVar || ((singleUseRef->treeNode->gtFlags & GTF_VAR_DEATH) != 0))
            {
                srcInterval->assignRelatedInterval(varDefInterval);
            }
        }
        else if (!srcInterval->isLocalVar)
        {
            // Preference the source to dest, if src is not a local var.
            srcInterval->assignRelatedInterval(varDefInterval);
        }
    }

    regMaskTP defCandidates = RBM_NONE;
    var_types type          = lcl->GetRegisterType();

#ifdef TARGET_X86
    defCandidates = varTypeIsByte(type) ? allByteRegs() : allRegs(type);
#else
    defCandidates = allRegs(type);
#endif

    RefPosition* def = newRefPosition(varDefInterval, currentLoc + 1, RefTypeDef, store, defCandidates, index);

    if (varDefInterval->isWriteThru)
    {
        // We always make write-thru defs reg-optional, as we can store them if they don't
        // get a register.
        def->regOptional = true;
    }

#if FEATURE_PARTIAL_SIMD_CALLEE_SAVE
    if (Compiler::varTypeNeedsPartialCalleeSave(varDefInterval->registerType))
    {
        varDefInterval->isPartiallySpilled = false;
    }
#endif
}

int LinearScan::BuildStoreLclVarMultiReg(GenTreeLclVar* store)
{
    assert(store->OperIs(GT_STORE_LCL_VAR));
    assert(store->IsMultiReg());
    assert(compiler->lvaEnregMultiRegVars);

    // The source must be:
    // - a multi-reg source
    // - an enregisterable SIMD type, or
    // - in-memory local

    GenTree* src           = store->GetOp(0);
    bool     isMultiRegSrc = src->IsMultiRegNode();
    unsigned dstCount      = store->GetFieldCount(compiler);
    unsigned srcCount;

    if (isMultiRegSrc)
    {
        assert(src->GetMultiRegCount() == dstCount);

        srcCount = dstCount;
    }
    else if (!src->TypeIs(TYP_STRUCT))
    {
        // Create a delay free use, as we'll have to use it to create each field
        RefPosition* use = BuildUse(src, RBM_NONE);
        setDelayFree(use);
        srcCount = 1;
    }
    else
    {
        // Otherwise we must have an in-memory struct lclVar.
        // We will just load directly into the register allocated for this lclVar,
        // so we don't need to build any uses.
        assert(src->OperIs(GT_LCL_VAR) && src->isContained() && src->TypeIs(TYP_STRUCT));

        srcCount = 0;
    }

    // For multi-reg local stores of multi-reg sources, the code generator will read each source
    // register, and then move it, if needed, to the destination register. These nodes have
    // 2*N locations where N is the number of registers, so that the liveness can
    // be reflected accordingly.

    LclVarDsc* lcl = compiler->lvaGetDesc(store);

    for (unsigned int i = 0; i < dstCount; ++i)
    {
        LclVarDsc* fieldLcl = compiler->lvaGetDesc(lcl->GetPromotedFieldLclNum(i));
        assert(isCandidateVar(fieldLcl));

        if (isMultiRegSrc)
        {
            regMaskTP srcCandidates = RBM_NONE;
#ifdef TARGET_X86
            if (varTypeIsByte(fieldLcl->GetType()))
            {
                srcCandidates = allByteRegs();
            }
#endif
            BuildUse(src, srcCandidates, i);
        }

        BuildStoreLclVarDef(store, fieldLcl, nullptr, i);

        if (isMultiRegSrc && (i < (dstCount - 1)))
        {
            currentLoc += 2;
        }
    }

    return static_cast<int>(srcCount);
}

int LinearScan::BuildStoreLclVar(GenTreeLclVar* store, int* dstCount)
{
    assert(store->OperIs(GT_STORE_LCL_VAR));

    if (store->IsMultiReg() && IsCandidateLclVarMultiReg(store))
    {
        *dstCount = static_cast<int>(compiler->lvaGetDesc(store->GetLclNum())->GetPromotedFieldCount());
        return BuildStoreLclVarMultiReg(store);
    }

    LclVarDsc* lcl = compiler->lvaGetDesc(store);
    GenTree*   src = store->GetOp(0);

    if (store->TypeIs(TYP_STRUCT) && !src->IsCall() && (!lcl->IsEnregisterable() || !src->OperIs(GT_LCL_VAR)))
    {
        ClassLayout*    layout = lcl->GetLayout();
        StructStoreKind kind   = GetStructStoreKind(true, layout, src);
        return BuildStructStore(store, kind, layout);
    }

    return BuildStoreLcl(store);
}

int LinearScan::BuildStoreLclFld(GenTreeLclFld* store)
{
    assert(store->OperIs(GT_STORE_LCL_FLD));

    if (store->TypeIs(TYP_STRUCT))
    {
        ClassLayout*    layout = store->AsLclFld()->GetLayout(compiler);
        StructStoreKind kind   = GetStructStoreKind(true, layout, store->GetOp(0));
        return BuildStructStore(store, kind, layout);
    }

    return BuildStoreLcl(store);
}

int LinearScan::BuildStoreLcl(GenTreeLclVarCommon* store)
{
    assert(store->OperIs(GT_STORE_LCL_VAR, GT_STORE_LCL_FLD));

    GenTree* src = store->GetOp(0);

#ifdef FEATURE_SIMD
    if (store->TypeIs(TYP_SIMD12))
    {
        if (src->isContained() && src->OperIs(GT_IND, GT_LCL_FLD, GT_LCL_VAR))
        {
            BuildInternalIntDef(store);
            int srcCount = src->OperIs(GT_IND) ? BuildIndirUses(src->AsIndir()) : 0;
            BuildInternalUses();
            return srcCount;
        }

        if (!src->OperIs(GT_CNS_INT))
        {
            // Need an additional register to extract upper 4 bytes of Vector3.
            BuildInternalFloatDef(store, allSIMDRegs());
        }
    }
#endif

    LclVarDsc*   lcl          = compiler->lvaGetDesc(store);
    RefPosition* singleUseRef = nullptr;
    int          srcCount;

<<<<<<< HEAD
    if (src->IsMultiRegNode())
=======
    if (op1->IsMultiRegNode() && (op1->GetMultiRegCount() > 1))
>>>>>>> 82f7144f
    {
        // This is the case where the source produces multiple registers.
        assert(store->OperIs(GT_STORE_LCL_VAR));

        srcCount = src->GetMultiRegCount();

        for (int i = 0; i < srcCount; ++i)
        {
            BuildUse(src, RBM_NONE, i);
        }

#ifdef TARGET_X86
        if (src->IsCall() && src->TypeIs(TYP_SIMD8))
        {
            BuildInternalFloatDef(store, allSIMDRegs());
            setInternalRegsDelayFree = true;
        }
#endif
    }
    else if (src->isContained() && src->OperIs(GT_BITCAST))
    {
        GenTree*  bitCastSrc   = src->AsUnOp()->GetOp(0);
        var_types registerType = bitCastSrc->GetType();

        singleUseRef = BuildUse(bitCastSrc, allRegs(registerType));

        Interval* srcInterval = singleUseRef->getInterval();
        assert(srcInterval->registerType == registerType);

        srcCount = 1;
    }
#ifndef TARGET_64BIT
    else if (varTypeIsLong(src->GetType()))
    {
        // GT_MUL_LONG is handled by the IsMultiRegNode case above.
        assert(src->OperIs(GT_LONG));
        assert(src->isContained());
        assert(!src->AsOp()->GetOp(0)->isContained() && !src->AsOp()->GetOp(1)->isContained());

        srcCount = BuildBinaryUses(src->AsOp());

        assert(srcCount == 2);
    }
#endif
    else if (src->isContained())
    {
        srcCount = 0;

#ifdef TARGET_XARCH
        if (src->OperIsRMWMemOp())
        {
            if (src->OperIsBinary() && !src->AsOp()->GetOp(1)->isContained())
            {
                regMaskTP regs = src->OperIsShiftOrRotate() ? RBM_RCX : RBM_NONE;
                BuildUse(src->AsOp()->GetOp(1), regs);

                if (src->OperIsShiftOrRotate())
                {
                    buildKillPositionsForNode(store, currentLoc + 1, RBM_RCX);
                }

                srcCount = 1;
            }
        }
        else if (varTypeIsSIMD(store->GetType()))
        {
            // This is the zero-init case, and we need a register to hold the zero.
            // (On Arm64 we can just store REG_ZR.)

            assert(src->IsHWIntrinsicZero());
            singleUseRef = BuildUse(src->AsHWIntrinsic()->GetOp(0));
            srcCount     = 1;
        }
#endif // TARGET_XARCH
    }
    else
    {
        regMaskTP srcCandidates = RBM_NONE;
#ifdef TARGET_X86
        if (varTypeIsByte(lcl->GetRegisterType(store)))
        {
            srcCandidates = allByteRegs();
        }
#endif

        singleUseRef = BuildUse(src, srcCandidates);
        srcCount     = 1;
    }

#ifdef TARGET_ARM
    if (store->OperIs(GT_STORE_LCL_FLD) && store->AsLclFld()->IsOffsetMisaligned())
    {
        BuildInternalIntDef(store); // to generate address.
        BuildInternalIntDef(store); // to move float into an int reg.

        if (store->TypeIs(TYP_DOUBLE))
        {
            BuildInternalIntDef(store); // to move the second half into an int reg.
        }
    }
#endif

#if defined(FEATURE_SIMD) || defined(TARGET_ARM)
    BuildInternalUses();
#endif

    if (isCandidateVar(lcl))
    {
        BuildStoreLclVarDef(store->AsLclVar(), lcl, singleUseRef, 0);
    }

    return srcCount;
}

int LinearScan::BuildStoreDynBlk(GenTreeDynBlk* store)
{
#ifdef TARGET_X86
    assert((store->GetKind() == StructStoreKind::RepStos) || (store->GetKind() == StructStoreKind::RepMovs));
    regMaskTP dstRegMask  = RBM_RDI;
    regMaskTP srcRegMask  = store->GetKind() == StructStoreKind::RepStos ? RBM_RAX : RBM_RSI;
    regMaskTP sizeRegMask = RBM_RCX;
#else
    assert((store->GetKind() == StructStoreKind::MemSet) || (store->GetKind() == StructStoreKind::MemCpy));
    regMaskTP dstRegMask  = RBM_ARG_0;
    regMaskTP srcRegMask  = RBM_ARG_1;
    regMaskTP sizeRegMask = RBM_ARG_2;
#endif

    BuildUse(store->GetAddr(), dstRegMask);
    BuildUse(store->GetValue(), srcRegMask);
    BuildUse(store->GetSize(), sizeRegMask);
    BuildKills(store, getKillSetForStructStore(store->GetKind()));

    return 3;
}

//------------------------------------------------------------------------
// BuildSimple: Builds use RefPositions for trees requiring no special handling
//
// Arguments:
//    tree      - The node of interest
//
// Return Value:
//    The number of use RefPositions created
//
int LinearScan::BuildSimple(GenTree* tree)
{
    unsigned kind     = tree->OperKind();
    int      srcCount = 0;
    if ((kind & GTK_LEAF) == 0)
    {
        assert((kind & GTK_SMPOP) != 0);
        srcCount = BuildBinaryUses(tree->AsOp());
    }
    if (tree->IsValue())
    {
        BuildDef(tree);
    }
    return srcCount;
}

int LinearScan::BuildReturn(GenTreeUnOp* ret)
{
    if (ret->TypeIs(TYP_VOID))
    {
        return 0;
    }

    GenTree* src = ret->GetOp(0);

#ifdef TARGET_X86
    if (ret->TypeIs(TYP_DOUBLE, TYP_FLOAT) || (ret->TypeIs(TYP_LONG) && src->TypeIs(TYP_DOUBLE)))
    {
        BuildUse(src);

        return 1;
    }
#endif

#ifndef TARGET_64BIT
    if (ret->TypeIs(TYP_LONG))
    {
        assert(src->OperIs(GT_LONG) && src->isContained());

        BuildUse(src->AsOp()->GetOp(0), RBM_LNGRET_LO);
        BuildUse(src->AsOp()->GetOp(1), RBM_LNGRET_HI);

        return 2;
    }
#endif

#if FEATURE_MULTIREG_RET
    if (GenTreeFieldList* list = src->IsFieldList())
    {
        assert(list->isContained());

        unsigned useCount = 0;

        for (GenTreeFieldList::Use& use : list->Uses())
        {
            BuildUse(use.GetNode(), genRegMask(compiler->info.retDesc.GetRegNum(useCount++)));
        }

        assert(useCount == compiler->info.retDesc.GetRegCount());
        return useCount;
    }
#endif

<<<<<<< HEAD
    if (src->isContained())
    {
        return 0;
    }

    const ReturnTypeDesc& retDesc = compiler->info.retDesc;

#if FEATURE_MULTIREG_RET
    if (retDesc.GetRegCount() > 1)
    {
        noway_assert(src->IsMultiRegCall());
        assert(varTypeIsStruct(ret->GetType()));

        if (GenTreeCall* call = src->IsCall())
=======
                int                   srcCount;
                ReturnTypeDesc        nonCallRetTypeDesc;
                const ReturnTypeDesc* pRetTypeDesc;
                if (op1->OperIs(GT_CALL))
                {
                    pRetTypeDesc = op1->AsCall()->GetReturnTypeDesc();
                }
                else
                {
                    assert(compiler->lvaEnregMultiRegVars);
                    LclVarDsc* varDsc = compiler->lvaGetDesc(op1->AsLclVar()->GetLclNum());
                    nonCallRetTypeDesc.InitializeStructReturnType(compiler, varDsc->GetStructHnd(),
                                                                  compiler->info.compCallConv);
                    pRetTypeDesc = &nonCallRetTypeDesc;
                    assert(compiler->lvaGetDesc(op1->AsLclVar()->GetLclNum())->lvFieldCnt ==
                           nonCallRetTypeDesc.GetReturnRegCount());
                }
                srcCount = pRetTypeDesc->GetReturnRegCount();
                // For any source that's coming from a different register file, we need to ensure that
                // we reserve the specific ABI register we need.
                bool hasMismatchedRegTypes = false;
                if (op1->IsMultiRegLclVar())
                {
                    for (int i = 0; i < srcCount; i++)
                    {
                        RegisterType srcType = regType(op1->AsLclVar()->GetFieldTypeByIndex(compiler, i));
                        RegisterType dstType = regType(pRetTypeDesc->GetReturnRegType(i));
                        if (srcType != dstType)
                        {
                            hasMismatchedRegTypes = true;
                            regMaskTP dstRegMask  = genRegMask(pRetTypeDesc->GetABIReturnReg(i));
                            if (varTypeUsesFloatReg(dstType))
                            {
                                buildInternalFloatRegisterDefForNode(tree, dstRegMask);
                            }
                            else
                            {
                                buildInternalIntRegisterDefForNode(tree, dstRegMask);
                            }
                        }
                    }
                }
                for (int i = 0; i < srcCount; i++)
                {
                    // We will build uses of the type of the operand registers/fields, and the codegen
                    // for return will move as needed.
                    if (!hasMismatchedRegTypes || (regType(op1->AsLclVar()->GetFieldTypeByIndex(compiler, i)) ==
                                                   regType(pRetTypeDesc->GetReturnRegType(i))))
                    {
                        BuildUse(op1, genRegMask(pRetTypeDesc->GetABIReturnReg(i)), i);
                    }
                    else
                    {
                        BuildUse(op1, RBM_NONE, i);
                    }
                }
                if (hasMismatchedRegTypes)
                {
                    buildInternalRegisterUses();
                }
                return srcCount;
            }
        }
        else
#endif // FEATURE_MULTIREG_RET
>>>>>>> 82f7144f
        {
            assert(retDesc.GetRegCount() == call->GetRegCount());

            for (unsigned i = 0; i < retDesc.GetRegCount(); i++)
            {
                assert(varTypeUsesFloatReg(retDesc.GetRegType(i)) == varTypeUsesFloatReg(call->GetRegType(i)));

                BuildUse(src, genRegMask(retDesc.GetRegNum(i)), i);
            }
        }

        return static_cast<int>(retDesc.GetRegCount());
    }
#endif // FEATURE_MULTIREG_RET

    BuildUse(src, genRegMask(retDesc.GetRegNum(0)));

    return 1;
}

//------------------------------------------------------------------------
// supportsSpecialPutArg: Determine if we can support specialPutArgs
//
// Return Value:
//    True iff specialPutArg intervals can be supported.
//
// Notes:
//    See below.
//

bool LinearScan::supportsSpecialPutArg()
{
#if defined(DEBUG) && defined(TARGET_X86)
    // On x86, `LSRA_LIMIT_CALLER` is too restrictive to allow the use of special put args: this stress mode
    // leaves only three registers allocatable--eax, ecx, and edx--of which the latter two are also used for the
    // first two integral arguments to a call. This can leave us with too few registers to succesfully allocate in
    // situations like the following:
    //
    //     t1026 =    lclVar    ref    V52 tmp35        u:3 REG NA <l:$3a1, c:$98d>
    //
    //             /--*  t1026  ref
    //     t1352 = *  putarg_reg ref    REG NA
    //
    //      t342 =    lclVar    int    V14 loc6         u:4 REG NA $50c
    //
    //      t343 =    const     int    1 REG NA $41
    //
    //             /--*  t342   int
    //             +--*  t343   int
    //      t344 = *  +         int    REG NA $495
    //
    //      t345 =    lclVar    int    V04 arg4         u:2 REG NA $100
    //
    //             /--*  t344   int
    //             +--*  t345   int
    //      t346 = *  %         int    REG NA $496
    //
    //             /--*  t346   int
    //     t1353 = *  putarg_reg int    REG NA
    //
    //     t1354 =    lclVar    ref    V52 tmp35         (last use) REG NA
    //
    //             /--*  t1354  ref
    //     t1355 = *  lea(b+0)  byref  REG NA
    //
    // Here, the first `putarg_reg` would normally be considered a special put arg, which would remove `ecx` from the
    // set of allocatable registers, leaving only `eax` and `edx`. The allocator will then fail to allocate a register
    // for the def of `t345` if arg4 is not a register candidate: the corresponding ref position will be constrained to
    // { `ecx`, `ebx`, `esi`, `edi` }, which `LSRA_LIMIT_CALLER` will further constrain to `ecx`, which will not be
    // available due to the special put arg.
    return getStressLimitRegs() != LSRA_LIMIT_CALLER;
#else
    return true;
#endif
}

int LinearScan::BuildPutArgReg(GenTreeUnOp* putArg)
{
    assert(putArg->OperIs(GT_PUTARG_REG));

    regNumber argReg = putArg->GetRegNum();
    assert(argReg != REG_NA);

    GenTree* src = putArg->GetOp(0);

    // To avoid redundant moves, have the argument operand computed in the
    // register in which the argument is passed to the call.
    regMaskTP    argRegMask = genRegMask(argReg);
    RefPosition* use        = BuildUse(src, argRegMask);
    int          srcCount   = 1;

    bool isSpecialPutArg = false;

    if (supportsSpecialPutArg() && isCandidateLclVar(src) && ((src->gtFlags & GTF_VAR_DEATH) == 0))
    {
        // This is the case for a "pass-through" copy of a lclVar.  In the case where it is a non-last-use,
        // we don't want the def of the copy to kill the lclVar register, if it is assigned the same register
        // (which is actually what we hope will happen).
        JITDUMP("Setting PUTARG_REG as a pass-through of a non-last use lclVar\n");

        assert(use->getInterval()->isLocalVar);

        // Preference the destination to the interval of the first register defined by the first operand.
        isSpecialPutArg = true;
    }

#ifdef TARGET_ARM
    if (putArg->TypeIs(TYP_LONG))
    {
        assert(src->OperIs(GT_BITCAST));

        regMaskTP nextArgRegMask = genRegMask(genRegArgNext(argReg));

        BuildUse(src, nextArgRegMask, 1);
        srcCount++;

        BuildDef(putArg, argRegMask, 0);
        BuildDef(putArg, nextArgRegMask, 1);
    }
    else
#endif
    {
        RefPosition* def = BuildDef(putArg, argRegMask);

        if (isSpecialPutArg)
        {
            def->getInterval()->isSpecialPutArg = true;
            def->getInterval()->assignRelatedInterval(use->getInterval());
        }
    }

    return srcCount;
}

//------------------------------------------------------------------------
// BuildGCWriteBarrier: Handle additional register requirements for a GC write barrier
//
int LinearScan::BuildGCWriteBarrier(GenTreeStoreInd* store)
{
    GenTree* addr = store->GetAddr();
    GenTree* src  = store->GetValue();

    // In the case where we are doing a helper assignment, even if the dst
    // is an indir through an lea, we need to actually instantiate the
    // lea in a register
    assert(!addr->isContained() && !src->isContained());

    regMaskTP addrCandidates = RBM_ARG_0;
    regMaskTP srcCandidates  = RBM_ARG_1;

#if defined(TARGET_ARM64)
    // the 'addr' goes into x14 (REG_WRITE_BARRIER_DST)
    // the 'src'  goes into x15 (REG_WRITE_BARRIER_SRC)
    //
    addrCandidates = RBM_WRITE_BARRIER_DST;
    srcCandidates  = RBM_WRITE_BARRIER_SRC;
#elif defined(TARGET_X86) && NOGC_WRITE_BARRIERS
    if (compiler->codeGen->genUseOptimizedWriteBarriers())
    {
        // Special write barrier:
        // op1 (addr) goes into REG_WRITE_BARRIER (rdx) and
        // op2 (src) goes into any int register.
        addrCandidates = RBM_WRITE_BARRIER;
        srcCandidates  = RBM_WRITE_BARRIER_SRC;
    }
#endif // defined(TARGET_X86) && NOGC_WRITE_BARRIERS

    BuildUse(addr, addrCandidates);
    BuildUse(src, srcCandidates);

    regMaskTP killMask = getKillSetForStoreInd(store);
    buildKillPositionsForNode(store, currentLoc + 1, killMask);
    return 2;
}

//------------------------------------------------------------------------
// BuildCmp: Set the register requirements for a compare.
//
// Arguments:
//    tree      - The node of interest
//
// Return Value:
//    None.
//
int LinearScan::BuildCmp(GenTree* tree)
{
    assert(tree->OperIsCompare() || tree->OperIs(GT_CMP) || tree->OperIs(GT_JCMP));
    regMaskTP dstCandidates = RBM_NONE;
    regMaskTP op1Candidates = RBM_NONE;
    regMaskTP op2Candidates = RBM_NONE;
    GenTree*  op1           = tree->gtGetOp1();
    GenTree*  op2           = tree->gtGetOp2();

#ifdef TARGET_X86
    // If the compare is used by a jump, we just need to set the condition codes. If not, then we need
    // to store the result into the low byte of a register, which requires the dst be a byteable register.
    if (tree->TypeGet() != TYP_VOID)
    {
        dstCandidates = allByteRegs();
    }
    bool needByteRegs = false;
    if (varTypeIsByte(tree))
    {
        if (!varTypeIsFloating(op1))
        {
            needByteRegs = true;
        }
    }
    // Example1: GT_EQ(int, op1 of type ubyte, op2 of type ubyte) - in this case codegen uses
    // ubyte as the result of comparison and if the result needs to be materialized into a reg
    // simply zero extend it to TYP_INT size.  Here is an example of generated code:
    //         cmp dl, byte ptr[addr mode]
    //         movzx edx, dl
    else if (varTypeIsByte(op1) && varTypeIsByte(op2))
    {
        needByteRegs = true;
    }
    // Example2: GT_EQ(int, op1 of type ubyte, op2 is GT_CNS_INT) - in this case codegen uses
    // ubyte as the result of the comparison and if the result needs to be materialized into a reg
    // simply zero extend it to TYP_INT size.
    else if (varTypeIsByte(op1) && op2->IsCnsIntOrI())
    {
        needByteRegs = true;
    }
    // Example3: GT_EQ(int, op1 is GT_CNS_INT, op2 of type ubyte) - in this case codegen uses
    // ubyte as the result of the comparison and if the result needs to be materialized into a reg
    // simply zero extend it to TYP_INT size.
    else if (op1->IsCnsIntOrI() && varTypeIsByte(op2))
    {
        needByteRegs = true;
    }
    if (needByteRegs)
    {
        if (!op1->isContained())
        {
            op1Candidates = allByteRegs();
        }
        if (!op2->isContained())
        {
            op2Candidates = allByteRegs();
        }
    }
#endif // TARGET_X86

    int srcCount = BuildOperandUses(op1, op1Candidates);
    srcCount += BuildOperandUses(op2, op2Candidates);
    if (tree->TypeGet() != TYP_VOID)
    {
        BuildDef(tree, dstCandidates);
    }
    return srcCount;
}

int LinearScan::BuildInstr(GenTreeInstr* instr)
{
    int srcCount = 0;

    for (GenTreeInstr::Use& use : instr->Uses())
    {
        BuildUse(use.GetNode());
        srcCount++;
    }

    if (!instr->TypeIs(TYP_VOID))
    {
        BuildDef(instr);
    }

    return srcCount;
}<|MERGE_RESOLUTION|>--- conflicted
+++ resolved
@@ -1512,23 +1512,9 @@
             }
             else
             {
-                const GenTreeCall*          call      = defNode->AsCall();
-                const CORINFO_CLASS_HANDLE  retClsHnd = call->gtRetClsHnd;
-                Compiler::structPassingKind howToReturnStruct;
-                regType = compiler->getReturnTypeForStruct(retClsHnd, call->GetUnmanagedCallConv(), &howToReturnStruct);
-                if (howToReturnStruct == Compiler::SPK_ByValueAsHfa)
-                {
-                    regType = compiler->GetHfaType(retClsHnd);
-                }
-#if defined(TARGET_ARM64)
-                else if (howToReturnStruct == Compiler::SPK_ByValue)
-                {
-                    // TODO-Cleanup: add a new Compiler::SPK for this case.
-                    // This is the case when 16-byte struct is returned as [x0, x1].
-                    // We don't need a partial callee save.
-                    regType = TYP_LONG;
-                }
-#endif // TARGET_ARM64
+                // TODO-MIKE-Review: This change came from main and it's not
+                // clear how it works for unix-x64 ABI.
+                regType = defNode->AsCall()->GetRetDesc()->GetRegType(0);
             }
             assert((regType != TYP_STRUCT) && (regType != TYP_UNDEF));
         }
@@ -3284,7 +3270,7 @@
     LclVarDsc* lcl = compiler->lvaGetDesc(store);
     GenTree*   src = store->GetOp(0);
 
-    if (store->TypeIs(TYP_STRUCT) && !src->IsCall() && (!lcl->IsEnregisterable() || !src->OperIs(GT_LCL_VAR)))
+    if (store->TypeIs(TYP_STRUCT) && !src->IsCall())
     {
         ClassLayout*    layout = lcl->GetLayout();
         StructStoreKind kind   = GetStructStoreKind(true, layout, src);
@@ -3337,11 +3323,7 @@
     RefPosition* singleUseRef = nullptr;
     int          srcCount;
 
-<<<<<<< HEAD
-    if (src->IsMultiRegNode())
-=======
-    if (op1->IsMultiRegNode() && (op1->GetMultiRegCount() > 1))
->>>>>>> 82f7144f
+    if (src->IsMultiRegNode() && (src->GetMultiRegCount() > 1))
     {
         // This is the case where the source produces multiple registers.
         assert(store->OperIs(GT_STORE_LCL_VAR));
@@ -3550,7 +3532,6 @@
     }
 #endif
 
-<<<<<<< HEAD
     if (src->isContained())
     {
         return 0;
@@ -3565,73 +3546,6 @@
         assert(varTypeIsStruct(ret->GetType()));
 
         if (GenTreeCall* call = src->IsCall())
-=======
-                int                   srcCount;
-                ReturnTypeDesc        nonCallRetTypeDesc;
-                const ReturnTypeDesc* pRetTypeDesc;
-                if (op1->OperIs(GT_CALL))
-                {
-                    pRetTypeDesc = op1->AsCall()->GetReturnTypeDesc();
-                }
-                else
-                {
-                    assert(compiler->lvaEnregMultiRegVars);
-                    LclVarDsc* varDsc = compiler->lvaGetDesc(op1->AsLclVar()->GetLclNum());
-                    nonCallRetTypeDesc.InitializeStructReturnType(compiler, varDsc->GetStructHnd(),
-                                                                  compiler->info.compCallConv);
-                    pRetTypeDesc = &nonCallRetTypeDesc;
-                    assert(compiler->lvaGetDesc(op1->AsLclVar()->GetLclNum())->lvFieldCnt ==
-                           nonCallRetTypeDesc.GetReturnRegCount());
-                }
-                srcCount = pRetTypeDesc->GetReturnRegCount();
-                // For any source that's coming from a different register file, we need to ensure that
-                // we reserve the specific ABI register we need.
-                bool hasMismatchedRegTypes = false;
-                if (op1->IsMultiRegLclVar())
-                {
-                    for (int i = 0; i < srcCount; i++)
-                    {
-                        RegisterType srcType = regType(op1->AsLclVar()->GetFieldTypeByIndex(compiler, i));
-                        RegisterType dstType = regType(pRetTypeDesc->GetReturnRegType(i));
-                        if (srcType != dstType)
-                        {
-                            hasMismatchedRegTypes = true;
-                            regMaskTP dstRegMask  = genRegMask(pRetTypeDesc->GetABIReturnReg(i));
-                            if (varTypeUsesFloatReg(dstType))
-                            {
-                                buildInternalFloatRegisterDefForNode(tree, dstRegMask);
-                            }
-                            else
-                            {
-                                buildInternalIntRegisterDefForNode(tree, dstRegMask);
-                            }
-                        }
-                    }
-                }
-                for (int i = 0; i < srcCount; i++)
-                {
-                    // We will build uses of the type of the operand registers/fields, and the codegen
-                    // for return will move as needed.
-                    if (!hasMismatchedRegTypes || (regType(op1->AsLclVar()->GetFieldTypeByIndex(compiler, i)) ==
-                                                   regType(pRetTypeDesc->GetReturnRegType(i))))
-                    {
-                        BuildUse(op1, genRegMask(pRetTypeDesc->GetABIReturnReg(i)), i);
-                    }
-                    else
-                    {
-                        BuildUse(op1, RBM_NONE, i);
-                    }
-                }
-                if (hasMismatchedRegTypes)
-                {
-                    buildInternalRegisterUses();
-                }
-                return srcCount;
-            }
-        }
-        else
-#endif // FEATURE_MULTIREG_RET
->>>>>>> 82f7144f
         {
             assert(retDesc.GetRegCount() == call->GetRegCount());
 
