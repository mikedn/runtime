// Licensed to the .NET Foundation under one or more agreements.
// The .NET Foundation licenses this file to you under the MIT license.

/*XXXXXXXXXXXXXXXXXXXXXXXXXXXXXXXXXXXXXXXXXXXXXXXXXXXXXXXXXXXXXXXXXXXXXXXXXXXXX
XXXXXXXXXXXXXXXXXXXXXXXXXXXXXXXXXXXXXXXXXXXXXXXXXXXXXXXXXXXXXXXXXXXXXXXXXXXXXXX
XX                                                                           XX
XX                    Inline functions                                       XX
XX                                                                           XX
XX                                                                           XX
XXXXXXXXXXXXXXXXXXXXXXXXXXXXXXXXXXXXXXXXXXXXXXXXXXXXXXXXXXXXXXXXXXXXXXXXXXXXXXX
XXXXXXXXXXXXXXXXXXXXXXXXXXXXXXXXXXXXXXXXXXXXXXXXXXXXXXXXXXXXXXXXXXXXXXXXXXXXXXX
*/

#ifndef _COMPILER_HPP_
#define _COMPILER_HPP_

#include "emit.h" // for emitter::emitAddLabel

#include "bitvec.h"

#include "compilerbitsettraits.hpp"

/*
XXXXXXXXXXXXXXXXXXXXXXXXXXXXXXXXXXXXXXXXXXXXXXXXXXXXXXXXXXXXXXXXXXXXXXXXXXXXXXX
XXXXXXXXXXXXXXXXXXXXXXXXXXXXXXXXXXXXXXXXXXXXXXXXXXXXXXXXXXXXXXXXXXXXXXXXXXXXXXX
XX                                                                           XX
XX  Miscellaneous utility functions. Some of these are defined in Utils.cpp  XX
XX                                                                           XX
XXXXXXXXXXXXXXXXXXXXXXXXXXXXXXXXXXXXXXXXXXXXXXXXXXXXXXXXXXXXXXXXXXXXXXXXXXXXXXX
XXXXXXXXXXXXXXXXXXXXXXXXXXXXXXXXXXXXXXXXXXXXXXXXXXXXXXXXXXXXXXXXXXXXXXXXXXXXXXX
*/

/*****************************************************************************/
/*****************************************************************************/

inline bool getInlinePInvokeEnabled()
{
#ifdef DEBUG
    return JitConfig.JitPInvokeEnabled() && !JitConfig.StressCOMCall();
#else
    return true;
#endif
}

// Enforce float narrowing for buggy compilers (notably preWhidbey VC)
inline float forceCastToFloat(double d)
{
    Volatile<float> f = (float)d;
    return f;
}

// Enforce UInt32 narrowing for buggy compilers (notably Whidbey Beta 2 LKG)
inline UINT32 forceCastToUInt32(double d)
{
    Volatile<UINT32> u = (UINT32)d;
    return u;
}

/*****************************************************************************
 *
 *  Return the lowest bit that is set
 */

template <typename T>
inline T genFindLowestBit(T value)
{
    return (value & (0 - value));
}

/*****************************************************************************/
/*****************************************************************************
 *
 *  Return the highest bit that is set (that is, a mask that includes just the highest bit).
 *  TODO-ARM64-Throughput: we should convert these to use the _BitScanReverse() / _BitScanReverse64()
 *  compiler intrinsics, but our CRT header file intrin.h doesn't define these for ARM64 yet.
 */

inline unsigned int genFindHighestBit(unsigned int mask)
{
    assert(mask != 0);
    unsigned int bit = 1U << ((sizeof(unsigned int) * 8) - 1); // start looking at the top
    while ((bit & mask) == 0)
    {
        bit >>= 1;
    }
    return bit;
}

inline unsigned __int64 genFindHighestBit(unsigned __int64 mask)
{
    assert(mask != 0);
    unsigned __int64 bit = 1ULL << ((sizeof(unsigned __int64) * 8) - 1); // start looking at the top
    while ((bit & mask) == 0)
    {
        bit >>= 1;
    }
    return bit;
}

#if 0
// TODO-ARM64-Cleanup: These should probably be the implementation, when intrin.h is updated for ARM64
inline
unsigned int genFindHighestBit(unsigned int mask)
{
    assert(mask != 0);
    unsigned int index;
    _BitScanReverse(&index, mask);
    return 1L << index;
}

inline
unsigned __int64 genFindHighestBit(unsigned __int64 mask)
{
    assert(mask != 0);
    unsigned int index;
    _BitScanReverse64(&index, mask);
    return 1LL << index;
}
#endif // 0

/*****************************************************************************
*
*  Return true if the given 64-bit value has exactly zero or one bits set.
*/

template <typename T>
inline bool genMaxOneBit(T value)
{
    return (value & (value - 1)) == 0;
}

/*****************************************************************************
*
*  Return true if the given 32-bit value has exactly zero or one bits set.
*/

inline bool genMaxOneBit(unsigned value)
{
    return (value & (value - 1)) == 0;
}

/*****************************************************************************
*
*  Return true if the given 64-bit value has exactly one bit set.
*/

template <typename T>
inline bool genExactlyOneBit(T value)
{
    return ((value != 0) && genMaxOneBit(value));
}

/*****************************************************************************
*
*  Return true if the given 32-bit value has exactly zero or one bits set.
*/

inline bool genExactlyOneBit(unsigned value)
{
    return ((value != 0) && genMaxOneBit(value));
}

/*****************************************************************************
 *
 *  Given a value that has exactly one bit set, return the position of that
 *  bit, in other words return the logarithm in base 2 of the given value.
 */
inline unsigned genLog2(unsigned value)
{
    return BitPosition(value);
}

// Given an unsigned 64-bit value, returns the lower 32-bits in unsigned format
//
inline unsigned ulo32(unsigned __int64 value)
{
    return static_cast<unsigned>(value);
}

// Given an unsigned 64-bit value, returns the upper 32-bits in unsigned format
//
inline unsigned uhi32(unsigned __int64 value)
{
    return static_cast<unsigned>(value >> 32);
}

/*****************************************************************************
 *
 *  Given a value that has exactly one bit set, return the position of that
 *  bit, in other words return the logarithm in base 2 of the given value.
 */

inline unsigned genLog2(unsigned __int64 value)
{
    unsigned lo32 = ulo32(value);
    unsigned hi32 = uhi32(value);

    if (lo32 != 0)
    {
        assert(hi32 == 0);
        return genLog2(lo32);
    }
    else
    {
        return genLog2(hi32) + 32;
    }
}

/*****************************************************************************
 *
 *  Return the lowest bit that is set in the given register mask.
 */

inline regMaskTP genFindLowestReg(regMaskTP value)
{
    return (regMaskTP)genFindLowestBit(value);
}

/*****************************************************************************
 *
 *  A rather simple routine that counts the number of bits in a given number.
 */

template <typename T>
inline unsigned genCountBits(T bits)
{
    unsigned cnt = 0;

    while (bits)
    {
        cnt++;
        bits -= genFindLowestBit(bits);
    }

    return cnt;
}

/*****************************************************************************
 *
 *  Given 3 masks value, end, start, returns the bits of value between start
 *  and end (exclusive).
 *
 *  value[bitNum(end) - 1, bitNum(start) + 1]
 */

inline unsigned __int64 BitsBetween(unsigned __int64 value, unsigned __int64 end, unsigned __int64 start)
{
    assert(start != 0);
    assert(start < end);
    assert((start & (start - 1)) == 0);
    assert((end & (end - 1)) == 0);

    return value & ~((start - 1) | start) & // Ones to the left of set bit in the start mask.
           (end - 1);                       // Ones to the right of set bit in the end mask.
}

/*****************************************************************************
 * Returns true if value is between [start..end).
 * The comparison is inclusive of start, exclusive of end.
 */

/* static */
inline bool Compiler::jitIsBetween(unsigned value, unsigned start, unsigned end)
{
    return start <= value && value < end;
}

/*****************************************************************************
 * Returns true if value is between [start..end].
 * The comparison is inclusive of both start and end.
 */

/* static */
inline bool Compiler::jitIsBetweenInclusive(unsigned value, unsigned start, unsigned end)
{
    return start <= value && value <= end;
}

/******************************************************************************************
 * Return the EH descriptor for the given region index.
 */
inline EHblkDsc* Compiler::ehGetDsc(unsigned regionIndex)
{
    assert(regionIndex < compHndBBtabCount);
    return &compHndBBtab[regionIndex];
}

/******************************************************************************************
 * Return the EH descriptor index of the enclosing try, for the given region index.
 */
inline unsigned Compiler::ehGetEnclosingTryIndex(unsigned regionIndex)
{
    return ehGetDsc(regionIndex)->ebdEnclosingTryIndex;
}

/******************************************************************************************
 * Return the EH descriptor index of the enclosing handler, for the given region index.
 */
inline unsigned Compiler::ehGetEnclosingHndIndex(unsigned regionIndex)
{
    return ehGetDsc(regionIndex)->ebdEnclosingHndIndex;
}

/******************************************************************************************
 * Return the EH index given a region descriptor.
 */
inline unsigned Compiler::ehGetIndex(EHblkDsc* ehDsc)
{
    assert(compHndBBtab <= ehDsc && ehDsc < compHndBBtab + compHndBBtabCount);
    return (unsigned)(ehDsc - compHndBBtab);
}

/******************************************************************************************
 * Return the EH descriptor for the most nested 'try' region this BasicBlock is a member of
 * (or nullptr if this block is not in a 'try' region).
 */
inline EHblkDsc* Compiler::ehGetBlockTryDsc(BasicBlock* block)
{
    if (!block->hasTryIndex())
    {
        return nullptr;
    }

    return ehGetDsc(block->getTryIndex());
}

/******************************************************************************************
 * Return the EH descriptor for the most nested filter or handler region this BasicBlock is a member of
 * (or nullptr if this block is not in a filter or handler region).
 */
inline EHblkDsc* Compiler::ehGetBlockHndDsc(BasicBlock* block)
{
    if (!block->hasHndIndex())
    {
        return nullptr;
    }

    return ehGetDsc(block->getHndIndex());
}

#if defined(FEATURE_EH_FUNCLETS)

/*****************************************************************************
 *  Get the FuncInfoDsc for the funclet we are currently generating code for.
 *  This is only valid during codegen.
 *
 */
inline FuncInfoDsc* Compiler::funCurrentFunc()
{
    return funGetFunc(compCurrFuncIdx);
}

/*****************************************************************************
 *  Change which funclet we are currently generating code for.
 *  This is only valid after funclets are created.
 *
 */
inline void Compiler::funSetCurrentFunc(unsigned funcIdx)
{
    assert(fgFuncletsCreated);
    assert(FitsIn<unsigned short>(funcIdx));
    noway_assert(funcIdx < compFuncInfoCount);
    compCurrFuncIdx = (unsigned short)funcIdx;
}

/*****************************************************************************
 *  Get the FuncInfoDsc for the given funclet.
 *  This is only valid after funclets are created.
 *
 */
inline FuncInfoDsc* Compiler::funGetFunc(unsigned funcIdx)
{
    assert(fgFuncletsCreated);
    assert(funcIdx < compFuncInfoCount);
    return &compFuncInfos[funcIdx];
}

/*****************************************************************************
 *  Get the funcIdx for the EH funclet that begins with block.
 *  This is only valid after funclets are created.
 *  It is only valid for blocks marked with BBF_FUNCLET_BEG because
 *  otherwise we would have to do a more expensive check to determine
 *  if this should return the filter funclet or the filter handler funclet.
 *
 */
inline unsigned Compiler::funGetFuncIdx(BasicBlock* block)
{
    assert(fgFuncletsCreated);
    assert(block->bbFlags & BBF_FUNCLET_BEG);

    EHblkDsc*    eh      = ehGetDsc(block->getHndIndex());
    unsigned int funcIdx = eh->ebdFuncIndex;
    if (eh->ebdHndBeg != block)
    {
        // If this is a filter EH clause, but we want the funclet
        // for the filter (not the filter handler), it is the previous one
        noway_assert(eh->HasFilter());
        noway_assert(eh->ebdFilter == block);
        assert(funGetFunc(funcIdx)->funKind == FUNC_HANDLER);
        assert(funGetFunc(funcIdx)->funEHIndex == funGetFunc(funcIdx - 1)->funEHIndex);
        assert(funGetFunc(funcIdx - 1)->funKind == FUNC_FILTER);
        funcIdx--;
    }

    return funcIdx;
}

#else // !FEATURE_EH_FUNCLETS

/*****************************************************************************
 *  Get the FuncInfoDsc for the funclet we are currently generating code for.
 *  This is only valid during codegen.  For non-funclet platforms, this is
 *  always the root function.
 *
 */
inline FuncInfoDsc* Compiler::funCurrentFunc()
{
    return &compFuncInfoRoot;
}

/*****************************************************************************
 *  Change which funclet we are currently generating code for.
 *  This is only valid after funclets are created.
 *
 */
inline void Compiler::funSetCurrentFunc(unsigned funcIdx)
{
    assert(funcIdx == 0);
}

/*****************************************************************************
 *  Get the FuncInfoDsc for the givven funclet.
 *  This is only valid after funclets are created.
 *
 */
inline FuncInfoDsc* Compiler::funGetFunc(unsigned funcIdx)
{
    assert(funcIdx == 0);
    return &compFuncInfoRoot;
}

/*****************************************************************************
 *  No funclets, so always 0.
 *
 */
inline unsigned Compiler::funGetFuncIdx(BasicBlock* block)
{
    return 0;
}

#endif // !FEATURE_EH_FUNCLETS

//------------------------------------------------------------------------------
// genRegNumFromMask : Maps a single register mask to a register number.
//
// Arguments:
//    mask - the register mask
//
// Return Value:
//    The number of the register contained in the mask.
//
// Assumptions:
//    The mask contains one and only one register.

inline regNumber genRegNumFromMask(regMaskTP mask)
{
    assert(mask != 0); // Must have one bit set, so can't have a mask of zero

    /* Convert the mask to a register number */

    regNumber regNum = (regNumber)genLog2(mask);

    /* Make sure we got it right */

    assert(genRegMask(regNum) == mask);

    return regNum;
}

//------------------------------------------------------------------------------
// genSmallTypeCanRepresentValue: Checks if a value can be represented by a given small type.
//
// Arguments:
//    value - the value to check
//    type  - the type
//
// Return Value:
//    True if the value is representable, false otherwise.

inline bool genSmallTypeCanRepresentValue(var_types type, ssize_t value)
{
    return varTypeSmallIntCanRepresentValue(type, value);
}

/*****************************************************************************
 *
 *  Return the size in bytes of the given type.
 */

extern const BYTE genTypeSizes[TYP_COUNT];

template <class T>
inline unsigned genTypeSize(T value)
{
    assert((unsigned)TypeGet(value) < _countof(genTypeSizes));

    return genTypeSizes[TypeGet(value)];
}

/*****************************************************************************
 *
 *  Return the "stack slot count" of the given type.
 *      returns 1 for 32-bit types and 2 for 64-bit types.
 */

extern const BYTE genTypeStSzs[TYP_COUNT];

template <class T>
inline unsigned genTypeStSz(T value)
{
    assert((unsigned)TypeGet(value) < _countof(genTypeStSzs));

    return genTypeStSzs[TypeGet(value)];
}

/*****************************************************************************
 *
 *  Return the number of registers required to hold a value of the given type.
 */

/*****************************************************************************
 *
 *  The following function maps a 'precise' type to an actual type as seen
 *  by the VM (for example, 'byte' maps to 'int').
 */

<<<<<<< HEAD
inline var_types genActualType(var_types type)
{
    return varActualType(type);
}

/*****************************************************************************/

inline var_types genUnsignedType(var_types type)
{
    return varTypeToUnsigned(type);
}

/*****************************************************************************/

inline var_types genSignedType(var_types type)
{
    /* Force non-small unsigned type into corresponding signed type */
    /* Note that we leave the small types alone */

    switch (type)
    {
        case TYP_UINT:
            type = TYP_INT;
            break;
        case TYP_ULONG:
            type = TYP_LONG;
            break;
        default:
            break;
    }
=======
extern const BYTE genActualTypes[TYP_COUNT];

template <class T>
inline var_types genActualType(T value)
{
    /* Spot check to make certain the table is in synch with the enum */
    assert(genActualTypes[TYP_DOUBLE] == TYP_DOUBLE);
    assert(genActualTypes[TYP_REF] == TYP_REF);

    assert((unsigned)TypeGet(value) < sizeof(genActualTypes));
>>>>>>> 82f7144f

    return (var_types)genActualTypes[TypeGet(value)];
}

/*****************************************************************************
 *  Can this type be passed as a parameter in a register?
 */

inline bool isRegParamType(var_types type)
{
#if defined(TARGET_X86)
    return (type <= TYP_INT || type == TYP_REF || type == TYP_BYREF);
#else  // !TARGET_X86
    return true;
#endif // !TARGET_X86
}

#ifdef DEBUG

inline const char* varTypeGCstring(var_types type)
{
    switch (type)
    {
        case TYP_REF:
            return "gcr";
        case TYP_BYREF:
            return "byr";
        default:
            return "non";
    }
}

#endif

/*****************************************************************************/

const char* varTypeName(var_types);

/*****************************************************************************/
//  Helpers to pull little-endian values out of a byte stream.

inline unsigned __int8 getU1LittleEndian(const BYTE* ptr)
{
    return *(UNALIGNED unsigned __int8*)ptr;
}

inline unsigned __int16 getU2LittleEndian(const BYTE* ptr)
{
    return GET_UNALIGNED_VAL16(ptr);
}

inline unsigned __int32 getU4LittleEndian(const BYTE* ptr)
{
    return GET_UNALIGNED_VAL32(ptr);
}

inline signed __int8 getI1LittleEndian(const BYTE* ptr)
{
    return *(UNALIGNED signed __int8*)ptr;
}

inline signed __int16 getI2LittleEndian(const BYTE* ptr)
{
    return GET_UNALIGNED_VAL16(ptr);
}

inline signed __int32 getI4LittleEndian(const BYTE* ptr)
{
    return GET_UNALIGNED_VAL32(ptr);
}

inline signed __int64 getI8LittleEndian(const BYTE* ptr)
{
    return GET_UNALIGNED_VAL64(ptr);
}

inline float getR4LittleEndian(const BYTE* ptr)
{
    __int32 val = getI4LittleEndian(ptr);
    return *(float*)&val;
}

inline double getR8LittleEndian(const BYTE* ptr)
{
    __int64 val = getI8LittleEndian(ptr);
    return *(double*)&val;
}

#ifdef DEBUG
const char* genES2str(BitVecTraits* traits, EXPSET_TP set);
const char* refCntWtd2str(BasicBlock::weight_t refCntWtd);
#endif

/*
XXXXXXXXXXXXXXXXXXXXXXXXXXXXXXXXXXXXXXXXXXXXXXXXXXXXXXXXXXXXXXXXXXXXXXXXXXXXXXX
XXXXXXXXXXXXXXXXXXXXXXXXXXXXXXXXXXXXXXXXXXXXXXXXXXXXXXXXXXXXXXXXXXXXXXXXXXXXXXX
XX                          GenTree                                          XX
XX                      Inline functions                                     XX
XX                                                                           XX
XXXXXXXXXXXXXXXXXXXXXXXXXXXXXXXXXXXXXXXXXXXXXXXXXXXXXXXXXXXXXXXXXXXXXXXXXXXXXXX
XXXXXXXXXXXXXXXXXXXXXXXXXXXXXXXXXXXXXXXXXXXXXXXXXXXXXXXXXXXXXXXXXXXXXXXXXXXXXXX
*/

void* GenTree::operator new(size_t sz, Compiler* comp, genTreeOps oper)
{
    size_t size = GenTree::s_gtNodeSizes[oper];

#if MEASURE_NODE_SIZE
    genNodeSizeStats.genTreeNodeCnt += 1;
    genNodeSizeStats.genTreeNodeSize += size;
    genNodeSizeStats.genTreeNodeActualSize += sz;

    genNodeSizeStatsPerFunc.genTreeNodeCnt += 1;
    genNodeSizeStatsPerFunc.genTreeNodeSize += size;
    genNodeSizeStatsPerFunc.genTreeNodeActualSize += sz;
#endif // MEASURE_NODE_SIZE

    assert(size >= sz);
    return comp->getAllocator(CMK_ASTNode).allocate<char>(size);
}

inline GenTree::GenTree(genTreeOps oper, var_types type DEBUGARG(bool largeNode))
    : gtOper(oper)
    , gtType(type)
#ifdef DEBUG
    , gtTreeID(JitTls::GetCompiler()->compGenTreeID++)
#endif
{
#ifdef DEBUG
    if ((s_gtNodeSizes[oper] == TREE_NODE_SZ_SMALL) && !largeNode)
    {
        gtDebugFlags |= GTF_DEBUG_NODE_SMALL;
    }
    else if ((s_gtNodeSizes[oper] == TREE_NODE_SZ_LARGE) || largeNode)
    {
        gtDebugFlags |= GTF_DEBUG_NODE_LARGE;
    }
    else
    {
        assert(!"bogus node size");
    }
#endif

#if COUNT_AST_OPERS
    InterlockedIncrement(&s_gtNodeCounts[oper]);
#endif
<<<<<<< HEAD
=======

#ifdef DEBUG
    gtSeqNum = 0;
    gtUseNum = -1;
    gtTreeID = JitTls::GetCompiler()->compGenTreeID++;
    gtVNPair.SetBoth(ValueNumStore::NoVN);
    gtRegTag   = GT_REGTAG_NONE;
    gtOperSave = GT_NONE;
#endif
>>>>>>> 82f7144f
}

inline Statement* Compiler::gtNewStmt(GenTree* expr, IL_OFFSETX offset)
{
    return new (getAllocator(CMK_ASTNode)) Statement(expr, offset DEBUGARG(compStatementID++));
}

/*****************************************************************************/

inline GenTree* Compiler::gtNewOperNode(genTreeOps oper, var_types type, GenTree* op1, bool doSimplifications)
{
    assert((GenTree::OperKind(oper) & (GTK_UNOP | GTK_BINOP)) != 0);
    assert((GenTree::OperKind(oper) & GTK_EXOP) ==
           0); // Can't use this to construct any types that extend unary/binary operator.
    assert(op1 != nullptr || oper == GT_RETFILT || oper == GT_NOP || (oper == GT_RETURN && type == TYP_VOID));

    return new (this, oper) GenTreeOp(oper, type, op1, nullptr);
}

// Returns an opcode that is of the largest node size in use.
inline genTreeOps LargeOpOpcode()
{
    assert(GenTree::s_gtNodeSizes[GT_CALL] == TREE_NODE_SZ_LARGE);
    return GT_CALL;
}

/******************************************************************************
 *
 * Use to create nodes which may later be morphed to another (big) operator
 */

inline GenTree* Compiler::gtNewLargeOperNode(genTreeOps oper, var_types type, GenTree* op1, GenTree* op2)
{
    assert((GenTree::OperKind(oper) & (GTK_UNOP | GTK_BINOP)) != 0);
    // Can't use this to construct any types that extend unary/binary operator.
    assert((GenTree::OperKind(oper) & GTK_EXOP) == 0);
    assert(GenTree::s_gtNodeSizes[oper] == TREE_NODE_SZ_SMALL);
    // Allocate a large node
    GenTree* node = new (this, LargeOpOpcode()) GenTreeOp(oper, type, op1, op2 DEBUGARG(/*largeNode*/ true));
    return node;
}

/*****************************************************************************
 *
 *  allocates a integer constant entry that represents a handle (something
 *  that may need to be fixed up).
 */

inline GenTreeIntCon* Compiler::gtNewIconHandleNode(size_t value, GenTreeFlags flags, FieldSeqNode* fieldSeq)
{
    assert((flags & GTF_ICON_HDL_MASK) != 0);

    if (fieldSeq == nullptr)
    {
        fieldSeq = FieldSeqStore::NotAField();
    }

    GenTreeIntCon* node = new (this, GT_CNS_INT) GenTreeIntCon(TYP_I_IMPL, value, fieldSeq);
    node->gtFlags |= flags;
    return node;
}

/*****************************************************************************
 *
 *  It may not be allowed to embed HANDLEs directly into the JITed code (for eg,
 *  as arguments to JIT helpers). Get a corresponding value that can be embedded.
 *  These are versions for each specific type of HANDLE
 */

inline GenTree* Compiler::gtNewIconEmbScpHndNode(CORINFO_MODULE_HANDLE scpHnd)
{
    void *embedScpHnd, *pEmbedScpHnd;

    embedScpHnd = (void*)info.compCompHnd->embedModuleHandle(scpHnd, &pEmbedScpHnd);

    assert((!embedScpHnd) != (!pEmbedScpHnd));

    return gtNewIconEmbHndNode(embedScpHnd, pEmbedScpHnd, GTF_ICON_SCOPE_HDL, scpHnd);
}

//-----------------------------------------------------------------------------

inline GenTree* Compiler::gtNewIconEmbClsHndNode(CORINFO_CLASS_HANDLE clsHnd)
{
    void *embedClsHnd, *pEmbedClsHnd;

    embedClsHnd = (void*)info.compCompHnd->embedClassHandle(clsHnd, &pEmbedClsHnd);

    assert((!embedClsHnd) != (!pEmbedClsHnd));

    return gtNewIconEmbHndNode(embedClsHnd, pEmbedClsHnd, GTF_ICON_CLASS_HDL, clsHnd);
}

//-----------------------------------------------------------------------------

inline GenTree* Compiler::gtNewIconEmbMethHndNode(CORINFO_METHOD_HANDLE methHnd)
{
    void *embedMethHnd, *pEmbedMethHnd;

    embedMethHnd = (void*)info.compCompHnd->embedMethodHandle(methHnd, &pEmbedMethHnd);

    assert((!embedMethHnd) != (!pEmbedMethHnd));

    return gtNewIconEmbHndNode(embedMethHnd, pEmbedMethHnd, GTF_ICON_METHOD_HDL, methHnd);
}

//-----------------------------------------------------------------------------

inline GenTree* Compiler::gtNewIconEmbFldHndNode(CORINFO_FIELD_HANDLE fldHnd)
{
    void *embedFldHnd, *pEmbedFldHnd;

    embedFldHnd = (void*)info.compCompHnd->embedFieldHandle(fldHnd, &pEmbedFldHnd);

    assert((!embedFldHnd) != (!pEmbedFldHnd));

    return gtNewIconEmbHndNode(embedFldHnd, pEmbedFldHnd, GTF_ICON_FIELD_HDL, fldHnd);
}

/*****************************************************************************/

//------------------------------------------------------------------------------
// gtNewHelperCallNode : Helper to create a call helper node.
//
//
// Arguments:
//    helper    - Call helper
//    type      - Type of the node
//    args      - Call args
//
// Return Value:
//    New CT_HELPER node

inline GenTreeCall* Compiler::gtNewHelperCallNode(unsigned helper, var_types type, GenTreeCall::Use* args)
{
    GenTreeFlags flags  = s_helperCallProperties.NoThrow((CorInfoHelpFunc)helper) ? GTF_EMPTY : GTF_EXCEPT;
    GenTreeCall* result = gtNewCallNode(CT_HELPER, eeFindHelper(helper), type, args);
    result->gtFlags |= flags;

#if DEBUG
    // Helper calls are never candidates.

    result->gtInlineObservation = InlineObservation::CALLSITE_IS_CALL_TO_HELPER;
#endif

    return result;
}

//------------------------------------------------------------------------------
// gtNewRuntimeLookupHelperCallNode : Helper to create a runtime lookup call helper node.
//
//
// Arguments:
//    helper    - Call helper
//    type      - Type of the node
//    args      - Call args
//
// Return Value:
//    New CT_HELPER node

inline GenTreeCall* Compiler::gtNewRuntimeLookupHelperCallNode(CORINFO_RUNTIME_LOOKUP* pRuntimeLookup,
                                                               GenTree*                ctxTree,
                                                               void*                   compileTimeHandle)
{
    GenTree* argNode = gtNewIconEmbHndNode(pRuntimeLookup->signature, nullptr, GTF_ICON_GLOBAL_PTR, compileTimeHandle);
    GenTreeCall::Use* helperArgs = gtNewCallArgs(ctxTree, argNode);

    return gtNewHelperCallNode(pRuntimeLookup->helper, TYP_I_IMPL, helperArgs);
}

//------------------------------------------------------------------------
// gtNewAllocObjNode: A little helper to create an object allocation node.
//
// Arguments:
//    helper               - Value returned by ICorJitInfo::getNewHelper
//    helperHasSideEffects - True iff allocation helper has side effects
//    clsHnd               - Corresponding class handle
//    type                 - Tree return type (e.g. TYP_REF)
//    op1                  - Node containing an address of VtablePtr
//
// Return Value:
//    Returns GT_ALLOCOBJ node that will be later morphed into an
//    allocation helper call or local variable allocation on the stack.

inline GenTreeAllocObj* Compiler::gtNewAllocObjNode(
    unsigned int helper, bool helperHasSideEffects, CORINFO_CLASS_HANDLE clsHnd, var_types type, GenTree* op1)
{
    GenTreeAllocObj* node = new (this, GT_ALLOCOBJ) GenTreeAllocObj(type, helper, helperHasSideEffects, clsHnd, op1);
    return node;
}

//------------------------------------------------------------------------
// gtNewRuntimeLookup: Helper to create a runtime lookup node
//
// Arguments:
//    hnd - generic handle being looked up
//    hndTyp - type of the generic handle
//    tree - tree for the lookup
//
// Return Value:
//    New GenTreeRuntimeLookup node.

inline GenTree* Compiler::gtNewRuntimeLookup(CORINFO_GENERIC_HANDLE hnd, CorInfoGenericHandleType hndTyp, GenTree* tree)
{
    assert(tree != nullptr);
    GenTree* node = new (this, GT_RUNTIMELOOKUP) GenTreeRuntimeLookup(hnd, hndTyp, tree);
    return node;
}

inline GenTreeFieldAddr* Compiler::gtNewFieldAddr(GenTree* addr, CORINFO_FIELD_HANDLE handle, unsigned offset)
{
    var_types type = varTypeAddrAdd(addr->GetType());

    GenTreeFieldAddr* tree = new (this, GT_FIELD_ADDR) GenTreeFieldAddr(type, addr, handle, offset);

    // If "addr" is the address of a local, note that a field of that struct local has been accessed.
    if (addr->OperIs(GT_LCL_VAR_ADDR))
    {
        unsigned   lclNum = addr->AsLclVar()->GetLclNum();
        LclVarDsc* varDsc = lvaGetDesc(lclNum);

        varDsc->lvFieldAccessed = 1;
    }

    return tree;
}

inline GenTreeIndir* Compiler::gtNewFieldIndir(var_types type, GenTreeFieldAddr* fieldAddr)
{
    GenTreeIndir* indir;

    if (type != TYP_STRUCT)
    {
        indir = gtNewOperNode(GT_IND, type, fieldAddr)->AsIndir();
    }
    else
    {
        indir = gtNewObjNode(typGetLayoutByNum(fieldAddr->GetLayoutNum()), fieldAddr);
        // gtNewObjNode has other rules for adding GTF_GLOB_REF, remove it
        // and add it back bellow according to the old field rules.
        indir->gtFlags &= ~GTF_GLOB_REF;
    }

    GenTree* addr = fieldAddr->GetAddr();

    if (addr->OperIs(GT_LCL_VAR_ADDR))
    {
        indir->gtFlags |= GTF_IND_NONFAULTING;

        unsigned   lclNum = addr->AsLclVar()->GetLclNum();
        LclVarDsc* varDsc = lvaGetDesc(lclNum);

#if defined(TARGET_AMD64) || defined(TARGET_ARM64) || defined(TARGET_X86)
        // Some arguments may end up being accessed via indirections:
        //   - implicit-by-ref struct arguments on win-x64 and arm64
        //   - stack args of varargs methods on x86
        // The resulting indirection trees are not recognized as local accesses
        // by IsLocalAddrExpr & co. so it's probably safer to add GTF_GLOB_REF
        // to such indirections. Though the arguments can't really alias global
        // memory nor themselves so this might be overly conservative.
        // This is definitely unnecessary for implicit-by-ref args that end up
        // being promoted, in that case the indirect access will happen only
        // once, at the start of the method, to copy the arg value to a local.
        // However, GTF_GLOB_REF will be discarded during the actual promotion
        // so this may be a problem only between import and promote phases.
        if (varDsc->lvIsParam
#if defined(TARGET_X86)
            && info.compIsVarArgs && !varDsc->lvIsRegArg && (lclNum != lvaVarargsHandleArg)
#else
            && varTypeIsStruct(varDsc->GetType())
#endif
                )
        {
            indir->gtFlags |= GTF_GLOB_REF;
        }
#endif
    }
    else
    {
        if (GenTreeIndexAddr* index = addr->IsIndexAddr())
        {
            if ((index->gtFlags & GTF_INX_RNGCHK) != 0)
            {
                indir->gtFlags |= GTF_IND_NONFAULTING;
            }
        }

        indir->gtFlags |= GTF_GLOB_REF;
    }

    return indir;
}

inline GenTreeIndexAddr* Compiler::gtNewArrayIndexAddr(GenTree* arr, GenTree* ind, var_types elemType)
{
    return new (this, GT_INDEX_ADDR)
        GenTreeIndexAddr(arr, ind, OFFSETOF__CORINFO_Array__length, OFFSETOF__CORINFO_Array__data, elemType);
}

inline GenTreeIndexAddr* Compiler::gtNewStringIndexAddr(GenTree* arr, GenTree* ind)
{
    return new (this, GT_INDEX_ADDR)
        GenTreeIndexAddr(arr, ind, OFFSETOF__CORINFO_String__stringLen, OFFSETOF__CORINFO_String__chars, TYP_USHORT);
}

inline GenTreeIndir* Compiler::gtNewIndexIndir(var_types type, GenTreeIndexAddr* indexAddr)
{
    GenTreeIndir* indir;

    if (type != TYP_STRUCT)
    {
        indir = gtNewOperNode(GT_IND, type, indexAddr)->AsIndir();
    }
    else
    {
        indir = gtNewObjNode(indexAddr->GetLayout(this), indexAddr);
    }

    indir->gtFlags |= GTF_GLOB_REF;

    if ((indexAddr->gtFlags & GTF_INX_RNGCHK) != 0)
    {
        indir->gtFlags |= GTF_IND_NONFAULTING;
    }
    else
    {
        indir->gtFlags |= GTF_EXCEPT;
    }

    return indir;
}

inline GenTreeArrLen* Compiler::gtNewArrLen(GenTree* arr, uint8_t lenOffs, BasicBlock* block)
{
    if (block != nullptr)
    {
        block->bbFlags |= BBF_HAS_IDX_LEN;
    }

    optMethodFlags |= OMF_HAS_ARRAYREF;

    GenTreeArrLen* arrLen = new (this, GT_ARR_LENGTH) GenTreeArrLen(arr, lenOffs);
    arrLen->SetIndirExceptionFlags(this);
    return arrLen;
}

inline GenTreeBoundsChk* Compiler::gtNewArrBoundsChk(GenTree* index, GenTree* length, SpecialCodeKind kind)
{
    return new (this, GT_ARR_BOUNDS_CHECK) GenTreeBoundsChk(GT_ARR_BOUNDS_CHECK, index, length, kind);
}

//------------------------------------------------------------------------------
// gtNewIndir : Helper to create an indirection node.
//
// Arguments:
//    typ   -  Type of the node
//    addr  -  Address of the indirection
//
// Return Value:
//    New GT_IND node

inline GenTreeIndir* Compiler::gtNewIndir(var_types typ, GenTree* addr)
{
    GenTree* indir = gtNewOperNode(GT_IND, typ, addr);
    indir->SetIndirExceptionFlags(this);
    return indir->AsIndir();
}

//------------------------------------------------------------------------------
// gtNewNullCheck : Helper to create a null check node.
//
// Arguments:
//    addr        -  Address to null check
//    basicBlock  -  Basic block of the node
//
// Return Value:
//    New GT_NULLCHECK node

inline GenTree* Compiler::gtNewNullCheck(GenTree* addr, BasicBlock* basicBlock)
{
    assert(fgAddrCouldBeNull(addr));
    GenTree* nullCheck = gtNewOperNode(GT_NULLCHECK, TYP_BYTE, addr);
    nullCheck->gtFlags |= GTF_EXCEPT;
    basicBlock->bbFlags |= BBF_HAS_NULLCHECK;
    optMethodFlags |= OMF_HAS_NULLCHECK;
    return nullCheck;
}

// Create (and check for) a "nothing" node, i.e. a node that doesn't produce
// any code. We currently use a "nop" node of type void for this purpose.
inline GenTree* Compiler::gtNewNothingNode()
{
    return new (this, GT_NOP) GenTreeOp(GT_NOP, TYP_VOID);
}

inline bool GenTree::IsNothingNode() const
{
    return (gtOper == GT_NOP) && (gtType == TYP_VOID);
}

inline void GenTree::ChangeToNothingNode()
{
    ChangeOper(GT_NOP);

    gtType        = TYP_VOID;
    AsOp()->gtOp1 = nullptr;
    AsOp()->gtOp2 = nullptr;

    gtFlags &= ~(GTF_ALL_EFFECT | GTF_REVERSE_OPS);
}

inline GenTree* Compiler::gtUnusedValNode(GenTree* expr)
{
    return gtNewCommaNode(expr, gtNewNothingNode());
}

/*****************************************************************************
 *
 * A wrapper for gtSetEvalOrder and gtComputeFPlvls
 * Necessary because the FP levels may need to be re-computed if we reverse
 * operands
 */

inline void Compiler::gtSetStmtInfo(Statement* stmt)
{
    GenTree* expr = stmt->GetRootNode();

    /* Recursively process the expression */

    gtSetEvalOrder(expr);
}

/*****************************************************************************/

inline void GenTree::SetOper(genTreeOps oper, ValueNumberUpdate vnUpdate)
{
    assert(((gtDebugFlags & GTF_DEBUG_NODE_SMALL) != 0) != ((gtDebugFlags & GTF_DEBUG_NODE_LARGE) != 0));

    /* Make sure the node isn't too small for the new operator */

    assert(GenTree::s_gtNodeSizes[gtOper] == TREE_NODE_SZ_SMALL ||
           GenTree::s_gtNodeSizes[gtOper] == TREE_NODE_SZ_LARGE);

    assert(GenTree::s_gtNodeSizes[oper] == TREE_NODE_SZ_SMALL || GenTree::s_gtNodeSizes[oper] == TREE_NODE_SZ_LARGE);
    assert(GenTree::s_gtNodeSizes[oper] == TREE_NODE_SZ_SMALL || (gtDebugFlags & GTF_DEBUG_NODE_LARGE));

#if defined(HOST_64BIT) && !defined(TARGET_64BIT)
    if (gtOper == GT_CNS_LNG && oper == GT_CNS_INT)
    {
        // When casting from LONG to INT, we need to force cast of the value,
        // if the host architecture represents INT and LONG with the same data size.
        AsLngCon()->gtLconVal = (INT64)(INT32)AsLngCon()->gtLconVal;
    }
#endif // defined(HOST_64BIT) && !defined(TARGET_64BIT)

    SetOperRaw(oper);

#ifdef DEBUG
    // Maintain the invariant that unary operators always have NULL gtOp2.
    // If we ever start explicitly allocating GenTreeUnOp nodes, we wouldn't be
    // able to do that (but if we did, we'd have to have a check in GetOp() -- perhaps
    // a gtUnOp...)
    if (OperKind(oper) == GTK_UNOP)
    {
        AsOp()->gtOp2 = nullptr;
    }
#endif // DEBUG

#if DEBUGGABLE_GENTREE
    // Until we eliminate SetOper/ChangeOper, we also change the vtable of the node, so that
    // it shows up correctly in the debugger.
    SetVtableForOper(oper);
#endif // DEBUGGABLE_GENTREE

    if (oper == GT_CNS_INT)
    {
        AsIntCon()->SetFieldSeq(FieldSeqStore::NotAField());
    }

#if defined(TARGET_ARM)
    if (oper == GT_MUL_LONG)
    {
        // We sometimes bash GT_MUL to GT_MUL_LONG, which converts it from GenTreeOp to GenTreeMultiRegOp.
        AsMultiRegOp()->gtOtherReg = REG_NA;
        AsMultiRegOp()->ClearOtherRegFlags();
    }
#endif

    if (vnUpdate == CLEAR_VN)
    {
        // Clear the ValueNum field as well.
        gtVNPair.SetBoth(ValueNumStore::NoVN);
    }
}

inline GenTreeCast* Compiler::gtNewCastNode(var_types typ, GenTree* op1, bool fromUnsigned, var_types castType)
{
<<<<<<< HEAD
    return new (this, GT_CAST) GenTreeCast(typ, op1, fromUnsigned, castType);
=======
    GenTreeCast* cast = new (this, GT_CAST) GenTreeCast(typ, op1, fromUnsigned, castType);

    return cast;
}

inline GenTreeCast* Compiler::gtNewCastNodeL(var_types typ, GenTree* op1, bool fromUnsigned, var_types castType)
{
    /* Some casts get transformed into 'GT_CALL' or 'GT_IND' nodes */

    assert(GenTree::s_gtNodeSizes[GT_CALL] >= GenTree::s_gtNodeSizes[GT_CAST]);
    assert(GenTree::s_gtNodeSizes[GT_CALL] >= GenTree::s_gtNodeSizes[GT_IND]);

    /* Make a big node first and then change it to be GT_CAST */

    GenTreeCast* cast =
        new (this, LargeOpOpcode()) GenTreeCast(typ, op1, fromUnsigned, castType DEBUGARG(/*largeNode*/ true));

    return cast;
>>>>>>> 82f7144f
}

inline GenTreeIndir* Compiler::gtNewMethodTableLookup(GenTree* object)
{
    GenTreeIndir* result = gtNewIndir(TYP_I_IMPL, object);
    result->gtFlags |= GTF_IND_INVARIANT;
    return result;
}

inline void GenTree::SetOperRaw(genTreeOps oper)
{
    // Please do not do anything here other than assign to gtOper (debug-only
    // code is OK, but should be kept to a minimum).
    RecordOperBashing(OperGet(), oper); // nop unless NODEBASH_STATS is enabled
    gtOper = oper;
}

inline void GenTree::SetOperResetFlags(genTreeOps oper)
{
    SetOper(oper);
    gtFlags &= GTF_NODE_MASK;
}

inline void GenTree::ChangeOperConst(genTreeOps oper)
{
#ifdef TARGET_64BIT
    assert(oper != GT_CNS_LNG); // We should never see a GT_CNS_LNG for a 64-bit target!
#endif
    assert(OperIsConst(oper)); // use ChangeOper() instead
    SetOperResetFlags(oper);
    // Some constant subtypes have additional fields that must be initialized.
    if (oper == GT_CNS_INT)
    {
        AsIntCon()->SetFieldSeq(FieldSeqStore::NotAField());
    }
}

inline GenTreeIntCon* GenTree::ChangeToIntCon(ssize_t value)
{
    // TODO-MIKE-Review: This should just call SetOperResetFlags but that one seems to be broken,
    // it keeps only GTF_NODE_MASK flags and GTF_NODE_MASK does not contain GTF_LATE_ARG.
    SetOper(GT_CNS_INT);
    gtFlags &= GTF_NODE_MASK | GTF_LATE_ARG;

    GenTreeIntCon* intCon = AsIntCon();
    intCon->SetValue(value);
    intCon->gtCompileTimeHandle = 0;
    return intCon;
}

#ifndef TARGET_64BIT
inline GenTreeLngCon* GenTree::ChangeToLngCon(int64_t value)
{
    // TODO-MIKE-Review: This should just call SetOperResetFlags but that one seems to be broken,
    // it keeps only GTF_NODE_MASK flags and GTF_NODE_MASK does not contain GTF_LATE_ARG.
    SetOper(GT_CNS_LNG);
    gtFlags &= GTF_NODE_MASK | GTF_LATE_ARG;

    GenTreeLngCon* lngCon = AsLngCon();
    lngCon->SetType(TYP_LONG);
    lngCon->SetValue(value);
    return lngCon;
}
#endif

inline GenTreeDblCon* GenTree::ChangeToDblCon(var_types type, double value)
{
    // TODO-MIKE-Review: This should just call SetOperResetFlags but that one seems to be broken,
    // it keeps only GTF_NODE_MASK flags and GTF_NODE_MASK does not contain GTF_LATE_ARG.
    SetOper(GT_CNS_DBL);
    gtFlags &= GTF_NODE_MASK | GTF_LATE_ARG;

    GenTreeDblCon* dblCon = AsDblCon();
    dblCon->SetType(type);
    dblCon->SetValue(value);
    return dblCon;
}

inline GenTreeFieldList* GenTree::ChangeToFieldList()
{
    // TODO-MIKE-Review: This should just call SetOperResetFlags but that one seems to be broken,
    // it keeps only GTF_NODE_MASK flags and GTF_NODE_MASK does not contain GTF_LATE_ARG.
    SetOper(GT_FIELD_LIST);
    gtFlags &= GTF_NODE_MASK | GTF_LATE_ARG;

    GenTreeFieldList* fieldList = AsFieldList();
    fieldList->SetType(TYP_STRUCT);
    fieldList->ClearFields();
    fieldList->SetContained();
    return fieldList;
}

inline GenTreeLclFld* GenTree::ChangeToLclFld(var_types type, unsigned lclNum, unsigned offset, FieldSeqNode* fieldSeq)
{
    assert(offset <= UINT16_MAX);
    assert((fieldSeq == nullptr) || (fieldSeq == FieldSeqNode::NotAField()) || fieldSeq->IsField());

    // TODO-MIKE-Review: This should just call SetOperResetFlags but that one seems to be broken,
    // it keeps only GTF_NODE_MASK flags and GTF_NODE_MASK does not contain GTF_LATE_ARG.
    SetOper(GT_LCL_FLD);
    gtFlags &= GTF_NODE_MASK | GTF_LATE_ARG;

    GenTreeLclFld* lclFld = AsLclFld();
    lclFld->SetType(type);
    lclFld->SetLclNum(lclNum);
    lclFld->SetLclOffs(offset);
    lclFld->SetFieldSeq(fieldSeq == nullptr ? FieldSeqNode::NotAField() : fieldSeq);
    return lclFld;
}

inline void GenTree::ChangeOper(genTreeOps oper, ValueNumberUpdate vnUpdate)
{
    assert(!OperIsConst(oper)); // use ChangeOperConst() instead

    GenTreeFlags mask = GTF_COMMON_MASK;
    if (this->OperIsIndirOrArrLength() && OperIsIndirOrArrLength(oper))
    {
        mask |= GTF_IND_NONFAULTING;
    }
    SetOper(oper, vnUpdate);
    gtFlags &= mask;

    // Do "oper"-specific initializations...
    switch (oper)
    {
        case GT_FIELD_LIST:
            AsFieldList()->SetType(TYP_STRUCT);
            AsFieldList()->ClearFields();
            AsFieldList()->SetContained();
            break;

        case GT_LCL_VAR:
        case GT_LCL_VAR_ADDR:
            INDEBUG(AsLclVar()->gtLclILoffs = BAD_IL_OFFSET;)
            break;

        case GT_LCL_FLD:
        case GT_STORE_LCL_FLD:
            AsLclFld()->SetLayoutNum(0);
            AsLclFld()->SetLclOffs(0);
            AsLclFld()->SetFieldSeq(FieldSeqStore::NotAField());
            break;

#ifdef TARGET_ARM
        case GT_BITCAST:
            AsMultiRegOp()->gtOtherReg = REG_NA;
            AsMultiRegOp()->ClearOtherRegFlags();
            break;
#endif
        default:
            break;
    }
}

inline void GenTree::ChangeOperUnchecked(genTreeOps oper)
{
    GenTreeFlags mask = GTF_COMMON_MASK;
    if (this->OperIsIndirOrArrLength() && OperIsIndirOrArrLength(oper))
    {
        mask |= GTF_IND_NONFAULTING;
    }
    SetOperRaw(oper); // Trust the caller and don't use SetOper()
    gtFlags &= mask;
}

/*****************************************************************************
 *
 * Returns true if the node is of the "ovf" variety, for example, add.ovf.i1.
 * + gtOverflow() can only be called for valid operators (that is, we know it is one
 *   of the operators which may have GTF_OVERFLOW set).
 * + gtOverflowEx() is more expensive, and should be called only if gtOper may be
 *   an operator for which GTF_OVERFLOW is invalid.
 */

inline bool GenTree::gtOverflow() const
{
    assert(OperMayOverflow());

    if ((gtFlags & GTF_OVERFLOW) != 0)
    {
        assert(varTypeIsIntegral(TypeGet()));

        return true;
    }
    else
    {
        return false;
    }
}

inline bool GenTree::gtOverflowEx() const
{
    return OperMayOverflow() && gtOverflow();
}

/*
XXXXXXXXXXXXXXXXXXXXXXXXXXXXXXXXXXXXXXXXXXXXXXXXXXXXXXXXXXXXXXXXXXXXXXXXXXXXXXX
XXXXXXXXXXXXXXXXXXXXXXXXXXXXXXXXXXXXXXXXXXXXXXXXXXXXXXXXXXXXXXXXXXXXXXXXXXXXXXX
XX                          LclVarsInfo                                      XX
XX                      Inline functions                                     XX
XX                                                                           XX
XXXXXXXXXXXXXXXXXXXXXXXXXXXXXXXXXXXXXXXXXXXXXXXXXXXXXXXXXXXXXXXXXXXXXXXXXXXXXXX
XXXXXXXXXXXXXXXXXXXXXXXXXXXXXXXXXXXXXXXXXXXXXXXXXXXXXXXXXXXXXXXXXXXXXXXXXXXXXXX
*/

inline bool Compiler::lvaHaveManyLocals() const
{
    return (lvaCount >= (unsigned)JitConfig.JitMaxLocalsToTrack());
}

inline unsigned Compiler::lvaNewTemp(var_types type, bool shortLifetime DEBUGARG(const char* reason))
{
    unsigned lclNum = lvaGrabTemp(shortLifetime DEBUGARG(reason));
    lvaGetDesc(lclNum)->SetType(type);
    return lclNum;
}

inline unsigned Compiler::lvaNewTemp(ClassLayout* layout, bool shortLifetime DEBUGARG(const char* reason))
{
    assert(layout->IsValueClass());

    unsigned lclNum = lvaGrabTemp(shortLifetime DEBUGARG(reason));
    lvaSetStruct(lclNum, layout, false);
    return lclNum;
}

inline unsigned Compiler::lvaNewTemp(CORINFO_CLASS_HANDLE classHandle, bool shortLifetime DEBUGARG(const char* reason))
{
    assert(info.compCompHnd->isValueClass(classHandle));

    unsigned lclNum = lvaGrabTemp(shortLifetime DEBUGARG(reason));
    lvaSetStruct(lclNum, classHandle, false);
    return lclNum;
}

inline unsigned Compiler::lvaNewTemp(GenTree* tree, bool shortLifetime DEBUGARG(const char* reason))
{
    assert(varTypeIsSIMD(tree->GetType())); // Only SIMD temps are supported for now.

    unsigned lclNum     = lvaGrabTemp(shortLifetime DEBUGARG(reason));
    ClassLayout* layout = typGetVectorLayout(tree);

    if (layout != nullptr)
    {
        lvaSetStruct(lclNum, layout, false);
    }
    else
    {
        lvaGetDesc(lclNum)->lvType = tree->GetType();
    }

    return lclNum;
}

inline unsigned Compiler::lvaGrabTemp(bool shortLifetime DEBUGARG(const char* reason))
{
    if (compIsForInlining())
    {
        Compiler* pComp = impInlineInfo->InlinerCompiler;

        if (pComp->lvaHaveManyLocals())
        {
            compInlineResult->NoteFatal(InlineObservation::CALLSITE_TOO_MANY_LOCALS);
        }

        unsigned lclNum = pComp->lvaGrabTemp(shortLifetime DEBUGARG(reason));

        lvaTable     = pComp->lvaTable;
        lvaCount     = pComp->lvaCount;
        lvaTableSize = pComp->lvaTableSize;

        return lclNum;
    }

    // You cannot allocate more space after frame layout!
    noway_assert(lvaDoneFrameLayout < Compiler::TENTATIVE_FRAME_LAYOUT);

    if (lvaCount + 1 > lvaTableSize)
    {
        lvaResizeTable(lvaCount + (lvaCount / 2) + 1);
    }

    unsigned lclNum = lvaCount++;

    LclVarDsc* lcl = new (&lvaTable[lclNum]) LclVarDsc();
    lcl->lvIsTemp  = shortLifetime;
    lcl->lvOnFrame = true;
    INDEBUG(lcl->lvReason = reason;)

    // If we've started normal ref counting, bump the ref count of this
    // local, as we no longer do any incremental counting, and we presume
    // this new local will be referenced.
    if (lvaLocalVarRefCounted())
    {
        if (opts.OptimizationDisabled())
        {
            lcl->lvImplicitlyReferenced = 1;
        }
        else
        {
            lcl->setLvRefCnt(1);
            lcl->setLvRefCntWtd(BB_UNITY_WEIGHT);
        }
    }

    JITDUMP("\nAllocated %stemp V%02u for \"%s\"\n", shortLifetime ? "" : "long lifetime ", lclNum, reason);

    return lclNum;
}

inline unsigned Compiler::lvaGrabTemps(unsigned count DEBUGARG(const char* reason))
{
    if (compIsForInlining())
    {
        // TODO-MIKE-Cleanup: Why doesn't this check for too many locals like lvaGrabTemp?

        unsigned lclNum = impInlineInfo->InlinerCompiler->lvaGrabTemps(count DEBUGARG(reason));

        lvaTable     = impInlineInfo->InlinerCompiler->lvaTable;
        lvaCount     = impInlineInfo->InlinerCompiler->lvaCount;
        lvaTableSize = impInlineInfo->InlinerCompiler->lvaTableSize;

        return lclNum;
    }

    noway_assert(lvaDoneFrameLayout < Compiler::TENTATIVE_FRAME_LAYOUT);

    if (lvaCount + count > lvaTableSize)
    {
        lvaResizeTable(lvaCount + max(lvaCount / 2 + 1, count));
    }

    unsigned lclNum = lvaCount;
    lvaCount += count;

    for (unsigned i = 0; i < count; i++)
    {
        LclVarDsc* lcl = new (&lvaTable[lclNum + i]) LclVarDsc();
        assert(lcl->lvIsTemp == false);
        lcl->lvOnFrame = true;
        INDEBUG(lcl->lvReason = reason;)
    }

    // Could handle this like in lvaGrabTemp probably...
    assert(!lvaLocalVarRefCounted());

    JITDUMP("\nAllocated %u long lifetime temps V%02u..V%02u for \"%s\"\n", count, lclNum, lclNum + count - 1, reason);

    return lclNum;
}

// Allocate a temporary variable which is implicitly used by codegen.
// There will be no explicit references to the temp, and so it needs
// to be forced to be kept alive, and not be optimized away.
inline unsigned Compiler::lvaGrabTempWithImplicitUse(bool shortLifetime DEBUGARG(const char* reason))
{
    unsigned lclNum = lvaGrabTemp(shortLifetime DEBUGARG(reason));

    lvaTable[lclNum].lvImplicitlyReferenced = 1;
    // This will prevent it from being optimized away.
    // TODO-MIKE-Review: Shouldn't lvImplicitlyReferenced be enough to prevent
    // it from being optimized away? What does "optimized away" means anyway,
    // local variables are not deleted...
    lvaSetVarAddrExposed(lclNum);
    return lclNum;
}

/*****************************************************************************
 *
 *  Increment the ref counts for a local variable
 */

inline void LclVarDsc::incRefCnts(BasicBlock::weight_t weight, Compiler* comp, RefCountState state, bool propagate)
{
    // In minopts and debug codegen, we don't maintain normal ref counts.
    if ((state == RCS_NORMAL) && comp->opts.OptimizationDisabled())
    {
        // Note, at least, that there is at least one reference.
        lvImplicitlyReferenced = 1;
        return;
    }

    // Increment counts on the local itself.
    if ((lvType != TYP_STRUCT) || !IsIndependentPromoted())
    {
        // We increment ref counts of this local for primitive types, including structs that have been retyped as their
        // only field, as well as for structs whose fields are not independently promoted.

        //
        // Increment lvRefCnt
        //
        int newRefCnt = lvRefCnt(state) + 1;
        if (newRefCnt == (unsigned short)newRefCnt) // lvRefCnt is an "unsigned short". Don't overflow it.
        {
            setLvRefCnt((unsigned short)newRefCnt, state);
        }

        //
        // Increment lvRefCntWtd
        //
        if (weight != 0)
        {
            // We double the weight of internal temps

            bool doubleWeight = lvIsTemp;

#if defined(WINDOWS_AMD64_ABI) || defined(TARGET_ARM64)
            // and, for the time being, implicit byref params
            doubleWeight |= lvIsImplicitByRef;
#endif // defined(TARGET_AMD64) || defined(TARGET_ARM64)

            if (doubleWeight && (weight * 2 > weight))
            {
                weight *= 2;
            }

            BasicBlock::weight_t newWeight = lvRefCntWtd(state) + weight;
            assert(newWeight >= lvRefCntWtd(state));
            setLvRefCntWtd(newWeight, state);
        }
    }

    if (varTypeIsStruct(lvType) && propagate)
    {
        // For promoted struct locals, increment lvRefCnt on its field locals as well.
        if (lvPromoted)
        {
            for (unsigned i = lvFieldLclStart; i < lvFieldLclStart + lvFieldCnt; ++i)
            {
                comp->lvaTable[i].incRefCnts(weight, comp, state, false); // Don't propagate
            }
        }
    }

    if (lvIsStructField && propagate)
    {
        LclVarDsc* parentLcl = comp->lvaGetDesc(lvParentLcl);

        // Depending on the promotion type, increment the ref count for the parent struct as well.
        if (parentLcl->IsDependentPromoted())
        {
            parentLcl->incRefCnts(weight, comp, state, false); // Don't propagate
        }
    }

#ifdef DEBUG
    if (comp->verbose)
    {
        unsigned varNum = (unsigned)(this - comp->lvaTable);
        assert(&comp->lvaTable[varNum] == this);
        printf("New refCnts for V%02u: refCnt = %2u, refCntWtd = %s\n", varNum, lvRefCnt(state),
               refCntWtd2str(lvRefCntWtd(state)));
    }
#endif
}

/*****************************************************************************
 *
 *  The following returns the mask of all tracked locals
 *  referenced in a statement.
 */

inline VARSET_VALRET_TP Compiler::lvaStmtLclMask(Statement* stmt)
{
    unsigned   varNum;
    LclVarDsc* varDsc;
    VARSET_TP  lclMask(VarSetOps::MakeEmpty(this));

    assert(fgStmtListThreaded);

    for (GenTree* const tree : stmt->TreeList())
    {
        if (tree->gtOper != GT_LCL_VAR)
        {
            continue;
        }

        varNum = tree->AsLclVarCommon()->GetLclNum();
        assert(varNum < lvaCount);
        varDsc = lvaTable + varNum;

        if (!varDsc->lvTracked)
        {
            continue;
        }

        VarSetOps::UnionD(this, lclMask, VarSetOps::MakeSingleton(this, varDsc->lvVarIndex));
    }

    return lclMask;
}

/*****************************************************************************
 Is this a synchronized instance method? If so, we will need to report "this"
 in the GC information, so that the EE can release the object lock
 in case of an exception

 We also need to report "this" and keep it alive for all shared generic
 code that gets the actual generic context from the "this" pointer and
 has exception handlers.

 For example, if List<T>::m() is shared between T = object and T = string,
 then inside m() an exception handler "catch E<T>" needs to be able to fetch
 the 'this' pointer to find out what 'T' is in order to tell if we
 should catch the exception or not.
 */

inline bool Compiler::lvaKeepAliveAndReportThis()
{
    if (info.compIsStatic || lvaTable[0].TypeGet() != TYP_REF)
    {
        return false;
    }

    const bool genericsContextIsThis = (info.compMethodInfo->options & CORINFO_GENERICS_CTXT_FROM_THIS) != 0;

#ifdef JIT32_GCENCODER

    if (info.compFlags & CORINFO_FLG_SYNCH)
        return true;

    if (genericsContextIsThis)
    {
        // TODO: Check if any of the exception clauses are
        // typed using a generic type. Else, we do not need to report this.
        if (info.compXcptnsCount > 0)
            return true;

        if (opts.compDbgCode)
            return true;

        if (lvaGenericsContextInUse)
        {
            JITDUMP("Reporting this as generic context\n");
            return true;
        }
    }
#else // !JIT32_GCENCODER
    // If the generics context is the this pointer we need to report it if either
    // the VM requires us to keep the generics context alive or it is used in a look-up.
    // We keep it alive in the lookup scenario, even when the VM didn't ask us to,
    // because collectible types need the generics context when gc-ing.
    if (genericsContextIsThis)
    {
        const bool mustKeep = (info.compMethodInfo->options & CORINFO_GENERICS_CTXT_KEEP_ALIVE) != 0;

        if (lvaGenericsContextInUse || mustKeep)
        {
            JITDUMP("Reporting this as generic context: %s\n", mustKeep ? "must keep" : "referenced");
            return true;
        }
    }
#endif

    return false;
}

/*****************************************************************************
  Similar to lvaKeepAliveAndReportThis
 */

inline bool Compiler::lvaReportParamTypeArg()
{
    if (info.compMethodInfo->options & (CORINFO_GENERICS_CTXT_FROM_METHODDESC | CORINFO_GENERICS_CTXT_FROM_METHODTABLE))
    {
        assert(info.compTypeCtxtArg != -1);

        // If the VM requires us to keep the generics context alive and report it (for example, if any catch
        // clause catches a type that uses a generic parameter of this method) this flag will be set.
        if (info.compMethodInfo->options & CORINFO_GENERICS_CTXT_KEEP_ALIVE)
        {
            return true;
        }

        // Otherwise, if an exact type parameter is needed in the body, report the generics context.
        // We do this because collectible types needs the generics context when gc-ing.
        if (lvaGenericsContextInUse)
        {
            return true;
        }
    }

    // Otherwise, we don't need to report it -- the generics context parameter is unused.
    return false;
}

//*****************************************************************************

inline int Compiler::lvaCachedGenericContextArgOffset()
{
    assert(lvaDoneFrameLayout == FINAL_FRAME_LAYOUT);

    return lvaCachedGenericContextArgOffs;
}

//------------------------------------------------------------------------
// lvaFrameAddress: Determine the stack frame offset of the given variable,
// and how to generate an address to that stack frame.
//
// Arguments:
//    varNum         - The variable to inquire about. Positive for user variables
//                     or arguments, negative for spill-temporaries.
//    mustBeFPBased  - [TARGET_ARM only] True if the base register must be FP.
//                     After FINAL_FRAME_LAYOUT, if false, it also requires SP base register.
//    pBaseReg       - [TARGET_ARM only] Out arg. *pBaseReg is set to the base
//                     register to use.
//    addrModeOffset - [TARGET_ARM only] The mode offset within the variable that we need to address.
//                     For example, for a large struct local, and a struct field reference, this will be the offset
//                     of the field. Thus, for V02 + 0x28, if V02 itself is at offset SP + 0x10
//                     then addrModeOffset is what gets added beyond that, here 0x28.
//    isFloatUsage   - [TARGET_ARM only] True if the instruction being generated is a floating
//                     point instruction. This requires using floating-point offset restrictions.
//                     Note that a variable can be non-float, e.g., struct, but accessed as a
//                     float local field.
//    pFPbased       - [non-TARGET_ARM] Out arg. Set *FPbased to true if the
//                     variable is addressed off of FP, false if it's addressed
//                     off of SP.
//
// Return Value:
//    Returns the variable offset from the given base register.
//
inline
#ifdef TARGET_ARM
    int
    Compiler::lvaFrameAddress(
        int varNum, bool mustBeFPBased, regNumber* pBaseReg, int addrModeOffset, bool isFloatUsage)
#else
    int
    Compiler::lvaFrameAddress(int varNum, bool* pFPbased)
#endif
{
    assert(lvaDoneFrameLayout != NO_FRAME_LAYOUT);

    int  varOffset;
    bool FPbased;
    bool fConservative = false;
    if (varNum >= 0)
    {
        LclVarDsc* varDsc;

        assert((unsigned)varNum < lvaCount);
        varDsc               = lvaTable + varNum;
        bool isPrespilledArg = false;
#if defined(TARGET_ARM) && defined(PROFILING_SUPPORTED)
        isPrespilledArg = varDsc->lvIsParam && compIsProfilerHookNeeded() &&
                          lvaIsPreSpilled(varNum, codeGen->regSet.rsMaskPreSpillRegs(false));
#endif

        // If we have finished with register allocation, and this isn't a stack-based local,
        // check that this has a valid stack location.
        if (lvaDoneFrameLayout > REGALLOC_FRAME_LAYOUT && !varDsc->lvOnFrame)
        {
#ifdef TARGET_AMD64
#ifndef UNIX_AMD64_ABI
            // On amd64, every param has a stack location, except on Unix-like systems.
            assert(varDsc->lvIsParam);
#endif // UNIX_AMD64_ABI
#else  // !TARGET_AMD64
            // For other targets, a stack parameter that is enregistered or prespilled
            // for profiling on ARM will have a stack location.
            assert((varDsc->lvIsParam && !varDsc->lvIsRegArg) || isPrespilledArg);
#endif // !TARGET_AMD64
        }

        FPbased = varDsc->lvFramePointerBased;

#ifdef DEBUG
#if FEATURE_FIXED_OUT_ARGS
        if ((unsigned)varNum == lvaOutgoingArgSpaceVar)
        {
            assert(FPbased == false);
        }
        else
#endif
        {
#if DOUBLE_ALIGN
            assert(FPbased == (isFramePointerUsed() || (genDoubleAlign() && varDsc->lvIsParam && !varDsc->lvIsRegArg)));
#else
#ifdef TARGET_X86
            assert(FPbased == isFramePointerUsed());
#endif
#endif
        }
#endif // DEBUG

        varOffset = varDsc->GetStackOffset();
    }
    else // Its a spill-temp
    {
        FPbased = isFramePointerUsed();
        if (lvaDoneFrameLayout == Compiler::FINAL_FRAME_LAYOUT)
        {
            TempDsc* tmpDsc = codeGen->regSet.tmpFindNum(varNum);
            // The temp might be in use, since this might be during code generation.
            if (tmpDsc == nullptr)
            {
                tmpDsc = codeGen->regSet.tmpFindNum(varNum, RegSet::TEMP_USAGE_USED);
            }
            assert(tmpDsc != nullptr);
            varOffset = tmpDsc->tdTempOffs();
        }
        else
        {
            // This value is an estimate until we calculate the
            // offset after the final frame layout
            // ---------------------------------------------------
            //   :                         :
            //   +-------------------------+ base --+
            //   | LR, ++N for ARM         |        |   frameBaseOffset (= N)
            //   +-------------------------+        |
            //   | R11, ++N for ARM        | <---FP |
            //   +-------------------------+      --+
            //   | compCalleeRegsPushed - N|        |   lclFrameOffset
            //   +-------------------------+      --+
            //   | lclVars                 |        |
            //   +-------------------------+        |
            //   | tmp[MAX_SPILL_TEMP]     |        |
            //   | tmp[1]                  |        |
            //   | tmp[0]                  |        |   compLclFrameSize
            //   +-------------------------+        |
            //   | outgoingArgSpaceSize    |        |
            //   +-------------------------+      --+
            //   |                         | <---SP
            //   :                         :
            // ---------------------------------------------------

            fConservative = true;
            if (!FPbased)
            {
                // Worst case stack based offset.
                CLANG_FORMAT_COMMENT_ANCHOR;
#if FEATURE_FIXED_OUT_ARGS
                int outGoingArgSpaceSize = lvaOutgoingArgSpaceSize;
#else
                int outGoingArgSpaceSize = 0;
#endif
                varOffset = outGoingArgSpaceSize + max(-varNum * TARGET_POINTER_SIZE, (int)lvaGetMaxSpillTempSize());
            }
            else
            {
                // Worst case FP based offset.
                CLANG_FORMAT_COMMENT_ANCHOR;

#ifdef TARGET_ARM
                varOffset = codeGen->genCallerSPtoInitialSPdelta() - codeGen->genCallerSPtoFPdelta();
#else
                varOffset                = -(codeGen->genTotalFrameSize());
#endif
            }
        }
    }

#ifdef TARGET_ARM
    if (FPbased)
    {
        if (mustBeFPBased)
        {
            *pBaseReg = REG_FPBASE;
        }
        // Change the Frame Pointer (R11)-based addressing to the SP-based addressing when possible because
        // it generates smaller code on ARM. See frame picture above for the math.
        else
        {
            // If it is the final frame layout phase, we don't have a choice, we should stick
            // to either FP based or SP based that we decided in the earlier phase. Because
            // we have already selected the instruction. MinOpts will always reserve R10, so
            // for MinOpts always use SP-based offsets, using R10 as necessary, for simplicity.

            int spVarOffset        = fConservative ? compLclFrameSize : varOffset + codeGen->genSPtoFPdelta();
            int actualSPOffset     = spVarOffset + addrModeOffset;
            int actualFPOffset     = varOffset + addrModeOffset;
            int encodingLimitUpper = isFloatUsage ? 0x3FC : 0xFFF;
            int encodingLimitLower = isFloatUsage ? -0x3FC : -0xFF;

            // Use SP-based encoding. During encoding, we'll pick the best encoding for the actual offset we have.
            if (opts.MinOpts() || (actualSPOffset <= encodingLimitUpper))
            {
                varOffset = spVarOffset;
                *pBaseReg = compLocallocUsed ? REG_SAVED_LOCALLOC_SP : REG_SPBASE;
            }
            // Use Frame Pointer (R11)-based encoding.
            else if ((encodingLimitLower <= actualFPOffset) && (actualFPOffset <= encodingLimitUpper))
            {
                *pBaseReg = REG_FPBASE;
            }
            // Otherwise, use SP-based encoding. This is either (1) a small positive offset using a single movw,
            // (2) a large offset using movw/movt. In either case, we must have already reserved
            // the "reserved register", which will get used during encoding.
            else
            {
                varOffset = spVarOffset;
                *pBaseReg = compLocallocUsed ? REG_SAVED_LOCALLOC_SP : REG_SPBASE;
            }
        }
    }
    else
    {
        *pBaseReg = REG_SPBASE;
    }
#else
    *pFPbased                            = FPbased;
#endif

    return varOffset;
}

inline bool Compiler::lvaIsParameter(unsigned varNum)
{
    LclVarDsc* varDsc;

    assert(varNum < lvaCount);
    varDsc = lvaTable + varNum;

    return varDsc->lvIsParam;
}

inline bool Compiler::lvaIsRegArgument(unsigned varNum)
{
    LclVarDsc* varDsc;

    assert(varNum < lvaCount);
    varDsc = lvaTable + varNum;

    return varDsc->lvIsRegArg;
}

inline bool Compiler::lvaIsOriginalThisArg(unsigned varNum)
{
    assert(varNum < lvaCount);

    bool isOriginalThisArg = (varNum == info.compThisArg) && (info.compIsStatic == false);

#ifdef DEBUG
    if (isOriginalThisArg)
    {
        LclVarDsc* varDsc = lvaTable + varNum;
        // Should never write to or take the address of the original 'this' arg
        CLANG_FORMAT_COMMENT_ANCHOR;

#ifndef JIT32_GCENCODER
        // With the general encoder/decoder, when the original 'this' arg is needed as a generics context param, we
        // copy to a new local, and mark the original as DoNotEnregister, to
        // ensure that it is stack-allocated.  It should not be the case that the original one can be modified -- it
        // should not be written to, or address-exposed.
        assert(!varDsc->lvHasILStoreOp &&
               (!varDsc->lvAddrExposed || ((info.compMethodInfo->options & CORINFO_GENERICS_CTXT_FROM_THIS) != 0)));
#else
        assert(!varDsc->lvHasILStoreOp && !varDsc->lvAddrExposed);
#endif
    }
#endif

    return isOriginalThisArg;
}

inline bool Compiler::lvaIsOriginalThisReadOnly()
{
    return lvaArg0Var == info.compThisArg;
}

/*
XXXXXXXXXXXXXXXXXXXXXXXXXXXXXXXXXXXXXXXXXXXXXXXXXXXXXXXXXXXXXXXXXXXXXXXXXXXXXXX
XXXXXXXXXXXXXXXXXXXXXXXXXXXXXXXXXXXXXXXXXXXXXXXXXXXXXXXXXXXXXXXXXXXXXXXXXXXXXXX
XX                          Importer                                         XX
XX                      Inline functions                                     XX
XX                                                                           XX
XXXXXXXXXXXXXXXXXXXXXXXXXXXXXXXXXXXXXXXXXXXXXXXXXXXXXXXXXXXXXXXXXXXXXXXXXXXXXXX
XXXXXXXXXXXXXXXXXXXXXXXXXXXXXXXXXXXXXXXXXXXXXXXXXXXXXXXXXXXXXXXXXXXXXXXXXXXXXXX
*/

inline unsigned Compiler::compMapILargNum(unsigned ILargNum)
{
    assert(ILargNum < info.compILargsCount);

    // Note that this works because if compRetBuffArg/compTypeCtxtArg/lvVarargsHandleArg are not present
    // they will be BAD_VAR_NUM (MAX_UINT), which is larger than any variable number.
    if (ILargNum >= info.compRetBuffArg)
    {
        ILargNum++;
        assert(ILargNum < info.compLocalsCount); // compLocals count already adjusted.
    }

    if (ILargNum >= (unsigned)info.compTypeCtxtArg)
    {
        ILargNum++;
        assert(ILargNum < info.compLocalsCount); // compLocals count already adjusted.
    }

    if (ILargNum >= (unsigned)lvaVarargsHandleArg)
    {
        ILargNum++;
        assert(ILargNum < info.compLocalsCount); // compLocals count already adjusted.
    }

    assert(ILargNum < info.compArgsCount);
    return (ILargNum);
}

//------------------------------------------------------------------------
// Compiler::mangleVarArgsType: Retype float types to their corresponding
//                            : int/long types.
//
// Notes:
//
// The mangling of types will only occur for incoming vararg fixed arguments
// on windows arm|64 or on armel (softFP).
//
// NO-OP for all other cases.
//
inline var_types Compiler::mangleVarArgsType(var_types type)
{
#if defined(TARGET_ARMARCH)
    if (opts.compUseSoftFP
#if defined(TARGET_WINDOWS)
        || info.compIsVarArgs
#endif // defined(TARGET_WINDOWS)
        )
    {
        switch (type)
        {
            case TYP_FLOAT:
                return TYP_INT;
            case TYP_DOUBLE:
                return TYP_LONG;
            default:
                break;
        }
    }
#endif // defined(TARGET_ARMARCH)
    return type;
}

// For CORECLR there is no vararg on System V systems.
#if FEATURE_VARARG
inline regNumber Compiler::getCallArgIntRegister(regNumber floatReg)
{
#ifdef TARGET_AMD64
    switch (floatReg)
    {
        case REG_XMM0:
            return REG_RCX;
        case REG_XMM1:
            return REG_RDX;
        case REG_XMM2:
            return REG_R8;
        case REG_XMM3:
            return REG_R9;
        default:
            unreached();
    }
#else  // !TARGET_AMD64
    // How will float args be passed for RyuJIT/x86?
    NYI("getCallArgIntRegister for RyuJIT/x86");
    return REG_NA;
#endif // !TARGET_AMD64
}

inline regNumber Compiler::getCallArgFloatRegister(regNumber intReg)
{
#ifdef TARGET_AMD64
    switch (intReg)
    {
        case REG_RCX:
            return REG_XMM0;
        case REG_RDX:
            return REG_XMM1;
        case REG_R8:
            return REG_XMM2;
        case REG_R9:
            return REG_XMM3;
        default:
            unreached();
    }
#else  // !TARGET_AMD64
    // How will float args be passed for RyuJIT/x86?
    NYI("getCallArgFloatRegister for RyuJIT/x86");
    return REG_NA;
#endif // !TARGET_AMD64
}
#endif // FEATURE_VARARG

/*
XXXXXXXXXXXXXXXXXXXXXXXXXXXXXXXXXXXXXXXXXXXXXXXXXXXXXXXXXXXXXXXXXXXXXXXXXXXXXXX
XXXXXXXXXXXXXXXXXXXXXXXXXXXXXXXXXXXXXXXXXXXXXXXXXXXXXXXXXXXXXXXXXXXXXXXXXXXXXXX
XX                                                                           XX
XX                       FlowGraph                                           XX
XX                      Inline functions                                     XX
XX                                                                           XX
XXXXXXXXXXXXXXXXXXXXXXXXXXXXXXXXXXXXXXXXXXXXXXXXXXXXXXXXXXXXXXXXXXXXXXXXXXXXXXX
XXXXXXXXXXXXXXXXXXXXXXXXXXXXXXXXXXXXXXXXXXXXXXXXXXXXXXXXXXXXXXXXXXXXXXXXXXXXXXX
*/

inline bool Compiler::compCanEncodePtrArgCntMax()
{
#ifdef JIT32_GCENCODER
    // DDB 204533:
    // The GC encoding for fully interruptible methods does not
    // support more than 1023 pushed arguments, so we have to
    // use a partially interruptible GC info/encoding.
    //
    return (fgPtrArgCntMax < MAX_PTRARG_OFS);
#else // JIT32_GCENCODER
    return true;
#endif
}

/*****************************************************************************
 *
 *  Call the given function pointer for all nodes in the tree. The 'visitor'
 *  fn should return one of the following values:
 *
 *  WALK_ABORT          stop walking and return immediately
 *  WALK_CONTINUE       continue walking
 *  WALK_SKIP_SUBTREES  don't walk any subtrees of the node just visited
 *
 *  computeStack - true if we want to make stack visible to callback function
 */

inline Compiler::fgWalkResult Compiler::fgWalkTreePre(
    GenTree** pTree, fgWalkPreFn* visitor, void* callBackData, bool lclVarsOnly, bool computeStack)

{
    fgWalkData walkData;

    walkData.compiler      = this;
    walkData.wtprVisitorFn = visitor;
    walkData.pCallbackData = callBackData;
    walkData.parent        = nullptr;
    walkData.wtprLclsOnly  = lclVarsOnly;
#ifdef DEBUG
    walkData.printModified = false;
#endif

    fgWalkResult result;
    if (lclVarsOnly && computeStack)
    {
        GenericTreeWalker<true, true, false, true, true> walker(&walkData);
        result = walker.WalkTree(pTree, nullptr);
    }
    else if (lclVarsOnly)
    {
        GenericTreeWalker<false, true, false, true, true> walker(&walkData);
        result = walker.WalkTree(pTree, nullptr);
    }
    else if (computeStack)
    {
        GenericTreeWalker<true, true, false, false, true> walker(&walkData);
        result = walker.WalkTree(pTree, nullptr);
    }
    else
    {
        GenericTreeWalker<false, true, false, false, true> walker(&walkData);
        result = walker.WalkTree(pTree, nullptr);
    }

#ifdef DEBUG
    if (verbose && walkData.printModified)
    {
        gtDispTree(*pTree);
    }
#endif

    return result;
}

/*****************************************************************************
 *
 *  Same as above, except the tree walk is performed in a depth-first fashion,
 *  The 'visitor' fn should return one of the following values:
 *
 *  WALK_ABORT          stop walking and return immediately
 *  WALK_CONTINUE       continue walking
 *
 *  computeStack - true if we want to make stack visible to callback function
 */

inline Compiler::fgWalkResult Compiler::fgWalkTreePost(GenTree**     pTree,
                                                       fgWalkPostFn* visitor,
                                                       void*         callBackData,
                                                       bool          computeStack)
{
    fgWalkData walkData;

    walkData.compiler      = this;
    walkData.wtpoVisitorFn = visitor;
    walkData.pCallbackData = callBackData;
    walkData.parent        = nullptr;

    fgWalkResult result;
    if (computeStack)
    {
        GenericTreeWalker<true, false, true, false, true> walker(&walkData);
        result = walker.WalkTree(pTree, nullptr);
    }
    else
    {
        GenericTreeWalker<false, false, true, false, true> walker(&walkData);
        result = walker.WalkTree(pTree, nullptr);
    }

    assert(result == WALK_CONTINUE || result == WALK_ABORT);

    return result;
}

/*****************************************************************************
 *
 *  Call the given function pointer for all nodes in the tree. The 'visitor'
 *  fn should return one of the following values:
 *
 *  WALK_ABORT          stop walking and return immediately
 *  WALK_CONTINUE       continue walking
 *  WALK_SKIP_SUBTREES  don't walk any subtrees of the node just visited
 */

inline Compiler::fgWalkResult Compiler::fgWalkTree(GenTree**    pTree,
                                                   fgWalkPreFn* preVisitor,
                                                   fgWalkPreFn* postVisitor,
                                                   void*        callBackData)

{
    fgWalkData walkData;

    walkData.compiler      = this;
    walkData.wtprVisitorFn = preVisitor;
    walkData.wtpoVisitorFn = postVisitor;
    walkData.pCallbackData = callBackData;
    walkData.parent        = nullptr;
    walkData.wtprLclsOnly  = false;
#ifdef DEBUG
    walkData.printModified = false;
#endif

    fgWalkResult result;

    assert(preVisitor || postVisitor);

    if (preVisitor && postVisitor)
    {
        GenericTreeWalker<true, true, true, false, true> walker(&walkData);
        result = walker.WalkTree(pTree, nullptr);
    }
    else if (preVisitor)
    {
        GenericTreeWalker<true, true, false, false, true> walker(&walkData);
        result = walker.WalkTree(pTree, nullptr);
    }
    else
    {
        GenericTreeWalker<true, false, true, false, true> walker(&walkData);
        result = walker.WalkTree(pTree, nullptr);
    }

#ifdef DEBUG
    if (verbose && walkData.printModified)
    {
        gtDispTree(*pTree);
    }
#endif

    return result;
}

/*****************************************************************************
 *
 * Has this block been added to throw an inlined exception
 * Returns true if the block was added to throw one of:
 *    range-check exception
 *    argument exception (used by feature SIMD)
 *    argument range-check exception (used by feature SIMD)
 *    divide by zero exception  (Not used on X86/X64)
 *    null reference exception (Not currently used)
 *    overflow exception
 */

inline bool Compiler::fgIsThrowHlpBlk(BasicBlock* block)
{
    if (!fgIsCodeAdded())
    {
        return false;
    }

    if (!(block->bbFlags & BBF_INTERNAL) || block->bbJumpKind != BBJ_THROW)
    {
        return false;
    }

    GenTree* call = block->lastNode();

#ifdef DEBUG
    if (block->IsLIR())
    {
        LIR::Range& blockRange = LIR::AsRange(block);
        for (LIR::Range::ReverseIterator node = blockRange.rbegin(), end = blockRange.rend(); node != end; ++node)
        {
            if (node->OperGet() == GT_CALL)
            {
                assert(*node == call);
                assert(node == blockRange.rbegin());
                break;
            }
        }
    }
#endif

    if (!call || (call->gtOper != GT_CALL))
    {
        return false;
    }

    if (!((call->AsCall()->gtCallMethHnd == eeFindHelper(CORINFO_HELP_RNGCHKFAIL)) ||
          (call->AsCall()->gtCallMethHnd == eeFindHelper(CORINFO_HELP_THROWDIVZERO)) ||
          (call->AsCall()->gtCallMethHnd == eeFindHelper(CORINFO_HELP_THROWNULLREF)) ||
          (call->AsCall()->gtCallMethHnd == eeFindHelper(CORINFO_HELP_OVERFLOW))))
    {
        return false;
    }

    // We can get to this point for blocks that we didn't create as throw helper blocks
    // under stress, with implausible flow graph optimizations. So, walk the fgAddCodeList
    // for the final determination.

    for (AddCodeDsc* add = fgAddCodeList; add; add = add->acdNext)
    {
        if (block == add->acdDstBlk)
        {
            return add->acdKind == SCK_RNGCHK_FAIL || add->acdKind == SCK_DIV_BY_ZERO || add->acdKind == SCK_OVERFLOW ||
                   add->acdKind == SCK_ARG_EXCPN || add->acdKind == SCK_ARG_RNG_EXCPN;
        }
    }

    // We couldn't find it in the fgAddCodeList
    return false;
}

#if !FEATURE_FIXED_OUT_ARGS

/*****************************************************************************
 *
 *  Return the stackLevel of the inserted block that throws exception
 *  (by calling the EE helper).
 */

inline unsigned Compiler::fgThrowHlpBlkStkLevel(BasicBlock* block)
{
    for (AddCodeDsc* add = fgAddCodeList; add; add = add->acdNext)
    {
        if (block == add->acdDstBlk)
        {
            // Compute assert cond separately as assert macro cannot have conditional compilation directives.
            bool cond =
                (add->acdKind == SCK_RNGCHK_FAIL || add->acdKind == SCK_DIV_BY_ZERO || add->acdKind == SCK_OVERFLOW ||
                 add->acdKind == SCK_ARG_EXCPN || add->acdKind == SCK_ARG_RNG_EXCPN);
            assert(cond);

            // TODO: bbTgtStkDepth is DEBUG-only.
            // Should we use it regularly and avoid this search.
            assert(block->bbTgtStkDepth == add->acdStkLvl);
            return add->acdStkLvl;
        }
    }

    noway_assert(!"fgThrowHlpBlkStkLevel should only be called if fgIsThrowHlpBlk() is true, but we can't find the "
                  "block in the fgAddCodeList list");

    /* We couldn't find the basic block: it must not have been a throw helper block */

    return 0;
}

#endif // !FEATURE_FIXED_OUT_ARGS

/*
    Small inline function to change a given block to a throw block.

*/
inline void Compiler::fgConvertBBToThrowBB(BasicBlock* block)
{
    JITDUMP("Converting " FMT_BB " to BBJ_THROW\n", block->bbNum);

    // Ordering of the following operations matters.
    // First, note if we are looking at the first block of a call always pair.
    const bool isCallAlwaysPair = block->isBBCallAlwaysPair();

    // Scrub this block from the pred lists of any successors
    fgRemoveBlockAsPred(block);

    // Update jump kind after the scrub.
    block->bbJumpKind = BBJ_THROW;

    // Any block with a throw is rare
    block->bbSetRunRarely();

    // If we've converted a BBJ_CALLFINALLY block to a BBJ_THROW block,
    // then mark the subsequent BBJ_ALWAYS block as unreferenced.
    //
    // Must do this after we update bbJumpKind of block.
    if (isCallAlwaysPair)
    {
        BasicBlock* leaveBlk = block->bbNext;
        noway_assert(leaveBlk->bbJumpKind == BBJ_ALWAYS);

        // leaveBlk is now unreachable, so scrub the pred lists.
        leaveBlk->bbFlags &= ~BBF_DONT_REMOVE;
        leaveBlk->bbRefs  = 0;
        leaveBlk->bbPreds = nullptr;

#if defined(FEATURE_EH_FUNCLETS) && defined(TARGET_ARM)
        // This function (fgConvertBBToThrowBB) can be called before the predecessor lists are created (e.g., in
        // fgMorph). The fgClearFinallyTargetBit() function to update the BBF_FINALLY_TARGET bit depends on these
        // predecessor lists. If there are no predecessor lists, we immediately clear all BBF_FINALLY_TARGET bits
        // (to allow subsequent dead code elimination to delete such blocks without asserts), and set a flag to
        // recompute them later, before they are required.
        if (fgComputePredsDone)
        {
            fgClearFinallyTargetBit(leaveBlk->bbJumpDest);
        }
        else
        {
            fgClearAllFinallyTargetBits();
            fgNeedToAddFinallyTargetBits = true;
        }
#endif // defined(FEATURE_EH_FUNCLETS) && defined(TARGET_ARM)
    }
}

/*****************************************************************************
 *
 *  Return true if we've added any new basic blocks.
 */

inline bool Compiler::fgIsCodeAdded()
{
    return fgAddCodeModf;
}

/*****************************************************************************
  Is the offset too big?
*/
inline bool Compiler::fgIsBigOffset(size_t offset)
{
    return (offset > compMaxUncheckedOffsetForNullObject);
}

/*
XXXXXXXXXXXXXXXXXXXXXXXXXXXXXXXXXXXXXXXXXXXXXXXXXXXXXXXXXXXXXXXXXXXXXXXXXXXXXXX
XXXXXXXXXXXXXXXXXXXXXXXXXXXXXXXXXXXXXXXXXXXXXXXXXXXXXXXXXXXXXXXXXXXXXXXXXXXXXXX
XX                          TempsInfo                                        XX
XX                      Inline functions                                     XX
XX                                                                           XX
XXXXXXXXXXXXXXXXXXXXXXXXXXXXXXXXXXXXXXXXXXXXXXXXXXXXXXXXXXXXXXXXXXXXXXXXXXXXXXX
XXXXXXXXXXXXXXXXXXXXXXXXXXXXXXXXXXXXXXXXXXXXXXXXXXXXXXXXXXXXXXXXXXXXXXXXXXXXXXX
*/

/*****************************************************************************/

/* static */ inline unsigned RegSet::tmpSlot(unsigned size)
{
    noway_assert(size >= sizeof(int));
    noway_assert(size <= TEMP_MAX_SIZE);
    assert((size % sizeof(int)) == 0);

    assert(size < UINT32_MAX);
    return size / sizeof(int) - 1;
}

/*****************************************************************************
 *
 *  Finish allocating temps - should be called each time after a pass is made
 *  over a function body.
 */

inline void RegSet::tmpEnd()
{
#ifdef DEBUG
    if (m_rsCompiler->verbose && (tmpCount > 0))
    {
        printf("%d tmps used\n", tmpCount);
    }
#endif // DEBUG
}

/*****************************************************************************
 *
 *  Shuts down the temp-tracking code. Should be called once per function
 *  compiled.
 */

inline void RegSet::tmpDone()
{
#ifdef DEBUG
    unsigned count;
    TempDsc* temp;

    assert(tmpAllFree());
    for (temp = tmpListBeg(), count = temp ? 1 : 0; temp; temp = tmpListNxt(temp), count += temp ? 1 : 0)
    {
        assert(temp->tdLegalOffset());
    }

    // Make sure that all the temps were released
    assert(count == tmpCount);
    assert(tmpGetCount == 0);
#endif // DEBUG
}

#ifdef DEBUG
inline bool Compiler::shouldUseVerboseTrees()
{
    return (JitConfig.JitDumpVerboseTrees() == 1);
}

inline bool Compiler::shouldUseVerboseSsa()
{
    return (JitConfig.JitDumpVerboseSsa() == 1);
}

//------------------------------------------------------------------------
// shouldDumpASCIITrees: Should we use only ASCII characters for tree dumps?
//
// Notes:
//    This is set to default to 1 in clrConfigValues.h

inline bool Compiler::shouldDumpASCIITrees()
{
    return (JitConfig.JitDumpASCII() == 1);
}

/*****************************************************************************
 *  Should we enable JitStress mode?
 *   0:   No stress
 *   !=2: Vary stress. Performance will be slightly/moderately degraded
 *   2:   Check-all stress. Performance will be REALLY horrible
 */

inline int getJitStressLevel()
{
    return JitConfig.JitStress();
}

#endif // DEBUG

/*****************************************************************************/
/* Map a register argument number ("RegArgNum") to a register number ("RegNum").
 * A RegArgNum is in this range:
 *      [0, MAX_REG_ARG)        -- for integer registers
 *      [0, MAX_FLOAT_REG_ARG)  -- for floating point registers
 * Note that RegArgNum's are overlapping for integer and floating-point registers,
 * while RegNum's are not (for ARM anyway, though for x86, it might be different).
 * If we have a fixed return buffer register and are given it's index
 * we return the fixed return buffer register
 */

inline regNumber genMapIntRegArgNumToRegNum(unsigned argNum)
{
    if (hasFixedRetBuffReg() && (argNum == theFixedRetBuffArgNum()))
    {
        return theFixedRetBuffReg();
    }

    assert(argNum < ArrLen(intArgRegs));

    return intArgRegs[argNum];
}

inline regNumber genMapFloatRegArgNumToRegNum(unsigned argNum)
{
#ifndef TARGET_X86
    assert(argNum < ArrLen(fltArgRegs));

    return fltArgRegs[argNum];
#else
    assert(!"no x86 float arg regs\n");
    return REG_NA;
#endif
}

__forceinline regNumber genMapRegArgNumToRegNum(unsigned argNum, var_types type)
{
    if (varTypeUsesFloatArgReg(type))
    {
        return genMapFloatRegArgNumToRegNum(argNum);
    }
    else
    {
        return genMapIntRegArgNumToRegNum(argNum);
    }
}

/*****************************************************************************/
/* Map a register argument number ("RegArgNum") to a register mask of the associated register.
 * Note that for floating-pointer registers, only the low register for a register pair
 * (for a double on ARM) is returned.
 */

inline regMaskTP genMapIntRegArgNumToRegMask(unsigned argNum)
{
    assert(argNum < ArrLen(intArgMasks));

    return intArgMasks[argNum];
}

inline regMaskTP genMapFloatRegArgNumToRegMask(unsigned argNum)
{
#ifndef TARGET_X86
    assert(argNum < ArrLen(fltArgMasks));

    return fltArgMasks[argNum];
#else
    assert(!"no x86 float arg regs\n");
    return RBM_NONE;
#endif
}

__forceinline regMaskTP genMapArgNumToRegMask(unsigned argNum, var_types type)
{
    regMaskTP result;
    if (varTypeUsesFloatArgReg(type))
    {
        result = genMapFloatRegArgNumToRegMask(argNum);
#ifdef TARGET_ARM
        if (type == TYP_DOUBLE)
        {
            assert((result & RBM_DBL_REGS) != 0);
            result |= (result << 1);
        }
#endif
    }
    else
    {
        result = genMapIntRegArgNumToRegMask(argNum);
    }
    return result;
}

/*****************************************************************************/
/* Map a register number ("RegNum") to a register argument number ("RegArgNum")
 * If we have a fixed return buffer register we return theFixedRetBuffArgNum
 */

inline unsigned genMapIntRegNumToRegArgNum(regNumber regNum)
{
    assert(genRegMask(regNum) & fullIntArgRegMask());

    switch (regNum)
    {
        case REG_ARG_0:
            return 0;
#if MAX_REG_ARG >= 2
        case REG_ARG_1:
            return 1;
#if MAX_REG_ARG >= 3
        case REG_ARG_2:
            return 2;
#if MAX_REG_ARG >= 4
        case REG_ARG_3:
            return 3;
#if MAX_REG_ARG >= 5
        case REG_ARG_4:
            return 4;
#if MAX_REG_ARG >= 6
        case REG_ARG_5:
            return 5;
#if MAX_REG_ARG >= 7
        case REG_ARG_6:
            return 6;
#if MAX_REG_ARG >= 8
        case REG_ARG_7:
            return 7;
#endif
#endif
#endif
#endif
#endif
#endif
#endif
        default:
            // Check for the Arm64 fixed return buffer argument register
            if (hasFixedRetBuffReg() && (regNum == theFixedRetBuffReg()))
            {
                return theFixedRetBuffArgNum();
            }
            else
            {
                assert(!"invalid register arg register");
                return BAD_VAR_NUM;
            }
    }
}

inline unsigned genMapFloatRegNumToRegArgNum(regNumber regNum)
{
    assert(genRegMask(regNum) & RBM_FLTARG_REGS);

#ifdef TARGET_ARM
    return regNum - REG_F0;
#elif defined(TARGET_ARM64)
    return regNum - REG_V0;
#elif defined(UNIX_AMD64_ABI)
    return regNum - REG_FLTARG_0;
#else

#if MAX_FLOAT_REG_ARG >= 1
    switch (regNum)
    {
        case REG_FLTARG_0:
            return 0;
#if MAX_REG_ARG >= 2
        case REG_FLTARG_1:
            return 1;
#if MAX_REG_ARG >= 3
        case REG_FLTARG_2:
            return 2;
#if MAX_REG_ARG >= 4
        case REG_FLTARG_3:
            return 3;
#if MAX_REG_ARG >= 5
        case REG_FLTARG_4:
            return 4;
#endif
#endif
#endif
#endif
        default:
            assert(!"invalid register arg register");
            return BAD_VAR_NUM;
    }
#else
    assert(!"flt reg args not allowed");
    return BAD_VAR_NUM;
#endif
#endif // !arm
}

inline unsigned genMapRegNumToRegArgNum(regNumber regNum, var_types type)
{
    if (varTypeUsesFloatArgReg(type))
    {
        return genMapFloatRegNumToRegArgNum(regNum);
    }
    else
    {
        return genMapIntRegNumToRegArgNum(regNum);
    }
}

/*****************************************************************************/
/* Return a register mask with the first 'numRegs' argument registers set.
 */

inline regMaskTP genIntAllRegArgMask(unsigned numRegs)
{
    assert(numRegs <= MAX_REG_ARG);

    regMaskTP result = RBM_NONE;
    for (unsigned i = 0; i < numRegs; i++)
    {
        result |= intArgMasks[i];
    }
    return result;
}

inline regMaskTP genFltAllRegArgMask(unsigned numRegs)
{
#ifndef TARGET_X86
    assert(numRegs <= MAX_FLOAT_REG_ARG);

    regMaskTP result = RBM_NONE;
    for (unsigned i = 0; i < numRegs; i++)
    {
        result |= fltArgMasks[i];
    }
    return result;
#else
    assert(!"no x86 float arg regs\n");
    return RBM_NONE;
#endif
}

/*
XXXXXXXXXXXXXXXXXXXXXXXXXXXXXXXXXXXXXXXXXXXXXXXXXXXXXXXXXXXXXXXXXXXXXXXXXXXXXXX
XXXXXXXXXXXXXXXXXXXXXXXXXXXXXXXXXXXXXXXXXXXXXXXXXXXXXXXXXXXXXXXXXXXXXXXXXXXXXXX
XX                          Liveness                                         XX
XX                      Inline functions                                     XX
XX                                                                           XX
XXXXXXXXXXXXXXXXXXXXXXXXXXXXXXXXXXXXXXXXXXXXXXXXXXXXXXXXXXXXXXXXXXXXXXXXXXXXXXX
XXXXXXXXXXXXXXXXXXXXXXXXXXXXXXXXXXXXXXXXXXXXXXXXXXXXXXXXXXXXXXXXXXXXXXXXXXXXXXX
*/

/*****************************************************************************
 *
 *  We stash cookies in basic blocks for the code emitter; this call retrieves
 *  the cookie associated with the given basic block.
 */

inline void* emitCodeGetCookie(BasicBlock* block)
{
    assert(block);
    return block->bbEmitCookie;
}

/*
XXXXXXXXXXXXXXXXXXXXXXXXXXXXXXXXXXXXXXXXXXXXXXXXXXXXXXXXXXXXXXXXXXXXXXXXXXXXXXX
XXXXXXXXXXXXXXXXXXXXXXXXXXXXXXXXXXXXXXXXXXXXXXXXXXXXXXXXXXXXXXXXXXXXXXXXXXXXXXX
XX                          Optimizer                                        XX
XX                      Inline functions                                     XX
XX                                                                           XX
XXXXXXXXXXXXXXXXXXXXXXXXXXXXXXXXXXXXXXXXXXXXXXXXXXXXXXXXXXXXXXXXXXXXXXXXXXXXXXX
XXXXXXXXXXXXXXXXXXXXXXXXXXXXXXXXXXXXXXXXXXXXXXXXXXXXXXXXXXXXXXXXXXXXXXXXXXXXXXX
*/

inline void Compiler::LoopDsc::AddModifiedField(Compiler* comp, CORINFO_FIELD_HANDLE fldHnd)
{
    if (lpFieldsModified == nullptr)
    {
        lpFieldsModified =
            new (comp->getAllocatorLoopHoist()) Compiler::LoopDsc::FieldHandleSet(comp->getAllocatorLoopHoist());
    }
    lpFieldsModified->Set(fldHnd, true, FieldHandleSet::Overwrite);
}

inline void Compiler::LoopDsc::AddModifiedElemType(Compiler* comp, unsigned elemTypeNum)
{
    if (lpArrayElemTypesModified == nullptr)
    {
        lpArrayElemTypesModified =
            new (comp->getAllocatorLoopHoist()) Compiler::LoopDsc::TypeNumSet(comp->getAllocatorLoopHoist());
    }
    lpArrayElemTypesModified->Set(elemTypeNum, true, TypeNumSet::Overwrite);
}

inline void Compiler::LoopDsc::VERIFY_lpIterTree() const
{
#ifdef DEBUG
    assert(lpFlags & LPFLG_ITER);

    // iterTree should be "lcl ASG lcl <op> const"

    assert(lpIterTree->OperIs(GT_ASG));

    const GenTree* lhs = lpIterTree->AsOp()->gtOp1;
    const GenTree* rhs = lpIterTree->AsOp()->gtOp2;
    assert(lhs->OperGet() == GT_LCL_VAR);

    switch (rhs->gtOper)
    {
        case GT_ADD:
        case GT_SUB:
        case GT_MUL:
        case GT_RSH:
        case GT_LSH:
            break;
        default:
            assert(!"Unknown operator for loop increment");
    }
    assert(rhs->AsOp()->gtOp1->OperGet() == GT_LCL_VAR);
    assert(rhs->AsOp()->gtOp1->AsLclVarCommon()->GetLclNum() == lhs->AsLclVarCommon()->GetLclNum());
    assert(rhs->AsOp()->gtOp2->OperGet() == GT_CNS_INT);
#endif
}

//-----------------------------------------------------------------------------

inline unsigned Compiler::LoopDsc::lpIterVar() const
{
    VERIFY_lpIterTree();
    return lpIterTree->AsOp()->gtOp1->AsLclVarCommon()->GetLclNum();
}

//-----------------------------------------------------------------------------

inline int Compiler::LoopDsc::lpIterConst() const
{
    VERIFY_lpIterTree();
    GenTree* rhs = lpIterTree->AsOp()->gtOp2;
    return (int)rhs->AsOp()->gtOp2->AsIntCon()->gtIconVal;
}

//-----------------------------------------------------------------------------

inline genTreeOps Compiler::LoopDsc::lpIterOper() const
{
    VERIFY_lpIterTree();
    GenTree* rhs = lpIterTree->AsOp()->gtOp2;
    return rhs->OperGet();
}

inline var_types Compiler::LoopDsc::lpIterOperType() const
{
    VERIFY_lpIterTree();

    var_types type = lpIterTree->TypeGet();
    assert(genActualType(type) == TYP_INT);

    if ((lpIterTree->gtFlags & GTF_UNSIGNED) && type == TYP_INT)
    {
        type = TYP_UINT;
    }

    return type;
}

inline void Compiler::LoopDsc::VERIFY_lpTestTree() const
{
#ifdef DEBUG
    assert(lpFlags & LPFLG_ITER);
    assert(lpTestTree);

    genTreeOps oper = lpTestTree->OperGet();
    assert(GenTree::OperIsCompare(oper));

    GenTree* iterator = nullptr;
    GenTree* limit    = nullptr;
    if ((lpTestTree->AsOp()->gtOp2->gtOper == GT_LCL_VAR) &&
        (lpTestTree->AsOp()->gtOp2->gtFlags & GTF_VAR_ITERATOR) != 0)
    {
        iterator = lpTestTree->AsOp()->gtOp2;
        limit    = lpTestTree->AsOp()->gtOp1;
    }
    else if ((lpTestTree->AsOp()->gtOp1->gtOper == GT_LCL_VAR) &&
             (lpTestTree->AsOp()->gtOp1->gtFlags & GTF_VAR_ITERATOR) != 0)
    {
        iterator = lpTestTree->AsOp()->gtOp1;
        limit    = lpTestTree->AsOp()->gtOp2;
    }
    else
    {
        // one of the nodes has to be the iterator
        assert(false);
    }

    if (lpFlags & LPFLG_CONST_LIMIT)
    {
        assert(limit->OperIsConst());
    }
    if (lpFlags & LPFLG_VAR_LIMIT)
    {
        assert(limit->OperGet() == GT_LCL_VAR);
    }
    if (lpFlags & LPFLG_ARRLEN_LIMIT)
    {
        assert(limit->OperGet() == GT_ARR_LENGTH);
    }
#endif
}

//-----------------------------------------------------------------------------

inline bool Compiler::LoopDsc::lpIsReversed() const
{
    VERIFY_lpTestTree();
    return ((lpTestTree->AsOp()->gtOp2->gtOper == GT_LCL_VAR) &&
            (lpTestTree->AsOp()->gtOp2->gtFlags & GTF_VAR_ITERATOR) != 0);
}

//-----------------------------------------------------------------------------

inline genTreeOps Compiler::LoopDsc::lpTestOper() const
{
    VERIFY_lpTestTree();
    genTreeOps op = lpTestTree->OperGet();
    return lpIsReversed() ? GenTree::SwapRelop(op) : op;
}

//-----------------------------------------------------------------------------

inline GenTree* Compiler::LoopDsc::lpIterator() const
{
    VERIFY_lpTestTree();

    return lpIsReversed() ? lpTestTree->AsOp()->gtOp2 : lpTestTree->AsOp()->gtOp1;
}

//-----------------------------------------------------------------------------

inline GenTree* Compiler::LoopDsc::lpLimit() const
{
    VERIFY_lpTestTree();

    return lpIsReversed() ? lpTestTree->AsOp()->gtOp1 : lpTestTree->AsOp()->gtOp2;
}

//-----------------------------------------------------------------------------

inline int Compiler::LoopDsc::lpConstLimit() const
{
    VERIFY_lpTestTree();
    assert(lpFlags & LPFLG_CONST_LIMIT);

    GenTree* limit = lpLimit();
    assert(limit->OperIsConst());
    return (int)limit->AsIntCon()->gtIconVal;
}

//-----------------------------------------------------------------------------

inline unsigned Compiler::LoopDsc::lpVarLimit() const
{
    VERIFY_lpTestTree();
    assert(lpFlags & LPFLG_VAR_LIMIT);

    GenTree* limit = lpLimit();
    assert(limit->OperGet() == GT_LCL_VAR);
    return limit->AsLclVarCommon()->GetLclNum();
}

//-----------------------------------------------------------------------------

inline bool Compiler::LoopDsc::lpArrLenLimit(Compiler* comp, ArrIndex* index) const
{
    VERIFY_lpTestTree();
    assert(lpFlags & LPFLG_ARRLEN_LIMIT);

    GenTree* limit = lpLimit();

    // Check if we have a.length or a[i][j].length
    if (limit->AsArrLen()->GetArray()->OperIs(GT_LCL_VAR))
    {
        index->arrLcl = limit->AsArrLen()->GetArray()->AsLclVar()->GetLclNum();
        index->rank   = 0;
        return true;
    }
    // We have a[i].length, extract a[i] pattern.
    else if (limit->AsArrLen()->GetArray()->OperIs(GT_COMMA))
    {
        return comp->optReconstructArrIndex(limit->AsArrLen()->GetArray(), index, BAD_VAR_NUM);
    }
    return false;
}

/*
XXXXXXXXXXXXXXXXXXXXXXXXXXXXXXXXXXXXXXXXXXXXXXXXXXXXXXXXXXXXXXXXXXXXXXXXXXXXXXX
XXXXXXXXXXXXXXXXXXXXXXXXXXXXXXXXXXXXXXXXXXXXXXXXXXXXXXXXXXXXXXXXXXXXXXXXXXXXXXX
XX                                                                           XX
XX                Optimization activation rules                              XX
XX                                                                           XX
XXXXXXXXXXXXXXXXXXXXXXXXXXXXXXXXXXXXXXXXXXXXXXXXXXXXXXXXXXXXXXXXXXXXXXXXXXXXXXX
XXXXXXXXXXXXXXXXXXXXXXXXXXXXXXXXXXXXXXXXXXXXXXXXXXXXXXXXXXXXXXXXXXXXXXXXXXXXXXX
*/

// should we try to replace integer multiplication with lea/add/shift sequences?
inline bool Compiler::optAvoidIntMult(void)
{
    return (compCodeOpt() != SMALL_CODE);
}

/*
XXXXXXXXXXXXXXXXXXXXXXXXXXXXXXXXXXXXXXXXXXXXXXXXXXXXXXXXXXXXXXXXXXXXXXXXXXXXXXX
XXXXXXXXXXXXXXXXXXXXXXXXXXXXXXXXXXXXXXXXXXXXXXXXXXXXXXXXXXXXXXXXXXXXXXXXXXXXXXX
XX                          EEInterface                                      XX
XX                      Inline functions                                     XX
XX                                                                           XX
XXXXXXXXXXXXXXXXXXXXXXXXXXXXXXXXXXXXXXXXXXXXXXXXXXXXXXXXXXXXXXXXXXXXXXXXXXXXXXX
XXXXXXXXXXXXXXXXXXXXXXXXXXXXXXXXXXXXXXXXXXXXXXXXXXXXXXXXXXXXXXXXXXXXXXXXXXXXXXX
*/

extern var_types JITtype2varType(CorInfoType type);

#include "ee_il_dll.hpp"

inline CORINFO_METHOD_HANDLE Compiler::eeFindHelper(unsigned helper)
{
    assert(helper < CORINFO_HELP_COUNT);

    /* Helpers are marked by the fact that they are odd numbers
     * force this to be an odd number (will shift it back to extract) */

    return ((CORINFO_METHOD_HANDLE)((((size_t)helper) << 2) + 1));
}

inline CorInfoHelpFunc Compiler::eeGetHelperNum(CORINFO_METHOD_HANDLE method)
{
    // Helpers are marked by the fact that they are odd numbers
    if (!(((size_t)method) & 1))
    {
        return (CORINFO_HELP_UNDEF);
    }
    return ((CorInfoHelpFunc)(((size_t)method) >> 2));
}

//  TODO-Cleanup: Replace calls to IsSharedStaticHelper with new HelperCallProperties
//

inline bool Compiler::IsSharedStaticHelper(GenTree* tree)
{
    if (tree->gtOper != GT_CALL || tree->AsCall()->gtCallType != CT_HELPER)
    {
        return false;
    }

    CorInfoHelpFunc helper = eeGetHelperNum(tree->AsCall()->gtCallMethHnd);

    bool result1 =
        // More helpers being added to IsSharedStaticHelper (that have similar behaviors but are not true
        // ShareStaticHelperts)
        helper == CORINFO_HELP_STRCNS || helper == CORINFO_HELP_BOX ||

        // helpers being added to IsSharedStaticHelper
        helper == CORINFO_HELP_GETSTATICFIELDADDR_CONTEXT || helper == CORINFO_HELP_GETSTATICFIELDADDR_TLS ||
        helper == CORINFO_HELP_GETGENERICS_GCSTATIC_BASE || helper == CORINFO_HELP_GETGENERICS_NONGCSTATIC_BASE ||
        helper == CORINFO_HELP_GETGENERICS_GCTHREADSTATIC_BASE ||
        helper == CORINFO_HELP_GETGENERICS_NONGCTHREADSTATIC_BASE ||

        helper == CORINFO_HELP_GETSHARED_GCSTATIC_BASE || helper == CORINFO_HELP_GETSHARED_NONGCSTATIC_BASE ||
        helper == CORINFO_HELP_GETSHARED_GCSTATIC_BASE_NOCTOR ||
        helper == CORINFO_HELP_GETSHARED_NONGCSTATIC_BASE_NOCTOR ||
        helper == CORINFO_HELP_GETSHARED_GCSTATIC_BASE_DYNAMICCLASS ||
        helper == CORINFO_HELP_GETSHARED_NONGCSTATIC_BASE_DYNAMICCLASS ||
        helper == CORINFO_HELP_GETSHARED_GCTHREADSTATIC_BASE ||
        helper == CORINFO_HELP_GETSHARED_NONGCTHREADSTATIC_BASE ||
        helper == CORINFO_HELP_GETSHARED_GCTHREADSTATIC_BASE_NOCTOR ||
        helper == CORINFO_HELP_GETSHARED_NONGCTHREADSTATIC_BASE_NOCTOR ||
        helper == CORINFO_HELP_GETSHARED_GCTHREADSTATIC_BASE_DYNAMICCLASS ||
        helper == CORINFO_HELP_GETSHARED_NONGCTHREADSTATIC_BASE_DYNAMICCLASS ||
#ifdef FEATURE_READYTORUN_COMPILER
        helper == CORINFO_HELP_READYTORUN_STATIC_BASE || helper == CORINFO_HELP_READYTORUN_GENERIC_STATIC_BASE ||
#endif
        helper == CORINFO_HELP_CLASSINIT_SHARED_DYNAMICCLASS;
#if 0
    // See above TODO-Cleanup
    bool result2 = s_helperCallProperties.IsPure(helper) && s_helperCallProperties.NonNullReturn(helper);
    assert (result1 == result2);
#endif
    return result1;
}

inline bool Compiler::IsGcSafePoint(GenTree* tree)
{
    if (tree->IsCall())
    {
        GenTreeCall* call = tree->AsCall();
        if (!call->IsFastTailCall())
        {
            if (call->IsUnmanaged() && call->IsSuppressGCTransition())
            {
                // Both an indirect and user calls can be unmanaged
                // and have a request to suppress the GC transition so
                // the check is done prior to the separate handling of
                // indirect and user calls.
                return false;
            }
            else if (call->gtCallType == CT_INDIRECT)
            {
                return true;
            }
            else if (call->gtCallType == CT_USER_FUNC)
            {
                if ((call->gtCallMoreFlags & GTF_CALL_M_NOGCCHECK) == 0)
                {
                    return true;
                }
            }
            // otherwise we have a CT_HELPER
        }
    }

    return false;
}

//
// Note that we want to have two special FIELD_HANDLES that will both
// be considered non-Data Offset handles
//
// The special values that we use are FLD_GLOBAL_DS and FLD_GLOBAL_FS
//

inline bool jitStaticFldIsGlobAddr(CORINFO_FIELD_HANDLE fldHnd)
{
    return (fldHnd == FLD_GLOBAL_DS || fldHnd == FLD_GLOBAL_FS);
}

#if defined(DEBUG) || defined(FEATURE_JIT_METHOD_PERF) || defined(FEATURE_SIMD) || defined(FEATURE_TRACELOGGING)

inline bool Compiler::eeIsNativeMethod(CORINFO_METHOD_HANDLE method)
{
    return ((((size_t)method) & 0x2) == 0x2);
}

inline CORINFO_METHOD_HANDLE Compiler::eeGetMethodHandleForNative(CORINFO_METHOD_HANDLE method)
{
    assert((((size_t)method) & 0x3) == 0x2);
    return (CORINFO_METHOD_HANDLE)(((size_t)method) & ~0x3);
}
#endif

/*
XXXXXXXXXXXXXXXXXXXXXXXXXXXXXXXXXXXXXXXXXXXXXXXXXXXXXXXXXXXXXXXXXXXXXXXXXXXXXXX
XXXXXXXXXXXXXXXXXXXXXXXXXXXXXXXXXXXXXXXXXXXXXXXXXXXXXXXXXXXXXXXXXXXXXXXXXXXXXXX
XX                          Compiler                                         XX
XX                      Inline functions                                     XX
XX                                                                           XX
XXXXXXXXXXXXXXXXXXXXXXXXXXXXXXXXXXXXXXXXXXXXXXXXXXXXXXXXXXXXXXXXXXXXXXXXXXXXXXX
XXXXXXXXXXXXXXXXXXXXXXXXXXXXXXXXXXXXXXXXXXXXXXXXXXXXXXXXXXXXXXXXXXXXXXXXXXXXXXX
*/

#ifndef DEBUG
inline bool Compiler::compStressCompile(compStressArea stressArea, unsigned weightPercentage)
{
    return false;
}
#endif

inline ArenaAllocator* Compiler::compGetArenaAllocator()
{
    return compArenaAllocator;
}

inline bool Compiler::compIsProfilerHookNeeded()
{
#ifdef PROFILING_SUPPORTED
    return compProfilerHookNeeded
           // IL stubs are excluded by VM and we need to do the same even running
           // under a complus env hook to generate profiler hooks
           || (opts.compJitELTHookEnabled && !opts.jitFlags->IsSet(JitFlags::JIT_FLAG_IL_STUB));
#else  // !PROFILING_SUPPORTED
    return false;
#endif // !PROFILING_SUPPORTED
}

/*****************************************************************************
 *
 *  Check for the special case where the object is the constant 0.
 *  As we can't even fold the tree (null+fldOffs), we are left with
 *  op1 and op2 both being a constant. This causes lots of problems.
 *  We simply grab a temp and assign 0 to it and use it in place of the NULL.
 */

inline GenTree* Compiler::impCheckForNullPointer(GenTree* obj)
{
    /* If it is not a GC type, we will be able to fold it.
       So don't need to do anything */

    if (!varTypeIsGC(obj->TypeGet()))
    {
        return obj;
    }

    if (obj->gtOper == GT_CNS_INT)
    {
        assert(obj->gtType == TYP_REF || obj->gtType == TYP_BYREF);

        // We can see non-zero byrefs for RVA statics or for frozen strings.
        if (obj->AsIntCon()->gtIconVal != 0)
        {
#ifdef DEBUG
            if (!obj->TypeIs(TYP_BYREF))
            {
                assert(obj->TypeIs(TYP_REF));
                assert(obj->IsIconHandle(GTF_ICON_STR_HDL));
                if (!doesMethodHaveFrozenString())
                {
                    assert(compIsForInlining());
                    assert(impInlineInfo->InlinerCompiler->doesMethodHaveFrozenString());
                }
            }
#endif // DEBUG
            return obj;
        }

        unsigned tmp = lvaNewTemp(obj->GetType(), true DEBUGARG("CheckForNullPointer"));
        GenTree* asg = gtNewAssignNode(gtNewLclvNode(tmp, obj->GetType()), obj);
        // We don't need to spill while appending as we are assigning a constant to a new temp.
        impAppendTree(asg, CHECK_SPILL_NONE, impCurStmtOffs);

        obj = gtNewLclvNode(tmp, obj->GetType());
    }

    return obj;
}

/*****************************************************************************
 *
 *  Check for the special case where the object is the methods original 'this' pointer.
 *  Note that, the original 'this' pointer is always local var 0 for non-static method,
 *  even if we might have created the copy of 'this' pointer in lvaArg0Var.
 */

inline bool Compiler::impIsThis(GenTree* obj)
{
    if (compIsForInlining())
    {
        return impInlineInfo->InlinerCompiler->impIsThis(obj);
    }
    else
    {
        return ((obj != nullptr) && (obj->gtOper == GT_LCL_VAR) &&
                lvaIsOriginalThisArg(obj->AsLclVarCommon()->GetLclNum()));
    }
}

/*****************************************************************************
 *
 *  Returns true if the compiler instance is created for inlining.
 */

inline bool Compiler::compIsForInlining() const
{
    return (impInlineInfo != nullptr);
}

/*****************************************************************************
 *
 *  Check the inline result field in the compiler to see if inlining failed or not.
 */

inline bool Compiler::compDonotInline()
{
    if (compIsForInlining())
    {
        assert(compInlineResult != nullptr);
        return compInlineResult->IsFailure();
    }
    else
    {
        return false;
    }
}

inline bool Compiler::impIsPrimitive(CorInfoType jitType)
{
    return ((CORINFO_TYPE_BOOL <= jitType && jitType <= CORINFO_TYPE_DOUBLE) || jitType == CORINFO_TYPE_PTR);
}

//------------------------------------------------------------------------
// lvaIsGCTracked: Determine whether this var should be reported
//    as tracked for GC purposes.
//
// Arguments:
//    varDsc - the LclVarDsc for the var in question.
//
// Return Value:
//    Returns true if the variable should be reported as tracked in the GC info.
//
// Notes:
//    This never returns true for struct variables, even if they are tracked.
//    This is because struct variables are never tracked as a whole for GC purposes.
//    It is up to the caller to ensure that the fields of struct variables are
//    correctly tracked.
//    On Amd64, we never GC-track fields of dependently promoted structs, even
//    though they may be tracked for optimization purposes.
//    It seems that on x86 and arm, we simply don't track these
//    fields, though I have not verified that.  I attempted to make these GC-tracked,
//    but there was too much logic that depends on these being untracked, so changing
//    this would require non-trivial effort.

inline bool Compiler::lvaIsGCTracked(const LclVarDsc* varDsc)
{
    if (!varDsc->lvTracked || !varTypeIsGC(varDsc->GetType()))
    {
        return false;
    }

    // Stack parameters are always untracked w.r.t. GC reportings
    if (varDsc->IsParam() && !varDsc->IsRegParam())
    {
        return false;
    }

#ifdef TARGET_AMD64
    return !varDsc->IsDependentPromotedField(this);
#else
    return true;
#endif
}

/*****************************************************************************/
#if MEASURE_CLRAPI_CALLS

inline void Compiler::CLRApiCallEnter(unsigned apix)
{
    if (pCompJitTimer != nullptr)
    {
        pCompJitTimer->CLRApiCallEnter(apix);
    }
}
inline void Compiler::CLRApiCallLeave(unsigned apix)
{
    if (pCompJitTimer != nullptr)
    {
        pCompJitTimer->CLRApiCallLeave(apix);
    }
}

inline void Compiler::CLR_API_Enter(API_ICorJitInfo_Names ename)
{
    CLRApiCallEnter(ename);
}

inline void Compiler::CLR_API_Leave(API_ICorJitInfo_Names ename)
{
    CLRApiCallLeave(ename);
}

#endif // MEASURE_CLRAPI_CALLS

//------------------------------------------------------------------------------
// fgVarIsNeverZeroInitializedInProlog : Check whether the variable is never zero initialized in the prolog.
//
// Arguments:
//    varNum     -       local variable number
//
// Returns:
//             true if this is a special variable that is never zero initialized in the prolog;
//             false otherwise
//

bool Compiler::fgVarIsNeverZeroInitializedInProlog(unsigned varNum)
{
    LclVarDsc* varDsc = lvaGetDesc(varNum);
    bool       result = varDsc->lvIsParam || lvaIsOSRLocal(varNum) || (varNum == lvaGSSecurityCookie) ||
                  (varNum == lvaInlinedPInvokeFrameVar) || (varNum == lvaStubArgumentVar) || (varNum == lvaRetAddrVar);

#if FEATURE_FIXED_OUT_ARGS
    result = result || (varNum == lvaPInvokeFrameRegSaveVar) || (varNum == lvaOutgoingArgSpaceVar);
#endif

#if defined(FEATURE_EH_FUNCLETS)
    result = result || (varNum == lvaPSPSym);
#endif

    return result;
}

//------------------------------------------------------------------------------
// fgVarNeedsExplicitZeroInit : Check whether the variable needs an explicit zero initialization.
//
// Arguments:
//    varNum     -       local var number
//    bbInALoop  -       true if the basic block may be in a loop
//    bbIsReturn -       true if the basic block always returns
//
// Returns:
//             true if the var needs explicit zero-initialization in this basic block;
//             false otherwise
//
// Notes:
//     If the variable is not being initialized in a loop, we can avoid explicit zero initialization if
//      - the variable is a gc pointer, or
//      - the variable is a struct with gc pointer fields and either all fields are gc pointer fields
//           or the struct is big enough to guarantee block initialization, or
//      - compInitMem is set and the variable has a long lifetime or has gc fields.
//     In these cases we will insert zero-initialization in the prolog if necessary.

bool Compiler::fgVarNeedsExplicitZeroInit(unsigned varNum, bool bbInALoop, bool bbIsReturn)
{
    LclVarDsc* varDsc = lvaGetDesc(varNum);

    if (varDsc->IsDependentPromotedField(this))
    {
        // Fields of dependently promoted structs may only be initialized in the prolog
        // when the whole struct is initialized in the prolog.
        return fgVarNeedsExplicitZeroInit(varDsc->lvParentLcl, bbInALoop, bbIsReturn);
    }

    if (bbInALoop && !bbIsReturn)
    {
        return true;
    }

    if (fgVarIsNeverZeroInitializedInProlog(varNum))
    {
        return true;
    }

    if (varTypeIsGC(varDsc->lvType))
    {
        return false;
    }

    if ((varDsc->lvType == TYP_STRUCT) && varDsc->HasGCPtr())
    {
        ClassLayout* layout = varDsc->GetLayout();
        if (layout->GetSlotCount() == layout->GetGCPtrCount())
        {
            return false;
        }

        // Below conditions guarantee block initialization, which will initialize
        // all struct fields. If the logic for block initialization in CodeGen::genCheckUseBlockInit()
        // changes, these conditions need to be updated.
        unsigned intSlots = roundUp(varDsc->lvSize(), TARGET_POINTER_SIZE) / sizeof(int);

#ifndef TARGET_64BIT
        if (intSlots > 4)
#elif defined(TARGET_AMD64)
        // We can clear using aligned SIMD so the threshold is lower,
        // and clears in order which is better for auto-prefetching
        if (intSlots > 4)
#else
        if (intSlots > 8)
#endif
        {
            return false;
        }
    }

    return !info.compInitMem || (varDsc->lvIsTemp && !varDsc->HasGCPtr());
}

unsigned Compiler::GetSsaNumForLocalVarDef(GenTree* lcl)
{
    // Address-taken variables don't have SSA numbers.
    if (!lvaInSsa(lcl->AsLclVarCommon()->GetLclNum()))
    {
        return SsaConfig::RESERVED_SSA_NUM;
    }

    if (lcl->gtFlags & GTF_VAR_USEASG)
    {
        // It's partial definition of a struct. "lcl" is both used and defined here;
        // we've chosen in this case to annotate "lcl" with the SSA number (and VN) of the use,
        // and to store the SSA number of the def in a side table.
        unsigned ssaNum;
        // In case of a remorph (fgMorph) in CSE/AssertionProp after SSA phase, there
        // wouldn't be an entry for the USEASG portion of the indir addr, return
        // reserved.
        if (!GetOpAsgnVarDefSsaNums()->Lookup(lcl, &ssaNum))
        {
            return SsaConfig::RESERVED_SSA_NUM;
        }
        return ssaNum;
    }
    else
    {
        return lcl->AsLclVarCommon()->GetSsaNum();
    }
}

template <typename TVisitor>
void GenTree::VisitOperands(TVisitor visitor)
{
    switch (OperGet())
    {
        // Leaf nodes
        case GT_LCL_VAR:
        case GT_LCL_FLD:
        case GT_LCL_VAR_ADDR:
        case GT_LCL_FLD_ADDR:
        case GT_CATCH_ARG:
        case GT_LABEL:
        case GT_FTN_ADDR:
        case GT_RET_EXPR:
        case GT_CNS_INT:
        case GT_CNS_LNG:
        case GT_CNS_DBL:
        case GT_CNS_STR:
        case GT_MEMORYBARRIER:
        case GT_JMP:
        case GT_JCC:
        case GT_SETCC:
        case GT_NO_OP:
        case GT_START_NONGC:
        case GT_START_PREEMPTGC:
        case GT_PROF_HOOK:
#if !defined(FEATURE_EH_FUNCLETS)
        case GT_END_LFIN:
#endif // !FEATURE_EH_FUNCLETS
        case GT_PHI_ARG:
        case GT_JMPTABLE:
        case GT_CLS_VAR_ADDR:
        case GT_ARGPLACE:
        case GT_PHYSREG:
        case GT_EMITNOP:
        case GT_PINVOKE_PROLOG:
        case GT_PINVOKE_EPILOG:
        case GT_IL_OFFSET:
            return;

        // Unary operators with an optional operand
        case GT_NOP:
        case GT_RETURN:
        case GT_RETFILT:
            if (this->AsUnOp()->gtOp1 == nullptr)
            {
                return;
            }
            FALLTHROUGH;

        // Standard unary operators
        case GT_STORE_LCL_VAR:
        case GT_STORE_LCL_FLD:
        case GT_NOT:
        case GT_NEG:
        case GT_BSWAP:
        case GT_BSWAP16:
        case GT_COPY:
        case GT_RELOAD:
        case GT_ARR_LENGTH:
        case GT_CAST:
        case GT_BITCAST:
        case GT_CKFINITE:
        case GT_LCLHEAP:
        case GT_FIELD_ADDR:
        case GT_IND:
        case GT_OBJ:
        case GT_BLK:
        case GT_BOX:
        case GT_ALLOCOBJ:
        case GT_RUNTIMELOOKUP:
        case GT_INIT_VAL:
        case GT_JTRUE:
        case GT_SWITCH:
        case GT_NULLCHECK:
        case GT_PUTARG_REG:
        case GT_PUTARG_STK:
#if FEATURE_ARG_SPLIT
        case GT_PUTARG_SPLIT:
#endif // FEATURE_ARG_SPLIT
        case GT_RETURNTRAP:
        case GT_KEEPALIVE:
        case GT_INC_SATURATE:
#ifdef FEATURE_SIMD
        case GT_SIMD_UPPER_SPILL:
        case GT_SIMD_UPPER_UNSPILL:
#endif
            visitor(AsUnOp()->gtOp1);
            return;

        // Special nodes
        case GT_PHI:
            for (GenTreePhi::Use& use : AsPhi()->Uses())
            {
                if (visitor(use.NodeRef()) == VisitResult::Abort)
                {
                    break;
                }
            }
            return;

        case GT_FIELD_LIST:
            for (GenTreeFieldList::Use& field : AsFieldList()->Uses())
            {
                if (visitor(field.NodeRef()) == VisitResult::Abort)
                {
                    break;
                }
            }
            return;

#ifdef FEATURE_HW_INTRINSICS
        case GT_HWINTRINSIC:
            for (GenTreeHWIntrinsic::Use& use : AsHWIntrinsic()->Uses())
            {
                if (visitor(use.NodeRef()) == VisitResult::Abort)
                {
                    break;
                }
            }
            return;
#endif // FEATURE_HW_INTRINSICS

        case GT_INSTR:
            for (GenTreeInstr::Use& use : AsInstr()->Uses())
            {
                if (visitor(use.NodeRef()) == VisitResult::Abort)
                {
                    break;
                }
            }
            return;

        case GT_ARR_BOUNDS_CHECK:
#ifdef FEATURE_HW_INTRINSICS
        case GT_HW_INTRINSIC_CHK:
#endif
            if (visitor(AsBoundsChk()->gtIndex) == VisitResult::Abort)
            {
                return;
            }
            visitor(AsBoundsChk()->gtArrLen);
            return;

        case GT_ARR_ELEM:
        {
            GenTreeArrElem* const arrElem = this->AsArrElem();
            if (visitor(arrElem->gtArrObj) == VisitResult::Abort)
            {
                return;
            }
            for (unsigned i = 0; i < arrElem->gtArrRank; i++)
            {
                if (visitor(arrElem->gtArrInds[i]) == VisitResult::Abort)
                {
                    return;
                }
            }
            return;
        }

        case GT_ARR_OFFSET:
        case GT_CMPXCHG:
        case GT_COPY_BLK:
        case GT_INIT_BLK:
        case GT_QMARK:
            if (visitor(AsTernaryOp()->gtOp1) == VisitResult::Abort)
            {
                return;
            }
            if (visitor(AsTernaryOp()->gtOp2) == VisitResult::Abort)
            {
                return;
            }
            visitor(AsTernaryOp()->gtOp3);
            return;

        case GT_CALL:
        {
            GenTreeCall* const call = this->AsCall();
            if ((call->gtCallThisArg != nullptr) && (visitor(call->gtCallThisArg->NodeRef()) == VisitResult::Abort))
            {
                return;
            }

            for (GenTreeCall::Use& use : call->Args())
            {
                if (visitor(use.NodeRef()) == VisitResult::Abort)
                {
                    return;
                }
            }

            for (GenTreeCall::Use& use : call->LateArgs())
            {
                if (visitor(use.NodeRef()) == VisitResult::Abort)
                {
                    return;
                }
            }

            if (call->gtCallType == CT_INDIRECT)
            {
                if ((call->gtCallCookie != nullptr) && (visitor(call->gtCallCookie) == VisitResult::Abort))
                {
                    return;
                }
                if ((call->gtCallAddr != nullptr) && (visitor(call->gtCallAddr) == VisitResult::Abort))
                {
                    return;
                }
            }
            if ((call->gtControlExpr != nullptr))
            {
                visitor(call->gtControlExpr);
            }
            return;
        }

        case GT_LEA:
        case GT_INTRINSIC:
        {
            GenTreeOp* const op = AsOp();

            if ((op->gtOp1 != nullptr) && (visitor(op->gtOp1) == VisitResult::Abort))
            {
                return;
            }

            if (op->gtOp2 != nullptr)
            {
                visitor(op->gtOp2);
            }
            return;
        }

        default:
            VisitBinOpOperands<TVisitor>(visitor);
            return;
    }
}

template <typename TVisitor>
void GenTree::VisitBinOpOperands(TVisitor visitor)
{
    assert(OperIsBinary());

    GenTreeOp* const op = AsOp();
    assert(op->gtOp1 != nullptr);
    assert(op->gtOp2 != nullptr);

    if (visitor(op->gtOp1) != VisitResult::Abort)
    {
        visitor(op->gtOp2);
    }
}

/*****************************************************************************
 *  operator new
 *
 *  Note that compiler's allocator is an arena allocator that returns memory that is
 *  not zero-initialized and can contain data from a prior allocation lifetime.
 */

inline void* __cdecl operator new(size_t sz, Compiler* compiler, CompMemKind cmk)
{
    return compiler->getAllocator(cmk).allocate<char>(sz);
}

inline void* __cdecl operator new[](size_t sz, Compiler* compiler, CompMemKind cmk)
{
    return compiler->getAllocator(cmk).allocate<char>(sz);
}

/*****************************************************************************/

#ifdef DEBUG

inline void printRegMaskInt(regMaskTP mask)
{
    printf(REG_MASK_INT_FMT, (mask & RBM_ALLINT));
}

#endif // DEBUG

inline static bool StructHasOverlappingFields(DWORD attribs)
{
    return ((attribs & CORINFO_FLG_OVERLAPPING_FIELDS) != 0);
}

inline static bool StructHasNoPromotionFlagSet(DWORD attribs)
{
    return ((attribs & CORINFO_FLG_DONT_PROMOTE) != 0);
}

/*****************************************************************************
 * This node should not be referenced by anyone now. Set its values to garbage
 * to catch extra references
 */

inline void DEBUG_DESTROY_NODE(GenTree* tree)
{
#ifdef DEBUG
    // printf("DEBUG_DESTROY_NODE for [0x%08x]\n", tree);

    // Save gtOper in case we want to find out what this node was
    tree->gtOperSave = tree->gtOper;

    tree->gtType = TYP_UNDEF;
    tree->gtFlags |= ~GTF_NODE_MASK;
    if (tree->OperIsSimple())
    {
        tree->AsOp()->gtOp1 = tree->AsOp()->gtOp2 = nullptr;
    }
    // Must do this last, because the "AsOp()" check above will fail otherwise.
    // Don't call SetOper, because GT_COUNT is not a valid value
    tree->gtOper = GT_COUNT;
#endif
}

//------------------------------------------------------------------------------
// lvRefCnt: access reference count for this local var
//
// Arguments:
//    state: the requestor's expected ref count state; defaults to RCS_NORMAL
//
// Return Value:
//    Ref count for the local.

inline unsigned short LclVarDsc::lvRefCnt(RefCountState state) const
{

#if defined(DEBUG)
    assert(state != RCS_INVALID);
    Compiler* compiler = JitTls::GetCompiler();
    assert(compiler->lvaRefCountState == state);
#endif

    if (lvImplicitlyReferenced && (m_lvRefCnt == 0))
    {
        return 1;
    }

    return m_lvRefCnt;
}

//------------------------------------------------------------------------------
// incLvRefCnt: increment reference count for this local var
//
// Arguments:
//    delta: the amount of the increment
//    state: the requestor's expected ref count state; defaults to RCS_NORMAL
//
// Notes:
//    It is currently the caller's responsibilty to ensure this increment
//    will not cause overflow.

inline void LclVarDsc::incLvRefCnt(unsigned short delta, RefCountState state)
{

#if defined(DEBUG)
    assert(state != RCS_INVALID);
    Compiler* compiler = JitTls::GetCompiler();
    assert(compiler->lvaRefCountState == state);
#endif

    unsigned short oldRefCnt = m_lvRefCnt;
    m_lvRefCnt += delta;
    assert(m_lvRefCnt >= oldRefCnt);
}

//------------------------------------------------------------------------------
// setLvRefCnt: set the reference count for this local var
//
// Arguments:
//    newValue: the desired new reference count
//    state: the requestor's expected ref count state; defaults to RCS_NORMAL
//
// Notes:
//    Generally after calling v->setLvRefCnt(Y), v->lvRefCnt() == Y.
//    However this may not be true when v->lvImplicitlyReferenced == 1.

inline void LclVarDsc::setLvRefCnt(unsigned short newValue, RefCountState state)
{

#if defined(DEBUG)
    assert(state != RCS_INVALID);
    Compiler* compiler = JitTls::GetCompiler();
    assert(compiler->lvaRefCountState == state);
#endif

    m_lvRefCnt = newValue;
}

//------------------------------------------------------------------------------
// lvRefCntWtd: access wighted reference count for this local var
//
// Arguments:
//    state: the requestor's expected ref count state; defaults to RCS_NORMAL
//
// Return Value:
//    Weighted ref count for the local.

inline BasicBlock::weight_t LclVarDsc::lvRefCntWtd(RefCountState state) const
{

#if defined(DEBUG)
    assert(state != RCS_INVALID);
    Compiler* compiler = JitTls::GetCompiler();
    assert(compiler->lvaRefCountState == state);
#endif

    if (lvImplicitlyReferenced && (m_lvRefCntWtd == 0))
    {
        return BB_UNITY_WEIGHT;
    }

    return m_lvRefCntWtd;
}

//------------------------------------------------------------------------------
// incLvRefCntWtd: increment weighted reference count for this local var
//
// Arguments:
//    delta: the amount of the increment
//    state: the requestor's expected ref count state; defaults to RCS_NORMAL
//
// Notes:
//    It is currently the caller's responsibilty to ensure this increment
//    will not cause overflow.

inline void LclVarDsc::incLvRefCntWtd(BasicBlock::weight_t delta, RefCountState state)
{

#if defined(DEBUG)
    assert(state != RCS_INVALID);
    Compiler* compiler = JitTls::GetCompiler();
    assert(compiler->lvaRefCountState == state);
#endif

    BasicBlock::weight_t oldRefCntWtd = m_lvRefCntWtd;
    m_lvRefCntWtd += delta;
    assert(m_lvRefCntWtd >= oldRefCntWtd);
}

//------------------------------------------------------------------------------
// setLvRefCntWtd: set the weighted reference count for this local var
//
// Arguments:
//    newValue: the desired new weighted reference count
//    state: the requestor's expected ref count state; defaults to RCS_NORMAL
//
// Notes:
//    Generally after calling v->setLvRefCntWtd(Y), v->lvRefCntWtd() == Y.
//    However this may not be true when v->lvImplicitlyReferenced == 1.

inline void LclVarDsc::setLvRefCntWtd(BasicBlock::weight_t newValue, RefCountState state)
{

#if defined(DEBUG)
    assert(state != RCS_INVALID);
    Compiler* compiler = JitTls::GetCompiler();
    assert(compiler->lvaRefCountState == state);
#endif

    m_lvRefCntWtd = newValue;
}

/*****************************************************************************/
#endif //_COMPILER_HPP_
/*****************************************************************************/<|MERGE_RESOLUTION|>--- conflicted
+++ resolved
@@ -515,12 +515,11 @@
 
 extern const BYTE genTypeStSzs[TYP_COUNT];
 
-template <class T>
-inline unsigned genTypeStSz(T value)
-{
-    assert((unsigned)TypeGet(value) < _countof(genTypeStSzs));
-
-    return genTypeStSzs[TypeGet(value)];
+inline unsigned genTypeStSz(var_types type)
+{
+    assert((unsigned)type < _countof(genTypeStSzs));
+
+    return genTypeStSzs[type];
 }
 
 /*****************************************************************************
@@ -534,51 +533,9 @@
  *  by the VM (for example, 'byte' maps to 'int').
  */
 
-<<<<<<< HEAD
 inline var_types genActualType(var_types type)
 {
     return varActualType(type);
-}
-
-/*****************************************************************************/
-
-inline var_types genUnsignedType(var_types type)
-{
-    return varTypeToUnsigned(type);
-}
-
-/*****************************************************************************/
-
-inline var_types genSignedType(var_types type)
-{
-    /* Force non-small unsigned type into corresponding signed type */
-    /* Note that we leave the small types alone */
-
-    switch (type)
-    {
-        case TYP_UINT:
-            type = TYP_INT;
-            break;
-        case TYP_ULONG:
-            type = TYP_LONG;
-            break;
-        default:
-            break;
-    }
-=======
-extern const BYTE genActualTypes[TYP_COUNT];
-
-template <class T>
-inline var_types genActualType(T value)
-{
-    /* Spot check to make certain the table is in synch with the enum */
-    assert(genActualTypes[TYP_DOUBLE] == TYP_DOUBLE);
-    assert(genActualTypes[TYP_REF] == TYP_REF);
-
-    assert((unsigned)TypeGet(value) < sizeof(genActualTypes));
->>>>>>> 82f7144f
-
-    return (var_types)genActualTypes[TypeGet(value)];
 }
 
 /*****************************************************************************
@@ -723,18 +680,6 @@
 #if COUNT_AST_OPERS
     InterlockedIncrement(&s_gtNodeCounts[oper]);
 #endif
-<<<<<<< HEAD
-=======
-
-#ifdef DEBUG
-    gtSeqNum = 0;
-    gtUseNum = -1;
-    gtTreeID = JitTls::GetCompiler()->compGenTreeID++;
-    gtVNPair.SetBoth(ValueNumStore::NoVN);
-    gtRegTag   = GT_REGTAG_NONE;
-    gtOperSave = GT_NONE;
-#endif
->>>>>>> 82f7144f
 }
 
 inline Statement* Compiler::gtNewStmt(GenTree* expr, IL_OFFSETX offset)
@@ -1232,28 +1177,7 @@
 
 inline GenTreeCast* Compiler::gtNewCastNode(var_types typ, GenTree* op1, bool fromUnsigned, var_types castType)
 {
-<<<<<<< HEAD
     return new (this, GT_CAST) GenTreeCast(typ, op1, fromUnsigned, castType);
-=======
-    GenTreeCast* cast = new (this, GT_CAST) GenTreeCast(typ, op1, fromUnsigned, castType);
-
-    return cast;
-}
-
-inline GenTreeCast* Compiler::gtNewCastNodeL(var_types typ, GenTree* op1, bool fromUnsigned, var_types castType)
-{
-    /* Some casts get transformed into 'GT_CALL' or 'GT_IND' nodes */
-
-    assert(GenTree::s_gtNodeSizes[GT_CALL] >= GenTree::s_gtNodeSizes[GT_CAST]);
-    assert(GenTree::s_gtNodeSizes[GT_CALL] >= GenTree::s_gtNodeSizes[GT_IND]);
-
-    /* Make a big node first and then change it to be GT_CAST */
-
-    GenTreeCast* cast =
-        new (this, LargeOpOpcode()) GenTreeCast(typ, op1, fromUnsigned, castType DEBUGARG(/*largeNode*/ true));
-
-    return cast;
->>>>>>> 82f7144f
 }
 
 inline GenTreeIndir* Compiler::gtNewMethodTableLookup(GenTree* object)
