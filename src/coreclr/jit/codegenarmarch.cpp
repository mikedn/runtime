// Licensed to the .NET Foundation under one or more agreements.
// The .NET Foundation licenses this file to you under the MIT license.

/*XXXXXXXXXXXXXXXXXXXXXXXXXXXXXXXXXXXXXXXXXXXXXXXXXXXXXXXXXXXXXXXXXXXXXXXXXXXXX
XXXXXXXXXXXXXXXXXXXXXXXXXXXXXXXXXXXXXXXXXXXXXXXXXXXXXXXXXXXXXXXXXXXXXXXXXXXXXXX
XX                                                                           XX
XX                        ARM/ARM64 Code Generator Common Code               XX
XX                                                                           XX
XXXXXXXXXXXXXXXXXXXXXXXXXXXXXXXXXXXXXXXXXXXXXXXXXXXXXXXXXXXXXXXXXXXXXXXXXXXXXXX
XXXXXXXXXXXXXXXXXXXXXXXXXXXXXXXXXXXXXXXXXXXXXXXXXXXXXXXXXXXXXXXXXXXXXXXXXXXXXXX
*/
#include "jitpch.h"
#ifdef _MSC_VER
#pragma hdrstop
#endif

#ifdef TARGET_ARMARCH // This file is ONLY used for ARM and ARM64 architectures

#include "codegen.h"
#include "lower.h"
#include "gcinfo.h"
#include "emit.h"

//------------------------------------------------------------------------
// genStackPointerConstantAdjustment: add a specified constant value to the stack pointer.
// No probe is done.
//
// Arguments:
//    spDelta                 - the value to add to SP. Must be negative or zero.
//    regTmp                  - an available temporary register that is used if 'spDelta' cannot be encoded by
//                              'sub sp, sp, #spDelta' instruction.
//                              Can be REG_NA if the caller knows for certain that 'spDelta' fits into the immediate
//                              value range.
//
// Return Value:
//    None.
//
void CodeGen::genStackPointerConstantAdjustment(ssize_t spDelta, regNumber regTmp)
{
    assert(spDelta < 0);

    // We assert that the SP change is less than one page. If it's greater, you should have called a
    // function that does a probe, which will in turn call this function.
    assert((target_size_t)(-spDelta) <= compiler->eeGetPageSize());

#ifdef TARGET_ARM64
    genInstrWithConstant(INS_sub, EA_PTRSIZE, REG_SPBASE, REG_SPBASE, -spDelta, regTmp);
#else
    genInstrWithConstant(INS_sub, EA_PTRSIZE, REG_SPBASE, REG_SPBASE, -spDelta, INS_FLAGS_DONT_CARE, regTmp);
#endif
}

//------------------------------------------------------------------------
// genStackPointerConstantAdjustmentWithProbe: add a specified constant value to the stack pointer,
// and probe the stack as appropriate. Should only be called as a helper for
// genStackPointerConstantAdjustmentLoopWithProbe.
//
// Arguments:
//    spDelta                 - the value to add to SP. Must be negative or zero. If zero, the probe happens,
//                              but the stack pointer doesn't move.
//    regTmp                  - temporary register to use as target for probe load instruction
//
// Return Value:
//    None.
//
void CodeGen::genStackPointerConstantAdjustmentWithProbe(ssize_t spDelta, regNumber regTmp)
{
    GetEmitter()->emitIns_R_R_I(INS_ldr, EA_4BYTE, regTmp, REG_SP, 0);
    genStackPointerConstantAdjustment(spDelta, regTmp);
}

//------------------------------------------------------------------------
// genStackPointerConstantAdjustmentLoopWithProbe: Add a specified constant value to the stack pointer,
// and probe the stack as appropriate. Generates one probe per page, up to the total amount required.
// This will generate a sequence of probes in-line.
//
// Arguments:
//    spDelta                 - the value to add to SP. Must be negative.
//    regTmp                  - temporary register to use as target for probe load instruction
//
// Return Value:
//    Offset in bytes from SP to last probed address.
//
target_ssize_t CodeGen::genStackPointerConstantAdjustmentLoopWithProbe(ssize_t spDelta, regNumber regTmp)
{
    assert(spDelta < 0);

    const target_size_t pageSize = compiler->eeGetPageSize();

    ssize_t spRemainingDelta = spDelta;
    do
    {
        ssize_t spOneDelta = -(ssize_t)min((target_size_t)-spRemainingDelta, pageSize);
        genStackPointerConstantAdjustmentWithProbe(spOneDelta, regTmp);
        spRemainingDelta -= spOneDelta;
    } while (spRemainingDelta < 0);

    // What offset from the final SP was the last probe? This depends on the fact that
    // genStackPointerConstantAdjustmentWithProbe() probes first, then does "SUB SP".
    target_size_t lastTouchDelta = (target_size_t)(-spDelta) % pageSize;
    if ((lastTouchDelta == 0) || (lastTouchDelta + STACK_PROBE_BOUNDARY_THRESHOLD_BYTES > pageSize))
    {
        // We haven't probed almost a complete page. If lastTouchDelta==0, then spDelta was an exact
        // multiple of pageSize, which means we last probed exactly one page back. Otherwise, we probed
        // the page, but very far from the end. If the next action on the stack might subtract from SP
        // first, before touching the current SP, then we do one more probe at the very bottom. This can
        // happen on x86, for example, when we copy an argument to the stack using a "SUB ESP; REP MOV"
        // strategy.

        GetEmitter()->emitIns_R_R_I(INS_ldr, EA_4BYTE, regTmp, REG_SP, 0);
        lastTouchDelta = 0;
    }

    return lastTouchDelta;
}

//------------------------------------------------------------------------
// genCodeForTreeNode Generate code for a single node in the tree.
//
// Preconditions:
//    All operands have been evaluated.
//
void CodeGen::genCodeForTreeNode(GenTree* treeNode)
{
    regNumber targetReg  = treeNode->GetRegNum();
    var_types targetType = treeNode->TypeGet();
    emitter*  emit       = GetEmitter();

#ifdef DEBUG
    // Validate that all the operands for the current node are consumed in order.
    // This is important because LSRA ensures that any necessary copies will be
    // handled correctly.
    lastConsumedNode = nullptr;
    if (compiler->verbose)
    {
        unsigned seqNum = treeNode->gtSeqNum; // Useful for setting a conditional break in Visual Studio
        compiler->gtDispLIRNode(treeNode, "Generating: ");
    }
#endif // DEBUG

    // Is this a node whose value is already in a register?  LSRA denotes this by
    // setting the GTF_REUSE_REG_VAL flag.
    if (treeNode->IsReuseRegVal())
    {
        // For now, this is only used for constant nodes.
        assert((treeNode->OperGet() == GT_CNS_INT) || (treeNode->OperGet() == GT_CNS_DBL));
        JITDUMP("  TreeNode is marked ReuseReg\n");
        return;
    }

    // contained nodes are part of their parents for codegen purposes
    // ex : immediates, most LEAs
    if (treeNode->isContained())
    {
        return;
    }

    switch (treeNode->gtOper)
    {
        case GT_START_NONGC:
            GetEmitter()->emitDisableGC();
            break;

        case GT_START_PREEMPTGC:
            // Kill callee saves GC registers, and create a label
            // so that information gets propagated to the emitter.
            gcInfo.gcMarkRegSetNpt(RBM_INT_CALLEE_SAVED);
            genDefineTempLabel(genCreateTempLabel());
            break;

        case GT_PROF_HOOK:
            // We should be seeing this only if profiler hook is needed
            noway_assert(compiler->compIsProfilerHookNeeded());

#ifdef PROFILING_SUPPORTED
            // Right now this node is used only for tail calls. In future if
            // we intend to use it for Enter or Leave hooks, add a data member
            // to this node indicating the kind of profiler hook. For example,
            // helper number can be used.
            genProfilingLeaveCallback(CORINFO_HELP_PROF_FCN_TAILCALL);
#endif // PROFILING_SUPPORTED
            break;

        case GT_LCLHEAP:
            genLclHeap(treeNode);
            break;

        case GT_CNS_INT:
        case GT_CNS_DBL:
            genSetRegToConst(targetReg, targetType, treeNode);
            genProduceReg(treeNode);
            break;

        case GT_NOT:
        case GT_NEG:
            genCodeForNegNot(treeNode);
            break;

#if defined(TARGET_ARM64)
        case GT_BSWAP:
        case GT_BSWAP16:
            genCodeForBswap(treeNode);
            break;
#endif // defined(TARGET_ARM64)

        case GT_MOD:
        case GT_UMOD:
        case GT_DIV:
        case GT_UDIV:
            genCodeForDivMod(treeNode->AsOp());
            break;

        case GT_OR:
        case GT_XOR:
        case GT_AND:
            assert(varTypeIsIntegralOrI(treeNode));

            FALLTHROUGH;

#if !defined(TARGET_64BIT)
        case GT_ADD_LO:
        case GT_ADD_HI:
        case GT_SUB_LO:
        case GT_SUB_HI:
#endif // !defined(TARGET_64BIT)

        case GT_ADD:
        case GT_SUB:
        case GT_MUL:
            genConsumeOperands(treeNode->AsOp());
            genCodeForBinary(treeNode->AsOp());
            break;

        case GT_LSH:
        case GT_RSH:
        case GT_RSZ:
        // case GT_ROL: // No ROL instruction on ARM; it has been lowered to ROR.
        case GT_ROR:
            genCodeForShift(treeNode);
            break;

#if !defined(TARGET_64BIT)

        case GT_LSH_HI:
        case GT_RSH_LO:
            genCodeForShiftLong(treeNode);
            break;

#endif // !defined(TARGET_64BIT)

        case GT_CAST:
            genCodeForCast(treeNode->AsCast());
            break;

        case GT_BITCAST:
            genCodeForBitCast(treeNode->AsOp());
            break;

        case GT_LCL_FLD_ADDR:
        case GT_LCL_VAR_ADDR:
            genCodeForLclAddr(treeNode->AsLclVarCommon());
            break;

        case GT_LCL_FLD:
            genCodeForLclFld(treeNode->AsLclFld());
            break;

        case GT_LCL_VAR:
            genCodeForLclVar(treeNode->AsLclVar());
            break;

        case GT_STORE_LCL_FLD:
            GenStoreLclFld(treeNode->AsLclFld());
            break;

        case GT_STORE_LCL_VAR:
            GenStoreLclVar(treeNode->AsLclVar());
            break;

        case GT_RETFILT:
            genRetFilt(treeNode);
            break;

        case GT_RETURN:
            genReturn(treeNode);
            break;

        case GT_LEA:
            // If we are here, it is the case where there is an LEA that cannot be folded into a parent instruction.
            genLeaInstruction(treeNode->AsAddrMode());
            break;

        case GT_INDEX_ADDR:
            genCodeForIndexAddr(treeNode->AsIndexAddr());
            break;

        case GT_IND:
            genCodeForIndir(treeNode->AsIndir());
            break;

#ifdef TARGET_ARM
        case GT_MUL_LONG:
            genCodeForMulLong(treeNode->AsMultiRegOp());
            break;
#endif // TARGET_ARM

#ifdef TARGET_ARM64

        case GT_MULHI:
            genCodeForMulHi(treeNode->AsOp());
            break;

        case GT_SWAP:
            genCodeForSwap(treeNode->AsOp());
            break;
#endif // TARGET_ARM64

        case GT_JMP:
            genJmpMethod(treeNode);
            break;

        case GT_CKFINITE:
            genCkfinite(treeNode);
            break;

        case GT_INTRINSIC:
            genIntrinsic(treeNode);
            break;

#ifdef FEATURE_SIMD
        case GT_SIMD:
            genSIMDIntrinsic(treeNode->AsSIMD());
            break;
#endif // FEATURE_SIMD

#ifdef FEATURE_HW_INTRINSICS
        case GT_HWINTRINSIC:
            genHWIntrinsic(treeNode->AsHWIntrinsic());
            break;
#endif // FEATURE_HW_INTRINSICS

        case GT_EQ:
        case GT_NE:
        case GT_LT:
        case GT_LE:
        case GT_GE:
        case GT_GT:
        case GT_CMP:
#ifdef TARGET_ARM64
        case GT_TEST_EQ:
        case GT_TEST_NE:
#endif // TARGET_ARM64
            genCodeForCompare(treeNode->AsOp());
            break;

        case GT_JTRUE:
            genCodeForJumpTrue(treeNode->AsOp());
            break;

#ifdef TARGET_ARM64
        case GT_JCMP:
            genCodeForJumpCompare(treeNode->AsOp());
            break;
#endif // TARGET_ARM64

        case GT_JCC:
            genCodeForJcc(treeNode->AsCC());
            break;

        case GT_SETCC:
            genCodeForSetcc(treeNode->AsCC());
            break;

        case GT_RETURNTRAP:
            genCodeForReturnTrap(treeNode->AsOp());
            break;

        case GT_STOREIND:
            genCodeForStoreInd(treeNode->AsStoreInd());
            break;

        case GT_COPY:
            // This is handled at the time we call genConsumeReg() on the GT_COPY
            break;

        case GT_FIELD_LIST:
            // Should always be marked contained.
            assert(!"FIELD_LIST nodes should always be marked contained.");
            break;

        case GT_PUTARG_STK:
            genPutArgStk(treeNode->AsPutArgStk());
            break;

        case GT_PUTARG_REG:
            genPutArgReg(treeNode->AsUnOp());
            break;

#if FEATURE_ARG_SPLIT
        case GT_PUTARG_SPLIT:
            genPutArgSplit(treeNode->AsPutArgSplit());
            break;
#endif // FEATURE_ARG_SPLIT

        case GT_CALL:
            genCallInstruction(treeNode->AsCall());
            break;

        case GT_MEMORYBARRIER:
        {
            CodeGen::BarrierKind barrierKind =
                treeNode->gtFlags & GTF_MEMORYBARRIER_LOAD ? BARRIER_LOAD_ONLY : BARRIER_FULL;

            instGen_MemoryBarrier(barrierKind);
            break;
        }

#ifdef TARGET_ARM64
        case GT_XCHG:
        case GT_XORR:
        case GT_XAND:
        case GT_XADD:
            genLockedInstructions(treeNode->AsOp());
            break;

        case GT_CMPXCHG:
            genCodeForCmpXchg(treeNode->AsCmpXchg());
            break;
#endif // TARGET_ARM64

        case GT_RELOAD:
            // do nothing - reload is just a marker.
            // The parent node will call genConsumeReg on this which will trigger the unspill of this node's child
            // into the register specified in this node.
            break;

        case GT_NOP:
            break;

        case GT_KEEPALIVE:
            if (treeNode->AsOp()->gtOp1->isContained())
            {
                // For this case we simply need to update the lifetime of the local.
                genUpdateLife(treeNode->AsOp()->gtOp1);
            }
            else
            {
                genConsumeReg(treeNode->AsOp()->gtOp1);
            }
            break;

        case GT_NO_OP:
            instGen(INS_nop);
            break;

        case GT_ARR_BOUNDS_CHECK:
#ifdef FEATURE_SIMD
        case GT_SIMD_CHK:
#endif // FEATURE_SIMD
#ifdef FEATURE_HW_INTRINSICS
        case GT_HW_INTRINSIC_CHK:
#endif // FEATURE_HW_INTRINSICS
            genRangeCheck(treeNode);
            break;

        case GT_PHYSREG:
            genCodeForPhysReg(treeNode->AsPhysReg());
            break;

        case GT_NULLCHECK:
            genCodeForNullCheck(treeNode->AsIndir());
            break;

        case GT_CATCH_ARG:

            noway_assert(handlerGetsXcptnObj(compiler->compCurBB->bbCatchTyp));

            /* Catch arguments get passed in a register. genCodeForBBlist()
               would have marked it as holding a GC object, but not used. */

            noway_assert(gcInfo.gcRegGCrefSetCur & RBM_EXCEPTION_OBJECT);
            genConsumeReg(treeNode);
            break;

        case GT_PINVOKE_PROLOG:
            noway_assert(((gcInfo.gcRegGCrefSetCur | gcInfo.gcRegByrefSetCur) & ~fullIntArgRegMask()) == 0);

#ifdef PSEUDORANDOM_NOP_INSERTION
            // the runtime side requires the codegen here to be consistent
            emit->emitDisableRandomNops();
#endif // PSEUDORANDOM_NOP_INSERTION
            break;

        case GT_LABEL:
            genPendingCallLabel = genCreateTempLabel();
#if defined(TARGET_ARM)
            genMov32RelocatableDisplacement(genPendingCallLabel, targetReg);
#else
            emit->emitIns_R_L(INS_adr, EA_PTRSIZE, genPendingCallLabel, targetReg);
#endif
            break;

        case GT_STORE_OBJ:
        case GT_STORE_DYN_BLK:
        case GT_STORE_BLK:
            genStructStore(treeNode->AsBlk());
            break;

        case GT_JMPTABLE:
            genJumpTable(treeNode);
            break;

        case GT_SWITCH_TABLE:
            genTableBasedSwitch(treeNode);
            break;

        case GT_ARR_INDEX:
            genCodeForArrIndex(treeNode->AsArrIndex());
            break;

        case GT_ARR_OFFSET:
            genCodeForArrOffset(treeNode->AsArrOffs());
            break;

#ifdef TARGET_ARM

        case GT_CLS_VAR_ADDR:
            emit->emitIns_R_C(INS_lea, EA_PTRSIZE, targetReg, treeNode->AsClsVar()->gtClsVarHnd, 0);
            genProduceReg(treeNode);
            break;

        case GT_LONG:
            assert(treeNode->isUsedFromReg());
            genConsumeRegs(treeNode);
            break;

#endif // TARGET_ARM

        case GT_IL_OFFSET:
            // Do nothing; these nodes are simply markers for debug info.
            break;

        case GT_INSTR:
            genCodeForInstr(treeNode->AsInstr());
            break;

        default:
        {
#ifdef DEBUG
            char message[256];
            _snprintf_s(message, _countof(message), _TRUNCATE, "NYI: Unimplemented node type %s",
                        GenTree::OpName(treeNode->OperGet()));
            NYIRAW(message);
#else
            NYI("unimplemented node");
#endif
        }
        break;
    }
}

//------------------------------------------------------------------------
// genSetRegToIcon: Generate code that will set the given register to the integer constant.
//
void CodeGen::genSetRegToIcon(regNumber reg, ssize_t val, var_types type, insFlags flags)
{
    // Reg cannot be a FP reg
    assert(!genIsValidFloatReg(reg));

    // The only TYP_REF constant that can come this path is a managed 'null' since it is not
    // relocatable.  Other ref type constants (e.g. string objects) go through a different
    // code path.
    noway_assert(type != TYP_REF || val == 0);

    instGen_Set_Reg_To_Imm(emitActualTypeSize(type), reg, val, flags);
}

//---------------------------------------------------------------------
// genSetGSSecurityCookie: Set the "GS" security cookie in the prolog.
//
// Arguments:
//     initReg        - register to use as a scratch register
//     pInitRegZeroed - OUT parameter. *pInitRegZeroed is set to 'false' if and only if
//                      this call sets 'initReg' to a non-zero value.
//
// Return Value:
//     None
//
void CodeGen::genSetGSSecurityCookie(regNumber initReg, bool* pInitRegZeroed)
{
    assert(compiler->compGeneratingProlog);

    if (!compiler->getNeedsGSSecurityCookie())
    {
        return;
    }

    if (compiler->gsGlobalSecurityCookieAddr == nullptr)
    {
        noway_assert(compiler->gsGlobalSecurityCookieVal != 0);
        // initReg = #GlobalSecurityCookieVal; [frame.GSSecurityCookie] = initReg
        genSetRegToIcon(initReg, compiler->gsGlobalSecurityCookieVal, TYP_I_IMPL);
        GetEmitter()->emitIns_S_R(INS_str, EA_PTRSIZE, initReg, compiler->lvaGSSecurityCookie, 0);
    }
    else
    {
        instGen_Set_Reg_To_Imm(EA_PTR_DSP_RELOC, initReg, (ssize_t)compiler->gsGlobalSecurityCookieAddr,
                               INS_FLAGS_DONT_CARE DEBUGARG((size_t)THT_SetGSCookie) DEBUGARG(0));
        GetEmitter()->emitIns_R_R_I(INS_ldr, EA_PTRSIZE, initReg, initReg, 0);
        regSet.verifyRegUsed(initReg);
        GetEmitter()->emitIns_S_R(INS_str, EA_PTRSIZE, initReg, compiler->lvaGSSecurityCookie, 0);
    }

    *pInitRegZeroed = false;
}

//---------------------------------------------------------------------
// genIntrinsic - generate code for a given intrinsic
//
// Arguments
//    treeNode - the GT_INTRINSIC node
//
// Return value:
//    None
//
void CodeGen::genIntrinsic(GenTree* treeNode)
{
    assert(treeNode->OperIs(GT_INTRINSIC));

    // Both operand and its result must be of the same floating point type.
    GenTree* srcNode = treeNode->AsOp()->gtOp1;
    assert(varTypeIsFloating(srcNode));
    assert(srcNode->TypeGet() == treeNode->TypeGet());

    // Right now only Abs/Ceiling/Floor/Round/Sqrt are treated as math intrinsics.
    //
    switch (treeNode->AsIntrinsic()->gtIntrinsicName)
    {
        case NI_System_Math_Abs:
            genConsumeOperands(treeNode->AsOp());
            GetEmitter()->emitInsBinary(INS_ABS, emitActualTypeSize(treeNode), treeNode, srcNode);
            break;

#ifdef TARGET_ARM64
        case NI_System_Math_Ceiling:
            genConsumeOperands(treeNode->AsOp());
            GetEmitter()->emitInsBinary(INS_frintp, emitActualTypeSize(treeNode), treeNode, srcNode);
            break;

        case NI_System_Math_Floor:
            genConsumeOperands(treeNode->AsOp());
            GetEmitter()->emitInsBinary(INS_frintm, emitActualTypeSize(treeNode), treeNode, srcNode);
            break;

        case NI_System_Math_Round:
            genConsumeOperands(treeNode->AsOp());
            GetEmitter()->emitInsBinary(INS_frintn, emitActualTypeSize(treeNode), treeNode, srcNode);
            break;
#endif // TARGET_ARM64

        case NI_System_Math_Sqrt:
            genConsumeOperands(treeNode->AsOp());
            GetEmitter()->emitInsBinary(INS_SQRT, emitActualTypeSize(treeNode), treeNode, srcNode);
            break;

        default:
            assert(!"genIntrinsic: Unsupported intrinsic");
            unreached();
    }

    genProduceReg(treeNode);
}

//---------------------------------------------------------------------
// genPutArgStk - Generate code for a GT_PUTARG_STK node
//
// Arguments
//    putArg - the GT_PUTARG_STK node
//
void CodeGen::genPutArgStk(GenTreePutArgStk* putArg)
{
    unsigned outArgLclNum;
    unsigned outArgLclSize;

    if (putArg->PutInIncomingArgArea())
    {
#if FEATURE_FASTTAILCALL
        assert(putArg->GetCall()->IsFastTailCall());
#endif
        // Fast tail calls implemented as epilog+jmp - stack arg is setup in incoming arg area.
        outArgLclNum  = getFirstArgWithStackSlot();
        outArgLclSize = compiler->compArgSize;
    }
    else
    {
        // All other calls - stack arg is setup in out-going arg area.
        outArgLclNum  = compiler->lvaOutgoingArgSpaceVar;
        outArgLclSize = compiler->lvaOutgoingArgSpaceSize;
    }

    unsigned outArgLclOffs = putArg->GetSlotOffset();

    GenTree*  src     = putArg->GetOp(0);
    var_types srcType = varActualType(src->GetType());

    if (src->OperIs(GT_FIELD_LIST))
    {
        genPutArgStkFieldList(putArg, outArgLclNum, outArgLclOffs DEBUGARG(outArgLclSize));
        return;
    }

    if (srcType == TYP_STRUCT)
    {
        genPutStructArgStk(putArg, outArgLclNum, outArgLclOffs, outArgLclSize);
        return;
    }

    // We can't write beyound the outgoing area area
    assert(outArgLclOffs + varTypeSize(srcType) <= outArgLclSize);

    instruction storeIns  = ins_Store(srcType);
    emitAttr    storeAttr = emitTypeSize(srcType);
    regNumber   srcReg;

#ifdef TARGET_ARM64
    if (src->isContained())
    {
        assert(src->IsIntegralConst(0) || src->IsDblConPositiveZero());
        assert(storeIns == INS_str);
        srcReg = REG_ZR;
    }
    else
#endif // TARGET_ARM64
    {
        srcReg = genConsumeReg(src);
    }

    GetEmitter()->emitIns_S_R(storeIns, storeAttr, srcReg, outArgLclNum, outArgLclOffs);

#ifdef TARGET_ARM
    if (srcType == TYP_LONG)
    {
        // This case currently only occurs for double types that are passed as TYP_LONG;
        // actual long types would have been decomposed by now.
        regNumber otherReg = src->AsCopyOrReload()->GetRegNumByIdx(1);
        GetEmitter()->emitIns_S_R(storeIns, storeAttr, otherReg, outArgLclNum, outArgLclOffs + 4);
    }
#endif // TARGET_ARM
}

//---------------------------------------------------------------------
// genPutStructArgStk - Generate code for a STRUCT GT_PUTARG_STK node
//
// Arguments
//    putArg - the GT_PUTARG_STK node
//
void CodeGen::genPutStructArgStk(GenTreePutArgStk* putArgStk,
                                 unsigned          outArgLclNum,
                                 unsigned          outArgLclOffs,
                                 unsigned          outArgLclSize)
{
    GenTree* src = putArgStk->GetOp(0);

    assert(src->TypeIs(TYP_STRUCT));
    assert(src->isContained());

    ClassLayout* srcLayout;
    unsigned     srcLclNum      = BAD_VAR_NUM;
    regNumber    srcAddrBaseReg = REG_NA;
    int          srcOffset      = 0;

    if (src->OperIs(GT_LCL_VAR))
    {
        srcLclNum = src->AsLclVar()->GetLclNum();
        srcLayout = compiler->lvaGetDesc(srcLclNum)->GetLayout();
    }
    else if (src->OperIs(GT_LCL_FLD))
    {
        srcLclNum = src->AsLclFld()->GetLclNum();
        srcOffset = src->AsLclFld()->GetLclOffs();
        srcLayout = src->AsLclFld()->GetLayout(compiler);
    }
    else
    {
        GenTree* srcAddr = src->AsObj()->GetAddr();

        if (!srcAddr->isContained())
        {
            srcAddrBaseReg = genConsumeReg(srcAddr);
        }
        else
        {
            srcAddrBaseReg = genConsumeReg(srcAddr->AsAddrMode()->GetBase());
            assert(!srcAddr->AsAddrMode()->HasIndex());
            srcOffset = srcAddr->AsAddrMode()->Offset();
        }

        srcLayout = src->AsObj()->GetLayout();
    }

    emitter* emit   = GetEmitter();
    unsigned offset = 0;
    unsigned size   = srcLayout->GetSize();

    if (srcLclNum != BAD_VAR_NUM)
    {
        size = roundUp(size, REGSIZE_BYTES);
    }

    regNumber tempReg = putArgStk->ExtractTempReg();
    assert(tempReg != srcAddrBaseReg);

#ifdef TARGET_ARM64
    regNumber tempReg2 = putArgStk->GetSingleTempReg();
    assert(tempReg2 != srcAddrBaseReg);

    for (unsigned regSize = 2 * REGSIZE_BYTES; size >= regSize; size -= regSize, offset += regSize)
    {
        emitAttr attr  = emitTypeSize(srcLayout->GetGCPtrType(offset / REGSIZE_BYTES + 0));
        emitAttr attr2 = emitTypeSize(srcLayout->GetGCPtrType(offset / REGSIZE_BYTES + 1));

        if (srcLclNum != BAD_VAR_NUM)
        {
            emit->emitIns_R_R_S_S(INS_ldp, attr, attr2, tempReg, tempReg2, srcLclNum, srcOffset + offset);
        }
        else
        {
            emit->emitIns_R_R_R_I(INS_ldp, attr, tempReg, tempReg2, srcAddrBaseReg, srcOffset + offset, INS_OPTS_NONE,
                                  attr2);
        }

        // We can't write beyound the outgoing area area
        assert(outArgLclOffs + offset + 16 <= outArgLclSize);

        emit->emitIns_S_S_R_R(INS_stp, attr, attr2, tempReg, tempReg2, outArgLclNum, outArgLclOffs + offset);
    }
#endif // TARGET_ARM64

    for (unsigned regSize = REGSIZE_BYTES; size != 0; size -= regSize, offset += regSize)
    {
        while (regSize > size)
        {
            regSize /= 2;
        }

        instruction loadIns;
        instruction storeIns;
        emitAttr    attr;

        switch (regSize)
        {
            case 1:
                loadIns  = INS_ldrb;
                storeIns = INS_strb;
                attr     = EA_4BYTE;
                break;
            case 2:
                loadIns  = INS_ldrh;
                storeIns = INS_strh;
                attr     = EA_4BYTE;
                break;
#ifdef TARGET_ARM64
            case 4:
                loadIns  = INS_ldr;
                storeIns = INS_str;
                attr     = EA_4BYTE;
                break;
#endif // TARGET_ARM64
            default:
                assert(regSize == REGSIZE_BYTES);
                loadIns  = INS_ldr;
                storeIns = INS_str;
                attr     = emitTypeSize(srcLayout->GetGCPtrType(offset / REGSIZE_BYTES));
        }

        if (srcLclNum != BAD_VAR_NUM)
        {
            emit->emitIns_R_S(loadIns, attr, tempReg, srcLclNum, srcOffset + offset);
        }
        else
        {
            emit->emitIns_R_R_I(loadIns, attr, tempReg, srcAddrBaseReg, srcOffset + offset);
        }

        // We can't write beyound the outgoing area area
        assert(outArgLclOffs + offset + regSize <= outArgLclSize);

        emit->emitIns_S_R(storeIns, attr, tempReg, outArgLclNum, outArgLclOffs + offset);
    }
}

void CodeGen::genPutArgReg(GenTreeUnOp* putArg)
{
    assert(putArg->OperIs(GT_PUTARG_REG));

    GenTree*  src    = putArg->GetOp(0);
    regNumber srcReg = genConsumeReg(src);
    var_types type   = putArg->GetType();
    regNumber argReg = putArg->GetRegNum();

    assert(!varTypeIsSmall(type));
#ifdef TARGET_ARM
    assert((type != TYP_LONG) || src->OperIs(GT_BITCAST));
#endif

    // TODO-MIKE-Review: How come this doesn't check for "other reg" on ARM???

    if (argReg != srcReg)
    {
        GetEmitter()->emitIns_R_R(ins_Copy(type), emitTypeSize(type), argReg, srcReg);
    }

    genProduceReg(putArg);
}

void CodeGen::inst_BitCast(var_types dstType, regNumber dstReg, var_types srcType, regNumber srcReg)
{
    assert(!varTypeIsSmall(dstType));
    assert(!varTypeIsSmall(srcType));

    const bool srcIsFloat = varTypeUsesFloatReg(srcType);
    assert(srcIsFloat == genIsValidFloatReg(srcReg));

    const bool dstIsFloat = varTypeUsesFloatReg(dstType);
    assert(dstIsFloat == genIsValidFloatReg(dstReg));

    instruction ins = INS_none;

    if (dstIsFloat && !srcIsFloat)
    {
#ifdef TARGET_ARM64
        ins = INS_fmov;
#else
        ins = INS_vmov_i2f;
#endif
    }
    else if (!dstIsFloat && srcIsFloat)
    {
#ifdef TARGET_ARM64
        ins = INS_fmov;
#else
        ins = INS_vmov_f2i;
#endif
    }
    else if (dstReg != srcReg)
    {
        ins = INS_mov;
    }

    if (ins != INS_none)
    {
        GetEmitter()->emitIns_R_R(ins, emitActualTypeSize(dstType), dstReg, srcReg);
    }
}

void CodeGen::genCodeForBitCast(GenTreeUnOp* bitcast)
{
    GenTree*  src     = bitcast->GetOp(0);
    var_types dstType = bitcast->GetType();
    regNumber dstReg  = bitcast->GetRegNum();

    genConsumeRegs(src);

<<<<<<< HEAD
    if (src->isContained())
    {
        unsigned    lclNum = src->AsLclVar()->GetLclNum();
        instruction ins    = ins_Load(dstType);
        GetEmitter()->emitIns_R_S(ins, emitTypeSize(dstType), dstReg, lclNum, 0);
    }
#ifdef TARGET_ARM
    else if (varTypeIsLong(dstType) && src->TypeIs(TYP_DOUBLE))
=======
    // If child node is not already in the register we need, move it
    inst_Mov(targetType, targetReg, op1->GetRegNum(), /* canSkip */ true);

    genProduceReg(tree);
}

//----------------------------------------------------------------------
// genCodeForBitCast - Generate code for a GT_BITCAST that is not contained
//
// Arguments
//    treeNode - the GT_BITCAST for which we're generating code
//
void CodeGen::genCodeForBitCast(GenTreeOp* treeNode)
{
    regNumber targetReg  = treeNode->GetRegNum();
    var_types targetType = treeNode->TypeGet();
    GenTree*  op1        = treeNode->gtGetOp1();
    genConsumeRegs(op1);
    if (op1->isContained())
>>>>>>> 2f5f1d51
    {
        regNumber otherReg = bitcast->AsMultiRegOp()->gtOtherReg;
        assert(otherReg != REG_NA);
        inst_RV_RV_RV(INS_vmov_d2i, dstReg, otherReg, src->GetRegNum(), EA_8BYTE);
    }
    else if ((genTypeSize(dstType) > REGSIZE_BYTES) || (genTypeSize(src->GetType()) > REGSIZE_BYTES))
    {
<<<<<<< HEAD
        NYI_ARM("Converting to/from long/SIMD");
=======
        regNumber srcReg = op1->GetRegNum();
        assert(genTypeSize(op1->TypeGet()) == genTypeSize(targetType));
#ifdef TARGET_ARM
        if (genTypeSize(targetType) == 8)
        {
            // Converting between long and double on ARM is a special case.
            if (targetType == TYP_LONG)
            {
                regNumber otherReg = treeNode->AsMultiRegOp()->gtOtherReg;
                assert(otherReg != REG_NA);
                inst_RV_RV_RV(INS_vmov_d2i, targetReg, otherReg, srcReg, EA_8BYTE);
            }
            else
            {
                NYI_ARM("Converting from long to double");
            }
        }
        else
#endif // TARGET_ARM
        {
            inst_Mov(targetType, targetReg, srcReg, /* canSkip */ false);
        }
>>>>>>> 2f5f1d51
    }
#endif
    else
    {
<<<<<<< HEAD
        inst_BitCast(dstType, dstReg, src->GetType(), src->GetRegNum());
=======
        inst_Mov(targetType, targetReg, genConsumeReg(op1), /* canSkip */ false);
>>>>>>> 2f5f1d51
    }

    genProduceReg(bitcast);
}

#if FEATURE_ARG_SPLIT

void CodeGen::genPutArgSplit(GenTreePutArgSplit* putArg)
{
    const unsigned outArgLclNum  = compiler->lvaOutgoingArgSpaceVar;
    const unsigned outArgLclSize = compiler->lvaOutgoingArgSpaceSize;
    const unsigned outArgLclOffs = putArg->GetSlotOffset();

    GenTree* src = putArg->GetOp(0);

    assert(src->TypeIs(TYP_STRUCT));
    assert(src->isContained());

    if (src->OperIs(GT_FIELD_LIST))
    {
        unsigned dstOffset = outArgLclOffs;
        unsigned regIndex  = 0;
        for (GenTreeFieldList::Use& use : src->AsFieldList()->Uses())
        {
            GenTree*  fieldNode = use.GetNode();
            regNumber fieldReg  = genConsumeReg(fieldNode);

            if (regIndex >= putArg->GetRegCount())
            {
                var_types type = fieldNode->GetType();
                emitAttr  attr = emitTypeSize(type);

                GetEmitter()->emitIns_S_R(ins_Store(type), attr, fieldReg, outArgLclNum, dstOffset);
                dstOffset += EA_SIZE_IN_BYTES(attr);
                assert(dstOffset <= outArgLclSize); // We can't write beyond the outgoing area area

                continue;
            }

            regNumber argReg = putArg->GetRegNumByIdx(regIndex);

            if (argReg != fieldReg)
            {
                emitAttr attr = emitTypeSize(putArg->GetRegType(regIndex));
                assert(EA_SIZE_IN_BYTES(attr) == REGSIZE_BYTES);
                GetEmitter()->emitIns_R_R(INS_mov, attr, argReg, fieldReg);
            }

            regIndex++;

#ifdef TARGET_ARM
<<<<<<< HEAD
            if (fieldNode->TypeIs(TYP_LONG))
            {
                assert(fieldNode->OperIs(GT_BITCAST));

                fieldReg = fieldNode->AsMultiRegOp()->GetRegByIndex(1);

                regNumber argReg = putArg->GetRegNumByIdx(regIndex);

                if (argReg != fieldReg)
                {
                    GetEmitter()->emitIns_R_R(INS_mov, EA_4BYTE, argReg, fieldReg);
                }
=======
                if (type == TYP_LONG)
                {
                    // We should only see long fields for DOUBLEs passed in 2 integer registers, via bitcast.
                    // All other LONGs should have been decomposed.
                    // Handle the first INT, and then handle the 2nd below.
                    assert(nextArgNode->OperIs(GT_BITCAST));
                    type = TYP_INT;
                    inst_Mov(type, argReg, fieldReg, /* canSkip */ true);

                    // Now set up the next register for the 2nd INT
                    argReg = REG_NEXT(argReg);
                    regIndex++;
                    assert(argReg == treeNode->GetRegNumByIdx(regIndex));
                    fieldReg = nextArgNode->AsMultiRegOp()->GetRegNumByIdx(1);
                }
#endif // TARGET_ARM

                // If child node is not already in the register we need, move it
                inst_Mov(type, argReg, fieldReg, /* canSkip */ true);
>>>>>>> 2f5f1d51

                regIndex++;
            }
#endif
        }

        genProduceReg(putArg);
        return;
    }

    ClassLayout* srcLayout;
    unsigned     srcLclNum      = BAD_VAR_NUM;
    regNumber    srcAddrBaseReg = REG_NA;
    int          srcOffset      = 0;

    if (src->OperIs(GT_LCL_VAR))
    {
        srcLclNum = src->AsLclVar()->GetLclNum();
        srcLayout = compiler->lvaGetDesc(srcLclNum)->GetLayout();
    }
    else if (src->OperIs(GT_LCL_FLD))
    {
        srcLclNum = src->AsLclFld()->GetLclNum();
        srcOffset = src->AsLclFld()->GetLclOffs();
        srcLayout = src->AsLclFld()->GetLayout(compiler);
    }
    else
    {
        GenTree* srcAddr = src->AsObj()->GetAddr();

        if (!srcAddr->isContained())
        {
            srcAddrBaseReg = genConsumeReg(srcAddr);
        }
        else
        {
            srcAddrBaseReg = genConsumeReg(srcAddr->AsAddrMode()->GetBase());
            assert(!srcAddr->AsAddrMode()->HasIndex());
            srcOffset = srcAddr->AsAddrMode()->Offset();
        }

        srcLayout = src->AsObj()->GetLayout();
    }

    unsigned offset    = 0;
    unsigned dstOffset = outArgLclOffs;
    unsigned size      = srcLayout->GetSize();

    if (srcLclNum != BAD_VAR_NUM)
    {
        size = roundUp(size, REGSIZE_BYTES);
    }

    // Skip the part that will be loaded in registers.
    offset += putArg->GetRegCount() * REGSIZE_BYTES;
    size -= putArg->GetRegCount() * REGSIZE_BYTES;

    regNumber tempReg = putArg->ExtractTempReg();
    assert(tempReg != srcAddrBaseReg);

    for (unsigned regSize = REGSIZE_BYTES; size != 0; size -= regSize, offset += regSize, dstOffset += regSize)
    {
        while (regSize > size)
        {
            regSize /= 2;
        }

        instruction loadIns;
        instruction storeIns;
        emitAttr    attr;

        switch (regSize)
        {
            case 1:
                loadIns  = INS_ldrb;
                storeIns = INS_strb;
                attr     = EA_4BYTE;
                break;
            case 2:
                loadIns  = INS_ldrh;
                storeIns = INS_strh;
                attr     = EA_4BYTE;
                break;
#ifdef TARGET_ARM64
            case 4:
                loadIns  = INS_ldr;
                storeIns = INS_str;
                attr     = EA_4BYTE;
                break;
#endif // TARGET_ARM64
            default:
                assert(regSize == REGSIZE_BYTES);
                loadIns  = INS_ldr;
                storeIns = INS_str;
                attr     = emitTypeSize(srcLayout->GetGCPtrType(offset / REGSIZE_BYTES));
        }

        if (srcLclNum != BAD_VAR_NUM)
        {
            GetEmitter()->emitIns_R_S(loadIns, attr, tempReg, srcLclNum, srcOffset + offset);
        }
        else
        {
            GetEmitter()->emitIns_R_R_I(loadIns, attr, tempReg, srcAddrBaseReg, srcOffset + offset);
        }

        // We can't write beyound the outgoing area area
        assert(dstOffset + regSize <= outArgLclSize);

        GetEmitter()->emitIns_S_R(storeIns, attr, tempReg, outArgLclNum, dstOffset);
    }

    for (unsigned i = 0; i < putArg->GetRegCount(); i++)
    {
        unsigned  offset   = srcOffset + i * REGSIZE_BYTES;
        regNumber dstReg   = putArg->GetRegNumByIdx(i);
        emitAttr  slotAttr = emitTypeSize(putArg->GetRegType(i));

        if (srcLclNum != BAD_VAR_NUM)
        {
            GetEmitter()->emitIns_R_S(INS_ldr, slotAttr, dstReg, srcLclNum, offset);
        }
        else
        {
            // If the source address register is the same as one of the destination registers then
            // copy the address to the temp register (which is always allocated and different from
            // all destination registers) and continue using the temp register as source address.

            if ((dstReg == srcAddrBaseReg) && (i != putArg->GetRegCount() - 1))
            {
<<<<<<< HEAD
                assert(dstReg != tempReg);
=======
                // check for case of destroying the addrRegister while we still need it
                if (targetReg == addrReg && idx != treeNode->gtNumRegs - 1)
                {
                    assert(targetReg != baseReg);
                    emit->emitIns_Mov(INS_mov, emitActualTypeSize(type), baseReg, addrReg, /* canSkip */ false);
                    addrReg = baseReg;
                }
>>>>>>> 2f5f1d51

                emitAttr srcAddrAttr =
                    src->OperIs(GT_OBJ) ? emitTypeSize(src->AsObj()->GetAddr()->GetType()) : EA_PTRSIZE;
                GetEmitter()->emitIns_R_R(INS_mov, srcAddrAttr, tempReg, srcAddrBaseReg);
                srcAddrBaseReg = tempReg;
            }

            GetEmitter()->emitIns_R_R_I(INS_ldr, slotAttr, dstReg, srcAddrBaseReg, offset);
        }
    }

    genProduceReg(putArg);
}
#endif // FEATURE_ARG_SPLIT

#ifdef FEATURE_SIMD

void CodeGen::GenStoreLclVarMultiRegSIMD(GenTreeLclVar* store)
{
    GenTree* src = store->GetOp(0);
    assert(src->IsMultiRegNode());

    GenTree* actualSrc = src->gtSkipReloadOrCopy();
    unsigned regCount =
        actualSrc->IsMultiRegLclVar() ? actualSrc->AsLclVar()->GetFieldCount(compiler) : actualSrc->GetMultiRegCount();

    genConsumeRegs(src);

    // Treat dst register as a homogenous vector with element size equal to the src size
    // Insert pieces in reverse order.

    regNumber dstReg = store->GetRegNum();

    for (int i = regCount - 1; i >= 0; --i)
    {
        var_types type   = actualSrc->GetRegTypeByIndex(i);
        regNumber srcReg = actualSrc->GetRegByIndex(i);

        if (src->IsCopyOrReload())
        {
            // COPY/RELOAD will have valid reg for those positions that need to be copied or reloaded.

            regNumber reloadReg = src->AsCopyOrReload()->GetRegNumByIdx(i);

            if (reloadReg != REG_NA)
            {
                srcReg = reloadReg;
            }
        }

        assert(srcReg != REG_NA);

        if (varTypeIsFloating(type))
        {
            // If the register piece was passed in a floating point register
            // Use a vector mov element instruction
            // src is not a vector, so it is in the first element reg[0]
            // mov dst[i], reg[0]
            // This effectively moves from `reg[0]` to `dst[i]`, leaving other dst bits unchanged till further
            // iterations
            // For the case where reg == dst, if we iterate so that we write dst[0] last, we eliminate the need for
            // a temporary
            GetEmitter()->emitIns_R_R_I_I(INS_mov, emitTypeSize(type), dstReg, srcReg, i, 0);
        }
        else
        {
            // If the register piece was passed in an integer register
            // Use a vector mov from general purpose register instruction
            // mov dst[i], reg
            // This effectively moves from `reg` to `dst[i]`
            GetEmitter()->emitIns_R_R_I(INS_mov, emitTypeSize(type), dstReg, srcReg, i);
        }
    }

    genProduceReg(store);
}

#endif // FEATURE_SIMD

//------------------------------------------------------------------------
// genRangeCheck: generate code for GT_ARR_BOUNDS_CHECK node.
//
void CodeGen::genRangeCheck(GenTree* oper)
{
    noway_assert(oper->OperIsBoundsCheck());
    GenTreeBoundsChk* bndsChk = oper->AsBoundsChk();

    GenTree* arrLen    = bndsChk->gtArrLen;
    GenTree* arrIndex  = bndsChk->gtIndex;
    GenTree* arrRef    = NULL;
    int      lenOffset = 0;

    GenTree*     src1;
    GenTree*     src2;
    emitJumpKind jmpKind;

    genConsumeRegs(arrIndex);
    genConsumeRegs(arrLen);

    if (arrIndex->isContainedIntOrIImmed())
    {
        // To encode using a cmp immediate, we place the
        //  constant operand in the second position
        src1    = arrLen;
        src2    = arrIndex;
        jmpKind = EJ_ls;
    }
    else
    {
        src1    = arrIndex;
        src2    = arrLen;
        jmpKind = EJ_hs;
    }

    var_types bndsChkType = genActualType(src2->TypeGet());
#if DEBUG
    // Bounds checks can only be 32 or 64 bit sized comparisons.
    assert(bndsChkType == TYP_INT || bndsChkType == TYP_LONG);

    // The type of the bounds check should always wide enough to compare against the index.
    assert(emitTypeSize(bndsChkType) >= emitActualTypeSize(src1->TypeGet()));
#endif // DEBUG

    GetEmitter()->emitInsBinary(INS_cmp, emitActualTypeSize(bndsChkType), src1, src2);
    genJumpToThrowHlpBlk(jmpKind, bndsChk->GetThrowKind(), bndsChk->GetThrowBlock());
}

//---------------------------------------------------------------------
// genCodeForPhysReg - generate code for a GT_PHYSREG node
//
// Arguments
//    tree - the GT_PHYSREG node
//
// Return value:
//    None
//
void CodeGen::genCodeForPhysReg(GenTreePhysReg* tree)
{
    assert(tree->OperIs(GT_PHYSREG));

    var_types targetType = tree->TypeGet();
    regNumber targetReg  = tree->GetRegNum();

    inst_Mov(targetType, targetReg, tree->gtSrcReg, /* canSkip */ true);
    genTransferRegGCState(targetReg, tree->gtSrcReg);

    genProduceReg(tree);
}

//---------------------------------------------------------------------
// genCodeForNullCheck - generate code for a GT_NULLCHECK node
//
// Arguments
//    tree - the GT_NULLCHECK node
//
// Return value:
//    None
//
void CodeGen::genCodeForNullCheck(GenTreeIndir* tree)
{
#ifdef TARGET_ARM
    assert(!"GT_NULLCHECK isn't supported for Arm32; use GT_IND.");
#else
    assert(tree->OperIs(GT_NULLCHECK));
    GenTree* op1 = tree->gtOp1;

    genConsumeRegs(op1);
    regNumber targetReg = REG_ZR;

    GetEmitter()->emitInsLoadStoreOp(INS_ldr, EA_4BYTE, targetReg, tree);
#endif
}

//------------------------------------------------------------------------
// genOffsetOfMDArrayLowerBound: Returns the offset from the Array object to the
//   lower bound for the given dimension.
//
// Arguments:
//    elemType  - the element type of the array
//    rank      - the rank of the array
//    dimension - the dimension for which the lower bound offset will be returned.
//
// Return Value:
//    The offset.
// TODO-Cleanup: move to CodeGenCommon.cpp

// static
unsigned CodeGen::genOffsetOfMDArrayLowerBound(var_types elemType, unsigned rank, unsigned dimension)
{
    // Note that the lower bound and length fields of the Array object are always TYP_INT
    return compiler->eeGetArrayDataOffset(elemType) + genTypeSize(TYP_INT) * (dimension + rank);
}

//------------------------------------------------------------------------
// genOffsetOfMDArrayLength: Returns the offset from the Array object to the
//   size for the given dimension.
//
// Arguments:
//    elemType  - the element type of the array
//    rank      - the rank of the array
//    dimension - the dimension for which the lower bound offset will be returned.
//
// Return Value:
//    The offset.
// TODO-Cleanup: move to CodeGenCommon.cpp

// static
unsigned CodeGen::genOffsetOfMDArrayDimensionSize(var_types elemType, unsigned rank, unsigned dimension)
{
    // Note that the lower bound and length fields of the Array object are always TYP_INT
    return compiler->eeGetArrayDataOffset(elemType) + genTypeSize(TYP_INT) * dimension;
}

//------------------------------------------------------------------------
// genCodeForArrIndex: Generates code to bounds check the index for one dimension of an array reference,
//                     producing the effective index by subtracting the lower bound.
//
// Arguments:
//    arrIndex - the node for which we're generating code
//
// Return Value:
//    None.
//
void CodeGen::genCodeForArrIndex(GenTreeArrIndex* arrIndex)
{
    emitter*  emit      = GetEmitter();
    GenTree*  arrObj    = arrIndex->ArrObj();
    GenTree*  indexNode = arrIndex->IndexExpr();
    regNumber arrReg    = genConsumeReg(arrObj);
    regNumber indexReg  = genConsumeReg(indexNode);
    regNumber tgtReg    = arrIndex->GetRegNum();
    noway_assert(tgtReg != REG_NA);

    // We will use a temp register to load the lower bound and dimension size values.

    regNumber tmpReg = arrIndex->GetSingleTempReg();
    assert(tgtReg != tmpReg);

    unsigned  dim      = arrIndex->gtCurrDim;
    unsigned  rank     = arrIndex->gtArrRank;
    var_types elemType = arrIndex->gtArrElemType;
    unsigned  offset;

    offset = genOffsetOfMDArrayLowerBound(elemType, rank, dim);
    emit->emitIns_R_R_I(INS_ldr, EA_4BYTE, tmpReg, arrReg, offset);
    emit->emitIns_R_R_R(INS_sub, EA_4BYTE, tgtReg, indexReg, tmpReg);

    offset = genOffsetOfMDArrayDimensionSize(elemType, rank, dim);
    emit->emitIns_R_R_I(INS_ldr, EA_4BYTE, tmpReg, arrReg, offset);
    emit->emitIns_R_R(INS_cmp, EA_4BYTE, tgtReg, tmpReg);

    genJumpToThrowHlpBlk(EJ_hs, SCK_RNGCHK_FAIL);

    genProduceReg(arrIndex);
}

//------------------------------------------------------------------------
// genCodeForArrOffset: Generates code to compute the flattened array offset for
//    one dimension of an array reference:
//        result = (prevDimOffset * dimSize) + effectiveIndex
//    where dimSize is obtained from the arrObj operand
//
// Arguments:
//    arrOffset - the node for which we're generating code
//
// Return Value:
//    None.
//
// Notes:
//    dimSize and effectiveIndex are always non-negative, the former by design,
//    and the latter because it has been normalized to be zero-based.

void CodeGen::genCodeForArrOffset(GenTreeArrOffs* arrOffset)
{
    GenTree*  offsetNode = arrOffset->gtOffset;
    GenTree*  indexNode  = arrOffset->gtIndex;
    regNumber tgtReg     = arrOffset->GetRegNum();

    noway_assert(tgtReg != REG_NA);

    if (!offsetNode->IsIntegralConst(0))
    {
        emitter*  emit      = GetEmitter();
        regNumber offsetReg = genConsumeReg(offsetNode);
        regNumber indexReg  = genConsumeReg(indexNode);
        regNumber arrReg    = genConsumeReg(arrOffset->gtArrObj);
        noway_assert(offsetReg != REG_NA);
        noway_assert(indexReg != REG_NA);
        noway_assert(arrReg != REG_NA);

        regNumber tmpReg = arrOffset->GetSingleTempReg();

        unsigned  dim      = arrOffset->gtCurrDim;
        unsigned  rank     = arrOffset->gtArrRank;
        var_types elemType = arrOffset->gtArrElemType;
        unsigned  offset   = genOffsetOfMDArrayDimensionSize(elemType, rank, dim);

        // Load tmpReg with the dimension size and evaluate
        // tgtReg = offsetReg*tmpReg + indexReg.
        emit->emitIns_R_R_I(INS_ldr, EA_4BYTE, tmpReg, arrReg, offset);
        emit->emitIns_R_R_R_R(INS_MULADD, EA_PTRSIZE, tgtReg, tmpReg, offsetReg, indexReg);
    }
    else
    {
        regNumber indexReg = genConsumeReg(indexNode);
        inst_Mov(TYP_INT, tgtReg, indexReg, /* canSkip */ true);
    }
    genProduceReg(arrOffset);
}

//------------------------------------------------------------------------
// genCodeForShift: Generates the code sequence for a GenTree node that
// represents a bit shift or rotate operation (<<, >>, >>>, rol, ror).
//
// Arguments:
//    tree - the bit shift node (that specifies the type of bit shift to perform).
//
// Assumptions:
//    a) All GenTrees are register allocated.
//
void CodeGen::genCodeForShift(GenTree* tree)
{
    var_types   targetType = tree->TypeGet();
    genTreeOps  oper       = tree->OperGet();
    instruction ins        = genGetInsForOper(oper, targetType);
    emitAttr    size       = emitActualTypeSize(tree);

    assert(tree->GetRegNum() != REG_NA);

    genConsumeOperands(tree->AsOp());

    GenTree* operand = tree->gtGetOp1();
    GenTree* shiftBy = tree->gtGetOp2();
    if (!shiftBy->IsCnsIntOrI())
    {
        GetEmitter()->emitIns_R_R_R(ins, size, tree->GetRegNum(), operand->GetRegNum(), shiftBy->GetRegNum());
    }
    else
    {
        unsigned immWidth   = emitter::getBitWidth(size); // For ARM64, immWidth will be set to 32 or 64
        unsigned shiftByImm = (unsigned)shiftBy->AsIntCon()->gtIconVal & (immWidth - 1);

        GetEmitter()->emitIns_R_R_I(ins, size, tree->GetRegNum(), operand->GetRegNum(), shiftByImm);
    }

    genProduceReg(tree);
}

//------------------------------------------------------------------------
// genCodeForLclFld: Produce code for a GT_LCL_FLD node.
//
// Arguments:
//    tree - the GT_LCL_FLD node
//
void CodeGen::genCodeForLclFld(GenTreeLclFld* tree)
{
    assert(tree->OperIs(GT_LCL_FLD));

    // TODO-MIKE-Review: ARM64 uses 16 byte loads to load Vector3 locals while
    // XARCH uses 12 byte loads. Could XARCH also use 16 byte loads? The problem
    // with ARM64's approach is that the last vector element isn't zeroed. It's
    // not even guaranteed that the load doesn't access another local.
    //
    // XARCH actually does this too but only when loading from a LCL_VAR and only
    // on x64 (probably because on x86 attempting to load 16 byte may also result
    // in the load accessing another local.

    var_types targetType = tree->TypeGet();
    regNumber targetReg  = tree->GetRegNum();
    emitter*  emit       = GetEmitter();

    NYI_IF(targetType == TYP_STRUCT, "GT_LCL_FLD: struct load local field not supported");
    assert(targetReg != REG_NA);

    unsigned offs   = tree->GetLclOffs();
    unsigned varNum = tree->GetLclNum();
    assert(varNum < compiler->lvaCount);

#ifdef TARGET_ARM
    if (tree->IsOffsetMisaligned())
    {
        // Arm supports unaligned access only for integer types,
        // load the floating data as 1 or 2 integer registers and convert them to float.
        regNumber addr = tree->ExtractTempReg();
        emit->emitIns_R_S(INS_lea, EA_PTRSIZE, addr, varNum, offs);

        if (targetType == TYP_FLOAT)
        {
            regNumber floatAsInt = tree->GetSingleTempReg();
            emit->emitIns_R_R(INS_ldr, EA_4BYTE, floatAsInt, addr);
            emit->emitIns_Mov(INS_vmov_i2f, EA_4BYTE, targetReg, floatAsInt, /* canSkip */ false);
        }
        else
        {
            regNumber halfdoubleAsInt1 = tree->ExtractTempReg();
            regNumber halfdoubleAsInt2 = tree->GetSingleTempReg();
            emit->emitIns_R_R_I(INS_ldr, EA_4BYTE, halfdoubleAsInt1, addr, 0);
            emit->emitIns_R_R_I(INS_ldr, EA_4BYTE, halfdoubleAsInt2, addr, 4);
            emit->emitIns_R_R_R(INS_vmov_i2d, EA_8BYTE, targetReg, halfdoubleAsInt1, halfdoubleAsInt2);
        }
    }
    else
#endif // TARGET_ARM
    {
        emitAttr    attr = emitActualTypeSize(targetType);
        instruction ins  = ins_Load(targetType);
        emit->emitIns_R_S(ins, attr, targetReg, varNum, offs);
    }

    genProduceReg(tree);
}

//------------------------------------------------------------------------
// genCodeForIndexAddr: Produce code for a GT_INDEX_ADDR node.
//
// Arguments:
//    tree - the GT_INDEX_ADDR node
//
void CodeGen::genCodeForIndexAddr(GenTreeIndexAddr* node)
{
    GenTree* const base  = node->GetArray();
    GenTree* const index = node->GetIndex();

    genConsumeReg(base);
    genConsumeReg(index);

    // NOTE: `genConsumeReg` marks the consumed register as not a GC pointer, as it assumes that the input registers
    // die at the first instruction generated by the node. This is not the case for `INDEX_ADDR`, however, as the
    // base register is multiply-used. As such, we need to mark the base register as containing a GC pointer until
    // we are finished generating the code for this node.

    gcInfo.gcMarkRegPtrVal(base->GetRegNum(), base->TypeGet());
    assert(!varTypeIsGC(index->TypeGet()));

    // The index is never contained, even if it is a constant.
    assert(index->isUsedFromReg());

    const regNumber tmpReg = node->GetSingleTempReg();

    // Generate the bounds check if necessary.
    if ((node->gtFlags & GTF_INX_RNGCHK) != 0)
    {
        GetEmitter()->emitIns_R_R_I(INS_ldr, EA_4BYTE, tmpReg, base->GetRegNum(), node->GetLenOffs());
        GetEmitter()->emitIns_R_R(INS_cmp, emitActualTypeSize(index->TypeGet()), index->GetRegNum(), tmpReg);
        genJumpToThrowHlpBlk(EJ_hs, SCK_RNGCHK_FAIL, node->GetThrowBlock());
    }

    // Can we use a ScaledAdd instruction?
    //
    if (isPow2(node->GetElemSize()) && (node->GetElemSize() <= 32768))
    {
        DWORD scale;
        BitScanForward(&scale, node->GetElemSize());

        // dest = base + index * scale
        genScaledAdd(emitActualTypeSize(node), node->GetRegNum(), base->GetRegNum(), index->GetRegNum(), scale);
    }
    else // we have to load the element size and use a MADD (multiply-add) instruction
    {
        // tmpReg = element size
        CodeGen::genSetRegToIcon(tmpReg, (ssize_t)node->GetElemSize(), TYP_INT);

        // dest = index * tmpReg + base
        GetEmitter()->emitIns_R_R_R_R(INS_MULADD, emitActualTypeSize(node), node->GetRegNum(), index->GetRegNum(),
                                      tmpReg, base->GetRegNum());
    }

    // dest = dest + elemOffs
    GetEmitter()->emitIns_R_R_I(INS_add, emitActualTypeSize(node), node->GetRegNum(), node->GetRegNum(),
                                node->GetDataOffs());

    gcInfo.gcMarkRegSetNpt(base->gtGetRegMask());

    genProduceReg(node);
}

//------------------------------------------------------------------------
// genCodeForIndir: Produce code for a GT_IND node.
//
// Arguments:
//    tree - the GT_IND node
//
void CodeGen::genCodeForIndir(GenTreeIndir* tree)
{
    assert(tree->OperIs(GT_IND));

#ifdef FEATURE_SIMD
    if (tree->TypeIs(TYP_SIMD12))
    {
        genLoadSIMD12(tree);
        return;
    }
#endif

    var_types   type      = tree->TypeGet();
    instruction ins       = ins_Load(type);
    regNumber   targetReg = tree->GetRegNum();

    genConsumeAddress(tree->Addr());

    bool emitBarrier = false;

    if ((tree->gtFlags & GTF_IND_VOLATILE) != 0)
    {
#ifdef TARGET_ARM64
        bool addrIsInReg   = tree->Addr()->isUsedFromReg();
        bool addrIsAligned = ((tree->gtFlags & GTF_IND_UNALIGNED) == 0);

        if ((ins == INS_ldrb) && addrIsInReg)
        {
            ins = INS_ldarb;
        }
        else if ((ins == INS_ldrh) && addrIsInReg && addrIsAligned)
        {
            ins = INS_ldarh;
        }
        else if ((ins == INS_ldr) && addrIsInReg && addrIsAligned && genIsValidIntReg(targetReg))
        {
            ins = INS_ldar;
        }
        else
#endif // TARGET_ARM64
        {
            emitBarrier = true;
        }
    }

    GetEmitter()->emitInsLoadStoreOp(ins, emitActualTypeSize(type), targetReg, tree);

    if (emitBarrier)
    {
        // when INS_ldar* could not be used for a volatile load,
        // we use an ordinary load followed by a load barrier.
        instGen_MemoryBarrier(BARRIER_LOAD_ONLY);
    }

    genProduceReg(tree);
}

void CodeGen::genStructStore(GenTreeBlk* store)
{
    assert(store->OperIs(GT_STORE_OBJ, GT_STORE_DYN_BLK, GT_STORE_BLK));

    switch (store->GetKind())
    {
        case StructStoreKind::MemSet:
            genStructStoreMemSet(store);
            break;
        case StructStoreKind::MemCpy:
            genStructStoreMemCpy(store);
            break;
        case StructStoreKind::UnrollInit:
            genStructStoreUnrollInit(store);
            break;
        case StructStoreKind::UnrollCopy:
            genStructStoreUnrollCopy(store);
            break;
        case StructStoreKind::UnrollCopyWB:
            genStructStoreUnrollCopyWB(store->AsObj());
            break;
        default:
            unreached();
    }
}

void CodeGen::genStructStoreMemSet(GenTreeBlk* store)
{
    genConsumeStructStore(store, REG_ARG_0, REG_ARG_1, REG_ARG_2);

    if (store->IsVolatile())
    {
        instGen_MemoryBarrier();
    }

    genEmitHelperCall(CORINFO_HELP_MEMSET, 0, EA_UNKNOWN);
}

void CodeGen::genStructStoreMemCpy(GenTreeBlk* store)
{
    assert((store->GetLayout() == nullptr) || !store->GetLayout()->HasGCPtr());

    genConsumeStructStore(store, REG_ARG_0, REG_ARG_1, REG_ARG_2);

    if (store->IsVolatile())
    {
        instGen_MemoryBarrier();
    }

    genEmitHelperCall(CORINFO_HELP_MEMCPY, 0, EA_UNKNOWN);

    if (store->IsVolatile())
    {
        instGen_MemoryBarrier(BARRIER_LOAD_ONLY);
    }
}

void CodeGen::genStructStoreUnrollInit(GenTreeBlk* store)
{
    assert(store->OperIs(GT_STORE_BLK, GT_STORE_OBJ));

    unsigned  dstLclNum      = BAD_VAR_NUM;
    regNumber dstAddrBaseReg = REG_NA;
    int       dstOffset      = 0;
    GenTree*  dstAddr        = store->GetAddr();

    if (!dstAddr->isContained())
    {
        dstAddrBaseReg = genConsumeReg(dstAddr);
    }
    else if (GenTreeAddrMode* addrMode = dstAddr->IsAddrMode())
    {
        assert(!addrMode->HasIndex());

        dstAddrBaseReg = genConsumeReg(addrMode->GetBase());
        dstOffset      = dstAddr->AsAddrMode()->GetOffset();
    }
    else
    {
        assert(dstAddr->OperIsLocalAddr());

        dstLclNum = dstAddr->AsLclVarCommon()->GetLclNum();
        dstOffset = dstAddr->AsLclVarCommon()->GetLclOffs();
    }

    regNumber srcReg;
    GenTree*  src = store->GetValue();

    if (src->OperIs(GT_INIT_VAL))
    {
        assert(src->isContained());
        src = src->AsUnOp()->GetOp(0);
    }

    if (!src->isContained())
    {
        srcReg = genConsumeReg(src);
    }
    else
    {
#ifdef TARGET_ARM64
        assert(src->IsIntegralConst(0));
        srcReg = REG_ZR;
#else
        unreached();
#endif
    }

    if (store->IsVolatile())
    {
        instGen_MemoryBarrier();
    }

    emitter* emit = GetEmitter();
    unsigned size = store->GetLayout()->GetSize();

    assert(size <= INT32_MAX);
    assert(dstOffset < INT32_MAX - static_cast<int>(size));

#ifdef TARGET_ARM64
    for (unsigned regSize = 2 * REGSIZE_BYTES; size >= regSize; size -= regSize, dstOffset += regSize)
    {
        if (dstLclNum != BAD_VAR_NUM)
        {
            emit->emitIns_S_S_R_R(INS_stp, EA_8BYTE, EA_8BYTE, srcReg, srcReg, dstLclNum, dstOffset);
        }
        else
        {
            emit->emitIns_R_R_R_I(INS_stp, EA_8BYTE, srcReg, srcReg, dstAddrBaseReg, dstOffset);
        }
    }
#endif

    for (unsigned regSize = REGSIZE_BYTES; size > 0; size -= regSize, dstOffset += regSize)
    {
        while (regSize > size)
        {
            regSize /= 2;
        }

        instruction storeIns;
        emitAttr    attr;

        switch (regSize)
        {
            case 1:
                storeIns = INS_strb;
                attr     = EA_4BYTE;
                break;
            case 2:
                storeIns = INS_strh;
                attr     = EA_4BYTE;
                break;
            case 4:
#ifdef TARGET_ARM64
            case 8:
#endif
                storeIns = INS_str;
                attr     = EA_ATTR(regSize);
                break;
            default:
                unreached();
        }

        if (dstLclNum != BAD_VAR_NUM)
        {
            emit->emitIns_S_R(storeIns, attr, srcReg, dstLclNum, dstOffset);
        }
        else
        {
            emit->emitIns_R_R_I(storeIns, attr, srcReg, dstAddrBaseReg, dstOffset);
        }
    }
}

void CodeGen::genStructStoreUnrollCopy(GenTreeBlk* store)
{
    assert(store->OperIs(GT_STORE_BLK, GT_STORE_OBJ));

    if (store->GetLayout()->HasGCPtr())
    {
        GetEmitter()->emitDisableGC();
    }

    unsigned  dstLclNum      = BAD_VAR_NUM;
    regNumber dstAddrBaseReg = REG_NA;
    int       dstOffset      = 0;
    GenTree*  dstAddr        = store->GetAddr();

    if (!dstAddr->isContained())
    {
        dstAddrBaseReg = genConsumeReg(dstAddr);
    }
    else if (GenTreeAddrMode* addrMode = dstAddr->IsAddrMode())
    {
        assert(!addrMode->HasIndex());

        dstAddrBaseReg = genConsumeReg(addrMode->GetBase());
        dstOffset      = dstAddr->AsAddrMode()->GetOffset();
    }
    else
    {
        // TODO-ARM-CQ: If the local frame offset is too large to be encoded, the emitter automatically
        // loads the offset into a reserved register (see CodeGen::rsGetRsvdReg()). If we generate
        // multiple store instructions we'll also generate multiple offset loading instructions.
        // We could try to detect such cases, compute the base destination address in this reserved
        // and use it in all store instructions we generate. This would effectively undo the effect
        // of local address containment done by lowering.
        //
        // The same issue also occurs in source address case below and in genCodeForInitBlkUnroll.

        assert(dstAddr->OperIsLocalAddr());

        dstLclNum = dstAddr->AsLclVarCommon()->GetLclNum();
        dstOffset = dstAddr->AsLclVarCommon()->GetLclOffs();
    }

    unsigned  srcLclNum      = BAD_VAR_NUM;
    regNumber srcAddrBaseReg = REG_NA;
    int       srcOffset      = 0;
    GenTree*  src            = store->GetValue();

    assert(src->isContained());

    if (src->OperIs(GT_LCL_VAR, GT_LCL_FLD))
    {
        srcLclNum = src->AsLclVarCommon()->GetLclNum();
        srcOffset = src->AsLclVarCommon()->GetLclOffs();
    }
    else
    {
        assert(src->OperIs(GT_IND, GT_OBJ, GT_BLK));

        GenTree* srcAddr = src->AsIndir()->GetAddr();

        if (!srcAddr->isContained())
        {
            srcAddrBaseReg = genConsumeReg(srcAddr);
        }
        else if (GenTreeAddrMode* addrMode = srcAddr->IsAddrMode())
        {
            srcAddrBaseReg = genConsumeReg(addrMode->GetBase());
            srcOffset      = srcAddr->AsAddrMode()->GetOffset();
        }
        else
        {
            assert(srcAddr->OperIsLocalAddr());

            srcLclNum = srcAddr->AsLclVarCommon()->GetLclNum();
            srcOffset = srcAddr->AsLclVarCommon()->GetLclOffs();
        }
    }

    if (store->IsVolatile())
    {
        instGen_MemoryBarrier();
    }

    emitter* emit = GetEmitter();
    unsigned size = store->GetLayout()->GetSize();

    assert(size <= INT32_MAX);
    assert(srcOffset < INT32_MAX - static_cast<int>(size));
    assert(dstOffset < INT32_MAX - static_cast<int>(size));

    regNumber tempReg = store->ExtractTempReg(RBM_ALLINT);

#ifdef TARGET_ARM64
    if (size >= 2 * REGSIZE_BYTES)
    {
        regNumber tempReg2 = store->ExtractTempReg(RBM_ALLINT);

        for (unsigned regSize = 2 * REGSIZE_BYTES; size >= regSize;
             size -= regSize, srcOffset += regSize, dstOffset += regSize)
        {
            if (srcLclNum != BAD_VAR_NUM)
            {
                emit->emitIns_R_R_S_S(INS_ldp, EA_8BYTE, EA_8BYTE, tempReg, tempReg2, srcLclNum, srcOffset);
            }
            else
            {
                emit->emitIns_R_R_R_I(INS_ldp, EA_8BYTE, tempReg, tempReg2, srcAddrBaseReg, srcOffset);
            }

            if (dstLclNum != BAD_VAR_NUM)
            {
                emit->emitIns_S_S_R_R(INS_stp, EA_8BYTE, EA_8BYTE, tempReg, tempReg2, dstLclNum, dstOffset);
            }
            else
            {
                emit->emitIns_R_R_R_I(INS_stp, EA_8BYTE, tempReg, tempReg2, dstAddrBaseReg, dstOffset);
            }
        }
    }
#endif

    for (unsigned regSize = REGSIZE_BYTES; size > 0; size -= regSize, srcOffset += regSize, dstOffset += regSize)
    {
        while (regSize > size)
        {
            regSize /= 2;
        }

        instruction loadIns;
        instruction storeIns;
        emitAttr    attr;

        switch (regSize)
        {
            case 1:
                loadIns  = INS_ldrb;
                storeIns = INS_strb;
                attr     = EA_4BYTE;
                break;
            case 2:
                loadIns  = INS_ldrh;
                storeIns = INS_strh;
                attr     = EA_4BYTE;
                break;
            case 4:
#ifdef TARGET_ARM64
            case 8:
#endif
                loadIns  = INS_ldr;
                storeIns = INS_str;
                attr     = EA_ATTR(regSize);
                break;
            default:
                unreached();
        }

        if (srcLclNum != BAD_VAR_NUM)
        {
            emit->emitIns_R_S(loadIns, attr, tempReg, srcLclNum, srcOffset);
        }
        else
        {
            emit->emitIns_R_R_I(loadIns, attr, tempReg, srcAddrBaseReg, srcOffset);
        }

        if (dstLclNum != BAD_VAR_NUM)
        {
            emit->emitIns_S_R(storeIns, attr, tempReg, dstLclNum, dstOffset);
        }
        else
        {
            emit->emitIns_R_R_I(storeIns, attr, tempReg, dstAddrBaseReg, dstOffset);
        }
    }

    if (store->IsVolatile())
    {
        instGen_MemoryBarrier(BARRIER_LOAD_ONLY);
    }

    if (store->GetLayout()->HasGCPtr())
    {
        GetEmitter()->emitEnableGC();
    }
}

// Generate code for a struct store that contains GC pointers.
// This will generate a sequence of LDR/STR/LDP/STP instructions for
// non-GC slots and calls to to the BY_REF_ASSIGN helper otherwise:
//
// ldr tempReg, [X13, #8]
// str tempReg, [X14, #8]
// bl CORINFO_HELP_ASSIGN_BYREF
// ldp tempReg, tmpReg2, [X13, #8]
// stp tempReg, tmpReg2, [X14, #8]
// bl CORINFO_HELP_ASSIGN_BYREF
// ldr tempReg, [X13, #8]
// str tempReg, [X14, #8]
//
void CodeGen::genStructStoreUnrollCopyWB(GenTreeObj* store)
{
    assert(store->GetLayout()->HasGCPtr());

    genConsumeStructStore(store, REG_WRITE_BARRIER_DST_BYREF, REG_WRITE_BARRIER_SRC_BYREF, REG_NA);

    GenTree*  dstAddr     = store->GetAddr();
    bool      dstOnStack  = dstAddr->gtSkipReloadOrCopy()->OperIsLocalAddr();
    var_types dstAddrType = dstAddr->GetType();

    GenTree*  src = store->GetValue();
    var_types srcAddrType;

    if (src->OperIs(GT_LCL_VAR, GT_LCL_FLD))
    {
        srcAddrType = TYP_I_IMPL;
    }
    else
    {
        assert(src->OperIs(GT_IND, GT_OBJ, GT_BLK));

        srcAddrType = src->AsIndir()->GetAddr()->GetType();
    }

    gcInfo.gcMarkRegPtrVal(REG_WRITE_BARRIER_SRC_BYREF, srcAddrType);
    gcInfo.gcMarkRegPtrVal(REG_WRITE_BARRIER_DST_BYREF, dstAddrType);

    if (store->IsVolatile())
    {
        instGen_MemoryBarrier();
    }

    emitter*     emit      = GetEmitter();
    ClassLayout* layout    = store->GetLayout();
    unsigned     slotCount = layout->GetSlotCount();

    regNumber tmpReg = store->ExtractTempReg();

    assert(genIsValidIntReg(tmpReg));
    assert(tmpReg != REG_WRITE_BARRIER_SRC_BYREF);
    assert(tmpReg != REG_WRITE_BARRIER_DST_BYREF);

#ifdef TARGET_ARM64
    regNumber tmpReg2 = REG_NA;

    if (slotCount > 1)
    {
        tmpReg2 = store->GetSingleTempReg();

        assert(genIsValidIntReg(tmpReg2));
        assert(tmpReg2 != tmpReg);
        assert(tmpReg2 != REG_WRITE_BARRIER_DST_BYREF);
        assert(tmpReg2 != REG_WRITE_BARRIER_SRC_BYREF);
    }
#endif

    if (dstOnStack)
    {
        unsigned i = 0;

#ifdef TARGET_ARM64
        for (; i + 1 < slotCount; i += 2)
        {
            emitAttr attr0 = emitTypeSize(layout->GetGCPtrType(i + 0));
            emitAttr attr1 = emitTypeSize(layout->GetGCPtrType(i + 1));

            emit->emitIns_R_R_R_I(INS_ldp, attr0, tmpReg, tmpReg2, REG_WRITE_BARRIER_SRC_BYREF, 2 * REGSIZE_BYTES,
                                  INS_OPTS_POST_INDEX, attr1);
            emit->emitIns_R_R_R_I(INS_stp, attr0, tmpReg, tmpReg2, REG_WRITE_BARRIER_DST_BYREF, 2 * REGSIZE_BYTES,
                                  INS_OPTS_POST_INDEX, attr1);
        }
#endif

        for (; i < slotCount; i++)
        {
            emitAttr attr = emitTypeSize(layout->GetGCPtrType(i));

            emit->emitIns_R_R_I(INS_ldr, attr, tmpReg, REG_WRITE_BARRIER_SRC_BYREF, REGSIZE_BYTES,
#ifdef TARGET_ARM64
                                INS_OPTS_POST_INDEX);
#else
                                INS_FLAGS_DONT_CARE, INS_OPTS_LDST_POST_INC);
#endif
            emit->emitIns_R_R_I(INS_str, attr, tmpReg, REG_WRITE_BARRIER_DST_BYREF, REGSIZE_BYTES,
#ifdef TARGET_ARM64
                                INS_OPTS_POST_INDEX);
#else
                                INS_FLAGS_DONT_CARE, INS_OPTS_LDST_POST_INC);
#endif
        }
    }
    else
    {
        for (unsigned i = 0; i < slotCount; i++)
        {
            if (layout->IsGCPtr(i))
            {
                genEmitHelperCall(CORINFO_HELP_ASSIGN_BYREF, 0, EA_PTRSIZE);
            }
#ifdef TARGET_ARM64
            else if ((i + 1 < slotCount) && !layout->IsGCPtr(i + 1))
            {
                emit->emitIns_R_R_R_I(INS_ldp, EA_PTRSIZE, tmpReg, tmpReg2, REG_WRITE_BARRIER_SRC_BYREF,
                                      2 * REGSIZE_BYTES, INS_OPTS_POST_INDEX);
                emit->emitIns_R_R_R_I(INS_stp, EA_PTRSIZE, tmpReg, tmpReg2, REG_WRITE_BARRIER_DST_BYREF,
                                      2 * REGSIZE_BYTES, INS_OPTS_POST_INDEX);

                i++;
            }
#endif
            else
            {
                emit->emitIns_R_R_I(INS_ldr, EA_PTRSIZE, tmpReg, REG_WRITE_BARRIER_SRC_BYREF, REGSIZE_BYTES,
#ifdef TARGET_ARM64
                                    INS_OPTS_POST_INDEX);
#else
                                    INS_FLAGS_DONT_CARE, INS_OPTS_LDST_POST_INC);
#endif
                emit->emitIns_R_R_I(INS_str, EA_PTRSIZE, tmpReg, REG_WRITE_BARRIER_DST_BYREF, REGSIZE_BYTES,
#ifdef TARGET_ARM64
                                    INS_OPTS_POST_INDEX);
#else
                                    INS_FLAGS_DONT_CARE, INS_OPTS_LDST_POST_INC);
#endif
            }
        }
    }

    if (store->IsVolatile())
    {
        instGen_MemoryBarrier(BARRIER_LOAD_ONLY);
    }

    // Clear the gcInfo for REG_WRITE_BARRIER_SRC_BYREF and REG_WRITE_BARRIER_DST_BYREF.
    // While we normally update GC info prior to the last instruction that uses them,
    // these actually live into the helper call.
    gcInfo.gcMarkRegSetNpt(RBM_WRITE_BARRIER_SRC_BYREF | RBM_WRITE_BARRIER_DST_BYREF);
}

//------------------------------------------------------------------------
// genCallInstruction: Produce code for a GT_CALL node
//
void CodeGen::genCallInstruction(GenTreeCall* call)
{
    gtCallTypes callType = (gtCallTypes)call->gtCallType;

    IL_OFFSETX ilOffset = BAD_IL_OFFSET;

    // all virtuals should have been expanded into a control expression
    assert(!call->IsVirtual() || call->gtControlExpr || call->gtCallAddr);

    // Consume all the arg regs
    for (GenTreeCall::Use& use : call->LateArgs())
    {
        GenTree* argNode = use.GetNode();

        if (argNode->OperIs(GT_PUTARG_STK))
        {
            continue;
        }

        CallArgInfo* argInfo = call->GetArgInfoByArgNode(argNode);
        argNode              = argNode->gtSkipReloadOrCopy();

        if (argNode->OperIs(GT_FIELD_LIST))
        {
            unsigned regIndex = 0;
            for (GenTreeFieldList::Use& use : argNode->AsFieldList()->Uses())
            {
                GenTree* node = use.GetNode();

<<<<<<< HEAD
                regNumber argReg = argInfo->GetRegNum(regIndex);
                regNumber srcReg = genConsumeReg(node);

                if (srcReg != argReg)
                {
                    // TODO-MIKE-Review: Huh, this was using inst_RV_RV with type = TYP_I_IMPL. Potential GC hole?
                    GetEmitter()->emitIns_R_R(ins_Move_Extend(node->GetType(), true), EA_PTRSIZE, argReg, srcReg);
                }
=======
                genConsumeReg(putArgRegNode);
                inst_Mov_Extend(putArgRegNode->TypeGet(), /* srcInReg */ true, argReg, putArgRegNode->GetRegNum(),
                                /* canSkip */ true, emitActualTypeSize(TYP_I_IMPL));
>>>>>>> 2f5f1d51

                regIndex++;
            }

            continue;
        }

#if FEATURE_ARG_SPLIT
        if (argNode->OperIs(GT_PUTARG_SPLIT))
        {
            assert((argInfo->GetRegCount() >= 1) && (argInfo->GetSlotCount() >= 1));

            genConsumeArgSplitStruct(argNode->AsPutArgSplit());

            for (unsigned i = 0; i < argInfo->GetRegCount(); i++)
            {
<<<<<<< HEAD
                regNumber argReg = argInfo->GetRegNum(i);
                regNumber srcReg = argNode->AsPutArgSplit()->GetRegNumByIdx(i);

                if (srcReg != argReg)
                {
                    // TODO-MIKE-Review: Huh, this was using inst_RV_RV type = TYP_I_IMPL. Potential GC hole?
                    GetEmitter()->emitIns_R_R(ins_Move_Extend(argNode->GetType(), true), EA_PTRSIZE, argReg, srcReg);
                }
=======
                regNumber argReg   = (regNumber)((unsigned)curArgTabEntry->GetRegNum() + idx);
                regNumber allocReg = argNode->AsPutArgSplit()->GetRegNumByIdx(idx);
                inst_Mov_Extend(argNode->TypeGet(), /* srcInReg */ true, argReg, allocReg, /* canSkip */ true,
                                emitActualTypeSize(TYP_I_IMPL));
>>>>>>> 2f5f1d51
            }

            continue;
        }
#endif

        regNumber argReg = argInfo->GetRegNum();
        regNumber srcReg = genConsumeReg(argNode);

        if (srcReg != argReg)
        {
<<<<<<< HEAD
            // TODO-MIKE-Review: Huh, this was using inst_RV_RV type = TYP_I_IMPL. Potential GC hole?
            GetEmitter()->emitIns_R_R(ins_Move_Extend(argNode->GetType(), true), EA_PTRSIZE, argReg, srcReg);
=======
            regNumber argReg = curArgTabEntry->GetRegNum();
            genConsumeReg(argNode);
            inst_Mov_Extend(argNode->TypeGet(), /* srcInReg */ true, argReg, argNode->GetRegNum(), /* canSkip */ true,
                            emitActualTypeSize(TYP_I_IMPL));
>>>>>>> 2f5f1d51
        }
    }

    // Insert a null check on "this" pointer if asked.
    if (call->NeedsNullCheck())
    {
        const regNumber regThis = genGetThisArgReg(call);

#if defined(TARGET_ARM)
        const regNumber tmpReg = call->ExtractTempReg();
        GetEmitter()->emitIns_R_R_I(INS_ldr, EA_4BYTE, tmpReg, regThis, 0);
#elif defined(TARGET_ARM64)
        GetEmitter()->emitIns_R_R_I(INS_ldr, EA_4BYTE, REG_ZR, regThis, 0);
#endif // TARGET*
    }

    // Either gtControlExpr != null or gtCallAddr != null or it is a direct non-virtual call to a user or helper
    // method.
    CORINFO_METHOD_HANDLE methHnd;
    GenTree*              target = call->gtControlExpr;
    if (callType == CT_INDIRECT)
    {
        assert(target == nullptr);
        target  = call->gtCallAddr;
        methHnd = nullptr;
    }
    else
    {
        methHnd = call->gtCallMethHnd;
    }

    CORINFO_SIG_INFO* sigInfo = nullptr;
#ifdef DEBUG
    // Pass the call signature information down into the emitter so the emitter can associate
    // native call sites with the signatures they were generated from.
    if (callType != CT_HELPER)
    {
        sigInfo = call->callSig;
    }
#endif // DEBUG

    // If fast tail call, then we are done.  In this case we setup the args (both reg args
    // and stack args in incoming arg area) and call target.  Epilog sequence would
    // generate "br <reg>".
    if (call->IsFastTailCall())
    {
        // Don't support fast tail calling JIT helpers
        assert(callType != CT_HELPER);

        if (target != nullptr)
        {
            // Indirect fast tail calls materialize call target either in gtControlExpr or in gtCallAddr.
            genConsumeReg(target);

            // Use IP0 on ARM64 and R12 on ARM32 as the call target register.
<<<<<<< HEAD
            if (target->GetRegNum() != REG_FASTTAILCALL_TARGET)
            {
                inst_RV_RV(INS_mov, REG_FASTTAILCALL_TARGET, target->GetRegNum(), TYP_I_IMPL);
            }
=======
            inst_Mov(TYP_I_IMPL, REG_FASTTAILCALL_TARGET, target->GetRegNum(), /* canSkip */ true);
>>>>>>> 2f5f1d51
        }

        return;
    }

    // For a pinvoke to unmanaged code we emit a label to clear
    // the GC pointer state before the callsite.
    // We can't utilize the typical lazy killing of GC pointers
    // at (or inside) the callsite.
    if (compiler->killGCRefs(call))
    {
        genDefineTempLabel(genCreateTempLabel());
    }

    // Determine return value size(s).
    emitAttr retSize       = EA_PTRSIZE;
    emitAttr secondRetSize = EA_UNKNOWN;

    if (call->HasMultiRegRetVal())
    {
        retSize       = emitTypeSize(call->GetRegType(0));
        secondRetSize = emitTypeSize(call->GetRegType(1));
    }
    else
    {
        assert(call->gtType != TYP_STRUCT);

        if (call->gtType == TYP_REF)
        {
            retSize = EA_GCREF;
        }
        else if (call->gtType == TYP_BYREF)
        {
            retSize = EA_BYREF;
        }
    }

    // We need to propagate the IL offset information to the call instruction, so we can emit
    // an IL to native mapping record for the call, to support managed return value debugging.
    // We don't want tail call helper calls that were converted from normal calls to get a record,
    // so we skip this hash table lookup logic in that case.
    if (compiler->opts.compDbgInfo && compiler->genCallSite2ILOffsetMap != nullptr && !call->IsTailCall())
    {
        (void)compiler->genCallSite2ILOffsetMap->Lookup(call, &ilOffset);
    }

    if (target != nullptr)
    {
        // A call target can not be a contained indirection
        assert(!target->isContainedIndir());

        genConsumeReg(target);

        // We have already generated code for gtControlExpr evaluating it into a register.
        // We just need to emit "call reg" in this case.
        //
        assert(genIsValidIntReg(target->GetRegNum()));

        genEmitCall(emitter::EC_INDIR_R, methHnd,
                    INDEBUG_LDISASM_COMMA(sigInfo) nullptr, // addr
                    retSize MULTIREG_HAS_SECOND_GC_RET_ONLY_ARG(secondRetSize), ilOffset, target->GetRegNum());
    }
    else if (call->IsR2ROrVirtualStubRelativeIndir())
    {
        // Generate a direct call to a non-virtual user defined or helper method
        assert(callType == CT_HELPER || callType == CT_USER_FUNC);
#ifdef FEATURE_READYTORUN_COMPILER
        assert(((call->IsR2RRelativeIndir()) && (call->gtEntryPoint.accessType == IAT_PVALUE)) ||
               ((call->IsVirtualStubRelativeIndir()) && (call->gtEntryPoint.accessType == IAT_VALUE)));
#endif // FEATURE_READYTORUN_COMPILER
        assert(call->gtControlExpr == nullptr);
        assert(!call->IsTailCall());

        regNumber tmpReg = call->GetSingleTempReg();
        GetEmitter()->emitIns_R_R(ins_Load(TYP_I_IMPL), emitActualTypeSize(TYP_I_IMPL), tmpReg, REG_R2R_INDIRECT_PARAM);

        // We have now generated code for gtControlExpr evaluating it into `tmpReg`.
        // We just need to emit "call tmpReg" in this case.
        //
        assert(genIsValidIntReg(tmpReg));

        genEmitCall(emitter::EC_INDIR_R, methHnd,
                    INDEBUG_LDISASM_COMMA(sigInfo) nullptr, // addr
                    retSize MULTIREG_HAS_SECOND_GC_RET_ONLY_ARG(secondRetSize), ilOffset, tmpReg);
    }
    else
    {
        // Generate a direct call to a non-virtual user defined or helper method
        assert(callType == CT_HELPER || callType == CT_USER_FUNC);

        void* addr = nullptr;
#ifdef FEATURE_READYTORUN_COMPILER
        if (call->gtEntryPoint.addr != NULL)
        {
            assert(call->gtEntryPoint.accessType == IAT_VALUE);
            addr = call->gtEntryPoint.addr;
        }
        else
#endif // FEATURE_READYTORUN_COMPILER
            if (callType == CT_HELPER)
        {
            CorInfoHelpFunc helperNum = compiler->eeGetHelperNum(methHnd);
            noway_assert(helperNum != CORINFO_HELP_UNDEF);

            void* pAddr = nullptr;
            addr        = compiler->compGetHelperFtn(helperNum, (void**)&pAddr);
            assert(pAddr == nullptr);
        }
        else
        {
            // Direct call to a non-virtual user function.
            addr = call->gtDirectCallAddress;
        }

        assert(addr != nullptr);

// Non-virtual direct call to known addresses
#ifdef TARGET_ARM
        if (!validImmForBL((ssize_t)addr))
        {
            regNumber tmpReg = call->GetSingleTempReg();
            instGen_Set_Reg_To_Imm(EA_HANDLE_CNS_RELOC, tmpReg, (ssize_t)addr);
            genEmitCall(emitter::EC_INDIR_R, methHnd, INDEBUG_LDISASM_COMMA(sigInfo) NULL, retSize, ilOffset, tmpReg);
        }
        else
#endif // TARGET_ARM
        {
            genEmitCall(emitter::EC_FUNC_TOKEN, methHnd, INDEBUG_LDISASM_COMMA(sigInfo) addr,
                        retSize MULTIREG_HAS_SECOND_GC_RET_ONLY_ARG(secondRetSize), ilOffset);
        }

#if 0 && defined(TARGET_ARM64)
        // Use this path if you want to load an absolute call target using
        //  a sequence of movs followed by an indirect call (blr instruction)
        // If this path is enabled, we need to ensure that REG_IP0 is assigned during Lowering.

        // Load the call target address in x16
        instGen_Set_Reg_To_Imm(EA_8BYTE, REG_IP0, (ssize_t) addr);

        // indirect call to constant address in IP0
        genEmitCall(emitter::EC_INDIR_R,
                    methHnd,
                    INDEBUG_LDISASM_COMMA(sigInfo)
                    nullptr, //addr
                    retSize,
                    secondRetSize,
                    ilOffset,
                    REG_IP0);
#endif
    }

    // if it was a pinvoke we may have needed to get the address of a label
    if (genPendingCallLabel)
    {
        genDefineInlineTempLabel(genPendingCallLabel);
        genPendingCallLabel = nullptr;
    }

    // Update GC info:
    // All Callee arg registers are trashed and no longer contain any GC pointers.
    // TODO-Bug?: As a matter of fact shouldn't we be killing all of callee trashed regs here?
    // For now we will assert that other than arg regs gc ref/byref set doesn't contain any other
    // registers from RBM_CALLEE_TRASH
    assert((gcInfo.gcRegGCrefSetCur & (RBM_CALLEE_TRASH & ~RBM_ARG_REGS)) == 0);
    assert((gcInfo.gcRegByrefSetCur & (RBM_CALLEE_TRASH & ~RBM_ARG_REGS)) == 0);
    gcInfo.gcRegGCrefSetCur &= ~RBM_ARG_REGS;
    gcInfo.gcRegByrefSetCur &= ~RBM_ARG_REGS;

    var_types returnType = call->TypeGet();
    if (returnType != TYP_VOID)
    {
        if (call->HasMultiRegRetVal())
        {
            // If regs allocated to call node are different from ABI return
            // regs in which the call has returned its result, move the result
            // to regs allocated to call node.
            for (unsigned i = 0; i < call->GetRegCount(); ++i)
            {
                var_types regType      = call->GetRegType(i);
                regNumber returnReg    = call->GetRetDesc()->GetRegNum(i);
                regNumber allocatedReg = call->GetRegNumByIdx(i);
                inst_Mov(regType, allocatedReg, returnReg, /* canSkip */ true);
            }
        }
        else
        {
            regNumber returnReg;

#ifdef TARGET_ARM
            if (call->IsHelperCall(compiler, CORINFO_HELP_INIT_PINVOKE_FRAME))
            {
                // The CORINFO_HELP_INIT_PINVOKE_FRAME helper uses a custom calling convention that returns with
                // TCB in REG_PINVOKE_TCB. fgMorphCall() sets the correct argument registers.
                returnReg = REG_PINVOKE_TCB;
            }
            else if (compiler->opts.compUseSoftFP)
            {
                returnReg = REG_INTRET;
            }
            else
#endif // TARGET_ARM
                if (varTypeUsesFloatArgReg(returnType))
            {
                returnReg = REG_FLOATRET;
            }
            else
            {
                returnReg = REG_INTRET;
            }

            if (call->GetRegNum() != returnReg)
            {
#ifdef TARGET_ARM
                if (compiler->opts.compUseSoftFP && returnType == TYP_DOUBLE)
                {
                    inst_RV_RV_RV(INS_vmov_i2d, call->GetRegNum(), returnReg, genRegArgNext(returnReg), EA_8BYTE);
                }
                else if (compiler->opts.compUseSoftFP && returnType == TYP_FLOAT)
                {
                    inst_Mov(returnType, call->GetRegNum(), returnReg, /* canSkip */ false);
                }
                else
#endif
                {
                    inst_Mov(returnType, call->GetRegNum(), returnReg, /* canSkip */ false);
                }
            }
        }

        genProduceReg(call);
    }

    // If there is nothing next, that means the result is thrown away, so this value is not live.
    // However, for minopts or debuggable code, we keep it live to support managed return value debugging.
    if ((call->gtNext == nullptr) && !compiler->opts.MinOpts() && !compiler->opts.compDbgCode)
    {
        gcInfo.gcMarkRegSetNpt(RBM_INTRET);
    }
}

// Produce code for a GT_JMP node.
// The arguments of the caller needs to be transferred to the callee before exiting caller.
// The actual jump to callee is generated as part of caller epilog sequence.
// Therefore the codegen of GT_JMP is to ensure that the callee arguments are correctly setup.
void CodeGen::genJmpMethod(GenTree* jmp)
{
    assert(jmp->OperGet() == GT_JMP);
    assert(compiler->compJmpOpUsed);

    // If no arguments, nothing to do
    if (compiler->info.compArgsCount == 0)
    {
        return;
    }

    // Make sure register arguments are in their initial registers
    // and stack arguments are put back as well.
    unsigned   varNum;
    LclVarDsc* varDsc;

    // First move any en-registered stack arguments back to the stack.
    // At the same time any reg arg not in correct reg is moved back to its stack location.
    //
    // We are not strictly required to spill reg args that are not in the desired reg for a jmp call
    // But that would require us to deal with circularity while moving values around.  Spilling
    // to stack makes the implementation simple, which is not a bad trade off given Jmp calls
    // are not frequent.
    for (varNum = 0; (varNum < compiler->info.compArgsCount); varNum++)
    {
        varDsc = compiler->lvaTable + varNum;

        if (varDsc->lvPromoted)
        {
            noway_assert(varDsc->lvFieldCnt == 1); // We only handle one field here

            unsigned fieldVarNum = varDsc->lvFieldLclStart;
            varDsc               = compiler->lvaTable + fieldVarNum;
        }
        noway_assert(varDsc->lvIsParam);

        if (varDsc->lvIsRegArg && (varDsc->GetRegNum() != REG_STK))
        {
            // Skip reg args which are already in its right register for jmp call.
            // If not, we will spill such args to their stack locations.
            //
            // If we need to generate a tail call profiler hook, then spill all
            // arg regs to free them up for the callback.
            if (!compiler->compIsProfilerHookNeeded() && (varDsc->GetRegNum() == varDsc->GetArgReg()))
                continue;
        }
        else if (varDsc->GetRegNum() == REG_STK)
        {
            // Skip args which are currently living in stack.
            continue;
        }

        // If we came here it means either a reg argument not in the right register or
        // a stack argument currently living in a register.  In either case the following
        // assert should hold.
        assert(varDsc->GetRegNum() != REG_STK);
        assert(varDsc->TypeGet() != TYP_STRUCT);
        var_types storeType = genActualType(varDsc->TypeGet());
        emitAttr  storeSize = emitActualTypeSize(storeType);

#ifdef TARGET_ARM
        if (varDsc->TypeGet() == TYP_LONG)
        {
            // long - at least the low half must be enregistered
            GetEmitter()->emitIns_S_R(INS_str, EA_4BYTE, varDsc->GetRegNum(), varNum, 0);

            // Is the upper half also enregistered?
            if (varDsc->GetOtherReg() != REG_STK)
            {
                GetEmitter()->emitIns_S_R(INS_str, EA_4BYTE, varDsc->GetOtherReg(), varNum, sizeof(int));
            }
        }
        else
#endif // TARGET_ARM
        {
            GetEmitter()->emitIns_S_R(ins_Store(storeType), storeSize, varDsc->GetRegNum(), varNum, 0);
        }
        // Update lvRegNum life and GC info to indicate lvRegNum is dead and varDsc stack slot is going live.
        // Note that we cannot modify varDsc->GetRegNum() here because another basic block may not be expecting it.
        // Therefore manually update life of varDsc->GetRegNum().
        regMaskTP tempMask = genRegMask(varDsc->GetRegNum());
        regSet.RemoveMaskVars(tempMask);
        gcInfo.gcMarkRegSetNpt(tempMask);
        if (compiler->lvaIsGCTracked(varDsc))
        {
            VarSetOps::AddElemD(compiler, gcInfo.gcVarPtrSetCur, varNum);
        }
    }

#ifdef PROFILING_SUPPORTED
    // At this point all arg regs are free.
    // Emit tail call profiler callback.
    genProfilingLeaveCallback(CORINFO_HELP_PROF_FCN_TAILCALL);
#endif

    // Next move any un-enregistered register arguments back to their register.
    regMaskTP fixedIntArgMask = RBM_NONE;    // tracks the int arg regs occupying fixed args in case of a vararg method.
    unsigned  firstArgVarNum  = BAD_VAR_NUM; // varNum of the first argument in case of a vararg method.
    for (varNum = 0; (varNum < compiler->info.compArgsCount); varNum++)
    {
        varDsc = compiler->lvaTable + varNum;
        if (varDsc->lvPromoted)
        {
            noway_assert(varDsc->lvFieldCnt == 1); // We only handle one field here

            unsigned fieldVarNum = varDsc->lvFieldLclStart;
            varDsc               = compiler->lvaTable + fieldVarNum;
        }
        noway_assert(varDsc->lvIsParam);

        // Skip if arg not passed in a register.
        if (!varDsc->lvIsRegArg)
            continue;

        // Register argument
        noway_assert(isRegParamType(genActualType(varDsc->TypeGet())));

        // Is register argument already in the right register?
        // If not load it from its stack location.
        regNumber argReg     = varDsc->GetArgReg(); // incoming arg register
        regNumber argRegNext = REG_NA;

#ifdef TARGET_ARM64
        if (varDsc->GetRegNum() != argReg)
        {
            if (varDsc->lvIsHfaRegArg())
            {
                // Note that for HFA, the argument is currently marked address exposed so lvRegNum will always be
                // REG_STK. We home the incoming HFA argument registers in the prolog. Then we'll load them back
                // here, whether they are already in the correct registers or not. This is such a corner case that
                // it is not worth optimizing it.

                assert(!compiler->info.compIsVarArgs);

                var_types loadType = varDsc->GetLayout()->GetHfaElementType();
                regNumber fieldReg = argReg;
                emitAttr  loadSize = emitActualTypeSize(loadType);
                unsigned  regCount = varDsc->GetLayout()->GetHfaRegCount();

                for (unsigned ofs = 0, i = 0; i < regCount; i++, ofs += EA_SIZE(loadSize))
                {
                    GetEmitter()->emitIns_R_S(ins_Load(loadType), loadSize, fieldReg, varNum, ofs);
                    assert(genIsValidFloatReg(fieldReg)); // No GC register tracking for floating point registers.
                    fieldReg = regNextOfType(fieldReg, loadType);
                }
            }
            else
            {
                var_types loadType;

                if (varTypeIsStruct(varDsc->GetType()))
                {
                    // Must be <= 16 bytes or else it wouldn't be passed in registers, except for HFA,
                    // which can be bigger (and is handled above).
                    noway_assert(EA_SIZE_IN_BYTES(varDsc->lvSize()) <= 16);
                    loadType = varDsc->GetLayout()->GetGCPtrType(0);
                }
                else
                {
                    loadType = compiler->mangleVarArgsType(genActualType(varDsc->TypeGet()));
                }

                emitAttr loadSize = emitActualTypeSize(loadType);
                GetEmitter()->emitIns_R_S(ins_Load(loadType), loadSize, argReg, varNum, 0);

                // Update argReg life and GC Info to indicate varDsc stack slot is dead and argReg is going live.
                // Note that we cannot modify varDsc->GetRegNum() here because another basic block may not be
                // expecting it. Therefore manually update life of argReg.  Note that GT_JMP marks the end of
                // the basic block and after which reg life and gc info will be recomputed for the new block
                // in genCodeForBBList().
                regSet.AddMaskVars(genRegMask(argReg));
                gcInfo.gcMarkRegPtrVal(argReg, loadType);

                if (compiler->lvaIsMultiRegStructParam(varDsc))
                {
                    // Restore the second register.
                    argRegNext = genRegArgNext(argReg);

                    loadType = varDsc->GetLayout()->GetGCPtrType(1);
                    loadSize = emitActualTypeSize(loadType);
                    GetEmitter()->emitIns_R_S(ins_Load(loadType), loadSize, argRegNext, varNum, TARGET_POINTER_SIZE);

                    regSet.AddMaskVars(genRegMask(argRegNext));
                    gcInfo.gcMarkRegPtrVal(argRegNext, loadType);
                }

                if (compiler->lvaIsGCTracked(varDsc))
                {
                    VarSetOps::RemoveElemD(compiler, gcInfo.gcVarPtrSetCur, varDsc->lvVarIndex);
                }
            }
        }

        if (compiler->info.compIsVarArgs)
        {
            // In case of a jmp call to a vararg method ensure only integer registers are passed.
            assert((genRegMask(argReg) & (RBM_ARG_REGS | RBM_ARG_RET_BUFF)) != RBM_NONE);
            assert(!varDsc->lvIsHfaRegArg());

            fixedIntArgMask |= genRegMask(argReg);

            if (compiler->lvaIsMultiRegStructParam(varDsc))
            {
                assert(argRegNext != REG_NA);
                fixedIntArgMask |= genRegMask(argRegNext);
            }

            if (argReg == REG_ARG_0)
            {
                assert(firstArgVarNum == BAD_VAR_NUM);
                firstArgVarNum = varNum;
            }
        }

#else  // !TARGET_ARM64

        bool      twoParts = false;
        var_types loadType = TYP_UNDEF;
        if (varDsc->TypeGet() == TYP_LONG)
        {
            twoParts = true;
        }
        else if (varDsc->TypeGet() == TYP_DOUBLE)
        {
            if (compiler->info.compIsVarArgs || compiler->opts.compUseSoftFP)
            {
                twoParts = true;
            }
        }

        if (twoParts)
        {
            argRegNext = genRegArgNext(argReg);

            if (varDsc->GetRegNum() != argReg)
            {
                GetEmitter()->emitIns_R_S(INS_ldr, EA_PTRSIZE, argReg, varNum, 0);
                GetEmitter()->emitIns_R_S(INS_ldr, EA_PTRSIZE, argRegNext, varNum, REGSIZE_BYTES);
            }

            if (compiler->info.compIsVarArgs)
            {
                fixedIntArgMask |= genRegMask(argReg);
                fixedIntArgMask |= genRegMask(argRegNext);
            }
        }
        else if (varDsc->lvIsHfaRegArg())
        {
            loadType           = varDsc->GetLayout()->GetHfaElementType();
            regNumber fieldReg = argReg;
            emitAttr  loadSize = emitActualTypeSize(loadType);
            unsigned  maxSize  = min(varDsc->lvSize(), (LAST_FP_ARGREG + 1 - argReg) * REGSIZE_BYTES);

            for (unsigned ofs = 0; ofs < maxSize; ofs += (unsigned)loadSize)
            {
                if (varDsc->GetRegNum() != argReg)
                {
                    GetEmitter()->emitIns_R_S(ins_Load(loadType), loadSize, fieldReg, varNum, ofs);
                }
                assert(genIsValidFloatReg(fieldReg)); // we don't use register tracking for FP
                fieldReg = regNextOfType(fieldReg, loadType);
            }
        }
        else if (varTypeIsStruct(varDsc))
        {
            regNumber slotReg = argReg;
            unsigned  maxSize = min(varDsc->lvSize(), (REG_ARG_LAST + 1 - argReg) * REGSIZE_BYTES);

            for (unsigned ofs = 0; ofs < maxSize; ofs += REGSIZE_BYTES)
            {
                unsigned idx = ofs / REGSIZE_BYTES;
                loadType     = varDsc->GetLayout()->GetGCPtrType(idx);

                if (varDsc->GetRegNum() != argReg)
                {
                    emitAttr loadSize = emitActualTypeSize(loadType);

                    GetEmitter()->emitIns_R_S(ins_Load(loadType), loadSize, slotReg, varNum, ofs);
                }

                regSet.AddMaskVars(genRegMask(slotReg));
                gcInfo.gcMarkRegPtrVal(slotReg, loadType);
                if (genIsValidIntReg(slotReg) && compiler->info.compIsVarArgs)
                {
                    fixedIntArgMask |= genRegMask(slotReg);
                }

                slotReg = genRegArgNext(slotReg);
            }
        }
        else
        {
            loadType = compiler->mangleVarArgsType(genActualType(varDsc->TypeGet()));

            if (varDsc->GetRegNum() != argReg)
            {
                GetEmitter()->emitIns_R_S(ins_Load(loadType), emitTypeSize(loadType), argReg, varNum, 0);
            }

            regSet.AddMaskVars(genRegMask(argReg));
            gcInfo.gcMarkRegPtrVal(argReg, loadType);

            if (genIsValidIntReg(argReg) && compiler->info.compIsVarArgs)
            {
                fixedIntArgMask |= genRegMask(argReg);
            }
        }

        if (compiler->lvaIsGCTracked(varDsc))
        {
            VarSetOps::RemoveElemD(compiler, gcInfo.gcVarPtrSetCur, varDsc->lvVarIndex);
        }
#endif // !TARGET_ARM64
    }

    // Jmp call to a vararg method - if the method has fewer than fixed arguments that can be max size of reg,
    // load the remaining integer arg registers from the corresponding
    // shadow stack slots.  This is for the reason that we don't know the number and type
    // of non-fixed params passed by the caller, therefore we have to assume the worst case
    // of caller passing all integer arg regs that can be max size of reg.
    //
    // The caller could have passed gc-ref/byref type var args.  Since these are var args
    // the callee no way of knowing their gc-ness.  Therefore, mark the region that loads
    // remaining arg registers from shadow stack slots as non-gc interruptible.
    if (fixedIntArgMask != RBM_NONE)
    {
        assert(compiler->info.compIsVarArgs);
        assert(firstArgVarNum != BAD_VAR_NUM);

        regMaskTP remainingIntArgMask = RBM_ARG_REGS & ~fixedIntArgMask;
        if (remainingIntArgMask != RBM_NONE)
        {
            GetEmitter()->emitDisableGC();
            for (int argNum = 0, argOffset = 0; argNum < MAX_REG_ARG; ++argNum)
            {
                regNumber argReg     = intArgRegs[argNum];
                regMaskTP argRegMask = genRegMask(argReg);

                if ((remainingIntArgMask & argRegMask) != 0)
                {
                    remainingIntArgMask &= ~argRegMask;
                    GetEmitter()->emitIns_R_S(INS_ldr, EA_PTRSIZE, argReg, firstArgVarNum, argOffset);
                }

                argOffset += REGSIZE_BYTES;
            }
            GetEmitter()->emitEnableGC();
        }
    }
}

//------------------------------------------------------------------------
// genIntCastOverflowCheck: Generate overflow checking code for an integer cast.
//
// Arguments:
//    cast - The GT_CAST node
//    desc - The cast description
//    reg  - The register containing the value to check
//
void CodeGen::genIntCastOverflowCheck(GenTreeCast* cast, const GenIntCastDesc& desc, regNumber reg)
{
    switch (desc.CheckKind())
    {
        case GenIntCastDesc::CHECK_POSITIVE:
            GetEmitter()->emitIns_R_I(INS_cmp, EA_ATTR(desc.CheckSrcSize()), reg, 0);
            genJumpToThrowHlpBlk(EJ_lt, SCK_OVERFLOW);
            break;

#ifdef TARGET_ARM64
        case GenIntCastDesc::CHECK_UINT_RANGE:
            // We need to check if the value is not greater than 0xFFFFFFFF but this value
            // cannot be encoded in the immediate operand of CMP. Use TST instead to check
            // if the upper 32 bits are zero.
            GetEmitter()->emitIns_R_I(INS_tst, EA_8BYTE, reg, 0xFFFFFFFF00000000LL);
            genJumpToThrowHlpBlk(EJ_ne, SCK_OVERFLOW);
            break;

        case GenIntCastDesc::CHECK_POSITIVE_INT_RANGE:
            // We need to check if the value is not greater than 0x7FFFFFFF but this value
            // cannot be encoded in the immediate operand of CMP. Use TST instead to check
            // if the upper 33 bits are zero.
            GetEmitter()->emitIns_R_I(INS_tst, EA_8BYTE, reg, 0xFFFFFFFF80000000LL);
            genJumpToThrowHlpBlk(EJ_ne, SCK_OVERFLOW);
            break;

        case GenIntCastDesc::CHECK_INT_RANGE:
            GetEmitter()->emitIns_R_R_I(INS_cmp, EA_8BYTE, reg, reg, 0, INS_OPTS_SXTW);
            genJumpToThrowHlpBlk(EJ_ne, SCK_OVERFLOW);
            break;
#endif

        default:
        {
            assert(desc.CheckKind() == GenIntCastDesc::CHECK_SMALL_INT_RANGE);
            const int castMaxValue = desc.CheckSmallIntMax();
            const int castMinValue = desc.CheckSmallIntMin();

#ifdef TARGET_ARM64
            if (castMinValue != 0)
            {
                assert(((castMinValue == -128) && (castMaxValue == 127)) ||
                       ((castMinValue == -32768) && (castMaxValue == 32767)));

                GetEmitter()->emitIns_R_R_I(INS_cmp, EA_ATTR(desc.CheckSrcSize()), reg, reg, 0,
                                            castMinValue == -128 ? INS_OPTS_SXTB : INS_OPTS_SXTH);
                genJumpToThrowHlpBlk(EJ_ne, SCK_OVERFLOW);
                break;
            }
#endif

            // Values greater than 255 cannot be encoded in the immediate operand of CMP.
            // Replace (x > max) with (x >= max + 1) where max + 1 (a power of 2) can be
            // encoded. We could do this for all max values but on ARM32 "cmp r0, 255"
            // is better than "cmp r0, 256" because it has a shorter encoding.
            if (castMaxValue > 255)
            {
                assert((castMaxValue == 32767) || (castMaxValue == 65535));
                GetEmitter()->emitIns_R_I(INS_cmp, EA_ATTR(desc.CheckSrcSize()), reg, castMaxValue + 1);
                genJumpToThrowHlpBlk((castMinValue == 0) ? EJ_hs : EJ_ge, SCK_OVERFLOW);
            }
            else
            {
                GetEmitter()->emitIns_R_I(INS_cmp, EA_ATTR(desc.CheckSrcSize()), reg, castMaxValue);
                genJumpToThrowHlpBlk((castMinValue == 0) ? EJ_hi : EJ_gt, SCK_OVERFLOW);
            }

            if (castMinValue != 0)
            {
                GetEmitter()->emitIns_R_I(INS_cmp, EA_ATTR(desc.CheckSrcSize()), reg, castMinValue);
                genJumpToThrowHlpBlk(EJ_lt, SCK_OVERFLOW);
            }
        }
        break;
    }
}

//------------------------------------------------------------------------
// genIntToIntCast: Generate code for an integer cast, with or without overflow check.
//
// Arguments:
//    cast - The GT_CAST node
//
// Assumptions:
//    The cast node is not a contained node and must have an assigned register.
//    Neither the source nor target type can be a floating point type.
//
// TODO-ARM64-CQ: Allow castOp to be a contained node without an assigned register.
//
void CodeGen::genIntToIntCast(GenTreeCast* cast)
{
    GenTree* src = cast->GetOp(0);

    genConsumeRegs(src);

    regNumber       srcReg = src->GetRegNum();
    const regNumber dstReg = cast->GetRegNum();

    assert(genIsValidIntReg(dstReg));

    GenIntCastDesc desc(cast);

    if (src->isUsedFromMemory())
    {
        instruction ins;
        unsigned    insSize;

        switch (desc.LoadKind())
        {
            case GenIntCastDesc::LOAD_ZERO_EXTEND_SMALL_INT:
                ins     = (desc.LoadSrcSize() == 1) ? INS_ldrb : INS_ldrh;
                insSize = TARGET_POINTER_SIZE;
                break;
            case GenIntCastDesc::LOAD_SIGN_EXTEND_SMALL_INT:
                ins     = (desc.LoadSrcSize() == 1) ? INS_ldrsb : INS_ldrsh;
                insSize = TARGET_POINTER_SIZE;
                break;
#ifdef TARGET_64BIT
            case GenIntCastDesc::LOAD_SIGN_EXTEND_INT:
                ins     = INS_ldrsw;
                insSize = 8;
                break;
#endif
            default:
                assert(desc.LoadKind() == GenIntCastDesc::LOAD);
                ins     = INS_ldr;
                insSize = desc.LoadSrcSize();
                break;
        }

        // Note that we load directly into the destination register, this avoids the
        // need for a temporary register but assumes that enregistered variables are
        // not live in exception handlers. This works with EHWriteThru because the
        // register will be written only in genProduceReg, after the actual cast is
        // performed.

        if (src->OperIs(GT_IND))
        {
            GetEmitter()->emitInsLoadStoreOp(ins, EA_ATTR(insSize), dstReg, src->AsIndir());
        }
        else
        {
            unsigned lclNum;
            unsigned lclOffs;

            if (src->isUsedFromSpillTemp())
            {
                TempDsc* tmpDsc = getSpillTempDsc(src);
                lclNum          = tmpDsc->tdTempNum();
                lclOffs         = 0;
                regSet.tmpRlsTemp(tmpDsc);
            }
            else if (src->OperIs(GT_LCL_VAR))
            {
                lclNum  = src->AsLclVar()->GetLclNum();
                lclOffs = 0;
                assert(src->IsRegOptional() || !compiler->lvaGetDesc(lclNum)->lvIsRegCandidate());
            }
            else if (src->OperIs(GT_LCL_FLD))
            {
                lclNum  = src->AsLclFld()->GetLclNum();
                lclOffs = src->AsLclFld()->GetLclOffs();
            }
            else
            {
                unreached();
            }

            GetEmitter()->emitIns_R_S(ins, EA_ATTR(insSize), dstReg, lclNum, lclOffs);
        }

        srcReg = dstReg;
    }

    assert(genIsValidIntReg(srcReg));

    if (desc.CheckKind() != GenIntCastDesc::CHECK_NONE)
    {
        genIntCastOverflowCheck(cast, desc, srcReg);
    }

    if ((desc.ExtendKind() != GenIntCastDesc::COPY) || (srcReg != dstReg))
    {
        instruction ins;
        unsigned    insSize;

        switch (desc.ExtendKind())
        {
            case GenIntCastDesc::ZERO_EXTEND_SMALL_INT:
                ins     = (desc.ExtendSrcSize() == 1) ? INS_uxtb : INS_uxth;
                insSize = 4;
                break;
            case GenIntCastDesc::SIGN_EXTEND_SMALL_INT:
                ins     = (desc.ExtendSrcSize() == 1) ? INS_sxtb : INS_sxth;
                insSize = 4;
                break;
#ifdef TARGET_64BIT
            case GenIntCastDesc::ZERO_EXTEND_INT:
                ins     = INS_mov;
                insSize = 4;
                break;
            case GenIntCastDesc::SIGN_EXTEND_INT:
                ins     = INS_sxtw;
                insSize = 8;
                break;
#endif
            default:
                assert(desc.ExtendKind() == GenIntCastDesc::COPY);
                ins     = INS_mov;
                insSize = desc.ExtendSrcSize();
                break;
        }

        GetEmitter()->emitIns_Mov(ins, EA_ATTR(insSize), dstReg, srcReg, /* canSkip */ false);
    }

    genProduceReg(cast);
}

//------------------------------------------------------------------------
// genFloatToFloatCast: Generate code for a cast between float and double
//
// Arguments:
//    cast - The GT_CAST node
//
void CodeGen::genFloatToFloatCast(GenTreeCast* cast)
{
    assert(!cast->gtOverflow());

    GenTree*  src     = cast->GetOp(0);
    var_types srcType = src->GetType();
    var_types dstType = cast->GetCastType();

    assert((srcType == TYP_FLOAT) || (srcType == TYP_DOUBLE));
    assert((dstType == TYP_FLOAT) || (dstType == TYP_DOUBLE));
    assert(cast->GetType() == dstType);

    regNumber srcReg = genConsumeReg(src);
    regNumber dstReg = cast->GetRegNum();

    assert(genIsValidFloatReg(srcReg) && genIsValidFloatReg(dstReg));

    instruction ins     = INS_none;
    emitAttr    insSize = emitTypeSize(dstType);
    ARM64_ONLY(insOpts opts = INS_OPTS_NONE;)

    if (srcType != dstType)
    {
#ifdef TARGET_ARM64
        ins  = INS_fcvt;
        opts = (srcType == TYP_FLOAT) ? INS_OPTS_S_TO_D : INS_OPTS_D_TO_S;
#else
        ins = (srcType == TYP_FLOAT) ? INS_vcvt_f2d : INS_vcvt_d2f;
#endif
    }
<<<<<<< HEAD
    else if (dstReg != srcReg)
    {
#ifdef TARGET_ARM64
        ins = INS_mov;
#else
        ins = INS_vmov;
#endif
    }

    if (ins != INS_none)
    {
        GetEmitter()->emitIns_R_R(ins, insSize, dstReg, srcReg ARM64_ARG(opts));
=======
    else
    {
        GetEmitter()->emitIns_Mov(INS_vmov, emitTypeSize(treeNode), treeNode->GetRegNum(), op1->GetRegNum(),
                                  /* canSkip */ true);
    }

#elif defined(TARGET_ARM64)

    if (srcType != dstType)
    {
        insOpts cvtOption = (srcType == TYP_FLOAT) ? INS_OPTS_S_TO_D  // convert Single to Double
                                                   : INS_OPTS_D_TO_S; // convert Double to Single

        GetEmitter()->emitIns_R_R(INS_fcvt, emitActualTypeSize(treeNode), treeNode->GetRegNum(), op1->GetRegNum(),
                                  cvtOption);
    }
    else
    {
        // If double to double cast or float to float cast. Emit a move instruction.
        GetEmitter()->emitIns_Mov(INS_mov, emitActualTypeSize(treeNode), treeNode->GetRegNum(), op1->GetRegNum(),
                                  /* canSkip */ true);
>>>>>>> 2f5f1d51
    }

    genProduceReg(cast);
}

//------------------------------------------------------------------------
// genCreateAndStoreGCInfo: Create and record GC Info for the function.
//
void CodeGen::genCreateAndStoreGCInfo(unsigned codeSize,
                                      unsigned prologSize,
                                      unsigned epilogSize DEBUGARG(void* codePtr))
{
    IAllocator*    allowZeroAlloc = new (compiler, CMK_GC) CompIAllocator(compiler->getAllocatorGC());
    GcInfoEncoder* gcInfoEncoder  = new (compiler, CMK_GC)
        GcInfoEncoder(compiler->info.compCompHnd, compiler->info.compMethodInfo, allowZeroAlloc, NOMEM);
    assert(gcInfoEncoder != nullptr);

    // Follow the code pattern of the x86 gc info encoder (genCreateAndStoreGCInfoJIT32).
    gcInfo.gcInfoBlockHdrSave(gcInfoEncoder, codeSize, prologSize);

    // We keep the call count for the second call to gcMakeRegPtrTable() below.
    unsigned callCnt = 0;

    // First we figure out the encoder ID's for the stack slots and registers.
    gcInfo.gcMakeRegPtrTable(gcInfoEncoder, codeSize, prologSize, GCInfo::MAKE_REG_PTR_MODE_ASSIGN_SLOTS, &callCnt);

    // Now we've requested all the slots we'll need; "finalize" these (make more compact data structures for them).
    gcInfoEncoder->FinalizeSlotIds();

    // Now we can actually use those slot ID's to declare live ranges.
    gcInfo.gcMakeRegPtrTable(gcInfoEncoder, codeSize, prologSize, GCInfo::MAKE_REG_PTR_MODE_DO_WORK, &callCnt);

#ifdef TARGET_ARM64

    if (compiler->opts.compDbgEnC)
    {
        // what we have to preserve is called the "frame header" (see comments in VM\eetwain.cpp)
        // which is:
        //  -return address
        //  -saved off RBP
        //  -saved 'this' pointer and bool for synchronized methods

        // 4 slots for RBP + return address + RSI + RDI
        int preservedAreaSize = 4 * REGSIZE_BYTES;

        if (compiler->info.compFlags & CORINFO_FLG_SYNCH)
        {
            if (!(compiler->info.compFlags & CORINFO_FLG_STATIC))
                preservedAreaSize += REGSIZE_BYTES;

            preservedAreaSize += 1; // bool for synchronized methods
        }

        // Used to signal both that the method is compiled for EnC, and also the size of the block at the top of the
        // frame
        gcInfoEncoder->SetSizeOfEditAndContinuePreservedArea(preservedAreaSize);
    }

#endif // TARGET_ARM64

    if (compiler->opts.IsReversePInvoke())
    {
        LclVarDsc* reversePInvokeFrameLcl = compiler->lvaGetDesc(compiler->lvaReversePInvokeFrameVar);
        gcInfoEncoder->SetReversePInvokeFrameSlot(reversePInvokeFrameLcl->GetStackOffset());
    }

    gcInfoEncoder->Build();

    // GC Encoder automatically puts the GC info in the right spot using ICorJitInfo::allocGCInfo(size_t)
    // let's save the values anyway for debugging purposes
    compiler->compInfoBlkAddr = gcInfoEncoder->Emit();
    compiler->compInfoBlkSize = 0; // not exposed by the GCEncoder interface
}

// clang-format off
const CodeGen::GenConditionDesc CodeGen::GenConditionDesc::map[32]
{
    { },       // NONE
    { },       // 1
    { EJ_lt }, // SLT
    { EJ_le }, // SLE
    { EJ_ge }, // SGE
    { EJ_gt }, // SGT
    { EJ_mi }, // S
    { EJ_pl }, // NS

    { EJ_eq }, // EQ
    { EJ_ne }, // NE
    { EJ_lo }, // ULT
    { EJ_ls }, // ULE
    { EJ_hs }, // UGE
    { EJ_hi }, // UGT
    { EJ_hs }, // C
    { EJ_lo }, // NC

    { EJ_eq },                // FEQ
    { EJ_gt, GT_AND, EJ_lo }, // FNE
    { EJ_lo },                // FLT
    { EJ_ls },                // FLE
    { EJ_ge },                // FGE
    { EJ_gt },                // FGT
    { EJ_vs },                // O
    { EJ_vc },                // NO

    { EJ_eq, GT_OR, EJ_vs },  // FEQU
    { EJ_ne },                // FNEU
    { EJ_lt },                // FLTU
    { EJ_le },                // FLEU
    { EJ_hs },                // FGEU
    { EJ_hi },                // FGTU
    { },                      // P
    { },                      // NP
};
// clang-format on

//------------------------------------------------------------------------
// inst_SETCC: Generate code to set a register to 0 or 1 based on a condition.
//
// Arguments:
//   condition - The condition
//   type      - The type of the value to be produced
//   dstReg    - The destination register to be set to 1 or 0
//
void CodeGen::inst_SETCC(GenCondition condition, var_types type, regNumber dstReg)
{
    assert(varTypeIsIntegral(type));
    assert(genIsValidIntReg(dstReg));

#ifdef TARGET_ARM64
    const GenConditionDesc& desc = GenConditionDesc::Get(condition);

    inst_SET(desc.jumpKind1, dstReg);

    if (desc.oper != GT_NONE)
    {
        BasicBlock* labelNext = genCreateTempLabel();
        inst_JMP((desc.oper == GT_OR) ? desc.jumpKind1 : emitter::emitReverseJumpKind(desc.jumpKind1), labelNext);
        inst_SET(desc.jumpKind2, dstReg);
        genDefineTempLabel(labelNext);
    }
#else
    // Emit code like that:
    //   ...
    //   bgt True
    //   movs rD, #0
    //   b Next
    // True:
    //   movs rD, #1
    // Next:
    //   ...

    BasicBlock* labelTrue = genCreateTempLabel();
    inst_JCC(condition, labelTrue);

    GetEmitter()->emitIns_R_I(INS_mov, emitActualTypeSize(type), dstReg, 0);

    BasicBlock* labelNext = genCreateTempLabel();
    GetEmitter()->emitIns_J(INS_b, labelNext);

    genDefineTempLabel(labelTrue);
    GetEmitter()->emitIns_R_I(INS_mov, emitActualTypeSize(type), dstReg, 1);
    genDefineTempLabel(labelNext);
#endif
}

//------------------------------------------------------------------------
// genScaledAdd: A helper for genLeaInstruction.
//
void CodeGen::genScaledAdd(emitAttr attr, regNumber targetReg, regNumber baseReg, regNumber indexReg, int scale)
{
    emitter* emit = GetEmitter();
    if (scale == 0)
    {
        // target = base + index
        GetEmitter()->emitIns_R_R_R(INS_add, attr, targetReg, baseReg, indexReg);
    }
    else
    {
// target = base + index<<scale
#if defined(TARGET_ARM)
        emit->emitIns_R_R_R_I(INS_add, attr, targetReg, baseReg, indexReg, scale, INS_FLAGS_DONT_CARE, INS_OPTS_LSL);
#elif defined(TARGET_ARM64)
        emit->emitIns_R_R_R_I(INS_add, attr, targetReg, baseReg, indexReg, scale, INS_OPTS_LSL);
#endif
    }
}

//------------------------------------------------------------------------
// genLeaInstruction: Produce code for a GT_LEA node.
//
// Arguments:
//    lea - the node
//
void CodeGen::genLeaInstruction(GenTreeAddrMode* lea)
{
    genConsumeOperands(lea);
    emitter* emit   = GetEmitter();
    emitAttr size   = emitTypeSize(lea);
    int      offset = lea->Offset();

    // In ARM we can only load addresses of the form:
    //
    // [Base + index*scale]
    // [Base + Offset]
    // [Literal] (PC-Relative)
    //
    // So for the case of a LEA node of the form [Base + Index*Scale + Offset] we will generate:
    // destReg = baseReg + indexReg * scale;
    // destReg = destReg + offset;
    //
    // TODO-ARM64-CQ: The purpose of the GT_LEA node is to directly reflect a single target architecture
    //             addressing mode instruction.  Currently we're 'cheating' by producing one or more
    //             instructions to generate the addressing mode so we need to modify lowering to
    //             produce LEAs that are a 1:1 relationship to the ARM64 architecture.
    if (lea->Base() && lea->Index())
    {
        GenTree* memBase = lea->Base();
        GenTree* index   = lea->Index();

        DWORD scale;

        assert(isPow2(lea->gtScale));
        BitScanForward(&scale, lea->gtScale);

        assert(scale <= 4);

        if (offset != 0)
        {
            regNumber tmpReg = lea->GetSingleTempReg();

            // When generating fully interruptible code we have to use the "large offset" sequence
            // when calculating a EA_BYREF as we can't report a byref that points outside of the object
            //
            bool useLargeOffsetSeq = compiler->GetInterruptible() && (size == EA_BYREF);

            if (!useLargeOffsetSeq && emitter::emitIns_valid_imm_for_add(offset))
            {
                // Generate code to set tmpReg = base + index*scale
                genScaledAdd(size, tmpReg, memBase->GetRegNum(), index->GetRegNum(), scale);

                // Then compute target reg from [tmpReg + offset]
                emit->emitIns_R_R_I(INS_add, size, lea->GetRegNum(), tmpReg, offset);
            }
            else // large offset sequence
            {
                noway_assert(tmpReg != index->GetRegNum());
                noway_assert(tmpReg != memBase->GetRegNum());

                // First load/store tmpReg with the offset constant
                //      rTmp = imm
                instGen_Set_Reg_To_Imm(EA_PTRSIZE, tmpReg, offset);

                // Then add the scaled index register
                //      rTmp = rTmp + index*scale
                genScaledAdd(EA_PTRSIZE, tmpReg, tmpReg, index->GetRegNum(), scale);

                // Then compute target reg from [base + tmpReg ]
                //      rDst = base + rTmp
                emit->emitIns_R_R_R(INS_add, size, lea->GetRegNum(), memBase->GetRegNum(), tmpReg);
            }
        }
        else
        {
            // Then compute target reg from [base + index*scale]
            genScaledAdd(size, lea->GetRegNum(), memBase->GetRegNum(), index->GetRegNum(), scale);
        }
    }
    else if (lea->Base())
    {
        GenTree* memBase = lea->Base();

        if (emitter::emitIns_valid_imm_for_add(offset))
        {
            if (offset != 0)
            {
                // Then compute target reg from [memBase + offset]
                emit->emitIns_R_R_I(INS_add, size, lea->GetRegNum(), memBase->GetRegNum(), offset);
            }
            else // offset is zero
            {
                emit->emitIns_Mov(INS_mov, size, lea->GetRegNum(), memBase->GetRegNum(), /* canSkip */ true);
            }
        }
        else
        {
            // We require a tmpReg to hold the offset
            regNumber tmpReg = lea->GetSingleTempReg();

            // First load tmpReg with the large offset constant
            instGen_Set_Reg_To_Imm(EA_PTRSIZE, tmpReg, offset);

            // Then compute target reg from [memBase + tmpReg]
            emit->emitIns_R_R_R(INS_add, size, lea->GetRegNum(), memBase->GetRegNum(), tmpReg);
        }
    }
    else if (lea->Index())
    {
        // If we encounter a GT_LEA node without a base it means it came out
        // when attempting to optimize an arbitrary arithmetic expression during lower.
        // This is currently disabled in ARM64 since we need to adjust lower to account
        // for the simpler instructions ARM64 supports.
        // TODO-ARM64-CQ:  Fix this and let LEA optimize arithmetic trees too.
        assert(!"We shouldn't see a baseless address computation during CodeGen for ARM64");
    }

    genProduceReg(lea);
}

#ifdef FEATURE_SIMD

void CodeGen::genMultiRegSIMDReturn(GenTree* src)
{
    assert(varTypeIsSIMD(src->GetType()));
    assert(src->isUsedFromReg());

    regNumber srcReg = src->GetRegNum();

    for (unsigned i = 0; i < compiler->info.retDesc.GetRegCount(); ++i)
    {
        var_types retType = compiler->info.retDesc.GetRegType(i);
        regNumber retReg  = compiler->info.retDesc.GetRegNum(i);

        if (varTypeIsFloating(retType))
        {
            // mov reg[0], src[i]
            GetEmitter()->emitIns_R_R_I_I(INS_mov, emitTypeSize(retType), retReg, srcReg, 0, i);
        }
        else
        {
            // mov reg, src[i]
            GetEmitter()->emitIns_R_R_I(INS_mov, emitTypeSize(retType), retReg, srcReg, i);
        }
    }
}

#endif // FEATURE_SIMD

//------------------------------------------------------------------------
// genPushCalleeSavedRegisters: Push any callee-saved registers we have used.
//
// Arguments (arm64):
//    initReg        - A scratch register (that gets set to zero on some platforms).
//    pInitRegZeroed - OUT parameter. *pInitRegZeroed is set to 'true' if this method sets initReg register to zero,
//                     'false' if initReg was set to a non-zero value, and left unchanged if initReg was not touched.
//
#if defined(TARGET_ARM64)
void CodeGen::genPushCalleeSavedRegisters(regNumber initReg, bool* pInitRegZeroed)
#else
void CodeGen::genPushCalleeSavedRegisters()
#endif
{
    assert(compiler->compGeneratingProlog);

#ifdef TARGET_ARM64
    // Probe large frames now, if necessary, since genPushCalleeSavedRegisters() will allocate the frame. Note that
    // for arm64, genAllocLclFrame only probes the frame; it does not actually allocate it (it does not change SP).
    // For arm64, we are probing the frame before the callee-saved registers are saved. The 'initReg' might have
    // been calculated to be one of the callee-saved registers (say, if all the integer argument registers are
    // in use, and perhaps with other conditions being satisfied). This is ok in other cases, after the callee-saved
    // registers have been saved. So instead of letting genAllocLclFrame use initReg as a temporary register,
    // always use REG_SCRATCH. We don't care if it trashes it, so ignore the initRegZeroed output argument.
    bool ignoreInitRegZeroed = false;
    genAllocLclFrame(compiler->compLclFrameSize, REG_SCRATCH, &ignoreInitRegZeroed,
                     intRegState.rsCalleeRegArgMaskLiveIn);
#endif

    regMaskTP rsPushRegs = regSet.rsGetModifiedRegsMask() & RBM_CALLEE_SAVED;

#if ETW_EBP_FRAMED
    if (!isFramePointerUsed() && regSet.rsRegsModified(RBM_FPBASE))
    {
        noway_assert(!"Used register RBM_FPBASE as a scratch register!");
    }
#endif

#ifdef TARGET_ARMARCH
    // On ARM we push the FP (frame-pointer) here along with all other callee saved registers
    if (isFramePointerUsed())
        rsPushRegs |= RBM_FPBASE;

    //
    // It may be possible to skip pushing/popping lr for leaf methods. However, such optimization would require
    // changes in GC suspension architecture.
    //
    // We would need to guarantee that a tight loop calling a virtual leaf method can be suspended for GC. Today, we
    // generate partially interruptible code for both the method that contains the tight loop with the call and the leaf
    // method. GC suspension depends on return address hijacking in this case. Return address hijacking depends
    // on the return address to be saved on the stack. If we skipped pushing/popping lr, the return address would never
    // be saved on the stack and the GC suspension would time out.
    //
    // So if we wanted to skip pushing pushing/popping lr for leaf frames, we would also need to do one of
    // the following to make GC suspension work in the above scenario:
    // - Make return address hijacking work even when lr is not saved on the stack.
    // - Generate fully interruptible code for loops that contains calls
    // - Generate fully interruptible code for leaf methods
    //
    // Given the limited benefit from this optimization (<10k for CoreLib NGen image), the extra complexity
    // is not worth it.
    //
    rsPushRegs |= RBM_LR; // We must save the return address (in the LR register)

    regSet.rsMaskCalleeSaved = rsPushRegs;
#endif // TARGET_ARMARCH

#ifdef DEBUG
    if (compiler->compCalleeRegsPushed != genCountBits(rsPushRegs))
    {
        printf("Error: unexpected number of callee-saved registers to push. Expected: %d. Got: %d ",
               compiler->compCalleeRegsPushed, genCountBits(rsPushRegs));
        dspRegMask(rsPushRegs);
        printf("\n");
        assert(compiler->compCalleeRegsPushed == genCountBits(rsPushRegs));
    }
#endif // DEBUG

#if defined(TARGET_ARM)
    regMaskTP maskPushRegsFloat = rsPushRegs & RBM_ALLFLOAT;
    regMaskTP maskPushRegsInt   = rsPushRegs & ~maskPushRegsFloat;

    maskPushRegsInt |= genStackAllocRegisterMask(compiler->compLclFrameSize, maskPushRegsFloat);

    assert(FitsIn<int>(maskPushRegsInt));
    inst_IV(INS_push, (int)maskPushRegsInt);
    compiler->unwindPushMaskInt(maskPushRegsInt);

    if (maskPushRegsFloat != 0)
    {
        genPushFltRegs(maskPushRegsFloat);
        compiler->unwindPushMaskFloat(maskPushRegsFloat);
    }
#elif defined(TARGET_ARM64)
    // See the document "ARM64 JIT Frame Layout" and/or "ARM64 Exception Data" for more details or requirements and
    // options. Case numbers in comments here refer to this document. See also Compiler::lvaAssignFrameOffsets()
    // for pictures of the general frame layouts, and CodeGen::genFuncletProlog() implementations (per architecture)
    // for pictures of the funclet frame layouts.
    //
    // For most frames, generate, e.g.:
    //      stp fp,  lr,  [sp,-0x80]!   // predecrement SP with full frame size, and store FP/LR pair.
    //      stp r19, r20, [sp, 0x60]    // store at positive offset from SP established above, into callee-saved area
    //                                  // at top of frame (highest addresses).
    //      stp r21, r22, [sp, 0x70]
    //
    // Notes:
    // 1. We don't always need to save FP. If FP isn't saved, then LR is saved with the other callee-saved registers
    //    at the top of the frame.
    // 2. If we save FP, then the first store is FP, LR.
    // 3. General-purpose registers are 8 bytes, floating-point registers are 16 bytes, but FP/SIMD registers only
    //    preserve their lower 8 bytes, by calling convention.
    // 4. For frames with varargs, we spill the integer register arguments to the stack, so all the arguments are
    //    consecutive, and at the top of the frame.
    // 5. We allocate the frame here; no further changes to SP are allowed (except in the body, for localloc).
    //
    // For functions with GS and localloc, we change the frame so the frame pointer and LR are saved at the top
    // of the frame, just under the varargs registers (if any). Note that the funclet frames must follow the same
    // rule, and both main frame and funclet frames (if any) must put PSPSym in the same offset from Caller-SP.
    // Since this frame type is relatively rare, we force using it via stress modes, for additional coverage.
    //
    // The frames look like the following (simplified to only include components that matter for establishing the
    // frames). See also Compiler::lvaAssignFrameOffsets().
    //
    // Frames with FP, LR saved at bottom of frame (above outgoing argument space):
    //
    //      |                       |
    //      |-----------------------|
    //      |  incoming arguments   |
    //      +=======================+ <---- Caller's SP
    //      |  Varargs regs space   | // Only for varargs functions; 64 bytes
    //      |-----------------------|
    //      |Callee saved registers | // not including FP/LR; multiple of 8 bytes
    //      |-----------------------|
    //      |        PSP slot       | // 8 bytes (omitted in CoreRT ABI)
    //      |-----------------------|
    //      | locals, temps, etc.   |
    //      |-----------------------|
    //      |  possible GS cookie   |
    //      |-----------------------|
    //      |      Saved LR         | // 8 bytes
    //      |-----------------------|
    //      |      Saved FP         | // 8 bytes
    //      |-----------------------|
    //      |   Outgoing arg space  | // multiple of 8 bytes; if required (i.e., #outsz != 0)
    //      |-----------------------| <---- Ambient SP
    //      |       |               |
    //      ~       | Stack grows   ~
    //      |       | downward      |
    //              V
    //
    // Frames with FP, LR saved at top of frame (below saved varargs incoming arguments):
    //
    //      |                       |
    //      |-----------------------|
    //      |  incoming arguments   |
    //      +=======================+ <---- Caller's SP
    //      |  Varargs regs space   | // Only for varargs functions; 64 bytes
    //      |-----------------------|
    //      |      Saved LR         | // 8 bytes
    //      |-----------------------|
    //      |      Saved FP         | // 8 bytes
    //      |-----------------------|
    //      |Callee saved registers | // not including FP/LR; multiple of 8 bytes
    //      |-----------------------|
    //      |        PSP slot       | // 8 bytes (omitted in CoreRT ABI)
    //      |-----------------------|
    //      | locals, temps, etc.   |
    //      |-----------------------|
    //      |  possible GS cookie   |
    //      |-----------------------|
    //      |   Outgoing arg space  | // multiple of 8 bytes; if required (i.e., #outsz != 0)
    //      |-----------------------| <---- Ambient SP
    //      |       |               |
    //      ~       | Stack grows   ~
    //      |       | downward      |
    //              V
    //

    int totalFrameSize = genTotalFrameSize();

    int offset; // This will be the starting place for saving the callee-saved registers, in increasing order.

    regMaskTP maskSaveRegsFloat = rsPushRegs & RBM_ALLFLOAT;
    regMaskTP maskSaveRegsInt   = rsPushRegs & ~maskSaveRegsFloat;

#ifdef DEBUG
    if (verbose)
    {
        printf("Save float regs: ");
        dspRegMask(maskSaveRegsFloat);
        printf("\n");
        printf("Save int   regs: ");
        dspRegMask(maskSaveRegsInt);
        printf("\n");
    }
#endif // DEBUG

    // The frameType number is arbitrary, is defined below, and corresponds to one of the frame styles we
    // generate based on various sizes.
    int frameType = 0;

    // The amount to subtract from SP before starting to store the callee-saved registers. It might be folded into the
    // first save instruction as a "predecrement" amount, if possible.
    int calleeSaveSPDelta = 0;

    if (isFramePointerUsed())
    {
        // We need to save both FP and LR.

        assert((maskSaveRegsInt & RBM_FP) != 0);
        assert((maskSaveRegsInt & RBM_LR) != 0);

        // If we need to generate a GS cookie, we need to make sure the saved frame pointer and return address
        // (FP and LR) are protected from buffer overrun by the GS cookie. If FP/LR are at the lowest addresses,
        // then they are safe, since they are lower than any unsafe buffers. And the GS cookie we add will
        // protect our caller's frame. If we have a localloc, however, that is dynamically placed lower than our
        // saved FP/LR. In that case, we save FP/LR along with the rest of the callee-saved registers, above
        // the GS cookie.
        //
        // After the frame is allocated, the frame pointer is established, pointing at the saved frame pointer to
        // create a frame pointer chain.
        //
        // Do we need another frame pointer register to get good code quality in the case of having the frame pointer
        // point high in the frame, so we can take advantage of arm64's preference for positive offsets? C++ native
        // code dedicates callee-saved x19 to this, so generates:
        //      mov x19, sp
        // in the prolog, then uses x19 for local var accesses. Given that this case is so rare, we currently do
        // not do this. That means that negative offsets from FP might need to use the reserved register to form
        // the local variable offset for an addressing mode.

        if (((compiler->lvaOutgoingArgSpaceSize == 0) && (totalFrameSize <= 504)) &&
            !genSaveFpLrWithAllCalleeSavedRegisters)
        {
            // Case #1.
            //
            // Generate:
            //      stp fp,lr,[sp,#-framesz]!
            //
            // The (totalFrameSize <= 504) condition ensures that both the pre-index STP instruction
            // used in the prolog, and the post-index LDP instruction used in the epilog, can be generated.
            // Note that STP and the unwind codes can handle -512, but LDP with a positive post-index value
            // can only handle up to 504, and we want our prolog and epilog to match.
            //
            // After saving callee-saved registers, we establish the frame pointer with:
            //      mov fp,sp
            // We do this *after* saving callee-saved registers, so the prolog/epilog unwind codes mostly match.

            JITDUMP("Frame type 1. #outsz=0; #framesz=%d; LclFrameSize=%d\n", totalFrameSize,
                    compiler->compLclFrameSize);

            frameType = 1;

            assert(totalFrameSize <= STACK_PROBE_BOUNDARY_THRESHOLD_BYTES);

            GetEmitter()->emitIns_R_R_R_I(INS_stp, EA_PTRSIZE, REG_FP, REG_LR, REG_SPBASE, -totalFrameSize,
                                          INS_OPTS_PRE_INDEX);
            compiler->unwindSaveRegPairPreindexed(REG_FP, REG_LR, -totalFrameSize);

            maskSaveRegsInt &= ~(RBM_FP | RBM_LR);                        // We've already saved FP/LR
            offset = (int)compiler->compLclFrameSize + 2 * REGSIZE_BYTES; // 2 for FP/LR
        }
        else if (totalFrameSize <= 512)
        {
            // Case #2.
            //
            // The (totalFrameSize <= 512) condition ensures the callee-saved registers can all be saved using STP
            // with signed offset encoding. The maximum positive STP offset is 504, but when storing a pair of
            // 8 byte registers, the largest actual offset we use would be 512 - 8 * 2 = 496. And STR with positive
            // offset has a range 0 to 32760.
            //
            // After saving callee-saved registers, we establish the frame pointer with:
            //      add fp,sp,#outsz
            // We do this *after* saving callee-saved registers, so the prolog/epilog unwind codes mostly match.

            if (genSaveFpLrWithAllCalleeSavedRegisters)
            {
                JITDUMP("Frame type 4 (save FP/LR at top). #outsz=%d; #framesz=%d; LclFrameSize=%d\n",
                        unsigned(compiler->lvaOutgoingArgSpaceSize), totalFrameSize, compiler->compLclFrameSize);

                frameType = 4;

                // The frame will be allocated below, when the callee-saved registers are saved. This might mean a
                // separate SUB instruction or the SP adjustment might be folded in to the first STP if there is
                // no outgoing argument space AND no local frame space, that is, if the only thing the frame does
                // is save callee-saved registers (and possibly varargs argument registers).
                calleeSaveSPDelta = totalFrameSize;

                offset = (int)compiler->compLclFrameSize;
            }
            else
            {
                JITDUMP("Frame type 2 (save FP/LR at bottom). #outsz=%d; #framesz=%d; LclFrameSize=%d\n",
                        unsigned(compiler->lvaOutgoingArgSpaceSize), totalFrameSize, compiler->compLclFrameSize);

                frameType = 2;

                // Generate:
                //      sub sp,sp,#framesz
                //      stp fp,lr,[sp,#outsz]   // note that by necessity, #outsz <= #framesz - 16, so #outsz <= 496.

                assert(totalFrameSize - compiler->lvaOutgoingArgSpaceSize <= STACK_PROBE_BOUNDARY_THRESHOLD_BYTES);

                GetEmitter()->emitIns_R_R_I(INS_sub, EA_PTRSIZE, REG_SPBASE, REG_SPBASE, totalFrameSize);
                compiler->unwindAllocStack(totalFrameSize);

                assert(compiler->lvaOutgoingArgSpaceSize + 2 * REGSIZE_BYTES <= (unsigned)totalFrameSize);

                GetEmitter()->emitIns_R_R_R_I(INS_stp, EA_PTRSIZE, REG_FP, REG_LR, REG_SPBASE,
                                              compiler->lvaOutgoingArgSpaceSize);
                compiler->unwindSaveRegPair(REG_FP, REG_LR, compiler->lvaOutgoingArgSpaceSize);

                maskSaveRegsInt &= ~(RBM_FP | RBM_LR);                        // We've already saved FP/LR
                offset = (int)compiler->compLclFrameSize + 2 * REGSIZE_BYTES; // 2 for FP/LR
            }
        }
        else
        {
            // Case 5 or 6.
            //
            // First, the callee-saved registers will be saved, and the callee-saved register code must use
            // pre-index to subtract from SP as the first instruction. It must also leave space for varargs
            // registers to be stored. For example:
            //      stp r19,r20,[sp,#-96]!
            //      stp d8,d9,[sp,#16]
            //      ... save varargs incoming integer registers ...
            // Note that all SP alterations must be 16-byte aligned. We have already calculated any alignment to be
            // lower on the stack than the callee-saved registers (see lvaAlignFrame() for how we calculate
            // alignment). So, if there is an odd number of callee-saved registers, we use (for example, with just
            // one saved register):
            //      sub sp,sp,#16
            //      str r19,[sp,#8]
            // This is one additional instruction, but it centralizes the aligned space. Otherwise, it might be
            // possible to have two 8-byte alignment padding words, one below the callee-saved registers, and one
            // above them. If that is preferable, we could implement it.
            //
            // Note that any varargs saved space will always be 16-byte aligned, since there are 8 argument
            // registers.
            //
            // Then, define #remainingFrameSz = #framesz - (callee-saved size + varargs space + possible alignment
            // padding from above). Note that #remainingFrameSz must not be zero, since we still need to save FP,SP.
            //
            // Generate:
            //      sub sp,sp,#remainingFrameSz
            // or, for large frames:
            //      mov rX, #remainingFrameSz // maybe multiple instructions
            //      sub sp,sp,rX
            //
            // followed by:
            //      stp fp,lr,[sp,#outsz]
            //      add fp,sp,#outsz
            //
            // However, we need to handle the case where #outsz is larger than the constant signed offset encoding
            // can handle. And, once again, we might need to deal with #outsz that is not aligned to 16-bytes (i.e.,
            // STACK_ALIGN). So, in the case of large #outsz we will have an additional SP adjustment, using one of
            // the following sequences:
            //
            // Define #remainingFrameSz2 = #remainingFrameSz - #outsz.
            //
            //      sub sp,sp,#remainingFrameSz2  // if #remainingFrameSz2 is 16-byte aligned
            //      stp fp,lr,[sp]
            //      mov fp,sp
            //      sub sp,sp,#outsz    // in this case, #outsz must also be 16-byte aligned
            //
            // Or:
            //
            //      sub sp,sp,roundUp(#remainingFrameSz2,16) // if #remainingFrameSz2 is not 16-byte aligned (it is
            //                                               // always guaranteed to be 8 byte aligned).
            //      stp fp,lr,[sp,#8]                        // it will always be #8 in the unaligned case
            //      add fp,sp,#8
            //      sub sp,sp,#outsz - #8
            //
            // (As usual, for a large constant "#outsz - #8", we might need multiple instructions:
            //      mov rX, #outsz - #8 // maybe multiple instructions
            //      sub sp,sp,rX
            // )
            //
            // Note that even if we align the SP alterations, that does not imply that we are creating empty alignment
            // slots. In fact, we are not; any empty alignment slots were calculated in
            // Compiler::lvaAssignFrameOffsets() and its callees.

            int calleeSaveSPDeltaUnaligned = totalFrameSize - compiler->compLclFrameSize;
            if (genSaveFpLrWithAllCalleeSavedRegisters)
            {
                JITDUMP("Frame type 5 (save FP/LR at top). #outsz=%d; #framesz=%d; LclFrameSize=%d\n",
                        unsigned(compiler->lvaOutgoingArgSpaceSize), totalFrameSize, compiler->compLclFrameSize);

                // This case is much simpler, because we allocate space for the callee-saved register area, including
                // FP/LR. Note the SP adjustment might be SUB or be folded into the first store as a predecrement.
                // Then, we use a single SUB to establish the rest of the frame. We need to be careful about where
                // to establish the frame pointer, as there is a limit of 2040 bytes offset from SP to FP in the
                // unwind codes when FP is established.
                frameType = 5;
            }
            else
            {
                JITDUMP("Frame type 3 (save FP/LR at bottom). #outsz=%d; #framesz=%d; LclFrameSize=%d\n",
                        unsigned(compiler->lvaOutgoingArgSpaceSize), totalFrameSize, compiler->compLclFrameSize);

                frameType = 3;

                calleeSaveSPDeltaUnaligned -= 2 * REGSIZE_BYTES; // 2 for FP, LR which we'll save later.

                // We'll take care of these later, but callee-saved regs code shouldn't see them.
                maskSaveRegsInt &= ~(RBM_FP | RBM_LR);
            }

            assert(calleeSaveSPDeltaUnaligned >= 0);
            assert((calleeSaveSPDeltaUnaligned % 8) == 0); // It better at least be 8 byte aligned.
            calleeSaveSPDelta = AlignUp((UINT)calleeSaveSPDeltaUnaligned, STACK_ALIGN);

            offset = calleeSaveSPDelta - calleeSaveSPDeltaUnaligned;

            JITDUMP("    calleeSaveSPDelta=%d, offset=%d\n", calleeSaveSPDelta, offset);

            // At most one alignment slot between SP and where we store the callee-saved registers.
            assert((offset == 0) || (offset == REGSIZE_BYTES));
        }
    }
    else
    {
        // No frame pointer (no chaining).
        assert((maskSaveRegsInt & RBM_FP) == 0);
        assert((maskSaveRegsInt & RBM_LR) != 0);

        // Note that there is no pre-indexed save_lrpair unwind code variant, so we can't allocate the frame using
        // 'stp' if we only have one callee-saved register plus LR to save.

        NYI("Frame without frame pointer");
        offset = 0;
    }

    assert(frameType != 0);

    JITDUMP("    offset=%d, calleeSaveSPDelta=%d\n", offset, calleeSaveSPDelta);
    genSaveCalleeSavedRegistersHelp(maskSaveRegsInt | maskSaveRegsFloat, offset, -calleeSaveSPDelta);

    offset += genCountBits(maskSaveRegsInt | maskSaveRegsFloat) * REGSIZE_BYTES;

    // For varargs, home the incoming arg registers last. Note that there is nothing to unwind here,
    // so we just report "NOP" unwind codes. If there's no more frame setup after this, we don't
    // need to add codes at all.

    if (compiler->info.compIsVarArgs)
    {
        JITDUMP("    compIsVarArgs=true\n");

        // There are 8 general-purpose registers to home, thus 'offset' must be 16-byte aligned here.
        assert((offset % 16) == 0);
        for (regNumber reg1 = REG_ARG_FIRST; reg1 < REG_ARG_LAST; reg1 = REG_NEXT(REG_NEXT(reg1)))
        {
            regNumber reg2 = REG_NEXT(reg1);
            // stp REG, REG + 1, [SP, #offset]
            GetEmitter()->emitIns_R_R_R_I(INS_stp, EA_PTRSIZE, reg1, reg2, REG_SPBASE, offset);
            compiler->unwindNop();
            offset += 2 * REGSIZE_BYTES;
        }
    }

    // By default, we'll establish the frame pointer chain. (Note that currently frames without FP are NYI.)
    bool establishFramePointer = true;

    // If we do establish the frame pointer, what is the amount we add to SP to do so?
    unsigned offsetSpToSavedFp = 0;

    if (frameType == 1)
    {
        assert(!genSaveFpLrWithAllCalleeSavedRegisters);
        assert(offsetSpToSavedFp == 0);
    }
    else if (frameType == 2)
    {
        assert(!genSaveFpLrWithAllCalleeSavedRegisters);

        offsetSpToSavedFp = compiler->lvaOutgoingArgSpaceSize;
    }
    else if (frameType == 3)
    {
        assert(!genSaveFpLrWithAllCalleeSavedRegisters);

        int remainingFrameSz = totalFrameSize - calleeSaveSPDelta;
        assert(remainingFrameSz > 0);
        assert((remainingFrameSz % 16) == 0); // this is guaranteed to be 16-byte aligned because each component --
                                              // totalFrameSize and calleeSaveSPDelta -- is 16-byte aligned.

        if (compiler->lvaOutgoingArgSpaceSize > 504)
        {
            // We can't do "stp fp,lr,[sp,#outsz]" because #outsz is too big.
            // If compiler->lvaOutgoingArgSpaceSize is not aligned, we need to align the SP adjustment.
            assert(remainingFrameSz > (int)compiler->lvaOutgoingArgSpaceSize);
            int spAdjustment2Unaligned = remainingFrameSz - compiler->lvaOutgoingArgSpaceSize;
            int spAdjustment2          = (int)roundUp((unsigned)spAdjustment2Unaligned, STACK_ALIGN);
            int alignmentAdjustment2   = spAdjustment2 - spAdjustment2Unaligned;
            assert((alignmentAdjustment2 == 0) || (alignmentAdjustment2 == 8));

            JITDUMP("    spAdjustment2=%d\n", spAdjustment2);

            genPrologSaveRegPair(REG_FP, REG_LR, alignmentAdjustment2, -spAdjustment2, false, initReg, pInitRegZeroed);
            offset += spAdjustment2;

            // Now subtract off the #outsz (or the rest of the #outsz if it was unaligned, and the above "sub"
            // included some of it)

            int spAdjustment3 = compiler->lvaOutgoingArgSpaceSize - alignmentAdjustment2;
            assert(spAdjustment3 > 0);
            assert((spAdjustment3 % 16) == 0);

            JITDUMP("    alignmentAdjustment2=%d\n", alignmentAdjustment2);
            genEstablishFramePointer(alignmentAdjustment2, /* reportUnwindData */ true);

            // We just established the frame pointer chain; don't do it again.
            establishFramePointer = false;

            JITDUMP("    spAdjustment3=%d\n", spAdjustment3);

            // We've already established the frame pointer, so no need to report the stack pointer change to unwind
            // info.
            genStackPointerAdjustment(-spAdjustment3, initReg, pInitRegZeroed, /* reportUnwindData */ false);
            offset += spAdjustment3;
        }
        else
        {
            genPrologSaveRegPair(REG_FP, REG_LR, compiler->lvaOutgoingArgSpaceSize, -remainingFrameSz, false, initReg,
                                 pInitRegZeroed);
            offset += remainingFrameSz;

            offsetSpToSavedFp = compiler->lvaOutgoingArgSpaceSize;
        }
    }
    else if (frameType == 4)
    {
        assert(genSaveFpLrWithAllCalleeSavedRegisters);
        offsetSpToSavedFp = calleeSaveSPDelta - (compiler->info.compIsVarArgs ? MAX_REG_ARG * REGSIZE_BYTES : 0) -
                            2 * REGSIZE_BYTES; // -2 for FP, LR
    }
    else if (frameType == 5)
    {
        assert(genSaveFpLrWithAllCalleeSavedRegisters);

        offsetSpToSavedFp = calleeSaveSPDelta - (compiler->info.compIsVarArgs ? MAX_REG_ARG * REGSIZE_BYTES : 0) -
                            2 * REGSIZE_BYTES; // -2 for FP, LR
        JITDUMP("    offsetSpToSavedFp=%d\n", offsetSpToSavedFp);
        genEstablishFramePointer(offsetSpToSavedFp, /* reportUnwindData */ true);

        // We just established the frame pointer chain; don't do it again.
        establishFramePointer = false;

        int remainingFrameSz = totalFrameSize - calleeSaveSPDelta;
        assert(remainingFrameSz > 0);
        assert((remainingFrameSz % 16) == 0); // this is guaranteed to be 16-byte aligned because each component --
                                              // totalFrameSize and calleeSaveSPDelta -- is 16-byte aligned.

        JITDUMP("    remainingFrameSz=%d\n", remainingFrameSz);

        // We've already established the frame pointer, so no need to report the stack pointer change to unwind info.
        genStackPointerAdjustment(-remainingFrameSz, initReg, pInitRegZeroed, /* reportUnwindData */ false);
        offset += remainingFrameSz;
    }
    else
    {
        unreached();
    }

    if (establishFramePointer)
    {
        JITDUMP("    offsetSpToSavedFp=%d\n", offsetSpToSavedFp);
        genEstablishFramePointer(offsetSpToSavedFp, /* reportUnwindData */ true);
    }

    assert(offset == totalFrameSize);
#endif // TARGET_ARM64
}

#endif // TARGET_ARMARCH<|MERGE_RESOLUTION|>--- conflicted
+++ resolved
@@ -905,10 +905,7 @@
 
     // TODO-MIKE-Review: How come this doesn't check for "other reg" on ARM???
 
-    if (argReg != srcReg)
-    {
-        GetEmitter()->emitIns_R_R(ins_Copy(type), emitTypeSize(type), argReg, srcReg);
-    }
+    GetEmitter()->emitIns_Mov(ins_Copy(type), emitTypeSize(type), argReg, srcReg, /* canSkip */ true);
 
     genProduceReg(putArg);
 }
@@ -924,33 +921,7 @@
     const bool dstIsFloat = varTypeUsesFloatReg(dstType);
     assert(dstIsFloat == genIsValidFloatReg(dstReg));
 
-    instruction ins = INS_none;
-
-    if (dstIsFloat && !srcIsFloat)
-    {
-#ifdef TARGET_ARM64
-        ins = INS_fmov;
-#else
-        ins = INS_vmov_i2f;
-#endif
-    }
-    else if (!dstIsFloat && srcIsFloat)
-    {
-#ifdef TARGET_ARM64
-        ins = INS_fmov;
-#else
-        ins = INS_vmov_f2i;
-#endif
-    }
-    else if (dstReg != srcReg)
-    {
-        ins = INS_mov;
-    }
-
-    if (ins != INS_none)
-    {
-        GetEmitter()->emitIns_R_R(ins, emitActualTypeSize(dstType), dstReg, srcReg);
-    }
+    inst_Mov(varActualType(dstType), dstReg, srcReg, /* canSkip */ true);
 }
 
 void CodeGen::genCodeForBitCast(GenTreeUnOp* bitcast)
@@ -961,7 +932,6 @@
 
     genConsumeRegs(src);
 
-<<<<<<< HEAD
     if (src->isContained())
     {
         unsigned    lclNum = src->AsLclVar()->GetLclNum();
@@ -970,27 +940,6 @@
     }
 #ifdef TARGET_ARM
     else if (varTypeIsLong(dstType) && src->TypeIs(TYP_DOUBLE))
-=======
-    // If child node is not already in the register we need, move it
-    inst_Mov(targetType, targetReg, op1->GetRegNum(), /* canSkip */ true);
-
-    genProduceReg(tree);
-}
-
-//----------------------------------------------------------------------
-// genCodeForBitCast - Generate code for a GT_BITCAST that is not contained
-//
-// Arguments
-//    treeNode - the GT_BITCAST for which we're generating code
-//
-void CodeGen::genCodeForBitCast(GenTreeOp* treeNode)
-{
-    regNumber targetReg  = treeNode->GetRegNum();
-    var_types targetType = treeNode->TypeGet();
-    GenTree*  op1        = treeNode->gtGetOp1();
-    genConsumeRegs(op1);
-    if (op1->isContained())
->>>>>>> 2f5f1d51
     {
         regNumber otherReg = bitcast->AsMultiRegOp()->gtOtherReg;
         assert(otherReg != REG_NA);
@@ -998,41 +947,12 @@
     }
     else if ((genTypeSize(dstType) > REGSIZE_BYTES) || (genTypeSize(src->GetType()) > REGSIZE_BYTES))
     {
-<<<<<<< HEAD
         NYI_ARM("Converting to/from long/SIMD");
-=======
-        regNumber srcReg = op1->GetRegNum();
-        assert(genTypeSize(op1->TypeGet()) == genTypeSize(targetType));
-#ifdef TARGET_ARM
-        if (genTypeSize(targetType) == 8)
-        {
-            // Converting between long and double on ARM is a special case.
-            if (targetType == TYP_LONG)
-            {
-                regNumber otherReg = treeNode->AsMultiRegOp()->gtOtherReg;
-                assert(otherReg != REG_NA);
-                inst_RV_RV_RV(INS_vmov_d2i, targetReg, otherReg, srcReg, EA_8BYTE);
-            }
-            else
-            {
-                NYI_ARM("Converting from long to double");
-            }
-        }
-        else
-#endif // TARGET_ARM
-        {
-            inst_Mov(targetType, targetReg, srcReg, /* canSkip */ false);
-        }
->>>>>>> 2f5f1d51
     }
 #endif
     else
     {
-<<<<<<< HEAD
         inst_BitCast(dstType, dstReg, src->GetType(), src->GetRegNum());
-=======
-        inst_Mov(targetType, targetReg, genConsumeReg(op1), /* canSkip */ false);
->>>>>>> 2f5f1d51
     }
 
     genProduceReg(bitcast);
@@ -1074,17 +994,13 @@
 
             regNumber argReg = putArg->GetRegNumByIdx(regIndex);
 
-            if (argReg != fieldReg)
-            {
-                emitAttr attr = emitTypeSize(putArg->GetRegType(regIndex));
-                assert(EA_SIZE_IN_BYTES(attr) == REGSIZE_BYTES);
-                GetEmitter()->emitIns_R_R(INS_mov, attr, argReg, fieldReg);
-            }
+            emitAttr attr = emitTypeSize(putArg->GetRegType(regIndex));
+            assert(EA_SIZE_IN_BYTES(attr) == REGSIZE_BYTES);
+            GetEmitter()->emitIns_Mov(INS_mov, attr, argReg, fieldReg, /* canSkip*/ true);
 
             regIndex++;
 
 #ifdef TARGET_ARM
-<<<<<<< HEAD
             if (fieldNode->TypeIs(TYP_LONG))
             {
                 assert(fieldNode->OperIs(GT_BITCAST));
@@ -1097,27 +1013,6 @@
                 {
                     GetEmitter()->emitIns_R_R(INS_mov, EA_4BYTE, argReg, fieldReg);
                 }
-=======
-                if (type == TYP_LONG)
-                {
-                    // We should only see long fields for DOUBLEs passed in 2 integer registers, via bitcast.
-                    // All other LONGs should have been decomposed.
-                    // Handle the first INT, and then handle the 2nd below.
-                    assert(nextArgNode->OperIs(GT_BITCAST));
-                    type = TYP_INT;
-                    inst_Mov(type, argReg, fieldReg, /* canSkip */ true);
-
-                    // Now set up the next register for the 2nd INT
-                    argReg = REG_NEXT(argReg);
-                    regIndex++;
-                    assert(argReg == treeNode->GetRegNumByIdx(regIndex));
-                    fieldReg = nextArgNode->AsMultiRegOp()->GetRegNumByIdx(1);
-                }
-#endif // TARGET_ARM
-
-                // If child node is not already in the register we need, move it
-                inst_Mov(type, argReg, fieldReg, /* canSkip */ true);
->>>>>>> 2f5f1d51
 
                 regIndex++;
             }
@@ -1248,17 +1143,7 @@
 
             if ((dstReg == srcAddrBaseReg) && (i != putArg->GetRegCount() - 1))
             {
-<<<<<<< HEAD
                 assert(dstReg != tempReg);
-=======
-                // check for case of destroying the addrRegister while we still need it
-                if (targetReg == addrReg && idx != treeNode->gtNumRegs - 1)
-                {
-                    assert(targetReg != baseReg);
-                    emit->emitIns_Mov(INS_mov, emitActualTypeSize(type), baseReg, addrReg, /* canSkip */ false);
-                    addrReg = baseReg;
-                }
->>>>>>> 2f5f1d51
 
                 emitAttr srcAddrAttr =
                     src->OperIs(GT_OBJ) ? emitTypeSize(src->AsObj()->GetAddr()->GetType()) : EA_PTRSIZE;
@@ -2343,7 +2228,6 @@
             {
                 GenTree* node = use.GetNode();
 
-<<<<<<< HEAD
                 regNumber argReg = argInfo->GetRegNum(regIndex);
                 regNumber srcReg = genConsumeReg(node);
 
@@ -2352,11 +2236,6 @@
                     // TODO-MIKE-Review: Huh, this was using inst_RV_RV with type = TYP_I_IMPL. Potential GC hole?
                     GetEmitter()->emitIns_R_R(ins_Move_Extend(node->GetType(), true), EA_PTRSIZE, argReg, srcReg);
                 }
-=======
-                genConsumeReg(putArgRegNode);
-                inst_Mov_Extend(putArgRegNode->TypeGet(), /* srcInReg */ true, argReg, putArgRegNode->GetRegNum(),
-                                /* canSkip */ true, emitActualTypeSize(TYP_I_IMPL));
->>>>>>> 2f5f1d51
 
                 regIndex++;
             }
@@ -2373,7 +2252,6 @@
 
             for (unsigned i = 0; i < argInfo->GetRegCount(); i++)
             {
-<<<<<<< HEAD
                 regNumber argReg = argInfo->GetRegNum(i);
                 regNumber srcReg = argNode->AsPutArgSplit()->GetRegNumByIdx(i);
 
@@ -2382,12 +2260,6 @@
                     // TODO-MIKE-Review: Huh, this was using inst_RV_RV type = TYP_I_IMPL. Potential GC hole?
                     GetEmitter()->emitIns_R_R(ins_Move_Extend(argNode->GetType(), true), EA_PTRSIZE, argReg, srcReg);
                 }
-=======
-                regNumber argReg   = (regNumber)((unsigned)curArgTabEntry->GetRegNum() + idx);
-                regNumber allocReg = argNode->AsPutArgSplit()->GetRegNumByIdx(idx);
-                inst_Mov_Extend(argNode->TypeGet(), /* srcInReg */ true, argReg, allocReg, /* canSkip */ true,
-                                emitActualTypeSize(TYP_I_IMPL));
->>>>>>> 2f5f1d51
             }
 
             continue;
@@ -2399,15 +2271,8 @@
 
         if (srcReg != argReg)
         {
-<<<<<<< HEAD
             // TODO-MIKE-Review: Huh, this was using inst_RV_RV type = TYP_I_IMPL. Potential GC hole?
             GetEmitter()->emitIns_R_R(ins_Move_Extend(argNode->GetType(), true), EA_PTRSIZE, argReg, srcReg);
-=======
-            regNumber argReg = curArgTabEntry->GetRegNum();
-            genConsumeReg(argNode);
-            inst_Mov_Extend(argNode->TypeGet(), /* srcInReg */ true, argReg, argNode->GetRegNum(), /* canSkip */ true,
-                            emitActualTypeSize(TYP_I_IMPL));
->>>>>>> 2f5f1d51
         }
     }
 
@@ -2463,14 +2328,7 @@
             genConsumeReg(target);
 
             // Use IP0 on ARM64 and R12 on ARM32 as the call target register.
-<<<<<<< HEAD
-            if (target->GetRegNum() != REG_FASTTAILCALL_TARGET)
-            {
-                inst_RV_RV(INS_mov, REG_FASTTAILCALL_TARGET, target->GetRegNum(), TYP_I_IMPL);
-            }
-=======
             inst_Mov(TYP_I_IMPL, REG_FASTTAILCALL_TARGET, target->GetRegNum(), /* canSkip */ true);
->>>>>>> 2f5f1d51
         }
 
         return;
@@ -3316,55 +3174,27 @@
 
     assert(genIsValidFloatReg(srcReg) && genIsValidFloatReg(dstReg));
 
-    instruction ins     = INS_none;
-    emitAttr    insSize = emitTypeSize(dstType);
-    ARM64_ONLY(insOpts opts = INS_OPTS_NONE;)
+    emitAttr insSize = emitTypeSize(dstType);
 
     if (srcType != dstType)
     {
 #ifdef TARGET_ARM64
-        ins  = INS_fcvt;
-        opts = (srcType == TYP_FLOAT) ? INS_OPTS_S_TO_D : INS_OPTS_D_TO_S;
+        instruction ins  = INS_fcvt;
+        insOpts     opts = (srcType == TYP_FLOAT) ? INS_OPTS_S_TO_D : INS_OPTS_D_TO_S;
 #else
-        ins = (srcType == TYP_FLOAT) ? INS_vcvt_f2d : INS_vcvt_d2f;
+        instruction ins = (srcType == TYP_FLOAT) ? INS_vcvt_f2d : INS_vcvt_d2f;
 #endif
-    }
-<<<<<<< HEAD
-    else if (dstReg != srcReg)
+        GetEmitter()->emitIns_R_R(ins, insSize, dstReg, srcReg ARM64_ARG(opts));
+    }
+    else
     {
 #ifdef TARGET_ARM64
-        ins = INS_mov;
+        instruction ins = INS_mov;
 #else
-        ins = INS_vmov;
+        instruction ins = INS_vmov;
 #endif
-    }
-
-    if (ins != INS_none)
-    {
-        GetEmitter()->emitIns_R_R(ins, insSize, dstReg, srcReg ARM64_ARG(opts));
-=======
-    else
-    {
-        GetEmitter()->emitIns_Mov(INS_vmov, emitTypeSize(treeNode), treeNode->GetRegNum(), op1->GetRegNum(),
-                                  /* canSkip */ true);
-    }
-
-#elif defined(TARGET_ARM64)
-
-    if (srcType != dstType)
-    {
-        insOpts cvtOption = (srcType == TYP_FLOAT) ? INS_OPTS_S_TO_D  // convert Single to Double
-                                                   : INS_OPTS_D_TO_S; // convert Double to Single
-
-        GetEmitter()->emitIns_R_R(INS_fcvt, emitActualTypeSize(treeNode), treeNode->GetRegNum(), op1->GetRegNum(),
-                                  cvtOption);
-    }
-    else
-    {
-        // If double to double cast or float to float cast. Emit a move instruction.
-        GetEmitter()->emitIns_Mov(INS_mov, emitActualTypeSize(treeNode), treeNode->GetRegNum(), op1->GetRegNum(),
-                                  /* canSkip */ true);
->>>>>>> 2f5f1d51
+        // TODO-MIKE-Review: How come we end up with a FLOAT-to-FLOAT cast in RayTracer.dll!?!
+        GetEmitter()->emitIns_Mov(ins, insSize, dstReg, srcReg, /*canSkip*/ true);
     }
 
     genProduceReg(cast);
