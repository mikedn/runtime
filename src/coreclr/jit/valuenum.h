--- conflicted
+++ resolved
@@ -288,12 +288,11 @@
         return unsigned(vnf) > VNF_Boundary || GenTreeOpIsLegalVNFunc(static_cast<genTreeOps>(vnf));
     }
 
-<<<<<<< HEAD
     static uint8_t VNFuncAttribs(VNFunc vnf)
     {
         return s_vnfOpAttribs[VNFuncIndex(vnf)];
     }
-=======
+
     // Returns "true" iff "vnf" is one of:
     // VNF_ADD_OVF, VNF_SUB_OVF, VNF_MUL_OVF,
     // VNF_ADD_UN_OVF, VNF_SUB_UN_OVF, VNF_MUL_UN_OVF.
@@ -301,7 +300,6 @@
 
     // Returns "true" iff "vnf" is VNF_Cast or VNF_CastOvf.
     static bool VNFuncIsNumericCast(VNFunc vnf);
->>>>>>> 82f7144f
 
     // Returns the arity of "vnf".
     static unsigned VNFuncArity(VNFunc vnf)
@@ -353,7 +351,6 @@
     }
 #endif
 
-<<<<<<< HEAD
     ValueNum VNForUPtrSizeIntCon(target_size_t value)
     {
 #ifdef TARGET_64BIT
@@ -365,15 +362,12 @@
 
     ValueNum VNForBitCastOper(var_types castToType);
 
-    ValueNum VNForCastOper(var_types castToType, bool srcIsUnsigned = false);
-=======
     // Packs information about the cast into an integer constant represented by the returned value number,
     // to be used as the second operand of VNF_Cast & VNF_CastOvf.
     ValueNum VNForCastOper(var_types castToType, bool srcIsUnsigned = false DEBUGARG(bool printResult = true));
 
     // Unpacks the information stored by VNForCastOper in the constant represented by the value number.
     void GetCastOperFromVN(ValueNum vn, var_types* pCastToType, bool* pSrcIsUnsigned);
->>>>>>> 82f7144f
 
     // We keep handle values in a separate pool, so we don't confuse a handle with an int constant
     // that happens to be the same...
