// Licensed to the .NET Foundation under one or more agreements.
// The .NET Foundation licenses this file to you under the MIT license.

// Defines the class "ValueNumStore", which maintains value numbers for a compilation.

// Recall that "value numbering" assigns an integer value number to each expression.  The "value
// number property" is that two expressions with the same value number will evaluate to the same value
// at runtime.  Expressions with different value numbers may or may not be equivalent.  This property
// of value numbers has obvious applications in redundancy-elimination optimizations.
//
// Since value numbers give us a way of talking about the (immutable) values to which expressions
// evaluate, they provide a good "handle" to use for attributing properties to values.  For example,
// we might note that some value number represents some particular integer constant -- which has obvious
// application to constant propagation.  Or that we know the exact type of some object reference,
// which might be used in devirtualization.
//
// Finally, we will also use value numbers to express control-flow-dependent assertions.  Some test may
// imply that after the test, something new is known about a value: that an object reference is non-null
// after a dereference (since control flow continued because no exception was thrown); that an integer value
// is restricted to some subrange in after a comparison test; etc.

/*****************************************************************************/
#ifndef _VALUENUM_H_
#define _VALUENUM_H_
/*****************************************************************************/

#include "vartype.h"
// For "GT_COUNT"
#include "gentree.h"
// Defines the type ValueNum.
#include "valuenumtype.h"
// Defines the type SmallHashTable.
#include "smallhash.h"

// A "ValueNumStore" represents the "universe" of value numbers used in a single
// compilation.

// All members of the enumeration genTreeOps are also members of VNFunc.
// (Though some of these may be labeled "illegal").
enum VNFunc
{
    // Implicitly, elements of genTreeOps here.
    VNF_Boundary = GT_COUNT,
#define ValueNumFuncDef(nm, arity, commute, knownNonNull, sharedStatic) VNF_##nm,
#include "valuenumfuncs.h"
    VNF_COUNT
};

// Given a GenTree node return the VNFunc that should be used when value numbering
//
VNFunc GetVNFuncForNode(GenTree* node);

// An instance of this struct represents an application of the function symbol
// "m_func" to the first "m_arity" (<= 4) argument values in "m_args."
struct VNFuncApp
{
    VNFunc   m_func;
    unsigned m_arity;
    ValueNum m_args[4];

    bool Equals(const VNFuncApp& funcApp)
    {
        if (m_func != funcApp.m_func)
        {
            return false;
        }
        if (m_arity != funcApp.m_arity)
        {
            return false;
        }
        for (unsigned i = 0; i < m_arity; i++)
        {
            if (m_args[i] != funcApp.m_args[i])
            {
                return false;
            }
        }
        return true;
    }
};

// We use a unique prefix character when printing value numbers in dumps:  i.e.  $1c0
// This define is used with string concatenation to put this in printf format strings
#define FMT_VN "$%x"

class ValueNumStore
{

public:
    // We will reserve "max unsigned" to represent "not a value number", for maps that might start uninitialized.
    static const ValueNum NoVN = UINT32_MAX;
    // A second special value, used to indicate that a function evaluation would cause infinite recursion.
    static const ValueNum RecursiveVN = UINT32_MAX - 1;

    // ==================================================================================================
    // VNMap - map from something to ValueNum, where something is typically a constant value or a VNFunc
    //         This class has two purposes - to abstract the implementation and to validate the ValueNums
    //         being stored or retrieved.
    template <class fromType, class keyfuncs = JitLargePrimitiveKeyFuncs<fromType>>
    class VNMap : public JitHashTable<fromType, keyfuncs, ValueNum>
    {
    public:
        VNMap(CompAllocator alloc) : JitHashTable<fromType, keyfuncs, ValueNum>(alloc)
        {
        }
        ~VNMap()
        {
            ~VNMap<fromType, keyfuncs>::JitHashTable();
        }

        bool Set(fromType k, ValueNum val)
        {
            assert(val != RecursiveVN);
            return JitHashTable<fromType, keyfuncs, ValueNum>::Set(k, val);
        }
        bool Lookup(fromType k, ValueNum* pVal = nullptr) const
        {
            bool result = JitHashTable<fromType, keyfuncs, ValueNum>::Lookup(k, pVal);
            assert(!result || *pVal != RecursiveVN);
            return result;
        }
    };

private:
    Compiler* m_pComp;

    // For allocations.  (Other things?)
    CompAllocator m_alloc;

    // TODO-Cleanup: should transform "attribs" into a struct with bit fields.  That would be simpler...

    enum VNFOpAttrib
    {
        VNFOA_IllegalGenTreeOp = 0x1,  // corresponds to a genTreeOps value that is not a legal VN func.
        VNFOA_Commutative      = 0x2,  // 1 iff the function is commutative.
        VNFOA_Arity1           = 0x4,  // Bits 2,3,4 encode the arity.
        VNFOA_Arity2           = 0x8,  // Bits 2,3,4 encode the arity.
        VNFOA_Arity4           = 0x10, // Bits 2,3,4 encode the arity.
        VNFOA_KnownNonNull     = 0x20, // 1 iff the result is known to be non-null.
        VNFOA_SharedStatic     = 0x40, // 1 iff this VNF is represent one of the shared static jit helpers
    };

    static const unsigned VNFOA_ArityShift = 2;
    static const unsigned VNFOA_ArityBits  = 3;
    static const unsigned VNFOA_MaxArity   = (1 << VNFOA_ArityBits) - 1; // Max arity we can represent.
    static const unsigned VNFOA_ArityMask  = (VNFOA_Arity4 | VNFOA_Arity2 | VNFOA_Arity1);

    // These enum constants are used to encode the cast operation in the lowest bits by VNForCastOper
    enum VNFCastAttrib
    {
        VCA_UnsignedSrc = 0x01,

        VCA_BitCount     = 1,    // the number of reserved bits
        VCA_ReservedBits = 0x01, // i.e. (VCA_UnsignedSrc)
    };

    // An array of length GT_COUNT, mapping genTreeOp values to their VNFOpAttrib.
    static UINT8* s_vnfOpAttribs;

    // Returns "true" iff gtOper is a legal value number function.
    // (Requires InitValueNumStoreStatics to have been run.)
    static bool GenTreeOpIsLegalVNFunc(genTreeOps gtOper);

    // Returns "true" iff "vnf" is a commutative (and thus binary) operator.
    // (Requires InitValueNumStoreStatics to have been run.)
    static bool VNFuncIsCommutative(VNFunc vnf);

    // Returns "true" iff "vnf" is a comparison (and thus binary) operator.
    static bool VNFuncIsComparison(VNFunc vnf);

    // Returns "true" iff "vnf" can be evaluated for constant arguments.
    static bool CanEvalForConstantArgs(VNFunc vnf);

    // Returns "true" iff "vnf" should be folded by evaluating the func with constant arguments.
    bool VNEvalShouldFold(var_types typ, VNFunc func, ValueNum arg0VN, ValueNum arg1VN);

    // return vnf(v0)
    template <typename T>
    static T EvalOp(VNFunc vnf, T v0);

    // returns vnf(v0, v1).
    template <typename T>
    T EvalOp(VNFunc vnf, T v0, T v1);

    // return vnf(v0) or vnf(v0, v1), respectively (must, of course be unary/binary ops, respectively.)
    template <typename T>
    static T EvalOpSpecialized(VNFunc vnf, T v0);
    template <typename T>
    T EvalOpSpecialized(VNFunc vnf, T v0, T v1);

    template <typename T>
    static int EvalComparison(VNFunc vnf, T v0, T v1);

    // Should only instantiate (in a non-trivial way) for "int" and "INT64".  Returns true iff dividing "v0" by "v1"
    // would produce integer overflow (an ArithmeticException -- *not* division by zero, which is separate.)
    template <typename T>
    static bool IsOverflowIntDiv(T v0, T v1);

    // Should only instantiate (in a non-trivial way) for integral types (signed/unsigned int32/int64).
    // Returns true iff v is the zero of the appropriate type.
    template <typename T>
    static bool IsIntZero(T v);

    // Given an constant value number return its value.
    int GetConstantInt32(ValueNum argVN);
    INT64 GetConstantInt64(ValueNum argVN);
    double GetConstantDouble(ValueNum argVN);
    float GetConstantSingle(ValueNum argVN);

    // Assumes that all the ValueNum arguments of each of these functions have been shown to represent constants.
    // Assumes that "vnf" is a operator of the appropriate arity (unary for the first, binary for the second).
    // Assume that "CanEvalForConstantArgs(vnf)" is true.
    // Returns the result of evaluating the function with those constant arguments.
    ValueNum EvalFuncForConstantArgs(var_types typ, VNFunc vnf, ValueNum vn0);
    ValueNum EvalFuncForConstantArgs(var_types typ, VNFunc vnf, ValueNum vn0, ValueNum vn1);
    ValueNum EvalFuncForConstantFPArgs(var_types typ, VNFunc vnf, ValueNum vn0, ValueNum vn1);
    ValueNum EvalCastForConstantArgs(var_types typ, VNFunc vnf, ValueNum vn0, ValueNum vn1);

    ValueNum EvalUsingMathIdentity(var_types typ, VNFunc vnf, ValueNum vn0, ValueNum vn1);

// This is the constant value used for the default value of m_mapSelectBudget
#define DEFAULT_MAP_SELECT_BUDGET 100 // used by JitVNMapSelBudget

    // This is the maximum number of MapSelect terms that can be "considered" as part of evaluation of a top-level
    // MapSelect application.
    int m_mapSelectBudget;

    template <typename T, typename NumMap>
    inline ValueNum VnForConst(T cnsVal, NumMap* numMap, var_types varType);

    // returns true iff vn is known to be a constant int32 that is > 0
    bool IsVNPositiveInt32Constant(ValueNum vn);

public:
    // Initializes any static variables of ValueNumStore.
    static void InitValueNumStoreStatics();

    // Initialize an empty ValueNumStore.
    ValueNumStore(Compiler* comp, CompAllocator allocator);

    // Returns "true" iff "vnf" (which may have been created by a cast from an integral value) represents
    // a legal value number function.
    // (Requires InitValueNumStoreStatics to have been run.)
    static bool VNFuncIsLegal(VNFunc vnf)
    {
        return unsigned(vnf) > VNF_Boundary || GenTreeOpIsLegalVNFunc(static_cast<genTreeOps>(vnf));
    }

    // Returns the arity of "vnf".
    static unsigned VNFuncArity(VNFunc vnf);

    // Requires "gtOper" to be a genTreeOps legally representing a VNFunc, and returns that
    // VNFunc.
    // (Requires InitValueNumStoreStatics to have been run.)
    static VNFunc GenTreeOpToVNFunc(genTreeOps gtOper)
    {
        assert(GenTreeOpIsLegalVNFunc(gtOper));
        return static_cast<VNFunc>(gtOper);
    }

#ifdef DEBUG
    static void RunTests(Compiler* comp);
#endif // DEBUG

    // This block of methods gets value numbers for constants of primitive types.
    ValueNum VNForIntCon(INT32 cnsVal);
    ValueNum VNForLongCon(INT64 cnsVal);
    ValueNum VNForFloatCon(float cnsVal);
    ValueNum VNForDoubleCon(double cnsVal);
    ValueNum VNForByrefCon(target_size_t byrefVal);

#ifdef TARGET_64BIT
    ValueNum VNForPtrSizeIntCon(INT64 cnsVal)
    {
        return VNForLongCon(cnsVal);
    }
#else
    ValueNum VNForPtrSizeIntCon(INT32 cnsVal)
    {
        return VNForIntCon(cnsVal);
    }
#endif

    ValueNum VNForUPtrSizeIntCon(target_size_t value)
    {
#ifdef TARGET_64BIT
        return VNForLongCon(static_cast<int64_t>(value));
#else
        return VNForIntCon(static_cast<int32_t>(value));
#endif
    }

    ValueNum VNForBitCastOper(var_types castToType);

    ValueNum VNForCastOper(var_types castToType, bool srcIsUnsigned = false);

    // We keep handle values in a separate pool, so we don't confuse a handle with an int constant
    // that happens to be the same...
<<<<<<< HEAD
    ValueNum VNForHandle(ssize_t cnsVal, unsigned iconFlags);
    ValueNum VNForTypeNum(unsigned typeNum);
=======
    ValueNum VNForHandle(ssize_t cnsVal, GenTreeFlags iconFlags);
>>>>>>> 64303750

    // And the single constant for an object reference type.
    static ValueNum VNForNull()
    {
        // We reserve Chunk 0 for "special" VNs.  SRC_Null (== 0) is the VN of "null".
        return ValueNum(SRC_Null);
    }

    // The zero map is the map that returns a zero "for the appropriate type" when indexed at any index.
    static ValueNum VNForZeroMap()
    {
        // We reserve Chunk 0 for "special" VNs.  Let SRC_ZeroMap (== 1) be the zero map.
        return ValueNum(SRC_ZeroMap);
    }

    // The ROH map is the map for the "read-only heap".  We assume that this is never mutated, and always
    // has the same value number.
    static ValueNum VNForROH()
    {
        // We reserve Chunk 0 for "special" VNs.  Let SRC_ReadOnlyHeap (== 3) be the read-only heap.
        return ValueNum(SRC_ReadOnlyHeap);
    }

    // A special value number for "void".
    static ValueNum VNForVoid()
    {
        // We reserve Chunk 0 for "special" VNs.  Let SRC_Void (== 4) be the value for "void".
        return ValueNum(SRC_Void);
    }
    static ValueNumPair VNPForVoid()
    {
        return ValueNumPair(VNForVoid(), VNForVoid());
    }

    // A special value number for the empty set of exceptions.
    static ValueNum VNForEmptyExcSet()
    {
        // We reserve Chunk 0 for "special" VNs.  Let SRC_EmptyExcSet (== 5) be the value for the empty set of
        // exceptions.
        return ValueNum(SRC_EmptyExcSet);
    }
    static ValueNumPair VNPForEmptyExcSet()
    {
        return ValueNumPair(VNForEmptyExcSet(), VNForEmptyExcSet());
    }

    // Returns the value number for zero of the given "typ".
    // It has an unreached() for a "typ" that has no zero value, such as TYP_BYREF.
    ValueNum VNZeroForType(var_types typ);

    // Returns the value number for one of the given "typ".
    // It returns NoVN for a "typ" that has no one value, such as TYP_REF.
    ValueNum VNOneForType(var_types typ);

    // Create or return the existimg value number representing a singleton exception set
    // for the the exception value "x".
    ValueNum VNExcSetSingleton(ValueNum x);
    ValueNumPair VNPExcSetSingleton(ValueNumPair x);

    // Returns true if the current pair of items are in ascending order and they are not duplicates.
    // Used to verify that exception sets are in ascending order when processing them.
    bool VNCheckAscending(ValueNum item, ValueNum xs1);

    // Returns the VN representing the union of the two exception sets "xs0" and "xs1".
    // These must be VNForEmtpyExcSet() or applications of VNF_ExcSetCons, obeying
    // the ascending order invariant. (which is preserved in the result)
    ValueNum VNExcSetUnion(ValueNum xs0, ValueNum xs1);

    ValueNumPair VNPExcSetUnion(ValueNumPair xs0vnp, ValueNumPair xs1vnp);

    // Returns the VN representing the intersection of the two exception sets "xs0" and "xs1".
    // These must be applications of VNF_ExcSetCons or the empty set. (i.e VNForEmptyExcSet())
    // and also must be in ascending order.
    ValueNum VNExcSetIntersection(ValueNum xs0, ValueNum xs1);

    ValueNumPair VNPExcSetIntersection(ValueNumPair xs0vnp, ValueNumPair xs1vnp);

    // Returns true if every exeception singleton in the vnCandidateSet is also present
    // in the vnFullSet.
    // Both arguments must be either VNForEmptyExcSet() or applications of VNF_ExcSetCons.
    bool VNExcIsSubset(ValueNum vnFullSet, ValueNum vnCandidateSet);

    // Returns "true" iff "vn" is an application of "VNF_ValWithExc".
    bool VNHasExc(ValueNum vn)
    {
        VNFuncApp funcApp;
        return GetVNFunc(vn, &funcApp) && funcApp.m_func == VNF_ValWithExc;
    }

    // If vn "excSet" is "VNForEmptyExcSet()" we just return "vn"
    // otherwise we use VNExcSetUnion to combine the exception sets of both "vn" and "excSet"
    // and return that ValueNum
    ValueNum VNWithExc(ValueNum vn, ValueNum excSet);

    ValueNumPair VNPWithExc(ValueNumPair vnp, ValueNumPair excSetVNP);

    // This sets "*pvn" to the Normal value and sets "*pvnx" to Exception set value.
    // "pvnx" represents the set of all exceptions that can happen for the expression
    void VNUnpackExc(ValueNum vnWx, ValueNum* pvn, ValueNum* pvnx);

    void VNPUnpackExc(ValueNumPair vnWx, ValueNumPair* pvn, ValueNumPair* pvnx);

    // This returns the Union of exceptions from vnWx and vnExcSet
    ValueNum VNUnionExcSet(ValueNum vnWx, ValueNum vnExcSet);

    // This returns the Union of exceptions from vnpWx and vnpExcSet
    ValueNumPair VNPUnionExcSet(ValueNumPair vnpWx, ValueNumPair vnpExcSet);

    // Sets the normal value to a new unique ValueNum
    // Keeps any Exception set values
    ValueNum VNMakeNormalUnique(ValueNum vn);

    // Sets the liberal & conservative
    // Keeps any Exception set values
    ValueNumPair VNPMakeNormalUniquePair(ValueNumPair vnp);

    // If "vn" is a "VNF_ValWithExc(norm, excSet)" value, returns the "norm" argument; otherwise,
    // just returns "vn".
    // The Normal value is the value number of the expression when no exceptions occurred
    ValueNum VNNormalValue(ValueNum vn);

    // Given a "vnp", get the ValueNum kind based upon vnk,
    // then call VNNormalValue on that ValueNum
    // The Normal value is the value number of the expression when no exceptions occurred
    ValueNum VNNormalValue(ValueNumPair vnp, ValueNumKind vnk);

    // Given a "vnp", get the NormalValuew for the VNK_Liberal part of that ValueNum
    // The Normal value is the value number of the expression when no exceptions occurred
    inline ValueNum VNLiberalNormalValue(ValueNumPair vnp)
    {
        return VNNormalValue(vnp, VNK_Liberal);
    }

    // Given a "vnp", get the NormalValuew for the VNK_Conservative part of that ValueNum
    // The Normal value is the value number of the expression when no exceptions occurred
    inline ValueNum VNConservativeNormalValue(ValueNumPair vnp)
    {
        return VNNormalValue(vnp, VNK_Conservative);
    }

    // Given a "vnp", get the Normal values for both the liberal and conservative parts of "vnp"
    // The Normal value is the value number of the expression when no exceptions occurred
    ValueNumPair VNPNormalPair(ValueNumPair vnp);

    // If "vn" is a "VNF_ValWithExc(norm, excSet)" value, returns the "excSet" argument; otherwise,
    // we return a special Value Number representing the empty exception set.
    // The exeception set value is the value number of the set of possible exceptions.
    ValueNum VNExceptionSet(ValueNum vn);

    ValueNumPair VNPExceptionSet(ValueNumPair vn);

    // True "iff" vn is a value known to be non-null.  (For example, the result of an allocation...)
    bool IsKnownNonNull(ValueNum vn);

    // True "iff" vn is a value returned by a call to a shared static helper.
    bool IsSharedStatic(ValueNum vn);

    // VNForFunc: We have five overloads, for arities 0, 1, 2, 3 and 4
    ValueNum VNForFunc(var_types typ, VNFunc func);
    ValueNum VNForFunc(var_types typ, VNFunc func, ValueNum opVNwx);
    // This must not be used for VNF_MapSelect applications; instead use VNForMapSelect, below.
    ValueNum VNForFunc(var_types typ, VNFunc func, ValueNum op1VNwx, ValueNum op2VNwx);
    ValueNum VNForFunc(var_types typ, VNFunc func, ValueNum op1VNwx, ValueNum op2VNwx, ValueNum op3VNwx);

    // The following four-op VNForFunc is used for VNF_PtrToArrElem, elemTypeEqVN, arrVN, inxVN, fldSeqVN
    ValueNum VNForFunc(
        var_types typ, VNFunc func, ValueNum op1VNwx, ValueNum op2VNwx, ValueNum op3VNwx, ValueNum op4VNwx);

    // This requires a "ValueNumKind" because it will attempt, given "select(phi(m1, ..., mk), ind)", to evaluate
    // "select(m1, ind)", ..., "select(mk, ind)" to see if they agree.  It needs to know which kind of value number
    // (liberal/conservative) to read from the SSA def referenced in the phi argument.
    ValueNum VNForMapSelect(ValueNumKind vnk, var_types typ, ValueNum op1VN, ValueNum op2VN);

    // A method that does the work for VNForMapSelect and may call itself recursively.
    ValueNum VNForMapSelectWork(
        ValueNumKind vnk, var_types typ, ValueNum op1VN, ValueNum op2VN, int* pBudget, bool* pUsedRecursiveVN);

    // A specialized version of VNForFunc that is used for VNF_MapStore and provides some logging when verbose is set
    ValueNum VNForMapStore(var_types typ, ValueNum arg0VN, ValueNum arg1VN, ValueNum arg2VN);

    // These functions parallel the ones above, except that they take liberal/conservative VN pairs
    // as arguments, and return such a pair (the pair of the function applied to the liberal args, and
    // the function applied to the conservative args).
    ValueNumPair VNPairForFunc(var_types typ, VNFunc func)
    {
        ValueNumPair res;
        res.SetBoth(VNForFunc(typ, func));
        return res;
    }
    ValueNumPair VNPairForFunc(var_types typ, VNFunc func, ValueNumPair opVN)
    {
        return ValueNumPair(VNForFunc(typ, func, opVN.GetLiberal()), VNForFunc(typ, func, opVN.GetConservative()));
    }
    ValueNumPair VNPairForFunc(var_types typ, VNFunc func, ValueNumPair op1VN, ValueNumPair op2VN)
    {
        return ValueNumPair(VNForFunc(typ, func, op1VN.GetLiberal(), op2VN.GetLiberal()),
                            VNForFunc(typ, func, op1VN.GetConservative(), op2VN.GetConservative()));
    }
    ValueNumPair VNPairForFunc(var_types typ, VNFunc func, ValueNumPair op1VN, ValueNumPair op2VN, ValueNumPair op3VN)
    {
        return ValueNumPair(VNForFunc(typ, func, op1VN.GetLiberal(), op2VN.GetLiberal(), op3VN.GetLiberal()),
                            VNForFunc(typ, func, op1VN.GetConservative(), op2VN.GetConservative(),
                                      op3VN.GetConservative()));
    }
    ValueNumPair VNPairForFunc(
        var_types typ, VNFunc func, ValueNumPair op1VN, ValueNumPair op2VN, ValueNumPair op3VN, ValueNumPair op4VN)
    {
        return ValueNumPair(VNForFunc(typ, func, op1VN.GetLiberal(), op2VN.GetLiberal(), op3VN.GetLiberal(),
                                      op4VN.GetLiberal()),
                            VNForFunc(typ, func, op1VN.GetConservative(), op2VN.GetConservative(),
                                      op3VN.GetConservative(), op4VN.GetConservative()));
    }

    // Get a new, unique value number for an expression that we're not equating to some function,
    // which is the value of a tree in the given block.
    ValueNum VNForExpr(BasicBlock* block, var_types typ = TYP_UNKNOWN);

// This controls extra tracing of the "evaluation" of "VNF_MapSelect" functions.
#define FEATURE_VN_TRACE_APPLY_SELECTORS 1

    // Return the value number corresponding to constructing "MapSelect(map, f0)", where "f0" is the
    // (value number of) the first field in "fieldSeq".  (The type of this application will be the type of "f0".)
    // If there are no remaining fields in "fieldSeq", return that value number; otherwise, return VNApplySelectors
    // applied to that value number and the remainder of "fieldSeq". When the 'fieldSeq' specifies a TYP_STRUCT
    // then the size of the struct is returned by 'wbFinalStructSize' (when it is non-null)
    ValueNum VNApplySelectors(ValueNumKind  vnk,
                              ValueNum      map,
                              FieldSeqNode* fieldSeq,
                              size_t*       wbFinalStructSize = nullptr);

    // Used after VNApplySelectors has determined that "selectedVN" is contained in a Map using VNForMapSelect
    // It determines whether the 'selectedVN' is of an appropriate type to be read using and indirection of 'indType'
    // If it is appropriate type then 'selectedVN' is returned, otherwise it may insert a cast to indType
    // or return a unique value number for an incompatible indType.
    ValueNum VNApplySelectorsTypeCheck(ValueNum selectedVN, var_types indType, size_t structSize);

    // Assumes that "map" represents a map that is addressable by the fields in "fieldSeq", to get
    // to a value of the type of "rhs".  Returns an expression for the RHS of an assignment, in the given "block",
    // to a location containing value "map" that will change the field addressed by "fieldSeq" to "rhs", leaving
    // all other indices in "map" the same.
    ValueNum VNApplySelectorsAssign(
        ValueNumKind vnk, ValueNum map, FieldSeqNode* fieldSeq, ValueNum rhs, var_types indType, BasicBlock* block);

    // Used after VNApplySelectorsAssign has determined that "elem" is to be writen into a Map using VNForMapStore
    // It determines whether the 'elem' is of an appropriate type to be writen using using an indirection of 'indType'
    // It may insert a cast to indType or return a unique value number for an incompatible indType.
    ValueNum VNApplySelectorsAssignTypeCoerce(ValueNum elem, var_types indType, BasicBlock* block);

    ValueNumPair VNPairApplySelectors(ValueNumPair map, FieldSeqNode* fieldSeq, var_types indType);

    ValueNumPair VNPairApplySelectorsAssign(
        ValueNumPair map, FieldSeqNode* fieldSeq, ValueNumPair rhs, var_types indType, BasicBlock* block)
    {
        return ValueNumPair(VNApplySelectorsAssign(VNK_Liberal, map.GetLiberal(), fieldSeq, rhs.GetLiberal(), indType,
                                                   block),
                            VNApplySelectorsAssign(VNK_Conservative, map.GetConservative(), fieldSeq,
                                                   rhs.GetConservative(), indType, block));
    }

    ValueNum VNForBitCast(ValueNum src, var_types toType, var_types fromType);

    // Compute the normal ValueNumber for a cast with no exceptions
    ValueNum VNForCast(ValueNum srcVN, var_types castToType, var_types castFromType, bool srcIsUnsigned = false);

    // Compute the ValueNumberPair for a cast
    ValueNumPair VNPairForCast(ValueNumPair srcVNPair,
                               var_types    castToType,
                               var_types    castFromType,
                               bool         srcIsUnsigned    = false,
                               bool         hasOverflowCheck = false);

    // Returns true iff the VN represents an application of VNF_NotAField.
    bool IsVNNotAField(ValueNum vn);

    // PtrToLoc values need to express a field sequence as one of their arguments.  VN for null represents
    // empty sequence, otherwise, "FieldSeq(VN(FieldHandle), restOfSeq)".
    ValueNum VNForFieldSeq(FieldSeqNode* fieldSeq);

    // Requires that "vn" represents a field sequence, that is, is the result of a call to VNForFieldSeq.
    // Returns the FieldSequence it represents.
    FieldSeqNode* FieldSeqVNToFieldSeq(ValueNum vn);

    // Both argument must represent field sequences; returns the value number representing the
    // concatenation "fsVN1 || fsVN2".
    ValueNum FieldSeqVNAppend(ValueNum fsVN1, ValueNum fsVN2);

    // If "opA" has a PtrToLoc, PtrToArrElem, or PtrToStatic application as its value numbers, and "opB" is an integer
    // with a "fieldSeq", returns the VN for the pointer form extended with the field sequence; or else NoVN.
    ValueNum ExtendPtrVN(GenTreeOp* add);
    // If "opA" has a PtrToLoc, PtrToArrElem, or PtrToStatic application as its value numbers, returns the VN for the
    // pointer form extended with "fieldSeq"; or else NoVN.
    ValueNum ExtendPtrVN(GenTree* opA, FieldSeqNode* fieldSeq);

    ValueNum ExtractArrayElementIndex(const struct ArrayInfo& arrayInfo);

    // Queries on value numbers.
    // All queries taking value numbers require that those value numbers are valid, that is, that
    // they have been returned by previous "VNFor..." operations.  They can assert false if this is
    // not true.

    // Returns TYP_UNKNOWN if the given value number has not been given a type.
    var_types TypeOfVN(ValueNum vn);

    // Returns MAX_LOOP_NUM if the given value number's loop nest is unknown or ill-defined.
    BasicBlock::loopNumber LoopOfVN(ValueNum vn);

    // Returns true iff the VN represents a (non-handle) constant.
    bool IsVNConstant(ValueNum vn);

    // Returns true iff the VN represents an integeral constant.
    bool IsVNInt32Constant(ValueNum vn);

    typedef SmallHashTable<ValueNum, bool, 8U> CheckedBoundVNSet;

    // Returns true if the VN is known or likely to appear as the conservative value number
    // of the length argument to a GT_ARR_BOUNDS_CHECK node.
    bool IsVNCheckedBound(ValueNum vn);

    // Record that a VN is known to appear as the conservative value number of the length
    // argument to a GT_ARR_BOUNDS_CHECK node.
    void SetVNIsCheckedBound(ValueNum vn);

    // Information about the individual components of a value number representing an unsigned
    // comparison of some value against a checked bound VN.
    struct UnsignedCompareCheckedBoundInfo
    {
        unsigned cmpOper;
        ValueNum vnIdx;
        ValueNum vnBound;

        UnsignedCompareCheckedBoundInfo() : cmpOper(GT_NONE), vnIdx(NoVN), vnBound(NoVN)
        {
        }
    };

    struct CompareCheckedBoundArithInfo
    {
        // (vnBound - 1) > vnOp
        // (vnBound arrOper arrOp) cmpOper cmpOp
        ValueNum vnBound;
        unsigned arrOper;
        ValueNum arrOp;
        unsigned cmpOper;
        ValueNum cmpOp;
        CompareCheckedBoundArithInfo() : vnBound(NoVN), arrOper(GT_NONE), arrOp(NoVN), cmpOper(GT_NONE), cmpOp(NoVN)
        {
        }
#ifdef DEBUG
        void dump(ValueNumStore* vnStore)
        {
            vnStore->vnDump(vnStore->m_pComp, cmpOp);
            printf(" ");
            printf(vnStore->VNFuncName((VNFunc)cmpOper));
            printf(" ");
            vnStore->vnDump(vnStore->m_pComp, vnBound);
            if (arrOper != GT_NONE)
            {
                printf(vnStore->VNFuncName((VNFunc)arrOper));
                vnStore->vnDump(vnStore->m_pComp, arrOp);
            }
        }
#endif
    };

    struct ConstantBoundInfo
    {
        // 100 > vnOp
        int      constVal;
        unsigned cmpOper;
        ValueNum cmpOpVN;

        ConstantBoundInfo() : constVal(0), cmpOper(GT_NONE), cmpOpVN(NoVN)
        {
        }

#ifdef DEBUG
        void dump(ValueNumStore* vnStore)
        {
            vnStore->vnDump(vnStore->m_pComp, cmpOpVN);
            printf(" ");
            printf(vnStore->VNFuncName((VNFunc)cmpOper));
            printf(" ");
            printf("%d", constVal);
        }
#endif
    };

    // Check if "vn" is "new [] (type handle, size)"
    bool IsVNNewArr(ValueNum vn, VNFuncApp* funcApp);

    // Check if "vn" IsVNNewArr and return <= 0 if arr size cannot be determined, else array size.
    int GetNewArrSize(ValueNum vn);

    // Check if "vn" is "a.len"
    bool IsVNArrLen(ValueNum vn);

    // If "vn" is VN(a.len) then return VN(a); NoVN if VN(a) can't be determined.
    ValueNum GetArrForLenVn(ValueNum vn);

    // Return true with any Relop except for == and !=  and one operand has to be a 32-bit integer constant.
    bool IsVNConstantBound(ValueNum vn);

    // If "vn" is constant bound, then populate the "info" fields for constVal, cmpOp, cmpOper.
    void GetConstantBoundInfo(ValueNum vn, ConstantBoundInfo* info);

    // If "vn" is of the form "(uint)var < (uint)len" (or equivalent) return true.
    bool IsVNUnsignedCompareCheckedBound(ValueNum vn, UnsignedCompareCheckedBoundInfo* info);

    // If "vn" is of the form "var < len" or "len <= var" return true.
    bool IsVNCompareCheckedBound(ValueNum vn);

    // If "vn" is checked bound, then populate the "info" fields for the boundVn, cmpOp, cmpOper.
    void GetCompareCheckedBound(ValueNum vn, CompareCheckedBoundArithInfo* info);

    // If "vn" is of the form "len +/- var" return true.
    bool IsVNCheckedBoundArith(ValueNum vn);

    // If "vn" is checked bound arith, then populate the "info" fields for arrOper, arrVn, arrOp.
    void GetCheckedBoundArithInfo(ValueNum vn, CompareCheckedBoundArithInfo* info);

    // If "vn" is of the form "var < len +/- k" return true.
    bool IsVNCompareCheckedBoundArith(ValueNum vn);

    // If "vn" is checked bound arith, then populate the "info" fields for cmpOp, cmpOper.
    void GetCompareCheckedBoundArithInfo(ValueNum vn, CompareCheckedBoundArithInfo* info);

    // Returns the flags on the current handle. GTF_ICON_SCOPE_HDL for example.
    GenTreeFlags GetHandleFlags(ValueNum vn);

    // Returns true iff the VN represents a handle constant.
    bool IsVNHandle(ValueNum vn);

    // Convert a vartype_t to the value number's storage type for that vartype_t.
    // For example, ValueNum of type TYP_LONG are stored in a map of INT64 variables.
    // Lang is the language (C++) type for the corresponding vartype_t.
    template <int N>
    struct VarTypConv
    {
    };

private:
    struct Chunk;

    template <typename T>
    static T CoerceTypRefToT(Chunk* c, unsigned offset);

    // Get the actual value and coerce the actual type c->m_typ to the wanted type T.
    template <typename T>
    FORCEINLINE T SafeGetConstantValue(Chunk* c, unsigned offset);

    template <typename T>
    T ConstantValueInternal(ValueNum vn DEBUGARG(bool coerce))
    {
        Chunk* c = m_chunks.GetNoExpand(GetChunkNum(vn));
        assert(c->m_attribs == CEA_Const || c->m_attribs == CEA_Handle);

        unsigned offset = ChunkOffset(vn);

        switch (c->m_typ)
        {
            case TYP_REF:
                assert(0 <= offset && offset <= 1); // Null or exception.
                FALLTHROUGH;

            case TYP_BYREF:

#ifdef _MSC_VER

                assert(&typeid(T) == &typeid(size_t)); // We represent ref/byref constants as size_t's.

#endif // _MSC_VER

                FALLTHROUGH;

            case TYP_INT:
            case TYP_LONG:
            case TYP_FLOAT:
            case TYP_DOUBLE:
                if (c->m_attribs == CEA_Handle)
                {
                    C_ASSERT(offsetof(VNHandle, m_cnsVal) == 0);
                    return (T) reinterpret_cast<VNHandle*>(c->m_defs)[offset].m_cnsVal;
                }
#ifdef DEBUG
                if (!coerce)
                {
                    T val1 = reinterpret_cast<T*>(c->m_defs)[offset];
                    T val2 = SafeGetConstantValue<T>(c, offset);

                    // Detect if there is a mismatch between the VN storage type and explicitly
                    // passed-in type T.
                    bool mismatch = false;
                    if (varTypeIsFloating(c->m_typ))
                    {
                        mismatch = (memcmp(&val1, &val2, sizeof(val1)) != 0);
                    }
                    else
                    {
                        mismatch = (val1 != val2);
                    }

                    if (mismatch)
                    {
                        assert(
                            !"Called ConstantValue<T>(vn), but type(T) != type(vn); Use CoercedConstantValue instead.");
                    }
                }
#endif
                return SafeGetConstantValue<T>(c, offset);

            default:
                assert(false); // We do not record constants of this typ.
                return (T)0;
        }
    }

public:
    // Requires that "vn" is a constant, and that its type is compatible with the explicitly passed
    // type "T". Also, note that "T" has to have an accurate storage size of the TypeOfVN(vn).
    template <typename T>
    T ConstantValue(ValueNum vn)
    {
        return ConstantValueInternal<T>(vn DEBUGARG(false));
    }

    // Requires that "vn" is a constant, and that its type can be coerced to the explicitly passed
    // type "T".
    template <typename T>
    T CoercedConstantValue(ValueNum vn)
    {
        return ConstantValueInternal<T>(vn DEBUGARG(true));
    }

    // Requires "mthFunc" to be an intrinsic math function (one of the allowable values for the "gtMath" field
    // of a GenTreeMath node).  For unary ops, return the value number for the application of this function to
    // "arg0VN". For binary ops, return the value number for the application of this function to "arg0VN" and
    // "arg1VN".

    ValueNum EvalMathFuncUnary(var_types typ, NamedIntrinsic mthFunc, ValueNum arg0VN);

    ValueNum EvalMathFuncBinary(var_types typ, NamedIntrinsic mthFunc, ValueNum arg0VN, ValueNum arg1VN);

    ValueNumPair EvalMathFuncUnary(var_types typ, NamedIntrinsic mthFunc, ValueNumPair arg0VNP)
    {
        return ValueNumPair(EvalMathFuncUnary(typ, mthFunc, arg0VNP.GetLiberal()),
                            EvalMathFuncUnary(typ, mthFunc, arg0VNP.GetConservative()));
    }

    ValueNumPair EvalMathFuncBinary(var_types typ, NamedIntrinsic mthFunc, ValueNumPair arg0VNP, ValueNumPair arg1VNP)
    {
        return ValueNumPair(EvalMathFuncBinary(typ, mthFunc, arg0VNP.GetLiberal(), arg1VNP.GetLiberal()),
                            EvalMathFuncBinary(typ, mthFunc, arg0VNP.GetConservative(), arg1VNP.GetConservative()));
    }

    // Returns "true" iff "vn" represents a function application.
    bool IsVNFunc(ValueNum vn);

    // If "vn" represents a function application, returns "true" and set "*funcApp" to
    // the function application it represents; otherwise, return "false."
    bool GetVNFunc(ValueNum vn, VNFuncApp* funcApp);

    // Requires that "vn" represents a "GC heap address" the sum of a "TYP_REF" value and some integer
    // value.  Returns the TYP_REF value.
    ValueNum VNForRefInAddr(ValueNum vn);

    // Returns "true" iff "vn" is a valid value number -- one that has been previously returned.
    bool VNIsValid(ValueNum vn);

#ifdef DEBUG
// This controls whether we recursively call vnDump on function arguments.
#define FEATURE_VN_DUMP_FUNC_ARGS 0

    // Prints, to standard out, a representation of "vn".
    void vnDump(Compiler* comp, ValueNum vn, bool isPtr = false);

    // Requires "fieldSeq" to be a field sequence VNFuncApp.
    // Prints a representation (comma-separated list of field names) on standard out.
    void vnDumpFieldSeq(Compiler* comp, VNFuncApp* fieldSeq, bool isHead);

    // Requires "mapSelect" to be a map select VNFuncApp.
    // Prints a representation of a MapSelect operation on standard out.
    void vnDumpMapSelect(Compiler* comp, VNFuncApp* mapSelect);

    // Requires "mapStore" to be a map store VNFuncApp.
    // Prints a representation of a MapStore operation on standard out.
    void vnDumpMapStore(Compiler* comp, VNFuncApp* mapStore);

    // Requires "valWithExc" to be a value with an exeception set VNFuncApp.
    // Prints a representation of the exeception set on standard out.
    void vnDumpValWithExc(Compiler* comp, VNFuncApp* valWithExc);

    // Requires "excSeq" to be a ExcSetCons sequence.
    // Prints a representation of the set of exceptions on standard out.
    void vnDumpExcSeq(Compiler* comp, VNFuncApp* excSeq, bool isHead);

#ifdef FEATURE_SIMD
    // Requires "simdType" to be a VNF_SimdType VNFuncApp.
    // Prints a representation (comma-separated list of field names) on standard out.
    void vnDumpSimdType(Compiler* comp, VNFuncApp* simdType);
#endif // FEATURE_SIMD

    // Returns the string name of "vnf".
    static const char* VNFuncName(VNFunc vnf);
    // Used in the implementation of the above.
    static const char* VNFuncNameArr[];

    // Returns the string name of "vn" when it is a reserved value number, nullptr otherwise
    static const char* reservedName(ValueNum vn);

#endif // DEBUG

    // Returns true if "vn" is a reserved value number
    static bool isReservedVN(ValueNum);

private:
    // We will allocate value numbers in "chunks".  Each chunk will have the same type and "constness".
    static const unsigned LogChunkSize    = 6;
    static const unsigned ChunkSize       = 1 << LogChunkSize;
    static const unsigned ChunkOffsetMask = ChunkSize - 1;

    // A "ChunkNum" is a zero-based index naming a chunk in the Store, or else the special "NoChunk" value.
    typedef UINT32        ChunkNum;
    static const ChunkNum NoChunk = UINT32_MAX;

    // Returns the ChunkNum of the Chunk that holds "vn" (which is required to be a valid
    // value number, i.e., one returned by some VN-producing method of this class).
    static ChunkNum GetChunkNum(ValueNum vn)
    {
        return vn >> LogChunkSize;
    }

    // Returns the offset of the given "vn" within its chunk.
    static unsigned ChunkOffset(ValueNum vn)
    {
        return vn & ChunkOffsetMask;
    }

    // The base VN of the next chunk to be allocated.  Should always be a multiple of ChunkSize.
    ValueNum m_nextChunkBase;

    enum ChunkExtraAttribs : BYTE
    {
        CEA_None,      // No extra attributes.
        CEA_Const,     // This chunk contains constant values.
        CEA_Handle,    // This chunk contains handle constants.
        CEA_NotAField, // This chunk contains "not a field" values.
        CEA_Func0,     // Represents functions of arity 0.
        CEA_Func1,     // ...arity 1.
        CEA_Func2,     // ...arity 2.
        CEA_Func3,     // ...arity 3.
        CEA_Func4,     // ...arity 4.
        CEA_Count
    };

    // A "Chunk" holds "ChunkSize" value numbers, starting at "m_baseVN".  All of these share the same
    // "m_typ" and "m_attribs".  These properties determine the interpretation of "m_defs", as discussed below.
    struct Chunk
    {
        // If "m_defs" is non-null, it is an array of size ChunkSize, whose element type is determined by the other
        // members. The "m_numUsed" field indicates the number of elements of "m_defs" that are already consumed (the
        // next one to allocate).
        void*    m_defs;
        unsigned m_numUsed;

        // The value number of the first VN in the chunk.
        ValueNum m_baseVN;

        // The common attributes of this chunk.
        var_types              m_typ;
        ChunkExtraAttribs      m_attribs;
        BasicBlock::loopNumber m_loopNum;

        // Initialize a chunk, starting at "*baseVN", for the given "typ", "attribs", and "loopNum" (using "alloc" for
        // allocations).
        // (Increments "*baseVN" by ChunkSize.)
        Chunk(CompAllocator          alloc,
              ValueNum*              baseVN,
              var_types              typ,
              ChunkExtraAttribs      attribs,
              BasicBlock::loopNumber loopNum);

        // Requires that "m_numUsed < ChunkSize."  Returns the offset of the allocated VN within the chunk; the
        // actual VN is this added to the "m_baseVN" of the chunk.
        unsigned AllocVN()
        {
            assert(m_numUsed < ChunkSize);
            return m_numUsed++;
        }

        template <int N>
        struct Alloc
        {
            typedef typename ValueNumStore::VarTypConv<N>::Type Type;
        };
    };

    struct VNHandle : public JitKeyFuncsDefEquals<VNHandle>
    {
        ssize_t      m_cnsVal;
        GenTreeFlags m_flags;
        // Don't use a constructor to use the default copy constructor for hashtable rehash.
        static void Initialize(VNHandle* handle, ssize_t m_cnsVal, GenTreeFlags m_flags)
        {
            handle->m_cnsVal = m_cnsVal;
            handle->m_flags  = m_flags;
        }
        bool operator==(const VNHandle& y) const
        {
            return m_cnsVal == y.m_cnsVal && m_flags == y.m_flags;
        }
        static unsigned GetHashCode(const VNHandle& val)
        {
            return static_cast<unsigned>(val.m_cnsVal);
        }
    };

    struct VNDefFunc0Arg
    {
        VNFunc m_func;
        VNDefFunc0Arg(VNFunc func) : m_func(func)
        {
        }

        VNDefFunc0Arg() : m_func(VNF_COUNT)
        {
        }

        bool operator==(const VNDefFunc0Arg& y) const
        {
            return m_func == y.m_func;
        }
    };

    struct VNDefFunc1Arg : public VNDefFunc0Arg
    {
        ValueNum m_arg0;
        VNDefFunc1Arg(VNFunc func, ValueNum arg0) : VNDefFunc0Arg(func), m_arg0(arg0)
        {
        }

        VNDefFunc1Arg() : VNDefFunc0Arg(), m_arg0(ValueNumStore::NoVN)
        {
        }

        bool operator==(const VNDefFunc1Arg& y) const
        {
            return VNDefFunc0Arg::operator==(y) && m_arg0 == y.m_arg0;
        }
    };

    struct VNDefFunc2Arg : public VNDefFunc1Arg
    {
        ValueNum m_arg1;
        VNDefFunc2Arg(VNFunc func, ValueNum arg0, ValueNum arg1) : VNDefFunc1Arg(func, arg0), m_arg1(arg1)
        {
        }

        VNDefFunc2Arg() : m_arg1(ValueNumStore::NoVN)
        {
        }

        bool operator==(const VNDefFunc2Arg& y) const
        {
            return VNDefFunc1Arg::operator==(y) && m_arg1 == y.m_arg1;
        }
    };

    struct VNDefFunc3Arg : public VNDefFunc2Arg
    {
        ValueNum m_arg2;
        VNDefFunc3Arg(VNFunc func, ValueNum arg0, ValueNum arg1, ValueNum arg2)
            : VNDefFunc2Arg(func, arg0, arg1), m_arg2(arg2)
        {
        }
        VNDefFunc3Arg() : m_arg2(ValueNumStore::NoVN)
        {
        }

        bool operator==(const VNDefFunc3Arg& y) const
        {
            return VNDefFunc2Arg::operator==(y) && m_arg2 == y.m_arg2;
        }
    };

    struct VNDefFunc4Arg : public VNDefFunc3Arg
    {
        ValueNum m_arg3;
        VNDefFunc4Arg(VNFunc func, ValueNum arg0, ValueNum arg1, ValueNum arg2, ValueNum arg3)
            : VNDefFunc3Arg(func, arg0, arg1, arg2), m_arg3(arg3)
        {
        }
        VNDefFunc4Arg() : m_arg3(ValueNumStore::NoVN)
        {
        }

        bool operator==(const VNDefFunc4Arg& y) const
        {
            return VNDefFunc3Arg::operator==(y) && m_arg3 == y.m_arg3;
        }
    };

    // When we evaluate "select(m, i)", if "m" is a the value of a phi definition, we look at
    // all the values of the phi args, and see if doing the "select" on each of them yields identical
    // results.  If so, that is the result of the entire "select" form.  We have to be careful, however,
    // because phis may be recursive in the presence of loop structures -- the VN for the phi may be (or be
    // part of the definition of) the VN's of some of the arguments.  But there will be at least one
    // argument that does *not* depend on the outer phi VN -- after all, we had to get into the loop somehow.
    // So we have to be careful about breaking infinite recursion.  We can ignore "recursive" results -- if all the
    // non-recursive results are the same, the recursion indicates that the loop structure didn't alter the result.
    // This stack represents the set of outer phis such that select(phi, ind) is being evaluated.
    JitExpandArrayStack<VNDefFunc2Arg> m_fixedPointMapSels;

#ifdef DEBUG
    // Returns "true" iff "m_fixedPointMapSels" is non-empty, and it's top element is
    // "select(map, index)".
    bool FixedPointMapSelsTopHasValue(ValueNum map, ValueNum index);
#endif

    // Returns true if "sel(map, ind)" is a member of "m_fixedPointMapSels".
    bool SelectIsBeingEvaluatedRecursively(ValueNum map, ValueNum ind);

    // This is the set of value numbers that have been flagged as arguments to bounds checks, in the length position.
    CheckedBoundVNSet m_checkedBoundVNs;

    // This is a map from "chunk number" to the attributes of the chunk.
    JitExpandArrayStack<Chunk*> m_chunks;

    // These entries indicate the current allocation chunk, if any, for each valid combination of <var_types,
    // ChunkExtraAttribute, loopNumber>.  Valid combinations require attribs==CEA_None or loopNum==MAX_LOOP_NUM.
    // If the value is NoChunk, it indicates that there is no current allocation chunk for that pair, otherwise
    // it is the index in "m_chunks" of a chunk with the given attributes, in which the next allocation should
    // be attempted.
    ChunkNum m_curAllocChunk[TYP_COUNT][CEA_Count + MAX_LOOP_NUM + 1];

    // Returns a (pointer to a) chunk in which a new value number may be allocated.
    Chunk* GetAllocChunk(var_types typ, ChunkExtraAttribs attribs, BasicBlock::loopNumber loopNum = MAX_LOOP_NUM);

    // First, we need mechanisms for mapping from constants to value numbers.
    // For small integers, we'll use an array.
    static const int      SmallIntConstMin = -1;
    static const int      SmallIntConstMax = 10;
    static const unsigned SmallIntConstNum = SmallIntConstMax - SmallIntConstMin + 1;
    static bool IsSmallIntConst(int i)
    {
        return SmallIntConstMin <= i && i <= SmallIntConstMax;
    }
    ValueNum m_VNsForSmallIntConsts[SmallIntConstNum];

    struct ValueNumList
    {
        ValueNum      vn;
        ValueNumList* next;
        ValueNumList(const ValueNum& v, ValueNumList* n = nullptr) : vn(v), next(n)
        {
        }
    };

    // Keeps track of value numbers that are integer constants and also handles (GTG_ICON_HDL_MASK.)
    ValueNumList* m_intConHandles;

    typedef VNMap<INT32> IntToValueNumMap;
    IntToValueNumMap*    m_intCnsMap;
    IntToValueNumMap*    GetIntCnsMap()
    {
        if (m_intCnsMap == nullptr)
        {
            m_intCnsMap = new (m_alloc) IntToValueNumMap(m_alloc);
        }
        return m_intCnsMap;
    }

    typedef VNMap<INT64> LongToValueNumMap;
    LongToValueNumMap*   m_longCnsMap;
    LongToValueNumMap*   GetLongCnsMap()
    {
        if (m_longCnsMap == nullptr)
        {
            m_longCnsMap = new (m_alloc) LongToValueNumMap(m_alloc);
        }
        return m_longCnsMap;
    }

    typedef VNMap<VNHandle, VNHandle> HandleToValueNumMap;
    HandleToValueNumMap* m_handleMap;
    HandleToValueNumMap* GetHandleMap()
    {
        if (m_handleMap == nullptr)
        {
            m_handleMap = new (m_alloc) HandleToValueNumMap(m_alloc);
        }
        return m_handleMap;
    }

    struct LargePrimitiveKeyFuncsFloat : public JitLargePrimitiveKeyFuncs<float>
    {
        static bool Equals(float x, float y)
        {
            return *(unsigned*)&x == *(unsigned*)&y;
        }
    };

    typedef VNMap<float, LargePrimitiveKeyFuncsFloat> FloatToValueNumMap;
    FloatToValueNumMap* m_floatCnsMap;
    FloatToValueNumMap* GetFloatCnsMap()
    {
        if (m_floatCnsMap == nullptr)
        {
            m_floatCnsMap = new (m_alloc) FloatToValueNumMap(m_alloc);
        }
        return m_floatCnsMap;
    }

    // In the JIT we need to distinguish -0.0 and 0.0 for optimizations.
    struct LargePrimitiveKeyFuncsDouble : public JitLargePrimitiveKeyFuncs<double>
    {
        static bool Equals(double x, double y)
        {
            return *(__int64*)&x == *(__int64*)&y;
        }
    };

    typedef VNMap<double, LargePrimitiveKeyFuncsDouble> DoubleToValueNumMap;
    DoubleToValueNumMap* m_doubleCnsMap;
    DoubleToValueNumMap* GetDoubleCnsMap()
    {
        if (m_doubleCnsMap == nullptr)
        {
            m_doubleCnsMap = new (m_alloc) DoubleToValueNumMap(m_alloc);
        }
        return m_doubleCnsMap;
    }

    typedef VNMap<size_t> ByrefToValueNumMap;
    ByrefToValueNumMap*   m_byrefCnsMap;
    ByrefToValueNumMap*   GetByrefCnsMap()
    {
        if (m_byrefCnsMap == nullptr)
        {
            m_byrefCnsMap = new (m_alloc) ByrefToValueNumMap(m_alloc);
        }
        return m_byrefCnsMap;
    }

    struct VNDefFunc0ArgKeyFuncs : public JitKeyFuncsDefEquals<VNDefFunc1Arg>
    {
        static unsigned GetHashCode(VNDefFunc1Arg val)
        {
            return (val.m_func << 24) + val.m_arg0;
        }
    };
    typedef VNMap<VNFunc> VNFunc0ToValueNumMap;
    VNFunc0ToValueNumMap* m_VNFunc0Map;
    VNFunc0ToValueNumMap* GetVNFunc0Map()
    {
        if (m_VNFunc0Map == nullptr)
        {
            m_VNFunc0Map = new (m_alloc) VNFunc0ToValueNumMap(m_alloc);
        }
        return m_VNFunc0Map;
    }

    struct VNDefFunc1ArgKeyFuncs : public JitKeyFuncsDefEquals<VNDefFunc1Arg>
    {
        static unsigned GetHashCode(VNDefFunc1Arg val)
        {
            return (val.m_func << 24) + val.m_arg0;
        }
    };
    typedef VNMap<VNDefFunc1Arg, VNDefFunc1ArgKeyFuncs> VNFunc1ToValueNumMap;
    VNFunc1ToValueNumMap* m_VNFunc1Map;
    VNFunc1ToValueNumMap* GetVNFunc1Map()
    {
        if (m_VNFunc1Map == nullptr)
        {
            m_VNFunc1Map = new (m_alloc) VNFunc1ToValueNumMap(m_alloc);
        }
        return m_VNFunc1Map;
    }

    struct VNDefFunc2ArgKeyFuncs : public JitKeyFuncsDefEquals<VNDefFunc2Arg>
    {
        static unsigned GetHashCode(const VNDefFunc2Arg& val)
        {
            return (val.m_func << 24) + (val.m_arg0 << 8) + val.m_arg1;
        }
    };
    typedef VNMap<VNDefFunc2Arg, VNDefFunc2ArgKeyFuncs> VNFunc2ToValueNumMap;
    VNFunc2ToValueNumMap* m_VNFunc2Map;
    VNFunc2ToValueNumMap* GetVNFunc2Map()
    {
        if (m_VNFunc2Map == nullptr)
        {
            m_VNFunc2Map = new (m_alloc) VNFunc2ToValueNumMap(m_alloc);
        }
        return m_VNFunc2Map;
    }

    struct VNDefFunc3ArgKeyFuncs : public JitKeyFuncsDefEquals<VNDefFunc3Arg>
    {
        static unsigned GetHashCode(const VNDefFunc3Arg& val)
        {
            return (val.m_func << 24) + (val.m_arg0 << 16) + (val.m_arg1 << 8) + val.m_arg2;
        }
    };
    typedef VNMap<VNDefFunc3Arg, VNDefFunc3ArgKeyFuncs> VNFunc3ToValueNumMap;
    VNFunc3ToValueNumMap* m_VNFunc3Map;
    VNFunc3ToValueNumMap* GetVNFunc3Map()
    {
        if (m_VNFunc3Map == nullptr)
        {
            m_VNFunc3Map = new (m_alloc) VNFunc3ToValueNumMap(m_alloc);
        }
        return m_VNFunc3Map;
    }

    struct VNDefFunc4ArgKeyFuncs : public JitKeyFuncsDefEquals<VNDefFunc4Arg>
    {
        static unsigned GetHashCode(const VNDefFunc4Arg& val)
        {
            return (val.m_func << 24) + (val.m_arg0 << 16) + (val.m_arg1 << 8) + val.m_arg2 + (val.m_arg3 << 12);
        }
    };
    typedef VNMap<VNDefFunc4Arg, VNDefFunc4ArgKeyFuncs> VNFunc4ToValueNumMap;
    VNFunc4ToValueNumMap* m_VNFunc4Map;
    VNFunc4ToValueNumMap* GetVNFunc4Map()
    {
        if (m_VNFunc4Map == nullptr)
        {
            m_VNFunc4Map = new (m_alloc) VNFunc4ToValueNumMap(m_alloc);
        }
        return m_VNFunc4Map;
    }

    enum SpecialRefConsts
    {
        SRC_Null,
        SRC_ZeroMap,
        SRC_ReadOnlyHeap,
        SRC_Void,
        SRC_EmptyExcSet,

        SRC_NumSpecialRefConsts
    };

    // The "values" of special ref consts will be all be "null" -- their differing meanings will
    // be carried by the distinct value numbers.
    static class Object* s_specialRefConsts[SRC_NumSpecialRefConsts];
    static class Object* s_nullConst;

#ifdef DEBUG
    // This helps test some performance pathologies related to "evaluation" of VNF_MapSelect terms,
    // especially relating to GcHeap/ByrefExposed.  We count the number of applications of such terms we consider,
    // and if this exceeds a limit, indicated by a COMPlus_ variable, we assert.
    unsigned m_numMapSels;
#endif
};

template <>
struct ValueNumStore::VarTypConv<TYP_INT>
{
    typedef INT32 Type;
    typedef int   Lang;
};
template <>
struct ValueNumStore::VarTypConv<TYP_FLOAT>
{
    typedef INT32 Type;
    typedef float Lang;
};
template <>
struct ValueNumStore::VarTypConv<TYP_LONG>
{
    typedef INT64 Type;
    typedef INT64 Lang;
};
template <>
struct ValueNumStore::VarTypConv<TYP_DOUBLE>
{
    typedef INT64  Type;
    typedef double Lang;
};
template <>
struct ValueNumStore::VarTypConv<TYP_BYREF>
{
    typedef size_t Type;
    typedef void*  Lang;
};
template <>
struct ValueNumStore::VarTypConv<TYP_REF>
{
    typedef class Object* Type;
    typedef class Object* Lang;
};

// Get the actual value and coerce the actual type c->m_typ to the wanted type T.
template <typename T>
FORCEINLINE T ValueNumStore::SafeGetConstantValue(Chunk* c, unsigned offset)
{
    switch (c->m_typ)
    {
        case TYP_REF:
            return CoerceTypRefToT<T>(c, offset);
        case TYP_BYREF:
            return static_cast<T>(reinterpret_cast<VarTypConv<TYP_BYREF>::Type*>(c->m_defs)[offset]);
        case TYP_INT:
            return static_cast<T>(reinterpret_cast<VarTypConv<TYP_INT>::Type*>(c->m_defs)[offset]);
        case TYP_LONG:
            return static_cast<T>(reinterpret_cast<VarTypConv<TYP_LONG>::Type*>(c->m_defs)[offset]);
        case TYP_FLOAT:
            return static_cast<T>(reinterpret_cast<VarTypConv<TYP_FLOAT>::Lang*>(c->m_defs)[offset]);
        case TYP_DOUBLE:
            return static_cast<T>(reinterpret_cast<VarTypConv<TYP_DOUBLE>::Lang*>(c->m_defs)[offset]);
        default:
            assert(false);
            return (T)0;
    }
}

// Inline functions.

// static
inline bool ValueNumStore::GenTreeOpIsLegalVNFunc(genTreeOps gtOper)
{
    return (s_vnfOpAttribs[gtOper] & VNFOA_IllegalGenTreeOp) == 0;
}

// static
inline bool ValueNumStore::VNFuncIsCommutative(VNFunc vnf)
{
    return (s_vnfOpAttribs[vnf] & VNFOA_Commutative) != 0;
}

inline bool ValueNumStore::VNFuncIsComparison(VNFunc vnf)
{
    if (vnf >= VNF_Boundary)
    {
        // For integer types we have unsigned comparisions, and
        // for floating point types these are the unordered variants.
        //
        return ((vnf == VNF_LT_UN) || (vnf == VNF_LE_UN) || (vnf == VNF_GE_UN) || (vnf == VNF_GT_UN));
    }
    genTreeOps gtOp = genTreeOps(vnf);
    return GenTree::OperIsCompare(gtOp) != 0;
}

template <>
inline size_t ValueNumStore::CoerceTypRefToT(Chunk* c, unsigned offset)
{
    return reinterpret_cast<size_t>(reinterpret_cast<VarTypConv<TYP_REF>::Type*>(c->m_defs)[offset]);
}

template <typename T>
inline T ValueNumStore::CoerceTypRefToT(Chunk* c, unsigned offset)
{
    noway_assert(sizeof(T) >= sizeof(VarTypConv<TYP_REF>::Type));
    unreached();
}

/*****************************************************************************/
#endif // _VALUENUM_H_
/*****************************************************************************/<|MERGE_RESOLUTION|>--- conflicted
+++ resolved
@@ -296,12 +296,9 @@
 
     // We keep handle values in a separate pool, so we don't confuse a handle with an int constant
     // that happens to be the same...
-<<<<<<< HEAD
-    ValueNum VNForHandle(ssize_t cnsVal, unsigned iconFlags);
+    ValueNum VNForHandle(ssize_t cnsVal, GenTreeFlags iconFlags);
+
     ValueNum VNForTypeNum(unsigned typeNum);
-=======
-    ValueNum VNForHandle(ssize_t cnsVal, GenTreeFlags iconFlags);
->>>>>>> 64303750
 
     // And the single constant for an object reference type.
     static ValueNum VNForNull()
