--- conflicted
+++ resolved
@@ -908,23 +908,13 @@
 
         case NI_Vector128_WithElement:
         {
-<<<<<<< HEAD
             assert(sig.paramCount == 3);
-            GenTree* indexOp = impStackTop(1).val;
-            if (!compExactlyDependsOn(InstructionSet_SSE2) || !varTypeIsArithmetic(baseType) || !indexOp->OperIsConst())
+
+            if (!compExactlyDependsOn(InstructionSet_SSE2) || !varTypeIsArithmetic(baseType))
             {
                 // Using software fallback if
                 // 1. JIT/hardware don't support SSE2 instructions
-                // 2. baseType is not a numeric type (throw execptions)
-                // 3. index is not a constant
-=======
-            assert(sig->numArgs == 3);
-
-            if (!compExactlyDependsOn(InstructionSet_SSE2) || !varTypeIsArithmetic(simdBaseType))
-            {
-                // Using software fallback if
-                // 1. JIT/hardware don't support SSE2 instructions
-                // 2. simdBaseType is not a numeric type (throw exceptions)
+                // 2. baseType is not a numeric type (throw exceptions)
                 return nullptr;
             }
 
@@ -936,13 +926,12 @@
                 return nullptr;
             }
 
-            ssize_t imm8  = indexOp->AsIntCon()->IconValue();
-            ssize_t count = simdSize / genTypeSize(simdBaseType);
+            ssize_t imm8  = indexOp->AsIntCon()->GetValue();
+            ssize_t count = simdSize / varTypeSize(baseType);
 
             if (imm8 >= count || imm8 < 0)
             {
                 // Using software fallback if index is out of range (throw exeception)
->>>>>>> 34dff2d3
                 return nullptr;
             }
 
@@ -975,183 +964,14 @@
                     break;
 
                 default:
-<<<<<<< HEAD
-                    return nullptr;
-            }
-
-            ssize_t imm8       = indexOp->AsIntCon()->IconValue();
-            ssize_t cachedImm8 = imm8;
-            ssize_t count      = simdSize / genTypeSize(baseType);
-
-            if (imm8 >= count || imm8 < 0)
-            {
-                // Using software fallback if index is out of range (throw exeception)
-                return nullptr;
-=======
                     unreached();
->>>>>>> 34dff2d3
             }
 
             GenTree* valueOp = impPopStack().val;
             impPopStack(); // Pop the indexOp now that we know its valid
             GenTree* vectorOp = impSIMDPopStack(getSIMDTypeForSize(simdSize));
 
-<<<<<<< HEAD
-            GenTree* clonedVectorOp = nullptr;
-
-            if (simdSize == 32)
-            {
-                // Extract the half vector that will be modified
-                assert(compIsaSupportedDebugOnly(InstructionSet_AVX));
-
-                // copy `vectorOp` to accept the modified half vector
-                vectorOp = impCloneExpr(vectorOp, &clonedVectorOp, sig.paramLayout[0],
-                                        CHECK_SPILL_ALL DEBUGARG("Vector256<T>.WithElement temp"));
-
-                if (imm8 >= count / 2)
-                {
-                    imm8 -= count / 2;
-                    vectorOp = gtNewSimdHWIntrinsicNode(TYP_SIMD16, NI_AVX_ExtractVector128, baseType, simdSize,
-                                                        vectorOp, gtNewIconNode(1));
-                }
-                else
-                {
-                    vectorOp =
-                        gtNewSimdHWIntrinsicNode(TYP_SIMD16, NI_Vector256_GetLower, baseType, simdSize, vectorOp);
-                }
-            }
-
-            GenTree* immNode = gtNewIconNode(imm8);
-
-            switch (baseType)
-            {
-                case TYP_LONG:
-                case TYP_ULONG:
-                    retNode = gtNewSimdHWIntrinsicNode(TYP_SIMD16, NI_SSE41_X64_Insert, baseType, 16, vectorOp, valueOp,
-                                                       immNode);
-                    break;
-
-                case TYP_FLOAT:
-                {
-                    if (!compOpportunisticallyDependsOn(InstructionSet_SSE41))
-                    {
-                        // Emulate Vector128<float>.WithElement by SSE instructions
-                        if (imm8 == 0)
-                        {
-                            // vector.WithElement(0, value)
-                            // =>
-                            // movss   xmm0, xmm1 (xmm0 = vector, xmm1 = value)
-                            valueOp = gtNewSimdHWIntrinsicNode(TYP_SIMD16, NI_Vector128_CreateScalarUnsafe, TYP_FLOAT,
-                                                               16, valueOp);
-                            retNode = gtNewSimdHWIntrinsicNode(TYP_SIMD16, NI_SSE_MoveScalar, TYP_FLOAT, 16, vectorOp,
-                                                               valueOp);
-                        }
-                        else if (imm8 == 1)
-                        {
-                            // vector.WithElement(1, value)
-                            // =>
-                            // shufps  xmm1, xmm0, 0   (xmm0 = vector, xmm1 = value)
-                            // shufps  xmm1, xmm0, 226
-                            GenTree* tmpOp = gtNewSimdHWIntrinsicNode(TYP_SIMD16, NI_Vector128_CreateScalarUnsafe,
-                                                                      TYP_FLOAT, 16, valueOp);
-                            GenTree* dupVectorOp = nullptr;
-                            vectorOp             = impCloneExpr(vectorOp, &dupVectorOp, sig.paramLayout[0],
-                                                    CHECK_SPILL_ALL DEBUGARG("Vector128<float>.WithElement temp"));
-                            tmpOp = gtNewSimdHWIntrinsicNode(TYP_SIMD16, NI_SSE_Shuffle, TYP_FLOAT, 16, tmpOp, vectorOp,
-                                                             gtNewIconNode(0));
-                            retNode = gtNewSimdHWIntrinsicNode(TYP_SIMD16, NI_SSE_Shuffle, TYP_FLOAT, 16, tmpOp,
-                                                               dupVectorOp, gtNewIconNode(226));
-                        }
-                        else
-                        {
-                            ssize_t controlBits1 = 0;
-                            ssize_t controlBits2 = 0;
-                            if (imm8 == 2)
-                            {
-                                controlBits1 = 48;
-                                controlBits2 = 132;
-                            }
-                            else
-                            {
-                                controlBits1 = 32;
-                                controlBits2 = 36;
-                            }
-                            // vector.WithElement(2, value)
-                            // =>
-                            // shufps  xmm1, xmm0, 48   (xmm0 = vector, xmm1 = value)
-                            // shufps  xmm0, xmm1, 132
-                            //
-                            // vector.WithElement(3, value)
-                            // =>
-                            // shufps  xmm1, xmm0, 32   (xmm0 = vector, xmm1 = value)
-                            // shufps  xmm0, xmm1, 36
-                            GenTree* tmpOp = gtNewSimdHWIntrinsicNode(TYP_SIMD16, NI_Vector128_CreateScalarUnsafe,
-                                                                      TYP_FLOAT, 16, valueOp);
-                            GenTree* dupVectorOp = nullptr;
-                            vectorOp             = impCloneExpr(vectorOp, &dupVectorOp, sig.paramLayout[0],
-                                                    CHECK_SPILL_ALL DEBUGARG("Vector128<float>.WithElement temp"));
-                            valueOp = gtNewSimdHWIntrinsicNode(TYP_SIMD16, NI_SSE_Shuffle, TYP_FLOAT, 16, vectorOp,
-                                                               tmpOp, gtNewIconNode(controlBits1));
-                            retNode = gtNewSimdHWIntrinsicNode(TYP_SIMD16, NI_SSE_Shuffle, TYP_FLOAT, 16, valueOp,
-                                                               dupVectorOp, gtNewIconNode(controlBits2));
-                        }
-                        break;
-                    }
-                    else
-                    {
-                        valueOp = gtNewSimdHWIntrinsicNode(TYP_SIMD16, NI_Vector128_CreateScalarUnsafe, TYP_FLOAT, 16,
-                                                           valueOp);
-                        immNode->AsIntCon()->SetIconValue(imm8 * 16);
-                        FALLTHROUGH;
-                    }
-                }
-
-                case TYP_BYTE:
-                case TYP_UBYTE:
-                case TYP_INT:
-                case TYP_UINT:
-                    retNode =
-                        gtNewSimdHWIntrinsicNode(TYP_SIMD16, NI_SSE41_Insert, baseType, 16, vectorOp, valueOp, immNode);
-                    break;
-
-                case TYP_SHORT:
-                case TYP_USHORT:
-                    retNode =
-                        gtNewSimdHWIntrinsicNode(TYP_SIMD16, NI_SSE2_Insert, baseType, 16, vectorOp, valueOp, immNode);
-                    break;
-
-                case TYP_DOUBLE:
-                {
-                    // vector.WithElement(0, value)
-                    // =>
-                    // movsd   xmm0, xmm1  (xmm0 = vector, xmm1 = value)
-                    //
-                    // vector.WithElement(1, value)
-                    // =>
-                    // unpcklpd  xmm0, xmm1  (xmm0 = vector, xmm1 = value)
-                    valueOp =
-                        gtNewSimdHWIntrinsicNode(TYP_SIMD16, NI_Vector128_CreateScalarUnsafe, TYP_DOUBLE, 16, valueOp);
-                    NamedIntrinsic in = (imm8 == 0) ? NI_SSE2_MoveScalar : NI_SSE2_UnpackLow;
-                    retNode           = gtNewSimdHWIntrinsicNode(TYP_SIMD16, in, TYP_DOUBLE, 16, vectorOp, valueOp);
-                    break;
-                }
-
-                default:
-                    return nullptr;
-            }
-
-            if (simdSize == 32)
-            {
-                assert(clonedVectorOp);
-                int upperOrLower = (cachedImm8 >= count / 2) ? 1 : 0;
-                retNode = gtNewSimdHWIntrinsicNode(retType, NI_AVX_InsertVector128, baseType, simdSize, clonedVectorOp,
-                                                   retNode, gtNewIconNode(upperOrLower));
-            }
-
-=======
-            retNode = gtNewSimdWithElementNode(retType, vectorOp, indexOp, valueOp, simdBaseJitType, simdSize,
-                                               /* isSimdAsHWIntrinsic */ true);
->>>>>>> 34dff2d3
+            retNode = gtNewSimdWithElementNode(retType, baseType, simdSize, vectorOp, indexOp, valueOp);
             break;
         }
 
@@ -1167,24 +987,13 @@
 
         case NI_Vector128_GetElement:
         {
-<<<<<<< HEAD
             assert(sig.paramCount == 2);
-            GenTree* indexOp = impStackTop().val;
-            if (!compExactlyDependsOn(InstructionSet_SSE2) || !varTypeIsArithmetic(baseType) || !indexOp->OperIsConst())
-            {
-                // Using software fallback if
-                // 1. JIT/hardware don't support SSE2 instructions
-                // 2. baseType is not a numeric type (throw execptions)
-                // 3. index is not a constant
-=======
-            assert(sig->numArgs == 2);
-
-            if (!compExactlyDependsOn(InstructionSet_SSE2) || !varTypeIsArithmetic(simdBaseType))
+
+            if (!compExactlyDependsOn(InstructionSet_SSE2) || !varTypeIsArithmetic(baseType))
             {
                 // Using software fallback if
                 // 1. JIT/hardware don't support SSE2 instructions
                 // 2. simdBaseType is not a numeric type (throw execptions)
->>>>>>> 34dff2d3
                 return nullptr;
             }
 
@@ -1211,148 +1020,13 @@
                     break;
 
                 default:
-<<<<<<< HEAD
-                    break;
-            }
-
-            ssize_t imm8  = indexOp->AsIntCon()->IconValue();
-            ssize_t count = simdSize / genTypeSize(baseType);
-
-            if (imm8 >= count || imm8 < 0)
-            {
-                // Using software fallback if index is out of range (throw exeception)
-                return nullptr;
-            }
-
-            impPopStack();
-            GenTree*       vectorOp     = impSIMDPopStack(getSIMDTypeForSize(simdSize));
-            NamedIntrinsic resIntrinsic = NI_Illegal;
-
-            if (simdSize == 32)
-            {
-                assert(compIsaSupportedDebugOnly(InstructionSet_AVX));
-
-                if (imm8 >= count / 2)
-                {
-                    imm8 -= count / 2;
-                    vectorOp = gtNewSimdHWIntrinsicNode(TYP_SIMD16, NI_AVX_ExtractVector128, baseType, simdSize,
-                                                        vectorOp, gtNewIconNode(1));
-                }
-                else
-                {
-                    vectorOp =
-                        gtNewSimdHWIntrinsicNode(TYP_SIMD16, NI_Vector256_GetLower, baseType, simdSize, vectorOp);
-                }
-            }
-
-            if (imm8 == 0 && (genTypeSize(baseType) >= 4))
-            {
-                switch (baseType)
-                {
-                    case TYP_LONG:
-                        resIntrinsic = NI_SSE2_X64_ConvertToInt64;
-                        break;
-
-                    case TYP_ULONG:
-                        resIntrinsic = NI_SSE2_X64_ConvertToUInt64;
-                        break;
-
-                    case TYP_INT:
-                        resIntrinsic = NI_SSE2_ConvertToInt32;
-                        break;
-
-                    case TYP_UINT:
-                        resIntrinsic = NI_SSE2_ConvertToUInt32;
-                        break;
-
-                    case TYP_FLOAT:
-                    case TYP_DOUBLE:
-                        resIntrinsic = NI_Vector128_ToScalar;
-                        break;
-
-                    default:
-                        return nullptr;
-                }
-
-                return gtNewSimdHWIntrinsicNode(retType, resIntrinsic, baseType, 16, vectorOp);
-            }
-
-            GenTree* immNode = gtNewIconNode(imm8);
-
-            switch (baseType)
-            {
-                case TYP_LONG:
-                case TYP_ULONG:
-                    retNode = gtNewSimdHWIntrinsicNode(retType, NI_SSE41_X64_Extract, baseType, 16, vectorOp, immNode);
-                    break;
-
-                case TYP_FLOAT:
-                {
-                    if (!compOpportunisticallyDependsOn(InstructionSet_SSE41))
-                    {
-                        assert(imm8 >= 1);
-                        assert(imm8 <= 3);
-                        // Emulate Vector128<float>.GetElement(i) by SSE instructions
-                        // vector.GetElement(i)
-                        // =>
-                        // shufps  xmm0, xmm0, control
-                        // (xmm0 = vector, control = i + 228)
-                        immNode->AsIntCon()->SetIconValue(228 + imm8);
-                        GenTree* clonedVectorOp = nullptr;
-                        vectorOp                = impCloneExpr(vectorOp, &clonedVectorOp, sig.paramLayout[0],
-                                                CHECK_SPILL_ALL DEBUGARG("Vector128<float>.GetElement temp"));
-                        vectorOp = gtNewSimdHWIntrinsicNode(TYP_SIMD16, NI_SSE_Shuffle, TYP_FLOAT, 16, vectorOp,
-                                                            clonedVectorOp, immNode);
-                        return gtNewSimdHWIntrinsicNode(retType, NI_Vector128_ToScalar, TYP_FLOAT, 16, vectorOp);
-                    }
-                    FALLTHROUGH;
-                }
-
-                case TYP_UBYTE:
-                case TYP_INT:
-                case TYP_UINT:
-                    retNode = gtNewSimdHWIntrinsicNode(retType, NI_SSE41_Extract, baseType, 16, vectorOp, immNode);
-                    break;
-
-                case TYP_BYTE:
-                    // We do not have SSE41/SSE2 Extract APIs on signed small int, so need a CAST on the result
-                    retNode = gtNewSimdHWIntrinsicNode(TYP_UBYTE, NI_SSE41_Extract, TYP_UBYTE, 16, vectorOp, immNode);
-                    retNode = gtNewCastNode(TYP_INT, retNode, true, TYP_BYTE);
-                    break;
-
-                case TYP_SHORT:
-                case TYP_USHORT:
-                    // We do not have SSE41/SSE2 Extract APIs on signed small int, so need a CAST on the result
-                    retNode = gtNewSimdHWIntrinsicNode(TYP_USHORT, NI_SSE2_Extract, TYP_USHORT, 16, vectorOp, immNode);
-                    if (baseType == TYP_SHORT)
-                    {
-                        retNode = gtNewCastNode(TYP_INT, retNode, true, TYP_SHORT);
-                    }
-                    break;
-
-                case TYP_DOUBLE:
-                    assert(imm8 == 1);
-                    // vector.GetElement(1)
-                    // =>
-                    // pshufd xmm1, xmm0, 0xEE (xmm0 = vector)
-                    vectorOp = gtNewSimdHWIntrinsicNode(TYP_SIMD16, NI_SSE2_Shuffle, TYP_INT, 16, vectorOp,
-                                                        gtNewIconNode(0xEE));
-                    retNode = gtNewSimdHWIntrinsicNode(TYP_DOUBLE, NI_Vector128_ToScalar, TYP_DOUBLE, 16, vectorOp);
-                    break;
-
-                default:
-                    return nullptr;
-            }
-=======
                     unreached();
             }
 
             GenTree* op2 = impPopStack().val;
             GenTree* op1 = impSIMDPopStack(getSIMDTypeForSize(simdSize));
->>>>>>> 34dff2d3
-
-            retNode = gtNewSimdGetElementNode(retType, op1, op2, simdBaseJitType, simdSize,
-                                              /* isSimdAsHWIntrinsic */ true);
+
+            retNode = gtNewSimdGetElementNode(baseType, simdSize, op1, op2);
             break;
         }
 
