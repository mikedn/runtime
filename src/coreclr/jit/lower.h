--- conflicted
+++ resolved
@@ -102,11 +102,7 @@
 
     void ContainCheckCallOperands(GenTreeCall* call);
     void ContainCheckIndir(GenTreeIndir* indirNode);
-<<<<<<< HEAD
     void ContainCheckStoreIndir(GenTreeStoreInd* store);
-=======
-    void ContainCheckStoreIndir(GenTreeStoreInd* indirNode);
->>>>>>> 82f7144f
     void ContainCheckMul(GenTreeOp* node);
     void ContainCheckShiftRotate(GenTreeOp* node);
     void ContainCheckStoreLcl(GenTreeLclVarCommon* store);
@@ -233,29 +229,20 @@
 
         if (def->OperIs(GT_LCL_VAR) && (tempNum == BAD_VAR_NUM))
         {
-<<<<<<< HEAD
             return def->AsLclVar();
-=======
-            GenTree* assign;
-            use.ReplaceWithLclVar(comp, tempNum, &assign);
-
-            GenTree* newUseNode = use.Def();
-            ContainCheckRange(oldUseNode->gtNext, newUseNode);
-
-            // We need to lower the LclVar and assignment since there may be certain
-            // types or scenarios, such as TYP_SIMD12, that need special handling
-
-            LowerNode(assign);
-            LowerNode(newUseNode);
-
-            return newUseNode->AsLclVar();
->>>>>>> 82f7144f
-        }
-
-        use.ReplaceWithLclVar(comp, tempNum);
+        }
+
+        GenTree* assign;
+        use.ReplaceWithLclVar(comp, tempNum, &assign);
 
         GenTreeLclVar* newDef = use.Def()->AsLclVar();
         ContainCheckRange(def->gtNext, newDef);
+
+        // We need to lower the LclVar and assignment since there may be certain
+        // types or scenarios, such as TYP_SIMD12, that need special handling
+        LowerNode(assign);
+        LowerNode(newDef);
+
         return newDef;
     }
 
@@ -319,11 +306,7 @@
     // Per tree node member functions
     void LowerStoreIndirCommon(GenTreeStoreInd* ind);
     void LowerIndir(GenTreeIndir* ind);
-<<<<<<< HEAD
     void LowerStoreIndir(GenTreeStoreInd* store);
-=======
-    void LowerStoreIndir(GenTreeStoreInd* node);
->>>>>>> 82f7144f
     GenTree* LowerAdd(GenTreeOp* node);
     bool LowerUnsignedDivOrMod(GenTreeOp* divMod);
     GenTree* LowerConstIntDivOrMod(GenTree* node);
