// Licensed to the .NET Foundation under one or more agreements.
// The .NET Foundation licenses this file to you under the MIT license.

#include "jitpch.h"
<<<<<<< HEAD
=======
#ifdef _MSC_VER
#pragma hdrstop
#endif

// return op that is the store equivalent of the given load opcode
genTreeOps storeForm(genTreeOps loadForm)
{
    switch (loadForm)
    {
        case GT_LCL_VAR:
            return GT_STORE_LCL_VAR;
        case GT_LCL_FLD:
            return GT_STORE_LCL_FLD;
        default:
            noway_assert(!"not a data load opcode\n");
            unreached();
    }
}

// return op that is the addr equivalent of the given load opcode
genTreeOps addrForm(genTreeOps loadForm)
{
    switch (loadForm)
    {
        case GT_LCL_VAR:
            return GT_LCL_VAR_ADDR;
        case GT_LCL_FLD:
            return GT_LCL_FLD_ADDR;
        default:
            noway_assert(!"not a data load opcode\n");
            unreached();
    }
}

// copy the flags determined by mask from src to dst
void copyFlags(GenTree* dst, GenTree* src, GenTreeFlags mask)
{
    dst->gtFlags &= ~mask;
    dst->gtFlags |= (src->gtFlags & mask);
}

// RewriteIndir: Rewrite an indirection and clear the flags that should not be set after rationalize.
//
// Arguments:
//    use - A use of an indirection node.
//
void Rationalizer::RewriteIndir(LIR::Use& use)
{
    GenTreeIndir* indir = use.Def()->AsIndir();
    assert(indir->OperIs(GT_IND, GT_BLK, GT_OBJ));

    // Clear the `GTF_IND_ASG_LHS` flag, which overlaps with `GTF_IND_REQ_ADDR_IN_REG`.
    indir->gtFlags &= ~GTF_IND_ASG_LHS;

    if (indir->OperIs(GT_IND))
    {
        if (varTypeIsSIMD(indir))
        {
            RewriteSIMDIndir(use);
        }
        else
        {
            // Due to promotion of structs containing fields of type struct with a
            // single scalar type field, we could potentially see IR nodes of the
            // form GT_IND(GT_ADD(lclvarAddr, 0)) where 0 is an offset representing
            // a field-seq. These get folded here.
            //
            // TODO: This code can be removed once JIT implements recursive struct
            // promotion instead of lying about the type of struct field as the type
            // of its single scalar field.
            GenTree* addr = indir->Addr();
            if (addr->OperGet() == GT_ADD && addr->gtGetOp1()->OperGet() == GT_LCL_VAR_ADDR &&
                addr->gtGetOp2()->IsIntegralConst(0))
            {
                GenTreeLclVarCommon* lclVarNode = addr->gtGetOp1()->AsLclVarCommon();
                unsigned             lclNum     = lclVarNode->GetLclNum();
                LclVarDsc*           varDsc     = comp->lvaTable + lclNum;
                if (indir->TypeGet() == varDsc->TypeGet())
                {
                    JITDUMP("Rewriting GT_IND(GT_ADD(LCL_VAR_ADDR,0)) to LCL_VAR\n");
                    lclVarNode->SetOper(GT_LCL_VAR);
                    lclVarNode->gtType = indir->TypeGet();
                    use.ReplaceWith(comp, lclVarNode);
                    BlockRange().Remove(addr);
                    BlockRange().Remove(addr->gtGetOp2());
                    BlockRange().Remove(indir);
                }
            }
        }
    }
    else if (indir->OperIs(GT_OBJ))
    {
        assert((indir->TypeGet() == TYP_STRUCT) || !use.User()->OperIsInitBlkOp());
        if (varTypeIsSIMD(indir->TypeGet()))
        {
            indir->SetOper(GT_IND);
            RewriteSIMDIndir(use);
        }
    }
    else
    {
        assert(indir->OperIs(GT_BLK));
        // We should only see GT_BLK for TYP_STRUCT or for InitBlocks.
        assert((indir->TypeGet() == TYP_STRUCT) || use.User()->OperIsInitBlkOp());
    }
}

// RewriteSIMDIndir: Rewrite a SIMD indirection as a simple lclVar if possible.
//
// Arguments:
//    use - A use of a GT_IND node of SIMD type
//
// TODO-1stClassStructs: These should be eliminated earlier, once we can handle
// lclVars in all the places that used to have GT_OBJ.
//
void Rationalizer::RewriteSIMDIndir(LIR::Use& use)
{
#ifdef FEATURE_SIMD
    // No lowering is needed for non-SIMD nodes, so early out if SIMD types are not supported.
    if (!comp->supportSIMDTypes())
    {
        return;
    }

    GenTreeIndir* indir = use.Def()->AsIndir();
    assert(indir->OperIs(GT_IND));
    var_types simdType = indir->TypeGet();
    assert(varTypeIsSIMD(simdType));

    GenTree* addr = indir->Addr();

    if (addr->OperIs(GT_LCL_VAR_ADDR) && comp->lvaGetDesc(addr->AsLclVar())->lvSIMDType)
    {
        // If we have GT_IND(GT_LCL_VAR_ADDR) and the var is a SIMD type,
        // replace the expression by GT_LCL_VAR or GT_LCL_FLD.
        BlockRange().Remove(indir);

        const GenTreeLclVar* lclAddr = addr->AsLclVar();
        const unsigned       lclNum  = lclAddr->GetLclNum();
        LclVarDsc*           varDsc  = comp->lvaGetDesc(lclNum);

        var_types lclType = varDsc->TypeGet();

        if (lclType == simdType)
        {
            addr->SetOper(GT_LCL_VAR);
        }
        else
        {
            addr->SetOper(GT_LCL_FLD);
            addr->AsLclFld()->SetLclOffs(0);
            addr->AsLclFld()->SetFieldSeq(FieldSeqStore::NotAField());

            if (((addr->gtFlags & GTF_VAR_DEF) != 0) && (genTypeSize(simdType) < genTypeSize(lclType)))
            {
                addr->gtFlags |= GTF_VAR_USEASG;
            }

            comp->lvaSetVarDoNotEnregister(lclNum DEBUGARG(Compiler::DNER_LocalField));
        }
        if (varDsc->lvPromotedStruct())
        {
            comp->lvaSetVarDoNotEnregister(lclNum DEBUGARG(Compiler::DNER_IsStructArg));
        }

        addr->gtType = simdType;
        use.ReplaceWith(comp, addr);
    }
    else if (addr->OperIs(GT_ADDR) && addr->AsUnOp()->gtGetOp1()->OperIsSimdOrHWintrinsic())
    {
        // If we have IND(ADDR(SIMD)) then we can keep only the SIMD node.
        // This is a special tree created by impNormStructVal to preserve the class layout
        // needed by call morphing on an OBJ node. This information is no longer needed at
        // this point (and the address of a SIMD node can't be obtained anyway).

        BlockRange().Remove(indir);
        BlockRange().Remove(addr);

        use.ReplaceWith(comp, addr->AsUnOp()->gtGetOp1());
    }
#endif // FEATURE_SIMD
}

// RewriteNodeAsCall : Replace the given tree node by a GT_CALL.
//
// Arguments:
//    ppTree      - A pointer-to-a-pointer for the tree node
//    fgWalkData  - A pointer to tree walk data providing the context
//    callHnd     - The method handle of the call to be generated
//    entryPoint  - The method entrypoint of the call to be generated
//    args        - The argument list of the call to be generated
//
// Return Value:
//    None.
//
>>>>>>> 82f7144f

void Rationalizer::RewriteNodeAsCall(GenTree**             use,
                                     ArrayStack<GenTree*>& parents,
                                     CORINFO_METHOD_HANDLE callHnd,
#ifdef FEATURE_READYTORUN_COMPILER
                                     CORINFO_CONST_LOOKUP entryPoint,
#endif
                                     GenTreeCall::Use* args)
{
    GenTree* const tree           = *use;
    GenTree* const treeFirstNode  = comp->fgGetFirstNode(tree);
    GenTree* const insertionPoint = treeFirstNode->gtPrev;

    BlockRange().Remove(treeFirstNode, tree);

    // Create the call node
    GenTreeCall* call = comp->gtNewCallNode(CT_USER_FUNC, callHnd, tree->gtType, args);

#if DEBUG
    CORINFO_SIG_INFO sig;
    comp->eeGetMethodSig(callHnd, &sig);
    assert(JITtype2varType(sig.retType) == tree->gtType);
#endif // DEBUG

#ifdef FEATURE_READYTORUN_COMPILER
    call->AsCall()->setEntryPoint(entryPoint);
#endif

    call = comp->fgMorphArgs(call);

    // Replace "tree" with "call"
    if (parents.Size() > 1)
    {
        parents.Top(1)->ReplaceOperand(use, call);
    }
    else
    {
        // If there's no parent, the tree being replaced is the root of the
        // statement (and no special handling is necessary).
        *use = call;
    }

    comp->gtSetEvalOrder(call);
    BlockRange().InsertAfter(insertionPoint, LIR::Range(comp->fgSetTreeSeq(call), call));

    // Propagate flags of "call" to its parents.
    // 0 is current node, so start at 1
    for (unsigned i = 1; i < parents.Size(); i++)
    {
        parents.Top(i)->gtFlags |= (call->gtFlags & GTF_ALL_EFFECT) | GTF_CALL;
    }

    // Since "tree" is replaced with "call", pop "tree" node (i.e the current node)
    // and replace it with "call" on parent stack.
    assert(parents.Top() == tree);
    (void)parents.Pop();
    parents.Push(call);
}

// Rewrite an intrinsic operator as a GT_CALL to the original method.
// Some intrinsics, such as operation Sqrt, are rewritten back to calls, and some are not.
// The ones that are not being rewritten here must be handled in Codegen.
// Conceptually, the lower is the right place to do the rewrite.
// Keeping it in rationalization is mainly for throughput issue.
void Rationalizer::RewriteIntrinsicAsUserCall(GenTree** use, ArrayStack<GenTree*>& parents)
{
    GenTreeIntrinsic* intrinsic = (*use)->AsIntrinsic();

    GenTreeCall::Use* args;
    if (intrinsic->AsOp()->gtOp2 == nullptr)
    {
        args = comp->gtNewCallArgs(intrinsic->gtGetOp1());
    }
    else
    {
        args = comp->gtNewCallArgs(intrinsic->gtGetOp1(), intrinsic->gtGetOp2());
    }

    RewriteNodeAsCall(use, parents, intrinsic->gtMethodHandle,
#ifdef FEATURE_READYTORUN_COMPILER
                      intrinsic->gtEntryPoint,
#endif
                      args);
}

void Rationalizer::RewriteLocalAssignment(GenTreeOp* assignment, GenTreeLclVarCommon* location)
{
    assert(assignment->OperIs(GT_ASG));
    assert(location->OperIs(GT_LCL_VAR, GT_LCL_FLD));

<<<<<<< HEAD
    GenTree* value = assignment->GetOp(1);

    assignment->ChangeOper(location->OperIs(GT_LCL_VAR) ? GT_STORE_LCL_VAR : GT_STORE_LCL_FLD);
=======
// sanity checks that apply to all kinds of IR
void Rationalizer::SanityCheck()
{
    // TODO: assert(!IsLIR());
    for (BasicBlock* const block : comp->Blocks())
    {
        for (Statement* const stmt : block->Statements())
        {
            ValidateStatement(stmt, block);

            for (GenTree* const tree : stmt->TreeList())
            {
                // QMARK and PUT_ARG_TYPE nodes should have been removed before this phase.
                assert(!tree->OperIs(GT_QMARK, GT_PUTARG_TYPE));
>>>>>>> 82f7144f

    GenTreeLclVarCommon* store = assignment->AsLclVarCommon();
    store->SetType(location->GetType());
    store->SetOp(0, value);
    store->SetLclNum(location->GetLclNum());
    store->SetSsaNum(location->GetSsaNum());

    if (store->OperIs(GT_STORE_LCL_FLD))
    {
        store->AsLclFld()->SetLclOffs(location->AsLclFld()->GetLclOffs());
        store->AsLclFld()->SetFieldSeq(location->AsLclFld()->GetFieldSeq());
        store->AsLclFld()->SetLayoutNum(location->AsLclFld()->GetLayoutNum());
        store->gtFlags |= location->gtFlags & GTF_VAR_USEASG;
    }

    store->gtFlags |= GTF_VAR_DEF;
    store->gtFlags &= ~GTF_EXCEPT;

    DISPNODE(store);
    JITDUMP("\n");
}

void Rationalizer::RewriteAssignment(LIR::Use& use)
{
    assert(use.IsInitialized());

    GenTreeOp* assignment = use.Def()->AsOp();
    assert(assignment->OperIs(GT_ASG));
    assert((assignment->gtFlags & GTF_ASG) != 0);

    GenTree* location = assignment->GetOp(0);
    GenTree* value    = assignment->GetOp(1);

    switch (location->GetOper())
    {
        case GT_LCL_VAR:
        case GT_LCL_FLD:
<<<<<<< HEAD
            RewriteLocalAssignment(assignment, location->AsLclVarCommon());
=======
            RewriteAssignmentIntoStoreLclCore(assignment, location, value, locationOp);
            BlockRange().Remove(location);
>>>>>>> 82f7144f
            break;

        case GT_IND:
            assignment->ChangeOper(GT_STOREIND);
            assignment->SetType(location->GetType());
            assignment->AsStoreInd()->SetRMWStatus(STOREIND_RMW_STATUS_UNKNOWN);

            assignment->AsIndir()->SetAddr(location->AsIndir()->GetAddr());
            assignment->AsIndir()->SetValue(value);
            assignment->gtFlags |= location->gtFlags & GTF_IND_FLAGS;
            break;

        case GT_BLK:
        case GT_OBJ:
            assignment->ChangeOper(location->OperIs(GT_BLK) ? GT_STORE_BLK : GT_STORE_OBJ);
            assignment->SetType(location->GetType());
            assignment->AsBlk()->SetLayout(location->AsBlk()->GetLayout());
            assignment->AsBlk()->SetKind(StructStoreKind::Invalid);

            assignment->AsIndir()->SetAddr(location->AsIndir()->GetAddr());
            assignment->AsIndir()->SetValue(value);
            assignment->gtFlags |= location->gtFlags & GTF_IND_FLAGS;
            break;

        default:
            unreached();
    }

    BlockRange().Remove(location);
}

Compiler::fgWalkResult Rationalizer::RewriteNode(GenTree** useEdge, ArrayStack<GenTree*>& parentStack)
{
    assert(useEdge != nullptr);

    GenTree* node = *useEdge;
    assert(node != nullptr);

#ifdef DEBUG
    const bool isLateArg = (node->gtFlags & GTF_LATE_ARG) != 0;
#endif

    // Now clear the REVERSE_OPS flag on the current node.
    node->gtFlags &= ~GTF_REVERSE_OPS;

    LIR::Use use;
    if (parentStack.Size() < 2)
    {
        use = LIR::Use::GetDummyUse(BlockRange(), *useEdge);
    }
    else
    {
        use = LIR::Use(BlockRange(), useEdge, parentStack.Top(1));
    }

    assert(node == use.Def());
    switch (node->OperGet())
    {
        case GT_ASG:
            RewriteAssignment(use);
            break;

        case GT_BOX:
            // GT_BOX at this level just passes through so get rid of it
            use.ReplaceWith(comp, node->gtGetOp1());
            BlockRange().Remove(node);
            break;

        case GT_OBJ:
            if (varTypeIsSIMD(node->GetType()))
            {
                node->SetOper(GT_IND);
            }
            FALLTHROUGH;
        case GT_IND:
        case GT_BLK:
            // Clear the GTF_IND_ASG_LHS flag, which overlaps with GTF_IND_REQ_ADDR_IN_REG.
            // Also remove side effects that may have been inherited from address.
            node->gtFlags &= ~(GTF_IND_ASG_LHS | GTF_ASG);

            if ((node->gtFlags & GTF_IND_NONFAULTING) != 0)
            {
                node->gtFlags &= ~GTF_EXCEPT;
            }
            break;

        case GT_NOP:
            // fgMorph sometimes inserts NOP nodes between defs and uses
            // supposedly 'to prevent constant folding'. In this case, remove the
            // NOP.
            if (node->gtGetOp1() != nullptr)
            {
                use.ReplaceWith(comp, node->gtGetOp1());
                BlockRange().Remove(node);
                node = node->gtGetOp1();
            }
            break;

        case GT_COMMA:
        {
            GenTree*           op1         = node->gtGetOp1();
            bool               isClosed    = false;
            unsigned           sideEffects = 0;
            LIR::ReadOnlyRange lhsRange    = BlockRange().GetTreeRange(op1, &isClosed, &sideEffects);

            if ((sideEffects & GTF_ALL_EFFECT) == 0)
            {
                // The LHS has no side effects. Remove it.
                // None of the transforms performed herein violate tree order, so isClosed
                // should always be true.
                assert(isClosed);

                BlockRange().Delete(comp, m_block, std::move(lhsRange));
            }
            else if (op1->IsValue())
            {
                op1->SetUnusedValue();
            }

            BlockRange().Remove(node);

            GenTree* replacement = node->gtGetOp2();
            if (!use.IsDummyUse())
            {
                use.ReplaceWith(comp, replacement);
                node = replacement;
            }
            else
            {
                // This is a top-level comma. If the RHS has no side effects we can remove
                // it as well.
                bool               isClosed    = false;
                unsigned           sideEffects = 0;
                LIR::ReadOnlyRange rhsRange    = BlockRange().GetTreeRange(replacement, &isClosed, &sideEffects);

                if ((sideEffects & GTF_ALL_EFFECT) == 0)
                {
                    // None of the transforms performed herein violate tree order, so isClosed
                    // should always be true.
                    assert(isClosed);

                    BlockRange().Delete(comp, m_block, std::move(rhsRange));
                }
                else
                {
                    node = replacement;
                }
            }
        }
        break;

        case GT_ARGPLACE:
            // Remove argplace and list nodes from the execution order.
            //
            // TODO: remove phi args and phi nodes as well?
            BlockRange().Remove(node);
            break;

        case GT_INTRINSIC:
            // Non-target intrinsics should have already been rewritten back into user calls.
            assert(comp->IsTargetIntrinsic(node->AsIntrinsic()->gtIntrinsicName));
            break;

        case GT_ADD:
        case GT_SUB:
        case GT_MUL:
        case GT_CAST:
            // Remove side effects that may have been inherited from operands.
            if (!node->gtOverflow())
            {
                node->SetSideEffects(GTF_EMPTY);
                break;
            }
            FALLTHROUGH;
        case GT_DIV:
        case GT_UDIV:
        case GT_MOD:
        case GT_UMOD:
            if (!varTypeIsFloating(node->GetType()))
            {
                node->SetSideEffects(node->GetSideEffects() & GTF_EXCEPT);
                break;
            }
            FALLTHROUGH;
        case GT_AND:
        case GT_OR:
        case GT_XOR:
        case GT_NOT:
        case GT_NEG:
        case GT_BITCAST:
        case GT_LSH:
        case GT_RSH:
        case GT_RSZ:
        case GT_ROL:
        case GT_ROR:
        case GT_BSWAP:
        case GT_BSWAP16:
        case GT_EQ:
        case GT_NE:
        case GT_LT:
        case GT_LE:
        case GT_GT:
        case GT_GE:
            node->SetSideEffects(GTF_EMPTY);
            break;

        default:
            // These nodes should not be present before rationalization.
            assert(!node->OperIs(GT_CMP, GT_SETCC, GT_JCC, GT_JCMP, GT_LOCKADD, GT_INSTR));
            break;
    }

    // Do some extra processing on top-level nodes to remove unused local reads.
    if (node->OperIsLocalRead())
    {
        if (use.IsDummyUse())
        {
            BlockRange().Remove(node);
        }
        else
        {
            // Local reads are side-effect-free; clear any flags leftover from frontend transformations.
            node->gtFlags &= ~GTF_ALL_EFFECT;
        }
    }
    else
    {
        if (!node->OperIsStore())
        {
            // Clear the GTF_ASG flag for all nodes but stores
            node->gtFlags &= ~GTF_ASG;
        }

        if (!node->IsCall())
        {
            // Clear the GTF_CALL flag for all nodes but calls
            node->gtFlags &= ~GTF_CALL;
        }

        if (node->IsValue() && use.IsDummyUse())
        {
            node->SetUnusedValue();
        }

        if (node->TypeGet() == TYP_LONG)
        {
            comp->compLongUsed = true;
        }
    }

    assert(isLateArg == ((use.Def()->gtFlags & GTF_LATE_ARG) != 0));

    return Compiler::WALK_CONTINUE;
}

PhaseStatus Rationalizer::DoPhase()
{
#ifdef DEBUG
    for (BasicBlock* block = comp->fgFirstBB; block != nullptr; block = block->bbNext)
    {
        for (Statement* statement : block->Statements())
        {
            comp->fgDebugCheckNodeLinks(block, statement);
        }
    }
#endif

    class RationalizeVisitor final : public GenTreeVisitor<RationalizeVisitor>
    {
        Rationalizer& m_rationalizer;

    public:
        enum
        {
            ComputeStack      = true,
            DoPreOrder        = true,
            DoPostOrder       = true,
            UseExecutionOrder = true,
        };

        RationalizeVisitor(Rationalizer& rationalizer)
            : GenTreeVisitor<RationalizeVisitor>(rationalizer.comp), m_rationalizer(rationalizer)
        {
        }

        // Rewrite intrinsics that are not supported by the target back into user calls.
        // This needs to be done before the transition to LIR because it relies on the use
        // of fgMorphArgs, which is designed to operate on HIR. Once this is done for a
        // particular statement, link that statement's nodes into the current basic block.
        fgWalkResult PreOrderVisit(GenTree** use, GenTree* user)
        {
            GenTree* const node = *use;
            if (node->OperGet() == GT_INTRINSIC &&
                m_rationalizer.comp->IsIntrinsicImplementedByUserCall(node->AsIntrinsic()->gtIntrinsicName))
            {
                m_rationalizer.RewriteIntrinsicAsUserCall(use, this->m_ancestors);
            }

            return Compiler::WALK_CONTINUE;
        }

        // Rewrite HIR nodes into LIR nodes.
        fgWalkResult PostOrderVisit(GenTree** use, GenTree* user)
        {
            return m_rationalizer.RewriteNode(use, this->m_ancestors);
        }
    };

    comp->compCurBB = nullptr;
    comp->fgOrder   = Compiler::FGOrderLinear;

    RationalizeVisitor visitor(*this);
    for (BasicBlock* const block : comp->Blocks())
    {
        comp->compCurBB = block;
        m_block         = block;

        block->MakeLIR(nullptr, nullptr);

        // Establish the first and last nodes for the block. This is necessary in order for the LIR
        // utilities that hang off the BasicBlock type to work correctly.
        Statement* firstStatement = block->firstStmt();
        if (firstStatement == nullptr)
        {
            // No statements in this block; skip it.
            continue;
        }

        for (Statement* const statement : block->Statements())
        {
            assert(statement->GetTreeList() != nullptr);
            assert(statement->GetTreeList()->gtPrev == nullptr);
            assert(statement->GetRootNode() != nullptr);
            assert(statement->GetRootNode()->gtNext == nullptr);

            if (!statement->IsPhiDefnStmt()) // Note that we get rid of PHI nodes here.
            {
                BlockRange().InsertAtEnd(LIR::Range(statement->GetTreeList(), statement->GetRootNode()));

                // If this statement has correct offset information, change it into an IL offset
                // node and insert it into the LIR.
                if (statement->GetILOffsetX() != BAD_IL_OFFSET)
                {
                    assert(!statement->IsPhiDefnStmt());
                    GenTreeILOffset* ilOffset = new (comp, GT_IL_OFFSET)
                        GenTreeILOffset(statement->GetILOffsetX() DEBUGARG(statement->GetLastILOffset()));
                    BlockRange().InsertBefore(statement->GetTreeList(), ilOffset);
                }

                m_block = block;
                visitor.WalkTree(statement->GetRootNodePointer(), nullptr);
            }
        }

        block->bbStmtList = nullptr;

        assert(BlockRange().CheckLIR(comp, true));
    }

    comp->compRationalIRForm = true;

    return PhaseStatus::MODIFIED_EVERYTHING;
}<|MERGE_RESOLUTION|>--- conflicted
+++ resolved
@@ -2,204 +2,6 @@
 // The .NET Foundation licenses this file to you under the MIT license.
 
 #include "jitpch.h"
-<<<<<<< HEAD
-=======
-#ifdef _MSC_VER
-#pragma hdrstop
-#endif
-
-// return op that is the store equivalent of the given load opcode
-genTreeOps storeForm(genTreeOps loadForm)
-{
-    switch (loadForm)
-    {
-        case GT_LCL_VAR:
-            return GT_STORE_LCL_VAR;
-        case GT_LCL_FLD:
-            return GT_STORE_LCL_FLD;
-        default:
-            noway_assert(!"not a data load opcode\n");
-            unreached();
-    }
-}
-
-// return op that is the addr equivalent of the given load opcode
-genTreeOps addrForm(genTreeOps loadForm)
-{
-    switch (loadForm)
-    {
-        case GT_LCL_VAR:
-            return GT_LCL_VAR_ADDR;
-        case GT_LCL_FLD:
-            return GT_LCL_FLD_ADDR;
-        default:
-            noway_assert(!"not a data load opcode\n");
-            unreached();
-    }
-}
-
-// copy the flags determined by mask from src to dst
-void copyFlags(GenTree* dst, GenTree* src, GenTreeFlags mask)
-{
-    dst->gtFlags &= ~mask;
-    dst->gtFlags |= (src->gtFlags & mask);
-}
-
-// RewriteIndir: Rewrite an indirection and clear the flags that should not be set after rationalize.
-//
-// Arguments:
-//    use - A use of an indirection node.
-//
-void Rationalizer::RewriteIndir(LIR::Use& use)
-{
-    GenTreeIndir* indir = use.Def()->AsIndir();
-    assert(indir->OperIs(GT_IND, GT_BLK, GT_OBJ));
-
-    // Clear the `GTF_IND_ASG_LHS` flag, which overlaps with `GTF_IND_REQ_ADDR_IN_REG`.
-    indir->gtFlags &= ~GTF_IND_ASG_LHS;
-
-    if (indir->OperIs(GT_IND))
-    {
-        if (varTypeIsSIMD(indir))
-        {
-            RewriteSIMDIndir(use);
-        }
-        else
-        {
-            // Due to promotion of structs containing fields of type struct with a
-            // single scalar type field, we could potentially see IR nodes of the
-            // form GT_IND(GT_ADD(lclvarAddr, 0)) where 0 is an offset representing
-            // a field-seq. These get folded here.
-            //
-            // TODO: This code can be removed once JIT implements recursive struct
-            // promotion instead of lying about the type of struct field as the type
-            // of its single scalar field.
-            GenTree* addr = indir->Addr();
-            if (addr->OperGet() == GT_ADD && addr->gtGetOp1()->OperGet() == GT_LCL_VAR_ADDR &&
-                addr->gtGetOp2()->IsIntegralConst(0))
-            {
-                GenTreeLclVarCommon* lclVarNode = addr->gtGetOp1()->AsLclVarCommon();
-                unsigned             lclNum     = lclVarNode->GetLclNum();
-                LclVarDsc*           varDsc     = comp->lvaTable + lclNum;
-                if (indir->TypeGet() == varDsc->TypeGet())
-                {
-                    JITDUMP("Rewriting GT_IND(GT_ADD(LCL_VAR_ADDR,0)) to LCL_VAR\n");
-                    lclVarNode->SetOper(GT_LCL_VAR);
-                    lclVarNode->gtType = indir->TypeGet();
-                    use.ReplaceWith(comp, lclVarNode);
-                    BlockRange().Remove(addr);
-                    BlockRange().Remove(addr->gtGetOp2());
-                    BlockRange().Remove(indir);
-                }
-            }
-        }
-    }
-    else if (indir->OperIs(GT_OBJ))
-    {
-        assert((indir->TypeGet() == TYP_STRUCT) || !use.User()->OperIsInitBlkOp());
-        if (varTypeIsSIMD(indir->TypeGet()))
-        {
-            indir->SetOper(GT_IND);
-            RewriteSIMDIndir(use);
-        }
-    }
-    else
-    {
-        assert(indir->OperIs(GT_BLK));
-        // We should only see GT_BLK for TYP_STRUCT or for InitBlocks.
-        assert((indir->TypeGet() == TYP_STRUCT) || use.User()->OperIsInitBlkOp());
-    }
-}
-
-// RewriteSIMDIndir: Rewrite a SIMD indirection as a simple lclVar if possible.
-//
-// Arguments:
-//    use - A use of a GT_IND node of SIMD type
-//
-// TODO-1stClassStructs: These should be eliminated earlier, once we can handle
-// lclVars in all the places that used to have GT_OBJ.
-//
-void Rationalizer::RewriteSIMDIndir(LIR::Use& use)
-{
-#ifdef FEATURE_SIMD
-    // No lowering is needed for non-SIMD nodes, so early out if SIMD types are not supported.
-    if (!comp->supportSIMDTypes())
-    {
-        return;
-    }
-
-    GenTreeIndir* indir = use.Def()->AsIndir();
-    assert(indir->OperIs(GT_IND));
-    var_types simdType = indir->TypeGet();
-    assert(varTypeIsSIMD(simdType));
-
-    GenTree* addr = indir->Addr();
-
-    if (addr->OperIs(GT_LCL_VAR_ADDR) && comp->lvaGetDesc(addr->AsLclVar())->lvSIMDType)
-    {
-        // If we have GT_IND(GT_LCL_VAR_ADDR) and the var is a SIMD type,
-        // replace the expression by GT_LCL_VAR or GT_LCL_FLD.
-        BlockRange().Remove(indir);
-
-        const GenTreeLclVar* lclAddr = addr->AsLclVar();
-        const unsigned       lclNum  = lclAddr->GetLclNum();
-        LclVarDsc*           varDsc  = comp->lvaGetDesc(lclNum);
-
-        var_types lclType = varDsc->TypeGet();
-
-        if (lclType == simdType)
-        {
-            addr->SetOper(GT_LCL_VAR);
-        }
-        else
-        {
-            addr->SetOper(GT_LCL_FLD);
-            addr->AsLclFld()->SetLclOffs(0);
-            addr->AsLclFld()->SetFieldSeq(FieldSeqStore::NotAField());
-
-            if (((addr->gtFlags & GTF_VAR_DEF) != 0) && (genTypeSize(simdType) < genTypeSize(lclType)))
-            {
-                addr->gtFlags |= GTF_VAR_USEASG;
-            }
-
-            comp->lvaSetVarDoNotEnregister(lclNum DEBUGARG(Compiler::DNER_LocalField));
-        }
-        if (varDsc->lvPromotedStruct())
-        {
-            comp->lvaSetVarDoNotEnregister(lclNum DEBUGARG(Compiler::DNER_IsStructArg));
-        }
-
-        addr->gtType = simdType;
-        use.ReplaceWith(comp, addr);
-    }
-    else if (addr->OperIs(GT_ADDR) && addr->AsUnOp()->gtGetOp1()->OperIsSimdOrHWintrinsic())
-    {
-        // If we have IND(ADDR(SIMD)) then we can keep only the SIMD node.
-        // This is a special tree created by impNormStructVal to preserve the class layout
-        // needed by call morphing on an OBJ node. This information is no longer needed at
-        // this point (and the address of a SIMD node can't be obtained anyway).
-
-        BlockRange().Remove(indir);
-        BlockRange().Remove(addr);
-
-        use.ReplaceWith(comp, addr->AsUnOp()->gtGetOp1());
-    }
-#endif // FEATURE_SIMD
-}
-
-// RewriteNodeAsCall : Replace the given tree node by a GT_CALL.
-//
-// Arguments:
-//    ppTree      - A pointer-to-a-pointer for the tree node
-//    fgWalkData  - A pointer to tree walk data providing the context
-//    callHnd     - The method handle of the call to be generated
-//    entryPoint  - The method entrypoint of the call to be generated
-//    args        - The argument list of the call to be generated
-//
-// Return Value:
-//    None.
-//
->>>>>>> 82f7144f
 
 void Rationalizer::RewriteNodeAsCall(GenTree**             use,
                                      ArrayStack<GenTree*>& parents,
@@ -290,26 +92,9 @@
     assert(assignment->OperIs(GT_ASG));
     assert(location->OperIs(GT_LCL_VAR, GT_LCL_FLD));
 
-<<<<<<< HEAD
     GenTree* value = assignment->GetOp(1);
 
     assignment->ChangeOper(location->OperIs(GT_LCL_VAR) ? GT_STORE_LCL_VAR : GT_STORE_LCL_FLD);
-=======
-// sanity checks that apply to all kinds of IR
-void Rationalizer::SanityCheck()
-{
-    // TODO: assert(!IsLIR());
-    for (BasicBlock* const block : comp->Blocks())
-    {
-        for (Statement* const stmt : block->Statements())
-        {
-            ValidateStatement(stmt, block);
-
-            for (GenTree* const tree : stmt->TreeList())
-            {
-                // QMARK and PUT_ARG_TYPE nodes should have been removed before this phase.
-                assert(!tree->OperIs(GT_QMARK, GT_PUTARG_TYPE));
->>>>>>> 82f7144f
 
     GenTreeLclVarCommon* store = assignment->AsLclVarCommon();
     store->SetType(location->GetType());
@@ -347,12 +132,7 @@
     {
         case GT_LCL_VAR:
         case GT_LCL_FLD:
-<<<<<<< HEAD
             RewriteLocalAssignment(assignment, location->AsLclVarCommon());
-=======
-            RewriteAssignmentIntoStoreLclCore(assignment, location, value, locationOp);
-            BlockRange().Remove(location);
->>>>>>> 82f7144f
             break;
 
         case GT_IND:
