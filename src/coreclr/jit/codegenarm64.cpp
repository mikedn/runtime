// Licensed to the .NET Foundation under one or more agreements.
// The .NET Foundation licenses this file to you under the MIT license.

/*XXXXXXXXXXXXXXXXXXXXXXXXXXXXXXXXXXXXXXXXXXXXXXXXXXXXXXXXXXXXXXXXXXXXXXXXXXXXX
XXXXXXXXXXXXXXXXXXXXXXXXXXXXXXXXXXXXXXXXXXXXXXXXXXXXXXXXXXXXXXXXXXXXXXXXXXXXXXX
XX                                                                           XX
XX                        Arm64 Code Generator                               XX
XX                                                                           XX
XXXXXXXXXXXXXXXXXXXXXXXXXXXXXXXXXXXXXXXXXXXXXXXXXXXXXXXXXXXXXXXXXXXXXXXXXXXXXXX
XXXXXXXXXXXXXXXXXXXXXXXXXXXXXXXXXXXXXXXXXXXXXXXXXXXXXXXXXXXXXXXXXXXXXXXXXXXXXXX
*/
#include "jitpch.h"
#ifdef _MSC_VER
#pragma hdrstop
#endif

#ifdef TARGET_ARM64
#include "emit.h"
#include "codegen.h"
#include "lower.h"
#include "gcinfo.h"
#include "gcinfoencoder.h"

/*
XXXXXXXXXXXXXXXXXXXXXXXXXXXXXXXXXXXXXXXXXXXXXXXXXXXXXXXXXXXXXXXXXXXXXXXXXXXXXXX
XXXXXXXXXXXXXXXXXXXXXXXXXXXXXXXXXXXXXXXXXXXXXXXXXXXXXXXXXXXXXXXXXXXXXXXXXXXXXXX
XX                                                                           XX
XX                           Prolog / Epilog                                 XX
XX                                                                           XX
XXXXXXXXXXXXXXXXXXXXXXXXXXXXXXXXXXXXXXXXXXXXXXXXXXXXXXXXXXXXXXXXXXXXXXXXXXXXXXX
XXXXXXXXXXXXXXXXXXXXXXXXXXXXXXXXXXXXXXXXXXXXXXXXXXXXXXXXXXXXXXXXXXXXXXXXXXXXXXX
*/

//------------------------------------------------------------------------
// genInstrWithConstant:   we will typically generate one instruction
//
//    ins  reg1, reg2, imm
//
// However the imm might not fit as a directly encodable immediate,
// when it doesn't fit we generate extra instruction(s) that sets up
// the 'regTmp' with the proper immediate value.
//
//     mov  regTmp, imm
//     ins  reg1, reg2, regTmp
//
// Arguments:
//    ins                 - instruction
//    attr                - operation size and GC attribute
//    reg1, reg2          - first and second register operands
//    imm                 - immediate value (third operand when it fits)
//    tmpReg              - temp register to use when the 'imm' doesn't fit. Can be REG_NA
//                          if caller knows for certain the constant will fit.
//    inUnwindRegion      - true if we are in a prolog/epilog region with unwind codes.
//                          Default: false.
//
// Return Value:
//    returns true if the immediate was small enough to be encoded inside instruction. If not,
//    returns false meaning the immediate was too large and tmpReg was used and modified.
//
bool CodeGen::genInstrWithConstant(instruction ins,
                                   emitAttr    attr,
                                   regNumber   reg1,
                                   regNumber   reg2,
                                   ssize_t     imm,
                                   regNumber   tmpReg,
                                   bool        inUnwindRegion /* = false */)
{
    bool     immFitsInIns = false;
    emitAttr size         = EA_SIZE(attr);

    // reg1 is usually a dest register
    // reg2 is always source register
    assert(tmpReg != reg2); // regTmp can not match any source register

    switch (ins)
    {
        case INS_add:
        case INS_sub:
            if (imm < 0)
            {
                imm = -imm;
                ins = (ins == INS_add) ? INS_sub : INS_add;
            }
            immFitsInIns = emitter::emitIns_valid_imm_for_add(imm, size);
            break;

        case INS_strb:
        case INS_strh:
        case INS_str:
            // reg1 is a source register for store instructions
            assert(tmpReg != reg1); // regTmp can not match any source register
            immFitsInIns = emitter::emitIns_valid_imm_for_ldst_offset(imm, size);
            break;

        case INS_ldrsb:
        case INS_ldrsh:
        case INS_ldrsw:
        case INS_ldrb:
        case INS_ldrh:
        case INS_ldr:
            immFitsInIns = emitter::emitIns_valid_imm_for_ldst_offset(imm, size);
            break;

        default:
            assert(!"Unexpected instruction in genInstrWithConstant");
            break;
    }

    if (immFitsInIns)
    {
        // generate a single instruction that encodes the immediate directly
        GetEmitter()->emitIns_R_R_I(ins, attr, reg1, reg2, imm);
    }
    else
    {
        // caller can specify REG_NA  for tmpReg, when it "knows" that the immediate will always fit
        assert(tmpReg != REG_NA);

        // generate two or more instructions

        // first we load the immediate into tmpReg
        instGen_Set_Reg_To_Imm(size, tmpReg, imm);
        regSet.verifyRegUsed(tmpReg);

        // when we are in an unwind code region
        // we record the extra instructions using unwindPadding()
        if (inUnwindRegion)
        {
            compiler->unwindPadding();
        }

        // generate the instruction using a three register encoding with the immediate in tmpReg
        GetEmitter()->emitIns_R_R_R(ins, attr, reg1, reg2, tmpReg);
    }
    return immFitsInIns;
}

//------------------------------------------------------------------------
// genStackPointerAdjustment: add a specified constant value to the stack pointer in either the prolog
// or the epilog. The unwind codes for the generated instructions are produced. An available temporary
// register is required to be specified, in case the constant is too large to encode in an "add"
// instruction (or "sub" instruction if we choose to use one), such that we need to load the constant
// into a register first, before using it.
//
// Arguments:
//    spDelta                 - the value to add to SP (can be negative)
//    tmpReg                  - an available temporary register
//    pTmpRegIsZero           - If we use tmpReg, and pTmpRegIsZero is non-null, we set *pTmpRegIsZero to 'false'.
//                              Otherwise, we don't touch it.
//    reportUnwindData        - If true, report the change in unwind data. Otherwise, do not report it.
//
// Return Value:
//    None.

void CodeGen::genStackPointerAdjustment(ssize_t spDelta, regNumber tmpReg, bool* pTmpRegIsZero, bool reportUnwindData)
{
    // Even though INS_add is specified here, the encoder will choose either
    // an INS_add or an INS_sub and encode the immediate as a positive value
    //
    bool wasTempRegisterUsedForImm =
        !genInstrWithConstant(INS_add, EA_PTRSIZE, REG_SPBASE, REG_SPBASE, spDelta, tmpReg, true);
    if (wasTempRegisterUsedForImm)
    {
        if (pTmpRegIsZero != nullptr)
        {
            *pTmpRegIsZero = false;
        }
    }

    if (reportUnwindData)
    {
        // spDelta is negative in the prolog, positive in the epilog, but we always tell the unwind codes the positive
        // value.
        ssize_t  spDeltaAbs    = abs(spDelta);
        unsigned unwindSpDelta = (unsigned)spDeltaAbs;
        assert((ssize_t)unwindSpDelta == spDeltaAbs); // make sure that it fits in a unsigned

        compiler->unwindAllocStack(unwindSpDelta);
    }
}

//------------------------------------------------------------------------
// genPrologSaveRegPair: Save a pair of general-purpose or floating-point/SIMD registers in a function or funclet
// prolog. If possible, we use pre-indexed addressing to adjust SP and store the registers with a single instruction.
// The caller must ensure that we can use the STP instruction, and that spOffset will be in the legal range for that
// instruction.
//
// Arguments:
//    reg1                     - First register of pair to save.
//    reg2                     - Second register of pair to save.
//    spOffset                 - The offset from SP to store reg1 (must be positive or zero).
//    spDelta                  - If non-zero, the amount to add to SP before the register saves (must be negative or
//                               zero).
//    useSaveNextPair          - True if the last prolog instruction was to save the previous register pair. This
//                               allows us to emit the "save_next" unwind code.
//    tmpReg                   - An available temporary register. Needed for the case of large frames.
//    pTmpRegIsZero            - If we use tmpReg, and pTmpRegIsZero is non-null, we set *pTmpRegIsZero to 'false'.
//                               Otherwise, we don't touch it.
//
// Return Value:
//    None.

void CodeGen::genPrologSaveRegPair(regNumber reg1,
                                   regNumber reg2,
                                   int       spOffset,
                                   int       spDelta,
                                   bool      useSaveNextPair,
                                   regNumber tmpReg,
                                   bool*     pTmpRegIsZero)
{
    assert(spOffset >= 0);
    assert(spDelta <= 0);
    assert((spDelta % 16) == 0);                                  // SP changes must be 16-byte aligned
    assert(genIsValidFloatReg(reg1) == genIsValidFloatReg(reg2)); // registers must be both general-purpose, or both
                                                                  // FP/SIMD

    bool needToSaveRegs = true;
    if (spDelta != 0)
    {
        assert(!useSaveNextPair);
        if ((spOffset == 0) && (spDelta >= -512))
        {
            // We can use pre-indexed addressing.
            // stp REG, REG + 1, [SP, #spDelta]!
            // 64-bit STP offset range: -512 to 504, multiple of 8.
            GetEmitter()->emitIns_R_R_R_I(INS_stp, EA_PTRSIZE, reg1, reg2, REG_SPBASE, spDelta, INS_OPTS_PRE_INDEX);
            compiler->unwindSaveRegPairPreindexed(reg1, reg2, spDelta);

            needToSaveRegs = false;
        }
        else // (spOffset != 0) || (spDelta < -512)
        {
            // We need to do SP adjustment separately from the store; we can't fold in a pre-indexed addressing and the
            // non-zero offset.

            // generate sub SP,SP,imm
            genStackPointerAdjustment(spDelta, tmpReg, pTmpRegIsZero, /* reportUnwindData */ true);
        }
    }

    if (needToSaveRegs)
    {
        // stp REG, REG + 1, [SP, #offset]
        // 64-bit STP offset range: -512 to 504, multiple of 8.
        assert(spOffset <= 504);
        assert((spOffset % 8) == 0);
        GetEmitter()->emitIns_R_R_R_I(INS_stp, EA_PTRSIZE, reg1, reg2, REG_SPBASE, spOffset);

#if defined(TARGET_UNIX)
        if (compiler->generateCFIUnwindCodes())
        {
            useSaveNextPair = false;
        }
#endif // TARGET_UNIX

        if (useSaveNextPair)
        {
            // This works as long as we've only been saving pairs, in order, and we've saved the previous one just
            // before this one.
            compiler->unwindSaveNext();
        }
        else
        {
            compiler->unwindSaveRegPair(reg1, reg2, spOffset);
        }
    }
}

//------------------------------------------------------------------------
// genPrologSaveReg: Like genPrologSaveRegPair, but for a single register. Save a single general-purpose or
// floating-point/SIMD register in a function or funclet prolog. Note that if we wish to change SP (i.e., spDelta != 0),
// then spOffset must be 8. This is because otherwise we would create an alignment hole above the saved register, not
// below it, which we currently don't support. This restriction could be loosened if the callers change to handle it
// (and this function changes to support using pre-indexed STR addressing). The caller must ensure that we can use the
// STR instruction, and that spOffset will be in the legal range for that instruction.
//
// Arguments:
//    reg1                     - Register to save.
//    spOffset                 - The offset from SP to store reg1 (must be positive or zero).
//    spDelta                  - If non-zero, the amount to add to SP before the register saves (must be negative or
//                               zero).
//    tmpReg                   - An available temporary register. Needed for the case of large frames.
//    pTmpRegIsZero            - If we use tmpReg, and pTmpRegIsZero is non-null, we set *pTmpRegIsZero to 'false'.
//                               Otherwise, we don't touch it.
//
// Return Value:
//    None.

void CodeGen::genPrologSaveReg(regNumber reg1, int spOffset, int spDelta, regNumber tmpReg, bool* pTmpRegIsZero)
{
    assert(spOffset >= 0);
    assert(spDelta <= 0);
    assert((spDelta % 16) == 0); // SP changes must be 16-byte aligned

    bool needToSaveRegs = true;
    if (spDelta != 0)
    {
        if ((spOffset == 0) && (spDelta >= -256))
        {
            // We can use pre-index addressing.
            // str REG, [SP, #spDelta]!
            GetEmitter()->emitIns_R_R_I(INS_str, EA_PTRSIZE, reg1, REG_SPBASE, spDelta, INS_OPTS_PRE_INDEX);
            compiler->unwindSaveRegPreindexed(reg1, spDelta);

            needToSaveRegs = false;
        }
        else // (spOffset != 0) || (spDelta < -256)
        {
            // generate sub SP,SP,imm
            genStackPointerAdjustment(spDelta, tmpReg, pTmpRegIsZero, /* reportUnwindData */ true);
        }
    }

    if (needToSaveRegs)
    {
        // str REG, [SP, #offset]
        // 64-bit STR offset range: 0 to 32760, multiple of 8.
        GetEmitter()->emitIns_R_R_I(INS_str, EA_PTRSIZE, reg1, REG_SPBASE, spOffset);
        compiler->unwindSaveReg(reg1, spOffset);
    }
}

//------------------------------------------------------------------------
// genEpilogRestoreRegPair: This is the opposite of genPrologSaveRegPair(), run in the epilog instead of the prolog.
// The stack pointer adjustment, if requested, is done after the register restore, using post-index addressing.
// The caller must ensure that we can use the LDP instruction, and that spOffset will be in the legal range for that
// instruction.
//
// Arguments:
//    reg1                     - First register of pair to restore.
//    reg2                     - Second register of pair to restore.
//    spOffset                 - The offset from SP to load reg1 (must be positive or zero).
//    spDelta                  - If non-zero, the amount to add to SP after the register restores (must be positive or
//                               zero).
//    useSaveNextPair          - True if the last prolog instruction was to save the previous register pair. This
//                               allows us to emit the "save_next" unwind code.
//    tmpReg                   - An available temporary register. Needed for the case of large frames.
//    pTmpRegIsZero            - If we use tmpReg, and pTmpRegIsZero is non-null, we set *pTmpRegIsZero to 'false'.
//                               Otherwise, we don't touch it.
//
// Return Value:
//    None.

void CodeGen::genEpilogRestoreRegPair(regNumber reg1,
                                      regNumber reg2,
                                      int       spOffset,
                                      int       spDelta,
                                      bool      useSaveNextPair,
                                      regNumber tmpReg,
                                      bool*     pTmpRegIsZero)
{
    assert(spOffset >= 0);
    assert(spDelta >= 0);
    assert((spDelta % 16) == 0);                                  // SP changes must be 16-byte aligned
    assert(genIsValidFloatReg(reg1) == genIsValidFloatReg(reg2)); // registers must be both general-purpose, or both
                                                                  // FP/SIMD

    if (spDelta != 0)
    {
        assert(!useSaveNextPair);
        if ((spOffset == 0) && (spDelta <= 504))
        {
            // Fold the SP change into this instruction.
            // ldp reg1, reg2, [SP], #spDelta
            GetEmitter()->emitIns_R_R_R_I(INS_ldp, EA_PTRSIZE, reg1, reg2, REG_SPBASE, spDelta, INS_OPTS_POST_INDEX);
            compiler->unwindSaveRegPairPreindexed(reg1, reg2, -spDelta);
        }
        else // (spOffset != 0) || (spDelta > 504)
        {
            // Can't fold in the SP change; need to use a separate ADD instruction.

            // ldp reg1, reg2, [SP, #offset]
            GetEmitter()->emitIns_R_R_R_I(INS_ldp, EA_PTRSIZE, reg1, reg2, REG_SPBASE, spOffset);
            compiler->unwindSaveRegPair(reg1, reg2, spOffset);

            // generate add SP,SP,imm
            genStackPointerAdjustment(spDelta, tmpReg, pTmpRegIsZero, /* reportUnwindData */ true);
        }
    }
    else
    {
        GetEmitter()->emitIns_R_R_R_I(INS_ldp, EA_PTRSIZE, reg1, reg2, REG_SPBASE, spOffset);

#if defined(TARGET_UNIX)
        if (compiler->generateCFIUnwindCodes())
        {
            useSaveNextPair = false;
        }
#endif // TARGET_UNIX

        if (useSaveNextPair)
        {
            compiler->unwindSaveNext();
        }
        else
        {
            compiler->unwindSaveRegPair(reg1, reg2, spOffset);
        }
    }
}

//------------------------------------------------------------------------
// genEpilogRestoreReg: The opposite of genPrologSaveReg(), run in the epilog instead of the prolog.
//
// Arguments:
//    reg1                     - Register to restore.
//    spOffset                 - The offset from SP to restore reg1 (must be positive or zero).
//    spDelta                  - If non-zero, the amount to add to SP after the register restores (must be positive or
//                               zero).
//    tmpReg                   - An available temporary register. Needed for the case of large frames.
//    pTmpRegIsZero            - If we use tmpReg, and pTmpRegIsZero is non-null, we set *pTmpRegIsZero to 'false'.
//                               Otherwise, we don't touch it.
//
// Return Value:
//    None.

void CodeGen::genEpilogRestoreReg(regNumber reg1, int spOffset, int spDelta, regNumber tmpReg, bool* pTmpRegIsZero)
{
    assert(spOffset >= 0);
    assert(spDelta >= 0);
    assert((spDelta % 16) == 0); // SP changes must be 16-byte aligned

    if (spDelta != 0)
    {
        if ((spOffset == 0) && (spDelta <= 255))
        {
            // We can use post-index addressing.
            // ldr REG, [SP], #spDelta
            GetEmitter()->emitIns_R_R_I(INS_ldr, EA_PTRSIZE, reg1, REG_SPBASE, spDelta, INS_OPTS_POST_INDEX);
            compiler->unwindSaveRegPreindexed(reg1, -spDelta);
        }
        else // (spOffset != 0) || (spDelta > 255)
        {
            // ldr reg1, [SP, #offset]
            GetEmitter()->emitIns_R_R_I(INS_ldr, EA_PTRSIZE, reg1, REG_SPBASE, spOffset);
            compiler->unwindSaveReg(reg1, spOffset);

            // generate add SP,SP,imm
            genStackPointerAdjustment(spDelta, tmpReg, pTmpRegIsZero, /* reportUnwindData */ true);
        }
    }
    else
    {
        // ldr reg1, [SP, #offset]
        GetEmitter()->emitIns_R_R_I(INS_ldr, EA_PTRSIZE, reg1, REG_SPBASE, spOffset);
        compiler->unwindSaveReg(reg1, spOffset);
    }
}

//------------------------------------------------------------------------
// genBuildRegPairsStack: Build a stack of register pairs for prolog/epilog save/restore for the given mask.
// The first register pair will contain the lowest register. Register pairs will combine neighbor
// registers in pairs. If it can't be done (for example if we have a hole or this is the last reg in a mask with
// odd number of regs) then the second element of that RegPair will be REG_NA.
//
// Arguments:
//   regsMask - a mask of registers for prolog/epilog generation;
//   regStack - a regStack instance to build the stack in, used to save temp copyings.
//
// Return value:
//   no return value; the regStack argument is modified.
//
// static
void CodeGen::genBuildRegPairsStack(regMaskTP regsMask, ArrayStack<RegPair>* regStack)
{
    assert(regStack->Empty());

    unsigned regsCount = genCountBits(regsMask);

    while (regsMask != RBM_NONE)
    {
        regMaskTP reg1Mask = genFindLowestBit(regsMask);
        regNumber reg1     = genRegNumFromMask(reg1Mask);
        regsMask &= ~reg1Mask;
        regsCount -= 1;

        bool isPairSave = false;
        if (regsCount > 0)
        {
            regMaskTP reg2Mask = genFindLowestBit(regsMask);
            regNumber reg2     = genRegNumFromMask(reg2Mask);
            if (reg2 == REG_NEXT(reg1))
            {
                // The JIT doesn't allow saving pair (R28,FP), even though the
                // save_regp register pair unwind code specification allows it.
                // The JIT always saves (FP,LR) as a pair, and uses the save_fplr
                // unwind code. This only comes up in stress mode scenarios
                // where callee-saved registers are not allocated completely
                // from lowest-to-highest, without gaps.
                if (reg1 != REG_R28)
                {
                    // Both registers must have the same type to be saved as pair.
                    if (genIsValidFloatReg(reg1) == genIsValidFloatReg(reg2))
                    {
                        isPairSave = true;

                        regsMask &= ~reg2Mask;
                        regsCount -= 1;

                        regStack->Push(RegPair(reg1, reg2));
                    }
                }
            }
        }
        if (!isPairSave)
        {
            regStack->Push(RegPair(reg1));
        }
    }
    assert(regsCount == 0 && regsMask == RBM_NONE);

    genSetUseSaveNextPairs(regStack);
}

//------------------------------------------------------------------------
// genSetUseSaveNextPairs: Set useSaveNextPair for each RegPair on the stack which unwind info can be encoded as
// save_next code.
//
// Arguments:
//   regStack - a regStack instance to set useSaveNextPair.
//
// Notes:
// We can use save_next for RegPair(N, N+1) only when we have sequence like (N-2, N-1), (N, N+1).
// In this case in the prolog save_next for (N, N+1) refers to save_pair(N-2, N-1);
// in the epilog the unwinder will search for the first save_pair (N-2, N-1)
// and then go back to the first save_next (N, N+1) to restore it first.
//
// static
void CodeGen::genSetUseSaveNextPairs(ArrayStack<RegPair>* regStack)
{
    for (unsigned i = 1; i < regStack->Size(); ++i)
    {
        RegPair& curr = regStack->BottomRef(i);
        RegPair  prev = regStack->Bottom(i - 1);

        if (prev.reg2 == REG_NA || curr.reg2 == REG_NA)
        {
            continue;
        }

        if (REG_NEXT(prev.reg2) != curr.reg1)
        {
            continue;
        }

        if (genIsValidFloatReg(prev.reg2) != genIsValidFloatReg(curr.reg1))
        {
            // It is possible to support changing of the last int pair with the first float pair,
            // but it is very rare case and it would require superfluous changes in the unwinder.
            continue;
        }
        curr.useSaveNextPair = true;
    }
}

//------------------------------------------------------------------------
// genGetSlotSizeForRegsInMask: Get the stack slot size appropriate for the register type from the mask.
//
// Arguments:
//   regsMask - a mask of registers for prolog/epilog generation.
//
// Return value:
//   stack slot size in bytes.
//
// Note: Because int and float register type sizes match we can call this function with a mask that includes both.
//
// static
int CodeGen::genGetSlotSizeForRegsInMask(regMaskTP regsMask)
{
    assert((regsMask & (RBM_CALLEE_SAVED | RBM_FP | RBM_LR)) == regsMask); // Do not expect anything else.

    static_assert_no_msg(REGSIZE_BYTES == FPSAVE_REGSIZE_BYTES);
    return REGSIZE_BYTES;
}

//------------------------------------------------------------------------
// genSaveCalleeSavedRegisterGroup: Saves the group of registers described by the mask.
//
// Arguments:
//   regsMask             - a mask of registers for prolog generation;
//   spDelta              - if non-zero, the amount to add to SP before the first register save (or together with it);
//   spOffset             - the offset from SP that is the beginning of the callee-saved register area;
//
void CodeGen::genSaveCalleeSavedRegisterGroup(regMaskTP regsMask, int spDelta, int spOffset)
{
    const int slotSize = genGetSlotSizeForRegsInMask(regsMask);

    ArrayStack<RegPair> regStack(compiler->getAllocator(CMK_Codegen));
    genBuildRegPairsStack(regsMask, &regStack);

    for (unsigned i = 0; i < regStack.Size(); ++i)
    {
        RegPair regPair = regStack.Bottom(i);
        if (regPair.reg2 != REG_NA)
        {
            // We can use a STP instruction.
            genPrologSaveRegPair(regPair.reg1, regPair.reg2, spOffset, spDelta, regPair.useSaveNextPair, REG_IP0,
                                 nullptr);

            spOffset += 2 * slotSize;
        }
        else
        {
            // No register pair; we use a STR instruction.
            genPrologSaveReg(regPair.reg1, spOffset, spDelta, REG_IP0, nullptr);
            spOffset += slotSize;
        }

        spDelta = 0; // We've now changed SP already, if necessary; don't do it again.
    }
}

//------------------------------------------------------------------------
// genSaveCalleeSavedRegistersHelp: Save the callee-saved registers in 'regsToSaveMask' to the stack frame
// in the function or funclet prolog. Registers are saved in register number order from low addresses
// to high addresses. This means that integer registers are saved at lower addresses than floatint-point/SIMD
// registers. However, when genSaveFpLrWithAllCalleeSavedRegisters is true, the integer registers are stored
// at higher addresses than floating-point/SIMD registers, that is, the relative order of these two classes
// is reveresed. This is done to put the saved frame pointer very high in the frame, for simplicity.
//
// TODO: We could always put integer registers at the higher addresses, if desired, to remove this special
// case. It would cause many asm diffs when first implemented.
//
// If establishing frame pointer chaining, it must be done after saving the callee-saved registers.
//
// We can only use the instructions that are allowed by the unwind codes. The caller ensures that
// there is enough space on the frame to store these registers, and that the store instructions
// we need to use (STR or STP) are encodable with the stack-pointer immediate offsets we need to use.
//
// The caller can tell us to fold in a stack pointer adjustment, which we will do with the first instruction.
// Note that the stack pointer adjustment must be by a multiple of 16 to preserve the invariant that the
// stack pointer is always 16 byte aligned. If we are saving an odd number of callee-saved
// registers, though, we will have an empty alignment slot somewhere. It turns out we will put
// it below (at a lower address) the callee-saved registers, as that is currently how we
// do frame layout. This means that the first stack offset will be 8 and the stack pointer
// adjustment must be done by a SUB, and not folded in to a pre-indexed store.
//
// Arguments:
//    regsToSaveMask          - The mask of callee-saved registers to save. If empty, this function does nothing.
//    lowestCalleeSavedOffset - The offset from SP that is the beginning of the callee-saved register area. Note that
//                              if non-zero spDelta, then this is the offset of the first save *after* that
//                              SP adjustment.
//    spDelta                 - If non-zero, the amount to add to SP before the register saves (must be negative or
//                              zero).
//
// Notes:
//    The save set can contain LR in which case LR is saved along with the other callee-saved registers.
//    But currently Jit doesn't use frames without frame pointer on arm64.
//
void CodeGen::genSaveCalleeSavedRegistersHelp(regMaskTP regsToSaveMask, int lowestCalleeSavedOffset, int spDelta)
{
    assert(spDelta <= 0);
    assert(-spDelta <= STACK_PROBE_BOUNDARY_THRESHOLD_BYTES);

    unsigned regsToSaveCount = genCountBits(regsToSaveMask);
    if (regsToSaveCount == 0)
    {
        if (spDelta != 0)
        {
            // Currently this is the case for varargs only
            // whose size is MAX_REG_ARG * REGSIZE_BYTES = 64 bytes.
            genStackPointerAdjustment(spDelta, REG_NA, nullptr, /* reportUnwindData */ true);
        }
        return;
    }

    assert((spDelta % 16) == 0);

    // We also can save FP and LR, even though they are not in RBM_CALLEE_SAVED.
    assert(regsToSaveCount <= genCountBits(RBM_CALLEE_SAVED | RBM_FP | RBM_LR));

    // Save integer registers at higher addresses than floating-point registers.

    regMaskTP maskSaveRegsFloat = regsToSaveMask & RBM_ALLFLOAT;
    regMaskTP maskSaveRegsInt   = regsToSaveMask & ~maskSaveRegsFloat;

    if (maskSaveRegsFloat != RBM_NONE)
    {
        genSaveCalleeSavedRegisterGroup(maskSaveRegsFloat, spDelta, lowestCalleeSavedOffset);
        spDelta = 0;
        lowestCalleeSavedOffset += genCountBits(maskSaveRegsFloat) * FPSAVE_REGSIZE_BYTES;
    }

    if (maskSaveRegsInt != RBM_NONE)
    {
        genSaveCalleeSavedRegisterGroup(maskSaveRegsInt, spDelta, lowestCalleeSavedOffset);
        // No need to update spDelta, lowestCalleeSavedOffset since they're not used after this.
    }
}

//------------------------------------------------------------------------
// genRestoreCalleeSavedRegisterGroup: Restores the group of registers described by the mask.
//
// Arguments:
//   regsMask             - a mask of registers for epilog generation;
//   spDelta              - if non-zero, the amount to add to SP after the last register restore (or together with it);
//   spOffset             - the offset from SP that is the beginning of the callee-saved register area;
//
void CodeGen::genRestoreCalleeSavedRegisterGroup(regMaskTP regsMask, int spDelta, int spOffset)
{
    const int slotSize = genGetSlotSizeForRegsInMask(regsMask);

    ArrayStack<RegPair> regStack(compiler->getAllocator(CMK_Codegen));
    genBuildRegPairsStack(regsMask, &regStack);

    int stackDelta = 0;
    for (unsigned i = 0; i < regStack.Size(); ++i)
    {
        bool lastRestoreInTheGroup = (i == regStack.Size() - 1);
        bool updateStackDelta      = lastRestoreInTheGroup && (spDelta != 0);
        if (updateStackDelta)
        {
            // Update stack delta only if it is the last restore (the first save).
            assert(stackDelta == 0);
            stackDelta = spDelta;
        }

        RegPair regPair = regStack.Top(i);
        if (regPair.reg2 != REG_NA)
        {
            spOffset -= 2 * slotSize;

            genEpilogRestoreRegPair(regPair.reg1, regPair.reg2, spOffset, stackDelta, regPair.useSaveNextPair, REG_IP1,
                                    nullptr);
        }
        else
        {
            spOffset -= slotSize;
            genEpilogRestoreReg(regPair.reg1, spOffset, stackDelta, REG_IP1, nullptr);
        }
    }
}

//------------------------------------------------------------------------
// genRestoreCalleeSavedRegistersHelp: Restore the callee-saved registers in 'regsToRestoreMask' from the stack frame
// in the function or funclet epilog. This exactly reverses the actions of genSaveCalleeSavedRegistersHelp().
//
// Arguments:
//    regsToRestoreMask       - The mask of callee-saved registers to restore. If empty, this function does nothing.
//    lowestCalleeSavedOffset - The offset from SP that is the beginning of the callee-saved register area.
//    spDelta                 - If non-zero, the amount to add to SP after the register restores (must be positive or
//                              zero).
//
// Here's an example restore sequence:
//      ldp     x27, x28, [sp,#96]
//      ldp     x25, x26, [sp,#80]
//      ldp     x23, x24, [sp,#64]
//      ldp     x21, x22, [sp,#48]
//      ldp     x19, x20, [sp,#32]
//
// For the case of non-zero spDelta, we assume the base of the callee-save registers to restore is at SP, and
// the last restore adjusts SP by the specified amount. For example:
//      ldp     x27, x28, [sp,#64]
//      ldp     x25, x26, [sp,#48]
//      ldp     x23, x24, [sp,#32]
//      ldp     x21, x22, [sp,#16]
//      ldp     x19, x20, [sp], #80
//
// Note you call the unwind functions specifying the prolog operation that is being un-done. So, for example, when
// generating a post-indexed load, you call the unwind function for specifying the corresponding preindexed store.
//
// Return Value:
//    None.

void CodeGen::genRestoreCalleeSavedRegistersHelp(regMaskTP regsToRestoreMask, int lowestCalleeSavedOffset, int spDelta)
{
    assert(spDelta >= 0);
    unsigned regsToRestoreCount = genCountBits(regsToRestoreMask);
    if (regsToRestoreCount == 0)
    {
        if (spDelta != 0)
        {
            // Currently this is the case for varargs only
            // whose size is MAX_REG_ARG * REGSIZE_BYTES = 64 bytes.
            genStackPointerAdjustment(spDelta, REG_NA, nullptr, /* reportUnwindData */ true);
        }
        return;
    }

    assert((spDelta % 16) == 0);

    // We also can restore FP and LR, even though they are not in RBM_CALLEE_SAVED.
    assert(regsToRestoreCount <= genCountBits(RBM_CALLEE_SAVED | RBM_FP | RBM_LR));

    // Point past the end, to start. We predecrement to find the offset to load from.
    static_assert_no_msg(REGSIZE_BYTES == FPSAVE_REGSIZE_BYTES);
    int spOffset = lowestCalleeSavedOffset + regsToRestoreCount * REGSIZE_BYTES;

    // Save integer registers at higher addresses than floating-point registers.

    regMaskTP maskRestoreRegsFloat = regsToRestoreMask & RBM_ALLFLOAT;
    regMaskTP maskRestoreRegsInt   = regsToRestoreMask & ~maskRestoreRegsFloat;

    // Restore in the opposite order of saving.

    if (maskRestoreRegsInt != RBM_NONE)
    {
        int spIntDelta = (maskRestoreRegsFloat != RBM_NONE) ? 0 : spDelta; // should we delay the SP adjustment?
        genRestoreCalleeSavedRegisterGroup(maskRestoreRegsInt, spIntDelta, spOffset);
        spOffset -= genCountBits(maskRestoreRegsInt) * REGSIZE_BYTES;
    }

    if (maskRestoreRegsFloat != RBM_NONE)
    {
        // If there is any spDelta, it must be used here.
        genRestoreCalleeSavedRegisterGroup(maskRestoreRegsFloat, spDelta, spOffset);
        // No need to update spOffset since it's not used after this.
    }
}

// clang-format off
/*****************************************************************************
 *
 *  Generates code for an EH funclet prolog.
 *
 *  Funclets have the following incoming arguments:
 *
 *      catch:          x0 = the exception object that was caught (see GT_CATCH_ARG)
 *      filter:         x0 = the exception object to filter (see GT_CATCH_ARG), x1 = CallerSP of the containing function
 *      finally/fault:  none
 *
 *  Funclets set the following registers on exit:
 *
 *      catch:          x0 = the address at which execution should resume (see BBJ_EHCATCHRET)
 *      filter:         x0 = non-zero if the handler should handle the exception, zero otherwise (see GT_RETFILT)
 *      finally/fault:  none
 *
 *  The ARM64 funclet prolog sequence is one of the following (Note: #framesz is total funclet frame size,
 *  including everything; #outsz is outgoing argument space. #framesz must be a multiple of 16):
 *
 *  Frame type 1:
 *     For #outsz == 0 and #framesz <= 512:
 *     stp fp,lr,[sp,-#framesz]!    ; establish the frame (predecrement by #framesz), save FP/LR
 *     stp x19,x20,[sp,#xxx]        ; save callee-saved registers, as necessary
 *
 *  The funclet frame is thus:
 *
 *      |                       |
 *      |-----------------------|
 *      |  incoming arguments   |
 *      +=======================+ <---- Caller's SP
 *      |  Varargs regs space   | // Only for varargs main functions; 64 bytes
 *      |-----------------------|
 *      |Callee saved registers | // multiple of 8 bytes
 *      |-----------------------|
 *      |        PSP slot       | // 8 bytes (omitted in CoreRT ABI)
 *      |-----------------------|
 *      ~  alignment padding    ~ // To make the whole frame 16 byte aligned.
 *      |-----------------------|
 *      |      Saved FP, LR     | // 16 bytes
 *      |-----------------------| <---- Ambient SP
 *      |       |               |
 *      ~       | Stack grows   ~
 *      |       | downward      |
 *              V
 *
 *  Frame type 2:
 *     For #outsz != 0 and #framesz <= 512:
 *     sub sp,sp,#framesz           ; establish the frame
 *     stp fp,lr,[sp,#outsz]        ; save FP/LR.
 *     stp x19,x20,[sp,#xxx]        ; save callee-saved registers, as necessary
 *
 *  The funclet frame is thus:
 *
 *      |                       |
 *      |-----------------------|
 *      |  incoming arguments   |
 *      +=======================+ <---- Caller's SP
 *      |  Varargs regs space   | // Only for varargs main functions; 64 bytes
 *      |-----------------------|
 *      |Callee saved registers | // multiple of 8 bytes
 *      |-----------------------|
 *      |        PSP slot       | // 8 bytes (omitted in CoreRT ABI)
 *      |-----------------------|
 *      ~  alignment padding    ~ // To make the whole frame 16 byte aligned.
 *      |-----------------------|
 *      |      Saved FP, LR     | // 16 bytes
 *      |-----------------------|
 *      |   Outgoing arg space  | // multiple of 8 bytes
 *      |-----------------------| <---- Ambient SP
 *      |       |               |
 *      ~       | Stack grows   ~
 *      |       | downward      |
 *              V
 *
 *  Frame type 3:
 *     For #framesz > 512:
 *     stp fp,lr,[sp,- (#framesz - #outsz)]!    ; establish the frame, save FP/LR
 *                                              ; note that it is guaranteed here that (#framesz - #outsz) <= 240
 *     stp x19,x20,[sp,#xxx]                    ; save callee-saved registers, as necessary
 *     sub sp,sp,#outsz                         ; create space for outgoing argument space
 *
 *  The funclet frame is thus:
 *
 *      |                       |
 *      |-----------------------|
 *      |  incoming arguments   |
 *      +=======================+ <---- Caller's SP
 *      |  Varargs regs space   | // Only for varargs main functions; 64 bytes
 *      |-----------------------|
 *      |Callee saved registers | // multiple of 8 bytes
 *      |-----------------------|
 *      |        PSP slot       | // 8 bytes (omitted in CoreRT ABI)
 *      |-----------------------|
 *      ~  alignment padding    ~ // To make the first SP subtraction 16 byte aligned
 *      |-----------------------|
 *      |      Saved FP, LR     | // 16 bytes
 *      |-----------------------|
 *      ~  alignment padding    ~ // To make the whole frame 16 byte aligned (specifically, to 16-byte align the outgoing argument space).
 *      |-----------------------|
 *      |   Outgoing arg space  | // multiple of 8 bytes
 *      |-----------------------| <---- Ambient SP
 *      |       |               |
 *      ~       | Stack grows   ~
 *      |       | downward      |
 *              V
 *
 * Both #1 and #2 only change SP once. That means that there will be a maximum of one alignment slot needed. For the general case, #3,
 * it is possible that we will need to add alignment to both changes to SP, leading to 16 bytes of alignment. Remember that the stack
 * pointer needs to be 16 byte aligned at all times. The size of the PSP slot plus callee-saved registers space is a maximum of 240 bytes:
 *
 *     FP,LR registers
 *     10 int callee-saved register x19-x28
 *     8 float callee-saved registers v8-v15
 *     8 saved integer argument registers x0-x7, if varargs function
 *     1 PSP slot
 *     1 alignment slot
 *     == 30 slots * 8 bytes = 240 bytes.
 *
 * The outgoing argument size, however, can be very large, if we call a function that takes a large number of
 * arguments (note that we currently use the same outgoing argument space size in the funclet as for the main
 * function, even if the funclet doesn't have any calls, or has a much smaller, or larger, maximum number of
 * outgoing arguments for any call). In that case, we need to 16-byte align the initial change to SP, before
 * saving off the callee-saved registers and establishing the PSPsym, so we can use the limited immediate offset
 * encodings we have available, before doing another 16-byte aligned SP adjustment to create the outgoing argument
 * space. Both changes to SP might need to add alignment padding.
 *
 * In addition to the above "standard" frames, we also need to support a frame where the saved FP/LR are at the
 * highest addresses. This is to match the frame layout (specifically, callee-saved registers including FP/LR
 * and the PSPSym) that is used in the main function when a GS cookie is required due to the use of localloc.
 * (Note that localloc cannot be used in a funclet.) In these variants, not only has the position of FP/LR
 * changed, but where the alignment padding is placed has also changed.
 *
 *  Frame type 4 (variant of frame types 1 and 2):
 *     For #framesz <= 512:
 *     sub sp,sp,#framesz           ; establish the frame
 *     stp x19,x20,[sp,#xxx]        ; save callee-saved registers, as necessary
 *     stp fp,lr,[sp,#yyy]          ; save FP/LR.
 *     ; write PSPSym
 *
 *  The "#framesz <= 512" condition ensures that after we've established the frame, we can use "stp" with its
 *  maximum allowed offset (504) to save the callee-saved register at the highest address.
 *
 *  We use "sub" instead of folding it into the next instruction as a predecrement, as we need to write PSPSym
 *  at the bottom of the stack, and there might also be an alignment padding slot.
 *
 *  The funclet frame is thus:
 *
 *      |                       |
 *      |-----------------------|
 *      |  incoming arguments   |
 *      +=======================+ <---- Caller's SP
 *      |  Varargs regs space   | // Only for varargs main functions; 64 bytes
 *      |-----------------------|
 *      |      Saved LR         | // 8 bytes
 *      |-----------------------|
 *      |      Saved FP         | // 8 bytes
 *      |-----------------------|
 *      |Callee saved registers | // multiple of 8 bytes
 *      |-----------------------|
 *      |        PSP slot       | // 8 bytes (omitted in CoreRT ABI)
 *      |-----------------------|
 *      ~  alignment padding    ~ // To make the whole frame 16 byte aligned.
 *      |-----------------------|
 *      |   Outgoing arg space  | // multiple of 8 bytes (optional; if #outsz > 0)
 *      |-----------------------| <---- Ambient SP
 *      |       |               |
 *      ~       | Stack grows   ~
 *      |       | downward      |
 *              V
 *
 *  Frame type 5 (variant of frame type 3):
 *     For #framesz > 512:
 *     sub sp,sp,(#framesz - #outsz) ; establish part of the frame. Note that it is guaranteed here that (#framesz - #outsz) <= 240
 *     stp x19,x20,[sp,#xxx]        ; save callee-saved registers, as necessary
 *     stp fp,lr,[sp,#yyy]          ; save FP/LR.
 *     sub sp,sp,#outsz             ; create space for outgoing argument space
 *     ; write PSPSym
 *
 *  For large frames with "#framesz > 512", we must do one SP adjustment first, after which we can save callee-saved
 *  registers with up to the maximum "stp" offset of 504. Then, we can establish the rest of the frame (namely, the
 *  space for the outgoing argument space).
 *
 *  The funclet frame is thus:
 *
 *      |                       |
 *      |-----------------------|
 *      |  incoming arguments   |
 *      +=======================+ <---- Caller's SP
 *      |  Varargs regs space   | // Only for varargs main functions; 64 bytes
 *      |-----------------------|
 *      |      Saved LR         | // 8 bytes
 *      |-----------------------|
 *      |      Saved FP         | // 8 bytes
 *      |-----------------------|
 *      |Callee saved registers | // multiple of 8 bytes
 *      |-----------------------|
 *      |        PSP slot       | // 8 bytes (omitted in CoreRT ABI)
 *      |-----------------------|
 *      ~  alignment padding    ~ // To make the first SP subtraction 16 byte aligned
 *      |-----------------------|
 *      ~  alignment padding    ~ // To make the whole frame 16 byte aligned (specifically, to 16-byte align the outgoing argument space).
 *      |-----------------------|
 *      |   Outgoing arg space  | // multiple of 8 bytes
 *      |-----------------------| <---- Ambient SP
 *      |       |               |
 *      ~       | Stack grows   ~
 *      |       | downward      |
 *              V
 *
 * Note that in this case we might have 16 bytes of alignment that is adjacent. This is because we are doing 2 SP
 * subtractions, and each one must be aligned up to 16 bytes.
 *
 * Note that in all cases, the PSPSym is in exactly the same position with respect to Caller-SP, and that location is the same relative to Caller-SP
 * as in the main function.
 *
 * Funclets do not have varargs arguments. However, because the PSPSym must exist at the same offset from Caller-SP as in the main function, we
 * must add buffer space for the saved varargs argument registers here, if the main function did the same.
 *
 *     ; After this header, fill the PSP slot, for use by the VM (it gets reported with the GC info), or by code generation of nested filters.
 *     ; This is not part of the "OS prolog"; it has no associated unwind data, and is not reversed in the funclet epilog.
 *
 *     if (this is a filter funclet)
 *     {
 *          // x1 on entry to a filter funclet is CallerSP of the containing function:
 *          // either the main function, or the funclet for a handler that this filter is dynamically nested within.
 *          // Note that a filter can be dynamically nested within a funclet even if it is not statically within
 *          // a funclet. Consider:
 *          //
 *          //    try {
 *          //        try {
 *          //            throw new Exception();
 *          //        } catch(Exception) {
 *          //            throw new Exception();     // The exception thrown here ...
 *          //        }
 *          //    } filter {                         // ... will be processed here, while the "catch" funclet frame is still on the stack
 *          //    } filter-handler {
 *          //    }
 *          //
 *          // Because of this, we need a PSP in the main function anytime a filter funclet doesn't know whether the enclosing frame will
 *          // be a funclet or main function. We won't know any time there is a filter protecting nested EH. To simplify, we just always
 *          // create a main function PSP for any function with a filter.
 *
 *          ldr x1, [x1, #CallerSP_to_PSP_slot_delta]  ; Load the CallerSP of the main function (stored in the PSP of the dynamically containing funclet or function)
 *          str x1, [sp, #SP_to_PSP_slot_delta]        ; store the PSP
 *          add fp, x1, #Function_CallerSP_to_FP_delta ; re-establish the frame pointer
 *     }
 *     else
 *     {
 *          // This is NOT a filter funclet. The VM re-establishes the frame pointer on entry.
 *          // TODO-ARM64-CQ: if VM set x1 to CallerSP on entry, like for filters, we could save an instruction.
 *
 *          add x3, fp, #Function_FP_to_CallerSP_delta  ; compute the CallerSP, given the frame pointer. x3 is scratch.
 *          str x3, [sp, #SP_to_PSP_slot_delta]         ; store the PSP
 *     }
 *
 *  An example epilog sequence is then:
 *
 *     add sp,sp,#outsz             ; if any outgoing argument space
 *     ...                          ; restore callee-saved registers
 *     ldp x19,x20,[sp,#xxx]
 *     ldp fp,lr,[sp],#framesz
 *     ret lr
 *
 */
// clang-format on

void CodeGen::genFuncletProlog(BasicBlock* block)
{
#ifdef DEBUG
    if (verbose)
        printf("*************** In genFuncletProlog()\n");
#endif

    assert(block != NULL);
    assert(block->bbFlags & BBF_FUNCLET_BEG);

    ScopedSetVariable<bool> _setGeneratingProlog(&compiler->compGeneratingProlog, true);

    gcInfo.gcResetForBB();

    compiler->unwindBegProlog();

    regMaskTP maskSaveRegsFloat = genFuncletInfo.fiSaveRegs & RBM_ALLFLOAT;
    regMaskTP maskSaveRegsInt   = genFuncletInfo.fiSaveRegs & ~maskSaveRegsFloat;

    // Funclets must always save LR and FP, since when we have funclets we must have an FP frame.
    assert((maskSaveRegsInt & RBM_LR) != 0);
    assert((maskSaveRegsInt & RBM_FP) != 0);

    bool isFilter = (block->bbCatchTyp == BBCT_FILTER);

    regMaskTP maskArgRegsLiveIn;
    if (isFilter)
    {
        maskArgRegsLiveIn = RBM_R0 | RBM_R1;
    }
    else if ((block->bbCatchTyp == BBCT_FINALLY) || (block->bbCatchTyp == BBCT_FAULT))
    {
        maskArgRegsLiveIn = RBM_NONE;
    }
    else
    {
        maskArgRegsLiveIn = RBM_R0;
    }

    if (genFuncletInfo.fiFrameType == 1)
    {
        GetEmitter()->emitIns_R_R_R_I(INS_stp, EA_PTRSIZE, REG_FP, REG_LR, REG_SPBASE, genFuncletInfo.fiSpDelta1,
                                      INS_OPTS_PRE_INDEX);
        compiler->unwindSaveRegPairPreindexed(REG_FP, REG_LR, genFuncletInfo.fiSpDelta1);

        maskSaveRegsInt &= ~(RBM_LR | RBM_FP); // We've saved these now

        assert(genFuncletInfo.fiSpDelta2 == 0);
        assert(genFuncletInfo.fiSP_to_FPLR_save_delta == 0);
    }
    else if (genFuncletInfo.fiFrameType == 2)
    {
        // fiFrameType==2 constraints:
        assert(genFuncletInfo.fiSpDelta1 < 0);
        assert(genFuncletInfo.fiSpDelta1 >= -512);

        // generate sub SP,SP,imm
        genStackPointerAdjustment(genFuncletInfo.fiSpDelta1, REG_NA, nullptr, /* reportUnwindData */ true);

        assert(genFuncletInfo.fiSpDelta2 == 0);

        GetEmitter()->emitIns_R_R_R_I(INS_stp, EA_PTRSIZE, REG_FP, REG_LR, REG_SPBASE,
                                      genFuncletInfo.fiSP_to_FPLR_save_delta);
        compiler->unwindSaveRegPair(REG_FP, REG_LR, genFuncletInfo.fiSP_to_FPLR_save_delta);

        maskSaveRegsInt &= ~(RBM_LR | RBM_FP); // We've saved these now
    }
    else if (genFuncletInfo.fiFrameType == 3)
    {
        GetEmitter()->emitIns_R_R_R_I(INS_stp, EA_PTRSIZE, REG_FP, REG_LR, REG_SPBASE, genFuncletInfo.fiSpDelta1,
                                      INS_OPTS_PRE_INDEX);
        compiler->unwindSaveRegPairPreindexed(REG_FP, REG_LR, genFuncletInfo.fiSpDelta1);

        maskSaveRegsInt &= ~(RBM_LR | RBM_FP); // We've saved these now
    }
    else if (genFuncletInfo.fiFrameType == 4)
    {
        // fiFrameType==4 constraints:
        assert(genFuncletInfo.fiSpDelta1 < 0);
        assert(genFuncletInfo.fiSpDelta1 >= -512);

        // generate sub SP,SP,imm
        genStackPointerAdjustment(genFuncletInfo.fiSpDelta1, REG_NA, nullptr, /* reportUnwindData */ true);

        assert(genFuncletInfo.fiSpDelta2 == 0);
    }
    else
    {
        assert(genFuncletInfo.fiFrameType == 5);

        // Nothing to do here; the first SP adjustment will be done by saving the callee-saved registers.
    }

    int lowestCalleeSavedOffset = genFuncletInfo.fiSP_to_CalleeSave_delta +
                                  genFuncletInfo.fiSpDelta2; // We haven't done the second adjustment of SP yet (if any)
    genSaveCalleeSavedRegistersHelp(maskSaveRegsInt | maskSaveRegsFloat, lowestCalleeSavedOffset, 0);

    if ((genFuncletInfo.fiFrameType == 3) || (genFuncletInfo.fiFrameType == 5))
    {
        // Note that genFuncletInfo.fiSpDelta2 is always a negative value
        assert(genFuncletInfo.fiSpDelta2 < 0);

        // generate sub SP,SP,imm
        genStackPointerAdjustment(genFuncletInfo.fiSpDelta2, REG_R2, nullptr, /* reportUnwindData */ true);
    }

    // This is the end of the OS-reported prolog for purposes of unwinding
    compiler->unwindEndProlog();

    // If there is no PSPSym (CoreRT ABI), we are done. Otherwise, we need to set up the PSPSym in the functlet frame.
    if (compiler->lvaPSPSym != BAD_VAR_NUM)
    {
        if (isFilter)
        {
            // This is the first block of a filter
            // Note that register x1 = CallerSP of the containing function
            // X1 is overwritten by the first Load (new callerSP)
            // X2 is scratch when we have a large constant offset

            // Load the CallerSP of the main function (stored in the PSP of the dynamically containing funclet or
            // function)
            genInstrWithConstant(INS_ldr, EA_PTRSIZE, REG_R1, REG_R1, genFuncletInfo.fiCallerSP_to_PSP_slot_delta,
                                 REG_R2, false);
            regSet.verifyRegUsed(REG_R1);

            // Store the PSP value (aka CallerSP)
            genInstrWithConstant(INS_str, EA_PTRSIZE, REG_R1, REG_SPBASE, genFuncletInfo.fiSP_to_PSP_slot_delta, REG_R2,
                                 false);

            // re-establish the frame pointer
            genInstrWithConstant(INS_add, EA_PTRSIZE, REG_FPBASE, REG_R1,
                                 genFuncletInfo.fiFunction_CallerSP_to_FP_delta, REG_R2, false);
        }
        else // This is a non-filter funclet
        {
            // X3 is scratch, X2 can also become scratch

            // compute the CallerSP, given the frame pointer. x3 is scratch.
            genInstrWithConstant(INS_add, EA_PTRSIZE, REG_R3, REG_FPBASE,
                                 -genFuncletInfo.fiFunction_CallerSP_to_FP_delta, REG_R2, false);
            regSet.verifyRegUsed(REG_R3);

            genInstrWithConstant(INS_str, EA_PTRSIZE, REG_R3, REG_SPBASE, genFuncletInfo.fiSP_to_PSP_slot_delta, REG_R2,
                                 false);
        }
    }
}

/*****************************************************************************
 *
 *  Generates code for an EH funclet epilog.
 */

void CodeGen::genFuncletEpilog()
{
#ifdef DEBUG
    if (verbose)
        printf("*************** In genFuncletEpilog()\n");
#endif

    ScopedSetVariable<bool> _setGeneratingEpilog(&compiler->compGeneratingEpilog, true);

    bool unwindStarted = false;

    if (!unwindStarted)
    {
        // We can delay this until we know we'll generate an unwindable instruction, if necessary.
        compiler->unwindBegEpilog();
        unwindStarted = true;
    }

    regMaskTP maskRestoreRegsFloat = genFuncletInfo.fiSaveRegs & RBM_ALLFLOAT;
    regMaskTP maskRestoreRegsInt   = genFuncletInfo.fiSaveRegs & ~maskRestoreRegsFloat;

    // Funclets must always save LR and FP, since when we have funclets we must have an FP frame.
    assert((maskRestoreRegsInt & RBM_LR) != 0);
    assert((maskRestoreRegsInt & RBM_FP) != 0);

    if ((genFuncletInfo.fiFrameType == 3) || (genFuncletInfo.fiFrameType == 5))
    {
        // Note that genFuncletInfo.fiSpDelta2 is always a negative value
        assert(genFuncletInfo.fiSpDelta2 < 0);

        // generate add SP,SP,imm
        genStackPointerAdjustment(-genFuncletInfo.fiSpDelta2, REG_R2, nullptr, /* reportUnwindData */ true);
    }

    regMaskTP regsToRestoreMask = maskRestoreRegsInt | maskRestoreRegsFloat;
    if ((genFuncletInfo.fiFrameType == 1) || (genFuncletInfo.fiFrameType == 2) || (genFuncletInfo.fiFrameType == 3))
    {
        regsToRestoreMask &= ~(RBM_LR | RBM_FP); // We restore FP/LR at the end
    }
    int lowestCalleeSavedOffset = genFuncletInfo.fiSP_to_CalleeSave_delta + genFuncletInfo.fiSpDelta2;
    genRestoreCalleeSavedRegistersHelp(regsToRestoreMask, lowestCalleeSavedOffset, 0);

    if (genFuncletInfo.fiFrameType == 1)
    {
        GetEmitter()->emitIns_R_R_R_I(INS_ldp, EA_PTRSIZE, REG_FP, REG_LR, REG_SPBASE, -genFuncletInfo.fiSpDelta1,
                                      INS_OPTS_POST_INDEX);
        compiler->unwindSaveRegPairPreindexed(REG_FP, REG_LR, genFuncletInfo.fiSpDelta1);

        assert(genFuncletInfo.fiSpDelta2 == 0);
        assert(genFuncletInfo.fiSP_to_FPLR_save_delta == 0);
    }
    else if (genFuncletInfo.fiFrameType == 2)
    {
        GetEmitter()->emitIns_R_R_R_I(INS_ldp, EA_PTRSIZE, REG_FP, REG_LR, REG_SPBASE,
                                      genFuncletInfo.fiSP_to_FPLR_save_delta);
        compiler->unwindSaveRegPair(REG_FP, REG_LR, genFuncletInfo.fiSP_to_FPLR_save_delta);

        // fiFrameType==2 constraints:
        assert(genFuncletInfo.fiSpDelta1 < 0);
        assert(genFuncletInfo.fiSpDelta1 >= -512);

        // generate add SP,SP,imm
        genStackPointerAdjustment(-genFuncletInfo.fiSpDelta1, REG_NA, nullptr, /* reportUnwindData */ true);

        assert(genFuncletInfo.fiSpDelta2 == 0);
    }
    else if (genFuncletInfo.fiFrameType == 3)
    {
        GetEmitter()->emitIns_R_R_R_I(INS_ldp, EA_PTRSIZE, REG_FP, REG_LR, REG_SPBASE, -genFuncletInfo.fiSpDelta1,
                                      INS_OPTS_POST_INDEX);
        compiler->unwindSaveRegPairPreindexed(REG_FP, REG_LR, genFuncletInfo.fiSpDelta1);
    }
    else if (genFuncletInfo.fiFrameType == 4)
    {
        // fiFrameType==4 constraints:
        assert(genFuncletInfo.fiSpDelta1 < 0);
        assert(genFuncletInfo.fiSpDelta1 >= -512);

        // generate add SP,SP,imm
        genStackPointerAdjustment(-genFuncletInfo.fiSpDelta1, REG_NA, nullptr, /* reportUnwindData */ true);

        assert(genFuncletInfo.fiSpDelta2 == 0);
    }
    else
    {
        assert(genFuncletInfo.fiFrameType == 5);
        // Same work as fiFrameType==4, but different asserts.

        assert(genFuncletInfo.fiSpDelta1 < 0);
        assert(genFuncletInfo.fiSpDelta1 >= -240);

        // generate add SP,SP,imm
        genStackPointerAdjustment(-genFuncletInfo.fiSpDelta1, REG_NA, nullptr, /* reportUnwindData */ true);
    }

    inst_RV(INS_ret, REG_LR, TYP_I_IMPL);
    compiler->unwindReturn(REG_LR);

    compiler->unwindEndEpilog();
}

/*****************************************************************************
 *
 *  Capture the information used to generate the funclet prologs and epilogs.
 *  Note that all funclet prologs are identical, and all funclet epilogs are
 *  identical (per type: filters are identical, and non-filters are identical).
 *  Thus, we compute the data used for these just once.
 *
 *  See genFuncletProlog() for more information about the prolog/epilog sequences.
 */

void CodeGen::genCaptureFuncletPrologEpilogInfo()
{
    if (!compiler->ehAnyFunclets())
        return;

    assert(isFramePointerUsed());

    // The frame size and offsets must be finalized
    assert(compiler->lvaDoneFrameLayout == Compiler::FINAL_FRAME_LAYOUT);

    genFuncletInfo.fiFunction_CallerSP_to_FP_delta = genCallerSPtoFPdelta();

    regMaskTP rsMaskSaveRegs = regSet.rsMaskCalleeSaved;
    assert((rsMaskSaveRegs & RBM_LR) != 0);
    assert((rsMaskSaveRegs & RBM_FP) != 0);

    unsigned PSPSize = (compiler->lvaPSPSym != BAD_VAR_NUM) ? REGSIZE_BYTES : 0;

    unsigned saveRegsCount       = genCountBits(rsMaskSaveRegs);
    unsigned saveRegsPlusPSPSize = saveRegsCount * REGSIZE_BYTES + PSPSize;
    if (compiler->info.compIsVarArgs)
    {
        // For varargs we always save all of the integer register arguments
        // so that they are contiguous with the incoming stack arguments.
        saveRegsPlusPSPSize += MAX_REG_ARG * REGSIZE_BYTES;
    }
    unsigned saveRegsPlusPSPSizeAligned = roundUp(saveRegsPlusPSPSize, STACK_ALIGN);

    assert(compiler->lvaOutgoingArgSpaceSize % REGSIZE_BYTES == 0);
    unsigned outgoingArgSpaceAligned = roundUp(compiler->lvaOutgoingArgSpaceSize, STACK_ALIGN);

    unsigned maxFuncletFrameSizeAligned = saveRegsPlusPSPSizeAligned + outgoingArgSpaceAligned;
    assert((maxFuncletFrameSizeAligned % STACK_ALIGN) == 0);

    int SP_to_FPLR_save_delta;
    int SP_to_PSP_slot_delta;
    int CallerSP_to_PSP_slot_delta;

    unsigned funcletFrameSize        = saveRegsPlusPSPSize + compiler->lvaOutgoingArgSpaceSize;
    unsigned funcletFrameSizeAligned = roundUp(funcletFrameSize, STACK_ALIGN);
    assert(funcletFrameSizeAligned <= maxFuncletFrameSizeAligned);

    unsigned funcletFrameAlignmentPad = funcletFrameSizeAligned - funcletFrameSize;
    assert((funcletFrameAlignmentPad == 0) || (funcletFrameAlignmentPad == REGSIZE_BYTES));

    if (maxFuncletFrameSizeAligned <= 512)
    {
        if (genSaveFpLrWithAllCalleeSavedRegisters)
        {
            SP_to_FPLR_save_delta = funcletFrameSizeAligned - (2 /* FP, LR */ * REGSIZE_BYTES);
            if (compiler->info.compIsVarArgs)
            {
                SP_to_FPLR_save_delta -= MAX_REG_ARG * REGSIZE_BYTES;
            }

            SP_to_PSP_slot_delta       = compiler->lvaOutgoingArgSpaceSize + funcletFrameAlignmentPad;
            CallerSP_to_PSP_slot_delta = -(int)saveRegsPlusPSPSize;

            genFuncletInfo.fiFrameType = 4;
        }
        else
        {
            SP_to_FPLR_save_delta = compiler->lvaOutgoingArgSpaceSize;
            SP_to_PSP_slot_delta  = SP_to_FPLR_save_delta + 2 /* FP, LR */ * REGSIZE_BYTES + funcletFrameAlignmentPad;
            CallerSP_to_PSP_slot_delta = -(int)(saveRegsPlusPSPSize - 2 /* FP, LR */ * REGSIZE_BYTES);

            if (compiler->lvaOutgoingArgSpaceSize == 0)
            {
                genFuncletInfo.fiFrameType = 1;
            }
            else
            {
                genFuncletInfo.fiFrameType = 2;
            }
        }

        genFuncletInfo.fiSpDelta1 = -(int)funcletFrameSizeAligned;
        genFuncletInfo.fiSpDelta2 = 0;

        assert(genFuncletInfo.fiSpDelta1 + genFuncletInfo.fiSpDelta2 == -(int)funcletFrameSizeAligned);
    }
    else
    {
        unsigned saveRegsPlusPSPAlignmentPad = saveRegsPlusPSPSizeAligned - saveRegsPlusPSPSize;
        assert((saveRegsPlusPSPAlignmentPad == 0) || (saveRegsPlusPSPAlignmentPad == REGSIZE_BYTES));

        if (genSaveFpLrWithAllCalleeSavedRegisters)
        {
            SP_to_FPLR_save_delta = funcletFrameSizeAligned - (2 /* FP, LR */ * REGSIZE_BYTES);
            if (compiler->info.compIsVarArgs)
            {
                SP_to_FPLR_save_delta -= MAX_REG_ARG * REGSIZE_BYTES;
            }

            SP_to_PSP_slot_delta =
                compiler->lvaOutgoingArgSpaceSize + funcletFrameAlignmentPad + saveRegsPlusPSPAlignmentPad;
            CallerSP_to_PSP_slot_delta = -(int)saveRegsPlusPSPSize;

            genFuncletInfo.fiFrameType = 5;
        }
        else
        {
            SP_to_FPLR_save_delta = outgoingArgSpaceAligned;
            SP_to_PSP_slot_delta = SP_to_FPLR_save_delta + 2 /* FP, LR */ * REGSIZE_BYTES + saveRegsPlusPSPAlignmentPad;
            CallerSP_to_PSP_slot_delta =
                -(int)(saveRegsPlusPSPSizeAligned - 2 /* FP, LR */ * REGSIZE_BYTES - saveRegsPlusPSPAlignmentPad);

            genFuncletInfo.fiFrameType = 3;
        }

        genFuncletInfo.fiSpDelta1 = -(int)saveRegsPlusPSPSizeAligned;
        genFuncletInfo.fiSpDelta2 = -(int)outgoingArgSpaceAligned;

        assert(genFuncletInfo.fiSpDelta1 + genFuncletInfo.fiSpDelta2 == -(int)maxFuncletFrameSizeAligned);
    }

    /* Now save it for future use */

    genFuncletInfo.fiSaveRegs                   = rsMaskSaveRegs;
    genFuncletInfo.fiSP_to_FPLR_save_delta      = SP_to_FPLR_save_delta;
    genFuncletInfo.fiSP_to_PSP_slot_delta       = SP_to_PSP_slot_delta;
    genFuncletInfo.fiSP_to_CalleeSave_delta     = SP_to_PSP_slot_delta + PSPSize;
    genFuncletInfo.fiCallerSP_to_PSP_slot_delta = CallerSP_to_PSP_slot_delta;

#ifdef DEBUG
    if (verbose)
    {
        printf("\n");
        printf("Funclet prolog / epilog info\n");
        printf("                        Save regs: ");
        dspRegMask(genFuncletInfo.fiSaveRegs);
        printf("\n");
        printf("    Function CallerSP-to-FP delta: %d\n", genFuncletInfo.fiFunction_CallerSP_to_FP_delta);
        printf("  SP to FP/LR save location delta: %d\n", genFuncletInfo.fiSP_to_FPLR_save_delta);
        printf("             SP to PSP slot delta: %d\n", genFuncletInfo.fiSP_to_PSP_slot_delta);
        printf("    SP to callee-saved area delta: %d\n", genFuncletInfo.fiSP_to_CalleeSave_delta);
        printf("      Caller SP to PSP slot delta: %d\n", genFuncletInfo.fiCallerSP_to_PSP_slot_delta);
        printf("                       Frame type: %d\n", genFuncletInfo.fiFrameType);
        printf("                       SP delta 1: %d\n", genFuncletInfo.fiSpDelta1);
        printf("                       SP delta 2: %d\n", genFuncletInfo.fiSpDelta2);

        if (compiler->lvaPSPSym != BAD_VAR_NUM)
        {
            if (CallerSP_to_PSP_slot_delta !=
                compiler->lvaGetCallerSPRelativeOffset(compiler->lvaPSPSym)) // for debugging
            {
                printf("lvaGetCallerSPRelativeOffset(lvaPSPSym): %d\n",
                       compiler->lvaGetCallerSPRelativeOffset(compiler->lvaPSPSym));
            }
        }
    }

    assert(genFuncletInfo.fiSP_to_FPLR_save_delta >= 0);
    assert(genFuncletInfo.fiSP_to_PSP_slot_delta >= 0);
    assert(genFuncletInfo.fiSP_to_CalleeSave_delta >= 0);
    assert(genFuncletInfo.fiCallerSP_to_PSP_slot_delta <= 0);

    if (compiler->lvaPSPSym != BAD_VAR_NUM)
    {
        assert(genFuncletInfo.fiCallerSP_to_PSP_slot_delta ==
               compiler->lvaGetCallerSPRelativeOffset(compiler->lvaPSPSym)); // same offset used in main function and
                                                                             // funclet!
    }
#endif // DEBUG
}

/*
XXXXXXXXXXXXXXXXXXXXXXXXXXXXXXXXXXXXXXXXXXXXXXXXXXXXXXXXXXXXXXXXXXXXXXXXXXXXXXX
XXXXXXXXXXXXXXXXXXXXXXXXXXXXXXXXXXXXXXXXXXXXXXXXXXXXXXXXXXXXXXXXXXXXXXXXXXXXXXX
XX                                                                           XX
XX                           End Prolog / Epilog                             XX
XX                                                                           XX
XXXXXXXXXXXXXXXXXXXXXXXXXXXXXXXXXXXXXXXXXXXXXXXXXXXXXXXXXXXXXXXXXXXXXXXXXXXXXXX
XXXXXXXXXXXXXXXXXXXXXXXXXXXXXXXXXXXXXXXXXXXXXXXXXXXXXXXXXXXXXXXXXXXXXXXXXXXXXXX
*/

BasicBlock* CodeGen::genCallFinally(BasicBlock* block)
{
    // Generate a call to the finally, like this:
    //      mov         x0,qword ptr [fp + 10H] / sp    // Load x0 with PSPSym, or sp if PSPSym is not used
    //      bl          finally-funclet
    //      b           finally-return                  // Only for non-retless finally calls
    // The 'b' can be a NOP if we're going to the next block.

    if (compiler->lvaPSPSym != BAD_VAR_NUM)
    {
        GetEmitter()->emitIns_R_S(INS_ldr, EA_PTRSIZE, REG_R0, compiler->lvaPSPSym, 0);
    }
    else
    {
        GetEmitter()->emitIns_Mov(INS_mov, EA_PTRSIZE, REG_R0, REG_SPBASE, /* canSkip */ false);
    }
    GetEmitter()->emitIns_J(INS_bl_local, block->bbJumpDest);

    if (block->bbFlags & BBF_RETLESS_CALL)
    {
        // We have a retless call, and the last instruction generated was a call.
        // If the next block is in a different EH region (or is the end of the code
        // block), then we need to generate a breakpoint here (since it will never
        // get executed) to get proper unwind behavior.

        if ((block->bbNext == nullptr) || !BasicBlock::sameEHRegion(block, block->bbNext))
        {
            instGen(INS_BREAKPOINT); // This should never get executed
        }
    }
    else
    {
        // Because of the way the flowgraph is connected, the liveness info for this one instruction
        // after the call is not (can not be) correct in cases where a variable has a last use in the
        // handler.  So turn off GC reporting for this single instruction.
        GetEmitter()->emitDisableGC();

        // Now go to where the finally funclet needs to return to.
        if (block->bbNext->bbJumpDest == block->bbNext->bbNext)
        {
            // Fall-through.
            // TODO-ARM64-CQ: Can we get rid of this instruction, and just have the call return directly
            // to the next instruction? This would depend on stack walking from within the finally
            // handler working without this instruction being in this special EH region.
            instGen(INS_nop);
        }
        else
        {
            inst_JMP(EJ_jmp, block->bbNext->bbJumpDest);
        }

        GetEmitter()->emitEnableGC();
    }

    // The BBJ_ALWAYS is used because the BBJ_CALLFINALLY can't point to the
    // jump target using bbJumpDest - that is already used to point
    // to the finally block. So just skip past the BBJ_ALWAYS unless the
    // block is RETLESS.
    if (!(block->bbFlags & BBF_RETLESS_CALL))
    {
        assert(block->isBBCallAlwaysPair());
        block = block->bbNext;
    }
    return block;
}

void CodeGen::genEHCatchRet(BasicBlock* block)
{
    // For long address (default): `adrp + add` will be emitted.
    // For short address (proven later): `adr` will be emitted.
    GetEmitter()->emitIns_R_L(INS_adr, EA_PTRSIZE, block->bbJumpDest, REG_INTRET);
}

//  move an immediate value into an integer register

void CodeGen::instGen_Set_Reg_To_Imm(emitAttr  size,
                                     regNumber reg,
                                     ssize_t   imm,
                                     insFlags flags DEBUGARG(size_t targetHandle) DEBUGARG(GenTreeFlags gtFlags))
{
    // reg cannot be a FP register
    assert(!genIsValidFloatReg(reg));
    if (!compiler->opts.compReloc)
    {
        size = EA_SIZE(size); // Strip any Reloc flags from size if we aren't doing relocs
    }

    if (EA_IS_RELOC(size))
    {
        // This emits a pair of adrp/add (two instructions) with fix-ups.
        GetEmitter()->emitIns_R_AI(INS_adrp, size, reg, imm DEBUGARG(targetHandle) DEBUGARG(gtFlags));
    }
    else if (imm == 0)
    {
        instGen_Set_Reg_To_Zero(size, reg, flags);
    }
    else
    {
        if (emitter::emitIns_valid_imm_for_mov(imm, size))
        {
            GetEmitter()->emitIns_R_I(INS_mov, size, reg, imm);
        }
        else
        {
            // Arm64 allows any arbitrary 16-bit constant to be loaded into a register halfword
            // There are three forms
            //    movk which loads into any halfword preserving the remaining halfwords
            //    movz which loads into any halfword zeroing the remaining halfwords
            //    movn which loads into any halfword zeroing the remaining halfwords then bitwise inverting the register
            // In some cases it is preferable to use movn, because it has the side effect of filling the other halfwords
            // with ones

            // Determine whether movn or movz will require the fewest instructions to populate the immediate
            int preferMovn = 0;

            for (int i = (size == EA_8BYTE) ? 48 : 16; i >= 0; i -= 16)
            {
                if (uint16_t(imm >> i) == 0xffff)
                    ++preferMovn; // a single movk 0xffff could be skipped if movn was used
                else if (uint16_t(imm >> i) == 0x0000)
                    --preferMovn; // a single movk 0 could be skipped if movz was used
            }

            // Select the first instruction.  Any additional instruction will use movk
            instruction ins = (preferMovn > 0) ? INS_movn : INS_movz;

            // Initial movz or movn will fill the remaining bytes with the skipVal
            // This can allow skipping filling a halfword
            uint16_t skipVal = (preferMovn > 0) ? 0xffff : 0;

            unsigned bits = (size == EA_8BYTE) ? 64 : 32;

            // Iterate over imm examining 16 bits at a time
            for (unsigned i = 0; i < bits; i += 16)
            {
                uint16_t imm16 = uint16_t(imm >> i);

                if (imm16 != skipVal)
                {
                    if (ins == INS_movn)
                    {
                        // For the movn case, we need to bitwise invert the immediate.  This is because
                        //   (movn x0, ~imm16) === (movz x0, imm16; or x0, x0, #0xffff`ffff`ffff`0000)
                        imm16 = ~imm16;
                    }

                    GetEmitter()->emitIns_R_I_I(ins, size, reg, imm16, i, INS_OPTS_LSL);

                    // Once the initial movz/movn is emitted the remaining instructions will all use movk
                    ins = INS_movk;
                }
            }

            // We must emit a movn or movz or we have not done anything
            // The cases which hit this assert should be (emitIns_valid_imm_for_mov() == true) and
            // should not be in this else condition
            assert(ins == INS_movk);
        }
        // The caller may have requested that the flags be set on this mov (rarely/never)
        if (flags == INS_FLAGS_SET)
        {
            GetEmitter()->emitIns_R_I(INS_tst, size, reg, 0);
        }
    }

    regSet.verifyRegUsed(reg);
}

/***********************************************************************************
 *
 * Generate code to set a register 'targetReg' of type 'targetType' to the constant
 * specified by the constant (GT_CNS_INT or GT_CNS_DBL) in 'tree'. This does not call
 * genProduceReg() on the target register.
 */
void CodeGen::genSetRegToConst(regNumber targetReg, var_types targetType, GenTree* tree)
{
    switch (tree->gtOper)
    {
        case GT_CNS_INT:
        {
            // relocatable values tend to come down as a CNS_INT of native int type
            // so the line between these two opcodes is kind of blurry
            GenTreeIntConCommon* con    = tree->AsIntConCommon();
            ssize_t              cnsVal = con->IconValue();

            if (con->ImmedValNeedsReloc(compiler))
            {
                instGen_Set_Reg_To_Imm(EA_HANDLE_CNS_RELOC, targetReg, cnsVal,
                                       INS_FLAGS_DONT_CARE DEBUGARG(tree->AsIntCon()->gtTargetHandle)
                                           DEBUGARG(tree->AsIntCon()->gtFlags));
                regSet.verifyRegUsed(targetReg);
            }
            else
            {
                genSetRegToIcon(targetReg, cnsVal, targetType);
            }
        }
        break;

        case GT_CNS_DBL:
        {
            emitter* emit       = GetEmitter();
            emitAttr size       = emitActualTypeSize(tree);
            double   constValue = tree->AsDblCon()->gtDconVal;

            // Make sure we use "movi reg, 0x00"  only for positive zero (0.0) and not for negative zero (-0.0)
            if (*(__int64*)&constValue == 0)
            {
                // A faster/smaller way to generate 0.0
                // We will just zero out the entire vector register for both float and double
                emit->emitIns_R_I(INS_movi, EA_16BYTE, targetReg, 0x00, INS_OPTS_16B);
            }
            else if (emitter::emitIns_valid_imm_for_fmov(constValue))
            {
                // We can load the FP constant using the fmov FP-immediate for this constValue
                emit->emitIns_R_F(INS_fmov, size, targetReg, constValue);
            }
            else
            {
                // Get a temp integer register to compute long address.
                regNumber addrReg = tree->GetSingleTempReg();

                // We must load the FP constant from the constant pool
                // Emit a data section constant for the float or double constant.
                CORINFO_FIELD_HANDLE hnd = emit->emitFltOrDblConst(constValue, size);
                // For long address (default): `adrp + ldr + fmov` will be emitted.
                // For short address (proven later), `ldr` will be emitted.
                emit->emitIns_R_C(INS_ldr, size, targetReg, addrReg, hnd, 0);
            }
        }
        break;

        default:
            unreached();
    }
}

// Produce code for a GT_INC_SATURATE node.
void CodeGen::genCodeForIncSaturate(GenTree* tree)
{
    regNumber targetReg = tree->GetRegNum();

    // The arithmetic node must be sitting in a register (since it's not contained)
    assert(!tree->isContained());
    // The dst can only be a register.
    assert(targetReg != REG_NA);

    GenTree* operand = tree->gtGetOp1();
    assert(!operand->isContained());
    // The src must be a register.
    regNumber operandReg = genConsumeReg(operand);

    GetEmitter()->emitIns_R_R_I(INS_adds, emitActualTypeSize(tree), targetReg, operandReg, 1);
    GetEmitter()->emitIns_R_R_COND(INS_cinv, emitActualTypeSize(tree), targetReg, targetReg, INS_COND_HS);

    genProduceReg(tree);
}

// Generate code to get the high N bits of a N*N=2N bit multiplication result
void CodeGen::genCodeForMulHi(GenTreeOp* treeNode)
{
    assert(!treeNode->gtOverflowEx());

    genConsumeOperands(treeNode);

    regNumber targetReg  = treeNode->GetRegNum();
    var_types targetType = treeNode->TypeGet();
    emitter*  emit       = GetEmitter();
    emitAttr  attr       = emitActualTypeSize(treeNode);
    unsigned  isUnsigned = (treeNode->gtFlags & GTF_UNSIGNED);

    GenTree* op1 = treeNode->gtGetOp1();
    GenTree* op2 = treeNode->gtGetOp2();

    assert(!varTypeIsFloating(targetType));

    // The arithmetic node must be sitting in a register (since it's not contained)
    assert(targetReg != REG_NA);

    if (EA_SIZE(attr) == EA_8BYTE)
    {
        instruction ins = isUnsigned ? INS_umulh : INS_smulh;

        regNumber r = emit->emitInsTernary(ins, attr, treeNode, op1, op2);

        assert(r == targetReg);
    }
    else
    {
        assert(EA_SIZE(attr) == EA_4BYTE);

        instruction ins = isUnsigned ? INS_umull : INS_smull;

        regNumber r = emit->emitInsTernary(ins, EA_4BYTE, treeNode, op1, op2);

        emit->emitIns_R_R_I(isUnsigned ? INS_lsr : INS_asr, EA_8BYTE, targetReg, targetReg, 32);
    }

    genProduceReg(treeNode);
}

// Generate code for ADD, SUB, MUL, DIV, UDIV, AND, OR and XOR
// This method is expected to have called genConsumeOperands() before calling it.
void CodeGen::genCodeForBinary(GenTreeOp* treeNode)
{
    const genTreeOps oper       = treeNode->OperGet();
    regNumber        targetReg  = treeNode->GetRegNum();
    var_types        targetType = treeNode->TypeGet();
    emitter*         emit       = GetEmitter();

    assert(oper == GT_ADD || oper == GT_SUB || oper == GT_MUL || oper == GT_DIV || oper == GT_UDIV || oper == GT_AND ||
           oper == GT_OR || oper == GT_XOR);

    GenTree*    op1 = treeNode->gtGetOp1();
    GenTree*    op2 = treeNode->gtGetOp2();
    instruction ins = genGetInsForOper(treeNode->OperGet(), targetType);

    assert(IsValidSourceType(targetType, op1->GetType()));
    assert(IsValidSourceType(targetType, op2->GetType()));

    if ((treeNode->gtFlags & GTF_SET_FLAGS) != 0)
    {
        switch (oper)
        {
            case GT_ADD:
                ins = INS_adds;
                break;
            case GT_SUB:
                ins = INS_subs;
                break;
            case GT_AND:
                ins = INS_ands;
                break;
            default:
                noway_assert(!"Unexpected BinaryOp with GTF_SET_FLAGS set");
        }
    }

    // The arithmetic node must be sitting in a register (since it's not contained)
    assert(targetReg != REG_NA);
    emitAttr attr = emitActualTypeSize(treeNode);

    // UMULL/SMULL is twice as fast for 32*32->64bit MUL
    if ((oper == GT_MUL) && (targetType == TYP_LONG) && genActualTypeIsInt(op1) && genActualTypeIsInt(op2))
    {
        ins  = treeNode->IsUnsigned() ? INS_umull : INS_smull;
        attr = EA_4BYTE;
    }

    regNumber r = emit->emitInsTernary(ins, attr, treeNode, op1, op2);
    assert(r == targetReg);

    genProduceReg(treeNode);
}

//------------------------------------------------------------------------
// genCodeForLclVar: Produce code for a GT_LCL_VAR node.
//
// Arguments:
//    tree - the GT_LCL_VAR node
//
void CodeGen::genCodeForLclVar(GenTreeLclVar* tree)
{

    unsigned varNum = tree->GetLclNum();
    assert(varNum < compiler->lvaCount);
    LclVarDsc* varDsc     = compiler->lvaGetDesc(varNum);
    var_types  targetType = varDsc->GetRegisterType(tree);

    bool isRegCandidate = varDsc->lvIsRegCandidate();

    // lcl_vars are not defs
    assert((tree->gtFlags & GTF_VAR_DEF) == 0);

    // If this is a register candidate that has been spilled, genConsumeReg() will
    // reload it at the point of use.  Otherwise, if it's not in a register, we load it here.

    if (!isRegCandidate && !tree->IsMultiReg() && !(tree->gtFlags & GTF_SPILLED))
    {
        // targetType must be a normal scalar type and not a TYP_STRUCT
        assert(targetType != TYP_STRUCT);

        instruction ins  = ins_Load(targetType);
        emitAttr    attr = emitActualTypeSize(targetType);

        emitter* emit = GetEmitter();
        emit->emitIns_R_S(ins, attr, tree->GetRegNum(), varNum, 0);
        genProduceReg(tree);
    }
}

void CodeGen::GenStoreLclFld(GenTreeLclFld* store)
{
    assert(store->OperIs(GT_STORE_LCL_FLD));

    var_types type = store->GetType();
    GenTree*  src  = store->GetOp(0);

    if (type == TYP_STRUCT)
    {
        ClassLayout*    layout = store->GetLayout(compiler);
        StructStoreKind kind   = GetStructStoreKind(true, layout, src);
        GenStructStore(store, kind, layout);
    }
#ifdef FEATURE_SIMD
    else if (type == TYP_SIMD12)
    {
        genStoreSIMD12(store, src);
    }
<<<<<<< HEAD
#endif
=======
    else if (data->isContained())
    {
        assert(data->OperIs(GT_BITCAST));
        const GenTree* bitcastSrc = data->AsUnOp()->gtGetOp1();
        assert(!bitcastSrc->isContained());
        dataReg = bitcastSrc->GetRegNum();
    }
>>>>>>> 82f7144f
    else
    {
        assert(IsValidSourceType(type, src->GetType()));

<<<<<<< HEAD
        regNumber srcReg;

        if (src->isContained())
        {
            assert(src->IsIntegralConst(0) || src->IsDblConPositiveZero() || src->IsHWIntrinsicZero());

            srcReg = REG_ZR;
        }
        else
        {
            srcReg = genConsumeReg(src);
        }
=======
    instruction ins = ins_StoreFromSrc(dataReg, targetType);
>>>>>>> 82f7144f

        unsigned lclNum  = store->GetLclNum();
        unsigned lclOffs = store->GetLclOffs();

        if ((srcReg == REG_ZR) && (type == TYP_SIMD16))
        {
            GetEmitter()->emitIns_S_S_R_R(INS_stp, EA_8BYTE, EA_8BYTE, srcReg, srcReg, lclNum, lclOffs);
        }
        else
        {
            assert((srcReg != REG_ZR) || (varTypeSize(type) <= REGSIZE_BYTES));

            GetEmitter()->emitIns_S_R(ins_Store(type), emitActualTypeSize(type), srcReg, lclNum, lclOffs);
        }
    }

    genUpdateLife(store);
}

void CodeGen::GenStoreLclVar(GenTreeLclVar* store)
{
    assert(store->OperIs(GT_STORE_LCL_VAR));

    GenTree* src = store->GetOp(0);

    if (src->gtSkipReloadOrCopy()->IsMultiRegNode())
    {
        GenStoreLclVarMultiReg(store);
        return;
    }

    LclVarDsc* lcl = compiler->lvaGetDesc(store);

    if (store->IsMultiReg())
    {
        // This is the case of storing to a multi-reg HFA local from a fixed-size SIMD type.
        assert(varTypeIsSIMD(src->GetType()) && lcl->lvIsHfa() && (lcl->GetLayout()->GetHfaElementType() == TYP_FLOAT));

        regNumber srcReg = genConsumeReg(src);

        for (unsigned i = 0; i < lcl->GetPromotedFieldCount(); ++i)
        {
            assert(compiler->lvaGetDesc(lcl->GetPromotedFieldLclNum(i))->GetType() == TYP_FLOAT);

            regNumber fieldReg = store->GetRegByIndex(i);
            assert(fieldReg != REG_NA);

            GetEmitter()->emitIns_R_R_I(INS_dup, EA_4BYTE, fieldReg, srcReg, i);
        }

        genProduceReg(store);
        return;
    }

<<<<<<< HEAD
    if (store->TypeIs(TYP_STRUCT) && !src->IsCall() && (!lcl->IsEnregisterable() || !src->OperIs(GT_LCL_VAR)))
    {
        ClassLayout*    layout = lcl->GetLayout();
        StructStoreKind kind   = GetStructStoreKind(true, layout, src);
        GenStructStore(store, kind, layout);
        genUpdateLife(store);
        return;
    }

    var_types lclRegType = lcl->GetRegisterType(store);

#ifdef FEATURE_SIMD
    if (lclRegType == TYP_SIMD12)
    {
        genStoreSIMD12(store, store->GetOp(0));
        return;
    }
#endif
=======
        regNumber dataReg = REG_NA;
        if (data->isContained())
        {
            // This is only possible for a zero-init or bitcast.
            const bool zeroInit = (data->IsIntegralConst(0) || data->IsSIMDZero());
            assert(zeroInit || data->OperIs(GT_BITCAST));

            if (zeroInit && varTypeIsSIMD(targetType))
            {
                if (targetReg != REG_NA)
                {
                    emit->emitIns_R_I(INS_movi, emitActualTypeSize(targetType), targetReg, 0x00, INS_OPTS_16B);
                    genProduceReg(lclNode);
                }
                else
                {
                    if (targetType == TYP_SIMD16)
                    {
                        GetEmitter()->emitIns_S_S_R_R(INS_stp, EA_8BYTE, EA_8BYTE, REG_ZR, REG_ZR, varNum, 0);
                    }
                    else
                    {
                        assert(targetType == TYP_SIMD8);
                        GetEmitter()->emitIns_S_R(INS_str, EA_8BYTE, REG_ZR, varNum, 0);
                    }
                    genUpdateLife(lclNode);
                }
                return;
            }
            if (zeroInit)
            {
                dataReg = REG_ZR;
            }
            else
            {
                const GenTree* bitcastSrc = data->AsUnOp()->gtGetOp1();
                assert(!bitcastSrc->isContained());
                dataReg = bitcastSrc->GetRegNum();
            }
        }
        else
        {
            assert(!data->isContained());
            dataReg = data->GetRegNum();
        }
        assert(dataReg != REG_NA);
>>>>>>> 82f7144f

    regNumber srcReg;

<<<<<<< HEAD
    if (src->isContained())
    {
        assert(src->IsIntegralConst(0) || src->IsDblConPositiveZero() || src->IsHWIntrinsicZero());

        srcReg = REG_ZR;
    }
    else
    {
        srcReg = genConsumeReg(src);
    }
=======
            instruction ins  = ins_StoreFromSrc(dataReg, targetType);
            emitAttr    attr = emitActualTypeSize(targetType);
>>>>>>> 82f7144f

    regNumber dstReg = store->GetRegNum();

    if (dstReg == REG_NA)
    {
        unsigned lclNum = store->GetLclNum();
        inst_set_SV_var(store);

        if ((srcReg == REG_ZR) && (lclRegType == TYP_SIMD16))
        {
            GetEmitter()->emitIns_S_S_R_R(INS_stp, EA_8BYTE, EA_8BYTE, srcReg, srcReg, lclNum, 0);
        }
        else
        {
            assert((srcReg != REG_ZR) || (varTypeSize(lclRegType) <= REGSIZE_BYTES));

            GetEmitter()->emitIns_S_R(ins_Store(lclRegType), emitActualTypeSize(lclRegType), srcReg, lclNum, 0);
        }

        genUpdateLife(store);
        lcl->SetRegNum(REG_STK);

        return;
    }

    if ((srcReg == REG_ZR) && genIsValidFloatReg(dstReg))
    {
        GetEmitter()->emitIns_R_I(INS_movi, EA_16BYTE, dstReg, 0x00, INS_OPTS_16B);
    }
    else
    {
        GetEmitter()->emitIns_Mov(ins_Copy(lclRegType), emitActualTypeSize(lclRegType), dstReg, srcReg,
                                  /* canSkip */ true);
    }

    genProduceReg(store);
}

/***********************************************************************************************
 *  Generate code for localloc
 */
void CodeGen::genLclHeap(GenTree* tree)
{
    assert(tree->OperGet() == GT_LCLHEAP);
    assert(compiler->compLocallocUsed);

    GenTree* size = tree->AsOp()->gtOp1;
    noway_assert((genActualType(size->gtType) == TYP_INT) || (genActualType(size->gtType) == TYP_I_IMPL));

    regNumber            targetReg                = tree->GetRegNum();
    regNumber            regCnt                   = REG_NA;
    regNumber            pspSymReg                = REG_NA;
    var_types            type                     = genActualType(size->gtType);
    emitAttr             easz                     = emitTypeSize(type);
    BasicBlock*          endLabel                 = nullptr;
    BasicBlock*          loop                     = nullptr;
    unsigned             stackAdjustment          = 0;
    const target_ssize_t ILLEGAL_LAST_TOUCH_DELTA = (target_ssize_t)-1;
    target_ssize_t       lastTouchDelta =
        ILLEGAL_LAST_TOUCH_DELTA; // The number of bytes from SP to the last stack address probed.

    noway_assert(isFramePointerUsed()); // localloc requires Frame Pointer to be established since SP changes
    noway_assert(genStackLevel == 0);   // Can't have anything on the stack

    // compute the amount of memory to allocate to properly STACK_ALIGN.
    size_t amount = 0;
    if (size->IsCnsIntOrI())
    {
        // If size is a constant, then it must be contained.
        assert(size->isContained());

        // If amount is zero then return null in targetReg
        amount = size->AsIntCon()->gtIconVal;
        if (amount == 0)
        {
            instGen_Set_Reg_To_Zero(EA_PTRSIZE, targetReg);
            goto BAILOUT;
        }

        // 'amount' is the total number of bytes to localloc to properly STACK_ALIGN
        amount = AlignUp(amount, STACK_ALIGN);
    }
    else
    {
        // If 0 bail out by returning null in targetReg
        genConsumeRegAndCopy(size, targetReg);
        endLabel = genCreateTempLabel();
        GetEmitter()->emitIns_R_R(INS_tst, easz, targetReg, targetReg);
        inst_JMP(EJ_eq, endLabel);

        // Compute the size of the block to allocate and perform alignment.
        // If compInitMem=true, we can reuse targetReg as regcnt,
        // since we don't need any internal registers.
        if (compiler->info.compInitMem)
        {
            assert(tree->AvailableTempRegCount() == 0);
            regCnt = targetReg;
        }
        else
        {
            regCnt = tree->ExtractTempReg();
            inst_Mov(size->TypeGet(), regCnt, targetReg, /* canSkip */ true);
        }

        // Align to STACK_ALIGN
        // regCnt will be the total number of bytes to localloc
        inst_RV_IV(INS_add, regCnt, (STACK_ALIGN - 1), emitActualTypeSize(type));
        inst_RV_IV(INS_and, regCnt, ~(STACK_ALIGN - 1), emitActualTypeSize(type));
    }

    // If we have an outgoing arg area then we must adjust the SP by popping off the
    // outgoing arg area. We will restore it right before we return from this method.
    //
    // Localloc returns stack space that aligned to STACK_ALIGN bytes. The following
    // are the cases that need to be handled:
    //   i) Method has out-going arg area.
    //      It is guaranteed that size of out-going arg area is STACK_ALIGN'ed (see fgMorphArgs).
    //      Therefore, we will pop off the out-going arg area from the stack pointer before allocating the localloc
    //      space.
    //  ii) Method has no out-going arg area.
    //      Nothing to pop off from the stack.
    if (compiler->lvaOutgoingArgSpaceSize > 0)
    {
        assert((compiler->lvaOutgoingArgSpaceSize % STACK_ALIGN) == 0); // This must be true for the stack to remain
                                                                        // aligned
        genInstrWithConstant(INS_add, EA_PTRSIZE, REG_SPBASE, REG_SPBASE, compiler->lvaOutgoingArgSpaceSize,
                             rsGetRsvdReg());
        stackAdjustment += compiler->lvaOutgoingArgSpaceSize;
    }

    if (size->IsCnsIntOrI())
    {
        // We should reach here only for non-zero, constant size allocations.
        assert(amount > 0);

        // For small allocations we will generate up to four stp instructions, to zero 16 to 64 bytes.
        static_assert_no_msg(STACK_ALIGN == (REGSIZE_BYTES * 2));
        assert(amount % (REGSIZE_BYTES * 2) == 0); // stp stores two registers at a time
        size_t stpCount = amount / (REGSIZE_BYTES * 2);
        if (stpCount <= 4)
        {
            while (stpCount != 0)
            {
                // We can use pre-indexed addressing.
                // stp ZR, ZR, [SP, #-16]!   // STACK_ALIGN is 16
                GetEmitter()->emitIns_R_R_R_I(INS_stp, EA_PTRSIZE, REG_ZR, REG_ZR, REG_SPBASE, -16, INS_OPTS_PRE_INDEX);
                stpCount -= 1;
            }

            lastTouchDelta = 0;

            goto ALLOC_DONE;
        }
        else if (!compiler->info.compInitMem && (amount < compiler->eeGetPageSize())) // must be < not <=
        {
            // Since the size is less than a page, simply adjust the SP value.
            // The SP might already be in the guard page, so we must touch it BEFORE
            // the alloc, not after.

            // ldr wz, [SP, #0]
            GetEmitter()->emitIns_R_R_I(INS_ldr, EA_4BYTE, REG_ZR, REG_SP, 0);

            genInstrWithConstant(INS_sub, EA_PTRSIZE, REG_SPBASE, REG_SPBASE, amount, rsGetRsvdReg());

            lastTouchDelta = amount;

            goto ALLOC_DONE;
        }

        // else, "mov regCnt, amount"
        // If compInitMem=true, we can reuse targetReg as regcnt.
        // Since size is a constant, regCnt is not yet initialized.
        assert(regCnt == REG_NA);
        if (compiler->info.compInitMem)
        {
            assert(tree->AvailableTempRegCount() == 0);
            regCnt = targetReg;
        }
        else
        {
            regCnt = tree->ExtractTempReg();
        }
        genSetRegToIcon(regCnt, amount, ((unsigned int)amount == amount) ? TYP_INT : TYP_LONG);
    }

    if (compiler->info.compInitMem)
    {
        BasicBlock* loop = genCreateTempLabel();

        // At this point 'regCnt' is set to the total number of bytes to locAlloc.
        // Since we have to zero out the allocated memory AND ensure that the stack pointer is always valid
        // by tickling the pages, we will just push 0's on the stack.
        //
        // Note: regCnt is guaranteed to be even on Amd64 since STACK_ALIGN/TARGET_POINTER_SIZE = 2
        // and localloc size is a multiple of STACK_ALIGN.

        // Loop:
        genDefineTempLabel(loop);

        // We can use pre-indexed addressing.
        // stp ZR, ZR, [SP, #-16]!
        GetEmitter()->emitIns_R_R_R_I(INS_stp, EA_PTRSIZE, REG_ZR, REG_ZR, REG_SPBASE, -16, INS_OPTS_PRE_INDEX);

        // If not done, loop
        // Note that regCnt is the number of bytes to stack allocate.
        // Therefore we need to subtract 16 from regcnt here.
        assert(genIsValidIntReg(regCnt));
        inst_RV_IV(INS_subs, regCnt, 16, emitActualTypeSize(type));
        inst_JMP(EJ_ne, loop);

        lastTouchDelta = 0;
    }
    else
    {
        // At this point 'regCnt' is set to the total number of bytes to localloc.
        //
        // We don't need to zero out the allocated memory. However, we do have
        // to tickle the pages to ensure that SP is always valid and is
        // in sync with the "stack guard page".  Note that in the worst
        // case SP is on the last byte of the guard page.  Thus you must
        // touch SP-0 first not SP-0x1000.
        //
        // This is similar to the prolog code in CodeGen::genAllocLclFrame().
        //
        // Note that we go through a few hoops so that SP never points to
        // illegal pages at any time during the tickling process.
        //
        //       subs  regCnt, SP, regCnt      // regCnt now holds ultimate SP
        //       bvc   Loop                    // result is smaller than original SP (no wrap around)
        //       mov   regCnt, #0              // Overflow, pick lowest possible value
        //
        //  Loop:
        //       ldr   wzr, [SP + 0]           // tickle the page - read from the page
        //       sub   regTmp, SP, PAGE_SIZE   // decrement SP by eeGetPageSize()
        //       cmp   regTmp, regCnt
        //       jb    Done
        //       mov   SP, regTmp
        //       j     Loop
        //
        //  Done:
        //       mov   SP, regCnt
        //

        // Setup the regTmp
        regNumber regTmp = tree->GetSingleTempReg();

        BasicBlock* loop = genCreateTempLabel();
        BasicBlock* done = genCreateTempLabel();

        //       subs  regCnt, SP, regCnt      // regCnt now holds ultimate SP
        GetEmitter()->emitIns_R_R_R(INS_subs, EA_PTRSIZE, regCnt, REG_SPBASE, regCnt);

        inst_JMP(EJ_vc, loop); // branch if the V flag is not set

        // Overflow, set regCnt to lowest possible value
        instGen_Set_Reg_To_Zero(EA_PTRSIZE, regCnt);

        genDefineTempLabel(loop);

        // tickle the page - Read from the updated SP - this triggers a page fault when on the guard page
        GetEmitter()->emitIns_R_R_I(INS_ldr, EA_4BYTE, REG_ZR, REG_SPBASE, 0);

        // decrement SP by eeGetPageSize()
        GetEmitter()->emitIns_R_R_I(INS_sub, EA_PTRSIZE, regTmp, REG_SPBASE, compiler->eeGetPageSize());

        GetEmitter()->emitIns_R_R(INS_cmp, EA_PTRSIZE, regTmp, regCnt);
        inst_JMP(EJ_lo, done);

        // Update SP to be at the next page of stack that we will tickle
        GetEmitter()->emitIns_Mov(INS_mov, EA_PTRSIZE, REG_SPBASE, regTmp, /* canSkip */ false);

        // Jump to loop and tickle new stack address
        inst_JMP(EJ_jmp, loop);

        // Done with stack tickle loop
        genDefineTempLabel(done);

        // Now just move the final value to SP
        GetEmitter()->emitIns_Mov(INS_mov, EA_PTRSIZE, REG_SPBASE, regCnt, /* canSkip */ false);

        // lastTouchDelta is dynamic, and can be up to a page. So if we have outgoing arg space,
        // we're going to assume the worst and probe.
    }

ALLOC_DONE:
    // Re-adjust SP to allocate outgoing arg area. We must probe this adjustment.
    if (stackAdjustment != 0)
    {
        assert((stackAdjustment % STACK_ALIGN) == 0); // This must be true for the stack to remain aligned
        assert((lastTouchDelta == ILLEGAL_LAST_TOUCH_DELTA) || (lastTouchDelta >= 0));

        const regNumber tmpReg = rsGetRsvdReg();

        if ((lastTouchDelta == ILLEGAL_LAST_TOUCH_DELTA) ||
            (stackAdjustment + (unsigned)lastTouchDelta + STACK_PROBE_BOUNDARY_THRESHOLD_BYTES >
             compiler->eeGetPageSize()))
        {
            genStackPointerConstantAdjustmentLoopWithProbe(-(ssize_t)stackAdjustment, tmpReg);
        }
        else
        {
            genStackPointerConstantAdjustment(-(ssize_t)stackAdjustment, tmpReg);
        }

        // Return the stackalloc'ed address in result register.
        // TargetReg = SP + stackAdjustment.
        //
        genInstrWithConstant(INS_add, EA_PTRSIZE, targetReg, REG_SPBASE, (ssize_t)stackAdjustment, tmpReg);
    }
    else // stackAdjustment == 0
    {
        // Move the final value of SP to targetReg
        inst_Mov(TYP_I_IMPL, targetReg, REG_SPBASE, /* canSkip */ false);
    }

BAILOUT:
    if (endLabel != nullptr)
        genDefineTempLabel(endLabel);

    genProduceReg(tree);
}

//------------------------------------------------------------------------
// genCodeForNegNot: Produce code for a GT_NEG/GT_NOT node.
//
// Arguments:
//    tree - the node
//
void CodeGen::genCodeForNegNot(GenTree* tree)
{
    assert(tree->OperIs(GT_NEG, GT_NOT));

    var_types targetType = tree->TypeGet();

    assert(!tree->OperIs(GT_NOT) || !varTypeIsFloating(targetType));

    regNumber   targetReg = tree->GetRegNum();
    instruction ins       = genGetInsForOper(tree->OperGet(), targetType);

    // The arithmetic node must be sitting in a register (since it's not contained)
    assert(!tree->isContained());
    // The dst can only be a register.
    assert(targetReg != REG_NA);

    GenTree* operand = tree->gtGetOp1();
    assert(!operand->isContained());
    // The src must be a register.
    regNumber operandReg = genConsumeReg(operand);

    GetEmitter()->emitIns_R_R(ins, emitActualTypeSize(tree), targetReg, operandReg);

    genProduceReg(tree);
}

//------------------------------------------------------------------------
// genCodeForBswap: Produce code for a GT_BSWAP / GT_BSWAP16 node.
//
// Arguments:
//    tree - the node
//
void CodeGen::genCodeForBswap(GenTree* tree)
{
    assert(tree->OperIs(GT_BSWAP, GT_BSWAP16));

    regNumber targetReg  = tree->GetRegNum();
    var_types targetType = tree->TypeGet();

    GenTree* operand = tree->gtGetOp1();
    assert(operand->isUsedFromReg());
    regNumber operandReg = genConsumeReg(operand);

    if (tree->OperIs(GT_BSWAP16))
    {
        inst_RV_RV(INS_rev16, targetReg, operandReg, targetType);
    }
    else
    {
        inst_RV_RV(INS_rev, targetReg, operandReg, targetType);
    }

    genProduceReg(tree);
}

//------------------------------------------------------------------------
// genCodeForDivMod: Produce code for a GT_DIV/GT_UDIV node. We don't see MOD:
// (1) integer MOD is morphed into a sequence of sub, mul, div in fgMorph;
// (2) float/double MOD is morphed into a helper call by front-end.
//
// Arguments:
//    tree - the node
//
void CodeGen::genCodeForDivMod(GenTreeOp* tree)
{
    assert(tree->OperIs(GT_DIV, GT_UDIV));

    var_types targetType = tree->TypeGet();
    emitter*  emit       = GetEmitter();

    genConsumeOperands(tree);

    if (varTypeIsFloating(targetType))
    {
        // Floating point divide never raises an exception
        genCodeForBinary(tree);
    }
    else // an integer divide operation
    {
        GenTree* divisorOp = tree->gtGetOp2();
        emitAttr size      = EA_ATTR(genTypeSize(genActualType(tree->TypeGet())));

        if (divisorOp->IsIntegralConst(0))
        {
            // We unconditionally throw a divide by zero exception
            genJumpToThrowHlpBlk(EJ_jmp, SCK_DIV_BY_ZERO);

            // We still need to call genProduceReg
            genProduceReg(tree);
        }
        else // the divisor is not the constant zero
        {
            regNumber divisorReg = divisorOp->GetRegNum();

            // Generate the require runtime checks for GT_DIV or GT_UDIV
            if (tree->gtOper == GT_DIV)
            {
                BasicBlock* sdivLabel = genCreateTempLabel();

                // Two possible exceptions:
                //     (AnyVal /  0) => DivideByZeroException
                //     (MinInt / -1) => ArithmeticException
                //
                bool checkDividend = true;

                // Do we have an immediate for the 'divisorOp'?
                //
                if (divisorOp->IsCnsIntOrI())
                {
                    GenTreeIntConCommon* intConstTree  = divisorOp->AsIntConCommon();
                    ssize_t              intConstValue = intConstTree->IconValue();
                    assert(intConstValue != 0); // already checked above by IsIntegralConst(0)
                    if (intConstValue != -1)
                    {
                        checkDividend = false; // We statically know that the dividend is not -1
                    }
                }
                else // insert check for divison by zero
                {
                    // Check if the divisor is zero throw a DivideByZeroException
                    emit->emitIns_R_I(INS_cmp, size, divisorReg, 0);
                    genJumpToThrowHlpBlk(EJ_eq, SCK_DIV_BY_ZERO);
                }

                if (checkDividend)
                {
                    // Check if the divisor is not -1 branch to 'sdivLabel'
                    emit->emitIns_R_I(INS_cmp, size, divisorReg, -1);

                    inst_JMP(EJ_ne, sdivLabel);
                    // If control flow continues past here the 'divisorReg' is known to be -1

                    regNumber dividendReg = tree->gtGetOp1()->GetRegNum();
                    // At this point the divisor is known to be -1
                    //
                    // Issue the 'adds  zr, dividendReg, dividendReg' instruction
                    // this will set both the Z and V flags only when dividendReg is MinInt
                    //
                    emit->emitIns_R_R_R(INS_adds, size, REG_ZR, dividendReg, dividendReg);
                    inst_JMP(EJ_ne, sdivLabel);                   // goto sdiv if the Z flag is clear
                    genJumpToThrowHlpBlk(EJ_vs, SCK_ARITH_EXCPN); // if the V flags is set throw
                                                                  // ArithmeticException

                    genDefineTempLabel(sdivLabel);
                }
                genCodeForBinary(tree); // Generate the sdiv instruction
            }
            else // (tree->gtOper == GT_UDIV)
            {
                // Only one possible exception
                //     (AnyVal /  0) => DivideByZeroException
                //
                // Note that division by the constant 0 was already checked for above by the
                // op2->IsIntegralConst(0) check
                //
                if (!divisorOp->IsCnsIntOrI())
                {
                    // divisorOp is not a constant, so it could be zero
                    //
                    emit->emitIns_R_I(INS_cmp, size, divisorReg, 0);
                    genJumpToThrowHlpBlk(EJ_eq, SCK_DIV_BY_ZERO);
                }
                genCodeForBinary(tree);
            }
        }
    }
}

// generate code do a switch statement based on a table of ip-relative offsets
void CodeGen::genTableBasedSwitch(GenTree* treeNode)
{
    genConsumeOperands(treeNode->AsOp());
    regNumber idxReg  = treeNode->AsOp()->gtOp1->GetRegNum();
    regNumber baseReg = treeNode->AsOp()->gtOp2->GetRegNum();

    regNumber tmpReg = treeNode->GetSingleTempReg();

    // load the ip-relative offset (which is relative to start of fgFirstBB)
    GetEmitter()->emitIns_R_R_R(INS_ldr, EA_4BYTE, baseReg, baseReg, idxReg, INS_OPTS_LSL);

    // add it to the absolute address of fgFirstBB
    GetEmitter()->emitIns_R_L(INS_adr, EA_PTRSIZE, compiler->fgFirstBB, tmpReg);
    GetEmitter()->emitIns_R_R_R(INS_add, EA_PTRSIZE, baseReg, baseReg, tmpReg);

    // br baseReg
    GetEmitter()->emitIns_R(INS_br, emitActualTypeSize(TYP_I_IMPL), baseReg);
}

// emits the table and an instruction to get the address of the first element
void CodeGen::genJumpTable(GenTree* treeNode)
{
    noway_assert(compiler->compCurBB->bbJumpKind == BBJ_SWITCH);
    assert(treeNode->OperGet() == GT_JMPTABLE);

    unsigned     jumpCount = compiler->compCurBB->bbJumpSwt->bbsCount;
    BasicBlock** jumpTable = compiler->compCurBB->bbJumpSwt->bbsDstTab;
    unsigned     jmpTabOffs;
    unsigned     jmpTabBase;

    jmpTabBase = GetEmitter()->emitBBTableDataGenBeg(jumpCount, true);

    jmpTabOffs = 0;

    JITDUMP("\n      J_M%03u_DS%02u LABEL   DWORD\n", compiler->compMethodID, jmpTabBase);

    for (unsigned i = 0; i < jumpCount; i++)
    {
        BasicBlock* target = *jumpTable++;
        noway_assert(target->bbFlags & BBF_HAS_LABEL);

        JITDUMP("            DD      L_M%03u_" FMT_BB "\n", compiler->compMethodID, target->bbNum);

        GetEmitter()->emitDataGenData(i, target);
    };

    GetEmitter()->emitDataGenEnd();

    // Access to inline data is 'abstracted' by a special type of static member
    // (produced by eeFindJitDataOffs) which the emitter recognizes as being a reference
    // to constant data, not a real static field.
    GetEmitter()->emitIns_R_C(INS_adr, emitActualTypeSize(TYP_I_IMPL), treeNode->GetRegNum(), REG_NA,
                              compiler->eeFindJitDataOffs(jmpTabBase), 0);
    genProduceReg(treeNode);
}

//------------------------------------------------------------------------
// genLockedInstructions: Generate code for a GT_XADD, GT_XAND, GT_XORR or GT_XCHG node.
//
// Arguments:
//    treeNode - the GT_XADD/XAND/XORR/XCHG node
//
void CodeGen::genLockedInstructions(GenTreeOp* treeNode)
{
    GenTree*  data      = treeNode->AsOp()->gtOp2;
    GenTree*  addr      = treeNode->AsOp()->gtOp1;
    regNumber targetReg = treeNode->GetRegNum();
    regNumber dataReg   = data->GetRegNum();
    regNumber addrReg   = addr->GetRegNum();

    genConsumeAddress(addr);
    genConsumeRegs(data);

    emitAttr dataSize = emitActualTypeSize(data);

    if (compiler->compOpportunisticallyDependsOn(InstructionSet_Atomics))
    {
        assert(!data->isContainedIntOrIImmed());

        switch (treeNode->gtOper)
        {
            case GT_XORR:
                GetEmitter()->emitIns_R_R_R(INS_ldsetal, dataSize, dataReg, (targetReg == REG_NA) ? REG_ZR : targetReg,
                                            addrReg);
                break;
            case GT_XAND:
            {
                // Grab a temp reg to perform `MVN` for dataReg first.
                regNumber tempReg = treeNode->GetSingleTempReg();
                GetEmitter()->emitIns_R_R(INS_mvn, dataSize, tempReg, dataReg);
                GetEmitter()->emitIns_R_R_R(INS_ldclral, dataSize, tempReg, (targetReg == REG_NA) ? REG_ZR : targetReg,
                                            addrReg);
                break;
            }
            case GT_XCHG:
                GetEmitter()->emitIns_R_R_R(INS_swpal, dataSize, dataReg, targetReg, addrReg);
                break;
            case GT_XADD:
                GetEmitter()->emitIns_R_R_R(INS_ldaddal, dataSize, dataReg, (targetReg == REG_NA) ? REG_ZR : targetReg,
                                            addrReg);
                break;
            default:
                assert(!"Unexpected treeNode->gtOper");
        }
    }
    else
    {
        // These are imported normally if Atomics aren't supported.
        assert(!treeNode->OperIs(GT_XORR, GT_XAND));

        regNumber exResultReg  = treeNode->ExtractTempReg(RBM_ALLINT);
        regNumber storeDataReg = (treeNode->OperGet() == GT_XCHG) ? dataReg : treeNode->ExtractTempReg(RBM_ALLINT);
        regNumber loadReg      = (targetReg != REG_NA) ? targetReg : storeDataReg;

        // Check allocator assumptions
        //
        // The register allocator should have extended the lifetimes of all input and internal registers so that
        // none interfere with the target.
        noway_assert(addrReg != targetReg);

        noway_assert(addrReg != loadReg);
        noway_assert(dataReg != loadReg);

        noway_assert(addrReg != storeDataReg);
        noway_assert((treeNode->OperGet() == GT_XCHG) || (addrReg != dataReg));

        assert(addr->isUsedFromReg());
        noway_assert(exResultReg != REG_NA);
        noway_assert(exResultReg != targetReg);
        noway_assert((targetReg != REG_NA) || (treeNode->OperGet() != GT_XCHG));

        // Store exclusive unpredictable cases must be avoided
        noway_assert(exResultReg != storeDataReg);
        noway_assert(exResultReg != addrReg);

        // NOTE: `genConsumeAddress` marks the consumed register as not a GC pointer, as it assumes that the input
        // registers
        // die at the first instruction generated by the node. This is not the case for these atomics as the  input
        // registers are multiply-used. As such, we need to mark the addr register as containing a GC pointer until
        // we are finished generating the code for this node.

        gcInfo.gcMarkRegPtrVal(addrReg, addr->TypeGet());

        // Emit code like this:
        //   retry:
        //     ldxr loadReg, [addrReg]
        //     add storeDataReg, loadReg, dataReg         # Only for GT_XADD
        //                                                # GT_XCHG storeDataReg === dataReg
        //     stxr exResult, storeDataReg, [addrReg]
        //     cbnz exResult, retry
        //     dmb ish

        BasicBlock* labelRetry = genCreateTempLabel();
        genDefineTempLabel(labelRetry);

        // The following instruction includes a acquire half barrier
        GetEmitter()->emitIns_R_R(INS_ldaxr, dataSize, loadReg, addrReg);

        switch (treeNode->OperGet())
        {
            case GT_XADD:
                if (data->isContainedIntOrIImmed())
                {
                    // Even though INS_add is specified here, the encoder will choose either
                    // an INS_add or an INS_sub and encode the immediate as a positive value
                    genInstrWithConstant(INS_add, dataSize, storeDataReg, loadReg, data->AsIntConCommon()->IconValue(),
                                         REG_NA);
                }
                else
                {
                    GetEmitter()->emitIns_R_R_R(INS_add, dataSize, storeDataReg, loadReg, dataReg);
                }
                break;
            case GT_XCHG:
                assert(!data->isContained());
                storeDataReg = dataReg;
                break;
            default:
                unreached();
        }

        // The following instruction includes a release half barrier
        GetEmitter()->emitIns_R_R_R(INS_stlxr, dataSize, exResultReg, storeDataReg, addrReg);

        GetEmitter()->emitIns_J_R(INS_cbnz, EA_4BYTE, labelRetry, exResultReg);

        instGen_MemoryBarrier();

        gcInfo.gcMarkRegSetNpt(addr->gtGetRegMask());
    }

    if (treeNode->GetRegNum() != REG_NA)
    {
        genProduceReg(treeNode);
    }
}

//------------------------------------------------------------------------
// genCodeForCmpXchg: Produce code for a GT_CMPXCHG node.
//
// Arguments:
//    tree - the GT_CMPXCHG node
//
void CodeGen::genCodeForCmpXchg(GenTreeCmpXchg* treeNode)
{
    assert(treeNode->OperIs(GT_CMPXCHG));

    GenTree* addr      = treeNode->GetAddr();
    GenTree* data      = treeNode->GetValue();
    GenTree* comparand = treeNode->GetCompareValue();

    regNumber targetReg    = treeNode->GetRegNum();
    regNumber dataReg      = data->GetRegNum();
    regNumber addrReg      = addr->GetRegNum();
    regNumber comparandReg = comparand->GetRegNum();

    genConsumeAddress(addr);
    genConsumeRegs(data);
    genConsumeRegs(comparand);

    if (compiler->compOpportunisticallyDependsOn(InstructionSet_Atomics))
    {
        emitAttr dataSize = emitActualTypeSize(data);

        // casal use the comparand as the target reg
        GetEmitter()->emitIns_Mov(INS_mov, dataSize, targetReg, comparandReg, /* canSkip */ true);

        // Catch case we destroyed data or address before use
        noway_assert((addrReg != targetReg) || (targetReg == comparandReg));
        noway_assert((dataReg != targetReg) || (targetReg == comparandReg));

        GetEmitter()->emitIns_R_R_R(INS_casal, dataSize, targetReg, dataReg, addrReg);
    }
    else
    {
        regNumber exResultReg = treeNode->ExtractTempReg(RBM_ALLINT);

        // Check allocator assumptions
        //
        // The register allocator should have extended the lifetimes of all input and internal registers so that
        // none interfere with the target.
        noway_assert(addrReg != targetReg);
        noway_assert(dataReg != targetReg);
        noway_assert(comparandReg != targetReg);
        noway_assert(addrReg != dataReg);
        noway_assert(targetReg != REG_NA);
        noway_assert(exResultReg != REG_NA);
        noway_assert(exResultReg != targetReg);

        assert(addr->isUsedFromReg());
        assert(data->isUsedFromReg());
        assert(!comparand->isUsedFromMemory());

        // Store exclusive unpredictable cases must be avoided
        noway_assert(exResultReg != dataReg);
        noway_assert(exResultReg != addrReg);

        // NOTE: `genConsumeAddress` marks the consumed register as not a GC pointer, as it assumes that the input
        // registers
        // die at the first instruction generated by the node. This is not the case for these atomics as the  input
        // registers are multiply-used. As such, we need to mark the addr register as containing a GC pointer until
        // we are finished generating the code for this node.

        gcInfo.gcMarkRegPtrVal(addrReg, addr->TypeGet());

        // TODO-ARM64-CQ Use ARMv8.1 atomics if available
        // https://github.com/dotnet/runtime/issues/8225

        // Emit code like this:
        //   retry:
        //     ldxr targetReg, [addrReg]
        //     cmp targetReg, comparandReg
        //     bne compareFail
        //     stxr exResult, dataReg, [addrReg]
        //     cbnz exResult, retry
        //   compareFail:
        //     dmb ish

        BasicBlock* labelRetry       = genCreateTempLabel();
        BasicBlock* labelCompareFail = genCreateTempLabel();
        genDefineTempLabel(labelRetry);

        // The following instruction includes a acquire half barrier
        GetEmitter()->emitIns_R_R(INS_ldaxr, emitTypeSize(treeNode), targetReg, addrReg);

        if (comparand->isContainedIntOrIImmed())
        {
            if (comparand->IsIntegralConst(0))
            {
                GetEmitter()->emitIns_J_R(INS_cbnz, emitActualTypeSize(treeNode), labelCompareFail, targetReg);
            }
            else
            {
                GetEmitter()->emitIns_R_I(INS_cmp, emitActualTypeSize(treeNode), targetReg,
                                          comparand->AsIntConCommon()->IconValue());
                GetEmitter()->emitIns_J(INS_bne, labelCompareFail);
            }
        }
        else
        {
            GetEmitter()->emitIns_R_R(INS_cmp, emitActualTypeSize(treeNode), targetReg, comparandReg);
            GetEmitter()->emitIns_J(INS_bne, labelCompareFail);
        }

        // The following instruction includes a release half barrier
        GetEmitter()->emitIns_R_R_R(INS_stlxr, emitTypeSize(treeNode), exResultReg, dataReg, addrReg);

        GetEmitter()->emitIns_J_R(INS_cbnz, EA_4BYTE, labelRetry, exResultReg);

        genDefineTempLabel(labelCompareFail);

        instGen_MemoryBarrier();

        gcInfo.gcMarkRegSetNpt(addr->gtGetRegMask());
    }

    genProduceReg(treeNode);
}

instruction CodeGen::genGetInsForOper(genTreeOps oper, var_types type)
{
    instruction ins = INS_brk;

    if (varTypeIsFloating(type))
    {
        switch (oper)
        {
            case GT_ADD:
                ins = INS_fadd;
                break;
            case GT_SUB:
                ins = INS_fsub;
                break;
            case GT_MUL:
                ins = INS_fmul;
                break;
            case GT_DIV:
                ins = INS_fdiv;
                break;
            case GT_NEG:
                ins = INS_fneg;
                break;

            default:
                NYI("Unhandled oper in genGetInsForOper() - float");
                unreached();
                break;
        }
    }
    else
    {
        switch (oper)
        {
            case GT_ADD:
                ins = INS_add;
                break;
            case GT_AND:
                ins = INS_and;
                break;
            case GT_DIV:
                ins = INS_sdiv;
                break;
            case GT_UDIV:
                ins = INS_udiv;
                break;
            case GT_MUL:
                ins = INS_mul;
                break;
            case GT_LSH:
                ins = INS_lsl;
                break;
            case GT_NEG:
                ins = INS_neg;
                break;
            case GT_NOT:
                ins = INS_mvn;
                break;
            case GT_OR:
                ins = INS_orr;
                break;
            case GT_ROR:
                ins = INS_ror;
                break;
            case GT_RSH:
                ins = INS_asr;
                break;
            case GT_RSZ:
                ins = INS_lsr;
                break;
            case GT_SUB:
                ins = INS_sub;
                break;
            case GT_XOR:
                ins = INS_eor;
                break;

            default:
                NYI("Unhandled oper in genGetInsForOper() - integer");
                unreached();
                break;
        }
    }
    return ins;
}

//------------------------------------------------------------------------
// genCodeForReturnTrap: Produce code for a GT_RETURNTRAP node.
//
// Arguments:
//    tree - the GT_RETURNTRAP node
//
void CodeGen::genCodeForReturnTrap(GenTreeOp* tree)
{
    assert(tree->OperGet() == GT_RETURNTRAP);

    // this is nothing but a conditional call to CORINFO_HELP_STOP_FOR_GC
    // based on the contents of 'data'

    GenTree* data = tree->gtOp1;
    genConsumeRegs(data);
    GetEmitter()->emitIns_R_I(INS_cmp, EA_4BYTE, data->GetRegNum(), 0);

    BasicBlock* skipLabel = genCreateTempLabel();

    inst_JMP(EJ_eq, skipLabel);
    // emit the call to the EE-helper that stops for GC (or other reasons)

    genEmitHelperCall(CORINFO_HELP_STOP_FOR_GC, 0, EA_UNKNOWN);
    genDefineTempLabel(skipLabel);
}

//------------------------------------------------------------------------
// genCodeForStoreInd: Produce code for a GT_STOREIND node.
//
// Arguments:
//    tree - the GT_STOREIND node
//
void CodeGen::genCodeForStoreInd(GenTreeStoreInd* tree)
{
#ifdef FEATURE_SIMD
    if (tree->TypeIs(TYP_SIMD12))
    {
        genStoreSIMD12(tree, tree->GetValue());
        return;
    }
#endif

    GenTree* data = tree->Data();
    GenTree* addr = tree->Addr();

    assert(IsValidSourceType(tree->GetType(), data->GetType()));

    GCInfo::WriteBarrierForm writeBarrierForm = gcInfo.GetWriteBarrierForm(tree);
    if (writeBarrierForm != GCInfo::WBF_NoBarrier)
    {
        genConsumeOperands(tree);

        // At this point, we should not have any interference.
        // That is, 'data' must not be in REG_WRITE_BARRIER_DST_BYREF,
        // as that is where 'addr' must go.
        noway_assert(data->GetRegNum() != REG_WRITE_BARRIER_DST_BYREF);

        genCopyRegIfNeeded(addr, REG_WRITE_BARRIER_DST);
        genCopyRegIfNeeded(data, REG_WRITE_BARRIER_SRC);
        genGCWriteBarrier(tree, writeBarrierForm);

        return;
    }

    // We must consume the operands in the proper execution order,
    // so that liveness is updated appropriately.
    genConsumeAddress(addr);

    if (!data->isContained())
    {
        genConsumeRegs(data);
    }

    var_types type = tree->GetType();
    regNumber dataReg;

    if (data->isContained() && data->OperIs(GT_CNS_INT, GT_CNS_DBL, GT_HWINTRINSIC))
    {
        assert(data->IsIntegralConst(0) || data->IsDblConPositiveZero() || data->IsHWIntrinsicZero());
        assert(varTypeSize(type) <= REGSIZE_BYTES);
        dataReg = REG_ZR;
    }
    else // data is not contained, so evaluate it into a register
    {
        assert(!data->isContained());
        dataReg = data->GetRegNum();
    }

    instruction ins = ins_Store(type);

    if (tree->IsVolatile())
    {
        bool addrIsInReg   = addr->isUsedFromReg();
        bool addrIsAligned = ((tree->gtFlags & GTF_IND_UNALIGNED) == 0);

        if ((ins == INS_strb) && addrIsInReg)
        {
            ins = INS_stlrb;
        }
        else if ((ins == INS_strh) && addrIsInReg && addrIsAligned)
        {
            ins = INS_stlrh;
        }
        else if ((ins == INS_str) && genIsValidIntReg(dataReg) && addrIsInReg && addrIsAligned)
        {
            ins = INS_stlr;
        }
        else
        {
            // issue a full memory barrier before a volatile StInd
            instGen_MemoryBarrier();
        }
    }

    GetEmitter()->emitInsLoadStoreOp(ins, emitActualTypeSize(type), dataReg, tree);
}

//------------------------------------------------------------------------
// genCodeForSwap: Produce code for a GT_SWAP node.
//
// Arguments:
//    tree - the GT_SWAP node
//
void CodeGen::genCodeForSwap(GenTreeOp* tree)
{
    assert(tree->OperIs(GT_SWAP));

    // Swap is only supported for lclVar operands that are enregistered
    // We do not consume or produce any registers.  Both operands remain enregistered.
    // However, the gc-ness may change.
    assert(genIsRegCandidateLclVar(tree->gtOp1) && genIsRegCandidateLclVar(tree->gtOp2));

    GenTreeLclVarCommon* lcl1    = tree->gtOp1->AsLclVar();
    LclVarDsc*           varDsc1 = compiler->lvaGetDesc(lcl1);
    var_types            type1   = varDsc1->TypeGet();
    GenTreeLclVarCommon* lcl2    = tree->gtOp2->AsLclVar();
    LclVarDsc*           varDsc2 = compiler->lvaGetDesc(lcl2);
    var_types            type2   = varDsc2->TypeGet();

    // We must have both int or both fp regs
    assert(!varTypeIsFloating(type1) || varTypeIsFloating(type2));

    // FP swap is not yet implemented (and should have NYI'd in LSRA)
    assert(!varTypeIsFloating(type1));

    regNumber oldOp1Reg     = lcl1->GetRegNum();
    regMaskTP oldOp1RegMask = genRegMask(oldOp1Reg);
    regNumber oldOp2Reg     = lcl2->GetRegNum();
    regMaskTP oldOp2RegMask = genRegMask(oldOp2Reg);

    // We don't call genUpdateVarReg because we don't have a tree node with the new register.
    varDsc1->SetRegNum(oldOp2Reg);
    varDsc2->SetRegNum(oldOp1Reg);

    // Do the xchg
    emitAttr size = EA_PTRSIZE;
    if (varTypeGCtype(type1) != varTypeGCtype(type2))
    {
        // If the type specified to the emitter is a GC type, it will swap the GC-ness of the registers.
        // Otherwise it will leave them alone, which is correct if they have the same GC-ness.
        size = EA_GCREF;
    }

    NYI("register swap");
    // inst_RV_RV(INS_xchg, oldOp1Reg, oldOp2Reg, TYP_I_IMPL, size);

    // Update the gcInfo.
    // Manually remove these regs for the gc sets (mostly to avoid confusing duplicative dump output)
    gcInfo.gcRegByrefSetCur &= ~(oldOp1RegMask | oldOp2RegMask);
    gcInfo.gcRegGCrefSetCur &= ~(oldOp1RegMask | oldOp2RegMask);

    // gcMarkRegPtrVal will do the appropriate thing for non-gc types.
    // It will also dump the updates.
    gcInfo.gcMarkRegPtrVal(oldOp2Reg, type1);
    gcInfo.gcMarkRegPtrVal(oldOp1Reg, type2);
}

//------------------------------------------------------------------------
// genIntToFloatCast: Generate code to cast an int/long to float/double
//
// Arguments:
//    cast - The GT_CAST node
//
void CodeGen::genIntToFloatCast(GenTreeCast* cast)
{
    assert(!cast->gtOverflow());

    GenTree*  src     = cast->GetOp(0);
    var_types srcType = varActualType(src->GetType());
    var_types dstType = cast->GetCastType();

    noway_assert((srcType == TYP_INT) || (srcType == TYP_LONG));
    assert((dstType == TYP_FLOAT) || (dstType == TYP_DOUBLE));
    assert(cast->GetType() == dstType);

<<<<<<< HEAD
    regNumber srcReg = genConsumeReg(src);
    regNumber dstReg = cast->GetRegNum();
=======
    // force the srcType to unsigned if GT_UNSIGNED flag is set
    if (treeNode->gtFlags & GTF_UNSIGNED)
    {
        srcType = varTypeToUnsigned(srcType);
    }
>>>>>>> 82f7144f

    assert(genIsValidIntReg(srcReg) && genIsValidFloatReg(dstReg));

    instruction ins     = cast->IsUnsigned() ? INS_ucvtf : INS_scvtf;
    emitAttr    insSize = emitTypeSize(dstType);
    insOpts     opts;

    if (dstType == TYP_DOUBLE)
    {
        opts = (srcType == TYP_INT) ? INS_OPTS_4BYTE_TO_D : INS_OPTS_8BYTE_TO_D;
    }
    else
    {
        opts = (srcType == TYP_INT) ? INS_OPTS_4BYTE_TO_S : INS_OPTS_8BYTE_TO_S;
    }

    GetEmitter()->emitIns_R_R(ins, insSize, dstReg, srcReg, opts);

    genProduceReg(cast);
}

//------------------------------------------------------------------------
// genFloatToIntCast: Generate code to cast float/double to int/long
//
// Arguments:
//    cast - The GT_CAST node
//
void CodeGen::genFloatToIntCast(GenTreeCast* cast)
{
    assert(!cast->gtOverflow());

    GenTree*  src     = cast->GetOp(0);
    var_types srcType = src->GetType();
    var_types dstType = cast->GetCastType();

    assert((srcType == TYP_FLOAT) || (srcType == TYP_DOUBLE));
    noway_assert((dstType == TYP_INT) || (dstType == TYP_UINT) || (dstType == TYP_LONG) || (dstType == TYP_ULONG));
    assert(cast->GetType() == varActualType(dstType));

    regNumber srcReg = genConsumeReg(src);
    regNumber dstReg = cast->GetRegNum();

    assert(genIsValidFloatReg(srcReg) && genIsValidIntReg(dstReg));

    instruction ins     = varTypeIsUnsigned(dstType) ? INS_fcvtzu : INS_fcvtzs;
    emitAttr    insSize = emitTypeSize(dstType);
    insOpts     opts;

    if (srcType == TYP_DOUBLE)
    {
        opts = (insSize == EA_4BYTE) ? INS_OPTS_D_TO_4BYTE : INS_OPTS_D_TO_8BYTE;
    }
    else
    {
        opts = (insSize == EA_4BYTE) ? INS_OPTS_S_TO_4BYTE : INS_OPTS_S_TO_8BYTE;
    }

    GetEmitter()->emitIns_R_R(ins, insSize, dstReg, srcReg, opts);

    genProduceReg(cast);
}

//------------------------------------------------------------------------
// genCkfinite: Generate code for ckfinite opcode.
//
// Arguments:
//    treeNode - The GT_CKFINITE node
//
// Return Value:
//    None.
//
// Assumptions:
//    GT_CKFINITE node has reserved an internal register.
//
void CodeGen::genCkfinite(GenTree* treeNode)
{
    assert(treeNode->OperGet() == GT_CKFINITE);

    GenTree*  op1         = treeNode->AsOp()->gtOp1;
    var_types targetType  = treeNode->TypeGet();
    int       expMask     = (targetType == TYP_FLOAT) ? 0x7F8 : 0x7FF; // Bit mask to extract exponent.
    int       shiftAmount = targetType == TYP_FLOAT ? 20 : 52;

    emitter* emit = GetEmitter();

    // Extract exponent into a register.
    regNumber intReg = treeNode->GetSingleTempReg();
    regNumber fpReg  = genConsumeReg(op1);

    inst_Mov(targetType, intReg, fpReg, /* canSkip */ false, emitActualTypeSize(treeNode));
    emit->emitIns_R_R_I(INS_lsr, emitActualTypeSize(targetType), intReg, intReg, shiftAmount);

    // Mask of exponent with all 1's and check if the exponent is all 1's
    emit->emitIns_R_R_I(INS_and, EA_4BYTE, intReg, intReg, expMask);
    emit->emitIns_R_I(INS_cmp, EA_4BYTE, intReg, expMask);

    // If exponent is all 1's, throw ArithmeticException
    genJumpToThrowHlpBlk(EJ_eq, SCK_ARITH_EXCPN);

    // if it is a finite value copy it to targetReg
    inst_Mov(targetType, treeNode->GetRegNum(), fpReg, /* canSkip */ true);

    genProduceReg(treeNode);
}

//------------------------------------------------------------------------
// genCodeForCompare: Produce code for a GT_EQ/GT_NE/GT_LT/GT_LE/GT_GE/GT_GT/GT_TEST_EQ/GT_TEST_NE node.
//
// Arguments:
//    tree - the node
//
void CodeGen::genCodeForCompare(GenTreeOp* tree)
{
    regNumber targetReg = tree->GetRegNum();
    emitter*  emit      = GetEmitter();

    GenTree*  op1     = tree->gtOp1;
    GenTree*  op2     = tree->gtOp2;
    var_types op1Type = genActualType(op1->TypeGet());
    var_types op2Type = genActualType(op2->TypeGet());

    assert(!op1->isUsedFromMemory());
    assert(!op2->isUsedFromMemory());

    genConsumeOperands(tree);

    emitAttr cmpSize = EA_ATTR(genTypeSize(op1Type));

    assert(genTypeSize(op1Type) == genTypeSize(op2Type));

    if (varTypeIsFloating(op1Type))
    {
        assert(varTypeIsFloating(op2Type));
        assert(!op1->isContained());
        assert(op1Type == op2Type);

        if (op2->IsIntegralConst(0))
        {
            assert(op2->isContained());
            emit->emitIns_R_F(INS_fcmp, cmpSize, op1->GetRegNum(), 0.0);
        }
        else
        {
            assert(!op2->isContained());
            emit->emitIns_R_R(INS_fcmp, cmpSize, op1->GetRegNum(), op2->GetRegNum());
        }
    }
    else
    {
        assert(!varTypeIsFloating(op2Type));
        // We don't support swapping op1 and op2 to generate cmp reg, imm
        assert(!op1->isContainedIntOrIImmed());

        instruction ins = tree->OperIs(GT_TEST_EQ, GT_TEST_NE) ? INS_tst : INS_cmp;

        if (op2->isContainedIntOrIImmed())
        {
            GenTreeIntConCommon* intConst = op2->AsIntConCommon();
            emit->emitIns_R_I(ins, cmpSize, op1->GetRegNum(), intConst->IconValue());
        }
        else
        {
            emit->emitIns_R_R(ins, cmpSize, op1->GetRegNum(), op2->GetRegNum());
        }
    }

    // Are we evaluating this into a register?
    if (targetReg != REG_NA)
    {
        inst_SETCC(GenCondition::FromRelop(tree), tree->TypeGet(), targetReg);
        genProduceReg(tree);
    }
}

//------------------------------------------------------------------------
// genCodeForJumpCompare: Generates code for jmpCompare statement.
//
// A GT_JCMP node is created when a comparison and conditional branch
// can be executed in a single instruction.
//
// Arm64 has a few instructions with this behavior.
//   - cbz/cbnz -- Compare and branch register zero/not zero
//   - tbz/tbnz -- Test and branch register bit zero/not zero
//
// The cbz/cbnz supports the normal +/- 1MB branch range for conditional branches
// The tbz/tbnz supports a  smaller +/- 32KB branch range
//
// A GT_JCMP cbz/cbnz node is created when there is a GT_EQ or GT_NE
// integer/unsigned comparison against #0 which is used by a GT_JTRUE
// condition jump node.
//
// A GT_JCMP tbz/tbnz node is created when there is a GT_TEST_EQ or GT_TEST_NE
// integer/unsigned comparison against against a mask with a single bit set
// which is used by a GT_JTRUE condition jump node.
//
// This node is repsonsible for consuming the register, and emitting the
// appropriate fused compare/test and branch instruction
//
// Two flags guide code generation
//    GTF_JCMP_TST -- Set if this is a tbz/tbnz rather than cbz/cbnz
//    GTF_JCMP_EQ  -- Set if this is cbz/tbz rather than cbnz/tbnz
//
// Arguments:
//    tree - The GT_JCMP tree node.
//
// Return Value:
//    None
//
void CodeGen::genCodeForJumpCompare(GenTreeOp* tree)
{
    assert(compiler->compCurBB->bbJumpKind == BBJ_COND);

    GenTree* op1 = tree->gtGetOp1();
    GenTree* op2 = tree->gtGetOp2();

    assert(tree->OperIs(GT_JCMP));
    assert(!varTypeIsFloating(tree));
    assert(!op1->isUsedFromMemory());
    assert(!op2->isUsedFromMemory());
    assert(op2->IsCnsIntOrI());
    assert(op2->isContained());

    genConsumeOperands(tree);

    regNumber reg  = op1->GetRegNum();
    emitAttr  attr = emitActualTypeSize(op1->TypeGet());

    if (tree->gtFlags & GTF_JCMP_TST)
    {
        size_t imm = static_cast<size_t>(op2->AsIntCon()->GetValue());

        assert(imm < EA_SIZE(attr) * 8);

        instruction ins = (tree->gtFlags & GTF_JCMP_EQ) ? INS_tbz : INS_tbnz;

        GetEmitter()->emitIns_J_R_I(ins, attr, compiler->compCurBB->bbJumpDest, reg, static_cast<int>(imm));
    }
    else
    {
        assert(op2->IsIntegralConst(0));

        instruction ins = (tree->gtFlags & GTF_JCMP_EQ) ? INS_cbz : INS_cbnz;

        GetEmitter()->emitIns_J_R(ins, attr, compiler->compCurBB->bbJumpDest, reg);
    }
}

//---------------------------------------------------------------------
// genSPtoFPdelta - return offset from the stack pointer (Initial-SP) to the frame pointer. The frame pointer
// will point to the saved frame pointer slot (i.e., there will be frame pointer chaining).
//
int CodeGenInterface::genSPtoFPdelta() const
{
    assert(isFramePointerUsed());
    int delta = -1; // initialization to illegal value

    if (IsSaveFpLrWithAllCalleeSavedRegisters())
    {
        // The saved frame pointer is at the top of the frame, just beneath the saved varargs register space and the
        // saved LR.
        delta = genTotalFrameSize() - (compiler->info.compIsVarArgs ? MAX_REG_ARG * REGSIZE_BYTES : 0) -
                2 /* FP, LR */ * REGSIZE_BYTES;
    }
    else
    {
        // We place the saved frame pointer immediately above the outgoing argument space.
        delta = (int)compiler->lvaOutgoingArgSpaceSize;
    }

    assert(delta >= 0);
    return delta;
}

//---------------------------------------------------------------------
// genTotalFrameSize - return the total size of the stack frame, including local size,
// callee-saved register size, etc.
//
// Return value:
//    Total frame size
//

int CodeGenInterface::genTotalFrameSize() const
{
    // For varargs functions, we home all the incoming register arguments. They are not
    // included in the compCalleeRegsPushed count. This is like prespill on ARM32, but
    // since we don't use "push" instructions to save them, we don't have to do the
    // save of these varargs register arguments as the first thing in the prolog.

    assert(!IsUninitialized(compiler->compCalleeRegsPushed));

    int totalFrameSize = (compiler->info.compIsVarArgs ? MAX_REG_ARG * REGSIZE_BYTES : 0) +
                         compiler->compCalleeRegsPushed * REGSIZE_BYTES + compiler->compLclFrameSize;

    assert(totalFrameSize >= 0);
    return totalFrameSize;
}

//---------------------------------------------------------------------
// genCallerSPtoFPdelta - return the offset from Caller-SP to the frame pointer.
// This number is going to be negative, since the Caller-SP is at a higher
// address than the frame pointer.
//
// There must be a frame pointer to call this function!

int CodeGenInterface::genCallerSPtoFPdelta() const
{
    assert(isFramePointerUsed());
    int callerSPtoFPdelta;

    callerSPtoFPdelta = genCallerSPtoInitialSPdelta() + genSPtoFPdelta();

    assert(callerSPtoFPdelta <= 0);
    return callerSPtoFPdelta;
}

//---------------------------------------------------------------------
// genCallerSPtoInitialSPdelta - return the offset from Caller-SP to Initial SP.
//
// This number will be negative.

int CodeGenInterface::genCallerSPtoInitialSPdelta() const
{
    int callerSPtoSPdelta = 0;

    callerSPtoSPdelta -= genTotalFrameSize();

    assert(callerSPtoSPdelta <= 0);
    return callerSPtoSPdelta;
}

//---------------------------------------------------------------------
// SetSaveFpLrWithAllCalleeSavedRegisters - Set the variable that indicates if FP/LR registers
// are stored with the rest of the callee-saved registers.
//
void CodeGen::SetSaveFpLrWithAllCalleeSavedRegisters(bool value)
{
    JITDUMP("Setting genSaveFpLrWithAllCalleeSavedRegisters to %s\n", dspBool(value));
    genSaveFpLrWithAllCalleeSavedRegisters = value;
}

//---------------------------------------------------------------------
// IsSaveFpLrWithAllCalleeSavedRegisters - Return the value that indicates where FP/LR registers
// are stored in the prolog.
//
bool CodeGen::IsSaveFpLrWithAllCalleeSavedRegisters() const
{
    return genSaveFpLrWithAllCalleeSavedRegisters;
}

/*****************************************************************************
 *  Emit a call to a helper function.
 *
 */

void CodeGen::genEmitHelperCall(unsigned helper, int argSize, emitAttr retSize, regNumber callTargetReg /*= REG_NA */)
{
    void* addr  = nullptr;
    void* pAddr = nullptr;

    emitter::EmitCallType callType = emitter::EC_FUNC_TOKEN;
    addr                           = compiler->compGetHelperFtn((CorInfoHelpFunc)helper, &pAddr);
    regNumber callTarget           = REG_NA;

    if (addr == nullptr)
    {
        // This is call to a runtime helper.
        // adrp x, [reloc:rel page addr]
        // add x, x, [reloc:page offset]
        // ldr x, [x]
        // br x

        if (callTargetReg == REG_NA)
        {
            // If a callTargetReg has not been explicitly provided, we will use REG_DEFAULT_HELPER_CALL_TARGET, but
            // this is only a valid assumption if the helper call is known to kill REG_DEFAULT_HELPER_CALL_TARGET.
            callTargetReg = REG_DEFAULT_HELPER_CALL_TARGET;
        }

        regMaskTP callTargetMask = genRegMask(callTargetReg);
        regMaskTP callKillSet    = compiler->compHelperCallKillSet((CorInfoHelpFunc)helper);

        // assert that all registers in callTargetMask are in the callKillSet
        noway_assert((callTargetMask & callKillSet) == callTargetMask);

        callTarget = callTargetReg;

        // adrp + add with relocations will be emitted
        GetEmitter()->emitIns_R_AI(INS_adrp, EA_PTR_DSP_RELOC, callTarget,
                                   (ssize_t)pAddr DEBUGARG((size_t)compiler->eeFindHelper(helper))
                                       DEBUGARG(GTF_ICON_METHOD_HDL));
        GetEmitter()->emitIns_R_R(INS_ldr, EA_PTRSIZE, callTarget, callTarget);
        callType = emitter::EC_INDIR_R;
    }

    GetEmitter()->emitIns_Call(callType, compiler->eeFindHelper(helper), INDEBUG_LDISASM_COMMA(nullptr) addr, argSize,
                               retSize, EA_UNKNOWN, gcInfo.gcVarPtrSetCur, gcInfo.gcRegGCrefSetCur,
                               gcInfo.gcRegByrefSetCur, BAD_IL_OFFSET, /* IL offset */
                               callTarget,                             /* ireg */
                               REG_NA, 0, 0,                           /* xreg, xmul, disp */
                               false                                   /* isJump */
                               );

    regMaskTP killMask = compiler->compHelperCallKillSet((CorInfoHelpFunc)helper);
    regSet.verifyRegistersUsed(killMask);
}

#ifdef FEATURE_SIMD

// Save the upper half of a TYP_SIMD16 vector to the given register, if any, or to memory.
// The upper half of all SIMD registers are volatile, even the callee-save registers.
// When a 16-byte SIMD value is live across a call, the register allocator will use this intrinsic
// to cause the upper half to be saved.  It will first attempt to find another, unused, callee-save
// register. If such a register cannot be found, it will save it to an available caller-save register.
// In that case, this node will be marked GTF_SPILL, which will cause this method to save
// the upper half to the lclVar's home location.
void CodeGen::genSIMDUpperSpill(GenTreeUnOp* node)
{
    GenTree* op1 = node->GetOp(0);
    assert(op1->OperIs(GT_LCL_VAR) && op1->TypeIs(TYP_SIMD12, TYP_SIMD16));

    regNumber srcReg = genConsumeReg(op1);
    assert(srcReg != REG_NA);
    regNumber dstReg = node->GetRegNum();
    assert(dstReg != REG_NA);

<<<<<<< HEAD
    GetEmitter()->emitIns_R_R_I_I(INS_mov, EA_8BYTE, dstReg, srcReg, 0, 1);
=======
//-----------------------------------------------------------------------------
// genSIMDIntrinsicUpperSave: save the upper half of a TYP_SIMD16 vector to
//                            the given register, if any, or to memory.
//
// Arguments:
//    simdNode - The GT_SIMD node
//
// Return Value:
//    None.
//
// Notes:
//    The upper half of all SIMD registers are volatile, even the callee-save registers.
//    When a 16-byte SIMD value is live across a call, the register allocator will use this intrinsic
//    to cause the upper half to be saved.  It will first attempt to find another, unused, callee-save
//    register.  If such a register cannot be found, it will save it to an available caller-save register.
//    In that case, this node will be marked GTF_SPILL, which will cause this method to save
//    the upper half to the lclVar's home location.
//
void CodeGen::genSIMDIntrinsicUpperSave(GenTreeSIMD* simdNode)
{
    assert(simdNode->gtSIMDIntrinsicID == SIMDIntrinsicUpperSave);

    GenTree*       op1     = simdNode->gtGetOp1();
    GenTreeLclVar* lclNode = op1->AsLclVar();
    LclVarDsc*     varDsc  = compiler->lvaGetDesc(lclNode);
    assert(emitTypeSize(varDsc->GetRegisterType(lclNode)) == 16);

    regNumber targetReg = simdNode->GetRegNum();
    regNumber op1Reg    = genConsumeReg(op1);
    assert(op1Reg != REG_NA);
    assert(targetReg != REG_NA);
    GetEmitter()->emitIns_R_R_I_I(INS_mov, EA_8BYTE, targetReg, op1Reg, 0, 1);
>>>>>>> 82f7144f

    if ((node->gtFlags & GTF_SPILL) != 0)
    {
<<<<<<< HEAD
        unsigned lclNum = op1->AsLclVar()->GetLclNum();
        assert(compiler->lvaGetDesc(lclNum)->lvOnFrame);
=======
        // This is not a normal spill; we'll spill it to the lclVar location.
        // The localVar must have a stack home.
        unsigned varNum = lclNode->GetLclNum();
        assert(varDsc->lvOnFrame);
        // We want to store this to the upper 8 bytes of this localVar's home.
        int offset = 8;
>>>>>>> 82f7144f

        GetEmitter()->emitIns_S_R(INS_str, EA_8BYTE, dstReg, lclNum, 8);
    }
    else
    {
        genProduceReg(node);
    }
}

// Restore the upper half of a TYP_SIMD16 vector to the given register, if any, or to memory.
// For consistency with genSIMDIntrinsicUpperSave, and to ensure that lclVar nodes always
// have their home register, this node has its targetReg on the lclVar child, and its source
// on the simdNode.
// Regarding spill, please see the note above on genSIMDIntrinsicUpperSave.  If we have spilled
// an upper-half to the lclVar's home location, this node will be marked GTF_SPILLED.
void CodeGen::genSIMDUpperUnspill(GenTreeUnOp* node)
{
<<<<<<< HEAD
    GenTree* op1 = node->GetOp(0);
    assert(op1->OperIs(GT_LCL_VAR) && op1->TypeIs(TYP_SIMD12, TYP_SIMD16));

    regNumber srcReg = node->GetRegNum();
=======
    assert(simdNode->gtSIMDIntrinsicID == SIMDIntrinsicUpperRestore);

    GenTree* op1 = simdNode->gtGetOp1();
    assert(op1->IsLocal());
    GenTreeLclVar* lclNode = op1->AsLclVar();
    LclVarDsc*     varDsc  = compiler->lvaGetDesc(lclNode);
    assert(emitTypeSize(varDsc->GetRegisterType(lclNode)) == 16);

    regNumber srcReg    = simdNode->GetRegNum();
    regNumber lclVarReg = genConsumeReg(lclNode);
    unsigned  varNum    = lclNode->GetLclNum();
    assert(lclVarReg != REG_NA);
>>>>>>> 82f7144f
    assert(srcReg != REG_NA);
    regNumber dstReg = genConsumeReg(op1);
    assert(dstReg != REG_NA);

    if ((node->gtFlags & GTF_SPILLED) != 0)
    {
<<<<<<< HEAD
        unsigned lclNum = op1->AsLclVar()->GetLclNum();
        assert(compiler->lvaGetDesc(lclNum)->lvOnFrame);
=======
        // The localVar must have a stack home.
        assert(varDsc->lvOnFrame);
        // We will load this from the upper 8 bytes of this localVar's home.
        int offset = 8;
>>>>>>> 82f7144f

        GetEmitter()->emitIns_R_S(INS_ldr, EA_8BYTE, srcReg, lclNum, 8);
    }

    GetEmitter()->emitIns_R_R_I_I(INS_mov, EA_8BYTE, dstReg, srcReg, 1, 0);
}

//-----------------------------------------------------------------------------
// genStoreIndTypeSIMD12: store indirect a TYP_SIMD12 (i.e. Vector3) to memory.
// Since Vector3 is not a hardware supported write size, it is performed
// as two writes: 8 byte followed by 4-byte.
//
void CodeGen::genStoreSIMD12(const GenAddrMode& dst, GenTree* value, regNumber tmpReg)
{
    if (value->IsHWIntrinsicZero())
    {
        inst_AM_R(INS_str, EA_8BYTE, REG_ZR, dst, 0);
        inst_AM_R(INS_str, EA_4BYTE, REG_ZR, dst, 8);
        return;
    }

    if (value->isContained())
    {
        GenAddrMode src(value, this);
        inst_R_AM(INS_ldr, EA_8BYTE, tmpReg, src, 0);
        inst_AM_R(INS_str, EA_8BYTE, tmpReg, dst, 0);
        inst_R_AM(INS_ldr, EA_4BYTE, tmpReg, src, 8);
        inst_AM_R(INS_str, EA_4BYTE, tmpReg, dst, 8);
        return;
    }

    regNumber valueReg = genConsumeReg(value);

    inst_AM_R(INS_str, EA_8BYTE, valueReg, dst, 0);
    GetEmitter()->emitIns_R_R_I(INS_mov, EA_4BYTE, tmpReg, valueReg, 2);
    inst_AM_R(INS_str, EA_4BYTE, tmpReg, dst, 8);
}

//-----------------------------------------------------------------------------
// genLoadIndTypeSIMD12: load indirect a TYP_SIMD12 (i.e. Vector3) value.
// Since Vector3 is not a hardware supported write size, it is performed
// as two loads: 8 byte followed by 4-byte.
//
void CodeGen::genLoadSIMD12(GenTree* load)
{
    GenAddrMode src(load, this);

    regNumber tmpReg = load->GetSingleTempReg();
    regNumber dstReg = load->GetRegNum();

    assert(tmpReg != dstReg);

    inst_R_AM(INS_ldr, EA_8BYTE, dstReg, src, 0);
    inst_R_AM(INS_ldr, EA_4BYTE, tmpReg, src, 8);
    GetEmitter()->emitIns_R_R_I(INS_mov, EA_4BYTE, dstReg, tmpReg, 2);

    genProduceReg(load);
}

#endif // FEATURE_SIMD

#ifdef PROFILING_SUPPORTED

//-----------------------------------------------------------------------------------
// genProfilingEnterCallback: Generate the profiling function enter callback.
//
// Arguments:
//     initReg        - register to use as scratch register
//     pInitRegZeroed - OUT parameter. *pInitRegZeroed set to 'false' if 'initReg' is
//                      set to non-zero value after this call.
//
// Return Value:
//     None
//
void CodeGen::genProfilingEnterCallback(regNumber initReg, bool* pInitRegZeroed)
{
    assert(compiler->compGeneratingProlog);

    if (!compiler->compIsProfilerHookNeeded())
    {
        return;
    }

    if (compiler->compProfilerMethHndIndirected)
    {
        instGen_Set_Reg_To_Imm(EA_PTR_DSP_RELOC, REG_PROFILER_ENTER_ARG_FUNC_ID,
                               (ssize_t)compiler->compProfilerMethHnd);
        GetEmitter()->emitIns_R_R(INS_ldr, EA_PTRSIZE, REG_PROFILER_ENTER_ARG_FUNC_ID, REG_PROFILER_ENTER_ARG_FUNC_ID);
    }
    else
    {
        genSetRegToIcon(REG_PROFILER_ENTER_ARG_FUNC_ID, (ssize_t)compiler->compProfilerMethHnd, TYP_I_IMPL);
    }

    int callerSPOffset = compiler->lvaToCallerSPRelativeOffset(0, isFramePointerUsed());
    genInstrWithConstant(INS_add, EA_PTRSIZE, REG_PROFILER_ENTER_ARG_CALLER_SP, genFramePointerReg(),
                         (ssize_t)(-callerSPOffset), REG_PROFILER_ENTER_ARG_CALLER_SP);

    genEmitHelperCall(CORINFO_HELP_PROF_FCN_ENTER, 0, EA_UNKNOWN);

    if ((genRegMask(initReg) & RBM_PROFILER_ENTER_TRASH) != RBM_NONE)
    {
        *pInitRegZeroed = false;
    }
}

//-----------------------------------------------------------------------------------
// genProfilingLeaveCallback: Generate the profiling function leave or tailcall callback.
// Technically, this is not part of the epilog; it is called when we are generating code for a GT_RETURN node.
//
// Arguments:
//     helper - which helper to call. Either CORINFO_HELP_PROF_FCN_LEAVE or CORINFO_HELP_PROF_FCN_TAILCALL
//
// Return Value:
//     None
//
void CodeGen::genProfilingLeaveCallback(unsigned helper)
{
    assert((helper == CORINFO_HELP_PROF_FCN_LEAVE) || (helper == CORINFO_HELP_PROF_FCN_TAILCALL));

    if (!compiler->compIsProfilerHookNeeded())
    {
        return;
    }

    compiler->info.compProfilerCallback = true;

    if (compiler->compProfilerMethHndIndirected)
    {
        instGen_Set_Reg_To_Imm(EA_PTR_DSP_RELOC, REG_PROFILER_LEAVE_ARG_FUNC_ID,
                               (ssize_t)compiler->compProfilerMethHnd);
        GetEmitter()->emitIns_R_R(INS_ldr, EA_PTRSIZE, REG_PROFILER_LEAVE_ARG_FUNC_ID, REG_PROFILER_LEAVE_ARG_FUNC_ID);
    }
    else
    {
        genSetRegToIcon(REG_PROFILER_LEAVE_ARG_FUNC_ID, (ssize_t)compiler->compProfilerMethHnd, TYP_I_IMPL);
    }

    gcInfo.gcMarkRegSetNpt(RBM_PROFILER_LEAVE_ARG_FUNC_ID);

    int callerSPOffset = compiler->lvaToCallerSPRelativeOffset(0, isFramePointerUsed());
    genInstrWithConstant(INS_add, EA_PTRSIZE, REG_PROFILER_LEAVE_ARG_CALLER_SP, genFramePointerReg(),
                         (ssize_t)(-callerSPOffset), REG_PROFILER_LEAVE_ARG_CALLER_SP);

    gcInfo.gcMarkRegSetNpt(RBM_PROFILER_LEAVE_ARG_CALLER_SP);

    genEmitHelperCall(helper, 0, EA_UNKNOWN);
}

#endif // PROFILING_SUPPORTED

/*****************************************************************************
 * Unit testing of the ARM64 emitter: generate a bunch of instructions into the prolog
 * (it's as good a place as any), then use COMPlus_JitLateDisasm=* to see if the late
 * disassembler thinks the instructions as the same as we do.
 */

// Uncomment "#define ALL_ARM64_EMITTER_UNIT_TESTS" to run all the unit tests here.
// After adding a unit test, and verifying it works, put it under this #ifdef, so we don't see it run every time.
//#define ALL_ARM64_EMITTER_UNIT_TESTS

#if defined(DEBUG)
void CodeGen::genArm64EmitterUnitTests()
{
    if (!verbose)
    {
        return;
    }

#ifdef ALL_ARM64_EMITTER_UNIT_TESTS
    // Mark the "fake" instructions in the output.
    printf("*************** In genArm64EmitterUnitTests()\n");

    emitter* theEmitter = GetEmitter();
#endif // ALL_ARM64_EMITTER_UNIT_TESTS

#ifdef ALL_ARM64_EMITTER_UNIT_TESTS
    // We use this:
    //      genDefineTempLabel(genCreateTempLabel());
    // to create artificial labels to help separate groups of tests.

    //
    // Loads/Stores basic general register
    //

    genDefineTempLabel(genCreateTempLabel());

    // ldr/str Xt, [reg]
    theEmitter->emitIns_R_R(INS_ldr, EA_8BYTE, REG_R8, REG_R9);
    theEmitter->emitIns_R_R(INS_ldrb, EA_1BYTE, REG_R8, REG_R9);
    theEmitter->emitIns_R_R(INS_ldrh, EA_2BYTE, REG_R8, REG_R9);
    theEmitter->emitIns_R_R(INS_str, EA_8BYTE, REG_R8, REG_R9);
    theEmitter->emitIns_R_R(INS_strb, EA_1BYTE, REG_R8, REG_R9);
    theEmitter->emitIns_R_R(INS_strh, EA_2BYTE, REG_R8, REG_R9);

    // ldr/str Wt, [reg]
    theEmitter->emitIns_R_R(INS_ldr, EA_4BYTE, REG_R8, REG_R9);
    theEmitter->emitIns_R_R(INS_ldrb, EA_1BYTE, REG_R8, REG_R9);
    theEmitter->emitIns_R_R(INS_ldrh, EA_2BYTE, REG_R8, REG_R9);
    theEmitter->emitIns_R_R(INS_str, EA_4BYTE, REG_R8, REG_R9);
    theEmitter->emitIns_R_R(INS_strb, EA_1BYTE, REG_R8, REG_R9);
    theEmitter->emitIns_R_R(INS_strh, EA_2BYTE, REG_R8, REG_R9);

    theEmitter->emitIns_R_R(INS_ldrsb, EA_4BYTE, REG_R8, REG_R9); // target Wt
    theEmitter->emitIns_R_R(INS_ldrsh, EA_4BYTE, REG_R8, REG_R9); // target Wt
    theEmitter->emitIns_R_R(INS_ldrsb, EA_8BYTE, REG_R8, REG_R9); // target Xt
    theEmitter->emitIns_R_R(INS_ldrsh, EA_8BYTE, REG_R8, REG_R9); // target Xt
    theEmitter->emitIns_R_R(INS_ldrsw, EA_8BYTE, REG_R8, REG_R9); // target Xt

    theEmitter->emitIns_R_R_I(INS_ldurb, EA_4BYTE, REG_R8, REG_R9, 1);
    theEmitter->emitIns_R_R_I(INS_ldurh, EA_4BYTE, REG_R8, REG_R9, 1);
    theEmitter->emitIns_R_R_I(INS_sturb, EA_4BYTE, REG_R8, REG_R9, 1);
    theEmitter->emitIns_R_R_I(INS_sturh, EA_4BYTE, REG_R8, REG_R9, 1);
    theEmitter->emitIns_R_R_I(INS_ldursb, EA_4BYTE, REG_R8, REG_R9, 1);
    theEmitter->emitIns_R_R_I(INS_ldursb, EA_8BYTE, REG_R8, REG_R9, 1);
    theEmitter->emitIns_R_R_I(INS_ldursh, EA_4BYTE, REG_R8, REG_R9, 1);
    theEmitter->emitIns_R_R_I(INS_ldursh, EA_8BYTE, REG_R8, REG_R9, 1);
    theEmitter->emitIns_R_R_I(INS_ldur, EA_8BYTE, REG_R8, REG_R9, 1);
    theEmitter->emitIns_R_R_I(INS_ldur, EA_4BYTE, REG_R8, REG_R9, 1);
    theEmitter->emitIns_R_R_I(INS_stur, EA_4BYTE, REG_R8, REG_R9, 1);
    theEmitter->emitIns_R_R_I(INS_stur, EA_8BYTE, REG_R8, REG_R9, 1);
    theEmitter->emitIns_R_R_I(INS_ldursw, EA_8BYTE, REG_R8, REG_R9, 1);

    // SP and ZR tests
    theEmitter->emitIns_R_R_I(INS_ldur, EA_8BYTE, REG_R8, REG_SP, 1);
    theEmitter->emitIns_R_R_I(INS_ldurb, EA_8BYTE, REG_ZR, REG_R9, 1);
    theEmitter->emitIns_R_R_I(INS_ldurh, EA_8BYTE, REG_ZR, REG_SP, 1);

    // scaled
    theEmitter->emitIns_R_R_I(INS_ldrb, EA_1BYTE, REG_R8, REG_R9, 1);
    theEmitter->emitIns_R_R_I(INS_ldrh, EA_2BYTE, REG_R8, REG_R9, 2);
    theEmitter->emitIns_R_R_I(INS_ldr, EA_4BYTE, REG_R8, REG_R9, 4);
    theEmitter->emitIns_R_R_I(INS_ldr, EA_8BYTE, REG_R8, REG_R9, 8);

    // pre-/post-indexed (unscaled)
    theEmitter->emitIns_R_R_I(INS_ldr, EA_4BYTE, REG_R8, REG_R9, 1, INS_OPTS_POST_INDEX);
    theEmitter->emitIns_R_R_I(INS_ldr, EA_4BYTE, REG_R8, REG_R9, 1, INS_OPTS_PRE_INDEX);
    theEmitter->emitIns_R_R_I(INS_ldr, EA_8BYTE, REG_R8, REG_R9, 1, INS_OPTS_POST_INDEX);
    theEmitter->emitIns_R_R_I(INS_ldr, EA_8BYTE, REG_R8, REG_R9, 1, INS_OPTS_PRE_INDEX);

    // ldar/stlr Rt, [reg]
    theEmitter->emitIns_R_R(INS_ldar, EA_8BYTE, REG_R9, REG_R8);
    theEmitter->emitIns_R_R(INS_ldar, EA_4BYTE, REG_R7, REG_R10);
    theEmitter->emitIns_R_R(INS_ldarb, EA_4BYTE, REG_R5, REG_R11);
    theEmitter->emitIns_R_R(INS_ldarh, EA_4BYTE, REG_R5, REG_R12);

    theEmitter->emitIns_R_R(INS_stlr, EA_8BYTE, REG_R9, REG_R8);
    theEmitter->emitIns_R_R(INS_stlr, EA_4BYTE, REG_R7, REG_R13);
    theEmitter->emitIns_R_R(INS_stlrb, EA_4BYTE, REG_R5, REG_R14);
    theEmitter->emitIns_R_R(INS_stlrh, EA_4BYTE, REG_R3, REG_R15);

    // ldaxr Rt, [reg]
    theEmitter->emitIns_R_R(INS_ldaxr, EA_8BYTE, REG_R9, REG_R8);
    theEmitter->emitIns_R_R(INS_ldaxr, EA_4BYTE, REG_R7, REG_R10);
    theEmitter->emitIns_R_R(INS_ldaxrb, EA_4BYTE, REG_R5, REG_R11);
    theEmitter->emitIns_R_R(INS_ldaxrh, EA_4BYTE, REG_R5, REG_R12);

    // ldxr Rt, [reg]
    theEmitter->emitIns_R_R(INS_ldxr, EA_8BYTE, REG_R9, REG_R8);
    theEmitter->emitIns_R_R(INS_ldxr, EA_4BYTE, REG_R7, REG_R10);
    theEmitter->emitIns_R_R(INS_ldxrb, EA_4BYTE, REG_R5, REG_R11);
    theEmitter->emitIns_R_R(INS_ldxrh, EA_4BYTE, REG_R5, REG_R12);

    // stxr Ws, Rt, [reg]
    theEmitter->emitIns_R_R_R(INS_stxr, EA_8BYTE, REG_R1, REG_R9, REG_R8);
    theEmitter->emitIns_R_R_R(INS_stxr, EA_4BYTE, REG_R3, REG_R7, REG_R13);
    theEmitter->emitIns_R_R_R(INS_stxrb, EA_4BYTE, REG_R8, REG_R5, REG_R14);
    theEmitter->emitIns_R_R_R(INS_stxrh, EA_4BYTE, REG_R12, REG_R3, REG_R15);

    // stlxr Ws, Rt, [reg]
    theEmitter->emitIns_R_R_R(INS_stlxr, EA_8BYTE, REG_R1, REG_R9, REG_R8);
    theEmitter->emitIns_R_R_R(INS_stlxr, EA_4BYTE, REG_R3, REG_R7, REG_R13);
    theEmitter->emitIns_R_R_R(INS_stlxrb, EA_4BYTE, REG_R8, REG_R5, REG_R14);
    theEmitter->emitIns_R_R_R(INS_stlxrh, EA_4BYTE, REG_R12, REG_R3, REG_R15);

#endif // ALL_ARM64_EMITTER_UNIT_TESTS

#ifdef ALL_ARM64_EMITTER_UNIT_TESTS
    //
    // Loads to and Stores from one, two, three, or four SIMD&FP registers
    //

    genDefineTempLabel(genCreateTempLabel());

    // ld1 {Vt}, [Xn|SP]
    theEmitter->emitIns_R_R(INS_ld1, EA_8BYTE, REG_V0, REG_R1, INS_OPTS_8B);
    theEmitter->emitIns_R_R(INS_ld1, EA_16BYTE, REG_V2, REG_R3, INS_OPTS_16B);
    theEmitter->emitIns_R_R(INS_ld1, EA_8BYTE, REG_V4, REG_R5, INS_OPTS_4H);
    theEmitter->emitIns_R_R(INS_ld1, EA_16BYTE, REG_V6, REG_R7, INS_OPTS_8H);
    theEmitter->emitIns_R_R(INS_ld1, EA_8BYTE, REG_V8, REG_R9, INS_OPTS_2S);
    theEmitter->emitIns_R_R(INS_ld1, EA_16BYTE, REG_V10, REG_R11, INS_OPTS_4S);
    theEmitter->emitIns_R_R(INS_ld1, EA_8BYTE, REG_V12, REG_R13, INS_OPTS_1D);
    theEmitter->emitIns_R_R(INS_ld1, EA_16BYTE, REG_V14, REG_R15, INS_OPTS_2D);

    // ld1 {Vt, Vt2}, [Xn|SP]
    theEmitter->emitIns_R_R(INS_ld1_2regs, EA_8BYTE, REG_V0, REG_R2, INS_OPTS_8B);
    theEmitter->emitIns_R_R(INS_ld1_2regs, EA_16BYTE, REG_V3, REG_R5, INS_OPTS_16B);
    theEmitter->emitIns_R_R(INS_ld1_2regs, EA_8BYTE, REG_V6, REG_R8, INS_OPTS_4H);
    theEmitter->emitIns_R_R(INS_ld1_2regs, EA_16BYTE, REG_V9, REG_R11, INS_OPTS_8H);
    theEmitter->emitIns_R_R(INS_ld1_2regs, EA_8BYTE, REG_V12, REG_R14, INS_OPTS_2S);
    theEmitter->emitIns_R_R(INS_ld1_2regs, EA_16BYTE, REG_V15, REG_R17, INS_OPTS_4S);
    theEmitter->emitIns_R_R(INS_ld1_2regs, EA_8BYTE, REG_V18, REG_R20, INS_OPTS_1D);
    theEmitter->emitIns_R_R(INS_ld1_2regs, EA_16BYTE, REG_V21, REG_R23, INS_OPTS_2D);

    // ld1 {Vt, Vt2, Vt3}, [Xn|SP]
    theEmitter->emitIns_R_R(INS_ld1_3regs, EA_8BYTE, REG_V0, REG_R3, INS_OPTS_8B);
    theEmitter->emitIns_R_R(INS_ld1_3regs, EA_16BYTE, REG_V4, REG_R7, INS_OPTS_16B);
    theEmitter->emitIns_R_R(INS_ld1_3regs, EA_8BYTE, REG_V8, REG_R11, INS_OPTS_4H);
    theEmitter->emitIns_R_R(INS_ld1_3regs, EA_16BYTE, REG_V12, REG_R15, INS_OPTS_8H);
    theEmitter->emitIns_R_R(INS_ld1_3regs, EA_8BYTE, REG_V16, REG_R19, INS_OPTS_2S);
    theEmitter->emitIns_R_R(INS_ld1_3regs, EA_16BYTE, REG_V20, REG_R23, INS_OPTS_4S);
    theEmitter->emitIns_R_R(INS_ld1_3regs, EA_8BYTE, REG_V24, REG_R27, INS_OPTS_1D);
    theEmitter->emitIns_R_R(INS_ld1_3regs, EA_16BYTE, REG_V28, REG_SP, INS_OPTS_2D);

    // ld1 {Vt, Vt2, Vt3, Vt4}, [Xn|SP]
    theEmitter->emitIns_R_R(INS_ld1_4regs, EA_8BYTE, REG_V0, REG_R4, INS_OPTS_8B);
    theEmitter->emitIns_R_R(INS_ld1_4regs, EA_16BYTE, REG_V5, REG_R9, INS_OPTS_16B);
    theEmitter->emitIns_R_R(INS_ld1_4regs, EA_8BYTE, REG_V10, REG_R14, INS_OPTS_4H);
    theEmitter->emitIns_R_R(INS_ld1_4regs, EA_16BYTE, REG_V15, REG_R19, INS_OPTS_8H);
    theEmitter->emitIns_R_R(INS_ld1_4regs, EA_8BYTE, REG_V20, REG_R24, INS_OPTS_2S);
    theEmitter->emitIns_R_R(INS_ld1_4regs, EA_16BYTE, REG_V25, REG_R29, INS_OPTS_4S);
    theEmitter->emitIns_R_R(INS_ld1_4regs, EA_8BYTE, REG_V30, REG_R2, INS_OPTS_1D);
    theEmitter->emitIns_R_R(INS_ld1_4regs, EA_16BYTE, REG_V3, REG_R7, INS_OPTS_2D);

    // ld2 {Vt, Vt2}, [Xn|SP]
    theEmitter->emitIns_R_R(INS_ld2, EA_8BYTE, REG_V0, REG_R2, INS_OPTS_8B);
    theEmitter->emitIns_R_R(INS_ld2, EA_16BYTE, REG_V3, REG_R5, INS_OPTS_16B);
    theEmitter->emitIns_R_R(INS_ld2, EA_8BYTE, REG_V6, REG_R8, INS_OPTS_4H);
    theEmitter->emitIns_R_R(INS_ld2, EA_16BYTE, REG_V9, REG_R11, INS_OPTS_8H);
    theEmitter->emitIns_R_R(INS_ld2, EA_8BYTE, REG_V12, REG_R14, INS_OPTS_2S);
    theEmitter->emitIns_R_R(INS_ld2, EA_16BYTE, REG_V15, REG_R17, INS_OPTS_4S);
    theEmitter->emitIns_R_R(INS_ld2, EA_16BYTE, REG_V18, REG_R20, INS_OPTS_2D);

    // ld3 {Vt, Vt2, Vt3}, [Xn|SP]
    theEmitter->emitIns_R_R(INS_ld3, EA_8BYTE, REG_V0, REG_R3, INS_OPTS_8B);
    theEmitter->emitIns_R_R(INS_ld3, EA_16BYTE, REG_V4, REG_R7, INS_OPTS_16B);
    theEmitter->emitIns_R_R(INS_ld3, EA_8BYTE, REG_V8, REG_R11, INS_OPTS_4H);
    theEmitter->emitIns_R_R(INS_ld3, EA_16BYTE, REG_V12, REG_R15, INS_OPTS_8H);
    theEmitter->emitIns_R_R(INS_ld3, EA_8BYTE, REG_V16, REG_R19, INS_OPTS_2S);
    theEmitter->emitIns_R_R(INS_ld3, EA_16BYTE, REG_V20, REG_R23, INS_OPTS_4S);
    theEmitter->emitIns_R_R(INS_ld3, EA_16BYTE, REG_V24, REG_R27, INS_OPTS_2D);

    // ld4 {Vt, Vt2, Vt3, Vt4}, [Xn|SP]
    theEmitter->emitIns_R_R(INS_ld4, EA_8BYTE, REG_V0, REG_R4, INS_OPTS_8B);
    theEmitter->emitIns_R_R(INS_ld4, EA_16BYTE, REG_V5, REG_R9, INS_OPTS_16B);
    theEmitter->emitIns_R_R(INS_ld4, EA_8BYTE, REG_V10, REG_R14, INS_OPTS_4H);
    theEmitter->emitIns_R_R(INS_ld4, EA_16BYTE, REG_V15, REG_R19, INS_OPTS_8H);
    theEmitter->emitIns_R_R(INS_ld4, EA_8BYTE, REG_V20, REG_R24, INS_OPTS_2S);
    theEmitter->emitIns_R_R(INS_ld4, EA_16BYTE, REG_V25, REG_R29, INS_OPTS_4S);
    theEmitter->emitIns_R_R(INS_ld4, EA_16BYTE, REG_V30, REG_R2, INS_OPTS_2D);

    // st1 {Vt}, [Xn|SP]
    theEmitter->emitIns_R_R(INS_st1, EA_8BYTE, REG_V0, REG_R1, INS_OPTS_8B);
    theEmitter->emitIns_R_R(INS_st1, EA_16BYTE, REG_V2, REG_R3, INS_OPTS_16B);
    theEmitter->emitIns_R_R(INS_st1, EA_8BYTE, REG_V4, REG_R5, INS_OPTS_4H);
    theEmitter->emitIns_R_R(INS_st1, EA_16BYTE, REG_V6, REG_R7, INS_OPTS_8H);
    theEmitter->emitIns_R_R(INS_st1, EA_8BYTE, REG_V8, REG_R9, INS_OPTS_2S);
    theEmitter->emitIns_R_R(INS_st1, EA_16BYTE, REG_V10, REG_R11, INS_OPTS_4S);
    theEmitter->emitIns_R_R(INS_st1, EA_8BYTE, REG_V12, REG_R13, INS_OPTS_1D);
    theEmitter->emitIns_R_R(INS_st1, EA_16BYTE, REG_V14, REG_R15, INS_OPTS_2D);

    // st1 {Vt, Vt2}, [Xn|SP]
    theEmitter->emitIns_R_R(INS_st1_2regs, EA_8BYTE, REG_V0, REG_R2, INS_OPTS_8B);
    theEmitter->emitIns_R_R(INS_st1_2regs, EA_16BYTE, REG_V3, REG_R5, INS_OPTS_16B);
    theEmitter->emitIns_R_R(INS_st1_2regs, EA_8BYTE, REG_V6, REG_R8, INS_OPTS_4H);
    theEmitter->emitIns_R_R(INS_st1_2regs, EA_16BYTE, REG_V9, REG_R11, INS_OPTS_8H);
    theEmitter->emitIns_R_R(INS_st1_2regs, EA_8BYTE, REG_V12, REG_R14, INS_OPTS_2S);
    theEmitter->emitIns_R_R(INS_st1_2regs, EA_16BYTE, REG_V15, REG_R17, INS_OPTS_4S);
    theEmitter->emitIns_R_R(INS_st1_2regs, EA_8BYTE, REG_V18, REG_R20, INS_OPTS_1D);
    theEmitter->emitIns_R_R(INS_st1_2regs, EA_16BYTE, REG_V21, REG_R23, INS_OPTS_2D);

    // st1 {Vt, Vt2, Vt3}, [Xn|SP]
    theEmitter->emitIns_R_R(INS_st1_3regs, EA_8BYTE, REG_V0, REG_R3, INS_OPTS_8B);
    theEmitter->emitIns_R_R(INS_st1_3regs, EA_16BYTE, REG_V4, REG_R7, INS_OPTS_16B);
    theEmitter->emitIns_R_R(INS_st1_3regs, EA_8BYTE, REG_V8, REG_R11, INS_OPTS_4H);
    theEmitter->emitIns_R_R(INS_st1_3regs, EA_16BYTE, REG_V12, REG_R15, INS_OPTS_8H);
    theEmitter->emitIns_R_R(INS_st1_3regs, EA_8BYTE, REG_V16, REG_R19, INS_OPTS_2S);
    theEmitter->emitIns_R_R(INS_st1_3regs, EA_16BYTE, REG_V20, REG_R23, INS_OPTS_4S);
    theEmitter->emitIns_R_R(INS_st1_3regs, EA_8BYTE, REG_V24, REG_R27, INS_OPTS_1D);
    theEmitter->emitIns_R_R(INS_st1_3regs, EA_16BYTE, REG_V28, REG_SP, INS_OPTS_2D);

    // st1 {Vt, Vt2, Vt3, Vt4}, [Xn|SP]
    theEmitter->emitIns_R_R(INS_st1_4regs, EA_8BYTE, REG_V0, REG_R4, INS_OPTS_8B);
    theEmitter->emitIns_R_R(INS_st1_4regs, EA_16BYTE, REG_V5, REG_R9, INS_OPTS_16B);
    theEmitter->emitIns_R_R(INS_st1_4regs, EA_8BYTE, REG_V10, REG_R14, INS_OPTS_4H);
    theEmitter->emitIns_R_R(INS_st1_4regs, EA_16BYTE, REG_V15, REG_R19, INS_OPTS_8H);
    theEmitter->emitIns_R_R(INS_st1_4regs, EA_8BYTE, REG_V20, REG_R24, INS_OPTS_2S);
    theEmitter->emitIns_R_R(INS_st1_4regs, EA_16BYTE, REG_V25, REG_R29, INS_OPTS_4S);
    theEmitter->emitIns_R_R(INS_st1_4regs, EA_8BYTE, REG_V30, REG_R2, INS_OPTS_1D);
    theEmitter->emitIns_R_R(INS_st1_4regs, EA_16BYTE, REG_V3, REG_R7, INS_OPTS_2D);

    // st2 {Vt, Vt2}, [Xn|SP]
    theEmitter->emitIns_R_R(INS_st2, EA_8BYTE, REG_V0, REG_R2, INS_OPTS_8B);
    theEmitter->emitIns_R_R(INS_st2, EA_16BYTE, REG_V3, REG_R5, INS_OPTS_16B);
    theEmitter->emitIns_R_R(INS_st2, EA_8BYTE, REG_V6, REG_R8, INS_OPTS_4H);
    theEmitter->emitIns_R_R(INS_st2, EA_16BYTE, REG_V9, REG_R11, INS_OPTS_8H);
    theEmitter->emitIns_R_R(INS_st2, EA_8BYTE, REG_V12, REG_R14, INS_OPTS_2S);
    theEmitter->emitIns_R_R(INS_st2, EA_16BYTE, REG_V15, REG_R17, INS_OPTS_4S);
    theEmitter->emitIns_R_R(INS_st2, EA_16BYTE, REG_V18, REG_R20, INS_OPTS_2D);

    // st3 {Vt, Vt2, Vt3}, [Xn|SP]
    theEmitter->emitIns_R_R(INS_st3, EA_8BYTE, REG_V0, REG_R3, INS_OPTS_8B);
    theEmitter->emitIns_R_R(INS_st3, EA_16BYTE, REG_V4, REG_R7, INS_OPTS_16B);
    theEmitter->emitIns_R_R(INS_st3, EA_8BYTE, REG_V8, REG_R11, INS_OPTS_4H);
    theEmitter->emitIns_R_R(INS_st3, EA_16BYTE, REG_V12, REG_R15, INS_OPTS_8H);
    theEmitter->emitIns_R_R(INS_st3, EA_8BYTE, REG_V16, REG_R19, INS_OPTS_2S);
    theEmitter->emitIns_R_R(INS_st3, EA_16BYTE, REG_V20, REG_R23, INS_OPTS_4S);
    theEmitter->emitIns_R_R(INS_st3, EA_16BYTE, REG_V24, REG_R27, INS_OPTS_2D);

    // st4 {Vt, Vt2, Vt3, Vt4}, [Xn|SP]
    theEmitter->emitIns_R_R(INS_st4, EA_8BYTE, REG_V0, REG_R4, INS_OPTS_8B);
    theEmitter->emitIns_R_R(INS_st4, EA_16BYTE, REG_V5, REG_R9, INS_OPTS_16B);
    theEmitter->emitIns_R_R(INS_st4, EA_8BYTE, REG_V10, REG_R14, INS_OPTS_4H);
    theEmitter->emitIns_R_R(INS_st4, EA_16BYTE, REG_V15, REG_R19, INS_OPTS_8H);
    theEmitter->emitIns_R_R(INS_st4, EA_8BYTE, REG_V20, REG_R24, INS_OPTS_2S);
    theEmitter->emitIns_R_R(INS_st4, EA_16BYTE, REG_V25, REG_R29, INS_OPTS_4S);
    theEmitter->emitIns_R_R(INS_st4, EA_16BYTE, REG_V30, REG_R2, INS_OPTS_2D);

    // ld1r {Vt}, [Xn|SP]
    theEmitter->emitIns_R_R(INS_ld1r, EA_8BYTE, REG_V0, REG_R1, INS_OPTS_8B);
    theEmitter->emitIns_R_R(INS_ld1r, EA_16BYTE, REG_V2, REG_R3, INS_OPTS_16B);
    theEmitter->emitIns_R_R(INS_ld1r, EA_8BYTE, REG_V4, REG_R5, INS_OPTS_4H);
    theEmitter->emitIns_R_R(INS_ld1r, EA_16BYTE, REG_V6, REG_R7, INS_OPTS_8H);
    theEmitter->emitIns_R_R(INS_ld1r, EA_8BYTE, REG_V8, REG_R9, INS_OPTS_2S);
    theEmitter->emitIns_R_R(INS_ld1r, EA_16BYTE, REG_V10, REG_R11, INS_OPTS_4S);
    theEmitter->emitIns_R_R(INS_ld1r, EA_8BYTE, REG_V12, REG_R13, INS_OPTS_1D);
    theEmitter->emitIns_R_R(INS_ld1r, EA_16BYTE, REG_V14, REG_R15, INS_OPTS_2D);

    // ld2r {Vt, Vt2}, [Xn|SP]
    theEmitter->emitIns_R_R(INS_ld2r, EA_8BYTE, REG_V0, REG_R2, INS_OPTS_8B);
    theEmitter->emitIns_R_R(INS_ld2r, EA_16BYTE, REG_V3, REG_R5, INS_OPTS_16B);
    theEmitter->emitIns_R_R(INS_ld2r, EA_8BYTE, REG_V6, REG_R8, INS_OPTS_4H);
    theEmitter->emitIns_R_R(INS_ld2r, EA_16BYTE, REG_V9, REG_R11, INS_OPTS_8H);
    theEmitter->emitIns_R_R(INS_ld2r, EA_8BYTE, REG_V12, REG_R14, INS_OPTS_2S);
    theEmitter->emitIns_R_R(INS_ld2r, EA_16BYTE, REG_V15, REG_R17, INS_OPTS_4S);
    theEmitter->emitIns_R_R(INS_ld2r, EA_8BYTE, REG_V18, REG_R20, INS_OPTS_1D);
    theEmitter->emitIns_R_R(INS_ld2r, EA_16BYTE, REG_V21, REG_R23, INS_OPTS_2D);

    // ld3r {Vt, Vt2, Vt3}, [Xn|SP]
    theEmitter->emitIns_R_R(INS_ld3r, EA_8BYTE, REG_V0, REG_R3, INS_OPTS_8B);
    theEmitter->emitIns_R_R(INS_ld3r, EA_16BYTE, REG_V4, REG_R7, INS_OPTS_16B);
    theEmitter->emitIns_R_R(INS_ld3r, EA_8BYTE, REG_V8, REG_R11, INS_OPTS_4H);
    theEmitter->emitIns_R_R(INS_ld3r, EA_16BYTE, REG_V12, REG_R15, INS_OPTS_8H);
    theEmitter->emitIns_R_R(INS_ld3r, EA_8BYTE, REG_V16, REG_R19, INS_OPTS_2S);
    theEmitter->emitIns_R_R(INS_ld3r, EA_16BYTE, REG_V20, REG_R23, INS_OPTS_4S);
    theEmitter->emitIns_R_R(INS_ld3r, EA_8BYTE, REG_V24, REG_R27, INS_OPTS_1D);
    theEmitter->emitIns_R_R(INS_ld3r, EA_16BYTE, REG_V28, REG_SP, INS_OPTS_2D);

    // ld4r {Vt, Vt2, Vt3, Vt4}, [Xn|SP]
    theEmitter->emitIns_R_R(INS_ld4r, EA_8BYTE, REG_V0, REG_R4, INS_OPTS_8B);
    theEmitter->emitIns_R_R(INS_ld4r, EA_16BYTE, REG_V5, REG_R9, INS_OPTS_16B);
    theEmitter->emitIns_R_R(INS_ld4r, EA_8BYTE, REG_V10, REG_R14, INS_OPTS_4H);
    theEmitter->emitIns_R_R(INS_ld4r, EA_16BYTE, REG_V15, REG_R19, INS_OPTS_8H);
    theEmitter->emitIns_R_R(INS_ld4r, EA_8BYTE, REG_V20, REG_R24, INS_OPTS_2S);
    theEmitter->emitIns_R_R(INS_ld4r, EA_16BYTE, REG_V25, REG_R29, INS_OPTS_4S);
    theEmitter->emitIns_R_R(INS_ld4r, EA_8BYTE, REG_V30, REG_R2, INS_OPTS_1D);
    theEmitter->emitIns_R_R(INS_ld4r, EA_16BYTE, REG_V3, REG_R7, INS_OPTS_2D);

    // tbl Vd, {Vt}, Vm
    theEmitter->emitIns_R_R_R(INS_tbl, EA_8BYTE, REG_V0, REG_V1, REG_V6, INS_OPTS_8B);
    theEmitter->emitIns_R_R_R(INS_tbl, EA_16BYTE, REG_V0, REG_V1, REG_V6, INS_OPTS_16B);

    // tbx Vd, {Vt}, Vm
    theEmitter->emitIns_R_R_R(INS_tbx, EA_8BYTE, REG_V0, REG_V1, REG_V6, INS_OPTS_8B);
    theEmitter->emitIns_R_R_R(INS_tbx, EA_16BYTE, REG_V0, REG_V1, REG_V6, INS_OPTS_16B);

    // tbl Vd, {Vt, Vt2}, Vm
    theEmitter->emitIns_R_R_R(INS_tbl_2regs, EA_8BYTE, REG_V0, REG_V1, REG_V6, INS_OPTS_8B);
    theEmitter->emitIns_R_R_R(INS_tbl_2regs, EA_16BYTE, REG_V0, REG_V1, REG_V6, INS_OPTS_16B);

    // tbx Vd, {Vt, Vt2}, Vm
    theEmitter->emitIns_R_R_R(INS_tbx_2regs, EA_8BYTE, REG_V0, REG_V1, REG_V6, INS_OPTS_8B);
    theEmitter->emitIns_R_R_R(INS_tbx_2regs, EA_16BYTE, REG_V0, REG_V1, REG_V6, INS_OPTS_16B);

    // tbl Vd, {Vt, Vt2, Vt3}, Vm
    theEmitter->emitIns_R_R_R(INS_tbl_3regs, EA_8BYTE, REG_V0, REG_V1, REG_V6, INS_OPTS_8B);
    theEmitter->emitIns_R_R_R(INS_tbl_3regs, EA_16BYTE, REG_V0, REG_V1, REG_V6, INS_OPTS_16B);

    // tbx Vd, {Vt, Vt2, Vt3}, Vm
    theEmitter->emitIns_R_R_R(INS_tbx_3regs, EA_8BYTE, REG_V0, REG_V1, REG_V6, INS_OPTS_8B);
    theEmitter->emitIns_R_R_R(INS_tbx_3regs, EA_16BYTE, REG_V0, REG_V1, REG_V6, INS_OPTS_16B);

    // tbl Vd, {Vt, Vt2, Vt3, Vt4}, Vm
    theEmitter->emitIns_R_R_R(INS_tbl_4regs, EA_8BYTE, REG_V0, REG_V1, REG_V6, INS_OPTS_8B);
    theEmitter->emitIns_R_R_R(INS_tbl_4regs, EA_16BYTE, REG_V0, REG_V1, REG_V6, INS_OPTS_16B);

    // tbx Vd, {Vt, Vt2, Vt3, Vt4}, Vm
    theEmitter->emitIns_R_R_R(INS_tbx_4regs, EA_8BYTE, REG_V0, REG_V1, REG_V6, INS_OPTS_8B);
    theEmitter->emitIns_R_R_R(INS_tbx_4regs, EA_16BYTE, REG_V0, REG_V1, REG_V6, INS_OPTS_16B);

#endif // ALL_ARM64_EMITTER_UNIT_TESTS

#ifdef ALL_ARM64_EMITTER_UNIT_TESTS
    //
    // Loads to and Stores from one, two, three, or four SIMD&FP registers
    //

    genDefineTempLabel(genCreateTempLabel());

    // ld1 {Vt}, [Xn|SP], Xm
    theEmitter->emitIns_R_R_R(INS_ld1, EA_8BYTE, REG_V0, REG_R1, REG_R2, INS_OPTS_8B);
    theEmitter->emitIns_R_R_R(INS_ld1, EA_16BYTE, REG_V3, REG_R4, REG_R5, INS_OPTS_16B);
    theEmitter->emitIns_R_R_R(INS_ld1, EA_8BYTE, REG_V6, REG_R7, REG_R8, INS_OPTS_4H);
    theEmitter->emitIns_R_R_R(INS_ld1, EA_16BYTE, REG_V9, REG_R10, REG_R11, INS_OPTS_8H);
    theEmitter->emitIns_R_R_R(INS_ld1, EA_8BYTE, REG_V12, REG_R13, REG_R14, INS_OPTS_2S);
    theEmitter->emitIns_R_R_R(INS_ld1, EA_16BYTE, REG_V15, REG_R16, REG_R17, INS_OPTS_4S);
    theEmitter->emitIns_R_R_R(INS_ld1, EA_8BYTE, REG_V18, REG_R19, REG_R20, INS_OPTS_1D);
    theEmitter->emitIns_R_R_R(INS_ld1, EA_16BYTE, REG_V21, REG_R22, REG_R23, INS_OPTS_2D);

    // ld1 {Vt, Vt2}, [Xn|SP], Xm
    theEmitter->emitIns_R_R_R(INS_ld1_2regs, EA_8BYTE, REG_V0, REG_R2, REG_R3, INS_OPTS_8B);
    theEmitter->emitIns_R_R_R(INS_ld1_2regs, EA_16BYTE, REG_V4, REG_R6, REG_R7, INS_OPTS_16B);
    theEmitter->emitIns_R_R_R(INS_ld1_2regs, EA_8BYTE, REG_V8, REG_R10, REG_R11, INS_OPTS_4H);
    theEmitter->emitIns_R_R_R(INS_ld1_2regs, EA_16BYTE, REG_V12, REG_R14, REG_R15, INS_OPTS_8H);
    theEmitter->emitIns_R_R_R(INS_ld1_2regs, EA_8BYTE, REG_V16, REG_R18, REG_R19, INS_OPTS_2S);
    theEmitter->emitIns_R_R_R(INS_ld1_2regs, EA_16BYTE, REG_V20, REG_R22, REG_R23, INS_OPTS_4S);
    theEmitter->emitIns_R_R_R(INS_ld1_2regs, EA_8BYTE, REG_V24, REG_R26, REG_R27, INS_OPTS_1D);
    theEmitter->emitIns_R_R_R(INS_ld1_2regs, EA_16BYTE, REG_V28, REG_SP, REG_R30, INS_OPTS_2D);

    // ld1 {Vt, Vt2, Vt3}, [Xn|SP], Xm
    theEmitter->emitIns_R_R_R(INS_ld1_3regs, EA_8BYTE, REG_V0, REG_R3, REG_R4, INS_OPTS_8B);
    theEmitter->emitIns_R_R_R(INS_ld1_3regs, EA_16BYTE, REG_V5, REG_R8, REG_R9, INS_OPTS_16B);
    theEmitter->emitIns_R_R_R(INS_ld1_3regs, EA_8BYTE, REG_V10, REG_R13, REG_R14, INS_OPTS_4H);
    theEmitter->emitIns_R_R_R(INS_ld1_3regs, EA_16BYTE, REG_V15, REG_R18, REG_R19, INS_OPTS_8H);
    theEmitter->emitIns_R_R_R(INS_ld1_3regs, EA_8BYTE, REG_V20, REG_R23, REG_R24, INS_OPTS_2S);
    theEmitter->emitIns_R_R_R(INS_ld1_3regs, EA_16BYTE, REG_V25, REG_R28, REG_R29, INS_OPTS_4S);
    theEmitter->emitIns_R_R_R(INS_ld1_3regs, EA_8BYTE, REG_V30, REG_R0, REG_R1, INS_OPTS_1D);
    theEmitter->emitIns_R_R_R(INS_ld1_3regs, EA_16BYTE, REG_V2, REG_R5, REG_R6, INS_OPTS_2D);

    // ld1 {Vt, Vt2, Vt3, Vt4}, [Xn|SP], Xm
    theEmitter->emitIns_R_R_R(INS_ld1_4regs, EA_8BYTE, REG_V0, REG_R4, REG_R5, INS_OPTS_8B);
    theEmitter->emitIns_R_R_R(INS_ld1_4regs, EA_16BYTE, REG_V6, REG_R10, REG_R11, INS_OPTS_16B);
    theEmitter->emitIns_R_R_R(INS_ld1_4regs, EA_8BYTE, REG_V12, REG_R16, REG_R17, INS_OPTS_4H);
    theEmitter->emitIns_R_R_R(INS_ld1_4regs, EA_16BYTE, REG_V18, REG_R22, REG_R23, INS_OPTS_8H);
    theEmitter->emitIns_R_R_R(INS_ld1_4regs, EA_8BYTE, REG_V24, REG_R28, REG_R29, INS_OPTS_2S);
    theEmitter->emitIns_R_R_R(INS_ld1_4regs, EA_16BYTE, REG_V30, REG_R2, REG_R3, INS_OPTS_4S);
    theEmitter->emitIns_R_R_R(INS_ld1_4regs, EA_8BYTE, REG_V4, REG_R8, REG_R9, INS_OPTS_1D);
    theEmitter->emitIns_R_R_R(INS_ld1_4regs, EA_16BYTE, REG_V10, REG_R14, REG_R15, INS_OPTS_2D);

    // ld2 {Vt, Vt2}, [Xn|SP], Xm
    theEmitter->emitIns_R_R_R(INS_ld2, EA_8BYTE, REG_V0, REG_R2, REG_R3, INS_OPTS_8B);
    theEmitter->emitIns_R_R_R(INS_ld2, EA_16BYTE, REG_V4, REG_R6, REG_R7, INS_OPTS_16B);
    theEmitter->emitIns_R_R_R(INS_ld2, EA_8BYTE, REG_V8, REG_R10, REG_R11, INS_OPTS_4H);
    theEmitter->emitIns_R_R_R(INS_ld2, EA_16BYTE, REG_V12, REG_R14, REG_R15, INS_OPTS_8H);
    theEmitter->emitIns_R_R_R(INS_ld2, EA_8BYTE, REG_V16, REG_R18, REG_R19, INS_OPTS_2S);
    theEmitter->emitIns_R_R_R(INS_ld2, EA_16BYTE, REG_V20, REG_R22, REG_R23, INS_OPTS_4S);
    theEmitter->emitIns_R_R_R(INS_ld2, EA_16BYTE, REG_V24, REG_R26, REG_R27, INS_OPTS_2D);

    // ld3 {Vt, Vt2, Vt3}, [Xn|SP], Xm
    theEmitter->emitIns_R_R_R(INS_ld3, EA_8BYTE, REG_V0, REG_R3, REG_R4, INS_OPTS_8B);
    theEmitter->emitIns_R_R_R(INS_ld3, EA_16BYTE, REG_V5, REG_R8, REG_R9, INS_OPTS_16B);
    theEmitter->emitIns_R_R_R(INS_ld3, EA_8BYTE, REG_V10, REG_R13, REG_R14, INS_OPTS_4H);
    theEmitter->emitIns_R_R_R(INS_ld3, EA_16BYTE, REG_V15, REG_R18, REG_R19, INS_OPTS_8H);
    theEmitter->emitIns_R_R_R(INS_ld3, EA_8BYTE, REG_V20, REG_R23, REG_R24, INS_OPTS_2S);
    theEmitter->emitIns_R_R_R(INS_ld3, EA_16BYTE, REG_V25, REG_R28, REG_R29, INS_OPTS_4S);
    theEmitter->emitIns_R_R_R(INS_ld3, EA_16BYTE, REG_V30, REG_R0, REG_R1, INS_OPTS_2D);

    // ld4 {Vt, Vt2, Vt3, Vt4}, [Xn|SP], Xm
    theEmitter->emitIns_R_R_R(INS_ld4, EA_8BYTE, REG_V0, REG_R4, REG_R5, INS_OPTS_8B);
    theEmitter->emitIns_R_R_R(INS_ld4, EA_16BYTE, REG_V6, REG_R10, REG_R11, INS_OPTS_16B);
    theEmitter->emitIns_R_R_R(INS_ld4, EA_8BYTE, REG_V12, REG_R16, REG_R17, INS_OPTS_4H);
    theEmitter->emitIns_R_R_R(INS_ld4, EA_16BYTE, REG_V18, REG_R22, REG_R23, INS_OPTS_8H);
    theEmitter->emitIns_R_R_R(INS_ld4, EA_8BYTE, REG_V24, REG_R28, REG_R29, INS_OPTS_2S);
    theEmitter->emitIns_R_R_R(INS_ld4, EA_16BYTE, REG_V30, REG_R2, REG_R3, INS_OPTS_4S);
    theEmitter->emitIns_R_R_R(INS_ld4, EA_16BYTE, REG_V4, REG_R8, REG_R9, INS_OPTS_2D);

    // st1 {Vt}, [Xn|SP], Xm
    theEmitter->emitIns_R_R_R(INS_st1, EA_8BYTE, REG_V0, REG_R1, REG_R2, INS_OPTS_8B);
    theEmitter->emitIns_R_R_R(INS_st1, EA_16BYTE, REG_V3, REG_R4, REG_R5, INS_OPTS_16B);
    theEmitter->emitIns_R_R_R(INS_st1, EA_8BYTE, REG_V6, REG_R7, REG_R8, INS_OPTS_4H);
    theEmitter->emitIns_R_R_R(INS_st1, EA_16BYTE, REG_V9, REG_R10, REG_R11, INS_OPTS_8H);
    theEmitter->emitIns_R_R_R(INS_st1, EA_8BYTE, REG_V12, REG_R13, REG_R14, INS_OPTS_2S);
    theEmitter->emitIns_R_R_R(INS_st1, EA_16BYTE, REG_V15, REG_R16, REG_R17, INS_OPTS_4S);
    theEmitter->emitIns_R_R_R(INS_st1, EA_8BYTE, REG_V18, REG_R19, REG_R20, INS_OPTS_1D);
    theEmitter->emitIns_R_R_R(INS_st1, EA_16BYTE, REG_V21, REG_R22, REG_R23, INS_OPTS_2D);

    // st1 {Vt, Vt2}, [Xn|SP], Xm
    theEmitter->emitIns_R_R_R(INS_st1_2regs, EA_8BYTE, REG_V0, REG_R2, REG_R3, INS_OPTS_8B);
    theEmitter->emitIns_R_R_R(INS_st1_2regs, EA_16BYTE, REG_V4, REG_R6, REG_R7, INS_OPTS_16B);
    theEmitter->emitIns_R_R_R(INS_st1_2regs, EA_8BYTE, REG_V8, REG_R10, REG_R11, INS_OPTS_4H);
    theEmitter->emitIns_R_R_R(INS_st1_2regs, EA_16BYTE, REG_V12, REG_R14, REG_R15, INS_OPTS_8H);
    theEmitter->emitIns_R_R_R(INS_st1_2regs, EA_8BYTE, REG_V16, REG_R18, REG_R19, INS_OPTS_2S);
    theEmitter->emitIns_R_R_R(INS_st1_2regs, EA_16BYTE, REG_V20, REG_R22, REG_R23, INS_OPTS_4S);
    theEmitter->emitIns_R_R_R(INS_st1_2regs, EA_8BYTE, REG_V24, REG_R26, REG_R27, INS_OPTS_1D);
    theEmitter->emitIns_R_R_R(INS_st1_2regs, EA_16BYTE, REG_V28, REG_SP, REG_R30, INS_OPTS_2D);

    // st1 {Vt, Vt2, Vt3}, [Xn|SP], Xm
    theEmitter->emitIns_R_R_R(INS_st1_3regs, EA_8BYTE, REG_V0, REG_R3, REG_R4, INS_OPTS_8B);
    theEmitter->emitIns_R_R_R(INS_st1_3regs, EA_16BYTE, REG_V5, REG_R8, REG_R9, INS_OPTS_16B);
    theEmitter->emitIns_R_R_R(INS_st1_3regs, EA_8BYTE, REG_V10, REG_R13, REG_R14, INS_OPTS_4H);
    theEmitter->emitIns_R_R_R(INS_st1_3regs, EA_16BYTE, REG_V15, REG_R18, REG_R19, INS_OPTS_8H);
    theEmitter->emitIns_R_R_R(INS_st1_3regs, EA_8BYTE, REG_V20, REG_R23, REG_R24, INS_OPTS_2S);
    theEmitter->emitIns_R_R_R(INS_st1_3regs, EA_16BYTE, REG_V25, REG_R28, REG_R29, INS_OPTS_4S);
    theEmitter->emitIns_R_R_R(INS_st1_3regs, EA_8BYTE, REG_V30, REG_R0, REG_R1, INS_OPTS_1D);
    theEmitter->emitIns_R_R_R(INS_st1_3regs, EA_16BYTE, REG_V2, REG_R5, REG_R6, INS_OPTS_2D);

    // st1 {Vt, Vt2, Vt3, Vt4}, [Xn|SP], Xm
    theEmitter->emitIns_R_R_R(INS_st1_4regs, EA_8BYTE, REG_V0, REG_R4, REG_R5, INS_OPTS_8B);
    theEmitter->emitIns_R_R_R(INS_st1_4regs, EA_16BYTE, REG_V6, REG_R10, REG_R11, INS_OPTS_16B);
    theEmitter->emitIns_R_R_R(INS_st1_4regs, EA_8BYTE, REG_V12, REG_R16, REG_R17, INS_OPTS_4H);
    theEmitter->emitIns_R_R_R(INS_st1_4regs, EA_16BYTE, REG_V18, REG_R22, REG_R23, INS_OPTS_8H);
    theEmitter->emitIns_R_R_R(INS_st1_4regs, EA_8BYTE, REG_V24, REG_R28, REG_R29, INS_OPTS_2S);
    theEmitter->emitIns_R_R_R(INS_st1_4regs, EA_16BYTE, REG_V30, REG_R2, REG_R3, INS_OPTS_4S);
    theEmitter->emitIns_R_R_R(INS_st1_4regs, EA_8BYTE, REG_V4, REG_R8, REG_R9, INS_OPTS_1D);
    theEmitter->emitIns_R_R_R(INS_st1_4regs, EA_16BYTE, REG_V10, REG_R14, REG_R15, INS_OPTS_2D);

    // st2 {Vt, Vt2}, [Xn|SP], Xm
    theEmitter->emitIns_R_R_R(INS_st2, EA_8BYTE, REG_V0, REG_R2, REG_R3, INS_OPTS_8B);
    theEmitter->emitIns_R_R_R(INS_st2, EA_16BYTE, REG_V4, REG_R6, REG_R7, INS_OPTS_16B);
    theEmitter->emitIns_R_R_R(INS_st2, EA_8BYTE, REG_V8, REG_R10, REG_R11, INS_OPTS_4H);
    theEmitter->emitIns_R_R_R(INS_st2, EA_16BYTE, REG_V12, REG_R14, REG_R15, INS_OPTS_8H);
    theEmitter->emitIns_R_R_R(INS_st2, EA_8BYTE, REG_V16, REG_R18, REG_R19, INS_OPTS_2S);
    theEmitter->emitIns_R_R_R(INS_st2, EA_16BYTE, REG_V20, REG_R22, REG_R23, INS_OPTS_4S);
    theEmitter->emitIns_R_R_R(INS_st2, EA_16BYTE, REG_V24, REG_R26, REG_R27, INS_OPTS_2D);

    // st3 {Vt, Vt2, Vt3}, [Xn|SP], Xm
    theEmitter->emitIns_R_R_R(INS_st3, EA_8BYTE, REG_V0, REG_R3, REG_R4, INS_OPTS_8B);
    theEmitter->emitIns_R_R_R(INS_st3, EA_16BYTE, REG_V5, REG_R8, REG_R9, INS_OPTS_16B);
    theEmitter->emitIns_R_R_R(INS_st3, EA_8BYTE, REG_V10, REG_R13, REG_R14, INS_OPTS_4H);
    theEmitter->emitIns_R_R_R(INS_st3, EA_16BYTE, REG_V15, REG_R18, REG_R19, INS_OPTS_8H);
    theEmitter->emitIns_R_R_R(INS_st3, EA_8BYTE, REG_V20, REG_R23, REG_R24, INS_OPTS_2S);
    theEmitter->emitIns_R_R_R(INS_st3, EA_16BYTE, REG_V25, REG_R28, REG_R29, INS_OPTS_4S);
    theEmitter->emitIns_R_R_R(INS_st3, EA_16BYTE, REG_V30, REG_R0, REG_R1, INS_OPTS_2D);

    // st4 {Vt, Vt2, Vt3, Vt4}, [Xn|SP], Xm
    theEmitter->emitIns_R_R_R(INS_st4, EA_8BYTE, REG_V0, REG_R4, REG_R5, INS_OPTS_8B);
    theEmitter->emitIns_R_R_R(INS_st4, EA_16BYTE, REG_V6, REG_R10, REG_R11, INS_OPTS_16B);
    theEmitter->emitIns_R_R_R(INS_st4, EA_8BYTE, REG_V12, REG_R16, REG_R17, INS_OPTS_4H);
    theEmitter->emitIns_R_R_R(INS_st4, EA_16BYTE, REG_V18, REG_R22, REG_R23, INS_OPTS_8H);
    theEmitter->emitIns_R_R_R(INS_st4, EA_8BYTE, REG_V24, REG_R28, REG_R29, INS_OPTS_2S);
    theEmitter->emitIns_R_R_R(INS_st4, EA_16BYTE, REG_V30, REG_R2, REG_R3, INS_OPTS_4S);
    theEmitter->emitIns_R_R_R(INS_st4, EA_16BYTE, REG_V4, REG_R8, REG_R9, INS_OPTS_2D);

    // ld1r {Vt}, [Xn|SP], Xm
    theEmitter->emitIns_R_R_R(INS_ld1r, EA_8BYTE, REG_V0, REG_R1, REG_R2, INS_OPTS_8B);
    theEmitter->emitIns_R_R_R(INS_ld1r, EA_16BYTE, REG_V3, REG_R4, REG_R5, INS_OPTS_16B);
    theEmitter->emitIns_R_R_R(INS_ld1r, EA_8BYTE, REG_V6, REG_R7, REG_R8, INS_OPTS_4H);
    theEmitter->emitIns_R_R_R(INS_ld1r, EA_16BYTE, REG_V9, REG_R10, REG_R11, INS_OPTS_8H);
    theEmitter->emitIns_R_R_R(INS_ld1r, EA_8BYTE, REG_V12, REG_R13, REG_R14, INS_OPTS_2S);
    theEmitter->emitIns_R_R_R(INS_ld1r, EA_16BYTE, REG_V15, REG_R16, REG_R17, INS_OPTS_4S);
    theEmitter->emitIns_R_R_R(INS_ld1r, EA_8BYTE, REG_V18, REG_R19, REG_R20, INS_OPTS_1D);
    theEmitter->emitIns_R_R_R(INS_ld1r, EA_16BYTE, REG_V21, REG_R22, REG_R23, INS_OPTS_2D);

    // ld2r {Vt, Vt2}, [Xn|SP], Xm
    theEmitter->emitIns_R_R_R(INS_ld2r, EA_8BYTE, REG_V0, REG_R2, REG_R3, INS_OPTS_8B);
    theEmitter->emitIns_R_R_R(INS_ld2r, EA_16BYTE, REG_V4, REG_R6, REG_R7, INS_OPTS_16B);
    theEmitter->emitIns_R_R_R(INS_ld2r, EA_8BYTE, REG_V8, REG_R10, REG_R11, INS_OPTS_4H);
    theEmitter->emitIns_R_R_R(INS_ld2r, EA_16BYTE, REG_V12, REG_R14, REG_R15, INS_OPTS_8H);
    theEmitter->emitIns_R_R_R(INS_ld2r, EA_8BYTE, REG_V16, REG_R18, REG_R19, INS_OPTS_2S);
    theEmitter->emitIns_R_R_R(INS_ld2r, EA_16BYTE, REG_V20, REG_R22, REG_R23, INS_OPTS_4S);
    theEmitter->emitIns_R_R_R(INS_ld2r, EA_8BYTE, REG_V24, REG_R26, REG_R27, INS_OPTS_1D);
    theEmitter->emitIns_R_R_R(INS_ld2r, EA_16BYTE, REG_V28, REG_SP, REG_R30, INS_OPTS_2D);

    // ld3r {Vt, Vt2, Vt3}, [Xn|SP], Xm
    theEmitter->emitIns_R_R_R(INS_ld3r, EA_8BYTE, REG_V0, REG_R3, REG_R4, INS_OPTS_8B);
    theEmitter->emitIns_R_R_R(INS_ld3r, EA_16BYTE, REG_V5, REG_R8, REG_R9, INS_OPTS_16B);
    theEmitter->emitIns_R_R_R(INS_ld3r, EA_8BYTE, REG_V10, REG_R13, REG_R14, INS_OPTS_4H);
    theEmitter->emitIns_R_R_R(INS_ld3r, EA_16BYTE, REG_V15, REG_R18, REG_R19, INS_OPTS_8H);
    theEmitter->emitIns_R_R_R(INS_ld3r, EA_8BYTE, REG_V20, REG_R23, REG_R24, INS_OPTS_2S);
    theEmitter->emitIns_R_R_R(INS_ld3r, EA_16BYTE, REG_V25, REG_R28, REG_R29, INS_OPTS_4S);
    theEmitter->emitIns_R_R_R(INS_ld3r, EA_8BYTE, REG_V30, REG_R0, REG_R1, INS_OPTS_1D);
    theEmitter->emitIns_R_R_R(INS_ld3r, EA_16BYTE, REG_V2, REG_R5, REG_R6, INS_OPTS_2D);

    // ld4r {Vt, Vt2, Vt3, Vt4}, [Xn|SP], Xm
    theEmitter->emitIns_R_R_R(INS_ld4r, EA_8BYTE, REG_V0, REG_R4, REG_R5, INS_OPTS_8B);
    theEmitter->emitIns_R_R_R(INS_ld4r, EA_16BYTE, REG_V6, REG_R10, REG_R11, INS_OPTS_16B);
    theEmitter->emitIns_R_R_R(INS_ld4r, EA_8BYTE, REG_V12, REG_R16, REG_R17, INS_OPTS_4H);
    theEmitter->emitIns_R_R_R(INS_ld4r, EA_16BYTE, REG_V18, REG_R22, REG_R23, INS_OPTS_8H);
    theEmitter->emitIns_R_R_R(INS_ld4r, EA_8BYTE, REG_V24, REG_R28, REG_R29, INS_OPTS_2S);
    theEmitter->emitIns_R_R_R(INS_ld4r, EA_16BYTE, REG_V30, REG_R2, REG_R3, INS_OPTS_4S);
    theEmitter->emitIns_R_R_R(INS_ld4r, EA_8BYTE, REG_V4, REG_R8, REG_R9, INS_OPTS_1D);
    theEmitter->emitIns_R_R_R(INS_ld4r, EA_16BYTE, REG_V10, REG_R14, REG_R15, INS_OPTS_2D);

#endif // ALL_ARM64_EMITTER_UNIT_TESTS

#ifdef ALL_ARM64_EMITTER_UNIT_TESTS
    //
    // Loads to and Stores from one, two, three, or four SIMD&FP registers
    //

    genDefineTempLabel(genCreateTempLabel());

    // ld1 {Vt}, [Xn|SP], #imm
    theEmitter->emitIns_R_R_I(INS_ld1, EA_8BYTE, REG_V0, REG_R1, 8, INS_OPTS_8B);
    theEmitter->emitIns_R_R_I(INS_ld1, EA_16BYTE, REG_V2, REG_R3, 16, INS_OPTS_16B);
    theEmitter->emitIns_R_R_I(INS_ld1, EA_8BYTE, REG_V4, REG_R5, 8, INS_OPTS_4H);
    theEmitter->emitIns_R_R_I(INS_ld1, EA_16BYTE, REG_V6, REG_R7, 16, INS_OPTS_8H);
    theEmitter->emitIns_R_R_I(INS_ld1, EA_8BYTE, REG_V8, REG_R9, 8, INS_OPTS_2S);
    theEmitter->emitIns_R_R_I(INS_ld1, EA_16BYTE, REG_V10, REG_R11, 16, INS_OPTS_4S);
    theEmitter->emitIns_R_R_I(INS_ld1, EA_8BYTE, REG_V12, REG_R13, 8, INS_OPTS_1D);
    theEmitter->emitIns_R_R_I(INS_ld1, EA_16BYTE, REG_V14, REG_R15, 16, INS_OPTS_2D);

    // ld1 {Vt, Vt2}, [Xn|SP], #imm
    theEmitter->emitIns_R_R_I(INS_ld1_2regs, EA_8BYTE, REG_V0, REG_R2, 16, INS_OPTS_8B);
    theEmitter->emitIns_R_R_I(INS_ld1_2regs, EA_16BYTE, REG_V3, REG_R5, 32, INS_OPTS_16B);
    theEmitter->emitIns_R_R_I(INS_ld1_2regs, EA_8BYTE, REG_V6, REG_R8, 16, INS_OPTS_4H);
    theEmitter->emitIns_R_R_I(INS_ld1_2regs, EA_16BYTE, REG_V9, REG_R11, 32, INS_OPTS_8H);
    theEmitter->emitIns_R_R_I(INS_ld1_2regs, EA_8BYTE, REG_V12, REG_R14, 16, INS_OPTS_2S);
    theEmitter->emitIns_R_R_I(INS_ld1_2regs, EA_16BYTE, REG_V15, REG_R17, 32, INS_OPTS_4S);
    theEmitter->emitIns_R_R_I(INS_ld1_2regs, EA_8BYTE, REG_V18, REG_R20, 16, INS_OPTS_1D);
    theEmitter->emitIns_R_R_I(INS_ld1_2regs, EA_16BYTE, REG_V21, REG_R23, 32, INS_OPTS_2D);

    // ld1 {Vt, Vt2, Vt3}, [Xn|SP], #imm
    theEmitter->emitIns_R_R_I(INS_ld1_3regs, EA_8BYTE, REG_V0, REG_R3, 24, INS_OPTS_8B);
    theEmitter->emitIns_R_R_I(INS_ld1_3regs, EA_16BYTE, REG_V4, REG_R7, 48, INS_OPTS_16B);
    theEmitter->emitIns_R_R_I(INS_ld1_3regs, EA_8BYTE, REG_V8, REG_R11, 24, INS_OPTS_4H);
    theEmitter->emitIns_R_R_I(INS_ld1_3regs, EA_16BYTE, REG_V12, REG_R15, 48, INS_OPTS_8H);
    theEmitter->emitIns_R_R_I(INS_ld1_3regs, EA_8BYTE, REG_V16, REG_R19, 24, INS_OPTS_2S);
    theEmitter->emitIns_R_R_I(INS_ld1_3regs, EA_16BYTE, REG_V20, REG_R23, 48, INS_OPTS_4S);
    theEmitter->emitIns_R_R_I(INS_ld1_3regs, EA_8BYTE, REG_V24, REG_R27, 24, INS_OPTS_1D);
    theEmitter->emitIns_R_R_I(INS_ld1_3regs, EA_16BYTE, REG_V28, REG_SP, 48, INS_OPTS_2D);

    // ld1 {Vt, Vt2, Vt3, Vt4}, [Xn|SP], #imm
    theEmitter->emitIns_R_R_I(INS_ld1_4regs, EA_8BYTE, REG_V0, REG_R4, 32, INS_OPTS_8B);
    theEmitter->emitIns_R_R_I(INS_ld1_4regs, EA_16BYTE, REG_V5, REG_R9, 64, INS_OPTS_16B);
    theEmitter->emitIns_R_R_I(INS_ld1_4regs, EA_8BYTE, REG_V10, REG_R14, 32, INS_OPTS_4H);
    theEmitter->emitIns_R_R_I(INS_ld1_4regs, EA_16BYTE, REG_V15, REG_R19, 64, INS_OPTS_8H);
    theEmitter->emitIns_R_R_I(INS_ld1_4regs, EA_8BYTE, REG_V20, REG_R24, 32, INS_OPTS_2S);
    theEmitter->emitIns_R_R_I(INS_ld1_4regs, EA_16BYTE, REG_V25, REG_R29, 64, INS_OPTS_4S);
    theEmitter->emitIns_R_R_I(INS_ld1_4regs, EA_8BYTE, REG_V30, REG_R2, 32, INS_OPTS_1D);
    theEmitter->emitIns_R_R_I(INS_ld1_4regs, EA_16BYTE, REG_V3, REG_R7, 64, INS_OPTS_2D);

    // ld2 {Vt, Vt2}, [Xn|SP], #imm
    theEmitter->emitIns_R_R_I(INS_ld2, EA_8BYTE, REG_V0, REG_R2, 16, INS_OPTS_8B);
    theEmitter->emitIns_R_R_I(INS_ld2, EA_16BYTE, REG_V3, REG_R5, 32, INS_OPTS_16B);
    theEmitter->emitIns_R_R_I(INS_ld2, EA_8BYTE, REG_V6, REG_R8, 16, INS_OPTS_4H);
    theEmitter->emitIns_R_R_I(INS_ld2, EA_16BYTE, REG_V9, REG_R11, 32, INS_OPTS_8H);
    theEmitter->emitIns_R_R_I(INS_ld2, EA_8BYTE, REG_V12, REG_R14, 16, INS_OPTS_2S);
    theEmitter->emitIns_R_R_I(INS_ld2, EA_16BYTE, REG_V15, REG_R17, 32, INS_OPTS_4S);
    theEmitter->emitIns_R_R_I(INS_ld2, EA_16BYTE, REG_V18, REG_R20, 32, INS_OPTS_2D);

    // ld3 {Vt, Vt2, Vt3}, [Xn|SP], #imm
    theEmitter->emitIns_R_R_I(INS_ld3, EA_8BYTE, REG_V0, REG_R3, 24, INS_OPTS_8B);
    theEmitter->emitIns_R_R_I(INS_ld3, EA_16BYTE, REG_V4, REG_R7, 48, INS_OPTS_16B);
    theEmitter->emitIns_R_R_I(INS_ld3, EA_8BYTE, REG_V8, REG_R11, 24, INS_OPTS_4H);
    theEmitter->emitIns_R_R_I(INS_ld3, EA_16BYTE, REG_V12, REG_R15, 48, INS_OPTS_8H);
    theEmitter->emitIns_R_R_I(INS_ld3, EA_8BYTE, REG_V16, REG_R19, 24, INS_OPTS_2S);
    theEmitter->emitIns_R_R_I(INS_ld3, EA_16BYTE, REG_V20, REG_R23, 48, INS_OPTS_4S);
    theEmitter->emitIns_R_R_I(INS_ld3, EA_16BYTE, REG_V24, REG_R27, 48, INS_OPTS_2D);

    // ld4 {Vt, Vt2, Vt3, Vt4}, [Xn|SP], #imm
    theEmitter->emitIns_R_R_I(INS_ld4, EA_8BYTE, REG_V0, REG_R4, 32, INS_OPTS_8B);
    theEmitter->emitIns_R_R_I(INS_ld4, EA_16BYTE, REG_V5, REG_R9, 64, INS_OPTS_16B);
    theEmitter->emitIns_R_R_I(INS_ld4, EA_8BYTE, REG_V10, REG_R14, 32, INS_OPTS_4H);
    theEmitter->emitIns_R_R_I(INS_ld4, EA_16BYTE, REG_V15, REG_R19, 64, INS_OPTS_8H);
    theEmitter->emitIns_R_R_I(INS_ld4, EA_8BYTE, REG_V20, REG_R24, 32, INS_OPTS_2S);
    theEmitter->emitIns_R_R_I(INS_ld4, EA_16BYTE, REG_V25, REG_R29, 64, INS_OPTS_4S);
    theEmitter->emitIns_R_R_I(INS_ld4, EA_16BYTE, REG_V30, REG_R2, 64, INS_OPTS_2D);

    // st1 {Vt}, [Xn|SP], #imm
    theEmitter->emitIns_R_R_I(INS_st1, EA_8BYTE, REG_V0, REG_R1, 8, INS_OPTS_8B);
    theEmitter->emitIns_R_R_I(INS_st1, EA_16BYTE, REG_V2, REG_R3, 16, INS_OPTS_16B);
    theEmitter->emitIns_R_R_I(INS_st1, EA_8BYTE, REG_V4, REG_R5, 8, INS_OPTS_4H);
    theEmitter->emitIns_R_R_I(INS_st1, EA_16BYTE, REG_V6, REG_R7, 16, INS_OPTS_8H);
    theEmitter->emitIns_R_R_I(INS_st1, EA_8BYTE, REG_V8, REG_R9, 8, INS_OPTS_2S);
    theEmitter->emitIns_R_R_I(INS_st1, EA_16BYTE, REG_V10, REG_R11, 16, INS_OPTS_4S);
    theEmitter->emitIns_R_R_I(INS_st1, EA_8BYTE, REG_V12, REG_R13, 8, INS_OPTS_1D);
    theEmitter->emitIns_R_R_I(INS_st1, EA_16BYTE, REG_V14, REG_R15, 16, INS_OPTS_2D);

    // st1 {Vt, Vt2}, [Xn|SP], #imm
    theEmitter->emitIns_R_R_I(INS_st1_2regs, EA_8BYTE, REG_V0, REG_R2, 16, INS_OPTS_8B);
    theEmitter->emitIns_R_R_I(INS_st1_2regs, EA_16BYTE, REG_V3, REG_R5, 32, INS_OPTS_16B);
    theEmitter->emitIns_R_R_I(INS_st1_2regs, EA_8BYTE, REG_V6, REG_R8, 16, INS_OPTS_4H);
    theEmitter->emitIns_R_R_I(INS_st1_2regs, EA_16BYTE, REG_V9, REG_R11, 32, INS_OPTS_8H);
    theEmitter->emitIns_R_R_I(INS_st1_2regs, EA_8BYTE, REG_V12, REG_R14, 16, INS_OPTS_2S);
    theEmitter->emitIns_R_R_I(INS_st1_2regs, EA_16BYTE, REG_V15, REG_R17, 32, INS_OPTS_4S);
    theEmitter->emitIns_R_R_I(INS_st1_2regs, EA_8BYTE, REG_V18, REG_R20, 16, INS_OPTS_1D);
    theEmitter->emitIns_R_R_I(INS_st1_2regs, EA_16BYTE, REG_V21, REG_R23, 32, INS_OPTS_2D);

    // st1 {Vt, Vt2, Vt3}, [Xn|SP], #imm
    theEmitter->emitIns_R_R_I(INS_st1_3regs, EA_8BYTE, REG_V0, REG_R3, 24, INS_OPTS_8B);
    theEmitter->emitIns_R_R_I(INS_st1_3regs, EA_16BYTE, REG_V4, REG_R7, 48, INS_OPTS_16B);
    theEmitter->emitIns_R_R_I(INS_st1_3regs, EA_8BYTE, REG_V8, REG_R11, 24, INS_OPTS_4H);
    theEmitter->emitIns_R_R_I(INS_st1_3regs, EA_16BYTE, REG_V12, REG_R15, 48, INS_OPTS_8H);
    theEmitter->emitIns_R_R_I(INS_st1_3regs, EA_8BYTE, REG_V16, REG_R19, 24, INS_OPTS_2S);
    theEmitter->emitIns_R_R_I(INS_st1_3regs, EA_16BYTE, REG_V20, REG_R23, 48, INS_OPTS_4S);
    theEmitter->emitIns_R_R_I(INS_st1_3regs, EA_8BYTE, REG_V24, REG_R27, 24, INS_OPTS_1D);
    theEmitter->emitIns_R_R_I(INS_st1_3regs, EA_16BYTE, REG_V28, REG_SP, 48, INS_OPTS_2D);

    // st1 {Vt, Vt2, Vt3, Vt4}, [Xn|SP], #imm
    theEmitter->emitIns_R_R_I(INS_st1_4regs, EA_8BYTE, REG_V0, REG_R4, 32, INS_OPTS_8B);
    theEmitter->emitIns_R_R_I(INS_st1_4regs, EA_16BYTE, REG_V5, REG_R9, 64, INS_OPTS_16B);
    theEmitter->emitIns_R_R_I(INS_st1_4regs, EA_8BYTE, REG_V10, REG_R14, 32, INS_OPTS_4H);
    theEmitter->emitIns_R_R_I(INS_st1_4regs, EA_16BYTE, REG_V15, REG_R19, 64, INS_OPTS_8H);
    theEmitter->emitIns_R_R_I(INS_st1_4regs, EA_8BYTE, REG_V20, REG_R24, 32, INS_OPTS_2S);
    theEmitter->emitIns_R_R_I(INS_st1_4regs, EA_16BYTE, REG_V25, REG_R29, 64, INS_OPTS_4S);
    theEmitter->emitIns_R_R_I(INS_st1_4regs, EA_8BYTE, REG_V30, REG_R2, 32, INS_OPTS_1D);
    theEmitter->emitIns_R_R_I(INS_st1_4regs, EA_16BYTE, REG_V3, REG_R7, 64, INS_OPTS_2D);

    // st2 {Vt, Vt2}, [Xn|SP], #imm
    theEmitter->emitIns_R_R_I(INS_st2, EA_8BYTE, REG_V0, REG_R2, 16, INS_OPTS_8B);
    theEmitter->emitIns_R_R_I(INS_st2, EA_16BYTE, REG_V3, REG_R5, 32, INS_OPTS_16B);
    theEmitter->emitIns_R_R_I(INS_st2, EA_8BYTE, REG_V6, REG_R8, 16, INS_OPTS_4H);
    theEmitter->emitIns_R_R_I(INS_st2, EA_16BYTE, REG_V9, REG_R11, 32, INS_OPTS_8H);
    theEmitter->emitIns_R_R_I(INS_st2, EA_8BYTE, REG_V12, REG_R14, 16, INS_OPTS_2S);
    theEmitter->emitIns_R_R_I(INS_st2, EA_16BYTE, REG_V15, REG_R17, 32, INS_OPTS_4S);
    theEmitter->emitIns_R_R_I(INS_st2, EA_16BYTE, REG_V18, REG_R20, 32, INS_OPTS_2D);

    // st3 {Vt, Vt2, Vt3}, [Xn|SP], #imm
    theEmitter->emitIns_R_R_I(INS_st3, EA_8BYTE, REG_V0, REG_R3, 24, INS_OPTS_8B);
    theEmitter->emitIns_R_R_I(INS_st3, EA_16BYTE, REG_V4, REG_R7, 48, INS_OPTS_16B);
    theEmitter->emitIns_R_R_I(INS_st3, EA_8BYTE, REG_V8, REG_R11, 24, INS_OPTS_4H);
    theEmitter->emitIns_R_R_I(INS_st3, EA_16BYTE, REG_V12, REG_R15, 48, INS_OPTS_8H);
    theEmitter->emitIns_R_R_I(INS_st3, EA_8BYTE, REG_V16, REG_R19, 24, INS_OPTS_2S);
    theEmitter->emitIns_R_R_I(INS_st3, EA_16BYTE, REG_V20, REG_R23, 48, INS_OPTS_4S);
    theEmitter->emitIns_R_R_I(INS_st3, EA_16BYTE, REG_V24, REG_R27, 48, INS_OPTS_2D);

    // st4 {Vt, Vt2, Vt3, Vt4}, [Xn|SP], #imm
    theEmitter->emitIns_R_R_I(INS_st4, EA_8BYTE, REG_V0, REG_R4, 32, INS_OPTS_8B);
    theEmitter->emitIns_R_R_I(INS_st4, EA_16BYTE, REG_V5, REG_R9, 64, INS_OPTS_16B);
    theEmitter->emitIns_R_R_I(INS_st4, EA_8BYTE, REG_V10, REG_R14, 32, INS_OPTS_4H);
    theEmitter->emitIns_R_R_I(INS_st4, EA_16BYTE, REG_V15, REG_R19, 64, INS_OPTS_8H);
    theEmitter->emitIns_R_R_I(INS_st4, EA_8BYTE, REG_V20, REG_R24, 32, INS_OPTS_2S);
    theEmitter->emitIns_R_R_I(INS_st4, EA_16BYTE, REG_V25, REG_R29, 64, INS_OPTS_4S);
    theEmitter->emitIns_R_R_I(INS_st4, EA_16BYTE, REG_V30, REG_R2, 64, INS_OPTS_2D);

    // ld1r {Vt}, [Xn|SP], #imm
    theEmitter->emitIns_R_R_I(INS_ld1r, EA_8BYTE, REG_V0, REG_R1, 1, INS_OPTS_8B);
    theEmitter->emitIns_R_R_I(INS_ld1r, EA_16BYTE, REG_V2, REG_R3, 1, INS_OPTS_16B);
    theEmitter->emitIns_R_R_I(INS_ld1r, EA_8BYTE, REG_V4, REG_R5, 2, INS_OPTS_4H);
    theEmitter->emitIns_R_R_I(INS_ld1r, EA_16BYTE, REG_V6, REG_R7, 2, INS_OPTS_8H);
    theEmitter->emitIns_R_R_I(INS_ld1r, EA_8BYTE, REG_V8, REG_R9, 4, INS_OPTS_2S);
    theEmitter->emitIns_R_R_I(INS_ld1r, EA_16BYTE, REG_V10, REG_R11, 4, INS_OPTS_4S);
    theEmitter->emitIns_R_R_I(INS_ld1r, EA_8BYTE, REG_V12, REG_R13, 8, INS_OPTS_1D);
    theEmitter->emitIns_R_R_I(INS_ld1r, EA_16BYTE, REG_V14, REG_R15, 8, INS_OPTS_2D);

    // ld2r {Vt, Vt2}, [Xn|SP], #imm
    theEmitter->emitIns_R_R_I(INS_ld2r, EA_8BYTE, REG_V0, REG_R2, 2, INS_OPTS_8B);
    theEmitter->emitIns_R_R_I(INS_ld2r, EA_16BYTE, REG_V3, REG_R5, 2, INS_OPTS_16B);
    theEmitter->emitIns_R_R_I(INS_ld2r, EA_8BYTE, REG_V6, REG_R8, 4, INS_OPTS_4H);
    theEmitter->emitIns_R_R_I(INS_ld2r, EA_16BYTE, REG_V9, REG_R11, 4, INS_OPTS_8H);
    theEmitter->emitIns_R_R_I(INS_ld2r, EA_8BYTE, REG_V12, REG_R14, 8, INS_OPTS_2S);
    theEmitter->emitIns_R_R_I(INS_ld2r, EA_16BYTE, REG_V15, REG_R17, 8, INS_OPTS_4S);
    theEmitter->emitIns_R_R_I(INS_ld2r, EA_8BYTE, REG_V18, REG_R20, 16, INS_OPTS_1D);
    theEmitter->emitIns_R_R_I(INS_ld2r, EA_16BYTE, REG_V21, REG_R23, 16, INS_OPTS_2D);

    // ld3r {Vt, Vt2, Vt3}, [Xn|SP], #imm
    theEmitter->emitIns_R_R_I(INS_ld3r, EA_8BYTE, REG_V0, REG_R3, 3, INS_OPTS_8B);
    theEmitter->emitIns_R_R_I(INS_ld3r, EA_16BYTE, REG_V4, REG_R7, 3, INS_OPTS_16B);
    theEmitter->emitIns_R_R_I(INS_ld3r, EA_8BYTE, REG_V8, REG_R11, 6, INS_OPTS_4H);
    theEmitter->emitIns_R_R_I(INS_ld3r, EA_16BYTE, REG_V12, REG_R15, 6, INS_OPTS_8H);
    theEmitter->emitIns_R_R_I(INS_ld3r, EA_8BYTE, REG_V16, REG_R19, 12, INS_OPTS_2S);
    theEmitter->emitIns_R_R_I(INS_ld3r, EA_16BYTE, REG_V20, REG_R23, 12, INS_OPTS_4S);
    theEmitter->emitIns_R_R_I(INS_ld3r, EA_8BYTE, REG_V24, REG_R27, 24, INS_OPTS_1D);
    theEmitter->emitIns_R_R_I(INS_ld3r, EA_16BYTE, REG_V28, REG_SP, 24, INS_OPTS_2D);

    // ld4r {Vt, Vt2, Vt3, Vt4}, [Xn|SP], #imm
    theEmitter->emitIns_R_R_I(INS_ld4r, EA_8BYTE, REG_V0, REG_R4, 4, INS_OPTS_8B);
    theEmitter->emitIns_R_R_I(INS_ld4r, EA_16BYTE, REG_V5, REG_R9, 4, INS_OPTS_16B);
    theEmitter->emitIns_R_R_I(INS_ld4r, EA_8BYTE, REG_V10, REG_R14, 8, INS_OPTS_4H);
    theEmitter->emitIns_R_R_I(INS_ld4r, EA_16BYTE, REG_V15, REG_R19, 8, INS_OPTS_8H);
    theEmitter->emitIns_R_R_I(INS_ld4r, EA_8BYTE, REG_V20, REG_R24, 16, INS_OPTS_2S);
    theEmitter->emitIns_R_R_I(INS_ld4r, EA_16BYTE, REG_V25, REG_R29, 16, INS_OPTS_4S);
    theEmitter->emitIns_R_R_I(INS_ld4r, EA_8BYTE, REG_V30, REG_R2, 32, INS_OPTS_1D);
    theEmitter->emitIns_R_R_I(INS_ld4r, EA_16BYTE, REG_V3, REG_R7, 32, INS_OPTS_2D);

#endif // ALL_ARM64_EMITTER_UNIT_TESTS

#ifdef ALL_ARM64_EMITTER_UNIT_TESTS
    //
    // Loads to and Stores from one, two, three, or four SIMD&FP registers
    //

    genDefineTempLabel(genCreateTempLabel());

    // ld1 {Vt}[#index], [Xn|SP]
    theEmitter->emitIns_R_R_I(INS_ld1, EA_1BYTE, REG_V0, REG_R1, 3);
    theEmitter->emitIns_R_R_I(INS_ld1, EA_2BYTE, REG_V2, REG_R3, 2);
    theEmitter->emitIns_R_R_I(INS_ld1, EA_4BYTE, REG_V4, REG_R5, 1);
    theEmitter->emitIns_R_R_I(INS_ld1, EA_8BYTE, REG_V6, REG_R7, 0);

    // ld2 {Vt, Vt2}[#index], [Xn|SP]
    theEmitter->emitIns_R_R_I(INS_ld2, EA_1BYTE, REG_V0, REG_R2, 4);
    theEmitter->emitIns_R_R_I(INS_ld2, EA_2BYTE, REG_V3, REG_R5, 3);
    theEmitter->emitIns_R_R_I(INS_ld2, EA_4BYTE, REG_V6, REG_R8, 2);
    theEmitter->emitIns_R_R_I(INS_ld2, EA_8BYTE, REG_V9, REG_R11, 1);

    // ld3 {Vt, Vt2, Vt3}[#index], [Xn|SP]
    theEmitter->emitIns_R_R_I(INS_ld3, EA_1BYTE, REG_V0, REG_R3, 5);
    theEmitter->emitIns_R_R_I(INS_ld3, EA_2BYTE, REG_V4, REG_R7, 4);
    theEmitter->emitIns_R_R_I(INS_ld3, EA_4BYTE, REG_V8, REG_R11, 3);
    theEmitter->emitIns_R_R_I(INS_ld3, EA_8BYTE, REG_V12, REG_R15, 0);

    // ld4 {Vt, Vt2, Vt3, Vt4}[#index], [Xn|SP]
    theEmitter->emitIns_R_R_I(INS_ld4, EA_1BYTE, REG_V0, REG_R4, 6);
    theEmitter->emitIns_R_R_I(INS_ld4, EA_2BYTE, REG_V5, REG_R9, 5);
    theEmitter->emitIns_R_R_I(INS_ld4, EA_4BYTE, REG_V10, REG_R14, 0);
    theEmitter->emitIns_R_R_I(INS_ld4, EA_8BYTE, REG_V15, REG_R19, 1);

    // st1 {Vt}[#index], [Xn|SP]
    theEmitter->emitIns_R_R_I(INS_st1, EA_1BYTE, REG_V0, REG_R1, 7);
    theEmitter->emitIns_R_R_I(INS_st1, EA_2BYTE, REG_V2, REG_R3, 6);
    theEmitter->emitIns_R_R_I(INS_st1, EA_4BYTE, REG_V4, REG_R5, 1);
    theEmitter->emitIns_R_R_I(INS_st1, EA_8BYTE, REG_V6, REG_R7, 0);

    // st2 {Vt, Vt2}[#index], [Xn|SP]
    theEmitter->emitIns_R_R_I(INS_st2, EA_1BYTE, REG_V0, REG_R2, 8);
    theEmitter->emitIns_R_R_I(INS_st2, EA_2BYTE, REG_V3, REG_R5, 7);
    theEmitter->emitIns_R_R_I(INS_st2, EA_4BYTE, REG_V6, REG_R8, 2);
    theEmitter->emitIns_R_R_I(INS_st2, EA_8BYTE, REG_V9, REG_R11, 1);

    // st3 {Vt, Vt2, Vt3}[#index], [Xn|SP]
    theEmitter->emitIns_R_R_I(INS_st3, EA_1BYTE, REG_V0, REG_R3, 9);
    theEmitter->emitIns_R_R_I(INS_st3, EA_2BYTE, REG_V4, REG_R7, 0);
    theEmitter->emitIns_R_R_I(INS_st3, EA_4BYTE, REG_V8, REG_R11, 3);
    theEmitter->emitIns_R_R_I(INS_st3, EA_8BYTE, REG_V12, REG_R15, 0);

    // st4 {Vt, Vt2, Vt3, Vt4}[#index], [Xn|SP]
    theEmitter->emitIns_R_R_I(INS_st4, EA_1BYTE, REG_V0, REG_R4, 10);
    theEmitter->emitIns_R_R_I(INS_st4, EA_2BYTE, REG_V5, REG_R9, 1);
    theEmitter->emitIns_R_R_I(INS_st4, EA_4BYTE, REG_V10, REG_R14, 0);
    theEmitter->emitIns_R_R_I(INS_st4, EA_8BYTE, REG_V15, REG_R19, 1);

#endif // ALL_ARM64_EMITTER_UNIT_TESTS

#ifdef ALL_ARM64_EMITTER_UNIT_TESTS
    //
    // Loads to and Stores from one, two, three, or four SIMD&FP registers
    //

    genDefineTempLabel(genCreateTempLabel());

    // ld1 {Vt}[#index], [Xn|SP], Xm
    theEmitter->emitIns_R_R_R_I(INS_ld1, EA_1BYTE, REG_V0, REG_R1, REG_R2, 3, INS_OPTS_POST_INDEX);
    theEmitter->emitIns_R_R_R_I(INS_ld1, EA_2BYTE, REG_V3, REG_R4, REG_R5, 2, INS_OPTS_POST_INDEX);
    theEmitter->emitIns_R_R_R_I(INS_ld1, EA_4BYTE, REG_V6, REG_R7, REG_R8, 1, INS_OPTS_POST_INDEX);
    theEmitter->emitIns_R_R_R_I(INS_ld1, EA_8BYTE, REG_V9, REG_R10, REG_R11, 0, INS_OPTS_POST_INDEX);

    // ld2 {Vt, Vt2}[#index], [Xn|SP], Xm
    theEmitter->emitIns_R_R_R_I(INS_ld2, EA_1BYTE, REG_V0, REG_R2, REG_R3, 4, INS_OPTS_POST_INDEX);
    theEmitter->emitIns_R_R_R_I(INS_ld2, EA_2BYTE, REG_V4, REG_R6, REG_R7, 3, INS_OPTS_POST_INDEX);
    theEmitter->emitIns_R_R_R_I(INS_ld2, EA_4BYTE, REG_V8, REG_R10, REG_R11, 2, INS_OPTS_POST_INDEX);
    theEmitter->emitIns_R_R_R_I(INS_ld2, EA_8BYTE, REG_V12, REG_R14, REG_R15, 1, INS_OPTS_POST_INDEX);

    // ld3 {Vt, Vt2, Vt3}[#index], [Xn|SP], Xm
    theEmitter->emitIns_R_R_R_I(INS_ld3, EA_1BYTE, REG_V0, REG_R3, REG_R4, 5, INS_OPTS_POST_INDEX);
    theEmitter->emitIns_R_R_R_I(INS_ld3, EA_2BYTE, REG_V5, REG_R8, REG_R9, 4, INS_OPTS_POST_INDEX);
    theEmitter->emitIns_R_R_R_I(INS_ld3, EA_4BYTE, REG_V10, REG_R13, REG_R14, 3, INS_OPTS_POST_INDEX);
    theEmitter->emitIns_R_R_R_I(INS_ld3, EA_8BYTE, REG_V15, REG_R18, REG_R19, 0, INS_OPTS_POST_INDEX);

    // ld4 {Vt, Vt2, Vt3, Vt4}[#index], [Xn|SP], Xm
    theEmitter->emitIns_R_R_R_I(INS_ld4, EA_1BYTE, REG_V0, REG_R4, REG_R5, 6, INS_OPTS_POST_INDEX);
    theEmitter->emitIns_R_R_R_I(INS_ld4, EA_2BYTE, REG_V6, REG_R10, REG_R11, 5, INS_OPTS_POST_INDEX);
    theEmitter->emitIns_R_R_R_I(INS_ld4, EA_4BYTE, REG_V12, REG_R16, REG_R17, 0, INS_OPTS_POST_INDEX);
    theEmitter->emitIns_R_R_R_I(INS_ld4, EA_8BYTE, REG_V18, REG_R22, REG_R23, 1, INS_OPTS_POST_INDEX);

    // st1 {Vt}[#index], [Xn|SP], Xm
    theEmitter->emitIns_R_R_R_I(INS_st1, EA_1BYTE, REG_V0, REG_R1, REG_R2, 7, INS_OPTS_POST_INDEX);
    theEmitter->emitIns_R_R_R_I(INS_st1, EA_2BYTE, REG_V3, REG_R4, REG_R5, 6, INS_OPTS_POST_INDEX);
    theEmitter->emitIns_R_R_R_I(INS_st1, EA_4BYTE, REG_V6, REG_R7, REG_R8, 1, INS_OPTS_POST_INDEX);
    theEmitter->emitIns_R_R_R_I(INS_st1, EA_8BYTE, REG_V9, REG_R10, REG_R11, 0, INS_OPTS_POST_INDEX);

    // st2 {Vt, Vt2}[#index], [Xn|SP], Xm
    theEmitter->emitIns_R_R_R_I(INS_st2, EA_1BYTE, REG_V0, REG_R2, REG_R3, 8, INS_OPTS_POST_INDEX);
    theEmitter->emitIns_R_R_R_I(INS_st2, EA_2BYTE, REG_V4, REG_R6, REG_R7, 7, INS_OPTS_POST_INDEX);
    theEmitter->emitIns_R_R_R_I(INS_st2, EA_4BYTE, REG_V8, REG_R10, REG_R11, 2, INS_OPTS_POST_INDEX);
    theEmitter->emitIns_R_R_R_I(INS_st2, EA_8BYTE, REG_V12, REG_R14, REG_R15, 1, INS_OPTS_POST_INDEX);

    // st3 {Vt, Vt2, Vt3}[#index], [Xn|SP], Xm
    theEmitter->emitIns_R_R_R_I(INS_st3, EA_1BYTE, REG_V0, REG_R3, REG_R4, 9, INS_OPTS_POST_INDEX);
    theEmitter->emitIns_R_R_R_I(INS_st3, EA_2BYTE, REG_V5, REG_R8, REG_R9, 0, INS_OPTS_POST_INDEX);
    theEmitter->emitIns_R_R_R_I(INS_st3, EA_4BYTE, REG_V10, REG_R13, REG_R14, 3, INS_OPTS_POST_INDEX);
    theEmitter->emitIns_R_R_R_I(INS_st3, EA_8BYTE, REG_V15, REG_R18, REG_R19, 0, INS_OPTS_POST_INDEX);

    // st4 {Vt, Vt2, Vt3, Vt4}[#index], [Xn|SP], Xm
    theEmitter->emitIns_R_R_R_I(INS_st4, EA_1BYTE, REG_V0, REG_R4, REG_R5, 10, INS_OPTS_POST_INDEX);
    theEmitter->emitIns_R_R_R_I(INS_st4, EA_2BYTE, REG_V6, REG_R10, REG_R11, 1, INS_OPTS_POST_INDEX);
    theEmitter->emitIns_R_R_R_I(INS_st4, EA_4BYTE, REG_V12, REG_R16, REG_R17, 0, INS_OPTS_POST_INDEX);
    theEmitter->emitIns_R_R_R_I(INS_st4, EA_8BYTE, REG_V18, REG_R22, REG_R23, 1, INS_OPTS_POST_INDEX);

#endif // ALL_ARM64_EMITTER_UNIT_TESTS

#ifdef ALL_ARM64_EMITTER_UNIT_TESTS
    //
    // Loads to and Stores from one, two, three, or four SIMD&FP registers
    //

    genDefineTempLabel(genCreateTempLabel());

    // ld1 {Vt}[#index], [Xn|SP], #imm
    theEmitter->emitIns_R_R_I_I(INS_ld1, EA_1BYTE, REG_V0, REG_R1, 3, 1, INS_OPTS_POST_INDEX);
    theEmitter->emitIns_R_R_I_I(INS_ld1, EA_2BYTE, REG_V2, REG_R3, 2, 2, INS_OPTS_POST_INDEX);
    theEmitter->emitIns_R_R_I_I(INS_ld1, EA_4BYTE, REG_V4, REG_R5, 1, 4, INS_OPTS_POST_INDEX);
    theEmitter->emitIns_R_R_I_I(INS_ld1, EA_8BYTE, REG_V6, REG_R7, 0, 8, INS_OPTS_POST_INDEX);

    // ld2 {Vt, Vt2}[#index], [Xn|SP], #imm
    theEmitter->emitIns_R_R_I_I(INS_ld2, EA_1BYTE, REG_V0, REG_R2, 4, 2, INS_OPTS_POST_INDEX);
    theEmitter->emitIns_R_R_I_I(INS_ld2, EA_2BYTE, REG_V3, REG_R5, 3, 4, INS_OPTS_POST_INDEX);
    theEmitter->emitIns_R_R_I_I(INS_ld2, EA_4BYTE, REG_V6, REG_R8, 2, 8, INS_OPTS_POST_INDEX);
    theEmitter->emitIns_R_R_I_I(INS_ld2, EA_8BYTE, REG_V9, REG_R11, 1, 16, INS_OPTS_POST_INDEX);

    // ld3 {Vt, Vt2, Vt3}[#index], [Xn|SP], #imm
    theEmitter->emitIns_R_R_I_I(INS_ld3, EA_1BYTE, REG_V0, REG_R3, 5, 3, INS_OPTS_POST_INDEX);
    theEmitter->emitIns_R_R_I_I(INS_ld3, EA_2BYTE, REG_V4, REG_R7, 4, 6, INS_OPTS_POST_INDEX);
    theEmitter->emitIns_R_R_I_I(INS_ld3, EA_4BYTE, REG_V8, REG_R11, 3, 12, INS_OPTS_POST_INDEX);
    theEmitter->emitIns_R_R_I_I(INS_ld3, EA_8BYTE, REG_V12, REG_R15, 0, 24, INS_OPTS_POST_INDEX);

    // ld4 {Vt, Vt2, Vt3, Vt4}[#index], [Xn|SP], #imm
    theEmitter->emitIns_R_R_I_I(INS_ld4, EA_1BYTE, REG_V0, REG_R4, 6, 4, INS_OPTS_POST_INDEX);
    theEmitter->emitIns_R_R_I_I(INS_ld4, EA_2BYTE, REG_V5, REG_R9, 5, 8, INS_OPTS_POST_INDEX);
    theEmitter->emitIns_R_R_I_I(INS_ld4, EA_4BYTE, REG_V10, REG_R14, 0, 16, INS_OPTS_POST_INDEX);
    theEmitter->emitIns_R_R_I_I(INS_ld4, EA_8BYTE, REG_V15, REG_R19, 1, 32, INS_OPTS_POST_INDEX);

    // st1 {Vt}[#index], [Xn|SP], #imm
    theEmitter->emitIns_R_R_I_I(INS_st1, EA_1BYTE, REG_V0, REG_R1, 3, 1, INS_OPTS_POST_INDEX);
    theEmitter->emitIns_R_R_I_I(INS_st1, EA_2BYTE, REG_V2, REG_R3, 2, 2, INS_OPTS_POST_INDEX);
    theEmitter->emitIns_R_R_I_I(INS_st1, EA_4BYTE, REG_V4, REG_R5, 1, 4, INS_OPTS_POST_INDEX);
    theEmitter->emitIns_R_R_I_I(INS_st1, EA_8BYTE, REG_V6, REG_R7, 0, 8, INS_OPTS_POST_INDEX);

    // st2 {Vt, Vt2}[#index], [Xn|SP], #imm
    theEmitter->emitIns_R_R_I_I(INS_st2, EA_1BYTE, REG_V0, REG_R2, 4, 2, INS_OPTS_POST_INDEX);
    theEmitter->emitIns_R_R_I_I(INS_st2, EA_2BYTE, REG_V3, REG_R5, 3, 4, INS_OPTS_POST_INDEX);
    theEmitter->emitIns_R_R_I_I(INS_st2, EA_4BYTE, REG_V6, REG_R8, 2, 8, INS_OPTS_POST_INDEX);
    theEmitter->emitIns_R_R_I_I(INS_st2, EA_8BYTE, REG_V9, REG_R11, 1, 16, INS_OPTS_POST_INDEX);

    // st3 {Vt, Vt2, Vt3}[#index], [Xn|SP], #imm
    theEmitter->emitIns_R_R_I_I(INS_st3, EA_1BYTE, REG_V0, REG_R3, 5, 3, INS_OPTS_POST_INDEX);
    theEmitter->emitIns_R_R_I_I(INS_st3, EA_2BYTE, REG_V4, REG_R7, 4, 6, INS_OPTS_POST_INDEX);
    theEmitter->emitIns_R_R_I_I(INS_st3, EA_4BYTE, REG_V8, REG_R11, 3, 12, INS_OPTS_POST_INDEX);
    theEmitter->emitIns_R_R_I_I(INS_st3, EA_8BYTE, REG_V12, REG_R15, 0, 24, INS_OPTS_POST_INDEX);

    // st4 {Vt, Vt2, Vt3, Vt4}[#index], [Xn|SP], #imm
    theEmitter->emitIns_R_R_I_I(INS_st4, EA_1BYTE, REG_V0, REG_R4, 6, 4, INS_OPTS_POST_INDEX);
    theEmitter->emitIns_R_R_I_I(INS_st4, EA_2BYTE, REG_V5, REG_R9, 5, 8, INS_OPTS_POST_INDEX);
    theEmitter->emitIns_R_R_I_I(INS_st4, EA_4BYTE, REG_V10, REG_R14, 0, 16, INS_OPTS_POST_INDEX);
    theEmitter->emitIns_R_R_I_I(INS_st4, EA_8BYTE, REG_V15, REG_R19, 1, 32, INS_OPTS_POST_INDEX);

#endif // ALL_ARM64_EMITTER_UNIT_TESTS

#ifdef ALL_ARM64_EMITTER_UNIT_TESTS
    //
    // Compares
    //

    genDefineTempLabel(genCreateTempLabel());

    // cmp reg, reg
    theEmitter->emitIns_R_R(INS_cmp, EA_8BYTE, REG_R8, REG_R9);
    theEmitter->emitIns_R_R(INS_cmn, EA_8BYTE, REG_R8, REG_R9);

    // cmp reg, imm
    theEmitter->emitIns_R_I(INS_cmp, EA_8BYTE, REG_R8, 0);
    theEmitter->emitIns_R_I(INS_cmp, EA_8BYTE, REG_R8, 4095);
    theEmitter->emitIns_R_I(INS_cmp, EA_8BYTE, REG_R8, 1 << 12);
    theEmitter->emitIns_R_I(INS_cmp, EA_8BYTE, REG_R8, 4095 << 12);

    theEmitter->emitIns_R_I(INS_cmn, EA_8BYTE, REG_R8, 0);
    theEmitter->emitIns_R_I(INS_cmn, EA_8BYTE, REG_R8, 4095);
    theEmitter->emitIns_R_I(INS_cmn, EA_8BYTE, REG_R8, 1 << 12);
    theEmitter->emitIns_R_I(INS_cmn, EA_8BYTE, REG_R8, 4095 << 12);

    theEmitter->emitIns_R_I(INS_cmp, EA_8BYTE, REG_R8, -1);
    theEmitter->emitIns_R_I(INS_cmp, EA_8BYTE, REG_R8, -0xfff);
    theEmitter->emitIns_R_I(INS_cmp, EA_8BYTE, REG_R8, 0xfffffffffffff000LL);
    theEmitter->emitIns_R_I(INS_cmp, EA_8BYTE, REG_R8, 0xffffffffff800000LL);

    theEmitter->emitIns_R_I(INS_cmn, EA_8BYTE, REG_R8, -1);
    theEmitter->emitIns_R_I(INS_cmn, EA_8BYTE, REG_R8, -0xfff);
    theEmitter->emitIns_R_I(INS_cmn, EA_8BYTE, REG_R8, 0xfffffffffffff000LL);
    theEmitter->emitIns_R_I(INS_cmn, EA_8BYTE, REG_R8, 0xffffffffff800000LL);

#endif // ALL_ARM64_EMITTER_UNIT_TESTS

#ifdef ALL_ARM64_EMITTER_UNIT_TESTS
    // R_R
    //

    genDefineTempLabel(genCreateTempLabel());

    theEmitter->emitIns_R_R(INS_cls, EA_8BYTE, REG_R1, REG_R12);
    theEmitter->emitIns_R_R(INS_clz, EA_8BYTE, REG_R2, REG_R13);
    theEmitter->emitIns_R_R(INS_rbit, EA_8BYTE, REG_R3, REG_R14);
    theEmitter->emitIns_R_R(INS_rev, EA_8BYTE, REG_R4, REG_R15);
    theEmitter->emitIns_R_R(INS_rev16, EA_8BYTE, REG_R5, REG_R0);
    theEmitter->emitIns_R_R(INS_rev32, EA_8BYTE, REG_R6, REG_R1);

    theEmitter->emitIns_R_R(INS_cls, EA_4BYTE, REG_R7, REG_R2);
    theEmitter->emitIns_R_R(INS_clz, EA_4BYTE, REG_R8, REG_R3);
    theEmitter->emitIns_R_R(INS_rbit, EA_4BYTE, REG_R9, REG_R4);
    theEmitter->emitIns_R_R(INS_rev, EA_4BYTE, REG_R10, REG_R5);
    theEmitter->emitIns_R_R(INS_rev16, EA_4BYTE, REG_R11, REG_R6);

#endif // ALL_ARM64_EMITTER_UNIT_TESTS

#ifdef ALL_ARM64_EMITTER_UNIT_TESTS
    //
    // R_I
    //

    genDefineTempLabel(genCreateTempLabel());

    // mov reg, imm(i16,hw)
    theEmitter->emitIns_R_I(INS_mov, EA_8BYTE, REG_R8, 0x0000000000001234);
    theEmitter->emitIns_R_I(INS_mov, EA_8BYTE, REG_R8, 0x0000000043210000);
    theEmitter->emitIns_R_I(INS_mov, EA_8BYTE, REG_R8, 0x0000567800000000);
    theEmitter->emitIns_R_I(INS_mov, EA_8BYTE, REG_R8, 0x8765000000000000);
    theEmitter->emitIns_R_I(INS_mov, EA_8BYTE, REG_R8, 0xFFFFFFFFFFFF1234);
    theEmitter->emitIns_R_I(INS_mov, EA_8BYTE, REG_R8, 0xFFFFFFFF4321FFFF);
    theEmitter->emitIns_R_I(INS_mov, EA_8BYTE, REG_R8, 0xFFFF5678FFFFFFFF);
    theEmitter->emitIns_R_I(INS_mov, EA_8BYTE, REG_R8, 0x8765FFFFFFFFFFFF);

    theEmitter->emitIns_R_I(INS_mov, EA_4BYTE, REG_R8, 0x00001234);
    theEmitter->emitIns_R_I(INS_mov, EA_4BYTE, REG_R8, 0x87650000);
    theEmitter->emitIns_R_I(INS_mov, EA_4BYTE, REG_R8, 0xFFFF1234);
    theEmitter->emitIns_R_I(INS_mov, EA_4BYTE, REG_R8, 0x4567FFFF);

    // mov reg, imm(N,r,s)
    theEmitter->emitIns_R_I(INS_mov, EA_8BYTE, REG_R8, 0x00FFFFF000000000);
    theEmitter->emitIns_R_I(INS_mov, EA_8BYTE, REG_R8, 0x6666666666666666);
    theEmitter->emitIns_R_I(INS_mov, EA_8BYTE, REG_SP, 0x7FFF00007FFF0000);
    theEmitter->emitIns_R_I(INS_mov, EA_8BYTE, REG_R8, 0x5555555555555555);
    theEmitter->emitIns_R_I(INS_mov, EA_8BYTE, REG_R8, 0xE003E003E003E003);
    theEmitter->emitIns_R_I(INS_mov, EA_8BYTE, REG_R8, 0x0707070707070707);

    theEmitter->emitIns_R_I(INS_mov, EA_4BYTE, REG_R8, 0x00FFFFF0);
    theEmitter->emitIns_R_I(INS_mov, EA_4BYTE, REG_R8, 0x66666666);
    theEmitter->emitIns_R_I(INS_mov, EA_4BYTE, REG_R8, 0x03FFC000);
    theEmitter->emitIns_R_I(INS_mov, EA_4BYTE, REG_R8, 0x55555555);
    theEmitter->emitIns_R_I(INS_mov, EA_4BYTE, REG_R8, 0xE003E003);
    theEmitter->emitIns_R_I(INS_mov, EA_4BYTE, REG_R8, 0x07070707);

    theEmitter->emitIns_R_I(INS_tst, EA_8BYTE, REG_R8, 0xE003E003E003E003);
    theEmitter->emitIns_R_I(INS_tst, EA_8BYTE, REG_R8, 0x00FFFFF000000000);
    theEmitter->emitIns_R_I(INS_tst, EA_8BYTE, REG_R8, 0x6666666666666666);
    theEmitter->emitIns_R_I(INS_tst, EA_8BYTE, REG_R8, 0x0707070707070707);
    theEmitter->emitIns_R_I(INS_tst, EA_8BYTE, REG_R8, 0x7FFF00007FFF0000);
    theEmitter->emitIns_R_I(INS_tst, EA_8BYTE, REG_R8, 0x5555555555555555);

    theEmitter->emitIns_R_I(INS_tst, EA_4BYTE, REG_R8, 0xE003E003);
    theEmitter->emitIns_R_I(INS_tst, EA_4BYTE, REG_R8, 0x00FFFFF0);
    theEmitter->emitIns_R_I(INS_tst, EA_4BYTE, REG_R8, 0x66666666);
    theEmitter->emitIns_R_I(INS_tst, EA_4BYTE, REG_R8, 0x07070707);
    theEmitter->emitIns_R_I(INS_tst, EA_4BYTE, REG_R8, 0xFFF00000);
    theEmitter->emitIns_R_I(INS_tst, EA_4BYTE, REG_R8, 0x55555555);

#endif // ALL_ARM64_EMITTER_UNIT_TESTS

#ifdef ALL_ARM64_EMITTER_UNIT_TESTS
    //
    // R_R
    //

    genDefineTempLabel(genCreateTempLabel());

    // tst reg, reg
    theEmitter->emitIns_R_R(INS_tst, EA_8BYTE, REG_R7, REG_R10);

    // mov reg, reg
    theEmitter->emitIns_Mov(INS_mov, EA_8BYTE, REG_R7, REG_R10, /* canSkip */ false);
    theEmitter->emitIns_Mov(INS_mov, EA_8BYTE, REG_R8, REG_SP, /* canSkip */ false);
    theEmitter->emitIns_Mov(INS_mov, EA_8BYTE, REG_SP, REG_R9, /* canSkip */ false);

    theEmitter->emitIns_R_R(INS_mvn, EA_8BYTE, REG_R5, REG_R11);
    theEmitter->emitIns_R_R(INS_neg, EA_8BYTE, REG_R4, REG_R12);
    theEmitter->emitIns_R_R(INS_negs, EA_8BYTE, REG_R3, REG_R13);

    theEmitter->emitIns_Mov(INS_mov, EA_4BYTE, REG_R7, REG_R10, /* canSkip */ false);
    theEmitter->emitIns_R_R(INS_mvn, EA_4BYTE, REG_R5, REG_R11);
    theEmitter->emitIns_R_R(INS_neg, EA_4BYTE, REG_R4, REG_R12);
    theEmitter->emitIns_R_R(INS_negs, EA_4BYTE, REG_R3, REG_R13);

    theEmitter->emitIns_Mov(INS_sxtb, EA_8BYTE, REG_R7, REG_R10, /* canSkip */ false);
    theEmitter->emitIns_Mov(INS_sxth, EA_8BYTE, REG_R5, REG_R11, /* canSkip */ false);
    theEmitter->emitIns_Mov(INS_sxtw, EA_8BYTE, REG_R4, REG_R12, /* canSkip */ false);
    theEmitter->emitIns_Mov(INS_uxtb, EA_8BYTE, REG_R3, REG_R13, /* canSkip */ false); // map to Wt
    theEmitter->emitIns_Mov(INS_uxth, EA_8BYTE, REG_R2, REG_R14, /* canSkip */ false); // map to Wt

    theEmitter->emitIns_Mov(INS_sxtb, EA_4BYTE, REG_R7, REG_R10, /* canSkip */ false);
    theEmitter->emitIns_Mov(INS_sxth, EA_4BYTE, REG_R5, REG_R11, /* canSkip */ false);
    theEmitter->emitIns_Mov(INS_uxtb, EA_4BYTE, REG_R3, REG_R13, /* canSkip */ false);
    theEmitter->emitIns_Mov(INS_uxth, EA_4BYTE, REG_R2, REG_R14, /* canSkip */ false);

#endif // ALL_ARM64_EMITTER_UNIT_TESTS

#ifdef ALL_ARM64_EMITTER_UNIT_TESTS
    //
    // R_I_I
    //

    genDefineTempLabel(genCreateTempLabel());

    // mov reg, imm(i16,hw)
    theEmitter->emitIns_R_I_I(INS_mov, EA_8BYTE, REG_R8, 0x1234, 0, INS_OPTS_LSL);
    theEmitter->emitIns_R_I_I(INS_mov, EA_8BYTE, REG_R8, 0x4321, 16, INS_OPTS_LSL);

    theEmitter->emitIns_R_I_I(INS_movk, EA_8BYTE, REG_R8, 0x4321, 16, INS_OPTS_LSL);
    theEmitter->emitIns_R_I_I(INS_movn, EA_8BYTE, REG_R8, 0x5678, 32, INS_OPTS_LSL);
    theEmitter->emitIns_R_I_I(INS_movz, EA_8BYTE, REG_R8, 0x8765, 48, INS_OPTS_LSL);

    theEmitter->emitIns_R_I_I(INS_movk, EA_4BYTE, REG_R8, 0x4321, 16, INS_OPTS_LSL);
    theEmitter->emitIns_R_I_I(INS_movn, EA_4BYTE, REG_R8, 0x5678, 16, INS_OPTS_LSL);
    theEmitter->emitIns_R_I_I(INS_movz, EA_4BYTE, REG_R8, 0x8765, 16, INS_OPTS_LSL);

#endif // ALL_ARM64_EMITTER_UNIT_TESTS

#ifdef ALL_ARM64_EMITTER_UNIT_TESTS
    //
    // R_R_I
    //

    genDefineTempLabel(genCreateTempLabel());

    theEmitter->emitIns_R_R_I(INS_lsl, EA_8BYTE, REG_R0, REG_R0, 1);
    theEmitter->emitIns_R_R_I(INS_lsl, EA_4BYTE, REG_R9, REG_R3, 18);
    theEmitter->emitIns_R_R_I(INS_lsr, EA_8BYTE, REG_R7, REG_R0, 37);
    theEmitter->emitIns_R_R_I(INS_lsr, EA_4BYTE, REG_R0, REG_R1, 2);
    theEmitter->emitIns_R_R_I(INS_asr, EA_8BYTE, REG_R2, REG_R3, 53);
    theEmitter->emitIns_R_R_I(INS_asr, EA_4BYTE, REG_R9, REG_R3, 18);

    theEmitter->emitIns_R_R_I(INS_and, EA_8BYTE, REG_R2, REG_R3, 0x5555555555555555);
    theEmitter->emitIns_R_R_I(INS_ands, EA_8BYTE, REG_R1, REG_R5, 0x6666666666666666);
    theEmitter->emitIns_R_R_I(INS_eor, EA_8BYTE, REG_R8, REG_R9, 0x0707070707070707);
    theEmitter->emitIns_R_R_I(INS_orr, EA_8BYTE, REG_SP, REG_R3, 0xFFFC000000000000);
    theEmitter->emitIns_R_R_I(INS_ands, EA_4BYTE, REG_R8, REG_R9, 0xE003E003);

    theEmitter->emitIns_R_R_I(INS_ror, EA_8BYTE, REG_R8, REG_R9, 1);
    theEmitter->emitIns_R_R_I(INS_ror, EA_8BYTE, REG_R8, REG_R9, 31);
    theEmitter->emitIns_R_R_I(INS_ror, EA_8BYTE, REG_R8, REG_R9, 32);
    theEmitter->emitIns_R_R_I(INS_ror, EA_8BYTE, REG_R8, REG_R9, 63);

    theEmitter->emitIns_R_R_I(INS_ror, EA_4BYTE, REG_R8, REG_R9, 1);
    theEmitter->emitIns_R_R_I(INS_ror, EA_4BYTE, REG_R8, REG_R9, 31);

    theEmitter->emitIns_R_R_I(INS_add, EA_8BYTE, REG_R8, REG_R9, 0); // == mov
    theEmitter->emitIns_R_R_I(INS_add, EA_8BYTE, REG_R8, REG_R9, 1);
    theEmitter->emitIns_R_R_I(INS_add, EA_8BYTE, REG_R8, REG_R9, -1);
    theEmitter->emitIns_R_R_I(INS_add, EA_8BYTE, REG_R8, REG_R9, 0xfff);
    theEmitter->emitIns_R_R_I(INS_add, EA_8BYTE, REG_R8, REG_R9, -0xfff);
    theEmitter->emitIns_R_R_I(INS_add, EA_8BYTE, REG_R8, REG_R9, 0x1000);
    theEmitter->emitIns_R_R_I(INS_add, EA_8BYTE, REG_R8, REG_R9, 0xfff000);
    theEmitter->emitIns_R_R_I(INS_add, EA_8BYTE, REG_R8, REG_R9, 0xfffffffffffff000LL);
    theEmitter->emitIns_R_R_I(INS_add, EA_8BYTE, REG_R8, REG_R9, 0xffffffffff800000LL);

    theEmitter->emitIns_R_R_I(INS_add, EA_4BYTE, REG_R8, REG_R9, 0); // == mov
    theEmitter->emitIns_R_R_I(INS_add, EA_4BYTE, REG_R8, REG_R9, 1);
    theEmitter->emitIns_R_R_I(INS_add, EA_4BYTE, REG_R8, REG_R9, -1);
    theEmitter->emitIns_R_R_I(INS_add, EA_4BYTE, REG_R8, REG_R9, 0xfff);
    theEmitter->emitIns_R_R_I(INS_add, EA_4BYTE, REG_R8, REG_R9, -0xfff);
    theEmitter->emitIns_R_R_I(INS_add, EA_4BYTE, REG_R8, REG_R9, 0x1000);
    theEmitter->emitIns_R_R_I(INS_add, EA_4BYTE, REG_R8, REG_R9, 0xfff000);
    theEmitter->emitIns_R_R_I(INS_add, EA_4BYTE, REG_R8, REG_R9, 0xfffffffffffff000LL);
    theEmitter->emitIns_R_R_I(INS_add, EA_4BYTE, REG_R8, REG_R9, 0xffffffffff800000LL);

    theEmitter->emitIns_R_R_I(INS_sub, EA_8BYTE, REG_R8, REG_R9, 0); // == mov
    theEmitter->emitIns_R_R_I(INS_sub, EA_8BYTE, REG_R8, REG_R9, 1);
    theEmitter->emitIns_R_R_I(INS_sub, EA_8BYTE, REG_R8, REG_R9, -1);
    theEmitter->emitIns_R_R_I(INS_sub, EA_8BYTE, REG_R8, REG_R9, 0xfff);
    theEmitter->emitIns_R_R_I(INS_sub, EA_8BYTE, REG_R8, REG_R9, -0xfff);
    theEmitter->emitIns_R_R_I(INS_sub, EA_8BYTE, REG_R8, REG_R9, 0x1000);
    theEmitter->emitIns_R_R_I(INS_sub, EA_8BYTE, REG_R8, REG_R9, 0xfff000);
    theEmitter->emitIns_R_R_I(INS_sub, EA_8BYTE, REG_R8, REG_R9, 0xfffffffffffff000LL);
    theEmitter->emitIns_R_R_I(INS_sub, EA_8BYTE, REG_R8, REG_R9, 0xffffffffff800000LL);

    theEmitter->emitIns_R_R_I(INS_sub, EA_4BYTE, REG_R8, REG_R9, 0); // == mov
    theEmitter->emitIns_R_R_I(INS_sub, EA_4BYTE, REG_R8, REG_R9, 1);
    theEmitter->emitIns_R_R_I(INS_sub, EA_4BYTE, REG_R8, REG_R9, -1);
    theEmitter->emitIns_R_R_I(INS_sub, EA_4BYTE, REG_R8, REG_R9, 0xfff);
    theEmitter->emitIns_R_R_I(INS_sub, EA_4BYTE, REG_R8, REG_R9, -0xfff);
    theEmitter->emitIns_R_R_I(INS_sub, EA_4BYTE, REG_R8, REG_R9, 0x1000);
    theEmitter->emitIns_R_R_I(INS_sub, EA_4BYTE, REG_R8, REG_R9, 0xfff000);
    theEmitter->emitIns_R_R_I(INS_sub, EA_4BYTE, REG_R8, REG_R9, 0xfffffffffffff000LL);
    theEmitter->emitIns_R_R_I(INS_sub, EA_4BYTE, REG_R8, REG_R9, 0xffffffffff800000LL);

    theEmitter->emitIns_R_R_I(INS_adds, EA_8BYTE, REG_R8, REG_R9, 0); // == mov
    theEmitter->emitIns_R_R_I(INS_adds, EA_8BYTE, REG_R8, REG_R9, 1);
    theEmitter->emitIns_R_R_I(INS_adds, EA_8BYTE, REG_R8, REG_R9, -1);
    theEmitter->emitIns_R_R_I(INS_adds, EA_8BYTE, REG_R8, REG_R9, 0xfff);
    theEmitter->emitIns_R_R_I(INS_adds, EA_8BYTE, REG_R8, REG_R9, -0xfff);
    theEmitter->emitIns_R_R_I(INS_adds, EA_8BYTE, REG_R8, REG_R9, 0x1000);
    theEmitter->emitIns_R_R_I(INS_adds, EA_8BYTE, REG_R8, REG_R9, 0xfff000);
    theEmitter->emitIns_R_R_I(INS_adds, EA_8BYTE, REG_R8, REG_R9, 0xfffffffffffff000LL);
    theEmitter->emitIns_R_R_I(INS_adds, EA_8BYTE, REG_R8, REG_R9, 0xffffffffff800000LL);

    theEmitter->emitIns_R_R_I(INS_adds, EA_4BYTE, REG_R8, REG_R9, 0); // == mov
    theEmitter->emitIns_R_R_I(INS_adds, EA_4BYTE, REG_R8, REG_R9, 1);
    theEmitter->emitIns_R_R_I(INS_adds, EA_4BYTE, REG_R8, REG_R9, -1);
    theEmitter->emitIns_R_R_I(INS_adds, EA_4BYTE, REG_R8, REG_R9, 0xfff);
    theEmitter->emitIns_R_R_I(INS_adds, EA_4BYTE, REG_R8, REG_R9, -0xfff);
    theEmitter->emitIns_R_R_I(INS_adds, EA_4BYTE, REG_R8, REG_R9, 0x1000);
    theEmitter->emitIns_R_R_I(INS_adds, EA_4BYTE, REG_R8, REG_R9, 0xfff000);
    theEmitter->emitIns_R_R_I(INS_adds, EA_4BYTE, REG_R8, REG_R9, 0xfffffffffffff000LL);
    theEmitter->emitIns_R_R_I(INS_adds, EA_4BYTE, REG_R8, REG_R9, 0xffffffffff800000LL);

    theEmitter->emitIns_R_R_I(INS_subs, EA_8BYTE, REG_R8, REG_R9, 0); // == mov
    theEmitter->emitIns_R_R_I(INS_subs, EA_8BYTE, REG_R8, REG_R9, 1);
    theEmitter->emitIns_R_R_I(INS_subs, EA_8BYTE, REG_R8, REG_R9, -1);
    theEmitter->emitIns_R_R_I(INS_subs, EA_8BYTE, REG_R8, REG_R9, 0xfff);
    theEmitter->emitIns_R_R_I(INS_subs, EA_8BYTE, REG_R8, REG_R9, -0xfff);
    theEmitter->emitIns_R_R_I(INS_subs, EA_8BYTE, REG_R8, REG_R9, 0x1000);
    theEmitter->emitIns_R_R_I(INS_subs, EA_8BYTE, REG_R8, REG_R9, 0xfff000);
    theEmitter->emitIns_R_R_I(INS_subs, EA_8BYTE, REG_R8, REG_R9, 0xfffffffffffff000LL);
    theEmitter->emitIns_R_R_I(INS_subs, EA_8BYTE, REG_R8, REG_R9, 0xffffffffff800000LL);

    theEmitter->emitIns_R_R_I(INS_subs, EA_4BYTE, REG_R8, REG_R9, 0); // == mov
    theEmitter->emitIns_R_R_I(INS_subs, EA_4BYTE, REG_R8, REG_R9, 1);
    theEmitter->emitIns_R_R_I(INS_subs, EA_4BYTE, REG_R8, REG_R9, -1);
    theEmitter->emitIns_R_R_I(INS_subs, EA_4BYTE, REG_R8, REG_R9, 0xfff);
    theEmitter->emitIns_R_R_I(INS_subs, EA_4BYTE, REG_R8, REG_R9, -0xfff);
    theEmitter->emitIns_R_R_I(INS_subs, EA_4BYTE, REG_R8, REG_R9, 0x1000);
    theEmitter->emitIns_R_R_I(INS_subs, EA_4BYTE, REG_R8, REG_R9, 0xfff000);
    theEmitter->emitIns_R_R_I(INS_subs, EA_4BYTE, REG_R8, REG_R9, 0xfffffffffffff000LL);
    theEmitter->emitIns_R_R_I(INS_subs, EA_4BYTE, REG_R8, REG_R9, 0xffffffffff800000LL);

#endif // ALL_ARM64_EMITTER_UNIT_TESTS

#ifdef ALL_ARM64_EMITTER_UNIT_TESTS
    //
    // R_R_I cmp/txt
    //

    // cmp
    theEmitter->emitIns_R_R_I(INS_cmp, EA_8BYTE, REG_R8, REG_R9, 0);
    theEmitter->emitIns_R_R_I(INS_cmp, EA_4BYTE, REG_R8, REG_R9, 0);

    // CMP (shifted register)
    theEmitter->emitIns_R_R_I(INS_cmp, EA_8BYTE, REG_R8, REG_R9, 31, INS_OPTS_LSL);
    theEmitter->emitIns_R_R_I(INS_cmp, EA_8BYTE, REG_R8, REG_R9, 32, INS_OPTS_LSR);
    theEmitter->emitIns_R_R_I(INS_cmp, EA_8BYTE, REG_R8, REG_R9, 33, INS_OPTS_ASR);

    theEmitter->emitIns_R_R_I(INS_cmp, EA_4BYTE, REG_R8, REG_R9, 21, INS_OPTS_LSL);
    theEmitter->emitIns_R_R_I(INS_cmp, EA_4BYTE, REG_R8, REG_R9, 22, INS_OPTS_LSR);
    theEmitter->emitIns_R_R_I(INS_cmp, EA_4BYTE, REG_R8, REG_R9, 23, INS_OPTS_ASR);

    // TST (shifted register)
    theEmitter->emitIns_R_R_I(INS_tst, EA_8BYTE, REG_R8, REG_R9, 31, INS_OPTS_LSL);
    theEmitter->emitIns_R_R_I(INS_tst, EA_8BYTE, REG_R8, REG_R9, 32, INS_OPTS_LSR);
    theEmitter->emitIns_R_R_I(INS_tst, EA_8BYTE, REG_R8, REG_R9, 33, INS_OPTS_ASR);
    theEmitter->emitIns_R_R_I(INS_tst, EA_8BYTE, REG_R8, REG_R9, 34, INS_OPTS_ROR);

    theEmitter->emitIns_R_R_I(INS_tst, EA_4BYTE, REG_R8, REG_R9, 21, INS_OPTS_LSL);
    theEmitter->emitIns_R_R_I(INS_tst, EA_4BYTE, REG_R8, REG_R9, 22, INS_OPTS_LSR);
    theEmitter->emitIns_R_R_I(INS_tst, EA_4BYTE, REG_R8, REG_R9, 23, INS_OPTS_ASR);
    theEmitter->emitIns_R_R_I(INS_tst, EA_4BYTE, REG_R8, REG_R9, 24, INS_OPTS_ROR);

    // CMP (extended register)
    theEmitter->emitIns_R_R_I(INS_cmp, EA_8BYTE, REG_R8, REG_R9, 0, INS_OPTS_UXTB);
    theEmitter->emitIns_R_R_I(INS_cmp, EA_8BYTE, REG_R8, REG_R9, 0, INS_OPTS_UXTH);
    theEmitter->emitIns_R_R_I(INS_cmp, EA_8BYTE, REG_R8, REG_R9, 0, INS_OPTS_UXTW); // "cmp x8, x9, UXTW"; msdis
                                                                                    // disassembles this "cmp x8,x9",
                                                                                    // which looks like an msdis issue.
    theEmitter->emitIns_R_R_I(INS_cmp, EA_8BYTE, REG_R8, REG_R9, 0, INS_OPTS_UXTX);

    theEmitter->emitIns_R_R_I(INS_cmp, EA_8BYTE, REG_R8, REG_R9, 0, INS_OPTS_SXTB);
    theEmitter->emitIns_R_R_I(INS_cmp, EA_8BYTE, REG_R8, REG_R9, 0, INS_OPTS_SXTH);
    theEmitter->emitIns_R_R_I(INS_cmp, EA_8BYTE, REG_R8, REG_R9, 0, INS_OPTS_SXTW);
    theEmitter->emitIns_R_R_I(INS_cmp, EA_8BYTE, REG_R8, REG_R9, 0, INS_OPTS_SXTX);

    // CMP 64-bit (extended register) and left shift
    theEmitter->emitIns_R_R_I(INS_cmp, EA_8BYTE, REG_R8, REG_R9, 1, INS_OPTS_UXTB);
    theEmitter->emitIns_R_R_I(INS_cmp, EA_8BYTE, REG_R8, REG_R9, 2, INS_OPTS_UXTH);
    theEmitter->emitIns_R_R_I(INS_cmp, EA_8BYTE, REG_R8, REG_R9, 3, INS_OPTS_UXTW);
    theEmitter->emitIns_R_R_I(INS_cmp, EA_8BYTE, REG_R8, REG_R9, 4, INS_OPTS_UXTX);

    theEmitter->emitIns_R_R_I(INS_cmp, EA_8BYTE, REG_R8, REG_R9, 1, INS_OPTS_SXTB);
    theEmitter->emitIns_R_R_I(INS_cmp, EA_8BYTE, REG_R8, REG_R9, 2, INS_OPTS_SXTH);
    theEmitter->emitIns_R_R_I(INS_cmp, EA_8BYTE, REG_R8, REG_R9, 3, INS_OPTS_SXTW);
    theEmitter->emitIns_R_R_I(INS_cmp, EA_8BYTE, REG_R8, REG_R9, 4, INS_OPTS_SXTX);

    // CMP 32-bit (extended register) and left shift
    theEmitter->emitIns_R_R_I(INS_cmp, EA_4BYTE, REG_R8, REG_R9, 0, INS_OPTS_UXTB);
    theEmitter->emitIns_R_R_I(INS_cmp, EA_4BYTE, REG_R8, REG_R9, 2, INS_OPTS_UXTH);
    theEmitter->emitIns_R_R_I(INS_cmp, EA_4BYTE, REG_R8, REG_R9, 4, INS_OPTS_UXTW);

    theEmitter->emitIns_R_R_I(INS_cmp, EA_4BYTE, REG_R8, REG_R9, 0, INS_OPTS_SXTB);
    theEmitter->emitIns_R_R_I(INS_cmp, EA_4BYTE, REG_R8, REG_R9, 2, INS_OPTS_SXTH);
    theEmitter->emitIns_R_R_I(INS_cmp, EA_4BYTE, REG_R8, REG_R9, 4, INS_OPTS_SXTW);

#endif // ALL_ARM64_EMITTER_UNIT_TESTS

#ifdef ALL_ARM64_EMITTER_UNIT_TESTS
    //
    // R_R_R
    //

    genDefineTempLabel(genCreateTempLabel());

    theEmitter->emitIns_R_R_R(INS_lsl, EA_8BYTE, REG_R8, REG_R9, REG_R10);
    theEmitter->emitIns_R_R_R(INS_lsr, EA_8BYTE, REG_R8, REG_R9, REG_R10);
    theEmitter->emitIns_R_R_R(INS_asr, EA_8BYTE, REG_R8, REG_R9, REG_R10);
    theEmitter->emitIns_R_R_R(INS_ror, EA_8BYTE, REG_R8, REG_R9, REG_R10);
    theEmitter->emitIns_R_R_R(INS_adc, EA_8BYTE, REG_R8, REG_R9, REG_R10);
    theEmitter->emitIns_R_R_R(INS_adcs, EA_8BYTE, REG_R8, REG_R9, REG_R10);
    theEmitter->emitIns_R_R_R(INS_sbc, EA_8BYTE, REG_R8, REG_R9, REG_R10);
    theEmitter->emitIns_R_R_R(INS_sbcs, EA_8BYTE, REG_R8, REG_R9, REG_R10);
    theEmitter->emitIns_R_R_R(INS_udiv, EA_8BYTE, REG_R8, REG_R9, REG_R10);
    theEmitter->emitIns_R_R_R(INS_sdiv, EA_8BYTE, REG_R8, REG_R9, REG_R10);
    theEmitter->emitIns_R_R_R(INS_mul, EA_8BYTE, REG_R8, REG_R9, REG_R10);
    theEmitter->emitIns_R_R_R(INS_mneg, EA_8BYTE, REG_R8, REG_R9, REG_R10);
    theEmitter->emitIns_R_R_R(INS_smull, EA_8BYTE, REG_R8, REG_R9, REG_R10);
    theEmitter->emitIns_R_R_R(INS_smnegl, EA_8BYTE, REG_R8, REG_R9, REG_R10);
    theEmitter->emitIns_R_R_R(INS_smulh, EA_8BYTE, REG_R8, REG_R9, REG_R10);
    theEmitter->emitIns_R_R_R(INS_umull, EA_8BYTE, REG_R8, REG_R9, REG_R10);
    theEmitter->emitIns_R_R_R(INS_umnegl, EA_8BYTE, REG_R8, REG_R9, REG_R10);
    theEmitter->emitIns_R_R_R(INS_umulh, EA_8BYTE, REG_R8, REG_R9, REG_R10);
    theEmitter->emitIns_R_R_R(INS_lslv, EA_8BYTE, REG_R8, REG_R9, REG_R10);
    theEmitter->emitIns_R_R_R(INS_lsrv, EA_8BYTE, REG_R8, REG_R9, REG_R10);
    theEmitter->emitIns_R_R_R(INS_asrv, EA_8BYTE, REG_R8, REG_R9, REG_R10);
    theEmitter->emitIns_R_R_R(INS_rorv, EA_8BYTE, REG_R8, REG_R9, REG_R10);

    theEmitter->emitIns_R_R_R(INS_lsl, EA_4BYTE, REG_R8, REG_R9, REG_R10);
    theEmitter->emitIns_R_R_R(INS_lsr, EA_4BYTE, REG_R8, REG_R9, REG_R10);
    theEmitter->emitIns_R_R_R(INS_asr, EA_4BYTE, REG_R8, REG_R9, REG_R10);
    theEmitter->emitIns_R_R_R(INS_ror, EA_4BYTE, REG_R8, REG_R9, REG_R10);
    theEmitter->emitIns_R_R_R(INS_adc, EA_4BYTE, REG_R8, REG_R9, REG_R10);
    theEmitter->emitIns_R_R_R(INS_adcs, EA_4BYTE, REG_R8, REG_R9, REG_R10);
    theEmitter->emitIns_R_R_R(INS_sbc, EA_4BYTE, REG_R8, REG_R9, REG_R10);
    theEmitter->emitIns_R_R_R(INS_sbcs, EA_4BYTE, REG_R8, REG_R9, REG_R10);
    theEmitter->emitIns_R_R_R(INS_udiv, EA_4BYTE, REG_R8, REG_R9, REG_R10);
    theEmitter->emitIns_R_R_R(INS_sdiv, EA_4BYTE, REG_R8, REG_R9, REG_R10);
    theEmitter->emitIns_R_R_R(INS_mul, EA_4BYTE, REG_R8, REG_R9, REG_R10);
    theEmitter->emitIns_R_R_R(INS_mneg, EA_4BYTE, REG_R8, REG_R9, REG_R10);
    theEmitter->emitIns_R_R_R(INS_smull, EA_4BYTE, REG_R8, REG_R9, REG_R10);
    theEmitter->emitIns_R_R_R(INS_smnegl, EA_4BYTE, REG_R8, REG_R9, REG_R10);
    theEmitter->emitIns_R_R_R(INS_smulh, EA_4BYTE, REG_R8, REG_R9, REG_R10);
    theEmitter->emitIns_R_R_R(INS_umull, EA_4BYTE, REG_R8, REG_R9, REG_R10);
    theEmitter->emitIns_R_R_R(INS_umnegl, EA_4BYTE, REG_R8, REG_R9, REG_R10);
    theEmitter->emitIns_R_R_R(INS_umulh, EA_4BYTE, REG_R8, REG_R9, REG_R10);
    theEmitter->emitIns_R_R_R(INS_lslv, EA_4BYTE, REG_R8, REG_R9, REG_R10);
    theEmitter->emitIns_R_R_R(INS_lsrv, EA_4BYTE, REG_R8, REG_R9, REG_R10);
    theEmitter->emitIns_R_R_R(INS_asrv, EA_4BYTE, REG_R8, REG_R9, REG_R10);
    theEmitter->emitIns_R_R_R(INS_rorv, EA_4BYTE, REG_R8, REG_R9, REG_R10);

#endif // ALL_ARM64_EMITTER_UNIT_TESTS

#ifdef ALL_ARM64_EMITTER_UNIT_TESTS
    //
    // ARMv8.1 LSE Atomics
    //
    genDefineTempLabel(genCreateTempLabel());

    theEmitter->emitIns_R_R_R(INS_casb, EA_4BYTE, REG_R8, REG_R9, REG_R10);
    theEmitter->emitIns_R_R_R(INS_casab, EA_4BYTE, REG_R8, REG_R9, REG_R10);
    theEmitter->emitIns_R_R_R(INS_casalb, EA_4BYTE, REG_R8, REG_R9, REG_R10);
    theEmitter->emitIns_R_R_R(INS_caslb, EA_4BYTE, REG_R8, REG_R9, REG_R10);
    theEmitter->emitIns_R_R_R(INS_cash, EA_4BYTE, REG_R8, REG_R9, REG_R10);
    theEmitter->emitIns_R_R_R(INS_casah, EA_4BYTE, REG_R8, REG_R9, REG_R10);
    theEmitter->emitIns_R_R_R(INS_casalh, EA_4BYTE, REG_R8, REG_R9, REG_R10);
    theEmitter->emitIns_R_R_R(INS_caslh, EA_4BYTE, REG_R8, REG_R9, REG_R10);
    theEmitter->emitIns_R_R_R(INS_cas, EA_4BYTE, REG_R8, REG_R9, REG_R10);
    theEmitter->emitIns_R_R_R(INS_casa, EA_4BYTE, REG_R8, REG_R9, REG_R10);
    theEmitter->emitIns_R_R_R(INS_casal, EA_4BYTE, REG_R8, REG_R9, REG_R10);
    theEmitter->emitIns_R_R_R(INS_casl, EA_4BYTE, REG_R8, REG_R9, REG_R10);
    theEmitter->emitIns_R_R_R(INS_cas, EA_8BYTE, REG_R8, REG_R9, REG_R10);
    theEmitter->emitIns_R_R_R(INS_casa, EA_8BYTE, REG_R8, REG_R9, REG_R10);
    theEmitter->emitIns_R_R_R(INS_casal, EA_8BYTE, REG_R8, REG_R9, REG_R10);
    theEmitter->emitIns_R_R_R(INS_casl, EA_8BYTE, REG_R8, REG_R9, REG_R10);
    theEmitter->emitIns_R_R_R(INS_ldaddb, EA_4BYTE, REG_R8, REG_R9, REG_R10);
    theEmitter->emitIns_R_R_R(INS_ldaddab, EA_4BYTE, REG_R8, REG_R9, REG_R10);
    theEmitter->emitIns_R_R_R(INS_ldaddalb, EA_4BYTE, REG_R8, REG_R9, REG_R10);
    theEmitter->emitIns_R_R_R(INS_ldaddlb, EA_4BYTE, REG_R8, REG_R9, REG_R10);
    theEmitter->emitIns_R_R_R(INS_ldaddh, EA_4BYTE, REG_R8, REG_R9, REG_R10);
    theEmitter->emitIns_R_R_R(INS_ldaddah, EA_4BYTE, REG_R8, REG_R9, REG_R10);
    theEmitter->emitIns_R_R_R(INS_ldaddalh, EA_4BYTE, REG_R8, REG_R9, REG_R10);
    theEmitter->emitIns_R_R_R(INS_ldaddlh, EA_4BYTE, REG_R8, REG_R9, REG_R10);
    theEmitter->emitIns_R_R_R(INS_ldadd, EA_4BYTE, REG_R8, REG_R9, REG_R10);
    theEmitter->emitIns_R_R_R(INS_ldadda, EA_4BYTE, REG_R8, REG_R9, REG_R10);
    theEmitter->emitIns_R_R_R(INS_ldaddal, EA_4BYTE, REG_R8, REG_R9, REG_R10);
    theEmitter->emitIns_R_R_R(INS_ldaddl, EA_4BYTE, REG_R8, REG_R9, REG_R10);
    theEmitter->emitIns_R_R_R(INS_ldadd, EA_8BYTE, REG_R8, REG_R9, REG_R10);
    theEmitter->emitIns_R_R_R(INS_ldadda, EA_8BYTE, REG_R8, REG_R9, REG_R10);
    theEmitter->emitIns_R_R_R(INS_ldaddal, EA_8BYTE, REG_R8, REG_R9, REG_R10);
    theEmitter->emitIns_R_R_R(INS_ldclral, EA_4BYTE, REG_R8, REG_R9, REG_R10);
    theEmitter->emitIns_R_R_R(INS_ldclral, EA_8BYTE, REG_R8, REG_R9, REG_R10);
    theEmitter->emitIns_R_R_R(INS_ldsetal, EA_4BYTE, REG_R8, REG_R9, REG_R10);
    theEmitter->emitIns_R_R_R(INS_ldsetal, EA_8BYTE, REG_R8, REG_R9, REG_R10);
    theEmitter->emitIns_R_R_R(INS_ldaddl, EA_8BYTE, REG_R8, REG_R9, REG_R10);
    theEmitter->emitIns_R_R_R(INS_swpb, EA_4BYTE, REG_R8, REG_R9, REG_R10);
    theEmitter->emitIns_R_R_R(INS_swpab, EA_4BYTE, REG_R8, REG_R9, REG_R10);
    theEmitter->emitIns_R_R_R(INS_swpalb, EA_4BYTE, REG_R8, REG_R9, REG_R10);
    theEmitter->emitIns_R_R_R(INS_swplb, EA_4BYTE, REG_R8, REG_R9, REG_R10);
    theEmitter->emitIns_R_R_R(INS_swph, EA_4BYTE, REG_R8, REG_R9, REG_R10);
    theEmitter->emitIns_R_R_R(INS_swpah, EA_4BYTE, REG_R8, REG_R9, REG_R10);
    theEmitter->emitIns_R_R_R(INS_swpalh, EA_4BYTE, REG_R8, REG_R9, REG_R10);
    theEmitter->emitIns_R_R_R(INS_swplh, EA_4BYTE, REG_R8, REG_R9, REG_R10);
    theEmitter->emitIns_R_R_R(INS_swp, EA_4BYTE, REG_R8, REG_R9, REG_R10);
    theEmitter->emitIns_R_R_R(INS_swpa, EA_4BYTE, REG_R8, REG_R9, REG_R10);
    theEmitter->emitIns_R_R_R(INS_swpal, EA_4BYTE, REG_R8, REG_R9, REG_R10);
    theEmitter->emitIns_R_R_R(INS_swpl, EA_4BYTE, REG_R8, REG_R9, REG_R10);
    theEmitter->emitIns_R_R_R(INS_swp, EA_8BYTE, REG_R8, REG_R9, REG_R10);
    theEmitter->emitIns_R_R_R(INS_swpa, EA_8BYTE, REG_R8, REG_R9, REG_R10);
    theEmitter->emitIns_R_R_R(INS_swpal, EA_8BYTE, REG_R8, REG_R9, REG_R10);
    theEmitter->emitIns_R_R_R(INS_swpl, EA_8BYTE, REG_R8, REG_R9, REG_R10);

    theEmitter->emitIns_R_R(INS_staddb, EA_4BYTE, REG_R8, REG_R10);
    theEmitter->emitIns_R_R(INS_staddlb, EA_4BYTE, REG_R8, REG_R10);
    theEmitter->emitIns_R_R(INS_staddh, EA_4BYTE, REG_R8, REG_R10);
    theEmitter->emitIns_R_R(INS_staddlh, EA_4BYTE, REG_R8, REG_R10);
    theEmitter->emitIns_R_R(INS_stadd, EA_4BYTE, REG_R8, REG_R10);
    theEmitter->emitIns_R_R(INS_staddl, EA_4BYTE, REG_R8, REG_R10);
    theEmitter->emitIns_R_R(INS_stadd, EA_8BYTE, REG_R8, REG_R10);
    theEmitter->emitIns_R_R(INS_staddl, EA_8BYTE, REG_R8, REG_R10);
#endif // ALL_ARM64_EMITTER_UNIT_TESTS

#ifdef ALL_ARM64_EMITTER_UNIT_TESTS
    //
    // R_R_I_I
    //

    genDefineTempLabel(genCreateTempLabel());

    theEmitter->emitIns_R_R_I_I(INS_sbfm, EA_8BYTE, REG_R2, REG_R3, 4, 39);
    theEmitter->emitIns_R_R_I_I(INS_bfm, EA_8BYTE, REG_R1, REG_R5, 20, 23);
    theEmitter->emitIns_R_R_I_I(INS_ubfm, EA_8BYTE, REG_R8, REG_R9, 36, 7);

    theEmitter->emitIns_R_R_I_I(INS_sbfiz, EA_8BYTE, REG_R2, REG_R3, 7, 37);
    theEmitter->emitIns_R_R_I_I(INS_bfi, EA_8BYTE, REG_R1, REG_R5, 23, 21);
    theEmitter->emitIns_R_R_I_I(INS_ubfiz, EA_8BYTE, REG_R8, REG_R9, 39, 5);

    theEmitter->emitIns_R_R_I_I(INS_sbfx, EA_8BYTE, REG_R2, REG_R3, 10, 24);
    theEmitter->emitIns_R_R_I_I(INS_bfxil, EA_8BYTE, REG_R1, REG_R5, 26, 16);
    theEmitter->emitIns_R_R_I_I(INS_ubfx, EA_8BYTE, REG_R8, REG_R9, 42, 8);

    theEmitter->emitIns_R_R_I_I(INS_sbfm, EA_4BYTE, REG_R2, REG_R3, 4, 19);
    theEmitter->emitIns_R_R_I_I(INS_bfm, EA_4BYTE, REG_R1, REG_R5, 10, 13);
    theEmitter->emitIns_R_R_I_I(INS_ubfm, EA_4BYTE, REG_R8, REG_R9, 16, 7);

    theEmitter->emitIns_R_R_I_I(INS_sbfiz, EA_4BYTE, REG_R2, REG_R3, 5, 17);
    theEmitter->emitIns_R_R_I_I(INS_bfi, EA_4BYTE, REG_R1, REG_R5, 13, 11);
    theEmitter->emitIns_R_R_I_I(INS_ubfiz, EA_4BYTE, REG_R8, REG_R9, 19, 5);

    theEmitter->emitIns_R_R_I_I(INS_sbfx, EA_4BYTE, REG_R2, REG_R3, 3, 14);
    theEmitter->emitIns_R_R_I_I(INS_bfxil, EA_4BYTE, REG_R1, REG_R5, 11, 9);
    theEmitter->emitIns_R_R_I_I(INS_ubfx, EA_4BYTE, REG_R8, REG_R9, 22, 8);

#endif // ALL_ARM64_EMITTER_UNIT_TESTS

#ifdef ALL_ARM64_EMITTER_UNIT_TESTS
    //
    // R_R_R_I
    //

    genDefineTempLabel(genCreateTempLabel());

    // ADD (extended register)
    theEmitter->emitIns_R_R_R_I(INS_add, EA_8BYTE, REG_R8, REG_R9, REG_R10, 0, INS_OPTS_UXTB);
    theEmitter->emitIns_R_R_R_I(INS_add, EA_8BYTE, REG_R8, REG_R9, REG_R10, 0, INS_OPTS_UXTH);
    theEmitter->emitIns_R_R_R_I(INS_add, EA_8BYTE, REG_R8, REG_R9, REG_R10, 0, INS_OPTS_UXTW);
    theEmitter->emitIns_R_R_R_I(INS_add, EA_8BYTE, REG_R8, REG_R9, REG_R10, 0, INS_OPTS_UXTX);
    theEmitter->emitIns_R_R_R_I(INS_add, EA_8BYTE, REG_R8, REG_R9, REG_R10, 0, INS_OPTS_SXTB);
    theEmitter->emitIns_R_R_R_I(INS_add, EA_8BYTE, REG_R8, REG_R9, REG_R10, 0, INS_OPTS_SXTH);
    theEmitter->emitIns_R_R_R_I(INS_add, EA_8BYTE, REG_R8, REG_R9, REG_R10, 0, INS_OPTS_SXTW);
    theEmitter->emitIns_R_R_R_I(INS_add, EA_8BYTE, REG_R8, REG_R9, REG_R10, 0, INS_OPTS_SXTX);

    // ADD (extended register) and left shift
    theEmitter->emitIns_R_R_R_I(INS_add, EA_8BYTE, REG_R8, REG_R9, REG_R10, 4, INS_OPTS_UXTB);
    theEmitter->emitIns_R_R_R_I(INS_add, EA_8BYTE, REG_R8, REG_R9, REG_R10, 4, INS_OPTS_UXTH);
    theEmitter->emitIns_R_R_R_I(INS_add, EA_8BYTE, REG_R8, REG_R9, REG_R10, 4, INS_OPTS_UXTW);
    theEmitter->emitIns_R_R_R_I(INS_add, EA_8BYTE, REG_R8, REG_R9, REG_R10, 4, INS_OPTS_UXTX);
    theEmitter->emitIns_R_R_R_I(INS_add, EA_8BYTE, REG_R8, REG_R9, REG_R10, 4, INS_OPTS_SXTB);
    theEmitter->emitIns_R_R_R_I(INS_add, EA_8BYTE, REG_R8, REG_R9, REG_R10, 4, INS_OPTS_SXTH);
    theEmitter->emitIns_R_R_R_I(INS_add, EA_8BYTE, REG_R8, REG_R9, REG_R10, 4, INS_OPTS_SXTW);
    theEmitter->emitIns_R_R_R_I(INS_add, EA_8BYTE, REG_R8, REG_R9, REG_R10, 4, INS_OPTS_SXTX);

    // ADD (shifted register)
    theEmitter->emitIns_R_R_R_I(INS_add, EA_8BYTE, REG_R8, REG_R9, REG_R10, 0);
    theEmitter->emitIns_R_R_R_I(INS_add, EA_8BYTE, REG_R8, REG_R9, REG_R10, 31, INS_OPTS_LSL);
    theEmitter->emitIns_R_R_R_I(INS_add, EA_8BYTE, REG_R8, REG_R9, REG_R10, 32, INS_OPTS_LSR);
    theEmitter->emitIns_R_R_R_I(INS_add, EA_8BYTE, REG_R8, REG_R9, REG_R10, 33, INS_OPTS_ASR);

    // EXTR (extract field from register pair)
    theEmitter->emitIns_R_R_R_I(INS_extr, EA_8BYTE, REG_R8, REG_R9, REG_R10, 1);
    theEmitter->emitIns_R_R_R_I(INS_extr, EA_8BYTE, REG_R8, REG_R9, REG_R10, 31);
    theEmitter->emitIns_R_R_R_I(INS_extr, EA_8BYTE, REG_R8, REG_R9, REG_R10, 32);
    theEmitter->emitIns_R_R_R_I(INS_extr, EA_8BYTE, REG_R8, REG_R9, REG_R10, 63);

    theEmitter->emitIns_R_R_R_I(INS_extr, EA_4BYTE, REG_R8, REG_R9, REG_R10, 1);
    theEmitter->emitIns_R_R_R_I(INS_extr, EA_4BYTE, REG_R8, REG_R9, REG_R10, 31);

    // SUB (extended register)
    theEmitter->emitIns_R_R_R_I(INS_sub, EA_4BYTE, REG_R8, REG_R9, REG_R10, 0, INS_OPTS_UXTB);
    theEmitter->emitIns_R_R_R_I(INS_sub, EA_4BYTE, REG_R8, REG_R9, REG_R10, 0, INS_OPTS_UXTH);
    theEmitter->emitIns_R_R_R_I(INS_sub, EA_4BYTE, REG_R8, REG_R9, REG_R10, 0, INS_OPTS_UXTW);
    theEmitter->emitIns_R_R_R_I(INS_sub, EA_4BYTE, REG_R8, REG_R9, REG_R10, 0, INS_OPTS_UXTX);
    theEmitter->emitIns_R_R_R_I(INS_sub, EA_4BYTE, REG_R8, REG_R9, REG_R10, 0, INS_OPTS_SXTB);
    theEmitter->emitIns_R_R_R_I(INS_sub, EA_4BYTE, REG_R8, REG_R9, REG_R10, 0, INS_OPTS_SXTH);
    theEmitter->emitIns_R_R_R_I(INS_sub, EA_4BYTE, REG_R8, REG_R9, REG_R10, 0, INS_OPTS_SXTW);
    theEmitter->emitIns_R_R_R_I(INS_sub, EA_4BYTE, REG_R8, REG_R9, REG_R10, 0, INS_OPTS_SXTX);

    // SUB (extended register) and left shift
    theEmitter->emitIns_R_R_R_I(INS_sub, EA_4BYTE, REG_R8, REG_R9, REG_R10, 4, INS_OPTS_UXTB);
    theEmitter->emitIns_R_R_R_I(INS_sub, EA_4BYTE, REG_R8, REG_R9, REG_R10, 4, INS_OPTS_UXTH);
    theEmitter->emitIns_R_R_R_I(INS_sub, EA_4BYTE, REG_R8, REG_R9, REG_R10, 4, INS_OPTS_UXTW);
    theEmitter->emitIns_R_R_R_I(INS_sub, EA_4BYTE, REG_R8, REG_R9, REG_R10, 4, INS_OPTS_UXTX);
    theEmitter->emitIns_R_R_R_I(INS_sub, EA_4BYTE, REG_R8, REG_R9, REG_R10, 4, INS_OPTS_SXTB);
    theEmitter->emitIns_R_R_R_I(INS_sub, EA_4BYTE, REG_R8, REG_R9, REG_R10, 4, INS_OPTS_SXTH);
    theEmitter->emitIns_R_R_R_I(INS_sub, EA_4BYTE, REG_R8, REG_R9, REG_R10, 4, INS_OPTS_SXTW);
    theEmitter->emitIns_R_R_R_I(INS_sub, EA_4BYTE, REG_R8, REG_R9, REG_R10, 4, INS_OPTS_SXTX);

    // SUB (shifted register)
    theEmitter->emitIns_R_R_R_I(INS_sub, EA_4BYTE, REG_R8, REG_R9, REG_R10, 0);
    theEmitter->emitIns_R_R_R_I(INS_sub, EA_4BYTE, REG_R8, REG_R9, REG_R10, 27, INS_OPTS_LSL);
    theEmitter->emitIns_R_R_R_I(INS_sub, EA_4BYTE, REG_R8, REG_R9, REG_R10, 28, INS_OPTS_LSR);
    theEmitter->emitIns_R_R_R_I(INS_sub, EA_4BYTE, REG_R8, REG_R9, REG_R10, 29, INS_OPTS_ASR);

    // bit operations
    theEmitter->emitIns_R_R_R_I(INS_and, EA_8BYTE, REG_R8, REG_R9, REG_R10, 0);
    theEmitter->emitIns_R_R_R_I(INS_ands, EA_8BYTE, REG_R8, REG_R9, REG_R10, 0);
    theEmitter->emitIns_R_R_R_I(INS_eor, EA_8BYTE, REG_R8, REG_R9, REG_R10, 0);
    theEmitter->emitIns_R_R_R_I(INS_orr, EA_8BYTE, REG_R8, REG_R9, REG_R10, 0);
    theEmitter->emitIns_R_R_R_I(INS_bic, EA_8BYTE, REG_R8, REG_R9, REG_R10, 0);
    theEmitter->emitIns_R_R_R_I(INS_bics, EA_8BYTE, REG_R8, REG_R9, REG_R10, 0);
    theEmitter->emitIns_R_R_R_I(INS_eon, EA_8BYTE, REG_R8, REG_R9, REG_R10, 0);
    theEmitter->emitIns_R_R_R_I(INS_orn, EA_8BYTE, REG_R8, REG_R9, REG_R10, 0);

    theEmitter->emitIns_R_R_R_I(INS_and, EA_8BYTE, REG_R8, REG_R9, REG_R10, 1, INS_OPTS_LSL);
    theEmitter->emitIns_R_R_R_I(INS_ands, EA_8BYTE, REG_R8, REG_R9, REG_R10, 2, INS_OPTS_LSR);
    theEmitter->emitIns_R_R_R_I(INS_eor, EA_8BYTE, REG_R8, REG_R9, REG_R10, 3, INS_OPTS_ASR);
    theEmitter->emitIns_R_R_R_I(INS_orr, EA_8BYTE, REG_R8, REG_R9, REG_R10, 4, INS_OPTS_ROR);
    theEmitter->emitIns_R_R_R_I(INS_bic, EA_8BYTE, REG_R8, REG_R9, REG_R10, 5, INS_OPTS_LSL);
    theEmitter->emitIns_R_R_R_I(INS_bics, EA_8BYTE, REG_R8, REG_R9, REG_R10, 6, INS_OPTS_LSR);
    theEmitter->emitIns_R_R_R_I(INS_eon, EA_8BYTE, REG_R8, REG_R9, REG_R10, 7, INS_OPTS_ASR);
    theEmitter->emitIns_R_R_R_I(INS_orn, EA_8BYTE, REG_R8, REG_R9, REG_R10, 8, INS_OPTS_ROR);

    theEmitter->emitIns_R_R_R_I(INS_and, EA_4BYTE, REG_R8, REG_R9, REG_R10, 0);
    theEmitter->emitIns_R_R_R_I(INS_ands, EA_4BYTE, REG_R8, REG_R9, REG_R10, 0);
    theEmitter->emitIns_R_R_R_I(INS_eor, EA_4BYTE, REG_R8, REG_R9, REG_R10, 0);
    theEmitter->emitIns_R_R_R_I(INS_orr, EA_4BYTE, REG_R8, REG_R9, REG_R10, 0);
    theEmitter->emitIns_R_R_R_I(INS_bic, EA_4BYTE, REG_R8, REG_R9, REG_R10, 0);
    theEmitter->emitIns_R_R_R_I(INS_bics, EA_4BYTE, REG_R8, REG_R9, REG_R10, 0);
    theEmitter->emitIns_R_R_R_I(INS_eon, EA_4BYTE, REG_R8, REG_R9, REG_R10, 0);
    theEmitter->emitIns_R_R_R_I(INS_orn, EA_4BYTE, REG_R8, REG_R9, REG_R10, 0);

    theEmitter->emitIns_R_R_R_I(INS_and, EA_4BYTE, REG_R8, REG_R9, REG_R10, 1, INS_OPTS_LSL);
    theEmitter->emitIns_R_R_R_I(INS_ands, EA_4BYTE, REG_R8, REG_R9, REG_R10, 2, INS_OPTS_LSR);
    theEmitter->emitIns_R_R_R_I(INS_eor, EA_4BYTE, REG_R8, REG_R9, REG_R10, 3, INS_OPTS_ASR);
    theEmitter->emitIns_R_R_R_I(INS_orr, EA_4BYTE, REG_R8, REG_R9, REG_R10, 4, INS_OPTS_ROR);
    theEmitter->emitIns_R_R_R_I(INS_bic, EA_4BYTE, REG_R8, REG_R9, REG_R10, 5, INS_OPTS_LSL);
    theEmitter->emitIns_R_R_R_I(INS_bics, EA_4BYTE, REG_R8, REG_R9, REG_R10, 6, INS_OPTS_LSR);
    theEmitter->emitIns_R_R_R_I(INS_eon, EA_4BYTE, REG_R8, REG_R9, REG_R10, 7, INS_OPTS_ASR);
    theEmitter->emitIns_R_R_R_I(INS_orn, EA_4BYTE, REG_R8, REG_R9, REG_R10, 8, INS_OPTS_ROR);

#endif // ALL_ARM64_EMITTER_UNIT_TESTS

#ifdef ALL_ARM64_EMITTER_UNIT_TESTS
    //
    // R_R_R_I  -- load/store pair
    //

    theEmitter->emitIns_R_R_R_I(INS_ldnp, EA_8BYTE, REG_R8, REG_R9, REG_R10, 0);
    theEmitter->emitIns_R_R_R_I(INS_stnp, EA_8BYTE, REG_R8, REG_R9, REG_R10, 0);
    theEmitter->emitIns_R_R_R_I(INS_ldnp, EA_8BYTE, REG_R8, REG_R9, REG_R10, 8);
    theEmitter->emitIns_R_R_R_I(INS_stnp, EA_8BYTE, REG_R8, REG_R9, REG_R10, 8);

    theEmitter->emitIns_R_R_R_I(INS_ldnp, EA_4BYTE, REG_R8, REG_R9, REG_SP, 0);
    theEmitter->emitIns_R_R_R_I(INS_stnp, EA_4BYTE, REG_R8, REG_R9, REG_SP, 0);
    theEmitter->emitIns_R_R_R_I(INS_ldnp, EA_4BYTE, REG_R8, REG_R9, REG_SP, 8);
    theEmitter->emitIns_R_R_R_I(INS_stnp, EA_4BYTE, REG_R8, REG_R9, REG_SP, 8);

    theEmitter->emitIns_R_R_R_I(INS_ldp, EA_8BYTE, REG_R8, REG_R9, REG_R10, 0);
    theEmitter->emitIns_R_R_R_I(INS_stp, EA_8BYTE, REG_R8, REG_R9, REG_R10, 0);
    theEmitter->emitIns_R_R_R_I(INS_ldp, EA_8BYTE, REG_R8, REG_R9, REG_R10, 16);
    theEmitter->emitIns_R_R_R_I(INS_stp, EA_8BYTE, REG_R8, REG_R9, REG_R10, 16);
    theEmitter->emitIns_R_R_R_I(INS_ldp, EA_8BYTE, REG_R8, REG_R9, REG_R10, 16, INS_OPTS_POST_INDEX);
    theEmitter->emitIns_R_R_R_I(INS_stp, EA_8BYTE, REG_R8, REG_R9, REG_R10, 16, INS_OPTS_POST_INDEX);
    theEmitter->emitIns_R_R_R_I(INS_ldp, EA_8BYTE, REG_R8, REG_R9, REG_R10, 16, INS_OPTS_PRE_INDEX);
    theEmitter->emitIns_R_R_R_I(INS_stp, EA_8BYTE, REG_R8, REG_R9, REG_R10, 16, INS_OPTS_PRE_INDEX);

    theEmitter->emitIns_R_R_R_I(INS_ldp, EA_4BYTE, REG_R8, REG_R9, REG_SP, 0);
    theEmitter->emitIns_R_R_R_I(INS_stp, EA_4BYTE, REG_R8, REG_R9, REG_SP, 0);
    theEmitter->emitIns_R_R_R_I(INS_ldp, EA_4BYTE, REG_R8, REG_R9, REG_SP, 16);
    theEmitter->emitIns_R_R_R_I(INS_stp, EA_4BYTE, REG_R8, REG_R9, REG_SP, 16);
    theEmitter->emitIns_R_R_R_I(INS_ldp, EA_4BYTE, REG_R8, REG_R9, REG_R10, 16, INS_OPTS_POST_INDEX);
    theEmitter->emitIns_R_R_R_I(INS_stp, EA_4BYTE, REG_R8, REG_R9, REG_R10, 16, INS_OPTS_POST_INDEX);
    theEmitter->emitIns_R_R_R_I(INS_ldp, EA_4BYTE, REG_R8, REG_R9, REG_R10, 16, INS_OPTS_PRE_INDEX);
    theEmitter->emitIns_R_R_R_I(INS_stp, EA_4BYTE, REG_R8, REG_R9, REG_R10, 16, INS_OPTS_PRE_INDEX);

    theEmitter->emitIns_R_R_R_I(INS_ldpsw, EA_4BYTE, REG_R8, REG_R9, REG_R10, 0);
    theEmitter->emitIns_R_R_R_I(INS_ldpsw, EA_4BYTE, REG_R8, REG_R9, REG_R10, 16);
    theEmitter->emitIns_R_R_R_I(INS_ldpsw, EA_4BYTE, REG_R8, REG_R9, REG_R10, 16, INS_OPTS_POST_INDEX);
    theEmitter->emitIns_R_R_R_I(INS_ldpsw, EA_4BYTE, REG_R8, REG_R9, REG_R10, 16, INS_OPTS_PRE_INDEX);

    // SP and ZR tests
    theEmitter->emitIns_R_R_R_I(INS_ldp, EA_8BYTE, REG_ZR, REG_R1, REG_SP, 0);
    theEmitter->emitIns_R_R_R_I(INS_ldp, EA_8BYTE, REG_R0, REG_ZR, REG_SP, 16);
    theEmitter->emitIns_R_R_R_I(INS_stp, EA_8BYTE, REG_ZR, REG_R1, REG_SP, 0);
    theEmitter->emitIns_R_R_R_I(INS_stp, EA_8BYTE, REG_R0, REG_ZR, REG_SP, 16);
    theEmitter->emitIns_R_R_R_I(INS_stp, EA_8BYTE, REG_ZR, REG_ZR, REG_SP, 16, INS_OPTS_POST_INDEX);
    theEmitter->emitIns_R_R_R_I(INS_stp, EA_8BYTE, REG_ZR, REG_ZR, REG_R8, 16, INS_OPTS_PRE_INDEX);

#endif // ALL_ARM64_EMITTER_UNIT_TESTS

#ifdef ALL_ARM64_EMITTER_UNIT_TESTS
    //
    // R_R_R_Ext    -- load/store shifted/extend
    //

    genDefineTempLabel(genCreateTempLabel());

    // LDR (register)
    theEmitter->emitIns_R_R_R_Ext(INS_ldr, EA_8BYTE, REG_R8, REG_SP, REG_R9);
    theEmitter->emitIns_R_R_R_Ext(INS_ldr, EA_8BYTE, REG_R8, REG_SP, REG_R9, INS_OPTS_LSL);
    theEmitter->emitIns_R_R_R_Ext(INS_ldr, EA_8BYTE, REG_R8, REG_SP, REG_R9, INS_OPTS_LSL, 3);
    theEmitter->emitIns_R_R_R_Ext(INS_ldr, EA_8BYTE, REG_R8, REG_SP, REG_R9, INS_OPTS_SXTW);
    theEmitter->emitIns_R_R_R_Ext(INS_ldr, EA_8BYTE, REG_R8, REG_SP, REG_R9, INS_OPTS_SXTW, 3);
    theEmitter->emitIns_R_R_R_Ext(INS_ldr, EA_8BYTE, REG_R8, REG_SP, REG_R9, INS_OPTS_UXTW);
    theEmitter->emitIns_R_R_R_Ext(INS_ldr, EA_8BYTE, REG_R8, REG_SP, REG_R9, INS_OPTS_UXTW, 3);
    theEmitter->emitIns_R_R_R_Ext(INS_ldr, EA_8BYTE, REG_R8, REG_SP, REG_R9, INS_OPTS_SXTX);
    theEmitter->emitIns_R_R_R_Ext(INS_ldr, EA_8BYTE, REG_R8, REG_SP, REG_R9, INS_OPTS_SXTX, 3);
    theEmitter->emitIns_R_R_R_Ext(INS_ldr, EA_8BYTE, REG_R8, REG_SP, REG_R9, INS_OPTS_UXTX);
    theEmitter->emitIns_R_R_R_Ext(INS_ldr, EA_8BYTE, REG_R8, REG_SP, REG_R9, INS_OPTS_UXTX, 3);

    theEmitter->emitIns_R_R_R_Ext(INS_ldr, EA_4BYTE, REG_R8, REG_SP, REG_R9);
    theEmitter->emitIns_R_R_R_Ext(INS_ldr, EA_4BYTE, REG_R8, REG_SP, REG_R9, INS_OPTS_LSL);
    theEmitter->emitIns_R_R_R_Ext(INS_ldr, EA_4BYTE, REG_R8, REG_SP, REG_R9, INS_OPTS_LSL, 2);
    theEmitter->emitIns_R_R_R_Ext(INS_ldr, EA_4BYTE, REG_R8, REG_SP, REG_R9, INS_OPTS_SXTW);
    theEmitter->emitIns_R_R_R_Ext(INS_ldr, EA_4BYTE, REG_R8, REG_SP, REG_R9, INS_OPTS_SXTW, 2);
    theEmitter->emitIns_R_R_R_Ext(INS_ldr, EA_4BYTE, REG_R8, REG_SP, REG_R9, INS_OPTS_UXTW);
    theEmitter->emitIns_R_R_R_Ext(INS_ldr, EA_4BYTE, REG_R8, REG_SP, REG_R9, INS_OPTS_UXTW, 2);
    theEmitter->emitIns_R_R_R_Ext(INS_ldr, EA_4BYTE, REG_R8, REG_SP, REG_R9, INS_OPTS_SXTX);
    theEmitter->emitIns_R_R_R_Ext(INS_ldr, EA_4BYTE, REG_R8, REG_SP, REG_R9, INS_OPTS_SXTX, 2);
    theEmitter->emitIns_R_R_R_Ext(INS_ldr, EA_4BYTE, REG_R8, REG_SP, REG_R9, INS_OPTS_UXTX);
    theEmitter->emitIns_R_R_R_Ext(INS_ldr, EA_4BYTE, REG_R8, REG_SP, REG_R9, INS_OPTS_UXTX, 2);

    theEmitter->emitIns_R_R_R_Ext(INS_ldrh, EA_2BYTE, REG_R8, REG_SP, REG_R9);
    theEmitter->emitIns_R_R_R_Ext(INS_ldrh, EA_2BYTE, REG_R8, REG_SP, REG_R9, INS_OPTS_LSL);
    theEmitter->emitIns_R_R_R_Ext(INS_ldrh, EA_2BYTE, REG_R8, REG_SP, REG_R9, INS_OPTS_LSL, 1);
    theEmitter->emitIns_R_R_R_Ext(INS_ldrh, EA_2BYTE, REG_R8, REG_SP, REG_R9, INS_OPTS_SXTW);
    theEmitter->emitIns_R_R_R_Ext(INS_ldrh, EA_2BYTE, REG_R8, REG_SP, REG_R9, INS_OPTS_SXTW, 1);
    theEmitter->emitIns_R_R_R_Ext(INS_ldrh, EA_2BYTE, REG_R8, REG_SP, REG_R9, INS_OPTS_UXTW);
    theEmitter->emitIns_R_R_R_Ext(INS_ldrh, EA_2BYTE, REG_R8, REG_SP, REG_R9, INS_OPTS_UXTW, 1);
    theEmitter->emitIns_R_R_R_Ext(INS_ldrh, EA_2BYTE, REG_R8, REG_SP, REG_R9, INS_OPTS_SXTX);
    theEmitter->emitIns_R_R_R_Ext(INS_ldrh, EA_2BYTE, REG_R8, REG_SP, REG_R9, INS_OPTS_SXTX, 1);
    theEmitter->emitIns_R_R_R_Ext(INS_ldrh, EA_2BYTE, REG_R8, REG_SP, REG_R9, INS_OPTS_UXTX);
    theEmitter->emitIns_R_R_R_Ext(INS_ldrh, EA_2BYTE, REG_R8, REG_SP, REG_R9, INS_OPTS_UXTX, 1);

    theEmitter->emitIns_R_R_R_Ext(INS_ldrb, EA_1BYTE, REG_R8, REG_SP, REG_R9);
    theEmitter->emitIns_R_R_R_Ext(INS_ldrb, EA_1BYTE, REG_R8, REG_SP, REG_R9, INS_OPTS_SXTW);
    theEmitter->emitIns_R_R_R_Ext(INS_ldrb, EA_1BYTE, REG_R8, REG_SP, REG_R9, INS_OPTS_UXTW);
    theEmitter->emitIns_R_R_R_Ext(INS_ldrb, EA_1BYTE, REG_R8, REG_SP, REG_R9, INS_OPTS_SXTX);
    theEmitter->emitIns_R_R_R_Ext(INS_ldrb, EA_1BYTE, REG_R8, REG_SP, REG_R9, INS_OPTS_UXTX);

    theEmitter->emitIns_R_R_R_Ext(INS_ldrsw, EA_4BYTE, REG_R8, REG_SP, REG_R9);
    theEmitter->emitIns_R_R_R_Ext(INS_ldrsw, EA_4BYTE, REG_R8, REG_SP, REG_R9, INS_OPTS_LSL);
    theEmitter->emitIns_R_R_R_Ext(INS_ldrsw, EA_4BYTE, REG_R8, REG_SP, REG_R9, INS_OPTS_LSL, 2);
    theEmitter->emitIns_R_R_R_Ext(INS_ldrsw, EA_4BYTE, REG_R8, REG_SP, REG_R9, INS_OPTS_SXTW);
    theEmitter->emitIns_R_R_R_Ext(INS_ldrsw, EA_4BYTE, REG_R8, REG_SP, REG_R9, INS_OPTS_SXTW, 2);
    theEmitter->emitIns_R_R_R_Ext(INS_ldrsw, EA_4BYTE, REG_R8, REG_SP, REG_R9, INS_OPTS_UXTW);
    theEmitter->emitIns_R_R_R_Ext(INS_ldrsw, EA_4BYTE, REG_R8, REG_SP, REG_R9, INS_OPTS_UXTW, 2);
    theEmitter->emitIns_R_R_R_Ext(INS_ldrsw, EA_4BYTE, REG_R8, REG_SP, REG_R9, INS_OPTS_SXTX);
    theEmitter->emitIns_R_R_R_Ext(INS_ldrsw, EA_4BYTE, REG_R8, REG_SP, REG_R9, INS_OPTS_SXTX, 2);
    theEmitter->emitIns_R_R_R_Ext(INS_ldrsw, EA_4BYTE, REG_R8, REG_SP, REG_R9, INS_OPTS_UXTX);
    theEmitter->emitIns_R_R_R_Ext(INS_ldrsw, EA_4BYTE, REG_R8, REG_SP, REG_R9, INS_OPTS_UXTX, 2);

    theEmitter->emitIns_R_R_R_Ext(INS_ldrsh, EA_4BYTE, REG_R8, REG_SP, REG_R9);
    theEmitter->emitIns_R_R_R_Ext(INS_ldrsh, EA_8BYTE, REG_R8, REG_SP, REG_R9);
    theEmitter->emitIns_R_R_R_Ext(INS_ldrsh, EA_8BYTE, REG_R8, REG_SP, REG_R9, INS_OPTS_LSL);
    theEmitter->emitIns_R_R_R_Ext(INS_ldrsh, EA_4BYTE, REG_R8, REG_SP, REG_R9, INS_OPTS_LSL, 1);
    theEmitter->emitIns_R_R_R_Ext(INS_ldrsh, EA_4BYTE, REG_R8, REG_SP, REG_R9, INS_OPTS_SXTW);
    theEmitter->emitIns_R_R_R_Ext(INS_ldrsh, EA_8BYTE, REG_R8, REG_SP, REG_R9, INS_OPTS_SXTW, 1);
    theEmitter->emitIns_R_R_R_Ext(INS_ldrsh, EA_8BYTE, REG_R8, REG_SP, REG_R9, INS_OPTS_UXTW);
    theEmitter->emitIns_R_R_R_Ext(INS_ldrsh, EA_4BYTE, REG_R8, REG_SP, REG_R9, INS_OPTS_UXTW, 1);
    theEmitter->emitIns_R_R_R_Ext(INS_ldrsh, EA_4BYTE, REG_R8, REG_SP, REG_R9, INS_OPTS_SXTX);
    theEmitter->emitIns_R_R_R_Ext(INS_ldrsh, EA_8BYTE, REG_R8, REG_SP, REG_R9, INS_OPTS_SXTX, 1);
    theEmitter->emitIns_R_R_R_Ext(INS_ldrsh, EA_8BYTE, REG_R8, REG_SP, REG_R9, INS_OPTS_UXTX);
    theEmitter->emitIns_R_R_R_Ext(INS_ldrsh, EA_4BYTE, REG_R8, REG_SP, REG_R9, INS_OPTS_UXTX, 1);

    theEmitter->emitIns_R_R_R_Ext(INS_ldrsb, EA_4BYTE, REG_R8, REG_SP, REG_R9);
    theEmitter->emitIns_R_R_R_Ext(INS_ldrsb, EA_8BYTE, REG_R8, REG_SP, REG_R9);
    theEmitter->emitIns_R_R_R_Ext(INS_ldrsb, EA_8BYTE, REG_R8, REG_SP, REG_R9, INS_OPTS_SXTW);
    theEmitter->emitIns_R_R_R_Ext(INS_ldrsb, EA_4BYTE, REG_R8, REG_SP, REG_R9, INS_OPTS_UXTW);
    theEmitter->emitIns_R_R_R_Ext(INS_ldrsb, EA_4BYTE, REG_R8, REG_SP, REG_R9, INS_OPTS_SXTX);
    theEmitter->emitIns_R_R_R_Ext(INS_ldrsb, EA_8BYTE, REG_R8, REG_SP, REG_R9, INS_OPTS_UXTX);

    // STR (register)
    theEmitter->emitIns_R_R_R_Ext(INS_str, EA_8BYTE, REG_R8, REG_SP, REG_R9);
    theEmitter->emitIns_R_R_R_Ext(INS_str, EA_8BYTE, REG_R8, REG_SP, REG_R9, INS_OPTS_LSL);
    theEmitter->emitIns_R_R_R_Ext(INS_str, EA_8BYTE, REG_R8, REG_SP, REG_R9, INS_OPTS_LSL, 3);
    theEmitter->emitIns_R_R_R_Ext(INS_str, EA_8BYTE, REG_R8, REG_SP, REG_R9, INS_OPTS_SXTW);
    theEmitter->emitIns_R_R_R_Ext(INS_str, EA_8BYTE, REG_R8, REG_SP, REG_R9, INS_OPTS_SXTW, 3);
    theEmitter->emitIns_R_R_R_Ext(INS_str, EA_8BYTE, REG_R8, REG_SP, REG_R9, INS_OPTS_UXTW);
    theEmitter->emitIns_R_R_R_Ext(INS_str, EA_8BYTE, REG_R8, REG_SP, REG_R9, INS_OPTS_UXTW, 3);
    theEmitter->emitIns_R_R_R_Ext(INS_str, EA_8BYTE, REG_R8, REG_SP, REG_R9, INS_OPTS_SXTX);
    theEmitter->emitIns_R_R_R_Ext(INS_str, EA_8BYTE, REG_R8, REG_SP, REG_R9, INS_OPTS_SXTX, 3);
    theEmitter->emitIns_R_R_R_Ext(INS_str, EA_8BYTE, REG_R8, REG_SP, REG_R9, INS_OPTS_UXTX);
    theEmitter->emitIns_R_R_R_Ext(INS_str, EA_8BYTE, REG_R8, REG_SP, REG_R9, INS_OPTS_UXTX, 3);

    theEmitter->emitIns_R_R_R_Ext(INS_str, EA_4BYTE, REG_R8, REG_SP, REG_R9);
    theEmitter->emitIns_R_R_R_Ext(INS_str, EA_4BYTE, REG_R8, REG_SP, REG_R9, INS_OPTS_LSL);
    theEmitter->emitIns_R_R_R_Ext(INS_str, EA_4BYTE, REG_R8, REG_SP, REG_R9, INS_OPTS_LSL, 2);
    theEmitter->emitIns_R_R_R_Ext(INS_str, EA_4BYTE, REG_R8, REG_SP, REG_R9, INS_OPTS_SXTW);
    theEmitter->emitIns_R_R_R_Ext(INS_str, EA_4BYTE, REG_R8, REG_SP, REG_R9, INS_OPTS_SXTW, 2);
    theEmitter->emitIns_R_R_R_Ext(INS_str, EA_4BYTE, REG_R8, REG_SP, REG_R9, INS_OPTS_UXTW);
    theEmitter->emitIns_R_R_R_Ext(INS_str, EA_4BYTE, REG_R8, REG_SP, REG_R9, INS_OPTS_UXTW, 2);
    theEmitter->emitIns_R_R_R_Ext(INS_str, EA_4BYTE, REG_R8, REG_SP, REG_R9, INS_OPTS_SXTX);
    theEmitter->emitIns_R_R_R_Ext(INS_str, EA_4BYTE, REG_R8, REG_SP, REG_R9, INS_OPTS_SXTX, 2);
    theEmitter->emitIns_R_R_R_Ext(INS_str, EA_4BYTE, REG_R8, REG_SP, REG_R9, INS_OPTS_UXTX);
    theEmitter->emitIns_R_R_R_Ext(INS_str, EA_4BYTE, REG_R8, REG_SP, REG_R9, INS_OPTS_UXTX, 2);

    theEmitter->emitIns_R_R_R_Ext(INS_strh, EA_2BYTE, REG_R8, REG_SP, REG_R9);
    theEmitter->emitIns_R_R_R_Ext(INS_strh, EA_2BYTE, REG_R8, REG_SP, REG_R9, INS_OPTS_LSL);
    theEmitter->emitIns_R_R_R_Ext(INS_strh, EA_2BYTE, REG_R8, REG_SP, REG_R9, INS_OPTS_LSL, 1);
    theEmitter->emitIns_R_R_R_Ext(INS_strh, EA_2BYTE, REG_R8, REG_SP, REG_R9, INS_OPTS_SXTW);
    theEmitter->emitIns_R_R_R_Ext(INS_strh, EA_2BYTE, REG_R8, REG_SP, REG_R9, INS_OPTS_SXTW, 1);
    theEmitter->emitIns_R_R_R_Ext(INS_strh, EA_2BYTE, REG_R8, REG_SP, REG_R9, INS_OPTS_UXTW);
    theEmitter->emitIns_R_R_R_Ext(INS_strh, EA_2BYTE, REG_R8, REG_SP, REG_R9, INS_OPTS_UXTW, 1);
    theEmitter->emitIns_R_R_R_Ext(INS_strh, EA_2BYTE, REG_R8, REG_SP, REG_R9, INS_OPTS_SXTX);
    theEmitter->emitIns_R_R_R_Ext(INS_strh, EA_2BYTE, REG_R8, REG_SP, REG_R9, INS_OPTS_SXTX, 1);
    theEmitter->emitIns_R_R_R_Ext(INS_strh, EA_2BYTE, REG_R8, REG_SP, REG_R9, INS_OPTS_UXTX);
    theEmitter->emitIns_R_R_R_Ext(INS_strh, EA_2BYTE, REG_R8, REG_SP, REG_R9, INS_OPTS_UXTX, 1);

    theEmitter->emitIns_R_R_R_Ext(INS_strb, EA_1BYTE, REG_R8, REG_SP, REG_R9);
    theEmitter->emitIns_R_R_R_Ext(INS_strb, EA_1BYTE, REG_R8, REG_SP, REG_R9, INS_OPTS_SXTW);
    theEmitter->emitIns_R_R_R_Ext(INS_strb, EA_1BYTE, REG_R8, REG_SP, REG_R9, INS_OPTS_UXTW);
    theEmitter->emitIns_R_R_R_Ext(INS_strb, EA_1BYTE, REG_R8, REG_SP, REG_R9, INS_OPTS_SXTX);
    theEmitter->emitIns_R_R_R_Ext(INS_strb, EA_1BYTE, REG_R8, REG_SP, REG_R9, INS_OPTS_UXTX);

#endif // ALL_ARM64_EMITTER_UNIT_TESTS

#ifdef ALL_ARM64_EMITTER_UNIT_TESTS
    //
    // R_R_R_R
    //

    genDefineTempLabel(genCreateTempLabel());

    theEmitter->emitIns_R_R_R_R(INS_madd, EA_4BYTE, REG_R0, REG_R12, REG_R27, REG_R10);
    theEmitter->emitIns_R_R_R_R(INS_msub, EA_4BYTE, REG_R1, REG_R13, REG_R28, REG_R11);
    theEmitter->emitIns_R_R_R_R(INS_smaddl, EA_4BYTE, REG_R2, REG_R14, REG_R0, REG_R12);
    theEmitter->emitIns_R_R_R_R(INS_smsubl, EA_4BYTE, REG_R3, REG_R15, REG_R1, REG_R13);
    theEmitter->emitIns_R_R_R_R(INS_umaddl, EA_4BYTE, REG_R4, REG_R19, REG_R2, REG_R14);
    theEmitter->emitIns_R_R_R_R(INS_umsubl, EA_4BYTE, REG_R5, REG_R20, REG_R3, REG_R15);

    theEmitter->emitIns_R_R_R_R(INS_madd, EA_8BYTE, REG_R6, REG_R21, REG_R4, REG_R19);
    theEmitter->emitIns_R_R_R_R(INS_msub, EA_8BYTE, REG_R7, REG_R22, REG_R5, REG_R20);
    theEmitter->emitIns_R_R_R_R(INS_smaddl, EA_8BYTE, REG_R8, REG_R23, REG_R6, REG_R21);
    theEmitter->emitIns_R_R_R_R(INS_smsubl, EA_8BYTE, REG_R9, REG_R24, REG_R7, REG_R22);
    theEmitter->emitIns_R_R_R_R(INS_umaddl, EA_8BYTE, REG_R10, REG_R25, REG_R8, REG_R23);
    theEmitter->emitIns_R_R_R_R(INS_umsubl, EA_8BYTE, REG_R11, REG_R26, REG_R9, REG_R24);

#endif // ALL_ARM64_EMITTER_UNIT_TESTS

#ifdef ALL_ARM64_EMITTER_UNIT_TESTS
    // R_COND
    //

    // cset reg, cond
    theEmitter->emitIns_R_COND(INS_cset, EA_8BYTE, REG_R9, INS_COND_EQ); // eq
    theEmitter->emitIns_R_COND(INS_cset, EA_4BYTE, REG_R8, INS_COND_NE); // ne
    theEmitter->emitIns_R_COND(INS_cset, EA_4BYTE, REG_R7, INS_COND_HS); // hs
    theEmitter->emitIns_R_COND(INS_cset, EA_8BYTE, REG_R6, INS_COND_LO); // lo
    theEmitter->emitIns_R_COND(INS_cset, EA_8BYTE, REG_R5, INS_COND_MI); // mi
    theEmitter->emitIns_R_COND(INS_cset, EA_4BYTE, REG_R4, INS_COND_PL); // pl
    theEmitter->emitIns_R_COND(INS_cset, EA_4BYTE, REG_R3, INS_COND_VS); // vs
    theEmitter->emitIns_R_COND(INS_cset, EA_8BYTE, REG_R2, INS_COND_VC); // vc
    theEmitter->emitIns_R_COND(INS_cset, EA_8BYTE, REG_R1, INS_COND_HI); // hi
    theEmitter->emitIns_R_COND(INS_cset, EA_4BYTE, REG_R0, INS_COND_LS); // ls
    theEmitter->emitIns_R_COND(INS_cset, EA_4BYTE, REG_R9, INS_COND_GE); // ge
    theEmitter->emitIns_R_COND(INS_cset, EA_8BYTE, REG_R8, INS_COND_LT); // lt
    theEmitter->emitIns_R_COND(INS_cset, EA_8BYTE, REG_R7, INS_COND_GT); // gt
    theEmitter->emitIns_R_COND(INS_cset, EA_4BYTE, REG_R6, INS_COND_LE); // le

    // csetm reg, cond
    theEmitter->emitIns_R_COND(INS_csetm, EA_4BYTE, REG_R9, INS_COND_EQ); // eq
    theEmitter->emitIns_R_COND(INS_csetm, EA_8BYTE, REG_R8, INS_COND_NE); // ne
    theEmitter->emitIns_R_COND(INS_csetm, EA_8BYTE, REG_R7, INS_COND_HS); // hs
    theEmitter->emitIns_R_COND(INS_csetm, EA_4BYTE, REG_R6, INS_COND_LO); // lo
    theEmitter->emitIns_R_COND(INS_csetm, EA_4BYTE, REG_R5, INS_COND_MI); // mi
    theEmitter->emitIns_R_COND(INS_csetm, EA_8BYTE, REG_R4, INS_COND_PL); // pl
    theEmitter->emitIns_R_COND(INS_csetm, EA_8BYTE, REG_R3, INS_COND_VS); // vs
    theEmitter->emitIns_R_COND(INS_csetm, EA_4BYTE, REG_R2, INS_COND_VC); // vc
    theEmitter->emitIns_R_COND(INS_csetm, EA_4BYTE, REG_R1, INS_COND_HI); // hi
    theEmitter->emitIns_R_COND(INS_csetm, EA_8BYTE, REG_R0, INS_COND_LS); // ls
    theEmitter->emitIns_R_COND(INS_csetm, EA_8BYTE, REG_R9, INS_COND_GE); // ge
    theEmitter->emitIns_R_COND(INS_csetm, EA_4BYTE, REG_R8, INS_COND_LT); // lt
    theEmitter->emitIns_R_COND(INS_csetm, EA_4BYTE, REG_R7, INS_COND_GT); // gt
    theEmitter->emitIns_R_COND(INS_csetm, EA_8BYTE, REG_R6, INS_COND_LE); // le

#endif // ALL_ARM64_EMITTER_UNIT_TESTS

#ifdef ALL_ARM64_EMITTER_UNIT_TESTS
    // R_R_COND
    //

    // cinc reg, reg, cond
    // cinv reg, reg, cond
    // cneg reg, reg, cond
    theEmitter->emitIns_R_R_COND(INS_cinc, EA_8BYTE, REG_R0, REG_R4, INS_COND_EQ); // eq
    theEmitter->emitIns_R_R_COND(INS_cinv, EA_4BYTE, REG_R1, REG_R5, INS_COND_NE); // ne
    theEmitter->emitIns_R_R_COND(INS_cneg, EA_4BYTE, REG_R2, REG_R6, INS_COND_HS); // hs
    theEmitter->emitIns_R_R_COND(INS_cinc, EA_8BYTE, REG_R3, REG_R7, INS_COND_LO); // lo
    theEmitter->emitIns_R_R_COND(INS_cinv, EA_4BYTE, REG_R4, REG_R8, INS_COND_MI); // mi
    theEmitter->emitIns_R_R_COND(INS_cneg, EA_8BYTE, REG_R5, REG_R9, INS_COND_PL); // pl
    theEmitter->emitIns_R_R_COND(INS_cinc, EA_8BYTE, REG_R6, REG_R0, INS_COND_VS); // vs
    theEmitter->emitIns_R_R_COND(INS_cinv, EA_4BYTE, REG_R7, REG_R1, INS_COND_VC); // vc
    theEmitter->emitIns_R_R_COND(INS_cneg, EA_8BYTE, REG_R8, REG_R2, INS_COND_HI); // hi
    theEmitter->emitIns_R_R_COND(INS_cinc, EA_4BYTE, REG_R9, REG_R3, INS_COND_LS); // ls
    theEmitter->emitIns_R_R_COND(INS_cinv, EA_4BYTE, REG_R0, REG_R4, INS_COND_GE); // ge
    theEmitter->emitIns_R_R_COND(INS_cneg, EA_8BYTE, REG_R2, REG_R5, INS_COND_LT); // lt
    theEmitter->emitIns_R_R_COND(INS_cinc, EA_4BYTE, REG_R2, REG_R6, INS_COND_GT); // gt
    theEmitter->emitIns_R_R_COND(INS_cinv, EA_8BYTE, REG_R3, REG_R7, INS_COND_LE); // le

#endif // ALL_ARM64_EMITTER_UNIT_TESTS

#ifdef ALL_ARM64_EMITTER_UNIT_TESTS
    // R_R_R_COND
    //

    // csel  reg, reg, reg, cond
    // csinc reg, reg, reg, cond
    // csinv reg, reg, reg, cond
    // csneg reg, reg, reg, cond
    theEmitter->emitIns_R_R_R_COND(INS_csel, EA_8BYTE, REG_R0, REG_R4, REG_R8, INS_COND_EQ);  // eq
    theEmitter->emitIns_R_R_R_COND(INS_csinc, EA_4BYTE, REG_R1, REG_R5, REG_R9, INS_COND_NE); // ne
    theEmitter->emitIns_R_R_R_COND(INS_csinv, EA_4BYTE, REG_R2, REG_R6, REG_R0, INS_COND_HS); // hs
    theEmitter->emitIns_R_R_R_COND(INS_csneg, EA_8BYTE, REG_R3, REG_R7, REG_R1, INS_COND_LO); // lo
    theEmitter->emitIns_R_R_R_COND(INS_csel, EA_4BYTE, REG_R4, REG_R8, REG_R2, INS_COND_MI);  // mi
    theEmitter->emitIns_R_R_R_COND(INS_csinc, EA_8BYTE, REG_R5, REG_R9, REG_R3, INS_COND_PL); // pl
    theEmitter->emitIns_R_R_R_COND(INS_csinv, EA_8BYTE, REG_R6, REG_R0, REG_R4, INS_COND_VS); // vs
    theEmitter->emitIns_R_R_R_COND(INS_csneg, EA_4BYTE, REG_R7, REG_R1, REG_R5, INS_COND_VC); // vc
    theEmitter->emitIns_R_R_R_COND(INS_csel, EA_8BYTE, REG_R8, REG_R2, REG_R6, INS_COND_HI);  // hi
    theEmitter->emitIns_R_R_R_COND(INS_csinc, EA_4BYTE, REG_R9, REG_R3, REG_R7, INS_COND_LS); // ls
    theEmitter->emitIns_R_R_R_COND(INS_csinv, EA_4BYTE, REG_R0, REG_R4, REG_R8, INS_COND_GE); // ge
    theEmitter->emitIns_R_R_R_COND(INS_csneg, EA_8BYTE, REG_R2, REG_R5, REG_R9, INS_COND_LT); // lt
    theEmitter->emitIns_R_R_R_COND(INS_csel, EA_4BYTE, REG_R2, REG_R6, REG_R0, INS_COND_GT);  // gt
    theEmitter->emitIns_R_R_R_COND(INS_csinc, EA_8BYTE, REG_R3, REG_R7, REG_R1, INS_COND_LE); // le

#endif // ALL_ARM64_EMITTER_UNIT_TESTS

#ifdef ALL_ARM64_EMITTER_UNIT_TESTS
    // R_R_FLAGS_COND
    //

    // ccmp reg1, reg2, nzcv, cond
    theEmitter->emitIns_R_R_FLAGS_COND(INS_ccmp, EA_8BYTE, REG_R9, REG_R3, INS_FLAGS_V, INS_COND_EQ);    // eq
    theEmitter->emitIns_R_R_FLAGS_COND(INS_ccmp, EA_4BYTE, REG_R8, REG_R2, INS_FLAGS_C, INS_COND_NE);    // ne
    theEmitter->emitIns_R_R_FLAGS_COND(INS_ccmp, EA_4BYTE, REG_R7, REG_R1, INS_FLAGS_Z, INS_COND_HS);    // hs
    theEmitter->emitIns_R_R_FLAGS_COND(INS_ccmp, EA_8BYTE, REG_R6, REG_R0, INS_FLAGS_N, INS_COND_LO);    // lo
    theEmitter->emitIns_R_R_FLAGS_COND(INS_ccmp, EA_8BYTE, REG_R5, REG_R3, INS_FLAGS_CV, INS_COND_MI);   // mi
    theEmitter->emitIns_R_R_FLAGS_COND(INS_ccmp, EA_4BYTE, REG_R4, REG_R2, INS_FLAGS_ZV, INS_COND_PL);   // pl
    theEmitter->emitIns_R_R_FLAGS_COND(INS_ccmp, EA_4BYTE, REG_R3, REG_R1, INS_FLAGS_ZC, INS_COND_VS);   // vs
    theEmitter->emitIns_R_R_FLAGS_COND(INS_ccmp, EA_8BYTE, REG_R2, REG_R0, INS_FLAGS_NV, INS_COND_VC);   // vc
    theEmitter->emitIns_R_R_FLAGS_COND(INS_ccmp, EA_8BYTE, REG_R1, REG_R3, INS_FLAGS_NC, INS_COND_HI);   // hi
    theEmitter->emitIns_R_R_FLAGS_COND(INS_ccmp, EA_4BYTE, REG_R0, REG_R2, INS_FLAGS_NZ, INS_COND_LS);   // ls
    theEmitter->emitIns_R_R_FLAGS_COND(INS_ccmp, EA_4BYTE, REG_R9, REG_R1, INS_FLAGS_NONE, INS_COND_GE); // ge
    theEmitter->emitIns_R_R_FLAGS_COND(INS_ccmp, EA_8BYTE, REG_R8, REG_R0, INS_FLAGS_NZV, INS_COND_LT);  // lt
    theEmitter->emitIns_R_R_FLAGS_COND(INS_ccmp, EA_8BYTE, REG_R7, REG_R3, INS_FLAGS_NZC, INS_COND_GT);  // gt
    theEmitter->emitIns_R_R_FLAGS_COND(INS_ccmp, EA_4BYTE, REG_R6, REG_R2, INS_FLAGS_NZCV, INS_COND_LE); // le

    // ccmp reg1, imm, nzcv, cond
    theEmitter->emitIns_R_I_FLAGS_COND(INS_ccmp, EA_8BYTE, REG_R9, 3, INS_FLAGS_V, INS_COND_EQ);     // eq
    theEmitter->emitIns_R_I_FLAGS_COND(INS_ccmp, EA_4BYTE, REG_R8, 2, INS_FLAGS_C, INS_COND_NE);     // ne
    theEmitter->emitIns_R_I_FLAGS_COND(INS_ccmp, EA_4BYTE, REG_R7, 1, INS_FLAGS_Z, INS_COND_HS);     // hs
    theEmitter->emitIns_R_I_FLAGS_COND(INS_ccmp, EA_8BYTE, REG_R6, 0, INS_FLAGS_N, INS_COND_LO);     // lo
    theEmitter->emitIns_R_I_FLAGS_COND(INS_ccmp, EA_8BYTE, REG_R5, 31, INS_FLAGS_CV, INS_COND_MI);   // mi
    theEmitter->emitIns_R_I_FLAGS_COND(INS_ccmp, EA_4BYTE, REG_R4, 28, INS_FLAGS_ZV, INS_COND_PL);   // pl
    theEmitter->emitIns_R_I_FLAGS_COND(INS_ccmp, EA_4BYTE, REG_R3, 25, INS_FLAGS_ZC, INS_COND_VS);   // vs
    theEmitter->emitIns_R_I_FLAGS_COND(INS_ccmp, EA_8BYTE, REG_R2, 22, INS_FLAGS_NV, INS_COND_VC);   // vc
    theEmitter->emitIns_R_I_FLAGS_COND(INS_ccmp, EA_8BYTE, REG_R1, 19, INS_FLAGS_NC, INS_COND_HI);   // hi
    theEmitter->emitIns_R_I_FLAGS_COND(INS_ccmp, EA_4BYTE, REG_R0, 16, INS_FLAGS_NZ, INS_COND_LS);   // ls
    theEmitter->emitIns_R_I_FLAGS_COND(INS_ccmp, EA_4BYTE, REG_R9, 13, INS_FLAGS_NONE, INS_COND_GE); // ge
    theEmitter->emitIns_R_I_FLAGS_COND(INS_ccmp, EA_8BYTE, REG_R8, 10, INS_FLAGS_NZV, INS_COND_LT);  // lt
    theEmitter->emitIns_R_I_FLAGS_COND(INS_ccmp, EA_8BYTE, REG_R7, 7, INS_FLAGS_NZC, INS_COND_GT);   // gt
    theEmitter->emitIns_R_I_FLAGS_COND(INS_ccmp, EA_4BYTE, REG_R6, 4, INS_FLAGS_NZCV, INS_COND_LE);  // le

    // ccmp reg1, imm, nzcv, cond  -- encoded as ccmn
    theEmitter->emitIns_R_I_FLAGS_COND(INS_ccmp, EA_8BYTE, REG_R9, -3, INS_FLAGS_V, INS_COND_EQ);     // eq
    theEmitter->emitIns_R_I_FLAGS_COND(INS_ccmp, EA_4BYTE, REG_R8, -2, INS_FLAGS_C, INS_COND_NE);     // ne
    theEmitter->emitIns_R_I_FLAGS_COND(INS_ccmp, EA_4BYTE, REG_R7, -1, INS_FLAGS_Z, INS_COND_HS);     // hs
    theEmitter->emitIns_R_I_FLAGS_COND(INS_ccmp, EA_8BYTE, REG_R6, -5, INS_FLAGS_N, INS_COND_LO);     // lo
    theEmitter->emitIns_R_I_FLAGS_COND(INS_ccmp, EA_8BYTE, REG_R5, -31, INS_FLAGS_CV, INS_COND_MI);   // mi
    theEmitter->emitIns_R_I_FLAGS_COND(INS_ccmp, EA_4BYTE, REG_R4, -28, INS_FLAGS_ZV, INS_COND_PL);   // pl
    theEmitter->emitIns_R_I_FLAGS_COND(INS_ccmp, EA_4BYTE, REG_R3, -25, INS_FLAGS_ZC, INS_COND_VS);   // vs
    theEmitter->emitIns_R_I_FLAGS_COND(INS_ccmp, EA_8BYTE, REG_R2, -22, INS_FLAGS_NV, INS_COND_VC);   // vc
    theEmitter->emitIns_R_I_FLAGS_COND(INS_ccmp, EA_8BYTE, REG_R1, -19, INS_FLAGS_NC, INS_COND_HI);   // hi
    theEmitter->emitIns_R_I_FLAGS_COND(INS_ccmp, EA_4BYTE, REG_R0, -16, INS_FLAGS_NZ, INS_COND_LS);   // ls
    theEmitter->emitIns_R_I_FLAGS_COND(INS_ccmp, EA_4BYTE, REG_R9, -13, INS_FLAGS_NONE, INS_COND_GE); // ge
    theEmitter->emitIns_R_I_FLAGS_COND(INS_ccmp, EA_8BYTE, REG_R8, -10, INS_FLAGS_NZV, INS_COND_LT);  // lt
    theEmitter->emitIns_R_I_FLAGS_COND(INS_ccmp, EA_8BYTE, REG_R7, -7, INS_FLAGS_NZC, INS_COND_GT);   // gt
    theEmitter->emitIns_R_I_FLAGS_COND(INS_ccmp, EA_4BYTE, REG_R6, -4, INS_FLAGS_NZCV, INS_COND_LE);  // le

    // ccmn reg1, reg2, nzcv, cond
    theEmitter->emitIns_R_R_FLAGS_COND(INS_ccmn, EA_8BYTE, REG_R9, REG_R3, INS_FLAGS_V, INS_COND_EQ);    // eq
    theEmitter->emitIns_R_R_FLAGS_COND(INS_ccmn, EA_4BYTE, REG_R8, REG_R2, INS_FLAGS_C, INS_COND_NE);    // ne
    theEmitter->emitIns_R_R_FLAGS_COND(INS_ccmn, EA_4BYTE, REG_R7, REG_R1, INS_FLAGS_Z, INS_COND_HS);    // hs
    theEmitter->emitIns_R_R_FLAGS_COND(INS_ccmn, EA_8BYTE, REG_R6, REG_R0, INS_FLAGS_N, INS_COND_LO);    // lo
    theEmitter->emitIns_R_R_FLAGS_COND(INS_ccmn, EA_8BYTE, REG_R5, REG_R3, INS_FLAGS_CV, INS_COND_MI);   // mi
    theEmitter->emitIns_R_R_FLAGS_COND(INS_ccmn, EA_4BYTE, REG_R4, REG_R2, INS_FLAGS_ZV, INS_COND_PL);   // pl
    theEmitter->emitIns_R_R_FLAGS_COND(INS_ccmn, EA_4BYTE, REG_R3, REG_R1, INS_FLAGS_ZC, INS_COND_VS);   // vs
    theEmitter->emitIns_R_R_FLAGS_COND(INS_ccmn, EA_8BYTE, REG_R2, REG_R0, INS_FLAGS_NV, INS_COND_VC);   // vc
    theEmitter->emitIns_R_R_FLAGS_COND(INS_ccmn, EA_8BYTE, REG_R1, REG_R3, INS_FLAGS_NC, INS_COND_HI);   // hi
    theEmitter->emitIns_R_R_FLAGS_COND(INS_ccmn, EA_4BYTE, REG_R0, REG_R2, INS_FLAGS_NZ, INS_COND_LS);   // ls
    theEmitter->emitIns_R_R_FLAGS_COND(INS_ccmn, EA_4BYTE, REG_R9, REG_R1, INS_FLAGS_NONE, INS_COND_GE); // ge
    theEmitter->emitIns_R_R_FLAGS_COND(INS_ccmn, EA_8BYTE, REG_R8, REG_R0, INS_FLAGS_NZV, INS_COND_LT);  // lt
    theEmitter->emitIns_R_R_FLAGS_COND(INS_ccmn, EA_8BYTE, REG_R7, REG_R3, INS_FLAGS_NZC, INS_COND_GT);  // gt
    theEmitter->emitIns_R_R_FLAGS_COND(INS_ccmn, EA_4BYTE, REG_R6, REG_R2, INS_FLAGS_NZCV, INS_COND_LE); // le

    // ccmn reg1, imm, nzcv, cond
    theEmitter->emitIns_R_I_FLAGS_COND(INS_ccmn, EA_8BYTE, REG_R9, 3, INS_FLAGS_V, INS_COND_EQ);     // eq
    theEmitter->emitIns_R_I_FLAGS_COND(INS_ccmn, EA_4BYTE, REG_R8, 2, INS_FLAGS_C, INS_COND_NE);     // ne
    theEmitter->emitIns_R_I_FLAGS_COND(INS_ccmn, EA_4BYTE, REG_R7, 1, INS_FLAGS_Z, INS_COND_HS);     // hs
    theEmitter->emitIns_R_I_FLAGS_COND(INS_ccmn, EA_8BYTE, REG_R6, 0, INS_FLAGS_N, INS_COND_LO);     // lo
    theEmitter->emitIns_R_I_FLAGS_COND(INS_ccmn, EA_8BYTE, REG_R5, 31, INS_FLAGS_CV, INS_COND_MI);   // mi
    theEmitter->emitIns_R_I_FLAGS_COND(INS_ccmn, EA_4BYTE, REG_R4, 28, INS_FLAGS_ZV, INS_COND_PL);   // pl
    theEmitter->emitIns_R_I_FLAGS_COND(INS_ccmn, EA_4BYTE, REG_R3, 25, INS_FLAGS_ZC, INS_COND_VS);   // vs
    theEmitter->emitIns_R_I_FLAGS_COND(INS_ccmn, EA_8BYTE, REG_R2, 22, INS_FLAGS_NV, INS_COND_VC);   // vc
    theEmitter->emitIns_R_I_FLAGS_COND(INS_ccmn, EA_8BYTE, REG_R1, 19, INS_FLAGS_NC, INS_COND_HI);   // hi
    theEmitter->emitIns_R_I_FLAGS_COND(INS_ccmn, EA_4BYTE, REG_R0, 16, INS_FLAGS_NZ, INS_COND_LS);   // ls
    theEmitter->emitIns_R_I_FLAGS_COND(INS_ccmn, EA_4BYTE, REG_R9, 13, INS_FLAGS_NONE, INS_COND_GE); // ge
    theEmitter->emitIns_R_I_FLAGS_COND(INS_ccmn, EA_8BYTE, REG_R8, 10, INS_FLAGS_NZV, INS_COND_LT);  // lt
    theEmitter->emitIns_R_I_FLAGS_COND(INS_ccmn, EA_8BYTE, REG_R7, 7, INS_FLAGS_NZC, INS_COND_GT);   // gt
    theEmitter->emitIns_R_I_FLAGS_COND(INS_ccmn, EA_4BYTE, REG_R6, 4, INS_FLAGS_NZCV, INS_COND_LE);  // le

#endif // ALL_ARM64_EMITTER_UNIT_TESTS

#ifdef ALL_ARM64_EMITTER_UNIT_TESTS
    //
    // Branch to register
    //

    genDefineTempLabel(genCreateTempLabel());

    theEmitter->emitIns_R(INS_br, EA_PTRSIZE, REG_R8);
    theEmitter->emitIns_R(INS_ret, EA_PTRSIZE, REG_R8);
    theEmitter->emitIns_R(INS_ret, EA_PTRSIZE, REG_LR);

#endif // ALL_ARM64_EMITTER_UNIT_TESTS

#ifdef ALL_ARM64_EMITTER_UNIT_TESTS
    //
    // Misc
    //

    genDefineTempLabel(genCreateTempLabel());

    theEmitter->emitIns_I(INS_brk, EA_PTRSIZE, 0);
    theEmitter->emitIns_I(INS_brk, EA_PTRSIZE, 65535);

    theEmitter->emitIns_BARR(INS_dsb, INS_BARRIER_OSHLD);
    theEmitter->emitIns_BARR(INS_dmb, INS_BARRIER_OSHST);
    theEmitter->emitIns_BARR(INS_isb, INS_BARRIER_OSH);

    theEmitter->emitIns_BARR(INS_dmb, INS_BARRIER_NSHLD);
    theEmitter->emitIns_BARR(INS_isb, INS_BARRIER_NSHST);
    theEmitter->emitIns_BARR(INS_dsb, INS_BARRIER_NSH);

    theEmitter->emitIns_BARR(INS_isb, INS_BARRIER_ISHLD);
    theEmitter->emitIns_BARR(INS_dsb, INS_BARRIER_ISHST);
    theEmitter->emitIns_BARR(INS_dmb, INS_BARRIER_ISH);

    theEmitter->emitIns_BARR(INS_dsb, INS_BARRIER_LD);
    theEmitter->emitIns_BARR(INS_dmb, INS_BARRIER_ST);
    theEmitter->emitIns_BARR(INS_isb, INS_BARRIER_SY);

#endif // ALL_ARM64_EMITTER_UNIT_TESTS

#ifdef ALL_ARM64_EMITTER_UNIT_TESTS
    ////////////////////////////////////////////////////////////////////////////////
    //
    // SIMD and Floating point
    //
    ////////////////////////////////////////////////////////////////////////////////

    //
    // Load/Stores vector register
    //

    genDefineTempLabel(genCreateTempLabel());

    // ldr/str Vt, [reg]
    theEmitter->emitIns_R_R(INS_ldr, EA_8BYTE, REG_V1, REG_R9);
    theEmitter->emitIns_R_R(INS_str, EA_8BYTE, REG_V2, REG_R8);
    theEmitter->emitIns_R_R(INS_ldr, EA_4BYTE, REG_V3, REG_R7);
    theEmitter->emitIns_R_R(INS_str, EA_4BYTE, REG_V4, REG_R6);
    theEmitter->emitIns_R_R(INS_ldr, EA_2BYTE, REG_V5, REG_R5);
    theEmitter->emitIns_R_R(INS_str, EA_2BYTE, REG_V6, REG_R4);
    theEmitter->emitIns_R_R(INS_ldr, EA_1BYTE, REG_V7, REG_R3);
    theEmitter->emitIns_R_R(INS_str, EA_1BYTE, REG_V8, REG_R2);
    theEmitter->emitIns_R_R(INS_ldr, EA_16BYTE, REG_V9, REG_R1);
    theEmitter->emitIns_R_R(INS_str, EA_16BYTE, REG_V10, REG_R0);

    // ldr/str Vt, [reg+cns]        -- scaled
    theEmitter->emitIns_R_R_I(INS_ldr, EA_1BYTE, REG_V8, REG_R9, 1);
    theEmitter->emitIns_R_R_I(INS_ldr, EA_2BYTE, REG_V8, REG_R9, 2);
    theEmitter->emitIns_R_R_I(INS_ldr, EA_4BYTE, REG_V8, REG_R9, 4);
    theEmitter->emitIns_R_R_I(INS_ldr, EA_8BYTE, REG_V8, REG_R9, 8);
    theEmitter->emitIns_R_R_I(INS_ldr, EA_16BYTE, REG_V8, REG_R9, 16);

    theEmitter->emitIns_R_R_I(INS_ldr, EA_1BYTE, REG_V7, REG_R10, 1);
    theEmitter->emitIns_R_R_I(INS_ldr, EA_2BYTE, REG_V7, REG_R10, 2);
    theEmitter->emitIns_R_R_I(INS_ldr, EA_4BYTE, REG_V7, REG_R10, 4);
    theEmitter->emitIns_R_R_I(INS_ldr, EA_8BYTE, REG_V7, REG_R10, 8);
    theEmitter->emitIns_R_R_I(INS_ldr, EA_16BYTE, REG_V7, REG_R10, 16);

    // ldr/str Vt, [reg],cns        -- post-indexed (unscaled)
    // ldr/str Vt, [reg+cns]!       -- post-indexed (unscaled)
    theEmitter->emitIns_R_R_I(INS_ldr, EA_1BYTE, REG_V8, REG_R9, 1, INS_OPTS_POST_INDEX);
    theEmitter->emitIns_R_R_I(INS_ldr, EA_2BYTE, REG_V8, REG_R9, 1, INS_OPTS_POST_INDEX);
    theEmitter->emitIns_R_R_I(INS_ldr, EA_4BYTE, REG_V8, REG_R9, 1, INS_OPTS_POST_INDEX);
    theEmitter->emitIns_R_R_I(INS_ldr, EA_8BYTE, REG_V8, REG_R9, 1, INS_OPTS_POST_INDEX);
    theEmitter->emitIns_R_R_I(INS_ldr, EA_16BYTE, REG_V8, REG_R9, 1, INS_OPTS_POST_INDEX);

    theEmitter->emitIns_R_R_I(INS_ldr, EA_1BYTE, REG_V8, REG_R9, 1, INS_OPTS_PRE_INDEX);
    theEmitter->emitIns_R_R_I(INS_ldr, EA_2BYTE, REG_V8, REG_R9, 1, INS_OPTS_PRE_INDEX);
    theEmitter->emitIns_R_R_I(INS_ldr, EA_4BYTE, REG_V8, REG_R9, 1, INS_OPTS_PRE_INDEX);
    theEmitter->emitIns_R_R_I(INS_ldr, EA_8BYTE, REG_V8, REG_R9, 1, INS_OPTS_PRE_INDEX);
    theEmitter->emitIns_R_R_I(INS_ldr, EA_16BYTE, REG_V8, REG_R9, 1, INS_OPTS_PRE_INDEX);

    theEmitter->emitIns_R_R_I(INS_str, EA_1BYTE, REG_V8, REG_R9, 1, INS_OPTS_POST_INDEX);
    theEmitter->emitIns_R_R_I(INS_str, EA_2BYTE, REG_V8, REG_R9, 1, INS_OPTS_POST_INDEX);
    theEmitter->emitIns_R_R_I(INS_str, EA_4BYTE, REG_V8, REG_R9, 1, INS_OPTS_POST_INDEX);
    theEmitter->emitIns_R_R_I(INS_str, EA_8BYTE, REG_V8, REG_R9, 1, INS_OPTS_POST_INDEX);
    theEmitter->emitIns_R_R_I(INS_str, EA_16BYTE, REG_V8, REG_R9, 1, INS_OPTS_POST_INDEX);

    theEmitter->emitIns_R_R_I(INS_str, EA_1BYTE, REG_V8, REG_R9, 1, INS_OPTS_PRE_INDEX);
    theEmitter->emitIns_R_R_I(INS_str, EA_2BYTE, REG_V8, REG_R9, 1, INS_OPTS_PRE_INDEX);
    theEmitter->emitIns_R_R_I(INS_str, EA_4BYTE, REG_V8, REG_R9, 1, INS_OPTS_PRE_INDEX);
    theEmitter->emitIns_R_R_I(INS_str, EA_8BYTE, REG_V8, REG_R9, 1, INS_OPTS_PRE_INDEX);
    theEmitter->emitIns_R_R_I(INS_str, EA_16BYTE, REG_V8, REG_R9, 1, INS_OPTS_PRE_INDEX);

    theEmitter->emitIns_R_R_I(INS_ldur, EA_1BYTE, REG_V8, REG_R9, 2);
    theEmitter->emitIns_R_R_I(INS_ldur, EA_2BYTE, REG_V8, REG_R9, 3);
    theEmitter->emitIns_R_R_I(INS_ldur, EA_4BYTE, REG_V8, REG_R9, 5);
    theEmitter->emitIns_R_R_I(INS_ldur, EA_8BYTE, REG_V8, REG_R9, 9);
    theEmitter->emitIns_R_R_I(INS_ldur, EA_16BYTE, REG_V8, REG_R9, 17);

    theEmitter->emitIns_R_R_I(INS_stur, EA_1BYTE, REG_V7, REG_R10, 2);
    theEmitter->emitIns_R_R_I(INS_stur, EA_2BYTE, REG_V7, REG_R10, 3);
    theEmitter->emitIns_R_R_I(INS_stur, EA_4BYTE, REG_V7, REG_R10, 5);
    theEmitter->emitIns_R_R_I(INS_stur, EA_8BYTE, REG_V7, REG_R10, 9);
    theEmitter->emitIns_R_R_I(INS_stur, EA_16BYTE, REG_V7, REG_R10, 17);

    // load/store pair
    theEmitter->emitIns_R_R_R(INS_ldnp, EA_8BYTE, REG_V0, REG_V1, REG_R10);
    theEmitter->emitIns_R_R_R_I(INS_stnp, EA_8BYTE, REG_V1, REG_V2, REG_R10, 0);
    theEmitter->emitIns_R_R_R_I(INS_ldnp, EA_8BYTE, REG_V2, REG_V3, REG_R10, 8);
    theEmitter->emitIns_R_R_R_I(INS_stnp, EA_8BYTE, REG_V3, REG_V4, REG_R10, 24);

    theEmitter->emitIns_R_R_R(INS_ldnp, EA_4BYTE, REG_V4, REG_V5, REG_SP);
    theEmitter->emitIns_R_R_R_I(INS_stnp, EA_4BYTE, REG_V5, REG_V6, REG_SP, 0);
    theEmitter->emitIns_R_R_R_I(INS_ldnp, EA_4BYTE, REG_V6, REG_V7, REG_SP, 4);
    theEmitter->emitIns_R_R_R_I(INS_stnp, EA_4BYTE, REG_V7, REG_V8, REG_SP, 12);

    theEmitter->emitIns_R_R_R(INS_ldnp, EA_16BYTE, REG_V8, REG_V9, REG_R10);
    theEmitter->emitIns_R_R_R_I(INS_stnp, EA_16BYTE, REG_V9, REG_V10, REG_R10, 0);
    theEmitter->emitIns_R_R_R_I(INS_ldnp, EA_16BYTE, REG_V10, REG_V11, REG_R10, 16);
    theEmitter->emitIns_R_R_R_I(INS_stnp, EA_16BYTE, REG_V11, REG_V12, REG_R10, 48);

    theEmitter->emitIns_R_R_R(INS_ldp, EA_8BYTE, REG_V0, REG_V1, REG_R10);
    theEmitter->emitIns_R_R_R_I(INS_stp, EA_8BYTE, REG_V1, REG_V2, REG_SP, 0);
    theEmitter->emitIns_R_R_R_I(INS_ldp, EA_8BYTE, REG_V2, REG_V3, REG_SP, 8);
    theEmitter->emitIns_R_R_R_I(INS_stp, EA_8BYTE, REG_V3, REG_V4, REG_R10, 16);
    theEmitter->emitIns_R_R_R_I(INS_ldp, EA_8BYTE, REG_V4, REG_V5, REG_R10, 24, INS_OPTS_POST_INDEX);
    theEmitter->emitIns_R_R_R_I(INS_stp, EA_8BYTE, REG_V5, REG_V6, REG_SP, 32, INS_OPTS_POST_INDEX);
    theEmitter->emitIns_R_R_R_I(INS_ldp, EA_8BYTE, REG_V6, REG_V7, REG_SP, 40, INS_OPTS_PRE_INDEX);
    theEmitter->emitIns_R_R_R_I(INS_stp, EA_8BYTE, REG_V7, REG_V8, REG_R10, 48, INS_OPTS_PRE_INDEX);

    theEmitter->emitIns_R_R_R(INS_ldp, EA_4BYTE, REG_V0, REG_V1, REG_R10);
    theEmitter->emitIns_R_R_R_I(INS_stp, EA_4BYTE, REG_V1, REG_V2, REG_SP, 0);
    theEmitter->emitIns_R_R_R_I(INS_ldp, EA_4BYTE, REG_V2, REG_V3, REG_SP, 4);
    theEmitter->emitIns_R_R_R_I(INS_stp, EA_4BYTE, REG_V3, REG_V4, REG_R10, 8);
    theEmitter->emitIns_R_R_R_I(INS_ldp, EA_4BYTE, REG_V4, REG_V5, REG_R10, 12, INS_OPTS_POST_INDEX);
    theEmitter->emitIns_R_R_R_I(INS_stp, EA_4BYTE, REG_V5, REG_V6, REG_SP, 16, INS_OPTS_POST_INDEX);
    theEmitter->emitIns_R_R_R_I(INS_ldp, EA_4BYTE, REG_V6, REG_V7, REG_SP, 20, INS_OPTS_PRE_INDEX);
    theEmitter->emitIns_R_R_R_I(INS_stp, EA_4BYTE, REG_V7, REG_V8, REG_R10, 24, INS_OPTS_PRE_INDEX);

    theEmitter->emitIns_R_R_R(INS_ldp, EA_16BYTE, REG_V0, REG_V1, REG_R10);
    theEmitter->emitIns_R_R_R_I(INS_stp, EA_16BYTE, REG_V1, REG_V2, REG_SP, 0);
    theEmitter->emitIns_R_R_R_I(INS_ldp, EA_16BYTE, REG_V2, REG_V3, REG_SP, 16);
    theEmitter->emitIns_R_R_R_I(INS_stp, EA_16BYTE, REG_V3, REG_V4, REG_R10, 32);
    theEmitter->emitIns_R_R_R_I(INS_ldp, EA_16BYTE, REG_V4, REG_V5, REG_R10, 48, INS_OPTS_POST_INDEX);
    theEmitter->emitIns_R_R_R_I(INS_stp, EA_16BYTE, REG_V5, REG_V6, REG_SP, 64, INS_OPTS_POST_INDEX);
    theEmitter->emitIns_R_R_R_I(INS_ldp, EA_16BYTE, REG_V6, REG_V7, REG_SP, 80, INS_OPTS_PRE_INDEX);
    theEmitter->emitIns_R_R_R_I(INS_stp, EA_16BYTE, REG_V7, REG_V8, REG_R10, 96, INS_OPTS_PRE_INDEX);

    // LDR (register)
    theEmitter->emitIns_R_R_R_Ext(INS_ldr, EA_8BYTE, REG_V1, REG_SP, REG_R9);
    theEmitter->emitIns_R_R_R_Ext(INS_ldr, EA_8BYTE, REG_V2, REG_R7, REG_R9, INS_OPTS_LSL);
    theEmitter->emitIns_R_R_R_Ext(INS_ldr, EA_8BYTE, REG_V3, REG_R7, REG_R9, INS_OPTS_LSL, 3);
    theEmitter->emitIns_R_R_R_Ext(INS_ldr, EA_8BYTE, REG_V4, REG_R7, REG_R9, INS_OPTS_SXTW);
    theEmitter->emitIns_R_R_R_Ext(INS_ldr, EA_8BYTE, REG_V5, REG_R7, REG_R9, INS_OPTS_SXTW, 3);
    theEmitter->emitIns_R_R_R_Ext(INS_ldr, EA_8BYTE, REG_V6, REG_SP, REG_R9, INS_OPTS_UXTW);
    theEmitter->emitIns_R_R_R_Ext(INS_ldr, EA_8BYTE, REG_V7, REG_R7, REG_R9, INS_OPTS_UXTW, 3);
    theEmitter->emitIns_R_R_R_Ext(INS_ldr, EA_8BYTE, REG_V8, REG_R7, REG_R9, INS_OPTS_SXTX);
    theEmitter->emitIns_R_R_R_Ext(INS_ldr, EA_8BYTE, REG_V9, REG_R7, REG_R9, INS_OPTS_SXTX, 3);
    theEmitter->emitIns_R_R_R_Ext(INS_ldr, EA_8BYTE, REG_V10, REG_R7, REG_R9, INS_OPTS_UXTX);
    theEmitter->emitIns_R_R_R_Ext(INS_ldr, EA_8BYTE, REG_V11, REG_SP, REG_R9, INS_OPTS_UXTX, 3);

    theEmitter->emitIns_R_R_R_Ext(INS_ldr, EA_4BYTE, REG_V1, REG_SP, REG_R9);
    theEmitter->emitIns_R_R_R_Ext(INS_ldr, EA_4BYTE, REG_V2, REG_R7, REG_R9, INS_OPTS_LSL);
    theEmitter->emitIns_R_R_R_Ext(INS_ldr, EA_4BYTE, REG_V3, REG_R7, REG_R9, INS_OPTS_LSL, 2);
    theEmitter->emitIns_R_R_R_Ext(INS_ldr, EA_4BYTE, REG_V4, REG_R7, REG_R9, INS_OPTS_SXTW);
    theEmitter->emitIns_R_R_R_Ext(INS_ldr, EA_4BYTE, REG_V5, REG_R7, REG_R9, INS_OPTS_SXTW, 2);
    theEmitter->emitIns_R_R_R_Ext(INS_ldr, EA_4BYTE, REG_V6, REG_SP, REG_R9, INS_OPTS_UXTW);
    theEmitter->emitIns_R_R_R_Ext(INS_ldr, EA_4BYTE, REG_V7, REG_R7, REG_R9, INS_OPTS_UXTW, 2);
    theEmitter->emitIns_R_R_R_Ext(INS_ldr, EA_4BYTE, REG_V8, REG_R7, REG_R9, INS_OPTS_SXTX);
    theEmitter->emitIns_R_R_R_Ext(INS_ldr, EA_4BYTE, REG_V9, REG_R7, REG_R9, INS_OPTS_SXTX, 2);
    theEmitter->emitIns_R_R_R_Ext(INS_ldr, EA_4BYTE, REG_V10, REG_R7, REG_R9, INS_OPTS_UXTX);
    theEmitter->emitIns_R_R_R_Ext(INS_ldr, EA_4BYTE, REG_V11, REG_SP, REG_R9, INS_OPTS_UXTX, 2);

    theEmitter->emitIns_R_R_R_Ext(INS_ldr, EA_16BYTE, REG_V1, REG_SP, REG_R9);
    theEmitter->emitIns_R_R_R_Ext(INS_ldr, EA_16BYTE, REG_V2, REG_R7, REG_R9, INS_OPTS_LSL);
    theEmitter->emitIns_R_R_R_Ext(INS_ldr, EA_16BYTE, REG_V3, REG_R7, REG_R9, INS_OPTS_LSL, 4);
    theEmitter->emitIns_R_R_R_Ext(INS_ldr, EA_16BYTE, REG_V4, REG_R7, REG_R9, INS_OPTS_SXTW);
    theEmitter->emitIns_R_R_R_Ext(INS_ldr, EA_16BYTE, REG_V5, REG_R7, REG_R9, INS_OPTS_SXTW, 4);
    theEmitter->emitIns_R_R_R_Ext(INS_ldr, EA_16BYTE, REG_V6, REG_SP, REG_R9, INS_OPTS_UXTW);
    theEmitter->emitIns_R_R_R_Ext(INS_ldr, EA_16BYTE, REG_V7, REG_R7, REG_R9, INS_OPTS_UXTW, 4);
    theEmitter->emitIns_R_R_R_Ext(INS_ldr, EA_16BYTE, REG_V8, REG_R7, REG_R9, INS_OPTS_SXTX);
    theEmitter->emitIns_R_R_R_Ext(INS_ldr, EA_16BYTE, REG_V9, REG_R7, REG_R9, INS_OPTS_SXTX, 4);
    theEmitter->emitIns_R_R_R_Ext(INS_ldr, EA_16BYTE, REG_V10, REG_R7, REG_R9, INS_OPTS_UXTX);
    theEmitter->emitIns_R_R_R_Ext(INS_ldr, EA_16BYTE, REG_V11, REG_SP, REG_R9, INS_OPTS_UXTX, 4);

    theEmitter->emitIns_R_R_R_Ext(INS_ldr, EA_2BYTE, REG_V1, REG_SP, REG_R9);
    theEmitter->emitIns_R_R_R_Ext(INS_ldr, EA_2BYTE, REG_V2, REG_R7, REG_R9, INS_OPTS_LSL);
    theEmitter->emitIns_R_R_R_Ext(INS_ldr, EA_2BYTE, REG_V3, REG_R7, REG_R9, INS_OPTS_LSL, 1);
    theEmitter->emitIns_R_R_R_Ext(INS_ldr, EA_2BYTE, REG_V4, REG_R7, REG_R9, INS_OPTS_SXTW);
    theEmitter->emitIns_R_R_R_Ext(INS_ldr, EA_2BYTE, REG_V5, REG_R7, REG_R9, INS_OPTS_SXTW, 1);
    theEmitter->emitIns_R_R_R_Ext(INS_ldr, EA_2BYTE, REG_V6, REG_SP, REG_R9, INS_OPTS_UXTW);
    theEmitter->emitIns_R_R_R_Ext(INS_ldr, EA_2BYTE, REG_V7, REG_R7, REG_R9, INS_OPTS_UXTW, 1);
    theEmitter->emitIns_R_R_R_Ext(INS_ldr, EA_2BYTE, REG_V8, REG_R7, REG_R9, INS_OPTS_SXTX);
    theEmitter->emitIns_R_R_R_Ext(INS_ldr, EA_2BYTE, REG_V9, REG_R7, REG_R9, INS_OPTS_SXTX, 1);
    theEmitter->emitIns_R_R_R_Ext(INS_ldr, EA_2BYTE, REG_V10, REG_R7, REG_R9, INS_OPTS_UXTX);
    theEmitter->emitIns_R_R_R_Ext(INS_ldr, EA_2BYTE, REG_V11, REG_SP, REG_R9, INS_OPTS_UXTX, 1);

    theEmitter->emitIns_R_R_R_Ext(INS_ldr, EA_1BYTE, REG_V1, REG_R7, REG_R9);
    theEmitter->emitIns_R_R_R_Ext(INS_ldr, EA_1BYTE, REG_V2, REG_SP, REG_R9, INS_OPTS_SXTW);
    theEmitter->emitIns_R_R_R_Ext(INS_ldr, EA_1BYTE, REG_V3, REG_R7, REG_R9, INS_OPTS_UXTW);
    theEmitter->emitIns_R_R_R_Ext(INS_ldr, EA_1BYTE, REG_V4, REG_SP, REG_R9, INS_OPTS_SXTX);
    theEmitter->emitIns_R_R_R_Ext(INS_ldr, EA_1BYTE, REG_V5, REG_R7, REG_R9, INS_OPTS_UXTX);

#endif // ALL_ARM64_EMITTER_UNIT_TESTS

#ifdef ALL_ARM64_EMITTER_UNIT_TESTS
    //
    // R_R   mov and aliases for mov
    //

    // mov vector to vector
    theEmitter->emitIns_Mov(INS_mov, EA_8BYTE, REG_V0, REG_V1, /* canSkip */ false);
    theEmitter->emitIns_Mov(INS_mov, EA_16BYTE, REG_V2, REG_V3, /* canSkip */ false);

    theEmitter->emitIns_Mov(INS_mov, EA_4BYTE, REG_V12, REG_V13, /* canSkip */ false);
    theEmitter->emitIns_Mov(INS_mov, EA_2BYTE, REG_V14, REG_V15, /* canSkip */ false);
    theEmitter->emitIns_Mov(INS_mov, EA_1BYTE, REG_V16, REG_V17, /* canSkip */ false);

    // mov vector to general
    theEmitter->emitIns_Mov(INS_mov, EA_8BYTE, REG_R0, REG_V4, /* canSkip */ false);
    theEmitter->emitIns_Mov(INS_mov, EA_4BYTE, REG_R1, REG_V5, /* canSkip */ false);
    theEmitter->emitIns_Mov(INS_mov, EA_2BYTE, REG_R2, REG_V6, /* canSkip */ false);
    theEmitter->emitIns_Mov(INS_mov, EA_1BYTE, REG_R3, REG_V7, /* canSkip */ false);

    // mov general to vector
    theEmitter->emitIns_Mov(INS_mov, EA_8BYTE, REG_V8, REG_R4, /* canSkip */ false);
    theEmitter->emitIns_Mov(INS_mov, EA_4BYTE, REG_V9, REG_R5, /* canSkip */ false);
    theEmitter->emitIns_Mov(INS_mov, EA_2BYTE, REG_V10, REG_R6, /* canSkip */ false);
    theEmitter->emitIns_Mov(INS_mov, EA_1BYTE, REG_V11, REG_R7, /* canSkip */ false);

    // mov vector[index] to vector
    theEmitter->emitIns_R_R_I(INS_mov, EA_8BYTE, REG_V0, REG_V1, 1);
    theEmitter->emitIns_R_R_I(INS_mov, EA_4BYTE, REG_V2, REG_V3, 3);
    theEmitter->emitIns_R_R_I(INS_mov, EA_2BYTE, REG_V4, REG_V5, 7);
    theEmitter->emitIns_R_R_I(INS_mov, EA_1BYTE, REG_V6, REG_V7, 15);

    // mov to general from vector[index]
    theEmitter->emitIns_R_R_I(INS_mov, EA_8BYTE, REG_R8, REG_V16, 1);
    theEmitter->emitIns_R_R_I(INS_mov, EA_4BYTE, REG_R9, REG_V17, 2);
    theEmitter->emitIns_R_R_I(INS_mov, EA_2BYTE, REG_R10, REG_V18, 3);
    theEmitter->emitIns_R_R_I(INS_mov, EA_1BYTE, REG_R11, REG_V19, 4);

    // mov to vector[index] from general
    theEmitter->emitIns_R_R_I(INS_mov, EA_8BYTE, REG_V20, REG_R12, 1);
    theEmitter->emitIns_R_R_I(INS_mov, EA_4BYTE, REG_V21, REG_R13, 2);
    theEmitter->emitIns_R_R_I(INS_mov, EA_2BYTE, REG_V22, REG_R14, 6);
    theEmitter->emitIns_R_R_I(INS_mov, EA_1BYTE, REG_V23, REG_R15, 8);

    // mov vector[index] to vector[index2]
    theEmitter->emitIns_R_R_I_I(INS_mov, EA_8BYTE, REG_V8, REG_V9, 1, 0);
    theEmitter->emitIns_R_R_I_I(INS_mov, EA_4BYTE, REG_V10, REG_V11, 2, 1);
    theEmitter->emitIns_R_R_I_I(INS_mov, EA_2BYTE, REG_V12, REG_V13, 5, 2);
    theEmitter->emitIns_R_R_I_I(INS_mov, EA_1BYTE, REG_V14, REG_V15, 12, 3);

    //////////////////////////////////////////////////////////////////////////////////

    // mov/dup scalar
    theEmitter->emitIns_R_R_I(INS_dup, EA_8BYTE, REG_V24, REG_V25, 1);
    theEmitter->emitIns_R_R_I(INS_dup, EA_4BYTE, REG_V26, REG_V27, 3);
    theEmitter->emitIns_R_R_I(INS_dup, EA_2BYTE, REG_V28, REG_V29, 7);
    theEmitter->emitIns_R_R_I(INS_dup, EA_1BYTE, REG_V30, REG_V31, 15);

    // mov/ins vector element
    theEmitter->emitIns_R_R_I_I(INS_ins, EA_8BYTE, REG_V0, REG_V1, 0, 1);
    theEmitter->emitIns_R_R_I_I(INS_ins, EA_4BYTE, REG_V2, REG_V3, 2, 2);
    theEmitter->emitIns_R_R_I_I(INS_ins, EA_2BYTE, REG_V4, REG_V5, 4, 3);
    theEmitter->emitIns_R_R_I_I(INS_ins, EA_1BYTE, REG_V6, REG_V7, 8, 4);

    // umov to general from vector element
    theEmitter->emitIns_R_R_I(INS_umov, EA_8BYTE, REG_R0, REG_V8, 1);
    theEmitter->emitIns_R_R_I(INS_umov, EA_4BYTE, REG_R1, REG_V9, 2);
    theEmitter->emitIns_R_R_I(INS_umov, EA_2BYTE, REG_R2, REG_V10, 4);
    theEmitter->emitIns_R_R_I(INS_umov, EA_1BYTE, REG_R3, REG_V11, 8);

    // ins to vector element from general
    theEmitter->emitIns_R_R_I(INS_ins, EA_8BYTE, REG_V12, REG_R4, 1);
    theEmitter->emitIns_R_R_I(INS_ins, EA_4BYTE, REG_V13, REG_R5, 3);
    theEmitter->emitIns_R_R_I(INS_ins, EA_2BYTE, REG_V14, REG_R6, 7);
    theEmitter->emitIns_R_R_I(INS_ins, EA_1BYTE, REG_V15, REG_R7, 15);

    // smov to general from vector element
    theEmitter->emitIns_R_R_I(INS_smov, EA_4BYTE, REG_R5, REG_V17, 2);
    theEmitter->emitIns_R_R_I(INS_smov, EA_2BYTE, REG_R6, REG_V18, 4);
    theEmitter->emitIns_R_R_I(INS_smov, EA_1BYTE, REG_R7, REG_V19, 8);

    // ext extract vector from pair of vectors
    theEmitter->emitIns_R_R_R_I(INS_ext, EA_8BYTE, REG_V0, REG_V1, REG_V2, 3, INS_OPTS_8B);
    theEmitter->emitIns_R_R_R_I(INS_ext, EA_8BYTE, REG_V4, REG_V5, REG_V6, 7, INS_OPTS_8B);
    theEmitter->emitIns_R_R_R_I(INS_ext, EA_16BYTE, REG_V8, REG_V9, REG_V10, 11, INS_OPTS_16B);
    theEmitter->emitIns_R_R_R_I(INS_ext, EA_16BYTE, REG_V12, REG_V13, REG_V14, 15, INS_OPTS_16B);

#endif // ALL_ARM64_EMITTER_UNIT_TESTS

#ifdef ALL_ARM64_EMITTER_UNIT_TESTS
    //
    // R_I   movi and mvni
    //

    // movi  imm8  (vector)
    theEmitter->emitIns_R_I(INS_movi, EA_8BYTE, REG_V0, 0x00, INS_OPTS_8B);
    theEmitter->emitIns_R_I(INS_movi, EA_8BYTE, REG_V1, 0xFF, INS_OPTS_8B);
    theEmitter->emitIns_R_I(INS_movi, EA_16BYTE, REG_V2, 0x00, INS_OPTS_16B);
    theEmitter->emitIns_R_I(INS_movi, EA_16BYTE, REG_V3, 0xFF, INS_OPTS_16B);

    theEmitter->emitIns_R_I(INS_movi, EA_8BYTE, REG_V4, 0x007F, INS_OPTS_4H);
    theEmitter->emitIns_R_I(INS_movi, EA_8BYTE, REG_V5, 0x7F00, INS_OPTS_4H); // LSL  8
    theEmitter->emitIns_R_I(INS_movi, EA_16BYTE, REG_V6, 0x003F, INS_OPTS_8H);
    theEmitter->emitIns_R_I(INS_movi, EA_16BYTE, REG_V7, 0x3F00, INS_OPTS_8H); // LSL  8

    theEmitter->emitIns_R_I(INS_movi, EA_8BYTE, REG_V8, 0x1F, INS_OPTS_2S);
    theEmitter->emitIns_R_I(INS_movi, EA_8BYTE, REG_V9, 0x1F00, INS_OPTS_2S);      // LSL  8
    theEmitter->emitIns_R_I(INS_movi, EA_8BYTE, REG_V10, 0x1F0000, INS_OPTS_2S);   // LSL 16
    theEmitter->emitIns_R_I(INS_movi, EA_8BYTE, REG_V11, 0x1F000000, INS_OPTS_2S); // LSL 24

    theEmitter->emitIns_R_I(INS_movi, EA_8BYTE, REG_V12, 0x1FFF, INS_OPTS_2S);   // MSL  8
    theEmitter->emitIns_R_I(INS_movi, EA_8BYTE, REG_V13, 0x1FFFFF, INS_OPTS_2S); // MSL 16

    theEmitter->emitIns_R_I(INS_movi, EA_16BYTE, REG_V14, 0x37, INS_OPTS_4S);
    theEmitter->emitIns_R_I(INS_movi, EA_16BYTE, REG_V15, 0x3700, INS_OPTS_4S);     // LSL  8
    theEmitter->emitIns_R_I(INS_movi, EA_16BYTE, REG_V16, 0x370000, INS_OPTS_4S);   // LSL 16
    theEmitter->emitIns_R_I(INS_movi, EA_16BYTE, REG_V17, 0x37000000, INS_OPTS_4S); // LSL 24

    theEmitter->emitIns_R_I(INS_movi, EA_16BYTE, REG_V18, 0x37FF, INS_OPTS_4S);   // MSL  8
    theEmitter->emitIns_R_I(INS_movi, EA_16BYTE, REG_V19, 0x37FFFF, INS_OPTS_4S); // MSL 16

    theEmitter->emitIns_R_I(INS_movi, EA_8BYTE, REG_V20, 0xFF80, INS_OPTS_4H);  // mvni
    theEmitter->emitIns_R_I(INS_movi, EA_16BYTE, REG_V21, 0xFFC0, INS_OPTS_8H); // mvni

    theEmitter->emitIns_R_I(INS_movi, EA_8BYTE, REG_V22, 0xFFFFFFE0, INS_OPTS_2S);  // mvni
    theEmitter->emitIns_R_I(INS_movi, EA_16BYTE, REG_V23, 0xFFFFF0FF, INS_OPTS_4S); // mvni LSL  8
    theEmitter->emitIns_R_I(INS_movi, EA_8BYTE, REG_V24, 0xFFF8FFFF, INS_OPTS_2S);  // mvni LSL 16
    theEmitter->emitIns_R_I(INS_movi, EA_16BYTE, REG_V25, 0xFCFFFFFF, INS_OPTS_4S); // mvni LSL 24

    theEmitter->emitIns_R_I(INS_movi, EA_8BYTE, REG_V26, 0xFFFFFE00, INS_OPTS_2S);  // mvni MSL  8
    theEmitter->emitIns_R_I(INS_movi, EA_16BYTE, REG_V27, 0xFFFC0000, INS_OPTS_4S); // mvni MSL 16

    theEmitter->emitIns_R_I(INS_movi, EA_8BYTE, REG_V28, 0x00FF00FF00FF00FF, INS_OPTS_1D);
    theEmitter->emitIns_R_I(INS_movi, EA_16BYTE, REG_V29, 0x00FFFF0000FFFF00, INS_OPTS_2D);
    theEmitter->emitIns_R_I(INS_movi, EA_8BYTE, REG_V30, 0xFF000000FF000000);
    theEmitter->emitIns_R_I(INS_movi, EA_16BYTE, REG_V31, 0x0, INS_OPTS_2D);

    // We were not encoding immediate of movi that was int.MaxValue or int.MaxValue / 2.
    theEmitter->emitIns_R_I(INS_movi, EA_8BYTE, REG_V16, 0x7fffffff, INS_OPTS_2S);
    theEmitter->emitIns_R_I(INS_movi, EA_8BYTE, REG_V16, 0x3fffffff, INS_OPTS_2S);
#endif // ALL_ARM64_EMITTER_UNIT_TESTS

#ifdef ALL_ARM64_EMITTER_UNIT_TESTS
    //
    // R_I   orr/bic vector immediate
    //

    theEmitter->emitIns_R_I(INS_orr, EA_8BYTE, REG_V0, 0x0022, INS_OPTS_4H);
    theEmitter->emitIns_R_I(INS_orr, EA_8BYTE, REG_V1, 0x2200, INS_OPTS_4H); // LSL  8
    theEmitter->emitIns_R_I(INS_orr, EA_16BYTE, REG_V2, 0x0033, INS_OPTS_8H);
    theEmitter->emitIns_R_I(INS_orr, EA_16BYTE, REG_V3, 0x3300, INS_OPTS_8H); // LSL  8

    theEmitter->emitIns_R_I(INS_orr, EA_8BYTE, REG_V4, 0x42, INS_OPTS_2S);
    theEmitter->emitIns_R_I(INS_orr, EA_8BYTE, REG_V5, 0x4200, INS_OPTS_2S);     // LSL  8
    theEmitter->emitIns_R_I(INS_orr, EA_8BYTE, REG_V6, 0x420000, INS_OPTS_2S);   // LSL 16
    theEmitter->emitIns_R_I(INS_orr, EA_8BYTE, REG_V7, 0x42000000, INS_OPTS_2S); // LSL 24

    theEmitter->emitIns_R_I(INS_orr, EA_16BYTE, REG_V10, 0x5D, INS_OPTS_4S);
    theEmitter->emitIns_R_I(INS_orr, EA_16BYTE, REG_V11, 0x5D00, INS_OPTS_4S);     // LSL  8
    theEmitter->emitIns_R_I(INS_orr, EA_16BYTE, REG_V12, 0x5D0000, INS_OPTS_4S);   // LSL 16
    theEmitter->emitIns_R_I(INS_orr, EA_16BYTE, REG_V13, 0x5D000000, INS_OPTS_4S); // LSL 24

    theEmitter->emitIns_R_I(INS_bic, EA_8BYTE, REG_V0, 0x0022, INS_OPTS_4H);
    theEmitter->emitIns_R_I(INS_bic, EA_8BYTE, REG_V1, 0x2200, INS_OPTS_4H); // LSL  8
    theEmitter->emitIns_R_I(INS_bic, EA_16BYTE, REG_V2, 0x0033, INS_OPTS_8H);
    theEmitter->emitIns_R_I(INS_bic, EA_16BYTE, REG_V3, 0x3300, INS_OPTS_8H); // LSL  8

    theEmitter->emitIns_R_I(INS_bic, EA_8BYTE, REG_V4, 0x42, INS_OPTS_2S);
    theEmitter->emitIns_R_I(INS_bic, EA_8BYTE, REG_V5, 0x4200, INS_OPTS_2S);     // LSL  8
    theEmitter->emitIns_R_I(INS_bic, EA_8BYTE, REG_V6, 0x420000, INS_OPTS_2S);   // LSL 16
    theEmitter->emitIns_R_I(INS_bic, EA_8BYTE, REG_V7, 0x42000000, INS_OPTS_2S); // LSL 24

    theEmitter->emitIns_R_I(INS_bic, EA_16BYTE, REG_V10, 0x5D, INS_OPTS_4S);
    theEmitter->emitIns_R_I(INS_bic, EA_16BYTE, REG_V11, 0x5D00, INS_OPTS_4S);     // LSL  8
    theEmitter->emitIns_R_I(INS_bic, EA_16BYTE, REG_V12, 0x5D0000, INS_OPTS_4S);   // LSL 16
    theEmitter->emitIns_R_I(INS_bic, EA_16BYTE, REG_V13, 0x5D000000, INS_OPTS_4S); // LSL 24

#endif // ALL_ARM64_EMITTER_UNIT_TESTS

#ifdef ALL_ARM64_EMITTER_UNIT_TESTS
    //
    // R_F   cmp/fmov immediate
    //

    // fmov  imm8  (scalar)
    theEmitter->emitIns_R_F(INS_fmov, EA_8BYTE, REG_V14, 1.0);
    theEmitter->emitIns_R_F(INS_fmov, EA_4BYTE, REG_V15, -1.0);
    theEmitter->emitIns_R_F(INS_fmov, EA_4BYTE, REG_V0, 2.0); // encodes imm8 == 0
    theEmitter->emitIns_R_F(INS_fmov, EA_4BYTE, REG_V16, 10.0);
    theEmitter->emitIns_R_F(INS_fmov, EA_8BYTE, REG_V17, -10.0);
    theEmitter->emitIns_R_F(INS_fmov, EA_8BYTE, REG_V18, 31); // Largest encodable value
    theEmitter->emitIns_R_F(INS_fmov, EA_4BYTE, REG_V19, -31);
    theEmitter->emitIns_R_F(INS_fmov, EA_4BYTE, REG_V20, 1.25);
    theEmitter->emitIns_R_F(INS_fmov, EA_8BYTE, REG_V21, -1.25);
    theEmitter->emitIns_R_F(INS_fmov, EA_8BYTE, REG_V22, 0.125); // Smallest encodable value
    theEmitter->emitIns_R_F(INS_fmov, EA_4BYTE, REG_V23, -0.125);

    // fmov  imm8  (vector)
    theEmitter->emitIns_R_F(INS_fmov, EA_8BYTE, REG_V0, 2.0, INS_OPTS_2S);
    theEmitter->emitIns_R_F(INS_fmov, EA_8BYTE, REG_V24, 1.0, INS_OPTS_2S);
    theEmitter->emitIns_R_F(INS_fmov, EA_16BYTE, REG_V25, 1.0, INS_OPTS_4S);
    theEmitter->emitIns_R_F(INS_fmov, EA_16BYTE, REG_V26, 1.0, INS_OPTS_2D);
    theEmitter->emitIns_R_F(INS_fmov, EA_8BYTE, REG_V27, -10.0, INS_OPTS_2S);
    theEmitter->emitIns_R_F(INS_fmov, EA_16BYTE, REG_V28, -10.0, INS_OPTS_4S);
    theEmitter->emitIns_R_F(INS_fmov, EA_16BYTE, REG_V29, -10.0, INS_OPTS_2D);
    theEmitter->emitIns_R_F(INS_fmov, EA_8BYTE, REG_V30, 31.0, INS_OPTS_2S);
    theEmitter->emitIns_R_F(INS_fmov, EA_16BYTE, REG_V31, 31.0, INS_OPTS_4S);
    theEmitter->emitIns_R_F(INS_fmov, EA_16BYTE, REG_V0, 31.0, INS_OPTS_2D);
    theEmitter->emitIns_R_F(INS_fmov, EA_8BYTE, REG_V1, -0.125, INS_OPTS_2S);
    theEmitter->emitIns_R_F(INS_fmov, EA_16BYTE, REG_V2, -0.125, INS_OPTS_4S);
    theEmitter->emitIns_R_F(INS_fmov, EA_16BYTE, REG_V3, -0.125, INS_OPTS_2D);

    // fcmp with 0.0
    theEmitter->emitIns_R_F(INS_fcmp, EA_8BYTE, REG_V12, 0.0);
    theEmitter->emitIns_R_F(INS_fcmp, EA_4BYTE, REG_V13, 0.0);
    theEmitter->emitIns_R_F(INS_fcmpe, EA_8BYTE, REG_V14, 0.0);
    theEmitter->emitIns_R_F(INS_fcmpe, EA_4BYTE, REG_V15, 0.0);

#endif // ALL_ARM64_EMITTER_UNIT_TESTS

#ifdef ALL_ARM64_EMITTER_UNIT_TESTS
    //
    // R_R   fmov/fcmp/fcvt
    //

    // fmov to vector to vector
    theEmitter->emitIns_Mov(INS_fmov, EA_8BYTE, REG_V0, REG_V2, /* canSkip */ false);
    theEmitter->emitIns_Mov(INS_fmov, EA_4BYTE, REG_V1, REG_V3, /* canSkip */ false);

    // fmov to vector to general
    theEmitter->emitIns_Mov(INS_fmov, EA_8BYTE, REG_R0, REG_V4, /* canSkip */ false);
    theEmitter->emitIns_Mov(INS_fmov, EA_4BYTE, REG_R1, REG_V5, /* canSkip */ false);
    //    using the optional conversion specifier
    theEmitter->emitIns_Mov(INS_fmov, EA_8BYTE, REG_R2, REG_V6, /* canSkip */ false, INS_OPTS_D_TO_8BYTE);
    theEmitter->emitIns_Mov(INS_fmov, EA_4BYTE, REG_R3, REG_V7, /* canSkip */ false, INS_OPTS_S_TO_4BYTE);

    // fmov to general to vector
    theEmitter->emitIns_Mov(INS_fmov, EA_8BYTE, REG_V8, REG_R4, /* canSkip */ false);
    theEmitter->emitIns_Mov(INS_fmov, EA_4BYTE, REG_V9, REG_R5, /* canSkip */ false);
    //   using the optional conversion specifier
    theEmitter->emitIns_Mov(INS_fmov, EA_4BYTE, REG_V11, REG_R7, /* canSkip */ false, INS_OPTS_4BYTE_TO_S);
    theEmitter->emitIns_Mov(INS_fmov, EA_8BYTE, REG_V10, REG_R6, /* canSkip */ false, INS_OPTS_8BYTE_TO_D);

    // fcmp/fcmpe
    theEmitter->emitIns_R_R(INS_fcmp, EA_8BYTE, REG_V8, REG_V16);
    theEmitter->emitIns_R_R(INS_fcmp, EA_4BYTE, REG_V9, REG_V17);
    theEmitter->emitIns_R_R(INS_fcmpe, EA_8BYTE, REG_V10, REG_V18);
    theEmitter->emitIns_R_R(INS_fcmpe, EA_4BYTE, REG_V11, REG_V19);

    // fcvt
    theEmitter->emitIns_R_R(INS_fcvt, EA_8BYTE, REG_V24, REG_V25, INS_OPTS_S_TO_D); // Single to Double
    theEmitter->emitIns_R_R(INS_fcvt, EA_4BYTE, REG_V26, REG_V27, INS_OPTS_D_TO_S); // Double to Single

    theEmitter->emitIns_R_R(INS_fcvt, EA_4BYTE, REG_V1, REG_V2, INS_OPTS_H_TO_S);
    theEmitter->emitIns_R_R(INS_fcvt, EA_8BYTE, REG_V3, REG_V4, INS_OPTS_H_TO_D);

    theEmitter->emitIns_R_R(INS_fcvt, EA_2BYTE, REG_V5, REG_V6, INS_OPTS_S_TO_H);
    theEmitter->emitIns_R_R(INS_fcvt, EA_2BYTE, REG_V7, REG_V8, INS_OPTS_D_TO_H);

#endif // ALL_ARM64_EMITTER_UNIT_TESTS

#ifdef ALL_ARM64_EMITTER_UNIT_TESTS
    //
    // R_R   floating point conversions
    //

    // fcvtas scalar
    theEmitter->emitIns_R_R(INS_fcvtas, EA_4BYTE, REG_V0, REG_V1);
    theEmitter->emitIns_R_R(INS_fcvtas, EA_8BYTE, REG_V2, REG_V3);

    // fcvtas scalar to general
    theEmitter->emitIns_R_R(INS_fcvtas, EA_4BYTE, REG_R0, REG_V4, INS_OPTS_S_TO_4BYTE);
    theEmitter->emitIns_R_R(INS_fcvtas, EA_4BYTE, REG_R1, REG_V5, INS_OPTS_D_TO_4BYTE);
    theEmitter->emitIns_R_R(INS_fcvtas, EA_8BYTE, REG_R2, REG_V6, INS_OPTS_S_TO_8BYTE);
    theEmitter->emitIns_R_R(INS_fcvtas, EA_8BYTE, REG_R3, REG_V7, INS_OPTS_D_TO_8BYTE);

    // fcvtas vector
    theEmitter->emitIns_R_R(INS_fcvtas, EA_8BYTE, REG_V8, REG_V9, INS_OPTS_2S);
    theEmitter->emitIns_R_R(INS_fcvtas, EA_16BYTE, REG_V10, REG_V11, INS_OPTS_4S);
    theEmitter->emitIns_R_R(INS_fcvtas, EA_16BYTE, REG_V12, REG_V13, INS_OPTS_2D);

    // fcvtau scalar
    theEmitter->emitIns_R_R(INS_fcvtau, EA_4BYTE, REG_V0, REG_V1);
    theEmitter->emitIns_R_R(INS_fcvtau, EA_8BYTE, REG_V2, REG_V3);

    // fcvtau scalar to general
    theEmitter->emitIns_R_R(INS_fcvtau, EA_4BYTE, REG_R0, REG_V4, INS_OPTS_S_TO_4BYTE);
    theEmitter->emitIns_R_R(INS_fcvtau, EA_4BYTE, REG_R1, REG_V5, INS_OPTS_D_TO_4BYTE);
    theEmitter->emitIns_R_R(INS_fcvtau, EA_8BYTE, REG_R2, REG_V6, INS_OPTS_S_TO_8BYTE);
    theEmitter->emitIns_R_R(INS_fcvtau, EA_8BYTE, REG_R3, REG_V7, INS_OPTS_D_TO_8BYTE);

    // fcvtau vector
    theEmitter->emitIns_R_R(INS_fcvtau, EA_8BYTE, REG_V8, REG_V9, INS_OPTS_2S);
    theEmitter->emitIns_R_R(INS_fcvtau, EA_16BYTE, REG_V10, REG_V11, INS_OPTS_4S);
    theEmitter->emitIns_R_R(INS_fcvtau, EA_16BYTE, REG_V12, REG_V13, INS_OPTS_2D);

    ////////////////////////////////////////////////////////////////////////////////

    // fcvtms scalar
    theEmitter->emitIns_R_R(INS_fcvtms, EA_4BYTE, REG_V0, REG_V1);
    theEmitter->emitIns_R_R(INS_fcvtms, EA_8BYTE, REG_V2, REG_V3);

    // fcvtms scalar to general
    theEmitter->emitIns_R_R(INS_fcvtms, EA_4BYTE, REG_R0, REG_V4, INS_OPTS_S_TO_4BYTE);
    theEmitter->emitIns_R_R(INS_fcvtms, EA_4BYTE, REG_R1, REG_V5, INS_OPTS_D_TO_4BYTE);
    theEmitter->emitIns_R_R(INS_fcvtms, EA_8BYTE, REG_R2, REG_V6, INS_OPTS_S_TO_8BYTE);
    theEmitter->emitIns_R_R(INS_fcvtms, EA_8BYTE, REG_R3, REG_V7, INS_OPTS_D_TO_8BYTE);

    // fcvtms vector
    theEmitter->emitIns_R_R(INS_fcvtms, EA_8BYTE, REG_V8, REG_V9, INS_OPTS_2S);
    theEmitter->emitIns_R_R(INS_fcvtms, EA_16BYTE, REG_V10, REG_V11, INS_OPTS_4S);
    theEmitter->emitIns_R_R(INS_fcvtms, EA_16BYTE, REG_V12, REG_V13, INS_OPTS_2D);

    // fcvtmu scalar
    theEmitter->emitIns_R_R(INS_fcvtmu, EA_4BYTE, REG_V0, REG_V1);
    theEmitter->emitIns_R_R(INS_fcvtmu, EA_8BYTE, REG_V2, REG_V3);

    // fcvtmu scalar to general
    theEmitter->emitIns_R_R(INS_fcvtmu, EA_4BYTE, REG_R0, REG_V4, INS_OPTS_S_TO_4BYTE);
    theEmitter->emitIns_R_R(INS_fcvtmu, EA_4BYTE, REG_R1, REG_V5, INS_OPTS_D_TO_4BYTE);
    theEmitter->emitIns_R_R(INS_fcvtmu, EA_8BYTE, REG_R2, REG_V6, INS_OPTS_S_TO_8BYTE);
    theEmitter->emitIns_R_R(INS_fcvtmu, EA_8BYTE, REG_R3, REG_V7, INS_OPTS_D_TO_8BYTE);

    // fcvtmu vector
    theEmitter->emitIns_R_R(INS_fcvtmu, EA_8BYTE, REG_V8, REG_V9, INS_OPTS_2S);
    theEmitter->emitIns_R_R(INS_fcvtmu, EA_16BYTE, REG_V10, REG_V11, INS_OPTS_4S);
    theEmitter->emitIns_R_R(INS_fcvtmu, EA_16BYTE, REG_V12, REG_V13, INS_OPTS_2D);

    ////////////////////////////////////////////////////////////////////////////////

    // fcvtns scalar
    theEmitter->emitIns_R_R(INS_fcvtns, EA_4BYTE, REG_V0, REG_V1);
    theEmitter->emitIns_R_R(INS_fcvtns, EA_8BYTE, REG_V2, REG_V3);

    // fcvtns scalar to general
    theEmitter->emitIns_R_R(INS_fcvtns, EA_4BYTE, REG_R0, REG_V4, INS_OPTS_S_TO_4BYTE);
    theEmitter->emitIns_R_R(INS_fcvtns, EA_4BYTE, REG_R1, REG_V5, INS_OPTS_D_TO_4BYTE);
    theEmitter->emitIns_R_R(INS_fcvtns, EA_8BYTE, REG_R2, REG_V6, INS_OPTS_S_TO_8BYTE);
    theEmitter->emitIns_R_R(INS_fcvtns, EA_8BYTE, REG_R3, REG_V7, INS_OPTS_D_TO_8BYTE);

    // fcvtns vector
    theEmitter->emitIns_R_R(INS_fcvtns, EA_8BYTE, REG_V8, REG_V9, INS_OPTS_2S);
    theEmitter->emitIns_R_R(INS_fcvtns, EA_16BYTE, REG_V10, REG_V11, INS_OPTS_4S);
    theEmitter->emitIns_R_R(INS_fcvtns, EA_16BYTE, REG_V12, REG_V13, INS_OPTS_2D);

    // fcvtnu scalar
    theEmitter->emitIns_R_R(INS_fcvtnu, EA_4BYTE, REG_V0, REG_V1);
    theEmitter->emitIns_R_R(INS_fcvtnu, EA_8BYTE, REG_V2, REG_V3);

    // fcvtnu scalar to general
    theEmitter->emitIns_R_R(INS_fcvtnu, EA_4BYTE, REG_R0, REG_V4, INS_OPTS_S_TO_4BYTE);
    theEmitter->emitIns_R_R(INS_fcvtnu, EA_4BYTE, REG_R1, REG_V5, INS_OPTS_D_TO_4BYTE);
    theEmitter->emitIns_R_R(INS_fcvtnu, EA_8BYTE, REG_R2, REG_V6, INS_OPTS_S_TO_8BYTE);
    theEmitter->emitIns_R_R(INS_fcvtnu, EA_8BYTE, REG_R3, REG_V7, INS_OPTS_D_TO_8BYTE);

    // fcvtnu vector
    theEmitter->emitIns_R_R(INS_fcvtnu, EA_8BYTE, REG_V8, REG_V9, INS_OPTS_2S);
    theEmitter->emitIns_R_R(INS_fcvtnu, EA_16BYTE, REG_V10, REG_V11, INS_OPTS_4S);
    theEmitter->emitIns_R_R(INS_fcvtnu, EA_16BYTE, REG_V12, REG_V13, INS_OPTS_2D);

    ////////////////////////////////////////////////////////////////////////////////

    // fcvtps scalar
    theEmitter->emitIns_R_R(INS_fcvtps, EA_4BYTE, REG_V0, REG_V1);
    theEmitter->emitIns_R_R(INS_fcvtps, EA_8BYTE, REG_V2, REG_V3);

    // fcvtps scalar to general
    theEmitter->emitIns_R_R(INS_fcvtps, EA_4BYTE, REG_R0, REG_V4, INS_OPTS_S_TO_4BYTE);
    theEmitter->emitIns_R_R(INS_fcvtps, EA_4BYTE, REG_R1, REG_V5, INS_OPTS_D_TO_4BYTE);
    theEmitter->emitIns_R_R(INS_fcvtps, EA_8BYTE, REG_R2, REG_V6, INS_OPTS_S_TO_8BYTE);
    theEmitter->emitIns_R_R(INS_fcvtps, EA_8BYTE, REG_R3, REG_V7, INS_OPTS_D_TO_8BYTE);

    // fcvtps vector
    theEmitter->emitIns_R_R(INS_fcvtps, EA_8BYTE, REG_V8, REG_V9, INS_OPTS_2S);
    theEmitter->emitIns_R_R(INS_fcvtps, EA_16BYTE, REG_V10, REG_V11, INS_OPTS_4S);
    theEmitter->emitIns_R_R(INS_fcvtps, EA_16BYTE, REG_V12, REG_V13, INS_OPTS_2D);

    // fcvtpu scalar
    theEmitter->emitIns_R_R(INS_fcvtpu, EA_4BYTE, REG_V0, REG_V1);
    theEmitter->emitIns_R_R(INS_fcvtpu, EA_8BYTE, REG_V2, REG_V3);

    // fcvtpu scalar to general
    theEmitter->emitIns_R_R(INS_fcvtpu, EA_4BYTE, REG_R0, REG_V4, INS_OPTS_S_TO_4BYTE);
    theEmitter->emitIns_R_R(INS_fcvtpu, EA_4BYTE, REG_R1, REG_V5, INS_OPTS_D_TO_4BYTE);
    theEmitter->emitIns_R_R(INS_fcvtpu, EA_8BYTE, REG_R2, REG_V6, INS_OPTS_S_TO_8BYTE);
    theEmitter->emitIns_R_R(INS_fcvtpu, EA_8BYTE, REG_R3, REG_V7, INS_OPTS_D_TO_8BYTE);

    // fcvtpu vector
    theEmitter->emitIns_R_R(INS_fcvtpu, EA_8BYTE, REG_V8, REG_V9, INS_OPTS_2S);
    theEmitter->emitIns_R_R(INS_fcvtpu, EA_16BYTE, REG_V10, REG_V11, INS_OPTS_4S);
    theEmitter->emitIns_R_R(INS_fcvtpu, EA_16BYTE, REG_V12, REG_V13, INS_OPTS_2D);

    ////////////////////////////////////////////////////////////////////////////////

    // fcvtzs scalar
    theEmitter->emitIns_R_R(INS_fcvtzs, EA_4BYTE, REG_V0, REG_V1);
    theEmitter->emitIns_R_R(INS_fcvtzs, EA_8BYTE, REG_V2, REG_V3);

    // fcvtzs scalar to general
    theEmitter->emitIns_R_R(INS_fcvtzs, EA_4BYTE, REG_R0, REG_V4, INS_OPTS_S_TO_4BYTE);
    theEmitter->emitIns_R_R(INS_fcvtzs, EA_4BYTE, REG_R1, REG_V5, INS_OPTS_D_TO_4BYTE);
    theEmitter->emitIns_R_R(INS_fcvtzs, EA_8BYTE, REG_R2, REG_V6, INS_OPTS_S_TO_8BYTE);
    theEmitter->emitIns_R_R(INS_fcvtzs, EA_8BYTE, REG_R3, REG_V7, INS_OPTS_D_TO_8BYTE);

    // fcvtzs vector
    theEmitter->emitIns_R_R(INS_fcvtzs, EA_8BYTE, REG_V8, REG_V9, INS_OPTS_2S);
    theEmitter->emitIns_R_R(INS_fcvtzs, EA_16BYTE, REG_V10, REG_V11, INS_OPTS_4S);
    theEmitter->emitIns_R_R(INS_fcvtzs, EA_16BYTE, REG_V12, REG_V13, INS_OPTS_2D);

    // fcvtzu scalar
    theEmitter->emitIns_R_R(INS_fcvtzu, EA_4BYTE, REG_V0, REG_V1);
    theEmitter->emitIns_R_R(INS_fcvtzu, EA_8BYTE, REG_V2, REG_V3);

    // fcvtzu scalar to general
    theEmitter->emitIns_R_R(INS_fcvtzu, EA_4BYTE, REG_R0, REG_V4, INS_OPTS_S_TO_4BYTE);
    theEmitter->emitIns_R_R(INS_fcvtzu, EA_4BYTE, REG_R1, REG_V5, INS_OPTS_D_TO_4BYTE);
    theEmitter->emitIns_R_R(INS_fcvtzu, EA_8BYTE, REG_R2, REG_V6, INS_OPTS_S_TO_8BYTE);
    theEmitter->emitIns_R_R(INS_fcvtzu, EA_8BYTE, REG_R3, REG_V7, INS_OPTS_D_TO_8BYTE);

    // fcvtzu vector
    theEmitter->emitIns_R_R(INS_fcvtzu, EA_8BYTE, REG_V8, REG_V9, INS_OPTS_2S);
    theEmitter->emitIns_R_R(INS_fcvtzu, EA_16BYTE, REG_V10, REG_V11, INS_OPTS_4S);
    theEmitter->emitIns_R_R(INS_fcvtzu, EA_16BYTE, REG_V12, REG_V13, INS_OPTS_2D);

    ////////////////////////////////////////////////////////////////////////////////

    // scvtf scalar
    theEmitter->emitIns_R_R(INS_scvtf, EA_4BYTE, REG_V0, REG_V1);
    theEmitter->emitIns_R_R(INS_scvtf, EA_8BYTE, REG_V2, REG_V3);

    // scvtf scalar from general
    theEmitter->emitIns_R_R(INS_scvtf, EA_4BYTE, REG_V4, REG_R0, INS_OPTS_4BYTE_TO_S);
    theEmitter->emitIns_R_R(INS_scvtf, EA_4BYTE, REG_V5, REG_R1, INS_OPTS_8BYTE_TO_S);
    theEmitter->emitIns_R_R(INS_scvtf, EA_8BYTE, REG_V6, REG_R2, INS_OPTS_4BYTE_TO_D);
    theEmitter->emitIns_R_R(INS_scvtf, EA_8BYTE, REG_V7, REG_R3, INS_OPTS_8BYTE_TO_D);

    // scvtf vector
    theEmitter->emitIns_R_R(INS_scvtf, EA_8BYTE, REG_V8, REG_V9, INS_OPTS_2S);
    theEmitter->emitIns_R_R(INS_scvtf, EA_16BYTE, REG_V10, REG_V11, INS_OPTS_4S);
    theEmitter->emitIns_R_R(INS_scvtf, EA_16BYTE, REG_V12, REG_V13, INS_OPTS_2D);

    // ucvtf scalar
    theEmitter->emitIns_R_R(INS_ucvtf, EA_4BYTE, REG_V0, REG_V1);
    theEmitter->emitIns_R_R(INS_ucvtf, EA_8BYTE, REG_V2, REG_V3);

    // ucvtf scalar from general
    theEmitter->emitIns_R_R(INS_ucvtf, EA_4BYTE, REG_V4, REG_R0, INS_OPTS_4BYTE_TO_S);
    theEmitter->emitIns_R_R(INS_ucvtf, EA_4BYTE, REG_V5, REG_R1, INS_OPTS_8BYTE_TO_S);
    theEmitter->emitIns_R_R(INS_ucvtf, EA_8BYTE, REG_V6, REG_R2, INS_OPTS_4BYTE_TO_D);
    theEmitter->emitIns_R_R(INS_ucvtf, EA_8BYTE, REG_V7, REG_R3, INS_OPTS_8BYTE_TO_D);

    // ucvtf vector
    theEmitter->emitIns_R_R(INS_ucvtf, EA_8BYTE, REG_V8, REG_V9, INS_OPTS_2S);
    theEmitter->emitIns_R_R(INS_ucvtf, EA_16BYTE, REG_V10, REG_V11, INS_OPTS_4S);
    theEmitter->emitIns_R_R(INS_ucvtf, EA_16BYTE, REG_V12, REG_V13, INS_OPTS_2D);

#endif // ALL_ARM64_EMITTER_UNIT_TESTS

#ifdef ALL_ARM64_EMITTER_UNIT_TESTS
    //
    // R_R   floating point operations, one dest, one source
    //

    // fabs scalar
    theEmitter->emitIns_R_R(INS_fabs, EA_4BYTE, REG_V0, REG_V1);
    theEmitter->emitIns_R_R(INS_fabs, EA_8BYTE, REG_V2, REG_V3);

    // fabs vector
    theEmitter->emitIns_R_R(INS_fabs, EA_8BYTE, REG_V4, REG_V5, INS_OPTS_2S);
    theEmitter->emitIns_R_R(INS_fabs, EA_16BYTE, REG_V6, REG_V7, INS_OPTS_4S);
    theEmitter->emitIns_R_R(INS_fabs, EA_16BYTE, REG_V8, REG_V9, INS_OPTS_2D);

    // fmaxp scalar
    theEmitter->emitIns_R_R(INS_fmaxp, EA_8BYTE, REG_V0, REG_V1, INS_OPTS_2S);
    theEmitter->emitIns_R_R(INS_fmaxp, EA_16BYTE, REG_V2, REG_V3, INS_OPTS_2D);

    // fmaxnmp scalar
    theEmitter->emitIns_R_R(INS_fmaxnmp, EA_8BYTE, REG_V0, REG_V1, INS_OPTS_2S);
    theEmitter->emitIns_R_R(INS_fmaxnmp, EA_16BYTE, REG_V2, REG_V3, INS_OPTS_2D);

    // fmaxnmv vector
    theEmitter->emitIns_R_R(INS_fmaxnmv, EA_16BYTE, REG_V0, REG_V1, INS_OPTS_4S);

    // fmaxv vector
    theEmitter->emitIns_R_R(INS_fmaxv, EA_16BYTE, REG_V0, REG_V1, INS_OPTS_4S);

    // fminp scalar
    theEmitter->emitIns_R_R(INS_fminp, EA_8BYTE, REG_V0, REG_V1, INS_OPTS_2S);
    theEmitter->emitIns_R_R(INS_fminp, EA_16BYTE, REG_V2, REG_V3, INS_OPTS_2D);

    // fminnmp scalar
    theEmitter->emitIns_R_R(INS_fminnmp, EA_8BYTE, REG_V0, REG_V1, INS_OPTS_2S);
    theEmitter->emitIns_R_R(INS_fminnmp, EA_16BYTE, REG_V2, REG_V3, INS_OPTS_2D);

    // fminnmv vector
    theEmitter->emitIns_R_R(INS_fminnmv, EA_16BYTE, REG_V0, REG_V1, INS_OPTS_4S);

    // fminv vector
    theEmitter->emitIns_R_R(INS_fminv, EA_16BYTE, REG_V0, REG_V1, INS_OPTS_4S);

    // fneg scalar
    theEmitter->emitIns_R_R(INS_fneg, EA_4BYTE, REG_V0, REG_V1);
    theEmitter->emitIns_R_R(INS_fneg, EA_8BYTE, REG_V2, REG_V3);

    // fneg vector
    theEmitter->emitIns_R_R(INS_fneg, EA_8BYTE, REG_V4, REG_V5, INS_OPTS_2S);
    theEmitter->emitIns_R_R(INS_fneg, EA_16BYTE, REG_V6, REG_V7, INS_OPTS_4S);
    theEmitter->emitIns_R_R(INS_fneg, EA_16BYTE, REG_V8, REG_V9, INS_OPTS_2D);

    // fsqrt scalar
    theEmitter->emitIns_R_R(INS_fsqrt, EA_4BYTE, REG_V0, REG_V1);
    theEmitter->emitIns_R_R(INS_fsqrt, EA_8BYTE, REG_V2, REG_V3);

    // fsqrt vector
    theEmitter->emitIns_R_R(INS_fsqrt, EA_8BYTE, REG_V4, REG_V5, INS_OPTS_2S);
    theEmitter->emitIns_R_R(INS_fsqrt, EA_16BYTE, REG_V6, REG_V7, INS_OPTS_4S);
    theEmitter->emitIns_R_R(INS_fsqrt, EA_16BYTE, REG_V8, REG_V9, INS_OPTS_2D);

    // faddp scalar
    theEmitter->emitIns_R_R(INS_faddp, EA_8BYTE, REG_V0, REG_V1, INS_OPTS_2S);
    theEmitter->emitIns_R_R(INS_faddp, EA_16BYTE, REG_V2, REG_V3, INS_OPTS_2D);

    // fcmeq Vd, Vn, #0.0
    theEmitter->emitIns_R_R(INS_fcmeq, EA_4BYTE, REG_V0, REG_V1); // scalar 4BYTE
    theEmitter->emitIns_R_R(INS_fcmeq, EA_8BYTE, REG_V2, REG_V3); // scalar 8BYTE

    // fcmge Vd, Vn, #0.0
    theEmitter->emitIns_R_R(INS_fcmge, EA_4BYTE, REG_V0, REG_V1); // scalar 4BYTE
    theEmitter->emitIns_R_R(INS_fcmge, EA_8BYTE, REG_V2, REG_V3); // scalar 8BYTE

    // fcmgt Vd, Vn, #0.0
    theEmitter->emitIns_R_R(INS_fcmgt, EA_4BYTE, REG_V0, REG_V1); // scalar 4BYTE
    theEmitter->emitIns_R_R(INS_fcmgt, EA_8BYTE, REG_V2, REG_V3); // scalar 8BYTE

    // fcmle Vd, Vn, #0.0
    theEmitter->emitIns_R_R(INS_fcmle, EA_4BYTE, REG_V0, REG_V1); // scalar 4BYTE
    theEmitter->emitIns_R_R(INS_fcmle, EA_8BYTE, REG_V2, REG_V3); // scalar 8BYTE

    // fcmlt Vd, Vn, #0.0
    theEmitter->emitIns_R_R(INS_fcmlt, EA_4BYTE, REG_V0, REG_V1); // scalar 4BYTE
    theEmitter->emitIns_R_R(INS_fcmlt, EA_8BYTE, REG_V2, REG_V3); // scalar 8BYTE

    // frecpe scalar
    theEmitter->emitIns_R_R(INS_frecpe, EA_4BYTE, REG_V0, REG_V1); // scalar 4BYTE
    theEmitter->emitIns_R_R(INS_frecpe, EA_8BYTE, REG_V2, REG_V3); // scalar 8BYTE
    theEmitter->emitIns_R_R(INS_frecpe, EA_8BYTE, REG_V4, REG_V5, INS_OPTS_2S);
    theEmitter->emitIns_R_R(INS_frecpe, EA_16BYTE, REG_V6, REG_V7, INS_OPTS_4S);
    theEmitter->emitIns_R_R(INS_frecpe, EA_16BYTE, REG_V8, REG_V9, INS_OPTS_2D);

    // frecpx scalar
    theEmitter->emitIns_R_R(INS_frecpx, EA_4BYTE, REG_V0, REG_V1);
    theEmitter->emitIns_R_R(INS_frecpx, EA_8BYTE, REG_V2, REG_V3);

    // frsqrte
    theEmitter->emitIns_R_R(INS_frsqrte, EA_4BYTE, REG_V0, REG_V1); // scalar 4BYTE
    theEmitter->emitIns_R_R(INS_frsqrte, EA_8BYTE, REG_V2, REG_V3); // scalar 8BYTE
    theEmitter->emitIns_R_R(INS_frsqrte, EA_8BYTE, REG_V4, REG_V5, INS_OPTS_2S);
    theEmitter->emitIns_R_R(INS_frsqrte, EA_16BYTE, REG_V6, REG_V7, INS_OPTS_4S);
    theEmitter->emitIns_R_R(INS_frsqrte, EA_16BYTE, REG_V8, REG_V9, INS_OPTS_2D);

    // fcvtl{2} vector
    theEmitter->emitIns_R_R(INS_fcvtl, EA_8BYTE, REG_V0, REG_V1, INS_OPTS_4H);
    theEmitter->emitIns_R_R(INS_fcvtl2, EA_16BYTE, REG_V2, REG_V3, INS_OPTS_8H);
    theEmitter->emitIns_R_R(INS_fcvtl, EA_8BYTE, REG_V4, REG_V5, INS_OPTS_2S);
    theEmitter->emitIns_R_R(INS_fcvtl2, EA_16BYTE, REG_V5, REG_V6, INS_OPTS_4S);

    // fcvtn{2} vector
    theEmitter->emitIns_R_R(INS_fcvtn, EA_8BYTE, REG_V0, REG_V1, INS_OPTS_4H);
    theEmitter->emitIns_R_R(INS_fcvtn2, EA_16BYTE, REG_V2, REG_V3, INS_OPTS_8H);
    theEmitter->emitIns_R_R(INS_fcvtn, EA_8BYTE, REG_V4, REG_V5, INS_OPTS_2S);
    theEmitter->emitIns_R_R(INS_fcvtn2, EA_16BYTE, REG_V5, REG_V6, INS_OPTS_4S);

    // fcvtxn scalar
    theEmitter->emitIns_R_R(INS_fcvtxn, EA_4BYTE, REG_V0, REG_V1);

    // fcvtxn{2} vector
    theEmitter->emitIns_R_R(INS_fcvtxn, EA_8BYTE, REG_V0, REG_V1, INS_OPTS_2S);
    theEmitter->emitIns_R_R(INS_fcvtxn2, EA_16BYTE, REG_V2, REG_V3, INS_OPTS_4S);

#endif

#ifdef ALL_ARM64_EMITTER_UNIT_TESTS
    genDefineTempLabel(genCreateTempLabel());

    // abs scalar
    theEmitter->emitIns_R_R(INS_abs, EA_8BYTE, REG_V2, REG_V3);

    // abs vector
    theEmitter->emitIns_R_R(INS_abs, EA_8BYTE, REG_V4, REG_V5, INS_OPTS_8B);
    theEmitter->emitIns_R_R(INS_abs, EA_16BYTE, REG_V6, REG_V7, INS_OPTS_16B);
    theEmitter->emitIns_R_R(INS_abs, EA_8BYTE, REG_V8, REG_V9, INS_OPTS_4H);
    theEmitter->emitIns_R_R(INS_abs, EA_16BYTE, REG_V10, REG_V11, INS_OPTS_8H);
    theEmitter->emitIns_R_R(INS_abs, EA_8BYTE, REG_V12, REG_V13, INS_OPTS_2S);
    theEmitter->emitIns_R_R(INS_abs, EA_16BYTE, REG_V14, REG_V15, INS_OPTS_4S);
    theEmitter->emitIns_R_R(INS_abs, EA_16BYTE, REG_V16, REG_V17, INS_OPTS_2D);

    // addv vector
    theEmitter->emitIns_R_R(INS_addv, EA_8BYTE, REG_V4, REG_V5, INS_OPTS_8B);
    theEmitter->emitIns_R_R(INS_addv, EA_16BYTE, REG_V6, REG_V7, INS_OPTS_16B);
    theEmitter->emitIns_R_R(INS_addv, EA_8BYTE, REG_V8, REG_V9, INS_OPTS_4H);
    theEmitter->emitIns_R_R(INS_addv, EA_16BYTE, REG_V10, REG_V11, INS_OPTS_8H);
    theEmitter->emitIns_R_R(INS_addv, EA_16BYTE, REG_V14, REG_V15, INS_OPTS_4S);

    // cnt vector
    theEmitter->emitIns_R_R(INS_cnt, EA_8BYTE, REG_V22, REG_V23, INS_OPTS_8B);
    theEmitter->emitIns_R_R(INS_cnt, EA_16BYTE, REG_V24, REG_V25, INS_OPTS_16B);

    // cls vector
    theEmitter->emitIns_R_R(INS_cls, EA_8BYTE, REG_V4, REG_V5, INS_OPTS_8B);
    theEmitter->emitIns_R_R(INS_cls, EA_16BYTE, REG_V6, REG_V7, INS_OPTS_16B);
    theEmitter->emitIns_R_R(INS_cls, EA_8BYTE, REG_V8, REG_V9, INS_OPTS_4H);
    theEmitter->emitIns_R_R(INS_cls, EA_16BYTE, REG_V10, REG_V11, INS_OPTS_8H);
    theEmitter->emitIns_R_R(INS_cls, EA_8BYTE, REG_V12, REG_V13, INS_OPTS_2S);
    theEmitter->emitIns_R_R(INS_cls, EA_16BYTE, REG_V14, REG_V15, INS_OPTS_4S);

    // clz vector
    theEmitter->emitIns_R_R(INS_clz, EA_8BYTE, REG_V4, REG_V5, INS_OPTS_8B);
    theEmitter->emitIns_R_R(INS_clz, EA_16BYTE, REG_V6, REG_V7, INS_OPTS_16B);
    theEmitter->emitIns_R_R(INS_clz, EA_8BYTE, REG_V8, REG_V9, INS_OPTS_4H);
    theEmitter->emitIns_R_R(INS_clz, EA_16BYTE, REG_V10, REG_V11, INS_OPTS_8H);
    theEmitter->emitIns_R_R(INS_clz, EA_8BYTE, REG_V12, REG_V13, INS_OPTS_2S);
    theEmitter->emitIns_R_R(INS_clz, EA_16BYTE, REG_V14, REG_V15, INS_OPTS_4S);

    // mvn vector
    theEmitter->emitIns_R_R(INS_mvn, EA_8BYTE, REG_V4, REG_V5);
    theEmitter->emitIns_R_R(INS_mvn, EA_8BYTE, REG_V6, REG_V7, INS_OPTS_8B);
    theEmitter->emitIns_R_R(INS_mvn, EA_16BYTE, REG_V8, REG_V9);
    theEmitter->emitIns_R_R(INS_mvn, EA_16BYTE, REG_V10, REG_V11, INS_OPTS_16B);

    // neg scalar
    theEmitter->emitIns_R_R(INS_neg, EA_8BYTE, REG_V2, REG_V3);

    // neg vector
    theEmitter->emitIns_R_R(INS_neg, EA_8BYTE, REG_V4, REG_V5, INS_OPTS_8B);
    theEmitter->emitIns_R_R(INS_neg, EA_16BYTE, REG_V6, REG_V7, INS_OPTS_16B);
    theEmitter->emitIns_R_R(INS_neg, EA_8BYTE, REG_V8, REG_V9, INS_OPTS_4H);
    theEmitter->emitIns_R_R(INS_neg, EA_16BYTE, REG_V10, REG_V11, INS_OPTS_8H);
    theEmitter->emitIns_R_R(INS_neg, EA_8BYTE, REG_V12, REG_V13, INS_OPTS_2S);
    theEmitter->emitIns_R_R(INS_neg, EA_16BYTE, REG_V14, REG_V15, INS_OPTS_4S);
    theEmitter->emitIns_R_R(INS_neg, EA_16BYTE, REG_V16, REG_V17, INS_OPTS_2D);

    // not vector (the same encoding as mvn)
    theEmitter->emitIns_R_R(INS_not, EA_8BYTE, REG_V12, REG_V13);
    theEmitter->emitIns_R_R(INS_not, EA_8BYTE, REG_V14, REG_V15, INS_OPTS_8B);
    theEmitter->emitIns_R_R(INS_not, EA_16BYTE, REG_V16, REG_V17);
    theEmitter->emitIns_R_R(INS_not, EA_16BYTE, REG_V18, REG_V19, INS_OPTS_16B);

    // rbit vector
    theEmitter->emitIns_R_R(INS_rbit, EA_8BYTE, REG_V0, REG_V1, INS_OPTS_8B);
    theEmitter->emitIns_R_R(INS_rbit, EA_16BYTE, REG_V2, REG_V3, INS_OPTS_16B);

    // rev16 vector
    theEmitter->emitIns_R_R(INS_rev16, EA_8BYTE, REG_V0, REG_V1, INS_OPTS_8B);
    theEmitter->emitIns_R_R(INS_rev16, EA_16BYTE, REG_V2, REG_V3, INS_OPTS_16B);

    // rev32 vector
    theEmitter->emitIns_R_R(INS_rev32, EA_8BYTE, REG_V4, REG_V5, INS_OPTS_8B);
    theEmitter->emitIns_R_R(INS_rev32, EA_16BYTE, REG_V6, REG_V7, INS_OPTS_16B);
    theEmitter->emitIns_R_R(INS_rev32, EA_8BYTE, REG_V8, REG_V9, INS_OPTS_4H);
    theEmitter->emitIns_R_R(INS_rev32, EA_16BYTE, REG_V10, REG_V11, INS_OPTS_8H);

    // rev64 vector
    theEmitter->emitIns_R_R(INS_rev64, EA_8BYTE, REG_V4, REG_V5, INS_OPTS_8B);
    theEmitter->emitIns_R_R(INS_rev64, EA_16BYTE, REG_V6, REG_V7, INS_OPTS_16B);
    theEmitter->emitIns_R_R(INS_rev64, EA_8BYTE, REG_V8, REG_V9, INS_OPTS_4H);
    theEmitter->emitIns_R_R(INS_rev64, EA_16BYTE, REG_V10, REG_V11, INS_OPTS_8H);
    theEmitter->emitIns_R_R(INS_rev64, EA_8BYTE, REG_V12, REG_V13, INS_OPTS_2S);
    theEmitter->emitIns_R_R(INS_rev64, EA_16BYTE, REG_V14, REG_V15, INS_OPTS_4S);

    // sadalp vector
    theEmitter->emitIns_R_R(INS_sadalp, EA_8BYTE, REG_V0, REG_V1, INS_OPTS_8B);
    theEmitter->emitIns_R_R(INS_sadalp, EA_8BYTE, REG_V2, REG_V3, INS_OPTS_4H);
    theEmitter->emitIns_R_R(INS_sadalp, EA_8BYTE, REG_V4, REG_V5, INS_OPTS_2S);
    theEmitter->emitIns_R_R(INS_sadalp, EA_16BYTE, REG_V6, REG_V7, INS_OPTS_16B);
    theEmitter->emitIns_R_R(INS_sadalp, EA_16BYTE, REG_V8, REG_V9, INS_OPTS_8H);
    theEmitter->emitIns_R_R(INS_sadalp, EA_16BYTE, REG_V10, REG_V11, INS_OPTS_4S);

    // saddlp vector
    theEmitter->emitIns_R_R(INS_saddlp, EA_8BYTE, REG_V0, REG_V1, INS_OPTS_8B);
    theEmitter->emitIns_R_R(INS_saddlp, EA_8BYTE, REG_V2, REG_V3, INS_OPTS_4H);
    theEmitter->emitIns_R_R(INS_saddlp, EA_8BYTE, REG_V4, REG_V5, INS_OPTS_2S);
    theEmitter->emitIns_R_R(INS_saddlp, EA_16BYTE, REG_V6, REG_V7, INS_OPTS_16B);
    theEmitter->emitIns_R_R(INS_saddlp, EA_16BYTE, REG_V8, REG_V9, INS_OPTS_8H);
    theEmitter->emitIns_R_R(INS_saddlp, EA_16BYTE, REG_V10, REG_V11, INS_OPTS_4S);

    // saddlv vector
    theEmitter->emitIns_R_R(INS_saddlv, EA_8BYTE, REG_V4, REG_V5, INS_OPTS_8B);
    theEmitter->emitIns_R_R(INS_saddlv, EA_16BYTE, REG_V6, REG_V7, INS_OPTS_16B);
    theEmitter->emitIns_R_R(INS_saddlv, EA_8BYTE, REG_V8, REG_V9, INS_OPTS_4H);
    theEmitter->emitIns_R_R(INS_saddlv, EA_16BYTE, REG_V10, REG_V11, INS_OPTS_8H);
    theEmitter->emitIns_R_R(INS_saddlv, EA_16BYTE, REG_V14, REG_V15, INS_OPTS_4S);

    // smaxv vector
    theEmitter->emitIns_R_R(INS_smaxv, EA_8BYTE, REG_V4, REG_V5, INS_OPTS_8B);
    theEmitter->emitIns_R_R(INS_smaxv, EA_16BYTE, REG_V6, REG_V7, INS_OPTS_16B);
    theEmitter->emitIns_R_R(INS_smaxv, EA_8BYTE, REG_V8, REG_V9, INS_OPTS_4H);
    theEmitter->emitIns_R_R(INS_smaxv, EA_16BYTE, REG_V10, REG_V11, INS_OPTS_8H);
    theEmitter->emitIns_R_R(INS_smaxv, EA_16BYTE, REG_V12, REG_V13, INS_OPTS_4S);

    // sminv vector
    theEmitter->emitIns_R_R(INS_sminv, EA_8BYTE, REG_V4, REG_V5, INS_OPTS_8B);
    theEmitter->emitIns_R_R(INS_sminv, EA_16BYTE, REG_V6, REG_V7, INS_OPTS_16B);
    theEmitter->emitIns_R_R(INS_sminv, EA_8BYTE, REG_V8, REG_V9, INS_OPTS_4H);
    theEmitter->emitIns_R_R(INS_sminv, EA_16BYTE, REG_V10, REG_V11, INS_OPTS_8H);
    theEmitter->emitIns_R_R(INS_sminv, EA_16BYTE, REG_V12, REG_V13, INS_OPTS_4S);

    // sqabs scalar
    theEmitter->emitIns_R_R(INS_sqabs, EA_1BYTE, REG_V0, REG_V1, INS_OPTS_NONE);
    theEmitter->emitIns_R_R(INS_sqabs, EA_2BYTE, REG_V2, REG_V3, INS_OPTS_NONE);
    theEmitter->emitIns_R_R(INS_sqabs, EA_4BYTE, REG_V4, REG_V5, INS_OPTS_NONE);
    theEmitter->emitIns_R_R(INS_sqabs, EA_8BYTE, REG_V6, REG_V7, INS_OPTS_NONE);

    // sqabs vector
    theEmitter->emitIns_R_R(INS_sqabs, EA_8BYTE, REG_V0, REG_V1, INS_OPTS_8B);
    theEmitter->emitIns_R_R(INS_sqabs, EA_16BYTE, REG_V2, REG_V3, INS_OPTS_16B);
    theEmitter->emitIns_R_R(INS_sqabs, EA_8BYTE, REG_V4, REG_V5, INS_OPTS_4H);
    theEmitter->emitIns_R_R(INS_sqabs, EA_16BYTE, REG_V6, REG_V7, INS_OPTS_8H);
    theEmitter->emitIns_R_R(INS_sqabs, EA_8BYTE, REG_V8, REG_V9, INS_OPTS_2S);
    theEmitter->emitIns_R_R(INS_sqabs, EA_16BYTE, REG_V10, REG_V11, INS_OPTS_4S);
    theEmitter->emitIns_R_R(INS_sqabs, EA_16BYTE, REG_V12, REG_V13, INS_OPTS_2D);

    // sqneg scalar
    theEmitter->emitIns_R_R(INS_sqneg, EA_1BYTE, REG_V0, REG_V1, INS_OPTS_NONE);
    theEmitter->emitIns_R_R(INS_sqneg, EA_2BYTE, REG_V2, REG_V3, INS_OPTS_NONE);
    theEmitter->emitIns_R_R(INS_sqneg, EA_4BYTE, REG_V4, REG_V5, INS_OPTS_NONE);
    theEmitter->emitIns_R_R(INS_sqneg, EA_8BYTE, REG_V6, REG_V7, INS_OPTS_NONE);

    // sqneg vector
    theEmitter->emitIns_R_R(INS_sqneg, EA_8BYTE, REG_V0, REG_V1, INS_OPTS_8B);
    theEmitter->emitIns_R_R(INS_sqneg, EA_16BYTE, REG_V2, REG_V3, INS_OPTS_16B);
    theEmitter->emitIns_R_R(INS_sqneg, EA_8BYTE, REG_V4, REG_V5, INS_OPTS_4H);
    theEmitter->emitIns_R_R(INS_sqneg, EA_16BYTE, REG_V6, REG_V7, INS_OPTS_8H);
    theEmitter->emitIns_R_R(INS_sqneg, EA_8BYTE, REG_V8, REG_V9, INS_OPTS_2S);
    theEmitter->emitIns_R_R(INS_sqneg, EA_16BYTE, REG_V10, REG_V11, INS_OPTS_4S);
    theEmitter->emitIns_R_R(INS_sqneg, EA_16BYTE, REG_V12, REG_V13, INS_OPTS_2D);

    // sqxtn scalar
    theEmitter->emitIns_R_R(INS_sqxtn, EA_1BYTE, REG_V0, REG_V1, INS_OPTS_NONE);
    theEmitter->emitIns_R_R(INS_sqxtn, EA_2BYTE, REG_V2, REG_V3, INS_OPTS_NONE);
    theEmitter->emitIns_R_R(INS_sqxtn, EA_4BYTE, REG_V4, REG_V5, INS_OPTS_NONE);

    // sqxtn vector
    theEmitter->emitIns_R_R(INS_sqxtn, EA_8BYTE, REG_V0, REG_V6, INS_OPTS_8B);
    theEmitter->emitIns_R_R(INS_sqxtn, EA_8BYTE, REG_V1, REG_V7, INS_OPTS_4H);
    theEmitter->emitIns_R_R(INS_sqxtn, EA_8BYTE, REG_V2, REG_V8, INS_OPTS_2S);

    // sqxtn2 vector
    theEmitter->emitIns_R_R(INS_sqxtn2, EA_16BYTE, REG_V3, REG_V9, INS_OPTS_16B);
    theEmitter->emitIns_R_R(INS_sqxtn2, EA_16BYTE, REG_V4, REG_V10, INS_OPTS_8H);
    theEmitter->emitIns_R_R(INS_sqxtn2, EA_16BYTE, REG_V5, REG_V11, INS_OPTS_4S);

    // sqxtun scalar
    theEmitter->emitIns_R_R(INS_sqxtun, EA_1BYTE, REG_V0, REG_V1, INS_OPTS_NONE);
    theEmitter->emitIns_R_R(INS_sqxtun, EA_2BYTE, REG_V2, REG_V3, INS_OPTS_NONE);
    theEmitter->emitIns_R_R(INS_sqxtun, EA_4BYTE, REG_V4, REG_V5, INS_OPTS_NONE);

    // sqxtun vector
    theEmitter->emitIns_R_R(INS_sqxtun, EA_8BYTE, REG_V0, REG_V6, INS_OPTS_8B);
    theEmitter->emitIns_R_R(INS_sqxtun, EA_8BYTE, REG_V1, REG_V7, INS_OPTS_4H);
    theEmitter->emitIns_R_R(INS_sqxtun, EA_8BYTE, REG_V2, REG_V8, INS_OPTS_2S);

    // sqxtun2 vector
    theEmitter->emitIns_R_R(INS_sqxtun2, EA_16BYTE, REG_V3, REG_V9, INS_OPTS_16B);
    theEmitter->emitIns_R_R(INS_sqxtun2, EA_16BYTE, REG_V4, REG_V10, INS_OPTS_8H);
    theEmitter->emitIns_R_R(INS_sqxtun2, EA_16BYTE, REG_V5, REG_V11, INS_OPTS_4S);

    // suqadd scalar
    theEmitter->emitIns_R_R(INS_suqadd, EA_1BYTE, REG_V0, REG_V1, INS_OPTS_NONE);
    theEmitter->emitIns_R_R(INS_suqadd, EA_2BYTE, REG_V2, REG_V3, INS_OPTS_NONE);
    theEmitter->emitIns_R_R(INS_suqadd, EA_4BYTE, REG_V4, REG_V5, INS_OPTS_NONE);
    theEmitter->emitIns_R_R(INS_suqadd, EA_8BYTE, REG_V6, REG_V7, INS_OPTS_NONE);

    // suqadd vector
    theEmitter->emitIns_R_R(INS_suqadd, EA_8BYTE, REG_V0, REG_V1, INS_OPTS_8B);
    theEmitter->emitIns_R_R(INS_suqadd, EA_16BYTE, REG_V2, REG_V3, INS_OPTS_16B);
    theEmitter->emitIns_R_R(INS_suqadd, EA_8BYTE, REG_V4, REG_V5, INS_OPTS_4H);
    theEmitter->emitIns_R_R(INS_suqadd, EA_16BYTE, REG_V6, REG_V7, INS_OPTS_8H);
    theEmitter->emitIns_R_R(INS_suqadd, EA_8BYTE, REG_V8, REG_V9, INS_OPTS_2S);
    theEmitter->emitIns_R_R(INS_suqadd, EA_16BYTE, REG_V10, REG_V11, INS_OPTS_4S);
    theEmitter->emitIns_R_R(INS_suqadd, EA_16BYTE, REG_V12, REG_V13, INS_OPTS_2D);

    // uadalp vector
    theEmitter->emitIns_R_R(INS_uadalp, EA_8BYTE, REG_V0, REG_V1, INS_OPTS_8B);
    theEmitter->emitIns_R_R(INS_uadalp, EA_8BYTE, REG_V2, REG_V3, INS_OPTS_4H);
    theEmitter->emitIns_R_R(INS_uadalp, EA_8BYTE, REG_V4, REG_V5, INS_OPTS_2S);
    theEmitter->emitIns_R_R(INS_uadalp, EA_16BYTE, REG_V6, REG_V7, INS_OPTS_16B);
    theEmitter->emitIns_R_R(INS_uadalp, EA_16BYTE, REG_V8, REG_V9, INS_OPTS_8H);
    theEmitter->emitIns_R_R(INS_uadalp, EA_16BYTE, REG_V10, REG_V11, INS_OPTS_4S);

    // uaddlp vector
    theEmitter->emitIns_R_R(INS_uaddlp, EA_8BYTE, REG_V0, REG_V1, INS_OPTS_8B);
    theEmitter->emitIns_R_R(INS_uaddlp, EA_8BYTE, REG_V2, REG_V3, INS_OPTS_4H);
    theEmitter->emitIns_R_R(INS_uaddlp, EA_8BYTE, REG_V4, REG_V5, INS_OPTS_2S);
    theEmitter->emitIns_R_R(INS_uaddlp, EA_16BYTE, REG_V6, REG_V7, INS_OPTS_16B);
    theEmitter->emitIns_R_R(INS_uaddlp, EA_16BYTE, REG_V8, REG_V9, INS_OPTS_8H);
    theEmitter->emitIns_R_R(INS_uaddlp, EA_16BYTE, REG_V10, REG_V11, INS_OPTS_4S);

    // uaddlv vector
    theEmitter->emitIns_R_R(INS_uaddlv, EA_8BYTE, REG_V4, REG_V5, INS_OPTS_8B);
    theEmitter->emitIns_R_R(INS_uaddlv, EA_16BYTE, REG_V6, REG_V7, INS_OPTS_16B);
    theEmitter->emitIns_R_R(INS_uaddlv, EA_8BYTE, REG_V8, REG_V9, INS_OPTS_4H);
    theEmitter->emitIns_R_R(INS_uaddlv, EA_16BYTE, REG_V10, REG_V11, INS_OPTS_8H);
    theEmitter->emitIns_R_R(INS_uaddlv, EA_16BYTE, REG_V14, REG_V15, INS_OPTS_4S);

    // umaxv vector
    theEmitter->emitIns_R_R(INS_umaxv, EA_8BYTE, REG_V4, REG_V5, INS_OPTS_8B);
    theEmitter->emitIns_R_R(INS_umaxv, EA_16BYTE, REG_V6, REG_V7, INS_OPTS_16B);
    theEmitter->emitIns_R_R(INS_umaxv, EA_8BYTE, REG_V8, REG_V9, INS_OPTS_4H);
    theEmitter->emitIns_R_R(INS_umaxv, EA_16BYTE, REG_V10, REG_V11, INS_OPTS_8H);
    theEmitter->emitIns_R_R(INS_umaxv, EA_16BYTE, REG_V12, REG_V13, INS_OPTS_4S);

    // uminv vector
    theEmitter->emitIns_R_R(INS_uminv, EA_8BYTE, REG_V4, REG_V5, INS_OPTS_8B);
    theEmitter->emitIns_R_R(INS_uminv, EA_16BYTE, REG_V6, REG_V7, INS_OPTS_16B);
    theEmitter->emitIns_R_R(INS_uminv, EA_8BYTE, REG_V8, REG_V9, INS_OPTS_4H);
    theEmitter->emitIns_R_R(INS_uminv, EA_16BYTE, REG_V10, REG_V11, INS_OPTS_8H);
    theEmitter->emitIns_R_R(INS_uminv, EA_16BYTE, REG_V12, REG_V13, INS_OPTS_4S);

    // uqxtn scalar
    theEmitter->emitIns_R_R(INS_uqxtn, EA_1BYTE, REG_V0, REG_V1, INS_OPTS_NONE);
    theEmitter->emitIns_R_R(INS_uqxtn, EA_2BYTE, REG_V2, REG_V3, INS_OPTS_NONE);
    theEmitter->emitIns_R_R(INS_uqxtn, EA_4BYTE, REG_V4, REG_V5, INS_OPTS_NONE);

    // uqxtn vector
    theEmitter->emitIns_R_R(INS_uqxtn, EA_8BYTE, REG_V0, REG_V6, INS_OPTS_8B);
    theEmitter->emitIns_R_R(INS_uqxtn, EA_8BYTE, REG_V1, REG_V7, INS_OPTS_4H);
    theEmitter->emitIns_R_R(INS_uqxtn, EA_8BYTE, REG_V2, REG_V8, INS_OPTS_2S);

    // uqxtn2 vector
    theEmitter->emitIns_R_R(INS_uqxtn2, EA_16BYTE, REG_V3, REG_V9, INS_OPTS_16B);
    theEmitter->emitIns_R_R(INS_uqxtn2, EA_16BYTE, REG_V4, REG_V10, INS_OPTS_8H);
    theEmitter->emitIns_R_R(INS_uqxtn2, EA_16BYTE, REG_V5, REG_V11, INS_OPTS_4S);

    // urecpe vector
    theEmitter->emitIns_R_R(INS_urecpe, EA_8BYTE, REG_V0, REG_V1, INS_OPTS_2S);
    theEmitter->emitIns_R_R(INS_urecpe, EA_16BYTE, REG_V2, REG_V3, INS_OPTS_4S);

    // ursqrte vector
    theEmitter->emitIns_R_R(INS_ursqrte, EA_8BYTE, REG_V0, REG_V1, INS_OPTS_2S);
    theEmitter->emitIns_R_R(INS_ursqrte, EA_16BYTE, REG_V2, REG_V3, INS_OPTS_4S);

    // usqadd scalar
    theEmitter->emitIns_R_R(INS_usqadd, EA_1BYTE, REG_V0, REG_V1, INS_OPTS_NONE);
    theEmitter->emitIns_R_R(INS_usqadd, EA_2BYTE, REG_V2, REG_V3, INS_OPTS_NONE);
    theEmitter->emitIns_R_R(INS_usqadd, EA_4BYTE, REG_V4, REG_V5, INS_OPTS_NONE);
    theEmitter->emitIns_R_R(INS_usqadd, EA_8BYTE, REG_V6, REG_V7, INS_OPTS_NONE);

    // usqadd vector
    theEmitter->emitIns_R_R(INS_usqadd, EA_8BYTE, REG_V0, REG_V1, INS_OPTS_8B);
    theEmitter->emitIns_R_R(INS_usqadd, EA_16BYTE, REG_V2, REG_V3, INS_OPTS_16B);
    theEmitter->emitIns_R_R(INS_usqadd, EA_8BYTE, REG_V4, REG_V5, INS_OPTS_4H);
    theEmitter->emitIns_R_R(INS_usqadd, EA_16BYTE, REG_V6, REG_V7, INS_OPTS_8H);
    theEmitter->emitIns_R_R(INS_usqadd, EA_8BYTE, REG_V8, REG_V9, INS_OPTS_2S);
    theEmitter->emitIns_R_R(INS_usqadd, EA_16BYTE, REG_V10, REG_V11, INS_OPTS_4S);
    theEmitter->emitIns_R_R(INS_usqadd, EA_16BYTE, REG_V12, REG_V13, INS_OPTS_2D);

    // xtn vector
    theEmitter->emitIns_R_R(INS_xtn, EA_8BYTE, REG_V0, REG_V6, INS_OPTS_8B);
    theEmitter->emitIns_R_R(INS_xtn, EA_8BYTE, REG_V1, REG_V7, INS_OPTS_4H);
    theEmitter->emitIns_R_R(INS_xtn, EA_8BYTE, REG_V2, REG_V8, INS_OPTS_2S);

    // xtn2 vector
    theEmitter->emitIns_R_R(INS_xtn2, EA_16BYTE, REG_V3, REG_V9, INS_OPTS_16B);
    theEmitter->emitIns_R_R(INS_xtn2, EA_16BYTE, REG_V4, REG_V10, INS_OPTS_8H);
    theEmitter->emitIns_R_R(INS_xtn2, EA_16BYTE, REG_V5, REG_V11, INS_OPTS_4S);

#endif // ALL_ARM64_EMITTER_UNIT_TESTS

#ifdef ALL_ARM64_EMITTER_UNIT_TESTS
    //
    // R_R   floating point round to int, one dest, one source
    //

    // frinta scalar
    theEmitter->emitIns_R_R(INS_frinta, EA_4BYTE, REG_V0, REG_V1);
    theEmitter->emitIns_R_R(INS_frinta, EA_8BYTE, REG_V2, REG_V3);

    // frinta vector
    theEmitter->emitIns_R_R(INS_frinta, EA_8BYTE, REG_V4, REG_V5, INS_OPTS_2S);
    theEmitter->emitIns_R_R(INS_frinta, EA_16BYTE, REG_V6, REG_V7, INS_OPTS_4S);
    theEmitter->emitIns_R_R(INS_frinta, EA_16BYTE, REG_V8, REG_V9, INS_OPTS_2D);

    // frinti scalar
    theEmitter->emitIns_R_R(INS_frinti, EA_4BYTE, REG_V0, REG_V1);
    theEmitter->emitIns_R_R(INS_frinti, EA_8BYTE, REG_V2, REG_V3);

    // frinti vector
    theEmitter->emitIns_R_R(INS_frinti, EA_8BYTE, REG_V4, REG_V5, INS_OPTS_2S);
    theEmitter->emitIns_R_R(INS_frinti, EA_16BYTE, REG_V6, REG_V7, INS_OPTS_4S);
    theEmitter->emitIns_R_R(INS_frinti, EA_16BYTE, REG_V8, REG_V9, INS_OPTS_2D);

    // frintm scalar
    theEmitter->emitIns_R_R(INS_frintm, EA_4BYTE, REG_V0, REG_V1);
    theEmitter->emitIns_R_R(INS_frintm, EA_8BYTE, REG_V2, REG_V3);

    // frintm vector
    theEmitter->emitIns_R_R(INS_frintm, EA_8BYTE, REG_V4, REG_V5, INS_OPTS_2S);
    theEmitter->emitIns_R_R(INS_frintm, EA_16BYTE, REG_V6, REG_V7, INS_OPTS_4S);
    theEmitter->emitIns_R_R(INS_frintm, EA_16BYTE, REG_V8, REG_V9, INS_OPTS_2D);

    // frintn scalar
    theEmitter->emitIns_R_R(INS_frintn, EA_4BYTE, REG_V0, REG_V1);
    theEmitter->emitIns_R_R(INS_frintn, EA_8BYTE, REG_V2, REG_V3);

    // frintn vector
    theEmitter->emitIns_R_R(INS_frintn, EA_8BYTE, REG_V4, REG_V5, INS_OPTS_2S);
    theEmitter->emitIns_R_R(INS_frintn, EA_16BYTE, REG_V6, REG_V7, INS_OPTS_4S);
    theEmitter->emitIns_R_R(INS_frintn, EA_16BYTE, REG_V8, REG_V9, INS_OPTS_2D);

    // frintp scalar
    theEmitter->emitIns_R_R(INS_frintp, EA_4BYTE, REG_V0, REG_V1);
    theEmitter->emitIns_R_R(INS_frintp, EA_8BYTE, REG_V2, REG_V3);

    // frintp vector
    theEmitter->emitIns_R_R(INS_frintp, EA_8BYTE, REG_V4, REG_V5, INS_OPTS_2S);
    theEmitter->emitIns_R_R(INS_frintp, EA_16BYTE, REG_V6, REG_V7, INS_OPTS_4S);
    theEmitter->emitIns_R_R(INS_frintp, EA_16BYTE, REG_V8, REG_V9, INS_OPTS_2D);

    // frintx scalar
    theEmitter->emitIns_R_R(INS_frintx, EA_4BYTE, REG_V0, REG_V1);
    theEmitter->emitIns_R_R(INS_frintx, EA_8BYTE, REG_V2, REG_V3);

    // frintx vector
    theEmitter->emitIns_R_R(INS_frintx, EA_8BYTE, REG_V4, REG_V5, INS_OPTS_2S);
    theEmitter->emitIns_R_R(INS_frintx, EA_16BYTE, REG_V6, REG_V7, INS_OPTS_4S);
    theEmitter->emitIns_R_R(INS_frintx, EA_16BYTE, REG_V8, REG_V9, INS_OPTS_2D);

    // frintz scalar
    theEmitter->emitIns_R_R(INS_frintz, EA_4BYTE, REG_V0, REG_V1);
    theEmitter->emitIns_R_R(INS_frintz, EA_8BYTE, REG_V2, REG_V3);

    // frintz vector
    theEmitter->emitIns_R_R(INS_frintz, EA_8BYTE, REG_V4, REG_V5, INS_OPTS_2S);
    theEmitter->emitIns_R_R(INS_frintz, EA_16BYTE, REG_V6, REG_V7, INS_OPTS_4S);
    theEmitter->emitIns_R_R(INS_frintz, EA_16BYTE, REG_V8, REG_V9, INS_OPTS_2D);

#endif // ALL_ARM64_EMITTER_UNIT_TESTS

#ifdef ALL_ARM64_EMITTER_UNIT_TESTS
    //
    // R_R_R   floating point operations, one dest, two source
    //

    genDefineTempLabel(genCreateTempLabel());

    // fadd
    theEmitter->emitIns_R_R_R(INS_fadd, EA_4BYTE, REG_V0, REG_V1, REG_V2); // scalar 4BYTE
    theEmitter->emitIns_R_R_R(INS_fadd, EA_8BYTE, REG_V3, REG_V4, REG_V5); // scalar 8BYTE
    theEmitter->emitIns_R_R_R(INS_fadd, EA_8BYTE, REG_V6, REG_V7, REG_V8, INS_OPTS_2S);
    theEmitter->emitIns_R_R_R(INS_fadd, EA_16BYTE, REG_V9, REG_V10, REG_V11, INS_OPTS_4S);
    theEmitter->emitIns_R_R_R(INS_fadd, EA_16BYTE, REG_V12, REG_V13, REG_V14, INS_OPTS_2D);

    // fsub
    theEmitter->emitIns_R_R_R(INS_fsub, EA_4BYTE, REG_V0, REG_V1, REG_V2); // scalar 4BYTE
    theEmitter->emitIns_R_R_R(INS_fsub, EA_8BYTE, REG_V3, REG_V4, REG_V5); // scalar 8BYTE
    theEmitter->emitIns_R_R_R(INS_fsub, EA_8BYTE, REG_V6, REG_V7, REG_V8, INS_OPTS_2S);
    theEmitter->emitIns_R_R_R(INS_fsub, EA_16BYTE, REG_V9, REG_V10, REG_V11, INS_OPTS_4S);
    theEmitter->emitIns_R_R_R(INS_fsub, EA_16BYTE, REG_V12, REG_V13, REG_V14, INS_OPTS_2D);

    // fdiv
    theEmitter->emitIns_R_R_R(INS_fdiv, EA_4BYTE, REG_V0, REG_V1, REG_V2); // scalar 4BYTE
    theEmitter->emitIns_R_R_R(INS_fdiv, EA_8BYTE, REG_V3, REG_V4, REG_V5); // scalar 8BYTE
    theEmitter->emitIns_R_R_R(INS_fdiv, EA_8BYTE, REG_V6, REG_V7, REG_V8, INS_OPTS_2S);
    theEmitter->emitIns_R_R_R(INS_fdiv, EA_16BYTE, REG_V9, REG_V10, REG_V11, INS_OPTS_4S);
    theEmitter->emitIns_R_R_R(INS_fdiv, EA_16BYTE, REG_V12, REG_V13, REG_V14, INS_OPTS_2D);

    // fmax
    theEmitter->emitIns_R_R_R(INS_fmax, EA_4BYTE, REG_V0, REG_V1, REG_V2); // scalar 4BYTE
    theEmitter->emitIns_R_R_R(INS_fmax, EA_8BYTE, REG_V3, REG_V4, REG_V5); // scalar 8BYTE
    theEmitter->emitIns_R_R_R(INS_fmax, EA_8BYTE, REG_V6, REG_V7, REG_V8, INS_OPTS_2S);
    theEmitter->emitIns_R_R_R(INS_fmax, EA_16BYTE, REG_V9, REG_V10, REG_V11, INS_OPTS_4S);
    theEmitter->emitIns_R_R_R(INS_fmax, EA_16BYTE, REG_V12, REG_V13, REG_V14, INS_OPTS_2D);

    // fmaxp
    theEmitter->emitIns_R_R_R(INS_fmaxp, EA_8BYTE, REG_V0, REG_V1, REG_V2, INS_OPTS_2S);
    theEmitter->emitIns_R_R_R(INS_fmaxp, EA_16BYTE, REG_V3, REG_V4, REG_V5, INS_OPTS_4S);
    theEmitter->emitIns_R_R_R(INS_fmaxp, EA_16BYTE, REG_V6, REG_V7, REG_V8, INS_OPTS_2D);

    // fmaxnm
    theEmitter->emitIns_R_R_R(INS_fmaxnm, EA_4BYTE, REG_V0, REG_V1, REG_V2); // scalar 4BYTE
    theEmitter->emitIns_R_R_R(INS_fmaxnm, EA_8BYTE, REG_V3, REG_V4, REG_V5); // scalar 8BYTE
    theEmitter->emitIns_R_R_R(INS_fmaxnm, EA_8BYTE, REG_V6, REG_V7, REG_V8, INS_OPTS_2S);
    theEmitter->emitIns_R_R_R(INS_fmaxnm, EA_16BYTE, REG_V9, REG_V10, REG_V11, INS_OPTS_4S);
    theEmitter->emitIns_R_R_R(INS_fmaxnm, EA_16BYTE, REG_V12, REG_V13, REG_V14, INS_OPTS_2D);

    // fmaxnmp vector
    theEmitter->emitIns_R_R_R(INS_fmaxnmp, EA_8BYTE, REG_V0, REG_V1, REG_V2, INS_OPTS_2S);
    theEmitter->emitIns_R_R_R(INS_fmaxnmp, EA_16BYTE, REG_V3, REG_V4, REG_V5, INS_OPTS_4S);
    theEmitter->emitIns_R_R_R(INS_fmaxnmp, EA_16BYTE, REG_V6, REG_V7, REG_V8, INS_OPTS_2D);

    // fmin
    theEmitter->emitIns_R_R_R(INS_fmin, EA_4BYTE, REG_V0, REG_V1, REG_V2); // scalar 4BYTE
    theEmitter->emitIns_R_R_R(INS_fmin, EA_8BYTE, REG_V3, REG_V4, REG_V5); // scalar 8BYTE
    theEmitter->emitIns_R_R_R(INS_fmin, EA_8BYTE, REG_V6, REG_V7, REG_V8, INS_OPTS_2S);
    theEmitter->emitIns_R_R_R(INS_fmin, EA_16BYTE, REG_V9, REG_V10, REG_V11, INS_OPTS_4S);
    theEmitter->emitIns_R_R_R(INS_fmin, EA_16BYTE, REG_V12, REG_V13, REG_V14, INS_OPTS_2D);

    // fminp
    theEmitter->emitIns_R_R_R(INS_fminp, EA_8BYTE, REG_V0, REG_V1, REG_V2, INS_OPTS_2S);
    theEmitter->emitIns_R_R_R(INS_fminp, EA_16BYTE, REG_V3, REG_V4, REG_V5, INS_OPTS_4S);
    theEmitter->emitIns_R_R_R(INS_fminp, EA_16BYTE, REG_V6, REG_V7, REG_V8, INS_OPTS_2D);

    // fminnm
    theEmitter->emitIns_R_R_R(INS_fminnm, EA_4BYTE, REG_V0, REG_V1, REG_V2); // scalar 4BYTE
    theEmitter->emitIns_R_R_R(INS_fminnm, EA_8BYTE, REG_V3, REG_V4, REG_V5); // scalar 8BYTE
    theEmitter->emitIns_R_R_R(INS_fminnm, EA_8BYTE, REG_V6, REG_V7, REG_V8, INS_OPTS_2S);
    theEmitter->emitIns_R_R_R(INS_fminnm, EA_16BYTE, REG_V9, REG_V10, REG_V11, INS_OPTS_4S);
    theEmitter->emitIns_R_R_R(INS_fminnm, EA_16BYTE, REG_V12, REG_V13, REG_V14, INS_OPTS_2D);

    // fminnmp vector
    theEmitter->emitIns_R_R_R(INS_fminnmp, EA_8BYTE, REG_V0, REG_V1, REG_V2, INS_OPTS_2S);
    theEmitter->emitIns_R_R_R(INS_fminnmp, EA_16BYTE, REG_V3, REG_V4, REG_V5, INS_OPTS_4S);
    theEmitter->emitIns_R_R_R(INS_fminnmp, EA_16BYTE, REG_V6, REG_V7, REG_V8, INS_OPTS_2D);

    // fabd
    theEmitter->emitIns_R_R_R(INS_fabd, EA_4BYTE, REG_V0, REG_V1, REG_V2); // scalar 4BYTE
    theEmitter->emitIns_R_R_R(INS_fabd, EA_8BYTE, REG_V3, REG_V4, REG_V5); // scalar 8BYTE
    theEmitter->emitIns_R_R_R(INS_fabd, EA_8BYTE, REG_V6, REG_V7, REG_V8, INS_OPTS_2S);
    theEmitter->emitIns_R_R_R(INS_fabd, EA_16BYTE, REG_V9, REG_V10, REG_V11, INS_OPTS_4S);
    theEmitter->emitIns_R_R_R(INS_fabd, EA_16BYTE, REG_V12, REG_V13, REG_V14, INS_OPTS_2D);

    // frecps
    theEmitter->emitIns_R_R_R(INS_frecps, EA_4BYTE, REG_V0, REG_V1, REG_V2); // scalar 4BYTE
    theEmitter->emitIns_R_R_R(INS_frecps, EA_8BYTE, REG_V3, REG_V4, REG_V5); // scalar 8BYTE
    theEmitter->emitIns_R_R_R(INS_frecps, EA_8BYTE, REG_V6, REG_V7, REG_V8, INS_OPTS_2S);
    theEmitter->emitIns_R_R_R(INS_frecps, EA_16BYTE, REG_V9, REG_V10, REG_V11, INS_OPTS_4S);
    theEmitter->emitIns_R_R_R(INS_frecps, EA_16BYTE, REG_V12, REG_V13, REG_V14, INS_OPTS_2D);

    // frsqrts
    theEmitter->emitIns_R_R_R(INS_frsqrts, EA_4BYTE, REG_V0, REG_V1, REG_V2); // scalar 4BYTE
    theEmitter->emitIns_R_R_R(INS_frsqrts, EA_8BYTE, REG_V3, REG_V4, REG_V5); // scalar 8BYTE
    theEmitter->emitIns_R_R_R(INS_frsqrts, EA_8BYTE, REG_V6, REG_V7, REG_V8, INS_OPTS_2S);
    theEmitter->emitIns_R_R_R(INS_frsqrts, EA_16BYTE, REG_V9, REG_V10, REG_V11, INS_OPTS_4S);
    theEmitter->emitIns_R_R_R(INS_frsqrts, EA_16BYTE, REG_V12, REG_V13, REG_V14, INS_OPTS_2D);

    genDefineTempLabel(genCreateTempLabel());

    theEmitter->emitIns_R_R_R(INS_fmul, EA_4BYTE, REG_V0, REG_V1, REG_V2); // scalar 4BYTE
    theEmitter->emitIns_R_R_R(INS_fmul, EA_8BYTE, REG_V3, REG_V4, REG_V5); // scalar 8BYTE
    theEmitter->emitIns_R_R_R(INS_fmul, EA_8BYTE, REG_V6, REG_V7, REG_V8, INS_OPTS_2S);
    theEmitter->emitIns_R_R_R(INS_fmul, EA_16BYTE, REG_V9, REG_V10, REG_V11, INS_OPTS_4S);
    theEmitter->emitIns_R_R_R(INS_fmul, EA_16BYTE, REG_V12, REG_V13, REG_V14, INS_OPTS_2D);

    theEmitter->emitIns_R_R_R_I(INS_fmul, EA_4BYTE, REG_V15, REG_V16, REG_V17, 3); // scalar by element 4BYTE
    theEmitter->emitIns_R_R_R_I(INS_fmul, EA_8BYTE, REG_V18, REG_V19, REG_V20, 1); // scalar by element 8BYTE
    theEmitter->emitIns_R_R_R_I(INS_fmul, EA_8BYTE, REG_V21, REG_V22, REG_V23, 0, INS_OPTS_2S);
    theEmitter->emitIns_R_R_R_I(INS_fmul, EA_16BYTE, REG_V24, REG_V25, REG_V26, 2, INS_OPTS_4S);
    theEmitter->emitIns_R_R_R_I(INS_fmul, EA_16BYTE, REG_V27, REG_V28, REG_V29, 0, INS_OPTS_2D);

    theEmitter->emitIns_R_R_R(INS_fmulx, EA_4BYTE, REG_V0, REG_V1, REG_V2); // scalar 4BYTE
    theEmitter->emitIns_R_R_R(INS_fmulx, EA_8BYTE, REG_V3, REG_V4, REG_V5); // scalar 8BYTE
    theEmitter->emitIns_R_R_R(INS_fmulx, EA_8BYTE, REG_V6, REG_V7, REG_V8, INS_OPTS_2S);
    theEmitter->emitIns_R_R_R(INS_fmulx, EA_16BYTE, REG_V9, REG_V10, REG_V11, INS_OPTS_4S);
    theEmitter->emitIns_R_R_R(INS_fmulx, EA_16BYTE, REG_V12, REG_V13, REG_V14, INS_OPTS_2D);

    theEmitter->emitIns_R_R_R_I(INS_fmulx, EA_4BYTE, REG_V15, REG_V16, REG_V17, 3); // scalar by element 4BYTE
    theEmitter->emitIns_R_R_R_I(INS_fmulx, EA_8BYTE, REG_V18, REG_V19, REG_V20, 1); // scalar by element 8BYTE
    theEmitter->emitIns_R_R_R_I(INS_fmulx, EA_8BYTE, REG_V21, REG_V22, REG_V23, 0, INS_OPTS_2S);
    theEmitter->emitIns_R_R_R_I(INS_fmulx, EA_16BYTE, REG_V24, REG_V25, REG_V26, 2, INS_OPTS_4S);
    theEmitter->emitIns_R_R_R_I(INS_fmulx, EA_16BYTE, REG_V27, REG_V28, REG_V29, 0, INS_OPTS_2D);

    theEmitter->emitIns_R_R_R(INS_fnmul, EA_4BYTE, REG_V0, REG_V1, REG_V2); // scalar 4BYTE
    theEmitter->emitIns_R_R_R(INS_fnmul, EA_8BYTE, REG_V3, REG_V4, REG_V5); // scalar 8BYTE

#endif // ALL_ARM64_EMITTER_UNIT_TESTS

#ifdef ALL_ARM64_EMITTER_UNIT_TESTS
    //
    // R_R_I  vector operations, one dest, one source reg, one immed
    //

    // Some of the tests cases below might appear redundant since they emit same combinations of instruction x size x
    // vector arrangements. However, these are added to verify that the split constant encoding works with both - small
    // and large constants.

    genDefineTempLabel(genCreateTempLabel());

    // sshr scalar
    theEmitter->emitIns_R_R_I(INS_sshr, EA_8BYTE, REG_V0, REG_V1, 1);
    theEmitter->emitIns_R_R_I(INS_sshr, EA_8BYTE, REG_V2, REG_V3, 14);
    theEmitter->emitIns_R_R_I(INS_sshr, EA_8BYTE, REG_V4, REG_V5, 27);
    theEmitter->emitIns_R_R_I(INS_sshr, EA_8BYTE, REG_V6, REG_V7, 40);
    theEmitter->emitIns_R_R_I(INS_sshr, EA_8BYTE, REG_V8, REG_V9, 64);

    // sshr vector
    theEmitter->emitIns_R_R_I(INS_sshr, EA_8BYTE, REG_V0, REG_V1, 1, INS_OPTS_8B);
    theEmitter->emitIns_R_R_I(INS_sshr, EA_16BYTE, REG_V2, REG_V3, 8, INS_OPTS_16B);
    theEmitter->emitIns_R_R_I(INS_sshr, EA_8BYTE, REG_V4, REG_V5, 9, INS_OPTS_4H);
    theEmitter->emitIns_R_R_I(INS_sshr, EA_16BYTE, REG_V6, REG_V7, 16, INS_OPTS_8H);
    theEmitter->emitIns_R_R_I(INS_sshr, EA_8BYTE, REG_V8, REG_V9, 17, INS_OPTS_2S);
    theEmitter->emitIns_R_R_I(INS_sshr, EA_16BYTE, REG_V10, REG_V11, 32, INS_OPTS_4S);
    theEmitter->emitIns_R_R_I(INS_sshr, EA_16BYTE, REG_V12, REG_V13, 33, INS_OPTS_2D);
    theEmitter->emitIns_R_R_I(INS_sshr, EA_16BYTE, REG_V14, REG_V15, 64, INS_OPTS_2D);

    // ssra scalar
    theEmitter->emitIns_R_R_I(INS_ssra, EA_8BYTE, REG_V0, REG_V1, 1);
    theEmitter->emitIns_R_R_I(INS_ssra, EA_8BYTE, REG_V2, REG_V3, 14);
    theEmitter->emitIns_R_R_I(INS_ssra, EA_8BYTE, REG_V4, REG_V5, 27);
    theEmitter->emitIns_R_R_I(INS_ssra, EA_8BYTE, REG_V6, REG_V7, 40);
    theEmitter->emitIns_R_R_I(INS_ssra, EA_8BYTE, REG_V8, REG_V9, 64);

    // ssra vector
    theEmitter->emitIns_R_R_I(INS_ssra, EA_8BYTE, REG_V0, REG_V1, 1, INS_OPTS_8B);
    theEmitter->emitIns_R_R_I(INS_ssra, EA_16BYTE, REG_V2, REG_V3, 8, INS_OPTS_16B);
    theEmitter->emitIns_R_R_I(INS_ssra, EA_8BYTE, REG_V4, REG_V5, 9, INS_OPTS_4H);
    theEmitter->emitIns_R_R_I(INS_ssra, EA_16BYTE, REG_V6, REG_V7, 16, INS_OPTS_8H);
    theEmitter->emitIns_R_R_I(INS_ssra, EA_8BYTE, REG_V8, REG_V9, 17, INS_OPTS_2S);
    theEmitter->emitIns_R_R_I(INS_ssra, EA_16BYTE, REG_V10, REG_V11, 32, INS_OPTS_4S);
    theEmitter->emitIns_R_R_I(INS_ssra, EA_16BYTE, REG_V12, REG_V13, 33, INS_OPTS_2D);
    theEmitter->emitIns_R_R_I(INS_ssra, EA_16BYTE, REG_V14, REG_V15, 64, INS_OPTS_2D);

    // srshr scalar
    theEmitter->emitIns_R_R_I(INS_srshr, EA_8BYTE, REG_V0, REG_V1, 1);
    theEmitter->emitIns_R_R_I(INS_srshr, EA_8BYTE, REG_V2, REG_V3, 14);
    theEmitter->emitIns_R_R_I(INS_srshr, EA_8BYTE, REG_V4, REG_V5, 27);
    theEmitter->emitIns_R_R_I(INS_srshr, EA_8BYTE, REG_V6, REG_V7, 40);
    theEmitter->emitIns_R_R_I(INS_srshr, EA_8BYTE, REG_V8, REG_V9, 64);

    // srshr vector
    theEmitter->emitIns_R_R_I(INS_srshr, EA_8BYTE, REG_V0, REG_V1, 1, INS_OPTS_8B);
    theEmitter->emitIns_R_R_I(INS_srshr, EA_16BYTE, REG_V2, REG_V3, 8, INS_OPTS_16B);
    theEmitter->emitIns_R_R_I(INS_srshr, EA_8BYTE, REG_V4, REG_V5, 9, INS_OPTS_4H);
    theEmitter->emitIns_R_R_I(INS_srshr, EA_16BYTE, REG_V6, REG_V7, 16, INS_OPTS_8H);
    theEmitter->emitIns_R_R_I(INS_srshr, EA_8BYTE, REG_V8, REG_V9, 17, INS_OPTS_2S);
    theEmitter->emitIns_R_R_I(INS_srshr, EA_16BYTE, REG_V10, REG_V11, 32, INS_OPTS_4S);
    theEmitter->emitIns_R_R_I(INS_srshr, EA_16BYTE, REG_V12, REG_V13, 33, INS_OPTS_2D);
    theEmitter->emitIns_R_R_I(INS_srshr, EA_16BYTE, REG_V14, REG_V15, 64, INS_OPTS_2D);

    // srsra scalar
    theEmitter->emitIns_R_R_I(INS_srsra, EA_8BYTE, REG_V0, REG_V1, 1);
    theEmitter->emitIns_R_R_I(INS_srsra, EA_8BYTE, REG_V2, REG_V3, 14);
    theEmitter->emitIns_R_R_I(INS_srsra, EA_8BYTE, REG_V4, REG_V5, 27);
    theEmitter->emitIns_R_R_I(INS_srsra, EA_8BYTE, REG_V6, REG_V7, 40);
    theEmitter->emitIns_R_R_I(INS_srsra, EA_8BYTE, REG_V8, REG_V9, 64);

    // srsra vector
    theEmitter->emitIns_R_R_I(INS_srsra, EA_8BYTE, REG_V0, REG_V1, 1, INS_OPTS_8B);
    theEmitter->emitIns_R_R_I(INS_srsra, EA_16BYTE, REG_V2, REG_V3, 8, INS_OPTS_16B);
    theEmitter->emitIns_R_R_I(INS_srsra, EA_8BYTE, REG_V4, REG_V5, 9, INS_OPTS_4H);
    theEmitter->emitIns_R_R_I(INS_srsra, EA_16BYTE, REG_V6, REG_V7, 16, INS_OPTS_8H);
    theEmitter->emitIns_R_R_I(INS_srsra, EA_8BYTE, REG_V8, REG_V9, 17, INS_OPTS_2S);
    theEmitter->emitIns_R_R_I(INS_srsra, EA_16BYTE, REG_V10, REG_V11, 32, INS_OPTS_4S);
    theEmitter->emitIns_R_R_I(INS_srsra, EA_16BYTE, REG_V12, REG_V13, 33, INS_OPTS_2D);
    theEmitter->emitIns_R_R_I(INS_srsra, EA_16BYTE, REG_V14, REG_V15, 64, INS_OPTS_2D);

    // shl scalar
    theEmitter->emitIns_R_R_I(INS_shl, EA_8BYTE, REG_V0, REG_V1, 0);
    theEmitter->emitIns_R_R_I(INS_shl, EA_8BYTE, REG_V2, REG_V3, 14);
    theEmitter->emitIns_R_R_I(INS_shl, EA_8BYTE, REG_V4, REG_V5, 27);
    theEmitter->emitIns_R_R_I(INS_shl, EA_8BYTE, REG_V6, REG_V7, 40);
    theEmitter->emitIns_R_R_I(INS_shl, EA_8BYTE, REG_V8, REG_V9, 63);

    // shl vector
    theEmitter->emitIns_R_R_I(INS_shl, EA_8BYTE, REG_V0, REG_V1, 0, INS_OPTS_8B);
    theEmitter->emitIns_R_R_I(INS_shl, EA_16BYTE, REG_V2, REG_V3, 7, INS_OPTS_16B);
    theEmitter->emitIns_R_R_I(INS_shl, EA_8BYTE, REG_V4, REG_V5, 8, INS_OPTS_4H);
    theEmitter->emitIns_R_R_I(INS_shl, EA_16BYTE, REG_V6, REG_V7, 15, INS_OPTS_8H);
    theEmitter->emitIns_R_R_I(INS_shl, EA_8BYTE, REG_V8, REG_V9, 16, INS_OPTS_2S);
    theEmitter->emitIns_R_R_I(INS_shl, EA_16BYTE, REG_V10, REG_V11, 31, INS_OPTS_4S);
    theEmitter->emitIns_R_R_I(INS_shl, EA_16BYTE, REG_V12, REG_V13, 32, INS_OPTS_2D);
    theEmitter->emitIns_R_R_I(INS_shl, EA_16BYTE, REG_V14, REG_V15, 63, INS_OPTS_2D);

    // ushr scalar
    theEmitter->emitIns_R_R_I(INS_ushr, EA_8BYTE, REG_V0, REG_V1, 1);
    theEmitter->emitIns_R_R_I(INS_ushr, EA_8BYTE, REG_V2, REG_V3, 14);
    theEmitter->emitIns_R_R_I(INS_ushr, EA_8BYTE, REG_V4, REG_V5, 27);
    theEmitter->emitIns_R_R_I(INS_ushr, EA_8BYTE, REG_V6, REG_V7, 40);
    theEmitter->emitIns_R_R_I(INS_ushr, EA_8BYTE, REG_V8, REG_V9, 64);

    // ushr vector
    theEmitter->emitIns_R_R_I(INS_ushr, EA_8BYTE, REG_V0, REG_V1, 1, INS_OPTS_8B);
    theEmitter->emitIns_R_R_I(INS_ushr, EA_16BYTE, REG_V2, REG_V3, 8, INS_OPTS_16B);
    theEmitter->emitIns_R_R_I(INS_ushr, EA_8BYTE, REG_V4, REG_V5, 9, INS_OPTS_4H);
    theEmitter->emitIns_R_R_I(INS_ushr, EA_16BYTE, REG_V6, REG_V7, 16, INS_OPTS_8H);
    theEmitter->emitIns_R_R_I(INS_ushr, EA_8BYTE, REG_V8, REG_V9, 17, INS_OPTS_2S);
    theEmitter->emitIns_R_R_I(INS_ushr, EA_16BYTE, REG_V10, REG_V11, 32, INS_OPTS_4S);
    theEmitter->emitIns_R_R_I(INS_ushr, EA_16BYTE, REG_V12, REG_V13, 33, INS_OPTS_2D);
    theEmitter->emitIns_R_R_I(INS_ushr, EA_16BYTE, REG_V14, REG_V15, 64, INS_OPTS_2D);

    // usra scalar
    theEmitter->emitIns_R_R_I(INS_usra, EA_8BYTE, REG_V0, REG_V1, 1);
    theEmitter->emitIns_R_R_I(INS_usra, EA_8BYTE, REG_V2, REG_V3, 14);
    theEmitter->emitIns_R_R_I(INS_usra, EA_8BYTE, REG_V4, REG_V5, 27);
    theEmitter->emitIns_R_R_I(INS_usra, EA_8BYTE, REG_V6, REG_V7, 40);
    theEmitter->emitIns_R_R_I(INS_usra, EA_8BYTE, REG_V8, REG_V9, 64);

    // usra vector
    theEmitter->emitIns_R_R_I(INS_usra, EA_8BYTE, REG_V0, REG_V1, 1, INS_OPTS_8B);
    theEmitter->emitIns_R_R_I(INS_usra, EA_16BYTE, REG_V2, REG_V3, 8, INS_OPTS_16B);
    theEmitter->emitIns_R_R_I(INS_usra, EA_8BYTE, REG_V4, REG_V5, 9, INS_OPTS_4H);
    theEmitter->emitIns_R_R_I(INS_usra, EA_16BYTE, REG_V6, REG_V7, 16, INS_OPTS_8H);
    theEmitter->emitIns_R_R_I(INS_usra, EA_8BYTE, REG_V8, REG_V9, 17, INS_OPTS_2S);
    theEmitter->emitIns_R_R_I(INS_usra, EA_16BYTE, REG_V10, REG_V11, 32, INS_OPTS_4S);
    theEmitter->emitIns_R_R_I(INS_usra, EA_16BYTE, REG_V12, REG_V13, 33, INS_OPTS_2D);
    theEmitter->emitIns_R_R_I(INS_usra, EA_16BYTE, REG_V14, REG_V15, 64, INS_OPTS_2D);

    // urshr scalar
    theEmitter->emitIns_R_R_I(INS_urshr, EA_8BYTE, REG_V0, REG_V1, 1);
    theEmitter->emitIns_R_R_I(INS_urshr, EA_8BYTE, REG_V2, REG_V3, 14);
    theEmitter->emitIns_R_R_I(INS_urshr, EA_8BYTE, REG_V4, REG_V5, 27);
    theEmitter->emitIns_R_R_I(INS_urshr, EA_8BYTE, REG_V6, REG_V7, 40);
    theEmitter->emitIns_R_R_I(INS_urshr, EA_8BYTE, REG_V8, REG_V9, 64);

    // urshr vector
    theEmitter->emitIns_R_R_I(INS_urshr, EA_8BYTE, REG_V0, REG_V1, 1, INS_OPTS_8B);
    theEmitter->emitIns_R_R_I(INS_urshr, EA_16BYTE, REG_V2, REG_V3, 8, INS_OPTS_16B);
    theEmitter->emitIns_R_R_I(INS_urshr, EA_8BYTE, REG_V4, REG_V5, 9, INS_OPTS_4H);
    theEmitter->emitIns_R_R_I(INS_urshr, EA_16BYTE, REG_V6, REG_V7, 16, INS_OPTS_8H);
    theEmitter->emitIns_R_R_I(INS_urshr, EA_8BYTE, REG_V8, REG_V9, 17, INS_OPTS_2S);
    theEmitter->emitIns_R_R_I(INS_urshr, EA_16BYTE, REG_V10, REG_V11, 32, INS_OPTS_4S);
    theEmitter->emitIns_R_R_I(INS_urshr, EA_16BYTE, REG_V12, REG_V13, 33, INS_OPTS_2D);
    theEmitter->emitIns_R_R_I(INS_urshr, EA_16BYTE, REG_V14, REG_V15, 64, INS_OPTS_2D);

    // ursra scalar
    theEmitter->emitIns_R_R_I(INS_ursra, EA_8BYTE, REG_V0, REG_V1, 1);
    theEmitter->emitIns_R_R_I(INS_ursra, EA_8BYTE, REG_V2, REG_V3, 14);
    theEmitter->emitIns_R_R_I(INS_ursra, EA_8BYTE, REG_V4, REG_V5, 27);
    theEmitter->emitIns_R_R_I(INS_ursra, EA_8BYTE, REG_V6, REG_V7, 40);
    theEmitter->emitIns_R_R_I(INS_ursra, EA_8BYTE, REG_V8, REG_V9, 64);

    // ursra vector
    theEmitter->emitIns_R_R_I(INS_ursra, EA_8BYTE, REG_V0, REG_V1, 1, INS_OPTS_8B);
    theEmitter->emitIns_R_R_I(INS_ursra, EA_16BYTE, REG_V2, REG_V3, 8, INS_OPTS_16B);
    theEmitter->emitIns_R_R_I(INS_ursra, EA_8BYTE, REG_V4, REG_V5, 9, INS_OPTS_4H);
    theEmitter->emitIns_R_R_I(INS_ursra, EA_16BYTE, REG_V6, REG_V7, 16, INS_OPTS_8H);
    theEmitter->emitIns_R_R_I(INS_ursra, EA_8BYTE, REG_V8, REG_V9, 17, INS_OPTS_2S);
    theEmitter->emitIns_R_R_I(INS_ursra, EA_16BYTE, REG_V10, REG_V11, 32, INS_OPTS_4S);
    theEmitter->emitIns_R_R_I(INS_ursra, EA_16BYTE, REG_V12, REG_V13, 33, INS_OPTS_2D);
    theEmitter->emitIns_R_R_I(INS_ursra, EA_16BYTE, REG_V14, REG_V15, 64, INS_OPTS_2D);

    // sri scalar
    theEmitter->emitIns_R_R_I(INS_sri, EA_8BYTE, REG_V0, REG_V1, 1);
    theEmitter->emitIns_R_R_I(INS_sri, EA_8BYTE, REG_V2, REG_V3, 14);
    theEmitter->emitIns_R_R_I(INS_sri, EA_8BYTE, REG_V4, REG_V5, 27);
    theEmitter->emitIns_R_R_I(INS_sri, EA_8BYTE, REG_V6, REG_V7, 40);
    theEmitter->emitIns_R_R_I(INS_sri, EA_8BYTE, REG_V8, REG_V9, 64);

    // sri vector
    theEmitter->emitIns_R_R_I(INS_sri, EA_8BYTE, REG_V0, REG_V1, 1, INS_OPTS_8B);
    theEmitter->emitIns_R_R_I(INS_sri, EA_16BYTE, REG_V2, REG_V3, 8, INS_OPTS_16B);
    theEmitter->emitIns_R_R_I(INS_sri, EA_8BYTE, REG_V4, REG_V5, 9, INS_OPTS_4H);
    theEmitter->emitIns_R_R_I(INS_sri, EA_16BYTE, REG_V6, REG_V7, 16, INS_OPTS_8H);
    theEmitter->emitIns_R_R_I(INS_sri, EA_8BYTE, REG_V8, REG_V9, 17, INS_OPTS_2S);
    theEmitter->emitIns_R_R_I(INS_sri, EA_16BYTE, REG_V10, REG_V11, 32, INS_OPTS_4S);
    theEmitter->emitIns_R_R_I(INS_sri, EA_16BYTE, REG_V12, REG_V13, 33, INS_OPTS_2D);
    theEmitter->emitIns_R_R_I(INS_sri, EA_16BYTE, REG_V14, REG_V15, 64, INS_OPTS_2D);

    // sli scalar
    theEmitter->emitIns_R_R_I(INS_sli, EA_8BYTE, REG_V0, REG_V1, 0);
    theEmitter->emitIns_R_R_I(INS_sli, EA_8BYTE, REG_V2, REG_V3, 14);
    theEmitter->emitIns_R_R_I(INS_sli, EA_8BYTE, REG_V4, REG_V5, 27);
    theEmitter->emitIns_R_R_I(INS_sli, EA_8BYTE, REG_V6, REG_V7, 40);
    theEmitter->emitIns_R_R_I(INS_sli, EA_8BYTE, REG_V8, REG_V9, 63);

    // sli vector
    theEmitter->emitIns_R_R_I(INS_sli, EA_8BYTE, REG_V0, REG_V1, 0, INS_OPTS_8B);
    theEmitter->emitIns_R_R_I(INS_sli, EA_16BYTE, REG_V2, REG_V3, 7, INS_OPTS_16B);
    theEmitter->emitIns_R_R_I(INS_sli, EA_8BYTE, REG_V4, REG_V5, 8, INS_OPTS_4H);
    theEmitter->emitIns_R_R_I(INS_sli, EA_16BYTE, REG_V6, REG_V7, 15, INS_OPTS_8H);
    theEmitter->emitIns_R_R_I(INS_sli, EA_8BYTE, REG_V8, REG_V9, 16, INS_OPTS_2S);
    theEmitter->emitIns_R_R_I(INS_sli, EA_16BYTE, REG_V10, REG_V11, 31, INS_OPTS_4S);
    theEmitter->emitIns_R_R_I(INS_sli, EA_16BYTE, REG_V12, REG_V13, 32, INS_OPTS_2D);
    theEmitter->emitIns_R_R_I(INS_sli, EA_16BYTE, REG_V14, REG_V15, 63, INS_OPTS_2D);

    // sshll{2} vector
    theEmitter->emitIns_R_R_I(INS_sshll, EA_8BYTE, REG_V0, REG_V1, 1, INS_OPTS_8B);
    theEmitter->emitIns_R_R_I(INS_sshll2, EA_16BYTE, REG_V2, REG_V3, 7, INS_OPTS_16B);
    theEmitter->emitIns_R_R_I(INS_sshll, EA_8BYTE, REG_V4, REG_V5, 9, INS_OPTS_4H);
    theEmitter->emitIns_R_R_I(INS_sshll2, EA_16BYTE, REG_V6, REG_V7, 15, INS_OPTS_8H);
    theEmitter->emitIns_R_R_I(INS_sshll, EA_8BYTE, REG_V8, REG_V9, 17, INS_OPTS_2S);
    theEmitter->emitIns_R_R_I(INS_sshll2, EA_16BYTE, REG_V10, REG_V11, 31, INS_OPTS_4S);

    // ushll{2} vector
    theEmitter->emitIns_R_R_I(INS_ushll, EA_8BYTE, REG_V0, REG_V1, 1, INS_OPTS_8B);
    theEmitter->emitIns_R_R_I(INS_ushll2, EA_16BYTE, REG_V2, REG_V3, 7, INS_OPTS_16B);
    theEmitter->emitIns_R_R_I(INS_ushll, EA_8BYTE, REG_V4, REG_V5, 9, INS_OPTS_4H);
    theEmitter->emitIns_R_R_I(INS_ushll2, EA_16BYTE, REG_V6, REG_V7, 15, INS_OPTS_8H);
    theEmitter->emitIns_R_R_I(INS_ushll, EA_8BYTE, REG_V8, REG_V9, 17, INS_OPTS_2S);
    theEmitter->emitIns_R_R_I(INS_ushll2, EA_16BYTE, REG_V10, REG_V11, 31, INS_OPTS_4S);

    // shrn{2} vector
    theEmitter->emitIns_R_R_I(INS_shrn, EA_8BYTE, REG_V0, REG_V1, 1, INS_OPTS_8B);
    theEmitter->emitIns_R_R_I(INS_shrn2, EA_16BYTE, REG_V2, REG_V3, 8, INS_OPTS_16B);
    theEmitter->emitIns_R_R_I(INS_shrn, EA_8BYTE, REG_V4, REG_V5, 9, INS_OPTS_4H);
    theEmitter->emitIns_R_R_I(INS_shrn2, EA_16BYTE, REG_V6, REG_V7, 16, INS_OPTS_8H);
    theEmitter->emitIns_R_R_I(INS_shrn, EA_8BYTE, REG_V8, REG_V9, 17, INS_OPTS_2S);
    theEmitter->emitIns_R_R_I(INS_shrn2, EA_16BYTE, REG_V10, REG_V11, 32, INS_OPTS_4S);

    // rshrn{2} vector
    theEmitter->emitIns_R_R_I(INS_rshrn, EA_8BYTE, REG_V0, REG_V1, 1, INS_OPTS_8B);
    theEmitter->emitIns_R_R_I(INS_rshrn2, EA_16BYTE, REG_V2, REG_V3, 8, INS_OPTS_16B);
    theEmitter->emitIns_R_R_I(INS_rshrn, EA_8BYTE, REG_V4, REG_V5, 9, INS_OPTS_4H);
    theEmitter->emitIns_R_R_I(INS_rshrn2, EA_16BYTE, REG_V6, REG_V7, 16, INS_OPTS_8H);
    theEmitter->emitIns_R_R_I(INS_rshrn, EA_8BYTE, REG_V8, REG_V9, 17, INS_OPTS_2S);
    theEmitter->emitIns_R_R_I(INS_rshrn2, EA_16BYTE, REG_V10, REG_V11, 32, INS_OPTS_4S);

    // sxtl{2} vector
    theEmitter->emitIns_R_R(INS_sxtl, EA_8BYTE, REG_V0, REG_V1, INS_OPTS_8B);
    theEmitter->emitIns_R_R(INS_sxtl2, EA_16BYTE, REG_V2, REG_V3, INS_OPTS_16B);
    theEmitter->emitIns_R_R(INS_sxtl, EA_8BYTE, REG_V4, REG_V5, INS_OPTS_4H);
    theEmitter->emitIns_R_R(INS_sxtl2, EA_16BYTE, REG_V6, REG_V7, INS_OPTS_8H);
    theEmitter->emitIns_R_R(INS_sxtl, EA_8BYTE, REG_V8, REG_V9, INS_OPTS_2S);
    theEmitter->emitIns_R_R(INS_sxtl2, EA_16BYTE, REG_V10, REG_V11, INS_OPTS_4S);

    // uxtl{2} vector
    theEmitter->emitIns_R_R(INS_uxtl, EA_8BYTE, REG_V0, REG_V1, INS_OPTS_8B);
    theEmitter->emitIns_R_R(INS_uxtl2, EA_16BYTE, REG_V2, REG_V3, INS_OPTS_16B);
    theEmitter->emitIns_R_R(INS_uxtl, EA_8BYTE, REG_V4, REG_V5, INS_OPTS_4H);
    theEmitter->emitIns_R_R(INS_uxtl2, EA_16BYTE, REG_V6, REG_V7, INS_OPTS_8H);
    theEmitter->emitIns_R_R(INS_uxtl, EA_8BYTE, REG_V8, REG_V9, INS_OPTS_2S);
    theEmitter->emitIns_R_R(INS_uxtl2, EA_16BYTE, REG_V10, REG_V11, INS_OPTS_4S);

    // sqrshrn scalar
    theEmitter->emitIns_R_R_I(INS_sqrshrn, EA_1BYTE, REG_V0, REG_V1, 1, INS_OPTS_NONE);
    theEmitter->emitIns_R_R_I(INS_sqrshrn, EA_1BYTE, REG_V2, REG_V3, 8, INS_OPTS_NONE);
    theEmitter->emitIns_R_R_I(INS_sqrshrn, EA_2BYTE, REG_V4, REG_V5, 9, INS_OPTS_NONE);
    theEmitter->emitIns_R_R_I(INS_sqrshrn, EA_2BYTE, REG_V6, REG_V7, 16, INS_OPTS_NONE);
    theEmitter->emitIns_R_R_I(INS_sqrshrn, EA_4BYTE, REG_V8, REG_V9, 17, INS_OPTS_NONE);
    theEmitter->emitIns_R_R_I(INS_sqrshrn, EA_4BYTE, REG_V10, REG_V11, 32, INS_OPTS_NONE);

    // sqrshrn{2} vector
    theEmitter->emitIns_R_R_I(INS_sqrshrn, EA_8BYTE, REG_V0, REG_V1, 1, INS_OPTS_8B);
    theEmitter->emitIns_R_R_I(INS_sqrshrn, EA_8BYTE, REG_V2, REG_V3, 8, INS_OPTS_8B);
    theEmitter->emitIns_R_R_I(INS_sqrshrn2, EA_16BYTE, REG_V4, REG_V5, 1, INS_OPTS_16B);
    theEmitter->emitIns_R_R_I(INS_sqrshrn2, EA_16BYTE, REG_V6, REG_V7, 8, INS_OPTS_16B);
    theEmitter->emitIns_R_R_I(INS_sqrshrn, EA_8BYTE, REG_V8, REG_V9, 9, INS_OPTS_4H);
    theEmitter->emitIns_R_R_I(INS_sqrshrn, EA_8BYTE, REG_V10, REG_V11, 16, INS_OPTS_4H);
    theEmitter->emitIns_R_R_I(INS_sqrshrn2, EA_16BYTE, REG_V12, REG_V13, 9, INS_OPTS_8H);
    theEmitter->emitIns_R_R_I(INS_sqrshrn2, EA_16BYTE, REG_V14, REG_V15, 16, INS_OPTS_8H);
    theEmitter->emitIns_R_R_I(INS_sqrshrn, EA_8BYTE, REG_V16, REG_V17, 17, INS_OPTS_2S);
    theEmitter->emitIns_R_R_I(INS_sqrshrn, EA_8BYTE, REG_V18, REG_V18, 32, INS_OPTS_2S);
    theEmitter->emitIns_R_R_I(INS_sqrshrn2, EA_16BYTE, REG_V20, REG_V21, 17, INS_OPTS_4S);
    theEmitter->emitIns_R_R_I(INS_sqrshrn2, EA_16BYTE, REG_V22, REG_V23, 32, INS_OPTS_4S);

    // sqrshrun scalar
    theEmitter->emitIns_R_R_I(INS_sqrshrun, EA_1BYTE, REG_V0, REG_V1, 1, INS_OPTS_NONE);
    theEmitter->emitIns_R_R_I(INS_sqrshrun, EA_1BYTE, REG_V0, REG_V1, 8, INS_OPTS_NONE);
    theEmitter->emitIns_R_R_I(INS_sqrshrun, EA_2BYTE, REG_V2, REG_V3, 9, INS_OPTS_NONE);
    theEmitter->emitIns_R_R_I(INS_sqrshrun, EA_2BYTE, REG_V2, REG_V3, 16, INS_OPTS_NONE);
    theEmitter->emitIns_R_R_I(INS_sqrshrun, EA_4BYTE, REG_V4, REG_V5, 17, INS_OPTS_NONE);
    theEmitter->emitIns_R_R_I(INS_sqrshrun, EA_4BYTE, REG_V4, REG_V5, 32, INS_OPTS_NONE);

    // sqrshrun{2} vector
    theEmitter->emitIns_R_R_I(INS_sqrshrun, EA_8BYTE, REG_V0, REG_V1, 1, INS_OPTS_8B);
    theEmitter->emitIns_R_R_I(INS_sqrshrun, EA_8BYTE, REG_V2, REG_V3, 8, INS_OPTS_8B);
    theEmitter->emitIns_R_R_I(INS_sqrshrun2, EA_16BYTE, REG_V4, REG_V5, 1, INS_OPTS_16B);
    theEmitter->emitIns_R_R_I(INS_sqrshrun2, EA_16BYTE, REG_V6, REG_V7, 8, INS_OPTS_16B);
    theEmitter->emitIns_R_R_I(INS_sqrshrun, EA_8BYTE, REG_V8, REG_V9, 9, INS_OPTS_4H);
    theEmitter->emitIns_R_R_I(INS_sqrshrun, EA_8BYTE, REG_V10, REG_V11, 16, INS_OPTS_4H);
    theEmitter->emitIns_R_R_I(INS_sqrshrun2, EA_16BYTE, REG_V12, REG_V13, 9, INS_OPTS_8H);
    theEmitter->emitIns_R_R_I(INS_sqrshrun2, EA_16BYTE, REG_V14, REG_V15, 16, INS_OPTS_8H);
    theEmitter->emitIns_R_R_I(INS_sqrshrun, EA_8BYTE, REG_V16, REG_V17, 17, INS_OPTS_2S);
    theEmitter->emitIns_R_R_I(INS_sqrshrun, EA_8BYTE, REG_V18, REG_V18, 32, INS_OPTS_2S);
    theEmitter->emitIns_R_R_I(INS_sqrshrun2, EA_16BYTE, REG_V20, REG_V21, 17, INS_OPTS_4S);
    theEmitter->emitIns_R_R_I(INS_sqrshrun2, EA_16BYTE, REG_V22, REG_V23, 32, INS_OPTS_4S);

    // sqshl scalar
    theEmitter->emitIns_R_R_I(INS_sqshl, EA_1BYTE, REG_V0, REG_V1, 0, INS_OPTS_NONE);
    theEmitter->emitIns_R_R_I(INS_sqshl, EA_1BYTE, REG_V2, REG_V3, 7, INS_OPTS_NONE);
    theEmitter->emitIns_R_R_I(INS_sqshl, EA_2BYTE, REG_V4, REG_V5, 8, INS_OPTS_NONE);
    theEmitter->emitIns_R_R_I(INS_sqshl, EA_2BYTE, REG_V6, REG_V7, 15, INS_OPTS_NONE);
    theEmitter->emitIns_R_R_I(INS_sqshl, EA_4BYTE, REG_V8, REG_V9, 16, INS_OPTS_NONE);
    theEmitter->emitIns_R_R_I(INS_sqshl, EA_4BYTE, REG_V10, REG_V11, 31, INS_OPTS_NONE);
    theEmitter->emitIns_R_R_I(INS_sqshl, EA_8BYTE, REG_V12, REG_V13, 32, INS_OPTS_NONE);
    theEmitter->emitIns_R_R_I(INS_sqshl, EA_8BYTE, REG_V14, REG_V15, 63, INS_OPTS_NONE);

    // sqshl vector
    theEmitter->emitIns_R_R_I(INS_sqshl, EA_8BYTE, REG_V0, REG_V1, 1, INS_OPTS_8B);
    theEmitter->emitIns_R_R_I(INS_sqshl, EA_16BYTE, REG_V2, REG_V3, 7, INS_OPTS_16B);
    theEmitter->emitIns_R_R_I(INS_sqshl, EA_8BYTE, REG_V4, REG_V5, 9, INS_OPTS_4H);
    theEmitter->emitIns_R_R_I(INS_sqshl, EA_16BYTE, REG_V6, REG_V7, 15, INS_OPTS_8H);
    theEmitter->emitIns_R_R_I(INS_sqshl, EA_8BYTE, REG_V8, REG_V9, 17, INS_OPTS_2S);
    theEmitter->emitIns_R_R_I(INS_sqshl, EA_16BYTE, REG_V10, REG_V11, 31, INS_OPTS_4S);
    theEmitter->emitIns_R_R_I(INS_sqshl, EA_16BYTE, REG_V12, REG_V13, 63, INS_OPTS_2D);

    // sqshlu scalar
    theEmitter->emitIns_R_R_I(INS_sqshlu, EA_1BYTE, REG_V0, REG_V1, 0, INS_OPTS_NONE);
    theEmitter->emitIns_R_R_I(INS_sqshlu, EA_1BYTE, REG_V2, REG_V3, 7, INS_OPTS_NONE);
    theEmitter->emitIns_R_R_I(INS_sqshlu, EA_2BYTE, REG_V4, REG_V5, 8, INS_OPTS_NONE);
    theEmitter->emitIns_R_R_I(INS_sqshlu, EA_2BYTE, REG_V6, REG_V7, 15, INS_OPTS_NONE);
    theEmitter->emitIns_R_R_I(INS_sqshlu, EA_4BYTE, REG_V8, REG_V9, 16, INS_OPTS_NONE);
    theEmitter->emitIns_R_R_I(INS_sqshlu, EA_4BYTE, REG_V10, REG_V11, 31, INS_OPTS_NONE);
    theEmitter->emitIns_R_R_I(INS_sqshlu, EA_8BYTE, REG_V12, REG_V13, 32, INS_OPTS_NONE);
    theEmitter->emitIns_R_R_I(INS_sqshlu, EA_8BYTE, REG_V14, REG_V15, 63, INS_OPTS_NONE);

    // sqshlu vector
    theEmitter->emitIns_R_R_I(INS_sqshlu, EA_8BYTE, REG_V0, REG_V1, 1, INS_OPTS_8B);
    theEmitter->emitIns_R_R_I(INS_sqshlu, EA_16BYTE, REG_V2, REG_V3, 7, INS_OPTS_16B);
    theEmitter->emitIns_R_R_I(INS_sqshlu, EA_8BYTE, REG_V4, REG_V5, 9, INS_OPTS_4H);
    theEmitter->emitIns_R_R_I(INS_sqshlu, EA_16BYTE, REG_V6, REG_V7, 15, INS_OPTS_8H);
    theEmitter->emitIns_R_R_I(INS_sqshlu, EA_8BYTE, REG_V8, REG_V9, 17, INS_OPTS_2S);
    theEmitter->emitIns_R_R_I(INS_sqshlu, EA_16BYTE, REG_V10, REG_V11, 31, INS_OPTS_4S);
    theEmitter->emitIns_R_R_I(INS_sqshlu, EA_16BYTE, REG_V12, REG_V13, 63, INS_OPTS_2D);

    // sqshrn scalar
    theEmitter->emitIns_R_R_I(INS_sqshrn, EA_1BYTE, REG_V0, REG_V1, 1, INS_OPTS_NONE);
    theEmitter->emitIns_R_R_I(INS_sqshrn, EA_1BYTE, REG_V2, REG_V3, 8, INS_OPTS_NONE);
    theEmitter->emitIns_R_R_I(INS_sqshrn, EA_2BYTE, REG_V4, REG_V5, 9, INS_OPTS_NONE);
    theEmitter->emitIns_R_R_I(INS_sqshrn, EA_2BYTE, REG_V6, REG_V7, 16, INS_OPTS_NONE);
    theEmitter->emitIns_R_R_I(INS_sqshrn, EA_4BYTE, REG_V8, REG_V9, 17, INS_OPTS_NONE);
    theEmitter->emitIns_R_R_I(INS_sqshrn, EA_4BYTE, REG_V10, REG_V11, 32, INS_OPTS_NONE);

    // sqshrn{2} vector
    theEmitter->emitIns_R_R_I(INS_sqshrn, EA_8BYTE, REG_V0, REG_V1, 1, INS_OPTS_8B);
    theEmitter->emitIns_R_R_I(INS_sqshrn, EA_8BYTE, REG_V2, REG_V3, 8, INS_OPTS_8B);
    theEmitter->emitIns_R_R_I(INS_sqshrn2, EA_16BYTE, REG_V4, REG_V5, 1, INS_OPTS_16B);
    theEmitter->emitIns_R_R_I(INS_sqshrn2, EA_16BYTE, REG_V6, REG_V7, 8, INS_OPTS_16B);
    theEmitter->emitIns_R_R_I(INS_sqshrn, EA_8BYTE, REG_V8, REG_V9, 9, INS_OPTS_4H);
    theEmitter->emitIns_R_R_I(INS_sqshrn, EA_8BYTE, REG_V10, REG_V11, 16, INS_OPTS_4H);
    theEmitter->emitIns_R_R_I(INS_sqshrn2, EA_16BYTE, REG_V12, REG_V13, 9, INS_OPTS_8H);
    theEmitter->emitIns_R_R_I(INS_sqshrn2, EA_16BYTE, REG_V14, REG_V15, 16, INS_OPTS_8H);
    theEmitter->emitIns_R_R_I(INS_sqshrn, EA_8BYTE, REG_V16, REG_V17, 17, INS_OPTS_2S);
    theEmitter->emitIns_R_R_I(INS_sqshrn, EA_8BYTE, REG_V18, REG_V18, 32, INS_OPTS_2S);
    theEmitter->emitIns_R_R_I(INS_sqshrn2, EA_16BYTE, REG_V20, REG_V21, 17, INS_OPTS_4S);
    theEmitter->emitIns_R_R_I(INS_sqshrn2, EA_16BYTE, REG_V22, REG_V23, 32, INS_OPTS_4S);

    // sqshrun scalar
    theEmitter->emitIns_R_R_I(INS_sqshrun, EA_1BYTE, REG_V0, REG_V1, 1, INS_OPTS_NONE);
    theEmitter->emitIns_R_R_I(INS_sqshrun, EA_1BYTE, REG_V2, REG_V3, 8, INS_OPTS_NONE);
    theEmitter->emitIns_R_R_I(INS_sqshrun, EA_2BYTE, REG_V4, REG_V5, 9, INS_OPTS_NONE);
    theEmitter->emitIns_R_R_I(INS_sqshrun, EA_2BYTE, REG_V6, REG_V7, 16, INS_OPTS_NONE);
    theEmitter->emitIns_R_R_I(INS_sqshrun, EA_4BYTE, REG_V8, REG_V9, 17, INS_OPTS_NONE);
    theEmitter->emitIns_R_R_I(INS_sqshrun, EA_4BYTE, REG_V10, REG_V11, 32, INS_OPTS_NONE);

    // sqshrun{2} vector
    theEmitter->emitIns_R_R_I(INS_sqshrun, EA_8BYTE, REG_V0, REG_V1, 1, INS_OPTS_8B);
    theEmitter->emitIns_R_R_I(INS_sqshrun, EA_8BYTE, REG_V2, REG_V3, 8, INS_OPTS_8B);
    theEmitter->emitIns_R_R_I(INS_sqshrun2, EA_16BYTE, REG_V4, REG_V5, 1, INS_OPTS_16B);
    theEmitter->emitIns_R_R_I(INS_sqshrun2, EA_16BYTE, REG_V6, REG_V7, 8, INS_OPTS_16B);
    theEmitter->emitIns_R_R_I(INS_sqshrun, EA_8BYTE, REG_V8, REG_V9, 9, INS_OPTS_4H);
    theEmitter->emitIns_R_R_I(INS_sqshrun, EA_8BYTE, REG_V10, REG_V11, 16, INS_OPTS_4H);
    theEmitter->emitIns_R_R_I(INS_sqshrun2, EA_16BYTE, REG_V12, REG_V13, 9, INS_OPTS_8H);
    theEmitter->emitIns_R_R_I(INS_sqshrun2, EA_16BYTE, REG_V14, REG_V15, 16, INS_OPTS_8H);
    theEmitter->emitIns_R_R_I(INS_sqshrun, EA_8BYTE, REG_V16, REG_V17, 17, INS_OPTS_2S);
    theEmitter->emitIns_R_R_I(INS_sqshrun, EA_8BYTE, REG_V18, REG_V18, 32, INS_OPTS_2S);
    theEmitter->emitIns_R_R_I(INS_sqshrun2, EA_16BYTE, REG_V20, REG_V21, 17, INS_OPTS_4S);
    theEmitter->emitIns_R_R_I(INS_sqshrun2, EA_16BYTE, REG_V22, REG_V23, 32, INS_OPTS_4S);

    // uqrshrn scalar
    theEmitter->emitIns_R_R_I(INS_uqrshrn, EA_1BYTE, REG_V0, REG_V1, 1, INS_OPTS_NONE);
    theEmitter->emitIns_R_R_I(INS_uqrshrn, EA_1BYTE, REG_V2, REG_V3, 8, INS_OPTS_NONE);
    theEmitter->emitIns_R_R_I(INS_uqrshrn, EA_2BYTE, REG_V4, REG_V5, 9, INS_OPTS_NONE);
    theEmitter->emitIns_R_R_I(INS_uqrshrn, EA_2BYTE, REG_V6, REG_V7, 16, INS_OPTS_NONE);
    theEmitter->emitIns_R_R_I(INS_uqrshrn, EA_4BYTE, REG_V8, REG_V9, 17, INS_OPTS_NONE);
    theEmitter->emitIns_R_R_I(INS_uqrshrn, EA_4BYTE, REG_V10, REG_V11, 32, INS_OPTS_NONE);

    // uqrshrn{2} vector
    theEmitter->emitIns_R_R_I(INS_uqrshrn, EA_8BYTE, REG_V0, REG_V1, 1, INS_OPTS_8B);
    theEmitter->emitIns_R_R_I(INS_uqrshrn, EA_8BYTE, REG_V2, REG_V3, 8, INS_OPTS_8B);
    theEmitter->emitIns_R_R_I(INS_uqrshrn2, EA_16BYTE, REG_V4, REG_V5, 1, INS_OPTS_16B);
    theEmitter->emitIns_R_R_I(INS_uqrshrn2, EA_16BYTE, REG_V6, REG_V7, 8, INS_OPTS_16B);
    theEmitter->emitIns_R_R_I(INS_uqrshrn, EA_8BYTE, REG_V8, REG_V9, 9, INS_OPTS_4H);
    theEmitter->emitIns_R_R_I(INS_uqrshrn, EA_8BYTE, REG_V10, REG_V11, 16, INS_OPTS_4H);
    theEmitter->emitIns_R_R_I(INS_uqrshrn2, EA_16BYTE, REG_V12, REG_V13, 9, INS_OPTS_8H);
    theEmitter->emitIns_R_R_I(INS_uqrshrn2, EA_16BYTE, REG_V14, REG_V15, 16, INS_OPTS_8H);
    theEmitter->emitIns_R_R_I(INS_uqrshrn, EA_8BYTE, REG_V16, REG_V17, 17, INS_OPTS_2S);
    theEmitter->emitIns_R_R_I(INS_uqrshrn, EA_8BYTE, REG_V18, REG_V18, 32, INS_OPTS_2S);
    theEmitter->emitIns_R_R_I(INS_uqrshrn2, EA_16BYTE, REG_V20, REG_V21, 17, INS_OPTS_4S);
    theEmitter->emitIns_R_R_I(INS_uqrshrn2, EA_16BYTE, REG_V22, REG_V23, 32, INS_OPTS_4S);

    // uqshl scalar
    theEmitter->emitIns_R_R_I(INS_uqshl, EA_1BYTE, REG_V0, REG_V1, 0, INS_OPTS_NONE);
    theEmitter->emitIns_R_R_I(INS_uqshl, EA_1BYTE, REG_V2, REG_V3, 7, INS_OPTS_NONE);
    theEmitter->emitIns_R_R_I(INS_uqshl, EA_2BYTE, REG_V4, REG_V5, 8, INS_OPTS_NONE);
    theEmitter->emitIns_R_R_I(INS_uqshl, EA_2BYTE, REG_V6, REG_V7, 15, INS_OPTS_NONE);
    theEmitter->emitIns_R_R_I(INS_uqshl, EA_4BYTE, REG_V8, REG_V9, 16, INS_OPTS_NONE);
    theEmitter->emitIns_R_R_I(INS_uqshl, EA_4BYTE, REG_V10, REG_V11, 31, INS_OPTS_NONE);
    theEmitter->emitIns_R_R_I(INS_uqshl, EA_8BYTE, REG_V12, REG_V13, 32, INS_OPTS_NONE);
    theEmitter->emitIns_R_R_I(INS_uqshl, EA_8BYTE, REG_V14, REG_V15, 63, INS_OPTS_NONE);

    // uqshl vector
    theEmitter->emitIns_R_R_I(INS_uqshl, EA_8BYTE, REG_V0, REG_V1, 1, INS_OPTS_8B);
    theEmitter->emitIns_R_R_I(INS_uqshl, EA_16BYTE, REG_V2, REG_V3, 7, INS_OPTS_16B);
    theEmitter->emitIns_R_R_I(INS_uqshl, EA_8BYTE, REG_V4, REG_V5, 9, INS_OPTS_4H);
    theEmitter->emitIns_R_R_I(INS_uqshl, EA_16BYTE, REG_V6, REG_V7, 15, INS_OPTS_8H);
    theEmitter->emitIns_R_R_I(INS_uqshl, EA_8BYTE, REG_V8, REG_V9, 17, INS_OPTS_2S);
    theEmitter->emitIns_R_R_I(INS_uqshl, EA_16BYTE, REG_V10, REG_V11, 31, INS_OPTS_4S);
    theEmitter->emitIns_R_R_I(INS_uqshl, EA_16BYTE, REG_V12, REG_V13, 63, INS_OPTS_2D);

    // uqshrn scalar
    theEmitter->emitIns_R_R_I(INS_uqshrn, EA_1BYTE, REG_V0, REG_V1, 1, INS_OPTS_NONE);
    theEmitter->emitIns_R_R_I(INS_uqshrn, EA_1BYTE, REG_V2, REG_V3, 8, INS_OPTS_NONE);
    theEmitter->emitIns_R_R_I(INS_uqshrn, EA_2BYTE, REG_V4, REG_V5, 9, INS_OPTS_NONE);
    theEmitter->emitIns_R_R_I(INS_uqshrn, EA_2BYTE, REG_V6, REG_V7, 16, INS_OPTS_NONE);
    theEmitter->emitIns_R_R_I(INS_uqshrn, EA_4BYTE, REG_V8, REG_V9, 17, INS_OPTS_NONE);
    theEmitter->emitIns_R_R_I(INS_uqshrn, EA_4BYTE, REG_V10, REG_V11, 32, INS_OPTS_NONE);

    // uqshrn{2} vector
    theEmitter->emitIns_R_R_I(INS_uqshrn, EA_8BYTE, REG_V0, REG_V1, 1, INS_OPTS_8B);
    theEmitter->emitIns_R_R_I(INS_uqshrn, EA_8BYTE, REG_V2, REG_V3, 8, INS_OPTS_8B);
    theEmitter->emitIns_R_R_I(INS_uqshrn2, EA_16BYTE, REG_V4, REG_V5, 1, INS_OPTS_16B);
    theEmitter->emitIns_R_R_I(INS_uqshrn2, EA_16BYTE, REG_V6, REG_V7, 8, INS_OPTS_16B);
    theEmitter->emitIns_R_R_I(INS_uqshrn, EA_8BYTE, REG_V8, REG_V9, 9, INS_OPTS_4H);
    theEmitter->emitIns_R_R_I(INS_uqshrn, EA_8BYTE, REG_V10, REG_V11, 16, INS_OPTS_4H);
    theEmitter->emitIns_R_R_I(INS_uqshrn2, EA_16BYTE, REG_V12, REG_V13, 9, INS_OPTS_8H);
    theEmitter->emitIns_R_R_I(INS_uqshrn2, EA_16BYTE, REG_V14, REG_V15, 16, INS_OPTS_8H);
    theEmitter->emitIns_R_R_I(INS_uqshrn, EA_8BYTE, REG_V16, REG_V17, 17, INS_OPTS_2S);
    theEmitter->emitIns_R_R_I(INS_uqshrn, EA_8BYTE, REG_V18, REG_V18, 32, INS_OPTS_2S);
    theEmitter->emitIns_R_R_I(INS_uqshrn2, EA_16BYTE, REG_V20, REG_V21, 17, INS_OPTS_4S);
    theEmitter->emitIns_R_R_I(INS_uqshrn2, EA_16BYTE, REG_V22, REG_V23, 32, INS_OPTS_4S);

#endif // ALL_ARM64_EMITTER_UNIT_TESTS

#ifdef ALL_ARM64_EMITTER_UNIT_TESTS
    //
    // R_R_R   vector operations, one dest, two source
    //

    genDefineTempLabel(genCreateTempLabel());

    // Specifying an Arrangement is optional
    //
    theEmitter->emitIns_R_R_R(INS_and, EA_8BYTE, REG_V6, REG_V7, REG_V8);
    theEmitter->emitIns_R_R_R(INS_bic, EA_8BYTE, REG_V9, REG_V10, REG_V11);
    theEmitter->emitIns_R_R_R(INS_eor, EA_8BYTE, REG_V12, REG_V13, REG_V14);
    theEmitter->emitIns_R_R_R(INS_orr, EA_8BYTE, REG_V15, REG_V16, REG_V17);
    theEmitter->emitIns_R_R_R(INS_orn, EA_8BYTE, REG_V18, REG_V19, REG_V20);
    theEmitter->emitIns_R_R_R(INS_and, EA_16BYTE, REG_V21, REG_V22, REG_V23);
    theEmitter->emitIns_R_R_R(INS_bic, EA_16BYTE, REG_V24, REG_V25, REG_V26);
    theEmitter->emitIns_R_R_R(INS_eor, EA_16BYTE, REG_V27, REG_V28, REG_V29);
    theEmitter->emitIns_R_R_R(INS_orr, EA_16BYTE, REG_V30, REG_V31, REG_V0);
    theEmitter->emitIns_R_R_R(INS_orn, EA_16BYTE, REG_V1, REG_V2, REG_V3);

    theEmitter->emitIns_R_R_R(INS_bsl, EA_8BYTE, REG_V4, REG_V5, REG_V6);
    theEmitter->emitIns_R_R_R(INS_bit, EA_8BYTE, REG_V7, REG_V8, REG_V9);
    theEmitter->emitIns_R_R_R(INS_bif, EA_8BYTE, REG_V10, REG_V11, REG_V12);
    theEmitter->emitIns_R_R_R(INS_bsl, EA_16BYTE, REG_V13, REG_V14, REG_V15);
    theEmitter->emitIns_R_R_R(INS_bit, EA_16BYTE, REG_V16, REG_V17, REG_V18);
    theEmitter->emitIns_R_R_R(INS_bif, EA_16BYTE, REG_V19, REG_V20, REG_V21);

    // Default Arrangement as per the ARM64 manual
    //
    theEmitter->emitIns_R_R_R(INS_and, EA_8BYTE, REG_V6, REG_V7, REG_V8, INS_OPTS_8B);
    theEmitter->emitIns_R_R_R(INS_bic, EA_8BYTE, REG_V9, REG_V10, REG_V11, INS_OPTS_8B);
    theEmitter->emitIns_R_R_R(INS_eor, EA_8BYTE, REG_V12, REG_V13, REG_V14, INS_OPTS_8B);
    theEmitter->emitIns_R_R_R(INS_orr, EA_8BYTE, REG_V15, REG_V16, REG_V17, INS_OPTS_8B);
    theEmitter->emitIns_R_R_R(INS_orn, EA_8BYTE, REG_V18, REG_V19, REG_V20, INS_OPTS_8B);
    theEmitter->emitIns_R_R_R(INS_and, EA_16BYTE, REG_V21, REG_V22, REG_V23, INS_OPTS_16B);
    theEmitter->emitIns_R_R_R(INS_bic, EA_16BYTE, REG_V24, REG_V25, REG_V26, INS_OPTS_16B);
    theEmitter->emitIns_R_R_R(INS_eor, EA_16BYTE, REG_V27, REG_V28, REG_V29, INS_OPTS_16B);
    theEmitter->emitIns_R_R_R(INS_orr, EA_16BYTE, REG_V30, REG_V31, REG_V0, INS_OPTS_16B);
    theEmitter->emitIns_R_R_R(INS_orn, EA_16BYTE, REG_V1, REG_V2, REG_V3, INS_OPTS_16B);

    theEmitter->emitIns_R_R_R(INS_bsl, EA_8BYTE, REG_V4, REG_V5, REG_V6, INS_OPTS_8B);
    theEmitter->emitIns_R_R_R(INS_bit, EA_8BYTE, REG_V7, REG_V8, REG_V9, INS_OPTS_8B);
    theEmitter->emitIns_R_R_R(INS_bif, EA_8BYTE, REG_V10, REG_V11, REG_V12, INS_OPTS_8B);
    theEmitter->emitIns_R_R_R(INS_bsl, EA_16BYTE, REG_V13, REG_V14, REG_V15, INS_OPTS_16B);
    theEmitter->emitIns_R_R_R(INS_bit, EA_16BYTE, REG_V16, REG_V17, REG_V18, INS_OPTS_16B);
    theEmitter->emitIns_R_R_R(INS_bif, EA_16BYTE, REG_V19, REG_V20, REG_V21, INS_OPTS_16B);

    genDefineTempLabel(genCreateTempLabel());

    // add
    theEmitter->emitIns_R_R_R(INS_add, EA_8BYTE, REG_V0, REG_V1, REG_V2); // scalar 8BYTE
    theEmitter->emitIns_R_R_R(INS_add, EA_8BYTE, REG_V3, REG_V4, REG_V5, INS_OPTS_8B);
    theEmitter->emitIns_R_R_R(INS_add, EA_8BYTE, REG_V6, REG_V7, REG_V8, INS_OPTS_4H);
    theEmitter->emitIns_R_R_R(INS_add, EA_8BYTE, REG_V9, REG_V10, REG_V11, INS_OPTS_2S);
    theEmitter->emitIns_R_R_R(INS_add, EA_16BYTE, REG_V12, REG_V13, REG_V14, INS_OPTS_16B);
    theEmitter->emitIns_R_R_R(INS_add, EA_16BYTE, REG_V15, REG_V16, REG_V17, INS_OPTS_8H);
    theEmitter->emitIns_R_R_R(INS_add, EA_16BYTE, REG_V18, REG_V19, REG_V20, INS_OPTS_4S);
    theEmitter->emitIns_R_R_R(INS_add, EA_16BYTE, REG_V21, REG_V22, REG_V23, INS_OPTS_2D);

    // addp
    theEmitter->emitIns_R_R(INS_addp, EA_16BYTE, REG_V0, REG_V1, INS_OPTS_2D); // scalar 16BYTE
    theEmitter->emitIns_R_R_R(INS_addp, EA_8BYTE, REG_V3, REG_V4, REG_V5, INS_OPTS_8B);
    theEmitter->emitIns_R_R_R(INS_addp, EA_8BYTE, REG_V6, REG_V7, REG_V8, INS_OPTS_4H);
    theEmitter->emitIns_R_R_R(INS_addp, EA_8BYTE, REG_V9, REG_V10, REG_V11, INS_OPTS_2S);
    theEmitter->emitIns_R_R_R(INS_addp, EA_16BYTE, REG_V12, REG_V13, REG_V14, INS_OPTS_16B);
    theEmitter->emitIns_R_R_R(INS_addp, EA_16BYTE, REG_V15, REG_V16, REG_V17, INS_OPTS_8H);
    theEmitter->emitIns_R_R_R(INS_addp, EA_16BYTE, REG_V18, REG_V19, REG_V20, INS_OPTS_4S);
    theEmitter->emitIns_R_R_R(INS_addp, EA_16BYTE, REG_V21, REG_V22, REG_V23, INS_OPTS_2D);

    // sub
    theEmitter->emitIns_R_R_R(INS_sub, EA_8BYTE, REG_V1, REG_V2, REG_V3); // scalar 8BYTE
    theEmitter->emitIns_R_R_R(INS_sub, EA_8BYTE, REG_V4, REG_V5, REG_V6, INS_OPTS_8B);
    theEmitter->emitIns_R_R_R(INS_sub, EA_8BYTE, REG_V7, REG_V8, REG_V9, INS_OPTS_4H);
    theEmitter->emitIns_R_R_R(INS_sub, EA_8BYTE, REG_V10, REG_V11, REG_V12, INS_OPTS_2S);
    theEmitter->emitIns_R_R_R(INS_sub, EA_16BYTE, REG_V13, REG_V14, REG_V15, INS_OPTS_16B);
    theEmitter->emitIns_R_R_R(INS_sub, EA_16BYTE, REG_V16, REG_V17, REG_V18, INS_OPTS_8H);
    theEmitter->emitIns_R_R_R(INS_sub, EA_16BYTE, REG_V19, REG_V20, REG_V21, INS_OPTS_4S);
    theEmitter->emitIns_R_R_R(INS_sub, EA_16BYTE, REG_V22, REG_V23, REG_V24, INS_OPTS_2D);

    genDefineTempLabel(genCreateTempLabel());

    // saba vector
    theEmitter->emitIns_R_R_R(INS_saba, EA_8BYTE, REG_V0, REG_V1, REG_V2, INS_OPTS_8B);
    theEmitter->emitIns_R_R_R(INS_saba, EA_16BYTE, REG_V3, REG_V4, REG_V5, INS_OPTS_16B);
    theEmitter->emitIns_R_R_R(INS_saba, EA_8BYTE, REG_V6, REG_V7, REG_V8, INS_OPTS_4H);
    theEmitter->emitIns_R_R_R(INS_saba, EA_16BYTE, REG_V9, REG_V10, REG_V11, INS_OPTS_8H);
    theEmitter->emitIns_R_R_R(INS_saba, EA_8BYTE, REG_V12, REG_V13, REG_V14, INS_OPTS_2S);
    theEmitter->emitIns_R_R_R(INS_saba, EA_16BYTE, REG_V15, REG_V16, REG_V17, INS_OPTS_4S);

    // sabd vector
    theEmitter->emitIns_R_R_R(INS_sabd, EA_8BYTE, REG_V0, REG_V1, REG_V2, INS_OPTS_8B);
    theEmitter->emitIns_R_R_R(INS_sabd, EA_16BYTE, REG_V3, REG_V4, REG_V5, INS_OPTS_16B);
    theEmitter->emitIns_R_R_R(INS_sabd, EA_8BYTE, REG_V6, REG_V7, REG_V8, INS_OPTS_4H);
    theEmitter->emitIns_R_R_R(INS_sabd, EA_16BYTE, REG_V9, REG_V10, REG_V11, INS_OPTS_8H);
    theEmitter->emitIns_R_R_R(INS_sabd, EA_8BYTE, REG_V12, REG_V13, REG_V14, INS_OPTS_2S);
    theEmitter->emitIns_R_R_R(INS_sabd, EA_16BYTE, REG_V15, REG_V16, REG_V17, INS_OPTS_4S);

    // uaba vector
    theEmitter->emitIns_R_R_R(INS_uaba, EA_8BYTE, REG_V0, REG_V1, REG_V2, INS_OPTS_8B);
    theEmitter->emitIns_R_R_R(INS_uaba, EA_16BYTE, REG_V3, REG_V4, REG_V5, INS_OPTS_16B);
    theEmitter->emitIns_R_R_R(INS_uaba, EA_8BYTE, REG_V6, REG_V7, REG_V8, INS_OPTS_4H);
    theEmitter->emitIns_R_R_R(INS_uaba, EA_16BYTE, REG_V9, REG_V10, REG_V11, INS_OPTS_8H);
    theEmitter->emitIns_R_R_R(INS_uaba, EA_8BYTE, REG_V12, REG_V13, REG_V14, INS_OPTS_2S);
    theEmitter->emitIns_R_R_R(INS_uaba, EA_16BYTE, REG_V15, REG_V16, REG_V17, INS_OPTS_4S);

    // uabd vector
    theEmitter->emitIns_R_R_R(INS_uabd, EA_8BYTE, REG_V0, REG_V1, REG_V2, INS_OPTS_8B);
    theEmitter->emitIns_R_R_R(INS_uabd, EA_16BYTE, REG_V3, REG_V4, REG_V5, INS_OPTS_16B);
    theEmitter->emitIns_R_R_R(INS_uabd, EA_8BYTE, REG_V6, REG_V7, REG_V8, INS_OPTS_4H);
    theEmitter->emitIns_R_R_R(INS_uabd, EA_16BYTE, REG_V9, REG_V10, REG_V11, INS_OPTS_8H);
    theEmitter->emitIns_R_R_R(INS_uabd, EA_8BYTE, REG_V12, REG_V13, REG_V14, INS_OPTS_2S);
    theEmitter->emitIns_R_R_R(INS_uabd, EA_16BYTE, REG_V15, REG_V16, REG_V17, INS_OPTS_4S);
#endif // ALL_ARM64_EMITTER_UNIT_TESTS

#ifdef ALL_ARM64_EMITTER_UNIT_TESTS
    // sdot vector
    theEmitter->emitIns_R_R_R(INS_sdot, EA_8BYTE, REG_V0, REG_V1, REG_V2, INS_OPTS_2S);
    theEmitter->emitIns_R_R_R(INS_sdot, EA_16BYTE, REG_V3, REG_V4, REG_V5, INS_OPTS_4S);

    // smax vector
    theEmitter->emitIns_R_R_R(INS_smax, EA_8BYTE, REG_V0, REG_V1, REG_V2, INS_OPTS_8B);
    theEmitter->emitIns_R_R_R(INS_smax, EA_16BYTE, REG_V3, REG_V4, REG_V5, INS_OPTS_16B);
    theEmitter->emitIns_R_R_R(INS_smax, EA_8BYTE, REG_V6, REG_V7, REG_V8, INS_OPTS_4H);
    theEmitter->emitIns_R_R_R(INS_smax, EA_16BYTE, REG_V9, REG_V10, REG_V11, INS_OPTS_8H);
    theEmitter->emitIns_R_R_R(INS_smax, EA_8BYTE, REG_V12, REG_V13, REG_V14, INS_OPTS_2S);
    theEmitter->emitIns_R_R_R(INS_smax, EA_16BYTE, REG_V15, REG_V16, REG_V17, INS_OPTS_4S);

    // smaxp vector
    theEmitter->emitIns_R_R_R(INS_smaxp, EA_8BYTE, REG_V0, REG_V1, REG_V2, INS_OPTS_8B);
    theEmitter->emitIns_R_R_R(INS_smaxp, EA_16BYTE, REG_V3, REG_V4, REG_V5, INS_OPTS_16B);
    theEmitter->emitIns_R_R_R(INS_smaxp, EA_8BYTE, REG_V6, REG_V7, REG_V8, INS_OPTS_4H);
    theEmitter->emitIns_R_R_R(INS_smaxp, EA_16BYTE, REG_V9, REG_V10, REG_V11, INS_OPTS_8H);
    theEmitter->emitIns_R_R_R(INS_smaxp, EA_8BYTE, REG_V12, REG_V13, REG_V14, INS_OPTS_2S);
    theEmitter->emitIns_R_R_R(INS_smaxp, EA_16BYTE, REG_V15, REG_V16, REG_V17, INS_OPTS_4S);

    // smin vector
    theEmitter->emitIns_R_R_R(INS_smin, EA_8BYTE, REG_V0, REG_V1, REG_V2, INS_OPTS_8B);
    theEmitter->emitIns_R_R_R(INS_smin, EA_16BYTE, REG_V3, REG_V4, REG_V5, INS_OPTS_16B);
    theEmitter->emitIns_R_R_R(INS_smin, EA_8BYTE, REG_V6, REG_V7, REG_V8, INS_OPTS_4H);
    theEmitter->emitIns_R_R_R(INS_smin, EA_16BYTE, REG_V9, REG_V10, REG_V11, INS_OPTS_8H);
    theEmitter->emitIns_R_R_R(INS_smin, EA_8BYTE, REG_V12, REG_V13, REG_V14, INS_OPTS_2S);
    theEmitter->emitIns_R_R_R(INS_smin, EA_16BYTE, REG_V15, REG_V16, REG_V17, INS_OPTS_4S);

    // sminp vector
    theEmitter->emitIns_R_R_R(INS_sminp, EA_8BYTE, REG_V0, REG_V1, REG_V2, INS_OPTS_8B);
    theEmitter->emitIns_R_R_R(INS_sminp, EA_16BYTE, REG_V3, REG_V4, REG_V5, INS_OPTS_16B);
    theEmitter->emitIns_R_R_R(INS_sminp, EA_8BYTE, REG_V6, REG_V7, REG_V8, INS_OPTS_4H);
    theEmitter->emitIns_R_R_R(INS_sminp, EA_16BYTE, REG_V9, REG_V10, REG_V11, INS_OPTS_8H);
    theEmitter->emitIns_R_R_R(INS_sminp, EA_8BYTE, REG_V12, REG_V13, REG_V14, INS_OPTS_2S);
    theEmitter->emitIns_R_R_R(INS_sminp, EA_16BYTE, REG_V15, REG_V16, REG_V17, INS_OPTS_4S);

    // udot vector
    theEmitter->emitIns_R_R_R(INS_udot, EA_8BYTE, REG_V0, REG_V1, REG_V2, INS_OPTS_2S);
    theEmitter->emitIns_R_R_R(INS_udot, EA_16BYTE, REG_V3, REG_V4, REG_V5, INS_OPTS_4S);

    // umax vector
    theEmitter->emitIns_R_R_R(INS_umax, EA_8BYTE, REG_V0, REG_V1, REG_V2, INS_OPTS_8B);
    theEmitter->emitIns_R_R_R(INS_umax, EA_16BYTE, REG_V3, REG_V4, REG_V5, INS_OPTS_16B);
    theEmitter->emitIns_R_R_R(INS_umax, EA_8BYTE, REG_V6, REG_V7, REG_V8, INS_OPTS_4H);
    theEmitter->emitIns_R_R_R(INS_umax, EA_16BYTE, REG_V9, REG_V10, REG_V11, INS_OPTS_8H);
    theEmitter->emitIns_R_R_R(INS_umax, EA_8BYTE, REG_V12, REG_V13, REG_V14, INS_OPTS_2S);
    theEmitter->emitIns_R_R_R(INS_umax, EA_16BYTE, REG_V15, REG_V16, REG_V17, INS_OPTS_4S);

    // umaxp vector
    theEmitter->emitIns_R_R_R(INS_umaxp, EA_8BYTE, REG_V0, REG_V1, REG_V2, INS_OPTS_8B);
    theEmitter->emitIns_R_R_R(INS_umaxp, EA_16BYTE, REG_V3, REG_V4, REG_V5, INS_OPTS_16B);
    theEmitter->emitIns_R_R_R(INS_umaxp, EA_8BYTE, REG_V6, REG_V7, REG_V8, INS_OPTS_4H);
    theEmitter->emitIns_R_R_R(INS_umaxp, EA_16BYTE, REG_V9, REG_V10, REG_V11, INS_OPTS_8H);
    theEmitter->emitIns_R_R_R(INS_umaxp, EA_8BYTE, REG_V12, REG_V13, REG_V14, INS_OPTS_2S);
    theEmitter->emitIns_R_R_R(INS_umaxp, EA_16BYTE, REG_V15, REG_V16, REG_V17, INS_OPTS_4S);

    // umin vector
    theEmitter->emitIns_R_R_R(INS_umin, EA_8BYTE, REG_V0, REG_V1, REG_V2, INS_OPTS_8B);
    theEmitter->emitIns_R_R_R(INS_umin, EA_16BYTE, REG_V3, REG_V4, REG_V5, INS_OPTS_16B);
    theEmitter->emitIns_R_R_R(INS_umin, EA_8BYTE, REG_V6, REG_V7, REG_V8, INS_OPTS_4H);
    theEmitter->emitIns_R_R_R(INS_umin, EA_16BYTE, REG_V9, REG_V10, REG_V11, INS_OPTS_8H);
    theEmitter->emitIns_R_R_R(INS_umin, EA_8BYTE, REG_V12, REG_V13, REG_V14, INS_OPTS_2S);
    theEmitter->emitIns_R_R_R(INS_umin, EA_16BYTE, REG_V15, REG_V16, REG_V17, INS_OPTS_4S);

    // uminp vector
    theEmitter->emitIns_R_R_R(INS_uminp, EA_8BYTE, REG_V0, REG_V1, REG_V2, INS_OPTS_8B);
    theEmitter->emitIns_R_R_R(INS_uminp, EA_16BYTE, REG_V3, REG_V4, REG_V5, INS_OPTS_16B);
    theEmitter->emitIns_R_R_R(INS_uminp, EA_8BYTE, REG_V6, REG_V7, REG_V8, INS_OPTS_4H);
    theEmitter->emitIns_R_R_R(INS_uminp, EA_16BYTE, REG_V9, REG_V10, REG_V11, INS_OPTS_8H);
    theEmitter->emitIns_R_R_R(INS_uminp, EA_8BYTE, REG_V12, REG_V13, REG_V14, INS_OPTS_2S);
    theEmitter->emitIns_R_R_R(INS_uminp, EA_16BYTE, REG_V15, REG_V16, REG_V17, INS_OPTS_4S);

    // cmeq vector
    theEmitter->emitIns_R_R_R(INS_cmeq, EA_8BYTE, REG_V0, REG_V1, REG_V2, INS_OPTS_8B);
    theEmitter->emitIns_R_R_R(INS_cmeq, EA_16BYTE, REG_V3, REG_V4, REG_V5, INS_OPTS_16B);
    theEmitter->emitIns_R_R_R(INS_cmeq, EA_8BYTE, REG_V6, REG_V7, REG_V8, INS_OPTS_4H);
    theEmitter->emitIns_R_R_R(INS_cmeq, EA_16BYTE, REG_V9, REG_V10, REG_V11, INS_OPTS_8H);
    theEmitter->emitIns_R_R_R(INS_cmeq, EA_8BYTE, REG_V12, REG_V13, REG_V14, INS_OPTS_2S);
    theEmitter->emitIns_R_R_R(INS_cmeq, EA_16BYTE, REG_V15, REG_V16, REG_V17, INS_OPTS_4S);
    theEmitter->emitIns_R_R_R(INS_cmeq, EA_16BYTE, REG_V18, REG_V19, REG_V20, INS_OPTS_2D);

    // cmge vector
    theEmitter->emitIns_R_R_R(INS_cmge, EA_8BYTE, REG_V0, REG_V1, REG_V2, INS_OPTS_8B);
    theEmitter->emitIns_R_R_R(INS_cmge, EA_16BYTE, REG_V3, REG_V4, REG_V5, INS_OPTS_16B);
    theEmitter->emitIns_R_R_R(INS_cmge, EA_8BYTE, REG_V6, REG_V7, REG_V8, INS_OPTS_4H);
    theEmitter->emitIns_R_R_R(INS_cmge, EA_16BYTE, REG_V9, REG_V10, REG_V11, INS_OPTS_8H);
    theEmitter->emitIns_R_R_R(INS_cmge, EA_8BYTE, REG_V12, REG_V13, REG_V14, INS_OPTS_2S);
    theEmitter->emitIns_R_R_R(INS_cmge, EA_16BYTE, REG_V15, REG_V16, REG_V17, INS_OPTS_4S);
    theEmitter->emitIns_R_R_R(INS_cmge, EA_16BYTE, REG_V18, REG_V19, REG_V20, INS_OPTS_2D);

    // cmgt vector
    theEmitter->emitIns_R_R_R(INS_cmgt, EA_8BYTE, REG_V0, REG_V1, REG_V2, INS_OPTS_8B);
    theEmitter->emitIns_R_R_R(INS_cmgt, EA_16BYTE, REG_V3, REG_V4, REG_V5, INS_OPTS_16B);
    theEmitter->emitIns_R_R_R(INS_cmgt, EA_8BYTE, REG_V6, REG_V7, REG_V8, INS_OPTS_4H);
    theEmitter->emitIns_R_R_R(INS_cmgt, EA_16BYTE, REG_V9, REG_V10, REG_V11, INS_OPTS_8H);
    theEmitter->emitIns_R_R_R(INS_cmgt, EA_8BYTE, REG_V12, REG_V13, REG_V14, INS_OPTS_2S);
    theEmitter->emitIns_R_R_R(INS_cmgt, EA_16BYTE, REG_V15, REG_V16, REG_V17, INS_OPTS_4S);
    theEmitter->emitIns_R_R_R(INS_cmgt, EA_16BYTE, REG_V18, REG_V19, REG_V20, INS_OPTS_2D);

    // cmhi vector
    theEmitter->emitIns_R_R_R(INS_cmhi, EA_8BYTE, REG_V0, REG_V1, REG_V2, INS_OPTS_8B);
    theEmitter->emitIns_R_R_R(INS_cmhi, EA_16BYTE, REG_V3, REG_V4, REG_V5, INS_OPTS_16B);
    theEmitter->emitIns_R_R_R(INS_cmhi, EA_8BYTE, REG_V6, REG_V7, REG_V8, INS_OPTS_4H);
    theEmitter->emitIns_R_R_R(INS_cmhi, EA_16BYTE, REG_V9, REG_V10, REG_V11, INS_OPTS_8H);
    theEmitter->emitIns_R_R_R(INS_cmhi, EA_8BYTE, REG_V12, REG_V13, REG_V14, INS_OPTS_2S);
    theEmitter->emitIns_R_R_R(INS_cmhi, EA_16BYTE, REG_V15, REG_V16, REG_V17, INS_OPTS_4S);
    theEmitter->emitIns_R_R_R(INS_cmhi, EA_16BYTE, REG_V18, REG_V19, REG_V20, INS_OPTS_2D);

    // cmhs vector
    theEmitter->emitIns_R_R_R(INS_cmhs, EA_8BYTE, REG_V0, REG_V1, REG_V2, INS_OPTS_8B);
    theEmitter->emitIns_R_R_R(INS_cmhs, EA_16BYTE, REG_V3, REG_V4, REG_V5, INS_OPTS_16B);
    theEmitter->emitIns_R_R_R(INS_cmhs, EA_8BYTE, REG_V6, REG_V7, REG_V8, INS_OPTS_4H);
    theEmitter->emitIns_R_R_R(INS_cmhs, EA_16BYTE, REG_V9, REG_V10, REG_V11, INS_OPTS_8H);
    theEmitter->emitIns_R_R_R(INS_cmhs, EA_8BYTE, REG_V12, REG_V13, REG_V14, INS_OPTS_2S);
    theEmitter->emitIns_R_R_R(INS_cmhs, EA_16BYTE, REG_V15, REG_V16, REG_V17, INS_OPTS_4S);
    theEmitter->emitIns_R_R_R(INS_cmhs, EA_16BYTE, REG_V18, REG_V19, REG_V20, INS_OPTS_2D);

    // cmtst vector
    theEmitter->emitIns_R_R_R(INS_cmtst, EA_8BYTE, REG_V0, REG_V1, REG_V2, INS_OPTS_8B);
    theEmitter->emitIns_R_R_R(INS_cmtst, EA_16BYTE, REG_V3, REG_V4, REG_V5, INS_OPTS_16B);
    theEmitter->emitIns_R_R_R(INS_cmtst, EA_8BYTE, REG_V6, REG_V7, REG_V8, INS_OPTS_4H);
    theEmitter->emitIns_R_R_R(INS_cmtst, EA_16BYTE, REG_V9, REG_V10, REG_V11, INS_OPTS_8H);
    theEmitter->emitIns_R_R_R(INS_cmtst, EA_8BYTE, REG_V12, REG_V13, REG_V14, INS_OPTS_2S);
    theEmitter->emitIns_R_R_R(INS_cmtst, EA_16BYTE, REG_V15, REG_V16, REG_V17, INS_OPTS_4S);
    theEmitter->emitIns_R_R_R(INS_cmtst, EA_16BYTE, REG_V18, REG_V19, REG_V20, INS_OPTS_2D);

    // faddp vector
    theEmitter->emitIns_R_R_R(INS_faddp, EA_8BYTE, REG_V12, REG_V13, REG_V14, INS_OPTS_2S);
    theEmitter->emitIns_R_R_R(INS_faddp, EA_16BYTE, REG_V15, REG_V16, REG_V17, INS_OPTS_4S);
    theEmitter->emitIns_R_R_R(INS_faddp, EA_16BYTE, REG_V15, REG_V16, REG_V17, INS_OPTS_2D);

    // fcmeq vector
    theEmitter->emitIns_R_R_R(INS_fcmeq, EA_8BYTE, REG_V12, REG_V13, REG_V14, INS_OPTS_2S);
    theEmitter->emitIns_R_R_R(INS_fcmeq, EA_16BYTE, REG_V15, REG_V16, REG_V17, INS_OPTS_4S);
    theEmitter->emitIns_R_R_R(INS_fcmeq, EA_16BYTE, REG_V15, REG_V16, REG_V17, INS_OPTS_2D);

    // fcmge vector
    theEmitter->emitIns_R_R_R(INS_fcmge, EA_8BYTE, REG_V12, REG_V13, REG_V14, INS_OPTS_2S);
    theEmitter->emitIns_R_R_R(INS_fcmge, EA_16BYTE, REG_V15, REG_V16, REG_V17, INS_OPTS_4S);
    theEmitter->emitIns_R_R_R(INS_fcmge, EA_16BYTE, REG_V15, REG_V16, REG_V17, INS_OPTS_2D);

    // fcmgt vector
    theEmitter->emitIns_R_R_R(INS_fcmgt, EA_8BYTE, REG_V12, REG_V13, REG_V14, INS_OPTS_2S);
    theEmitter->emitIns_R_R_R(INS_fcmgt, EA_16BYTE, REG_V15, REG_V16, REG_V17, INS_OPTS_4S);
    theEmitter->emitIns_R_R_R(INS_fcmgt, EA_16BYTE, REG_V15, REG_V16, REG_V17, INS_OPTS_2D);
#endif // ALL_ARM64_EMITTER_UNIT_TESTS

#ifdef ALL_ARM64_EMITTER_UNIT_TESTS
    // trn1 vector
    theEmitter->emitIns_R_R_R(INS_trn1, EA_8BYTE, REG_V0, REG_V1, REG_V2, INS_OPTS_8B);
    theEmitter->emitIns_R_R_R(INS_trn1, EA_16BYTE, REG_V3, REG_V4, REG_V5, INS_OPTS_16B);
    theEmitter->emitIns_R_R_R(INS_trn1, EA_8BYTE, REG_V6, REG_V7, REG_V8, INS_OPTS_4H);
    theEmitter->emitIns_R_R_R(INS_trn1, EA_16BYTE, REG_V9, REG_V10, REG_V11, INS_OPTS_8H);
    theEmitter->emitIns_R_R_R(INS_trn1, EA_8BYTE, REG_V12, REG_V13, REG_V14, INS_OPTS_2S);
    theEmitter->emitIns_R_R_R(INS_trn1, EA_16BYTE, REG_V15, REG_V16, REG_V17, INS_OPTS_4S);
    theEmitter->emitIns_R_R_R(INS_trn1, EA_16BYTE, REG_V18, REG_V19, REG_V20, INS_OPTS_2D);

    // trn2 vector
    theEmitter->emitIns_R_R_R(INS_trn2, EA_8BYTE, REG_V0, REG_V1, REG_V2, INS_OPTS_8B);
    theEmitter->emitIns_R_R_R(INS_trn2, EA_16BYTE, REG_V3, REG_V4, REG_V5, INS_OPTS_16B);
    theEmitter->emitIns_R_R_R(INS_trn2, EA_8BYTE, REG_V6, REG_V7, REG_V8, INS_OPTS_4H);
    theEmitter->emitIns_R_R_R(INS_trn2, EA_16BYTE, REG_V9, REG_V10, REG_V11, INS_OPTS_8H);
    theEmitter->emitIns_R_R_R(INS_trn2, EA_8BYTE, REG_V12, REG_V13, REG_V14, INS_OPTS_2S);
    theEmitter->emitIns_R_R_R(INS_trn2, EA_16BYTE, REG_V15, REG_V16, REG_V17, INS_OPTS_4S);
    theEmitter->emitIns_R_R_R(INS_trn2, EA_16BYTE, REG_V18, REG_V19, REG_V20, INS_OPTS_2D);

    // uzp1 vector
    theEmitter->emitIns_R_R_R(INS_uzp1, EA_8BYTE, REG_V0, REG_V1, REG_V2, INS_OPTS_8B);
    theEmitter->emitIns_R_R_R(INS_uzp1, EA_16BYTE, REG_V3, REG_V4, REG_V5, INS_OPTS_16B);
    theEmitter->emitIns_R_R_R(INS_uzp1, EA_8BYTE, REG_V6, REG_V7, REG_V8, INS_OPTS_4H);
    theEmitter->emitIns_R_R_R(INS_uzp1, EA_16BYTE, REG_V9, REG_V10, REG_V11, INS_OPTS_8H);
    theEmitter->emitIns_R_R_R(INS_uzp1, EA_8BYTE, REG_V12, REG_V13, REG_V14, INS_OPTS_2S);
    theEmitter->emitIns_R_R_R(INS_uzp1, EA_16BYTE, REG_V15, REG_V16, REG_V17, INS_OPTS_4S);
    theEmitter->emitIns_R_R_R(INS_uzp1, EA_16BYTE, REG_V18, REG_V19, REG_V20, INS_OPTS_2D);

    // uzp2 vector
    theEmitter->emitIns_R_R_R(INS_uzp2, EA_8BYTE, REG_V0, REG_V1, REG_V2, INS_OPTS_8B);
    theEmitter->emitIns_R_R_R(INS_uzp2, EA_16BYTE, REG_V3, REG_V4, REG_V5, INS_OPTS_16B);
    theEmitter->emitIns_R_R_R(INS_uzp2, EA_8BYTE, REG_V6, REG_V7, REG_V8, INS_OPTS_4H);
    theEmitter->emitIns_R_R_R(INS_uzp2, EA_16BYTE, REG_V9, REG_V10, REG_V11, INS_OPTS_8H);
    theEmitter->emitIns_R_R_R(INS_uzp2, EA_8BYTE, REG_V12, REG_V13, REG_V14, INS_OPTS_2S);
    theEmitter->emitIns_R_R_R(INS_uzp2, EA_16BYTE, REG_V15, REG_V16, REG_V17, INS_OPTS_4S);
    theEmitter->emitIns_R_R_R(INS_uzp2, EA_16BYTE, REG_V18, REG_V19, REG_V20, INS_OPTS_2D);

    // zip1 vector
    theEmitter->emitIns_R_R_R(INS_zip1, EA_8BYTE, REG_V0, REG_V1, REG_V2, INS_OPTS_8B);
    theEmitter->emitIns_R_R_R(INS_zip1, EA_16BYTE, REG_V3, REG_V4, REG_V5, INS_OPTS_16B);
    theEmitter->emitIns_R_R_R(INS_zip1, EA_8BYTE, REG_V6, REG_V7, REG_V8, INS_OPTS_4H);
    theEmitter->emitIns_R_R_R(INS_zip1, EA_16BYTE, REG_V9, REG_V10, REG_V11, INS_OPTS_8H);
    theEmitter->emitIns_R_R_R(INS_zip1, EA_8BYTE, REG_V12, REG_V13, REG_V14, INS_OPTS_2S);
    theEmitter->emitIns_R_R_R(INS_zip1, EA_16BYTE, REG_V15, REG_V16, REG_V17, INS_OPTS_4S);
    theEmitter->emitIns_R_R_R(INS_zip1, EA_16BYTE, REG_V18, REG_V19, REG_V20, INS_OPTS_2D);

    // zip2 vector
    theEmitter->emitIns_R_R_R(INS_zip2, EA_8BYTE, REG_V0, REG_V1, REG_V2, INS_OPTS_8B);
    theEmitter->emitIns_R_R_R(INS_zip2, EA_16BYTE, REG_V3, REG_V4, REG_V5, INS_OPTS_16B);
    theEmitter->emitIns_R_R_R(INS_zip2, EA_8BYTE, REG_V6, REG_V7, REG_V8, INS_OPTS_4H);
    theEmitter->emitIns_R_R_R(INS_zip2, EA_16BYTE, REG_V9, REG_V10, REG_V11, INS_OPTS_8H);
    theEmitter->emitIns_R_R_R(INS_zip2, EA_8BYTE, REG_V12, REG_V13, REG_V14, INS_OPTS_2S);
    theEmitter->emitIns_R_R_R(INS_zip2, EA_16BYTE, REG_V15, REG_V16, REG_V17, INS_OPTS_4S);
    theEmitter->emitIns_R_R_R(INS_zip2, EA_16BYTE, REG_V18, REG_V19, REG_V20, INS_OPTS_2D);
#endif // ALL_ARM64_EMITTER_UNIT_TESTS

#ifdef ALL_ARM64_EMITTER_UNIT_TESTS
    // srshl scalar
    theEmitter->emitIns_R_R_R(INS_srshl, EA_8BYTE, REG_V0, REG_V1, REG_V2, INS_OPTS_NONE);

    // srshl vector
    theEmitter->emitIns_R_R_R(INS_srshl, EA_8BYTE, REG_V0, REG_V1, REG_V2, INS_OPTS_8B);
    theEmitter->emitIns_R_R_R(INS_srshl, EA_16BYTE, REG_V3, REG_V4, REG_V5, INS_OPTS_16B);
    theEmitter->emitIns_R_R_R(INS_srshl, EA_8BYTE, REG_V6, REG_V7, REG_V8, INS_OPTS_4H);
    theEmitter->emitIns_R_R_R(INS_srshl, EA_16BYTE, REG_V9, REG_V10, REG_V11, INS_OPTS_8H);
    theEmitter->emitIns_R_R_R(INS_srshl, EA_8BYTE, REG_V12, REG_V13, REG_V14, INS_OPTS_2S);
    theEmitter->emitIns_R_R_R(INS_srshl, EA_16BYTE, REG_V15, REG_V16, REG_V17, INS_OPTS_4S);
    theEmitter->emitIns_R_R_R(INS_srshl, EA_16BYTE, REG_V18, REG_V19, REG_V20, INS_OPTS_2D);

    // sshl scalar
    theEmitter->emitIns_R_R_R(INS_sshl, EA_8BYTE, REG_V0, REG_V1, REG_V2, INS_OPTS_NONE);

    // sshl vector
    theEmitter->emitIns_R_R_R(INS_sshl, EA_8BYTE, REG_V0, REG_V1, REG_V2, INS_OPTS_8B);
    theEmitter->emitIns_R_R_R(INS_sshl, EA_16BYTE, REG_V3, REG_V4, REG_V5, INS_OPTS_16B);
    theEmitter->emitIns_R_R_R(INS_sshl, EA_8BYTE, REG_V6, REG_V7, REG_V8, INS_OPTS_4H);
    theEmitter->emitIns_R_R_R(INS_sshl, EA_16BYTE, REG_V9, REG_V10, REG_V11, INS_OPTS_8H);
    theEmitter->emitIns_R_R_R(INS_sshl, EA_8BYTE, REG_V12, REG_V13, REG_V14, INS_OPTS_2S);
    theEmitter->emitIns_R_R_R(INS_sshl, EA_16BYTE, REG_V15, REG_V16, REG_V17, INS_OPTS_4S);
    theEmitter->emitIns_R_R_R(INS_sshl, EA_16BYTE, REG_V18, REG_V19, REG_V20, INS_OPTS_2D);

    // urshl scalar
    theEmitter->emitIns_R_R_R(INS_urshl, EA_8BYTE, REG_V0, REG_V1, REG_V2, INS_OPTS_NONE);

    // urshl vector
    theEmitter->emitIns_R_R_R(INS_urshl, EA_8BYTE, REG_V0, REG_V1, REG_V2, INS_OPTS_8B);
    theEmitter->emitIns_R_R_R(INS_urshl, EA_16BYTE, REG_V3, REG_V4, REG_V5, INS_OPTS_16B);
    theEmitter->emitIns_R_R_R(INS_urshl, EA_8BYTE, REG_V6, REG_V7, REG_V8, INS_OPTS_4H);
    theEmitter->emitIns_R_R_R(INS_urshl, EA_16BYTE, REG_V9, REG_V10, REG_V11, INS_OPTS_8H);
    theEmitter->emitIns_R_R_R(INS_urshl, EA_8BYTE, REG_V12, REG_V13, REG_V14, INS_OPTS_2S);
    theEmitter->emitIns_R_R_R(INS_urshl, EA_16BYTE, REG_V15, REG_V16, REG_V17, INS_OPTS_4S);
    theEmitter->emitIns_R_R_R(INS_urshl, EA_16BYTE, REG_V18, REG_V19, REG_V20, INS_OPTS_2D);

    // ushl scalar
    theEmitter->emitIns_R_R_R(INS_ushl, EA_8BYTE, REG_V0, REG_V1, REG_V2, INS_OPTS_NONE);

    // ushl vector
    theEmitter->emitIns_R_R_R(INS_ushl, EA_8BYTE, REG_V0, REG_V1, REG_V2, INS_OPTS_8B);
    theEmitter->emitIns_R_R_R(INS_ushl, EA_16BYTE, REG_V3, REG_V4, REG_V5, INS_OPTS_16B);
    theEmitter->emitIns_R_R_R(INS_ushl, EA_8BYTE, REG_V6, REG_V7, REG_V8, INS_OPTS_4H);
    theEmitter->emitIns_R_R_R(INS_ushl, EA_16BYTE, REG_V9, REG_V10, REG_V11, INS_OPTS_8H);
    theEmitter->emitIns_R_R_R(INS_ushl, EA_8BYTE, REG_V12, REG_V13, REG_V14, INS_OPTS_2S);
    theEmitter->emitIns_R_R_R(INS_ushl, EA_16BYTE, REG_V15, REG_V16, REG_V17, INS_OPTS_4S);
    theEmitter->emitIns_R_R_R(INS_ushl, EA_16BYTE, REG_V18, REG_V19, REG_V20, INS_OPTS_2D);

    // addhn vector
    theEmitter->emitIns_R_R_R(INS_addhn, EA_8BYTE, REG_V0, REG_V1, REG_V2, INS_OPTS_8B);
    theEmitter->emitIns_R_R_R(INS_addhn, EA_8BYTE, REG_V3, REG_V4, REG_V5, INS_OPTS_4H);
    theEmitter->emitIns_R_R_R(INS_addhn, EA_8BYTE, REG_V6, REG_V7, REG_V8, INS_OPTS_2S);

    // addhn2 vector
    theEmitter->emitIns_R_R_R(INS_addhn2, EA_16BYTE, REG_V9, REG_V10, REG_V11, INS_OPTS_16B);
    theEmitter->emitIns_R_R_R(INS_addhn2, EA_16BYTE, REG_V12, REG_V13, REG_V14, INS_OPTS_8H);
    theEmitter->emitIns_R_R_R(INS_addhn2, EA_16BYTE, REG_V15, REG_V16, REG_V17, INS_OPTS_4S);

    // raddhn vector
    theEmitter->emitIns_R_R_R(INS_raddhn, EA_8BYTE, REG_V0, REG_V1, REG_V2, INS_OPTS_8B);
    theEmitter->emitIns_R_R_R(INS_raddhn, EA_8BYTE, REG_V3, REG_V4, REG_V5, INS_OPTS_4H);
    theEmitter->emitIns_R_R_R(INS_raddhn, EA_8BYTE, REG_V6, REG_V7, REG_V8, INS_OPTS_2S);

    // raddhn2 vector
    theEmitter->emitIns_R_R_R(INS_raddhn2, EA_16BYTE, REG_V9, REG_V10, REG_V11, INS_OPTS_16B);
    theEmitter->emitIns_R_R_R(INS_raddhn2, EA_16BYTE, REG_V12, REG_V13, REG_V14, INS_OPTS_8H);
    theEmitter->emitIns_R_R_R(INS_raddhn2, EA_16BYTE, REG_V15, REG_V16, REG_V17, INS_OPTS_4S);

    // rsubhn vector
    theEmitter->emitIns_R_R_R(INS_rsubhn, EA_8BYTE, REG_V0, REG_V1, REG_V2, INS_OPTS_8B);
    theEmitter->emitIns_R_R_R(INS_rsubhn, EA_8BYTE, REG_V3, REG_V4, REG_V5, INS_OPTS_4H);
    theEmitter->emitIns_R_R_R(INS_rsubhn, EA_8BYTE, REG_V6, REG_V7, REG_V8, INS_OPTS_2S);

    // rsubhn2 vector
    theEmitter->emitIns_R_R_R(INS_rsubhn2, EA_16BYTE, REG_V9, REG_V10, REG_V11, INS_OPTS_16B);
    theEmitter->emitIns_R_R_R(INS_rsubhn2, EA_16BYTE, REG_V12, REG_V13, REG_V14, INS_OPTS_8H);
    theEmitter->emitIns_R_R_R(INS_rsubhn2, EA_16BYTE, REG_V15, REG_V16, REG_V17, INS_OPTS_4S);

    // sabal vector
    theEmitter->emitIns_R_R_R(INS_sabal, EA_8BYTE, REG_V0, REG_V1, REG_V2, INS_OPTS_8B);
    theEmitter->emitIns_R_R_R(INS_sabal, EA_8BYTE, REG_V3, REG_V4, REG_V5, INS_OPTS_4H);
    theEmitter->emitIns_R_R_R(INS_sabal, EA_8BYTE, REG_V6, REG_V7, REG_V8, INS_OPTS_2S);

    // sabal2 vector
    theEmitter->emitIns_R_R_R(INS_sabal2, EA_16BYTE, REG_V9, REG_V10, REG_V11, INS_OPTS_16B);
    theEmitter->emitIns_R_R_R(INS_sabal2, EA_16BYTE, REG_V12, REG_V13, REG_V14, INS_OPTS_8H);
    theEmitter->emitIns_R_R_R(INS_sabal2, EA_16BYTE, REG_V15, REG_V16, REG_V17, INS_OPTS_4S);

    // sabdl vector
    theEmitter->emitIns_R_R_R(INS_sabdl, EA_8BYTE, REG_V0, REG_V1, REG_V2, INS_OPTS_8B);
    theEmitter->emitIns_R_R_R(INS_sabdl, EA_8BYTE, REG_V3, REG_V4, REG_V5, INS_OPTS_4H);
    theEmitter->emitIns_R_R_R(INS_sabdl, EA_8BYTE, REG_V6, REG_V7, REG_V8, INS_OPTS_2S);

    // sabdl2 vector
    theEmitter->emitIns_R_R_R(INS_sabdl2, EA_16BYTE, REG_V9, REG_V10, REG_V11, INS_OPTS_16B);
    theEmitter->emitIns_R_R_R(INS_sabdl2, EA_16BYTE, REG_V12, REG_V13, REG_V14, INS_OPTS_8H);
    theEmitter->emitIns_R_R_R(INS_sabdl2, EA_16BYTE, REG_V15, REG_V16, REG_V17, INS_OPTS_4S);

    // saddl vector
    theEmitter->emitIns_R_R_R(INS_saddl, EA_8BYTE, REG_V0, REG_V1, REG_V2, INS_OPTS_8B);
    theEmitter->emitIns_R_R_R(INS_saddl, EA_8BYTE, REG_V3, REG_V4, REG_V5, INS_OPTS_4H);
    theEmitter->emitIns_R_R_R(INS_saddl, EA_8BYTE, REG_V6, REG_V7, REG_V8, INS_OPTS_2S);

    // saddl2 vector
    theEmitter->emitIns_R_R_R(INS_saddl2, EA_16BYTE, REG_V9, REG_V10, REG_V11, INS_OPTS_16B);
    theEmitter->emitIns_R_R_R(INS_saddl2, EA_16BYTE, REG_V12, REG_V13, REG_V14, INS_OPTS_8H);
    theEmitter->emitIns_R_R_R(INS_saddl2, EA_16BYTE, REG_V15, REG_V16, REG_V17, INS_OPTS_4S);

    // saddw vector
    theEmitter->emitIns_R_R_R(INS_saddw, EA_8BYTE, REG_V0, REG_V1, REG_V2, INS_OPTS_8B);
    theEmitter->emitIns_R_R_R(INS_saddw, EA_8BYTE, REG_V3, REG_V4, REG_V5, INS_OPTS_4H);
    theEmitter->emitIns_R_R_R(INS_saddw, EA_8BYTE, REG_V6, REG_V7, REG_V8, INS_OPTS_2S);

    // saddw2 vector
    theEmitter->emitIns_R_R_R(INS_saddw2, EA_16BYTE, REG_V9, REG_V10, REG_V11, INS_OPTS_16B);
    theEmitter->emitIns_R_R_R(INS_saddw2, EA_16BYTE, REG_V12, REG_V13, REG_V14, INS_OPTS_8H);
    theEmitter->emitIns_R_R_R(INS_saddw2, EA_16BYTE, REG_V15, REG_V16, REG_V17, INS_OPTS_4S);

    // shadd vector
    theEmitter->emitIns_R_R_R(INS_shadd, EA_8BYTE, REG_V0, REG_V1, REG_V2, INS_OPTS_8B);
    theEmitter->emitIns_R_R_R(INS_shadd, EA_8BYTE, REG_V3, REG_V4, REG_V5, INS_OPTS_4H);
    theEmitter->emitIns_R_R_R(INS_shadd, EA_8BYTE, REG_V6, REG_V7, REG_V8, INS_OPTS_2S);
    theEmitter->emitIns_R_R_R(INS_shadd, EA_16BYTE, REG_V9, REG_V10, REG_V11, INS_OPTS_16B);
    theEmitter->emitIns_R_R_R(INS_shadd, EA_16BYTE, REG_V12, REG_V13, REG_V14, INS_OPTS_8H);
    theEmitter->emitIns_R_R_R(INS_shadd, EA_16BYTE, REG_V15, REG_V16, REG_V17, INS_OPTS_4S);

    // shsub vector
    theEmitter->emitIns_R_R_R(INS_shsub, EA_8BYTE, REG_V0, REG_V1, REG_V2, INS_OPTS_8B);
    theEmitter->emitIns_R_R_R(INS_shsub, EA_8BYTE, REG_V3, REG_V4, REG_V5, INS_OPTS_4H);
    theEmitter->emitIns_R_R_R(INS_shsub, EA_8BYTE, REG_V6, REG_V7, REG_V8, INS_OPTS_2S);
    theEmitter->emitIns_R_R_R(INS_shsub, EA_16BYTE, REG_V9, REG_V10, REG_V11, INS_OPTS_16B);
    theEmitter->emitIns_R_R_R(INS_shsub, EA_16BYTE, REG_V12, REG_V13, REG_V14, INS_OPTS_8H);
    theEmitter->emitIns_R_R_R(INS_shsub, EA_16BYTE, REG_V15, REG_V16, REG_V17, INS_OPTS_4S);

    // sqadd scalar
    theEmitter->emitIns_R_R_R(INS_sqadd, EA_1BYTE, REG_V0, REG_V1, REG_V2, INS_OPTS_NONE);
    theEmitter->emitIns_R_R_R(INS_sqadd, EA_2BYTE, REG_V3, REG_V4, REG_V5, INS_OPTS_NONE);
    theEmitter->emitIns_R_R_R(INS_sqadd, EA_4BYTE, REG_V6, REG_V7, REG_V8, INS_OPTS_NONE);
    theEmitter->emitIns_R_R_R(INS_sqadd, EA_8BYTE, REG_V9, REG_V10, REG_V11, INS_OPTS_NONE);

    // sqadd vector
    theEmitter->emitIns_R_R_R(INS_sqadd, EA_8BYTE, REG_V0, REG_V1, REG_V2, INS_OPTS_8B);
    theEmitter->emitIns_R_R_R(INS_sqadd, EA_8BYTE, REG_V3, REG_V4, REG_V5, INS_OPTS_4H);
    theEmitter->emitIns_R_R_R(INS_sqadd, EA_8BYTE, REG_V6, REG_V7, REG_V8, INS_OPTS_2S);
    theEmitter->emitIns_R_R_R(INS_sqadd, EA_16BYTE, REG_V9, REG_V10, REG_V11, INS_OPTS_16B);
    theEmitter->emitIns_R_R_R(INS_sqadd, EA_16BYTE, REG_V12, REG_V13, REG_V14, INS_OPTS_8H);
    theEmitter->emitIns_R_R_R(INS_sqadd, EA_16BYTE, REG_V15, REG_V16, REG_V17, INS_OPTS_4S);

    // sqrshl scalar
    theEmitter->emitIns_R_R_R(INS_sqrshl, EA_1BYTE, REG_V0, REG_V1, REG_V2, INS_OPTS_NONE);
    theEmitter->emitIns_R_R_R(INS_sqrshl, EA_2BYTE, REG_V3, REG_V4, REG_V5, INS_OPTS_NONE);
    theEmitter->emitIns_R_R_R(INS_sqrshl, EA_4BYTE, REG_V6, REG_V7, REG_V8, INS_OPTS_NONE);
    theEmitter->emitIns_R_R_R(INS_sqrshl, EA_8BYTE, REG_V9, REG_V10, REG_V11, INS_OPTS_NONE);

    // sqrshl vector
    theEmitter->emitIns_R_R_R(INS_sqrshl, EA_8BYTE, REG_V0, REG_V1, REG_V2, INS_OPTS_8B);
    theEmitter->emitIns_R_R_R(INS_sqrshl, EA_8BYTE, REG_V3, REG_V4, REG_V5, INS_OPTS_4H);
    theEmitter->emitIns_R_R_R(INS_sqrshl, EA_8BYTE, REG_V6, REG_V7, REG_V8, INS_OPTS_2S);
    theEmitter->emitIns_R_R_R(INS_sqrshl, EA_16BYTE, REG_V9, REG_V10, REG_V11, INS_OPTS_16B);
    theEmitter->emitIns_R_R_R(INS_sqrshl, EA_16BYTE, REG_V12, REG_V13, REG_V14, INS_OPTS_8H);
    theEmitter->emitIns_R_R_R(INS_sqrshl, EA_16BYTE, REG_V15, REG_V16, REG_V17, INS_OPTS_4S);
    theEmitter->emitIns_R_R_R(INS_sqrshl, EA_16BYTE, REG_V18, REG_V19, REG_V20, INS_OPTS_2D);

    // sqshl scalar
    theEmitter->emitIns_R_R_R(INS_sqshl, EA_1BYTE, REG_V0, REG_V1, REG_V2, INS_OPTS_NONE);
    theEmitter->emitIns_R_R_R(INS_sqshl, EA_2BYTE, REG_V3, REG_V4, REG_V5, INS_OPTS_NONE);
    theEmitter->emitIns_R_R_R(INS_sqshl, EA_4BYTE, REG_V6, REG_V7, REG_V8, INS_OPTS_NONE);
    theEmitter->emitIns_R_R_R(INS_sqshl, EA_8BYTE, REG_V9, REG_V10, REG_V11, INS_OPTS_NONE);

    // sqshl vector
    theEmitter->emitIns_R_R_R(INS_sqshl, EA_8BYTE, REG_V0, REG_V1, REG_V2, INS_OPTS_8B);
    theEmitter->emitIns_R_R_R(INS_sqshl, EA_8BYTE, REG_V3, REG_V4, REG_V5, INS_OPTS_4H);
    theEmitter->emitIns_R_R_R(INS_sqshl, EA_8BYTE, REG_V6, REG_V7, REG_V8, INS_OPTS_2S);
    theEmitter->emitIns_R_R_R(INS_sqshl, EA_16BYTE, REG_V9, REG_V10, REG_V11, INS_OPTS_16B);
    theEmitter->emitIns_R_R_R(INS_sqshl, EA_16BYTE, REG_V12, REG_V13, REG_V14, INS_OPTS_8H);
    theEmitter->emitIns_R_R_R(INS_sqshl, EA_16BYTE, REG_V15, REG_V16, REG_V17, INS_OPTS_4S);
    theEmitter->emitIns_R_R_R(INS_sqshl, EA_16BYTE, REG_V18, REG_V19, REG_V20, INS_OPTS_2D);

    // sqsub scalar
    theEmitter->emitIns_R_R_R(INS_sqsub, EA_1BYTE, REG_V0, REG_V1, REG_V2, INS_OPTS_NONE);
    theEmitter->emitIns_R_R_R(INS_sqsub, EA_2BYTE, REG_V3, REG_V4, REG_V5, INS_OPTS_NONE);
    theEmitter->emitIns_R_R_R(INS_sqsub, EA_4BYTE, REG_V6, REG_V7, REG_V8, INS_OPTS_NONE);
    theEmitter->emitIns_R_R_R(INS_sqsub, EA_8BYTE, REG_V9, REG_V10, REG_V11, INS_OPTS_NONE);

    // sqsub vector
    theEmitter->emitIns_R_R_R(INS_sqsub, EA_8BYTE, REG_V0, REG_V1, REG_V2, INS_OPTS_8B);
    theEmitter->emitIns_R_R_R(INS_sqsub, EA_8BYTE, REG_V3, REG_V4, REG_V5, INS_OPTS_4H);
    theEmitter->emitIns_R_R_R(INS_sqsub, EA_8BYTE, REG_V6, REG_V7, REG_V8, INS_OPTS_2S);
    theEmitter->emitIns_R_R_R(INS_sqsub, EA_16BYTE, REG_V9, REG_V10, REG_V11, INS_OPTS_16B);
    theEmitter->emitIns_R_R_R(INS_sqsub, EA_16BYTE, REG_V12, REG_V13, REG_V14, INS_OPTS_8H);
    theEmitter->emitIns_R_R_R(INS_sqsub, EA_16BYTE, REG_V15, REG_V16, REG_V17, INS_OPTS_4S);

    // srhadd vector
    theEmitter->emitIns_R_R_R(INS_srhadd, EA_8BYTE, REG_V0, REG_V1, REG_V2, INS_OPTS_8B);
    theEmitter->emitIns_R_R_R(INS_srhadd, EA_8BYTE, REG_V3, REG_V4, REG_V5, INS_OPTS_4H);
    theEmitter->emitIns_R_R_R(INS_srhadd, EA_8BYTE, REG_V6, REG_V7, REG_V8, INS_OPTS_2S);
    theEmitter->emitIns_R_R_R(INS_srhadd, EA_16BYTE, REG_V9, REG_V10, REG_V11, INS_OPTS_16B);
    theEmitter->emitIns_R_R_R(INS_srhadd, EA_16BYTE, REG_V12, REG_V13, REG_V14, INS_OPTS_8H);
    theEmitter->emitIns_R_R_R(INS_srhadd, EA_16BYTE, REG_V15, REG_V16, REG_V17, INS_OPTS_4S);

    // ssubl vector
    theEmitter->emitIns_R_R_R(INS_ssubl, EA_8BYTE, REG_V0, REG_V1, REG_V2, INS_OPTS_8B);
    theEmitter->emitIns_R_R_R(INS_ssubl, EA_8BYTE, REG_V3, REG_V4, REG_V5, INS_OPTS_4H);
    theEmitter->emitIns_R_R_R(INS_ssubl, EA_8BYTE, REG_V6, REG_V7, REG_V8, INS_OPTS_2S);

    // ssubl2 vector
    theEmitter->emitIns_R_R_R(INS_ssubl2, EA_16BYTE, REG_V9, REG_V10, REG_V11, INS_OPTS_16B);
    theEmitter->emitIns_R_R_R(INS_ssubl2, EA_16BYTE, REG_V12, REG_V13, REG_V14, INS_OPTS_8H);
    theEmitter->emitIns_R_R_R(INS_ssubl2, EA_16BYTE, REG_V15, REG_V16, REG_V17, INS_OPTS_4S);

    // ssubw vector
    theEmitter->emitIns_R_R_R(INS_ssubw, EA_8BYTE, REG_V0, REG_V1, REG_V2, INS_OPTS_8B);
    theEmitter->emitIns_R_R_R(INS_ssubw, EA_8BYTE, REG_V3, REG_V4, REG_V5, INS_OPTS_4H);
    theEmitter->emitIns_R_R_R(INS_ssubw, EA_8BYTE, REG_V6, REG_V7, REG_V8, INS_OPTS_2S);

    // ssubw2 vector
    theEmitter->emitIns_R_R_R(INS_ssubw2, EA_16BYTE, REG_V9, REG_V10, REG_V11, INS_OPTS_16B);
    theEmitter->emitIns_R_R_R(INS_ssubw2, EA_16BYTE, REG_V12, REG_V13, REG_V14, INS_OPTS_8H);
    theEmitter->emitIns_R_R_R(INS_ssubw2, EA_16BYTE, REG_V15, REG_V16, REG_V17, INS_OPTS_4S);

    // subhn vector
    theEmitter->emitIns_R_R_R(INS_subhn, EA_8BYTE, REG_V0, REG_V1, REG_V2, INS_OPTS_8B);
    theEmitter->emitIns_R_R_R(INS_subhn, EA_8BYTE, REG_V3, REG_V4, REG_V5, INS_OPTS_4H);
    theEmitter->emitIns_R_R_R(INS_subhn, EA_8BYTE, REG_V6, REG_V7, REG_V8, INS_OPTS_2S);

    // sqdmlal scalar
    theEmitter->emitIns_R_R_R(INS_sqdmlal, EA_2BYTE, REG_V0, REG_V1, REG_V2, INS_OPTS_NONE);
    theEmitter->emitIns_R_R_R(INS_sqdmlal, EA_4BYTE, REG_V3, REG_V4, REG_V5, INS_OPTS_NONE);

    // sqdmlal vector
    theEmitter->emitIns_R_R_R(INS_sqdmlal, EA_8BYTE, REG_V0, REG_V1, REG_V2, INS_OPTS_4H);
    theEmitter->emitIns_R_R_R(INS_sqdmlal, EA_8BYTE, REG_V3, REG_V4, REG_V5, INS_OPTS_2S);

    // sqdmlal2 vector
    theEmitter->emitIns_R_R_R(INS_sqdmlal2, EA_16BYTE, REG_V6, REG_V7, REG_V8, INS_OPTS_8H);
    theEmitter->emitIns_R_R_R(INS_sqdmlal2, EA_16BYTE, REG_V9, REG_V10, REG_V11, INS_OPTS_4S);

    // sqdmlsl scalar
    theEmitter->emitIns_R_R_R(INS_sqdmlsl, EA_2BYTE, REG_V0, REG_V1, REG_V2, INS_OPTS_NONE);
    theEmitter->emitIns_R_R_R(INS_sqdmlsl, EA_4BYTE, REG_V3, REG_V4, REG_V5, INS_OPTS_NONE);

    // sqdmlsl vector
    theEmitter->emitIns_R_R_R(INS_sqdmlsl, EA_8BYTE, REG_V0, REG_V1, REG_V2, INS_OPTS_4H);
    theEmitter->emitIns_R_R_R(INS_sqdmlsl, EA_8BYTE, REG_V3, REG_V4, REG_V5, INS_OPTS_2S);

    // sqdmlsl2 vector
    theEmitter->emitIns_R_R_R(INS_sqdmlsl2, EA_16BYTE, REG_V6, REG_V7, REG_V8, INS_OPTS_8H);
    theEmitter->emitIns_R_R_R(INS_sqdmlsl2, EA_16BYTE, REG_V9, REG_V10, REG_V11, INS_OPTS_4S);

    // sqdmulh scalar
    theEmitter->emitIns_R_R_R(INS_sqdmulh, EA_2BYTE, REG_V0, REG_V1, REG_V2, INS_OPTS_NONE);
    theEmitter->emitIns_R_R_R(INS_sqdmulh, EA_4BYTE, REG_V3, REG_V4, REG_V5, INS_OPTS_NONE);

    // sqdmulh vector
    theEmitter->emitIns_R_R_R(INS_sqdmulh, EA_8BYTE, REG_V0, REG_V1, REG_V2, INS_OPTS_4H);
    theEmitter->emitIns_R_R_R(INS_sqdmulh, EA_8BYTE, REG_V3, REG_V4, REG_V5, INS_OPTS_2S);
    theEmitter->emitIns_R_R_R(INS_sqdmulh, EA_16BYTE, REG_V6, REG_V7, REG_V8, INS_OPTS_8H);
    theEmitter->emitIns_R_R_R(INS_sqdmulh, EA_16BYTE, REG_V9, REG_V10, REG_V11, INS_OPTS_4S);

    // sqdmull scalar
    theEmitter->emitIns_R_R_R(INS_sqdmull, EA_2BYTE, REG_V0, REG_V1, REG_V2, INS_OPTS_NONE);
    theEmitter->emitIns_R_R_R(INS_sqdmull, EA_4BYTE, REG_V3, REG_V4, REG_V5, INS_OPTS_NONE);

    // sqdmull vector
    theEmitter->emitIns_R_R_R(INS_sqdmull, EA_8BYTE, REG_V0, REG_V1, REG_V2, INS_OPTS_4H);
    theEmitter->emitIns_R_R_R(INS_sqdmull, EA_8BYTE, REG_V3, REG_V4, REG_V5, INS_OPTS_2S);

    // sqdmull2 vector
    theEmitter->emitIns_R_R_R(INS_sqdmull2, EA_16BYTE, REG_V6, REG_V7, REG_V8, INS_OPTS_8H);
    theEmitter->emitIns_R_R_R(INS_sqdmull2, EA_16BYTE, REG_V9, REG_V10, REG_V11, INS_OPTS_4S);

    // sqrdmlah scalar
    theEmitter->emitIns_R_R_R(INS_sqrdmlah, EA_2BYTE, REG_V0, REG_V1, REG_V2, INS_OPTS_NONE);
    theEmitter->emitIns_R_R_R(INS_sqrdmlah, EA_4BYTE, REG_V3, REG_V4, REG_V5, INS_OPTS_NONE);

    // sqdrmlah vector
    theEmitter->emitIns_R_R_R(INS_sqrdmlah, EA_8BYTE, REG_V0, REG_V1, REG_V2, INS_OPTS_4H);
    theEmitter->emitIns_R_R_R(INS_sqrdmlah, EA_8BYTE, REG_V3, REG_V4, REG_V5, INS_OPTS_2S);
    theEmitter->emitIns_R_R_R(INS_sqrdmlah, EA_16BYTE, REG_V6, REG_V7, REG_V8, INS_OPTS_8H);
    theEmitter->emitIns_R_R_R(INS_sqrdmlah, EA_16BYTE, REG_V9, REG_V10, REG_V11, INS_OPTS_4S);

    // sqrdmlsh scalar
    theEmitter->emitIns_R_R_R(INS_sqrdmlsh, EA_2BYTE, REG_V0, REG_V1, REG_V2, INS_OPTS_NONE);
    theEmitter->emitIns_R_R_R(INS_sqrdmlsh, EA_4BYTE, REG_V3, REG_V4, REG_V5, INS_OPTS_NONE);

    // sqdrmlsh vector
    theEmitter->emitIns_R_R_R(INS_sqrdmlsh, EA_8BYTE, REG_V0, REG_V1, REG_V2, INS_OPTS_4H);
    theEmitter->emitIns_R_R_R(INS_sqrdmlsh, EA_8BYTE, REG_V3, REG_V4, REG_V5, INS_OPTS_2S);
    theEmitter->emitIns_R_R_R(INS_sqrdmlsh, EA_16BYTE, REG_V6, REG_V7, REG_V8, INS_OPTS_8H);
    theEmitter->emitIns_R_R_R(INS_sqrdmlsh, EA_16BYTE, REG_V9, REG_V10, REG_V11, INS_OPTS_4S);

    // sqrdmulh scalar
    theEmitter->emitIns_R_R_R(INS_sqrdmulh, EA_2BYTE, REG_V0, REG_V1, REG_V2, INS_OPTS_NONE);
    theEmitter->emitIns_R_R_R(INS_sqrdmulh, EA_4BYTE, REG_V3, REG_V4, REG_V5, INS_OPTS_NONE);

    // sqdrmulh vector
    theEmitter->emitIns_R_R_R(INS_sqrdmulh, EA_8BYTE, REG_V0, REG_V1, REG_V2, INS_OPTS_4H);
    theEmitter->emitIns_R_R_R(INS_sqrdmulh, EA_8BYTE, REG_V3, REG_V4, REG_V5, INS_OPTS_2S);
    theEmitter->emitIns_R_R_R(INS_sqrdmulh, EA_16BYTE, REG_V6, REG_V7, REG_V8, INS_OPTS_8H);
    theEmitter->emitIns_R_R_R(INS_sqrdmulh, EA_16BYTE, REG_V9, REG_V10, REG_V11, INS_OPTS_4S);

    // subhn2 vector
    theEmitter->emitIns_R_R_R(INS_subhn2, EA_16BYTE, REG_V9, REG_V10, REG_V11, INS_OPTS_16B);
    theEmitter->emitIns_R_R_R(INS_subhn2, EA_16BYTE, REG_V12, REG_V13, REG_V14, INS_OPTS_8H);
    theEmitter->emitIns_R_R_R(INS_subhn2, EA_16BYTE, REG_V15, REG_V16, REG_V17, INS_OPTS_4S);

    // uabal vector
    theEmitter->emitIns_R_R_R(INS_uabal, EA_8BYTE, REG_V0, REG_V1, REG_V2, INS_OPTS_8B);
    theEmitter->emitIns_R_R_R(INS_uabal, EA_8BYTE, REG_V3, REG_V4, REG_V5, INS_OPTS_4H);
    theEmitter->emitIns_R_R_R(INS_uabal, EA_8BYTE, REG_V6, REG_V7, REG_V8, INS_OPTS_2S);

    // uabal2 vector
    theEmitter->emitIns_R_R_R(INS_uabal2, EA_16BYTE, REG_V9, REG_V10, REG_V11, INS_OPTS_16B);
    theEmitter->emitIns_R_R_R(INS_uabal2, EA_16BYTE, REG_V12, REG_V13, REG_V14, INS_OPTS_8H);
    theEmitter->emitIns_R_R_R(INS_uabal2, EA_16BYTE, REG_V15, REG_V16, REG_V17, INS_OPTS_4S);

    // uabdl vector
    theEmitter->emitIns_R_R_R(INS_uabdl, EA_8BYTE, REG_V0, REG_V1, REG_V2, INS_OPTS_8B);
    theEmitter->emitIns_R_R_R(INS_uabdl, EA_8BYTE, REG_V3, REG_V4, REG_V5, INS_OPTS_4H);
    theEmitter->emitIns_R_R_R(INS_uabdl, EA_8BYTE, REG_V6, REG_V7, REG_V8, INS_OPTS_2S);

    // uabdl2 vector
    theEmitter->emitIns_R_R_R(INS_uabdl2, EA_16BYTE, REG_V9, REG_V10, REG_V11, INS_OPTS_16B);
    theEmitter->emitIns_R_R_R(INS_uabdl2, EA_16BYTE, REG_V12, REG_V13, REG_V14, INS_OPTS_8H);
    theEmitter->emitIns_R_R_R(INS_uabdl2, EA_16BYTE, REG_V15, REG_V16, REG_V17, INS_OPTS_4S);

    // uaddl vector
    theEmitter->emitIns_R_R_R(INS_uaddl, EA_8BYTE, REG_V0, REG_V1, REG_V2, INS_OPTS_8B);
    theEmitter->emitIns_R_R_R(INS_uaddl, EA_8BYTE, REG_V3, REG_V4, REG_V5, INS_OPTS_4H);
    theEmitter->emitIns_R_R_R(INS_uaddl, EA_8BYTE, REG_V6, REG_V7, REG_V8, INS_OPTS_2S);

    // uaddl2 vector
    theEmitter->emitIns_R_R_R(INS_uaddl2, EA_16BYTE, REG_V9, REG_V10, REG_V11, INS_OPTS_16B);
    theEmitter->emitIns_R_R_R(INS_uaddl2, EA_16BYTE, REG_V12, REG_V13, REG_V14, INS_OPTS_8H);
    theEmitter->emitIns_R_R_R(INS_uaddl2, EA_16BYTE, REG_V15, REG_V16, REG_V17, INS_OPTS_4S);

    // uaddw vector
    theEmitter->emitIns_R_R_R(INS_uaddw, EA_8BYTE, REG_V0, REG_V1, REG_V2, INS_OPTS_8B);
    theEmitter->emitIns_R_R_R(INS_uaddw, EA_8BYTE, REG_V3, REG_V4, REG_V5, INS_OPTS_4H);
    theEmitter->emitIns_R_R_R(INS_uaddw, EA_8BYTE, REG_V6, REG_V7, REG_V8, INS_OPTS_2S);

    // uaddw2 vector
    theEmitter->emitIns_R_R_R(INS_uaddw2, EA_16BYTE, REG_V9, REG_V10, REG_V11, INS_OPTS_16B);
    theEmitter->emitIns_R_R_R(INS_uaddw2, EA_16BYTE, REG_V12, REG_V13, REG_V14, INS_OPTS_8H);
    theEmitter->emitIns_R_R_R(INS_uaddw2, EA_16BYTE, REG_V15, REG_V16, REG_V17, INS_OPTS_4S);

    // uhadd vector
    theEmitter->emitIns_R_R_R(INS_uhadd, EA_8BYTE, REG_V0, REG_V1, REG_V2, INS_OPTS_8B);
    theEmitter->emitIns_R_R_R(INS_uhadd, EA_8BYTE, REG_V3, REG_V4, REG_V5, INS_OPTS_4H);
    theEmitter->emitIns_R_R_R(INS_uhadd, EA_8BYTE, REG_V6, REG_V7, REG_V8, INS_OPTS_2S);
    theEmitter->emitIns_R_R_R(INS_uhadd, EA_16BYTE, REG_V9, REG_V10, REG_V11, INS_OPTS_16B);
    theEmitter->emitIns_R_R_R(INS_uhadd, EA_16BYTE, REG_V12, REG_V13, REG_V14, INS_OPTS_8H);
    theEmitter->emitIns_R_R_R(INS_uhadd, EA_16BYTE, REG_V15, REG_V16, REG_V17, INS_OPTS_4S);

    // uhsub vector
    theEmitter->emitIns_R_R_R(INS_uhsub, EA_8BYTE, REG_V0, REG_V1, REG_V2, INS_OPTS_8B);
    theEmitter->emitIns_R_R_R(INS_uhsub, EA_8BYTE, REG_V3, REG_V4, REG_V5, INS_OPTS_4H);
    theEmitter->emitIns_R_R_R(INS_uhsub, EA_8BYTE, REG_V6, REG_V7, REG_V8, INS_OPTS_2S);
    theEmitter->emitIns_R_R_R(INS_uhsub, EA_16BYTE, REG_V9, REG_V10, REG_V11, INS_OPTS_16B);
    theEmitter->emitIns_R_R_R(INS_uhsub, EA_16BYTE, REG_V12, REG_V13, REG_V14, INS_OPTS_8H);
    theEmitter->emitIns_R_R_R(INS_uhsub, EA_16BYTE, REG_V15, REG_V16, REG_V17, INS_OPTS_4S);

    // uqadd scalar
    theEmitter->emitIns_R_R_R(INS_uqadd, EA_1BYTE, REG_V0, REG_V1, REG_V2, INS_OPTS_NONE);
    theEmitter->emitIns_R_R_R(INS_uqadd, EA_2BYTE, REG_V3, REG_V4, REG_V5, INS_OPTS_NONE);
    theEmitter->emitIns_R_R_R(INS_uqadd, EA_4BYTE, REG_V6, REG_V7, REG_V8, INS_OPTS_NONE);
    theEmitter->emitIns_R_R_R(INS_uqadd, EA_8BYTE, REG_V9, REG_V10, REG_V11, INS_OPTS_NONE);

    // uqadd vector
    theEmitter->emitIns_R_R_R(INS_uqadd, EA_8BYTE, REG_V0, REG_V1, REG_V2, INS_OPTS_8B);
    theEmitter->emitIns_R_R_R(INS_uqadd, EA_8BYTE, REG_V3, REG_V4, REG_V5, INS_OPTS_4H);
    theEmitter->emitIns_R_R_R(INS_uqadd, EA_8BYTE, REG_V6, REG_V7, REG_V8, INS_OPTS_2S);
    theEmitter->emitIns_R_R_R(INS_uqadd, EA_16BYTE, REG_V9, REG_V10, REG_V11, INS_OPTS_16B);
    theEmitter->emitIns_R_R_R(INS_uqadd, EA_16BYTE, REG_V12, REG_V13, REG_V14, INS_OPTS_8H);
    theEmitter->emitIns_R_R_R(INS_uqadd, EA_16BYTE, REG_V15, REG_V16, REG_V17, INS_OPTS_4S);

    // uqrshl scalar
    theEmitter->emitIns_R_R_R(INS_uqrshl, EA_1BYTE, REG_V0, REG_V1, REG_V2, INS_OPTS_NONE);
    theEmitter->emitIns_R_R_R(INS_uqrshl, EA_2BYTE, REG_V3, REG_V4, REG_V5, INS_OPTS_NONE);
    theEmitter->emitIns_R_R_R(INS_uqrshl, EA_4BYTE, REG_V6, REG_V7, REG_V8, INS_OPTS_NONE);
    theEmitter->emitIns_R_R_R(INS_uqrshl, EA_8BYTE, REG_V9, REG_V10, REG_V11, INS_OPTS_NONE);

    // uqrshl vector
    theEmitter->emitIns_R_R_R(INS_uqrshl, EA_8BYTE, REG_V0, REG_V1, REG_V2, INS_OPTS_8B);
    theEmitter->emitIns_R_R_R(INS_uqrshl, EA_8BYTE, REG_V3, REG_V4, REG_V5, INS_OPTS_4H);
    theEmitter->emitIns_R_R_R(INS_uqrshl, EA_8BYTE, REG_V6, REG_V7, REG_V8, INS_OPTS_2S);
    theEmitter->emitIns_R_R_R(INS_uqrshl, EA_16BYTE, REG_V9, REG_V10, REG_V11, INS_OPTS_16B);
    theEmitter->emitIns_R_R_R(INS_uqrshl, EA_16BYTE, REG_V12, REG_V13, REG_V14, INS_OPTS_8H);
    theEmitter->emitIns_R_R_R(INS_uqrshl, EA_16BYTE, REG_V15, REG_V16, REG_V17, INS_OPTS_4S);
    theEmitter->emitIns_R_R_R(INS_uqrshl, EA_16BYTE, REG_V18, REG_V19, REG_V20, INS_OPTS_2D);

    // uqshl scalar
    theEmitter->emitIns_R_R_R(INS_uqshl, EA_1BYTE, REG_V0, REG_V1, REG_V2, INS_OPTS_NONE);
    theEmitter->emitIns_R_R_R(INS_uqshl, EA_2BYTE, REG_V3, REG_V4, REG_V5, INS_OPTS_NONE);
    theEmitter->emitIns_R_R_R(INS_uqshl, EA_4BYTE, REG_V6, REG_V7, REG_V8, INS_OPTS_NONE);
    theEmitter->emitIns_R_R_R(INS_uqshl, EA_8BYTE, REG_V9, REG_V10, REG_V11, INS_OPTS_NONE);

    // uqshl vector
    theEmitter->emitIns_R_R_R(INS_uqshl, EA_8BYTE, REG_V0, REG_V1, REG_V2, INS_OPTS_8B);
    theEmitter->emitIns_R_R_R(INS_uqshl, EA_8BYTE, REG_V3, REG_V4, REG_V5, INS_OPTS_4H);
    theEmitter->emitIns_R_R_R(INS_uqshl, EA_8BYTE, REG_V6, REG_V7, REG_V8, INS_OPTS_2S);
    theEmitter->emitIns_R_R_R(INS_uqshl, EA_16BYTE, REG_V9, REG_V10, REG_V11, INS_OPTS_16B);
    theEmitter->emitIns_R_R_R(INS_uqshl, EA_16BYTE, REG_V12, REG_V13, REG_V14, INS_OPTS_8H);
    theEmitter->emitIns_R_R_R(INS_uqshl, EA_16BYTE, REG_V15, REG_V16, REG_V17, INS_OPTS_4S);
    theEmitter->emitIns_R_R_R(INS_uqshl, EA_16BYTE, REG_V18, REG_V19, REG_V20, INS_OPTS_2D);

    // uqsub scalar
    theEmitter->emitIns_R_R_R(INS_uqsub, EA_1BYTE, REG_V0, REG_V1, REG_V2, INS_OPTS_NONE);
    theEmitter->emitIns_R_R_R(INS_uqsub, EA_2BYTE, REG_V3, REG_V4, REG_V5, INS_OPTS_NONE);
    theEmitter->emitIns_R_R_R(INS_uqsub, EA_4BYTE, REG_V6, REG_V7, REG_V8, INS_OPTS_NONE);
    theEmitter->emitIns_R_R_R(INS_uqsub, EA_8BYTE, REG_V9, REG_V10, REG_V11, INS_OPTS_NONE);

    // uqsub vector
    theEmitter->emitIns_R_R_R(INS_uqsub, EA_8BYTE, REG_V0, REG_V1, REG_V2, INS_OPTS_8B);
    theEmitter->emitIns_R_R_R(INS_uqsub, EA_8BYTE, REG_V3, REG_V4, REG_V5, INS_OPTS_4H);
    theEmitter->emitIns_R_R_R(INS_uqsub, EA_8BYTE, REG_V6, REG_V7, REG_V8, INS_OPTS_2S);
    theEmitter->emitIns_R_R_R(INS_uqsub, EA_16BYTE, REG_V9, REG_V10, REG_V11, INS_OPTS_16B);
    theEmitter->emitIns_R_R_R(INS_uqsub, EA_16BYTE, REG_V12, REG_V13, REG_V14, INS_OPTS_8H);
    theEmitter->emitIns_R_R_R(INS_uqsub, EA_16BYTE, REG_V15, REG_V16, REG_V17, INS_OPTS_4S);

    // urhadd vector
    theEmitter->emitIns_R_R_R(INS_urhadd, EA_8BYTE, REG_V0, REG_V1, REG_V2, INS_OPTS_8B);
    theEmitter->emitIns_R_R_R(INS_urhadd, EA_8BYTE, REG_V3, REG_V4, REG_V5, INS_OPTS_4H);
    theEmitter->emitIns_R_R_R(INS_urhadd, EA_8BYTE, REG_V6, REG_V7, REG_V8, INS_OPTS_2S);
    theEmitter->emitIns_R_R_R(INS_urhadd, EA_16BYTE, REG_V9, REG_V10, REG_V11, INS_OPTS_16B);
    theEmitter->emitIns_R_R_R(INS_urhadd, EA_16BYTE, REG_V12, REG_V13, REG_V14, INS_OPTS_8H);
    theEmitter->emitIns_R_R_R(INS_urhadd, EA_16BYTE, REG_V15, REG_V16, REG_V17, INS_OPTS_4S);

    // usubl vector
    theEmitter->emitIns_R_R_R(INS_usubl, EA_8BYTE, REG_V0, REG_V1, REG_V2, INS_OPTS_8B);
    theEmitter->emitIns_R_R_R(INS_usubl, EA_8BYTE, REG_V3, REG_V4, REG_V5, INS_OPTS_4H);
    theEmitter->emitIns_R_R_R(INS_usubl, EA_8BYTE, REG_V6, REG_V7, REG_V8, INS_OPTS_2S);

    // usubl2 vector
    theEmitter->emitIns_R_R_R(INS_usubl2, EA_16BYTE, REG_V9, REG_V10, REG_V11, INS_OPTS_16B);
    theEmitter->emitIns_R_R_R(INS_usubl2, EA_16BYTE, REG_V12, REG_V13, REG_V14, INS_OPTS_8H);
    theEmitter->emitIns_R_R_R(INS_usubl2, EA_16BYTE, REG_V15, REG_V16, REG_V17, INS_OPTS_4S);

    // usubw vector
    theEmitter->emitIns_R_R_R(INS_usubw, EA_8BYTE, REG_V0, REG_V1, REG_V2, INS_OPTS_8B);
    theEmitter->emitIns_R_R_R(INS_usubw, EA_8BYTE, REG_V3, REG_V4, REG_V5, INS_OPTS_4H);
    theEmitter->emitIns_R_R_R(INS_usubw, EA_8BYTE, REG_V6, REG_V7, REG_V8, INS_OPTS_2S);

    // usubw2 vector
    theEmitter->emitIns_R_R_R(INS_usubw2, EA_16BYTE, REG_V9, REG_V10, REG_V11, INS_OPTS_16B);
    theEmitter->emitIns_R_R_R(INS_usubw2, EA_16BYTE, REG_V12, REG_V13, REG_V14, INS_OPTS_8H);
    theEmitter->emitIns_R_R_R(INS_usubw2, EA_16BYTE, REG_V15, REG_V16, REG_V17, INS_OPTS_4S);
#endif // ALL_ARM64_EMITTER_UNIT_TESTS

#ifdef ALL_ARM64_EMITTER_UNIT_TESTS
    //
    // R_R_R  vector multiply
    //

    genDefineTempLabel(genCreateTempLabel());

    theEmitter->emitIns_R_R_R(INS_mul, EA_8BYTE, REG_V0, REG_V1, REG_V2, INS_OPTS_8B);
    theEmitter->emitIns_R_R_R(INS_mul, EA_8BYTE, REG_V3, REG_V4, REG_V5, INS_OPTS_4H);
    theEmitter->emitIns_R_R_R(INS_mul, EA_8BYTE, REG_V6, REG_V7, REG_V8, INS_OPTS_2S);
    theEmitter->emitIns_R_R_R(INS_mul, EA_16BYTE, REG_V9, REG_V10, REG_V11, INS_OPTS_16B);
    theEmitter->emitIns_R_R_R(INS_mul, EA_16BYTE, REG_V12, REG_V13, REG_V14, INS_OPTS_8H);
    theEmitter->emitIns_R_R_R(INS_mul, EA_16BYTE, REG_V15, REG_V16, REG_V17, INS_OPTS_4S);

    theEmitter->emitIns_R_R_R(INS_pmul, EA_8BYTE, REG_V18, REG_V19, REG_V20, INS_OPTS_8B);
    theEmitter->emitIns_R_R_R(INS_pmul, EA_16BYTE, REG_V21, REG_V22, REG_V23, INS_OPTS_16B);

    // 'mul' vector by element
    theEmitter->emitIns_R_R_R_I(INS_mul, EA_8BYTE, REG_V0, REG_V1, REG_V16, 0, INS_OPTS_2S);
    theEmitter->emitIns_R_R_R_I(INS_mul, EA_8BYTE, REG_V2, REG_V3, REG_V15, 1, INS_OPTS_2S);
    theEmitter->emitIns_R_R_R_I(INS_mul, EA_8BYTE, REG_V4, REG_V5, REG_V17, 3, INS_OPTS_2S);
    theEmitter->emitIns_R_R_R_I(INS_mul, EA_8BYTE, REG_V6, REG_V7, REG_V0, 0, INS_OPTS_4H);
    theEmitter->emitIns_R_R_R_I(INS_mul, EA_8BYTE, REG_V8, REG_V9, REG_V1, 3, INS_OPTS_4H);
    theEmitter->emitIns_R_R_R_I(INS_mul, EA_8BYTE, REG_V10, REG_V11, REG_V2, 7, INS_OPTS_4H);
    theEmitter->emitIns_R_R_R_I(INS_mul, EA_16BYTE, REG_V12, REG_V13, REG_V14, 0, INS_OPTS_4S);
    theEmitter->emitIns_R_R_R_I(INS_mul, EA_16BYTE, REG_V14, REG_V15, REG_V18, 1, INS_OPTS_4S);
    theEmitter->emitIns_R_R_R_I(INS_mul, EA_16BYTE, REG_V16, REG_V17, REG_V13, 3, INS_OPTS_4S);
    theEmitter->emitIns_R_R_R_I(INS_mul, EA_16BYTE, REG_V18, REG_V19, REG_V3, 0, INS_OPTS_8H);
    theEmitter->emitIns_R_R_R_I(INS_mul, EA_16BYTE, REG_V20, REG_V21, REG_V4, 3, INS_OPTS_8H);
    theEmitter->emitIns_R_R_R_I(INS_mul, EA_16BYTE, REG_V22, REG_V23, REG_V5, 7, INS_OPTS_8H);

    // 'mla' vector by element
    theEmitter->emitIns_R_R_R_I(INS_mla, EA_8BYTE, REG_V0, REG_V1, REG_V16, 0, INS_OPTS_2S);
    theEmitter->emitIns_R_R_R_I(INS_mla, EA_8BYTE, REG_V2, REG_V3, REG_V15, 1, INS_OPTS_2S);
    theEmitter->emitIns_R_R_R_I(INS_mla, EA_8BYTE, REG_V4, REG_V5, REG_V17, 3, INS_OPTS_2S);
    theEmitter->emitIns_R_R_R_I(INS_mla, EA_8BYTE, REG_V6, REG_V7, REG_V0, 0, INS_OPTS_4H);
    theEmitter->emitIns_R_R_R_I(INS_mla, EA_8BYTE, REG_V8, REG_V9, REG_V1, 3, INS_OPTS_4H);
    theEmitter->emitIns_R_R_R_I(INS_mla, EA_8BYTE, REG_V10, REG_V11, REG_V2, 7, INS_OPTS_4H);
    theEmitter->emitIns_R_R_R_I(INS_mla, EA_16BYTE, REG_V12, REG_V13, REG_V14, 0, INS_OPTS_4S);
    theEmitter->emitIns_R_R_R_I(INS_mla, EA_16BYTE, REG_V14, REG_V15, REG_V18, 1, INS_OPTS_4S);
    theEmitter->emitIns_R_R_R_I(INS_mla, EA_16BYTE, REG_V16, REG_V17, REG_V13, 3, INS_OPTS_4S);
    theEmitter->emitIns_R_R_R_I(INS_mla, EA_16BYTE, REG_V18, REG_V19, REG_V3, 0, INS_OPTS_8H);
    theEmitter->emitIns_R_R_R_I(INS_mla, EA_16BYTE, REG_V20, REG_V21, REG_V4, 3, INS_OPTS_8H);
    theEmitter->emitIns_R_R_R_I(INS_mla, EA_16BYTE, REG_V22, REG_V23, REG_V5, 7, INS_OPTS_8H);

    // 'mls' vector by element
    theEmitter->emitIns_R_R_R_I(INS_mls, EA_8BYTE, REG_V0, REG_V1, REG_V16, 0, INS_OPTS_2S);
    theEmitter->emitIns_R_R_R_I(INS_mls, EA_8BYTE, REG_V2, REG_V3, REG_V15, 1, INS_OPTS_2S);
    theEmitter->emitIns_R_R_R_I(INS_mls, EA_8BYTE, REG_V4, REG_V5, REG_V17, 3, INS_OPTS_2S);
    theEmitter->emitIns_R_R_R_I(INS_mls, EA_8BYTE, REG_V6, REG_V7, REG_V0, 0, INS_OPTS_4H);
    theEmitter->emitIns_R_R_R_I(INS_mls, EA_8BYTE, REG_V8, REG_V9, REG_V1, 3, INS_OPTS_4H);
    theEmitter->emitIns_R_R_R_I(INS_mls, EA_8BYTE, REG_V10, REG_V11, REG_V2, 7, INS_OPTS_4H);
    theEmitter->emitIns_R_R_R_I(INS_mls, EA_16BYTE, REG_V12, REG_V13, REG_V14, 0, INS_OPTS_4S);
    theEmitter->emitIns_R_R_R_I(INS_mls, EA_16BYTE, REG_V14, REG_V15, REG_V18, 1, INS_OPTS_4S);
    theEmitter->emitIns_R_R_R_I(INS_mls, EA_16BYTE, REG_V16, REG_V17, REG_V13, 3, INS_OPTS_4S);
    theEmitter->emitIns_R_R_R_I(INS_mls, EA_16BYTE, REG_V18, REG_V19, REG_V3, 0, INS_OPTS_8H);
    theEmitter->emitIns_R_R_R_I(INS_mls, EA_16BYTE, REG_V20, REG_V21, REG_V4, 3, INS_OPTS_8H);
    theEmitter->emitIns_R_R_R_I(INS_mls, EA_16BYTE, REG_V22, REG_V23, REG_V5, 7, INS_OPTS_8H);
#endif // ALL_ARM64_EMITTER_UNIT_TESTS

#ifdef ALL_ARM64_EMITTER_UNIT_TESTS
    // pmull vector
    theEmitter->emitIns_R_R_R(INS_pmull, EA_8BYTE, REG_V0, REG_V1, REG_V2, INS_OPTS_8B);
    theEmitter->emitIns_R_R_R(INS_pmull, EA_8BYTE, REG_V3, REG_V4, REG_V5, INS_OPTS_1D);

    // pmull2 vector
    theEmitter->emitIns_R_R_R(INS_pmull2, EA_16BYTE, REG_V3, REG_V4, REG_V5, INS_OPTS_16B);
    theEmitter->emitIns_R_R_R(INS_pmull2, EA_16BYTE, REG_V9, REG_V10, REG_V11, INS_OPTS_2D);

    // sdot vector
    theEmitter->emitIns_R_R_R_I(INS_sdot, EA_8BYTE, REG_V0, REG_V1, REG_V16, 3, INS_OPTS_2S);
    theEmitter->emitIns_R_R_R_I(INS_sdot, EA_16BYTE, REG_V3, REG_V4, REG_V31, 1, INS_OPTS_4S);

    // smlal vector
    theEmitter->emitIns_R_R_R(INS_smlal, EA_8BYTE, REG_V0, REG_V1, REG_V2, INS_OPTS_8B);
    theEmitter->emitIns_R_R_R(INS_smlal, EA_8BYTE, REG_V3, REG_V4, REG_V5, INS_OPTS_4H);
    theEmitter->emitIns_R_R_R(INS_smlal, EA_8BYTE, REG_V6, REG_V7, REG_V8, INS_OPTS_2S);

    // smlal2 vector
    theEmitter->emitIns_R_R_R(INS_smlal2, EA_16BYTE, REG_V9, REG_V10, REG_V11, INS_OPTS_16B);
    theEmitter->emitIns_R_R_R(INS_smlal2, EA_16BYTE, REG_V12, REG_V13, REG_V14, INS_OPTS_8H);
    theEmitter->emitIns_R_R_R(INS_smlal2, EA_16BYTE, REG_V15, REG_V16, REG_V17, INS_OPTS_4S);

    // smlsl vector
    theEmitter->emitIns_R_R_R(INS_smlsl, EA_8BYTE, REG_V0, REG_V1, REG_V2, INS_OPTS_8B);
    theEmitter->emitIns_R_R_R(INS_smlsl, EA_8BYTE, REG_V3, REG_V4, REG_V5, INS_OPTS_4H);
    theEmitter->emitIns_R_R_R(INS_smlsl, EA_8BYTE, REG_V6, REG_V7, REG_V8, INS_OPTS_2S);

    // smlsl2 vector
    theEmitter->emitIns_R_R_R(INS_smlsl2, EA_16BYTE, REG_V9, REG_V10, REG_V11, INS_OPTS_16B);
    theEmitter->emitIns_R_R_R(INS_smlsl2, EA_16BYTE, REG_V12, REG_V13, REG_V14, INS_OPTS_8H);
    theEmitter->emitIns_R_R_R(INS_smlsl2, EA_16BYTE, REG_V15, REG_V16, REG_V17, INS_OPTS_4S);

    // smull vector
    theEmitter->emitIns_R_R_R(INS_smull, EA_8BYTE, REG_V0, REG_V1, REG_V2, INS_OPTS_8B);
    theEmitter->emitIns_R_R_R(INS_smull, EA_8BYTE, REG_V3, REG_V4, REG_V5, INS_OPTS_4H);
    theEmitter->emitIns_R_R_R(INS_smull, EA_8BYTE, REG_V6, REG_V7, REG_V8, INS_OPTS_2S);

    // smull2 vector
    theEmitter->emitIns_R_R_R(INS_smull2, EA_16BYTE, REG_V9, REG_V10, REG_V11, INS_OPTS_16B);
    theEmitter->emitIns_R_R_R(INS_smull2, EA_16BYTE, REG_V12, REG_V13, REG_V14, INS_OPTS_8H);
    theEmitter->emitIns_R_R_R(INS_smull2, EA_16BYTE, REG_V15, REG_V16, REG_V17, INS_OPTS_4S);

    // udot vector
    theEmitter->emitIns_R_R_R_I(INS_udot, EA_8BYTE, REG_V0, REG_V1, REG_V16, 3, INS_OPTS_2S);
    theEmitter->emitIns_R_R_R_I(INS_udot, EA_16BYTE, REG_V3, REG_V4, REG_V31, 1, INS_OPTS_4S);

    // umlal vector
    theEmitter->emitIns_R_R_R(INS_umlal, EA_8BYTE, REG_V0, REG_V1, REG_V2, INS_OPTS_8B);
    theEmitter->emitIns_R_R_R(INS_umlal, EA_8BYTE, REG_V3, REG_V4, REG_V5, INS_OPTS_4H);
    theEmitter->emitIns_R_R_R(INS_umlal, EA_8BYTE, REG_V6, REG_V7, REG_V8, INS_OPTS_2S);

    // umlal2 vector
    theEmitter->emitIns_R_R_R(INS_umlal2, EA_16BYTE, REG_V9, REG_V10, REG_V11, INS_OPTS_16B);
    theEmitter->emitIns_R_R_R(INS_umlal2, EA_16BYTE, REG_V12, REG_V13, REG_V14, INS_OPTS_8H);
    theEmitter->emitIns_R_R_R(INS_umlal2, EA_16BYTE, REG_V15, REG_V16, REG_V17, INS_OPTS_4S);

    // umlsl vector
    theEmitter->emitIns_R_R_R(INS_umlsl, EA_8BYTE, REG_V0, REG_V1, REG_V2, INS_OPTS_8B);
    theEmitter->emitIns_R_R_R(INS_umlsl, EA_8BYTE, REG_V3, REG_V4, REG_V5, INS_OPTS_4H);
    theEmitter->emitIns_R_R_R(INS_umlsl, EA_8BYTE, REG_V6, REG_V7, REG_V8, INS_OPTS_2S);

    // umlsl2 vector
    theEmitter->emitIns_R_R_R(INS_umlsl2, EA_16BYTE, REG_V9, REG_V10, REG_V11, INS_OPTS_16B);
    theEmitter->emitIns_R_R_R(INS_umlsl2, EA_16BYTE, REG_V12, REG_V13, REG_V14, INS_OPTS_8H);
    theEmitter->emitIns_R_R_R(INS_umlsl2, EA_16BYTE, REG_V15, REG_V16, REG_V17, INS_OPTS_4S);

    // umull vector
    theEmitter->emitIns_R_R_R(INS_umull, EA_8BYTE, REG_V0, REG_V1, REG_V2, INS_OPTS_8B);
    theEmitter->emitIns_R_R_R(INS_umull, EA_8BYTE, REG_V3, REG_V4, REG_V5, INS_OPTS_4H);
    theEmitter->emitIns_R_R_R(INS_umull, EA_8BYTE, REG_V6, REG_V7, REG_V8, INS_OPTS_2S);

    // umull2 vector
    theEmitter->emitIns_R_R_R(INS_umull2, EA_16BYTE, REG_V9, REG_V10, REG_V11, INS_OPTS_16B);
    theEmitter->emitIns_R_R_R(INS_umull2, EA_16BYTE, REG_V12, REG_V13, REG_V14, INS_OPTS_8H);
    theEmitter->emitIns_R_R_R(INS_umull2, EA_16BYTE, REG_V15, REG_V16, REG_V17, INS_OPTS_4S);

    // smlal vector, by element
    theEmitter->emitIns_R_R_R_I(INS_smlal, EA_8BYTE, REG_V0, REG_V1, REG_V2, 3, INS_OPTS_4H);
    theEmitter->emitIns_R_R_R_I(INS_smlal, EA_8BYTE, REG_V3, REG_V4, REG_V5, 1, INS_OPTS_2S);

    // smlal2 vector, by element
    theEmitter->emitIns_R_R_R_I(INS_smlal2, EA_16BYTE, REG_V6, REG_V7, REG_V8, 7, INS_OPTS_8H);
    theEmitter->emitIns_R_R_R_I(INS_smlal2, EA_16BYTE, REG_V9, REG_V10, REG_V11, 3, INS_OPTS_4S);

    // smlsl vector, by element
    theEmitter->emitIns_R_R_R_I(INS_smlsl, EA_8BYTE, REG_V0, REG_V1, REG_V2, 3, INS_OPTS_4H);
    theEmitter->emitIns_R_R_R_I(INS_smlsl, EA_8BYTE, REG_V3, REG_V4, REG_V5, 1, INS_OPTS_2S);

    // smlsl2 vector, by element
    theEmitter->emitIns_R_R_R_I(INS_smlsl2, EA_16BYTE, REG_V6, REG_V7, REG_V8, 7, INS_OPTS_8H);
    theEmitter->emitIns_R_R_R_I(INS_smlsl2, EA_16BYTE, REG_V9, REG_V10, REG_V11, 3, INS_OPTS_4S);

    // smull vector, by element
    theEmitter->emitIns_R_R_R_I(INS_smull, EA_8BYTE, REG_V0, REG_V1, REG_V2, 3, INS_OPTS_4H);
    theEmitter->emitIns_R_R_R_I(INS_smull, EA_8BYTE, REG_V3, REG_V4, REG_V5, 1, INS_OPTS_2S);

    // smull2 vector, by element
    theEmitter->emitIns_R_R_R_I(INS_smull2, EA_16BYTE, REG_V6, REG_V7, REG_V8, 7, INS_OPTS_8H);
    theEmitter->emitIns_R_R_R_I(INS_smull2, EA_16BYTE, REG_V9, REG_V10, REG_V11, 3, INS_OPTS_4S);

    // sqdmlal scalar, by element
    theEmitter->emitIns_R_R_R_I(INS_sqdmlal, EA_2BYTE, REG_V0, REG_V1, REG_V2, 7, INS_OPTS_NONE);
    theEmitter->emitIns_R_R_R_I(INS_sqdmlal, EA_4BYTE, REG_V3, REG_V4, REG_V5, 3, INS_OPTS_NONE);

    // sqdmlal vector, by element
    theEmitter->emitIns_R_R_R_I(INS_sqdmlal, EA_8BYTE, REG_V0, REG_V1, REG_V2, 7, INS_OPTS_4H);
    theEmitter->emitIns_R_R_R_I(INS_sqdmlal, EA_8BYTE, REG_V3, REG_V4, REG_V5, 3, INS_OPTS_2S);

    // sqdmlal2 vector, by element
    theEmitter->emitIns_R_R_R_I(INS_sqdmlal2, EA_16BYTE, REG_V6, REG_V7, REG_V8, 7, INS_OPTS_8H);
    theEmitter->emitIns_R_R_R_I(INS_sqdmlal2, EA_16BYTE, REG_V9, REG_V10, REG_V11, 3, INS_OPTS_4S);

    // sqdmlsl scalar, by element
    theEmitter->emitIns_R_R_R_I(INS_sqdmlsl, EA_2BYTE, REG_V0, REG_V1, REG_V2, 7, INS_OPTS_NONE);
    theEmitter->emitIns_R_R_R_I(INS_sqdmlsl, EA_4BYTE, REG_V3, REG_V4, REG_V5, 3, INS_OPTS_NONE);

    // sqdmlsl vector, by element
    theEmitter->emitIns_R_R_R_I(INS_sqdmlsl, EA_8BYTE, REG_V0, REG_V1, REG_V2, 7, INS_OPTS_4H);
    theEmitter->emitIns_R_R_R_I(INS_sqdmlsl, EA_8BYTE, REG_V3, REG_V4, REG_V5, 3, INS_OPTS_2S);

    // sqdmlsl2 vector, by element
    theEmitter->emitIns_R_R_R_I(INS_sqdmlsl2, EA_16BYTE, REG_V6, REG_V7, REG_V8, 7, INS_OPTS_8H);
    theEmitter->emitIns_R_R_R_I(INS_sqdmlsl2, EA_16BYTE, REG_V9, REG_V10, REG_V11, 3, INS_OPTS_4S);

    // sqdmulh scalar
    theEmitter->emitIns_R_R_R_I(INS_sqdmulh, EA_2BYTE, REG_V0, REG_V1, REG_V2, 7, INS_OPTS_NONE);
    theEmitter->emitIns_R_R_R_I(INS_sqdmulh, EA_4BYTE, REG_V3, REG_V4, REG_V5, 3, INS_OPTS_NONE);

    // sqdmulh vector
    theEmitter->emitIns_R_R_R_I(INS_sqdmulh, EA_8BYTE, REG_V0, REG_V1, REG_V2, 7, INS_OPTS_4H);
    theEmitter->emitIns_R_R_R_I(INS_sqdmulh, EA_8BYTE, REG_V3, REG_V4, REG_V5, 3, INS_OPTS_2S);
    theEmitter->emitIns_R_R_R_I(INS_sqdmulh, EA_16BYTE, REG_V6, REG_V7, REG_V8, 7, INS_OPTS_8H);
    theEmitter->emitIns_R_R_R_I(INS_sqdmulh, EA_16BYTE, REG_V9, REG_V10, REG_V11, 3, INS_OPTS_4S);

    // sqdmull scalar, by element
    theEmitter->emitIns_R_R_R_I(INS_sqdmull, EA_2BYTE, REG_V0, REG_V1, REG_V2, 7, INS_OPTS_NONE);
    theEmitter->emitIns_R_R_R_I(INS_sqdmull, EA_4BYTE, REG_V3, REG_V4, REG_V5, 3, INS_OPTS_NONE);

    // sqdmull vector, by element
    theEmitter->emitIns_R_R_R_I(INS_sqdmull, EA_8BYTE, REG_V0, REG_V1, REG_V2, 7, INS_OPTS_4H);
    theEmitter->emitIns_R_R_R_I(INS_sqdmull, EA_8BYTE, REG_V3, REG_V4, REG_V5, 3, INS_OPTS_2S);

    // sqdmull2 vector, by element
    theEmitter->emitIns_R_R_R_I(INS_sqdmull2, EA_16BYTE, REG_V6, REG_V7, REG_V8, 7, INS_OPTS_8H);
    theEmitter->emitIns_R_R_R_I(INS_sqdmull2, EA_16BYTE, REG_V9, REG_V10, REG_V11, 3, INS_OPTS_4S);

    // sqrdmlah scalar
    theEmitter->emitIns_R_R_R_I(INS_sqrdmlah, EA_2BYTE, REG_V0, REG_V1, REG_V2, 7, INS_OPTS_NONE);
    theEmitter->emitIns_R_R_R_I(INS_sqrdmlah, EA_4BYTE, REG_V3, REG_V4, REG_V5, 3, INS_OPTS_NONE);

    // sqdrmlah vector
    theEmitter->emitIns_R_R_R_I(INS_sqrdmlah, EA_8BYTE, REG_V0, REG_V1, REG_V2, 7, INS_OPTS_4H);
    theEmitter->emitIns_R_R_R_I(INS_sqrdmlah, EA_8BYTE, REG_V3, REG_V4, REG_V5, 3, INS_OPTS_2S);
    theEmitter->emitIns_R_R_R_I(INS_sqrdmlah, EA_16BYTE, REG_V6, REG_V7, REG_V8, 7, INS_OPTS_8H);
    theEmitter->emitIns_R_R_R_I(INS_sqrdmlah, EA_16BYTE, REG_V9, REG_V10, REG_V11, 3, INS_OPTS_4S);

    // sqrdmlsh scalar
    theEmitter->emitIns_R_R_R_I(INS_sqrdmlsh, EA_2BYTE, REG_V0, REG_V1, REG_V2, 7, INS_OPTS_NONE);
    theEmitter->emitIns_R_R_R_I(INS_sqrdmlsh, EA_4BYTE, REG_V3, REG_V4, REG_V5, 3, INS_OPTS_NONE);

    // sqdrmlsh vector
    theEmitter->emitIns_R_R_R_I(INS_sqrdmlsh, EA_8BYTE, REG_V0, REG_V1, REG_V2, 7, INS_OPTS_4H);
    theEmitter->emitIns_R_R_R_I(INS_sqrdmlsh, EA_8BYTE, REG_V3, REG_V4, REG_V5, 3, INS_OPTS_2S);
    theEmitter->emitIns_R_R_R_I(INS_sqrdmlsh, EA_16BYTE, REG_V6, REG_V7, REG_V8, 7, INS_OPTS_8H);
    theEmitter->emitIns_R_R_R_I(INS_sqrdmlsh, EA_16BYTE, REG_V9, REG_V10, REG_V11, 3, INS_OPTS_4S);

    // sqrdmulh scalar
    theEmitter->emitIns_R_R_R_I(INS_sqrdmulh, EA_2BYTE, REG_V0, REG_V1, REG_V2, 7, INS_OPTS_NONE);
    theEmitter->emitIns_R_R_R_I(INS_sqrdmulh, EA_4BYTE, REG_V3, REG_V4, REG_V5, 3, INS_OPTS_NONE);

    // sqdrmulh vector
    theEmitter->emitIns_R_R_R_I(INS_sqrdmulh, EA_8BYTE, REG_V0, REG_V1, REG_V2, 7, INS_OPTS_4H);
    theEmitter->emitIns_R_R_R_I(INS_sqrdmulh, EA_8BYTE, REG_V3, REG_V4, REG_V5, 3, INS_OPTS_2S);
    theEmitter->emitIns_R_R_R_I(INS_sqrdmulh, EA_16BYTE, REG_V6, REG_V7, REG_V8, 7, INS_OPTS_8H);
    theEmitter->emitIns_R_R_R_I(INS_sqrdmulh, EA_16BYTE, REG_V9, REG_V10, REG_V11, 3, INS_OPTS_4S);

    // umlal vector, by element
    theEmitter->emitIns_R_R_R_I(INS_umlal, EA_8BYTE, REG_V0, REG_V1, REG_V2, 3, INS_OPTS_4H);
    theEmitter->emitIns_R_R_R_I(INS_umlal, EA_8BYTE, REG_V3, REG_V4, REG_V5, 1, INS_OPTS_2S);

    // umlal2 vector, by element
    theEmitter->emitIns_R_R_R_I(INS_umlal2, EA_16BYTE, REG_V6, REG_V7, REG_V8, 7, INS_OPTS_8H);
    theEmitter->emitIns_R_R_R_I(INS_umlal2, EA_16BYTE, REG_V9, REG_V10, REG_V11, 3, INS_OPTS_4S);

    // umlsl vector, by element
    theEmitter->emitIns_R_R_R_I(INS_umlsl, EA_8BYTE, REG_V0, REG_V1, REG_V2, 3, INS_OPTS_4H);

    // umlsl2 vector, by element
    theEmitter->emitIns_R_R_R_I(INS_umlsl2, EA_16BYTE, REG_V6, REG_V7, REG_V8, 7, INS_OPTS_8H);
    theEmitter->emitIns_R_R_R_I(INS_umlsl2, EA_16BYTE, REG_V9, REG_V10, REG_V11, 3, INS_OPTS_4S);

    // umull vector, by element
    theEmitter->emitIns_R_R_R_I(INS_umull, EA_8BYTE, REG_V0, REG_V1, REG_V2, 3, INS_OPTS_4H);
    theEmitter->emitIns_R_R_R_I(INS_umull, EA_8BYTE, REG_V3, REG_V4, REG_V5, 1, INS_OPTS_2S);

    // umull2 vector, by element
    theEmitter->emitIns_R_R_R_I(INS_umull2, EA_16BYTE, REG_V6, REG_V7, REG_V8, 7, INS_OPTS_8H);
    theEmitter->emitIns_R_R_R_I(INS_umull2, EA_16BYTE, REG_V9, REG_V10, REG_V11, 3, INS_OPTS_4S);

#endif // ALL_ARM64_EMITTER_UNIT_TESTS

#ifdef ALL_ARM64_EMITTER_UNIT_TESTS
    //
    // R_R_R   floating point operations, one source/dest, and two source
    //

    genDefineTempLabel(genCreateTempLabel());

    theEmitter->emitIns_R_R_R(INS_fmla, EA_8BYTE, REG_V6, REG_V7, REG_V8, INS_OPTS_2S);
    theEmitter->emitIns_R_R_R(INS_fmla, EA_16BYTE, REG_V9, REG_V10, REG_V11, INS_OPTS_4S);
    theEmitter->emitIns_R_R_R(INS_fmla, EA_16BYTE, REG_V12, REG_V13, REG_V14, INS_OPTS_2D);

    theEmitter->emitIns_R_R_R_I(INS_fmla, EA_4BYTE, REG_V15, REG_V16, REG_V17, 3); // scalar by element 4BYTE
    theEmitter->emitIns_R_R_R_I(INS_fmla, EA_8BYTE, REG_V18, REG_V19, REG_V20, 1); // scalar by element 8BYTE
    theEmitter->emitIns_R_R_R_I(INS_fmla, EA_8BYTE, REG_V21, REG_V22, REG_V23, 0, INS_OPTS_2S);
    theEmitter->emitIns_R_R_R_I(INS_fmla, EA_16BYTE, REG_V24, REG_V25, REG_V26, 2, INS_OPTS_4S);
    theEmitter->emitIns_R_R_R_I(INS_fmla, EA_16BYTE, REG_V27, REG_V28, REG_V29, 0, INS_OPTS_2D);

    theEmitter->emitIns_R_R_R(INS_fmls, EA_8BYTE, REG_V6, REG_V7, REG_V8, INS_OPTS_2S);
    theEmitter->emitIns_R_R_R(INS_fmls, EA_16BYTE, REG_V9, REG_V10, REG_V11, INS_OPTS_4S);
    theEmitter->emitIns_R_R_R(INS_fmls, EA_16BYTE, REG_V12, REG_V13, REG_V14, INS_OPTS_2D);

    theEmitter->emitIns_R_R_R_I(INS_fmls, EA_4BYTE, REG_V15, REG_V16, REG_V17, 3); // scalar by element 4BYTE
    theEmitter->emitIns_R_R_R_I(INS_fmls, EA_8BYTE, REG_V18, REG_V19, REG_V20, 1); // scalar by element 8BYTE
    theEmitter->emitIns_R_R_R_I(INS_fmls, EA_8BYTE, REG_V21, REG_V22, REG_V23, 0, INS_OPTS_2S);
    theEmitter->emitIns_R_R_R_I(INS_fmls, EA_16BYTE, REG_V24, REG_V25, REG_V26, 2, INS_OPTS_4S);
    theEmitter->emitIns_R_R_R_I(INS_fmls, EA_16BYTE, REG_V27, REG_V28, REG_V29, 0, INS_OPTS_2D);

#endif // ALL_ARM64_EMITTER_UNIT_TESTS

#ifdef ALL_ARM64_EMITTER_UNIT_TESTS
    //
    // R_R_R_R   floating point operations, one dest, and three source
    //

    theEmitter->emitIns_R_R_R_R(INS_fmadd, EA_4BYTE, REG_V0, REG_V8, REG_V16, REG_V24);
    theEmitter->emitIns_R_R_R_R(INS_fmsub, EA_4BYTE, REG_V1, REG_V9, REG_V17, REG_V25);
    theEmitter->emitIns_R_R_R_R(INS_fnmadd, EA_4BYTE, REG_V2, REG_V10, REG_V18, REG_V26);
    theEmitter->emitIns_R_R_R_R(INS_fnmsub, EA_4BYTE, REG_V3, REG_V11, REG_V19, REG_V27);

    theEmitter->emitIns_R_R_R_R(INS_fmadd, EA_8BYTE, REG_V4, REG_V12, REG_V20, REG_V28);
    theEmitter->emitIns_R_R_R_R(INS_fmsub, EA_8BYTE, REG_V5, REG_V13, REG_V21, REG_V29);
    theEmitter->emitIns_R_R_R_R(INS_fnmadd, EA_8BYTE, REG_V6, REG_V14, REG_V22, REG_V30);
    theEmitter->emitIns_R_R_R_R(INS_fnmsub, EA_8BYTE, REG_V7, REG_V15, REG_V23, REG_V31);

#endif

#ifdef ALL_ARM64_EMITTER_UNIT_TESTS

    BasicBlock* label = genCreateTempLabel();
    genDefineTempLabel(label);
    instGen(INS_nop);
    instGen(INS_nop);
    instGen(INS_nop);
    instGen(INS_nop);
    theEmitter->emitIns_R_L(INS_adr, EA_4BYTE_DSP_RELOC, label, REG_R0);

#endif // ALL_ARM64_EMITTER_UNIT_TESTS

#ifdef ALL_ARM64_EMITTER_UNIT_TESTS
    printf("*************** End of genArm64EmitterUnitTests()\n");
#endif // ALL_ARM64_EMITTER_UNIT_TESTS
}
#endif // defined(DEBUG)

//------------------------------------------------------------------------
// genAllocLclFrame: Probe the stack.
//
// Notes:
//      This only does the probing; allocating the frame is done when callee-saved registers are saved.
//      This is done before anything has been pushed. The previous frame might have a large outgoing argument
//      space that has been allocated, but the lowest addresses have not been touched. Our frame setup might
//      not touch up to the first 504 bytes. This means we could miss a guard page. On Windows, however,
//      there are always three guard pages, so we will not miss them all. On Linux, there is only one guard
//      page by default, so we need to be more careful. We do an extra probe if we might not have probed
//      recently enough. That is, if a call and prolog establishment might lead to missing a page. We do this
//      on Windows as well just to be consistent, even though it should not be necessary.
//
// Arguments:
//      frameSize         - the size of the stack frame being allocated.
//      initReg           - register to use as a scratch register.
//      pInitRegZeroed    - OUT parameter. *pInitRegZeroed is set to 'false' if and only if
//                          this call sets 'initReg' to a non-zero value. Otherwise, it is unchanged.
//      maskArgRegsLiveIn - incoming argument registers that are currently live.
//
// Return value:
//      None
//
void CodeGen::genAllocLclFrame(unsigned frameSize, regNumber initReg, bool* pInitRegZeroed, regMaskTP maskArgRegsLiveIn)
{
    assert(compiler->compGeneratingProlog);

    if (frameSize == 0)
    {
        return;
    }

    const target_size_t pageSize = compiler->eeGetPageSize();

    // What offset from the final SP was the last probe? If we haven't probed almost a complete page, and
    // if the next action on the stack might subtract from SP first, before touching the current SP, then
    // we do one more probe at the very bottom. This can happen if we call a function on arm64 that does
    // a "STP fp, lr, [sp-504]!", that is, pre-decrement SP then store. Note that we probe here for arm64,
    // but we don't alter SP.
    target_size_t lastTouchDelta = 0;

    assert(!compiler->info.compPublishStubParam || (REG_SECRET_STUB_PARAM != initReg));

    if (frameSize < pageSize)
    {
        lastTouchDelta = frameSize;
    }
    else if (frameSize < 3 * pageSize)
    {
        // The probing loop in "else"-case below would require at least 6 instructions (and more if
        // 'frameSize' or 'pageSize' can not be encoded with mov-instruction immediate).
        // Hence for frames that are smaller than 3 * PAGE_SIZE the JIT inlines the following probing code
        // to decrease code size.
        // TODO-ARM64: The probing mechanisms should be replaced by a call to stack probe helper
        // as it is done on other platforms.

        lastTouchDelta = frameSize;

        for (target_size_t probeOffset = pageSize; probeOffset <= frameSize; probeOffset += pageSize)
        {
            // Generate:
            //    movw initReg, -probeOffset
            //    ldr wzr, [sp + initReg]

            instGen_Set_Reg_To_Imm(EA_PTRSIZE, initReg, -(ssize_t)probeOffset);
            GetEmitter()->emitIns_R_R_R(INS_ldr, EA_4BYTE, REG_ZR, REG_SPBASE, initReg);
            regSet.verifyRegUsed(initReg);
            *pInitRegZeroed = false; // The initReg does not contain zero

            lastTouchDelta -= pageSize;
        }

        assert(lastTouchDelta == frameSize % pageSize);
        compiler->unwindPadding();
    }
    else
    {
        // Emit the following sequence to 'tickle' the pages. Note it is important that stack pointer not change
        // until this is complete since the tickles could cause a stack overflow, and we need to be able to crawl
        // the stack afterward (which means the stack pointer needs to be known).

        regMaskTP availMask = RBM_ALLINT & (regSet.rsGetModifiedRegsMask() | ~RBM_INT_CALLEE_SAVED);
        availMask &= ~maskArgRegsLiveIn;   // Remove all of the incoming argument registers as they are currently live
        availMask &= ~genRegMask(initReg); // Remove the pre-calculated initReg

        regNumber rOffset = initReg;
        regNumber rLimit;
        regMaskTP tempMask;

        // We pick the next lowest register number for rLimit
        noway_assert(availMask != RBM_NONE);
        tempMask = genFindLowestBit(availMask);
        rLimit   = genRegNumFromMask(tempMask);

        // Generate:
        //
        //      mov rOffset, -pageSize    // On arm, this turns out to be "movw r1, 0xf000; sxth r1, r1".
        //                                // We could save 4 bytes in the prolog by using "movs r1, 0" at the
        //                                // runtime expense of running a useless first loop iteration.
        //      mov rLimit, -frameSize
        // loop:
        //      ldr wzr, [sp + rOffset]
        //      sub rOffset, pageSize
        //      cmp rLimit, rOffset
        //      b.ls loop                 // If rLimit is lower or same, we need to probe this rOffset. Note
        //                                // especially that if it is the same, we haven't probed this page.

        noway_assert((ssize_t)(int)frameSize == (ssize_t)frameSize); // make sure framesize safely fits within an int

        instGen_Set_Reg_To_Imm(EA_PTRSIZE, rOffset, -(ssize_t)pageSize);
        instGen_Set_Reg_To_Imm(EA_PTRSIZE, rLimit, -(ssize_t)frameSize);

        // There's a "virtual" label here. But we can't create a label in the prolog, so we use the magic
        // `emitIns_J` with a negative `instrCount` to branch back a specific number of instructions.

        GetEmitter()->emitIns_R_R_R(INS_ldr, EA_4BYTE, REG_ZR, REG_SPBASE, rOffset);
        GetEmitter()->emitIns_R_R_I(INS_sub, EA_PTRSIZE, rOffset, rOffset, pageSize);
        GetEmitter()->emitIns_R_R(INS_cmp, EA_PTRSIZE, rLimit, rOffset); // If equal, we need to probe again
        GetEmitter()->emitIns_J(INS_bls, NULL, -4);

        *pInitRegZeroed = false; // The initReg does not contain zero

        compiler->unwindPadding();

        lastTouchDelta = frameSize % pageSize;
    }

    if (lastTouchDelta + STACK_PROBE_BOUNDARY_THRESHOLD_BYTES > pageSize)
    {
        assert(lastTouchDelta + STACK_PROBE_BOUNDARY_THRESHOLD_BYTES < 2 * pageSize);
        instGen_Set_Reg_To_Imm(EA_PTRSIZE, initReg, -(ssize_t)frameSize);
        GetEmitter()->emitIns_R_R_R(INS_ldr, EA_4BYTE, REG_ZR, REG_SPBASE, initReg);
        compiler->unwindPadding();

        regSet.verifyRegUsed(initReg);
        *pInitRegZeroed = false; // The initReg does not contain zero
    }
}

void CodeGen::genCodeForInstr(GenTreeInstr* instr)
{
    instruction ins  = instr->GetIns();
    emitAttr    attr = instr->GetSize();
    insOpts     opt  = instr->GetOption();
    unsigned    imm  = instr->GetImmediate();

    assert(!varTypeIsGC(instr->GetType()) || (emitActualTypeSize(instr->GetType()) == attr));

    regNumber dstReg = instr->TypeIs(TYP_VOID) ? REG_NA : instr->GetRegNum();

    // TODO-MIKE-Cleanup: It would be better to add some kind of "format" to GenTreeInstr
    // in order to be able to simplify all this to a simple switch statement.

    if (instr->GetNumOps() == 1)
    {
        regNumber srcReg1 = genConsumeReg(instr->GetOp(0));

        switch (ins)
        {
            case INS_mul:
                // Special case - INS_mul with a single operand is treated as ADD ..., x1, x1, LSL #imm
                GetEmitter()->emitIns_R_R_R_I(INS_add, attr, dstReg, srcReg1, srcReg1, imm, INS_OPTS_LSL);
                break;

            case INS_add:
            case INS_sub:
            case INS_asr:
            case INS_lsr:
            case INS_lsl:
            case INS_ror:
                GetEmitter()->emitIns_R_R_I(ins, attr, dstReg, srcReg1, imm);
                break;

            case INS_cmp:
            case INS_cmn:
                GetEmitter()->emitIns_R_I(ins, attr, srcReg1, imm);
                break;

            case INS_and:
            case INS_orr:
            case INS_eor:
                GetEmitter()->emitIns_R_R_I(ins, attr, dstReg, srcReg1, DecodeBitmaskImm(imm, attr));
                break;

            case INS_tst:
                GetEmitter()->emitIns_R_I(ins, attr, srcReg1, DecodeBitmaskImm(imm, attr));
                break;

            case INS_mvn:
            case INS_neg:
                if (opt != INS_OPTS_NONE)
                {
                    GetEmitter()->emitIns_R_R_I(ins, attr, dstReg, srcReg1, imm, opt);
                }
                else
                {
                    GetEmitter()->emitIns_R_R(ins, attr, dstReg, srcReg1);
                }
                break;

            case INS_sbfiz:
            case INS_ubfiz:
            case INS_sbfx:
            case INS_ubfx:
                GetEmitter()->emitIns_R_R_I_I(ins, attr, dstReg, srcReg1, imm >> 6, imm & 63);
                break;

            default:
                GetEmitter()->emitIns_R_R(ins, attr, dstReg, srcReg1);
                break;
        }
    }
    else if (instr->GetNumOps() == 2)
    {
        regNumber srcReg1 = genConsumeReg(instr->GetOp(0));
        regNumber srcReg2 = genConsumeReg(instr->GetOp(1));

        switch (ins)
        {
            case INS_add:
            case INS_sub:
            case INS_and:
            case INS_bic:
            case INS_orr:
            case INS_orn:
            case INS_eor:
            case INS_eon:
                if (opt != INS_OPTS_NONE)
                {
                    GetEmitter()->emitIns_R_R_R_I(ins, attr, dstReg, srcReg1, srcReg2, imm, opt);
                }
                else
                {
                    GetEmitter()->emitIns_R_R_R(ins, attr, dstReg, srcReg1, srcReg2);
                }
                break;

            case INS_cmp:
            case INS_cmn:
            case INS_tst:
                if (opt != INS_OPTS_NONE)
                {
                    GetEmitter()->emitIns_R_R_I(ins, attr, srcReg1, srcReg2, imm, opt);
                }
                else
                {
                    GetEmitter()->emitIns_R_R(ins, attr, srcReg1, srcReg2);
                }
                break;

            default:
                GetEmitter()->emitIns_R_R_R(ins, attr, dstReg, srcReg1, srcReg2);
                break;
        }
    }
    else
    {
        assert(instr->GetNumOps() == 3);

        regNumber srcReg1 = genConsumeReg(instr->GetOp(0));
        regNumber srcReg2 = genConsumeReg(instr->GetOp(1));
        regNumber srcReg3 = genConsumeReg(instr->GetOp(2));

        GetEmitter()->emitIns_R_R_R_R(ins, attr, dstReg, srcReg1, srcReg2, srcReg3);
    }

    if (!instr->TypeIs(TYP_VOID))
    {
        genProduceReg(instr);
    }
}

CodeGen::GenAddrMode::GenAddrMode(GenTree* tree, CodeGen* codeGen)
    : m_base(REG_NA), m_index(REG_NA), m_scale(1), m_disp(0), m_lclNum(BAD_VAR_NUM)
{
    if (GenTreeIndir* indir = tree->IsIndir())
    {
        GenTree* addr = indir->GetAddr();

        if (addr->isUsedFromReg())
        {
            m_base = codeGen->genConsumeReg(addr);
        }
        else if (GenTreeAddrMode* addrMode = addr->IsAddrMode())
        {
            if (addrMode->HasBase())
            {
                m_base = codeGen->genConsumeReg(addrMode->Base());
            }

            // ARM does have indexed address modes but this code is used currently
            // only in cases where an immediate offset is also needed (e.g. SIMD12
            // load/store) so we can't really have an index.
            assert(!addrMode->HasIndex());

            m_disp = addrMode->GetOffset();
        }
    }
    else
    {
        m_lclNum = tree->AsLclVarCommon()->GetLclNum();

        if (tree->OperIs(GT_LCL_FLD, GT_STORE_LCL_FLD))
        {
            m_disp = tree->AsLclFld()->GetLclOffs();
        }
    }
}

void CodeGen::inst_R_AM(instruction ins, emitAttr attr, regNumber reg, const GenAddrMode& addrMode, unsigned offset)
{
    if (addrMode.IsLcl())
    {
        GetEmitter()->emitIns_R_S(ins, attr, reg, addrMode.LclNum(), addrMode.Disp(offset));
    }
    else
    {
        GetEmitter()->emitIns_R_R_I(ins, attr, reg, addrMode.Base(), addrMode.Disp(offset));
    }
}

void CodeGen::inst_AM_R(instruction ins, emitAttr attr, regNumber reg, const GenAddrMode& addrMode, unsigned offset)
{
    if (addrMode.IsLcl())
    {
        GetEmitter()->emitIns_S_R(ins, attr, reg, addrMode.LclNum(), addrMode.Disp(offset));
    }
    else
    {
        GetEmitter()->emitIns_R_R_I(ins, attr, reg, addrMode.Base(), addrMode.Disp(offset));
    }
}

#endif // TARGET_ARM64<|MERGE_RESOLUTION|>--- conflicted
+++ resolved
@@ -1832,9 +1832,6 @@
     GenTree*    op2 = treeNode->gtGetOp2();
     instruction ins = genGetInsForOper(treeNode->OperGet(), targetType);
 
-    assert(IsValidSourceType(targetType, op1->GetType()));
-    assert(IsValidSourceType(targetType, op2->GetType()));
-
     if ((treeNode->gtFlags & GTF_SET_FLAGS) != 0)
     {
         switch (oper)
@@ -1858,10 +1855,15 @@
     emitAttr attr = emitActualTypeSize(treeNode);
 
     // UMULL/SMULL is twice as fast for 32*32->64bit MUL
-    if ((oper == GT_MUL) && (targetType == TYP_LONG) && genActualTypeIsInt(op1) && genActualTypeIsInt(op2))
+    if ((oper == GT_MUL) && (targetType == TYP_LONG) && varActualTypeIsInt(op1) && varActualTypeIsInt(op2))
     {
         ins  = treeNode->IsUnsigned() ? INS_umull : INS_smull;
         attr = EA_4BYTE;
+    }
+    else
+    {
+        assert(IsValidSourceType(targetType, op1->GetType()));
+        assert(IsValidSourceType(targetType, op2->GetType()));
     }
 
     regNumber r = emit->emitInsTernary(ins, attr, treeNode, op1, op2);
@@ -1924,22 +1926,11 @@
     {
         genStoreSIMD12(store, src);
     }
-<<<<<<< HEAD
 #endif
-=======
-    else if (data->isContained())
-    {
-        assert(data->OperIs(GT_BITCAST));
-        const GenTree* bitcastSrc = data->AsUnOp()->gtGetOp1();
-        assert(!bitcastSrc->isContained());
-        dataReg = bitcastSrc->GetRegNum();
-    }
->>>>>>> 82f7144f
     else
     {
         assert(IsValidSourceType(type, src->GetType()));
 
-<<<<<<< HEAD
         regNumber srcReg;
 
         if (src->isContained())
@@ -1952,9 +1943,6 @@
         {
             srcReg = genConsumeReg(src);
         }
-=======
-    instruction ins = ins_StoreFromSrc(dataReg, targetType);
->>>>>>> 82f7144f
 
         unsigned lclNum  = store->GetLclNum();
         unsigned lclOffs = store->GetLclOffs();
@@ -2009,8 +1997,9 @@
         return;
     }
 
-<<<<<<< HEAD
-    if (store->TypeIs(TYP_STRUCT) && !src->IsCall() && (!lcl->IsEnregisterable() || !src->OperIs(GT_LCL_VAR)))
+    var_types lclRegType = lcl->GetRegisterType(store);
+
+    if (store->TypeIs(TYP_STRUCT) && !src->IsCall())
     {
         ClassLayout*    layout = lcl->GetLayout();
         StructStoreKind kind   = GetStructStoreKind(true, layout, src);
@@ -2019,8 +2008,6 @@
         return;
     }
 
-    var_types lclRegType = lcl->GetRegisterType(store);
-
 #ifdef FEATURE_SIMD
     if (lclRegType == TYP_SIMD12)
     {
@@ -2028,58 +2015,9 @@
         return;
     }
 #endif
-=======
-        regNumber dataReg = REG_NA;
-        if (data->isContained())
-        {
-            // This is only possible for a zero-init or bitcast.
-            const bool zeroInit = (data->IsIntegralConst(0) || data->IsSIMDZero());
-            assert(zeroInit || data->OperIs(GT_BITCAST));
-
-            if (zeroInit && varTypeIsSIMD(targetType))
-            {
-                if (targetReg != REG_NA)
-                {
-                    emit->emitIns_R_I(INS_movi, emitActualTypeSize(targetType), targetReg, 0x00, INS_OPTS_16B);
-                    genProduceReg(lclNode);
-                }
-                else
-                {
-                    if (targetType == TYP_SIMD16)
-                    {
-                        GetEmitter()->emitIns_S_S_R_R(INS_stp, EA_8BYTE, EA_8BYTE, REG_ZR, REG_ZR, varNum, 0);
-                    }
-                    else
-                    {
-                        assert(targetType == TYP_SIMD8);
-                        GetEmitter()->emitIns_S_R(INS_str, EA_8BYTE, REG_ZR, varNum, 0);
-                    }
-                    genUpdateLife(lclNode);
-                }
-                return;
-            }
-            if (zeroInit)
-            {
-                dataReg = REG_ZR;
-            }
-            else
-            {
-                const GenTree* bitcastSrc = data->AsUnOp()->gtGetOp1();
-                assert(!bitcastSrc->isContained());
-                dataReg = bitcastSrc->GetRegNum();
-            }
-        }
-        else
-        {
-            assert(!data->isContained());
-            dataReg = data->GetRegNum();
-        }
-        assert(dataReg != REG_NA);
->>>>>>> 82f7144f
 
     regNumber srcReg;
 
-<<<<<<< HEAD
     if (src->isContained())
     {
         assert(src->IsIntegralConst(0) || src->IsDblConPositiveZero() || src->IsHWIntrinsicZero());
@@ -2090,10 +2028,6 @@
     {
         srcReg = genConsumeReg(src);
     }
-=======
-            instruction ins  = ins_StoreFromSrc(dataReg, targetType);
-            emitAttr    attr = emitActualTypeSize(targetType);
->>>>>>> 82f7144f
 
     regNumber dstReg = store->GetRegNum();
 
@@ -3191,16 +3125,8 @@
     assert((dstType == TYP_FLOAT) || (dstType == TYP_DOUBLE));
     assert(cast->GetType() == dstType);
 
-<<<<<<< HEAD
     regNumber srcReg = genConsumeReg(src);
     regNumber dstReg = cast->GetRegNum();
-=======
-    // force the srcType to unsigned if GT_UNSIGNED flag is set
-    if (treeNode->gtFlags & GTF_UNSIGNED)
-    {
-        srcType = varTypeToUnsigned(srcType);
-    }
->>>>>>> 82f7144f
 
     assert(genIsValidIntReg(srcReg) && genIsValidFloatReg(dstReg));
 
@@ -3626,56 +3552,12 @@
     regNumber dstReg = node->GetRegNum();
     assert(dstReg != REG_NA);
 
-<<<<<<< HEAD
     GetEmitter()->emitIns_R_R_I_I(INS_mov, EA_8BYTE, dstReg, srcReg, 0, 1);
-=======
-//-----------------------------------------------------------------------------
-// genSIMDIntrinsicUpperSave: save the upper half of a TYP_SIMD16 vector to
-//                            the given register, if any, or to memory.
-//
-// Arguments:
-//    simdNode - The GT_SIMD node
-//
-// Return Value:
-//    None.
-//
-// Notes:
-//    The upper half of all SIMD registers are volatile, even the callee-save registers.
-//    When a 16-byte SIMD value is live across a call, the register allocator will use this intrinsic
-//    to cause the upper half to be saved.  It will first attempt to find another, unused, callee-save
-//    register.  If such a register cannot be found, it will save it to an available caller-save register.
-//    In that case, this node will be marked GTF_SPILL, which will cause this method to save
-//    the upper half to the lclVar's home location.
-//
-void CodeGen::genSIMDIntrinsicUpperSave(GenTreeSIMD* simdNode)
-{
-    assert(simdNode->gtSIMDIntrinsicID == SIMDIntrinsicUpperSave);
-
-    GenTree*       op1     = simdNode->gtGetOp1();
-    GenTreeLclVar* lclNode = op1->AsLclVar();
-    LclVarDsc*     varDsc  = compiler->lvaGetDesc(lclNode);
-    assert(emitTypeSize(varDsc->GetRegisterType(lclNode)) == 16);
-
-    regNumber targetReg = simdNode->GetRegNum();
-    regNumber op1Reg    = genConsumeReg(op1);
-    assert(op1Reg != REG_NA);
-    assert(targetReg != REG_NA);
-    GetEmitter()->emitIns_R_R_I_I(INS_mov, EA_8BYTE, targetReg, op1Reg, 0, 1);
->>>>>>> 82f7144f
 
     if ((node->gtFlags & GTF_SPILL) != 0)
     {
-<<<<<<< HEAD
         unsigned lclNum = op1->AsLclVar()->GetLclNum();
         assert(compiler->lvaGetDesc(lclNum)->lvOnFrame);
-=======
-        // This is not a normal spill; we'll spill it to the lclVar location.
-        // The localVar must have a stack home.
-        unsigned varNum = lclNode->GetLclNum();
-        assert(varDsc->lvOnFrame);
-        // We want to store this to the upper 8 bytes of this localVar's home.
-        int offset = 8;
->>>>>>> 82f7144f
 
         GetEmitter()->emitIns_S_R(INS_str, EA_8BYTE, dstReg, lclNum, 8);
     }
@@ -3693,40 +3575,18 @@
 // an upper-half to the lclVar's home location, this node will be marked GTF_SPILLED.
 void CodeGen::genSIMDUpperUnspill(GenTreeUnOp* node)
 {
-<<<<<<< HEAD
     GenTree* op1 = node->GetOp(0);
     assert(op1->OperIs(GT_LCL_VAR) && op1->TypeIs(TYP_SIMD12, TYP_SIMD16));
 
     regNumber srcReg = node->GetRegNum();
-=======
-    assert(simdNode->gtSIMDIntrinsicID == SIMDIntrinsicUpperRestore);
-
-    GenTree* op1 = simdNode->gtGetOp1();
-    assert(op1->IsLocal());
-    GenTreeLclVar* lclNode = op1->AsLclVar();
-    LclVarDsc*     varDsc  = compiler->lvaGetDesc(lclNode);
-    assert(emitTypeSize(varDsc->GetRegisterType(lclNode)) == 16);
-
-    regNumber srcReg    = simdNode->GetRegNum();
-    regNumber lclVarReg = genConsumeReg(lclNode);
-    unsigned  varNum    = lclNode->GetLclNum();
-    assert(lclVarReg != REG_NA);
->>>>>>> 82f7144f
     assert(srcReg != REG_NA);
     regNumber dstReg = genConsumeReg(op1);
     assert(dstReg != REG_NA);
 
     if ((node->gtFlags & GTF_SPILLED) != 0)
     {
-<<<<<<< HEAD
         unsigned lclNum = op1->AsLclVar()->GetLclNum();
         assert(compiler->lvaGetDesc(lclNum)->lvOnFrame);
-=======
-        // The localVar must have a stack home.
-        assert(varDsc->lvOnFrame);
-        // We will load this from the upper 8 bytes of this localVar's home.
-        int offset = 8;
->>>>>>> 82f7144f
 
         GetEmitter()->emitIns_R_S(INS_ldr, EA_8BYTE, srcReg, lclNum, 8);
     }
