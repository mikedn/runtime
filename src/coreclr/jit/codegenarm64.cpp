--- conflicted
+++ resolved
@@ -3556,25 +3556,6 @@
             genSIMDIntrinsicNarrow(simdNode);
             break;
 
-<<<<<<< HEAD
-        case SIMDIntrinsicGetItem:
-            genSIMDIntrinsicGetItem(simdNode);
-            break;
-
-        case SIMDIntrinsicSetX:
-        case SIMDIntrinsicSetY:
-        case SIMDIntrinsicSetZ:
-        case SIMDIntrinsicSetW:
-            genSIMDIntrinsicSetItem(simdNode);
-=======
-        case SIMDIntrinsicSub:
-        case SIMDIntrinsicBitwiseAnd:
-        case SIMDIntrinsicBitwiseOr:
-        case SIMDIntrinsicEqual:
-            genSIMDIntrinsicBinOp(simdNode);
->>>>>>> 34dff2d3
-            break;
-
         case SIMDIntrinsicUpperSave:
             genSIMDIntrinsicUpperSave(simdNode);
             break;
@@ -3804,280 +3785,6 @@
 
     GetEmitter()->emitIns_R_R(ins, EA_8BYTE, targetReg, op1Reg, opt);
     GetEmitter()->emitIns_R_R(ins2, EA_16BYTE, targetReg, op2Reg, opt2);
-
-    genProduceReg(simdNode);
-}
-
-<<<<<<< HEAD
-//------------------------------------------------------------------------------------
-// genSIMDIntrinsicGetItem: Generate code for SIMD Intrinsic get element at index i.
-=======
-//--------------------------------------------------------------------------------
-// genSIMDIntrinsicBinOp: Generate code for SIMD Intrinsic binary operations
-// add, sub, mul, bit-wise And, AndNot and Or.
->>>>>>> 34dff2d3
-//
-// Arguments:
-//    simdNode - The GT_SIMD node
-//
-// Return Value:
-//    None.
-//
-<<<<<<< HEAD
-void CodeGen::genSIMDIntrinsicGetItem(GenTreeSIMD* simdNode)
-{
-    assert(simdNode->gtSIMDIntrinsicID == SIMDIntrinsicGetItem);
-
-    GenTree*  op1      = simdNode->GetOp(0);
-    GenTree*  op2      = simdNode->GetOp(1);
-    var_types simdType = op1->TypeGet();
-    assert(varTypeIsSIMD(simdType));
-
-    // op1 of TYP_SIMD12 should be considered as TYP_SIMD16
-    if (simdType == TYP_SIMD12)
-    {
-        simdType = TYP_SIMD16;
-    }
-
-    var_types baseType  = simdNode->gtSIMDBaseType;
-    regNumber targetReg = simdNode->GetRegNum();
-    assert(targetReg != REG_NA);
-    var_types targetType = simdNode->TypeGet();
-    assert(targetType == genActualType(baseType));
-
-    // GetItem has 2 operands:
-    // - the source of SIMD type (op1)
-    // - the index of the value to be returned.
-    genConsumeRegs(op1);
-    genConsumeRegs(op2);
-
-    emitAttr baseTypeSize  = emitTypeSize(baseType);
-    unsigned baseTypeScale = genLog2(EA_SIZE_IN_BYTES(baseTypeSize));
-
-    if (op2->IsCnsIntOrI())
-    {
-        assert(op2->isContained());
-
-        ssize_t index = op2->AsIntCon()->gtIconVal;
-
-        // We only need to generate code for the get if the index is valid
-        // If the index is invalid, previously generated for the range check will throw
-        if (GetEmitter()->isValidVectorIndex(emitTypeSize(simdType), baseTypeSize, index))
-        {
-            if (op1->isContained())
-            {
-                int         offset = (int)index * genTypeSize(baseType);
-                instruction ins    = ins_Load(baseType);
-
-                assert(!op1->isUsedFromReg());
-
-                if (op1->OperIsLocal())
-                {
-                    unsigned varNum = op1->AsLclVarCommon()->GetLclNum();
-
-                    GetEmitter()->emitIns_R_S(ins, emitActualTypeSize(baseType), targetReg, varNum, offset);
-                }
-                else
-                {
-                    assert(op1->OperGet() == GT_IND);
-
-                    GenTree* addr = op1->AsIndir()->Addr();
-                    assert(!addr->isContained());
-                    regNumber baseReg = addr->GetRegNum();
-
-                    // ldr targetReg, [baseReg, #offset]
-                    GetEmitter()->emitIns_R_R_I(ins, emitActualTypeSize(baseType), targetReg, baseReg, offset);
-                }
-            }
-            else
-            {
-                assert(op1->isUsedFromReg());
-                regNumber srcReg = op1->GetRegNum();
-
-                instruction ins;
-                if (varTypeIsFloating(baseType))
-                {
-                    assert(genIsValidFloatReg(targetReg));
-                    // dup targetReg, srcReg[#index]
-                    ins = INS_dup;
-                }
-                else
-                {
-                    assert(genIsValidIntReg(targetReg));
-                    if (varTypeIsUnsigned(baseType) || (baseTypeSize == EA_8BYTE))
-                    {
-                        // umov targetReg, srcReg[#index]
-                        ins = INS_umov;
-                    }
-                    else
-                    {
-                        // smov targetReg, srcReg[#index]
-                        ins = INS_smov;
-                    }
-                }
-                GetEmitter()->emitIns_R_R_I(ins, baseTypeSize, targetReg, srcReg, index);
-            }
-        }
-    }
-    else
-    {
-        assert(!op2->isContained());
-
-        regNumber baseReg  = REG_NA;
-        regNumber indexReg = op2->GetRegNum();
-
-        if (op1->isContained())
-        {
-            // Optimize the case of op1 is in memory and trying to access ith element.
-            assert(!op1->isUsedFromReg());
-            if (op1->OperIsLocal())
-            {
-                unsigned varNum = op1->AsLclVarCommon()->GetLclNum();
-
-                baseReg = simdNode->ExtractTempReg();
-
-                // Load the address of varNum
-                GetEmitter()->emitIns_R_S(INS_lea, EA_PTRSIZE, baseReg, varNum, 0);
-            }
-            else
-            {
-                // Require GT_IND addr to be not contained.
-                assert(op1->OperGet() == GT_IND);
-
-                GenTree* addr = op1->AsIndir()->Addr();
-                assert(!addr->isContained());
-
-                baseReg = addr->GetRegNum();
-            }
-        }
-        else
-        {
-            assert(op1->isUsedFromReg());
-            regNumber srcReg = op1->GetRegNum();
-
-            unsigned simdInitTempVarNum = compiler->lvaSIMDInitTempVarNum;
-            noway_assert(compiler->lvaSIMDInitTempVarNum != BAD_VAR_NUM);
-
-            baseReg = simdNode->ExtractTempReg();
-
-            // Load the address of simdInitTempVarNum
-            GetEmitter()->emitIns_R_S(INS_lea, EA_PTRSIZE, baseReg, simdInitTempVarNum, 0);
-
-            // Store the vector to simdInitTempVarNum
-            GetEmitter()->emitIns_R_R(INS_str, emitTypeSize(simdType), srcReg, baseReg);
-        }
-
-        assert(genIsValidIntReg(indexReg));
-        assert(genIsValidIntReg(baseReg));
-        assert(baseReg != indexReg);
-
-        // Load item at baseReg[index]
-        GetEmitter()->emitIns_R_R_R_Ext(ins_Load(baseType), baseTypeSize, targetReg, baseReg, indexReg, INS_OPTS_LSL,
-                                        baseTypeScale);
-    }
-
-    genProduceReg(simdNode);
-}
-
-//------------------------------------------------------------------------------------
-// genSIMDIntrinsicSetItem: Generate code for SIMD Intrinsic set element at index i.
-//
-// Arguments:
-//    simdNode - The GT_SIMD node
-//
-// Return Value:
-//    None.
-//
-void CodeGen::genSIMDIntrinsicSetItem(GenTreeSIMD* simdNode)
-{
-    // Determine index based on intrinsic ID
-    int index = -1;
-    switch (simdNode->gtSIMDIntrinsicID)
-    {
-        case SIMDIntrinsicSetX:
-            index = 0;
-            break;
-        case SIMDIntrinsicSetY:
-            index = 1;
-            break;
-        case SIMDIntrinsicSetZ:
-            index = 2;
-            break;
-        case SIMDIntrinsicSetW:
-            index = 3;
-            break;
-
-        default:
-            unreached();
-    }
-    assert(index != -1);
-
-    // op1 is the SIMD vector
-    // op2 is the value to be set
-    GenTree* op1 = simdNode->GetOp(0);
-    GenTree* op2 = simdNode->GetOp(1);
-
-    var_types baseType  = simdNode->gtSIMDBaseType;
-    regNumber targetReg = simdNode->GetRegNum();
-    assert(targetReg != REG_NA);
-    var_types targetType = simdNode->TypeGet();
-    assert(varTypeIsSIMD(targetType));
-
-    assert(op2->TypeGet() == baseType);
-    assert(simdNode->gtSIMDSize >= ((index + 1) * genTypeSize(baseType)));
-
-    genConsumeRegs(op1);
-    genConsumeRegs(op2);
-    regNumber op1Reg = op1->GetRegNum();
-    regNumber op2Reg = op2->GetRegNum();
-
-    assert(genIsValidFloatReg(targetReg));
-    assert(genIsValidFloatReg(op1Reg));
-    assert(genIsValidIntReg(op2Reg) || genIsValidFloatReg(op2Reg));
-    assert(targetReg != op2Reg);
-
-    emitAttr attr = emitTypeSize(baseType);
-
-    // Insert mov if register assignment requires it
-    GetEmitter()->emitIns_Mov(INS_mov, EA_16BYTE, targetReg, op1Reg, /* canSkip */ false);
-
-    if (genIsValidIntReg(op2Reg))
-    {
-        GetEmitter()->emitIns_R_R_I(INS_ins, attr, targetReg, op2Reg, index);
-    }
-    else
-    {
-        GetEmitter()->emitIns_R_R_I_I(INS_ins, attr, targetReg, op2Reg, index, 0);
-    }
-=======
-void CodeGen::genSIMDIntrinsicBinOp(GenTreeSIMD* simdNode)
-{
-    assert(simdNode->gtSIMDIntrinsicID == SIMDIntrinsicSub || simdNode->gtSIMDIntrinsicID == SIMDIntrinsicBitwiseAnd ||
-           simdNode->gtSIMDIntrinsicID == SIMDIntrinsicBitwiseOr || simdNode->gtSIMDIntrinsicID == SIMDIntrinsicEqual);
-
-    GenTree*  op1       = simdNode->gtGetOp1();
-    GenTree*  op2       = simdNode->gtGetOp2();
-    var_types baseType  = simdNode->GetSimdBaseType();
-    regNumber targetReg = simdNode->GetRegNum();
-    assert(targetReg != REG_NA);
-    var_types targetType = simdNode->TypeGet();
-
-    genConsumeOperands(simdNode);
-    regNumber op1Reg = op1->GetRegNum();
-    regNumber op2Reg = op2->GetRegNum();
-
-    assert(genIsValidFloatReg(op1Reg));
-    assert(genIsValidFloatReg(op2Reg));
-    assert(genIsValidFloatReg(targetReg));
-
-    // TODO-ARM64-CQ Contain integer constants where posible
-
-    instruction ins  = getOpForSIMDIntrinsic(simdNode->gtSIMDIntrinsicID, baseType);
-    emitAttr    attr = (simdNode->GetSimdSize() > 8) ? EA_16BYTE : EA_8BYTE;
-    insOpts     opt  = genGetSimdInsOpt(attr, baseType);
-
-    GetEmitter()->emitIns_R_R_R(ins, attr, targetReg, op1Reg, op2Reg, opt);
->>>>>>> 34dff2d3
 
     genProduceReg(simdNode);
 }
