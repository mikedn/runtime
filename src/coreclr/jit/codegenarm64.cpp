// Licensed to the .NET Foundation under one or more agreements.
// The .NET Foundation licenses this file to you under the MIT license.

/*XXXXXXXXXXXXXXXXXXXXXXXXXXXXXXXXXXXXXXXXXXXXXXXXXXXXXXXXXXXXXXXXXXXXXXXXXXXXX
XXXXXXXXXXXXXXXXXXXXXXXXXXXXXXXXXXXXXXXXXXXXXXXXXXXXXXXXXXXXXXXXXXXXXXXXXXXXXXX
XX                                                                           XX
XX                        Arm64 Code Generator                               XX
XX                                                                           XX
XXXXXXXXXXXXXXXXXXXXXXXXXXXXXXXXXXXXXXXXXXXXXXXXXXXXXXXXXXXXXXXXXXXXXXXXXXXXXXX
XXXXXXXXXXXXXXXXXXXXXXXXXXXXXXXXXXXXXXXXXXXXXXXXXXXXXXXXXXXXXXXXXXXXXXXXXXXXXXX
*/
#include "jitpch.h"
#ifdef _MSC_VER
#pragma hdrstop
#endif

#ifdef TARGET_ARM64
#include "emit.h"
#include "codegen.h"
#include "lower.h"
#include "gcinfo.h"
#include "gcinfoencoder.h"

/*
XXXXXXXXXXXXXXXXXXXXXXXXXXXXXXXXXXXXXXXXXXXXXXXXXXXXXXXXXXXXXXXXXXXXXXXXXXXXXXX
XXXXXXXXXXXXXXXXXXXXXXXXXXXXXXXXXXXXXXXXXXXXXXXXXXXXXXXXXXXXXXXXXXXXXXXXXXXXXXX
XX                                                                           XX
XX                           Prolog / Epilog                                 XX
XX                                                                           XX
XXXXXXXXXXXXXXXXXXXXXXXXXXXXXXXXXXXXXXXXXXXXXXXXXXXXXXXXXXXXXXXXXXXXXXXXXXXXXXX
XXXXXXXXXXXXXXXXXXXXXXXXXXXXXXXXXXXXXXXXXXXXXXXXXXXXXXXXXXXXXXXXXXXXXXXXXXXXXXX
*/

//------------------------------------------------------------------------
// genInstrWithConstant:   we will typically generate one instruction
//
//    ins  reg1, reg2, imm
//
// However the imm might not fit as a directly encodable immediate,
// when it doesn't fit we generate extra instruction(s) that sets up
// the 'regTmp' with the proper immediate value.
//
//     mov  regTmp, imm
//     ins  reg1, reg2, regTmp
//
// Arguments:
//    ins                 - instruction
//    attr                - operation size and GC attribute
//    reg1, reg2          - first and second register operands
//    imm                 - immediate value (third operand when it fits)
//    tmpReg              - temp register to use when the 'imm' doesn't fit. Can be REG_NA
//                          if caller knows for certain the constant will fit.
//    inUnwindRegion      - true if we are in a prolog/epilog region with unwind codes.
//                          Default: false.
//
// Return Value:
//    returns true if the immediate was small enough to be encoded inside instruction. If not,
//    returns false meaning the immediate was too large and tmpReg was used and modified.
//
bool CodeGen::genInstrWithConstant(instruction ins,
                                   emitAttr    attr,
                                   regNumber   reg1,
                                   regNumber   reg2,
                                   ssize_t     imm,
                                   regNumber   tmpReg,
                                   bool        inUnwindRegion /* = false */)
{
    bool     immFitsInIns = false;
    emitAttr size         = EA_SIZE(attr);

    // reg1 is usually a dest register
    // reg2 is always source register
    assert(tmpReg != reg2); // regTmp can not match any source register

    switch (ins)
    {
        case INS_add:
        case INS_sub:
            if (imm < 0)
            {
                imm = -imm;
                ins = (ins == INS_add) ? INS_sub : INS_add;
            }
            immFitsInIns = emitter::emitIns_valid_imm_for_add(imm, size);
            break;

        case INS_strb:
        case INS_strh:
        case INS_str:
            // reg1 is a source register for store instructions
            assert(tmpReg != reg1); // regTmp can not match any source register
            immFitsInIns = emitter::emitIns_valid_imm_for_ldst_offset(imm, size);
            break;

        case INS_ldrsb:
        case INS_ldrsh:
        case INS_ldrsw:
        case INS_ldrb:
        case INS_ldrh:
        case INS_ldr:
            immFitsInIns = emitter::emitIns_valid_imm_for_ldst_offset(imm, size);
            break;

        default:
            assert(!"Unexpected instruction in genInstrWithConstant");
            break;
    }

    if (immFitsInIns)
    {
        // generate a single instruction that encodes the immediate directly
        GetEmitter()->emitIns_R_R_I(ins, attr, reg1, reg2, imm);
    }
    else
    {
        // caller can specify REG_NA  for tmpReg, when it "knows" that the immediate will always fit
        assert(tmpReg != REG_NA);

        // generate two or more instructions

        // first we load the immediate into tmpReg
        instGen_Set_Reg_To_Imm(size, tmpReg, imm);
        regSet.verifyRegUsed(tmpReg);

        // when we are in an unwind code region
        // we record the extra instructions using unwindPadding()
        if (inUnwindRegion)
        {
            compiler->unwindPadding();
        }

        // generate the instruction using a three register encoding with the immediate in tmpReg
        GetEmitter()->emitIns_R_R_R(ins, attr, reg1, reg2, tmpReg);
    }
    return immFitsInIns;
}

//------------------------------------------------------------------------
// genStackPointerAdjustment: add a specified constant value to the stack pointer in either the prolog
// or the epilog. The unwind codes for the generated instructions are produced. An available temporary
// register is required to be specified, in case the constant is too large to encode in an "add"
// instruction (or "sub" instruction if we choose to use one), such that we need to load the constant
// into a register first, before using it.
//
// Arguments:
//    spDelta                 - the value to add to SP (can be negative)
//    tmpReg                  - an available temporary register
//    pTmpRegIsZero           - If we use tmpReg, and pTmpRegIsZero is non-null, we set *pTmpRegIsZero to 'false'.
//                              Otherwise, we don't touch it.
//    reportUnwindData        - If true, report the change in unwind data. Otherwise, do not report it.
//
// Return Value:
//    None.

void CodeGen::genStackPointerAdjustment(ssize_t spDelta, regNumber tmpReg, bool* pTmpRegIsZero, bool reportUnwindData)
{
    // Even though INS_add is specified here, the encoder will choose either
    // an INS_add or an INS_sub and encode the immediate as a positive value
    //
    bool wasTempRegisterUsedForImm =
        !genInstrWithConstant(INS_add, EA_PTRSIZE, REG_SPBASE, REG_SPBASE, spDelta, tmpReg, true);
    if (wasTempRegisterUsedForImm)
    {
        if (pTmpRegIsZero != nullptr)
        {
            *pTmpRegIsZero = false;
        }
    }

    if (reportUnwindData)
    {
        // spDelta is negative in the prolog, positive in the epilog, but we always tell the unwind codes the positive
        // value.
        ssize_t  spDeltaAbs    = abs(spDelta);
        unsigned unwindSpDelta = (unsigned)spDeltaAbs;
        assert((ssize_t)unwindSpDelta == spDeltaAbs); // make sure that it fits in a unsigned

        compiler->unwindAllocStack(unwindSpDelta);
    }
}

//------------------------------------------------------------------------
// genPrologSaveRegPair: Save a pair of general-purpose or floating-point/SIMD registers in a function or funclet
// prolog. If possible, we use pre-indexed addressing to adjust SP and store the registers with a single instruction.
// The caller must ensure that we can use the STP instruction, and that spOffset will be in the legal range for that
// instruction.
//
// Arguments:
//    reg1                     - First register of pair to save.
//    reg2                     - Second register of pair to save.
//    spOffset                 - The offset from SP to store reg1 (must be positive or zero).
//    spDelta                  - If non-zero, the amount to add to SP before the register saves (must be negative or
//                               zero).
//    useSaveNextPair          - True if the last prolog instruction was to save the previous register pair. This
//                               allows us to emit the "save_next" unwind code.
//    tmpReg                   - An available temporary register. Needed for the case of large frames.
//    pTmpRegIsZero            - If we use tmpReg, and pTmpRegIsZero is non-null, we set *pTmpRegIsZero to 'false'.
//                               Otherwise, we don't touch it.
//
// Return Value:
//    None.

void CodeGen::genPrologSaveRegPair(regNumber reg1,
                                   regNumber reg2,
                                   int       spOffset,
                                   int       spDelta,
                                   bool      useSaveNextPair,
                                   regNumber tmpReg,
                                   bool*     pTmpRegIsZero)
{
    assert(spOffset >= 0);
    assert(spDelta <= 0);
    assert((spDelta % 16) == 0);                                  // SP changes must be 16-byte aligned
    assert(genIsValidFloatReg(reg1) == genIsValidFloatReg(reg2)); // registers must be both general-purpose, or both
                                                                  // FP/SIMD

    bool needToSaveRegs = true;
    if (spDelta != 0)
    {
        assert(!useSaveNextPair);
        if ((spOffset == 0) && (spDelta >= -512))
        {
            // We can use pre-indexed addressing.
            // stp REG, REG + 1, [SP, #spDelta]!
            // 64-bit STP offset range: -512 to 504, multiple of 8.
            GetEmitter()->emitIns_R_R_R_I(INS_stp, EA_PTRSIZE, reg1, reg2, REG_SPBASE, spDelta, INS_OPTS_PRE_INDEX);
            compiler->unwindSaveRegPairPreindexed(reg1, reg2, spDelta);

            needToSaveRegs = false;
        }
        else // (spOffset != 0) || (spDelta < -512)
        {
            // We need to do SP adjustment separately from the store; we can't fold in a pre-indexed addressing and the
            // non-zero offset.

            // generate sub SP,SP,imm
            genStackPointerAdjustment(spDelta, tmpReg, pTmpRegIsZero, /* reportUnwindData */ true);
        }
    }

    if (needToSaveRegs)
    {
        // stp REG, REG + 1, [SP, #offset]
        // 64-bit STP offset range: -512 to 504, multiple of 8.
        assert(spOffset <= 504);
        assert((spOffset % 8) == 0);
        GetEmitter()->emitIns_R_R_R_I(INS_stp, EA_PTRSIZE, reg1, reg2, REG_SPBASE, spOffset);

#if defined(TARGET_UNIX)
        if (compiler->generateCFIUnwindCodes())
        {
            useSaveNextPair = false;
        }
#endif // TARGET_UNIX

        if (useSaveNextPair)
        {
            // This works as long as we've only been saving pairs, in order, and we've saved the previous one just
            // before this one.
            compiler->unwindSaveNext();
        }
        else
        {
            compiler->unwindSaveRegPair(reg1, reg2, spOffset);
        }
    }
}

//------------------------------------------------------------------------
// genPrologSaveReg: Like genPrologSaveRegPair, but for a single register. Save a single general-purpose or
// floating-point/SIMD register in a function or funclet prolog. Note that if we wish to change SP (i.e., spDelta != 0),
// then spOffset must be 8. This is because otherwise we would create an alignment hole above the saved register, not
// below it, which we currently don't support. This restriction could be loosened if the callers change to handle it
// (and this function changes to support using pre-indexed STR addressing). The caller must ensure that we can use the
// STR instruction, and that spOffset will be in the legal range for that instruction.
//
// Arguments:
//    reg1                     - Register to save.
//    spOffset                 - The offset from SP to store reg1 (must be positive or zero).
//    spDelta                  - If non-zero, the amount to add to SP before the register saves (must be negative or
//                               zero).
//    tmpReg                   - An available temporary register. Needed for the case of large frames.
//    pTmpRegIsZero            - If we use tmpReg, and pTmpRegIsZero is non-null, we set *pTmpRegIsZero to 'false'.
//                               Otherwise, we don't touch it.
//
// Return Value:
//    None.

void CodeGen::genPrologSaveReg(regNumber reg1, int spOffset, int spDelta, regNumber tmpReg, bool* pTmpRegIsZero)
{
    assert(spOffset >= 0);
    assert(spDelta <= 0);
    assert((spDelta % 16) == 0); // SP changes must be 16-byte aligned

    bool needToSaveRegs = true;
    if (spDelta != 0)
    {
        if ((spOffset == 0) && (spDelta >= -256))
        {
            // We can use pre-index addressing.
            // str REG, [SP, #spDelta]!
            GetEmitter()->emitIns_R_R_I(INS_str, EA_PTRSIZE, reg1, REG_SPBASE, spDelta, INS_OPTS_PRE_INDEX);
            compiler->unwindSaveRegPreindexed(reg1, spDelta);

            needToSaveRegs = false;
        }
        else // (spOffset != 0) || (spDelta < -256)
        {
            // generate sub SP,SP,imm
            genStackPointerAdjustment(spDelta, tmpReg, pTmpRegIsZero, /* reportUnwindData */ true);
        }
    }

    if (needToSaveRegs)
    {
        // str REG, [SP, #offset]
        // 64-bit STR offset range: 0 to 32760, multiple of 8.
        GetEmitter()->emitIns_R_R_I(INS_str, EA_PTRSIZE, reg1, REG_SPBASE, spOffset);
        compiler->unwindSaveReg(reg1, spOffset);
    }
}

//------------------------------------------------------------------------
// genEpilogRestoreRegPair: This is the opposite of genPrologSaveRegPair(), run in the epilog instead of the prolog.
// The stack pointer adjustment, if requested, is done after the register restore, using post-index addressing.
// The caller must ensure that we can use the LDP instruction, and that spOffset will be in the legal range for that
// instruction.
//
// Arguments:
//    reg1                     - First register of pair to restore.
//    reg2                     - Second register of pair to restore.
//    spOffset                 - The offset from SP to load reg1 (must be positive or zero).
//    spDelta                  - If non-zero, the amount to add to SP after the register restores (must be positive or
//                               zero).
//    useSaveNextPair          - True if the last prolog instruction was to save the previous register pair. This
//                               allows us to emit the "save_next" unwind code.
//    tmpReg                   - An available temporary register. Needed for the case of large frames.
//    pTmpRegIsZero            - If we use tmpReg, and pTmpRegIsZero is non-null, we set *pTmpRegIsZero to 'false'.
//                               Otherwise, we don't touch it.
//
// Return Value:
//    None.

void CodeGen::genEpilogRestoreRegPair(regNumber reg1,
                                      regNumber reg2,
                                      int       spOffset,
                                      int       spDelta,
                                      bool      useSaveNextPair,
                                      regNumber tmpReg,
                                      bool*     pTmpRegIsZero)
{
    assert(spOffset >= 0);
    assert(spDelta >= 0);
    assert((spDelta % 16) == 0);                                  // SP changes must be 16-byte aligned
    assert(genIsValidFloatReg(reg1) == genIsValidFloatReg(reg2)); // registers must be both general-purpose, or both
                                                                  // FP/SIMD

    if (spDelta != 0)
    {
        assert(!useSaveNextPair);
        if ((spOffset == 0) && (spDelta <= 504))
        {
            // Fold the SP change into this instruction.
            // ldp reg1, reg2, [SP], #spDelta
            GetEmitter()->emitIns_R_R_R_I(INS_ldp, EA_PTRSIZE, reg1, reg2, REG_SPBASE, spDelta, INS_OPTS_POST_INDEX);
            compiler->unwindSaveRegPairPreindexed(reg1, reg2, -spDelta);
        }
        else // (spOffset != 0) || (spDelta > 504)
        {
            // Can't fold in the SP change; need to use a separate ADD instruction.

            // ldp reg1, reg2, [SP, #offset]
            GetEmitter()->emitIns_R_R_R_I(INS_ldp, EA_PTRSIZE, reg1, reg2, REG_SPBASE, spOffset);
            compiler->unwindSaveRegPair(reg1, reg2, spOffset);

            // generate add SP,SP,imm
            genStackPointerAdjustment(spDelta, tmpReg, pTmpRegIsZero, /* reportUnwindData */ true);
        }
    }
    else
    {
        GetEmitter()->emitIns_R_R_R_I(INS_ldp, EA_PTRSIZE, reg1, reg2, REG_SPBASE, spOffset);

#if defined(TARGET_UNIX)
        if (compiler->generateCFIUnwindCodes())
        {
            useSaveNextPair = false;
        }
#endif // TARGET_UNIX

        if (useSaveNextPair)
        {
            compiler->unwindSaveNext();
        }
        else
        {
            compiler->unwindSaveRegPair(reg1, reg2, spOffset);
        }
    }
}

//------------------------------------------------------------------------
// genEpilogRestoreReg: The opposite of genPrologSaveReg(), run in the epilog instead of the prolog.
//
// Arguments:
//    reg1                     - Register to restore.
//    spOffset                 - The offset from SP to restore reg1 (must be positive or zero).
//    spDelta                  - If non-zero, the amount to add to SP after the register restores (must be positive or
//                               zero).
//    tmpReg                   - An available temporary register. Needed for the case of large frames.
//    pTmpRegIsZero            - If we use tmpReg, and pTmpRegIsZero is non-null, we set *pTmpRegIsZero to 'false'.
//                               Otherwise, we don't touch it.
//
// Return Value:
//    None.

void CodeGen::genEpilogRestoreReg(regNumber reg1, int spOffset, int spDelta, regNumber tmpReg, bool* pTmpRegIsZero)
{
    assert(spOffset >= 0);
    assert(spDelta >= 0);
    assert((spDelta % 16) == 0); // SP changes must be 16-byte aligned

    if (spDelta != 0)
    {
        if ((spOffset == 0) && (spDelta <= 255))
        {
            // We can use post-index addressing.
            // ldr REG, [SP], #spDelta
            GetEmitter()->emitIns_R_R_I(INS_ldr, EA_PTRSIZE, reg1, REG_SPBASE, spDelta, INS_OPTS_POST_INDEX);
            compiler->unwindSaveRegPreindexed(reg1, -spDelta);
        }
        else // (spOffset != 0) || (spDelta > 255)
        {
            // ldr reg1, [SP, #offset]
            GetEmitter()->emitIns_R_R_I(INS_ldr, EA_PTRSIZE, reg1, REG_SPBASE, spOffset);
            compiler->unwindSaveReg(reg1, spOffset);

            // generate add SP,SP,imm
            genStackPointerAdjustment(spDelta, tmpReg, pTmpRegIsZero, /* reportUnwindData */ true);
        }
    }
    else
    {
        // ldr reg1, [SP, #offset]
        GetEmitter()->emitIns_R_R_I(INS_ldr, EA_PTRSIZE, reg1, REG_SPBASE, spOffset);
        compiler->unwindSaveReg(reg1, spOffset);
    }
}

//------------------------------------------------------------------------
// genBuildRegPairsStack: Build a stack of register pairs for prolog/epilog save/restore for the given mask.
// The first register pair will contain the lowest register. Register pairs will combine neighbor
// registers in pairs. If it can't be done (for example if we have a hole or this is the last reg in a mask with
// odd number of regs) then the second element of that RegPair will be REG_NA.
//
// Arguments:
//   regsMask - a mask of registers for prolog/epilog generation;
//   regStack - a regStack instance to build the stack in, used to save temp copyings.
//
// Return value:
//   no return value; the regStack argument is modified.
//
// static
void CodeGen::genBuildRegPairsStack(regMaskTP regsMask, ArrayStack<RegPair>* regStack)
{
    assert(regStack != nullptr);
    assert(regStack->Height() == 0);

    unsigned regsCount = genCountBits(regsMask);

    while (regsMask != RBM_NONE)
    {
        regMaskTP reg1Mask = genFindLowestBit(regsMask);
        regNumber reg1     = genRegNumFromMask(reg1Mask);
        regsMask &= ~reg1Mask;
        regsCount -= 1;

        bool isPairSave = false;
        if (regsCount > 0)
        {
            regMaskTP reg2Mask = genFindLowestBit(regsMask);
            regNumber reg2     = genRegNumFromMask(reg2Mask);
            if (reg2 == REG_NEXT(reg1))
            {
                // The JIT doesn't allow saving pair (R28,FP), even though the
                // save_regp register pair unwind code specification allows it.
                // The JIT always saves (FP,LR) as a pair, and uses the save_fplr
                // unwind code. This only comes up in stress mode scenarios
                // where callee-saved registers are not allocated completely
                // from lowest-to-highest, without gaps.
                if (reg1 != REG_R28)
                {
                    // Both registers must have the same type to be saved as pair.
                    if (genIsValidFloatReg(reg1) == genIsValidFloatReg(reg2))
                    {
                        isPairSave = true;

                        regsMask &= ~reg2Mask;
                        regsCount -= 1;

                        regStack->Push(RegPair(reg1, reg2));
                    }
                }
            }
        }
        if (!isPairSave)
        {
            regStack->Push(RegPair(reg1));
        }
    }
    assert(regsCount == 0 && regsMask == RBM_NONE);

    genSetUseSaveNextPairs(regStack);
}

//------------------------------------------------------------------------
// genSetUseSaveNextPairs: Set useSaveNextPair for each RegPair on the stack which unwind info can be encoded as
// save_next code.
//
// Arguments:
//   regStack - a regStack instance to set useSaveNextPair.
//
// Notes:
// We can use save_next for RegPair(N, N+1) only when we have sequence like (N-2, N-1), (N, N+1).
// In this case in the prolog save_next for (N, N+1) refers to save_pair(N-2, N-1);
// in the epilog the unwinder will search for the first save_pair (N-2, N-1)
// and then go back to the first save_next (N, N+1) to restore it first.
//
// static
void CodeGen::genSetUseSaveNextPairs(ArrayStack<RegPair>* regStack)
{
    for (int i = 1; i < regStack->Height(); ++i)
    {
        RegPair& curr = regStack->BottomRef(i);
        RegPair  prev = regStack->Bottom(i - 1);

        if (prev.reg2 == REG_NA || curr.reg2 == REG_NA)
        {
            continue;
        }

        if (REG_NEXT(prev.reg2) != curr.reg1)
        {
            continue;
        }

        if (genIsValidFloatReg(prev.reg2) != genIsValidFloatReg(curr.reg1))
        {
            // It is possible to support changing of the last int pair with the first float pair,
            // but it is very rare case and it would require superfluous changes in the unwinder.
            continue;
        }
        curr.useSaveNextPair = true;
    }
}

//------------------------------------------------------------------------
// genGetSlotSizeForRegsInMask: Get the stack slot size appropriate for the register type from the mask.
//
// Arguments:
//   regsMask - a mask of registers for prolog/epilog generation.
//
// Return value:
//   stack slot size in bytes.
//
// Note: Because int and float register type sizes match we can call this function with a mask that includes both.
//
// static
int CodeGen::genGetSlotSizeForRegsInMask(regMaskTP regsMask)
{
    assert((regsMask & (RBM_CALLEE_SAVED | RBM_FP | RBM_LR)) == regsMask); // Do not expect anything else.

    static_assert_no_msg(REGSIZE_BYTES == FPSAVE_REGSIZE_BYTES);
    return REGSIZE_BYTES;
}

//------------------------------------------------------------------------
// genSaveCalleeSavedRegisterGroup: Saves the group of registers described by the mask.
//
// Arguments:
//   regsMask             - a mask of registers for prolog generation;
//   spDelta              - if non-zero, the amount to add to SP before the first register save (or together with it);
//   spOffset             - the offset from SP that is the beginning of the callee-saved register area;
//
void CodeGen::genSaveCalleeSavedRegisterGroup(regMaskTP regsMask, int spDelta, int spOffset)
{
    const int slotSize = genGetSlotSizeForRegsInMask(regsMask);

    ArrayStack<RegPair> regStack(compiler->getAllocator(CMK_Codegen));
    genBuildRegPairsStack(regsMask, &regStack);

    for (int i = 0; i < regStack.Height(); ++i)
    {
        RegPair regPair = regStack.Bottom(i);
        if (regPair.reg2 != REG_NA)
        {
            // We can use a STP instruction.
            genPrologSaveRegPair(regPair.reg1, regPair.reg2, spOffset, spDelta, regPair.useSaveNextPair, REG_IP0,
                                 nullptr);

            spOffset += 2 * slotSize;
        }
        else
        {
            // No register pair; we use a STR instruction.
            genPrologSaveReg(regPair.reg1, spOffset, spDelta, REG_IP0, nullptr);
            spOffset += slotSize;
        }

        spDelta = 0; // We've now changed SP already, if necessary; don't do it again.
    }
}

//------------------------------------------------------------------------
// genSaveCalleeSavedRegistersHelp: Save the callee-saved registers in 'regsToSaveMask' to the stack frame
// in the function or funclet prolog. Registers are saved in register number order from low addresses
// to high addresses. This means that integer registers are saved at lower addresses than floatint-point/SIMD
// registers. However, when genSaveFpLrWithAllCalleeSavedRegisters is true, the integer registers are stored
// at higher addresses than floating-point/SIMD registers, that is, the relative order of these two classes
// is reveresed. This is done to put the saved frame pointer very high in the frame, for simplicity.
//
// TODO: We could always put integer registers at the higher addresses, if desired, to remove this special
// case. It would cause many asm diffs when first implemented.
//
// If establishing frame pointer chaining, it must be done after saving the callee-saved registers.
//
// We can only use the instructions that are allowed by the unwind codes. The caller ensures that
// there is enough space on the frame to store these registers, and that the store instructions
// we need to use (STR or STP) are encodable with the stack-pointer immediate offsets we need to use.
//
// The caller can tell us to fold in a stack pointer adjustment, which we will do with the first instruction.
// Note that the stack pointer adjustment must be by a multiple of 16 to preserve the invariant that the
// stack pointer is always 16 byte aligned. If we are saving an odd number of callee-saved
// registers, though, we will have an empty alignment slot somewhere. It turns out we will put
// it below (at a lower address) the callee-saved registers, as that is currently how we
// do frame layout. This means that the first stack offset will be 8 and the stack pointer
// adjustment must be done by a SUB, and not folded in to a pre-indexed store.
//
// Arguments:
//    regsToSaveMask          - The mask of callee-saved registers to save. If empty, this function does nothing.
//    lowestCalleeSavedOffset - The offset from SP that is the beginning of the callee-saved register area. Note that
//                              if non-zero spDelta, then this is the offset of the first save *after* that
//                              SP adjustment.
//    spDelta                 - If non-zero, the amount to add to SP before the register saves (must be negative or
//                              zero).
//
// Notes:
//    The save set can contain LR in which case LR is saved along with the other callee-saved registers.
//    But currently Jit doesn't use frames without frame pointer on arm64.
//
void CodeGen::genSaveCalleeSavedRegistersHelp(regMaskTP regsToSaveMask, int lowestCalleeSavedOffset, int spDelta)
{
    assert(spDelta <= 0);
    assert(-spDelta <= STACK_PROBE_BOUNDARY_THRESHOLD_BYTES);

    unsigned regsToSaveCount = genCountBits(regsToSaveMask);
    if (regsToSaveCount == 0)
    {
        if (spDelta != 0)
        {
            // Currently this is the case for varargs only
            // whose size is MAX_REG_ARG * REGSIZE_BYTES = 64 bytes.
            genStackPointerAdjustment(spDelta, REG_NA, nullptr, /* reportUnwindData */ true);
        }
        return;
    }

    assert((spDelta % 16) == 0);

    // We also can save FP and LR, even though they are not in RBM_CALLEE_SAVED.
    assert(regsToSaveCount <= genCountBits(RBM_CALLEE_SAVED | RBM_FP | RBM_LR));

    // Save integer registers at higher addresses than floating-point registers.

    regMaskTP maskSaveRegsFloat = regsToSaveMask & RBM_ALLFLOAT;
    regMaskTP maskSaveRegsInt   = regsToSaveMask & ~maskSaveRegsFloat;

    if (maskSaveRegsFloat != RBM_NONE)
    {
        genSaveCalleeSavedRegisterGroup(maskSaveRegsFloat, spDelta, lowestCalleeSavedOffset);
        spDelta = 0;
        lowestCalleeSavedOffset += genCountBits(maskSaveRegsFloat) * FPSAVE_REGSIZE_BYTES;
    }

    if (maskSaveRegsInt != RBM_NONE)
    {
        genSaveCalleeSavedRegisterGroup(maskSaveRegsInt, spDelta, lowestCalleeSavedOffset);
        // No need to update spDelta, lowestCalleeSavedOffset since they're not used after this.
    }
}

//------------------------------------------------------------------------
// genRestoreCalleeSavedRegisterGroup: Restores the group of registers described by the mask.
//
// Arguments:
//   regsMask             - a mask of registers for epilog generation;
//   spDelta              - if non-zero, the amount to add to SP after the last register restore (or together with it);
//   spOffset             - the offset from SP that is the beginning of the callee-saved register area;
//
void CodeGen::genRestoreCalleeSavedRegisterGroup(regMaskTP regsMask, int spDelta, int spOffset)
{
    const int slotSize = genGetSlotSizeForRegsInMask(regsMask);

    ArrayStack<RegPair> regStack(compiler->getAllocator(CMK_Codegen));
    genBuildRegPairsStack(regsMask, &regStack);

    int stackDelta = 0;
    for (int i = 0; i < regStack.Height(); ++i)
    {
        bool lastRestoreInTheGroup = (i == regStack.Height() - 1);
        bool updateStackDelta      = lastRestoreInTheGroup && (spDelta != 0);
        if (updateStackDelta)
        {
            // Update stack delta only if it is the last restore (the first save).
            assert(stackDelta == 0);
            stackDelta = spDelta;
        }

        RegPair regPair = regStack.Top(i);
        if (regPair.reg2 != REG_NA)
        {
            spOffset -= 2 * slotSize;

            genEpilogRestoreRegPair(regPair.reg1, regPair.reg2, spOffset, stackDelta, regPair.useSaveNextPair, REG_IP1,
                                    nullptr);
        }
        else
        {
            spOffset -= slotSize;
            genEpilogRestoreReg(regPair.reg1, spOffset, stackDelta, REG_IP1, nullptr);
        }
    }
}

//------------------------------------------------------------------------
// genRestoreCalleeSavedRegistersHelp: Restore the callee-saved registers in 'regsToRestoreMask' from the stack frame
// in the function or funclet epilog. This exactly reverses the actions of genSaveCalleeSavedRegistersHelp().
//
// Arguments:
//    regsToRestoreMask       - The mask of callee-saved registers to restore. If empty, this function does nothing.
//    lowestCalleeSavedOffset - The offset from SP that is the beginning of the callee-saved register area.
//    spDelta                 - If non-zero, the amount to add to SP after the register restores (must be positive or
//                              zero).
//
// Here's an example restore sequence:
//      ldp     x27, x28, [sp,#96]
//      ldp     x25, x26, [sp,#80]
//      ldp     x23, x24, [sp,#64]
//      ldp     x21, x22, [sp,#48]
//      ldp     x19, x20, [sp,#32]
//
// For the case of non-zero spDelta, we assume the base of the callee-save registers to restore is at SP, and
// the last restore adjusts SP by the specified amount. For example:
//      ldp     x27, x28, [sp,#64]
//      ldp     x25, x26, [sp,#48]
//      ldp     x23, x24, [sp,#32]
//      ldp     x21, x22, [sp,#16]
//      ldp     x19, x20, [sp], #80
//
// Note you call the unwind functions specifying the prolog operation that is being un-done. So, for example, when
// generating a post-indexed load, you call the unwind function for specifying the corresponding preindexed store.
//
// Return Value:
//    None.

void CodeGen::genRestoreCalleeSavedRegistersHelp(regMaskTP regsToRestoreMask, int lowestCalleeSavedOffset, int spDelta)
{
    assert(spDelta >= 0);
    unsigned regsToRestoreCount = genCountBits(regsToRestoreMask);
    if (regsToRestoreCount == 0)
    {
        if (spDelta != 0)
        {
            // Currently this is the case for varargs only
            // whose size is MAX_REG_ARG * REGSIZE_BYTES = 64 bytes.
            genStackPointerAdjustment(spDelta, REG_NA, nullptr, /* reportUnwindData */ true);
        }
        return;
    }

    assert((spDelta % 16) == 0);

    // We also can restore FP and LR, even though they are not in RBM_CALLEE_SAVED.
    assert(regsToRestoreCount <= genCountBits(RBM_CALLEE_SAVED | RBM_FP | RBM_LR));

    // Point past the end, to start. We predecrement to find the offset to load from.
    static_assert_no_msg(REGSIZE_BYTES == FPSAVE_REGSIZE_BYTES);
    int spOffset = lowestCalleeSavedOffset + regsToRestoreCount * REGSIZE_BYTES;

    // Save integer registers at higher addresses than floating-point registers.

    regMaskTP maskRestoreRegsFloat = regsToRestoreMask & RBM_ALLFLOAT;
    regMaskTP maskRestoreRegsInt   = regsToRestoreMask & ~maskRestoreRegsFloat;

    // Restore in the opposite order of saving.

    if (maskRestoreRegsInt != RBM_NONE)
    {
        int spIntDelta = (maskRestoreRegsFloat != RBM_NONE) ? 0 : spDelta; // should we delay the SP adjustment?
        genRestoreCalleeSavedRegisterGroup(maskRestoreRegsInt, spIntDelta, spOffset);
        spOffset -= genCountBits(maskRestoreRegsInt) * REGSIZE_BYTES;
    }

    if (maskRestoreRegsFloat != RBM_NONE)
    {
        // If there is any spDelta, it must be used here.
        genRestoreCalleeSavedRegisterGroup(maskRestoreRegsFloat, spDelta, spOffset);
        // No need to update spOffset since it's not used after this.
    }
}

// clang-format off
/*****************************************************************************
 *
 *  Generates code for an EH funclet prolog.
 *
 *  Funclets have the following incoming arguments:
 *
 *      catch:          x0 = the exception object that was caught (see GT_CATCH_ARG)
 *      filter:         x0 = the exception object to filter (see GT_CATCH_ARG), x1 = CallerSP of the containing function
 *      finally/fault:  none
 *
 *  Funclets set the following registers on exit:
 *
 *      catch:          x0 = the address at which execution should resume (see BBJ_EHCATCHRET)
 *      filter:         x0 = non-zero if the handler should handle the exception, zero otherwise (see GT_RETFILT)
 *      finally/fault:  none
 *
 *  The ARM64 funclet prolog sequence is one of the following (Note: #framesz is total funclet frame size,
 *  including everything; #outsz is outgoing argument space. #framesz must be a multiple of 16):
 *
 *  Frame type 1:
 *     For #outsz == 0 and #framesz <= 512:
 *     stp fp,lr,[sp,-#framesz]!    ; establish the frame (predecrement by #framesz), save FP/LR
 *     stp x19,x20,[sp,#xxx]        ; save callee-saved registers, as necessary
 *
 *  The funclet frame is thus:
 *
 *      |                       |
 *      |-----------------------|
 *      |  incoming arguments   |
 *      +=======================+ <---- Caller's SP
 *      |  Varargs regs space   | // Only for varargs main functions; 64 bytes
 *      |-----------------------|
 *      |Callee saved registers | // multiple of 8 bytes
 *      |-----------------------|
 *      |        PSP slot       | // 8 bytes (omitted in CoreRT ABI)
 *      |-----------------------|
 *      ~  alignment padding    ~ // To make the whole frame 16 byte aligned.
 *      |-----------------------|
 *      |      Saved FP, LR     | // 16 bytes
 *      |-----------------------| <---- Ambient SP
 *      |       |               |
 *      ~       | Stack grows   ~
 *      |       | downward      |
 *              V
 *
 *  Frame type 2:
 *     For #outsz != 0 and #framesz <= 512:
 *     sub sp,sp,#framesz           ; establish the frame
 *     stp fp,lr,[sp,#outsz]        ; save FP/LR.
 *     stp x19,x20,[sp,#xxx]        ; save callee-saved registers, as necessary
 *
 *  The funclet frame is thus:
 *
 *      |                       |
 *      |-----------------------|
 *      |  incoming arguments   |
 *      +=======================+ <---- Caller's SP
 *      |  Varargs regs space   | // Only for varargs main functions; 64 bytes
 *      |-----------------------|
 *      |Callee saved registers | // multiple of 8 bytes
 *      |-----------------------|
 *      |        PSP slot       | // 8 bytes (omitted in CoreRT ABI)
 *      |-----------------------|
 *      ~  alignment padding    ~ // To make the whole frame 16 byte aligned.
 *      |-----------------------|
 *      |      Saved FP, LR     | // 16 bytes
 *      |-----------------------|
 *      |   Outgoing arg space  | // multiple of 8 bytes
 *      |-----------------------| <---- Ambient SP
 *      |       |               |
 *      ~       | Stack grows   ~
 *      |       | downward      |
 *              V
 *
 *  Frame type 3:
 *     For #framesz > 512:
 *     stp fp,lr,[sp,- (#framesz - #outsz)]!    ; establish the frame, save FP/LR
 *                                              ; note that it is guaranteed here that (#framesz - #outsz) <= 240
 *     stp x19,x20,[sp,#xxx]                    ; save callee-saved registers, as necessary
 *     sub sp,sp,#outsz                         ; create space for outgoing argument space
 *
 *  The funclet frame is thus:
 *
 *      |                       |
 *      |-----------------------|
 *      |  incoming arguments   |
 *      +=======================+ <---- Caller's SP
 *      |  Varargs regs space   | // Only for varargs main functions; 64 bytes
 *      |-----------------------|
 *      |Callee saved registers | // multiple of 8 bytes
 *      |-----------------------|
 *      |        PSP slot       | // 8 bytes (omitted in CoreRT ABI)
 *      |-----------------------|
 *      ~  alignment padding    ~ // To make the first SP subtraction 16 byte aligned
 *      |-----------------------|
 *      |      Saved FP, LR     | // 16 bytes
 *      |-----------------------|
 *      ~  alignment padding    ~ // To make the whole frame 16 byte aligned (specifically, to 16-byte align the outgoing argument space).
 *      |-----------------------|
 *      |   Outgoing arg space  | // multiple of 8 bytes
 *      |-----------------------| <---- Ambient SP
 *      |       |               |
 *      ~       | Stack grows   ~
 *      |       | downward      |
 *              V
 *
 * Both #1 and #2 only change SP once. That means that there will be a maximum of one alignment slot needed. For the general case, #3,
 * it is possible that we will need to add alignment to both changes to SP, leading to 16 bytes of alignment. Remember that the stack
 * pointer needs to be 16 byte aligned at all times. The size of the PSP slot plus callee-saved registers space is a maximum of 240 bytes:
 *
 *     FP,LR registers
 *     10 int callee-saved register x19-x28
 *     8 float callee-saved registers v8-v15
 *     8 saved integer argument registers x0-x7, if varargs function
 *     1 PSP slot
 *     1 alignment slot
 *     == 30 slots * 8 bytes = 240 bytes.
 *
 * The outgoing argument size, however, can be very large, if we call a function that takes a large number of
 * arguments (note that we currently use the same outgoing argument space size in the funclet as for the main
 * function, even if the funclet doesn't have any calls, or has a much smaller, or larger, maximum number of
 * outgoing arguments for any call). In that case, we need to 16-byte align the initial change to SP, before
 * saving off the callee-saved registers and establishing the PSPsym, so we can use the limited immediate offset
 * encodings we have available, before doing another 16-byte aligned SP adjustment to create the outgoing argument
 * space. Both changes to SP might need to add alignment padding.
 *
 * In addition to the above "standard" frames, we also need to support a frame where the saved FP/LR are at the
 * highest addresses. This is to match the frame layout (specifically, callee-saved registers including FP/LR
 * and the PSPSym) that is used in the main function when a GS cookie is required due to the use of localloc.
 * (Note that localloc cannot be used in a funclet.) In these variants, not only has the position of FP/LR
 * changed, but where the alignment padding is placed has also changed.
 *
 *  Frame type 4 (variant of frame types 1 and 2):
 *     For #framesz <= 512:
 *     sub sp,sp,#framesz           ; establish the frame
 *     stp x19,x20,[sp,#xxx]        ; save callee-saved registers, as necessary
 *     stp fp,lr,[sp,#yyy]          ; save FP/LR.
 *     ; write PSPSym
 *
 *  The "#framesz <= 512" condition ensures that after we've established the frame, we can use "stp" with its
 *  maximum allowed offset (504) to save the callee-saved register at the highest address.
 *
 *  We use "sub" instead of folding it into the next instruction as a predecrement, as we need to write PSPSym
 *  at the bottom of the stack, and there might also be an alignment padding slot.
 *
 *  The funclet frame is thus:
 *
 *      |                       |
 *      |-----------------------|
 *      |  incoming arguments   |
 *      +=======================+ <---- Caller's SP
 *      |  Varargs regs space   | // Only for varargs main functions; 64 bytes
 *      |-----------------------|
 *      |      Saved LR         | // 8 bytes
 *      |-----------------------|
 *      |      Saved FP         | // 8 bytes
 *      |-----------------------|
 *      |Callee saved registers | // multiple of 8 bytes
 *      |-----------------------|
 *      |        PSP slot       | // 8 bytes (omitted in CoreRT ABI)
 *      |-----------------------|
 *      ~  alignment padding    ~ // To make the whole frame 16 byte aligned.
 *      |-----------------------|
 *      |   Outgoing arg space  | // multiple of 8 bytes (optional; if #outsz > 0)
 *      |-----------------------| <---- Ambient SP
 *      |       |               |
 *      ~       | Stack grows   ~
 *      |       | downward      |
 *              V
 *
 *  Frame type 5 (variant of frame type 3):
 *     For #framesz > 512:
 *     sub sp,sp,(#framesz - #outsz) ; establish part of the frame. Note that it is guaranteed here that (#framesz - #outsz) <= 240
 *     stp x19,x20,[sp,#xxx]        ; save callee-saved registers, as necessary
 *     stp fp,lr,[sp,#yyy]          ; save FP/LR.
 *     sub sp,sp,#outsz             ; create space for outgoing argument space
 *     ; write PSPSym
 *
 *  For large frames with "#framesz > 512", we must do one SP adjustment first, after which we can save callee-saved
 *  registers with up to the maximum "stp" offset of 504. Then, we can establish the rest of the frame (namely, the
 *  space for the outgoing argument space).
 *
 *  The funclet frame is thus:
 *
 *      |                       |
 *      |-----------------------|
 *      |  incoming arguments   |
 *      +=======================+ <---- Caller's SP
 *      |  Varargs regs space   | // Only for varargs main functions; 64 bytes
 *      |-----------------------|
 *      |      Saved LR         | // 8 bytes
 *      |-----------------------|
 *      |      Saved FP         | // 8 bytes
 *      |-----------------------|
 *      |Callee saved registers | // multiple of 8 bytes
 *      |-----------------------|
 *      |        PSP slot       | // 8 bytes (omitted in CoreRT ABI)
 *      |-----------------------|
 *      ~  alignment padding    ~ // To make the first SP subtraction 16 byte aligned
 *      |-----------------------|
 *      ~  alignment padding    ~ // To make the whole frame 16 byte aligned (specifically, to 16-byte align the outgoing argument space).
 *      |-----------------------|
 *      |   Outgoing arg space  | // multiple of 8 bytes
 *      |-----------------------| <---- Ambient SP
 *      |       |               |
 *      ~       | Stack grows   ~
 *      |       | downward      |
 *              V
 *
 * Note that in this case we might have 16 bytes of alignment that is adjacent. This is because we are doing 2 SP
 * subtractions, and each one must be aligned up to 16 bytes.
 *
 * Note that in all cases, the PSPSym is in exactly the same position with respect to Caller-SP, and that location is the same relative to Caller-SP
 * as in the main function.
 *
 * Funclets do not have varargs arguments. However, because the PSPSym must exist at the same offset from Caller-SP as in the main function, we
 * must add buffer space for the saved varargs argument registers here, if the main function did the same.
 *
 *     ; After this header, fill the PSP slot, for use by the VM (it gets reported with the GC info), or by code generation of nested filters.
 *     ; This is not part of the "OS prolog"; it has no associated unwind data, and is not reversed in the funclet epilog.
 *
 *     if (this is a filter funclet)
 *     {
 *          // x1 on entry to a filter funclet is CallerSP of the containing function:
 *          // either the main function, or the funclet for a handler that this filter is dynamically nested within.
 *          // Note that a filter can be dynamically nested within a funclet even if it is not statically within
 *          // a funclet. Consider:
 *          //
 *          //    try {
 *          //        try {
 *          //            throw new Exception();
 *          //        } catch(Exception) {
 *          //            throw new Exception();     // The exception thrown here ...
 *          //        }
 *          //    } filter {                         // ... will be processed here, while the "catch" funclet frame is still on the stack
 *          //    } filter-handler {
 *          //    }
 *          //
 *          // Because of this, we need a PSP in the main function anytime a filter funclet doesn't know whether the enclosing frame will
 *          // be a funclet or main function. We won't know any time there is a filter protecting nested EH. To simplify, we just always
 *          // create a main function PSP for any function with a filter.
 *
 *          ldr x1, [x1, #CallerSP_to_PSP_slot_delta]  ; Load the CallerSP of the main function (stored in the PSP of the dynamically containing funclet or function)
 *          str x1, [sp, #SP_to_PSP_slot_delta]        ; store the PSP
 *          add fp, x1, #Function_CallerSP_to_FP_delta ; re-establish the frame pointer
 *     }
 *     else
 *     {
 *          // This is NOT a filter funclet. The VM re-establishes the frame pointer on entry.
 *          // TODO-ARM64-CQ: if VM set x1 to CallerSP on entry, like for filters, we could save an instruction.
 *
 *          add x3, fp, #Function_FP_to_CallerSP_delta  ; compute the CallerSP, given the frame pointer. x3 is scratch.
 *          str x3, [sp, #SP_to_PSP_slot_delta]         ; store the PSP
 *     }
 *
 *  An example epilog sequence is then:
 *
 *     add sp,sp,#outsz             ; if any outgoing argument space
 *     ...                          ; restore callee-saved registers
 *     ldp x19,x20,[sp,#xxx]
 *     ldp fp,lr,[sp],#framesz
 *     ret lr
 *
 */
// clang-format on

void CodeGen::genFuncletProlog(BasicBlock* block)
{
#ifdef DEBUG
    if (verbose)
        printf("*************** In genFuncletProlog()\n");
#endif

    assert(block != NULL);
    assert(block->bbFlags & BBF_FUNCLET_BEG);

    ScopedSetVariable<bool> _setGeneratingProlog(&compiler->compGeneratingProlog, true);

    gcInfo.gcResetForBB();

    compiler->unwindBegProlog();

    regMaskTP maskSaveRegsFloat = genFuncletInfo.fiSaveRegs & RBM_ALLFLOAT;
    regMaskTP maskSaveRegsInt   = genFuncletInfo.fiSaveRegs & ~maskSaveRegsFloat;

    // Funclets must always save LR and FP, since when we have funclets we must have an FP frame.
    assert((maskSaveRegsInt & RBM_LR) != 0);
    assert((maskSaveRegsInt & RBM_FP) != 0);

    bool isFilter = (block->bbCatchTyp == BBCT_FILTER);

    regMaskTP maskArgRegsLiveIn;
    if (isFilter)
    {
        maskArgRegsLiveIn = RBM_R0 | RBM_R1;
    }
    else if ((block->bbCatchTyp == BBCT_FINALLY) || (block->bbCatchTyp == BBCT_FAULT))
    {
        maskArgRegsLiveIn = RBM_NONE;
    }
    else
    {
        maskArgRegsLiveIn = RBM_R0;
    }

    if (genFuncletInfo.fiFrameType == 1)
    {
        GetEmitter()->emitIns_R_R_R_I(INS_stp, EA_PTRSIZE, REG_FP, REG_LR, REG_SPBASE, genFuncletInfo.fiSpDelta1,
                                      INS_OPTS_PRE_INDEX);
        compiler->unwindSaveRegPairPreindexed(REG_FP, REG_LR, genFuncletInfo.fiSpDelta1);

        maskSaveRegsInt &= ~(RBM_LR | RBM_FP); // We've saved these now

        assert(genFuncletInfo.fiSpDelta2 == 0);
        assert(genFuncletInfo.fiSP_to_FPLR_save_delta == 0);
    }
    else if (genFuncletInfo.fiFrameType == 2)
    {
        // fiFrameType==2 constraints:
        assert(genFuncletInfo.fiSpDelta1 < 0);
        assert(genFuncletInfo.fiSpDelta1 >= -512);

        // generate sub SP,SP,imm
        genStackPointerAdjustment(genFuncletInfo.fiSpDelta1, REG_NA, nullptr, /* reportUnwindData */ true);

        assert(genFuncletInfo.fiSpDelta2 == 0);

        GetEmitter()->emitIns_R_R_R_I(INS_stp, EA_PTRSIZE, REG_FP, REG_LR, REG_SPBASE,
                                      genFuncletInfo.fiSP_to_FPLR_save_delta);
        compiler->unwindSaveRegPair(REG_FP, REG_LR, genFuncletInfo.fiSP_to_FPLR_save_delta);

        maskSaveRegsInt &= ~(RBM_LR | RBM_FP); // We've saved these now
    }
    else if (genFuncletInfo.fiFrameType == 3)
    {
        GetEmitter()->emitIns_R_R_R_I(INS_stp, EA_PTRSIZE, REG_FP, REG_LR, REG_SPBASE, genFuncletInfo.fiSpDelta1,
                                      INS_OPTS_PRE_INDEX);
        compiler->unwindSaveRegPairPreindexed(REG_FP, REG_LR, genFuncletInfo.fiSpDelta1);

        maskSaveRegsInt &= ~(RBM_LR | RBM_FP); // We've saved these now
    }
    else if (genFuncletInfo.fiFrameType == 4)
    {
        // fiFrameType==4 constraints:
        assert(genFuncletInfo.fiSpDelta1 < 0);
        assert(genFuncletInfo.fiSpDelta1 >= -512);

        // generate sub SP,SP,imm
        genStackPointerAdjustment(genFuncletInfo.fiSpDelta1, REG_NA, nullptr, /* reportUnwindData */ true);

        assert(genFuncletInfo.fiSpDelta2 == 0);
    }
    else
    {
        assert(genFuncletInfo.fiFrameType == 5);

        // Nothing to do here; the first SP adjustment will be done by saving the callee-saved registers.
    }

    int lowestCalleeSavedOffset = genFuncletInfo.fiSP_to_CalleeSave_delta +
                                  genFuncletInfo.fiSpDelta2; // We haven't done the second adjustment of SP yet (if any)
    genSaveCalleeSavedRegistersHelp(maskSaveRegsInt | maskSaveRegsFloat, lowestCalleeSavedOffset, 0);

    if ((genFuncletInfo.fiFrameType == 3) || (genFuncletInfo.fiFrameType == 5))
    {
        // Note that genFuncletInfo.fiSpDelta2 is always a negative value
        assert(genFuncletInfo.fiSpDelta2 < 0);

        // generate sub SP,SP,imm
        genStackPointerAdjustment(genFuncletInfo.fiSpDelta2, REG_R2, nullptr, /* reportUnwindData */ true);
    }

    // This is the end of the OS-reported prolog for purposes of unwinding
    compiler->unwindEndProlog();

    // If there is no PSPSym (CoreRT ABI), we are done. Otherwise, we need to set up the PSPSym in the functlet frame.
    if (compiler->lvaPSPSym != BAD_VAR_NUM)
    {
        if (isFilter)
        {
            // This is the first block of a filter
            // Note that register x1 = CallerSP of the containing function
            // X1 is overwritten by the first Load (new callerSP)
            // X2 is scratch when we have a large constant offset

            // Load the CallerSP of the main function (stored in the PSP of the dynamically containing funclet or
            // function)
            genInstrWithConstant(INS_ldr, EA_PTRSIZE, REG_R1, REG_R1, genFuncletInfo.fiCallerSP_to_PSP_slot_delta,
                                 REG_R2, false);
            regSet.verifyRegUsed(REG_R1);

            // Store the PSP value (aka CallerSP)
            genInstrWithConstant(INS_str, EA_PTRSIZE, REG_R1, REG_SPBASE, genFuncletInfo.fiSP_to_PSP_slot_delta, REG_R2,
                                 false);

            // re-establish the frame pointer
            genInstrWithConstant(INS_add, EA_PTRSIZE, REG_FPBASE, REG_R1,
                                 genFuncletInfo.fiFunction_CallerSP_to_FP_delta, REG_R2, false);
        }
        else // This is a non-filter funclet
        {
            // X3 is scratch, X2 can also become scratch

            // compute the CallerSP, given the frame pointer. x3 is scratch.
            genInstrWithConstant(INS_add, EA_PTRSIZE, REG_R3, REG_FPBASE,
                                 -genFuncletInfo.fiFunction_CallerSP_to_FP_delta, REG_R2, false);
            regSet.verifyRegUsed(REG_R3);

            genInstrWithConstant(INS_str, EA_PTRSIZE, REG_R3, REG_SPBASE, genFuncletInfo.fiSP_to_PSP_slot_delta, REG_R2,
                                 false);
        }
    }
}

/*****************************************************************************
 *
 *  Generates code for an EH funclet epilog.
 */

void CodeGen::genFuncletEpilog()
{
#ifdef DEBUG
    if (verbose)
        printf("*************** In genFuncletEpilog()\n");
#endif

    ScopedSetVariable<bool> _setGeneratingEpilog(&compiler->compGeneratingEpilog, true);

    bool unwindStarted = false;

    if (!unwindStarted)
    {
        // We can delay this until we know we'll generate an unwindable instruction, if necessary.
        compiler->unwindBegEpilog();
        unwindStarted = true;
    }

    regMaskTP maskRestoreRegsFloat = genFuncletInfo.fiSaveRegs & RBM_ALLFLOAT;
    regMaskTP maskRestoreRegsInt   = genFuncletInfo.fiSaveRegs & ~maskRestoreRegsFloat;

    // Funclets must always save LR and FP, since when we have funclets we must have an FP frame.
    assert((maskRestoreRegsInt & RBM_LR) != 0);
    assert((maskRestoreRegsInt & RBM_FP) != 0);

    if ((genFuncletInfo.fiFrameType == 3) || (genFuncletInfo.fiFrameType == 5))
    {
        // Note that genFuncletInfo.fiSpDelta2 is always a negative value
        assert(genFuncletInfo.fiSpDelta2 < 0);

        // generate add SP,SP,imm
        genStackPointerAdjustment(-genFuncletInfo.fiSpDelta2, REG_R2, nullptr, /* reportUnwindData */ true);
    }

    regMaskTP regsToRestoreMask = maskRestoreRegsInt | maskRestoreRegsFloat;
    if ((genFuncletInfo.fiFrameType == 1) || (genFuncletInfo.fiFrameType == 2) || (genFuncletInfo.fiFrameType == 3))
    {
        regsToRestoreMask &= ~(RBM_LR | RBM_FP); // We restore FP/LR at the end
    }
    int lowestCalleeSavedOffset = genFuncletInfo.fiSP_to_CalleeSave_delta + genFuncletInfo.fiSpDelta2;
    genRestoreCalleeSavedRegistersHelp(regsToRestoreMask, lowestCalleeSavedOffset, 0);

    if (genFuncletInfo.fiFrameType == 1)
    {
        GetEmitter()->emitIns_R_R_R_I(INS_ldp, EA_PTRSIZE, REG_FP, REG_LR, REG_SPBASE, -genFuncletInfo.fiSpDelta1,
                                      INS_OPTS_POST_INDEX);
        compiler->unwindSaveRegPairPreindexed(REG_FP, REG_LR, genFuncletInfo.fiSpDelta1);

        assert(genFuncletInfo.fiSpDelta2 == 0);
        assert(genFuncletInfo.fiSP_to_FPLR_save_delta == 0);
    }
    else if (genFuncletInfo.fiFrameType == 2)
    {
        GetEmitter()->emitIns_R_R_R_I(INS_ldp, EA_PTRSIZE, REG_FP, REG_LR, REG_SPBASE,
                                      genFuncletInfo.fiSP_to_FPLR_save_delta);
        compiler->unwindSaveRegPair(REG_FP, REG_LR, genFuncletInfo.fiSP_to_FPLR_save_delta);

        // fiFrameType==2 constraints:
        assert(genFuncletInfo.fiSpDelta1 < 0);
        assert(genFuncletInfo.fiSpDelta1 >= -512);

        // generate add SP,SP,imm
        genStackPointerAdjustment(-genFuncletInfo.fiSpDelta1, REG_NA, nullptr, /* reportUnwindData */ true);

        assert(genFuncletInfo.fiSpDelta2 == 0);
    }
    else if (genFuncletInfo.fiFrameType == 3)
    {
        GetEmitter()->emitIns_R_R_R_I(INS_ldp, EA_PTRSIZE, REG_FP, REG_LR, REG_SPBASE, -genFuncletInfo.fiSpDelta1,
                                      INS_OPTS_POST_INDEX);
        compiler->unwindSaveRegPairPreindexed(REG_FP, REG_LR, genFuncletInfo.fiSpDelta1);
    }
    else if (genFuncletInfo.fiFrameType == 4)
    {
        // fiFrameType==4 constraints:
        assert(genFuncletInfo.fiSpDelta1 < 0);
        assert(genFuncletInfo.fiSpDelta1 >= -512);

        // generate add SP,SP,imm
        genStackPointerAdjustment(-genFuncletInfo.fiSpDelta1, REG_NA, nullptr, /* reportUnwindData */ true);

        assert(genFuncletInfo.fiSpDelta2 == 0);
    }
    else
    {
        assert(genFuncletInfo.fiFrameType == 5);
        // Same work as fiFrameType==4, but different asserts.

        assert(genFuncletInfo.fiSpDelta1 < 0);
        assert(genFuncletInfo.fiSpDelta1 >= -240);

        // generate add SP,SP,imm
        genStackPointerAdjustment(-genFuncletInfo.fiSpDelta1, REG_NA, nullptr, /* reportUnwindData */ true);
    }

    inst_RV(INS_ret, REG_LR, TYP_I_IMPL);
    compiler->unwindReturn(REG_LR);

    compiler->unwindEndEpilog();
}

/*****************************************************************************
 *
 *  Capture the information used to generate the funclet prologs and epilogs.
 *  Note that all funclet prologs are identical, and all funclet epilogs are
 *  identical (per type: filters are identical, and non-filters are identical).
 *  Thus, we compute the data used for these just once.
 *
 *  See genFuncletProlog() for more information about the prolog/epilog sequences.
 */

void CodeGen::genCaptureFuncletPrologEpilogInfo()
{
    if (!compiler->ehAnyFunclets())
        return;

    assert(isFramePointerUsed());

    // The frame size and offsets must be finalized
    assert(compiler->lvaDoneFrameLayout == Compiler::FINAL_FRAME_LAYOUT);

    genFuncletInfo.fiFunction_CallerSP_to_FP_delta = genCallerSPtoFPdelta();

    regMaskTP rsMaskSaveRegs = regSet.rsMaskCalleeSaved;
    assert((rsMaskSaveRegs & RBM_LR) != 0);
    assert((rsMaskSaveRegs & RBM_FP) != 0);

    unsigned PSPSize = (compiler->lvaPSPSym != BAD_VAR_NUM) ? REGSIZE_BYTES : 0;

    unsigned saveRegsCount       = genCountBits(rsMaskSaveRegs);
    unsigned saveRegsPlusPSPSize = saveRegsCount * REGSIZE_BYTES + PSPSize;
    if (compiler->info.compIsVarArgs)
    {
        // For varargs we always save all of the integer register arguments
        // so that they are contiguous with the incoming stack arguments.
        saveRegsPlusPSPSize += MAX_REG_ARG * REGSIZE_BYTES;
    }
    unsigned saveRegsPlusPSPSizeAligned = roundUp(saveRegsPlusPSPSize, STACK_ALIGN);

    assert(compiler->lvaOutgoingArgSpaceSize % REGSIZE_BYTES == 0);
    unsigned outgoingArgSpaceAligned = roundUp(compiler->lvaOutgoingArgSpaceSize, STACK_ALIGN);

    unsigned maxFuncletFrameSizeAligned = saveRegsPlusPSPSizeAligned + outgoingArgSpaceAligned;
    assert((maxFuncletFrameSizeAligned % STACK_ALIGN) == 0);

    int SP_to_FPLR_save_delta;
    int SP_to_PSP_slot_delta;
    int CallerSP_to_PSP_slot_delta;

    unsigned funcletFrameSize        = saveRegsPlusPSPSize + compiler->lvaOutgoingArgSpaceSize;
    unsigned funcletFrameSizeAligned = roundUp(funcletFrameSize, STACK_ALIGN);
    assert(funcletFrameSizeAligned <= maxFuncletFrameSizeAligned);

    unsigned funcletFrameAlignmentPad = funcletFrameSizeAligned - funcletFrameSize;
    assert((funcletFrameAlignmentPad == 0) || (funcletFrameAlignmentPad == REGSIZE_BYTES));

    if (maxFuncletFrameSizeAligned <= 512)
    {
        if (genSaveFpLrWithAllCalleeSavedRegisters)
        {
            SP_to_FPLR_save_delta = funcletFrameSizeAligned - (2 /* FP, LR */ * REGSIZE_BYTES);
            if (compiler->info.compIsVarArgs)
            {
                SP_to_FPLR_save_delta -= MAX_REG_ARG * REGSIZE_BYTES;
            }

            SP_to_PSP_slot_delta       = compiler->lvaOutgoingArgSpaceSize + funcletFrameAlignmentPad;
            CallerSP_to_PSP_slot_delta = -(int)saveRegsPlusPSPSize;

            genFuncletInfo.fiFrameType = 4;
        }
        else
        {
            SP_to_FPLR_save_delta = compiler->lvaOutgoingArgSpaceSize;
            SP_to_PSP_slot_delta  = SP_to_FPLR_save_delta + 2 /* FP, LR */ * REGSIZE_BYTES + funcletFrameAlignmentPad;
            CallerSP_to_PSP_slot_delta = -(int)(saveRegsPlusPSPSize - 2 /* FP, LR */ * REGSIZE_BYTES);

            if (compiler->lvaOutgoingArgSpaceSize == 0)
            {
                genFuncletInfo.fiFrameType = 1;
            }
            else
            {
                genFuncletInfo.fiFrameType = 2;
            }
        }

        genFuncletInfo.fiSpDelta1 = -(int)funcletFrameSizeAligned;
        genFuncletInfo.fiSpDelta2 = 0;

        assert(genFuncletInfo.fiSpDelta1 + genFuncletInfo.fiSpDelta2 == -(int)funcletFrameSizeAligned);
    }
    else
    {
        unsigned saveRegsPlusPSPAlignmentPad = saveRegsPlusPSPSizeAligned - saveRegsPlusPSPSize;
        assert((saveRegsPlusPSPAlignmentPad == 0) || (saveRegsPlusPSPAlignmentPad == REGSIZE_BYTES));

        if (genSaveFpLrWithAllCalleeSavedRegisters)
        {
            SP_to_FPLR_save_delta = funcletFrameSizeAligned - (2 /* FP, LR */ * REGSIZE_BYTES);
            if (compiler->info.compIsVarArgs)
            {
                SP_to_FPLR_save_delta -= MAX_REG_ARG * REGSIZE_BYTES;
            }

            SP_to_PSP_slot_delta =
                compiler->lvaOutgoingArgSpaceSize + funcletFrameAlignmentPad + saveRegsPlusPSPAlignmentPad;
            CallerSP_to_PSP_slot_delta = -(int)saveRegsPlusPSPSize;

            genFuncletInfo.fiFrameType = 5;
        }
        else
        {
            SP_to_FPLR_save_delta = outgoingArgSpaceAligned;
            SP_to_PSP_slot_delta = SP_to_FPLR_save_delta + 2 /* FP, LR */ * REGSIZE_BYTES + saveRegsPlusPSPAlignmentPad;
            CallerSP_to_PSP_slot_delta =
                -(int)(saveRegsPlusPSPSizeAligned - 2 /* FP, LR */ * REGSIZE_BYTES - saveRegsPlusPSPAlignmentPad);

            genFuncletInfo.fiFrameType = 3;
        }

        genFuncletInfo.fiSpDelta1 = -(int)saveRegsPlusPSPSizeAligned;
        genFuncletInfo.fiSpDelta2 = -(int)outgoingArgSpaceAligned;

        assert(genFuncletInfo.fiSpDelta1 + genFuncletInfo.fiSpDelta2 == -(int)maxFuncletFrameSizeAligned);
    }

    /* Now save it for future use */

    genFuncletInfo.fiSaveRegs                   = rsMaskSaveRegs;
    genFuncletInfo.fiSP_to_FPLR_save_delta      = SP_to_FPLR_save_delta;
    genFuncletInfo.fiSP_to_PSP_slot_delta       = SP_to_PSP_slot_delta;
    genFuncletInfo.fiSP_to_CalleeSave_delta     = SP_to_PSP_slot_delta + PSPSize;
    genFuncletInfo.fiCallerSP_to_PSP_slot_delta = CallerSP_to_PSP_slot_delta;

#ifdef DEBUG
    if (verbose)
    {
        printf("\n");
        printf("Funclet prolog / epilog info\n");
        printf("                        Save regs: ");
        dspRegMask(genFuncletInfo.fiSaveRegs);
        printf("\n");
        printf("    Function CallerSP-to-FP delta: %d\n", genFuncletInfo.fiFunction_CallerSP_to_FP_delta);
        printf("  SP to FP/LR save location delta: %d\n", genFuncletInfo.fiSP_to_FPLR_save_delta);
        printf("             SP to PSP slot delta: %d\n", genFuncletInfo.fiSP_to_PSP_slot_delta);
        printf("    SP to callee-saved area delta: %d\n", genFuncletInfo.fiSP_to_CalleeSave_delta);
        printf("      Caller SP to PSP slot delta: %d\n", genFuncletInfo.fiCallerSP_to_PSP_slot_delta);
        printf("                       Frame type: %d\n", genFuncletInfo.fiFrameType);
        printf("                       SP delta 1: %d\n", genFuncletInfo.fiSpDelta1);
        printf("                       SP delta 2: %d\n", genFuncletInfo.fiSpDelta2);

        if (compiler->lvaPSPSym != BAD_VAR_NUM)
        {
            if (CallerSP_to_PSP_slot_delta !=
                compiler->lvaGetCallerSPRelativeOffset(compiler->lvaPSPSym)) // for debugging
            {
                printf("lvaGetCallerSPRelativeOffset(lvaPSPSym): %d\n",
                       compiler->lvaGetCallerSPRelativeOffset(compiler->lvaPSPSym));
            }
        }
    }

    assert(genFuncletInfo.fiSP_to_FPLR_save_delta >= 0);
    assert(genFuncletInfo.fiSP_to_PSP_slot_delta >= 0);
    assert(genFuncletInfo.fiSP_to_CalleeSave_delta >= 0);
    assert(genFuncletInfo.fiCallerSP_to_PSP_slot_delta <= 0);

    if (compiler->lvaPSPSym != BAD_VAR_NUM)
    {
        assert(genFuncletInfo.fiCallerSP_to_PSP_slot_delta ==
               compiler->lvaGetCallerSPRelativeOffset(compiler->lvaPSPSym)); // same offset used in main function and
                                                                             // funclet!
    }
#endif // DEBUG
}

/*
XXXXXXXXXXXXXXXXXXXXXXXXXXXXXXXXXXXXXXXXXXXXXXXXXXXXXXXXXXXXXXXXXXXXXXXXXXXXXXX
XXXXXXXXXXXXXXXXXXXXXXXXXXXXXXXXXXXXXXXXXXXXXXXXXXXXXXXXXXXXXXXXXXXXXXXXXXXXXXX
XX                                                                           XX
XX                           End Prolog / Epilog                             XX
XX                                                                           XX
XXXXXXXXXXXXXXXXXXXXXXXXXXXXXXXXXXXXXXXXXXXXXXXXXXXXXXXXXXXXXXXXXXXXXXXXXXXXXXX
XXXXXXXXXXXXXXXXXXXXXXXXXXXXXXXXXXXXXXXXXXXXXXXXXXXXXXXXXXXXXXXXXXXXXXXXXXXXXXX
*/

BasicBlock* CodeGen::genCallFinally(BasicBlock* block)
{
    // Generate a call to the finally, like this:
    //      mov         x0,qword ptr [fp + 10H] / sp    // Load x0 with PSPSym, or sp if PSPSym is not used
    //      bl          finally-funclet
    //      b           finally-return                  // Only for non-retless finally calls
    // The 'b' can be a NOP if we're going to the next block.

    if (compiler->lvaPSPSym != BAD_VAR_NUM)
    {
        GetEmitter()->emitIns_R_S(INS_ldr, EA_PTRSIZE, REG_R0, compiler->lvaPSPSym, 0);
    }
    else
    {
        GetEmitter()->emitIns_Mov(INS_mov, EA_PTRSIZE, REG_R0, REG_SPBASE, /* canSkip */ false);
    }
    GetEmitter()->emitIns_J(INS_bl_local, block->bbJumpDest);

    if (block->bbFlags & BBF_RETLESS_CALL)
    {
        // We have a retless call, and the last instruction generated was a call.
        // If the next block is in a different EH region (or is the end of the code
        // block), then we need to generate a breakpoint here (since it will never
        // get executed) to get proper unwind behavior.

        if ((block->bbNext == nullptr) || !BasicBlock::sameEHRegion(block, block->bbNext))
        {
            instGen(INS_BREAKPOINT); // This should never get executed
        }
    }
    else
    {
        // Because of the way the flowgraph is connected, the liveness info for this one instruction
        // after the call is not (can not be) correct in cases where a variable has a last use in the
        // handler.  So turn off GC reporting for this single instruction.
        GetEmitter()->emitDisableGC();

        // Now go to where the finally funclet needs to return to.
        if (block->bbNext->bbJumpDest == block->bbNext->bbNext)
        {
            // Fall-through.
            // TODO-ARM64-CQ: Can we get rid of this instruction, and just have the call return directly
            // to the next instruction? This would depend on stack walking from within the finally
            // handler working without this instruction being in this special EH region.
            instGen(INS_nop);
        }
        else
        {
            inst_JMP(EJ_jmp, block->bbNext->bbJumpDest);
        }

        GetEmitter()->emitEnableGC();
    }

    // The BBJ_ALWAYS is used because the BBJ_CALLFINALLY can't point to the
    // jump target using bbJumpDest - that is already used to point
    // to the finally block. So just skip past the BBJ_ALWAYS unless the
    // block is RETLESS.
    if (!(block->bbFlags & BBF_RETLESS_CALL))
    {
        assert(block->isBBCallAlwaysPair());
        block = block->bbNext;
    }
    return block;
}

void CodeGen::genEHCatchRet(BasicBlock* block)
{
    // For long address (default): `adrp + add` will be emitted.
    // For short address (proven later): `adr` will be emitted.
    GetEmitter()->emitIns_R_L(INS_adr, EA_PTRSIZE, block->bbJumpDest, REG_INTRET);
}

//  move an immediate value into an integer register

void CodeGen::instGen_Set_Reg_To_Imm(emitAttr  size,
                                     regNumber reg,
                                     ssize_t   imm,
                                     insFlags flags DEBUGARG(size_t targetHandle) DEBUGARG(unsigned gtFlags))
{
    // reg cannot be a FP register
    assert(!genIsValidFloatReg(reg));
    if (!compiler->opts.compReloc)
    {
        size = EA_SIZE(size); // Strip any Reloc flags from size if we aren't doing relocs
    }

    if (EA_IS_RELOC(size))
    {
        // This emits a pair of adrp/add (two instructions) with fix-ups.
        GetEmitter()->emitIns_R_AI(INS_adrp, size, reg, imm DEBUGARG(targetHandle) DEBUGARG(gtFlags));
    }
    else if (imm == 0)
    {
        instGen_Set_Reg_To_Zero(size, reg, flags);
    }
    else
    {
        if (emitter::emitIns_valid_imm_for_mov(imm, size))
        {
            GetEmitter()->emitIns_R_I(INS_mov, size, reg, imm);
        }
        else
        {
            // Arm64 allows any arbitrary 16-bit constant to be loaded into a register halfword
            // There are three forms
            //    movk which loads into any halfword preserving the remaining halfwords
            //    movz which loads into any halfword zeroing the remaining halfwords
            //    movn which loads into any halfword zeroing the remaining halfwords then bitwise inverting the register
            // In some cases it is preferable to use movn, because it has the side effect of filling the other halfwords
            // with ones

            // Determine whether movn or movz will require the fewest instructions to populate the immediate
            int preferMovn = 0;

            for (int i = (size == EA_8BYTE) ? 48 : 16; i >= 0; i -= 16)
            {
                if (uint16_t(imm >> i) == 0xffff)
                    ++preferMovn; // a single movk 0xffff could be skipped if movn was used
                else if (uint16_t(imm >> i) == 0x0000)
                    --preferMovn; // a single movk 0 could be skipped if movz was used
            }

            // Select the first instruction.  Any additional instruction will use movk
            instruction ins = (preferMovn > 0) ? INS_movn : INS_movz;

            // Initial movz or movn will fill the remaining bytes with the skipVal
            // This can allow skipping filling a halfword
            uint16_t skipVal = (preferMovn > 0) ? 0xffff : 0;

            unsigned bits = (size == EA_8BYTE) ? 64 : 32;

            // Iterate over imm examining 16 bits at a time
            for (unsigned i = 0; i < bits; i += 16)
            {
                uint16_t imm16 = uint16_t(imm >> i);

                if (imm16 != skipVal)
                {
                    if (ins == INS_movn)
                    {
                        // For the movn case, we need to bitwise invert the immediate.  This is because
                        //   (movn x0, ~imm16) === (movz x0, imm16; or x0, x0, #0xffff`ffff`ffff`0000)
                        imm16 = ~imm16;
                    }

                    GetEmitter()->emitIns_R_I_I(ins, size, reg, imm16, i, INS_OPTS_LSL);

                    // Once the initial movz/movn is emitted the remaining instructions will all use movk
                    ins = INS_movk;
                }
            }

            // We must emit a movn or movz or we have not done anything
            // The cases which hit this assert should be (emitIns_valid_imm_for_mov() == true) and
            // should not be in this else condition
            assert(ins == INS_movk);
        }
        // The caller may have requested that the flags be set on this mov (rarely/never)
        if (flags == INS_FLAGS_SET)
        {
            GetEmitter()->emitIns_R_I(INS_tst, size, reg, 0);
        }
    }

    regSet.verifyRegUsed(reg);
}

/***********************************************************************************
 *
 * Generate code to set a register 'targetReg' of type 'targetType' to the constant
 * specified by the constant (GT_CNS_INT or GT_CNS_DBL) in 'tree'. This does not call
 * genProduceReg() on the target register.
 */
void CodeGen::genSetRegToConst(regNumber targetReg, var_types targetType, GenTree* tree)
{
    switch (tree->gtOper)
    {
        case GT_CNS_INT:
        {
            // relocatable values tend to come down as a CNS_INT of native int type
            // so the line between these two opcodes is kind of blurry
            GenTreeIntConCommon* con    = tree->AsIntConCommon();
            ssize_t              cnsVal = con->IconValue();

            if (con->ImmedValNeedsReloc(compiler))
            {
                instGen_Set_Reg_To_Imm(EA_HANDLE_CNS_RELOC, targetReg, cnsVal,
                                       INS_FLAGS_DONT_CARE DEBUGARG(tree->AsIntCon()->gtTargetHandle)
                                           DEBUGARG(tree->AsIntCon()->gtFlags));
                regSet.verifyRegUsed(targetReg);
            }
            else
            {
                genSetRegToIcon(targetReg, cnsVal, targetType);
            }
        }
        break;

        case GT_CNS_DBL:
        {
            emitter* emit       = GetEmitter();
            emitAttr size       = emitActualTypeSize(tree);
            double   constValue = tree->AsDblCon()->gtDconVal;

            // Make sure we use "movi reg, 0x00"  only for positive zero (0.0) and not for negative zero (-0.0)
            if (*(__int64*)&constValue == 0)
            {
                // A faster/smaller way to generate 0.0
                // We will just zero out the entire vector register for both float and double
                emit->emitIns_R_I(INS_movi, EA_16BYTE, targetReg, 0x00, INS_OPTS_16B);
            }
            else if (emitter::emitIns_valid_imm_for_fmov(constValue))
            {
                // We can load the FP constant using the fmov FP-immediate for this constValue
                emit->emitIns_R_F(INS_fmov, size, targetReg, constValue);
            }
            else
            {
                // Get a temp integer register to compute long address.
                regNumber addrReg = tree->GetSingleTempReg();

                // We must load the FP constant from the constant pool
                // Emit a data section constant for the float or double constant.
                CORINFO_FIELD_HANDLE hnd = emit->emitFltOrDblConst(constValue, size);
                // For long address (default): `adrp + ldr + fmov` will be emitted.
                // For short address (proven later), `ldr` will be emitted.
                emit->emitIns_R_C(INS_ldr, size, targetReg, addrReg, hnd, 0);
            }
        }
        break;

        default:
            unreached();
    }
}

// Generate code to get the high N bits of a N*N=2N bit multiplication result
void CodeGen::genCodeForMulHi(GenTreeOp* treeNode)
{
    assert(!treeNode->gtOverflowEx());

    genConsumeOperands(treeNode);

    regNumber targetReg  = treeNode->GetRegNum();
    var_types targetType = treeNode->TypeGet();
    emitter*  emit       = GetEmitter();
    emitAttr  attr       = emitActualTypeSize(treeNode);
    unsigned  isUnsigned = (treeNode->gtFlags & GTF_UNSIGNED);

    GenTree* op1 = treeNode->gtGetOp1();
    GenTree* op2 = treeNode->gtGetOp2();

    assert(!varTypeIsFloating(targetType));

    // The arithmetic node must be sitting in a register (since it's not contained)
    assert(targetReg != REG_NA);

    if (EA_SIZE(attr) == EA_8BYTE)
    {
        instruction ins = isUnsigned ? INS_umulh : INS_smulh;

        regNumber r = emit->emitInsTernary(ins, attr, treeNode, op1, op2);

        assert(r == targetReg);
    }
    else
    {
        assert(EA_SIZE(attr) == EA_4BYTE);

        instruction ins = isUnsigned ? INS_umull : INS_smull;

        regNumber r = emit->emitInsTernary(ins, EA_4BYTE, treeNode, op1, op2);

        emit->emitIns_R_R_I(isUnsigned ? INS_lsr : INS_asr, EA_8BYTE, targetReg, targetReg, 32);
    }

    genProduceReg(treeNode);
}

// Generate code for ADD, SUB, MUL, DIV, UDIV, AND, OR and XOR
// This method is expected to have called genConsumeOperands() before calling it.
void CodeGen::genCodeForBinary(GenTreeOp* treeNode)
{
    const genTreeOps oper       = treeNode->OperGet();
    regNumber        targetReg  = treeNode->GetRegNum();
    var_types        targetType = treeNode->TypeGet();
    emitter*         emit       = GetEmitter();

    assert(oper == GT_ADD || oper == GT_SUB || oper == GT_MUL || oper == GT_DIV || oper == GT_UDIV || oper == GT_AND ||
           oper == GT_OR || oper == GT_XOR);

    GenTree*    op1 = treeNode->gtGetOp1();
    GenTree*    op2 = treeNode->gtGetOp2();
    instruction ins = genGetInsForOper(treeNode->OperGet(), targetType);

    assert(IsValidSourceType(targetType, op1->GetType()));
    assert(IsValidSourceType(targetType, op2->GetType()));

    if ((treeNode->gtFlags & GTF_SET_FLAGS) != 0)
    {
        switch (oper)
        {
            case GT_ADD:
                ins = INS_adds;
                break;
            case GT_SUB:
                ins = INS_subs;
                break;
            case GT_AND:
                ins = INS_ands;
                break;
            default:
                noway_assert(!"Unexpected BinaryOp with GTF_SET_FLAGS set");
        }
    }

    // The arithmetic node must be sitting in a register (since it's not contained)
    assert(targetReg != REG_NA);

    regNumber r = emit->emitInsTernary(ins, emitActualTypeSize(treeNode), treeNode, op1, op2);
    assert(r == targetReg);

    genProduceReg(treeNode);
}

//------------------------------------------------------------------------
// genCodeForLclVar: Produce code for a GT_LCL_VAR node.
//
// Arguments:
//    tree - the GT_LCL_VAR node
//
void CodeGen::genCodeForLclVar(GenTreeLclVar* tree)
{

    unsigned varNum = tree->GetLclNum();
    assert(varNum < compiler->lvaCount);
    LclVarDsc* varDsc     = compiler->lvaGetDesc(varNum);
    var_types  targetType = varDsc->GetRegisterType(tree);

    bool isRegCandidate = varDsc->lvIsRegCandidate();

    // lcl_vars are not defs
    assert((tree->gtFlags & GTF_VAR_DEF) == 0);

    // If this is a register candidate that has been spilled, genConsumeReg() will
    // reload it at the point of use.  Otherwise, if it's not in a register, we load it here.

    if (!isRegCandidate && !tree->IsMultiReg() && !(tree->gtFlags & GTF_SPILLED))
    {
        // targetType must be a normal scalar type and not a TYP_STRUCT
        assert(targetType != TYP_STRUCT);

        instruction ins  = ins_Load(targetType);
        emitAttr    attr = emitActualTypeSize(targetType);

        emitter* emit = GetEmitter();
        emit->emitIns_R_S(ins, attr, tree->GetRegNum(), varNum, 0);
        genProduceReg(tree);
    }
}

void CodeGen::GenStoreLclFld(GenTreeLclFld* store)
{
    assert(store->OperIs(GT_STORE_LCL_FLD));
    assert(!store->TypeIs(TYP_STRUCT));

#ifdef FEATURE_SIMD
    if (store->TypeIs(TYP_SIMD12))
    {
        genStoreSIMD12(store, store->GetOp(0));
        return;
    }
#endif

    var_types type = store->GetType();
    GenTree*  src  = store->GetOp(0);

    assert(IsValidSourceType(type, src->GetType()));

    regNumber srcReg;

    if (src->isContained())
    {
        assert(src->IsIntegralConst(0) || src->IsDblConPositiveZero() || src->IsHWIntrinsicZero());

        srcReg = REG_ZR;
    }
    else
    {
        srcReg = genConsumeReg(src);
    }

    unsigned lclNum  = store->GetLclNum();
    unsigned lclOffs = store->GetLclOffs();

    if ((srcReg == REG_ZR) && (type == TYP_SIMD16))
    {
        GetEmitter()->emitIns_S_S_R_R(INS_stp, EA_8BYTE, EA_8BYTE, srcReg, srcReg, lclNum, lclOffs);
    }
    else
    {
        assert((srcReg != REG_ZR) || (varTypeSize(type) <= REGSIZE_BYTES));

        GetEmitter()->emitIns_S_R(ins_Store(type), emitActualTypeSize(type), srcReg, lclNum, lclOffs);
    }

    genUpdateLife(store);
    compiler->lvaGetDesc(store)->SetRegNum(REG_STK);
}

void CodeGen::GenStoreLclVar(GenTreeLclVar* store)
{
    assert(store->OperIs(GT_STORE_LCL_VAR));

    GenTree* src = store->GetOp(0);

    if (src->gtSkipReloadOrCopy()->IsMultiRegNode())
    {
        GenStoreLclVarMultiReg(store);
        return;
    }

    LclVarDsc* lcl = compiler->lvaGetDesc(store);

    if (store->IsMultiReg())
    {
        // This is the case of storing to a multi-reg HFA local from a fixed-size SIMD type.
        assert(varTypeIsSIMD(src->GetType()) && lcl->lvIsHfa() && (lcl->GetLayout()->GetHfaElementType() == TYP_FLOAT));

        regNumber srcReg = genConsumeReg(src);

        for (unsigned i = 0; i < lcl->GetPromotedFieldCount(); ++i)
        {
            assert(compiler->lvaGetDesc(lcl->GetPromotedFieldLclNum(i))->GetType() == TYP_FLOAT);

            regNumber fieldReg = store->GetRegByIndex(i);
            assert(fieldReg != REG_NA);

            GetEmitter()->emitIns_R_R_I(INS_dup, EA_4BYTE, fieldReg, srcReg, i);
        }

        genProduceReg(store);
        return;
    }

    var_types lclRegType = lcl->GetRegisterType(store);

#ifdef FEATURE_SIMD
    if (lclRegType == TYP_SIMD12)
    {
        genStoreSIMD12(store, store->GetOp(0));
        return;
    }
#endif

    regNumber srcReg;

    if (src->isContained())
    {
        assert(src->IsIntegralConst(0) || src->IsDblConPositiveZero() || src->IsHWIntrinsicZero());

        srcReg = REG_ZR;
    }
    else
    {
        srcReg = genConsumeReg(src);
    }

    regNumber dstReg = store->GetRegNum();

    if (dstReg == REG_NA)
    {
        unsigned lclNum = store->GetLclNum();
        inst_set_SV_var(store);

        if ((srcReg == REG_ZR) && (lclRegType == TYP_SIMD16))
        {
<<<<<<< HEAD
            GetEmitter()->emitIns_S_S_R_R(INS_stp, EA_8BYTE, EA_8BYTE, srcReg, srcReg, lclNum, 0);
=======
            // Assign into targetReg when dataReg (from op1) is not the same register
            inst_Mov(targetType, targetReg, dataReg, /* canSkip */ true);

            genProduceReg(lclNode);
>>>>>>> 2f5f1d51
        }
        else
        {
            assert((srcReg != REG_ZR) || (varTypeSize(lclRegType) <= REGSIZE_BYTES));

            GetEmitter()->emitIns_S_R(ins_Store(lclRegType), emitActualTypeSize(lclRegType), srcReg, lclNum, 0);
        }

        genUpdateLife(store);
        lcl->SetRegNum(REG_STK);

        return;
    }

    if (srcReg != dstReg)
    {
        if ((srcReg == REG_ZR) && genIsValidFloatReg(dstReg))
        {
            GetEmitter()->emitIns_R_I(INS_movi, EA_16BYTE, dstReg, 0x00, INS_OPTS_16B);
        }
        else
        {
            GetEmitter()->emitIns_R_R(ins_Copy(lclRegType), emitActualTypeSize(lclRegType), dstReg, srcReg);
        }
    }
<<<<<<< HEAD

    genProduceReg(store);
=======
    emitAttr attr = emitActualTypeSize(targetType);
    GetEmitter()->emitIns_Mov(INS_mov, attr, retReg, op1->GetRegNum(), /* canSkip */ !movRequired);
>>>>>>> 2f5f1d51
}

/***********************************************************************************************
 *  Generate code for localloc
 */
void CodeGen::genLclHeap(GenTree* tree)
{
    assert(tree->OperGet() == GT_LCLHEAP);
    assert(compiler->compLocallocUsed);

    GenTree* size = tree->AsOp()->gtOp1;
    noway_assert((genActualType(size->gtType) == TYP_INT) || (genActualType(size->gtType) == TYP_I_IMPL));

    regNumber            targetReg                = tree->GetRegNum();
    regNumber            regCnt                   = REG_NA;
    regNumber            pspSymReg                = REG_NA;
    var_types            type                     = genActualType(size->gtType);
    emitAttr             easz                     = emitTypeSize(type);
    BasicBlock*          endLabel                 = nullptr;
    BasicBlock*          loop                     = nullptr;
    unsigned             stackAdjustment          = 0;
    const target_ssize_t ILLEGAL_LAST_TOUCH_DELTA = (target_ssize_t)-1;
    target_ssize_t       lastTouchDelta =
        ILLEGAL_LAST_TOUCH_DELTA; // The number of bytes from SP to the last stack address probed.

    noway_assert(isFramePointerUsed()); // localloc requires Frame Pointer to be established since SP changes
    noway_assert(genStackLevel == 0);   // Can't have anything on the stack

    // compute the amount of memory to allocate to properly STACK_ALIGN.
    size_t amount = 0;
    if (size->IsCnsIntOrI())
    {
        // If size is a constant, then it must be contained.
        assert(size->isContained());

        // If amount is zero then return null in targetReg
        amount = size->AsIntCon()->gtIconVal;
        if (amount == 0)
        {
            instGen_Set_Reg_To_Zero(EA_PTRSIZE, targetReg);
            goto BAILOUT;
        }

        // 'amount' is the total number of bytes to localloc to properly STACK_ALIGN
        amount = AlignUp(amount, STACK_ALIGN);
    }
    else
    {
        // If 0 bail out by returning null in targetReg
        genConsumeRegAndCopy(size, targetReg);
        endLabel = genCreateTempLabel();
        GetEmitter()->emitIns_R_R(INS_tst, easz, targetReg, targetReg);
        inst_JMP(EJ_eq, endLabel);

        // Compute the size of the block to allocate and perform alignment.
        // If compInitMem=true, we can reuse targetReg as regcnt,
        // since we don't need any internal registers.
        if (compiler->info.compInitMem)
        {
            assert(tree->AvailableTempRegCount() == 0);
            regCnt = targetReg;
        }
        else
        {
            regCnt = tree->ExtractTempReg();
            inst_Mov(size->TypeGet(), regCnt, targetReg, /* canSkip */ true);
        }

        // Align to STACK_ALIGN
        // regCnt will be the total number of bytes to localloc
        inst_RV_IV(INS_add, regCnt, (STACK_ALIGN - 1), emitActualTypeSize(type));
        inst_RV_IV(INS_and, regCnt, ~(STACK_ALIGN - 1), emitActualTypeSize(type));
    }

    // If we have an outgoing arg area then we must adjust the SP by popping off the
    // outgoing arg area. We will restore it right before we return from this method.
    //
    // Localloc returns stack space that aligned to STACK_ALIGN bytes. The following
    // are the cases that need to be handled:
    //   i) Method has out-going arg area.
    //      It is guaranteed that size of out-going arg area is STACK_ALIGN'ed (see fgMorphArgs).
    //      Therefore, we will pop off the out-going arg area from the stack pointer before allocating the localloc
    //      space.
    //  ii) Method has no out-going arg area.
    //      Nothing to pop off from the stack.
    if (compiler->lvaOutgoingArgSpaceSize > 0)
    {
        assert((compiler->lvaOutgoingArgSpaceSize % STACK_ALIGN) == 0); // This must be true for the stack to remain
                                                                        // aligned
        genInstrWithConstant(INS_add, EA_PTRSIZE, REG_SPBASE, REG_SPBASE, compiler->lvaOutgoingArgSpaceSize,
                             rsGetRsvdReg());
        stackAdjustment += compiler->lvaOutgoingArgSpaceSize;
    }

    if (size->IsCnsIntOrI())
    {
        // We should reach here only for non-zero, constant size allocations.
        assert(amount > 0);

        // For small allocations we will generate up to four stp instructions, to zero 16 to 64 bytes.
        static_assert_no_msg(STACK_ALIGN == (REGSIZE_BYTES * 2));
        assert(amount % (REGSIZE_BYTES * 2) == 0); // stp stores two registers at a time
        size_t stpCount = amount / (REGSIZE_BYTES * 2);
        if (stpCount <= 4)
        {
            while (stpCount != 0)
            {
                // We can use pre-indexed addressing.
                // stp ZR, ZR, [SP, #-16]!   // STACK_ALIGN is 16
                GetEmitter()->emitIns_R_R_R_I(INS_stp, EA_PTRSIZE, REG_ZR, REG_ZR, REG_SPBASE, -16, INS_OPTS_PRE_INDEX);
                stpCount -= 1;
            }

            lastTouchDelta = 0;

            goto ALLOC_DONE;
        }
        else if (!compiler->info.compInitMem && (amount < compiler->eeGetPageSize())) // must be < not <=
        {
            // Since the size is less than a page, simply adjust the SP value.
            // The SP might already be in the guard page, so we must touch it BEFORE
            // the alloc, not after.

            // ldr wz, [SP, #0]
            GetEmitter()->emitIns_R_R_I(INS_ldr, EA_4BYTE, REG_ZR, REG_SP, 0);

            genInstrWithConstant(INS_sub, EA_PTRSIZE, REG_SPBASE, REG_SPBASE, amount, rsGetRsvdReg());

            lastTouchDelta = amount;

            goto ALLOC_DONE;
        }

        // else, "mov regCnt, amount"
        // If compInitMem=true, we can reuse targetReg as regcnt.
        // Since size is a constant, regCnt is not yet initialized.
        assert(regCnt == REG_NA);
        if (compiler->info.compInitMem)
        {
            assert(tree->AvailableTempRegCount() == 0);
            regCnt = targetReg;
        }
        else
        {
            regCnt = tree->ExtractTempReg();
        }
        genSetRegToIcon(regCnt, amount, ((unsigned int)amount == amount) ? TYP_INT : TYP_LONG);
    }

    if (compiler->info.compInitMem)
    {
        BasicBlock* loop = genCreateTempLabel();

        // At this point 'regCnt' is set to the total number of bytes to locAlloc.
        // Since we have to zero out the allocated memory AND ensure that the stack pointer is always valid
        // by tickling the pages, we will just push 0's on the stack.
        //
        // Note: regCnt is guaranteed to be even on Amd64 since STACK_ALIGN/TARGET_POINTER_SIZE = 2
        // and localloc size is a multiple of STACK_ALIGN.

        // Loop:
        genDefineTempLabel(loop);

        // We can use pre-indexed addressing.
        // stp ZR, ZR, [SP, #-16]!
        GetEmitter()->emitIns_R_R_R_I(INS_stp, EA_PTRSIZE, REG_ZR, REG_ZR, REG_SPBASE, -16, INS_OPTS_PRE_INDEX);

        // If not done, loop
        // Note that regCnt is the number of bytes to stack allocate.
        // Therefore we need to subtract 16 from regcnt here.
        assert(genIsValidIntReg(regCnt));
        inst_RV_IV(INS_subs, regCnt, 16, emitActualTypeSize(type));
        inst_JMP(EJ_ne, loop);

        lastTouchDelta = 0;
    }
    else
    {
        // At this point 'regCnt' is set to the total number of bytes to localloc.
        //
        // We don't need to zero out the allocated memory. However, we do have
        // to tickle the pages to ensure that SP is always valid and is
        // in sync with the "stack guard page".  Note that in the worst
        // case SP is on the last byte of the guard page.  Thus you must
        // touch SP-0 first not SP-0x1000.
        //
        // This is similar to the prolog code in CodeGen::genAllocLclFrame().
        //
        // Note that we go through a few hoops so that SP never points to
        // illegal pages at any time during the tickling process.
        //
        //       subs  regCnt, SP, regCnt      // regCnt now holds ultimate SP
        //       bvc   Loop                    // result is smaller than original SP (no wrap around)
        //       mov   regCnt, #0              // Overflow, pick lowest possible value
        //
        //  Loop:
        //       ldr   wzr, [SP + 0]           // tickle the page - read from the page
        //       sub   regTmp, SP, PAGE_SIZE   // decrement SP by eeGetPageSize()
        //       cmp   regTmp, regCnt
        //       jb    Done
        //       mov   SP, regTmp
        //       j     Loop
        //
        //  Done:
        //       mov   SP, regCnt
        //

        // Setup the regTmp
        regNumber regTmp = tree->GetSingleTempReg();

        BasicBlock* loop = genCreateTempLabel();
        BasicBlock* done = genCreateTempLabel();

        //       subs  regCnt, SP, regCnt      // regCnt now holds ultimate SP
        GetEmitter()->emitIns_R_R_R(INS_subs, EA_PTRSIZE, regCnt, REG_SPBASE, regCnt);

        inst_JMP(EJ_vc, loop); // branch if the V flag is not set

        // Overflow, set regCnt to lowest possible value
        instGen_Set_Reg_To_Zero(EA_PTRSIZE, regCnt);

        genDefineTempLabel(loop);

        // tickle the page - Read from the updated SP - this triggers a page fault when on the guard page
        GetEmitter()->emitIns_R_R_I(INS_ldr, EA_4BYTE, REG_ZR, REG_SPBASE, 0);

        // decrement SP by eeGetPageSize()
        GetEmitter()->emitIns_R_R_I(INS_sub, EA_PTRSIZE, regTmp, REG_SPBASE, compiler->eeGetPageSize());

        GetEmitter()->emitIns_R_R(INS_cmp, EA_PTRSIZE, regTmp, regCnt);
        inst_JMP(EJ_lo, done);

        // Update SP to be at the next page of stack that we will tickle
        GetEmitter()->emitIns_Mov(INS_mov, EA_PTRSIZE, REG_SPBASE, regTmp, /* canSkip */ false);

        // Jump to loop and tickle new stack address
        inst_JMP(EJ_jmp, loop);

        // Done with stack tickle loop
        genDefineTempLabel(done);

        // Now just move the final value to SP
        GetEmitter()->emitIns_Mov(INS_mov, EA_PTRSIZE, REG_SPBASE, regCnt, /* canSkip */ false);

        // lastTouchDelta is dynamic, and can be up to a page. So if we have outgoing arg space,
        // we're going to assume the worst and probe.
    }

ALLOC_DONE:
    // Re-adjust SP to allocate outgoing arg area. We must probe this adjustment.
    if (stackAdjustment != 0)
    {
        assert((stackAdjustment % STACK_ALIGN) == 0); // This must be true for the stack to remain aligned
        assert((lastTouchDelta == ILLEGAL_LAST_TOUCH_DELTA) || (lastTouchDelta >= 0));

        const regNumber tmpReg = rsGetRsvdReg();

        if ((lastTouchDelta == ILLEGAL_LAST_TOUCH_DELTA) ||
            (stackAdjustment + (unsigned)lastTouchDelta + STACK_PROBE_BOUNDARY_THRESHOLD_BYTES >
             compiler->eeGetPageSize()))
        {
            genStackPointerConstantAdjustmentLoopWithProbe(-(ssize_t)stackAdjustment, tmpReg);
        }
        else
        {
            genStackPointerConstantAdjustment(-(ssize_t)stackAdjustment, tmpReg);
        }

        // Return the stackalloc'ed address in result register.
        // TargetReg = SP + stackAdjustment.
        //
        genInstrWithConstant(INS_add, EA_PTRSIZE, targetReg, REG_SPBASE, (ssize_t)stackAdjustment, tmpReg);
    }
    else // stackAdjustment == 0
    {
        // Move the final value of SP to targetReg
<<<<<<< HEAD
        inst_RV_RV(INS_mov, targetReg, REG_SPBASE, TYP_I_IMPL);
=======
        inst_Mov(TYP_I_IMPL, targetReg, REG_SPBASE, /* canSkip */ false);
>>>>>>> 2f5f1d51
    }

BAILOUT:
    if (endLabel != nullptr)
        genDefineTempLabel(endLabel);

    genProduceReg(tree);
}

//------------------------------------------------------------------------
// genCodeForNegNot: Produce code for a GT_NEG/GT_NOT node.
//
// Arguments:
//    tree - the node
//
void CodeGen::genCodeForNegNot(GenTree* tree)
{
    assert(tree->OperIs(GT_NEG, GT_NOT));

    var_types targetType = tree->TypeGet();

    assert(!tree->OperIs(GT_NOT) || !varTypeIsFloating(targetType));

    regNumber   targetReg = tree->GetRegNum();
    instruction ins       = genGetInsForOper(tree->OperGet(), targetType);

    // The arithmetic node must be sitting in a register (since it's not contained)
    assert(!tree->isContained());
    // The dst can only be a register.
    assert(targetReg != REG_NA);

    GenTree* operand = tree->gtGetOp1();
    assert(!operand->isContained());
    // The src must be a register.
    regNumber operandReg = genConsumeReg(operand);

    GetEmitter()->emitIns_R_R(ins, emitActualTypeSize(tree), targetReg, operandReg);

    genProduceReg(tree);
}

//------------------------------------------------------------------------
// genCodeForBswap: Produce code for a GT_BSWAP / GT_BSWAP16 node.
//
// Arguments:
//    tree - the node
//
void CodeGen::genCodeForBswap(GenTree* tree)
{
    assert(tree->OperIs(GT_BSWAP, GT_BSWAP16));

    regNumber targetReg  = tree->GetRegNum();
    var_types targetType = tree->TypeGet();

    GenTree* operand = tree->gtGetOp1();
    assert(operand->isUsedFromReg());
    regNumber operandReg = genConsumeReg(operand);

    if (tree->OperIs(GT_BSWAP16))
    {
        inst_RV_RV(INS_rev16, targetReg, operandReg, targetType);
    }
    else
    {
        inst_RV_RV(INS_rev, targetReg, operandReg, targetType);
    }

    genProduceReg(tree);
}

//------------------------------------------------------------------------
// genCodeForDivMod: Produce code for a GT_DIV/GT_UDIV node. We don't see MOD:
// (1) integer MOD is morphed into a sequence of sub, mul, div in fgMorph;
// (2) float/double MOD is morphed into a helper call by front-end.
//
// Arguments:
//    tree - the node
//
void CodeGen::genCodeForDivMod(GenTreeOp* tree)
{
    assert(tree->OperIs(GT_DIV, GT_UDIV));

    var_types targetType = tree->TypeGet();
    emitter*  emit       = GetEmitter();

    genConsumeOperands(tree);

    if (varTypeIsFloating(targetType))
    {
        // Floating point divide never raises an exception
        genCodeForBinary(tree);
    }
    else // an integer divide operation
    {
        GenTree* divisorOp = tree->gtGetOp2();
        emitAttr size      = EA_ATTR(genTypeSize(genActualType(tree->TypeGet())));

        if (divisorOp->IsIntegralConst(0))
        {
            // We unconditionally throw a divide by zero exception
            genJumpToThrowHlpBlk(EJ_jmp, SCK_DIV_BY_ZERO);

            // We still need to call genProduceReg
            genProduceReg(tree);
        }
        else // the divisor is not the constant zero
        {
            regNumber divisorReg = divisorOp->GetRegNum();

            // Generate the require runtime checks for GT_DIV or GT_UDIV
            if (tree->gtOper == GT_DIV)
            {
                BasicBlock* sdivLabel = genCreateTempLabel();

                // Two possible exceptions:
                //     (AnyVal /  0) => DivideByZeroException
                //     (MinInt / -1) => ArithmeticException
                //
                bool checkDividend = true;

                // Do we have an immediate for the 'divisorOp'?
                //
                if (divisorOp->IsCnsIntOrI())
                {
                    GenTreeIntConCommon* intConstTree  = divisorOp->AsIntConCommon();
                    ssize_t              intConstValue = intConstTree->IconValue();
                    assert(intConstValue != 0); // already checked above by IsIntegralConst(0)
                    if (intConstValue != -1)
                    {
                        checkDividend = false; // We statically know that the dividend is not -1
                    }
                }
                else // insert check for divison by zero
                {
                    // Check if the divisor is zero throw a DivideByZeroException
                    emit->emitIns_R_I(INS_cmp, size, divisorReg, 0);
                    genJumpToThrowHlpBlk(EJ_eq, SCK_DIV_BY_ZERO);
                }

                if (checkDividend)
                {
                    // Check if the divisor is not -1 branch to 'sdivLabel'
                    emit->emitIns_R_I(INS_cmp, size, divisorReg, -1);

                    inst_JMP(EJ_ne, sdivLabel);
                    // If control flow continues past here the 'divisorReg' is known to be -1

                    regNumber dividendReg = tree->gtGetOp1()->GetRegNum();
                    // At this point the divisor is known to be -1
                    //
                    // Issue the 'adds  zr, dividendReg, dividendReg' instruction
                    // this will set both the Z and V flags only when dividendReg is MinInt
                    //
                    emit->emitIns_R_R_R(INS_adds, size, REG_ZR, dividendReg, dividendReg);
                    inst_JMP(EJ_ne, sdivLabel);                   // goto sdiv if the Z flag is clear
                    genJumpToThrowHlpBlk(EJ_vs, SCK_ARITH_EXCPN); // if the V flags is set throw
                                                                  // ArithmeticException

                    genDefineTempLabel(sdivLabel);
                }
                genCodeForBinary(tree); // Generate the sdiv instruction
            }
            else // (tree->gtOper == GT_UDIV)
            {
                // Only one possible exception
                //     (AnyVal /  0) => DivideByZeroException
                //
                // Note that division by the constant 0 was already checked for above by the
                // op2->IsIntegralConst(0) check
                //
                if (!divisorOp->IsCnsIntOrI())
                {
                    // divisorOp is not a constant, so it could be zero
                    //
                    emit->emitIns_R_I(INS_cmp, size, divisorReg, 0);
                    genJumpToThrowHlpBlk(EJ_eq, SCK_DIV_BY_ZERO);
                }
                genCodeForBinary(tree);
            }
        }
    }
}

// generate code do a switch statement based on a table of ip-relative offsets
void CodeGen::genTableBasedSwitch(GenTree* treeNode)
{
    genConsumeOperands(treeNode->AsOp());
    regNumber idxReg  = treeNode->AsOp()->gtOp1->GetRegNum();
    regNumber baseReg = treeNode->AsOp()->gtOp2->GetRegNum();

    regNumber tmpReg = treeNode->GetSingleTempReg();

    // load the ip-relative offset (which is relative to start of fgFirstBB)
    GetEmitter()->emitIns_R_R_R(INS_ldr, EA_4BYTE, baseReg, baseReg, idxReg, INS_OPTS_LSL);

    // add it to the absolute address of fgFirstBB
    GetEmitter()->emitIns_R_L(INS_adr, EA_PTRSIZE, compiler->fgFirstBB, tmpReg);
    GetEmitter()->emitIns_R_R_R(INS_add, EA_PTRSIZE, baseReg, baseReg, tmpReg);

    // br baseReg
    GetEmitter()->emitIns_R(INS_br, emitActualTypeSize(TYP_I_IMPL), baseReg);
}

// emits the table and an instruction to get the address of the first element
void CodeGen::genJumpTable(GenTree* treeNode)
{
    noway_assert(compiler->compCurBB->bbJumpKind == BBJ_SWITCH);
    assert(treeNode->OperGet() == GT_JMPTABLE);

    unsigned     jumpCount = compiler->compCurBB->bbJumpSwt->bbsCount;
    BasicBlock** jumpTable = compiler->compCurBB->bbJumpSwt->bbsDstTab;
    unsigned     jmpTabOffs;
    unsigned     jmpTabBase;

    jmpTabBase = GetEmitter()->emitBBTableDataGenBeg(jumpCount, true);

    jmpTabOffs = 0;

    JITDUMP("\n      J_M%03u_DS%02u LABEL   DWORD\n", compiler->compMethodID, jmpTabBase);

    for (unsigned i = 0; i < jumpCount; i++)
    {
        BasicBlock* target = *jumpTable++;
        noway_assert(target->bbFlags & BBF_HAS_LABEL);

        JITDUMP("            DD      L_M%03u_" FMT_BB "\n", compiler->compMethodID, target->bbNum);

        GetEmitter()->emitDataGenData(i, target);
    };

    GetEmitter()->emitDataGenEnd();

    // Access to inline data is 'abstracted' by a special type of static member
    // (produced by eeFindJitDataOffs) which the emitter recognizes as being a reference
    // to constant data, not a real static field.
    GetEmitter()->emitIns_R_C(INS_adr, emitActualTypeSize(TYP_I_IMPL), treeNode->GetRegNum(), REG_NA,
                              compiler->eeFindJitDataOffs(jmpTabBase), 0);
    genProduceReg(treeNode);
}

//------------------------------------------------------------------------
// genLockedInstructions: Generate code for a GT_XADD, GT_XAND, GT_XORR or GT_XCHG node.
//
// Arguments:
//    treeNode - the GT_XADD/XAND/XORR/XCHG node
//
void CodeGen::genLockedInstructions(GenTreeOp* treeNode)
{
    GenTree*  data      = treeNode->AsOp()->gtOp2;
    GenTree*  addr      = treeNode->AsOp()->gtOp1;
    regNumber targetReg = treeNode->GetRegNum();
    regNumber dataReg   = data->GetRegNum();
    regNumber addrReg   = addr->GetRegNum();

    genConsumeAddress(addr);
    genConsumeRegs(data);

    emitAttr dataSize = emitActualTypeSize(data);

    if (compiler->compOpportunisticallyDependsOn(InstructionSet_Atomics))
    {
        assert(!data->isContainedIntOrIImmed());

        switch (treeNode->gtOper)
        {
            case GT_XORR:
                GetEmitter()->emitIns_R_R_R(INS_ldsetal, dataSize, dataReg, (targetReg == REG_NA) ? REG_ZR : targetReg,
                                            addrReg);
                break;
            case GT_XAND:
            {
                // Grab a temp reg to perform `MVN` for dataReg first.
                regNumber tempReg = treeNode->GetSingleTempReg();
                GetEmitter()->emitIns_R_R(INS_mvn, dataSize, tempReg, dataReg);
                GetEmitter()->emitIns_R_R_R(INS_ldclral, dataSize, tempReg, (targetReg == REG_NA) ? REG_ZR : targetReg,
                                            addrReg);
                break;
            }
            case GT_XCHG:
                GetEmitter()->emitIns_R_R_R(INS_swpal, dataSize, dataReg, targetReg, addrReg);
                break;
            case GT_XADD:
                GetEmitter()->emitIns_R_R_R(INS_ldaddal, dataSize, dataReg, (targetReg == REG_NA) ? REG_ZR : targetReg,
                                            addrReg);
                break;
            default:
                assert(!"Unexpected treeNode->gtOper");
        }
    }
    else
    {
        // These are imported normally if Atomics aren't supported.
        assert(!treeNode->OperIs(GT_XORR, GT_XAND));

        regNumber exResultReg  = treeNode->ExtractTempReg(RBM_ALLINT);
        regNumber storeDataReg = (treeNode->OperGet() == GT_XCHG) ? dataReg : treeNode->ExtractTempReg(RBM_ALLINT);
        regNumber loadReg      = (targetReg != REG_NA) ? targetReg : storeDataReg;

        // Check allocator assumptions
        //
        // The register allocator should have extended the lifetimes of all input and internal registers so that
        // none interfere with the target.
        noway_assert(addrReg != targetReg);

        noway_assert(addrReg != loadReg);
        noway_assert(dataReg != loadReg);

        noway_assert(addrReg != storeDataReg);
        noway_assert((treeNode->OperGet() == GT_XCHG) || (addrReg != dataReg));

        assert(addr->isUsedFromReg());
        noway_assert(exResultReg != REG_NA);
        noway_assert(exResultReg != targetReg);
        noway_assert((targetReg != REG_NA) || (treeNode->OperGet() != GT_XCHG));

        // Store exclusive unpredictable cases must be avoided
        noway_assert(exResultReg != storeDataReg);
        noway_assert(exResultReg != addrReg);

        // NOTE: `genConsumeAddress` marks the consumed register as not a GC pointer, as it assumes that the input
        // registers
        // die at the first instruction generated by the node. This is not the case for these atomics as the  input
        // registers are multiply-used. As such, we need to mark the addr register as containing a GC pointer until
        // we are finished generating the code for this node.

        gcInfo.gcMarkRegPtrVal(addrReg, addr->TypeGet());

        // Emit code like this:
        //   retry:
        //     ldxr loadReg, [addrReg]
        //     add storeDataReg, loadReg, dataReg         # Only for GT_XADD
        //                                                # GT_XCHG storeDataReg === dataReg
        //     stxr exResult, storeDataReg, [addrReg]
        //     cbnz exResult, retry
        //     dmb ish

        BasicBlock* labelRetry = genCreateTempLabel();
        genDefineTempLabel(labelRetry);

        // The following instruction includes a acquire half barrier
        GetEmitter()->emitIns_R_R(INS_ldaxr, dataSize, loadReg, addrReg);

        switch (treeNode->OperGet())
        {
            case GT_XADD:
                if (data->isContainedIntOrIImmed())
                {
                    // Even though INS_add is specified here, the encoder will choose either
                    // an INS_add or an INS_sub and encode the immediate as a positive value
                    genInstrWithConstant(INS_add, dataSize, storeDataReg, loadReg, data->AsIntConCommon()->IconValue(),
                                         REG_NA);
                }
                else
                {
                    GetEmitter()->emitIns_R_R_R(INS_add, dataSize, storeDataReg, loadReg, dataReg);
                }
                break;
            case GT_XCHG:
                assert(!data->isContained());
                storeDataReg = dataReg;
                break;
            default:
                unreached();
        }

        // The following instruction includes a release half barrier
        GetEmitter()->emitIns_R_R_R(INS_stlxr, dataSize, exResultReg, storeDataReg, addrReg);

        GetEmitter()->emitIns_J_R(INS_cbnz, EA_4BYTE, labelRetry, exResultReg);

        instGen_MemoryBarrier();

        gcInfo.gcMarkRegSetNpt(addr->gtGetRegMask());
    }

    if (treeNode->GetRegNum() != REG_NA)
    {
        genProduceReg(treeNode);
    }
}

//------------------------------------------------------------------------
// genCodeForCmpXchg: Produce code for a GT_CMPXCHG node.
//
// Arguments:
//    tree - the GT_CMPXCHG node
//
void CodeGen::genCodeForCmpXchg(GenTreeCmpXchg* treeNode)
{
    assert(treeNode->OperIs(GT_CMPXCHG));

    GenTree* addr      = treeNode->gtOpLocation;  // arg1
    GenTree* data      = treeNode->gtOpValue;     // arg2
    GenTree* comparand = treeNode->gtOpComparand; // arg3

    regNumber targetReg    = treeNode->GetRegNum();
    regNumber dataReg      = data->GetRegNum();
    regNumber addrReg      = addr->GetRegNum();
    regNumber comparandReg = comparand->GetRegNum();

    genConsumeAddress(addr);
    genConsumeRegs(data);
    genConsumeRegs(comparand);

    if (compiler->compOpportunisticallyDependsOn(InstructionSet_Atomics))
    {
        emitAttr dataSize = emitActualTypeSize(data);

        // casal use the comparand as the target reg
        GetEmitter()->emitIns_Mov(INS_mov, dataSize, targetReg, comparandReg, /* canSkip */ true);

        // Catch case we destroyed data or address before use
        noway_assert((addrReg != targetReg) || (targetReg == comparandReg));
        noway_assert((dataReg != targetReg) || (targetReg == comparandReg));

        GetEmitter()->emitIns_R_R_R(INS_casal, dataSize, targetReg, dataReg, addrReg);
    }
    else
    {
        regNumber exResultReg = treeNode->ExtractTempReg(RBM_ALLINT);

        // Check allocator assumptions
        //
        // The register allocator should have extended the lifetimes of all input and internal registers so that
        // none interfere with the target.
        noway_assert(addrReg != targetReg);
        noway_assert(dataReg != targetReg);
        noway_assert(comparandReg != targetReg);
        noway_assert(addrReg != dataReg);
        noway_assert(targetReg != REG_NA);
        noway_assert(exResultReg != REG_NA);
        noway_assert(exResultReg != targetReg);

        assert(addr->isUsedFromReg());
        assert(data->isUsedFromReg());
        assert(!comparand->isUsedFromMemory());

        // Store exclusive unpredictable cases must be avoided
        noway_assert(exResultReg != dataReg);
        noway_assert(exResultReg != addrReg);

        // NOTE: `genConsumeAddress` marks the consumed register as not a GC pointer, as it assumes that the input
        // registers
        // die at the first instruction generated by the node. This is not the case for these atomics as the  input
        // registers are multiply-used. As such, we need to mark the addr register as containing a GC pointer until
        // we are finished generating the code for this node.

        gcInfo.gcMarkRegPtrVal(addrReg, addr->TypeGet());

        // TODO-ARM64-CQ Use ARMv8.1 atomics if available
        // https://github.com/dotnet/runtime/issues/8225

        // Emit code like this:
        //   retry:
        //     ldxr targetReg, [addrReg]
        //     cmp targetReg, comparandReg
        //     bne compareFail
        //     stxr exResult, dataReg, [addrReg]
        //     cbnz exResult, retry
        //   compareFail:
        //     dmb ish

        BasicBlock* labelRetry       = genCreateTempLabel();
        BasicBlock* labelCompareFail = genCreateTempLabel();
        genDefineTempLabel(labelRetry);

        // The following instruction includes a acquire half barrier
        GetEmitter()->emitIns_R_R(INS_ldaxr, emitTypeSize(treeNode), targetReg, addrReg);

        if (comparand->isContainedIntOrIImmed())
        {
            if (comparand->IsIntegralConst(0))
            {
                GetEmitter()->emitIns_J_R(INS_cbnz, emitActualTypeSize(treeNode), labelCompareFail, targetReg);
            }
            else
            {
                GetEmitter()->emitIns_R_I(INS_cmp, emitActualTypeSize(treeNode), targetReg,
                                          comparand->AsIntConCommon()->IconValue());
                GetEmitter()->emitIns_J(INS_bne, labelCompareFail);
            }
        }
        else
        {
            GetEmitter()->emitIns_R_R(INS_cmp, emitActualTypeSize(treeNode), targetReg, comparandReg);
            GetEmitter()->emitIns_J(INS_bne, labelCompareFail);
        }

        // The following instruction includes a release half barrier
        GetEmitter()->emitIns_R_R_R(INS_stlxr, emitTypeSize(treeNode), exResultReg, dataReg, addrReg);

        GetEmitter()->emitIns_J_R(INS_cbnz, EA_4BYTE, labelRetry, exResultReg);

        genDefineTempLabel(labelCompareFail);

        instGen_MemoryBarrier();

        gcInfo.gcMarkRegSetNpt(addr->gtGetRegMask());
    }

    genProduceReg(treeNode);
}

instruction CodeGen::genGetInsForOper(genTreeOps oper, var_types type)
{
    instruction ins = INS_brk;

    if (varTypeIsFloating(type))
    {
        switch (oper)
        {
            case GT_ADD:
                ins = INS_fadd;
                break;
            case GT_SUB:
                ins = INS_fsub;
                break;
            case GT_MUL:
                ins = INS_fmul;
                break;
            case GT_DIV:
                ins = INS_fdiv;
                break;
            case GT_NEG:
                ins = INS_fneg;
                break;

            default:
                NYI("Unhandled oper in genGetInsForOper() - float");
                unreached();
                break;
        }
    }
    else
    {
        switch (oper)
        {
            case GT_ADD:
                ins = INS_add;
                break;
            case GT_AND:
                ins = INS_and;
                break;
            case GT_DIV:
                ins = INS_sdiv;
                break;
            case GT_UDIV:
                ins = INS_udiv;
                break;
            case GT_MUL:
                ins = INS_mul;
                break;
            case GT_LSH:
                ins = INS_lsl;
                break;
            case GT_NEG:
                ins = INS_neg;
                break;
            case GT_NOT:
                ins = INS_mvn;
                break;
            case GT_OR:
                ins = INS_orr;
                break;
            case GT_ROR:
                ins = INS_ror;
                break;
            case GT_RSH:
                ins = INS_asr;
                break;
            case GT_RSZ:
                ins = INS_lsr;
                break;
            case GT_SUB:
                ins = INS_sub;
                break;
            case GT_XOR:
                ins = INS_eor;
                break;

            default:
                NYI("Unhandled oper in genGetInsForOper() - integer");
                unreached();
                break;
        }
    }
    return ins;
}

//------------------------------------------------------------------------
// genCodeForReturnTrap: Produce code for a GT_RETURNTRAP node.
//
// Arguments:
//    tree - the GT_RETURNTRAP node
//
void CodeGen::genCodeForReturnTrap(GenTreeOp* tree)
{
    assert(tree->OperGet() == GT_RETURNTRAP);

    // this is nothing but a conditional call to CORINFO_HELP_STOP_FOR_GC
    // based on the contents of 'data'

    GenTree* data = tree->gtOp1;
    genConsumeRegs(data);
    GetEmitter()->emitIns_R_I(INS_cmp, EA_4BYTE, data->GetRegNum(), 0);

    BasicBlock* skipLabel = genCreateTempLabel();

    inst_JMP(EJ_eq, skipLabel);
    // emit the call to the EE-helper that stops for GC (or other reasons)

    genEmitHelperCall(CORINFO_HELP_STOP_FOR_GC, 0, EA_UNKNOWN);
    genDefineTempLabel(skipLabel);
}

//------------------------------------------------------------------------
// genCodeForStoreInd: Produce code for a GT_STOREIND node.
//
// Arguments:
//    tree - the GT_STOREIND node
//
void CodeGen::genCodeForStoreInd(GenTreeStoreInd* tree)
{
#ifdef FEATURE_SIMD
    if (tree->TypeIs(TYP_SIMD12))
    {
        genStoreSIMD12(tree, tree->GetValue());
        return;
    }
#endif

    GenTree* data = tree->Data();
    GenTree* addr = tree->Addr();

    assert(IsValidSourceType(tree->GetType(), data->GetType()));

    GCInfo::WriteBarrierForm writeBarrierForm = gcInfo.GetWriteBarrierForm(tree);
    if (writeBarrierForm != GCInfo::WBF_NoBarrier)
    {
        genConsumeOperands(tree);

        // At this point, we should not have any interference.
        // That is, 'data' must not be in REG_WRITE_BARRIER_DST_BYREF,
        // as that is where 'addr' must go.
        noway_assert(data->GetRegNum() != REG_WRITE_BARRIER_DST_BYREF);

        genCopyRegIfNeeded(addr, REG_WRITE_BARRIER_DST);
        genCopyRegIfNeeded(data, REG_WRITE_BARRIER_SRC);
        genGCWriteBarrier(tree, writeBarrierForm);

        return;
    }

    // We must consume the operands in the proper execution order,
    // so that liveness is updated appropriately.
    genConsumeAddress(addr);

    if (!data->isContained())
    {
        genConsumeRegs(data);
    }

    var_types type = tree->GetType();
    regNumber dataReg;

    if (data->isContained() && data->OperIs(GT_CNS_INT, GT_CNS_DBL, GT_HWINTRINSIC))
    {
        assert(data->IsIntegralConst(0) || data->IsDblConPositiveZero() || data->IsHWIntrinsicZero());
        assert(varTypeSize(type) <= REGSIZE_BYTES);
        dataReg = REG_ZR;
    }
    else // data is not contained, so evaluate it into a register
    {
        assert(!data->isContained());
        dataReg = data->GetRegNum();
    }

    instruction ins = ins_Store(type);

    if (tree->IsVolatile())
    {
        bool addrIsInReg   = addr->isUsedFromReg();
        bool addrIsAligned = ((tree->gtFlags & GTF_IND_UNALIGNED) == 0);

        if ((ins == INS_strb) && addrIsInReg)
        {
            ins = INS_stlrb;
        }
        else if ((ins == INS_strh) && addrIsInReg && addrIsAligned)
        {
            ins = INS_stlrh;
        }
        else if ((ins == INS_str) && genIsValidIntReg(dataReg) && addrIsInReg && addrIsAligned)
        {
            ins = INS_stlr;
        }
        else
        {
            // issue a full memory barrier before a volatile StInd
            instGen_MemoryBarrier();
        }
    }

    GetEmitter()->emitInsLoadStoreOp(ins, emitActualTypeSize(type), dataReg, tree);

    // If store was to a variable, update variable liveness after instruction was emitted.
    genUpdateLife(tree);
}

//------------------------------------------------------------------------
// genCodeForSwap: Produce code for a GT_SWAP node.
//
// Arguments:
//    tree - the GT_SWAP node
//
void CodeGen::genCodeForSwap(GenTreeOp* tree)
{
    assert(tree->OperIs(GT_SWAP));

    // Swap is only supported for lclVar operands that are enregistered
    // We do not consume or produce any registers.  Both operands remain enregistered.
    // However, the gc-ness may change.
    assert(genIsRegCandidateLclVar(tree->gtOp1) && genIsRegCandidateLclVar(tree->gtOp2));

    GenTreeLclVarCommon* lcl1    = tree->gtOp1->AsLclVar();
    LclVarDsc*           varDsc1 = compiler->lvaGetDesc(lcl1);
    var_types            type1   = varDsc1->TypeGet();
    GenTreeLclVarCommon* lcl2    = tree->gtOp2->AsLclVar();
    LclVarDsc*           varDsc2 = compiler->lvaGetDesc(lcl2);
    var_types            type2   = varDsc2->TypeGet();

    // We must have both int or both fp regs
    assert(!varTypeIsFloating(type1) || varTypeIsFloating(type2));

    // FP swap is not yet implemented (and should have NYI'd in LSRA)
    assert(!varTypeIsFloating(type1));

    regNumber oldOp1Reg     = lcl1->GetRegNum();
    regMaskTP oldOp1RegMask = genRegMask(oldOp1Reg);
    regNumber oldOp2Reg     = lcl2->GetRegNum();
    regMaskTP oldOp2RegMask = genRegMask(oldOp2Reg);

    // We don't call genUpdateVarReg because we don't have a tree node with the new register.
    varDsc1->SetRegNum(oldOp2Reg);
    varDsc2->SetRegNum(oldOp1Reg);

    // Do the xchg
    emitAttr size = EA_PTRSIZE;
    if (varTypeGCtype(type1) != varTypeGCtype(type2))
    {
        // If the type specified to the emitter is a GC type, it will swap the GC-ness of the registers.
        // Otherwise it will leave them alone, which is correct if they have the same GC-ness.
        size = EA_GCREF;
    }

    NYI("register swap");
    // inst_RV_RV(INS_xchg, oldOp1Reg, oldOp2Reg, TYP_I_IMPL, size);

    // Update the gcInfo.
    // Manually remove these regs for the gc sets (mostly to avoid confusing duplicative dump output)
    gcInfo.gcRegByrefSetCur &= ~(oldOp1RegMask | oldOp2RegMask);
    gcInfo.gcRegGCrefSetCur &= ~(oldOp1RegMask | oldOp2RegMask);

    // gcMarkRegPtrVal will do the appropriate thing for non-gc types.
    // It will also dump the updates.
    gcInfo.gcMarkRegPtrVal(oldOp2Reg, type1);
    gcInfo.gcMarkRegPtrVal(oldOp1Reg, type2);
}

//------------------------------------------------------------------------
// genIntToFloatCast: Generate code to cast an int/long to float/double
//
// Arguments:
//    cast - The GT_CAST node
//
void CodeGen::genIntToFloatCast(GenTreeCast* cast)
{
    assert(!cast->gtOverflow());

    GenTree*  src     = cast->GetOp(0);
    var_types srcType = varActualType(src->GetType());
    var_types dstType = cast->GetCastType();

    noway_assert((srcType == TYP_INT) || (srcType == TYP_LONG));
    assert((dstType == TYP_FLOAT) || (dstType == TYP_DOUBLE));
    assert(cast->GetType() == dstType);

    regNumber srcReg = genConsumeReg(src);
    regNumber dstReg = cast->GetRegNum();

    assert(genIsValidIntReg(srcReg) && genIsValidFloatReg(dstReg));

    instruction ins     = cast->IsUnsigned() ? INS_ucvtf : INS_scvtf;
    emitAttr    insSize = emitTypeSize(dstType);
    insOpts     opts;

    if (dstType == TYP_DOUBLE)
    {
        opts = (srcType == TYP_INT) ? INS_OPTS_4BYTE_TO_D : INS_OPTS_8BYTE_TO_D;
    }
    else
    {
        opts = (srcType == TYP_INT) ? INS_OPTS_4BYTE_TO_S : INS_OPTS_8BYTE_TO_S;
    }

    GetEmitter()->emitIns_R_R(ins, insSize, dstReg, srcReg, opts);

    genProduceReg(cast);
}

//------------------------------------------------------------------------
// genFloatToIntCast: Generate code to cast float/double to int/long
//
// Arguments:
//    cast - The GT_CAST node
//
void CodeGen::genFloatToIntCast(GenTreeCast* cast)
{
    assert(!cast->gtOverflow());

    GenTree*  src     = cast->GetOp(0);
    var_types srcType = src->GetType();
    var_types dstType = cast->GetCastType();

    assert((srcType == TYP_FLOAT) || (srcType == TYP_DOUBLE));
    noway_assert((dstType == TYP_INT) || (dstType == TYP_UINT) || (dstType == TYP_LONG) || (dstType == TYP_ULONG));
    assert(cast->GetType() == varActualType(dstType));

    regNumber srcReg = genConsumeReg(src);
    regNumber dstReg = cast->GetRegNum();

    assert(genIsValidFloatReg(srcReg) && genIsValidIntReg(dstReg));

    instruction ins     = varTypeIsUnsigned(dstType) ? INS_fcvtzu : INS_fcvtzs;
    emitAttr    insSize = emitTypeSize(dstType);
    insOpts     opts;

    if (srcType == TYP_DOUBLE)
    {
        opts = (insSize == EA_4BYTE) ? INS_OPTS_D_TO_4BYTE : INS_OPTS_D_TO_8BYTE;
    }
    else
    {
        opts = (insSize == EA_4BYTE) ? INS_OPTS_S_TO_4BYTE : INS_OPTS_S_TO_8BYTE;
    }

    GetEmitter()->emitIns_R_R(ins, insSize, dstReg, srcReg, opts);

    genProduceReg(cast);
}

//------------------------------------------------------------------------
// genCkfinite: Generate code for ckfinite opcode.
//
// Arguments:
//    treeNode - The GT_CKFINITE node
//
// Return Value:
//    None.
//
// Assumptions:
//    GT_CKFINITE node has reserved an internal register.
//
void CodeGen::genCkfinite(GenTree* treeNode)
{
    assert(treeNode->OperGet() == GT_CKFINITE);

    GenTree*  op1         = treeNode->AsOp()->gtOp1;
    var_types targetType  = treeNode->TypeGet();
    int       expMask     = (targetType == TYP_FLOAT) ? 0x7F8 : 0x7FF; // Bit mask to extract exponent.
    int       shiftAmount = targetType == TYP_FLOAT ? 20 : 52;

    emitter* emit = GetEmitter();

    // Extract exponent into a register.
    regNumber intReg = treeNode->GetSingleTempReg();
    regNumber fpReg  = genConsumeReg(op1);

    inst_Mov(targetType, intReg, fpReg, /* canSkip */ false, emitActualTypeSize(treeNode));
    emit->emitIns_R_R_I(INS_lsr, emitActualTypeSize(targetType), intReg, intReg, shiftAmount);

    // Mask of exponent with all 1's and check if the exponent is all 1's
    emit->emitIns_R_R_I(INS_and, EA_4BYTE, intReg, intReg, expMask);
    emit->emitIns_R_I(INS_cmp, EA_4BYTE, intReg, expMask);

    // If exponent is all 1's, throw ArithmeticException
    genJumpToThrowHlpBlk(EJ_eq, SCK_ARITH_EXCPN);

    // if it is a finite value copy it to targetReg
    inst_Mov(targetType, treeNode->GetRegNum(), fpReg, /* canSkip */ true);

    genProduceReg(treeNode);
}

//------------------------------------------------------------------------
// genCodeForCompare: Produce code for a GT_EQ/GT_NE/GT_LT/GT_LE/GT_GE/GT_GT/GT_TEST_EQ/GT_TEST_NE node.
//
// Arguments:
//    tree - the node
//
void CodeGen::genCodeForCompare(GenTreeOp* tree)
{
    regNumber targetReg = tree->GetRegNum();
    emitter*  emit      = GetEmitter();

    GenTree*  op1     = tree->gtOp1;
    GenTree*  op2     = tree->gtOp2;
    var_types op1Type = genActualType(op1->TypeGet());
    var_types op2Type = genActualType(op2->TypeGet());

    assert(!op1->isUsedFromMemory());
    assert(!op2->isUsedFromMemory());

    genConsumeOperands(tree);

    emitAttr cmpSize = EA_ATTR(genTypeSize(op1Type));

    assert(genTypeSize(op1Type) == genTypeSize(op2Type));

    if (varTypeIsFloating(op1Type))
    {
        assert(varTypeIsFloating(op2Type));
        assert(!op1->isContained());
        assert(op1Type == op2Type);

        if (op2->IsIntegralConst(0))
        {
            assert(op2->isContained());
            emit->emitIns_R_F(INS_fcmp, cmpSize, op1->GetRegNum(), 0.0);
        }
        else
        {
            assert(!op2->isContained());
            emit->emitIns_R_R(INS_fcmp, cmpSize, op1->GetRegNum(), op2->GetRegNum());
        }
    }
    else
    {
        assert(!varTypeIsFloating(op2Type));
        // We don't support swapping op1 and op2 to generate cmp reg, imm
        assert(!op1->isContainedIntOrIImmed());

        instruction ins = tree->OperIs(GT_TEST_EQ, GT_TEST_NE) ? INS_tst : INS_cmp;

        if (op2->isContainedIntOrIImmed())
        {
            GenTreeIntConCommon* intConst = op2->AsIntConCommon();
            emit->emitIns_R_I(ins, cmpSize, op1->GetRegNum(), intConst->IconValue());
        }
        else
        {
            emit->emitIns_R_R(ins, cmpSize, op1->GetRegNum(), op2->GetRegNum());
        }
    }

    // Are we evaluating this into a register?
    if (targetReg != REG_NA)
    {
        inst_SETCC(GenCondition::FromRelop(tree), tree->TypeGet(), targetReg);
        genProduceReg(tree);
    }
}

//------------------------------------------------------------------------
// genCodeForJumpCompare: Generates code for jmpCompare statement.
//
// A GT_JCMP node is created when a comparison and conditional branch
// can be executed in a single instruction.
//
// Arm64 has a few instructions with this behavior.
//   - cbz/cbnz -- Compare and branch register zero/not zero
//   - tbz/tbnz -- Test and branch register bit zero/not zero
//
// The cbz/cbnz supports the normal +/- 1MB branch range for conditional branches
// The tbz/tbnz supports a  smaller +/- 32KB branch range
//
// A GT_JCMP cbz/cbnz node is created when there is a GT_EQ or GT_NE
// integer/unsigned comparison against #0 which is used by a GT_JTRUE
// condition jump node.
//
// A GT_JCMP tbz/tbnz node is created when there is a GT_TEST_EQ or GT_TEST_NE
// integer/unsigned comparison against against a mask with a single bit set
// which is used by a GT_JTRUE condition jump node.
//
// This node is repsonsible for consuming the register, and emitting the
// appropriate fused compare/test and branch instruction
//
// Two flags guide code generation
//    GTF_JCMP_TST -- Set if this is a tbz/tbnz rather than cbz/cbnz
//    GTF_JCMP_EQ  -- Set if this is cbz/tbz rather than cbnz/tbnz
//
// Arguments:
//    tree - The GT_JCMP tree node.
//
// Return Value:
//    None
//
void CodeGen::genCodeForJumpCompare(GenTreeOp* tree)
{
    assert(compiler->compCurBB->bbJumpKind == BBJ_COND);

    GenTree* op1 = tree->gtGetOp1();
    GenTree* op2 = tree->gtGetOp2();

    assert(tree->OperIs(GT_JCMP));
    assert(!varTypeIsFloating(tree));
    assert(!op1->isUsedFromMemory());
    assert(!op2->isUsedFromMemory());
    assert(op2->IsCnsIntOrI());
    assert(op2->isContained());

    genConsumeOperands(tree);

    regNumber reg  = op1->GetRegNum();
    emitAttr  attr = emitActualTypeSize(op1->TypeGet());

    if (tree->gtFlags & GTF_JCMP_TST)
    {
        size_t imm = static_cast<size_t>(op2->AsIntCon()->GetValue());

        assert(imm < EA_SIZE(attr) * 8);

        instruction ins = (tree->gtFlags & GTF_JCMP_EQ) ? INS_tbz : INS_tbnz;

        GetEmitter()->emitIns_J_R_I(ins, attr, compiler->compCurBB->bbJumpDest, reg, static_cast<int>(imm));
    }
    else
    {
        assert(op2->IsIntegralConst(0));

        instruction ins = (tree->gtFlags & GTF_JCMP_EQ) ? INS_cbz : INS_cbnz;

        GetEmitter()->emitIns_J_R(ins, attr, compiler->compCurBB->bbJumpDest, reg);
    }
}

//---------------------------------------------------------------------
// genSPtoFPdelta - return offset from the stack pointer (Initial-SP) to the frame pointer. The frame pointer
// will point to the saved frame pointer slot (i.e., there will be frame pointer chaining).
//
int CodeGenInterface::genSPtoFPdelta() const
{
    assert(isFramePointerUsed());
    int delta = -1; // initialization to illegal value

    if (IsSaveFpLrWithAllCalleeSavedRegisters())
    {
        // The saved frame pointer is at the top of the frame, just beneath the saved varargs register space and the
        // saved LR.
        delta = genTotalFrameSize() - (compiler->info.compIsVarArgs ? MAX_REG_ARG * REGSIZE_BYTES : 0) -
                2 /* FP, LR */ * REGSIZE_BYTES;
    }
    else
    {
        // We place the saved frame pointer immediately above the outgoing argument space.
        delta = (int)compiler->lvaOutgoingArgSpaceSize;
    }

    assert(delta >= 0);
    return delta;
}

//---------------------------------------------------------------------
// genTotalFrameSize - return the total size of the stack frame, including local size,
// callee-saved register size, etc.
//
// Return value:
//    Total frame size
//

int CodeGenInterface::genTotalFrameSize() const
{
    // For varargs functions, we home all the incoming register arguments. They are not
    // included in the compCalleeRegsPushed count. This is like prespill on ARM32, but
    // since we don't use "push" instructions to save them, we don't have to do the
    // save of these varargs register arguments as the first thing in the prolog.

    assert(!IsUninitialized(compiler->compCalleeRegsPushed));

    int totalFrameSize = (compiler->info.compIsVarArgs ? MAX_REG_ARG * REGSIZE_BYTES : 0) +
                         compiler->compCalleeRegsPushed * REGSIZE_BYTES + compiler->compLclFrameSize;

    assert(totalFrameSize >= 0);
    return totalFrameSize;
}

//---------------------------------------------------------------------
// genCallerSPtoFPdelta - return the offset from Caller-SP to the frame pointer.
// This number is going to be negative, since the Caller-SP is at a higher
// address than the frame pointer.
//
// There must be a frame pointer to call this function!

int CodeGenInterface::genCallerSPtoFPdelta() const
{
    assert(isFramePointerUsed());
    int callerSPtoFPdelta;

    callerSPtoFPdelta = genCallerSPtoInitialSPdelta() + genSPtoFPdelta();

    assert(callerSPtoFPdelta <= 0);
    return callerSPtoFPdelta;
}

//---------------------------------------------------------------------
// genCallerSPtoInitialSPdelta - return the offset from Caller-SP to Initial SP.
//
// This number will be negative.

int CodeGenInterface::genCallerSPtoInitialSPdelta() const
{
    int callerSPtoSPdelta = 0;

    callerSPtoSPdelta -= genTotalFrameSize();

    assert(callerSPtoSPdelta <= 0);
    return callerSPtoSPdelta;
}

//---------------------------------------------------------------------
// SetSaveFpLrWithAllCalleeSavedRegisters - Set the variable that indicates if FP/LR registers
// are stored with the rest of the callee-saved registers.
//
void CodeGen::SetSaveFpLrWithAllCalleeSavedRegisters(bool value)
{
    JITDUMP("Setting genSaveFpLrWithAllCalleeSavedRegisters to %s\n", dspBool(value));
    genSaveFpLrWithAllCalleeSavedRegisters = value;
}

//---------------------------------------------------------------------
// IsSaveFpLrWithAllCalleeSavedRegisters - Return the value that indicates where FP/LR registers
// are stored in the prolog.
//
bool CodeGen::IsSaveFpLrWithAllCalleeSavedRegisters() const
{
    return genSaveFpLrWithAllCalleeSavedRegisters;
}

/*****************************************************************************
 *  Emit a call to a helper function.
 *
 */

void CodeGen::genEmitHelperCall(unsigned helper, int argSize, emitAttr retSize, regNumber callTargetReg /*= REG_NA */)
{
    void* addr  = nullptr;
    void* pAddr = nullptr;

    emitter::EmitCallType callType = emitter::EC_FUNC_TOKEN;
    addr                           = compiler->compGetHelperFtn((CorInfoHelpFunc)helper, &pAddr);
    regNumber callTarget           = REG_NA;

    if (addr == nullptr)
    {
        // This is call to a runtime helper.
        // adrp x, [reloc:rel page addr]
        // add x, x, [reloc:page offset]
        // ldr x, [x]
        // br x

        if (callTargetReg == REG_NA)
        {
            // If a callTargetReg has not been explicitly provided, we will use REG_DEFAULT_HELPER_CALL_TARGET, but
            // this is only a valid assumption if the helper call is known to kill REG_DEFAULT_HELPER_CALL_TARGET.
            callTargetReg = REG_DEFAULT_HELPER_CALL_TARGET;
        }

        regMaskTP callTargetMask = genRegMask(callTargetReg);
        regMaskTP callKillSet    = compiler->compHelperCallKillSet((CorInfoHelpFunc)helper);

        // assert that all registers in callTargetMask are in the callKillSet
        noway_assert((callTargetMask & callKillSet) == callTargetMask);

        callTarget = callTargetReg;

        // adrp + add with relocations will be emitted
        GetEmitter()->emitIns_R_AI(INS_adrp, EA_PTR_DSP_RELOC, callTarget,
                                   (ssize_t)pAddr DEBUGARG((size_t)compiler->eeFindHelper(helper))
                                       DEBUGARG(GTF_ICON_METHOD_HDL));
        GetEmitter()->emitIns_R_R(INS_ldr, EA_PTRSIZE, callTarget, callTarget);
        callType = emitter::EC_INDIR_R;
    }

    GetEmitter()->emitIns_Call(callType, compiler->eeFindHelper(helper), INDEBUG_LDISASM_COMMA(nullptr) addr, argSize,
                               retSize, EA_UNKNOWN, gcInfo.gcVarPtrSetCur, gcInfo.gcRegGCrefSetCur,
                               gcInfo.gcRegByrefSetCur, BAD_IL_OFFSET, /* IL offset */
                               callTarget,                             /* ireg */
                               REG_NA, 0, 0,                           /* xreg, xmul, disp */
                               false                                   /* isJump */
                               );

    regMaskTP killMask = compiler->compHelperCallKillSet((CorInfoHelpFunc)helper);
    regSet.verifyRegistersUsed(killMask);
}

#ifdef FEATURE_SIMD

//------------------------------------------------------------------------
// genSIMDIntrinsic: Generate code for a SIMD Intrinsic.  This is the main
// routine which in turn calls appropriate genSIMDIntrinsicXXX() routine.
//
// Arguments:
//    simdNode - The GT_SIMD node
//
// Return Value:
//    None.
//
// Notes:
//    Currently, we only recognize SIMDVector<float> and SIMDVector<int>, and
//    a limited set of methods.
//
// TODO-CLEANUP Merge all versions of this function and move to new file simdcodegencommon.cpp.
void CodeGen::genSIMDIntrinsic(GenTreeSIMD* simdNode)
{
    // NYI for unsupported base types
    if (!varTypeIsArithmetic(simdNode->gtSIMDBaseType))
    {
        noway_assert(!"SIMD intrinsic with unsupported base type.");
    }

    switch (simdNode->gtSIMDIntrinsicID)
    {
        case SIMDIntrinsicConvertToSingle:
        case SIMDIntrinsicConvertToInt32:
        case SIMDIntrinsicConvertToDouble:
        case SIMDIntrinsicConvertToInt64:
            genSIMDIntrinsicUnOp(simdNode);
            break;

        case SIMDIntrinsicWidenLo:
        case SIMDIntrinsicWidenHi:
            genSIMDIntrinsicWiden(simdNode);
            break;

        case SIMDIntrinsicNarrow:
            genSIMDIntrinsicNarrow(simdNode);
            break;

        case SIMDIntrinsicGetItem:
            genSIMDIntrinsicGetItem(simdNode);
            break;

        case SIMDIntrinsicSetX:
        case SIMDIntrinsicSetY:
        case SIMDIntrinsicSetZ:
        case SIMDIntrinsicSetW:
            genSIMDIntrinsicSetItem(simdNode);
            break;

        case SIMDIntrinsicUpperSave:
            genSIMDIntrinsicUpperSave(simdNode);
            break;

        case SIMDIntrinsicUpperRestore:
            genSIMDIntrinsicUpperRestore(simdNode);
            break;

        default:
            noway_assert(!"Unimplemented SIMD intrinsic.");
            unreached();
<<<<<<< HEAD
=======
    }
}

insOpts CodeGen::genGetSimdInsOpt(emitAttr size, var_types elementType)
{
    assert((size == EA_16BYTE) || (size == EA_8BYTE));
    insOpts result = INS_OPTS_NONE;

    switch (elementType)
    {
        case TYP_DOUBLE:
        case TYP_ULONG:
        case TYP_LONG:
            result = (size == EA_16BYTE) ? INS_OPTS_2D : INS_OPTS_1D;
            break;
        case TYP_FLOAT:
        case TYP_UINT:
        case TYP_INT:
            result = (size == EA_16BYTE) ? INS_OPTS_4S : INS_OPTS_2S;
            break;
        case TYP_USHORT:
        case TYP_SHORT:
            result = (size == EA_16BYTE) ? INS_OPTS_8H : INS_OPTS_4H;
            break;
        case TYP_UBYTE:
        case TYP_BYTE:
            result = (size == EA_16BYTE) ? INS_OPTS_16B : INS_OPTS_8B;
            break;
        default:
            assert(!"Unsupported element type");
            unreached();
    }

    return result;
}

// getOpForSIMDIntrinsic: return the opcode for the given SIMD Intrinsic
//
// Arguments:
//   intrinsicId    -   SIMD intrinsic Id
//   baseType       -   Base type of the SIMD vector
//   ival           -   Out param. Any immediate byte operand that needs to be passed to SSE2 opcode
//
//
// Return Value:
//   Instruction (op) to be used, and immed is set if instruction requires an immediate operand.
//
instruction CodeGen::getOpForSIMDIntrinsic(SIMDIntrinsicID intrinsicId, var_types baseType, unsigned* ival /*=nullptr*/)
{
    instruction result = INS_invalid;
    if (varTypeIsFloating(baseType))
    {
        switch (intrinsicId)
        {
            case SIMDIntrinsicBitwiseAnd:
                result = INS_and;
                break;
            case SIMDIntrinsicBitwiseOr:
                result = INS_orr;
                break;
            case SIMDIntrinsicCast:
                result = INS_mov;
                break;
            case SIMDIntrinsicConvertToInt32:
            case SIMDIntrinsicConvertToInt64:
                result = INS_fcvtzs;
                break;
            case SIMDIntrinsicEqual:
                result = INS_fcmeq;
                break;
            case SIMDIntrinsicNarrow:
                // Use INS_fcvtn lower bytes of result followed by INS_fcvtn2 for upper bytes
                // Return lower bytes instruction here
                result = INS_fcvtn;
                break;
            case SIMDIntrinsicSub:
                result = INS_fsub;
                break;
            case SIMDIntrinsicWidenLo:
                result = INS_fcvtl;
                break;
            case SIMDIntrinsicWidenHi:
                result = INS_fcvtl2;
                break;
            default:
                assert(!"Unsupported SIMD intrinsic");
                unreached();
        }
    }
    else
    {
        bool isUnsigned = varTypeIsUnsigned(baseType);

        switch (intrinsicId)
        {
            case SIMDIntrinsicBitwiseAnd:
                result = INS_and;
                break;
            case SIMDIntrinsicBitwiseOr:
                result = INS_orr;
                break;
            case SIMDIntrinsicCast:
                result = INS_mov;
                break;
            case SIMDIntrinsicConvertToDouble:
            case SIMDIntrinsicConvertToSingle:
                result = isUnsigned ? INS_ucvtf : INS_scvtf;
                break;
            case SIMDIntrinsicEqual:
                result = INS_cmeq;
                break;
            case SIMDIntrinsicNarrow:
                // Use INS_xtn lower bytes of result followed by INS_xtn2 for upper bytes
                // Return lower bytes instruction here
                result = INS_xtn;
                break;
            case SIMDIntrinsicSub:
                result = INS_sub;
                break;
            case SIMDIntrinsicWidenLo:
                result = isUnsigned ? INS_uxtl : INS_sxtl;
                break;
            case SIMDIntrinsicWidenHi:
                result = isUnsigned ? INS_uxtl2 : INS_sxtl2;
                break;
            default:
                assert(!"Unsupported SIMD intrinsic");
                unreached();
        }
    }

    noway_assert(result != INS_invalid);
    return result;
}

//------------------------------------------------------------------------
// genSIMDIntrinsicInit: Generate code for SIMD Intrinsic Initialize.
//
// Arguments:
//    simdNode - The GT_SIMD node
//
// Return Value:
//    None.
//
void CodeGen::genSIMDIntrinsicInit(GenTreeSIMD* simdNode)
{
    assert(simdNode->gtSIMDIntrinsicID == SIMDIntrinsicInit);

    GenTree*  op1       = simdNode->gtGetOp1();
    var_types baseType  = simdNode->GetSimdBaseType();
    regNumber targetReg = simdNode->GetRegNum();
    assert(targetReg != REG_NA);
    var_types targetType = simdNode->TypeGet();

    genConsumeOperands(simdNode);
    regNumber op1Reg = op1->IsIntegralConst(0) ? REG_ZR : op1->GetRegNum();

    // TODO-ARM64-CQ Add LD1R to allow SIMDIntrinsicInit from contained memory
    // TODO-ARM64-CQ Add MOVI to allow SIMDIntrinsicInit from contained immediate small constants

    assert(op1->isContained() == op1->IsIntegralConst(0));
    assert(!op1->isUsedFromMemory());

    assert(genIsValidFloatReg(targetReg));
    assert(genIsValidIntReg(op1Reg) || genIsValidFloatReg(op1Reg));

    emitAttr attr = (simdNode->GetSimdSize() > 8) ? EA_16BYTE : EA_8BYTE;
    insOpts  opt  = genGetSimdInsOpt(attr, baseType);

    if (opt == INS_OPTS_1D)
    {
        GetEmitter()->emitIns_Mov(INS_mov, attr, targetReg, op1Reg, /* canSkip */ false);
    }
    else if (genIsValidIntReg(op1Reg))
    {
        GetEmitter()->emitIns_R_R(INS_dup, attr, targetReg, op1Reg, opt);
    }
    else
    {
        GetEmitter()->emitIns_R_R_I(INS_dup, attr, targetReg, op1Reg, 0, opt);
    }

    genProduceReg(simdNode);
}

//-------------------------------------------------------------------------------------------
// genSIMDIntrinsicInitN: Generate code for SIMD Intrinsic Initialize for the form that takes
//                        a number of arguments equal to the length of the Vector.
//
// Arguments:
//    simdNode - The GT_SIMD node
//
// Return Value:
//    None.
//
void CodeGen::genSIMDIntrinsicInitN(GenTreeSIMD* simdNode)
{
    assert(simdNode->gtSIMDIntrinsicID == SIMDIntrinsicInitN);

    regNumber targetReg = simdNode->GetRegNum();
    assert(targetReg != REG_NA);

    var_types targetType = simdNode->TypeGet();

    var_types baseType = simdNode->GetSimdBaseType();

    regNumber vectorReg = targetReg;

    if (varTypeIsFloating(baseType))
    {
        // Note that we cannot use targetReg before consuming all float source operands.
        // Therefore use an internal temp register
        vectorReg = simdNode->GetSingleTempReg(RBM_ALLFLOAT);
    }

    emitAttr baseTypeSize = emitTypeSize(baseType);

    // We will first consume the list items in execution (left to right) order,
    // and record the registers.
    regNumber operandRegs[FP_REGSIZE_BYTES];
    unsigned  initCount = 0;
    for (GenTree* list = simdNode->gtGetOp1(); list != nullptr; list = list->gtGetOp2())
    {
        assert(list->OperGet() == GT_LIST);
        GenTree* listItem = list->gtGetOp1();
        assert(listItem->TypeGet() == baseType);
        assert(!listItem->isContained());
        regNumber operandReg   = genConsumeReg(listItem);
        operandRegs[initCount] = operandReg;
        initCount++;
    }

    assert((initCount * baseTypeSize) <= simdNode->GetSimdSize());

    if (initCount * baseTypeSize < EA_16BYTE)
    {
        GetEmitter()->emitIns_R_I(INS_movi, EA_16BYTE, vectorReg, 0x00, INS_OPTS_16B);
>>>>>>> 2f5f1d51
    }
}

// getOpForSIMDIntrinsic: return the opcode for the given SIMD Intrinsic
//
// Arguments:
//   intrinsicId    -   SIMD intrinsic Id
//   baseType       -   Base type of the SIMD vector
//   ival           -   Out param. Any immediate byte operand that needs to be passed to SSE2 opcode
//
//
// Return Value:
//   Instruction (op) to be used, and immed is set if instruction requires an immediate operand.
//
instruction CodeGen::getOpForSIMDIntrinsic(SIMDIntrinsicID intrinsicId, var_types baseType, unsigned* ival /*=nullptr*/)
{
    instruction result = INS_invalid;
    if (varTypeIsFloating(baseType))
    {
        switch (intrinsicId)
        {
            case SIMDIntrinsicConvertToInt32:
            case SIMDIntrinsicConvertToInt64:
                result = INS_fcvtzs;
                break;
            case SIMDIntrinsicNarrow:
                // Use INS_fcvtn lower bytes of result followed by INS_fcvtn2 for upper bytes
                // Return lower bytes instruction here
                result = INS_fcvtn;
                break;
            case SIMDIntrinsicWidenLo:
                result = INS_fcvtl;
                break;
            case SIMDIntrinsicWidenHi:
                result = INS_fcvtl2;
                break;
            default:
                assert(!"Unsupported SIMD intrinsic");
                unreached();
        }
    }
    else
    {
        bool isUnsigned = varTypeIsUnsigned(baseType);

        switch (intrinsicId)
        {
            case SIMDIntrinsicConvertToDouble:
            case SIMDIntrinsicConvertToSingle:
                result = isUnsigned ? INS_ucvtf : INS_scvtf;
                break;
            case SIMDIntrinsicNarrow:
                // Use INS_xtn lower bytes of result followed by INS_xtn2 for upper bytes
                // Return lower bytes instruction here
                result = INS_xtn;
                break;
            case SIMDIntrinsicWidenLo:
                result = isUnsigned ? INS_uxtl : INS_sxtl;
                break;
            case SIMDIntrinsicWidenHi:
                result = isUnsigned ? INS_uxtl2 : INS_sxtl2;
                break;
            default:
                assert(!"Unsupported SIMD intrinsic");
                unreached();
        }
    }

<<<<<<< HEAD
    noway_assert(result != INS_invalid);
    return result;
=======
    // Load the initialized value.
    GetEmitter()->emitIns_Mov(INS_mov, EA_16BYTE, targetReg, vectorReg, /* canSkip */ true);

    genProduceReg(simdNode);
>>>>>>> 2f5f1d51
}

//----------------------------------------------------------------------------------
// genSIMDIntrinsicUnOp: Generate code for SIMD Intrinsic unary operations like sqrt.
//
// Arguments:
//    simdNode - The GT_SIMD node
//
// Return Value:
//    None.
//
void CodeGen::genSIMDIntrinsicUnOp(GenTreeSIMD* simdNode)
{
    assert(simdNode->gtSIMDIntrinsicID == SIMDIntrinsicConvertToSingle ||
           simdNode->gtSIMDIntrinsicID == SIMDIntrinsicConvertToInt32 ||
           simdNode->gtSIMDIntrinsicID == SIMDIntrinsicConvertToDouble ||
           simdNode->gtSIMDIntrinsicID == SIMDIntrinsicConvertToInt64);

    GenTree*  op1       = simdNode->GetOp(0);
    var_types baseType  = simdNode->gtSIMDBaseType;
    regNumber targetReg = simdNode->GetRegNum();
    assert(targetReg != REG_NA);
    var_types targetType = simdNode->TypeGet();

    genConsumeRegs(op1);
    regNumber op1Reg = op1->GetRegNum();

    assert(genIsValidFloatReg(op1Reg));
    assert(genIsValidFloatReg(targetReg));

    instruction ins  = getOpForSIMDIntrinsic(simdNode->gtSIMDIntrinsicID, baseType);
<<<<<<< HEAD
    emitAttr    attr = (simdNode->gtSIMDSize > 8) ? EA_16BYTE : EA_8BYTE;
    insOpts     opt  = (ins == INS_mov) ? INS_OPTS_NONE : emitSimdArrangementOpt(attr, baseType);

    GetEmitter()->emitIns_R_R(ins, attr, targetReg, op1Reg, opt);
=======
    emitAttr    attr = (simdNode->GetSimdSize() > 8) ? EA_16BYTE : EA_8BYTE;
>>>>>>> 2f5f1d51

    if (GetEmitter()->IsMovInstruction(ins))
    {
        GetEmitter()->emitIns_Mov(ins, attr, targetReg, op1Reg, /* canSkip */ false, INS_OPTS_NONE);
    }
    else
    {
        GetEmitter()->emitIns_R_R(ins, attr, targetReg, op1Reg, genGetSimdInsOpt(attr, baseType));
    }
    genProduceReg(simdNode);
}

//--------------------------------------------------------------------------------
// genSIMDIntrinsicWiden: Generate code for SIMD Intrinsic Widen operations
//
// Arguments:
//    simdNode - The GT_SIMD node
//
// Notes:
//    The Widen intrinsics are broken into separate intrinsics for the two results.
//
void CodeGen::genSIMDIntrinsicWiden(GenTreeSIMD* simdNode)
{
    assert((simdNode->gtSIMDIntrinsicID == SIMDIntrinsicWidenLo) ||
           (simdNode->gtSIMDIntrinsicID == SIMDIntrinsicWidenHi));

    GenTree*  op1       = simdNode->GetOp(0);
    var_types baseType  = simdNode->gtSIMDBaseType;
    regNumber targetReg = simdNode->GetRegNum();
    assert(targetReg != REG_NA);
    var_types simdType = simdNode->TypeGet();

    genConsumeRegs(op1);
    regNumber op1Reg   = op1->GetRegNum();
    regNumber srcReg   = op1Reg;
    emitAttr  emitSize = emitActualTypeSize(simdType);

    instruction ins = getOpForSIMDIntrinsic(simdNode->gtSIMDIntrinsicID, baseType);

    emitAttr attr = (simdNode->gtSIMDIntrinsicID == SIMDIntrinsicWidenHi) ? EA_16BYTE : EA_8BYTE;
    insOpts  opt  = emitSimdArrangementOpt(attr, baseType);

    GetEmitter()->emitIns_R_R(ins, attr, targetReg, op1Reg, opt);

    genProduceReg(simdNode);
}

//--------------------------------------------------------------------------------
// genSIMDIntrinsicNarrow: Generate code for SIMD Intrinsic Narrow operations
//
// Arguments:
//    simdNode - The GT_SIMD node
//
// Notes:
//    This intrinsic takes two arguments. The first operand is narrowed to produce the
//    lower elements of the results, and the second operand produces the high elements.
//
void CodeGen::genSIMDIntrinsicNarrow(GenTreeSIMD* simdNode)
{
    assert(simdNode->gtSIMDIntrinsicID == SIMDIntrinsicNarrow);

    GenTree*  op1       = simdNode->GetOp(0);
    GenTree*  op2       = simdNode->GetOp(1);
    var_types baseType  = simdNode->gtSIMDBaseType;
    regNumber targetReg = simdNode->GetRegNum();
    assert(targetReg != REG_NA);
    var_types simdType = simdNode->TypeGet();
    emitAttr  emitSize = emitTypeSize(simdType);

    genConsumeRegs(op1);
    genConsumeRegs(op2);
    regNumber op1Reg = op1->GetRegNum();
    regNumber op2Reg = op2->GetRegNum();

    assert(genIsValidFloatReg(op1Reg));
    assert(genIsValidFloatReg(op2Reg));
    assert(genIsValidFloatReg(targetReg));
    assert(op2Reg != targetReg);
    assert(simdNode->gtSIMDSize == 16);

    instruction ins = getOpForSIMDIntrinsic(simdNode->gtSIMDIntrinsicID, baseType);
    assert((ins == INS_fcvtn) || (ins == INS_xtn));

    instruction ins2 = (ins == INS_fcvtn) ? INS_fcvtn2 : INS_xtn2;

    insOpts opt  = INS_OPTS_NONE;
    insOpts opt2 = INS_OPTS_NONE;

    // This is not the same as genGetSimdInsOpt()
    // Basetype is the soure operand type
    // However encoding is based on the destination operand type which is 1/2 the basetype.
    switch (baseType)
    {
        case TYP_ULONG:
        case TYP_LONG:
        case TYP_DOUBLE:
            opt  = INS_OPTS_2S;
            opt2 = INS_OPTS_4S;
            break;
        case TYP_UINT:
        case TYP_INT:
            opt  = INS_OPTS_4H;
            opt2 = INS_OPTS_8H;
            break;
        case TYP_USHORT:
        case TYP_SHORT:
            opt  = INS_OPTS_8B;
            opt2 = INS_OPTS_16B;
            break;
        default:
            assert(!"Unsupported narrowing element type");
            unreached();
    }

    GetEmitter()->emitIns_R_R(ins, EA_8BYTE, targetReg, op1Reg, opt);
    GetEmitter()->emitIns_R_R(ins2, EA_16BYTE, targetReg, op2Reg, opt2);

    genProduceReg(simdNode);
}

//------------------------------------------------------------------------------------
// genSIMDIntrinsicGetItem: Generate code for SIMD Intrinsic get element at index i.
//
// Arguments:
//    simdNode - The GT_SIMD node
//
// Return Value:
//    None.
//
void CodeGen::genSIMDIntrinsicGetItem(GenTreeSIMD* simdNode)
{
    assert(simdNode->gtSIMDIntrinsicID == SIMDIntrinsicGetItem);

    GenTree*  op1      = simdNode->GetOp(0);
    GenTree*  op2      = simdNode->GetOp(1);
    var_types simdType = op1->TypeGet();
    assert(varTypeIsSIMD(simdType));

    // op1 of TYP_SIMD12 should be considered as TYP_SIMD16
    if (simdType == TYP_SIMD12)
    {
        simdType = TYP_SIMD16;
    }

    var_types baseType  = simdNode->gtSIMDBaseType;
    regNumber targetReg = simdNode->GetRegNum();
    assert(targetReg != REG_NA);
    var_types targetType = simdNode->TypeGet();
    assert(targetType == genActualType(baseType));

    // GetItem has 2 operands:
    // - the source of SIMD type (op1)
    // - the index of the value to be returned.
    genConsumeRegs(op1);
    genConsumeRegs(op2);

    emitAttr baseTypeSize  = emitTypeSize(baseType);
    unsigned baseTypeScale = genLog2(EA_SIZE_IN_BYTES(baseTypeSize));

    if (op2->IsCnsIntOrI())
    {
        assert(op2->isContained());

        ssize_t index = op2->AsIntCon()->gtIconVal;

        // We only need to generate code for the get if the index is valid
        // If the index is invalid, previously generated for the range check will throw
        if (GetEmitter()->isValidVectorIndex(emitTypeSize(simdType), baseTypeSize, index))
        {
            if (op1->isContained())
            {
                int         offset = (int)index * genTypeSize(baseType);
                instruction ins    = ins_Load(baseType);

                assert(!op1->isUsedFromReg());

                if (op1->OperIsLocal())
                {
                    unsigned varNum = op1->AsLclVarCommon()->GetLclNum();

                    GetEmitter()->emitIns_R_S(ins, emitActualTypeSize(baseType), targetReg, varNum, offset);
                }
                else
                {
                    assert(op1->OperGet() == GT_IND);

                    GenTree* addr = op1->AsIndir()->Addr();
                    assert(!addr->isContained());
                    regNumber baseReg = addr->GetRegNum();

                    // ldr targetReg, [baseReg, #offset]
                    GetEmitter()->emitIns_R_R_I(ins, emitActualTypeSize(baseType), targetReg, baseReg, offset);
                }
            }
            else
            {
                assert(op1->isUsedFromReg());
                regNumber srcReg = op1->GetRegNum();

                instruction ins;
                if (varTypeIsFloating(baseType))
                {
                    assert(genIsValidFloatReg(targetReg));
                    // dup targetReg, srcReg[#index]
                    ins = INS_dup;
                }
                else
                {
                    assert(genIsValidIntReg(targetReg));
                    if (varTypeIsUnsigned(baseType) || (baseTypeSize == EA_8BYTE))
                    {
                        // umov targetReg, srcReg[#index]
                        ins = INS_umov;
                    }
                    else
                    {
                        // smov targetReg, srcReg[#index]
                        ins = INS_smov;
                    }
                }
                GetEmitter()->emitIns_R_R_I(ins, baseTypeSize, targetReg, srcReg, index);
            }
        }
    }
    else
    {
        assert(!op2->isContained());

        regNumber baseReg  = REG_NA;
        regNumber indexReg = op2->GetRegNum();

        if (op1->isContained())
        {
            // Optimize the case of op1 is in memory and trying to access ith element.
            assert(!op1->isUsedFromReg());
            if (op1->OperIsLocal())
            {
                unsigned varNum = op1->AsLclVarCommon()->GetLclNum();

                baseReg = simdNode->ExtractTempReg();

                // Load the address of varNum
                GetEmitter()->emitIns_R_S(INS_lea, EA_PTRSIZE, baseReg, varNum, 0);
            }
            else
            {
                // Require GT_IND addr to be not contained.
                assert(op1->OperGet() == GT_IND);

                GenTree* addr = op1->AsIndir()->Addr();
                assert(!addr->isContained());

                baseReg = addr->GetRegNum();
            }
        }
        else
        {
            assert(op1->isUsedFromReg());
            regNumber srcReg = op1->GetRegNum();

            unsigned simdInitTempVarNum = compiler->lvaSIMDInitTempVarNum;
            noway_assert(compiler->lvaSIMDInitTempVarNum != BAD_VAR_NUM);

            baseReg = simdNode->ExtractTempReg();

            // Load the address of simdInitTempVarNum
            GetEmitter()->emitIns_R_S(INS_lea, EA_PTRSIZE, baseReg, simdInitTempVarNum, 0);

            // Store the vector to simdInitTempVarNum
            GetEmitter()->emitIns_R_R(INS_str, emitTypeSize(simdType), srcReg, baseReg);
        }

        assert(genIsValidIntReg(indexReg));
        assert(genIsValidIntReg(baseReg));
        assert(baseReg != indexReg);

        // Load item at baseReg[index]
        GetEmitter()->emitIns_R_R_R_Ext(ins_Load(baseType), baseTypeSize, targetReg, baseReg, indexReg, INS_OPTS_LSL,
                                        baseTypeScale);
    }

    genProduceReg(simdNode);
}

//------------------------------------------------------------------------------------
// genSIMDIntrinsicSetItem: Generate code for SIMD Intrinsic set element at index i.
//
// Arguments:
//    simdNode - The GT_SIMD node
//
// Return Value:
//    None.
//
void CodeGen::genSIMDIntrinsicSetItem(GenTreeSIMD* simdNode)
{
    // Determine index based on intrinsic ID
    int index = -1;
    switch (simdNode->gtSIMDIntrinsicID)
    {
        case SIMDIntrinsicSetX:
            index = 0;
            break;
        case SIMDIntrinsicSetY:
            index = 1;
            break;
        case SIMDIntrinsicSetZ:
            index = 2;
            break;
        case SIMDIntrinsicSetW:
            index = 3;
            break;

        default:
            unreached();
    }
    assert(index != -1);

    // op1 is the SIMD vector
    // op2 is the value to be set
    GenTree* op1 = simdNode->GetOp(0);
    GenTree* op2 = simdNode->GetOp(1);

    var_types baseType  = simdNode->gtSIMDBaseType;
    regNumber targetReg = simdNode->GetRegNum();
    assert(targetReg != REG_NA);
    var_types targetType = simdNode->TypeGet();
    assert(varTypeIsSIMD(targetType));

    assert(op2->TypeGet() == baseType);
    assert(simdNode->gtSIMDSize >= ((index + 1) * genTypeSize(baseType)));

    genConsumeRegs(op1);
    genConsumeRegs(op2);
    regNumber op1Reg = op1->GetRegNum();
    regNumber op2Reg = op2->GetRegNum();

    assert(genIsValidFloatReg(targetReg));
    assert(genIsValidFloatReg(op1Reg));
    assert(genIsValidIntReg(op2Reg) || genIsValidFloatReg(op2Reg));
    assert(targetReg != op2Reg);

    emitAttr attr = emitTypeSize(baseType);

    // Insert mov if register assignment requires it
    GetEmitter()->emitIns_Mov(INS_mov, EA_16BYTE, targetReg, op1Reg, /* canSkip */ false);

    if (genIsValidIntReg(op2Reg))
    {
        GetEmitter()->emitIns_R_R_I(INS_ins, attr, targetReg, op2Reg, index);
    }
    else
    {
        GetEmitter()->emitIns_R_R_I_I(INS_ins, attr, targetReg, op2Reg, index, 0);
    }

    genProduceReg(simdNode);
}

//-----------------------------------------------------------------------------
// genSIMDIntrinsicUpperSave: save the upper half of a TYP_SIMD16 vector to
//                            the given register, if any, or to memory.
//
// Arguments:
//    simdNode - The GT_SIMD node
//
// Return Value:
//    None.
//
// Notes:
//    The upper half of all SIMD registers are volatile, even the callee-save registers.
//    When a 16-byte SIMD value is live across a call, the register allocator will use this intrinsic
//    to cause the upper half to be saved.  It will first attempt to find another, unused, callee-save
//    register.  If such a register cannot be found, it will save it to an available caller-save register.
//    In that case, this node will be marked GTF_SPILL, which will cause this method to save
//    the upper half to the lclVar's home location.
//
void CodeGen::genSIMDIntrinsicUpperSave(GenTreeSIMD* simdNode)
{
    assert(simdNode->gtSIMDIntrinsicID == SIMDIntrinsicUpperSave);

    GenTree* op1 = simdNode->GetOp(0);
    assert(op1->IsLocal());
    assert(emitTypeSize(op1->TypeGet()) == 16);
    regNumber targetReg = simdNode->GetRegNum();
    regNumber op1Reg    = genConsumeReg(op1);
    assert(op1Reg != REG_NA);
    assert(targetReg != REG_NA);
    GetEmitter()->emitIns_R_R_I_I(INS_mov, EA_8BYTE, targetReg, op1Reg, 0, 1);

    if ((simdNode->gtFlags & GTF_SPILL) != 0)
    {
        // This is not a normal spill; we'll spill it to the lclVar location.
        // The localVar must have a stack home.
        unsigned   varNum = op1->AsLclVarCommon()->GetLclNum();
        LclVarDsc* varDsc = compiler->lvaGetDesc(varNum);
        assert(varDsc->lvOnFrame);
        // We want to store this to the upper 8 bytes of this localVar's home.
        int offset = 8;

        emitAttr attr = emitTypeSize(TYP_SIMD8);
        GetEmitter()->emitIns_S_R(INS_str, attr, targetReg, varNum, offset);
    }
    else
    {
        genProduceReg(simdNode);
    }
}

//-----------------------------------------------------------------------------
// genSIMDIntrinsicUpperRestore: Restore the upper half of a TYP_SIMD16 vector to
//                               the given register, if any, or to memory.
//
// Arguments:
//    simdNode - The GT_SIMD node
//
// Return Value:
//    None.
//
// Notes:
//    For consistency with genSIMDIntrinsicUpperSave, and to ensure that lclVar nodes always
//    have their home register, this node has its targetReg on the lclVar child, and its source
//    on the simdNode.
//    Regarding spill, please see the note above on genSIMDIntrinsicUpperSave.  If we have spilled
//    an upper-half to the lclVar's home location, this node will be marked GTF_SPILLED.
//
void CodeGen::genSIMDIntrinsicUpperRestore(GenTreeSIMD* simdNode)
{
    assert(simdNode->gtSIMDIntrinsicID == SIMDIntrinsicUpperRestore);

    GenTree* op1 = simdNode->GetOp(0);
    assert(op1->IsLocal());
    assert(emitTypeSize(op1->TypeGet()) == 16);
    regNumber srcReg    = simdNode->GetRegNum();
    regNumber lclVarReg = genConsumeReg(op1);
    unsigned  varNum    = op1->AsLclVarCommon()->GetLclNum();
    assert(lclVarReg != REG_NA);
    assert(srcReg != REG_NA);
    if (simdNode->gtFlags & GTF_SPILLED)
    {
        // The localVar must have a stack home.
        LclVarDsc* varDsc = compiler->lvaGetDesc(varNum);
        assert(varDsc->lvOnFrame);
        // We will load this from the upper 8 bytes of this localVar's home.
        int offset = 8;

        emitAttr attr = emitTypeSize(TYP_SIMD8);
        GetEmitter()->emitIns_R_S(INS_ldr, attr, srcReg, varNum, offset);
    }
    GetEmitter()->emitIns_R_R_I_I(INS_mov, EA_8BYTE, lclVarReg, srcReg, 1, 0);
}

//-----------------------------------------------------------------------------
// genStoreIndTypeSIMD12: store indirect a TYP_SIMD12 (i.e. Vector3) to memory.
// Since Vector3 is not a hardware supported write size, it is performed
// as two writes: 8 byte followed by 4-byte.
//
void CodeGen::genStoreSIMD12(const GenAddrMode& dst, GenTree* value, regNumber tmpReg)
{
    if (value->IsHWIntrinsicZero())
    {
        inst_AM_R(INS_str, EA_8BYTE, REG_ZR, dst, 0);
        inst_AM_R(INS_str, EA_4BYTE, REG_ZR, dst, 8);
        return;
    }

    if (value->isContained())
    {
        GenAddrMode src(value, this);
        inst_R_AM(INS_ldr, EA_8BYTE, tmpReg, src, 0);
        inst_AM_R(INS_str, EA_8BYTE, tmpReg, dst, 0);
        inst_R_AM(INS_ldr, EA_4BYTE, tmpReg, src, 8);
        inst_AM_R(INS_str, EA_4BYTE, tmpReg, dst, 8);
        return;
    }

    regNumber valueReg = genConsumeReg(value);

    inst_AM_R(INS_str, EA_8BYTE, valueReg, dst, 0);
    GetEmitter()->emitIns_R_R_I(INS_mov, EA_4BYTE, tmpReg, valueReg, 2);
    inst_AM_R(INS_str, EA_4BYTE, tmpReg, dst, 8);
}

//-----------------------------------------------------------------------------
// genLoadIndTypeSIMD12: load indirect a TYP_SIMD12 (i.e. Vector3) value.
// Since Vector3 is not a hardware supported write size, it is performed
// as two loads: 8 byte followed by 4-byte.
//
void CodeGen::genLoadSIMD12(GenTree* load)
{
    GenAddrMode src(load, this);

    regNumber tmpReg = load->GetSingleTempReg();
    regNumber dstReg = load->GetRegNum();

    assert(tmpReg != dstReg);

    inst_R_AM(INS_ldr, EA_8BYTE, dstReg, src, 0);
    inst_R_AM(INS_ldr, EA_4BYTE, tmpReg, src, 8);
    GetEmitter()->emitIns_R_R_I(INS_mov, EA_4BYTE, dstReg, tmpReg, 2);

    genProduceReg(load);
}

#endif // FEATURE_SIMD

#ifdef PROFILING_SUPPORTED

//-----------------------------------------------------------------------------------
// genProfilingEnterCallback: Generate the profiling function enter callback.
//
// Arguments:
//     initReg        - register to use as scratch register
//     pInitRegZeroed - OUT parameter. *pInitRegZeroed set to 'false' if 'initReg' is
//                      set to non-zero value after this call.
//
// Return Value:
//     None
//
void CodeGen::genProfilingEnterCallback(regNumber initReg, bool* pInitRegZeroed)
{
    assert(compiler->compGeneratingProlog);

    if (!compiler->compIsProfilerHookNeeded())
    {
        return;
    }

    if (compiler->compProfilerMethHndIndirected)
    {
        instGen_Set_Reg_To_Imm(EA_PTR_DSP_RELOC, REG_PROFILER_ENTER_ARG_FUNC_ID,
                               (ssize_t)compiler->compProfilerMethHnd);
        GetEmitter()->emitIns_R_R(INS_ldr, EA_PTRSIZE, REG_PROFILER_ENTER_ARG_FUNC_ID, REG_PROFILER_ENTER_ARG_FUNC_ID);
    }
    else
    {
        genSetRegToIcon(REG_PROFILER_ENTER_ARG_FUNC_ID, (ssize_t)compiler->compProfilerMethHnd, TYP_I_IMPL);
    }

    int callerSPOffset = compiler->lvaToCallerSPRelativeOffset(0, isFramePointerUsed());
    genInstrWithConstant(INS_add, EA_PTRSIZE, REG_PROFILER_ENTER_ARG_CALLER_SP, genFramePointerReg(),
                         (ssize_t)(-callerSPOffset), REG_PROFILER_ENTER_ARG_CALLER_SP);

    genEmitHelperCall(CORINFO_HELP_PROF_FCN_ENTER, 0, EA_UNKNOWN);

    if ((genRegMask(initReg) & RBM_PROFILER_ENTER_TRASH) != RBM_NONE)
    {
        *pInitRegZeroed = false;
    }
}

//-----------------------------------------------------------------------------------
// genProfilingLeaveCallback: Generate the profiling function leave or tailcall callback.
// Technically, this is not part of the epilog; it is called when we are generating code for a GT_RETURN node.
//
// Arguments:
//     helper - which helper to call. Either CORINFO_HELP_PROF_FCN_LEAVE or CORINFO_HELP_PROF_FCN_TAILCALL
//
// Return Value:
//     None
//
void CodeGen::genProfilingLeaveCallback(unsigned helper)
{
    assert((helper == CORINFO_HELP_PROF_FCN_LEAVE) || (helper == CORINFO_HELP_PROF_FCN_TAILCALL));

    if (!compiler->compIsProfilerHookNeeded())
    {
        return;
    }

    compiler->info.compProfilerCallback = true;

    if (compiler->compProfilerMethHndIndirected)
    {
        instGen_Set_Reg_To_Imm(EA_PTR_DSP_RELOC, REG_PROFILER_LEAVE_ARG_FUNC_ID,
                               (ssize_t)compiler->compProfilerMethHnd);
        GetEmitter()->emitIns_R_R(INS_ldr, EA_PTRSIZE, REG_PROFILER_LEAVE_ARG_FUNC_ID, REG_PROFILER_LEAVE_ARG_FUNC_ID);
    }
    else
    {
        genSetRegToIcon(REG_PROFILER_LEAVE_ARG_FUNC_ID, (ssize_t)compiler->compProfilerMethHnd, TYP_I_IMPL);
    }

    gcInfo.gcMarkRegSetNpt(RBM_PROFILER_LEAVE_ARG_FUNC_ID);

    int callerSPOffset = compiler->lvaToCallerSPRelativeOffset(0, isFramePointerUsed());
    genInstrWithConstant(INS_add, EA_PTRSIZE, REG_PROFILER_LEAVE_ARG_CALLER_SP, genFramePointerReg(),
                         (ssize_t)(-callerSPOffset), REG_PROFILER_LEAVE_ARG_CALLER_SP);

    gcInfo.gcMarkRegSetNpt(RBM_PROFILER_LEAVE_ARG_CALLER_SP);

    genEmitHelperCall(helper, 0, EA_UNKNOWN);
}

#endif // PROFILING_SUPPORTED

/*****************************************************************************
 * Unit testing of the ARM64 emitter: generate a bunch of instructions into the prolog
 * (it's as good a place as any), then use COMPlus_JitLateDisasm=* to see if the late
 * disassembler thinks the instructions as the same as we do.
 */

// Uncomment "#define ALL_ARM64_EMITTER_UNIT_TESTS" to run all the unit tests here.
// After adding a unit test, and verifying it works, put it under this #ifdef, so we don't see it run every time.
//#define ALL_ARM64_EMITTER_UNIT_TESTS

#if defined(DEBUG)
void CodeGen::genArm64EmitterUnitTests()
{
    if (!verbose)
    {
        return;
    }

#ifdef ALL_ARM64_EMITTER_UNIT_TESTS
    // Mark the "fake" instructions in the output.
    printf("*************** In genArm64EmitterUnitTests()\n");

    emitter* theEmitter = GetEmitter();
#endif // ALL_ARM64_EMITTER_UNIT_TESTS

#ifdef ALL_ARM64_EMITTER_UNIT_TESTS
    // We use this:
    //      genDefineTempLabel(genCreateTempLabel());
    // to create artificial labels to help separate groups of tests.

    //
    // Loads/Stores basic general register
    //

    genDefineTempLabel(genCreateTempLabel());

    // ldr/str Xt, [reg]
    theEmitter->emitIns_R_R(INS_ldr, EA_8BYTE, REG_R8, REG_R9);
    theEmitter->emitIns_R_R(INS_ldrb, EA_1BYTE, REG_R8, REG_R9);
    theEmitter->emitIns_R_R(INS_ldrh, EA_2BYTE, REG_R8, REG_R9);
    theEmitter->emitIns_R_R(INS_str, EA_8BYTE, REG_R8, REG_R9);
    theEmitter->emitIns_R_R(INS_strb, EA_1BYTE, REG_R8, REG_R9);
    theEmitter->emitIns_R_R(INS_strh, EA_2BYTE, REG_R8, REG_R9);

    // ldr/str Wt, [reg]
    theEmitter->emitIns_R_R(INS_ldr, EA_4BYTE, REG_R8, REG_R9);
    theEmitter->emitIns_R_R(INS_ldrb, EA_1BYTE, REG_R8, REG_R9);
    theEmitter->emitIns_R_R(INS_ldrh, EA_2BYTE, REG_R8, REG_R9);
    theEmitter->emitIns_R_R(INS_str, EA_4BYTE, REG_R8, REG_R9);
    theEmitter->emitIns_R_R(INS_strb, EA_1BYTE, REG_R8, REG_R9);
    theEmitter->emitIns_R_R(INS_strh, EA_2BYTE, REG_R8, REG_R9);

    theEmitter->emitIns_R_R(INS_ldrsb, EA_4BYTE, REG_R8, REG_R9); // target Wt
    theEmitter->emitIns_R_R(INS_ldrsh, EA_4BYTE, REG_R8, REG_R9); // target Wt
    theEmitter->emitIns_R_R(INS_ldrsb, EA_8BYTE, REG_R8, REG_R9); // target Xt
    theEmitter->emitIns_R_R(INS_ldrsh, EA_8BYTE, REG_R8, REG_R9); // target Xt
    theEmitter->emitIns_R_R(INS_ldrsw, EA_8BYTE, REG_R8, REG_R9); // target Xt

    theEmitter->emitIns_R_R_I(INS_ldurb, EA_4BYTE, REG_R8, REG_R9, 1);
    theEmitter->emitIns_R_R_I(INS_ldurh, EA_4BYTE, REG_R8, REG_R9, 1);
    theEmitter->emitIns_R_R_I(INS_sturb, EA_4BYTE, REG_R8, REG_R9, 1);
    theEmitter->emitIns_R_R_I(INS_sturh, EA_4BYTE, REG_R8, REG_R9, 1);
    theEmitter->emitIns_R_R_I(INS_ldursb, EA_4BYTE, REG_R8, REG_R9, 1);
    theEmitter->emitIns_R_R_I(INS_ldursb, EA_8BYTE, REG_R8, REG_R9, 1);
    theEmitter->emitIns_R_R_I(INS_ldursh, EA_4BYTE, REG_R8, REG_R9, 1);
    theEmitter->emitIns_R_R_I(INS_ldursh, EA_8BYTE, REG_R8, REG_R9, 1);
    theEmitter->emitIns_R_R_I(INS_ldur, EA_8BYTE, REG_R8, REG_R9, 1);
    theEmitter->emitIns_R_R_I(INS_ldur, EA_4BYTE, REG_R8, REG_R9, 1);
    theEmitter->emitIns_R_R_I(INS_stur, EA_4BYTE, REG_R8, REG_R9, 1);
    theEmitter->emitIns_R_R_I(INS_stur, EA_8BYTE, REG_R8, REG_R9, 1);
    theEmitter->emitIns_R_R_I(INS_ldursw, EA_8BYTE, REG_R8, REG_R9, 1);

    // SP and ZR tests
    theEmitter->emitIns_R_R_I(INS_ldur, EA_8BYTE, REG_R8, REG_SP, 1);
    theEmitter->emitIns_R_R_I(INS_ldurb, EA_8BYTE, REG_ZR, REG_R9, 1);
    theEmitter->emitIns_R_R_I(INS_ldurh, EA_8BYTE, REG_ZR, REG_SP, 1);

    // scaled
    theEmitter->emitIns_R_R_I(INS_ldrb, EA_1BYTE, REG_R8, REG_R9, 1);
    theEmitter->emitIns_R_R_I(INS_ldrh, EA_2BYTE, REG_R8, REG_R9, 2);
    theEmitter->emitIns_R_R_I(INS_ldr, EA_4BYTE, REG_R8, REG_R9, 4);
    theEmitter->emitIns_R_R_I(INS_ldr, EA_8BYTE, REG_R8, REG_R9, 8);

    // pre-/post-indexed (unscaled)
    theEmitter->emitIns_R_R_I(INS_ldr, EA_4BYTE, REG_R8, REG_R9, 1, INS_OPTS_POST_INDEX);
    theEmitter->emitIns_R_R_I(INS_ldr, EA_4BYTE, REG_R8, REG_R9, 1, INS_OPTS_PRE_INDEX);
    theEmitter->emitIns_R_R_I(INS_ldr, EA_8BYTE, REG_R8, REG_R9, 1, INS_OPTS_POST_INDEX);
    theEmitter->emitIns_R_R_I(INS_ldr, EA_8BYTE, REG_R8, REG_R9, 1, INS_OPTS_PRE_INDEX);

    // ldar/stlr Rt, [reg]
    theEmitter->emitIns_R_R(INS_ldar, EA_8BYTE, REG_R9, REG_R8);
    theEmitter->emitIns_R_R(INS_ldar, EA_4BYTE, REG_R7, REG_R10);
    theEmitter->emitIns_R_R(INS_ldarb, EA_4BYTE, REG_R5, REG_R11);
    theEmitter->emitIns_R_R(INS_ldarh, EA_4BYTE, REG_R5, REG_R12);

    theEmitter->emitIns_R_R(INS_stlr, EA_8BYTE, REG_R9, REG_R8);
    theEmitter->emitIns_R_R(INS_stlr, EA_4BYTE, REG_R7, REG_R13);
    theEmitter->emitIns_R_R(INS_stlrb, EA_4BYTE, REG_R5, REG_R14);
    theEmitter->emitIns_R_R(INS_stlrh, EA_4BYTE, REG_R3, REG_R15);

    // ldaxr Rt, [reg]
    theEmitter->emitIns_R_R(INS_ldaxr, EA_8BYTE, REG_R9, REG_R8);
    theEmitter->emitIns_R_R(INS_ldaxr, EA_4BYTE, REG_R7, REG_R10);
    theEmitter->emitIns_R_R(INS_ldaxrb, EA_4BYTE, REG_R5, REG_R11);
    theEmitter->emitIns_R_R(INS_ldaxrh, EA_4BYTE, REG_R5, REG_R12);

    // ldxr Rt, [reg]
    theEmitter->emitIns_R_R(INS_ldxr, EA_8BYTE, REG_R9, REG_R8);
    theEmitter->emitIns_R_R(INS_ldxr, EA_4BYTE, REG_R7, REG_R10);
    theEmitter->emitIns_R_R(INS_ldxrb, EA_4BYTE, REG_R5, REG_R11);
    theEmitter->emitIns_R_R(INS_ldxrh, EA_4BYTE, REG_R5, REG_R12);

    // stxr Ws, Rt, [reg]
    theEmitter->emitIns_R_R_R(INS_stxr, EA_8BYTE, REG_R1, REG_R9, REG_R8);
    theEmitter->emitIns_R_R_R(INS_stxr, EA_4BYTE, REG_R3, REG_R7, REG_R13);
    theEmitter->emitIns_R_R_R(INS_stxrb, EA_4BYTE, REG_R8, REG_R5, REG_R14);
    theEmitter->emitIns_R_R_R(INS_stxrh, EA_4BYTE, REG_R12, REG_R3, REG_R15);

    // stlxr Ws, Rt, [reg]
    theEmitter->emitIns_R_R_R(INS_stlxr, EA_8BYTE, REG_R1, REG_R9, REG_R8);
    theEmitter->emitIns_R_R_R(INS_stlxr, EA_4BYTE, REG_R3, REG_R7, REG_R13);
    theEmitter->emitIns_R_R_R(INS_stlxrb, EA_4BYTE, REG_R8, REG_R5, REG_R14);
    theEmitter->emitIns_R_R_R(INS_stlxrh, EA_4BYTE, REG_R12, REG_R3, REG_R15);

#endif // ALL_ARM64_EMITTER_UNIT_TESTS

#ifdef ALL_ARM64_EMITTER_UNIT_TESTS
    //
    // Loads to and Stores from one, two, three, or four SIMD&FP registers
    //

    genDefineTempLabel(genCreateTempLabel());

    // ld1 {Vt}, [Xn|SP]
    theEmitter->emitIns_R_R(INS_ld1, EA_8BYTE, REG_V0, REG_R1, INS_OPTS_8B);
    theEmitter->emitIns_R_R(INS_ld1, EA_16BYTE, REG_V2, REG_R3, INS_OPTS_16B);
    theEmitter->emitIns_R_R(INS_ld1, EA_8BYTE, REG_V4, REG_R5, INS_OPTS_4H);
    theEmitter->emitIns_R_R(INS_ld1, EA_16BYTE, REG_V6, REG_R7, INS_OPTS_8H);
    theEmitter->emitIns_R_R(INS_ld1, EA_8BYTE, REG_V8, REG_R9, INS_OPTS_2S);
    theEmitter->emitIns_R_R(INS_ld1, EA_16BYTE, REG_V10, REG_R11, INS_OPTS_4S);
    theEmitter->emitIns_R_R(INS_ld1, EA_8BYTE, REG_V12, REG_R13, INS_OPTS_1D);
    theEmitter->emitIns_R_R(INS_ld1, EA_16BYTE, REG_V14, REG_R15, INS_OPTS_2D);

    // ld1 {Vt, Vt2}, [Xn|SP]
    theEmitter->emitIns_R_R(INS_ld1_2regs, EA_8BYTE, REG_V0, REG_R2, INS_OPTS_8B);
    theEmitter->emitIns_R_R(INS_ld1_2regs, EA_16BYTE, REG_V3, REG_R5, INS_OPTS_16B);
    theEmitter->emitIns_R_R(INS_ld1_2regs, EA_8BYTE, REG_V6, REG_R8, INS_OPTS_4H);
    theEmitter->emitIns_R_R(INS_ld1_2regs, EA_16BYTE, REG_V9, REG_R11, INS_OPTS_8H);
    theEmitter->emitIns_R_R(INS_ld1_2regs, EA_8BYTE, REG_V12, REG_R14, INS_OPTS_2S);
    theEmitter->emitIns_R_R(INS_ld1_2regs, EA_16BYTE, REG_V15, REG_R17, INS_OPTS_4S);
    theEmitter->emitIns_R_R(INS_ld1_2regs, EA_8BYTE, REG_V18, REG_R20, INS_OPTS_1D);
    theEmitter->emitIns_R_R(INS_ld1_2regs, EA_16BYTE, REG_V21, REG_R23, INS_OPTS_2D);

    // ld1 {Vt, Vt2, Vt3}, [Xn|SP]
    theEmitter->emitIns_R_R(INS_ld1_3regs, EA_8BYTE, REG_V0, REG_R3, INS_OPTS_8B);
    theEmitter->emitIns_R_R(INS_ld1_3regs, EA_16BYTE, REG_V4, REG_R7, INS_OPTS_16B);
    theEmitter->emitIns_R_R(INS_ld1_3regs, EA_8BYTE, REG_V8, REG_R11, INS_OPTS_4H);
    theEmitter->emitIns_R_R(INS_ld1_3regs, EA_16BYTE, REG_V12, REG_R15, INS_OPTS_8H);
    theEmitter->emitIns_R_R(INS_ld1_3regs, EA_8BYTE, REG_V16, REG_R19, INS_OPTS_2S);
    theEmitter->emitIns_R_R(INS_ld1_3regs, EA_16BYTE, REG_V20, REG_R23, INS_OPTS_4S);
    theEmitter->emitIns_R_R(INS_ld1_3regs, EA_8BYTE, REG_V24, REG_R27, INS_OPTS_1D);
    theEmitter->emitIns_R_R(INS_ld1_3regs, EA_16BYTE, REG_V28, REG_SP, INS_OPTS_2D);

    // ld1 {Vt, Vt2, Vt3, Vt4}, [Xn|SP]
    theEmitter->emitIns_R_R(INS_ld1_4regs, EA_8BYTE, REG_V0, REG_R4, INS_OPTS_8B);
    theEmitter->emitIns_R_R(INS_ld1_4regs, EA_16BYTE, REG_V5, REG_R9, INS_OPTS_16B);
    theEmitter->emitIns_R_R(INS_ld1_4regs, EA_8BYTE, REG_V10, REG_R14, INS_OPTS_4H);
    theEmitter->emitIns_R_R(INS_ld1_4regs, EA_16BYTE, REG_V15, REG_R19, INS_OPTS_8H);
    theEmitter->emitIns_R_R(INS_ld1_4regs, EA_8BYTE, REG_V20, REG_R24, INS_OPTS_2S);
    theEmitter->emitIns_R_R(INS_ld1_4regs, EA_16BYTE, REG_V25, REG_R29, INS_OPTS_4S);
    theEmitter->emitIns_R_R(INS_ld1_4regs, EA_8BYTE, REG_V30, REG_R2, INS_OPTS_1D);
    theEmitter->emitIns_R_R(INS_ld1_4regs, EA_16BYTE, REG_V3, REG_R7, INS_OPTS_2D);

    // ld2 {Vt, Vt2}, [Xn|SP]
    theEmitter->emitIns_R_R(INS_ld2, EA_8BYTE, REG_V0, REG_R2, INS_OPTS_8B);
    theEmitter->emitIns_R_R(INS_ld2, EA_16BYTE, REG_V3, REG_R5, INS_OPTS_16B);
    theEmitter->emitIns_R_R(INS_ld2, EA_8BYTE, REG_V6, REG_R8, INS_OPTS_4H);
    theEmitter->emitIns_R_R(INS_ld2, EA_16BYTE, REG_V9, REG_R11, INS_OPTS_8H);
    theEmitter->emitIns_R_R(INS_ld2, EA_8BYTE, REG_V12, REG_R14, INS_OPTS_2S);
    theEmitter->emitIns_R_R(INS_ld2, EA_16BYTE, REG_V15, REG_R17, INS_OPTS_4S);
    theEmitter->emitIns_R_R(INS_ld2, EA_16BYTE, REG_V18, REG_R20, INS_OPTS_2D);

    // ld3 {Vt, Vt2, Vt3}, [Xn|SP]
    theEmitter->emitIns_R_R(INS_ld3, EA_8BYTE, REG_V0, REG_R3, INS_OPTS_8B);
    theEmitter->emitIns_R_R(INS_ld3, EA_16BYTE, REG_V4, REG_R7, INS_OPTS_16B);
    theEmitter->emitIns_R_R(INS_ld3, EA_8BYTE, REG_V8, REG_R11, INS_OPTS_4H);
    theEmitter->emitIns_R_R(INS_ld3, EA_16BYTE, REG_V12, REG_R15, INS_OPTS_8H);
    theEmitter->emitIns_R_R(INS_ld3, EA_8BYTE, REG_V16, REG_R19, INS_OPTS_2S);
    theEmitter->emitIns_R_R(INS_ld3, EA_16BYTE, REG_V20, REG_R23, INS_OPTS_4S);
    theEmitter->emitIns_R_R(INS_ld3, EA_16BYTE, REG_V24, REG_R27, INS_OPTS_2D);

    // ld4 {Vt, Vt2, Vt3, Vt4}, [Xn|SP]
    theEmitter->emitIns_R_R(INS_ld4, EA_8BYTE, REG_V0, REG_R4, INS_OPTS_8B);
    theEmitter->emitIns_R_R(INS_ld4, EA_16BYTE, REG_V5, REG_R9, INS_OPTS_16B);
    theEmitter->emitIns_R_R(INS_ld4, EA_8BYTE, REG_V10, REG_R14, INS_OPTS_4H);
    theEmitter->emitIns_R_R(INS_ld4, EA_16BYTE, REG_V15, REG_R19, INS_OPTS_8H);
    theEmitter->emitIns_R_R(INS_ld4, EA_8BYTE, REG_V20, REG_R24, INS_OPTS_2S);
    theEmitter->emitIns_R_R(INS_ld4, EA_16BYTE, REG_V25, REG_R29, INS_OPTS_4S);
    theEmitter->emitIns_R_R(INS_ld4, EA_16BYTE, REG_V30, REG_R2, INS_OPTS_2D);

    // st1 {Vt}, [Xn|SP]
    theEmitter->emitIns_R_R(INS_st1, EA_8BYTE, REG_V0, REG_R1, INS_OPTS_8B);
    theEmitter->emitIns_R_R(INS_st1, EA_16BYTE, REG_V2, REG_R3, INS_OPTS_16B);
    theEmitter->emitIns_R_R(INS_st1, EA_8BYTE, REG_V4, REG_R5, INS_OPTS_4H);
    theEmitter->emitIns_R_R(INS_st1, EA_16BYTE, REG_V6, REG_R7, INS_OPTS_8H);
    theEmitter->emitIns_R_R(INS_st1, EA_8BYTE, REG_V8, REG_R9, INS_OPTS_2S);
    theEmitter->emitIns_R_R(INS_st1, EA_16BYTE, REG_V10, REG_R11, INS_OPTS_4S);
    theEmitter->emitIns_R_R(INS_st1, EA_8BYTE, REG_V12, REG_R13, INS_OPTS_1D);
    theEmitter->emitIns_R_R(INS_st1, EA_16BYTE, REG_V14, REG_R15, INS_OPTS_2D);

    // st1 {Vt, Vt2}, [Xn|SP]
    theEmitter->emitIns_R_R(INS_st1_2regs, EA_8BYTE, REG_V0, REG_R2, INS_OPTS_8B);
    theEmitter->emitIns_R_R(INS_st1_2regs, EA_16BYTE, REG_V3, REG_R5, INS_OPTS_16B);
    theEmitter->emitIns_R_R(INS_st1_2regs, EA_8BYTE, REG_V6, REG_R8, INS_OPTS_4H);
    theEmitter->emitIns_R_R(INS_st1_2regs, EA_16BYTE, REG_V9, REG_R11, INS_OPTS_8H);
    theEmitter->emitIns_R_R(INS_st1_2regs, EA_8BYTE, REG_V12, REG_R14, INS_OPTS_2S);
    theEmitter->emitIns_R_R(INS_st1_2regs, EA_16BYTE, REG_V15, REG_R17, INS_OPTS_4S);
    theEmitter->emitIns_R_R(INS_st1_2regs, EA_8BYTE, REG_V18, REG_R20, INS_OPTS_1D);
    theEmitter->emitIns_R_R(INS_st1_2regs, EA_16BYTE, REG_V21, REG_R23, INS_OPTS_2D);

    // st1 {Vt, Vt2, Vt3}, [Xn|SP]
    theEmitter->emitIns_R_R(INS_st1_3regs, EA_8BYTE, REG_V0, REG_R3, INS_OPTS_8B);
    theEmitter->emitIns_R_R(INS_st1_3regs, EA_16BYTE, REG_V4, REG_R7, INS_OPTS_16B);
    theEmitter->emitIns_R_R(INS_st1_3regs, EA_8BYTE, REG_V8, REG_R11, INS_OPTS_4H);
    theEmitter->emitIns_R_R(INS_st1_3regs, EA_16BYTE, REG_V12, REG_R15, INS_OPTS_8H);
    theEmitter->emitIns_R_R(INS_st1_3regs, EA_8BYTE, REG_V16, REG_R19, INS_OPTS_2S);
    theEmitter->emitIns_R_R(INS_st1_3regs, EA_16BYTE, REG_V20, REG_R23, INS_OPTS_4S);
    theEmitter->emitIns_R_R(INS_st1_3regs, EA_8BYTE, REG_V24, REG_R27, INS_OPTS_1D);
    theEmitter->emitIns_R_R(INS_st1_3regs, EA_16BYTE, REG_V28, REG_SP, INS_OPTS_2D);

    // st1 {Vt, Vt2, Vt3, Vt4}, [Xn|SP]
    theEmitter->emitIns_R_R(INS_st1_4regs, EA_8BYTE, REG_V0, REG_R4, INS_OPTS_8B);
    theEmitter->emitIns_R_R(INS_st1_4regs, EA_16BYTE, REG_V5, REG_R9, INS_OPTS_16B);
    theEmitter->emitIns_R_R(INS_st1_4regs, EA_8BYTE, REG_V10, REG_R14, INS_OPTS_4H);
    theEmitter->emitIns_R_R(INS_st1_4regs, EA_16BYTE, REG_V15, REG_R19, INS_OPTS_8H);
    theEmitter->emitIns_R_R(INS_st1_4regs, EA_8BYTE, REG_V20, REG_R24, INS_OPTS_2S);
    theEmitter->emitIns_R_R(INS_st1_4regs, EA_16BYTE, REG_V25, REG_R29, INS_OPTS_4S);
    theEmitter->emitIns_R_R(INS_st1_4regs, EA_8BYTE, REG_V30, REG_R2, INS_OPTS_1D);
    theEmitter->emitIns_R_R(INS_st1_4regs, EA_16BYTE, REG_V3, REG_R7, INS_OPTS_2D);

    // st2 {Vt, Vt2}, [Xn|SP]
    theEmitter->emitIns_R_R(INS_st2, EA_8BYTE, REG_V0, REG_R2, INS_OPTS_8B);
    theEmitter->emitIns_R_R(INS_st2, EA_16BYTE, REG_V3, REG_R5, INS_OPTS_16B);
    theEmitter->emitIns_R_R(INS_st2, EA_8BYTE, REG_V6, REG_R8, INS_OPTS_4H);
    theEmitter->emitIns_R_R(INS_st2, EA_16BYTE, REG_V9, REG_R11, INS_OPTS_8H);
    theEmitter->emitIns_R_R(INS_st2, EA_8BYTE, REG_V12, REG_R14, INS_OPTS_2S);
    theEmitter->emitIns_R_R(INS_st2, EA_16BYTE, REG_V15, REG_R17, INS_OPTS_4S);
    theEmitter->emitIns_R_R(INS_st2, EA_16BYTE, REG_V18, REG_R20, INS_OPTS_2D);

    // st3 {Vt, Vt2, Vt3}, [Xn|SP]
    theEmitter->emitIns_R_R(INS_st3, EA_8BYTE, REG_V0, REG_R3, INS_OPTS_8B);
    theEmitter->emitIns_R_R(INS_st3, EA_16BYTE, REG_V4, REG_R7, INS_OPTS_16B);
    theEmitter->emitIns_R_R(INS_st3, EA_8BYTE, REG_V8, REG_R11, INS_OPTS_4H);
    theEmitter->emitIns_R_R(INS_st3, EA_16BYTE, REG_V12, REG_R15, INS_OPTS_8H);
    theEmitter->emitIns_R_R(INS_st3, EA_8BYTE, REG_V16, REG_R19, INS_OPTS_2S);
    theEmitter->emitIns_R_R(INS_st3, EA_16BYTE, REG_V20, REG_R23, INS_OPTS_4S);
    theEmitter->emitIns_R_R(INS_st3, EA_16BYTE, REG_V24, REG_R27, INS_OPTS_2D);

    // st4 {Vt, Vt2, Vt3, Vt4}, [Xn|SP]
    theEmitter->emitIns_R_R(INS_st4, EA_8BYTE, REG_V0, REG_R4, INS_OPTS_8B);
    theEmitter->emitIns_R_R(INS_st4, EA_16BYTE, REG_V5, REG_R9, INS_OPTS_16B);
    theEmitter->emitIns_R_R(INS_st4, EA_8BYTE, REG_V10, REG_R14, INS_OPTS_4H);
    theEmitter->emitIns_R_R(INS_st4, EA_16BYTE, REG_V15, REG_R19, INS_OPTS_8H);
    theEmitter->emitIns_R_R(INS_st4, EA_8BYTE, REG_V20, REG_R24, INS_OPTS_2S);
    theEmitter->emitIns_R_R(INS_st4, EA_16BYTE, REG_V25, REG_R29, INS_OPTS_4S);
    theEmitter->emitIns_R_R(INS_st4, EA_16BYTE, REG_V30, REG_R2, INS_OPTS_2D);

    // ld1r {Vt}, [Xn|SP]
    theEmitter->emitIns_R_R(INS_ld1r, EA_8BYTE, REG_V0, REG_R1, INS_OPTS_8B);
    theEmitter->emitIns_R_R(INS_ld1r, EA_16BYTE, REG_V2, REG_R3, INS_OPTS_16B);
    theEmitter->emitIns_R_R(INS_ld1r, EA_8BYTE, REG_V4, REG_R5, INS_OPTS_4H);
    theEmitter->emitIns_R_R(INS_ld1r, EA_16BYTE, REG_V6, REG_R7, INS_OPTS_8H);
    theEmitter->emitIns_R_R(INS_ld1r, EA_8BYTE, REG_V8, REG_R9, INS_OPTS_2S);
    theEmitter->emitIns_R_R(INS_ld1r, EA_16BYTE, REG_V10, REG_R11, INS_OPTS_4S);
    theEmitter->emitIns_R_R(INS_ld1r, EA_8BYTE, REG_V12, REG_R13, INS_OPTS_1D);
    theEmitter->emitIns_R_R(INS_ld1r, EA_16BYTE, REG_V14, REG_R15, INS_OPTS_2D);

    // ld2r {Vt, Vt2}, [Xn|SP]
    theEmitter->emitIns_R_R(INS_ld2r, EA_8BYTE, REG_V0, REG_R2, INS_OPTS_8B);
    theEmitter->emitIns_R_R(INS_ld2r, EA_16BYTE, REG_V3, REG_R5, INS_OPTS_16B);
    theEmitter->emitIns_R_R(INS_ld2r, EA_8BYTE, REG_V6, REG_R8, INS_OPTS_4H);
    theEmitter->emitIns_R_R(INS_ld2r, EA_16BYTE, REG_V9, REG_R11, INS_OPTS_8H);
    theEmitter->emitIns_R_R(INS_ld2r, EA_8BYTE, REG_V12, REG_R14, INS_OPTS_2S);
    theEmitter->emitIns_R_R(INS_ld2r, EA_16BYTE, REG_V15, REG_R17, INS_OPTS_4S);
    theEmitter->emitIns_R_R(INS_ld2r, EA_8BYTE, REG_V18, REG_R20, INS_OPTS_1D);
    theEmitter->emitIns_R_R(INS_ld2r, EA_16BYTE, REG_V21, REG_R23, INS_OPTS_2D);

    // ld3r {Vt, Vt2, Vt3}, [Xn|SP]
    theEmitter->emitIns_R_R(INS_ld3r, EA_8BYTE, REG_V0, REG_R3, INS_OPTS_8B);
    theEmitter->emitIns_R_R(INS_ld3r, EA_16BYTE, REG_V4, REG_R7, INS_OPTS_16B);
    theEmitter->emitIns_R_R(INS_ld3r, EA_8BYTE, REG_V8, REG_R11, INS_OPTS_4H);
    theEmitter->emitIns_R_R(INS_ld3r, EA_16BYTE, REG_V12, REG_R15, INS_OPTS_8H);
    theEmitter->emitIns_R_R(INS_ld3r, EA_8BYTE, REG_V16, REG_R19, INS_OPTS_2S);
    theEmitter->emitIns_R_R(INS_ld3r, EA_16BYTE, REG_V20, REG_R23, INS_OPTS_4S);
    theEmitter->emitIns_R_R(INS_ld3r, EA_8BYTE, REG_V24, REG_R27, INS_OPTS_1D);
    theEmitter->emitIns_R_R(INS_ld3r, EA_16BYTE, REG_V28, REG_SP, INS_OPTS_2D);

    // ld4r {Vt, Vt2, Vt3, Vt4}, [Xn|SP]
    theEmitter->emitIns_R_R(INS_ld4r, EA_8BYTE, REG_V0, REG_R4, INS_OPTS_8B);
    theEmitter->emitIns_R_R(INS_ld4r, EA_16BYTE, REG_V5, REG_R9, INS_OPTS_16B);
    theEmitter->emitIns_R_R(INS_ld4r, EA_8BYTE, REG_V10, REG_R14, INS_OPTS_4H);
    theEmitter->emitIns_R_R(INS_ld4r, EA_16BYTE, REG_V15, REG_R19, INS_OPTS_8H);
    theEmitter->emitIns_R_R(INS_ld4r, EA_8BYTE, REG_V20, REG_R24, INS_OPTS_2S);
    theEmitter->emitIns_R_R(INS_ld4r, EA_16BYTE, REG_V25, REG_R29, INS_OPTS_4S);
    theEmitter->emitIns_R_R(INS_ld4r, EA_8BYTE, REG_V30, REG_R2, INS_OPTS_1D);
    theEmitter->emitIns_R_R(INS_ld4r, EA_16BYTE, REG_V3, REG_R7, INS_OPTS_2D);

    // tbl Vd, {Vt}, Vm
    theEmitter->emitIns_R_R_R(INS_tbl, EA_8BYTE, REG_V0, REG_V1, REG_V6, INS_OPTS_8B);
    theEmitter->emitIns_R_R_R(INS_tbl, EA_16BYTE, REG_V0, REG_V1, REG_V6, INS_OPTS_16B);

    // tbx Vd, {Vt}, Vm
    theEmitter->emitIns_R_R_R(INS_tbx, EA_8BYTE, REG_V0, REG_V1, REG_V6, INS_OPTS_8B);
    theEmitter->emitIns_R_R_R(INS_tbx, EA_16BYTE, REG_V0, REG_V1, REG_V6, INS_OPTS_16B);

    // tbl Vd, {Vt, Vt2}, Vm
    theEmitter->emitIns_R_R_R(INS_tbl_2regs, EA_8BYTE, REG_V0, REG_V1, REG_V6, INS_OPTS_8B);
    theEmitter->emitIns_R_R_R(INS_tbl_2regs, EA_16BYTE, REG_V0, REG_V1, REG_V6, INS_OPTS_16B);

    // tbx Vd, {Vt, Vt2}, Vm
    theEmitter->emitIns_R_R_R(INS_tbx_2regs, EA_8BYTE, REG_V0, REG_V1, REG_V6, INS_OPTS_8B);
    theEmitter->emitIns_R_R_R(INS_tbx_2regs, EA_16BYTE, REG_V0, REG_V1, REG_V6, INS_OPTS_16B);

    // tbl Vd, {Vt, Vt2, Vt3}, Vm
    theEmitter->emitIns_R_R_R(INS_tbl_3regs, EA_8BYTE, REG_V0, REG_V1, REG_V6, INS_OPTS_8B);
    theEmitter->emitIns_R_R_R(INS_tbl_3regs, EA_16BYTE, REG_V0, REG_V1, REG_V6, INS_OPTS_16B);

    // tbx Vd, {Vt, Vt2, Vt3}, Vm
    theEmitter->emitIns_R_R_R(INS_tbx_3regs, EA_8BYTE, REG_V0, REG_V1, REG_V6, INS_OPTS_8B);
    theEmitter->emitIns_R_R_R(INS_tbx_3regs, EA_16BYTE, REG_V0, REG_V1, REG_V6, INS_OPTS_16B);

    // tbl Vd, {Vt, Vt2, Vt3, Vt4}, Vm
    theEmitter->emitIns_R_R_R(INS_tbl_4regs, EA_8BYTE, REG_V0, REG_V1, REG_V6, INS_OPTS_8B);
    theEmitter->emitIns_R_R_R(INS_tbl_4regs, EA_16BYTE, REG_V0, REG_V1, REG_V6, INS_OPTS_16B);

    // tbx Vd, {Vt, Vt2, Vt3, Vt4}, Vm
    theEmitter->emitIns_R_R_R(INS_tbx_4regs, EA_8BYTE, REG_V0, REG_V1, REG_V6, INS_OPTS_8B);
    theEmitter->emitIns_R_R_R(INS_tbx_4regs, EA_16BYTE, REG_V0, REG_V1, REG_V6, INS_OPTS_16B);

#endif // ALL_ARM64_EMITTER_UNIT_TESTS

#ifdef ALL_ARM64_EMITTER_UNIT_TESTS
    //
    // Loads to and Stores from one, two, three, or four SIMD&FP registers
    //

    genDefineTempLabel(genCreateTempLabel());

    // ld1 {Vt}, [Xn|SP], Xm
    theEmitter->emitIns_R_R_R(INS_ld1, EA_8BYTE, REG_V0, REG_R1, REG_R2, INS_OPTS_8B);
    theEmitter->emitIns_R_R_R(INS_ld1, EA_16BYTE, REG_V3, REG_R4, REG_R5, INS_OPTS_16B);
    theEmitter->emitIns_R_R_R(INS_ld1, EA_8BYTE, REG_V6, REG_R7, REG_R8, INS_OPTS_4H);
    theEmitter->emitIns_R_R_R(INS_ld1, EA_16BYTE, REG_V9, REG_R10, REG_R11, INS_OPTS_8H);
    theEmitter->emitIns_R_R_R(INS_ld1, EA_8BYTE, REG_V12, REG_R13, REG_R14, INS_OPTS_2S);
    theEmitter->emitIns_R_R_R(INS_ld1, EA_16BYTE, REG_V15, REG_R16, REG_R17, INS_OPTS_4S);
    theEmitter->emitIns_R_R_R(INS_ld1, EA_8BYTE, REG_V18, REG_R19, REG_R20, INS_OPTS_1D);
    theEmitter->emitIns_R_R_R(INS_ld1, EA_16BYTE, REG_V21, REG_R22, REG_R23, INS_OPTS_2D);

    // ld1 {Vt, Vt2}, [Xn|SP], Xm
    theEmitter->emitIns_R_R_R(INS_ld1_2regs, EA_8BYTE, REG_V0, REG_R2, REG_R3, INS_OPTS_8B);
    theEmitter->emitIns_R_R_R(INS_ld1_2regs, EA_16BYTE, REG_V4, REG_R6, REG_R7, INS_OPTS_16B);
    theEmitter->emitIns_R_R_R(INS_ld1_2regs, EA_8BYTE, REG_V8, REG_R10, REG_R11, INS_OPTS_4H);
    theEmitter->emitIns_R_R_R(INS_ld1_2regs, EA_16BYTE, REG_V12, REG_R14, REG_R15, INS_OPTS_8H);
    theEmitter->emitIns_R_R_R(INS_ld1_2regs, EA_8BYTE, REG_V16, REG_R18, REG_R19, INS_OPTS_2S);
    theEmitter->emitIns_R_R_R(INS_ld1_2regs, EA_16BYTE, REG_V20, REG_R22, REG_R23, INS_OPTS_4S);
    theEmitter->emitIns_R_R_R(INS_ld1_2regs, EA_8BYTE, REG_V24, REG_R26, REG_R27, INS_OPTS_1D);
    theEmitter->emitIns_R_R_R(INS_ld1_2regs, EA_16BYTE, REG_V28, REG_SP, REG_R30, INS_OPTS_2D);

    // ld1 {Vt, Vt2, Vt3}, [Xn|SP], Xm
    theEmitter->emitIns_R_R_R(INS_ld1_3regs, EA_8BYTE, REG_V0, REG_R3, REG_R4, INS_OPTS_8B);
    theEmitter->emitIns_R_R_R(INS_ld1_3regs, EA_16BYTE, REG_V5, REG_R8, REG_R9, INS_OPTS_16B);
    theEmitter->emitIns_R_R_R(INS_ld1_3regs, EA_8BYTE, REG_V10, REG_R13, REG_R14, INS_OPTS_4H);
    theEmitter->emitIns_R_R_R(INS_ld1_3regs, EA_16BYTE, REG_V15, REG_R18, REG_R19, INS_OPTS_8H);
    theEmitter->emitIns_R_R_R(INS_ld1_3regs, EA_8BYTE, REG_V20, REG_R23, REG_R24, INS_OPTS_2S);
    theEmitter->emitIns_R_R_R(INS_ld1_3regs, EA_16BYTE, REG_V25, REG_R28, REG_R29, INS_OPTS_4S);
    theEmitter->emitIns_R_R_R(INS_ld1_3regs, EA_8BYTE, REG_V30, REG_R0, REG_R1, INS_OPTS_1D);
    theEmitter->emitIns_R_R_R(INS_ld1_3regs, EA_16BYTE, REG_V2, REG_R5, REG_R6, INS_OPTS_2D);

    // ld1 {Vt, Vt2, Vt3, Vt4}, [Xn|SP], Xm
    theEmitter->emitIns_R_R_R(INS_ld1_4regs, EA_8BYTE, REG_V0, REG_R4, REG_R5, INS_OPTS_8B);
    theEmitter->emitIns_R_R_R(INS_ld1_4regs, EA_16BYTE, REG_V6, REG_R10, REG_R11, INS_OPTS_16B);
    theEmitter->emitIns_R_R_R(INS_ld1_4regs, EA_8BYTE, REG_V12, REG_R16, REG_R17, INS_OPTS_4H);
    theEmitter->emitIns_R_R_R(INS_ld1_4regs, EA_16BYTE, REG_V18, REG_R22, REG_R23, INS_OPTS_8H);
    theEmitter->emitIns_R_R_R(INS_ld1_4regs, EA_8BYTE, REG_V24, REG_R28, REG_R29, INS_OPTS_2S);
    theEmitter->emitIns_R_R_R(INS_ld1_4regs, EA_16BYTE, REG_V30, REG_R2, REG_R3, INS_OPTS_4S);
    theEmitter->emitIns_R_R_R(INS_ld1_4regs, EA_8BYTE, REG_V4, REG_R8, REG_R9, INS_OPTS_1D);
    theEmitter->emitIns_R_R_R(INS_ld1_4regs, EA_16BYTE, REG_V10, REG_R14, REG_R15, INS_OPTS_2D);

    // ld2 {Vt, Vt2}, [Xn|SP], Xm
    theEmitter->emitIns_R_R_R(INS_ld2, EA_8BYTE, REG_V0, REG_R2, REG_R3, INS_OPTS_8B);
    theEmitter->emitIns_R_R_R(INS_ld2, EA_16BYTE, REG_V4, REG_R6, REG_R7, INS_OPTS_16B);
    theEmitter->emitIns_R_R_R(INS_ld2, EA_8BYTE, REG_V8, REG_R10, REG_R11, INS_OPTS_4H);
    theEmitter->emitIns_R_R_R(INS_ld2, EA_16BYTE, REG_V12, REG_R14, REG_R15, INS_OPTS_8H);
    theEmitter->emitIns_R_R_R(INS_ld2, EA_8BYTE, REG_V16, REG_R18, REG_R19, INS_OPTS_2S);
    theEmitter->emitIns_R_R_R(INS_ld2, EA_16BYTE, REG_V20, REG_R22, REG_R23, INS_OPTS_4S);
    theEmitter->emitIns_R_R_R(INS_ld2, EA_16BYTE, REG_V24, REG_R26, REG_R27, INS_OPTS_2D);

    // ld3 {Vt, Vt2, Vt3}, [Xn|SP], Xm
    theEmitter->emitIns_R_R_R(INS_ld3, EA_8BYTE, REG_V0, REG_R3, REG_R4, INS_OPTS_8B);
    theEmitter->emitIns_R_R_R(INS_ld3, EA_16BYTE, REG_V5, REG_R8, REG_R9, INS_OPTS_16B);
    theEmitter->emitIns_R_R_R(INS_ld3, EA_8BYTE, REG_V10, REG_R13, REG_R14, INS_OPTS_4H);
    theEmitter->emitIns_R_R_R(INS_ld3, EA_16BYTE, REG_V15, REG_R18, REG_R19, INS_OPTS_8H);
    theEmitter->emitIns_R_R_R(INS_ld3, EA_8BYTE, REG_V20, REG_R23, REG_R24, INS_OPTS_2S);
    theEmitter->emitIns_R_R_R(INS_ld3, EA_16BYTE, REG_V25, REG_R28, REG_R29, INS_OPTS_4S);
    theEmitter->emitIns_R_R_R(INS_ld3, EA_16BYTE, REG_V30, REG_R0, REG_R1, INS_OPTS_2D);

    // ld4 {Vt, Vt2, Vt3, Vt4}, [Xn|SP], Xm
    theEmitter->emitIns_R_R_R(INS_ld4, EA_8BYTE, REG_V0, REG_R4, REG_R5, INS_OPTS_8B);
    theEmitter->emitIns_R_R_R(INS_ld4, EA_16BYTE, REG_V6, REG_R10, REG_R11, INS_OPTS_16B);
    theEmitter->emitIns_R_R_R(INS_ld4, EA_8BYTE, REG_V12, REG_R16, REG_R17, INS_OPTS_4H);
    theEmitter->emitIns_R_R_R(INS_ld4, EA_16BYTE, REG_V18, REG_R22, REG_R23, INS_OPTS_8H);
    theEmitter->emitIns_R_R_R(INS_ld4, EA_8BYTE, REG_V24, REG_R28, REG_R29, INS_OPTS_2S);
    theEmitter->emitIns_R_R_R(INS_ld4, EA_16BYTE, REG_V30, REG_R2, REG_R3, INS_OPTS_4S);
    theEmitter->emitIns_R_R_R(INS_ld4, EA_16BYTE, REG_V4, REG_R8, REG_R9, INS_OPTS_2D);

    // st1 {Vt}, [Xn|SP], Xm
    theEmitter->emitIns_R_R_R(INS_st1, EA_8BYTE, REG_V0, REG_R1, REG_R2, INS_OPTS_8B);
    theEmitter->emitIns_R_R_R(INS_st1, EA_16BYTE, REG_V3, REG_R4, REG_R5, INS_OPTS_16B);
    theEmitter->emitIns_R_R_R(INS_st1, EA_8BYTE, REG_V6, REG_R7, REG_R8, INS_OPTS_4H);
    theEmitter->emitIns_R_R_R(INS_st1, EA_16BYTE, REG_V9, REG_R10, REG_R11, INS_OPTS_8H);
    theEmitter->emitIns_R_R_R(INS_st1, EA_8BYTE, REG_V12, REG_R13, REG_R14, INS_OPTS_2S);
    theEmitter->emitIns_R_R_R(INS_st1, EA_16BYTE, REG_V15, REG_R16, REG_R17, INS_OPTS_4S);
    theEmitter->emitIns_R_R_R(INS_st1, EA_8BYTE, REG_V18, REG_R19, REG_R20, INS_OPTS_1D);
    theEmitter->emitIns_R_R_R(INS_st1, EA_16BYTE, REG_V21, REG_R22, REG_R23, INS_OPTS_2D);

    // st1 {Vt, Vt2}, [Xn|SP], Xm
    theEmitter->emitIns_R_R_R(INS_st1_2regs, EA_8BYTE, REG_V0, REG_R2, REG_R3, INS_OPTS_8B);
    theEmitter->emitIns_R_R_R(INS_st1_2regs, EA_16BYTE, REG_V4, REG_R6, REG_R7, INS_OPTS_16B);
    theEmitter->emitIns_R_R_R(INS_st1_2regs, EA_8BYTE, REG_V8, REG_R10, REG_R11, INS_OPTS_4H);
    theEmitter->emitIns_R_R_R(INS_st1_2regs, EA_16BYTE, REG_V12, REG_R14, REG_R15, INS_OPTS_8H);
    theEmitter->emitIns_R_R_R(INS_st1_2regs, EA_8BYTE, REG_V16, REG_R18, REG_R19, INS_OPTS_2S);
    theEmitter->emitIns_R_R_R(INS_st1_2regs, EA_16BYTE, REG_V20, REG_R22, REG_R23, INS_OPTS_4S);
    theEmitter->emitIns_R_R_R(INS_st1_2regs, EA_8BYTE, REG_V24, REG_R26, REG_R27, INS_OPTS_1D);
    theEmitter->emitIns_R_R_R(INS_st1_2regs, EA_16BYTE, REG_V28, REG_SP, REG_R30, INS_OPTS_2D);

    // st1 {Vt, Vt2, Vt3}, [Xn|SP], Xm
    theEmitter->emitIns_R_R_R(INS_st1_3regs, EA_8BYTE, REG_V0, REG_R3, REG_R4, INS_OPTS_8B);
    theEmitter->emitIns_R_R_R(INS_st1_3regs, EA_16BYTE, REG_V5, REG_R8, REG_R9, INS_OPTS_16B);
    theEmitter->emitIns_R_R_R(INS_st1_3regs, EA_8BYTE, REG_V10, REG_R13, REG_R14, INS_OPTS_4H);
    theEmitter->emitIns_R_R_R(INS_st1_3regs, EA_16BYTE, REG_V15, REG_R18, REG_R19, INS_OPTS_8H);
    theEmitter->emitIns_R_R_R(INS_st1_3regs, EA_8BYTE, REG_V20, REG_R23, REG_R24, INS_OPTS_2S);
    theEmitter->emitIns_R_R_R(INS_st1_3regs, EA_16BYTE, REG_V25, REG_R28, REG_R29, INS_OPTS_4S);
    theEmitter->emitIns_R_R_R(INS_st1_3regs, EA_8BYTE, REG_V30, REG_R0, REG_R1, INS_OPTS_1D);
    theEmitter->emitIns_R_R_R(INS_st1_3regs, EA_16BYTE, REG_V2, REG_R5, REG_R6, INS_OPTS_2D);

    // st1 {Vt, Vt2, Vt3, Vt4}, [Xn|SP], Xm
    theEmitter->emitIns_R_R_R(INS_st1_4regs, EA_8BYTE, REG_V0, REG_R4, REG_R5, INS_OPTS_8B);
    theEmitter->emitIns_R_R_R(INS_st1_4regs, EA_16BYTE, REG_V6, REG_R10, REG_R11, INS_OPTS_16B);
    theEmitter->emitIns_R_R_R(INS_st1_4regs, EA_8BYTE, REG_V12, REG_R16, REG_R17, INS_OPTS_4H);
    theEmitter->emitIns_R_R_R(INS_st1_4regs, EA_16BYTE, REG_V18, REG_R22, REG_R23, INS_OPTS_8H);
    theEmitter->emitIns_R_R_R(INS_st1_4regs, EA_8BYTE, REG_V24, REG_R28, REG_R29, INS_OPTS_2S);
    theEmitter->emitIns_R_R_R(INS_st1_4regs, EA_16BYTE, REG_V30, REG_R2, REG_R3, INS_OPTS_4S);
    theEmitter->emitIns_R_R_R(INS_st1_4regs, EA_8BYTE, REG_V4, REG_R8, REG_R9, INS_OPTS_1D);
    theEmitter->emitIns_R_R_R(INS_st1_4regs, EA_16BYTE, REG_V10, REG_R14, REG_R15, INS_OPTS_2D);

    // st2 {Vt, Vt2}, [Xn|SP], Xm
    theEmitter->emitIns_R_R_R(INS_st2, EA_8BYTE, REG_V0, REG_R2, REG_R3, INS_OPTS_8B);
    theEmitter->emitIns_R_R_R(INS_st2, EA_16BYTE, REG_V4, REG_R6, REG_R7, INS_OPTS_16B);
    theEmitter->emitIns_R_R_R(INS_st2, EA_8BYTE, REG_V8, REG_R10, REG_R11, INS_OPTS_4H);
    theEmitter->emitIns_R_R_R(INS_st2, EA_16BYTE, REG_V12, REG_R14, REG_R15, INS_OPTS_8H);
    theEmitter->emitIns_R_R_R(INS_st2, EA_8BYTE, REG_V16, REG_R18, REG_R19, INS_OPTS_2S);
    theEmitter->emitIns_R_R_R(INS_st2, EA_16BYTE, REG_V20, REG_R22, REG_R23, INS_OPTS_4S);
    theEmitter->emitIns_R_R_R(INS_st2, EA_16BYTE, REG_V24, REG_R26, REG_R27, INS_OPTS_2D);

    // st3 {Vt, Vt2, Vt3}, [Xn|SP], Xm
    theEmitter->emitIns_R_R_R(INS_st3, EA_8BYTE, REG_V0, REG_R3, REG_R4, INS_OPTS_8B);
    theEmitter->emitIns_R_R_R(INS_st3, EA_16BYTE, REG_V5, REG_R8, REG_R9, INS_OPTS_16B);
    theEmitter->emitIns_R_R_R(INS_st3, EA_8BYTE, REG_V10, REG_R13, REG_R14, INS_OPTS_4H);
    theEmitter->emitIns_R_R_R(INS_st3, EA_16BYTE, REG_V15, REG_R18, REG_R19, INS_OPTS_8H);
    theEmitter->emitIns_R_R_R(INS_st3, EA_8BYTE, REG_V20, REG_R23, REG_R24, INS_OPTS_2S);
    theEmitter->emitIns_R_R_R(INS_st3, EA_16BYTE, REG_V25, REG_R28, REG_R29, INS_OPTS_4S);
    theEmitter->emitIns_R_R_R(INS_st3, EA_16BYTE, REG_V30, REG_R0, REG_R1, INS_OPTS_2D);

    // st4 {Vt, Vt2, Vt3, Vt4}, [Xn|SP], Xm
    theEmitter->emitIns_R_R_R(INS_st4, EA_8BYTE, REG_V0, REG_R4, REG_R5, INS_OPTS_8B);
    theEmitter->emitIns_R_R_R(INS_st4, EA_16BYTE, REG_V6, REG_R10, REG_R11, INS_OPTS_16B);
    theEmitter->emitIns_R_R_R(INS_st4, EA_8BYTE, REG_V12, REG_R16, REG_R17, INS_OPTS_4H);
    theEmitter->emitIns_R_R_R(INS_st4, EA_16BYTE, REG_V18, REG_R22, REG_R23, INS_OPTS_8H);
    theEmitter->emitIns_R_R_R(INS_st4, EA_8BYTE, REG_V24, REG_R28, REG_R29, INS_OPTS_2S);
    theEmitter->emitIns_R_R_R(INS_st4, EA_16BYTE, REG_V30, REG_R2, REG_R3, INS_OPTS_4S);
    theEmitter->emitIns_R_R_R(INS_st4, EA_16BYTE, REG_V4, REG_R8, REG_R9, INS_OPTS_2D);

    // ld1r {Vt}, [Xn|SP], Xm
    theEmitter->emitIns_R_R_R(INS_ld1r, EA_8BYTE, REG_V0, REG_R1, REG_R2, INS_OPTS_8B);
    theEmitter->emitIns_R_R_R(INS_ld1r, EA_16BYTE, REG_V3, REG_R4, REG_R5, INS_OPTS_16B);
    theEmitter->emitIns_R_R_R(INS_ld1r, EA_8BYTE, REG_V6, REG_R7, REG_R8, INS_OPTS_4H);
    theEmitter->emitIns_R_R_R(INS_ld1r, EA_16BYTE, REG_V9, REG_R10, REG_R11, INS_OPTS_8H);
    theEmitter->emitIns_R_R_R(INS_ld1r, EA_8BYTE, REG_V12, REG_R13, REG_R14, INS_OPTS_2S);
    theEmitter->emitIns_R_R_R(INS_ld1r, EA_16BYTE, REG_V15, REG_R16, REG_R17, INS_OPTS_4S);
    theEmitter->emitIns_R_R_R(INS_ld1r, EA_8BYTE, REG_V18, REG_R19, REG_R20, INS_OPTS_1D);
    theEmitter->emitIns_R_R_R(INS_ld1r, EA_16BYTE, REG_V21, REG_R22, REG_R23, INS_OPTS_2D);

    // ld2r {Vt, Vt2}, [Xn|SP], Xm
    theEmitter->emitIns_R_R_R(INS_ld2r, EA_8BYTE, REG_V0, REG_R2, REG_R3, INS_OPTS_8B);
    theEmitter->emitIns_R_R_R(INS_ld2r, EA_16BYTE, REG_V4, REG_R6, REG_R7, INS_OPTS_16B);
    theEmitter->emitIns_R_R_R(INS_ld2r, EA_8BYTE, REG_V8, REG_R10, REG_R11, INS_OPTS_4H);
    theEmitter->emitIns_R_R_R(INS_ld2r, EA_16BYTE, REG_V12, REG_R14, REG_R15, INS_OPTS_8H);
    theEmitter->emitIns_R_R_R(INS_ld2r, EA_8BYTE, REG_V16, REG_R18, REG_R19, INS_OPTS_2S);
    theEmitter->emitIns_R_R_R(INS_ld2r, EA_16BYTE, REG_V20, REG_R22, REG_R23, INS_OPTS_4S);
    theEmitter->emitIns_R_R_R(INS_ld2r, EA_8BYTE, REG_V24, REG_R26, REG_R27, INS_OPTS_1D);
    theEmitter->emitIns_R_R_R(INS_ld2r, EA_16BYTE, REG_V28, REG_SP, REG_R30, INS_OPTS_2D);

    // ld3r {Vt, Vt2, Vt3}, [Xn|SP], Xm
    theEmitter->emitIns_R_R_R(INS_ld3r, EA_8BYTE, REG_V0, REG_R3, REG_R4, INS_OPTS_8B);
    theEmitter->emitIns_R_R_R(INS_ld3r, EA_16BYTE, REG_V5, REG_R8, REG_R9, INS_OPTS_16B);
    theEmitter->emitIns_R_R_R(INS_ld3r, EA_8BYTE, REG_V10, REG_R13, REG_R14, INS_OPTS_4H);
    theEmitter->emitIns_R_R_R(INS_ld3r, EA_16BYTE, REG_V15, REG_R18, REG_R19, INS_OPTS_8H);
    theEmitter->emitIns_R_R_R(INS_ld3r, EA_8BYTE, REG_V20, REG_R23, REG_R24, INS_OPTS_2S);
    theEmitter->emitIns_R_R_R(INS_ld3r, EA_16BYTE, REG_V25, REG_R28, REG_R29, INS_OPTS_4S);
    theEmitter->emitIns_R_R_R(INS_ld3r, EA_8BYTE, REG_V30, REG_R0, REG_R1, INS_OPTS_1D);
    theEmitter->emitIns_R_R_R(INS_ld3r, EA_16BYTE, REG_V2, REG_R5, REG_R6, INS_OPTS_2D);

    // ld4r {Vt, Vt2, Vt3, Vt4}, [Xn|SP], Xm
    theEmitter->emitIns_R_R_R(INS_ld4r, EA_8BYTE, REG_V0, REG_R4, REG_R5, INS_OPTS_8B);
    theEmitter->emitIns_R_R_R(INS_ld4r, EA_16BYTE, REG_V6, REG_R10, REG_R11, INS_OPTS_16B);
    theEmitter->emitIns_R_R_R(INS_ld4r, EA_8BYTE, REG_V12, REG_R16, REG_R17, INS_OPTS_4H);
    theEmitter->emitIns_R_R_R(INS_ld4r, EA_16BYTE, REG_V18, REG_R22, REG_R23, INS_OPTS_8H);
    theEmitter->emitIns_R_R_R(INS_ld4r, EA_8BYTE, REG_V24, REG_R28, REG_R29, INS_OPTS_2S);
    theEmitter->emitIns_R_R_R(INS_ld4r, EA_16BYTE, REG_V30, REG_R2, REG_R3, INS_OPTS_4S);
    theEmitter->emitIns_R_R_R(INS_ld4r, EA_8BYTE, REG_V4, REG_R8, REG_R9, INS_OPTS_1D);
    theEmitter->emitIns_R_R_R(INS_ld4r, EA_16BYTE, REG_V10, REG_R14, REG_R15, INS_OPTS_2D);

#endif // ALL_ARM64_EMITTER_UNIT_TESTS

#ifdef ALL_ARM64_EMITTER_UNIT_TESTS
    //
    // Loads to and Stores from one, two, three, or four SIMD&FP registers
    //

    genDefineTempLabel(genCreateTempLabel());

    // ld1 {Vt}, [Xn|SP], #imm
    theEmitter->emitIns_R_R_I(INS_ld1, EA_8BYTE, REG_V0, REG_R1, 8, INS_OPTS_8B);
    theEmitter->emitIns_R_R_I(INS_ld1, EA_16BYTE, REG_V2, REG_R3, 16, INS_OPTS_16B);
    theEmitter->emitIns_R_R_I(INS_ld1, EA_8BYTE, REG_V4, REG_R5, 8, INS_OPTS_4H);
    theEmitter->emitIns_R_R_I(INS_ld1, EA_16BYTE, REG_V6, REG_R7, 16, INS_OPTS_8H);
    theEmitter->emitIns_R_R_I(INS_ld1, EA_8BYTE, REG_V8, REG_R9, 8, INS_OPTS_2S);
    theEmitter->emitIns_R_R_I(INS_ld1, EA_16BYTE, REG_V10, REG_R11, 16, INS_OPTS_4S);
    theEmitter->emitIns_R_R_I(INS_ld1, EA_8BYTE, REG_V12, REG_R13, 8, INS_OPTS_1D);
    theEmitter->emitIns_R_R_I(INS_ld1, EA_16BYTE, REG_V14, REG_R15, 16, INS_OPTS_2D);

    // ld1 {Vt, Vt2}, [Xn|SP], #imm
    theEmitter->emitIns_R_R_I(INS_ld1_2regs, EA_8BYTE, REG_V0, REG_R2, 16, INS_OPTS_8B);
    theEmitter->emitIns_R_R_I(INS_ld1_2regs, EA_16BYTE, REG_V3, REG_R5, 32, INS_OPTS_16B);
    theEmitter->emitIns_R_R_I(INS_ld1_2regs, EA_8BYTE, REG_V6, REG_R8, 16, INS_OPTS_4H);
    theEmitter->emitIns_R_R_I(INS_ld1_2regs, EA_16BYTE, REG_V9, REG_R11, 32, INS_OPTS_8H);
    theEmitter->emitIns_R_R_I(INS_ld1_2regs, EA_8BYTE, REG_V12, REG_R14, 16, INS_OPTS_2S);
    theEmitter->emitIns_R_R_I(INS_ld1_2regs, EA_16BYTE, REG_V15, REG_R17, 32, INS_OPTS_4S);
    theEmitter->emitIns_R_R_I(INS_ld1_2regs, EA_8BYTE, REG_V18, REG_R20, 16, INS_OPTS_1D);
    theEmitter->emitIns_R_R_I(INS_ld1_2regs, EA_16BYTE, REG_V21, REG_R23, 32, INS_OPTS_2D);

    // ld1 {Vt, Vt2, Vt3}, [Xn|SP], #imm
    theEmitter->emitIns_R_R_I(INS_ld1_3regs, EA_8BYTE, REG_V0, REG_R3, 24, INS_OPTS_8B);
    theEmitter->emitIns_R_R_I(INS_ld1_3regs, EA_16BYTE, REG_V4, REG_R7, 48, INS_OPTS_16B);
    theEmitter->emitIns_R_R_I(INS_ld1_3regs, EA_8BYTE, REG_V8, REG_R11, 24, INS_OPTS_4H);
    theEmitter->emitIns_R_R_I(INS_ld1_3regs, EA_16BYTE, REG_V12, REG_R15, 48, INS_OPTS_8H);
    theEmitter->emitIns_R_R_I(INS_ld1_3regs, EA_8BYTE, REG_V16, REG_R19, 24, INS_OPTS_2S);
    theEmitter->emitIns_R_R_I(INS_ld1_3regs, EA_16BYTE, REG_V20, REG_R23, 48, INS_OPTS_4S);
    theEmitter->emitIns_R_R_I(INS_ld1_3regs, EA_8BYTE, REG_V24, REG_R27, 24, INS_OPTS_1D);
    theEmitter->emitIns_R_R_I(INS_ld1_3regs, EA_16BYTE, REG_V28, REG_SP, 48, INS_OPTS_2D);

    // ld1 {Vt, Vt2, Vt3, Vt4}, [Xn|SP], #imm
    theEmitter->emitIns_R_R_I(INS_ld1_4regs, EA_8BYTE, REG_V0, REG_R4, 32, INS_OPTS_8B);
    theEmitter->emitIns_R_R_I(INS_ld1_4regs, EA_16BYTE, REG_V5, REG_R9, 64, INS_OPTS_16B);
    theEmitter->emitIns_R_R_I(INS_ld1_4regs, EA_8BYTE, REG_V10, REG_R14, 32, INS_OPTS_4H);
    theEmitter->emitIns_R_R_I(INS_ld1_4regs, EA_16BYTE, REG_V15, REG_R19, 64, INS_OPTS_8H);
    theEmitter->emitIns_R_R_I(INS_ld1_4regs, EA_8BYTE, REG_V20, REG_R24, 32, INS_OPTS_2S);
    theEmitter->emitIns_R_R_I(INS_ld1_4regs, EA_16BYTE, REG_V25, REG_R29, 64, INS_OPTS_4S);
    theEmitter->emitIns_R_R_I(INS_ld1_4regs, EA_8BYTE, REG_V30, REG_R2, 32, INS_OPTS_1D);
    theEmitter->emitIns_R_R_I(INS_ld1_4regs, EA_16BYTE, REG_V3, REG_R7, 64, INS_OPTS_2D);

    // ld2 {Vt, Vt2}, [Xn|SP], #imm
    theEmitter->emitIns_R_R_I(INS_ld2, EA_8BYTE, REG_V0, REG_R2, 16, INS_OPTS_8B);
    theEmitter->emitIns_R_R_I(INS_ld2, EA_16BYTE, REG_V3, REG_R5, 32, INS_OPTS_16B);
    theEmitter->emitIns_R_R_I(INS_ld2, EA_8BYTE, REG_V6, REG_R8, 16, INS_OPTS_4H);
    theEmitter->emitIns_R_R_I(INS_ld2, EA_16BYTE, REG_V9, REG_R11, 32, INS_OPTS_8H);
    theEmitter->emitIns_R_R_I(INS_ld2, EA_8BYTE, REG_V12, REG_R14, 16, INS_OPTS_2S);
    theEmitter->emitIns_R_R_I(INS_ld2, EA_16BYTE, REG_V15, REG_R17, 32, INS_OPTS_4S);
    theEmitter->emitIns_R_R_I(INS_ld2, EA_16BYTE, REG_V18, REG_R20, 32, INS_OPTS_2D);

    // ld3 {Vt, Vt2, Vt3}, [Xn|SP], #imm
    theEmitter->emitIns_R_R_I(INS_ld3, EA_8BYTE, REG_V0, REG_R3, 24, INS_OPTS_8B);
    theEmitter->emitIns_R_R_I(INS_ld3, EA_16BYTE, REG_V4, REG_R7, 48, INS_OPTS_16B);
    theEmitter->emitIns_R_R_I(INS_ld3, EA_8BYTE, REG_V8, REG_R11, 24, INS_OPTS_4H);
    theEmitter->emitIns_R_R_I(INS_ld3, EA_16BYTE, REG_V12, REG_R15, 48, INS_OPTS_8H);
    theEmitter->emitIns_R_R_I(INS_ld3, EA_8BYTE, REG_V16, REG_R19, 24, INS_OPTS_2S);
    theEmitter->emitIns_R_R_I(INS_ld3, EA_16BYTE, REG_V20, REG_R23, 48, INS_OPTS_4S);
    theEmitter->emitIns_R_R_I(INS_ld3, EA_16BYTE, REG_V24, REG_R27, 48, INS_OPTS_2D);

    // ld4 {Vt, Vt2, Vt3, Vt4}, [Xn|SP], #imm
    theEmitter->emitIns_R_R_I(INS_ld4, EA_8BYTE, REG_V0, REG_R4, 32, INS_OPTS_8B);
    theEmitter->emitIns_R_R_I(INS_ld4, EA_16BYTE, REG_V5, REG_R9, 64, INS_OPTS_16B);
    theEmitter->emitIns_R_R_I(INS_ld4, EA_8BYTE, REG_V10, REG_R14, 32, INS_OPTS_4H);
    theEmitter->emitIns_R_R_I(INS_ld4, EA_16BYTE, REG_V15, REG_R19, 64, INS_OPTS_8H);
    theEmitter->emitIns_R_R_I(INS_ld4, EA_8BYTE, REG_V20, REG_R24, 32, INS_OPTS_2S);
    theEmitter->emitIns_R_R_I(INS_ld4, EA_16BYTE, REG_V25, REG_R29, 64, INS_OPTS_4S);
    theEmitter->emitIns_R_R_I(INS_ld4, EA_16BYTE, REG_V30, REG_R2, 64, INS_OPTS_2D);

    // st1 {Vt}, [Xn|SP], #imm
    theEmitter->emitIns_R_R_I(INS_st1, EA_8BYTE, REG_V0, REG_R1, 8, INS_OPTS_8B);
    theEmitter->emitIns_R_R_I(INS_st1, EA_16BYTE, REG_V2, REG_R3, 16, INS_OPTS_16B);
    theEmitter->emitIns_R_R_I(INS_st1, EA_8BYTE, REG_V4, REG_R5, 8, INS_OPTS_4H);
    theEmitter->emitIns_R_R_I(INS_st1, EA_16BYTE, REG_V6, REG_R7, 16, INS_OPTS_8H);
    theEmitter->emitIns_R_R_I(INS_st1, EA_8BYTE, REG_V8, REG_R9, 8, INS_OPTS_2S);
    theEmitter->emitIns_R_R_I(INS_st1, EA_16BYTE, REG_V10, REG_R11, 16, INS_OPTS_4S);
    theEmitter->emitIns_R_R_I(INS_st1, EA_8BYTE, REG_V12, REG_R13, 8, INS_OPTS_1D);
    theEmitter->emitIns_R_R_I(INS_st1, EA_16BYTE, REG_V14, REG_R15, 16, INS_OPTS_2D);

    // st1 {Vt, Vt2}, [Xn|SP], #imm
    theEmitter->emitIns_R_R_I(INS_st1_2regs, EA_8BYTE, REG_V0, REG_R2, 16, INS_OPTS_8B);
    theEmitter->emitIns_R_R_I(INS_st1_2regs, EA_16BYTE, REG_V3, REG_R5, 32, INS_OPTS_16B);
    theEmitter->emitIns_R_R_I(INS_st1_2regs, EA_8BYTE, REG_V6, REG_R8, 16, INS_OPTS_4H);
    theEmitter->emitIns_R_R_I(INS_st1_2regs, EA_16BYTE, REG_V9, REG_R11, 32, INS_OPTS_8H);
    theEmitter->emitIns_R_R_I(INS_st1_2regs, EA_8BYTE, REG_V12, REG_R14, 16, INS_OPTS_2S);
    theEmitter->emitIns_R_R_I(INS_st1_2regs, EA_16BYTE, REG_V15, REG_R17, 32, INS_OPTS_4S);
    theEmitter->emitIns_R_R_I(INS_st1_2regs, EA_8BYTE, REG_V18, REG_R20, 16, INS_OPTS_1D);
    theEmitter->emitIns_R_R_I(INS_st1_2regs, EA_16BYTE, REG_V21, REG_R23, 32, INS_OPTS_2D);

    // st1 {Vt, Vt2, Vt3}, [Xn|SP], #imm
    theEmitter->emitIns_R_R_I(INS_st1_3regs, EA_8BYTE, REG_V0, REG_R3, 24, INS_OPTS_8B);
    theEmitter->emitIns_R_R_I(INS_st1_3regs, EA_16BYTE, REG_V4, REG_R7, 48, INS_OPTS_16B);
    theEmitter->emitIns_R_R_I(INS_st1_3regs, EA_8BYTE, REG_V8, REG_R11, 24, INS_OPTS_4H);
    theEmitter->emitIns_R_R_I(INS_st1_3regs, EA_16BYTE, REG_V12, REG_R15, 48, INS_OPTS_8H);
    theEmitter->emitIns_R_R_I(INS_st1_3regs, EA_8BYTE, REG_V16, REG_R19, 24, INS_OPTS_2S);
    theEmitter->emitIns_R_R_I(INS_st1_3regs, EA_16BYTE, REG_V20, REG_R23, 48, INS_OPTS_4S);
    theEmitter->emitIns_R_R_I(INS_st1_3regs, EA_8BYTE, REG_V24, REG_R27, 24, INS_OPTS_1D);
    theEmitter->emitIns_R_R_I(INS_st1_3regs, EA_16BYTE, REG_V28, REG_SP, 48, INS_OPTS_2D);

    // st1 {Vt, Vt2, Vt3, Vt4}, [Xn|SP], #imm
    theEmitter->emitIns_R_R_I(INS_st1_4regs, EA_8BYTE, REG_V0, REG_R4, 32, INS_OPTS_8B);
    theEmitter->emitIns_R_R_I(INS_st1_4regs, EA_16BYTE, REG_V5, REG_R9, 64, INS_OPTS_16B);
    theEmitter->emitIns_R_R_I(INS_st1_4regs, EA_8BYTE, REG_V10, REG_R14, 32, INS_OPTS_4H);
    theEmitter->emitIns_R_R_I(INS_st1_4regs, EA_16BYTE, REG_V15, REG_R19, 64, INS_OPTS_8H);
    theEmitter->emitIns_R_R_I(INS_st1_4regs, EA_8BYTE, REG_V20, REG_R24, 32, INS_OPTS_2S);
    theEmitter->emitIns_R_R_I(INS_st1_4regs, EA_16BYTE, REG_V25, REG_R29, 64, INS_OPTS_4S);
    theEmitter->emitIns_R_R_I(INS_st1_4regs, EA_8BYTE, REG_V30, REG_R2, 32, INS_OPTS_1D);
    theEmitter->emitIns_R_R_I(INS_st1_4regs, EA_16BYTE, REG_V3, REG_R7, 64, INS_OPTS_2D);

    // st2 {Vt, Vt2}, [Xn|SP], #imm
    theEmitter->emitIns_R_R_I(INS_st2, EA_8BYTE, REG_V0, REG_R2, 16, INS_OPTS_8B);
    theEmitter->emitIns_R_R_I(INS_st2, EA_16BYTE, REG_V3, REG_R5, 32, INS_OPTS_16B);
    theEmitter->emitIns_R_R_I(INS_st2, EA_8BYTE, REG_V6, REG_R8, 16, INS_OPTS_4H);
    theEmitter->emitIns_R_R_I(INS_st2, EA_16BYTE, REG_V9, REG_R11, 32, INS_OPTS_8H);
    theEmitter->emitIns_R_R_I(INS_st2, EA_8BYTE, REG_V12, REG_R14, 16, INS_OPTS_2S);
    theEmitter->emitIns_R_R_I(INS_st2, EA_16BYTE, REG_V15, REG_R17, 32, INS_OPTS_4S);
    theEmitter->emitIns_R_R_I(INS_st2, EA_16BYTE, REG_V18, REG_R20, 32, INS_OPTS_2D);

    // st3 {Vt, Vt2, Vt3}, [Xn|SP], #imm
    theEmitter->emitIns_R_R_I(INS_st3, EA_8BYTE, REG_V0, REG_R3, 24, INS_OPTS_8B);
    theEmitter->emitIns_R_R_I(INS_st3, EA_16BYTE, REG_V4, REG_R7, 48, INS_OPTS_16B);
    theEmitter->emitIns_R_R_I(INS_st3, EA_8BYTE, REG_V8, REG_R11, 24, INS_OPTS_4H);
    theEmitter->emitIns_R_R_I(INS_st3, EA_16BYTE, REG_V12, REG_R15, 48, INS_OPTS_8H);
    theEmitter->emitIns_R_R_I(INS_st3, EA_8BYTE, REG_V16, REG_R19, 24, INS_OPTS_2S);
    theEmitter->emitIns_R_R_I(INS_st3, EA_16BYTE, REG_V20, REG_R23, 48, INS_OPTS_4S);
    theEmitter->emitIns_R_R_I(INS_st3, EA_16BYTE, REG_V24, REG_R27, 48, INS_OPTS_2D);

    // st4 {Vt, Vt2, Vt3, Vt4}, [Xn|SP], #imm
    theEmitter->emitIns_R_R_I(INS_st4, EA_8BYTE, REG_V0, REG_R4, 32, INS_OPTS_8B);
    theEmitter->emitIns_R_R_I(INS_st4, EA_16BYTE, REG_V5, REG_R9, 64, INS_OPTS_16B);
    theEmitter->emitIns_R_R_I(INS_st4, EA_8BYTE, REG_V10, REG_R14, 32, INS_OPTS_4H);
    theEmitter->emitIns_R_R_I(INS_st4, EA_16BYTE, REG_V15, REG_R19, 64, INS_OPTS_8H);
    theEmitter->emitIns_R_R_I(INS_st4, EA_8BYTE, REG_V20, REG_R24, 32, INS_OPTS_2S);
    theEmitter->emitIns_R_R_I(INS_st4, EA_16BYTE, REG_V25, REG_R29, 64, INS_OPTS_4S);
    theEmitter->emitIns_R_R_I(INS_st4, EA_16BYTE, REG_V30, REG_R2, 64, INS_OPTS_2D);

    // ld1r {Vt}, [Xn|SP], #imm
    theEmitter->emitIns_R_R_I(INS_ld1r, EA_8BYTE, REG_V0, REG_R1, 1, INS_OPTS_8B);
    theEmitter->emitIns_R_R_I(INS_ld1r, EA_16BYTE, REG_V2, REG_R3, 1, INS_OPTS_16B);
    theEmitter->emitIns_R_R_I(INS_ld1r, EA_8BYTE, REG_V4, REG_R5, 2, INS_OPTS_4H);
    theEmitter->emitIns_R_R_I(INS_ld1r, EA_16BYTE, REG_V6, REG_R7, 2, INS_OPTS_8H);
    theEmitter->emitIns_R_R_I(INS_ld1r, EA_8BYTE, REG_V8, REG_R9, 4, INS_OPTS_2S);
    theEmitter->emitIns_R_R_I(INS_ld1r, EA_16BYTE, REG_V10, REG_R11, 4, INS_OPTS_4S);
    theEmitter->emitIns_R_R_I(INS_ld1r, EA_8BYTE, REG_V12, REG_R13, 8, INS_OPTS_1D);
    theEmitter->emitIns_R_R_I(INS_ld1r, EA_16BYTE, REG_V14, REG_R15, 8, INS_OPTS_2D);

    // ld2r {Vt, Vt2}, [Xn|SP], #imm
    theEmitter->emitIns_R_R_I(INS_ld2r, EA_8BYTE, REG_V0, REG_R2, 2, INS_OPTS_8B);
    theEmitter->emitIns_R_R_I(INS_ld2r, EA_16BYTE, REG_V3, REG_R5, 2, INS_OPTS_16B);
    theEmitter->emitIns_R_R_I(INS_ld2r, EA_8BYTE, REG_V6, REG_R8, 4, INS_OPTS_4H);
    theEmitter->emitIns_R_R_I(INS_ld2r, EA_16BYTE, REG_V9, REG_R11, 4, INS_OPTS_8H);
    theEmitter->emitIns_R_R_I(INS_ld2r, EA_8BYTE, REG_V12, REG_R14, 8, INS_OPTS_2S);
    theEmitter->emitIns_R_R_I(INS_ld2r, EA_16BYTE, REG_V15, REG_R17, 8, INS_OPTS_4S);
    theEmitter->emitIns_R_R_I(INS_ld2r, EA_8BYTE, REG_V18, REG_R20, 16, INS_OPTS_1D);
    theEmitter->emitIns_R_R_I(INS_ld2r, EA_16BYTE, REG_V21, REG_R23, 16, INS_OPTS_2D);

    // ld3r {Vt, Vt2, Vt3}, [Xn|SP], #imm
    theEmitter->emitIns_R_R_I(INS_ld3r, EA_8BYTE, REG_V0, REG_R3, 3, INS_OPTS_8B);
    theEmitter->emitIns_R_R_I(INS_ld3r, EA_16BYTE, REG_V4, REG_R7, 3, INS_OPTS_16B);
    theEmitter->emitIns_R_R_I(INS_ld3r, EA_8BYTE, REG_V8, REG_R11, 6, INS_OPTS_4H);
    theEmitter->emitIns_R_R_I(INS_ld3r, EA_16BYTE, REG_V12, REG_R15, 6, INS_OPTS_8H);
    theEmitter->emitIns_R_R_I(INS_ld3r, EA_8BYTE, REG_V16, REG_R19, 12, INS_OPTS_2S);
    theEmitter->emitIns_R_R_I(INS_ld3r, EA_16BYTE, REG_V20, REG_R23, 12, INS_OPTS_4S);
    theEmitter->emitIns_R_R_I(INS_ld3r, EA_8BYTE, REG_V24, REG_R27, 24, INS_OPTS_1D);
    theEmitter->emitIns_R_R_I(INS_ld3r, EA_16BYTE, REG_V28, REG_SP, 24, INS_OPTS_2D);

    // ld4r {Vt, Vt2, Vt3, Vt4}, [Xn|SP], #imm
    theEmitter->emitIns_R_R_I(INS_ld4r, EA_8BYTE, REG_V0, REG_R4, 4, INS_OPTS_8B);
    theEmitter->emitIns_R_R_I(INS_ld4r, EA_16BYTE, REG_V5, REG_R9, 4, INS_OPTS_16B);
    theEmitter->emitIns_R_R_I(INS_ld4r, EA_8BYTE, REG_V10, REG_R14, 8, INS_OPTS_4H);
    theEmitter->emitIns_R_R_I(INS_ld4r, EA_16BYTE, REG_V15, REG_R19, 8, INS_OPTS_8H);
    theEmitter->emitIns_R_R_I(INS_ld4r, EA_8BYTE, REG_V20, REG_R24, 16, INS_OPTS_2S);
    theEmitter->emitIns_R_R_I(INS_ld4r, EA_16BYTE, REG_V25, REG_R29, 16, INS_OPTS_4S);
    theEmitter->emitIns_R_R_I(INS_ld4r, EA_8BYTE, REG_V30, REG_R2, 32, INS_OPTS_1D);
    theEmitter->emitIns_R_R_I(INS_ld4r, EA_16BYTE, REG_V3, REG_R7, 32, INS_OPTS_2D);

#endif // ALL_ARM64_EMITTER_UNIT_TESTS

#ifdef ALL_ARM64_EMITTER_UNIT_TESTS
    //
    // Loads to and Stores from one, two, three, or four SIMD&FP registers
    //

    genDefineTempLabel(genCreateTempLabel());

    // ld1 {Vt}[#index], [Xn|SP]
    theEmitter->emitIns_R_R_I(INS_ld1, EA_1BYTE, REG_V0, REG_R1, 3);
    theEmitter->emitIns_R_R_I(INS_ld1, EA_2BYTE, REG_V2, REG_R3, 2);
    theEmitter->emitIns_R_R_I(INS_ld1, EA_4BYTE, REG_V4, REG_R5, 1);
    theEmitter->emitIns_R_R_I(INS_ld1, EA_8BYTE, REG_V6, REG_R7, 0);

    // ld2 {Vt, Vt2}[#index], [Xn|SP]
    theEmitter->emitIns_R_R_I(INS_ld2, EA_1BYTE, REG_V0, REG_R2, 4);
    theEmitter->emitIns_R_R_I(INS_ld2, EA_2BYTE, REG_V3, REG_R5, 3);
    theEmitter->emitIns_R_R_I(INS_ld2, EA_4BYTE, REG_V6, REG_R8, 2);
    theEmitter->emitIns_R_R_I(INS_ld2, EA_8BYTE, REG_V9, REG_R11, 1);

    // ld3 {Vt, Vt2, Vt3}[#index], [Xn|SP]
    theEmitter->emitIns_R_R_I(INS_ld3, EA_1BYTE, REG_V0, REG_R3, 5);
    theEmitter->emitIns_R_R_I(INS_ld3, EA_2BYTE, REG_V4, REG_R7, 4);
    theEmitter->emitIns_R_R_I(INS_ld3, EA_4BYTE, REG_V8, REG_R11, 3);
    theEmitter->emitIns_R_R_I(INS_ld3, EA_8BYTE, REG_V12, REG_R15, 0);

    // ld4 {Vt, Vt2, Vt3, Vt4}[#index], [Xn|SP]
    theEmitter->emitIns_R_R_I(INS_ld4, EA_1BYTE, REG_V0, REG_R4, 6);
    theEmitter->emitIns_R_R_I(INS_ld4, EA_2BYTE, REG_V5, REG_R9, 5);
    theEmitter->emitIns_R_R_I(INS_ld4, EA_4BYTE, REG_V10, REG_R14, 0);
    theEmitter->emitIns_R_R_I(INS_ld4, EA_8BYTE, REG_V15, REG_R19, 1);

    // st1 {Vt}[#index], [Xn|SP]
    theEmitter->emitIns_R_R_I(INS_st1, EA_1BYTE, REG_V0, REG_R1, 7);
    theEmitter->emitIns_R_R_I(INS_st1, EA_2BYTE, REG_V2, REG_R3, 6);
    theEmitter->emitIns_R_R_I(INS_st1, EA_4BYTE, REG_V4, REG_R5, 1);
    theEmitter->emitIns_R_R_I(INS_st1, EA_8BYTE, REG_V6, REG_R7, 0);

    // st2 {Vt, Vt2}[#index], [Xn|SP]
    theEmitter->emitIns_R_R_I(INS_st2, EA_1BYTE, REG_V0, REG_R2, 8);
    theEmitter->emitIns_R_R_I(INS_st2, EA_2BYTE, REG_V3, REG_R5, 7);
    theEmitter->emitIns_R_R_I(INS_st2, EA_4BYTE, REG_V6, REG_R8, 2);
    theEmitter->emitIns_R_R_I(INS_st2, EA_8BYTE, REG_V9, REG_R11, 1);

    // st3 {Vt, Vt2, Vt3}[#index], [Xn|SP]
    theEmitter->emitIns_R_R_I(INS_st3, EA_1BYTE, REG_V0, REG_R3, 9);
    theEmitter->emitIns_R_R_I(INS_st3, EA_2BYTE, REG_V4, REG_R7, 0);
    theEmitter->emitIns_R_R_I(INS_st3, EA_4BYTE, REG_V8, REG_R11, 3);
    theEmitter->emitIns_R_R_I(INS_st3, EA_8BYTE, REG_V12, REG_R15, 0);

    // st4 {Vt, Vt2, Vt3, Vt4}[#index], [Xn|SP]
    theEmitter->emitIns_R_R_I(INS_st4, EA_1BYTE, REG_V0, REG_R4, 10);
    theEmitter->emitIns_R_R_I(INS_st4, EA_2BYTE, REG_V5, REG_R9, 1);
    theEmitter->emitIns_R_R_I(INS_st4, EA_4BYTE, REG_V10, REG_R14, 0);
    theEmitter->emitIns_R_R_I(INS_st4, EA_8BYTE, REG_V15, REG_R19, 1);

#endif // ALL_ARM64_EMITTER_UNIT_TESTS

#ifdef ALL_ARM64_EMITTER_UNIT_TESTS
    //
    // Loads to and Stores from one, two, three, or four SIMD&FP registers
    //

    genDefineTempLabel(genCreateTempLabel());

    // ld1 {Vt}[#index], [Xn|SP], Xm
    theEmitter->emitIns_R_R_R_I(INS_ld1, EA_1BYTE, REG_V0, REG_R1, REG_R2, 3, INS_OPTS_POST_INDEX);
    theEmitter->emitIns_R_R_R_I(INS_ld1, EA_2BYTE, REG_V3, REG_R4, REG_R5, 2, INS_OPTS_POST_INDEX);
    theEmitter->emitIns_R_R_R_I(INS_ld1, EA_4BYTE, REG_V6, REG_R7, REG_R8, 1, INS_OPTS_POST_INDEX);
    theEmitter->emitIns_R_R_R_I(INS_ld1, EA_8BYTE, REG_V9, REG_R10, REG_R11, 0, INS_OPTS_POST_INDEX);

    // ld2 {Vt, Vt2}[#index], [Xn|SP], Xm
    theEmitter->emitIns_R_R_R_I(INS_ld2, EA_1BYTE, REG_V0, REG_R2, REG_R3, 4, INS_OPTS_POST_INDEX);
    theEmitter->emitIns_R_R_R_I(INS_ld2, EA_2BYTE, REG_V4, REG_R6, REG_R7, 3, INS_OPTS_POST_INDEX);
    theEmitter->emitIns_R_R_R_I(INS_ld2, EA_4BYTE, REG_V8, REG_R10, REG_R11, 2, INS_OPTS_POST_INDEX);
    theEmitter->emitIns_R_R_R_I(INS_ld2, EA_8BYTE, REG_V12, REG_R14, REG_R15, 1, INS_OPTS_POST_INDEX);

    // ld3 {Vt, Vt2, Vt3}[#index], [Xn|SP], Xm
    theEmitter->emitIns_R_R_R_I(INS_ld3, EA_1BYTE, REG_V0, REG_R3, REG_R4, 5, INS_OPTS_POST_INDEX);
    theEmitter->emitIns_R_R_R_I(INS_ld3, EA_2BYTE, REG_V5, REG_R8, REG_R9, 4, INS_OPTS_POST_INDEX);
    theEmitter->emitIns_R_R_R_I(INS_ld3, EA_4BYTE, REG_V10, REG_R13, REG_R14, 3, INS_OPTS_POST_INDEX);
    theEmitter->emitIns_R_R_R_I(INS_ld3, EA_8BYTE, REG_V15, REG_R18, REG_R19, 0, INS_OPTS_POST_INDEX);

    // ld4 {Vt, Vt2, Vt3, Vt4}[#index], [Xn|SP], Xm
    theEmitter->emitIns_R_R_R_I(INS_ld4, EA_1BYTE, REG_V0, REG_R4, REG_R5, 6, INS_OPTS_POST_INDEX);
    theEmitter->emitIns_R_R_R_I(INS_ld4, EA_2BYTE, REG_V6, REG_R10, REG_R11, 5, INS_OPTS_POST_INDEX);
    theEmitter->emitIns_R_R_R_I(INS_ld4, EA_4BYTE, REG_V12, REG_R16, REG_R17, 0, INS_OPTS_POST_INDEX);
    theEmitter->emitIns_R_R_R_I(INS_ld4, EA_8BYTE, REG_V18, REG_R22, REG_R23, 1, INS_OPTS_POST_INDEX);

    // st1 {Vt}[#index], [Xn|SP], Xm
    theEmitter->emitIns_R_R_R_I(INS_st1, EA_1BYTE, REG_V0, REG_R1, REG_R2, 7, INS_OPTS_POST_INDEX);
    theEmitter->emitIns_R_R_R_I(INS_st1, EA_2BYTE, REG_V3, REG_R4, REG_R5, 6, INS_OPTS_POST_INDEX);
    theEmitter->emitIns_R_R_R_I(INS_st1, EA_4BYTE, REG_V6, REG_R7, REG_R8, 1, INS_OPTS_POST_INDEX);
    theEmitter->emitIns_R_R_R_I(INS_st1, EA_8BYTE, REG_V9, REG_R10, REG_R11, 0, INS_OPTS_POST_INDEX);

    // st2 {Vt, Vt2}[#index], [Xn|SP], Xm
    theEmitter->emitIns_R_R_R_I(INS_st2, EA_1BYTE, REG_V0, REG_R2, REG_R3, 8, INS_OPTS_POST_INDEX);
    theEmitter->emitIns_R_R_R_I(INS_st2, EA_2BYTE, REG_V4, REG_R6, REG_R7, 7, INS_OPTS_POST_INDEX);
    theEmitter->emitIns_R_R_R_I(INS_st2, EA_4BYTE, REG_V8, REG_R10, REG_R11, 2, INS_OPTS_POST_INDEX);
    theEmitter->emitIns_R_R_R_I(INS_st2, EA_8BYTE, REG_V12, REG_R14, REG_R15, 1, INS_OPTS_POST_INDEX);

    // st3 {Vt, Vt2, Vt3}[#index], [Xn|SP], Xm
    theEmitter->emitIns_R_R_R_I(INS_st3, EA_1BYTE, REG_V0, REG_R3, REG_R4, 9, INS_OPTS_POST_INDEX);
    theEmitter->emitIns_R_R_R_I(INS_st3, EA_2BYTE, REG_V5, REG_R8, REG_R9, 0, INS_OPTS_POST_INDEX);
    theEmitter->emitIns_R_R_R_I(INS_st3, EA_4BYTE, REG_V10, REG_R13, REG_R14, 3, INS_OPTS_POST_INDEX);
    theEmitter->emitIns_R_R_R_I(INS_st3, EA_8BYTE, REG_V15, REG_R18, REG_R19, 0, INS_OPTS_POST_INDEX);

    // st4 {Vt, Vt2, Vt3, Vt4}[#index], [Xn|SP], Xm
    theEmitter->emitIns_R_R_R_I(INS_st4, EA_1BYTE, REG_V0, REG_R4, REG_R5, 10, INS_OPTS_POST_INDEX);
    theEmitter->emitIns_R_R_R_I(INS_st4, EA_2BYTE, REG_V6, REG_R10, REG_R11, 1, INS_OPTS_POST_INDEX);
    theEmitter->emitIns_R_R_R_I(INS_st4, EA_4BYTE, REG_V12, REG_R16, REG_R17, 0, INS_OPTS_POST_INDEX);
    theEmitter->emitIns_R_R_R_I(INS_st4, EA_8BYTE, REG_V18, REG_R22, REG_R23, 1, INS_OPTS_POST_INDEX);

#endif // ALL_ARM64_EMITTER_UNIT_TESTS

#ifdef ALL_ARM64_EMITTER_UNIT_TESTS
    //
    // Loads to and Stores from one, two, three, or four SIMD&FP registers
    //

    genDefineTempLabel(genCreateTempLabel());

    // ld1 {Vt}[#index], [Xn|SP], #imm
    theEmitter->emitIns_R_R_I_I(INS_ld1, EA_1BYTE, REG_V0, REG_R1, 3, 1, INS_OPTS_POST_INDEX);
    theEmitter->emitIns_R_R_I_I(INS_ld1, EA_2BYTE, REG_V2, REG_R3, 2, 2, INS_OPTS_POST_INDEX);
    theEmitter->emitIns_R_R_I_I(INS_ld1, EA_4BYTE, REG_V4, REG_R5, 1, 4, INS_OPTS_POST_INDEX);
    theEmitter->emitIns_R_R_I_I(INS_ld1, EA_8BYTE, REG_V6, REG_R7, 0, 8, INS_OPTS_POST_INDEX);

    // ld2 {Vt, Vt2}[#index], [Xn|SP], #imm
    theEmitter->emitIns_R_R_I_I(INS_ld2, EA_1BYTE, REG_V0, REG_R2, 4, 2, INS_OPTS_POST_INDEX);
    theEmitter->emitIns_R_R_I_I(INS_ld2, EA_2BYTE, REG_V3, REG_R5, 3, 4, INS_OPTS_POST_INDEX);
    theEmitter->emitIns_R_R_I_I(INS_ld2, EA_4BYTE, REG_V6, REG_R8, 2, 8, INS_OPTS_POST_INDEX);
    theEmitter->emitIns_R_R_I_I(INS_ld2, EA_8BYTE, REG_V9, REG_R11, 1, 16, INS_OPTS_POST_INDEX);

    // ld3 {Vt, Vt2, Vt3}[#index], [Xn|SP], #imm
    theEmitter->emitIns_R_R_I_I(INS_ld3, EA_1BYTE, REG_V0, REG_R3, 5, 3, INS_OPTS_POST_INDEX);
    theEmitter->emitIns_R_R_I_I(INS_ld3, EA_2BYTE, REG_V4, REG_R7, 4, 6, INS_OPTS_POST_INDEX);
    theEmitter->emitIns_R_R_I_I(INS_ld3, EA_4BYTE, REG_V8, REG_R11, 3, 12, INS_OPTS_POST_INDEX);
    theEmitter->emitIns_R_R_I_I(INS_ld3, EA_8BYTE, REG_V12, REG_R15, 0, 24, INS_OPTS_POST_INDEX);

    // ld4 {Vt, Vt2, Vt3, Vt4}[#index], [Xn|SP], #imm
    theEmitter->emitIns_R_R_I_I(INS_ld4, EA_1BYTE, REG_V0, REG_R4, 6, 4, INS_OPTS_POST_INDEX);
    theEmitter->emitIns_R_R_I_I(INS_ld4, EA_2BYTE, REG_V5, REG_R9, 5, 8, INS_OPTS_POST_INDEX);
    theEmitter->emitIns_R_R_I_I(INS_ld4, EA_4BYTE, REG_V10, REG_R14, 0, 16, INS_OPTS_POST_INDEX);
    theEmitter->emitIns_R_R_I_I(INS_ld4, EA_8BYTE, REG_V15, REG_R19, 1, 32, INS_OPTS_POST_INDEX);

    // st1 {Vt}[#index], [Xn|SP], #imm
    theEmitter->emitIns_R_R_I_I(INS_st1, EA_1BYTE, REG_V0, REG_R1, 3, 1, INS_OPTS_POST_INDEX);
    theEmitter->emitIns_R_R_I_I(INS_st1, EA_2BYTE, REG_V2, REG_R3, 2, 2, INS_OPTS_POST_INDEX);
    theEmitter->emitIns_R_R_I_I(INS_st1, EA_4BYTE, REG_V4, REG_R5, 1, 4, INS_OPTS_POST_INDEX);
    theEmitter->emitIns_R_R_I_I(INS_st1, EA_8BYTE, REG_V6, REG_R7, 0, 8, INS_OPTS_POST_INDEX);

    // st2 {Vt, Vt2}[#index], [Xn|SP], #imm
    theEmitter->emitIns_R_R_I_I(INS_st2, EA_1BYTE, REG_V0, REG_R2, 4, 2, INS_OPTS_POST_INDEX);
    theEmitter->emitIns_R_R_I_I(INS_st2, EA_2BYTE, REG_V3, REG_R5, 3, 4, INS_OPTS_POST_INDEX);
    theEmitter->emitIns_R_R_I_I(INS_st2, EA_4BYTE, REG_V6, REG_R8, 2, 8, INS_OPTS_POST_INDEX);
    theEmitter->emitIns_R_R_I_I(INS_st2, EA_8BYTE, REG_V9, REG_R11, 1, 16, INS_OPTS_POST_INDEX);

    // st3 {Vt, Vt2, Vt3}[#index], [Xn|SP], #imm
    theEmitter->emitIns_R_R_I_I(INS_st3, EA_1BYTE, REG_V0, REG_R3, 5, 3, INS_OPTS_POST_INDEX);
    theEmitter->emitIns_R_R_I_I(INS_st3, EA_2BYTE, REG_V4, REG_R7, 4, 6, INS_OPTS_POST_INDEX);
    theEmitter->emitIns_R_R_I_I(INS_st3, EA_4BYTE, REG_V8, REG_R11, 3, 12, INS_OPTS_POST_INDEX);
    theEmitter->emitIns_R_R_I_I(INS_st3, EA_8BYTE, REG_V12, REG_R15, 0, 24, INS_OPTS_POST_INDEX);

    // st4 {Vt, Vt2, Vt3, Vt4}[#index], [Xn|SP], #imm
    theEmitter->emitIns_R_R_I_I(INS_st4, EA_1BYTE, REG_V0, REG_R4, 6, 4, INS_OPTS_POST_INDEX);
    theEmitter->emitIns_R_R_I_I(INS_st4, EA_2BYTE, REG_V5, REG_R9, 5, 8, INS_OPTS_POST_INDEX);
    theEmitter->emitIns_R_R_I_I(INS_st4, EA_4BYTE, REG_V10, REG_R14, 0, 16, INS_OPTS_POST_INDEX);
    theEmitter->emitIns_R_R_I_I(INS_st4, EA_8BYTE, REG_V15, REG_R19, 1, 32, INS_OPTS_POST_INDEX);

#endif // ALL_ARM64_EMITTER_UNIT_TESTS

#ifdef ALL_ARM64_EMITTER_UNIT_TESTS
    //
    // Compares
    //

    genDefineTempLabel(genCreateTempLabel());

    // cmp reg, reg
    theEmitter->emitIns_R_R(INS_cmp, EA_8BYTE, REG_R8, REG_R9);
    theEmitter->emitIns_R_R(INS_cmn, EA_8BYTE, REG_R8, REG_R9);

    // cmp reg, imm
    theEmitter->emitIns_R_I(INS_cmp, EA_8BYTE, REG_R8, 0);
    theEmitter->emitIns_R_I(INS_cmp, EA_8BYTE, REG_R8, 4095);
    theEmitter->emitIns_R_I(INS_cmp, EA_8BYTE, REG_R8, 1 << 12);
    theEmitter->emitIns_R_I(INS_cmp, EA_8BYTE, REG_R8, 4095 << 12);

    theEmitter->emitIns_R_I(INS_cmn, EA_8BYTE, REG_R8, 0);
    theEmitter->emitIns_R_I(INS_cmn, EA_8BYTE, REG_R8, 4095);
    theEmitter->emitIns_R_I(INS_cmn, EA_8BYTE, REG_R8, 1 << 12);
    theEmitter->emitIns_R_I(INS_cmn, EA_8BYTE, REG_R8, 4095 << 12);

    theEmitter->emitIns_R_I(INS_cmp, EA_8BYTE, REG_R8, -1);
    theEmitter->emitIns_R_I(INS_cmp, EA_8BYTE, REG_R8, -0xfff);
    theEmitter->emitIns_R_I(INS_cmp, EA_8BYTE, REG_R8, 0xfffffffffffff000LL);
    theEmitter->emitIns_R_I(INS_cmp, EA_8BYTE, REG_R8, 0xffffffffff800000LL);

    theEmitter->emitIns_R_I(INS_cmn, EA_8BYTE, REG_R8, -1);
    theEmitter->emitIns_R_I(INS_cmn, EA_8BYTE, REG_R8, -0xfff);
    theEmitter->emitIns_R_I(INS_cmn, EA_8BYTE, REG_R8, 0xfffffffffffff000LL);
    theEmitter->emitIns_R_I(INS_cmn, EA_8BYTE, REG_R8, 0xffffffffff800000LL);

#endif // ALL_ARM64_EMITTER_UNIT_TESTS

#ifdef ALL_ARM64_EMITTER_UNIT_TESTS
    // R_R
    //

    genDefineTempLabel(genCreateTempLabel());

    theEmitter->emitIns_R_R(INS_cls, EA_8BYTE, REG_R1, REG_R12);
    theEmitter->emitIns_R_R(INS_clz, EA_8BYTE, REG_R2, REG_R13);
    theEmitter->emitIns_R_R(INS_rbit, EA_8BYTE, REG_R3, REG_R14);
    theEmitter->emitIns_R_R(INS_rev, EA_8BYTE, REG_R4, REG_R15);
    theEmitter->emitIns_R_R(INS_rev16, EA_8BYTE, REG_R5, REG_R0);
    theEmitter->emitIns_R_R(INS_rev32, EA_8BYTE, REG_R6, REG_R1);

    theEmitter->emitIns_R_R(INS_cls, EA_4BYTE, REG_R7, REG_R2);
    theEmitter->emitIns_R_R(INS_clz, EA_4BYTE, REG_R8, REG_R3);
    theEmitter->emitIns_R_R(INS_rbit, EA_4BYTE, REG_R9, REG_R4);
    theEmitter->emitIns_R_R(INS_rev, EA_4BYTE, REG_R10, REG_R5);
    theEmitter->emitIns_R_R(INS_rev16, EA_4BYTE, REG_R11, REG_R6);

#endif // ALL_ARM64_EMITTER_UNIT_TESTS

#ifdef ALL_ARM64_EMITTER_UNIT_TESTS
    //
    // R_I
    //

    genDefineTempLabel(genCreateTempLabel());

    // mov reg, imm(i16,hw)
    theEmitter->emitIns_R_I(INS_mov, EA_8BYTE, REG_R8, 0x0000000000001234);
    theEmitter->emitIns_R_I(INS_mov, EA_8BYTE, REG_R8, 0x0000000043210000);
    theEmitter->emitIns_R_I(INS_mov, EA_8BYTE, REG_R8, 0x0000567800000000);
    theEmitter->emitIns_R_I(INS_mov, EA_8BYTE, REG_R8, 0x8765000000000000);
    theEmitter->emitIns_R_I(INS_mov, EA_8BYTE, REG_R8, 0xFFFFFFFFFFFF1234);
    theEmitter->emitIns_R_I(INS_mov, EA_8BYTE, REG_R8, 0xFFFFFFFF4321FFFF);
    theEmitter->emitIns_R_I(INS_mov, EA_8BYTE, REG_R8, 0xFFFF5678FFFFFFFF);
    theEmitter->emitIns_R_I(INS_mov, EA_8BYTE, REG_R8, 0x8765FFFFFFFFFFFF);

    theEmitter->emitIns_R_I(INS_mov, EA_4BYTE, REG_R8, 0x00001234);
    theEmitter->emitIns_R_I(INS_mov, EA_4BYTE, REG_R8, 0x87650000);
    theEmitter->emitIns_R_I(INS_mov, EA_4BYTE, REG_R8, 0xFFFF1234);
    theEmitter->emitIns_R_I(INS_mov, EA_4BYTE, REG_R8, 0x4567FFFF);

    // mov reg, imm(N,r,s)
    theEmitter->emitIns_R_I(INS_mov, EA_8BYTE, REG_R8, 0x00FFFFF000000000);
    theEmitter->emitIns_R_I(INS_mov, EA_8BYTE, REG_R8, 0x6666666666666666);
    theEmitter->emitIns_R_I(INS_mov, EA_8BYTE, REG_SP, 0x7FFF00007FFF0000);
    theEmitter->emitIns_R_I(INS_mov, EA_8BYTE, REG_R8, 0x5555555555555555);
    theEmitter->emitIns_R_I(INS_mov, EA_8BYTE, REG_R8, 0xE003E003E003E003);
    theEmitter->emitIns_R_I(INS_mov, EA_8BYTE, REG_R8, 0x0707070707070707);

    theEmitter->emitIns_R_I(INS_mov, EA_4BYTE, REG_R8, 0x00FFFFF0);
    theEmitter->emitIns_R_I(INS_mov, EA_4BYTE, REG_R8, 0x66666666);
    theEmitter->emitIns_R_I(INS_mov, EA_4BYTE, REG_R8, 0x03FFC000);
    theEmitter->emitIns_R_I(INS_mov, EA_4BYTE, REG_R8, 0x55555555);
    theEmitter->emitIns_R_I(INS_mov, EA_4BYTE, REG_R8, 0xE003E003);
    theEmitter->emitIns_R_I(INS_mov, EA_4BYTE, REG_R8, 0x07070707);

    theEmitter->emitIns_R_I(INS_tst, EA_8BYTE, REG_R8, 0xE003E003E003E003);
    theEmitter->emitIns_R_I(INS_tst, EA_8BYTE, REG_R8, 0x00FFFFF000000000);
    theEmitter->emitIns_R_I(INS_tst, EA_8BYTE, REG_R8, 0x6666666666666666);
    theEmitter->emitIns_R_I(INS_tst, EA_8BYTE, REG_R8, 0x0707070707070707);
    theEmitter->emitIns_R_I(INS_tst, EA_8BYTE, REG_R8, 0x7FFF00007FFF0000);
    theEmitter->emitIns_R_I(INS_tst, EA_8BYTE, REG_R8, 0x5555555555555555);

    theEmitter->emitIns_R_I(INS_tst, EA_4BYTE, REG_R8, 0xE003E003);
    theEmitter->emitIns_R_I(INS_tst, EA_4BYTE, REG_R8, 0x00FFFFF0);
    theEmitter->emitIns_R_I(INS_tst, EA_4BYTE, REG_R8, 0x66666666);
    theEmitter->emitIns_R_I(INS_tst, EA_4BYTE, REG_R8, 0x07070707);
    theEmitter->emitIns_R_I(INS_tst, EA_4BYTE, REG_R8, 0xFFF00000);
    theEmitter->emitIns_R_I(INS_tst, EA_4BYTE, REG_R8, 0x55555555);

#endif // ALL_ARM64_EMITTER_UNIT_TESTS

#ifdef ALL_ARM64_EMITTER_UNIT_TESTS
    //
    // R_R
    //

    genDefineTempLabel(genCreateTempLabel());

    // tst reg, reg
    theEmitter->emitIns_R_R(INS_tst, EA_8BYTE, REG_R7, REG_R10);

    // mov reg, reg
    theEmitter->emitIns_Mov(INS_mov, EA_8BYTE, REG_R7, REG_R10, /* canSkip */ false);
    theEmitter->emitIns_Mov(INS_mov, EA_8BYTE, REG_R8, REG_SP, /* canSkip */ false);
    theEmitter->emitIns_Mov(INS_mov, EA_8BYTE, REG_SP, REG_R9, /* canSkip */ false);

    theEmitter->emitIns_R_R(INS_mvn, EA_8BYTE, REG_R5, REG_R11);
    theEmitter->emitIns_R_R(INS_neg, EA_8BYTE, REG_R4, REG_R12);
    theEmitter->emitIns_R_R(INS_negs, EA_8BYTE, REG_R3, REG_R13);

    theEmitter->emitIns_Mov(INS_mov, EA_4BYTE, REG_R7, REG_R10, /* canSkip */ false);
    theEmitter->emitIns_R_R(INS_mvn, EA_4BYTE, REG_R5, REG_R11);
    theEmitter->emitIns_R_R(INS_neg, EA_4BYTE, REG_R4, REG_R12);
    theEmitter->emitIns_R_R(INS_negs, EA_4BYTE, REG_R3, REG_R13);

    theEmitter->emitIns_Mov(INS_sxtb, EA_8BYTE, REG_R7, REG_R10, /* canSkip */ false);
    theEmitter->emitIns_Mov(INS_sxth, EA_8BYTE, REG_R5, REG_R11, /* canSkip */ false);
    theEmitter->emitIns_Mov(INS_sxtw, EA_8BYTE, REG_R4, REG_R12, /* canSkip */ false);
    theEmitter->emitIns_Mov(INS_uxtb, EA_8BYTE, REG_R3, REG_R13, /* canSkip */ false); // map to Wt
    theEmitter->emitIns_Mov(INS_uxth, EA_8BYTE, REG_R2, REG_R14, /* canSkip */ false); // map to Wt

    theEmitter->emitIns_Mov(INS_sxtb, EA_4BYTE, REG_R7, REG_R10, /* canSkip */ false);
    theEmitter->emitIns_Mov(INS_sxth, EA_4BYTE, REG_R5, REG_R11, /* canSkip */ false);
    theEmitter->emitIns_Mov(INS_uxtb, EA_4BYTE, REG_R3, REG_R13, /* canSkip */ false);
    theEmitter->emitIns_Mov(INS_uxth, EA_4BYTE, REG_R2, REG_R14, /* canSkip */ false);

#endif // ALL_ARM64_EMITTER_UNIT_TESTS

#ifdef ALL_ARM64_EMITTER_UNIT_TESTS
    //
    // R_I_I
    //

    genDefineTempLabel(genCreateTempLabel());

    // mov reg, imm(i16,hw)
    theEmitter->emitIns_R_I_I(INS_mov, EA_8BYTE, REG_R8, 0x1234, 0, INS_OPTS_LSL);
    theEmitter->emitIns_R_I_I(INS_mov, EA_8BYTE, REG_R8, 0x4321, 16, INS_OPTS_LSL);

    theEmitter->emitIns_R_I_I(INS_movk, EA_8BYTE, REG_R8, 0x4321, 16, INS_OPTS_LSL);
    theEmitter->emitIns_R_I_I(INS_movn, EA_8BYTE, REG_R8, 0x5678, 32, INS_OPTS_LSL);
    theEmitter->emitIns_R_I_I(INS_movz, EA_8BYTE, REG_R8, 0x8765, 48, INS_OPTS_LSL);

    theEmitter->emitIns_R_I_I(INS_movk, EA_4BYTE, REG_R8, 0x4321, 16, INS_OPTS_LSL);
    theEmitter->emitIns_R_I_I(INS_movn, EA_4BYTE, REG_R8, 0x5678, 16, INS_OPTS_LSL);
    theEmitter->emitIns_R_I_I(INS_movz, EA_4BYTE, REG_R8, 0x8765, 16, INS_OPTS_LSL);

#endif // ALL_ARM64_EMITTER_UNIT_TESTS

#ifdef ALL_ARM64_EMITTER_UNIT_TESTS
    //
    // R_R_I
    //

    genDefineTempLabel(genCreateTempLabel());

    theEmitter->emitIns_R_R_I(INS_lsl, EA_8BYTE, REG_R0, REG_R0, 1);
    theEmitter->emitIns_R_R_I(INS_lsl, EA_4BYTE, REG_R9, REG_R3, 18);
    theEmitter->emitIns_R_R_I(INS_lsr, EA_8BYTE, REG_R7, REG_R0, 37);
    theEmitter->emitIns_R_R_I(INS_lsr, EA_4BYTE, REG_R0, REG_R1, 2);
    theEmitter->emitIns_R_R_I(INS_asr, EA_8BYTE, REG_R2, REG_R3, 53);
    theEmitter->emitIns_R_R_I(INS_asr, EA_4BYTE, REG_R9, REG_R3, 18);

    theEmitter->emitIns_R_R_I(INS_and, EA_8BYTE, REG_R2, REG_R3, 0x5555555555555555);
    theEmitter->emitIns_R_R_I(INS_ands, EA_8BYTE, REG_R1, REG_R5, 0x6666666666666666);
    theEmitter->emitIns_R_R_I(INS_eor, EA_8BYTE, REG_R8, REG_R9, 0x0707070707070707);
    theEmitter->emitIns_R_R_I(INS_orr, EA_8BYTE, REG_SP, REG_R3, 0xFFFC000000000000);
    theEmitter->emitIns_R_R_I(INS_ands, EA_4BYTE, REG_R8, REG_R9, 0xE003E003);

    theEmitter->emitIns_R_R_I(INS_ror, EA_8BYTE, REG_R8, REG_R9, 1);
    theEmitter->emitIns_R_R_I(INS_ror, EA_8BYTE, REG_R8, REG_R9, 31);
    theEmitter->emitIns_R_R_I(INS_ror, EA_8BYTE, REG_R8, REG_R9, 32);
    theEmitter->emitIns_R_R_I(INS_ror, EA_8BYTE, REG_R8, REG_R9, 63);

    theEmitter->emitIns_R_R_I(INS_ror, EA_4BYTE, REG_R8, REG_R9, 1);
    theEmitter->emitIns_R_R_I(INS_ror, EA_4BYTE, REG_R8, REG_R9, 31);

    theEmitter->emitIns_R_R_I(INS_add, EA_8BYTE, REG_R8, REG_R9, 0); // == mov
    theEmitter->emitIns_R_R_I(INS_add, EA_8BYTE, REG_R8, REG_R9, 1);
    theEmitter->emitIns_R_R_I(INS_add, EA_8BYTE, REG_R8, REG_R9, -1);
    theEmitter->emitIns_R_R_I(INS_add, EA_8BYTE, REG_R8, REG_R9, 0xfff);
    theEmitter->emitIns_R_R_I(INS_add, EA_8BYTE, REG_R8, REG_R9, -0xfff);
    theEmitter->emitIns_R_R_I(INS_add, EA_8BYTE, REG_R8, REG_R9, 0x1000);
    theEmitter->emitIns_R_R_I(INS_add, EA_8BYTE, REG_R8, REG_R9, 0xfff000);
    theEmitter->emitIns_R_R_I(INS_add, EA_8BYTE, REG_R8, REG_R9, 0xfffffffffffff000LL);
    theEmitter->emitIns_R_R_I(INS_add, EA_8BYTE, REG_R8, REG_R9, 0xffffffffff800000LL);

    theEmitter->emitIns_R_R_I(INS_add, EA_4BYTE, REG_R8, REG_R9, 0); // == mov
    theEmitter->emitIns_R_R_I(INS_add, EA_4BYTE, REG_R8, REG_R9, 1);
    theEmitter->emitIns_R_R_I(INS_add, EA_4BYTE, REG_R8, REG_R9, -1);
    theEmitter->emitIns_R_R_I(INS_add, EA_4BYTE, REG_R8, REG_R9, 0xfff);
    theEmitter->emitIns_R_R_I(INS_add, EA_4BYTE, REG_R8, REG_R9, -0xfff);
    theEmitter->emitIns_R_R_I(INS_add, EA_4BYTE, REG_R8, REG_R9, 0x1000);
    theEmitter->emitIns_R_R_I(INS_add, EA_4BYTE, REG_R8, REG_R9, 0xfff000);
    theEmitter->emitIns_R_R_I(INS_add, EA_4BYTE, REG_R8, REG_R9, 0xfffffffffffff000LL);
    theEmitter->emitIns_R_R_I(INS_add, EA_4BYTE, REG_R8, REG_R9, 0xffffffffff800000LL);

    theEmitter->emitIns_R_R_I(INS_sub, EA_8BYTE, REG_R8, REG_R9, 0); // == mov
    theEmitter->emitIns_R_R_I(INS_sub, EA_8BYTE, REG_R8, REG_R9, 1);
    theEmitter->emitIns_R_R_I(INS_sub, EA_8BYTE, REG_R8, REG_R9, -1);
    theEmitter->emitIns_R_R_I(INS_sub, EA_8BYTE, REG_R8, REG_R9, 0xfff);
    theEmitter->emitIns_R_R_I(INS_sub, EA_8BYTE, REG_R8, REG_R9, -0xfff);
    theEmitter->emitIns_R_R_I(INS_sub, EA_8BYTE, REG_R8, REG_R9, 0x1000);
    theEmitter->emitIns_R_R_I(INS_sub, EA_8BYTE, REG_R8, REG_R9, 0xfff000);
    theEmitter->emitIns_R_R_I(INS_sub, EA_8BYTE, REG_R8, REG_R9, 0xfffffffffffff000LL);
    theEmitter->emitIns_R_R_I(INS_sub, EA_8BYTE, REG_R8, REG_R9, 0xffffffffff800000LL);

    theEmitter->emitIns_R_R_I(INS_sub, EA_4BYTE, REG_R8, REG_R9, 0); // == mov
    theEmitter->emitIns_R_R_I(INS_sub, EA_4BYTE, REG_R8, REG_R9, 1);
    theEmitter->emitIns_R_R_I(INS_sub, EA_4BYTE, REG_R8, REG_R9, -1);
    theEmitter->emitIns_R_R_I(INS_sub, EA_4BYTE, REG_R8, REG_R9, 0xfff);
    theEmitter->emitIns_R_R_I(INS_sub, EA_4BYTE, REG_R8, REG_R9, -0xfff);
    theEmitter->emitIns_R_R_I(INS_sub, EA_4BYTE, REG_R8, REG_R9, 0x1000);
    theEmitter->emitIns_R_R_I(INS_sub, EA_4BYTE, REG_R8, REG_R9, 0xfff000);
    theEmitter->emitIns_R_R_I(INS_sub, EA_4BYTE, REG_R8, REG_R9, 0xfffffffffffff000LL);
    theEmitter->emitIns_R_R_I(INS_sub, EA_4BYTE, REG_R8, REG_R9, 0xffffffffff800000LL);

    theEmitter->emitIns_R_R_I(INS_adds, EA_8BYTE, REG_R8, REG_R9, 0); // == mov
    theEmitter->emitIns_R_R_I(INS_adds, EA_8BYTE, REG_R8, REG_R9, 1);
    theEmitter->emitIns_R_R_I(INS_adds, EA_8BYTE, REG_R8, REG_R9, -1);
    theEmitter->emitIns_R_R_I(INS_adds, EA_8BYTE, REG_R8, REG_R9, 0xfff);
    theEmitter->emitIns_R_R_I(INS_adds, EA_8BYTE, REG_R8, REG_R9, -0xfff);
    theEmitter->emitIns_R_R_I(INS_adds, EA_8BYTE, REG_R8, REG_R9, 0x1000);
    theEmitter->emitIns_R_R_I(INS_adds, EA_8BYTE, REG_R8, REG_R9, 0xfff000);
    theEmitter->emitIns_R_R_I(INS_adds, EA_8BYTE, REG_R8, REG_R9, 0xfffffffffffff000LL);
    theEmitter->emitIns_R_R_I(INS_adds, EA_8BYTE, REG_R8, REG_R9, 0xffffffffff800000LL);

    theEmitter->emitIns_R_R_I(INS_adds, EA_4BYTE, REG_R8, REG_R9, 0); // == mov
    theEmitter->emitIns_R_R_I(INS_adds, EA_4BYTE, REG_R8, REG_R9, 1);
    theEmitter->emitIns_R_R_I(INS_adds, EA_4BYTE, REG_R8, REG_R9, -1);
    theEmitter->emitIns_R_R_I(INS_adds, EA_4BYTE, REG_R8, REG_R9, 0xfff);
    theEmitter->emitIns_R_R_I(INS_adds, EA_4BYTE, REG_R8, REG_R9, -0xfff);
    theEmitter->emitIns_R_R_I(INS_adds, EA_4BYTE, REG_R8, REG_R9, 0x1000);
    theEmitter->emitIns_R_R_I(INS_adds, EA_4BYTE, REG_R8, REG_R9, 0xfff000);
    theEmitter->emitIns_R_R_I(INS_adds, EA_4BYTE, REG_R8, REG_R9, 0xfffffffffffff000LL);
    theEmitter->emitIns_R_R_I(INS_adds, EA_4BYTE, REG_R8, REG_R9, 0xffffffffff800000LL);

    theEmitter->emitIns_R_R_I(INS_subs, EA_8BYTE, REG_R8, REG_R9, 0); // == mov
    theEmitter->emitIns_R_R_I(INS_subs, EA_8BYTE, REG_R8, REG_R9, 1);
    theEmitter->emitIns_R_R_I(INS_subs, EA_8BYTE, REG_R8, REG_R9, -1);
    theEmitter->emitIns_R_R_I(INS_subs, EA_8BYTE, REG_R8, REG_R9, 0xfff);
    theEmitter->emitIns_R_R_I(INS_subs, EA_8BYTE, REG_R8, REG_R9, -0xfff);
    theEmitter->emitIns_R_R_I(INS_subs, EA_8BYTE, REG_R8, REG_R9, 0x1000);
    theEmitter->emitIns_R_R_I(INS_subs, EA_8BYTE, REG_R8, REG_R9, 0xfff000);
    theEmitter->emitIns_R_R_I(INS_subs, EA_8BYTE, REG_R8, REG_R9, 0xfffffffffffff000LL);
    theEmitter->emitIns_R_R_I(INS_subs, EA_8BYTE, REG_R8, REG_R9, 0xffffffffff800000LL);

    theEmitter->emitIns_R_R_I(INS_subs, EA_4BYTE, REG_R8, REG_R9, 0); // == mov
    theEmitter->emitIns_R_R_I(INS_subs, EA_4BYTE, REG_R8, REG_R9, 1);
    theEmitter->emitIns_R_R_I(INS_subs, EA_4BYTE, REG_R8, REG_R9, -1);
    theEmitter->emitIns_R_R_I(INS_subs, EA_4BYTE, REG_R8, REG_R9, 0xfff);
    theEmitter->emitIns_R_R_I(INS_subs, EA_4BYTE, REG_R8, REG_R9, -0xfff);
    theEmitter->emitIns_R_R_I(INS_subs, EA_4BYTE, REG_R8, REG_R9, 0x1000);
    theEmitter->emitIns_R_R_I(INS_subs, EA_4BYTE, REG_R8, REG_R9, 0xfff000);
    theEmitter->emitIns_R_R_I(INS_subs, EA_4BYTE, REG_R8, REG_R9, 0xfffffffffffff000LL);
    theEmitter->emitIns_R_R_I(INS_subs, EA_4BYTE, REG_R8, REG_R9, 0xffffffffff800000LL);

#endif // ALL_ARM64_EMITTER_UNIT_TESTS

#ifdef ALL_ARM64_EMITTER_UNIT_TESTS
    //
    // R_R_I cmp/txt
    //

    // cmp
    theEmitter->emitIns_R_R_I(INS_cmp, EA_8BYTE, REG_R8, REG_R9, 0);
    theEmitter->emitIns_R_R_I(INS_cmp, EA_4BYTE, REG_R8, REG_R9, 0);

    // CMP (shifted register)
    theEmitter->emitIns_R_R_I(INS_cmp, EA_8BYTE, REG_R8, REG_R9, 31, INS_OPTS_LSL);
    theEmitter->emitIns_R_R_I(INS_cmp, EA_8BYTE, REG_R8, REG_R9, 32, INS_OPTS_LSR);
    theEmitter->emitIns_R_R_I(INS_cmp, EA_8BYTE, REG_R8, REG_R9, 33, INS_OPTS_ASR);

    theEmitter->emitIns_R_R_I(INS_cmp, EA_4BYTE, REG_R8, REG_R9, 21, INS_OPTS_LSL);
    theEmitter->emitIns_R_R_I(INS_cmp, EA_4BYTE, REG_R8, REG_R9, 22, INS_OPTS_LSR);
    theEmitter->emitIns_R_R_I(INS_cmp, EA_4BYTE, REG_R8, REG_R9, 23, INS_OPTS_ASR);

    // TST (shifted register)
    theEmitter->emitIns_R_R_I(INS_tst, EA_8BYTE, REG_R8, REG_R9, 31, INS_OPTS_LSL);
    theEmitter->emitIns_R_R_I(INS_tst, EA_8BYTE, REG_R8, REG_R9, 32, INS_OPTS_LSR);
    theEmitter->emitIns_R_R_I(INS_tst, EA_8BYTE, REG_R8, REG_R9, 33, INS_OPTS_ASR);
    theEmitter->emitIns_R_R_I(INS_tst, EA_8BYTE, REG_R8, REG_R9, 34, INS_OPTS_ROR);

    theEmitter->emitIns_R_R_I(INS_tst, EA_4BYTE, REG_R8, REG_R9, 21, INS_OPTS_LSL);
    theEmitter->emitIns_R_R_I(INS_tst, EA_4BYTE, REG_R8, REG_R9, 22, INS_OPTS_LSR);
    theEmitter->emitIns_R_R_I(INS_tst, EA_4BYTE, REG_R8, REG_R9, 23, INS_OPTS_ASR);
    theEmitter->emitIns_R_R_I(INS_tst, EA_4BYTE, REG_R8, REG_R9, 24, INS_OPTS_ROR);

    // CMP (extended register)
    theEmitter->emitIns_R_R_I(INS_cmp, EA_8BYTE, REG_R8, REG_R9, 0, INS_OPTS_UXTB);
    theEmitter->emitIns_R_R_I(INS_cmp, EA_8BYTE, REG_R8, REG_R9, 0, INS_OPTS_UXTH);
    theEmitter->emitIns_R_R_I(INS_cmp, EA_8BYTE, REG_R8, REG_R9, 0, INS_OPTS_UXTW); // "cmp x8, x9, UXTW"; msdis
                                                                                    // disassembles this "cmp x8,x9",
                                                                                    // which looks like an msdis issue.
    theEmitter->emitIns_R_R_I(INS_cmp, EA_8BYTE, REG_R8, REG_R9, 0, INS_OPTS_UXTX);

    theEmitter->emitIns_R_R_I(INS_cmp, EA_8BYTE, REG_R8, REG_R9, 0, INS_OPTS_SXTB);
    theEmitter->emitIns_R_R_I(INS_cmp, EA_8BYTE, REG_R8, REG_R9, 0, INS_OPTS_SXTH);
    theEmitter->emitIns_R_R_I(INS_cmp, EA_8BYTE, REG_R8, REG_R9, 0, INS_OPTS_SXTW);
    theEmitter->emitIns_R_R_I(INS_cmp, EA_8BYTE, REG_R8, REG_R9, 0, INS_OPTS_SXTX);

    // CMP 64-bit (extended register) and left shift
    theEmitter->emitIns_R_R_I(INS_cmp, EA_8BYTE, REG_R8, REG_R9, 1, INS_OPTS_UXTB);
    theEmitter->emitIns_R_R_I(INS_cmp, EA_8BYTE, REG_R8, REG_R9, 2, INS_OPTS_UXTH);
    theEmitter->emitIns_R_R_I(INS_cmp, EA_8BYTE, REG_R8, REG_R9, 3, INS_OPTS_UXTW);
    theEmitter->emitIns_R_R_I(INS_cmp, EA_8BYTE, REG_R8, REG_R9, 4, INS_OPTS_UXTX);

    theEmitter->emitIns_R_R_I(INS_cmp, EA_8BYTE, REG_R8, REG_R9, 1, INS_OPTS_SXTB);
    theEmitter->emitIns_R_R_I(INS_cmp, EA_8BYTE, REG_R8, REG_R9, 2, INS_OPTS_SXTH);
    theEmitter->emitIns_R_R_I(INS_cmp, EA_8BYTE, REG_R8, REG_R9, 3, INS_OPTS_SXTW);
    theEmitter->emitIns_R_R_I(INS_cmp, EA_8BYTE, REG_R8, REG_R9, 4, INS_OPTS_SXTX);

    // CMP 32-bit (extended register) and left shift
    theEmitter->emitIns_R_R_I(INS_cmp, EA_4BYTE, REG_R8, REG_R9, 0, INS_OPTS_UXTB);
    theEmitter->emitIns_R_R_I(INS_cmp, EA_4BYTE, REG_R8, REG_R9, 2, INS_OPTS_UXTH);
    theEmitter->emitIns_R_R_I(INS_cmp, EA_4BYTE, REG_R8, REG_R9, 4, INS_OPTS_UXTW);

    theEmitter->emitIns_R_R_I(INS_cmp, EA_4BYTE, REG_R8, REG_R9, 0, INS_OPTS_SXTB);
    theEmitter->emitIns_R_R_I(INS_cmp, EA_4BYTE, REG_R8, REG_R9, 2, INS_OPTS_SXTH);
    theEmitter->emitIns_R_R_I(INS_cmp, EA_4BYTE, REG_R8, REG_R9, 4, INS_OPTS_SXTW);

#endif // ALL_ARM64_EMITTER_UNIT_TESTS

#ifdef ALL_ARM64_EMITTER_UNIT_TESTS
    //
    // R_R_R
    //

    genDefineTempLabel(genCreateTempLabel());

    theEmitter->emitIns_R_R_R(INS_lsl, EA_8BYTE, REG_R8, REG_R9, REG_R10);
    theEmitter->emitIns_R_R_R(INS_lsr, EA_8BYTE, REG_R8, REG_R9, REG_R10);
    theEmitter->emitIns_R_R_R(INS_asr, EA_8BYTE, REG_R8, REG_R9, REG_R10);
    theEmitter->emitIns_R_R_R(INS_ror, EA_8BYTE, REG_R8, REG_R9, REG_R10);
    theEmitter->emitIns_R_R_R(INS_adc, EA_8BYTE, REG_R8, REG_R9, REG_R10);
    theEmitter->emitIns_R_R_R(INS_adcs, EA_8BYTE, REG_R8, REG_R9, REG_R10);
    theEmitter->emitIns_R_R_R(INS_sbc, EA_8BYTE, REG_R8, REG_R9, REG_R10);
    theEmitter->emitIns_R_R_R(INS_sbcs, EA_8BYTE, REG_R8, REG_R9, REG_R10);
    theEmitter->emitIns_R_R_R(INS_udiv, EA_8BYTE, REG_R8, REG_R9, REG_R10);
    theEmitter->emitIns_R_R_R(INS_sdiv, EA_8BYTE, REG_R8, REG_R9, REG_R10);
    theEmitter->emitIns_R_R_R(INS_mul, EA_8BYTE, REG_R8, REG_R9, REG_R10);
    theEmitter->emitIns_R_R_R(INS_mneg, EA_8BYTE, REG_R8, REG_R9, REG_R10);
    theEmitter->emitIns_R_R_R(INS_smull, EA_8BYTE, REG_R8, REG_R9, REG_R10);
    theEmitter->emitIns_R_R_R(INS_smnegl, EA_8BYTE, REG_R8, REG_R9, REG_R10);
    theEmitter->emitIns_R_R_R(INS_smulh, EA_8BYTE, REG_R8, REG_R9, REG_R10);
    theEmitter->emitIns_R_R_R(INS_umull, EA_8BYTE, REG_R8, REG_R9, REG_R10);
    theEmitter->emitIns_R_R_R(INS_umnegl, EA_8BYTE, REG_R8, REG_R9, REG_R10);
    theEmitter->emitIns_R_R_R(INS_umulh, EA_8BYTE, REG_R8, REG_R9, REG_R10);
    theEmitter->emitIns_R_R_R(INS_lslv, EA_8BYTE, REG_R8, REG_R9, REG_R10);
    theEmitter->emitIns_R_R_R(INS_lsrv, EA_8BYTE, REG_R8, REG_R9, REG_R10);
    theEmitter->emitIns_R_R_R(INS_asrv, EA_8BYTE, REG_R8, REG_R9, REG_R10);
    theEmitter->emitIns_R_R_R(INS_rorv, EA_8BYTE, REG_R8, REG_R9, REG_R10);

    theEmitter->emitIns_R_R_R(INS_lsl, EA_4BYTE, REG_R8, REG_R9, REG_R10);
    theEmitter->emitIns_R_R_R(INS_lsr, EA_4BYTE, REG_R8, REG_R9, REG_R10);
    theEmitter->emitIns_R_R_R(INS_asr, EA_4BYTE, REG_R8, REG_R9, REG_R10);
    theEmitter->emitIns_R_R_R(INS_ror, EA_4BYTE, REG_R8, REG_R9, REG_R10);
    theEmitter->emitIns_R_R_R(INS_adc, EA_4BYTE, REG_R8, REG_R9, REG_R10);
    theEmitter->emitIns_R_R_R(INS_adcs, EA_4BYTE, REG_R8, REG_R9, REG_R10);
    theEmitter->emitIns_R_R_R(INS_sbc, EA_4BYTE, REG_R8, REG_R9, REG_R10);
    theEmitter->emitIns_R_R_R(INS_sbcs, EA_4BYTE, REG_R8, REG_R9, REG_R10);
    theEmitter->emitIns_R_R_R(INS_udiv, EA_4BYTE, REG_R8, REG_R9, REG_R10);
    theEmitter->emitIns_R_R_R(INS_sdiv, EA_4BYTE, REG_R8, REG_R9, REG_R10);
    theEmitter->emitIns_R_R_R(INS_mul, EA_4BYTE, REG_R8, REG_R9, REG_R10);
    theEmitter->emitIns_R_R_R(INS_mneg, EA_4BYTE, REG_R8, REG_R9, REG_R10);
    theEmitter->emitIns_R_R_R(INS_smull, EA_4BYTE, REG_R8, REG_R9, REG_R10);
    theEmitter->emitIns_R_R_R(INS_smnegl, EA_4BYTE, REG_R8, REG_R9, REG_R10);
    theEmitter->emitIns_R_R_R(INS_smulh, EA_4BYTE, REG_R8, REG_R9, REG_R10);
    theEmitter->emitIns_R_R_R(INS_umull, EA_4BYTE, REG_R8, REG_R9, REG_R10);
    theEmitter->emitIns_R_R_R(INS_umnegl, EA_4BYTE, REG_R8, REG_R9, REG_R10);
    theEmitter->emitIns_R_R_R(INS_umulh, EA_4BYTE, REG_R8, REG_R9, REG_R10);
    theEmitter->emitIns_R_R_R(INS_lslv, EA_4BYTE, REG_R8, REG_R9, REG_R10);
    theEmitter->emitIns_R_R_R(INS_lsrv, EA_4BYTE, REG_R8, REG_R9, REG_R10);
    theEmitter->emitIns_R_R_R(INS_asrv, EA_4BYTE, REG_R8, REG_R9, REG_R10);
    theEmitter->emitIns_R_R_R(INS_rorv, EA_4BYTE, REG_R8, REG_R9, REG_R10);

#endif // ALL_ARM64_EMITTER_UNIT_TESTS

#ifdef ALL_ARM64_EMITTER_UNIT_TESTS
    //
    // ARMv8.1 LSE Atomics
    //
    genDefineTempLabel(genCreateTempLabel());

    theEmitter->emitIns_R_R_R(INS_casb, EA_4BYTE, REG_R8, REG_R9, REG_R10);
    theEmitter->emitIns_R_R_R(INS_casab, EA_4BYTE, REG_R8, REG_R9, REG_R10);
    theEmitter->emitIns_R_R_R(INS_casalb, EA_4BYTE, REG_R8, REG_R9, REG_R10);
    theEmitter->emitIns_R_R_R(INS_caslb, EA_4BYTE, REG_R8, REG_R9, REG_R10);
    theEmitter->emitIns_R_R_R(INS_cash, EA_4BYTE, REG_R8, REG_R9, REG_R10);
    theEmitter->emitIns_R_R_R(INS_casah, EA_4BYTE, REG_R8, REG_R9, REG_R10);
    theEmitter->emitIns_R_R_R(INS_casalh, EA_4BYTE, REG_R8, REG_R9, REG_R10);
    theEmitter->emitIns_R_R_R(INS_caslh, EA_4BYTE, REG_R8, REG_R9, REG_R10);
    theEmitter->emitIns_R_R_R(INS_cas, EA_4BYTE, REG_R8, REG_R9, REG_R10);
    theEmitter->emitIns_R_R_R(INS_casa, EA_4BYTE, REG_R8, REG_R9, REG_R10);
    theEmitter->emitIns_R_R_R(INS_casal, EA_4BYTE, REG_R8, REG_R9, REG_R10);
    theEmitter->emitIns_R_R_R(INS_casl, EA_4BYTE, REG_R8, REG_R9, REG_R10);
    theEmitter->emitIns_R_R_R(INS_cas, EA_8BYTE, REG_R8, REG_R9, REG_R10);
    theEmitter->emitIns_R_R_R(INS_casa, EA_8BYTE, REG_R8, REG_R9, REG_R10);
    theEmitter->emitIns_R_R_R(INS_casal, EA_8BYTE, REG_R8, REG_R9, REG_R10);
    theEmitter->emitIns_R_R_R(INS_casl, EA_8BYTE, REG_R8, REG_R9, REG_R10);
    theEmitter->emitIns_R_R_R(INS_ldaddb, EA_4BYTE, REG_R8, REG_R9, REG_R10);
    theEmitter->emitIns_R_R_R(INS_ldaddab, EA_4BYTE, REG_R8, REG_R9, REG_R10);
    theEmitter->emitIns_R_R_R(INS_ldaddalb, EA_4BYTE, REG_R8, REG_R9, REG_R10);
    theEmitter->emitIns_R_R_R(INS_ldaddlb, EA_4BYTE, REG_R8, REG_R9, REG_R10);
    theEmitter->emitIns_R_R_R(INS_ldaddh, EA_4BYTE, REG_R8, REG_R9, REG_R10);
    theEmitter->emitIns_R_R_R(INS_ldaddah, EA_4BYTE, REG_R8, REG_R9, REG_R10);
    theEmitter->emitIns_R_R_R(INS_ldaddalh, EA_4BYTE, REG_R8, REG_R9, REG_R10);
    theEmitter->emitIns_R_R_R(INS_ldaddlh, EA_4BYTE, REG_R8, REG_R9, REG_R10);
    theEmitter->emitIns_R_R_R(INS_ldadd, EA_4BYTE, REG_R8, REG_R9, REG_R10);
    theEmitter->emitIns_R_R_R(INS_ldadda, EA_4BYTE, REG_R8, REG_R9, REG_R10);
    theEmitter->emitIns_R_R_R(INS_ldaddal, EA_4BYTE, REG_R8, REG_R9, REG_R10);
    theEmitter->emitIns_R_R_R(INS_ldaddl, EA_4BYTE, REG_R8, REG_R9, REG_R10);
    theEmitter->emitIns_R_R_R(INS_ldadd, EA_8BYTE, REG_R8, REG_R9, REG_R10);
    theEmitter->emitIns_R_R_R(INS_ldadda, EA_8BYTE, REG_R8, REG_R9, REG_R10);
    theEmitter->emitIns_R_R_R(INS_ldaddal, EA_8BYTE, REG_R8, REG_R9, REG_R10);
    theEmitter->emitIns_R_R_R(INS_ldclral, EA_4BYTE, REG_R8, REG_R9, REG_R10);
    theEmitter->emitIns_R_R_R(INS_ldclral, EA_8BYTE, REG_R8, REG_R9, REG_R10);
    theEmitter->emitIns_R_R_R(INS_ldsetal, EA_4BYTE, REG_R8, REG_R9, REG_R10);
    theEmitter->emitIns_R_R_R(INS_ldsetal, EA_8BYTE, REG_R8, REG_R9, REG_R10);
    theEmitter->emitIns_R_R_R(INS_ldaddl, EA_8BYTE, REG_R8, REG_R9, REG_R10);
    theEmitter->emitIns_R_R_R(INS_swpb, EA_4BYTE, REG_R8, REG_R9, REG_R10);
    theEmitter->emitIns_R_R_R(INS_swpab, EA_4BYTE, REG_R8, REG_R9, REG_R10);
    theEmitter->emitIns_R_R_R(INS_swpalb, EA_4BYTE, REG_R8, REG_R9, REG_R10);
    theEmitter->emitIns_R_R_R(INS_swplb, EA_4BYTE, REG_R8, REG_R9, REG_R10);
    theEmitter->emitIns_R_R_R(INS_swph, EA_4BYTE, REG_R8, REG_R9, REG_R10);
    theEmitter->emitIns_R_R_R(INS_swpah, EA_4BYTE, REG_R8, REG_R9, REG_R10);
    theEmitter->emitIns_R_R_R(INS_swpalh, EA_4BYTE, REG_R8, REG_R9, REG_R10);
    theEmitter->emitIns_R_R_R(INS_swplh, EA_4BYTE, REG_R8, REG_R9, REG_R10);
    theEmitter->emitIns_R_R_R(INS_swp, EA_4BYTE, REG_R8, REG_R9, REG_R10);
    theEmitter->emitIns_R_R_R(INS_swpa, EA_4BYTE, REG_R8, REG_R9, REG_R10);
    theEmitter->emitIns_R_R_R(INS_swpal, EA_4BYTE, REG_R8, REG_R9, REG_R10);
    theEmitter->emitIns_R_R_R(INS_swpl, EA_4BYTE, REG_R8, REG_R9, REG_R10);
    theEmitter->emitIns_R_R_R(INS_swp, EA_8BYTE, REG_R8, REG_R9, REG_R10);
    theEmitter->emitIns_R_R_R(INS_swpa, EA_8BYTE, REG_R8, REG_R9, REG_R10);
    theEmitter->emitIns_R_R_R(INS_swpal, EA_8BYTE, REG_R8, REG_R9, REG_R10);
    theEmitter->emitIns_R_R_R(INS_swpl, EA_8BYTE, REG_R8, REG_R9, REG_R10);

    theEmitter->emitIns_R_R(INS_staddb, EA_4BYTE, REG_R8, REG_R10);
    theEmitter->emitIns_R_R(INS_staddlb, EA_4BYTE, REG_R8, REG_R10);
    theEmitter->emitIns_R_R(INS_staddh, EA_4BYTE, REG_R8, REG_R10);
    theEmitter->emitIns_R_R(INS_staddlh, EA_4BYTE, REG_R8, REG_R10);
    theEmitter->emitIns_R_R(INS_stadd, EA_4BYTE, REG_R8, REG_R10);
    theEmitter->emitIns_R_R(INS_staddl, EA_4BYTE, REG_R8, REG_R10);
    theEmitter->emitIns_R_R(INS_stadd, EA_8BYTE, REG_R8, REG_R10);
    theEmitter->emitIns_R_R(INS_staddl, EA_8BYTE, REG_R8, REG_R10);
#endif // ALL_ARM64_EMITTER_UNIT_TESTS

#ifdef ALL_ARM64_EMITTER_UNIT_TESTS
    //
    // R_R_I_I
    //

    genDefineTempLabel(genCreateTempLabel());

    theEmitter->emitIns_R_R_I_I(INS_sbfm, EA_8BYTE, REG_R2, REG_R3, 4, 39);
    theEmitter->emitIns_R_R_I_I(INS_bfm, EA_8BYTE, REG_R1, REG_R5, 20, 23);
    theEmitter->emitIns_R_R_I_I(INS_ubfm, EA_8BYTE, REG_R8, REG_R9, 36, 7);

    theEmitter->emitIns_R_R_I_I(INS_sbfiz, EA_8BYTE, REG_R2, REG_R3, 7, 37);
    theEmitter->emitIns_R_R_I_I(INS_bfi, EA_8BYTE, REG_R1, REG_R5, 23, 21);
    theEmitter->emitIns_R_R_I_I(INS_ubfiz, EA_8BYTE, REG_R8, REG_R9, 39, 5);

    theEmitter->emitIns_R_R_I_I(INS_sbfx, EA_8BYTE, REG_R2, REG_R3, 10, 24);
    theEmitter->emitIns_R_R_I_I(INS_bfxil, EA_8BYTE, REG_R1, REG_R5, 26, 16);
    theEmitter->emitIns_R_R_I_I(INS_ubfx, EA_8BYTE, REG_R8, REG_R9, 42, 8);

    theEmitter->emitIns_R_R_I_I(INS_sbfm, EA_4BYTE, REG_R2, REG_R3, 4, 19);
    theEmitter->emitIns_R_R_I_I(INS_bfm, EA_4BYTE, REG_R1, REG_R5, 10, 13);
    theEmitter->emitIns_R_R_I_I(INS_ubfm, EA_4BYTE, REG_R8, REG_R9, 16, 7);

    theEmitter->emitIns_R_R_I_I(INS_sbfiz, EA_4BYTE, REG_R2, REG_R3, 5, 17);
    theEmitter->emitIns_R_R_I_I(INS_bfi, EA_4BYTE, REG_R1, REG_R5, 13, 11);
    theEmitter->emitIns_R_R_I_I(INS_ubfiz, EA_4BYTE, REG_R8, REG_R9, 19, 5);

    theEmitter->emitIns_R_R_I_I(INS_sbfx, EA_4BYTE, REG_R2, REG_R3, 3, 14);
    theEmitter->emitIns_R_R_I_I(INS_bfxil, EA_4BYTE, REG_R1, REG_R5, 11, 9);
    theEmitter->emitIns_R_R_I_I(INS_ubfx, EA_4BYTE, REG_R8, REG_R9, 22, 8);

#endif // ALL_ARM64_EMITTER_UNIT_TESTS

#ifdef ALL_ARM64_EMITTER_UNIT_TESTS
    //
    // R_R_R_I
    //

    genDefineTempLabel(genCreateTempLabel());

    // ADD (extended register)
    theEmitter->emitIns_R_R_R_I(INS_add, EA_8BYTE, REG_R8, REG_R9, REG_R10, 0, INS_OPTS_UXTB);
    theEmitter->emitIns_R_R_R_I(INS_add, EA_8BYTE, REG_R8, REG_R9, REG_R10, 0, INS_OPTS_UXTH);
    theEmitter->emitIns_R_R_R_I(INS_add, EA_8BYTE, REG_R8, REG_R9, REG_R10, 0, INS_OPTS_UXTW);
    theEmitter->emitIns_R_R_R_I(INS_add, EA_8BYTE, REG_R8, REG_R9, REG_R10, 0, INS_OPTS_UXTX);
    theEmitter->emitIns_R_R_R_I(INS_add, EA_8BYTE, REG_R8, REG_R9, REG_R10, 0, INS_OPTS_SXTB);
    theEmitter->emitIns_R_R_R_I(INS_add, EA_8BYTE, REG_R8, REG_R9, REG_R10, 0, INS_OPTS_SXTH);
    theEmitter->emitIns_R_R_R_I(INS_add, EA_8BYTE, REG_R8, REG_R9, REG_R10, 0, INS_OPTS_SXTW);
    theEmitter->emitIns_R_R_R_I(INS_add, EA_8BYTE, REG_R8, REG_R9, REG_R10, 0, INS_OPTS_SXTX);

    // ADD (extended register) and left shift
    theEmitter->emitIns_R_R_R_I(INS_add, EA_8BYTE, REG_R8, REG_R9, REG_R10, 4, INS_OPTS_UXTB);
    theEmitter->emitIns_R_R_R_I(INS_add, EA_8BYTE, REG_R8, REG_R9, REG_R10, 4, INS_OPTS_UXTH);
    theEmitter->emitIns_R_R_R_I(INS_add, EA_8BYTE, REG_R8, REG_R9, REG_R10, 4, INS_OPTS_UXTW);
    theEmitter->emitIns_R_R_R_I(INS_add, EA_8BYTE, REG_R8, REG_R9, REG_R10, 4, INS_OPTS_UXTX);
    theEmitter->emitIns_R_R_R_I(INS_add, EA_8BYTE, REG_R8, REG_R9, REG_R10, 4, INS_OPTS_SXTB);
    theEmitter->emitIns_R_R_R_I(INS_add, EA_8BYTE, REG_R8, REG_R9, REG_R10, 4, INS_OPTS_SXTH);
    theEmitter->emitIns_R_R_R_I(INS_add, EA_8BYTE, REG_R8, REG_R9, REG_R10, 4, INS_OPTS_SXTW);
    theEmitter->emitIns_R_R_R_I(INS_add, EA_8BYTE, REG_R8, REG_R9, REG_R10, 4, INS_OPTS_SXTX);

    // ADD (shifted register)
    theEmitter->emitIns_R_R_R_I(INS_add, EA_8BYTE, REG_R8, REG_R9, REG_R10, 0);
    theEmitter->emitIns_R_R_R_I(INS_add, EA_8BYTE, REG_R8, REG_R9, REG_R10, 31, INS_OPTS_LSL);
    theEmitter->emitIns_R_R_R_I(INS_add, EA_8BYTE, REG_R8, REG_R9, REG_R10, 32, INS_OPTS_LSR);
    theEmitter->emitIns_R_R_R_I(INS_add, EA_8BYTE, REG_R8, REG_R9, REG_R10, 33, INS_OPTS_ASR);

    // EXTR (extract field from register pair)
    theEmitter->emitIns_R_R_R_I(INS_extr, EA_8BYTE, REG_R8, REG_R9, REG_R10, 1);
    theEmitter->emitIns_R_R_R_I(INS_extr, EA_8BYTE, REG_R8, REG_R9, REG_R10, 31);
    theEmitter->emitIns_R_R_R_I(INS_extr, EA_8BYTE, REG_R8, REG_R9, REG_R10, 32);
    theEmitter->emitIns_R_R_R_I(INS_extr, EA_8BYTE, REG_R8, REG_R9, REG_R10, 63);

    theEmitter->emitIns_R_R_R_I(INS_extr, EA_4BYTE, REG_R8, REG_R9, REG_R10, 1);
    theEmitter->emitIns_R_R_R_I(INS_extr, EA_4BYTE, REG_R8, REG_R9, REG_R10, 31);

    // SUB (extended register)
    theEmitter->emitIns_R_R_R_I(INS_sub, EA_4BYTE, REG_R8, REG_R9, REG_R10, 0, INS_OPTS_UXTB);
    theEmitter->emitIns_R_R_R_I(INS_sub, EA_4BYTE, REG_R8, REG_R9, REG_R10, 0, INS_OPTS_UXTH);
    theEmitter->emitIns_R_R_R_I(INS_sub, EA_4BYTE, REG_R8, REG_R9, REG_R10, 0, INS_OPTS_UXTW);
    theEmitter->emitIns_R_R_R_I(INS_sub, EA_4BYTE, REG_R8, REG_R9, REG_R10, 0, INS_OPTS_UXTX);
    theEmitter->emitIns_R_R_R_I(INS_sub, EA_4BYTE, REG_R8, REG_R9, REG_R10, 0, INS_OPTS_SXTB);
    theEmitter->emitIns_R_R_R_I(INS_sub, EA_4BYTE, REG_R8, REG_R9, REG_R10, 0, INS_OPTS_SXTH);
    theEmitter->emitIns_R_R_R_I(INS_sub, EA_4BYTE, REG_R8, REG_R9, REG_R10, 0, INS_OPTS_SXTW);
    theEmitter->emitIns_R_R_R_I(INS_sub, EA_4BYTE, REG_R8, REG_R9, REG_R10, 0, INS_OPTS_SXTX);

    // SUB (extended register) and left shift
    theEmitter->emitIns_R_R_R_I(INS_sub, EA_4BYTE, REG_R8, REG_R9, REG_R10, 4, INS_OPTS_UXTB);
    theEmitter->emitIns_R_R_R_I(INS_sub, EA_4BYTE, REG_R8, REG_R9, REG_R10, 4, INS_OPTS_UXTH);
    theEmitter->emitIns_R_R_R_I(INS_sub, EA_4BYTE, REG_R8, REG_R9, REG_R10, 4, INS_OPTS_UXTW);
    theEmitter->emitIns_R_R_R_I(INS_sub, EA_4BYTE, REG_R8, REG_R9, REG_R10, 4, INS_OPTS_UXTX);
    theEmitter->emitIns_R_R_R_I(INS_sub, EA_4BYTE, REG_R8, REG_R9, REG_R10, 4, INS_OPTS_SXTB);
    theEmitter->emitIns_R_R_R_I(INS_sub, EA_4BYTE, REG_R8, REG_R9, REG_R10, 4, INS_OPTS_SXTH);
    theEmitter->emitIns_R_R_R_I(INS_sub, EA_4BYTE, REG_R8, REG_R9, REG_R10, 4, INS_OPTS_SXTW);
    theEmitter->emitIns_R_R_R_I(INS_sub, EA_4BYTE, REG_R8, REG_R9, REG_R10, 4, INS_OPTS_SXTX);

    // SUB (shifted register)
    theEmitter->emitIns_R_R_R_I(INS_sub, EA_4BYTE, REG_R8, REG_R9, REG_R10, 0);
    theEmitter->emitIns_R_R_R_I(INS_sub, EA_4BYTE, REG_R8, REG_R9, REG_R10, 27, INS_OPTS_LSL);
    theEmitter->emitIns_R_R_R_I(INS_sub, EA_4BYTE, REG_R8, REG_R9, REG_R10, 28, INS_OPTS_LSR);
    theEmitter->emitIns_R_R_R_I(INS_sub, EA_4BYTE, REG_R8, REG_R9, REG_R10, 29, INS_OPTS_ASR);

    // bit operations
    theEmitter->emitIns_R_R_R_I(INS_and, EA_8BYTE, REG_R8, REG_R9, REG_R10, 0);
    theEmitter->emitIns_R_R_R_I(INS_ands, EA_8BYTE, REG_R8, REG_R9, REG_R10, 0);
    theEmitter->emitIns_R_R_R_I(INS_eor, EA_8BYTE, REG_R8, REG_R9, REG_R10, 0);
    theEmitter->emitIns_R_R_R_I(INS_orr, EA_8BYTE, REG_R8, REG_R9, REG_R10, 0);
    theEmitter->emitIns_R_R_R_I(INS_bic, EA_8BYTE, REG_R8, REG_R9, REG_R10, 0);
    theEmitter->emitIns_R_R_R_I(INS_bics, EA_8BYTE, REG_R8, REG_R9, REG_R10, 0);
    theEmitter->emitIns_R_R_R_I(INS_eon, EA_8BYTE, REG_R8, REG_R9, REG_R10, 0);
    theEmitter->emitIns_R_R_R_I(INS_orn, EA_8BYTE, REG_R8, REG_R9, REG_R10, 0);

    theEmitter->emitIns_R_R_R_I(INS_and, EA_8BYTE, REG_R8, REG_R9, REG_R10, 1, INS_OPTS_LSL);
    theEmitter->emitIns_R_R_R_I(INS_ands, EA_8BYTE, REG_R8, REG_R9, REG_R10, 2, INS_OPTS_LSR);
    theEmitter->emitIns_R_R_R_I(INS_eor, EA_8BYTE, REG_R8, REG_R9, REG_R10, 3, INS_OPTS_ASR);
    theEmitter->emitIns_R_R_R_I(INS_orr, EA_8BYTE, REG_R8, REG_R9, REG_R10, 4, INS_OPTS_ROR);
    theEmitter->emitIns_R_R_R_I(INS_bic, EA_8BYTE, REG_R8, REG_R9, REG_R10, 5, INS_OPTS_LSL);
    theEmitter->emitIns_R_R_R_I(INS_bics, EA_8BYTE, REG_R8, REG_R9, REG_R10, 6, INS_OPTS_LSR);
    theEmitter->emitIns_R_R_R_I(INS_eon, EA_8BYTE, REG_R8, REG_R9, REG_R10, 7, INS_OPTS_ASR);
    theEmitter->emitIns_R_R_R_I(INS_orn, EA_8BYTE, REG_R8, REG_R9, REG_R10, 8, INS_OPTS_ROR);

    theEmitter->emitIns_R_R_R_I(INS_and, EA_4BYTE, REG_R8, REG_R9, REG_R10, 0);
    theEmitter->emitIns_R_R_R_I(INS_ands, EA_4BYTE, REG_R8, REG_R9, REG_R10, 0);
    theEmitter->emitIns_R_R_R_I(INS_eor, EA_4BYTE, REG_R8, REG_R9, REG_R10, 0);
    theEmitter->emitIns_R_R_R_I(INS_orr, EA_4BYTE, REG_R8, REG_R9, REG_R10, 0);
    theEmitter->emitIns_R_R_R_I(INS_bic, EA_4BYTE, REG_R8, REG_R9, REG_R10, 0);
    theEmitter->emitIns_R_R_R_I(INS_bics, EA_4BYTE, REG_R8, REG_R9, REG_R10, 0);
    theEmitter->emitIns_R_R_R_I(INS_eon, EA_4BYTE, REG_R8, REG_R9, REG_R10, 0);
    theEmitter->emitIns_R_R_R_I(INS_orn, EA_4BYTE, REG_R8, REG_R9, REG_R10, 0);

    theEmitter->emitIns_R_R_R_I(INS_and, EA_4BYTE, REG_R8, REG_R9, REG_R10, 1, INS_OPTS_LSL);
    theEmitter->emitIns_R_R_R_I(INS_ands, EA_4BYTE, REG_R8, REG_R9, REG_R10, 2, INS_OPTS_LSR);
    theEmitter->emitIns_R_R_R_I(INS_eor, EA_4BYTE, REG_R8, REG_R9, REG_R10, 3, INS_OPTS_ASR);
    theEmitter->emitIns_R_R_R_I(INS_orr, EA_4BYTE, REG_R8, REG_R9, REG_R10, 4, INS_OPTS_ROR);
    theEmitter->emitIns_R_R_R_I(INS_bic, EA_4BYTE, REG_R8, REG_R9, REG_R10, 5, INS_OPTS_LSL);
    theEmitter->emitIns_R_R_R_I(INS_bics, EA_4BYTE, REG_R8, REG_R9, REG_R10, 6, INS_OPTS_LSR);
    theEmitter->emitIns_R_R_R_I(INS_eon, EA_4BYTE, REG_R8, REG_R9, REG_R10, 7, INS_OPTS_ASR);
    theEmitter->emitIns_R_R_R_I(INS_orn, EA_4BYTE, REG_R8, REG_R9, REG_R10, 8, INS_OPTS_ROR);

#endif // ALL_ARM64_EMITTER_UNIT_TESTS

#ifdef ALL_ARM64_EMITTER_UNIT_TESTS
    //
    // R_R_R_I  -- load/store pair
    //

    theEmitter->emitIns_R_R_R_I(INS_ldnp, EA_8BYTE, REG_R8, REG_R9, REG_R10, 0);
    theEmitter->emitIns_R_R_R_I(INS_stnp, EA_8BYTE, REG_R8, REG_R9, REG_R10, 0);
    theEmitter->emitIns_R_R_R_I(INS_ldnp, EA_8BYTE, REG_R8, REG_R9, REG_R10, 8);
    theEmitter->emitIns_R_R_R_I(INS_stnp, EA_8BYTE, REG_R8, REG_R9, REG_R10, 8);

    theEmitter->emitIns_R_R_R_I(INS_ldnp, EA_4BYTE, REG_R8, REG_R9, REG_SP, 0);
    theEmitter->emitIns_R_R_R_I(INS_stnp, EA_4BYTE, REG_R8, REG_R9, REG_SP, 0);
    theEmitter->emitIns_R_R_R_I(INS_ldnp, EA_4BYTE, REG_R8, REG_R9, REG_SP, 8);
    theEmitter->emitIns_R_R_R_I(INS_stnp, EA_4BYTE, REG_R8, REG_R9, REG_SP, 8);

    theEmitter->emitIns_R_R_R_I(INS_ldp, EA_8BYTE, REG_R8, REG_R9, REG_R10, 0);
    theEmitter->emitIns_R_R_R_I(INS_stp, EA_8BYTE, REG_R8, REG_R9, REG_R10, 0);
    theEmitter->emitIns_R_R_R_I(INS_ldp, EA_8BYTE, REG_R8, REG_R9, REG_R10, 16);
    theEmitter->emitIns_R_R_R_I(INS_stp, EA_8BYTE, REG_R8, REG_R9, REG_R10, 16);
    theEmitter->emitIns_R_R_R_I(INS_ldp, EA_8BYTE, REG_R8, REG_R9, REG_R10, 16, INS_OPTS_POST_INDEX);
    theEmitter->emitIns_R_R_R_I(INS_stp, EA_8BYTE, REG_R8, REG_R9, REG_R10, 16, INS_OPTS_POST_INDEX);
    theEmitter->emitIns_R_R_R_I(INS_ldp, EA_8BYTE, REG_R8, REG_R9, REG_R10, 16, INS_OPTS_PRE_INDEX);
    theEmitter->emitIns_R_R_R_I(INS_stp, EA_8BYTE, REG_R8, REG_R9, REG_R10, 16, INS_OPTS_PRE_INDEX);

    theEmitter->emitIns_R_R_R_I(INS_ldp, EA_4BYTE, REG_R8, REG_R9, REG_SP, 0);
    theEmitter->emitIns_R_R_R_I(INS_stp, EA_4BYTE, REG_R8, REG_R9, REG_SP, 0);
    theEmitter->emitIns_R_R_R_I(INS_ldp, EA_4BYTE, REG_R8, REG_R9, REG_SP, 16);
    theEmitter->emitIns_R_R_R_I(INS_stp, EA_4BYTE, REG_R8, REG_R9, REG_SP, 16);
    theEmitter->emitIns_R_R_R_I(INS_ldp, EA_4BYTE, REG_R8, REG_R9, REG_R10, 16, INS_OPTS_POST_INDEX);
    theEmitter->emitIns_R_R_R_I(INS_stp, EA_4BYTE, REG_R8, REG_R9, REG_R10, 16, INS_OPTS_POST_INDEX);
    theEmitter->emitIns_R_R_R_I(INS_ldp, EA_4BYTE, REG_R8, REG_R9, REG_R10, 16, INS_OPTS_PRE_INDEX);
    theEmitter->emitIns_R_R_R_I(INS_stp, EA_4BYTE, REG_R8, REG_R9, REG_R10, 16, INS_OPTS_PRE_INDEX);

    theEmitter->emitIns_R_R_R_I(INS_ldpsw, EA_4BYTE, REG_R8, REG_R9, REG_R10, 0);
    theEmitter->emitIns_R_R_R_I(INS_ldpsw, EA_4BYTE, REG_R8, REG_R9, REG_R10, 16);
    theEmitter->emitIns_R_R_R_I(INS_ldpsw, EA_4BYTE, REG_R8, REG_R9, REG_R10, 16, INS_OPTS_POST_INDEX);
    theEmitter->emitIns_R_R_R_I(INS_ldpsw, EA_4BYTE, REG_R8, REG_R9, REG_R10, 16, INS_OPTS_PRE_INDEX);

    // SP and ZR tests
    theEmitter->emitIns_R_R_R_I(INS_ldp, EA_8BYTE, REG_ZR, REG_R1, REG_SP, 0);
    theEmitter->emitIns_R_R_R_I(INS_ldp, EA_8BYTE, REG_R0, REG_ZR, REG_SP, 16);
    theEmitter->emitIns_R_R_R_I(INS_stp, EA_8BYTE, REG_ZR, REG_R1, REG_SP, 0);
    theEmitter->emitIns_R_R_R_I(INS_stp, EA_8BYTE, REG_R0, REG_ZR, REG_SP, 16);
    theEmitter->emitIns_R_R_R_I(INS_stp, EA_8BYTE, REG_ZR, REG_ZR, REG_SP, 16, INS_OPTS_POST_INDEX);
    theEmitter->emitIns_R_R_R_I(INS_stp, EA_8BYTE, REG_ZR, REG_ZR, REG_R8, 16, INS_OPTS_PRE_INDEX);

#endif // ALL_ARM64_EMITTER_UNIT_TESTS

#ifdef ALL_ARM64_EMITTER_UNIT_TESTS
    //
    // R_R_R_Ext    -- load/store shifted/extend
    //

    genDefineTempLabel(genCreateTempLabel());

    // LDR (register)
    theEmitter->emitIns_R_R_R_Ext(INS_ldr, EA_8BYTE, REG_R8, REG_SP, REG_R9);
    theEmitter->emitIns_R_R_R_Ext(INS_ldr, EA_8BYTE, REG_R8, REG_SP, REG_R9, INS_OPTS_LSL);
    theEmitter->emitIns_R_R_R_Ext(INS_ldr, EA_8BYTE, REG_R8, REG_SP, REG_R9, INS_OPTS_LSL, 3);
    theEmitter->emitIns_R_R_R_Ext(INS_ldr, EA_8BYTE, REG_R8, REG_SP, REG_R9, INS_OPTS_SXTW);
    theEmitter->emitIns_R_R_R_Ext(INS_ldr, EA_8BYTE, REG_R8, REG_SP, REG_R9, INS_OPTS_SXTW, 3);
    theEmitter->emitIns_R_R_R_Ext(INS_ldr, EA_8BYTE, REG_R8, REG_SP, REG_R9, INS_OPTS_UXTW);
    theEmitter->emitIns_R_R_R_Ext(INS_ldr, EA_8BYTE, REG_R8, REG_SP, REG_R9, INS_OPTS_UXTW, 3);
    theEmitter->emitIns_R_R_R_Ext(INS_ldr, EA_8BYTE, REG_R8, REG_SP, REG_R9, INS_OPTS_SXTX);
    theEmitter->emitIns_R_R_R_Ext(INS_ldr, EA_8BYTE, REG_R8, REG_SP, REG_R9, INS_OPTS_SXTX, 3);
    theEmitter->emitIns_R_R_R_Ext(INS_ldr, EA_8BYTE, REG_R8, REG_SP, REG_R9, INS_OPTS_UXTX);
    theEmitter->emitIns_R_R_R_Ext(INS_ldr, EA_8BYTE, REG_R8, REG_SP, REG_R9, INS_OPTS_UXTX, 3);

    theEmitter->emitIns_R_R_R_Ext(INS_ldr, EA_4BYTE, REG_R8, REG_SP, REG_R9);
    theEmitter->emitIns_R_R_R_Ext(INS_ldr, EA_4BYTE, REG_R8, REG_SP, REG_R9, INS_OPTS_LSL);
    theEmitter->emitIns_R_R_R_Ext(INS_ldr, EA_4BYTE, REG_R8, REG_SP, REG_R9, INS_OPTS_LSL, 2);
    theEmitter->emitIns_R_R_R_Ext(INS_ldr, EA_4BYTE, REG_R8, REG_SP, REG_R9, INS_OPTS_SXTW);
    theEmitter->emitIns_R_R_R_Ext(INS_ldr, EA_4BYTE, REG_R8, REG_SP, REG_R9, INS_OPTS_SXTW, 2);
    theEmitter->emitIns_R_R_R_Ext(INS_ldr, EA_4BYTE, REG_R8, REG_SP, REG_R9, INS_OPTS_UXTW);
    theEmitter->emitIns_R_R_R_Ext(INS_ldr, EA_4BYTE, REG_R8, REG_SP, REG_R9, INS_OPTS_UXTW, 2);
    theEmitter->emitIns_R_R_R_Ext(INS_ldr, EA_4BYTE, REG_R8, REG_SP, REG_R9, INS_OPTS_SXTX);
    theEmitter->emitIns_R_R_R_Ext(INS_ldr, EA_4BYTE, REG_R8, REG_SP, REG_R9, INS_OPTS_SXTX, 2);
    theEmitter->emitIns_R_R_R_Ext(INS_ldr, EA_4BYTE, REG_R8, REG_SP, REG_R9, INS_OPTS_UXTX);
    theEmitter->emitIns_R_R_R_Ext(INS_ldr, EA_4BYTE, REG_R8, REG_SP, REG_R9, INS_OPTS_UXTX, 2);

    theEmitter->emitIns_R_R_R_Ext(INS_ldrh, EA_2BYTE, REG_R8, REG_SP, REG_R9);
    theEmitter->emitIns_R_R_R_Ext(INS_ldrh, EA_2BYTE, REG_R8, REG_SP, REG_R9, INS_OPTS_LSL);
    theEmitter->emitIns_R_R_R_Ext(INS_ldrh, EA_2BYTE, REG_R8, REG_SP, REG_R9, INS_OPTS_LSL, 1);
    theEmitter->emitIns_R_R_R_Ext(INS_ldrh, EA_2BYTE, REG_R8, REG_SP, REG_R9, INS_OPTS_SXTW);
    theEmitter->emitIns_R_R_R_Ext(INS_ldrh, EA_2BYTE, REG_R8, REG_SP, REG_R9, INS_OPTS_SXTW, 1);
    theEmitter->emitIns_R_R_R_Ext(INS_ldrh, EA_2BYTE, REG_R8, REG_SP, REG_R9, INS_OPTS_UXTW);
    theEmitter->emitIns_R_R_R_Ext(INS_ldrh, EA_2BYTE, REG_R8, REG_SP, REG_R9, INS_OPTS_UXTW, 1);
    theEmitter->emitIns_R_R_R_Ext(INS_ldrh, EA_2BYTE, REG_R8, REG_SP, REG_R9, INS_OPTS_SXTX);
    theEmitter->emitIns_R_R_R_Ext(INS_ldrh, EA_2BYTE, REG_R8, REG_SP, REG_R9, INS_OPTS_SXTX, 1);
    theEmitter->emitIns_R_R_R_Ext(INS_ldrh, EA_2BYTE, REG_R8, REG_SP, REG_R9, INS_OPTS_UXTX);
    theEmitter->emitIns_R_R_R_Ext(INS_ldrh, EA_2BYTE, REG_R8, REG_SP, REG_R9, INS_OPTS_UXTX, 1);

    theEmitter->emitIns_R_R_R_Ext(INS_ldrb, EA_1BYTE, REG_R8, REG_SP, REG_R9);
    theEmitter->emitIns_R_R_R_Ext(INS_ldrb, EA_1BYTE, REG_R8, REG_SP, REG_R9, INS_OPTS_SXTW);
    theEmitter->emitIns_R_R_R_Ext(INS_ldrb, EA_1BYTE, REG_R8, REG_SP, REG_R9, INS_OPTS_UXTW);
    theEmitter->emitIns_R_R_R_Ext(INS_ldrb, EA_1BYTE, REG_R8, REG_SP, REG_R9, INS_OPTS_SXTX);
    theEmitter->emitIns_R_R_R_Ext(INS_ldrb, EA_1BYTE, REG_R8, REG_SP, REG_R9, INS_OPTS_UXTX);

    theEmitter->emitIns_R_R_R_Ext(INS_ldrsw, EA_4BYTE, REG_R8, REG_SP, REG_R9);
    theEmitter->emitIns_R_R_R_Ext(INS_ldrsw, EA_4BYTE, REG_R8, REG_SP, REG_R9, INS_OPTS_LSL);
    theEmitter->emitIns_R_R_R_Ext(INS_ldrsw, EA_4BYTE, REG_R8, REG_SP, REG_R9, INS_OPTS_LSL, 2);
    theEmitter->emitIns_R_R_R_Ext(INS_ldrsw, EA_4BYTE, REG_R8, REG_SP, REG_R9, INS_OPTS_SXTW);
    theEmitter->emitIns_R_R_R_Ext(INS_ldrsw, EA_4BYTE, REG_R8, REG_SP, REG_R9, INS_OPTS_SXTW, 2);
    theEmitter->emitIns_R_R_R_Ext(INS_ldrsw, EA_4BYTE, REG_R8, REG_SP, REG_R9, INS_OPTS_UXTW);
    theEmitter->emitIns_R_R_R_Ext(INS_ldrsw, EA_4BYTE, REG_R8, REG_SP, REG_R9, INS_OPTS_UXTW, 2);
    theEmitter->emitIns_R_R_R_Ext(INS_ldrsw, EA_4BYTE, REG_R8, REG_SP, REG_R9, INS_OPTS_SXTX);
    theEmitter->emitIns_R_R_R_Ext(INS_ldrsw, EA_4BYTE, REG_R8, REG_SP, REG_R9, INS_OPTS_SXTX, 2);
    theEmitter->emitIns_R_R_R_Ext(INS_ldrsw, EA_4BYTE, REG_R8, REG_SP, REG_R9, INS_OPTS_UXTX);
    theEmitter->emitIns_R_R_R_Ext(INS_ldrsw, EA_4BYTE, REG_R8, REG_SP, REG_R9, INS_OPTS_UXTX, 2);

    theEmitter->emitIns_R_R_R_Ext(INS_ldrsh, EA_4BYTE, REG_R8, REG_SP, REG_R9);
    theEmitter->emitIns_R_R_R_Ext(INS_ldrsh, EA_8BYTE, REG_R8, REG_SP, REG_R9);
    theEmitter->emitIns_R_R_R_Ext(INS_ldrsh, EA_8BYTE, REG_R8, REG_SP, REG_R9, INS_OPTS_LSL);
    theEmitter->emitIns_R_R_R_Ext(INS_ldrsh, EA_4BYTE, REG_R8, REG_SP, REG_R9, INS_OPTS_LSL, 1);
    theEmitter->emitIns_R_R_R_Ext(INS_ldrsh, EA_4BYTE, REG_R8, REG_SP, REG_R9, INS_OPTS_SXTW);
    theEmitter->emitIns_R_R_R_Ext(INS_ldrsh, EA_8BYTE, REG_R8, REG_SP, REG_R9, INS_OPTS_SXTW, 1);
    theEmitter->emitIns_R_R_R_Ext(INS_ldrsh, EA_8BYTE, REG_R8, REG_SP, REG_R9, INS_OPTS_UXTW);
    theEmitter->emitIns_R_R_R_Ext(INS_ldrsh, EA_4BYTE, REG_R8, REG_SP, REG_R9, INS_OPTS_UXTW, 1);
    theEmitter->emitIns_R_R_R_Ext(INS_ldrsh, EA_4BYTE, REG_R8, REG_SP, REG_R9, INS_OPTS_SXTX);
    theEmitter->emitIns_R_R_R_Ext(INS_ldrsh, EA_8BYTE, REG_R8, REG_SP, REG_R9, INS_OPTS_SXTX, 1);
    theEmitter->emitIns_R_R_R_Ext(INS_ldrsh, EA_8BYTE, REG_R8, REG_SP, REG_R9, INS_OPTS_UXTX);
    theEmitter->emitIns_R_R_R_Ext(INS_ldrsh, EA_4BYTE, REG_R8, REG_SP, REG_R9, INS_OPTS_UXTX, 1);

    theEmitter->emitIns_R_R_R_Ext(INS_ldrsb, EA_4BYTE, REG_R8, REG_SP, REG_R9);
    theEmitter->emitIns_R_R_R_Ext(INS_ldrsb, EA_8BYTE, REG_R8, REG_SP, REG_R9);
    theEmitter->emitIns_R_R_R_Ext(INS_ldrsb, EA_8BYTE, REG_R8, REG_SP, REG_R9, INS_OPTS_SXTW);
    theEmitter->emitIns_R_R_R_Ext(INS_ldrsb, EA_4BYTE, REG_R8, REG_SP, REG_R9, INS_OPTS_UXTW);
    theEmitter->emitIns_R_R_R_Ext(INS_ldrsb, EA_4BYTE, REG_R8, REG_SP, REG_R9, INS_OPTS_SXTX);
    theEmitter->emitIns_R_R_R_Ext(INS_ldrsb, EA_8BYTE, REG_R8, REG_SP, REG_R9, INS_OPTS_UXTX);

    // STR (register)
    theEmitter->emitIns_R_R_R_Ext(INS_str, EA_8BYTE, REG_R8, REG_SP, REG_R9);
    theEmitter->emitIns_R_R_R_Ext(INS_str, EA_8BYTE, REG_R8, REG_SP, REG_R9, INS_OPTS_LSL);
    theEmitter->emitIns_R_R_R_Ext(INS_str, EA_8BYTE, REG_R8, REG_SP, REG_R9, INS_OPTS_LSL, 3);
    theEmitter->emitIns_R_R_R_Ext(INS_str, EA_8BYTE, REG_R8, REG_SP, REG_R9, INS_OPTS_SXTW);
    theEmitter->emitIns_R_R_R_Ext(INS_str, EA_8BYTE, REG_R8, REG_SP, REG_R9, INS_OPTS_SXTW, 3);
    theEmitter->emitIns_R_R_R_Ext(INS_str, EA_8BYTE, REG_R8, REG_SP, REG_R9, INS_OPTS_UXTW);
    theEmitter->emitIns_R_R_R_Ext(INS_str, EA_8BYTE, REG_R8, REG_SP, REG_R9, INS_OPTS_UXTW, 3);
    theEmitter->emitIns_R_R_R_Ext(INS_str, EA_8BYTE, REG_R8, REG_SP, REG_R9, INS_OPTS_SXTX);
    theEmitter->emitIns_R_R_R_Ext(INS_str, EA_8BYTE, REG_R8, REG_SP, REG_R9, INS_OPTS_SXTX, 3);
    theEmitter->emitIns_R_R_R_Ext(INS_str, EA_8BYTE, REG_R8, REG_SP, REG_R9, INS_OPTS_UXTX);
    theEmitter->emitIns_R_R_R_Ext(INS_str, EA_8BYTE, REG_R8, REG_SP, REG_R9, INS_OPTS_UXTX, 3);

    theEmitter->emitIns_R_R_R_Ext(INS_str, EA_4BYTE, REG_R8, REG_SP, REG_R9);
    theEmitter->emitIns_R_R_R_Ext(INS_str, EA_4BYTE, REG_R8, REG_SP, REG_R9, INS_OPTS_LSL);
    theEmitter->emitIns_R_R_R_Ext(INS_str, EA_4BYTE, REG_R8, REG_SP, REG_R9, INS_OPTS_LSL, 2);
    theEmitter->emitIns_R_R_R_Ext(INS_str, EA_4BYTE, REG_R8, REG_SP, REG_R9, INS_OPTS_SXTW);
    theEmitter->emitIns_R_R_R_Ext(INS_str, EA_4BYTE, REG_R8, REG_SP, REG_R9, INS_OPTS_SXTW, 2);
    theEmitter->emitIns_R_R_R_Ext(INS_str, EA_4BYTE, REG_R8, REG_SP, REG_R9, INS_OPTS_UXTW);
    theEmitter->emitIns_R_R_R_Ext(INS_str, EA_4BYTE, REG_R8, REG_SP, REG_R9, INS_OPTS_UXTW, 2);
    theEmitter->emitIns_R_R_R_Ext(INS_str, EA_4BYTE, REG_R8, REG_SP, REG_R9, INS_OPTS_SXTX);
    theEmitter->emitIns_R_R_R_Ext(INS_str, EA_4BYTE, REG_R8, REG_SP, REG_R9, INS_OPTS_SXTX, 2);
    theEmitter->emitIns_R_R_R_Ext(INS_str, EA_4BYTE, REG_R8, REG_SP, REG_R9, INS_OPTS_UXTX);
    theEmitter->emitIns_R_R_R_Ext(INS_str, EA_4BYTE, REG_R8, REG_SP, REG_R9, INS_OPTS_UXTX, 2);

    theEmitter->emitIns_R_R_R_Ext(INS_strh, EA_2BYTE, REG_R8, REG_SP, REG_R9);
    theEmitter->emitIns_R_R_R_Ext(INS_strh, EA_2BYTE, REG_R8, REG_SP, REG_R9, INS_OPTS_LSL);
    theEmitter->emitIns_R_R_R_Ext(INS_strh, EA_2BYTE, REG_R8, REG_SP, REG_R9, INS_OPTS_LSL, 1);
    theEmitter->emitIns_R_R_R_Ext(INS_strh, EA_2BYTE, REG_R8, REG_SP, REG_R9, INS_OPTS_SXTW);
    theEmitter->emitIns_R_R_R_Ext(INS_strh, EA_2BYTE, REG_R8, REG_SP, REG_R9, INS_OPTS_SXTW, 1);
    theEmitter->emitIns_R_R_R_Ext(INS_strh, EA_2BYTE, REG_R8, REG_SP, REG_R9, INS_OPTS_UXTW);
    theEmitter->emitIns_R_R_R_Ext(INS_strh, EA_2BYTE, REG_R8, REG_SP, REG_R9, INS_OPTS_UXTW, 1);
    theEmitter->emitIns_R_R_R_Ext(INS_strh, EA_2BYTE, REG_R8, REG_SP, REG_R9, INS_OPTS_SXTX);
    theEmitter->emitIns_R_R_R_Ext(INS_strh, EA_2BYTE, REG_R8, REG_SP, REG_R9, INS_OPTS_SXTX, 1);
    theEmitter->emitIns_R_R_R_Ext(INS_strh, EA_2BYTE, REG_R8, REG_SP, REG_R9, INS_OPTS_UXTX);
    theEmitter->emitIns_R_R_R_Ext(INS_strh, EA_2BYTE, REG_R8, REG_SP, REG_R9, INS_OPTS_UXTX, 1);

    theEmitter->emitIns_R_R_R_Ext(INS_strb, EA_1BYTE, REG_R8, REG_SP, REG_R9);
    theEmitter->emitIns_R_R_R_Ext(INS_strb, EA_1BYTE, REG_R8, REG_SP, REG_R9, INS_OPTS_SXTW);
    theEmitter->emitIns_R_R_R_Ext(INS_strb, EA_1BYTE, REG_R8, REG_SP, REG_R9, INS_OPTS_UXTW);
    theEmitter->emitIns_R_R_R_Ext(INS_strb, EA_1BYTE, REG_R8, REG_SP, REG_R9, INS_OPTS_SXTX);
    theEmitter->emitIns_R_R_R_Ext(INS_strb, EA_1BYTE, REG_R8, REG_SP, REG_R9, INS_OPTS_UXTX);

#endif // ALL_ARM64_EMITTER_UNIT_TESTS

#ifdef ALL_ARM64_EMITTER_UNIT_TESTS
    //
    // R_R_R_R
    //

    genDefineTempLabel(genCreateTempLabel());

    theEmitter->emitIns_R_R_R_R(INS_madd, EA_4BYTE, REG_R0, REG_R12, REG_R27, REG_R10);
    theEmitter->emitIns_R_R_R_R(INS_msub, EA_4BYTE, REG_R1, REG_R13, REG_R28, REG_R11);
    theEmitter->emitIns_R_R_R_R(INS_smaddl, EA_4BYTE, REG_R2, REG_R14, REG_R0, REG_R12);
    theEmitter->emitIns_R_R_R_R(INS_smsubl, EA_4BYTE, REG_R3, REG_R15, REG_R1, REG_R13);
    theEmitter->emitIns_R_R_R_R(INS_umaddl, EA_4BYTE, REG_R4, REG_R19, REG_R2, REG_R14);
    theEmitter->emitIns_R_R_R_R(INS_umsubl, EA_4BYTE, REG_R5, REG_R20, REG_R3, REG_R15);

    theEmitter->emitIns_R_R_R_R(INS_madd, EA_8BYTE, REG_R6, REG_R21, REG_R4, REG_R19);
    theEmitter->emitIns_R_R_R_R(INS_msub, EA_8BYTE, REG_R7, REG_R22, REG_R5, REG_R20);
    theEmitter->emitIns_R_R_R_R(INS_smaddl, EA_8BYTE, REG_R8, REG_R23, REG_R6, REG_R21);
    theEmitter->emitIns_R_R_R_R(INS_smsubl, EA_8BYTE, REG_R9, REG_R24, REG_R7, REG_R22);
    theEmitter->emitIns_R_R_R_R(INS_umaddl, EA_8BYTE, REG_R10, REG_R25, REG_R8, REG_R23);
    theEmitter->emitIns_R_R_R_R(INS_umsubl, EA_8BYTE, REG_R11, REG_R26, REG_R9, REG_R24);

#endif // ALL_ARM64_EMITTER_UNIT_TESTS

#ifdef ALL_ARM64_EMITTER_UNIT_TESTS
    // R_COND
    //

    // cset reg, cond
    theEmitter->emitIns_R_COND(INS_cset, EA_8BYTE, REG_R9, INS_COND_EQ); // eq
    theEmitter->emitIns_R_COND(INS_cset, EA_4BYTE, REG_R8, INS_COND_NE); // ne
    theEmitter->emitIns_R_COND(INS_cset, EA_4BYTE, REG_R7, INS_COND_HS); // hs
    theEmitter->emitIns_R_COND(INS_cset, EA_8BYTE, REG_R6, INS_COND_LO); // lo
    theEmitter->emitIns_R_COND(INS_cset, EA_8BYTE, REG_R5, INS_COND_MI); // mi
    theEmitter->emitIns_R_COND(INS_cset, EA_4BYTE, REG_R4, INS_COND_PL); // pl
    theEmitter->emitIns_R_COND(INS_cset, EA_4BYTE, REG_R3, INS_COND_VS); // vs
    theEmitter->emitIns_R_COND(INS_cset, EA_8BYTE, REG_R2, INS_COND_VC); // vc
    theEmitter->emitIns_R_COND(INS_cset, EA_8BYTE, REG_R1, INS_COND_HI); // hi
    theEmitter->emitIns_R_COND(INS_cset, EA_4BYTE, REG_R0, INS_COND_LS); // ls
    theEmitter->emitIns_R_COND(INS_cset, EA_4BYTE, REG_R9, INS_COND_GE); // ge
    theEmitter->emitIns_R_COND(INS_cset, EA_8BYTE, REG_R8, INS_COND_LT); // lt
    theEmitter->emitIns_R_COND(INS_cset, EA_8BYTE, REG_R7, INS_COND_GT); // gt
    theEmitter->emitIns_R_COND(INS_cset, EA_4BYTE, REG_R6, INS_COND_LE); // le

    // csetm reg, cond
    theEmitter->emitIns_R_COND(INS_csetm, EA_4BYTE, REG_R9, INS_COND_EQ); // eq
    theEmitter->emitIns_R_COND(INS_csetm, EA_8BYTE, REG_R8, INS_COND_NE); // ne
    theEmitter->emitIns_R_COND(INS_csetm, EA_8BYTE, REG_R7, INS_COND_HS); // hs
    theEmitter->emitIns_R_COND(INS_csetm, EA_4BYTE, REG_R6, INS_COND_LO); // lo
    theEmitter->emitIns_R_COND(INS_csetm, EA_4BYTE, REG_R5, INS_COND_MI); // mi
    theEmitter->emitIns_R_COND(INS_csetm, EA_8BYTE, REG_R4, INS_COND_PL); // pl
    theEmitter->emitIns_R_COND(INS_csetm, EA_8BYTE, REG_R3, INS_COND_VS); // vs
    theEmitter->emitIns_R_COND(INS_csetm, EA_4BYTE, REG_R2, INS_COND_VC); // vc
    theEmitter->emitIns_R_COND(INS_csetm, EA_4BYTE, REG_R1, INS_COND_HI); // hi
    theEmitter->emitIns_R_COND(INS_csetm, EA_8BYTE, REG_R0, INS_COND_LS); // ls
    theEmitter->emitIns_R_COND(INS_csetm, EA_8BYTE, REG_R9, INS_COND_GE); // ge
    theEmitter->emitIns_R_COND(INS_csetm, EA_4BYTE, REG_R8, INS_COND_LT); // lt
    theEmitter->emitIns_R_COND(INS_csetm, EA_4BYTE, REG_R7, INS_COND_GT); // gt
    theEmitter->emitIns_R_COND(INS_csetm, EA_8BYTE, REG_R6, INS_COND_LE); // le

#endif // ALL_ARM64_EMITTER_UNIT_TESTS

#ifdef ALL_ARM64_EMITTER_UNIT_TESTS
    // R_R_COND
    //

    // cinc reg, reg, cond
    // cinv reg, reg, cond
    // cneg reg, reg, cond
    theEmitter->emitIns_R_R_COND(INS_cinc, EA_8BYTE, REG_R0, REG_R4, INS_COND_EQ); // eq
    theEmitter->emitIns_R_R_COND(INS_cinv, EA_4BYTE, REG_R1, REG_R5, INS_COND_NE); // ne
    theEmitter->emitIns_R_R_COND(INS_cneg, EA_4BYTE, REG_R2, REG_R6, INS_COND_HS); // hs
    theEmitter->emitIns_R_R_COND(INS_cinc, EA_8BYTE, REG_R3, REG_R7, INS_COND_LO); // lo
    theEmitter->emitIns_R_R_COND(INS_cinv, EA_4BYTE, REG_R4, REG_R8, INS_COND_MI); // mi
    theEmitter->emitIns_R_R_COND(INS_cneg, EA_8BYTE, REG_R5, REG_R9, INS_COND_PL); // pl
    theEmitter->emitIns_R_R_COND(INS_cinc, EA_8BYTE, REG_R6, REG_R0, INS_COND_VS); // vs
    theEmitter->emitIns_R_R_COND(INS_cinv, EA_4BYTE, REG_R7, REG_R1, INS_COND_VC); // vc
    theEmitter->emitIns_R_R_COND(INS_cneg, EA_8BYTE, REG_R8, REG_R2, INS_COND_HI); // hi
    theEmitter->emitIns_R_R_COND(INS_cinc, EA_4BYTE, REG_R9, REG_R3, INS_COND_LS); // ls
    theEmitter->emitIns_R_R_COND(INS_cinv, EA_4BYTE, REG_R0, REG_R4, INS_COND_GE); // ge
    theEmitter->emitIns_R_R_COND(INS_cneg, EA_8BYTE, REG_R2, REG_R5, INS_COND_LT); // lt
    theEmitter->emitIns_R_R_COND(INS_cinc, EA_4BYTE, REG_R2, REG_R6, INS_COND_GT); // gt
    theEmitter->emitIns_R_R_COND(INS_cinv, EA_8BYTE, REG_R3, REG_R7, INS_COND_LE); // le

#endif // ALL_ARM64_EMITTER_UNIT_TESTS

#ifdef ALL_ARM64_EMITTER_UNIT_TESTS
    // R_R_R_COND
    //

    // csel  reg, reg, reg, cond
    // csinc reg, reg, reg, cond
    // csinv reg, reg, reg, cond
    // csneg reg, reg, reg, cond
    theEmitter->emitIns_R_R_R_COND(INS_csel, EA_8BYTE, REG_R0, REG_R4, REG_R8, INS_COND_EQ);  // eq
    theEmitter->emitIns_R_R_R_COND(INS_csinc, EA_4BYTE, REG_R1, REG_R5, REG_R9, INS_COND_NE); // ne
    theEmitter->emitIns_R_R_R_COND(INS_csinv, EA_4BYTE, REG_R2, REG_R6, REG_R0, INS_COND_HS); // hs
    theEmitter->emitIns_R_R_R_COND(INS_csneg, EA_8BYTE, REG_R3, REG_R7, REG_R1, INS_COND_LO); // lo
    theEmitter->emitIns_R_R_R_COND(INS_csel, EA_4BYTE, REG_R4, REG_R8, REG_R2, INS_COND_MI);  // mi
    theEmitter->emitIns_R_R_R_COND(INS_csinc, EA_8BYTE, REG_R5, REG_R9, REG_R3, INS_COND_PL); // pl
    theEmitter->emitIns_R_R_R_COND(INS_csinv, EA_8BYTE, REG_R6, REG_R0, REG_R4, INS_COND_VS); // vs
    theEmitter->emitIns_R_R_R_COND(INS_csneg, EA_4BYTE, REG_R7, REG_R1, REG_R5, INS_COND_VC); // vc
    theEmitter->emitIns_R_R_R_COND(INS_csel, EA_8BYTE, REG_R8, REG_R2, REG_R6, INS_COND_HI);  // hi
    theEmitter->emitIns_R_R_R_COND(INS_csinc, EA_4BYTE, REG_R9, REG_R3, REG_R7, INS_COND_LS); // ls
    theEmitter->emitIns_R_R_R_COND(INS_csinv, EA_4BYTE, REG_R0, REG_R4, REG_R8, INS_COND_GE); // ge
    theEmitter->emitIns_R_R_R_COND(INS_csneg, EA_8BYTE, REG_R2, REG_R5, REG_R9, INS_COND_LT); // lt
    theEmitter->emitIns_R_R_R_COND(INS_csel, EA_4BYTE, REG_R2, REG_R6, REG_R0, INS_COND_GT);  // gt
    theEmitter->emitIns_R_R_R_COND(INS_csinc, EA_8BYTE, REG_R3, REG_R7, REG_R1, INS_COND_LE); // le

#endif // ALL_ARM64_EMITTER_UNIT_TESTS

#ifdef ALL_ARM64_EMITTER_UNIT_TESTS
    // R_R_FLAGS_COND
    //

    // ccmp reg1, reg2, nzcv, cond
    theEmitter->emitIns_R_R_FLAGS_COND(INS_ccmp, EA_8BYTE, REG_R9, REG_R3, INS_FLAGS_V, INS_COND_EQ);    // eq
    theEmitter->emitIns_R_R_FLAGS_COND(INS_ccmp, EA_4BYTE, REG_R8, REG_R2, INS_FLAGS_C, INS_COND_NE);    // ne
    theEmitter->emitIns_R_R_FLAGS_COND(INS_ccmp, EA_4BYTE, REG_R7, REG_R1, INS_FLAGS_Z, INS_COND_HS);    // hs
    theEmitter->emitIns_R_R_FLAGS_COND(INS_ccmp, EA_8BYTE, REG_R6, REG_R0, INS_FLAGS_N, INS_COND_LO);    // lo
    theEmitter->emitIns_R_R_FLAGS_COND(INS_ccmp, EA_8BYTE, REG_R5, REG_R3, INS_FLAGS_CV, INS_COND_MI);   // mi
    theEmitter->emitIns_R_R_FLAGS_COND(INS_ccmp, EA_4BYTE, REG_R4, REG_R2, INS_FLAGS_ZV, INS_COND_PL);   // pl
    theEmitter->emitIns_R_R_FLAGS_COND(INS_ccmp, EA_4BYTE, REG_R3, REG_R1, INS_FLAGS_ZC, INS_COND_VS);   // vs
    theEmitter->emitIns_R_R_FLAGS_COND(INS_ccmp, EA_8BYTE, REG_R2, REG_R0, INS_FLAGS_NV, INS_COND_VC);   // vc
    theEmitter->emitIns_R_R_FLAGS_COND(INS_ccmp, EA_8BYTE, REG_R1, REG_R3, INS_FLAGS_NC, INS_COND_HI);   // hi
    theEmitter->emitIns_R_R_FLAGS_COND(INS_ccmp, EA_4BYTE, REG_R0, REG_R2, INS_FLAGS_NZ, INS_COND_LS);   // ls
    theEmitter->emitIns_R_R_FLAGS_COND(INS_ccmp, EA_4BYTE, REG_R9, REG_R1, INS_FLAGS_NONE, INS_COND_GE); // ge
    theEmitter->emitIns_R_R_FLAGS_COND(INS_ccmp, EA_8BYTE, REG_R8, REG_R0, INS_FLAGS_NZV, INS_COND_LT);  // lt
    theEmitter->emitIns_R_R_FLAGS_COND(INS_ccmp, EA_8BYTE, REG_R7, REG_R3, INS_FLAGS_NZC, INS_COND_GT);  // gt
    theEmitter->emitIns_R_R_FLAGS_COND(INS_ccmp, EA_4BYTE, REG_R6, REG_R2, INS_FLAGS_NZCV, INS_COND_LE); // le

    // ccmp reg1, imm, nzcv, cond
    theEmitter->emitIns_R_I_FLAGS_COND(INS_ccmp, EA_8BYTE, REG_R9, 3, INS_FLAGS_V, INS_COND_EQ);     // eq
    theEmitter->emitIns_R_I_FLAGS_COND(INS_ccmp, EA_4BYTE, REG_R8, 2, INS_FLAGS_C, INS_COND_NE);     // ne
    theEmitter->emitIns_R_I_FLAGS_COND(INS_ccmp, EA_4BYTE, REG_R7, 1, INS_FLAGS_Z, INS_COND_HS);     // hs
    theEmitter->emitIns_R_I_FLAGS_COND(INS_ccmp, EA_8BYTE, REG_R6, 0, INS_FLAGS_N, INS_COND_LO);     // lo
    theEmitter->emitIns_R_I_FLAGS_COND(INS_ccmp, EA_8BYTE, REG_R5, 31, INS_FLAGS_CV, INS_COND_MI);   // mi
    theEmitter->emitIns_R_I_FLAGS_COND(INS_ccmp, EA_4BYTE, REG_R4, 28, INS_FLAGS_ZV, INS_COND_PL);   // pl
    theEmitter->emitIns_R_I_FLAGS_COND(INS_ccmp, EA_4BYTE, REG_R3, 25, INS_FLAGS_ZC, INS_COND_VS);   // vs
    theEmitter->emitIns_R_I_FLAGS_COND(INS_ccmp, EA_8BYTE, REG_R2, 22, INS_FLAGS_NV, INS_COND_VC);   // vc
    theEmitter->emitIns_R_I_FLAGS_COND(INS_ccmp, EA_8BYTE, REG_R1, 19, INS_FLAGS_NC, INS_COND_HI);   // hi
    theEmitter->emitIns_R_I_FLAGS_COND(INS_ccmp, EA_4BYTE, REG_R0, 16, INS_FLAGS_NZ, INS_COND_LS);   // ls
    theEmitter->emitIns_R_I_FLAGS_COND(INS_ccmp, EA_4BYTE, REG_R9, 13, INS_FLAGS_NONE, INS_COND_GE); // ge
    theEmitter->emitIns_R_I_FLAGS_COND(INS_ccmp, EA_8BYTE, REG_R8, 10, INS_FLAGS_NZV, INS_COND_LT);  // lt
    theEmitter->emitIns_R_I_FLAGS_COND(INS_ccmp, EA_8BYTE, REG_R7, 7, INS_FLAGS_NZC, INS_COND_GT);   // gt
    theEmitter->emitIns_R_I_FLAGS_COND(INS_ccmp, EA_4BYTE, REG_R6, 4, INS_FLAGS_NZCV, INS_COND_LE);  // le

    // ccmp reg1, imm, nzcv, cond  -- encoded as ccmn
    theEmitter->emitIns_R_I_FLAGS_COND(INS_ccmp, EA_8BYTE, REG_R9, -3, INS_FLAGS_V, INS_COND_EQ);     // eq
    theEmitter->emitIns_R_I_FLAGS_COND(INS_ccmp, EA_4BYTE, REG_R8, -2, INS_FLAGS_C, INS_COND_NE);     // ne
    theEmitter->emitIns_R_I_FLAGS_COND(INS_ccmp, EA_4BYTE, REG_R7, -1, INS_FLAGS_Z, INS_COND_HS);     // hs
    theEmitter->emitIns_R_I_FLAGS_COND(INS_ccmp, EA_8BYTE, REG_R6, -5, INS_FLAGS_N, INS_COND_LO);     // lo
    theEmitter->emitIns_R_I_FLAGS_COND(INS_ccmp, EA_8BYTE, REG_R5, -31, INS_FLAGS_CV, INS_COND_MI);   // mi
    theEmitter->emitIns_R_I_FLAGS_COND(INS_ccmp, EA_4BYTE, REG_R4, -28, INS_FLAGS_ZV, INS_COND_PL);   // pl
    theEmitter->emitIns_R_I_FLAGS_COND(INS_ccmp, EA_4BYTE, REG_R3, -25, INS_FLAGS_ZC, INS_COND_VS);   // vs
    theEmitter->emitIns_R_I_FLAGS_COND(INS_ccmp, EA_8BYTE, REG_R2, -22, INS_FLAGS_NV, INS_COND_VC);   // vc
    theEmitter->emitIns_R_I_FLAGS_COND(INS_ccmp, EA_8BYTE, REG_R1, -19, INS_FLAGS_NC, INS_COND_HI);   // hi
    theEmitter->emitIns_R_I_FLAGS_COND(INS_ccmp, EA_4BYTE, REG_R0, -16, INS_FLAGS_NZ, INS_COND_LS);   // ls
    theEmitter->emitIns_R_I_FLAGS_COND(INS_ccmp, EA_4BYTE, REG_R9, -13, INS_FLAGS_NONE, INS_COND_GE); // ge
    theEmitter->emitIns_R_I_FLAGS_COND(INS_ccmp, EA_8BYTE, REG_R8, -10, INS_FLAGS_NZV, INS_COND_LT);  // lt
    theEmitter->emitIns_R_I_FLAGS_COND(INS_ccmp, EA_8BYTE, REG_R7, -7, INS_FLAGS_NZC, INS_COND_GT);   // gt
    theEmitter->emitIns_R_I_FLAGS_COND(INS_ccmp, EA_4BYTE, REG_R6, -4, INS_FLAGS_NZCV, INS_COND_LE);  // le

    // ccmn reg1, reg2, nzcv, cond
    theEmitter->emitIns_R_R_FLAGS_COND(INS_ccmn, EA_8BYTE, REG_R9, REG_R3, INS_FLAGS_V, INS_COND_EQ);    // eq
    theEmitter->emitIns_R_R_FLAGS_COND(INS_ccmn, EA_4BYTE, REG_R8, REG_R2, INS_FLAGS_C, INS_COND_NE);    // ne
    theEmitter->emitIns_R_R_FLAGS_COND(INS_ccmn, EA_4BYTE, REG_R7, REG_R1, INS_FLAGS_Z, INS_COND_HS);    // hs
    theEmitter->emitIns_R_R_FLAGS_COND(INS_ccmn, EA_8BYTE, REG_R6, REG_R0, INS_FLAGS_N, INS_COND_LO);    // lo
    theEmitter->emitIns_R_R_FLAGS_COND(INS_ccmn, EA_8BYTE, REG_R5, REG_R3, INS_FLAGS_CV, INS_COND_MI);   // mi
    theEmitter->emitIns_R_R_FLAGS_COND(INS_ccmn, EA_4BYTE, REG_R4, REG_R2, INS_FLAGS_ZV, INS_COND_PL);   // pl
    theEmitter->emitIns_R_R_FLAGS_COND(INS_ccmn, EA_4BYTE, REG_R3, REG_R1, INS_FLAGS_ZC, INS_COND_VS);   // vs
    theEmitter->emitIns_R_R_FLAGS_COND(INS_ccmn, EA_8BYTE, REG_R2, REG_R0, INS_FLAGS_NV, INS_COND_VC);   // vc
    theEmitter->emitIns_R_R_FLAGS_COND(INS_ccmn, EA_8BYTE, REG_R1, REG_R3, INS_FLAGS_NC, INS_COND_HI);   // hi
    theEmitter->emitIns_R_R_FLAGS_COND(INS_ccmn, EA_4BYTE, REG_R0, REG_R2, INS_FLAGS_NZ, INS_COND_LS);   // ls
    theEmitter->emitIns_R_R_FLAGS_COND(INS_ccmn, EA_4BYTE, REG_R9, REG_R1, INS_FLAGS_NONE, INS_COND_GE); // ge
    theEmitter->emitIns_R_R_FLAGS_COND(INS_ccmn, EA_8BYTE, REG_R8, REG_R0, INS_FLAGS_NZV, INS_COND_LT);  // lt
    theEmitter->emitIns_R_R_FLAGS_COND(INS_ccmn, EA_8BYTE, REG_R7, REG_R3, INS_FLAGS_NZC, INS_COND_GT);  // gt
    theEmitter->emitIns_R_R_FLAGS_COND(INS_ccmn, EA_4BYTE, REG_R6, REG_R2, INS_FLAGS_NZCV, INS_COND_LE); // le

    // ccmn reg1, imm, nzcv, cond
    theEmitter->emitIns_R_I_FLAGS_COND(INS_ccmn, EA_8BYTE, REG_R9, 3, INS_FLAGS_V, INS_COND_EQ);     // eq
    theEmitter->emitIns_R_I_FLAGS_COND(INS_ccmn, EA_4BYTE, REG_R8, 2, INS_FLAGS_C, INS_COND_NE);     // ne
    theEmitter->emitIns_R_I_FLAGS_COND(INS_ccmn, EA_4BYTE, REG_R7, 1, INS_FLAGS_Z, INS_COND_HS);     // hs
    theEmitter->emitIns_R_I_FLAGS_COND(INS_ccmn, EA_8BYTE, REG_R6, 0, INS_FLAGS_N, INS_COND_LO);     // lo
    theEmitter->emitIns_R_I_FLAGS_COND(INS_ccmn, EA_8BYTE, REG_R5, 31, INS_FLAGS_CV, INS_COND_MI);   // mi
    theEmitter->emitIns_R_I_FLAGS_COND(INS_ccmn, EA_4BYTE, REG_R4, 28, INS_FLAGS_ZV, INS_COND_PL);   // pl
    theEmitter->emitIns_R_I_FLAGS_COND(INS_ccmn, EA_4BYTE, REG_R3, 25, INS_FLAGS_ZC, INS_COND_VS);   // vs
    theEmitter->emitIns_R_I_FLAGS_COND(INS_ccmn, EA_8BYTE, REG_R2, 22, INS_FLAGS_NV, INS_COND_VC);   // vc
    theEmitter->emitIns_R_I_FLAGS_COND(INS_ccmn, EA_8BYTE, REG_R1, 19, INS_FLAGS_NC, INS_COND_HI);   // hi
    theEmitter->emitIns_R_I_FLAGS_COND(INS_ccmn, EA_4BYTE, REG_R0, 16, INS_FLAGS_NZ, INS_COND_LS);   // ls
    theEmitter->emitIns_R_I_FLAGS_COND(INS_ccmn, EA_4BYTE, REG_R9, 13, INS_FLAGS_NONE, INS_COND_GE); // ge
    theEmitter->emitIns_R_I_FLAGS_COND(INS_ccmn, EA_8BYTE, REG_R8, 10, INS_FLAGS_NZV, INS_COND_LT);  // lt
    theEmitter->emitIns_R_I_FLAGS_COND(INS_ccmn, EA_8BYTE, REG_R7, 7, INS_FLAGS_NZC, INS_COND_GT);   // gt
    theEmitter->emitIns_R_I_FLAGS_COND(INS_ccmn, EA_4BYTE, REG_R6, 4, INS_FLAGS_NZCV, INS_COND_LE);  // le

#endif // ALL_ARM64_EMITTER_UNIT_TESTS

#ifdef ALL_ARM64_EMITTER_UNIT_TESTS
    //
    // Branch to register
    //

    genDefineTempLabel(genCreateTempLabel());

    theEmitter->emitIns_R(INS_br, EA_PTRSIZE, REG_R8);
    theEmitter->emitIns_R(INS_ret, EA_PTRSIZE, REG_R8);
    theEmitter->emitIns_R(INS_ret, EA_PTRSIZE, REG_LR);

#endif // ALL_ARM64_EMITTER_UNIT_TESTS

#ifdef ALL_ARM64_EMITTER_UNIT_TESTS
    //
    // Misc
    //

    genDefineTempLabel(genCreateTempLabel());

    theEmitter->emitIns_I(INS_brk, EA_PTRSIZE, 0);
    theEmitter->emitIns_I(INS_brk, EA_PTRSIZE, 65535);

    theEmitter->emitIns_BARR(INS_dsb, INS_BARRIER_OSHLD);
    theEmitter->emitIns_BARR(INS_dmb, INS_BARRIER_OSHST);
    theEmitter->emitIns_BARR(INS_isb, INS_BARRIER_OSH);

    theEmitter->emitIns_BARR(INS_dmb, INS_BARRIER_NSHLD);
    theEmitter->emitIns_BARR(INS_isb, INS_BARRIER_NSHST);
    theEmitter->emitIns_BARR(INS_dsb, INS_BARRIER_NSH);

    theEmitter->emitIns_BARR(INS_isb, INS_BARRIER_ISHLD);
    theEmitter->emitIns_BARR(INS_dsb, INS_BARRIER_ISHST);
    theEmitter->emitIns_BARR(INS_dmb, INS_BARRIER_ISH);

    theEmitter->emitIns_BARR(INS_dsb, INS_BARRIER_LD);
    theEmitter->emitIns_BARR(INS_dmb, INS_BARRIER_ST);
    theEmitter->emitIns_BARR(INS_isb, INS_BARRIER_SY);

#endif // ALL_ARM64_EMITTER_UNIT_TESTS

#ifdef ALL_ARM64_EMITTER_UNIT_TESTS
    ////////////////////////////////////////////////////////////////////////////////
    //
    // SIMD and Floating point
    //
    ////////////////////////////////////////////////////////////////////////////////

    //
    // Load/Stores vector register
    //

    genDefineTempLabel(genCreateTempLabel());

    // ldr/str Vt, [reg]
    theEmitter->emitIns_R_R(INS_ldr, EA_8BYTE, REG_V1, REG_R9);
    theEmitter->emitIns_R_R(INS_str, EA_8BYTE, REG_V2, REG_R8);
    theEmitter->emitIns_R_R(INS_ldr, EA_4BYTE, REG_V3, REG_R7);
    theEmitter->emitIns_R_R(INS_str, EA_4BYTE, REG_V4, REG_R6);
    theEmitter->emitIns_R_R(INS_ldr, EA_2BYTE, REG_V5, REG_R5);
    theEmitter->emitIns_R_R(INS_str, EA_2BYTE, REG_V6, REG_R4);
    theEmitter->emitIns_R_R(INS_ldr, EA_1BYTE, REG_V7, REG_R3);
    theEmitter->emitIns_R_R(INS_str, EA_1BYTE, REG_V8, REG_R2);
    theEmitter->emitIns_R_R(INS_ldr, EA_16BYTE, REG_V9, REG_R1);
    theEmitter->emitIns_R_R(INS_str, EA_16BYTE, REG_V10, REG_R0);

    // ldr/str Vt, [reg+cns]        -- scaled
    theEmitter->emitIns_R_R_I(INS_ldr, EA_1BYTE, REG_V8, REG_R9, 1);
    theEmitter->emitIns_R_R_I(INS_ldr, EA_2BYTE, REG_V8, REG_R9, 2);
    theEmitter->emitIns_R_R_I(INS_ldr, EA_4BYTE, REG_V8, REG_R9, 4);
    theEmitter->emitIns_R_R_I(INS_ldr, EA_8BYTE, REG_V8, REG_R9, 8);
    theEmitter->emitIns_R_R_I(INS_ldr, EA_16BYTE, REG_V8, REG_R9, 16);

    theEmitter->emitIns_R_R_I(INS_ldr, EA_1BYTE, REG_V7, REG_R10, 1);
    theEmitter->emitIns_R_R_I(INS_ldr, EA_2BYTE, REG_V7, REG_R10, 2);
    theEmitter->emitIns_R_R_I(INS_ldr, EA_4BYTE, REG_V7, REG_R10, 4);
    theEmitter->emitIns_R_R_I(INS_ldr, EA_8BYTE, REG_V7, REG_R10, 8);
    theEmitter->emitIns_R_R_I(INS_ldr, EA_16BYTE, REG_V7, REG_R10, 16);

    // ldr/str Vt, [reg],cns        -- post-indexed (unscaled)
    // ldr/str Vt, [reg+cns]!       -- post-indexed (unscaled)
    theEmitter->emitIns_R_R_I(INS_ldr, EA_1BYTE, REG_V8, REG_R9, 1, INS_OPTS_POST_INDEX);
    theEmitter->emitIns_R_R_I(INS_ldr, EA_2BYTE, REG_V8, REG_R9, 1, INS_OPTS_POST_INDEX);
    theEmitter->emitIns_R_R_I(INS_ldr, EA_4BYTE, REG_V8, REG_R9, 1, INS_OPTS_POST_INDEX);
    theEmitter->emitIns_R_R_I(INS_ldr, EA_8BYTE, REG_V8, REG_R9, 1, INS_OPTS_POST_INDEX);
    theEmitter->emitIns_R_R_I(INS_ldr, EA_16BYTE, REG_V8, REG_R9, 1, INS_OPTS_POST_INDEX);

    theEmitter->emitIns_R_R_I(INS_ldr, EA_1BYTE, REG_V8, REG_R9, 1, INS_OPTS_PRE_INDEX);
    theEmitter->emitIns_R_R_I(INS_ldr, EA_2BYTE, REG_V8, REG_R9, 1, INS_OPTS_PRE_INDEX);
    theEmitter->emitIns_R_R_I(INS_ldr, EA_4BYTE, REG_V8, REG_R9, 1, INS_OPTS_PRE_INDEX);
    theEmitter->emitIns_R_R_I(INS_ldr, EA_8BYTE, REG_V8, REG_R9, 1, INS_OPTS_PRE_INDEX);
    theEmitter->emitIns_R_R_I(INS_ldr, EA_16BYTE, REG_V8, REG_R9, 1, INS_OPTS_PRE_INDEX);

    theEmitter->emitIns_R_R_I(INS_str, EA_1BYTE, REG_V8, REG_R9, 1, INS_OPTS_POST_INDEX);
    theEmitter->emitIns_R_R_I(INS_str, EA_2BYTE, REG_V8, REG_R9, 1, INS_OPTS_POST_INDEX);
    theEmitter->emitIns_R_R_I(INS_str, EA_4BYTE, REG_V8, REG_R9, 1, INS_OPTS_POST_INDEX);
    theEmitter->emitIns_R_R_I(INS_str, EA_8BYTE, REG_V8, REG_R9, 1, INS_OPTS_POST_INDEX);
    theEmitter->emitIns_R_R_I(INS_str, EA_16BYTE, REG_V8, REG_R9, 1, INS_OPTS_POST_INDEX);

    theEmitter->emitIns_R_R_I(INS_str, EA_1BYTE, REG_V8, REG_R9, 1, INS_OPTS_PRE_INDEX);
    theEmitter->emitIns_R_R_I(INS_str, EA_2BYTE, REG_V8, REG_R9, 1, INS_OPTS_PRE_INDEX);
    theEmitter->emitIns_R_R_I(INS_str, EA_4BYTE, REG_V8, REG_R9, 1, INS_OPTS_PRE_INDEX);
    theEmitter->emitIns_R_R_I(INS_str, EA_8BYTE, REG_V8, REG_R9, 1, INS_OPTS_PRE_INDEX);
    theEmitter->emitIns_R_R_I(INS_str, EA_16BYTE, REG_V8, REG_R9, 1, INS_OPTS_PRE_INDEX);

    theEmitter->emitIns_R_R_I(INS_ldur, EA_1BYTE, REG_V8, REG_R9, 2);
    theEmitter->emitIns_R_R_I(INS_ldur, EA_2BYTE, REG_V8, REG_R9, 3);
    theEmitter->emitIns_R_R_I(INS_ldur, EA_4BYTE, REG_V8, REG_R9, 5);
    theEmitter->emitIns_R_R_I(INS_ldur, EA_8BYTE, REG_V8, REG_R9, 9);
    theEmitter->emitIns_R_R_I(INS_ldur, EA_16BYTE, REG_V8, REG_R9, 17);

    theEmitter->emitIns_R_R_I(INS_stur, EA_1BYTE, REG_V7, REG_R10, 2);
    theEmitter->emitIns_R_R_I(INS_stur, EA_2BYTE, REG_V7, REG_R10, 3);
    theEmitter->emitIns_R_R_I(INS_stur, EA_4BYTE, REG_V7, REG_R10, 5);
    theEmitter->emitIns_R_R_I(INS_stur, EA_8BYTE, REG_V7, REG_R10, 9);
    theEmitter->emitIns_R_R_I(INS_stur, EA_16BYTE, REG_V7, REG_R10, 17);

    // load/store pair
    theEmitter->emitIns_R_R_R(INS_ldnp, EA_8BYTE, REG_V0, REG_V1, REG_R10);
    theEmitter->emitIns_R_R_R_I(INS_stnp, EA_8BYTE, REG_V1, REG_V2, REG_R10, 0);
    theEmitter->emitIns_R_R_R_I(INS_ldnp, EA_8BYTE, REG_V2, REG_V3, REG_R10, 8);
    theEmitter->emitIns_R_R_R_I(INS_stnp, EA_8BYTE, REG_V3, REG_V4, REG_R10, 24);

    theEmitter->emitIns_R_R_R(INS_ldnp, EA_4BYTE, REG_V4, REG_V5, REG_SP);
    theEmitter->emitIns_R_R_R_I(INS_stnp, EA_4BYTE, REG_V5, REG_V6, REG_SP, 0);
    theEmitter->emitIns_R_R_R_I(INS_ldnp, EA_4BYTE, REG_V6, REG_V7, REG_SP, 4);
    theEmitter->emitIns_R_R_R_I(INS_stnp, EA_4BYTE, REG_V7, REG_V8, REG_SP, 12);

    theEmitter->emitIns_R_R_R(INS_ldnp, EA_16BYTE, REG_V8, REG_V9, REG_R10);
    theEmitter->emitIns_R_R_R_I(INS_stnp, EA_16BYTE, REG_V9, REG_V10, REG_R10, 0);
    theEmitter->emitIns_R_R_R_I(INS_ldnp, EA_16BYTE, REG_V10, REG_V11, REG_R10, 16);
    theEmitter->emitIns_R_R_R_I(INS_stnp, EA_16BYTE, REG_V11, REG_V12, REG_R10, 48);

    theEmitter->emitIns_R_R_R(INS_ldp, EA_8BYTE, REG_V0, REG_V1, REG_R10);
    theEmitter->emitIns_R_R_R_I(INS_stp, EA_8BYTE, REG_V1, REG_V2, REG_SP, 0);
    theEmitter->emitIns_R_R_R_I(INS_ldp, EA_8BYTE, REG_V2, REG_V3, REG_SP, 8);
    theEmitter->emitIns_R_R_R_I(INS_stp, EA_8BYTE, REG_V3, REG_V4, REG_R10, 16);
    theEmitter->emitIns_R_R_R_I(INS_ldp, EA_8BYTE, REG_V4, REG_V5, REG_R10, 24, INS_OPTS_POST_INDEX);
    theEmitter->emitIns_R_R_R_I(INS_stp, EA_8BYTE, REG_V5, REG_V6, REG_SP, 32, INS_OPTS_POST_INDEX);
    theEmitter->emitIns_R_R_R_I(INS_ldp, EA_8BYTE, REG_V6, REG_V7, REG_SP, 40, INS_OPTS_PRE_INDEX);
    theEmitter->emitIns_R_R_R_I(INS_stp, EA_8BYTE, REG_V7, REG_V8, REG_R10, 48, INS_OPTS_PRE_INDEX);

    theEmitter->emitIns_R_R_R(INS_ldp, EA_4BYTE, REG_V0, REG_V1, REG_R10);
    theEmitter->emitIns_R_R_R_I(INS_stp, EA_4BYTE, REG_V1, REG_V2, REG_SP, 0);
    theEmitter->emitIns_R_R_R_I(INS_ldp, EA_4BYTE, REG_V2, REG_V3, REG_SP, 4);
    theEmitter->emitIns_R_R_R_I(INS_stp, EA_4BYTE, REG_V3, REG_V4, REG_R10, 8);
    theEmitter->emitIns_R_R_R_I(INS_ldp, EA_4BYTE, REG_V4, REG_V5, REG_R10, 12, INS_OPTS_POST_INDEX);
    theEmitter->emitIns_R_R_R_I(INS_stp, EA_4BYTE, REG_V5, REG_V6, REG_SP, 16, INS_OPTS_POST_INDEX);
    theEmitter->emitIns_R_R_R_I(INS_ldp, EA_4BYTE, REG_V6, REG_V7, REG_SP, 20, INS_OPTS_PRE_INDEX);
    theEmitter->emitIns_R_R_R_I(INS_stp, EA_4BYTE, REG_V7, REG_V8, REG_R10, 24, INS_OPTS_PRE_INDEX);

    theEmitter->emitIns_R_R_R(INS_ldp, EA_16BYTE, REG_V0, REG_V1, REG_R10);
    theEmitter->emitIns_R_R_R_I(INS_stp, EA_16BYTE, REG_V1, REG_V2, REG_SP, 0);
    theEmitter->emitIns_R_R_R_I(INS_ldp, EA_16BYTE, REG_V2, REG_V3, REG_SP, 16);
    theEmitter->emitIns_R_R_R_I(INS_stp, EA_16BYTE, REG_V3, REG_V4, REG_R10, 32);
    theEmitter->emitIns_R_R_R_I(INS_ldp, EA_16BYTE, REG_V4, REG_V5, REG_R10, 48, INS_OPTS_POST_INDEX);
    theEmitter->emitIns_R_R_R_I(INS_stp, EA_16BYTE, REG_V5, REG_V6, REG_SP, 64, INS_OPTS_POST_INDEX);
    theEmitter->emitIns_R_R_R_I(INS_ldp, EA_16BYTE, REG_V6, REG_V7, REG_SP, 80, INS_OPTS_PRE_INDEX);
    theEmitter->emitIns_R_R_R_I(INS_stp, EA_16BYTE, REG_V7, REG_V8, REG_R10, 96, INS_OPTS_PRE_INDEX);

    // LDR (register)
    theEmitter->emitIns_R_R_R_Ext(INS_ldr, EA_8BYTE, REG_V1, REG_SP, REG_R9);
    theEmitter->emitIns_R_R_R_Ext(INS_ldr, EA_8BYTE, REG_V2, REG_R7, REG_R9, INS_OPTS_LSL);
    theEmitter->emitIns_R_R_R_Ext(INS_ldr, EA_8BYTE, REG_V3, REG_R7, REG_R9, INS_OPTS_LSL, 3);
    theEmitter->emitIns_R_R_R_Ext(INS_ldr, EA_8BYTE, REG_V4, REG_R7, REG_R9, INS_OPTS_SXTW);
    theEmitter->emitIns_R_R_R_Ext(INS_ldr, EA_8BYTE, REG_V5, REG_R7, REG_R9, INS_OPTS_SXTW, 3);
    theEmitter->emitIns_R_R_R_Ext(INS_ldr, EA_8BYTE, REG_V6, REG_SP, REG_R9, INS_OPTS_UXTW);
    theEmitter->emitIns_R_R_R_Ext(INS_ldr, EA_8BYTE, REG_V7, REG_R7, REG_R9, INS_OPTS_UXTW, 3);
    theEmitter->emitIns_R_R_R_Ext(INS_ldr, EA_8BYTE, REG_V8, REG_R7, REG_R9, INS_OPTS_SXTX);
    theEmitter->emitIns_R_R_R_Ext(INS_ldr, EA_8BYTE, REG_V9, REG_R7, REG_R9, INS_OPTS_SXTX, 3);
    theEmitter->emitIns_R_R_R_Ext(INS_ldr, EA_8BYTE, REG_V10, REG_R7, REG_R9, INS_OPTS_UXTX);
    theEmitter->emitIns_R_R_R_Ext(INS_ldr, EA_8BYTE, REG_V11, REG_SP, REG_R9, INS_OPTS_UXTX, 3);

    theEmitter->emitIns_R_R_R_Ext(INS_ldr, EA_4BYTE, REG_V1, REG_SP, REG_R9);
    theEmitter->emitIns_R_R_R_Ext(INS_ldr, EA_4BYTE, REG_V2, REG_R7, REG_R9, INS_OPTS_LSL);
    theEmitter->emitIns_R_R_R_Ext(INS_ldr, EA_4BYTE, REG_V3, REG_R7, REG_R9, INS_OPTS_LSL, 2);
    theEmitter->emitIns_R_R_R_Ext(INS_ldr, EA_4BYTE, REG_V4, REG_R7, REG_R9, INS_OPTS_SXTW);
    theEmitter->emitIns_R_R_R_Ext(INS_ldr, EA_4BYTE, REG_V5, REG_R7, REG_R9, INS_OPTS_SXTW, 2);
    theEmitter->emitIns_R_R_R_Ext(INS_ldr, EA_4BYTE, REG_V6, REG_SP, REG_R9, INS_OPTS_UXTW);
    theEmitter->emitIns_R_R_R_Ext(INS_ldr, EA_4BYTE, REG_V7, REG_R7, REG_R9, INS_OPTS_UXTW, 2);
    theEmitter->emitIns_R_R_R_Ext(INS_ldr, EA_4BYTE, REG_V8, REG_R7, REG_R9, INS_OPTS_SXTX);
    theEmitter->emitIns_R_R_R_Ext(INS_ldr, EA_4BYTE, REG_V9, REG_R7, REG_R9, INS_OPTS_SXTX, 2);
    theEmitter->emitIns_R_R_R_Ext(INS_ldr, EA_4BYTE, REG_V10, REG_R7, REG_R9, INS_OPTS_UXTX);
    theEmitter->emitIns_R_R_R_Ext(INS_ldr, EA_4BYTE, REG_V11, REG_SP, REG_R9, INS_OPTS_UXTX, 2);

    theEmitter->emitIns_R_R_R_Ext(INS_ldr, EA_16BYTE, REG_V1, REG_SP, REG_R9);
    theEmitter->emitIns_R_R_R_Ext(INS_ldr, EA_16BYTE, REG_V2, REG_R7, REG_R9, INS_OPTS_LSL);
    theEmitter->emitIns_R_R_R_Ext(INS_ldr, EA_16BYTE, REG_V3, REG_R7, REG_R9, INS_OPTS_LSL, 4);
    theEmitter->emitIns_R_R_R_Ext(INS_ldr, EA_16BYTE, REG_V4, REG_R7, REG_R9, INS_OPTS_SXTW);
    theEmitter->emitIns_R_R_R_Ext(INS_ldr, EA_16BYTE, REG_V5, REG_R7, REG_R9, INS_OPTS_SXTW, 4);
    theEmitter->emitIns_R_R_R_Ext(INS_ldr, EA_16BYTE, REG_V6, REG_SP, REG_R9, INS_OPTS_UXTW);
    theEmitter->emitIns_R_R_R_Ext(INS_ldr, EA_16BYTE, REG_V7, REG_R7, REG_R9, INS_OPTS_UXTW, 4);
    theEmitter->emitIns_R_R_R_Ext(INS_ldr, EA_16BYTE, REG_V8, REG_R7, REG_R9, INS_OPTS_SXTX);
    theEmitter->emitIns_R_R_R_Ext(INS_ldr, EA_16BYTE, REG_V9, REG_R7, REG_R9, INS_OPTS_SXTX, 4);
    theEmitter->emitIns_R_R_R_Ext(INS_ldr, EA_16BYTE, REG_V10, REG_R7, REG_R9, INS_OPTS_UXTX);
    theEmitter->emitIns_R_R_R_Ext(INS_ldr, EA_16BYTE, REG_V11, REG_SP, REG_R9, INS_OPTS_UXTX, 4);

    theEmitter->emitIns_R_R_R_Ext(INS_ldr, EA_2BYTE, REG_V1, REG_SP, REG_R9);
    theEmitter->emitIns_R_R_R_Ext(INS_ldr, EA_2BYTE, REG_V2, REG_R7, REG_R9, INS_OPTS_LSL);
    theEmitter->emitIns_R_R_R_Ext(INS_ldr, EA_2BYTE, REG_V3, REG_R7, REG_R9, INS_OPTS_LSL, 1);
    theEmitter->emitIns_R_R_R_Ext(INS_ldr, EA_2BYTE, REG_V4, REG_R7, REG_R9, INS_OPTS_SXTW);
    theEmitter->emitIns_R_R_R_Ext(INS_ldr, EA_2BYTE, REG_V5, REG_R7, REG_R9, INS_OPTS_SXTW, 1);
    theEmitter->emitIns_R_R_R_Ext(INS_ldr, EA_2BYTE, REG_V6, REG_SP, REG_R9, INS_OPTS_UXTW);
    theEmitter->emitIns_R_R_R_Ext(INS_ldr, EA_2BYTE, REG_V7, REG_R7, REG_R9, INS_OPTS_UXTW, 1);
    theEmitter->emitIns_R_R_R_Ext(INS_ldr, EA_2BYTE, REG_V8, REG_R7, REG_R9, INS_OPTS_SXTX);
    theEmitter->emitIns_R_R_R_Ext(INS_ldr, EA_2BYTE, REG_V9, REG_R7, REG_R9, INS_OPTS_SXTX, 1);
    theEmitter->emitIns_R_R_R_Ext(INS_ldr, EA_2BYTE, REG_V10, REG_R7, REG_R9, INS_OPTS_UXTX);
    theEmitter->emitIns_R_R_R_Ext(INS_ldr, EA_2BYTE, REG_V11, REG_SP, REG_R9, INS_OPTS_UXTX, 1);

    theEmitter->emitIns_R_R_R_Ext(INS_ldr, EA_1BYTE, REG_V1, REG_R7, REG_R9);
    theEmitter->emitIns_R_R_R_Ext(INS_ldr, EA_1BYTE, REG_V2, REG_SP, REG_R9, INS_OPTS_SXTW);
    theEmitter->emitIns_R_R_R_Ext(INS_ldr, EA_1BYTE, REG_V3, REG_R7, REG_R9, INS_OPTS_UXTW);
    theEmitter->emitIns_R_R_R_Ext(INS_ldr, EA_1BYTE, REG_V4, REG_SP, REG_R9, INS_OPTS_SXTX);
    theEmitter->emitIns_R_R_R_Ext(INS_ldr, EA_1BYTE, REG_V5, REG_R7, REG_R9, INS_OPTS_UXTX);

#endif // ALL_ARM64_EMITTER_UNIT_TESTS

#ifdef ALL_ARM64_EMITTER_UNIT_TESTS
    //
    // R_R   mov and aliases for mov
    //

    // mov vector to vector
    theEmitter->emitIns_Mov(INS_mov, EA_8BYTE, REG_V0, REG_V1, /* canSkip */ false);
    theEmitter->emitIns_Mov(INS_mov, EA_16BYTE, REG_V2, REG_V3, /* canSkip */ false);

    theEmitter->emitIns_Mov(INS_mov, EA_4BYTE, REG_V12, REG_V13, /* canSkip */ false);
    theEmitter->emitIns_Mov(INS_mov, EA_2BYTE, REG_V14, REG_V15, /* canSkip */ false);
    theEmitter->emitIns_Mov(INS_mov, EA_1BYTE, REG_V16, REG_V17, /* canSkip */ false);

    // mov vector to general
    theEmitter->emitIns_Mov(INS_mov, EA_8BYTE, REG_R0, REG_V4, /* canSkip */ false);
    theEmitter->emitIns_Mov(INS_mov, EA_4BYTE, REG_R1, REG_V5, /* canSkip */ false);
    theEmitter->emitIns_Mov(INS_mov, EA_2BYTE, REG_R2, REG_V6, /* canSkip */ false);
    theEmitter->emitIns_Mov(INS_mov, EA_1BYTE, REG_R3, REG_V7, /* canSkip */ false);

    // mov general to vector
    theEmitter->emitIns_Mov(INS_mov, EA_8BYTE, REG_V8, REG_R4, /* canSkip */ false);
    theEmitter->emitIns_Mov(INS_mov, EA_4BYTE, REG_V9, REG_R5, /* canSkip */ false);
    theEmitter->emitIns_Mov(INS_mov, EA_2BYTE, REG_V10, REG_R6, /* canSkip */ false);
    theEmitter->emitIns_Mov(INS_mov, EA_1BYTE, REG_V11, REG_R7, /* canSkip */ false);

    // mov vector[index] to vector
    theEmitter->emitIns_R_R_I(INS_mov, EA_8BYTE, REG_V0, REG_V1, 1);
    theEmitter->emitIns_R_R_I(INS_mov, EA_4BYTE, REG_V2, REG_V3, 3);
    theEmitter->emitIns_R_R_I(INS_mov, EA_2BYTE, REG_V4, REG_V5, 7);
    theEmitter->emitIns_R_R_I(INS_mov, EA_1BYTE, REG_V6, REG_V7, 15);

    // mov to general from vector[index]
    theEmitter->emitIns_R_R_I(INS_mov, EA_8BYTE, REG_R8, REG_V16, 1);
    theEmitter->emitIns_R_R_I(INS_mov, EA_4BYTE, REG_R9, REG_V17, 2);
    theEmitter->emitIns_R_R_I(INS_mov, EA_2BYTE, REG_R10, REG_V18, 3);
    theEmitter->emitIns_R_R_I(INS_mov, EA_1BYTE, REG_R11, REG_V19, 4);

    // mov to vector[index] from general
    theEmitter->emitIns_R_R_I(INS_mov, EA_8BYTE, REG_V20, REG_R12, 1);
    theEmitter->emitIns_R_R_I(INS_mov, EA_4BYTE, REG_V21, REG_R13, 2);
    theEmitter->emitIns_R_R_I(INS_mov, EA_2BYTE, REG_V22, REG_R14, 6);
    theEmitter->emitIns_R_R_I(INS_mov, EA_1BYTE, REG_V23, REG_R15, 8);

    // mov vector[index] to vector[index2]
    theEmitter->emitIns_R_R_I_I(INS_mov, EA_8BYTE, REG_V8, REG_V9, 1, 0);
    theEmitter->emitIns_R_R_I_I(INS_mov, EA_4BYTE, REG_V10, REG_V11, 2, 1);
    theEmitter->emitIns_R_R_I_I(INS_mov, EA_2BYTE, REG_V12, REG_V13, 5, 2);
    theEmitter->emitIns_R_R_I_I(INS_mov, EA_1BYTE, REG_V14, REG_V15, 12, 3);

    //////////////////////////////////////////////////////////////////////////////////

    // mov/dup scalar
    theEmitter->emitIns_R_R_I(INS_dup, EA_8BYTE, REG_V24, REG_V25, 1);
    theEmitter->emitIns_R_R_I(INS_dup, EA_4BYTE, REG_V26, REG_V27, 3);
    theEmitter->emitIns_R_R_I(INS_dup, EA_2BYTE, REG_V28, REG_V29, 7);
    theEmitter->emitIns_R_R_I(INS_dup, EA_1BYTE, REG_V30, REG_V31, 15);

    // mov/ins vector element
    theEmitter->emitIns_R_R_I_I(INS_ins, EA_8BYTE, REG_V0, REG_V1, 0, 1);
    theEmitter->emitIns_R_R_I_I(INS_ins, EA_4BYTE, REG_V2, REG_V3, 2, 2);
    theEmitter->emitIns_R_R_I_I(INS_ins, EA_2BYTE, REG_V4, REG_V5, 4, 3);
    theEmitter->emitIns_R_R_I_I(INS_ins, EA_1BYTE, REG_V6, REG_V7, 8, 4);

    // umov to general from vector element
    theEmitter->emitIns_R_R_I(INS_umov, EA_8BYTE, REG_R0, REG_V8, 1);
    theEmitter->emitIns_R_R_I(INS_umov, EA_4BYTE, REG_R1, REG_V9, 2);
    theEmitter->emitIns_R_R_I(INS_umov, EA_2BYTE, REG_R2, REG_V10, 4);
    theEmitter->emitIns_R_R_I(INS_umov, EA_1BYTE, REG_R3, REG_V11, 8);

    // ins to vector element from general
    theEmitter->emitIns_R_R_I(INS_ins, EA_8BYTE, REG_V12, REG_R4, 1);
    theEmitter->emitIns_R_R_I(INS_ins, EA_4BYTE, REG_V13, REG_R5, 3);
    theEmitter->emitIns_R_R_I(INS_ins, EA_2BYTE, REG_V14, REG_R6, 7);
    theEmitter->emitIns_R_R_I(INS_ins, EA_1BYTE, REG_V15, REG_R7, 15);

    // smov to general from vector element
    theEmitter->emitIns_R_R_I(INS_smov, EA_4BYTE, REG_R5, REG_V17, 2);
    theEmitter->emitIns_R_R_I(INS_smov, EA_2BYTE, REG_R6, REG_V18, 4);
    theEmitter->emitIns_R_R_I(INS_smov, EA_1BYTE, REG_R7, REG_V19, 8);

    // ext extract vector from pair of vectors
    theEmitter->emitIns_R_R_R_I(INS_ext, EA_8BYTE, REG_V0, REG_V1, REG_V2, 3, INS_OPTS_8B);
    theEmitter->emitIns_R_R_R_I(INS_ext, EA_8BYTE, REG_V4, REG_V5, REG_V6, 7, INS_OPTS_8B);
    theEmitter->emitIns_R_R_R_I(INS_ext, EA_16BYTE, REG_V8, REG_V9, REG_V10, 11, INS_OPTS_16B);
    theEmitter->emitIns_R_R_R_I(INS_ext, EA_16BYTE, REG_V12, REG_V13, REG_V14, 15, INS_OPTS_16B);

#endif // ALL_ARM64_EMITTER_UNIT_TESTS

#ifdef ALL_ARM64_EMITTER_UNIT_TESTS
    //
    // R_I   movi and mvni
    //

    // movi  imm8  (vector)
    theEmitter->emitIns_R_I(INS_movi, EA_8BYTE, REG_V0, 0x00, INS_OPTS_8B);
    theEmitter->emitIns_R_I(INS_movi, EA_8BYTE, REG_V1, 0xFF, INS_OPTS_8B);
    theEmitter->emitIns_R_I(INS_movi, EA_16BYTE, REG_V2, 0x00, INS_OPTS_16B);
    theEmitter->emitIns_R_I(INS_movi, EA_16BYTE, REG_V3, 0xFF, INS_OPTS_16B);

    theEmitter->emitIns_R_I(INS_movi, EA_8BYTE, REG_V4, 0x007F, INS_OPTS_4H);
    theEmitter->emitIns_R_I(INS_movi, EA_8BYTE, REG_V5, 0x7F00, INS_OPTS_4H); // LSL  8
    theEmitter->emitIns_R_I(INS_movi, EA_16BYTE, REG_V6, 0x003F, INS_OPTS_8H);
    theEmitter->emitIns_R_I(INS_movi, EA_16BYTE, REG_V7, 0x3F00, INS_OPTS_8H); // LSL  8

    theEmitter->emitIns_R_I(INS_movi, EA_8BYTE, REG_V8, 0x1F, INS_OPTS_2S);
    theEmitter->emitIns_R_I(INS_movi, EA_8BYTE, REG_V9, 0x1F00, INS_OPTS_2S);      // LSL  8
    theEmitter->emitIns_R_I(INS_movi, EA_8BYTE, REG_V10, 0x1F0000, INS_OPTS_2S);   // LSL 16
    theEmitter->emitIns_R_I(INS_movi, EA_8BYTE, REG_V11, 0x1F000000, INS_OPTS_2S); // LSL 24

    theEmitter->emitIns_R_I(INS_movi, EA_8BYTE, REG_V12, 0x1FFF, INS_OPTS_2S);   // MSL  8
    theEmitter->emitIns_R_I(INS_movi, EA_8BYTE, REG_V13, 0x1FFFFF, INS_OPTS_2S); // MSL 16

    theEmitter->emitIns_R_I(INS_movi, EA_16BYTE, REG_V14, 0x37, INS_OPTS_4S);
    theEmitter->emitIns_R_I(INS_movi, EA_16BYTE, REG_V15, 0x3700, INS_OPTS_4S);     // LSL  8
    theEmitter->emitIns_R_I(INS_movi, EA_16BYTE, REG_V16, 0x370000, INS_OPTS_4S);   // LSL 16
    theEmitter->emitIns_R_I(INS_movi, EA_16BYTE, REG_V17, 0x37000000, INS_OPTS_4S); // LSL 24

    theEmitter->emitIns_R_I(INS_movi, EA_16BYTE, REG_V18, 0x37FF, INS_OPTS_4S);   // MSL  8
    theEmitter->emitIns_R_I(INS_movi, EA_16BYTE, REG_V19, 0x37FFFF, INS_OPTS_4S); // MSL 16

    theEmitter->emitIns_R_I(INS_movi, EA_8BYTE, REG_V20, 0xFF80, INS_OPTS_4H);  // mvni
    theEmitter->emitIns_R_I(INS_movi, EA_16BYTE, REG_V21, 0xFFC0, INS_OPTS_8H); // mvni

    theEmitter->emitIns_R_I(INS_movi, EA_8BYTE, REG_V22, 0xFFFFFFE0, INS_OPTS_2S);  // mvni
    theEmitter->emitIns_R_I(INS_movi, EA_16BYTE, REG_V23, 0xFFFFF0FF, INS_OPTS_4S); // mvni LSL  8
    theEmitter->emitIns_R_I(INS_movi, EA_8BYTE, REG_V24, 0xFFF8FFFF, INS_OPTS_2S);  // mvni LSL 16
    theEmitter->emitIns_R_I(INS_movi, EA_16BYTE, REG_V25, 0xFCFFFFFF, INS_OPTS_4S); // mvni LSL 24

    theEmitter->emitIns_R_I(INS_movi, EA_8BYTE, REG_V26, 0xFFFFFE00, INS_OPTS_2S);  // mvni MSL  8
    theEmitter->emitIns_R_I(INS_movi, EA_16BYTE, REG_V27, 0xFFFC0000, INS_OPTS_4S); // mvni MSL 16

    theEmitter->emitIns_R_I(INS_movi, EA_8BYTE, REG_V28, 0x00FF00FF00FF00FF, INS_OPTS_1D);
    theEmitter->emitIns_R_I(INS_movi, EA_16BYTE, REG_V29, 0x00FFFF0000FFFF00, INS_OPTS_2D);
    theEmitter->emitIns_R_I(INS_movi, EA_8BYTE, REG_V30, 0xFF000000FF000000);
    theEmitter->emitIns_R_I(INS_movi, EA_16BYTE, REG_V31, 0x0, INS_OPTS_2D);

    // We were not encoding immediate of movi that was int.MaxValue or int.MaxValue / 2.
    theEmitter->emitIns_R_I(INS_movi, EA_8BYTE, REG_V16, 0x7fffffff, INS_OPTS_2S);
    theEmitter->emitIns_R_I(INS_movi, EA_8BYTE, REG_V16, 0x3fffffff, INS_OPTS_2S);
#endif // ALL_ARM64_EMITTER_UNIT_TESTS

#ifdef ALL_ARM64_EMITTER_UNIT_TESTS
    //
    // R_I   orr/bic vector immediate
    //

    theEmitter->emitIns_R_I(INS_orr, EA_8BYTE, REG_V0, 0x0022, INS_OPTS_4H);
    theEmitter->emitIns_R_I(INS_orr, EA_8BYTE, REG_V1, 0x2200, INS_OPTS_4H); // LSL  8
    theEmitter->emitIns_R_I(INS_orr, EA_16BYTE, REG_V2, 0x0033, INS_OPTS_8H);
    theEmitter->emitIns_R_I(INS_orr, EA_16BYTE, REG_V3, 0x3300, INS_OPTS_8H); // LSL  8

    theEmitter->emitIns_R_I(INS_orr, EA_8BYTE, REG_V4, 0x42, INS_OPTS_2S);
    theEmitter->emitIns_R_I(INS_orr, EA_8BYTE, REG_V5, 0x4200, INS_OPTS_2S);     // LSL  8
    theEmitter->emitIns_R_I(INS_orr, EA_8BYTE, REG_V6, 0x420000, INS_OPTS_2S);   // LSL 16
    theEmitter->emitIns_R_I(INS_orr, EA_8BYTE, REG_V7, 0x42000000, INS_OPTS_2S); // LSL 24

    theEmitter->emitIns_R_I(INS_orr, EA_16BYTE, REG_V10, 0x5D, INS_OPTS_4S);
    theEmitter->emitIns_R_I(INS_orr, EA_16BYTE, REG_V11, 0x5D00, INS_OPTS_4S);     // LSL  8
    theEmitter->emitIns_R_I(INS_orr, EA_16BYTE, REG_V12, 0x5D0000, INS_OPTS_4S);   // LSL 16
    theEmitter->emitIns_R_I(INS_orr, EA_16BYTE, REG_V13, 0x5D000000, INS_OPTS_4S); // LSL 24

    theEmitter->emitIns_R_I(INS_bic, EA_8BYTE, REG_V0, 0x0022, INS_OPTS_4H);
    theEmitter->emitIns_R_I(INS_bic, EA_8BYTE, REG_V1, 0x2200, INS_OPTS_4H); // LSL  8
    theEmitter->emitIns_R_I(INS_bic, EA_16BYTE, REG_V2, 0x0033, INS_OPTS_8H);
    theEmitter->emitIns_R_I(INS_bic, EA_16BYTE, REG_V3, 0x3300, INS_OPTS_8H); // LSL  8

    theEmitter->emitIns_R_I(INS_bic, EA_8BYTE, REG_V4, 0x42, INS_OPTS_2S);
    theEmitter->emitIns_R_I(INS_bic, EA_8BYTE, REG_V5, 0x4200, INS_OPTS_2S);     // LSL  8
    theEmitter->emitIns_R_I(INS_bic, EA_8BYTE, REG_V6, 0x420000, INS_OPTS_2S);   // LSL 16
    theEmitter->emitIns_R_I(INS_bic, EA_8BYTE, REG_V7, 0x42000000, INS_OPTS_2S); // LSL 24

    theEmitter->emitIns_R_I(INS_bic, EA_16BYTE, REG_V10, 0x5D, INS_OPTS_4S);
    theEmitter->emitIns_R_I(INS_bic, EA_16BYTE, REG_V11, 0x5D00, INS_OPTS_4S);     // LSL  8
    theEmitter->emitIns_R_I(INS_bic, EA_16BYTE, REG_V12, 0x5D0000, INS_OPTS_4S);   // LSL 16
    theEmitter->emitIns_R_I(INS_bic, EA_16BYTE, REG_V13, 0x5D000000, INS_OPTS_4S); // LSL 24

#endif // ALL_ARM64_EMITTER_UNIT_TESTS

#ifdef ALL_ARM64_EMITTER_UNIT_TESTS
    //
    // R_F   cmp/fmov immediate
    //

    // fmov  imm8  (scalar)
    theEmitter->emitIns_R_F(INS_fmov, EA_8BYTE, REG_V14, 1.0);
    theEmitter->emitIns_R_F(INS_fmov, EA_4BYTE, REG_V15, -1.0);
    theEmitter->emitIns_R_F(INS_fmov, EA_4BYTE, REG_V0, 2.0); // encodes imm8 == 0
    theEmitter->emitIns_R_F(INS_fmov, EA_4BYTE, REG_V16, 10.0);
    theEmitter->emitIns_R_F(INS_fmov, EA_8BYTE, REG_V17, -10.0);
    theEmitter->emitIns_R_F(INS_fmov, EA_8BYTE, REG_V18, 31); // Largest encodable value
    theEmitter->emitIns_R_F(INS_fmov, EA_4BYTE, REG_V19, -31);
    theEmitter->emitIns_R_F(INS_fmov, EA_4BYTE, REG_V20, 1.25);
    theEmitter->emitIns_R_F(INS_fmov, EA_8BYTE, REG_V21, -1.25);
    theEmitter->emitIns_R_F(INS_fmov, EA_8BYTE, REG_V22, 0.125); // Smallest encodable value
    theEmitter->emitIns_R_F(INS_fmov, EA_4BYTE, REG_V23, -0.125);

    // fmov  imm8  (vector)
    theEmitter->emitIns_R_F(INS_fmov, EA_8BYTE, REG_V0, 2.0, INS_OPTS_2S);
    theEmitter->emitIns_R_F(INS_fmov, EA_8BYTE, REG_V24, 1.0, INS_OPTS_2S);
    theEmitter->emitIns_R_F(INS_fmov, EA_16BYTE, REG_V25, 1.0, INS_OPTS_4S);
    theEmitter->emitIns_R_F(INS_fmov, EA_16BYTE, REG_V26, 1.0, INS_OPTS_2D);
    theEmitter->emitIns_R_F(INS_fmov, EA_8BYTE, REG_V27, -10.0, INS_OPTS_2S);
    theEmitter->emitIns_R_F(INS_fmov, EA_16BYTE, REG_V28, -10.0, INS_OPTS_4S);
    theEmitter->emitIns_R_F(INS_fmov, EA_16BYTE, REG_V29, -10.0, INS_OPTS_2D);
    theEmitter->emitIns_R_F(INS_fmov, EA_8BYTE, REG_V30, 31.0, INS_OPTS_2S);
    theEmitter->emitIns_R_F(INS_fmov, EA_16BYTE, REG_V31, 31.0, INS_OPTS_4S);
    theEmitter->emitIns_R_F(INS_fmov, EA_16BYTE, REG_V0, 31.0, INS_OPTS_2D);
    theEmitter->emitIns_R_F(INS_fmov, EA_8BYTE, REG_V1, -0.125, INS_OPTS_2S);
    theEmitter->emitIns_R_F(INS_fmov, EA_16BYTE, REG_V2, -0.125, INS_OPTS_4S);
    theEmitter->emitIns_R_F(INS_fmov, EA_16BYTE, REG_V3, -0.125, INS_OPTS_2D);

    // fcmp with 0.0
    theEmitter->emitIns_R_F(INS_fcmp, EA_8BYTE, REG_V12, 0.0);
    theEmitter->emitIns_R_F(INS_fcmp, EA_4BYTE, REG_V13, 0.0);
    theEmitter->emitIns_R_F(INS_fcmpe, EA_8BYTE, REG_V14, 0.0);
    theEmitter->emitIns_R_F(INS_fcmpe, EA_4BYTE, REG_V15, 0.0);

#endif // ALL_ARM64_EMITTER_UNIT_TESTS

#ifdef ALL_ARM64_EMITTER_UNIT_TESTS
    //
    // R_R   fmov/fcmp/fcvt
    //

    // fmov to vector to vector
    theEmitter->emitIns_Mov(INS_fmov, EA_8BYTE, REG_V0, REG_V2, /* canSkip */ false);
    theEmitter->emitIns_Mov(INS_fmov, EA_4BYTE, REG_V1, REG_V3, /* canSkip */ false);

    // fmov to vector to general
    theEmitter->emitIns_Mov(INS_fmov, EA_8BYTE, REG_R0, REG_V4, /* canSkip */ false);
    theEmitter->emitIns_Mov(INS_fmov, EA_4BYTE, REG_R1, REG_V5, /* canSkip */ false);
    //    using the optional conversion specifier
    theEmitter->emitIns_Mov(INS_fmov, EA_8BYTE, REG_R2, REG_V6, /* canSkip */ false, INS_OPTS_D_TO_8BYTE);
    theEmitter->emitIns_Mov(INS_fmov, EA_4BYTE, REG_R3, REG_V7, /* canSkip */ false, INS_OPTS_S_TO_4BYTE);

    // fmov to general to vector
    theEmitter->emitIns_Mov(INS_fmov, EA_8BYTE, REG_V8, REG_R4, /* canSkip */ false);
    theEmitter->emitIns_Mov(INS_fmov, EA_4BYTE, REG_V9, REG_R5, /* canSkip */ false);
    //   using the optional conversion specifier
    theEmitter->emitIns_Mov(INS_fmov, EA_4BYTE, REG_V11, REG_R7, /* canSkip */ false, INS_OPTS_4BYTE_TO_S);
    theEmitter->emitIns_Mov(INS_fmov, EA_8BYTE, REG_V10, REG_R6, /* canSkip */ false, INS_OPTS_8BYTE_TO_D);

    // fcmp/fcmpe
    theEmitter->emitIns_R_R(INS_fcmp, EA_8BYTE, REG_V8, REG_V16);
    theEmitter->emitIns_R_R(INS_fcmp, EA_4BYTE, REG_V9, REG_V17);
    theEmitter->emitIns_R_R(INS_fcmpe, EA_8BYTE, REG_V10, REG_V18);
    theEmitter->emitIns_R_R(INS_fcmpe, EA_4BYTE, REG_V11, REG_V19);

    // fcvt
    theEmitter->emitIns_R_R(INS_fcvt, EA_8BYTE, REG_V24, REG_V25, INS_OPTS_S_TO_D); // Single to Double
    theEmitter->emitIns_R_R(INS_fcvt, EA_4BYTE, REG_V26, REG_V27, INS_OPTS_D_TO_S); // Double to Single

    theEmitter->emitIns_R_R(INS_fcvt, EA_4BYTE, REG_V1, REG_V2, INS_OPTS_H_TO_S);
    theEmitter->emitIns_R_R(INS_fcvt, EA_8BYTE, REG_V3, REG_V4, INS_OPTS_H_TO_D);

    theEmitter->emitIns_R_R(INS_fcvt, EA_2BYTE, REG_V5, REG_V6, INS_OPTS_S_TO_H);
    theEmitter->emitIns_R_R(INS_fcvt, EA_2BYTE, REG_V7, REG_V8, INS_OPTS_D_TO_H);

#endif // ALL_ARM64_EMITTER_UNIT_TESTS

#ifdef ALL_ARM64_EMITTER_UNIT_TESTS
    //
    // R_R   floating point conversions
    //

    // fcvtas scalar
    theEmitter->emitIns_R_R(INS_fcvtas, EA_4BYTE, REG_V0, REG_V1);
    theEmitter->emitIns_R_R(INS_fcvtas, EA_8BYTE, REG_V2, REG_V3);

    // fcvtas scalar to general
    theEmitter->emitIns_R_R(INS_fcvtas, EA_4BYTE, REG_R0, REG_V4, INS_OPTS_S_TO_4BYTE);
    theEmitter->emitIns_R_R(INS_fcvtas, EA_4BYTE, REG_R1, REG_V5, INS_OPTS_D_TO_4BYTE);
    theEmitter->emitIns_R_R(INS_fcvtas, EA_8BYTE, REG_R2, REG_V6, INS_OPTS_S_TO_8BYTE);
    theEmitter->emitIns_R_R(INS_fcvtas, EA_8BYTE, REG_R3, REG_V7, INS_OPTS_D_TO_8BYTE);

    // fcvtas vector
    theEmitter->emitIns_R_R(INS_fcvtas, EA_8BYTE, REG_V8, REG_V9, INS_OPTS_2S);
    theEmitter->emitIns_R_R(INS_fcvtas, EA_16BYTE, REG_V10, REG_V11, INS_OPTS_4S);
    theEmitter->emitIns_R_R(INS_fcvtas, EA_16BYTE, REG_V12, REG_V13, INS_OPTS_2D);

    // fcvtau scalar
    theEmitter->emitIns_R_R(INS_fcvtau, EA_4BYTE, REG_V0, REG_V1);
    theEmitter->emitIns_R_R(INS_fcvtau, EA_8BYTE, REG_V2, REG_V3);

    // fcvtau scalar to general
    theEmitter->emitIns_R_R(INS_fcvtau, EA_4BYTE, REG_R0, REG_V4, INS_OPTS_S_TO_4BYTE);
    theEmitter->emitIns_R_R(INS_fcvtau, EA_4BYTE, REG_R1, REG_V5, INS_OPTS_D_TO_4BYTE);
    theEmitter->emitIns_R_R(INS_fcvtau, EA_8BYTE, REG_R2, REG_V6, INS_OPTS_S_TO_8BYTE);
    theEmitter->emitIns_R_R(INS_fcvtau, EA_8BYTE, REG_R3, REG_V7, INS_OPTS_D_TO_8BYTE);

    // fcvtau vector
    theEmitter->emitIns_R_R(INS_fcvtau, EA_8BYTE, REG_V8, REG_V9, INS_OPTS_2S);
    theEmitter->emitIns_R_R(INS_fcvtau, EA_16BYTE, REG_V10, REG_V11, INS_OPTS_4S);
    theEmitter->emitIns_R_R(INS_fcvtau, EA_16BYTE, REG_V12, REG_V13, INS_OPTS_2D);

    ////////////////////////////////////////////////////////////////////////////////

    // fcvtms scalar
    theEmitter->emitIns_R_R(INS_fcvtms, EA_4BYTE, REG_V0, REG_V1);
    theEmitter->emitIns_R_R(INS_fcvtms, EA_8BYTE, REG_V2, REG_V3);

    // fcvtms scalar to general
    theEmitter->emitIns_R_R(INS_fcvtms, EA_4BYTE, REG_R0, REG_V4, INS_OPTS_S_TO_4BYTE);
    theEmitter->emitIns_R_R(INS_fcvtms, EA_4BYTE, REG_R1, REG_V5, INS_OPTS_D_TO_4BYTE);
    theEmitter->emitIns_R_R(INS_fcvtms, EA_8BYTE, REG_R2, REG_V6, INS_OPTS_S_TO_8BYTE);
    theEmitter->emitIns_R_R(INS_fcvtms, EA_8BYTE, REG_R3, REG_V7, INS_OPTS_D_TO_8BYTE);

    // fcvtms vector
    theEmitter->emitIns_R_R(INS_fcvtms, EA_8BYTE, REG_V8, REG_V9, INS_OPTS_2S);
    theEmitter->emitIns_R_R(INS_fcvtms, EA_16BYTE, REG_V10, REG_V11, INS_OPTS_4S);
    theEmitter->emitIns_R_R(INS_fcvtms, EA_16BYTE, REG_V12, REG_V13, INS_OPTS_2D);

    // fcvtmu scalar
    theEmitter->emitIns_R_R(INS_fcvtmu, EA_4BYTE, REG_V0, REG_V1);
    theEmitter->emitIns_R_R(INS_fcvtmu, EA_8BYTE, REG_V2, REG_V3);

    // fcvtmu scalar to general
    theEmitter->emitIns_R_R(INS_fcvtmu, EA_4BYTE, REG_R0, REG_V4, INS_OPTS_S_TO_4BYTE);
    theEmitter->emitIns_R_R(INS_fcvtmu, EA_4BYTE, REG_R1, REG_V5, INS_OPTS_D_TO_4BYTE);
    theEmitter->emitIns_R_R(INS_fcvtmu, EA_8BYTE, REG_R2, REG_V6, INS_OPTS_S_TO_8BYTE);
    theEmitter->emitIns_R_R(INS_fcvtmu, EA_8BYTE, REG_R3, REG_V7, INS_OPTS_D_TO_8BYTE);

    // fcvtmu vector
    theEmitter->emitIns_R_R(INS_fcvtmu, EA_8BYTE, REG_V8, REG_V9, INS_OPTS_2S);
    theEmitter->emitIns_R_R(INS_fcvtmu, EA_16BYTE, REG_V10, REG_V11, INS_OPTS_4S);
    theEmitter->emitIns_R_R(INS_fcvtmu, EA_16BYTE, REG_V12, REG_V13, INS_OPTS_2D);

    ////////////////////////////////////////////////////////////////////////////////

    // fcvtns scalar
    theEmitter->emitIns_R_R(INS_fcvtns, EA_4BYTE, REG_V0, REG_V1);
    theEmitter->emitIns_R_R(INS_fcvtns, EA_8BYTE, REG_V2, REG_V3);

    // fcvtns scalar to general
    theEmitter->emitIns_R_R(INS_fcvtns, EA_4BYTE, REG_R0, REG_V4, INS_OPTS_S_TO_4BYTE);
    theEmitter->emitIns_R_R(INS_fcvtns, EA_4BYTE, REG_R1, REG_V5, INS_OPTS_D_TO_4BYTE);
    theEmitter->emitIns_R_R(INS_fcvtns, EA_8BYTE, REG_R2, REG_V6, INS_OPTS_S_TO_8BYTE);
    theEmitter->emitIns_R_R(INS_fcvtns, EA_8BYTE, REG_R3, REG_V7, INS_OPTS_D_TO_8BYTE);

    // fcvtns vector
    theEmitter->emitIns_R_R(INS_fcvtns, EA_8BYTE, REG_V8, REG_V9, INS_OPTS_2S);
    theEmitter->emitIns_R_R(INS_fcvtns, EA_16BYTE, REG_V10, REG_V11, INS_OPTS_4S);
    theEmitter->emitIns_R_R(INS_fcvtns, EA_16BYTE, REG_V12, REG_V13, INS_OPTS_2D);

    // fcvtnu scalar
    theEmitter->emitIns_R_R(INS_fcvtnu, EA_4BYTE, REG_V0, REG_V1);
    theEmitter->emitIns_R_R(INS_fcvtnu, EA_8BYTE, REG_V2, REG_V3);

    // fcvtnu scalar to general
    theEmitter->emitIns_R_R(INS_fcvtnu, EA_4BYTE, REG_R0, REG_V4, INS_OPTS_S_TO_4BYTE);
    theEmitter->emitIns_R_R(INS_fcvtnu, EA_4BYTE, REG_R1, REG_V5, INS_OPTS_D_TO_4BYTE);
    theEmitter->emitIns_R_R(INS_fcvtnu, EA_8BYTE, REG_R2, REG_V6, INS_OPTS_S_TO_8BYTE);
    theEmitter->emitIns_R_R(INS_fcvtnu, EA_8BYTE, REG_R3, REG_V7, INS_OPTS_D_TO_8BYTE);

    // fcvtnu vector
    theEmitter->emitIns_R_R(INS_fcvtnu, EA_8BYTE, REG_V8, REG_V9, INS_OPTS_2S);
    theEmitter->emitIns_R_R(INS_fcvtnu, EA_16BYTE, REG_V10, REG_V11, INS_OPTS_4S);
    theEmitter->emitIns_R_R(INS_fcvtnu, EA_16BYTE, REG_V12, REG_V13, INS_OPTS_2D);

    ////////////////////////////////////////////////////////////////////////////////

    // fcvtps scalar
    theEmitter->emitIns_R_R(INS_fcvtps, EA_4BYTE, REG_V0, REG_V1);
    theEmitter->emitIns_R_R(INS_fcvtps, EA_8BYTE, REG_V2, REG_V3);

    // fcvtps scalar to general
    theEmitter->emitIns_R_R(INS_fcvtps, EA_4BYTE, REG_R0, REG_V4, INS_OPTS_S_TO_4BYTE);
    theEmitter->emitIns_R_R(INS_fcvtps, EA_4BYTE, REG_R1, REG_V5, INS_OPTS_D_TO_4BYTE);
    theEmitter->emitIns_R_R(INS_fcvtps, EA_8BYTE, REG_R2, REG_V6, INS_OPTS_S_TO_8BYTE);
    theEmitter->emitIns_R_R(INS_fcvtps, EA_8BYTE, REG_R3, REG_V7, INS_OPTS_D_TO_8BYTE);

    // fcvtps vector
    theEmitter->emitIns_R_R(INS_fcvtps, EA_8BYTE, REG_V8, REG_V9, INS_OPTS_2S);
    theEmitter->emitIns_R_R(INS_fcvtps, EA_16BYTE, REG_V10, REG_V11, INS_OPTS_4S);
    theEmitter->emitIns_R_R(INS_fcvtps, EA_16BYTE, REG_V12, REG_V13, INS_OPTS_2D);

    // fcvtpu scalar
    theEmitter->emitIns_R_R(INS_fcvtpu, EA_4BYTE, REG_V0, REG_V1);
    theEmitter->emitIns_R_R(INS_fcvtpu, EA_8BYTE, REG_V2, REG_V3);

    // fcvtpu scalar to general
    theEmitter->emitIns_R_R(INS_fcvtpu, EA_4BYTE, REG_R0, REG_V4, INS_OPTS_S_TO_4BYTE);
    theEmitter->emitIns_R_R(INS_fcvtpu, EA_4BYTE, REG_R1, REG_V5, INS_OPTS_D_TO_4BYTE);
    theEmitter->emitIns_R_R(INS_fcvtpu, EA_8BYTE, REG_R2, REG_V6, INS_OPTS_S_TO_8BYTE);
    theEmitter->emitIns_R_R(INS_fcvtpu, EA_8BYTE, REG_R3, REG_V7, INS_OPTS_D_TO_8BYTE);

    // fcvtpu vector
    theEmitter->emitIns_R_R(INS_fcvtpu, EA_8BYTE, REG_V8, REG_V9, INS_OPTS_2S);
    theEmitter->emitIns_R_R(INS_fcvtpu, EA_16BYTE, REG_V10, REG_V11, INS_OPTS_4S);
    theEmitter->emitIns_R_R(INS_fcvtpu, EA_16BYTE, REG_V12, REG_V13, INS_OPTS_2D);

    ////////////////////////////////////////////////////////////////////////////////

    // fcvtzs scalar
    theEmitter->emitIns_R_R(INS_fcvtzs, EA_4BYTE, REG_V0, REG_V1);
    theEmitter->emitIns_R_R(INS_fcvtzs, EA_8BYTE, REG_V2, REG_V3);

    // fcvtzs scalar to general
    theEmitter->emitIns_R_R(INS_fcvtzs, EA_4BYTE, REG_R0, REG_V4, INS_OPTS_S_TO_4BYTE);
    theEmitter->emitIns_R_R(INS_fcvtzs, EA_4BYTE, REG_R1, REG_V5, INS_OPTS_D_TO_4BYTE);
    theEmitter->emitIns_R_R(INS_fcvtzs, EA_8BYTE, REG_R2, REG_V6, INS_OPTS_S_TO_8BYTE);
    theEmitter->emitIns_R_R(INS_fcvtzs, EA_8BYTE, REG_R3, REG_V7, INS_OPTS_D_TO_8BYTE);

    // fcvtzs vector
    theEmitter->emitIns_R_R(INS_fcvtzs, EA_8BYTE, REG_V8, REG_V9, INS_OPTS_2S);
    theEmitter->emitIns_R_R(INS_fcvtzs, EA_16BYTE, REG_V10, REG_V11, INS_OPTS_4S);
    theEmitter->emitIns_R_R(INS_fcvtzs, EA_16BYTE, REG_V12, REG_V13, INS_OPTS_2D);

    // fcvtzu scalar
    theEmitter->emitIns_R_R(INS_fcvtzu, EA_4BYTE, REG_V0, REG_V1);
    theEmitter->emitIns_R_R(INS_fcvtzu, EA_8BYTE, REG_V2, REG_V3);

    // fcvtzu scalar to general
    theEmitter->emitIns_R_R(INS_fcvtzu, EA_4BYTE, REG_R0, REG_V4, INS_OPTS_S_TO_4BYTE);
    theEmitter->emitIns_R_R(INS_fcvtzu, EA_4BYTE, REG_R1, REG_V5, INS_OPTS_D_TO_4BYTE);
    theEmitter->emitIns_R_R(INS_fcvtzu, EA_8BYTE, REG_R2, REG_V6, INS_OPTS_S_TO_8BYTE);
    theEmitter->emitIns_R_R(INS_fcvtzu, EA_8BYTE, REG_R3, REG_V7, INS_OPTS_D_TO_8BYTE);

    // fcvtzu vector
    theEmitter->emitIns_R_R(INS_fcvtzu, EA_8BYTE, REG_V8, REG_V9, INS_OPTS_2S);
    theEmitter->emitIns_R_R(INS_fcvtzu, EA_16BYTE, REG_V10, REG_V11, INS_OPTS_4S);
    theEmitter->emitIns_R_R(INS_fcvtzu, EA_16BYTE, REG_V12, REG_V13, INS_OPTS_2D);

    ////////////////////////////////////////////////////////////////////////////////

    // scvtf scalar
    theEmitter->emitIns_R_R(INS_scvtf, EA_4BYTE, REG_V0, REG_V1);
    theEmitter->emitIns_R_R(INS_scvtf, EA_8BYTE, REG_V2, REG_V3);

    // scvtf scalar from general
    theEmitter->emitIns_R_R(INS_scvtf, EA_4BYTE, REG_V4, REG_R0, INS_OPTS_4BYTE_TO_S);
    theEmitter->emitIns_R_R(INS_scvtf, EA_4BYTE, REG_V5, REG_R1, INS_OPTS_8BYTE_TO_S);
    theEmitter->emitIns_R_R(INS_scvtf, EA_8BYTE, REG_V6, REG_R2, INS_OPTS_4BYTE_TO_D);
    theEmitter->emitIns_R_R(INS_scvtf, EA_8BYTE, REG_V7, REG_R3, INS_OPTS_8BYTE_TO_D);

    // scvtf vector
    theEmitter->emitIns_R_R(INS_scvtf, EA_8BYTE, REG_V8, REG_V9, INS_OPTS_2S);
    theEmitter->emitIns_R_R(INS_scvtf, EA_16BYTE, REG_V10, REG_V11, INS_OPTS_4S);
    theEmitter->emitIns_R_R(INS_scvtf, EA_16BYTE, REG_V12, REG_V13, INS_OPTS_2D);

    // ucvtf scalar
    theEmitter->emitIns_R_R(INS_ucvtf, EA_4BYTE, REG_V0, REG_V1);
    theEmitter->emitIns_R_R(INS_ucvtf, EA_8BYTE, REG_V2, REG_V3);

    // ucvtf scalar from general
    theEmitter->emitIns_R_R(INS_ucvtf, EA_4BYTE, REG_V4, REG_R0, INS_OPTS_4BYTE_TO_S);
    theEmitter->emitIns_R_R(INS_ucvtf, EA_4BYTE, REG_V5, REG_R1, INS_OPTS_8BYTE_TO_S);
    theEmitter->emitIns_R_R(INS_ucvtf, EA_8BYTE, REG_V6, REG_R2, INS_OPTS_4BYTE_TO_D);
    theEmitter->emitIns_R_R(INS_ucvtf, EA_8BYTE, REG_V7, REG_R3, INS_OPTS_8BYTE_TO_D);

    // ucvtf vector
    theEmitter->emitIns_R_R(INS_ucvtf, EA_8BYTE, REG_V8, REG_V9, INS_OPTS_2S);
    theEmitter->emitIns_R_R(INS_ucvtf, EA_16BYTE, REG_V10, REG_V11, INS_OPTS_4S);
    theEmitter->emitIns_R_R(INS_ucvtf, EA_16BYTE, REG_V12, REG_V13, INS_OPTS_2D);

#endif // ALL_ARM64_EMITTER_UNIT_TESTS

#ifdef ALL_ARM64_EMITTER_UNIT_TESTS
    //
    // R_R   floating point operations, one dest, one source
    //

    // fabs scalar
    theEmitter->emitIns_R_R(INS_fabs, EA_4BYTE, REG_V0, REG_V1);
    theEmitter->emitIns_R_R(INS_fabs, EA_8BYTE, REG_V2, REG_V3);

    // fabs vector
    theEmitter->emitIns_R_R(INS_fabs, EA_8BYTE, REG_V4, REG_V5, INS_OPTS_2S);
    theEmitter->emitIns_R_R(INS_fabs, EA_16BYTE, REG_V6, REG_V7, INS_OPTS_4S);
    theEmitter->emitIns_R_R(INS_fabs, EA_16BYTE, REG_V8, REG_V9, INS_OPTS_2D);

    // fmaxp scalar
    theEmitter->emitIns_R_R(INS_fmaxp, EA_8BYTE, REG_V0, REG_V1, INS_OPTS_2S);
    theEmitter->emitIns_R_R(INS_fmaxp, EA_16BYTE, REG_V2, REG_V3, INS_OPTS_2D);

    // fmaxnmp scalar
    theEmitter->emitIns_R_R(INS_fmaxnmp, EA_8BYTE, REG_V0, REG_V1, INS_OPTS_2S);
    theEmitter->emitIns_R_R(INS_fmaxnmp, EA_16BYTE, REG_V2, REG_V3, INS_OPTS_2D);

    // fmaxnmv vector
    theEmitter->emitIns_R_R(INS_fmaxnmv, EA_16BYTE, REG_V0, REG_V1, INS_OPTS_4S);

    // fmaxv vector
    theEmitter->emitIns_R_R(INS_fmaxv, EA_16BYTE, REG_V0, REG_V1, INS_OPTS_4S);

    // fminp scalar
    theEmitter->emitIns_R_R(INS_fminp, EA_8BYTE, REG_V0, REG_V1, INS_OPTS_2S);
    theEmitter->emitIns_R_R(INS_fminp, EA_16BYTE, REG_V2, REG_V3, INS_OPTS_2D);

    // fminnmp scalar
    theEmitter->emitIns_R_R(INS_fminnmp, EA_8BYTE, REG_V0, REG_V1, INS_OPTS_2S);
    theEmitter->emitIns_R_R(INS_fminnmp, EA_16BYTE, REG_V2, REG_V3, INS_OPTS_2D);

    // fminnmv vector
    theEmitter->emitIns_R_R(INS_fminnmv, EA_16BYTE, REG_V0, REG_V1, INS_OPTS_4S);

    // fminv vector
    theEmitter->emitIns_R_R(INS_fminv, EA_16BYTE, REG_V0, REG_V1, INS_OPTS_4S);

    // fneg scalar
    theEmitter->emitIns_R_R(INS_fneg, EA_4BYTE, REG_V0, REG_V1);
    theEmitter->emitIns_R_R(INS_fneg, EA_8BYTE, REG_V2, REG_V3);

    // fneg vector
    theEmitter->emitIns_R_R(INS_fneg, EA_8BYTE, REG_V4, REG_V5, INS_OPTS_2S);
    theEmitter->emitIns_R_R(INS_fneg, EA_16BYTE, REG_V6, REG_V7, INS_OPTS_4S);
    theEmitter->emitIns_R_R(INS_fneg, EA_16BYTE, REG_V8, REG_V9, INS_OPTS_2D);

    // fsqrt scalar
    theEmitter->emitIns_R_R(INS_fsqrt, EA_4BYTE, REG_V0, REG_V1);
    theEmitter->emitIns_R_R(INS_fsqrt, EA_8BYTE, REG_V2, REG_V3);

    // fsqrt vector
    theEmitter->emitIns_R_R(INS_fsqrt, EA_8BYTE, REG_V4, REG_V5, INS_OPTS_2S);
    theEmitter->emitIns_R_R(INS_fsqrt, EA_16BYTE, REG_V6, REG_V7, INS_OPTS_4S);
    theEmitter->emitIns_R_R(INS_fsqrt, EA_16BYTE, REG_V8, REG_V9, INS_OPTS_2D);

    // faddp scalar
    theEmitter->emitIns_R_R(INS_faddp, EA_8BYTE, REG_V0, REG_V1, INS_OPTS_2S);
    theEmitter->emitIns_R_R(INS_faddp, EA_16BYTE, REG_V2, REG_V3, INS_OPTS_2D);

    // fcmeq Vd, Vn, #0.0
    theEmitter->emitIns_R_R(INS_fcmeq, EA_4BYTE, REG_V0, REG_V1); // scalar 4BYTE
    theEmitter->emitIns_R_R(INS_fcmeq, EA_8BYTE, REG_V2, REG_V3); // scalar 8BYTE

    // fcmge Vd, Vn, #0.0
    theEmitter->emitIns_R_R(INS_fcmge, EA_4BYTE, REG_V0, REG_V1); // scalar 4BYTE
    theEmitter->emitIns_R_R(INS_fcmge, EA_8BYTE, REG_V2, REG_V3); // scalar 8BYTE

    // fcmgt Vd, Vn, #0.0
    theEmitter->emitIns_R_R(INS_fcmgt, EA_4BYTE, REG_V0, REG_V1); // scalar 4BYTE
    theEmitter->emitIns_R_R(INS_fcmgt, EA_8BYTE, REG_V2, REG_V3); // scalar 8BYTE

    // fcmle Vd, Vn, #0.0
    theEmitter->emitIns_R_R(INS_fcmle, EA_4BYTE, REG_V0, REG_V1); // scalar 4BYTE
    theEmitter->emitIns_R_R(INS_fcmle, EA_8BYTE, REG_V2, REG_V3); // scalar 8BYTE

    // fcmlt Vd, Vn, #0.0
    theEmitter->emitIns_R_R(INS_fcmlt, EA_4BYTE, REG_V0, REG_V1); // scalar 4BYTE
    theEmitter->emitIns_R_R(INS_fcmlt, EA_8BYTE, REG_V2, REG_V3); // scalar 8BYTE

    // frecpe scalar
    theEmitter->emitIns_R_R(INS_frecpe, EA_4BYTE, REG_V0, REG_V1); // scalar 4BYTE
    theEmitter->emitIns_R_R(INS_frecpe, EA_8BYTE, REG_V2, REG_V3); // scalar 8BYTE
    theEmitter->emitIns_R_R(INS_frecpe, EA_8BYTE, REG_V4, REG_V5, INS_OPTS_2S);
    theEmitter->emitIns_R_R(INS_frecpe, EA_16BYTE, REG_V6, REG_V7, INS_OPTS_4S);
    theEmitter->emitIns_R_R(INS_frecpe, EA_16BYTE, REG_V8, REG_V9, INS_OPTS_2D);

    // frecpx scalar
    theEmitter->emitIns_R_R(INS_frecpx, EA_4BYTE, REG_V0, REG_V1);
    theEmitter->emitIns_R_R(INS_frecpx, EA_8BYTE, REG_V2, REG_V3);

    // frsqrte
    theEmitter->emitIns_R_R(INS_frsqrte, EA_4BYTE, REG_V0, REG_V1); // scalar 4BYTE
    theEmitter->emitIns_R_R(INS_frsqrte, EA_8BYTE, REG_V2, REG_V3); // scalar 8BYTE
    theEmitter->emitIns_R_R(INS_frsqrte, EA_8BYTE, REG_V4, REG_V5, INS_OPTS_2S);
    theEmitter->emitIns_R_R(INS_frsqrte, EA_16BYTE, REG_V6, REG_V7, INS_OPTS_4S);
    theEmitter->emitIns_R_R(INS_frsqrte, EA_16BYTE, REG_V8, REG_V9, INS_OPTS_2D);

    // fcvtl{2} vector
    theEmitter->emitIns_R_R(INS_fcvtl, EA_8BYTE, REG_V0, REG_V1, INS_OPTS_4H);
    theEmitter->emitIns_R_R(INS_fcvtl2, EA_16BYTE, REG_V2, REG_V3, INS_OPTS_8H);
    theEmitter->emitIns_R_R(INS_fcvtl, EA_8BYTE, REG_V4, REG_V5, INS_OPTS_2S);
    theEmitter->emitIns_R_R(INS_fcvtl2, EA_16BYTE, REG_V5, REG_V6, INS_OPTS_4S);

    // fcvtn{2} vector
    theEmitter->emitIns_R_R(INS_fcvtn, EA_8BYTE, REG_V0, REG_V1, INS_OPTS_4H);
    theEmitter->emitIns_R_R(INS_fcvtn2, EA_16BYTE, REG_V2, REG_V3, INS_OPTS_8H);
    theEmitter->emitIns_R_R(INS_fcvtn, EA_8BYTE, REG_V4, REG_V5, INS_OPTS_2S);
    theEmitter->emitIns_R_R(INS_fcvtn2, EA_16BYTE, REG_V5, REG_V6, INS_OPTS_4S);

    // fcvtxn scalar
    theEmitter->emitIns_R_R(INS_fcvtxn, EA_4BYTE, REG_V0, REG_V1);

    // fcvtxn{2} vector
    theEmitter->emitIns_R_R(INS_fcvtxn, EA_8BYTE, REG_V0, REG_V1, INS_OPTS_2S);
    theEmitter->emitIns_R_R(INS_fcvtxn2, EA_16BYTE, REG_V2, REG_V3, INS_OPTS_4S);

#endif

#ifdef ALL_ARM64_EMITTER_UNIT_TESTS
    genDefineTempLabel(genCreateTempLabel());

    // abs scalar
    theEmitter->emitIns_R_R(INS_abs, EA_8BYTE, REG_V2, REG_V3);

    // abs vector
    theEmitter->emitIns_R_R(INS_abs, EA_8BYTE, REG_V4, REG_V5, INS_OPTS_8B);
    theEmitter->emitIns_R_R(INS_abs, EA_16BYTE, REG_V6, REG_V7, INS_OPTS_16B);
    theEmitter->emitIns_R_R(INS_abs, EA_8BYTE, REG_V8, REG_V9, INS_OPTS_4H);
    theEmitter->emitIns_R_R(INS_abs, EA_16BYTE, REG_V10, REG_V11, INS_OPTS_8H);
    theEmitter->emitIns_R_R(INS_abs, EA_8BYTE, REG_V12, REG_V13, INS_OPTS_2S);
    theEmitter->emitIns_R_R(INS_abs, EA_16BYTE, REG_V14, REG_V15, INS_OPTS_4S);
    theEmitter->emitIns_R_R(INS_abs, EA_16BYTE, REG_V16, REG_V17, INS_OPTS_2D);

    // addv vector
    theEmitter->emitIns_R_R(INS_addv, EA_8BYTE, REG_V4, REG_V5, INS_OPTS_8B);
    theEmitter->emitIns_R_R(INS_addv, EA_16BYTE, REG_V6, REG_V7, INS_OPTS_16B);
    theEmitter->emitIns_R_R(INS_addv, EA_8BYTE, REG_V8, REG_V9, INS_OPTS_4H);
    theEmitter->emitIns_R_R(INS_addv, EA_16BYTE, REG_V10, REG_V11, INS_OPTS_8H);
    theEmitter->emitIns_R_R(INS_addv, EA_16BYTE, REG_V14, REG_V15, INS_OPTS_4S);

    // cnt vector
    theEmitter->emitIns_R_R(INS_cnt, EA_8BYTE, REG_V22, REG_V23, INS_OPTS_8B);
    theEmitter->emitIns_R_R(INS_cnt, EA_16BYTE, REG_V24, REG_V25, INS_OPTS_16B);

    // cls vector
    theEmitter->emitIns_R_R(INS_cls, EA_8BYTE, REG_V4, REG_V5, INS_OPTS_8B);
    theEmitter->emitIns_R_R(INS_cls, EA_16BYTE, REG_V6, REG_V7, INS_OPTS_16B);
    theEmitter->emitIns_R_R(INS_cls, EA_8BYTE, REG_V8, REG_V9, INS_OPTS_4H);
    theEmitter->emitIns_R_R(INS_cls, EA_16BYTE, REG_V10, REG_V11, INS_OPTS_8H);
    theEmitter->emitIns_R_R(INS_cls, EA_8BYTE, REG_V12, REG_V13, INS_OPTS_2S);
    theEmitter->emitIns_R_R(INS_cls, EA_16BYTE, REG_V14, REG_V15, INS_OPTS_4S);

    // clz vector
    theEmitter->emitIns_R_R(INS_clz, EA_8BYTE, REG_V4, REG_V5, INS_OPTS_8B);
    theEmitter->emitIns_R_R(INS_clz, EA_16BYTE, REG_V6, REG_V7, INS_OPTS_16B);
    theEmitter->emitIns_R_R(INS_clz, EA_8BYTE, REG_V8, REG_V9, INS_OPTS_4H);
    theEmitter->emitIns_R_R(INS_clz, EA_16BYTE, REG_V10, REG_V11, INS_OPTS_8H);
    theEmitter->emitIns_R_R(INS_clz, EA_8BYTE, REG_V12, REG_V13, INS_OPTS_2S);
    theEmitter->emitIns_R_R(INS_clz, EA_16BYTE, REG_V14, REG_V15, INS_OPTS_4S);

    // mvn vector
    theEmitter->emitIns_R_R(INS_mvn, EA_8BYTE, REG_V4, REG_V5);
    theEmitter->emitIns_R_R(INS_mvn, EA_8BYTE, REG_V6, REG_V7, INS_OPTS_8B);
    theEmitter->emitIns_R_R(INS_mvn, EA_16BYTE, REG_V8, REG_V9);
    theEmitter->emitIns_R_R(INS_mvn, EA_16BYTE, REG_V10, REG_V11, INS_OPTS_16B);

    // neg scalar
    theEmitter->emitIns_R_R(INS_neg, EA_8BYTE, REG_V2, REG_V3);

    // neg vector
    theEmitter->emitIns_R_R(INS_neg, EA_8BYTE, REG_V4, REG_V5, INS_OPTS_8B);
    theEmitter->emitIns_R_R(INS_neg, EA_16BYTE, REG_V6, REG_V7, INS_OPTS_16B);
    theEmitter->emitIns_R_R(INS_neg, EA_8BYTE, REG_V8, REG_V9, INS_OPTS_4H);
    theEmitter->emitIns_R_R(INS_neg, EA_16BYTE, REG_V10, REG_V11, INS_OPTS_8H);
    theEmitter->emitIns_R_R(INS_neg, EA_8BYTE, REG_V12, REG_V13, INS_OPTS_2S);
    theEmitter->emitIns_R_R(INS_neg, EA_16BYTE, REG_V14, REG_V15, INS_OPTS_4S);
    theEmitter->emitIns_R_R(INS_neg, EA_16BYTE, REG_V16, REG_V17, INS_OPTS_2D);

    // not vector (the same encoding as mvn)
    theEmitter->emitIns_R_R(INS_not, EA_8BYTE, REG_V12, REG_V13);
    theEmitter->emitIns_R_R(INS_not, EA_8BYTE, REG_V14, REG_V15, INS_OPTS_8B);
    theEmitter->emitIns_R_R(INS_not, EA_16BYTE, REG_V16, REG_V17);
    theEmitter->emitIns_R_R(INS_not, EA_16BYTE, REG_V18, REG_V19, INS_OPTS_16B);

    // rbit vector
    theEmitter->emitIns_R_R(INS_rbit, EA_8BYTE, REG_V0, REG_V1, INS_OPTS_8B);
    theEmitter->emitIns_R_R(INS_rbit, EA_16BYTE, REG_V2, REG_V3, INS_OPTS_16B);

    // rev16 vector
    theEmitter->emitIns_R_R(INS_rev16, EA_8BYTE, REG_V0, REG_V1, INS_OPTS_8B);
    theEmitter->emitIns_R_R(INS_rev16, EA_16BYTE, REG_V2, REG_V3, INS_OPTS_16B);

    // rev32 vector
    theEmitter->emitIns_R_R(INS_rev32, EA_8BYTE, REG_V4, REG_V5, INS_OPTS_8B);
    theEmitter->emitIns_R_R(INS_rev32, EA_16BYTE, REG_V6, REG_V7, INS_OPTS_16B);
    theEmitter->emitIns_R_R(INS_rev32, EA_8BYTE, REG_V8, REG_V9, INS_OPTS_4H);
    theEmitter->emitIns_R_R(INS_rev32, EA_16BYTE, REG_V10, REG_V11, INS_OPTS_8H);

    // rev64 vector
    theEmitter->emitIns_R_R(INS_rev64, EA_8BYTE, REG_V4, REG_V5, INS_OPTS_8B);
    theEmitter->emitIns_R_R(INS_rev64, EA_16BYTE, REG_V6, REG_V7, INS_OPTS_16B);
    theEmitter->emitIns_R_R(INS_rev64, EA_8BYTE, REG_V8, REG_V9, INS_OPTS_4H);
    theEmitter->emitIns_R_R(INS_rev64, EA_16BYTE, REG_V10, REG_V11, INS_OPTS_8H);
    theEmitter->emitIns_R_R(INS_rev64, EA_8BYTE, REG_V12, REG_V13, INS_OPTS_2S);
    theEmitter->emitIns_R_R(INS_rev64, EA_16BYTE, REG_V14, REG_V15, INS_OPTS_4S);

    // sadalp vector
    theEmitter->emitIns_R_R(INS_sadalp, EA_8BYTE, REG_V0, REG_V1, INS_OPTS_8B);
    theEmitter->emitIns_R_R(INS_sadalp, EA_8BYTE, REG_V2, REG_V3, INS_OPTS_4H);
    theEmitter->emitIns_R_R(INS_sadalp, EA_8BYTE, REG_V4, REG_V5, INS_OPTS_2S);
    theEmitter->emitIns_R_R(INS_sadalp, EA_16BYTE, REG_V6, REG_V7, INS_OPTS_16B);
    theEmitter->emitIns_R_R(INS_sadalp, EA_16BYTE, REG_V8, REG_V9, INS_OPTS_8H);
    theEmitter->emitIns_R_R(INS_sadalp, EA_16BYTE, REG_V10, REG_V11, INS_OPTS_4S);

    // saddlp vector
    theEmitter->emitIns_R_R(INS_saddlp, EA_8BYTE, REG_V0, REG_V1, INS_OPTS_8B);
    theEmitter->emitIns_R_R(INS_saddlp, EA_8BYTE, REG_V2, REG_V3, INS_OPTS_4H);
    theEmitter->emitIns_R_R(INS_saddlp, EA_8BYTE, REG_V4, REG_V5, INS_OPTS_2S);
    theEmitter->emitIns_R_R(INS_saddlp, EA_16BYTE, REG_V6, REG_V7, INS_OPTS_16B);
    theEmitter->emitIns_R_R(INS_saddlp, EA_16BYTE, REG_V8, REG_V9, INS_OPTS_8H);
    theEmitter->emitIns_R_R(INS_saddlp, EA_16BYTE, REG_V10, REG_V11, INS_OPTS_4S);

    // saddlv vector
    theEmitter->emitIns_R_R(INS_saddlv, EA_8BYTE, REG_V4, REG_V5, INS_OPTS_8B);
    theEmitter->emitIns_R_R(INS_saddlv, EA_16BYTE, REG_V6, REG_V7, INS_OPTS_16B);
    theEmitter->emitIns_R_R(INS_saddlv, EA_8BYTE, REG_V8, REG_V9, INS_OPTS_4H);
    theEmitter->emitIns_R_R(INS_saddlv, EA_16BYTE, REG_V10, REG_V11, INS_OPTS_8H);
    theEmitter->emitIns_R_R(INS_saddlv, EA_16BYTE, REG_V14, REG_V15, INS_OPTS_4S);

    // smaxv vector
    theEmitter->emitIns_R_R(INS_smaxv, EA_8BYTE, REG_V4, REG_V5, INS_OPTS_8B);
    theEmitter->emitIns_R_R(INS_smaxv, EA_16BYTE, REG_V6, REG_V7, INS_OPTS_16B);
    theEmitter->emitIns_R_R(INS_smaxv, EA_8BYTE, REG_V8, REG_V9, INS_OPTS_4H);
    theEmitter->emitIns_R_R(INS_smaxv, EA_16BYTE, REG_V10, REG_V11, INS_OPTS_8H);
    theEmitter->emitIns_R_R(INS_smaxv, EA_16BYTE, REG_V12, REG_V13, INS_OPTS_4S);

    // sminv vector
    theEmitter->emitIns_R_R(INS_sminv, EA_8BYTE, REG_V4, REG_V5, INS_OPTS_8B);
    theEmitter->emitIns_R_R(INS_sminv, EA_16BYTE, REG_V6, REG_V7, INS_OPTS_16B);
    theEmitter->emitIns_R_R(INS_sminv, EA_8BYTE, REG_V8, REG_V9, INS_OPTS_4H);
    theEmitter->emitIns_R_R(INS_sminv, EA_16BYTE, REG_V10, REG_V11, INS_OPTS_8H);
    theEmitter->emitIns_R_R(INS_sminv, EA_16BYTE, REG_V12, REG_V13, INS_OPTS_4S);

    // sqabs scalar
    theEmitter->emitIns_R_R(INS_sqabs, EA_1BYTE, REG_V0, REG_V1, INS_OPTS_NONE);
    theEmitter->emitIns_R_R(INS_sqabs, EA_2BYTE, REG_V2, REG_V3, INS_OPTS_NONE);
    theEmitter->emitIns_R_R(INS_sqabs, EA_4BYTE, REG_V4, REG_V5, INS_OPTS_NONE);
    theEmitter->emitIns_R_R(INS_sqabs, EA_8BYTE, REG_V6, REG_V7, INS_OPTS_NONE);

    // sqabs vector
    theEmitter->emitIns_R_R(INS_sqabs, EA_8BYTE, REG_V0, REG_V1, INS_OPTS_8B);
    theEmitter->emitIns_R_R(INS_sqabs, EA_16BYTE, REG_V2, REG_V3, INS_OPTS_16B);
    theEmitter->emitIns_R_R(INS_sqabs, EA_8BYTE, REG_V4, REG_V5, INS_OPTS_4H);
    theEmitter->emitIns_R_R(INS_sqabs, EA_16BYTE, REG_V6, REG_V7, INS_OPTS_8H);
    theEmitter->emitIns_R_R(INS_sqabs, EA_8BYTE, REG_V8, REG_V9, INS_OPTS_2S);
    theEmitter->emitIns_R_R(INS_sqabs, EA_16BYTE, REG_V10, REG_V11, INS_OPTS_4S);
    theEmitter->emitIns_R_R(INS_sqabs, EA_16BYTE, REG_V12, REG_V13, INS_OPTS_2D);

    // sqneg scalar
    theEmitter->emitIns_R_R(INS_sqneg, EA_1BYTE, REG_V0, REG_V1, INS_OPTS_NONE);
    theEmitter->emitIns_R_R(INS_sqneg, EA_2BYTE, REG_V2, REG_V3, INS_OPTS_NONE);
    theEmitter->emitIns_R_R(INS_sqneg, EA_4BYTE, REG_V4, REG_V5, INS_OPTS_NONE);
    theEmitter->emitIns_R_R(INS_sqneg, EA_8BYTE, REG_V6, REG_V7, INS_OPTS_NONE);

    // sqneg vector
    theEmitter->emitIns_R_R(INS_sqneg, EA_8BYTE, REG_V0, REG_V1, INS_OPTS_8B);
    theEmitter->emitIns_R_R(INS_sqneg, EA_16BYTE, REG_V2, REG_V3, INS_OPTS_16B);
    theEmitter->emitIns_R_R(INS_sqneg, EA_8BYTE, REG_V4, REG_V5, INS_OPTS_4H);
    theEmitter->emitIns_R_R(INS_sqneg, EA_16BYTE, REG_V6, REG_V7, INS_OPTS_8H);
    theEmitter->emitIns_R_R(INS_sqneg, EA_8BYTE, REG_V8, REG_V9, INS_OPTS_2S);
    theEmitter->emitIns_R_R(INS_sqneg, EA_16BYTE, REG_V10, REG_V11, INS_OPTS_4S);
    theEmitter->emitIns_R_R(INS_sqneg, EA_16BYTE, REG_V12, REG_V13, INS_OPTS_2D);

    // sqxtn scalar
    theEmitter->emitIns_R_R(INS_sqxtn, EA_1BYTE, REG_V0, REG_V1, INS_OPTS_NONE);
    theEmitter->emitIns_R_R(INS_sqxtn, EA_2BYTE, REG_V2, REG_V3, INS_OPTS_NONE);
    theEmitter->emitIns_R_R(INS_sqxtn, EA_4BYTE, REG_V4, REG_V5, INS_OPTS_NONE);

    // sqxtn vector
    theEmitter->emitIns_R_R(INS_sqxtn, EA_8BYTE, REG_V0, REG_V6, INS_OPTS_8B);
    theEmitter->emitIns_R_R(INS_sqxtn, EA_8BYTE, REG_V1, REG_V7, INS_OPTS_4H);
    theEmitter->emitIns_R_R(INS_sqxtn, EA_8BYTE, REG_V2, REG_V8, INS_OPTS_2S);

    // sqxtn2 vector
    theEmitter->emitIns_R_R(INS_sqxtn2, EA_16BYTE, REG_V3, REG_V9, INS_OPTS_16B);
    theEmitter->emitIns_R_R(INS_sqxtn2, EA_16BYTE, REG_V4, REG_V10, INS_OPTS_8H);
    theEmitter->emitIns_R_R(INS_sqxtn2, EA_16BYTE, REG_V5, REG_V11, INS_OPTS_4S);

    // sqxtun scalar
    theEmitter->emitIns_R_R(INS_sqxtun, EA_1BYTE, REG_V0, REG_V1, INS_OPTS_NONE);
    theEmitter->emitIns_R_R(INS_sqxtun, EA_2BYTE, REG_V2, REG_V3, INS_OPTS_NONE);
    theEmitter->emitIns_R_R(INS_sqxtun, EA_4BYTE, REG_V4, REG_V5, INS_OPTS_NONE);

    // sqxtun vector
    theEmitter->emitIns_R_R(INS_sqxtun, EA_8BYTE, REG_V0, REG_V6, INS_OPTS_8B);
    theEmitter->emitIns_R_R(INS_sqxtun, EA_8BYTE, REG_V1, REG_V7, INS_OPTS_4H);
    theEmitter->emitIns_R_R(INS_sqxtun, EA_8BYTE, REG_V2, REG_V8, INS_OPTS_2S);

    // sqxtun2 vector
    theEmitter->emitIns_R_R(INS_sqxtun2, EA_16BYTE, REG_V3, REG_V9, INS_OPTS_16B);
    theEmitter->emitIns_R_R(INS_sqxtun2, EA_16BYTE, REG_V4, REG_V10, INS_OPTS_8H);
    theEmitter->emitIns_R_R(INS_sqxtun2, EA_16BYTE, REG_V5, REG_V11, INS_OPTS_4S);

    // suqadd scalar
    theEmitter->emitIns_R_R(INS_suqadd, EA_1BYTE, REG_V0, REG_V1, INS_OPTS_NONE);
    theEmitter->emitIns_R_R(INS_suqadd, EA_2BYTE, REG_V2, REG_V3, INS_OPTS_NONE);
    theEmitter->emitIns_R_R(INS_suqadd, EA_4BYTE, REG_V4, REG_V5, INS_OPTS_NONE);
    theEmitter->emitIns_R_R(INS_suqadd, EA_8BYTE, REG_V6, REG_V7, INS_OPTS_NONE);

    // suqadd vector
    theEmitter->emitIns_R_R(INS_suqadd, EA_8BYTE, REG_V0, REG_V1, INS_OPTS_8B);
    theEmitter->emitIns_R_R(INS_suqadd, EA_16BYTE, REG_V2, REG_V3, INS_OPTS_16B);
    theEmitter->emitIns_R_R(INS_suqadd, EA_8BYTE, REG_V4, REG_V5, INS_OPTS_4H);
    theEmitter->emitIns_R_R(INS_suqadd, EA_16BYTE, REG_V6, REG_V7, INS_OPTS_8H);
    theEmitter->emitIns_R_R(INS_suqadd, EA_8BYTE, REG_V8, REG_V9, INS_OPTS_2S);
    theEmitter->emitIns_R_R(INS_suqadd, EA_16BYTE, REG_V10, REG_V11, INS_OPTS_4S);
    theEmitter->emitIns_R_R(INS_suqadd, EA_16BYTE, REG_V12, REG_V13, INS_OPTS_2D);

    // uadalp vector
    theEmitter->emitIns_R_R(INS_uadalp, EA_8BYTE, REG_V0, REG_V1, INS_OPTS_8B);
    theEmitter->emitIns_R_R(INS_uadalp, EA_8BYTE, REG_V2, REG_V3, INS_OPTS_4H);
    theEmitter->emitIns_R_R(INS_uadalp, EA_8BYTE, REG_V4, REG_V5, INS_OPTS_2S);
    theEmitter->emitIns_R_R(INS_uadalp, EA_16BYTE, REG_V6, REG_V7, INS_OPTS_16B);
    theEmitter->emitIns_R_R(INS_uadalp, EA_16BYTE, REG_V8, REG_V9, INS_OPTS_8H);
    theEmitter->emitIns_R_R(INS_uadalp, EA_16BYTE, REG_V10, REG_V11, INS_OPTS_4S);

    // uaddlp vector
    theEmitter->emitIns_R_R(INS_uaddlp, EA_8BYTE, REG_V0, REG_V1, INS_OPTS_8B);
    theEmitter->emitIns_R_R(INS_uaddlp, EA_8BYTE, REG_V2, REG_V3, INS_OPTS_4H);
    theEmitter->emitIns_R_R(INS_uaddlp, EA_8BYTE, REG_V4, REG_V5, INS_OPTS_2S);
    theEmitter->emitIns_R_R(INS_uaddlp, EA_16BYTE, REG_V6, REG_V7, INS_OPTS_16B);
    theEmitter->emitIns_R_R(INS_uaddlp, EA_16BYTE, REG_V8, REG_V9, INS_OPTS_8H);
    theEmitter->emitIns_R_R(INS_uaddlp, EA_16BYTE, REG_V10, REG_V11, INS_OPTS_4S);

    // uaddlv vector
    theEmitter->emitIns_R_R(INS_uaddlv, EA_8BYTE, REG_V4, REG_V5, INS_OPTS_8B);
    theEmitter->emitIns_R_R(INS_uaddlv, EA_16BYTE, REG_V6, REG_V7, INS_OPTS_16B);
    theEmitter->emitIns_R_R(INS_uaddlv, EA_8BYTE, REG_V8, REG_V9, INS_OPTS_4H);
    theEmitter->emitIns_R_R(INS_uaddlv, EA_16BYTE, REG_V10, REG_V11, INS_OPTS_8H);
    theEmitter->emitIns_R_R(INS_uaddlv, EA_16BYTE, REG_V14, REG_V15, INS_OPTS_4S);

    // umaxv vector
    theEmitter->emitIns_R_R(INS_umaxv, EA_8BYTE, REG_V4, REG_V5, INS_OPTS_8B);
    theEmitter->emitIns_R_R(INS_umaxv, EA_16BYTE, REG_V6, REG_V7, INS_OPTS_16B);
    theEmitter->emitIns_R_R(INS_umaxv, EA_8BYTE, REG_V8, REG_V9, INS_OPTS_4H);
    theEmitter->emitIns_R_R(INS_umaxv, EA_16BYTE, REG_V10, REG_V11, INS_OPTS_8H);
    theEmitter->emitIns_R_R(INS_umaxv, EA_16BYTE, REG_V12, REG_V13, INS_OPTS_4S);

    // uminv vector
    theEmitter->emitIns_R_R(INS_uminv, EA_8BYTE, REG_V4, REG_V5, INS_OPTS_8B);
    theEmitter->emitIns_R_R(INS_uminv, EA_16BYTE, REG_V6, REG_V7, INS_OPTS_16B);
    theEmitter->emitIns_R_R(INS_uminv, EA_8BYTE, REG_V8, REG_V9, INS_OPTS_4H);
    theEmitter->emitIns_R_R(INS_uminv, EA_16BYTE, REG_V10, REG_V11, INS_OPTS_8H);
    theEmitter->emitIns_R_R(INS_uminv, EA_16BYTE, REG_V12, REG_V13, INS_OPTS_4S);

    // uqxtn scalar
    theEmitter->emitIns_R_R(INS_uqxtn, EA_1BYTE, REG_V0, REG_V1, INS_OPTS_NONE);
    theEmitter->emitIns_R_R(INS_uqxtn, EA_2BYTE, REG_V2, REG_V3, INS_OPTS_NONE);
    theEmitter->emitIns_R_R(INS_uqxtn, EA_4BYTE, REG_V4, REG_V5, INS_OPTS_NONE);

    // uqxtn vector
    theEmitter->emitIns_R_R(INS_uqxtn, EA_8BYTE, REG_V0, REG_V6, INS_OPTS_8B);
    theEmitter->emitIns_R_R(INS_uqxtn, EA_8BYTE, REG_V1, REG_V7, INS_OPTS_4H);
    theEmitter->emitIns_R_R(INS_uqxtn, EA_8BYTE, REG_V2, REG_V8, INS_OPTS_2S);

    // uqxtn2 vector
    theEmitter->emitIns_R_R(INS_uqxtn2, EA_16BYTE, REG_V3, REG_V9, INS_OPTS_16B);
    theEmitter->emitIns_R_R(INS_uqxtn2, EA_16BYTE, REG_V4, REG_V10, INS_OPTS_8H);
    theEmitter->emitIns_R_R(INS_uqxtn2, EA_16BYTE, REG_V5, REG_V11, INS_OPTS_4S);

    // urecpe vector
    theEmitter->emitIns_R_R(INS_urecpe, EA_8BYTE, REG_V0, REG_V1, INS_OPTS_2S);
    theEmitter->emitIns_R_R(INS_urecpe, EA_16BYTE, REG_V2, REG_V3, INS_OPTS_4S);

    // ursqrte vector
    theEmitter->emitIns_R_R(INS_ursqrte, EA_8BYTE, REG_V0, REG_V1, INS_OPTS_2S);
    theEmitter->emitIns_R_R(INS_ursqrte, EA_16BYTE, REG_V2, REG_V3, INS_OPTS_4S);

    // usqadd scalar
    theEmitter->emitIns_R_R(INS_usqadd, EA_1BYTE, REG_V0, REG_V1, INS_OPTS_NONE);
    theEmitter->emitIns_R_R(INS_usqadd, EA_2BYTE, REG_V2, REG_V3, INS_OPTS_NONE);
    theEmitter->emitIns_R_R(INS_usqadd, EA_4BYTE, REG_V4, REG_V5, INS_OPTS_NONE);
    theEmitter->emitIns_R_R(INS_usqadd, EA_8BYTE, REG_V6, REG_V7, INS_OPTS_NONE);

    // usqadd vector
    theEmitter->emitIns_R_R(INS_usqadd, EA_8BYTE, REG_V0, REG_V1, INS_OPTS_8B);
    theEmitter->emitIns_R_R(INS_usqadd, EA_16BYTE, REG_V2, REG_V3, INS_OPTS_16B);
    theEmitter->emitIns_R_R(INS_usqadd, EA_8BYTE, REG_V4, REG_V5, INS_OPTS_4H);
    theEmitter->emitIns_R_R(INS_usqadd, EA_16BYTE, REG_V6, REG_V7, INS_OPTS_8H);
    theEmitter->emitIns_R_R(INS_usqadd, EA_8BYTE, REG_V8, REG_V9, INS_OPTS_2S);
    theEmitter->emitIns_R_R(INS_usqadd, EA_16BYTE, REG_V10, REG_V11, INS_OPTS_4S);
    theEmitter->emitIns_R_R(INS_usqadd, EA_16BYTE, REG_V12, REG_V13, INS_OPTS_2D);

    // xtn vector
    theEmitter->emitIns_R_R(INS_xtn, EA_8BYTE, REG_V0, REG_V6, INS_OPTS_8B);
    theEmitter->emitIns_R_R(INS_xtn, EA_8BYTE, REG_V1, REG_V7, INS_OPTS_4H);
    theEmitter->emitIns_R_R(INS_xtn, EA_8BYTE, REG_V2, REG_V8, INS_OPTS_2S);

    // xtn2 vector
    theEmitter->emitIns_R_R(INS_xtn2, EA_16BYTE, REG_V3, REG_V9, INS_OPTS_16B);
    theEmitter->emitIns_R_R(INS_xtn2, EA_16BYTE, REG_V4, REG_V10, INS_OPTS_8H);
    theEmitter->emitIns_R_R(INS_xtn2, EA_16BYTE, REG_V5, REG_V11, INS_OPTS_4S);

#endif // ALL_ARM64_EMITTER_UNIT_TESTS

#ifdef ALL_ARM64_EMITTER_UNIT_TESTS
    //
    // R_R   floating point round to int, one dest, one source
    //

    // frinta scalar
    theEmitter->emitIns_R_R(INS_frinta, EA_4BYTE, REG_V0, REG_V1);
    theEmitter->emitIns_R_R(INS_frinta, EA_8BYTE, REG_V2, REG_V3);

    // frinta vector
    theEmitter->emitIns_R_R(INS_frinta, EA_8BYTE, REG_V4, REG_V5, INS_OPTS_2S);
    theEmitter->emitIns_R_R(INS_frinta, EA_16BYTE, REG_V6, REG_V7, INS_OPTS_4S);
    theEmitter->emitIns_R_R(INS_frinta, EA_16BYTE, REG_V8, REG_V9, INS_OPTS_2D);

    // frinti scalar
    theEmitter->emitIns_R_R(INS_frinti, EA_4BYTE, REG_V0, REG_V1);
    theEmitter->emitIns_R_R(INS_frinti, EA_8BYTE, REG_V2, REG_V3);

    // frinti vector
    theEmitter->emitIns_R_R(INS_frinti, EA_8BYTE, REG_V4, REG_V5, INS_OPTS_2S);
    theEmitter->emitIns_R_R(INS_frinti, EA_16BYTE, REG_V6, REG_V7, INS_OPTS_4S);
    theEmitter->emitIns_R_R(INS_frinti, EA_16BYTE, REG_V8, REG_V9, INS_OPTS_2D);

    // frintm scalar
    theEmitter->emitIns_R_R(INS_frintm, EA_4BYTE, REG_V0, REG_V1);
    theEmitter->emitIns_R_R(INS_frintm, EA_8BYTE, REG_V2, REG_V3);

    // frintm vector
    theEmitter->emitIns_R_R(INS_frintm, EA_8BYTE, REG_V4, REG_V5, INS_OPTS_2S);
    theEmitter->emitIns_R_R(INS_frintm, EA_16BYTE, REG_V6, REG_V7, INS_OPTS_4S);
    theEmitter->emitIns_R_R(INS_frintm, EA_16BYTE, REG_V8, REG_V9, INS_OPTS_2D);

    // frintn scalar
    theEmitter->emitIns_R_R(INS_frintn, EA_4BYTE, REG_V0, REG_V1);
    theEmitter->emitIns_R_R(INS_frintn, EA_8BYTE, REG_V2, REG_V3);

    // frintn vector
    theEmitter->emitIns_R_R(INS_frintn, EA_8BYTE, REG_V4, REG_V5, INS_OPTS_2S);
    theEmitter->emitIns_R_R(INS_frintn, EA_16BYTE, REG_V6, REG_V7, INS_OPTS_4S);
    theEmitter->emitIns_R_R(INS_frintn, EA_16BYTE, REG_V8, REG_V9, INS_OPTS_2D);

    // frintp scalar
    theEmitter->emitIns_R_R(INS_frintp, EA_4BYTE, REG_V0, REG_V1);
    theEmitter->emitIns_R_R(INS_frintp, EA_8BYTE, REG_V2, REG_V3);

    // frintp vector
    theEmitter->emitIns_R_R(INS_frintp, EA_8BYTE, REG_V4, REG_V5, INS_OPTS_2S);
    theEmitter->emitIns_R_R(INS_frintp, EA_16BYTE, REG_V6, REG_V7, INS_OPTS_4S);
    theEmitter->emitIns_R_R(INS_frintp, EA_16BYTE, REG_V8, REG_V9, INS_OPTS_2D);

    // frintx scalar
    theEmitter->emitIns_R_R(INS_frintx, EA_4BYTE, REG_V0, REG_V1);
    theEmitter->emitIns_R_R(INS_frintx, EA_8BYTE, REG_V2, REG_V3);

    // frintx vector
    theEmitter->emitIns_R_R(INS_frintx, EA_8BYTE, REG_V4, REG_V5, INS_OPTS_2S);
    theEmitter->emitIns_R_R(INS_frintx, EA_16BYTE, REG_V6, REG_V7, INS_OPTS_4S);
    theEmitter->emitIns_R_R(INS_frintx, EA_16BYTE, REG_V8, REG_V9, INS_OPTS_2D);

    // frintz scalar
    theEmitter->emitIns_R_R(INS_frintz, EA_4BYTE, REG_V0, REG_V1);
    theEmitter->emitIns_R_R(INS_frintz, EA_8BYTE, REG_V2, REG_V3);

    // frintz vector
    theEmitter->emitIns_R_R(INS_frintz, EA_8BYTE, REG_V4, REG_V5, INS_OPTS_2S);
    theEmitter->emitIns_R_R(INS_frintz, EA_16BYTE, REG_V6, REG_V7, INS_OPTS_4S);
    theEmitter->emitIns_R_R(INS_frintz, EA_16BYTE, REG_V8, REG_V9, INS_OPTS_2D);

#endif // ALL_ARM64_EMITTER_UNIT_TESTS

#ifdef ALL_ARM64_EMITTER_UNIT_TESTS
    //
    // R_R_R   floating point operations, one dest, two source
    //

    genDefineTempLabel(genCreateTempLabel());

    // fadd
    theEmitter->emitIns_R_R_R(INS_fadd, EA_4BYTE, REG_V0, REG_V1, REG_V2); // scalar 4BYTE
    theEmitter->emitIns_R_R_R(INS_fadd, EA_8BYTE, REG_V3, REG_V4, REG_V5); // scalar 8BYTE
    theEmitter->emitIns_R_R_R(INS_fadd, EA_8BYTE, REG_V6, REG_V7, REG_V8, INS_OPTS_2S);
    theEmitter->emitIns_R_R_R(INS_fadd, EA_16BYTE, REG_V9, REG_V10, REG_V11, INS_OPTS_4S);
    theEmitter->emitIns_R_R_R(INS_fadd, EA_16BYTE, REG_V12, REG_V13, REG_V14, INS_OPTS_2D);

    // fsub
    theEmitter->emitIns_R_R_R(INS_fsub, EA_4BYTE, REG_V0, REG_V1, REG_V2); // scalar 4BYTE
    theEmitter->emitIns_R_R_R(INS_fsub, EA_8BYTE, REG_V3, REG_V4, REG_V5); // scalar 8BYTE
    theEmitter->emitIns_R_R_R(INS_fsub, EA_8BYTE, REG_V6, REG_V7, REG_V8, INS_OPTS_2S);
    theEmitter->emitIns_R_R_R(INS_fsub, EA_16BYTE, REG_V9, REG_V10, REG_V11, INS_OPTS_4S);
    theEmitter->emitIns_R_R_R(INS_fsub, EA_16BYTE, REG_V12, REG_V13, REG_V14, INS_OPTS_2D);

    // fdiv
    theEmitter->emitIns_R_R_R(INS_fdiv, EA_4BYTE, REG_V0, REG_V1, REG_V2); // scalar 4BYTE
    theEmitter->emitIns_R_R_R(INS_fdiv, EA_8BYTE, REG_V3, REG_V4, REG_V5); // scalar 8BYTE
    theEmitter->emitIns_R_R_R(INS_fdiv, EA_8BYTE, REG_V6, REG_V7, REG_V8, INS_OPTS_2S);
    theEmitter->emitIns_R_R_R(INS_fdiv, EA_16BYTE, REG_V9, REG_V10, REG_V11, INS_OPTS_4S);
    theEmitter->emitIns_R_R_R(INS_fdiv, EA_16BYTE, REG_V12, REG_V13, REG_V14, INS_OPTS_2D);

    // fmax
    theEmitter->emitIns_R_R_R(INS_fmax, EA_4BYTE, REG_V0, REG_V1, REG_V2); // scalar 4BYTE
    theEmitter->emitIns_R_R_R(INS_fmax, EA_8BYTE, REG_V3, REG_V4, REG_V5); // scalar 8BYTE
    theEmitter->emitIns_R_R_R(INS_fmax, EA_8BYTE, REG_V6, REG_V7, REG_V8, INS_OPTS_2S);
    theEmitter->emitIns_R_R_R(INS_fmax, EA_16BYTE, REG_V9, REG_V10, REG_V11, INS_OPTS_4S);
    theEmitter->emitIns_R_R_R(INS_fmax, EA_16BYTE, REG_V12, REG_V13, REG_V14, INS_OPTS_2D);

    // fmaxp
    theEmitter->emitIns_R_R_R(INS_fmaxp, EA_8BYTE, REG_V0, REG_V1, REG_V2, INS_OPTS_2S);
    theEmitter->emitIns_R_R_R(INS_fmaxp, EA_16BYTE, REG_V3, REG_V4, REG_V5, INS_OPTS_4S);
    theEmitter->emitIns_R_R_R(INS_fmaxp, EA_16BYTE, REG_V6, REG_V7, REG_V8, INS_OPTS_2D);

    // fmaxnm
    theEmitter->emitIns_R_R_R(INS_fmaxnm, EA_4BYTE, REG_V0, REG_V1, REG_V2); // scalar 4BYTE
    theEmitter->emitIns_R_R_R(INS_fmaxnm, EA_8BYTE, REG_V3, REG_V4, REG_V5); // scalar 8BYTE
    theEmitter->emitIns_R_R_R(INS_fmaxnm, EA_8BYTE, REG_V6, REG_V7, REG_V8, INS_OPTS_2S);
    theEmitter->emitIns_R_R_R(INS_fmaxnm, EA_16BYTE, REG_V9, REG_V10, REG_V11, INS_OPTS_4S);
    theEmitter->emitIns_R_R_R(INS_fmaxnm, EA_16BYTE, REG_V12, REG_V13, REG_V14, INS_OPTS_2D);

    // fmaxnmp vector
    theEmitter->emitIns_R_R_R(INS_fmaxnmp, EA_8BYTE, REG_V0, REG_V1, REG_V2, INS_OPTS_2S);
    theEmitter->emitIns_R_R_R(INS_fmaxnmp, EA_16BYTE, REG_V3, REG_V4, REG_V5, INS_OPTS_4S);
    theEmitter->emitIns_R_R_R(INS_fmaxnmp, EA_16BYTE, REG_V6, REG_V7, REG_V8, INS_OPTS_2D);

    // fmin
    theEmitter->emitIns_R_R_R(INS_fmin, EA_4BYTE, REG_V0, REG_V1, REG_V2); // scalar 4BYTE
    theEmitter->emitIns_R_R_R(INS_fmin, EA_8BYTE, REG_V3, REG_V4, REG_V5); // scalar 8BYTE
    theEmitter->emitIns_R_R_R(INS_fmin, EA_8BYTE, REG_V6, REG_V7, REG_V8, INS_OPTS_2S);
    theEmitter->emitIns_R_R_R(INS_fmin, EA_16BYTE, REG_V9, REG_V10, REG_V11, INS_OPTS_4S);
    theEmitter->emitIns_R_R_R(INS_fmin, EA_16BYTE, REG_V12, REG_V13, REG_V14, INS_OPTS_2D);

    // fminp
    theEmitter->emitIns_R_R_R(INS_fminp, EA_8BYTE, REG_V0, REG_V1, REG_V2, INS_OPTS_2S);
    theEmitter->emitIns_R_R_R(INS_fminp, EA_16BYTE, REG_V3, REG_V4, REG_V5, INS_OPTS_4S);
    theEmitter->emitIns_R_R_R(INS_fminp, EA_16BYTE, REG_V6, REG_V7, REG_V8, INS_OPTS_2D);

    // fminnm
    theEmitter->emitIns_R_R_R(INS_fminnm, EA_4BYTE, REG_V0, REG_V1, REG_V2); // scalar 4BYTE
    theEmitter->emitIns_R_R_R(INS_fminnm, EA_8BYTE, REG_V3, REG_V4, REG_V5); // scalar 8BYTE
    theEmitter->emitIns_R_R_R(INS_fminnm, EA_8BYTE, REG_V6, REG_V7, REG_V8, INS_OPTS_2S);
    theEmitter->emitIns_R_R_R(INS_fminnm, EA_16BYTE, REG_V9, REG_V10, REG_V11, INS_OPTS_4S);
    theEmitter->emitIns_R_R_R(INS_fminnm, EA_16BYTE, REG_V12, REG_V13, REG_V14, INS_OPTS_2D);

    // fminnmp vector
    theEmitter->emitIns_R_R_R(INS_fminnmp, EA_8BYTE, REG_V0, REG_V1, REG_V2, INS_OPTS_2S);
    theEmitter->emitIns_R_R_R(INS_fminnmp, EA_16BYTE, REG_V3, REG_V4, REG_V5, INS_OPTS_4S);
    theEmitter->emitIns_R_R_R(INS_fminnmp, EA_16BYTE, REG_V6, REG_V7, REG_V8, INS_OPTS_2D);

    // fabd
    theEmitter->emitIns_R_R_R(INS_fabd, EA_4BYTE, REG_V0, REG_V1, REG_V2); // scalar 4BYTE
    theEmitter->emitIns_R_R_R(INS_fabd, EA_8BYTE, REG_V3, REG_V4, REG_V5); // scalar 8BYTE
    theEmitter->emitIns_R_R_R(INS_fabd, EA_8BYTE, REG_V6, REG_V7, REG_V8, INS_OPTS_2S);
    theEmitter->emitIns_R_R_R(INS_fabd, EA_16BYTE, REG_V9, REG_V10, REG_V11, INS_OPTS_4S);
    theEmitter->emitIns_R_R_R(INS_fabd, EA_16BYTE, REG_V12, REG_V13, REG_V14, INS_OPTS_2D);

    // frecps
    theEmitter->emitIns_R_R_R(INS_frecps, EA_4BYTE, REG_V0, REG_V1, REG_V2); // scalar 4BYTE
    theEmitter->emitIns_R_R_R(INS_frecps, EA_8BYTE, REG_V3, REG_V4, REG_V5); // scalar 8BYTE
    theEmitter->emitIns_R_R_R(INS_frecps, EA_8BYTE, REG_V6, REG_V7, REG_V8, INS_OPTS_2S);
    theEmitter->emitIns_R_R_R(INS_frecps, EA_16BYTE, REG_V9, REG_V10, REG_V11, INS_OPTS_4S);
    theEmitter->emitIns_R_R_R(INS_frecps, EA_16BYTE, REG_V12, REG_V13, REG_V14, INS_OPTS_2D);

    // frsqrts
    theEmitter->emitIns_R_R_R(INS_frsqrts, EA_4BYTE, REG_V0, REG_V1, REG_V2); // scalar 4BYTE
    theEmitter->emitIns_R_R_R(INS_frsqrts, EA_8BYTE, REG_V3, REG_V4, REG_V5); // scalar 8BYTE
    theEmitter->emitIns_R_R_R(INS_frsqrts, EA_8BYTE, REG_V6, REG_V7, REG_V8, INS_OPTS_2S);
    theEmitter->emitIns_R_R_R(INS_frsqrts, EA_16BYTE, REG_V9, REG_V10, REG_V11, INS_OPTS_4S);
    theEmitter->emitIns_R_R_R(INS_frsqrts, EA_16BYTE, REG_V12, REG_V13, REG_V14, INS_OPTS_2D);

    genDefineTempLabel(genCreateTempLabel());

    theEmitter->emitIns_R_R_R(INS_fmul, EA_4BYTE, REG_V0, REG_V1, REG_V2); // scalar 4BYTE
    theEmitter->emitIns_R_R_R(INS_fmul, EA_8BYTE, REG_V3, REG_V4, REG_V5); // scalar 8BYTE
    theEmitter->emitIns_R_R_R(INS_fmul, EA_8BYTE, REG_V6, REG_V7, REG_V8, INS_OPTS_2S);
    theEmitter->emitIns_R_R_R(INS_fmul, EA_16BYTE, REG_V9, REG_V10, REG_V11, INS_OPTS_4S);
    theEmitter->emitIns_R_R_R(INS_fmul, EA_16BYTE, REG_V12, REG_V13, REG_V14, INS_OPTS_2D);

    theEmitter->emitIns_R_R_R_I(INS_fmul, EA_4BYTE, REG_V15, REG_V16, REG_V17, 3); // scalar by element 4BYTE
    theEmitter->emitIns_R_R_R_I(INS_fmul, EA_8BYTE, REG_V18, REG_V19, REG_V20, 1); // scalar by element 8BYTE
    theEmitter->emitIns_R_R_R_I(INS_fmul, EA_8BYTE, REG_V21, REG_V22, REG_V23, 0, INS_OPTS_2S);
    theEmitter->emitIns_R_R_R_I(INS_fmul, EA_16BYTE, REG_V24, REG_V25, REG_V26, 2, INS_OPTS_4S);
    theEmitter->emitIns_R_R_R_I(INS_fmul, EA_16BYTE, REG_V27, REG_V28, REG_V29, 0, INS_OPTS_2D);

    theEmitter->emitIns_R_R_R(INS_fmulx, EA_4BYTE, REG_V0, REG_V1, REG_V2); // scalar 4BYTE
    theEmitter->emitIns_R_R_R(INS_fmulx, EA_8BYTE, REG_V3, REG_V4, REG_V5); // scalar 8BYTE
    theEmitter->emitIns_R_R_R(INS_fmulx, EA_8BYTE, REG_V6, REG_V7, REG_V8, INS_OPTS_2S);
    theEmitter->emitIns_R_R_R(INS_fmulx, EA_16BYTE, REG_V9, REG_V10, REG_V11, INS_OPTS_4S);
    theEmitter->emitIns_R_R_R(INS_fmulx, EA_16BYTE, REG_V12, REG_V13, REG_V14, INS_OPTS_2D);

    theEmitter->emitIns_R_R_R_I(INS_fmulx, EA_4BYTE, REG_V15, REG_V16, REG_V17, 3); // scalar by element 4BYTE
    theEmitter->emitIns_R_R_R_I(INS_fmulx, EA_8BYTE, REG_V18, REG_V19, REG_V20, 1); // scalar by element 8BYTE
    theEmitter->emitIns_R_R_R_I(INS_fmulx, EA_8BYTE, REG_V21, REG_V22, REG_V23, 0, INS_OPTS_2S);
    theEmitter->emitIns_R_R_R_I(INS_fmulx, EA_16BYTE, REG_V24, REG_V25, REG_V26, 2, INS_OPTS_4S);
    theEmitter->emitIns_R_R_R_I(INS_fmulx, EA_16BYTE, REG_V27, REG_V28, REG_V29, 0, INS_OPTS_2D);

    theEmitter->emitIns_R_R_R(INS_fnmul, EA_4BYTE, REG_V0, REG_V1, REG_V2); // scalar 4BYTE
    theEmitter->emitIns_R_R_R(INS_fnmul, EA_8BYTE, REG_V3, REG_V4, REG_V5); // scalar 8BYTE

#endif // ALL_ARM64_EMITTER_UNIT_TESTS

#ifdef ALL_ARM64_EMITTER_UNIT_TESTS
    //
    // R_R_I  vector operations, one dest, one source reg, one immed
    //

    // Some of the tests cases below might appear redundant since they emit same combinations of instruction x size x
    // vector arrangements. However, these are added to verify that the split constant encoding works with both - small
    // and large constants.

    genDefineTempLabel(genCreateTempLabel());

    // sshr scalar
    theEmitter->emitIns_R_R_I(INS_sshr, EA_8BYTE, REG_V0, REG_V1, 1);
    theEmitter->emitIns_R_R_I(INS_sshr, EA_8BYTE, REG_V2, REG_V3, 14);
    theEmitter->emitIns_R_R_I(INS_sshr, EA_8BYTE, REG_V4, REG_V5, 27);
    theEmitter->emitIns_R_R_I(INS_sshr, EA_8BYTE, REG_V6, REG_V7, 40);
    theEmitter->emitIns_R_R_I(INS_sshr, EA_8BYTE, REG_V8, REG_V9, 64);

    // sshr vector
    theEmitter->emitIns_R_R_I(INS_sshr, EA_8BYTE, REG_V0, REG_V1, 1, INS_OPTS_8B);
    theEmitter->emitIns_R_R_I(INS_sshr, EA_16BYTE, REG_V2, REG_V3, 8, INS_OPTS_16B);
    theEmitter->emitIns_R_R_I(INS_sshr, EA_8BYTE, REG_V4, REG_V5, 9, INS_OPTS_4H);
    theEmitter->emitIns_R_R_I(INS_sshr, EA_16BYTE, REG_V6, REG_V7, 16, INS_OPTS_8H);
    theEmitter->emitIns_R_R_I(INS_sshr, EA_8BYTE, REG_V8, REG_V9, 17, INS_OPTS_2S);
    theEmitter->emitIns_R_R_I(INS_sshr, EA_16BYTE, REG_V10, REG_V11, 32, INS_OPTS_4S);
    theEmitter->emitIns_R_R_I(INS_sshr, EA_16BYTE, REG_V12, REG_V13, 33, INS_OPTS_2D);
    theEmitter->emitIns_R_R_I(INS_sshr, EA_16BYTE, REG_V14, REG_V15, 64, INS_OPTS_2D);

    // ssra scalar
    theEmitter->emitIns_R_R_I(INS_ssra, EA_8BYTE, REG_V0, REG_V1, 1);
    theEmitter->emitIns_R_R_I(INS_ssra, EA_8BYTE, REG_V2, REG_V3, 14);
    theEmitter->emitIns_R_R_I(INS_ssra, EA_8BYTE, REG_V4, REG_V5, 27);
    theEmitter->emitIns_R_R_I(INS_ssra, EA_8BYTE, REG_V6, REG_V7, 40);
    theEmitter->emitIns_R_R_I(INS_ssra, EA_8BYTE, REG_V8, REG_V9, 64);

    // ssra vector
    theEmitter->emitIns_R_R_I(INS_ssra, EA_8BYTE, REG_V0, REG_V1, 1, INS_OPTS_8B);
    theEmitter->emitIns_R_R_I(INS_ssra, EA_16BYTE, REG_V2, REG_V3, 8, INS_OPTS_16B);
    theEmitter->emitIns_R_R_I(INS_ssra, EA_8BYTE, REG_V4, REG_V5, 9, INS_OPTS_4H);
    theEmitter->emitIns_R_R_I(INS_ssra, EA_16BYTE, REG_V6, REG_V7, 16, INS_OPTS_8H);
    theEmitter->emitIns_R_R_I(INS_ssra, EA_8BYTE, REG_V8, REG_V9, 17, INS_OPTS_2S);
    theEmitter->emitIns_R_R_I(INS_ssra, EA_16BYTE, REG_V10, REG_V11, 32, INS_OPTS_4S);
    theEmitter->emitIns_R_R_I(INS_ssra, EA_16BYTE, REG_V12, REG_V13, 33, INS_OPTS_2D);
    theEmitter->emitIns_R_R_I(INS_ssra, EA_16BYTE, REG_V14, REG_V15, 64, INS_OPTS_2D);

    // srshr scalar
    theEmitter->emitIns_R_R_I(INS_srshr, EA_8BYTE, REG_V0, REG_V1, 1);
    theEmitter->emitIns_R_R_I(INS_srshr, EA_8BYTE, REG_V2, REG_V3, 14);
    theEmitter->emitIns_R_R_I(INS_srshr, EA_8BYTE, REG_V4, REG_V5, 27);
    theEmitter->emitIns_R_R_I(INS_srshr, EA_8BYTE, REG_V6, REG_V7, 40);
    theEmitter->emitIns_R_R_I(INS_srshr, EA_8BYTE, REG_V8, REG_V9, 64);

    // srshr vector
    theEmitter->emitIns_R_R_I(INS_srshr, EA_8BYTE, REG_V0, REG_V1, 1, INS_OPTS_8B);
    theEmitter->emitIns_R_R_I(INS_srshr, EA_16BYTE, REG_V2, REG_V3, 8, INS_OPTS_16B);
    theEmitter->emitIns_R_R_I(INS_srshr, EA_8BYTE, REG_V4, REG_V5, 9, INS_OPTS_4H);
    theEmitter->emitIns_R_R_I(INS_srshr, EA_16BYTE, REG_V6, REG_V7, 16, INS_OPTS_8H);
    theEmitter->emitIns_R_R_I(INS_srshr, EA_8BYTE, REG_V8, REG_V9, 17, INS_OPTS_2S);
    theEmitter->emitIns_R_R_I(INS_srshr, EA_16BYTE, REG_V10, REG_V11, 32, INS_OPTS_4S);
    theEmitter->emitIns_R_R_I(INS_srshr, EA_16BYTE, REG_V12, REG_V13, 33, INS_OPTS_2D);
    theEmitter->emitIns_R_R_I(INS_srshr, EA_16BYTE, REG_V14, REG_V15, 64, INS_OPTS_2D);

    // srsra scalar
    theEmitter->emitIns_R_R_I(INS_srsra, EA_8BYTE, REG_V0, REG_V1, 1);
    theEmitter->emitIns_R_R_I(INS_srsra, EA_8BYTE, REG_V2, REG_V3, 14);
    theEmitter->emitIns_R_R_I(INS_srsra, EA_8BYTE, REG_V4, REG_V5, 27);
    theEmitter->emitIns_R_R_I(INS_srsra, EA_8BYTE, REG_V6, REG_V7, 40);
    theEmitter->emitIns_R_R_I(INS_srsra, EA_8BYTE, REG_V8, REG_V9, 64);

    // srsra vector
    theEmitter->emitIns_R_R_I(INS_srsra, EA_8BYTE, REG_V0, REG_V1, 1, INS_OPTS_8B);
    theEmitter->emitIns_R_R_I(INS_srsra, EA_16BYTE, REG_V2, REG_V3, 8, INS_OPTS_16B);
    theEmitter->emitIns_R_R_I(INS_srsra, EA_8BYTE, REG_V4, REG_V5, 9, INS_OPTS_4H);
    theEmitter->emitIns_R_R_I(INS_srsra, EA_16BYTE, REG_V6, REG_V7, 16, INS_OPTS_8H);
    theEmitter->emitIns_R_R_I(INS_srsra, EA_8BYTE, REG_V8, REG_V9, 17, INS_OPTS_2S);
    theEmitter->emitIns_R_R_I(INS_srsra, EA_16BYTE, REG_V10, REG_V11, 32, INS_OPTS_4S);
    theEmitter->emitIns_R_R_I(INS_srsra, EA_16BYTE, REG_V12, REG_V13, 33, INS_OPTS_2D);
    theEmitter->emitIns_R_R_I(INS_srsra, EA_16BYTE, REG_V14, REG_V15, 64, INS_OPTS_2D);

    // shl scalar
    theEmitter->emitIns_R_R_I(INS_shl, EA_8BYTE, REG_V0, REG_V1, 0);
    theEmitter->emitIns_R_R_I(INS_shl, EA_8BYTE, REG_V2, REG_V3, 14);
    theEmitter->emitIns_R_R_I(INS_shl, EA_8BYTE, REG_V4, REG_V5, 27);
    theEmitter->emitIns_R_R_I(INS_shl, EA_8BYTE, REG_V6, REG_V7, 40);
    theEmitter->emitIns_R_R_I(INS_shl, EA_8BYTE, REG_V8, REG_V9, 63);

    // shl vector
    theEmitter->emitIns_R_R_I(INS_shl, EA_8BYTE, REG_V0, REG_V1, 0, INS_OPTS_8B);
    theEmitter->emitIns_R_R_I(INS_shl, EA_16BYTE, REG_V2, REG_V3, 7, INS_OPTS_16B);
    theEmitter->emitIns_R_R_I(INS_shl, EA_8BYTE, REG_V4, REG_V5, 8, INS_OPTS_4H);
    theEmitter->emitIns_R_R_I(INS_shl, EA_16BYTE, REG_V6, REG_V7, 15, INS_OPTS_8H);
    theEmitter->emitIns_R_R_I(INS_shl, EA_8BYTE, REG_V8, REG_V9, 16, INS_OPTS_2S);
    theEmitter->emitIns_R_R_I(INS_shl, EA_16BYTE, REG_V10, REG_V11, 31, INS_OPTS_4S);
    theEmitter->emitIns_R_R_I(INS_shl, EA_16BYTE, REG_V12, REG_V13, 32, INS_OPTS_2D);
    theEmitter->emitIns_R_R_I(INS_shl, EA_16BYTE, REG_V14, REG_V15, 63, INS_OPTS_2D);

    // ushr scalar
    theEmitter->emitIns_R_R_I(INS_ushr, EA_8BYTE, REG_V0, REG_V1, 1);
    theEmitter->emitIns_R_R_I(INS_ushr, EA_8BYTE, REG_V2, REG_V3, 14);
    theEmitter->emitIns_R_R_I(INS_ushr, EA_8BYTE, REG_V4, REG_V5, 27);
    theEmitter->emitIns_R_R_I(INS_ushr, EA_8BYTE, REG_V6, REG_V7, 40);
    theEmitter->emitIns_R_R_I(INS_ushr, EA_8BYTE, REG_V8, REG_V9, 64);

    // ushr vector
    theEmitter->emitIns_R_R_I(INS_ushr, EA_8BYTE, REG_V0, REG_V1, 1, INS_OPTS_8B);
    theEmitter->emitIns_R_R_I(INS_ushr, EA_16BYTE, REG_V2, REG_V3, 8, INS_OPTS_16B);
    theEmitter->emitIns_R_R_I(INS_ushr, EA_8BYTE, REG_V4, REG_V5, 9, INS_OPTS_4H);
    theEmitter->emitIns_R_R_I(INS_ushr, EA_16BYTE, REG_V6, REG_V7, 16, INS_OPTS_8H);
    theEmitter->emitIns_R_R_I(INS_ushr, EA_8BYTE, REG_V8, REG_V9, 17, INS_OPTS_2S);
    theEmitter->emitIns_R_R_I(INS_ushr, EA_16BYTE, REG_V10, REG_V11, 32, INS_OPTS_4S);
    theEmitter->emitIns_R_R_I(INS_ushr, EA_16BYTE, REG_V12, REG_V13, 33, INS_OPTS_2D);
    theEmitter->emitIns_R_R_I(INS_ushr, EA_16BYTE, REG_V14, REG_V15, 64, INS_OPTS_2D);

    // usra scalar
    theEmitter->emitIns_R_R_I(INS_usra, EA_8BYTE, REG_V0, REG_V1, 1);
    theEmitter->emitIns_R_R_I(INS_usra, EA_8BYTE, REG_V2, REG_V3, 14);
    theEmitter->emitIns_R_R_I(INS_usra, EA_8BYTE, REG_V4, REG_V5, 27);
    theEmitter->emitIns_R_R_I(INS_usra, EA_8BYTE, REG_V6, REG_V7, 40);
    theEmitter->emitIns_R_R_I(INS_usra, EA_8BYTE, REG_V8, REG_V9, 64);

    // usra vector
    theEmitter->emitIns_R_R_I(INS_usra, EA_8BYTE, REG_V0, REG_V1, 1, INS_OPTS_8B);
    theEmitter->emitIns_R_R_I(INS_usra, EA_16BYTE, REG_V2, REG_V3, 8, INS_OPTS_16B);
    theEmitter->emitIns_R_R_I(INS_usra, EA_8BYTE, REG_V4, REG_V5, 9, INS_OPTS_4H);
    theEmitter->emitIns_R_R_I(INS_usra, EA_16BYTE, REG_V6, REG_V7, 16, INS_OPTS_8H);
    theEmitter->emitIns_R_R_I(INS_usra, EA_8BYTE, REG_V8, REG_V9, 17, INS_OPTS_2S);
    theEmitter->emitIns_R_R_I(INS_usra, EA_16BYTE, REG_V10, REG_V11, 32, INS_OPTS_4S);
    theEmitter->emitIns_R_R_I(INS_usra, EA_16BYTE, REG_V12, REG_V13, 33, INS_OPTS_2D);
    theEmitter->emitIns_R_R_I(INS_usra, EA_16BYTE, REG_V14, REG_V15, 64, INS_OPTS_2D);

    // urshr scalar
    theEmitter->emitIns_R_R_I(INS_urshr, EA_8BYTE, REG_V0, REG_V1, 1);
    theEmitter->emitIns_R_R_I(INS_urshr, EA_8BYTE, REG_V2, REG_V3, 14);
    theEmitter->emitIns_R_R_I(INS_urshr, EA_8BYTE, REG_V4, REG_V5, 27);
    theEmitter->emitIns_R_R_I(INS_urshr, EA_8BYTE, REG_V6, REG_V7, 40);
    theEmitter->emitIns_R_R_I(INS_urshr, EA_8BYTE, REG_V8, REG_V9, 64);

    // urshr vector
    theEmitter->emitIns_R_R_I(INS_urshr, EA_8BYTE, REG_V0, REG_V1, 1, INS_OPTS_8B);
    theEmitter->emitIns_R_R_I(INS_urshr, EA_16BYTE, REG_V2, REG_V3, 8, INS_OPTS_16B);
    theEmitter->emitIns_R_R_I(INS_urshr, EA_8BYTE, REG_V4, REG_V5, 9, INS_OPTS_4H);
    theEmitter->emitIns_R_R_I(INS_urshr, EA_16BYTE, REG_V6, REG_V7, 16, INS_OPTS_8H);
    theEmitter->emitIns_R_R_I(INS_urshr, EA_8BYTE, REG_V8, REG_V9, 17, INS_OPTS_2S);
    theEmitter->emitIns_R_R_I(INS_urshr, EA_16BYTE, REG_V10, REG_V11, 32, INS_OPTS_4S);
    theEmitter->emitIns_R_R_I(INS_urshr, EA_16BYTE, REG_V12, REG_V13, 33, INS_OPTS_2D);
    theEmitter->emitIns_R_R_I(INS_urshr, EA_16BYTE, REG_V14, REG_V15, 64, INS_OPTS_2D);

    // ursra scalar
    theEmitter->emitIns_R_R_I(INS_ursra, EA_8BYTE, REG_V0, REG_V1, 1);
    theEmitter->emitIns_R_R_I(INS_ursra, EA_8BYTE, REG_V2, REG_V3, 14);
    theEmitter->emitIns_R_R_I(INS_ursra, EA_8BYTE, REG_V4, REG_V5, 27);
    theEmitter->emitIns_R_R_I(INS_ursra, EA_8BYTE, REG_V6, REG_V7, 40);
    theEmitter->emitIns_R_R_I(INS_ursra, EA_8BYTE, REG_V8, REG_V9, 64);

    // ursra vector
    theEmitter->emitIns_R_R_I(INS_ursra, EA_8BYTE, REG_V0, REG_V1, 1, INS_OPTS_8B);
    theEmitter->emitIns_R_R_I(INS_ursra, EA_16BYTE, REG_V2, REG_V3, 8, INS_OPTS_16B);
    theEmitter->emitIns_R_R_I(INS_ursra, EA_8BYTE, REG_V4, REG_V5, 9, INS_OPTS_4H);
    theEmitter->emitIns_R_R_I(INS_ursra, EA_16BYTE, REG_V6, REG_V7, 16, INS_OPTS_8H);
    theEmitter->emitIns_R_R_I(INS_ursra, EA_8BYTE, REG_V8, REG_V9, 17, INS_OPTS_2S);
    theEmitter->emitIns_R_R_I(INS_ursra, EA_16BYTE, REG_V10, REG_V11, 32, INS_OPTS_4S);
    theEmitter->emitIns_R_R_I(INS_ursra, EA_16BYTE, REG_V12, REG_V13, 33, INS_OPTS_2D);
    theEmitter->emitIns_R_R_I(INS_ursra, EA_16BYTE, REG_V14, REG_V15, 64, INS_OPTS_2D);

    // sri scalar
    theEmitter->emitIns_R_R_I(INS_sri, EA_8BYTE, REG_V0, REG_V1, 1);
    theEmitter->emitIns_R_R_I(INS_sri, EA_8BYTE, REG_V2, REG_V3, 14);
    theEmitter->emitIns_R_R_I(INS_sri, EA_8BYTE, REG_V4, REG_V5, 27);
    theEmitter->emitIns_R_R_I(INS_sri, EA_8BYTE, REG_V6, REG_V7, 40);
    theEmitter->emitIns_R_R_I(INS_sri, EA_8BYTE, REG_V8, REG_V9, 64);

    // sri vector
    theEmitter->emitIns_R_R_I(INS_sri, EA_8BYTE, REG_V0, REG_V1, 1, INS_OPTS_8B);
    theEmitter->emitIns_R_R_I(INS_sri, EA_16BYTE, REG_V2, REG_V3, 8, INS_OPTS_16B);
    theEmitter->emitIns_R_R_I(INS_sri, EA_8BYTE, REG_V4, REG_V5, 9, INS_OPTS_4H);
    theEmitter->emitIns_R_R_I(INS_sri, EA_16BYTE, REG_V6, REG_V7, 16, INS_OPTS_8H);
    theEmitter->emitIns_R_R_I(INS_sri, EA_8BYTE, REG_V8, REG_V9, 17, INS_OPTS_2S);
    theEmitter->emitIns_R_R_I(INS_sri, EA_16BYTE, REG_V10, REG_V11, 32, INS_OPTS_4S);
    theEmitter->emitIns_R_R_I(INS_sri, EA_16BYTE, REG_V12, REG_V13, 33, INS_OPTS_2D);
    theEmitter->emitIns_R_R_I(INS_sri, EA_16BYTE, REG_V14, REG_V15, 64, INS_OPTS_2D);

    // sli scalar
    theEmitter->emitIns_R_R_I(INS_sli, EA_8BYTE, REG_V0, REG_V1, 0);
    theEmitter->emitIns_R_R_I(INS_sli, EA_8BYTE, REG_V2, REG_V3, 14);
    theEmitter->emitIns_R_R_I(INS_sli, EA_8BYTE, REG_V4, REG_V5, 27);
    theEmitter->emitIns_R_R_I(INS_sli, EA_8BYTE, REG_V6, REG_V7, 40);
    theEmitter->emitIns_R_R_I(INS_sli, EA_8BYTE, REG_V8, REG_V9, 63);

    // sli vector
    theEmitter->emitIns_R_R_I(INS_sli, EA_8BYTE, REG_V0, REG_V1, 0, INS_OPTS_8B);
    theEmitter->emitIns_R_R_I(INS_sli, EA_16BYTE, REG_V2, REG_V3, 7, INS_OPTS_16B);
    theEmitter->emitIns_R_R_I(INS_sli, EA_8BYTE, REG_V4, REG_V5, 8, INS_OPTS_4H);
    theEmitter->emitIns_R_R_I(INS_sli, EA_16BYTE, REG_V6, REG_V7, 15, INS_OPTS_8H);
    theEmitter->emitIns_R_R_I(INS_sli, EA_8BYTE, REG_V8, REG_V9, 16, INS_OPTS_2S);
    theEmitter->emitIns_R_R_I(INS_sli, EA_16BYTE, REG_V10, REG_V11, 31, INS_OPTS_4S);
    theEmitter->emitIns_R_R_I(INS_sli, EA_16BYTE, REG_V12, REG_V13, 32, INS_OPTS_2D);
    theEmitter->emitIns_R_R_I(INS_sli, EA_16BYTE, REG_V14, REG_V15, 63, INS_OPTS_2D);

    // sshll{2} vector
    theEmitter->emitIns_R_R_I(INS_sshll, EA_8BYTE, REG_V0, REG_V1, 1, INS_OPTS_8B);
    theEmitter->emitIns_R_R_I(INS_sshll2, EA_16BYTE, REG_V2, REG_V3, 7, INS_OPTS_16B);
    theEmitter->emitIns_R_R_I(INS_sshll, EA_8BYTE, REG_V4, REG_V5, 9, INS_OPTS_4H);
    theEmitter->emitIns_R_R_I(INS_sshll2, EA_16BYTE, REG_V6, REG_V7, 15, INS_OPTS_8H);
    theEmitter->emitIns_R_R_I(INS_sshll, EA_8BYTE, REG_V8, REG_V9, 17, INS_OPTS_2S);
    theEmitter->emitIns_R_R_I(INS_sshll2, EA_16BYTE, REG_V10, REG_V11, 31, INS_OPTS_4S);

    // ushll{2} vector
    theEmitter->emitIns_R_R_I(INS_ushll, EA_8BYTE, REG_V0, REG_V1, 1, INS_OPTS_8B);
    theEmitter->emitIns_R_R_I(INS_ushll2, EA_16BYTE, REG_V2, REG_V3, 7, INS_OPTS_16B);
    theEmitter->emitIns_R_R_I(INS_ushll, EA_8BYTE, REG_V4, REG_V5, 9, INS_OPTS_4H);
    theEmitter->emitIns_R_R_I(INS_ushll2, EA_16BYTE, REG_V6, REG_V7, 15, INS_OPTS_8H);
    theEmitter->emitIns_R_R_I(INS_ushll, EA_8BYTE, REG_V8, REG_V9, 17, INS_OPTS_2S);
    theEmitter->emitIns_R_R_I(INS_ushll2, EA_16BYTE, REG_V10, REG_V11, 31, INS_OPTS_4S);

    // shrn{2} vector
    theEmitter->emitIns_R_R_I(INS_shrn, EA_8BYTE, REG_V0, REG_V1, 1, INS_OPTS_8B);
    theEmitter->emitIns_R_R_I(INS_shrn2, EA_16BYTE, REG_V2, REG_V3, 8, INS_OPTS_16B);
    theEmitter->emitIns_R_R_I(INS_shrn, EA_8BYTE, REG_V4, REG_V5, 9, INS_OPTS_4H);
    theEmitter->emitIns_R_R_I(INS_shrn2, EA_16BYTE, REG_V6, REG_V7, 16, INS_OPTS_8H);
    theEmitter->emitIns_R_R_I(INS_shrn, EA_8BYTE, REG_V8, REG_V9, 17, INS_OPTS_2S);
    theEmitter->emitIns_R_R_I(INS_shrn2, EA_16BYTE, REG_V10, REG_V11, 32, INS_OPTS_4S);

    // rshrn{2} vector
    theEmitter->emitIns_R_R_I(INS_rshrn, EA_8BYTE, REG_V0, REG_V1, 1, INS_OPTS_8B);
    theEmitter->emitIns_R_R_I(INS_rshrn2, EA_16BYTE, REG_V2, REG_V3, 8, INS_OPTS_16B);
    theEmitter->emitIns_R_R_I(INS_rshrn, EA_8BYTE, REG_V4, REG_V5, 9, INS_OPTS_4H);
    theEmitter->emitIns_R_R_I(INS_rshrn2, EA_16BYTE, REG_V6, REG_V7, 16, INS_OPTS_8H);
    theEmitter->emitIns_R_R_I(INS_rshrn, EA_8BYTE, REG_V8, REG_V9, 17, INS_OPTS_2S);
    theEmitter->emitIns_R_R_I(INS_rshrn2, EA_16BYTE, REG_V10, REG_V11, 32, INS_OPTS_4S);

    // sxtl{2} vector
    theEmitter->emitIns_R_R(INS_sxtl, EA_8BYTE, REG_V0, REG_V1, INS_OPTS_8B);
    theEmitter->emitIns_R_R(INS_sxtl2, EA_16BYTE, REG_V2, REG_V3, INS_OPTS_16B);
    theEmitter->emitIns_R_R(INS_sxtl, EA_8BYTE, REG_V4, REG_V5, INS_OPTS_4H);
    theEmitter->emitIns_R_R(INS_sxtl2, EA_16BYTE, REG_V6, REG_V7, INS_OPTS_8H);
    theEmitter->emitIns_R_R(INS_sxtl, EA_8BYTE, REG_V8, REG_V9, INS_OPTS_2S);
    theEmitter->emitIns_R_R(INS_sxtl2, EA_16BYTE, REG_V10, REG_V11, INS_OPTS_4S);

    // uxtl{2} vector
    theEmitter->emitIns_R_R(INS_uxtl, EA_8BYTE, REG_V0, REG_V1, INS_OPTS_8B);
    theEmitter->emitIns_R_R(INS_uxtl2, EA_16BYTE, REG_V2, REG_V3, INS_OPTS_16B);
    theEmitter->emitIns_R_R(INS_uxtl, EA_8BYTE, REG_V4, REG_V5, INS_OPTS_4H);
    theEmitter->emitIns_R_R(INS_uxtl2, EA_16BYTE, REG_V6, REG_V7, INS_OPTS_8H);
    theEmitter->emitIns_R_R(INS_uxtl, EA_8BYTE, REG_V8, REG_V9, INS_OPTS_2S);
    theEmitter->emitIns_R_R(INS_uxtl2, EA_16BYTE, REG_V10, REG_V11, INS_OPTS_4S);

    // sqrshrn scalar
    theEmitter->emitIns_R_R_I(INS_sqrshrn, EA_1BYTE, REG_V0, REG_V1, 1, INS_OPTS_NONE);
    theEmitter->emitIns_R_R_I(INS_sqrshrn, EA_1BYTE, REG_V2, REG_V3, 8, INS_OPTS_NONE);
    theEmitter->emitIns_R_R_I(INS_sqrshrn, EA_2BYTE, REG_V4, REG_V5, 9, INS_OPTS_NONE);
    theEmitter->emitIns_R_R_I(INS_sqrshrn, EA_2BYTE, REG_V6, REG_V7, 16, INS_OPTS_NONE);
    theEmitter->emitIns_R_R_I(INS_sqrshrn, EA_4BYTE, REG_V8, REG_V9, 17, INS_OPTS_NONE);
    theEmitter->emitIns_R_R_I(INS_sqrshrn, EA_4BYTE, REG_V10, REG_V11, 32, INS_OPTS_NONE);

    // sqrshrn{2} vector
    theEmitter->emitIns_R_R_I(INS_sqrshrn, EA_8BYTE, REG_V0, REG_V1, 1, INS_OPTS_8B);
    theEmitter->emitIns_R_R_I(INS_sqrshrn, EA_8BYTE, REG_V2, REG_V3, 8, INS_OPTS_8B);
    theEmitter->emitIns_R_R_I(INS_sqrshrn2, EA_16BYTE, REG_V4, REG_V5, 1, INS_OPTS_16B);
    theEmitter->emitIns_R_R_I(INS_sqrshrn2, EA_16BYTE, REG_V6, REG_V7, 8, INS_OPTS_16B);
    theEmitter->emitIns_R_R_I(INS_sqrshrn, EA_8BYTE, REG_V8, REG_V9, 9, INS_OPTS_4H);
    theEmitter->emitIns_R_R_I(INS_sqrshrn, EA_8BYTE, REG_V10, REG_V11, 16, INS_OPTS_4H);
    theEmitter->emitIns_R_R_I(INS_sqrshrn2, EA_16BYTE, REG_V12, REG_V13, 9, INS_OPTS_8H);
    theEmitter->emitIns_R_R_I(INS_sqrshrn2, EA_16BYTE, REG_V14, REG_V15, 16, INS_OPTS_8H);
    theEmitter->emitIns_R_R_I(INS_sqrshrn, EA_8BYTE, REG_V16, REG_V17, 17, INS_OPTS_2S);
    theEmitter->emitIns_R_R_I(INS_sqrshrn, EA_8BYTE, REG_V18, REG_V18, 32, INS_OPTS_2S);
    theEmitter->emitIns_R_R_I(INS_sqrshrn2, EA_16BYTE, REG_V20, REG_V21, 17, INS_OPTS_4S);
    theEmitter->emitIns_R_R_I(INS_sqrshrn2, EA_16BYTE, REG_V22, REG_V23, 32, INS_OPTS_4S);

    // sqrshrun scalar
    theEmitter->emitIns_R_R_I(INS_sqrshrun, EA_1BYTE, REG_V0, REG_V1, 1, INS_OPTS_NONE);
    theEmitter->emitIns_R_R_I(INS_sqrshrun, EA_1BYTE, REG_V0, REG_V1, 8, INS_OPTS_NONE);
    theEmitter->emitIns_R_R_I(INS_sqrshrun, EA_2BYTE, REG_V2, REG_V3, 9, INS_OPTS_NONE);
    theEmitter->emitIns_R_R_I(INS_sqrshrun, EA_2BYTE, REG_V2, REG_V3, 16, INS_OPTS_NONE);
    theEmitter->emitIns_R_R_I(INS_sqrshrun, EA_4BYTE, REG_V4, REG_V5, 17, INS_OPTS_NONE);
    theEmitter->emitIns_R_R_I(INS_sqrshrun, EA_4BYTE, REG_V4, REG_V5, 32, INS_OPTS_NONE);

    // sqrshrun{2} vector
    theEmitter->emitIns_R_R_I(INS_sqrshrun, EA_8BYTE, REG_V0, REG_V1, 1, INS_OPTS_8B);
    theEmitter->emitIns_R_R_I(INS_sqrshrun, EA_8BYTE, REG_V2, REG_V3, 8, INS_OPTS_8B);
    theEmitter->emitIns_R_R_I(INS_sqrshrun2, EA_16BYTE, REG_V4, REG_V5, 1, INS_OPTS_16B);
    theEmitter->emitIns_R_R_I(INS_sqrshrun2, EA_16BYTE, REG_V6, REG_V7, 8, INS_OPTS_16B);
    theEmitter->emitIns_R_R_I(INS_sqrshrun, EA_8BYTE, REG_V8, REG_V9, 9, INS_OPTS_4H);
    theEmitter->emitIns_R_R_I(INS_sqrshrun, EA_8BYTE, REG_V10, REG_V11, 16, INS_OPTS_4H);
    theEmitter->emitIns_R_R_I(INS_sqrshrun2, EA_16BYTE, REG_V12, REG_V13, 9, INS_OPTS_8H);
    theEmitter->emitIns_R_R_I(INS_sqrshrun2, EA_16BYTE, REG_V14, REG_V15, 16, INS_OPTS_8H);
    theEmitter->emitIns_R_R_I(INS_sqrshrun, EA_8BYTE, REG_V16, REG_V17, 17, INS_OPTS_2S);
    theEmitter->emitIns_R_R_I(INS_sqrshrun, EA_8BYTE, REG_V18, REG_V18, 32, INS_OPTS_2S);
    theEmitter->emitIns_R_R_I(INS_sqrshrun2, EA_16BYTE, REG_V20, REG_V21, 17, INS_OPTS_4S);
    theEmitter->emitIns_R_R_I(INS_sqrshrun2, EA_16BYTE, REG_V22, REG_V23, 32, INS_OPTS_4S);

    // sqshl scalar
    theEmitter->emitIns_R_R_I(INS_sqshl, EA_1BYTE, REG_V0, REG_V1, 0, INS_OPTS_NONE);
    theEmitter->emitIns_R_R_I(INS_sqshl, EA_1BYTE, REG_V2, REG_V3, 7, INS_OPTS_NONE);
    theEmitter->emitIns_R_R_I(INS_sqshl, EA_2BYTE, REG_V4, REG_V5, 8, INS_OPTS_NONE);
    theEmitter->emitIns_R_R_I(INS_sqshl, EA_2BYTE, REG_V6, REG_V7, 15, INS_OPTS_NONE);
    theEmitter->emitIns_R_R_I(INS_sqshl, EA_4BYTE, REG_V8, REG_V9, 16, INS_OPTS_NONE);
    theEmitter->emitIns_R_R_I(INS_sqshl, EA_4BYTE, REG_V10, REG_V11, 31, INS_OPTS_NONE);
    theEmitter->emitIns_R_R_I(INS_sqshl, EA_8BYTE, REG_V12, REG_V13, 32, INS_OPTS_NONE);
    theEmitter->emitIns_R_R_I(INS_sqshl, EA_8BYTE, REG_V14, REG_V15, 63, INS_OPTS_NONE);

    // sqshl vector
    theEmitter->emitIns_R_R_I(INS_sqshl, EA_8BYTE, REG_V0, REG_V1, 1, INS_OPTS_8B);
    theEmitter->emitIns_R_R_I(INS_sqshl, EA_16BYTE, REG_V2, REG_V3, 7, INS_OPTS_16B);
    theEmitter->emitIns_R_R_I(INS_sqshl, EA_8BYTE, REG_V4, REG_V5, 9, INS_OPTS_4H);
    theEmitter->emitIns_R_R_I(INS_sqshl, EA_16BYTE, REG_V6, REG_V7, 15, INS_OPTS_8H);
    theEmitter->emitIns_R_R_I(INS_sqshl, EA_8BYTE, REG_V8, REG_V9, 17, INS_OPTS_2S);
    theEmitter->emitIns_R_R_I(INS_sqshl, EA_16BYTE, REG_V10, REG_V11, 31, INS_OPTS_4S);
    theEmitter->emitIns_R_R_I(INS_sqshl, EA_16BYTE, REG_V12, REG_V13, 63, INS_OPTS_2D);

    // sqshlu scalar
    theEmitter->emitIns_R_R_I(INS_sqshlu, EA_1BYTE, REG_V0, REG_V1, 0, INS_OPTS_NONE);
    theEmitter->emitIns_R_R_I(INS_sqshlu, EA_1BYTE, REG_V2, REG_V3, 7, INS_OPTS_NONE);
    theEmitter->emitIns_R_R_I(INS_sqshlu, EA_2BYTE, REG_V4, REG_V5, 8, INS_OPTS_NONE);
    theEmitter->emitIns_R_R_I(INS_sqshlu, EA_2BYTE, REG_V6, REG_V7, 15, INS_OPTS_NONE);
    theEmitter->emitIns_R_R_I(INS_sqshlu, EA_4BYTE, REG_V8, REG_V9, 16, INS_OPTS_NONE);
    theEmitter->emitIns_R_R_I(INS_sqshlu, EA_4BYTE, REG_V10, REG_V11, 31, INS_OPTS_NONE);
    theEmitter->emitIns_R_R_I(INS_sqshlu, EA_8BYTE, REG_V12, REG_V13, 32, INS_OPTS_NONE);
    theEmitter->emitIns_R_R_I(INS_sqshlu, EA_8BYTE, REG_V14, REG_V15, 63, INS_OPTS_NONE);

    // sqshlu vector
    theEmitter->emitIns_R_R_I(INS_sqshlu, EA_8BYTE, REG_V0, REG_V1, 1, INS_OPTS_8B);
    theEmitter->emitIns_R_R_I(INS_sqshlu, EA_16BYTE, REG_V2, REG_V3, 7, INS_OPTS_16B);
    theEmitter->emitIns_R_R_I(INS_sqshlu, EA_8BYTE, REG_V4, REG_V5, 9, INS_OPTS_4H);
    theEmitter->emitIns_R_R_I(INS_sqshlu, EA_16BYTE, REG_V6, REG_V7, 15, INS_OPTS_8H);
    theEmitter->emitIns_R_R_I(INS_sqshlu, EA_8BYTE, REG_V8, REG_V9, 17, INS_OPTS_2S);
    theEmitter->emitIns_R_R_I(INS_sqshlu, EA_16BYTE, REG_V10, REG_V11, 31, INS_OPTS_4S);
    theEmitter->emitIns_R_R_I(INS_sqshlu, EA_16BYTE, REG_V12, REG_V13, 63, INS_OPTS_2D);

    // sqshrn scalar
    theEmitter->emitIns_R_R_I(INS_sqshrn, EA_1BYTE, REG_V0, REG_V1, 1, INS_OPTS_NONE);
    theEmitter->emitIns_R_R_I(INS_sqshrn, EA_1BYTE, REG_V2, REG_V3, 8, INS_OPTS_NONE);
    theEmitter->emitIns_R_R_I(INS_sqshrn, EA_2BYTE, REG_V4, REG_V5, 9, INS_OPTS_NONE);
    theEmitter->emitIns_R_R_I(INS_sqshrn, EA_2BYTE, REG_V6, REG_V7, 16, INS_OPTS_NONE);
    theEmitter->emitIns_R_R_I(INS_sqshrn, EA_4BYTE, REG_V8, REG_V9, 17, INS_OPTS_NONE);
    theEmitter->emitIns_R_R_I(INS_sqshrn, EA_4BYTE, REG_V10, REG_V11, 32, INS_OPTS_NONE);

    // sqshrn{2} vector
    theEmitter->emitIns_R_R_I(INS_sqshrn, EA_8BYTE, REG_V0, REG_V1, 1, INS_OPTS_8B);
    theEmitter->emitIns_R_R_I(INS_sqshrn, EA_8BYTE, REG_V2, REG_V3, 8, INS_OPTS_8B);
    theEmitter->emitIns_R_R_I(INS_sqshrn2, EA_16BYTE, REG_V4, REG_V5, 1, INS_OPTS_16B);
    theEmitter->emitIns_R_R_I(INS_sqshrn2, EA_16BYTE, REG_V6, REG_V7, 8, INS_OPTS_16B);
    theEmitter->emitIns_R_R_I(INS_sqshrn, EA_8BYTE, REG_V8, REG_V9, 9, INS_OPTS_4H);
    theEmitter->emitIns_R_R_I(INS_sqshrn, EA_8BYTE, REG_V10, REG_V11, 16, INS_OPTS_4H);
    theEmitter->emitIns_R_R_I(INS_sqshrn2, EA_16BYTE, REG_V12, REG_V13, 9, INS_OPTS_8H);
    theEmitter->emitIns_R_R_I(INS_sqshrn2, EA_16BYTE, REG_V14, REG_V15, 16, INS_OPTS_8H);
    theEmitter->emitIns_R_R_I(INS_sqshrn, EA_8BYTE, REG_V16, REG_V17, 17, INS_OPTS_2S);
    theEmitter->emitIns_R_R_I(INS_sqshrn, EA_8BYTE, REG_V18, REG_V18, 32, INS_OPTS_2S);
    theEmitter->emitIns_R_R_I(INS_sqshrn2, EA_16BYTE, REG_V20, REG_V21, 17, INS_OPTS_4S);
    theEmitter->emitIns_R_R_I(INS_sqshrn2, EA_16BYTE, REG_V22, REG_V23, 32, INS_OPTS_4S);

    // sqshrun scalar
    theEmitter->emitIns_R_R_I(INS_sqshrun, EA_1BYTE, REG_V0, REG_V1, 1, INS_OPTS_NONE);
    theEmitter->emitIns_R_R_I(INS_sqshrun, EA_1BYTE, REG_V2, REG_V3, 8, INS_OPTS_NONE);
    theEmitter->emitIns_R_R_I(INS_sqshrun, EA_2BYTE, REG_V4, REG_V5, 9, INS_OPTS_NONE);
    theEmitter->emitIns_R_R_I(INS_sqshrun, EA_2BYTE, REG_V6, REG_V7, 16, INS_OPTS_NONE);
    theEmitter->emitIns_R_R_I(INS_sqshrun, EA_4BYTE, REG_V8, REG_V9, 17, INS_OPTS_NONE);
    theEmitter->emitIns_R_R_I(INS_sqshrun, EA_4BYTE, REG_V10, REG_V11, 32, INS_OPTS_NONE);

    // sqshrun{2} vector
    theEmitter->emitIns_R_R_I(INS_sqshrun, EA_8BYTE, REG_V0, REG_V1, 1, INS_OPTS_8B);
    theEmitter->emitIns_R_R_I(INS_sqshrun, EA_8BYTE, REG_V2, REG_V3, 8, INS_OPTS_8B);
    theEmitter->emitIns_R_R_I(INS_sqshrun2, EA_16BYTE, REG_V4, REG_V5, 1, INS_OPTS_16B);
    theEmitter->emitIns_R_R_I(INS_sqshrun2, EA_16BYTE, REG_V6, REG_V7, 8, INS_OPTS_16B);
    theEmitter->emitIns_R_R_I(INS_sqshrun, EA_8BYTE, REG_V8, REG_V9, 9, INS_OPTS_4H);
    theEmitter->emitIns_R_R_I(INS_sqshrun, EA_8BYTE, REG_V10, REG_V11, 16, INS_OPTS_4H);
    theEmitter->emitIns_R_R_I(INS_sqshrun2, EA_16BYTE, REG_V12, REG_V13, 9, INS_OPTS_8H);
    theEmitter->emitIns_R_R_I(INS_sqshrun2, EA_16BYTE, REG_V14, REG_V15, 16, INS_OPTS_8H);
    theEmitter->emitIns_R_R_I(INS_sqshrun, EA_8BYTE, REG_V16, REG_V17, 17, INS_OPTS_2S);
    theEmitter->emitIns_R_R_I(INS_sqshrun, EA_8BYTE, REG_V18, REG_V18, 32, INS_OPTS_2S);
    theEmitter->emitIns_R_R_I(INS_sqshrun2, EA_16BYTE, REG_V20, REG_V21, 17, INS_OPTS_4S);
    theEmitter->emitIns_R_R_I(INS_sqshrun2, EA_16BYTE, REG_V22, REG_V23, 32, INS_OPTS_4S);

    // uqrshrn scalar
    theEmitter->emitIns_R_R_I(INS_uqrshrn, EA_1BYTE, REG_V0, REG_V1, 1, INS_OPTS_NONE);
    theEmitter->emitIns_R_R_I(INS_uqrshrn, EA_1BYTE, REG_V2, REG_V3, 8, INS_OPTS_NONE);
    theEmitter->emitIns_R_R_I(INS_uqrshrn, EA_2BYTE, REG_V4, REG_V5, 9, INS_OPTS_NONE);
    theEmitter->emitIns_R_R_I(INS_uqrshrn, EA_2BYTE, REG_V6, REG_V7, 16, INS_OPTS_NONE);
    theEmitter->emitIns_R_R_I(INS_uqrshrn, EA_4BYTE, REG_V8, REG_V9, 17, INS_OPTS_NONE);
    theEmitter->emitIns_R_R_I(INS_uqrshrn, EA_4BYTE, REG_V10, REG_V11, 32, INS_OPTS_NONE);

    // uqrshrn{2} vector
    theEmitter->emitIns_R_R_I(INS_uqrshrn, EA_8BYTE, REG_V0, REG_V1, 1, INS_OPTS_8B);
    theEmitter->emitIns_R_R_I(INS_uqrshrn, EA_8BYTE, REG_V2, REG_V3, 8, INS_OPTS_8B);
    theEmitter->emitIns_R_R_I(INS_uqrshrn2, EA_16BYTE, REG_V4, REG_V5, 1, INS_OPTS_16B);
    theEmitter->emitIns_R_R_I(INS_uqrshrn2, EA_16BYTE, REG_V6, REG_V7, 8, INS_OPTS_16B);
    theEmitter->emitIns_R_R_I(INS_uqrshrn, EA_8BYTE, REG_V8, REG_V9, 9, INS_OPTS_4H);
    theEmitter->emitIns_R_R_I(INS_uqrshrn, EA_8BYTE, REG_V10, REG_V11, 16, INS_OPTS_4H);
    theEmitter->emitIns_R_R_I(INS_uqrshrn2, EA_16BYTE, REG_V12, REG_V13, 9, INS_OPTS_8H);
    theEmitter->emitIns_R_R_I(INS_uqrshrn2, EA_16BYTE, REG_V14, REG_V15, 16, INS_OPTS_8H);
    theEmitter->emitIns_R_R_I(INS_uqrshrn, EA_8BYTE, REG_V16, REG_V17, 17, INS_OPTS_2S);
    theEmitter->emitIns_R_R_I(INS_uqrshrn, EA_8BYTE, REG_V18, REG_V18, 32, INS_OPTS_2S);
    theEmitter->emitIns_R_R_I(INS_uqrshrn2, EA_16BYTE, REG_V20, REG_V21, 17, INS_OPTS_4S);
    theEmitter->emitIns_R_R_I(INS_uqrshrn2, EA_16BYTE, REG_V22, REG_V23, 32, INS_OPTS_4S);

    // uqshl scalar
    theEmitter->emitIns_R_R_I(INS_uqshl, EA_1BYTE, REG_V0, REG_V1, 0, INS_OPTS_NONE);
    theEmitter->emitIns_R_R_I(INS_uqshl, EA_1BYTE, REG_V2, REG_V3, 7, INS_OPTS_NONE);
    theEmitter->emitIns_R_R_I(INS_uqshl, EA_2BYTE, REG_V4, REG_V5, 8, INS_OPTS_NONE);
    theEmitter->emitIns_R_R_I(INS_uqshl, EA_2BYTE, REG_V6, REG_V7, 15, INS_OPTS_NONE);
    theEmitter->emitIns_R_R_I(INS_uqshl, EA_4BYTE, REG_V8, REG_V9, 16, INS_OPTS_NONE);
    theEmitter->emitIns_R_R_I(INS_uqshl, EA_4BYTE, REG_V10, REG_V11, 31, INS_OPTS_NONE);
    theEmitter->emitIns_R_R_I(INS_uqshl, EA_8BYTE, REG_V12, REG_V13, 32, INS_OPTS_NONE);
    theEmitter->emitIns_R_R_I(INS_uqshl, EA_8BYTE, REG_V14, REG_V15, 63, INS_OPTS_NONE);

    // uqshl vector
    theEmitter->emitIns_R_R_I(INS_uqshl, EA_8BYTE, REG_V0, REG_V1, 1, INS_OPTS_8B);
    theEmitter->emitIns_R_R_I(INS_uqshl, EA_16BYTE, REG_V2, REG_V3, 7, INS_OPTS_16B);
    theEmitter->emitIns_R_R_I(INS_uqshl, EA_8BYTE, REG_V4, REG_V5, 9, INS_OPTS_4H);
    theEmitter->emitIns_R_R_I(INS_uqshl, EA_16BYTE, REG_V6, REG_V7, 15, INS_OPTS_8H);
    theEmitter->emitIns_R_R_I(INS_uqshl, EA_8BYTE, REG_V8, REG_V9, 17, INS_OPTS_2S);
    theEmitter->emitIns_R_R_I(INS_uqshl, EA_16BYTE, REG_V10, REG_V11, 31, INS_OPTS_4S);
    theEmitter->emitIns_R_R_I(INS_uqshl, EA_16BYTE, REG_V12, REG_V13, 63, INS_OPTS_2D);

    // uqshrn scalar
    theEmitter->emitIns_R_R_I(INS_uqshrn, EA_1BYTE, REG_V0, REG_V1, 1, INS_OPTS_NONE);
    theEmitter->emitIns_R_R_I(INS_uqshrn, EA_1BYTE, REG_V2, REG_V3, 8, INS_OPTS_NONE);
    theEmitter->emitIns_R_R_I(INS_uqshrn, EA_2BYTE, REG_V4, REG_V5, 9, INS_OPTS_NONE);
    theEmitter->emitIns_R_R_I(INS_uqshrn, EA_2BYTE, REG_V6, REG_V7, 16, INS_OPTS_NONE);
    theEmitter->emitIns_R_R_I(INS_uqshrn, EA_4BYTE, REG_V8, REG_V9, 17, INS_OPTS_NONE);
    theEmitter->emitIns_R_R_I(INS_uqshrn, EA_4BYTE, REG_V10, REG_V11, 32, INS_OPTS_NONE);

    // uqshrn{2} vector
    theEmitter->emitIns_R_R_I(INS_uqshrn, EA_8BYTE, REG_V0, REG_V1, 1, INS_OPTS_8B);
    theEmitter->emitIns_R_R_I(INS_uqshrn, EA_8BYTE, REG_V2, REG_V3, 8, INS_OPTS_8B);
    theEmitter->emitIns_R_R_I(INS_uqshrn2, EA_16BYTE, REG_V4, REG_V5, 1, INS_OPTS_16B);
    theEmitter->emitIns_R_R_I(INS_uqshrn2, EA_16BYTE, REG_V6, REG_V7, 8, INS_OPTS_16B);
    theEmitter->emitIns_R_R_I(INS_uqshrn, EA_8BYTE, REG_V8, REG_V9, 9, INS_OPTS_4H);
    theEmitter->emitIns_R_R_I(INS_uqshrn, EA_8BYTE, REG_V10, REG_V11, 16, INS_OPTS_4H);
    theEmitter->emitIns_R_R_I(INS_uqshrn2, EA_16BYTE, REG_V12, REG_V13, 9, INS_OPTS_8H);
    theEmitter->emitIns_R_R_I(INS_uqshrn2, EA_16BYTE, REG_V14, REG_V15, 16, INS_OPTS_8H);
    theEmitter->emitIns_R_R_I(INS_uqshrn, EA_8BYTE, REG_V16, REG_V17, 17, INS_OPTS_2S);
    theEmitter->emitIns_R_R_I(INS_uqshrn, EA_8BYTE, REG_V18, REG_V18, 32, INS_OPTS_2S);
    theEmitter->emitIns_R_R_I(INS_uqshrn2, EA_16BYTE, REG_V20, REG_V21, 17, INS_OPTS_4S);
    theEmitter->emitIns_R_R_I(INS_uqshrn2, EA_16BYTE, REG_V22, REG_V23, 32, INS_OPTS_4S);

#endif // ALL_ARM64_EMITTER_UNIT_TESTS

#ifdef ALL_ARM64_EMITTER_UNIT_TESTS
    //
    // R_R_R   vector operations, one dest, two source
    //

    genDefineTempLabel(genCreateTempLabel());

    // Specifying an Arrangement is optional
    //
    theEmitter->emitIns_R_R_R(INS_and, EA_8BYTE, REG_V6, REG_V7, REG_V8);
    theEmitter->emitIns_R_R_R(INS_bic, EA_8BYTE, REG_V9, REG_V10, REG_V11);
    theEmitter->emitIns_R_R_R(INS_eor, EA_8BYTE, REG_V12, REG_V13, REG_V14);
    theEmitter->emitIns_R_R_R(INS_orr, EA_8BYTE, REG_V15, REG_V16, REG_V17);
    theEmitter->emitIns_R_R_R(INS_orn, EA_8BYTE, REG_V18, REG_V19, REG_V20);
    theEmitter->emitIns_R_R_R(INS_and, EA_16BYTE, REG_V21, REG_V22, REG_V23);
    theEmitter->emitIns_R_R_R(INS_bic, EA_16BYTE, REG_V24, REG_V25, REG_V26);
    theEmitter->emitIns_R_R_R(INS_eor, EA_16BYTE, REG_V27, REG_V28, REG_V29);
    theEmitter->emitIns_R_R_R(INS_orr, EA_16BYTE, REG_V30, REG_V31, REG_V0);
    theEmitter->emitIns_R_R_R(INS_orn, EA_16BYTE, REG_V1, REG_V2, REG_V3);

    theEmitter->emitIns_R_R_R(INS_bsl, EA_8BYTE, REG_V4, REG_V5, REG_V6);
    theEmitter->emitIns_R_R_R(INS_bit, EA_8BYTE, REG_V7, REG_V8, REG_V9);
    theEmitter->emitIns_R_R_R(INS_bif, EA_8BYTE, REG_V10, REG_V11, REG_V12);
    theEmitter->emitIns_R_R_R(INS_bsl, EA_16BYTE, REG_V13, REG_V14, REG_V15);
    theEmitter->emitIns_R_R_R(INS_bit, EA_16BYTE, REG_V16, REG_V17, REG_V18);
    theEmitter->emitIns_R_R_R(INS_bif, EA_16BYTE, REG_V19, REG_V20, REG_V21);

    // Default Arrangement as per the ARM64 manual
    //
    theEmitter->emitIns_R_R_R(INS_and, EA_8BYTE, REG_V6, REG_V7, REG_V8, INS_OPTS_8B);
    theEmitter->emitIns_R_R_R(INS_bic, EA_8BYTE, REG_V9, REG_V10, REG_V11, INS_OPTS_8B);
    theEmitter->emitIns_R_R_R(INS_eor, EA_8BYTE, REG_V12, REG_V13, REG_V14, INS_OPTS_8B);
    theEmitter->emitIns_R_R_R(INS_orr, EA_8BYTE, REG_V15, REG_V16, REG_V17, INS_OPTS_8B);
    theEmitter->emitIns_R_R_R(INS_orn, EA_8BYTE, REG_V18, REG_V19, REG_V20, INS_OPTS_8B);
    theEmitter->emitIns_R_R_R(INS_and, EA_16BYTE, REG_V21, REG_V22, REG_V23, INS_OPTS_16B);
    theEmitter->emitIns_R_R_R(INS_bic, EA_16BYTE, REG_V24, REG_V25, REG_V26, INS_OPTS_16B);
    theEmitter->emitIns_R_R_R(INS_eor, EA_16BYTE, REG_V27, REG_V28, REG_V29, INS_OPTS_16B);
    theEmitter->emitIns_R_R_R(INS_orr, EA_16BYTE, REG_V30, REG_V31, REG_V0, INS_OPTS_16B);
    theEmitter->emitIns_R_R_R(INS_orn, EA_16BYTE, REG_V1, REG_V2, REG_V3, INS_OPTS_16B);

    theEmitter->emitIns_R_R_R(INS_bsl, EA_8BYTE, REG_V4, REG_V5, REG_V6, INS_OPTS_8B);
    theEmitter->emitIns_R_R_R(INS_bit, EA_8BYTE, REG_V7, REG_V8, REG_V9, INS_OPTS_8B);
    theEmitter->emitIns_R_R_R(INS_bif, EA_8BYTE, REG_V10, REG_V11, REG_V12, INS_OPTS_8B);
    theEmitter->emitIns_R_R_R(INS_bsl, EA_16BYTE, REG_V13, REG_V14, REG_V15, INS_OPTS_16B);
    theEmitter->emitIns_R_R_R(INS_bit, EA_16BYTE, REG_V16, REG_V17, REG_V18, INS_OPTS_16B);
    theEmitter->emitIns_R_R_R(INS_bif, EA_16BYTE, REG_V19, REG_V20, REG_V21, INS_OPTS_16B);

    genDefineTempLabel(genCreateTempLabel());

    // add
    theEmitter->emitIns_R_R_R(INS_add, EA_8BYTE, REG_V0, REG_V1, REG_V2); // scalar 8BYTE
    theEmitter->emitIns_R_R_R(INS_add, EA_8BYTE, REG_V3, REG_V4, REG_V5, INS_OPTS_8B);
    theEmitter->emitIns_R_R_R(INS_add, EA_8BYTE, REG_V6, REG_V7, REG_V8, INS_OPTS_4H);
    theEmitter->emitIns_R_R_R(INS_add, EA_8BYTE, REG_V9, REG_V10, REG_V11, INS_OPTS_2S);
    theEmitter->emitIns_R_R_R(INS_add, EA_16BYTE, REG_V12, REG_V13, REG_V14, INS_OPTS_16B);
    theEmitter->emitIns_R_R_R(INS_add, EA_16BYTE, REG_V15, REG_V16, REG_V17, INS_OPTS_8H);
    theEmitter->emitIns_R_R_R(INS_add, EA_16BYTE, REG_V18, REG_V19, REG_V20, INS_OPTS_4S);
    theEmitter->emitIns_R_R_R(INS_add, EA_16BYTE, REG_V21, REG_V22, REG_V23, INS_OPTS_2D);

    // addp
    theEmitter->emitIns_R_R(INS_addp, EA_16BYTE, REG_V0, REG_V1, INS_OPTS_2D); // scalar 16BYTE
    theEmitter->emitIns_R_R_R(INS_addp, EA_8BYTE, REG_V3, REG_V4, REG_V5, INS_OPTS_8B);
    theEmitter->emitIns_R_R_R(INS_addp, EA_8BYTE, REG_V6, REG_V7, REG_V8, INS_OPTS_4H);
    theEmitter->emitIns_R_R_R(INS_addp, EA_8BYTE, REG_V9, REG_V10, REG_V11, INS_OPTS_2S);
    theEmitter->emitIns_R_R_R(INS_addp, EA_16BYTE, REG_V12, REG_V13, REG_V14, INS_OPTS_16B);
    theEmitter->emitIns_R_R_R(INS_addp, EA_16BYTE, REG_V15, REG_V16, REG_V17, INS_OPTS_8H);
    theEmitter->emitIns_R_R_R(INS_addp, EA_16BYTE, REG_V18, REG_V19, REG_V20, INS_OPTS_4S);
    theEmitter->emitIns_R_R_R(INS_addp, EA_16BYTE, REG_V21, REG_V22, REG_V23, INS_OPTS_2D);

    // sub
    theEmitter->emitIns_R_R_R(INS_sub, EA_8BYTE, REG_V1, REG_V2, REG_V3); // scalar 8BYTE
    theEmitter->emitIns_R_R_R(INS_sub, EA_8BYTE, REG_V4, REG_V5, REG_V6, INS_OPTS_8B);
    theEmitter->emitIns_R_R_R(INS_sub, EA_8BYTE, REG_V7, REG_V8, REG_V9, INS_OPTS_4H);
    theEmitter->emitIns_R_R_R(INS_sub, EA_8BYTE, REG_V10, REG_V11, REG_V12, INS_OPTS_2S);
    theEmitter->emitIns_R_R_R(INS_sub, EA_16BYTE, REG_V13, REG_V14, REG_V15, INS_OPTS_16B);
    theEmitter->emitIns_R_R_R(INS_sub, EA_16BYTE, REG_V16, REG_V17, REG_V18, INS_OPTS_8H);
    theEmitter->emitIns_R_R_R(INS_sub, EA_16BYTE, REG_V19, REG_V20, REG_V21, INS_OPTS_4S);
    theEmitter->emitIns_R_R_R(INS_sub, EA_16BYTE, REG_V22, REG_V23, REG_V24, INS_OPTS_2D);

    genDefineTempLabel(genCreateTempLabel());

    // saba vector
    theEmitter->emitIns_R_R_R(INS_saba, EA_8BYTE, REG_V0, REG_V1, REG_V2, INS_OPTS_8B);
    theEmitter->emitIns_R_R_R(INS_saba, EA_16BYTE, REG_V3, REG_V4, REG_V5, INS_OPTS_16B);
    theEmitter->emitIns_R_R_R(INS_saba, EA_8BYTE, REG_V6, REG_V7, REG_V8, INS_OPTS_4H);
    theEmitter->emitIns_R_R_R(INS_saba, EA_16BYTE, REG_V9, REG_V10, REG_V11, INS_OPTS_8H);
    theEmitter->emitIns_R_R_R(INS_saba, EA_8BYTE, REG_V12, REG_V13, REG_V14, INS_OPTS_2S);
    theEmitter->emitIns_R_R_R(INS_saba, EA_16BYTE, REG_V15, REG_V16, REG_V17, INS_OPTS_4S);

    // sabd vector
    theEmitter->emitIns_R_R_R(INS_sabd, EA_8BYTE, REG_V0, REG_V1, REG_V2, INS_OPTS_8B);
    theEmitter->emitIns_R_R_R(INS_sabd, EA_16BYTE, REG_V3, REG_V4, REG_V5, INS_OPTS_16B);
    theEmitter->emitIns_R_R_R(INS_sabd, EA_8BYTE, REG_V6, REG_V7, REG_V8, INS_OPTS_4H);
    theEmitter->emitIns_R_R_R(INS_sabd, EA_16BYTE, REG_V9, REG_V10, REG_V11, INS_OPTS_8H);
    theEmitter->emitIns_R_R_R(INS_sabd, EA_8BYTE, REG_V12, REG_V13, REG_V14, INS_OPTS_2S);
    theEmitter->emitIns_R_R_R(INS_sabd, EA_16BYTE, REG_V15, REG_V16, REG_V17, INS_OPTS_4S);

    // uaba vector
    theEmitter->emitIns_R_R_R(INS_uaba, EA_8BYTE, REG_V0, REG_V1, REG_V2, INS_OPTS_8B);
    theEmitter->emitIns_R_R_R(INS_uaba, EA_16BYTE, REG_V3, REG_V4, REG_V5, INS_OPTS_16B);
    theEmitter->emitIns_R_R_R(INS_uaba, EA_8BYTE, REG_V6, REG_V7, REG_V8, INS_OPTS_4H);
    theEmitter->emitIns_R_R_R(INS_uaba, EA_16BYTE, REG_V9, REG_V10, REG_V11, INS_OPTS_8H);
    theEmitter->emitIns_R_R_R(INS_uaba, EA_8BYTE, REG_V12, REG_V13, REG_V14, INS_OPTS_2S);
    theEmitter->emitIns_R_R_R(INS_uaba, EA_16BYTE, REG_V15, REG_V16, REG_V17, INS_OPTS_4S);

    // uabd vector
    theEmitter->emitIns_R_R_R(INS_uabd, EA_8BYTE, REG_V0, REG_V1, REG_V2, INS_OPTS_8B);
    theEmitter->emitIns_R_R_R(INS_uabd, EA_16BYTE, REG_V3, REG_V4, REG_V5, INS_OPTS_16B);
    theEmitter->emitIns_R_R_R(INS_uabd, EA_8BYTE, REG_V6, REG_V7, REG_V8, INS_OPTS_4H);
    theEmitter->emitIns_R_R_R(INS_uabd, EA_16BYTE, REG_V9, REG_V10, REG_V11, INS_OPTS_8H);
    theEmitter->emitIns_R_R_R(INS_uabd, EA_8BYTE, REG_V12, REG_V13, REG_V14, INS_OPTS_2S);
    theEmitter->emitIns_R_R_R(INS_uabd, EA_16BYTE, REG_V15, REG_V16, REG_V17, INS_OPTS_4S);
#endif // ALL_ARM64_EMITTER_UNIT_TESTS

#ifdef ALL_ARM64_EMITTER_UNIT_TESTS
    // sdot vector
    theEmitter->emitIns_R_R_R(INS_sdot, EA_8BYTE, REG_V0, REG_V1, REG_V2, INS_OPTS_2S);
    theEmitter->emitIns_R_R_R(INS_sdot, EA_16BYTE, REG_V3, REG_V4, REG_V5, INS_OPTS_4S);

    // smax vector
    theEmitter->emitIns_R_R_R(INS_smax, EA_8BYTE, REG_V0, REG_V1, REG_V2, INS_OPTS_8B);
    theEmitter->emitIns_R_R_R(INS_smax, EA_16BYTE, REG_V3, REG_V4, REG_V5, INS_OPTS_16B);
    theEmitter->emitIns_R_R_R(INS_smax, EA_8BYTE, REG_V6, REG_V7, REG_V8, INS_OPTS_4H);
    theEmitter->emitIns_R_R_R(INS_smax, EA_16BYTE, REG_V9, REG_V10, REG_V11, INS_OPTS_8H);
    theEmitter->emitIns_R_R_R(INS_smax, EA_8BYTE, REG_V12, REG_V13, REG_V14, INS_OPTS_2S);
    theEmitter->emitIns_R_R_R(INS_smax, EA_16BYTE, REG_V15, REG_V16, REG_V17, INS_OPTS_4S);

    // smaxp vector
    theEmitter->emitIns_R_R_R(INS_smaxp, EA_8BYTE, REG_V0, REG_V1, REG_V2, INS_OPTS_8B);
    theEmitter->emitIns_R_R_R(INS_smaxp, EA_16BYTE, REG_V3, REG_V4, REG_V5, INS_OPTS_16B);
    theEmitter->emitIns_R_R_R(INS_smaxp, EA_8BYTE, REG_V6, REG_V7, REG_V8, INS_OPTS_4H);
    theEmitter->emitIns_R_R_R(INS_smaxp, EA_16BYTE, REG_V9, REG_V10, REG_V11, INS_OPTS_8H);
    theEmitter->emitIns_R_R_R(INS_smaxp, EA_8BYTE, REG_V12, REG_V13, REG_V14, INS_OPTS_2S);
    theEmitter->emitIns_R_R_R(INS_smaxp, EA_16BYTE, REG_V15, REG_V16, REG_V17, INS_OPTS_4S);

    // smin vector
    theEmitter->emitIns_R_R_R(INS_smin, EA_8BYTE, REG_V0, REG_V1, REG_V2, INS_OPTS_8B);
    theEmitter->emitIns_R_R_R(INS_smin, EA_16BYTE, REG_V3, REG_V4, REG_V5, INS_OPTS_16B);
    theEmitter->emitIns_R_R_R(INS_smin, EA_8BYTE, REG_V6, REG_V7, REG_V8, INS_OPTS_4H);
    theEmitter->emitIns_R_R_R(INS_smin, EA_16BYTE, REG_V9, REG_V10, REG_V11, INS_OPTS_8H);
    theEmitter->emitIns_R_R_R(INS_smin, EA_8BYTE, REG_V12, REG_V13, REG_V14, INS_OPTS_2S);
    theEmitter->emitIns_R_R_R(INS_smin, EA_16BYTE, REG_V15, REG_V16, REG_V17, INS_OPTS_4S);

    // sminp vector
    theEmitter->emitIns_R_R_R(INS_sminp, EA_8BYTE, REG_V0, REG_V1, REG_V2, INS_OPTS_8B);
    theEmitter->emitIns_R_R_R(INS_sminp, EA_16BYTE, REG_V3, REG_V4, REG_V5, INS_OPTS_16B);
    theEmitter->emitIns_R_R_R(INS_sminp, EA_8BYTE, REG_V6, REG_V7, REG_V8, INS_OPTS_4H);
    theEmitter->emitIns_R_R_R(INS_sminp, EA_16BYTE, REG_V9, REG_V10, REG_V11, INS_OPTS_8H);
    theEmitter->emitIns_R_R_R(INS_sminp, EA_8BYTE, REG_V12, REG_V13, REG_V14, INS_OPTS_2S);
    theEmitter->emitIns_R_R_R(INS_sminp, EA_16BYTE, REG_V15, REG_V16, REG_V17, INS_OPTS_4S);

    // udot vector
    theEmitter->emitIns_R_R_R(INS_udot, EA_8BYTE, REG_V0, REG_V1, REG_V2, INS_OPTS_2S);
    theEmitter->emitIns_R_R_R(INS_udot, EA_16BYTE, REG_V3, REG_V4, REG_V5, INS_OPTS_4S);

    // umax vector
    theEmitter->emitIns_R_R_R(INS_umax, EA_8BYTE, REG_V0, REG_V1, REG_V2, INS_OPTS_8B);
    theEmitter->emitIns_R_R_R(INS_umax, EA_16BYTE, REG_V3, REG_V4, REG_V5, INS_OPTS_16B);
    theEmitter->emitIns_R_R_R(INS_umax, EA_8BYTE, REG_V6, REG_V7, REG_V8, INS_OPTS_4H);
    theEmitter->emitIns_R_R_R(INS_umax, EA_16BYTE, REG_V9, REG_V10, REG_V11, INS_OPTS_8H);
    theEmitter->emitIns_R_R_R(INS_umax, EA_8BYTE, REG_V12, REG_V13, REG_V14, INS_OPTS_2S);
    theEmitter->emitIns_R_R_R(INS_umax, EA_16BYTE, REG_V15, REG_V16, REG_V17, INS_OPTS_4S);

    // umaxp vector
    theEmitter->emitIns_R_R_R(INS_umaxp, EA_8BYTE, REG_V0, REG_V1, REG_V2, INS_OPTS_8B);
    theEmitter->emitIns_R_R_R(INS_umaxp, EA_16BYTE, REG_V3, REG_V4, REG_V5, INS_OPTS_16B);
    theEmitter->emitIns_R_R_R(INS_umaxp, EA_8BYTE, REG_V6, REG_V7, REG_V8, INS_OPTS_4H);
    theEmitter->emitIns_R_R_R(INS_umaxp, EA_16BYTE, REG_V9, REG_V10, REG_V11, INS_OPTS_8H);
    theEmitter->emitIns_R_R_R(INS_umaxp, EA_8BYTE, REG_V12, REG_V13, REG_V14, INS_OPTS_2S);
    theEmitter->emitIns_R_R_R(INS_umaxp, EA_16BYTE, REG_V15, REG_V16, REG_V17, INS_OPTS_4S);

    // umin vector
    theEmitter->emitIns_R_R_R(INS_umin, EA_8BYTE, REG_V0, REG_V1, REG_V2, INS_OPTS_8B);
    theEmitter->emitIns_R_R_R(INS_umin, EA_16BYTE, REG_V3, REG_V4, REG_V5, INS_OPTS_16B);
    theEmitter->emitIns_R_R_R(INS_umin, EA_8BYTE, REG_V6, REG_V7, REG_V8, INS_OPTS_4H);
    theEmitter->emitIns_R_R_R(INS_umin, EA_16BYTE, REG_V9, REG_V10, REG_V11, INS_OPTS_8H);
    theEmitter->emitIns_R_R_R(INS_umin, EA_8BYTE, REG_V12, REG_V13, REG_V14, INS_OPTS_2S);
    theEmitter->emitIns_R_R_R(INS_umin, EA_16BYTE, REG_V15, REG_V16, REG_V17, INS_OPTS_4S);

    // uminp vector
    theEmitter->emitIns_R_R_R(INS_uminp, EA_8BYTE, REG_V0, REG_V1, REG_V2, INS_OPTS_8B);
    theEmitter->emitIns_R_R_R(INS_uminp, EA_16BYTE, REG_V3, REG_V4, REG_V5, INS_OPTS_16B);
    theEmitter->emitIns_R_R_R(INS_uminp, EA_8BYTE, REG_V6, REG_V7, REG_V8, INS_OPTS_4H);
    theEmitter->emitIns_R_R_R(INS_uminp, EA_16BYTE, REG_V9, REG_V10, REG_V11, INS_OPTS_8H);
    theEmitter->emitIns_R_R_R(INS_uminp, EA_8BYTE, REG_V12, REG_V13, REG_V14, INS_OPTS_2S);
    theEmitter->emitIns_R_R_R(INS_uminp, EA_16BYTE, REG_V15, REG_V16, REG_V17, INS_OPTS_4S);

    // cmeq vector
    theEmitter->emitIns_R_R_R(INS_cmeq, EA_8BYTE, REG_V0, REG_V1, REG_V2, INS_OPTS_8B);
    theEmitter->emitIns_R_R_R(INS_cmeq, EA_16BYTE, REG_V3, REG_V4, REG_V5, INS_OPTS_16B);
    theEmitter->emitIns_R_R_R(INS_cmeq, EA_8BYTE, REG_V6, REG_V7, REG_V8, INS_OPTS_4H);
    theEmitter->emitIns_R_R_R(INS_cmeq, EA_16BYTE, REG_V9, REG_V10, REG_V11, INS_OPTS_8H);
    theEmitter->emitIns_R_R_R(INS_cmeq, EA_8BYTE, REG_V12, REG_V13, REG_V14, INS_OPTS_2S);
    theEmitter->emitIns_R_R_R(INS_cmeq, EA_16BYTE, REG_V15, REG_V16, REG_V17, INS_OPTS_4S);
    theEmitter->emitIns_R_R_R(INS_cmeq, EA_16BYTE, REG_V18, REG_V19, REG_V20, INS_OPTS_2D);

    // cmge vector
    theEmitter->emitIns_R_R_R(INS_cmge, EA_8BYTE, REG_V0, REG_V1, REG_V2, INS_OPTS_8B);
    theEmitter->emitIns_R_R_R(INS_cmge, EA_16BYTE, REG_V3, REG_V4, REG_V5, INS_OPTS_16B);
    theEmitter->emitIns_R_R_R(INS_cmge, EA_8BYTE, REG_V6, REG_V7, REG_V8, INS_OPTS_4H);
    theEmitter->emitIns_R_R_R(INS_cmge, EA_16BYTE, REG_V9, REG_V10, REG_V11, INS_OPTS_8H);
    theEmitter->emitIns_R_R_R(INS_cmge, EA_8BYTE, REG_V12, REG_V13, REG_V14, INS_OPTS_2S);
    theEmitter->emitIns_R_R_R(INS_cmge, EA_16BYTE, REG_V15, REG_V16, REG_V17, INS_OPTS_4S);
    theEmitter->emitIns_R_R_R(INS_cmge, EA_16BYTE, REG_V18, REG_V19, REG_V20, INS_OPTS_2D);

    // cmgt vector
    theEmitter->emitIns_R_R_R(INS_cmgt, EA_8BYTE, REG_V0, REG_V1, REG_V2, INS_OPTS_8B);
    theEmitter->emitIns_R_R_R(INS_cmgt, EA_16BYTE, REG_V3, REG_V4, REG_V5, INS_OPTS_16B);
    theEmitter->emitIns_R_R_R(INS_cmgt, EA_8BYTE, REG_V6, REG_V7, REG_V8, INS_OPTS_4H);
    theEmitter->emitIns_R_R_R(INS_cmgt, EA_16BYTE, REG_V9, REG_V10, REG_V11, INS_OPTS_8H);
    theEmitter->emitIns_R_R_R(INS_cmgt, EA_8BYTE, REG_V12, REG_V13, REG_V14, INS_OPTS_2S);
    theEmitter->emitIns_R_R_R(INS_cmgt, EA_16BYTE, REG_V15, REG_V16, REG_V17, INS_OPTS_4S);
    theEmitter->emitIns_R_R_R(INS_cmgt, EA_16BYTE, REG_V18, REG_V19, REG_V20, INS_OPTS_2D);

    // cmhi vector
    theEmitter->emitIns_R_R_R(INS_cmhi, EA_8BYTE, REG_V0, REG_V1, REG_V2, INS_OPTS_8B);
    theEmitter->emitIns_R_R_R(INS_cmhi, EA_16BYTE, REG_V3, REG_V4, REG_V5, INS_OPTS_16B);
    theEmitter->emitIns_R_R_R(INS_cmhi, EA_8BYTE, REG_V6, REG_V7, REG_V8, INS_OPTS_4H);
    theEmitter->emitIns_R_R_R(INS_cmhi, EA_16BYTE, REG_V9, REG_V10, REG_V11, INS_OPTS_8H);
    theEmitter->emitIns_R_R_R(INS_cmhi, EA_8BYTE, REG_V12, REG_V13, REG_V14, INS_OPTS_2S);
    theEmitter->emitIns_R_R_R(INS_cmhi, EA_16BYTE, REG_V15, REG_V16, REG_V17, INS_OPTS_4S);
    theEmitter->emitIns_R_R_R(INS_cmhi, EA_16BYTE, REG_V18, REG_V19, REG_V20, INS_OPTS_2D);

    // cmhs vector
    theEmitter->emitIns_R_R_R(INS_cmhs, EA_8BYTE, REG_V0, REG_V1, REG_V2, INS_OPTS_8B);
    theEmitter->emitIns_R_R_R(INS_cmhs, EA_16BYTE, REG_V3, REG_V4, REG_V5, INS_OPTS_16B);
    theEmitter->emitIns_R_R_R(INS_cmhs, EA_8BYTE, REG_V6, REG_V7, REG_V8, INS_OPTS_4H);
    theEmitter->emitIns_R_R_R(INS_cmhs, EA_16BYTE, REG_V9, REG_V10, REG_V11, INS_OPTS_8H);
    theEmitter->emitIns_R_R_R(INS_cmhs, EA_8BYTE, REG_V12, REG_V13, REG_V14, INS_OPTS_2S);
    theEmitter->emitIns_R_R_R(INS_cmhs, EA_16BYTE, REG_V15, REG_V16, REG_V17, INS_OPTS_4S);
    theEmitter->emitIns_R_R_R(INS_cmhs, EA_16BYTE, REG_V18, REG_V19, REG_V20, INS_OPTS_2D);

    // cmtst vector
    theEmitter->emitIns_R_R_R(INS_cmtst, EA_8BYTE, REG_V0, REG_V1, REG_V2, INS_OPTS_8B);
    theEmitter->emitIns_R_R_R(INS_cmtst, EA_16BYTE, REG_V3, REG_V4, REG_V5, INS_OPTS_16B);
    theEmitter->emitIns_R_R_R(INS_cmtst, EA_8BYTE, REG_V6, REG_V7, REG_V8, INS_OPTS_4H);
    theEmitter->emitIns_R_R_R(INS_cmtst, EA_16BYTE, REG_V9, REG_V10, REG_V11, INS_OPTS_8H);
    theEmitter->emitIns_R_R_R(INS_cmtst, EA_8BYTE, REG_V12, REG_V13, REG_V14, INS_OPTS_2S);
    theEmitter->emitIns_R_R_R(INS_cmtst, EA_16BYTE, REG_V15, REG_V16, REG_V17, INS_OPTS_4S);
    theEmitter->emitIns_R_R_R(INS_cmtst, EA_16BYTE, REG_V18, REG_V19, REG_V20, INS_OPTS_2D);

    // faddp vector
    theEmitter->emitIns_R_R_R(INS_faddp, EA_8BYTE, REG_V12, REG_V13, REG_V14, INS_OPTS_2S);
    theEmitter->emitIns_R_R_R(INS_faddp, EA_16BYTE, REG_V15, REG_V16, REG_V17, INS_OPTS_4S);
    theEmitter->emitIns_R_R_R(INS_faddp, EA_16BYTE, REG_V15, REG_V16, REG_V17, INS_OPTS_2D);

    // fcmeq vector
    theEmitter->emitIns_R_R_R(INS_fcmeq, EA_8BYTE, REG_V12, REG_V13, REG_V14, INS_OPTS_2S);
    theEmitter->emitIns_R_R_R(INS_fcmeq, EA_16BYTE, REG_V15, REG_V16, REG_V17, INS_OPTS_4S);
    theEmitter->emitIns_R_R_R(INS_fcmeq, EA_16BYTE, REG_V15, REG_V16, REG_V17, INS_OPTS_2D);

    // fcmge vector
    theEmitter->emitIns_R_R_R(INS_fcmge, EA_8BYTE, REG_V12, REG_V13, REG_V14, INS_OPTS_2S);
    theEmitter->emitIns_R_R_R(INS_fcmge, EA_16BYTE, REG_V15, REG_V16, REG_V17, INS_OPTS_4S);
    theEmitter->emitIns_R_R_R(INS_fcmge, EA_16BYTE, REG_V15, REG_V16, REG_V17, INS_OPTS_2D);

    // fcmgt vector
    theEmitter->emitIns_R_R_R(INS_fcmgt, EA_8BYTE, REG_V12, REG_V13, REG_V14, INS_OPTS_2S);
    theEmitter->emitIns_R_R_R(INS_fcmgt, EA_16BYTE, REG_V15, REG_V16, REG_V17, INS_OPTS_4S);
    theEmitter->emitIns_R_R_R(INS_fcmgt, EA_16BYTE, REG_V15, REG_V16, REG_V17, INS_OPTS_2D);
#endif // ALL_ARM64_EMITTER_UNIT_TESTS

#ifdef ALL_ARM64_EMITTER_UNIT_TESTS
    // trn1 vector
    theEmitter->emitIns_R_R_R(INS_trn1, EA_8BYTE, REG_V0, REG_V1, REG_V2, INS_OPTS_8B);
    theEmitter->emitIns_R_R_R(INS_trn1, EA_16BYTE, REG_V3, REG_V4, REG_V5, INS_OPTS_16B);
    theEmitter->emitIns_R_R_R(INS_trn1, EA_8BYTE, REG_V6, REG_V7, REG_V8, INS_OPTS_4H);
    theEmitter->emitIns_R_R_R(INS_trn1, EA_16BYTE, REG_V9, REG_V10, REG_V11, INS_OPTS_8H);
    theEmitter->emitIns_R_R_R(INS_trn1, EA_8BYTE, REG_V12, REG_V13, REG_V14, INS_OPTS_2S);
    theEmitter->emitIns_R_R_R(INS_trn1, EA_16BYTE, REG_V15, REG_V16, REG_V17, INS_OPTS_4S);
    theEmitter->emitIns_R_R_R(INS_trn1, EA_16BYTE, REG_V18, REG_V19, REG_V20, INS_OPTS_2D);

    // trn2 vector
    theEmitter->emitIns_R_R_R(INS_trn2, EA_8BYTE, REG_V0, REG_V1, REG_V2, INS_OPTS_8B);
    theEmitter->emitIns_R_R_R(INS_trn2, EA_16BYTE, REG_V3, REG_V4, REG_V5, INS_OPTS_16B);
    theEmitter->emitIns_R_R_R(INS_trn2, EA_8BYTE, REG_V6, REG_V7, REG_V8, INS_OPTS_4H);
    theEmitter->emitIns_R_R_R(INS_trn2, EA_16BYTE, REG_V9, REG_V10, REG_V11, INS_OPTS_8H);
    theEmitter->emitIns_R_R_R(INS_trn2, EA_8BYTE, REG_V12, REG_V13, REG_V14, INS_OPTS_2S);
    theEmitter->emitIns_R_R_R(INS_trn2, EA_16BYTE, REG_V15, REG_V16, REG_V17, INS_OPTS_4S);
    theEmitter->emitIns_R_R_R(INS_trn2, EA_16BYTE, REG_V18, REG_V19, REG_V20, INS_OPTS_2D);

    // uzp1 vector
    theEmitter->emitIns_R_R_R(INS_uzp1, EA_8BYTE, REG_V0, REG_V1, REG_V2, INS_OPTS_8B);
    theEmitter->emitIns_R_R_R(INS_uzp1, EA_16BYTE, REG_V3, REG_V4, REG_V5, INS_OPTS_16B);
    theEmitter->emitIns_R_R_R(INS_uzp1, EA_8BYTE, REG_V6, REG_V7, REG_V8, INS_OPTS_4H);
    theEmitter->emitIns_R_R_R(INS_uzp1, EA_16BYTE, REG_V9, REG_V10, REG_V11, INS_OPTS_8H);
    theEmitter->emitIns_R_R_R(INS_uzp1, EA_8BYTE, REG_V12, REG_V13, REG_V14, INS_OPTS_2S);
    theEmitter->emitIns_R_R_R(INS_uzp1, EA_16BYTE, REG_V15, REG_V16, REG_V17, INS_OPTS_4S);
    theEmitter->emitIns_R_R_R(INS_uzp1, EA_16BYTE, REG_V18, REG_V19, REG_V20, INS_OPTS_2D);

    // uzp2 vector
    theEmitter->emitIns_R_R_R(INS_uzp2, EA_8BYTE, REG_V0, REG_V1, REG_V2, INS_OPTS_8B);
    theEmitter->emitIns_R_R_R(INS_uzp2, EA_16BYTE, REG_V3, REG_V4, REG_V5, INS_OPTS_16B);
    theEmitter->emitIns_R_R_R(INS_uzp2, EA_8BYTE, REG_V6, REG_V7, REG_V8, INS_OPTS_4H);
    theEmitter->emitIns_R_R_R(INS_uzp2, EA_16BYTE, REG_V9, REG_V10, REG_V11, INS_OPTS_8H);
    theEmitter->emitIns_R_R_R(INS_uzp2, EA_8BYTE, REG_V12, REG_V13, REG_V14, INS_OPTS_2S);
    theEmitter->emitIns_R_R_R(INS_uzp2, EA_16BYTE, REG_V15, REG_V16, REG_V17, INS_OPTS_4S);
    theEmitter->emitIns_R_R_R(INS_uzp2, EA_16BYTE, REG_V18, REG_V19, REG_V20, INS_OPTS_2D);

    // zip1 vector
    theEmitter->emitIns_R_R_R(INS_zip1, EA_8BYTE, REG_V0, REG_V1, REG_V2, INS_OPTS_8B);
    theEmitter->emitIns_R_R_R(INS_zip1, EA_16BYTE, REG_V3, REG_V4, REG_V5, INS_OPTS_16B);
    theEmitter->emitIns_R_R_R(INS_zip1, EA_8BYTE, REG_V6, REG_V7, REG_V8, INS_OPTS_4H);
    theEmitter->emitIns_R_R_R(INS_zip1, EA_16BYTE, REG_V9, REG_V10, REG_V11, INS_OPTS_8H);
    theEmitter->emitIns_R_R_R(INS_zip1, EA_8BYTE, REG_V12, REG_V13, REG_V14, INS_OPTS_2S);
    theEmitter->emitIns_R_R_R(INS_zip1, EA_16BYTE, REG_V15, REG_V16, REG_V17, INS_OPTS_4S);
    theEmitter->emitIns_R_R_R(INS_zip1, EA_16BYTE, REG_V18, REG_V19, REG_V20, INS_OPTS_2D);

    // zip2 vector
    theEmitter->emitIns_R_R_R(INS_zip2, EA_8BYTE, REG_V0, REG_V1, REG_V2, INS_OPTS_8B);
    theEmitter->emitIns_R_R_R(INS_zip2, EA_16BYTE, REG_V3, REG_V4, REG_V5, INS_OPTS_16B);
    theEmitter->emitIns_R_R_R(INS_zip2, EA_8BYTE, REG_V6, REG_V7, REG_V8, INS_OPTS_4H);
    theEmitter->emitIns_R_R_R(INS_zip2, EA_16BYTE, REG_V9, REG_V10, REG_V11, INS_OPTS_8H);
    theEmitter->emitIns_R_R_R(INS_zip2, EA_8BYTE, REG_V12, REG_V13, REG_V14, INS_OPTS_2S);
    theEmitter->emitIns_R_R_R(INS_zip2, EA_16BYTE, REG_V15, REG_V16, REG_V17, INS_OPTS_4S);
    theEmitter->emitIns_R_R_R(INS_zip2, EA_16BYTE, REG_V18, REG_V19, REG_V20, INS_OPTS_2D);
#endif // ALL_ARM64_EMITTER_UNIT_TESTS

#ifdef ALL_ARM64_EMITTER_UNIT_TESTS
    // srshl scalar
    theEmitter->emitIns_R_R_R(INS_srshl, EA_8BYTE, REG_V0, REG_V1, REG_V2, INS_OPTS_NONE);

    // srshl vector
    theEmitter->emitIns_R_R_R(INS_srshl, EA_8BYTE, REG_V0, REG_V1, REG_V2, INS_OPTS_8B);
    theEmitter->emitIns_R_R_R(INS_srshl, EA_16BYTE, REG_V3, REG_V4, REG_V5, INS_OPTS_16B);
    theEmitter->emitIns_R_R_R(INS_srshl, EA_8BYTE, REG_V6, REG_V7, REG_V8, INS_OPTS_4H);
    theEmitter->emitIns_R_R_R(INS_srshl, EA_16BYTE, REG_V9, REG_V10, REG_V11, INS_OPTS_8H);
    theEmitter->emitIns_R_R_R(INS_srshl, EA_8BYTE, REG_V12, REG_V13, REG_V14, INS_OPTS_2S);
    theEmitter->emitIns_R_R_R(INS_srshl, EA_16BYTE, REG_V15, REG_V16, REG_V17, INS_OPTS_4S);
    theEmitter->emitIns_R_R_R(INS_srshl, EA_16BYTE, REG_V18, REG_V19, REG_V20, INS_OPTS_2D);

    // sshl scalar
    theEmitter->emitIns_R_R_R(INS_sshl, EA_8BYTE, REG_V0, REG_V1, REG_V2, INS_OPTS_NONE);

    // sshl vector
    theEmitter->emitIns_R_R_R(INS_sshl, EA_8BYTE, REG_V0, REG_V1, REG_V2, INS_OPTS_8B);
    theEmitter->emitIns_R_R_R(INS_sshl, EA_16BYTE, REG_V3, REG_V4, REG_V5, INS_OPTS_16B);
    theEmitter->emitIns_R_R_R(INS_sshl, EA_8BYTE, REG_V6, REG_V7, REG_V8, INS_OPTS_4H);
    theEmitter->emitIns_R_R_R(INS_sshl, EA_16BYTE, REG_V9, REG_V10, REG_V11, INS_OPTS_8H);
    theEmitter->emitIns_R_R_R(INS_sshl, EA_8BYTE, REG_V12, REG_V13, REG_V14, INS_OPTS_2S);
    theEmitter->emitIns_R_R_R(INS_sshl, EA_16BYTE, REG_V15, REG_V16, REG_V17, INS_OPTS_4S);
    theEmitter->emitIns_R_R_R(INS_sshl, EA_16BYTE, REG_V18, REG_V19, REG_V20, INS_OPTS_2D);

    // urshl scalar
    theEmitter->emitIns_R_R_R(INS_urshl, EA_8BYTE, REG_V0, REG_V1, REG_V2, INS_OPTS_NONE);

    // urshl vector
    theEmitter->emitIns_R_R_R(INS_urshl, EA_8BYTE, REG_V0, REG_V1, REG_V2, INS_OPTS_8B);
    theEmitter->emitIns_R_R_R(INS_urshl, EA_16BYTE, REG_V3, REG_V4, REG_V5, INS_OPTS_16B);
    theEmitter->emitIns_R_R_R(INS_urshl, EA_8BYTE, REG_V6, REG_V7, REG_V8, INS_OPTS_4H);
    theEmitter->emitIns_R_R_R(INS_urshl, EA_16BYTE, REG_V9, REG_V10, REG_V11, INS_OPTS_8H);
    theEmitter->emitIns_R_R_R(INS_urshl, EA_8BYTE, REG_V12, REG_V13, REG_V14, INS_OPTS_2S);
    theEmitter->emitIns_R_R_R(INS_urshl, EA_16BYTE, REG_V15, REG_V16, REG_V17, INS_OPTS_4S);
    theEmitter->emitIns_R_R_R(INS_urshl, EA_16BYTE, REG_V18, REG_V19, REG_V20, INS_OPTS_2D);

    // ushl scalar
    theEmitter->emitIns_R_R_R(INS_ushl, EA_8BYTE, REG_V0, REG_V1, REG_V2, INS_OPTS_NONE);

    // ushl vector
    theEmitter->emitIns_R_R_R(INS_ushl, EA_8BYTE, REG_V0, REG_V1, REG_V2, INS_OPTS_8B);
    theEmitter->emitIns_R_R_R(INS_ushl, EA_16BYTE, REG_V3, REG_V4, REG_V5, INS_OPTS_16B);
    theEmitter->emitIns_R_R_R(INS_ushl, EA_8BYTE, REG_V6, REG_V7, REG_V8, INS_OPTS_4H);
    theEmitter->emitIns_R_R_R(INS_ushl, EA_16BYTE, REG_V9, REG_V10, REG_V11, INS_OPTS_8H);
    theEmitter->emitIns_R_R_R(INS_ushl, EA_8BYTE, REG_V12, REG_V13, REG_V14, INS_OPTS_2S);
    theEmitter->emitIns_R_R_R(INS_ushl, EA_16BYTE, REG_V15, REG_V16, REG_V17, INS_OPTS_4S);
    theEmitter->emitIns_R_R_R(INS_ushl, EA_16BYTE, REG_V18, REG_V19, REG_V20, INS_OPTS_2D);

    // addhn vector
    theEmitter->emitIns_R_R_R(INS_addhn, EA_8BYTE, REG_V0, REG_V1, REG_V2, INS_OPTS_8B);
    theEmitter->emitIns_R_R_R(INS_addhn, EA_8BYTE, REG_V3, REG_V4, REG_V5, INS_OPTS_4H);
    theEmitter->emitIns_R_R_R(INS_addhn, EA_8BYTE, REG_V6, REG_V7, REG_V8, INS_OPTS_2S);

    // addhn2 vector
    theEmitter->emitIns_R_R_R(INS_addhn2, EA_16BYTE, REG_V9, REG_V10, REG_V11, INS_OPTS_16B);
    theEmitter->emitIns_R_R_R(INS_addhn2, EA_16BYTE, REG_V12, REG_V13, REG_V14, INS_OPTS_8H);
    theEmitter->emitIns_R_R_R(INS_addhn2, EA_16BYTE, REG_V15, REG_V16, REG_V17, INS_OPTS_4S);

    // raddhn vector
    theEmitter->emitIns_R_R_R(INS_raddhn, EA_8BYTE, REG_V0, REG_V1, REG_V2, INS_OPTS_8B);
    theEmitter->emitIns_R_R_R(INS_raddhn, EA_8BYTE, REG_V3, REG_V4, REG_V5, INS_OPTS_4H);
    theEmitter->emitIns_R_R_R(INS_raddhn, EA_8BYTE, REG_V6, REG_V7, REG_V8, INS_OPTS_2S);

    // raddhn2 vector
    theEmitter->emitIns_R_R_R(INS_raddhn2, EA_16BYTE, REG_V9, REG_V10, REG_V11, INS_OPTS_16B);
    theEmitter->emitIns_R_R_R(INS_raddhn2, EA_16BYTE, REG_V12, REG_V13, REG_V14, INS_OPTS_8H);
    theEmitter->emitIns_R_R_R(INS_raddhn2, EA_16BYTE, REG_V15, REG_V16, REG_V17, INS_OPTS_4S);

    // rsubhn vector
    theEmitter->emitIns_R_R_R(INS_rsubhn, EA_8BYTE, REG_V0, REG_V1, REG_V2, INS_OPTS_8B);
    theEmitter->emitIns_R_R_R(INS_rsubhn, EA_8BYTE, REG_V3, REG_V4, REG_V5, INS_OPTS_4H);
    theEmitter->emitIns_R_R_R(INS_rsubhn, EA_8BYTE, REG_V6, REG_V7, REG_V8, INS_OPTS_2S);

    // rsubhn2 vector
    theEmitter->emitIns_R_R_R(INS_rsubhn2, EA_16BYTE, REG_V9, REG_V10, REG_V11, INS_OPTS_16B);
    theEmitter->emitIns_R_R_R(INS_rsubhn2, EA_16BYTE, REG_V12, REG_V13, REG_V14, INS_OPTS_8H);
    theEmitter->emitIns_R_R_R(INS_rsubhn2, EA_16BYTE, REG_V15, REG_V16, REG_V17, INS_OPTS_4S);

    // sabal vector
    theEmitter->emitIns_R_R_R(INS_sabal, EA_8BYTE, REG_V0, REG_V1, REG_V2, INS_OPTS_8B);
    theEmitter->emitIns_R_R_R(INS_sabal, EA_8BYTE, REG_V3, REG_V4, REG_V5, INS_OPTS_4H);
    theEmitter->emitIns_R_R_R(INS_sabal, EA_8BYTE, REG_V6, REG_V7, REG_V8, INS_OPTS_2S);

    // sabal2 vector
    theEmitter->emitIns_R_R_R(INS_sabal2, EA_16BYTE, REG_V9, REG_V10, REG_V11, INS_OPTS_16B);
    theEmitter->emitIns_R_R_R(INS_sabal2, EA_16BYTE, REG_V12, REG_V13, REG_V14, INS_OPTS_8H);
    theEmitter->emitIns_R_R_R(INS_sabal2, EA_16BYTE, REG_V15, REG_V16, REG_V17, INS_OPTS_4S);

    // sabdl vector
    theEmitter->emitIns_R_R_R(INS_sabdl, EA_8BYTE, REG_V0, REG_V1, REG_V2, INS_OPTS_8B);
    theEmitter->emitIns_R_R_R(INS_sabdl, EA_8BYTE, REG_V3, REG_V4, REG_V5, INS_OPTS_4H);
    theEmitter->emitIns_R_R_R(INS_sabdl, EA_8BYTE, REG_V6, REG_V7, REG_V8, INS_OPTS_2S);

    // sabdl2 vector
    theEmitter->emitIns_R_R_R(INS_sabdl2, EA_16BYTE, REG_V9, REG_V10, REG_V11, INS_OPTS_16B);
    theEmitter->emitIns_R_R_R(INS_sabdl2, EA_16BYTE, REG_V12, REG_V13, REG_V14, INS_OPTS_8H);
    theEmitter->emitIns_R_R_R(INS_sabdl2, EA_16BYTE, REG_V15, REG_V16, REG_V17, INS_OPTS_4S);

    // saddl vector
    theEmitter->emitIns_R_R_R(INS_saddl, EA_8BYTE, REG_V0, REG_V1, REG_V2, INS_OPTS_8B);
    theEmitter->emitIns_R_R_R(INS_saddl, EA_8BYTE, REG_V3, REG_V4, REG_V5, INS_OPTS_4H);
    theEmitter->emitIns_R_R_R(INS_saddl, EA_8BYTE, REG_V6, REG_V7, REG_V8, INS_OPTS_2S);

    // saddl2 vector
    theEmitter->emitIns_R_R_R(INS_saddl2, EA_16BYTE, REG_V9, REG_V10, REG_V11, INS_OPTS_16B);
    theEmitter->emitIns_R_R_R(INS_saddl2, EA_16BYTE, REG_V12, REG_V13, REG_V14, INS_OPTS_8H);
    theEmitter->emitIns_R_R_R(INS_saddl2, EA_16BYTE, REG_V15, REG_V16, REG_V17, INS_OPTS_4S);

    // saddw vector
    theEmitter->emitIns_R_R_R(INS_saddw, EA_8BYTE, REG_V0, REG_V1, REG_V2, INS_OPTS_8B);
    theEmitter->emitIns_R_R_R(INS_saddw, EA_8BYTE, REG_V3, REG_V4, REG_V5, INS_OPTS_4H);
    theEmitter->emitIns_R_R_R(INS_saddw, EA_8BYTE, REG_V6, REG_V7, REG_V8, INS_OPTS_2S);

    // saddw2 vector
    theEmitter->emitIns_R_R_R(INS_saddw2, EA_16BYTE, REG_V9, REG_V10, REG_V11, INS_OPTS_16B);
    theEmitter->emitIns_R_R_R(INS_saddw2, EA_16BYTE, REG_V12, REG_V13, REG_V14, INS_OPTS_8H);
    theEmitter->emitIns_R_R_R(INS_saddw2, EA_16BYTE, REG_V15, REG_V16, REG_V17, INS_OPTS_4S);

    // shadd vector
    theEmitter->emitIns_R_R_R(INS_shadd, EA_8BYTE, REG_V0, REG_V1, REG_V2, INS_OPTS_8B);
    theEmitter->emitIns_R_R_R(INS_shadd, EA_8BYTE, REG_V3, REG_V4, REG_V5, INS_OPTS_4H);
    theEmitter->emitIns_R_R_R(INS_shadd, EA_8BYTE, REG_V6, REG_V7, REG_V8, INS_OPTS_2S);
    theEmitter->emitIns_R_R_R(INS_shadd, EA_16BYTE, REG_V9, REG_V10, REG_V11, INS_OPTS_16B);
    theEmitter->emitIns_R_R_R(INS_shadd, EA_16BYTE, REG_V12, REG_V13, REG_V14, INS_OPTS_8H);
    theEmitter->emitIns_R_R_R(INS_shadd, EA_16BYTE, REG_V15, REG_V16, REG_V17, INS_OPTS_4S);

    // shsub vector
    theEmitter->emitIns_R_R_R(INS_shsub, EA_8BYTE, REG_V0, REG_V1, REG_V2, INS_OPTS_8B);
    theEmitter->emitIns_R_R_R(INS_shsub, EA_8BYTE, REG_V3, REG_V4, REG_V5, INS_OPTS_4H);
    theEmitter->emitIns_R_R_R(INS_shsub, EA_8BYTE, REG_V6, REG_V7, REG_V8, INS_OPTS_2S);
    theEmitter->emitIns_R_R_R(INS_shsub, EA_16BYTE, REG_V9, REG_V10, REG_V11, INS_OPTS_16B);
    theEmitter->emitIns_R_R_R(INS_shsub, EA_16BYTE, REG_V12, REG_V13, REG_V14, INS_OPTS_8H);
    theEmitter->emitIns_R_R_R(INS_shsub, EA_16BYTE, REG_V15, REG_V16, REG_V17, INS_OPTS_4S);

    // sqadd scalar
    theEmitter->emitIns_R_R_R(INS_sqadd, EA_1BYTE, REG_V0, REG_V1, REG_V2, INS_OPTS_NONE);
    theEmitter->emitIns_R_R_R(INS_sqadd, EA_2BYTE, REG_V3, REG_V4, REG_V5, INS_OPTS_NONE);
    theEmitter->emitIns_R_R_R(INS_sqadd, EA_4BYTE, REG_V6, REG_V7, REG_V8, INS_OPTS_NONE);
    theEmitter->emitIns_R_R_R(INS_sqadd, EA_8BYTE, REG_V9, REG_V10, REG_V11, INS_OPTS_NONE);

    // sqadd vector
    theEmitter->emitIns_R_R_R(INS_sqadd, EA_8BYTE, REG_V0, REG_V1, REG_V2, INS_OPTS_8B);
    theEmitter->emitIns_R_R_R(INS_sqadd, EA_8BYTE, REG_V3, REG_V4, REG_V5, INS_OPTS_4H);
    theEmitter->emitIns_R_R_R(INS_sqadd, EA_8BYTE, REG_V6, REG_V7, REG_V8, INS_OPTS_2S);
    theEmitter->emitIns_R_R_R(INS_sqadd, EA_16BYTE, REG_V9, REG_V10, REG_V11, INS_OPTS_16B);
    theEmitter->emitIns_R_R_R(INS_sqadd, EA_16BYTE, REG_V12, REG_V13, REG_V14, INS_OPTS_8H);
    theEmitter->emitIns_R_R_R(INS_sqadd, EA_16BYTE, REG_V15, REG_V16, REG_V17, INS_OPTS_4S);

    // sqrshl scalar
    theEmitter->emitIns_R_R_R(INS_sqrshl, EA_1BYTE, REG_V0, REG_V1, REG_V2, INS_OPTS_NONE);
    theEmitter->emitIns_R_R_R(INS_sqrshl, EA_2BYTE, REG_V3, REG_V4, REG_V5, INS_OPTS_NONE);
    theEmitter->emitIns_R_R_R(INS_sqrshl, EA_4BYTE, REG_V6, REG_V7, REG_V8, INS_OPTS_NONE);
    theEmitter->emitIns_R_R_R(INS_sqrshl, EA_8BYTE, REG_V9, REG_V10, REG_V11, INS_OPTS_NONE);

    // sqrshl vector
    theEmitter->emitIns_R_R_R(INS_sqrshl, EA_8BYTE, REG_V0, REG_V1, REG_V2, INS_OPTS_8B);
    theEmitter->emitIns_R_R_R(INS_sqrshl, EA_8BYTE, REG_V3, REG_V4, REG_V5, INS_OPTS_4H);
    theEmitter->emitIns_R_R_R(INS_sqrshl, EA_8BYTE, REG_V6, REG_V7, REG_V8, INS_OPTS_2S);
    theEmitter->emitIns_R_R_R(INS_sqrshl, EA_16BYTE, REG_V9, REG_V10, REG_V11, INS_OPTS_16B);
    theEmitter->emitIns_R_R_R(INS_sqrshl, EA_16BYTE, REG_V12, REG_V13, REG_V14, INS_OPTS_8H);
    theEmitter->emitIns_R_R_R(INS_sqrshl, EA_16BYTE, REG_V15, REG_V16, REG_V17, INS_OPTS_4S);
    theEmitter->emitIns_R_R_R(INS_sqrshl, EA_16BYTE, REG_V18, REG_V19, REG_V20, INS_OPTS_2D);

    // sqshl scalar
    theEmitter->emitIns_R_R_R(INS_sqshl, EA_1BYTE, REG_V0, REG_V1, REG_V2, INS_OPTS_NONE);
    theEmitter->emitIns_R_R_R(INS_sqshl, EA_2BYTE, REG_V3, REG_V4, REG_V5, INS_OPTS_NONE);
    theEmitter->emitIns_R_R_R(INS_sqshl, EA_4BYTE, REG_V6, REG_V7, REG_V8, INS_OPTS_NONE);
    theEmitter->emitIns_R_R_R(INS_sqshl, EA_8BYTE, REG_V9, REG_V10, REG_V11, INS_OPTS_NONE);

    // sqshl vector
    theEmitter->emitIns_R_R_R(INS_sqshl, EA_8BYTE, REG_V0, REG_V1, REG_V2, INS_OPTS_8B);
    theEmitter->emitIns_R_R_R(INS_sqshl, EA_8BYTE, REG_V3, REG_V4, REG_V5, INS_OPTS_4H);
    theEmitter->emitIns_R_R_R(INS_sqshl, EA_8BYTE, REG_V6, REG_V7, REG_V8, INS_OPTS_2S);
    theEmitter->emitIns_R_R_R(INS_sqshl, EA_16BYTE, REG_V9, REG_V10, REG_V11, INS_OPTS_16B);
    theEmitter->emitIns_R_R_R(INS_sqshl, EA_16BYTE, REG_V12, REG_V13, REG_V14, INS_OPTS_8H);
    theEmitter->emitIns_R_R_R(INS_sqshl, EA_16BYTE, REG_V15, REG_V16, REG_V17, INS_OPTS_4S);
    theEmitter->emitIns_R_R_R(INS_sqshl, EA_16BYTE, REG_V18, REG_V19, REG_V20, INS_OPTS_2D);

    // sqsub scalar
    theEmitter->emitIns_R_R_R(INS_sqsub, EA_1BYTE, REG_V0, REG_V1, REG_V2, INS_OPTS_NONE);
    theEmitter->emitIns_R_R_R(INS_sqsub, EA_2BYTE, REG_V3, REG_V4, REG_V5, INS_OPTS_NONE);
    theEmitter->emitIns_R_R_R(INS_sqsub, EA_4BYTE, REG_V6, REG_V7, REG_V8, INS_OPTS_NONE);
    theEmitter->emitIns_R_R_R(INS_sqsub, EA_8BYTE, REG_V9, REG_V10, REG_V11, INS_OPTS_NONE);

    // sqsub vector
    theEmitter->emitIns_R_R_R(INS_sqsub, EA_8BYTE, REG_V0, REG_V1, REG_V2, INS_OPTS_8B);
    theEmitter->emitIns_R_R_R(INS_sqsub, EA_8BYTE, REG_V3, REG_V4, REG_V5, INS_OPTS_4H);
    theEmitter->emitIns_R_R_R(INS_sqsub, EA_8BYTE, REG_V6, REG_V7, REG_V8, INS_OPTS_2S);
    theEmitter->emitIns_R_R_R(INS_sqsub, EA_16BYTE, REG_V9, REG_V10, REG_V11, INS_OPTS_16B);
    theEmitter->emitIns_R_R_R(INS_sqsub, EA_16BYTE, REG_V12, REG_V13, REG_V14, INS_OPTS_8H);
    theEmitter->emitIns_R_R_R(INS_sqsub, EA_16BYTE, REG_V15, REG_V16, REG_V17, INS_OPTS_4S);

    // srhadd vector
    theEmitter->emitIns_R_R_R(INS_srhadd, EA_8BYTE, REG_V0, REG_V1, REG_V2, INS_OPTS_8B);
    theEmitter->emitIns_R_R_R(INS_srhadd, EA_8BYTE, REG_V3, REG_V4, REG_V5, INS_OPTS_4H);
    theEmitter->emitIns_R_R_R(INS_srhadd, EA_8BYTE, REG_V6, REG_V7, REG_V8, INS_OPTS_2S);
    theEmitter->emitIns_R_R_R(INS_srhadd, EA_16BYTE, REG_V9, REG_V10, REG_V11, INS_OPTS_16B);
    theEmitter->emitIns_R_R_R(INS_srhadd, EA_16BYTE, REG_V12, REG_V13, REG_V14, INS_OPTS_8H);
    theEmitter->emitIns_R_R_R(INS_srhadd, EA_16BYTE, REG_V15, REG_V16, REG_V17, INS_OPTS_4S);

    // ssubl vector
    theEmitter->emitIns_R_R_R(INS_ssubl, EA_8BYTE, REG_V0, REG_V1, REG_V2, INS_OPTS_8B);
    theEmitter->emitIns_R_R_R(INS_ssubl, EA_8BYTE, REG_V3, REG_V4, REG_V5, INS_OPTS_4H);
    theEmitter->emitIns_R_R_R(INS_ssubl, EA_8BYTE, REG_V6, REG_V7, REG_V8, INS_OPTS_2S);

    // ssubl2 vector
    theEmitter->emitIns_R_R_R(INS_ssubl2, EA_16BYTE, REG_V9, REG_V10, REG_V11, INS_OPTS_16B);
    theEmitter->emitIns_R_R_R(INS_ssubl2, EA_16BYTE, REG_V12, REG_V13, REG_V14, INS_OPTS_8H);
    theEmitter->emitIns_R_R_R(INS_ssubl2, EA_16BYTE, REG_V15, REG_V16, REG_V17, INS_OPTS_4S);

    // ssubw vector
    theEmitter->emitIns_R_R_R(INS_ssubw, EA_8BYTE, REG_V0, REG_V1, REG_V2, INS_OPTS_8B);
    theEmitter->emitIns_R_R_R(INS_ssubw, EA_8BYTE, REG_V3, REG_V4, REG_V5, INS_OPTS_4H);
    theEmitter->emitIns_R_R_R(INS_ssubw, EA_8BYTE, REG_V6, REG_V7, REG_V8, INS_OPTS_2S);

    // ssubw2 vector
    theEmitter->emitIns_R_R_R(INS_ssubw2, EA_16BYTE, REG_V9, REG_V10, REG_V11, INS_OPTS_16B);
    theEmitter->emitIns_R_R_R(INS_ssubw2, EA_16BYTE, REG_V12, REG_V13, REG_V14, INS_OPTS_8H);
    theEmitter->emitIns_R_R_R(INS_ssubw2, EA_16BYTE, REG_V15, REG_V16, REG_V17, INS_OPTS_4S);

    // subhn vector
    theEmitter->emitIns_R_R_R(INS_subhn, EA_8BYTE, REG_V0, REG_V1, REG_V2, INS_OPTS_8B);
    theEmitter->emitIns_R_R_R(INS_subhn, EA_8BYTE, REG_V3, REG_V4, REG_V5, INS_OPTS_4H);
    theEmitter->emitIns_R_R_R(INS_subhn, EA_8BYTE, REG_V6, REG_V7, REG_V8, INS_OPTS_2S);

    // sqdmlal scalar
    theEmitter->emitIns_R_R_R(INS_sqdmlal, EA_2BYTE, REG_V0, REG_V1, REG_V2, INS_OPTS_NONE);
    theEmitter->emitIns_R_R_R(INS_sqdmlal, EA_4BYTE, REG_V3, REG_V4, REG_V5, INS_OPTS_NONE);

    // sqdmlal vector
    theEmitter->emitIns_R_R_R(INS_sqdmlal, EA_8BYTE, REG_V0, REG_V1, REG_V2, INS_OPTS_4H);
    theEmitter->emitIns_R_R_R(INS_sqdmlal, EA_8BYTE, REG_V3, REG_V4, REG_V5, INS_OPTS_2S);

    // sqdmlal2 vector
    theEmitter->emitIns_R_R_R(INS_sqdmlal2, EA_16BYTE, REG_V6, REG_V7, REG_V8, INS_OPTS_8H);
    theEmitter->emitIns_R_R_R(INS_sqdmlal2, EA_16BYTE, REG_V9, REG_V10, REG_V11, INS_OPTS_4S);

    // sqdmlsl scalar
    theEmitter->emitIns_R_R_R(INS_sqdmlsl, EA_2BYTE, REG_V0, REG_V1, REG_V2, INS_OPTS_NONE);
    theEmitter->emitIns_R_R_R(INS_sqdmlsl, EA_4BYTE, REG_V3, REG_V4, REG_V5, INS_OPTS_NONE);

    // sqdmlsl vector
    theEmitter->emitIns_R_R_R(INS_sqdmlsl, EA_8BYTE, REG_V0, REG_V1, REG_V2, INS_OPTS_4H);
    theEmitter->emitIns_R_R_R(INS_sqdmlsl, EA_8BYTE, REG_V3, REG_V4, REG_V5, INS_OPTS_2S);

    // sqdmlsl2 vector
    theEmitter->emitIns_R_R_R(INS_sqdmlsl2, EA_16BYTE, REG_V6, REG_V7, REG_V8, INS_OPTS_8H);
    theEmitter->emitIns_R_R_R(INS_sqdmlsl2, EA_16BYTE, REG_V9, REG_V10, REG_V11, INS_OPTS_4S);

    // sqdmulh scalar
    theEmitter->emitIns_R_R_R(INS_sqdmulh, EA_2BYTE, REG_V0, REG_V1, REG_V2, INS_OPTS_NONE);
    theEmitter->emitIns_R_R_R(INS_sqdmulh, EA_4BYTE, REG_V3, REG_V4, REG_V5, INS_OPTS_NONE);

    // sqdmulh vector
    theEmitter->emitIns_R_R_R(INS_sqdmulh, EA_8BYTE, REG_V0, REG_V1, REG_V2, INS_OPTS_4H);
    theEmitter->emitIns_R_R_R(INS_sqdmulh, EA_8BYTE, REG_V3, REG_V4, REG_V5, INS_OPTS_2S);
    theEmitter->emitIns_R_R_R(INS_sqdmulh, EA_16BYTE, REG_V6, REG_V7, REG_V8, INS_OPTS_8H);
    theEmitter->emitIns_R_R_R(INS_sqdmulh, EA_16BYTE, REG_V9, REG_V10, REG_V11, INS_OPTS_4S);

    // sqdmull scalar
    theEmitter->emitIns_R_R_R(INS_sqdmull, EA_2BYTE, REG_V0, REG_V1, REG_V2, INS_OPTS_NONE);
    theEmitter->emitIns_R_R_R(INS_sqdmull, EA_4BYTE, REG_V3, REG_V4, REG_V5, INS_OPTS_NONE);

    // sqdmull vector
    theEmitter->emitIns_R_R_R(INS_sqdmull, EA_8BYTE, REG_V0, REG_V1, REG_V2, INS_OPTS_4H);
    theEmitter->emitIns_R_R_R(INS_sqdmull, EA_8BYTE, REG_V3, REG_V4, REG_V5, INS_OPTS_2S);

    // sqdmull2 vector
    theEmitter->emitIns_R_R_R(INS_sqdmull2, EA_16BYTE, REG_V6, REG_V7, REG_V8, INS_OPTS_8H);
    theEmitter->emitIns_R_R_R(INS_sqdmull2, EA_16BYTE, REG_V9, REG_V10, REG_V11, INS_OPTS_4S);

    // sqrdmlah scalar
    theEmitter->emitIns_R_R_R(INS_sqrdmlah, EA_2BYTE, REG_V0, REG_V1, REG_V2, INS_OPTS_NONE);
    theEmitter->emitIns_R_R_R(INS_sqrdmlah, EA_4BYTE, REG_V3, REG_V4, REG_V5, INS_OPTS_NONE);

    // sqdrmlah vector
    theEmitter->emitIns_R_R_R(INS_sqrdmlah, EA_8BYTE, REG_V0, REG_V1, REG_V2, INS_OPTS_4H);
    theEmitter->emitIns_R_R_R(INS_sqrdmlah, EA_8BYTE, REG_V3, REG_V4, REG_V5, INS_OPTS_2S);
    theEmitter->emitIns_R_R_R(INS_sqrdmlah, EA_16BYTE, REG_V6, REG_V7, REG_V8, INS_OPTS_8H);
    theEmitter->emitIns_R_R_R(INS_sqrdmlah, EA_16BYTE, REG_V9, REG_V10, REG_V11, INS_OPTS_4S);

    // sqrdmlsh scalar
    theEmitter->emitIns_R_R_R(INS_sqrdmlsh, EA_2BYTE, REG_V0, REG_V1, REG_V2, INS_OPTS_NONE);
    theEmitter->emitIns_R_R_R(INS_sqrdmlsh, EA_4BYTE, REG_V3, REG_V4, REG_V5, INS_OPTS_NONE);

    // sqdrmlsh vector
    theEmitter->emitIns_R_R_R(INS_sqrdmlsh, EA_8BYTE, REG_V0, REG_V1, REG_V2, INS_OPTS_4H);
    theEmitter->emitIns_R_R_R(INS_sqrdmlsh, EA_8BYTE, REG_V3, REG_V4, REG_V5, INS_OPTS_2S);
    theEmitter->emitIns_R_R_R(INS_sqrdmlsh, EA_16BYTE, REG_V6, REG_V7, REG_V8, INS_OPTS_8H);
    theEmitter->emitIns_R_R_R(INS_sqrdmlsh, EA_16BYTE, REG_V9, REG_V10, REG_V11, INS_OPTS_4S);

    // sqrdmulh scalar
    theEmitter->emitIns_R_R_R(INS_sqrdmulh, EA_2BYTE, REG_V0, REG_V1, REG_V2, INS_OPTS_NONE);
    theEmitter->emitIns_R_R_R(INS_sqrdmulh, EA_4BYTE, REG_V3, REG_V4, REG_V5, INS_OPTS_NONE);

    // sqdrmulh vector
    theEmitter->emitIns_R_R_R(INS_sqrdmulh, EA_8BYTE, REG_V0, REG_V1, REG_V2, INS_OPTS_4H);
    theEmitter->emitIns_R_R_R(INS_sqrdmulh, EA_8BYTE, REG_V3, REG_V4, REG_V5, INS_OPTS_2S);
    theEmitter->emitIns_R_R_R(INS_sqrdmulh, EA_16BYTE, REG_V6, REG_V7, REG_V8, INS_OPTS_8H);
    theEmitter->emitIns_R_R_R(INS_sqrdmulh, EA_16BYTE, REG_V9, REG_V10, REG_V11, INS_OPTS_4S);

    // subhn2 vector
    theEmitter->emitIns_R_R_R(INS_subhn2, EA_16BYTE, REG_V9, REG_V10, REG_V11, INS_OPTS_16B);
    theEmitter->emitIns_R_R_R(INS_subhn2, EA_16BYTE, REG_V12, REG_V13, REG_V14, INS_OPTS_8H);
    theEmitter->emitIns_R_R_R(INS_subhn2, EA_16BYTE, REG_V15, REG_V16, REG_V17, INS_OPTS_4S);

    // uabal vector
    theEmitter->emitIns_R_R_R(INS_uabal, EA_8BYTE, REG_V0, REG_V1, REG_V2, INS_OPTS_8B);
    theEmitter->emitIns_R_R_R(INS_uabal, EA_8BYTE, REG_V3, REG_V4, REG_V5, INS_OPTS_4H);
    theEmitter->emitIns_R_R_R(INS_uabal, EA_8BYTE, REG_V6, REG_V7, REG_V8, INS_OPTS_2S);

    // uabal2 vector
    theEmitter->emitIns_R_R_R(INS_uabal2, EA_16BYTE, REG_V9, REG_V10, REG_V11, INS_OPTS_16B);
    theEmitter->emitIns_R_R_R(INS_uabal2, EA_16BYTE, REG_V12, REG_V13, REG_V14, INS_OPTS_8H);
    theEmitter->emitIns_R_R_R(INS_uabal2, EA_16BYTE, REG_V15, REG_V16, REG_V17, INS_OPTS_4S);

    // uabdl vector
    theEmitter->emitIns_R_R_R(INS_uabdl, EA_8BYTE, REG_V0, REG_V1, REG_V2, INS_OPTS_8B);
    theEmitter->emitIns_R_R_R(INS_uabdl, EA_8BYTE, REG_V3, REG_V4, REG_V5, INS_OPTS_4H);
    theEmitter->emitIns_R_R_R(INS_uabdl, EA_8BYTE, REG_V6, REG_V7, REG_V8, INS_OPTS_2S);

    // uabdl2 vector
    theEmitter->emitIns_R_R_R(INS_uabdl2, EA_16BYTE, REG_V9, REG_V10, REG_V11, INS_OPTS_16B);
    theEmitter->emitIns_R_R_R(INS_uabdl2, EA_16BYTE, REG_V12, REG_V13, REG_V14, INS_OPTS_8H);
    theEmitter->emitIns_R_R_R(INS_uabdl2, EA_16BYTE, REG_V15, REG_V16, REG_V17, INS_OPTS_4S);

    // uaddl vector
    theEmitter->emitIns_R_R_R(INS_uaddl, EA_8BYTE, REG_V0, REG_V1, REG_V2, INS_OPTS_8B);
    theEmitter->emitIns_R_R_R(INS_uaddl, EA_8BYTE, REG_V3, REG_V4, REG_V5, INS_OPTS_4H);
    theEmitter->emitIns_R_R_R(INS_uaddl, EA_8BYTE, REG_V6, REG_V7, REG_V8, INS_OPTS_2S);

    // uaddl2 vector
    theEmitter->emitIns_R_R_R(INS_uaddl2, EA_16BYTE, REG_V9, REG_V10, REG_V11, INS_OPTS_16B);
    theEmitter->emitIns_R_R_R(INS_uaddl2, EA_16BYTE, REG_V12, REG_V13, REG_V14, INS_OPTS_8H);
    theEmitter->emitIns_R_R_R(INS_uaddl2, EA_16BYTE, REG_V15, REG_V16, REG_V17, INS_OPTS_4S);

    // uaddw vector
    theEmitter->emitIns_R_R_R(INS_uaddw, EA_8BYTE, REG_V0, REG_V1, REG_V2, INS_OPTS_8B);
    theEmitter->emitIns_R_R_R(INS_uaddw, EA_8BYTE, REG_V3, REG_V4, REG_V5, INS_OPTS_4H);
    theEmitter->emitIns_R_R_R(INS_uaddw, EA_8BYTE, REG_V6, REG_V7, REG_V8, INS_OPTS_2S);

    // uaddw2 vector
    theEmitter->emitIns_R_R_R(INS_uaddw2, EA_16BYTE, REG_V9, REG_V10, REG_V11, INS_OPTS_16B);
    theEmitter->emitIns_R_R_R(INS_uaddw2, EA_16BYTE, REG_V12, REG_V13, REG_V14, INS_OPTS_8H);
    theEmitter->emitIns_R_R_R(INS_uaddw2, EA_16BYTE, REG_V15, REG_V16, REG_V17, INS_OPTS_4S);

    // uhadd vector
    theEmitter->emitIns_R_R_R(INS_uhadd, EA_8BYTE, REG_V0, REG_V1, REG_V2, INS_OPTS_8B);
    theEmitter->emitIns_R_R_R(INS_uhadd, EA_8BYTE, REG_V3, REG_V4, REG_V5, INS_OPTS_4H);
    theEmitter->emitIns_R_R_R(INS_uhadd, EA_8BYTE, REG_V6, REG_V7, REG_V8, INS_OPTS_2S);
    theEmitter->emitIns_R_R_R(INS_uhadd, EA_16BYTE, REG_V9, REG_V10, REG_V11, INS_OPTS_16B);
    theEmitter->emitIns_R_R_R(INS_uhadd, EA_16BYTE, REG_V12, REG_V13, REG_V14, INS_OPTS_8H);
    theEmitter->emitIns_R_R_R(INS_uhadd, EA_16BYTE, REG_V15, REG_V16, REG_V17, INS_OPTS_4S);

    // uhsub vector
    theEmitter->emitIns_R_R_R(INS_uhsub, EA_8BYTE, REG_V0, REG_V1, REG_V2, INS_OPTS_8B);
    theEmitter->emitIns_R_R_R(INS_uhsub, EA_8BYTE, REG_V3, REG_V4, REG_V5, INS_OPTS_4H);
    theEmitter->emitIns_R_R_R(INS_uhsub, EA_8BYTE, REG_V6, REG_V7, REG_V8, INS_OPTS_2S);
    theEmitter->emitIns_R_R_R(INS_uhsub, EA_16BYTE, REG_V9, REG_V10, REG_V11, INS_OPTS_16B);
    theEmitter->emitIns_R_R_R(INS_uhsub, EA_16BYTE, REG_V12, REG_V13, REG_V14, INS_OPTS_8H);
    theEmitter->emitIns_R_R_R(INS_uhsub, EA_16BYTE, REG_V15, REG_V16, REG_V17, INS_OPTS_4S);

    // uqadd scalar
    theEmitter->emitIns_R_R_R(INS_uqadd, EA_1BYTE, REG_V0, REG_V1, REG_V2, INS_OPTS_NONE);
    theEmitter->emitIns_R_R_R(INS_uqadd, EA_2BYTE, REG_V3, REG_V4, REG_V5, INS_OPTS_NONE);
    theEmitter->emitIns_R_R_R(INS_uqadd, EA_4BYTE, REG_V6, REG_V7, REG_V8, INS_OPTS_NONE);
    theEmitter->emitIns_R_R_R(INS_uqadd, EA_8BYTE, REG_V9, REG_V10, REG_V11, INS_OPTS_NONE);

    // uqadd vector
    theEmitter->emitIns_R_R_R(INS_uqadd, EA_8BYTE, REG_V0, REG_V1, REG_V2, INS_OPTS_8B);
    theEmitter->emitIns_R_R_R(INS_uqadd, EA_8BYTE, REG_V3, REG_V4, REG_V5, INS_OPTS_4H);
    theEmitter->emitIns_R_R_R(INS_uqadd, EA_8BYTE, REG_V6, REG_V7, REG_V8, INS_OPTS_2S);
    theEmitter->emitIns_R_R_R(INS_uqadd, EA_16BYTE, REG_V9, REG_V10, REG_V11, INS_OPTS_16B);
    theEmitter->emitIns_R_R_R(INS_uqadd, EA_16BYTE, REG_V12, REG_V13, REG_V14, INS_OPTS_8H);
    theEmitter->emitIns_R_R_R(INS_uqadd, EA_16BYTE, REG_V15, REG_V16, REG_V17, INS_OPTS_4S);

    // uqrshl scalar
    theEmitter->emitIns_R_R_R(INS_uqrshl, EA_1BYTE, REG_V0, REG_V1, REG_V2, INS_OPTS_NONE);
    theEmitter->emitIns_R_R_R(INS_uqrshl, EA_2BYTE, REG_V3, REG_V4, REG_V5, INS_OPTS_NONE);
    theEmitter->emitIns_R_R_R(INS_uqrshl, EA_4BYTE, REG_V6, REG_V7, REG_V8, INS_OPTS_NONE);
    theEmitter->emitIns_R_R_R(INS_uqrshl, EA_8BYTE, REG_V9, REG_V10, REG_V11, INS_OPTS_NONE);

    // uqrshl vector
    theEmitter->emitIns_R_R_R(INS_uqrshl, EA_8BYTE, REG_V0, REG_V1, REG_V2, INS_OPTS_8B);
    theEmitter->emitIns_R_R_R(INS_uqrshl, EA_8BYTE, REG_V3, REG_V4, REG_V5, INS_OPTS_4H);
    theEmitter->emitIns_R_R_R(INS_uqrshl, EA_8BYTE, REG_V6, REG_V7, REG_V8, INS_OPTS_2S);
    theEmitter->emitIns_R_R_R(INS_uqrshl, EA_16BYTE, REG_V9, REG_V10, REG_V11, INS_OPTS_16B);
    theEmitter->emitIns_R_R_R(INS_uqrshl, EA_16BYTE, REG_V12, REG_V13, REG_V14, INS_OPTS_8H);
    theEmitter->emitIns_R_R_R(INS_uqrshl, EA_16BYTE, REG_V15, REG_V16, REG_V17, INS_OPTS_4S);
    theEmitter->emitIns_R_R_R(INS_uqrshl, EA_16BYTE, REG_V18, REG_V19, REG_V20, INS_OPTS_2D);

    // uqshl scalar
    theEmitter->emitIns_R_R_R(INS_uqshl, EA_1BYTE, REG_V0, REG_V1, REG_V2, INS_OPTS_NONE);
    theEmitter->emitIns_R_R_R(INS_uqshl, EA_2BYTE, REG_V3, REG_V4, REG_V5, INS_OPTS_NONE);
    theEmitter->emitIns_R_R_R(INS_uqshl, EA_4BYTE, REG_V6, REG_V7, REG_V8, INS_OPTS_NONE);
    theEmitter->emitIns_R_R_R(INS_uqshl, EA_8BYTE, REG_V9, REG_V10, REG_V11, INS_OPTS_NONE);

    // uqshl vector
    theEmitter->emitIns_R_R_R(INS_uqshl, EA_8BYTE, REG_V0, REG_V1, REG_V2, INS_OPTS_8B);
    theEmitter->emitIns_R_R_R(INS_uqshl, EA_8BYTE, REG_V3, REG_V4, REG_V5, INS_OPTS_4H);
    theEmitter->emitIns_R_R_R(INS_uqshl, EA_8BYTE, REG_V6, REG_V7, REG_V8, INS_OPTS_2S);
    theEmitter->emitIns_R_R_R(INS_uqshl, EA_16BYTE, REG_V9, REG_V10, REG_V11, INS_OPTS_16B);
    theEmitter->emitIns_R_R_R(INS_uqshl, EA_16BYTE, REG_V12, REG_V13, REG_V14, INS_OPTS_8H);
    theEmitter->emitIns_R_R_R(INS_uqshl, EA_16BYTE, REG_V15, REG_V16, REG_V17, INS_OPTS_4S);
    theEmitter->emitIns_R_R_R(INS_uqshl, EA_16BYTE, REG_V18, REG_V19, REG_V20, INS_OPTS_2D);

    // uqsub scalar
    theEmitter->emitIns_R_R_R(INS_uqsub, EA_1BYTE, REG_V0, REG_V1, REG_V2, INS_OPTS_NONE);
    theEmitter->emitIns_R_R_R(INS_uqsub, EA_2BYTE, REG_V3, REG_V4, REG_V5, INS_OPTS_NONE);
    theEmitter->emitIns_R_R_R(INS_uqsub, EA_4BYTE, REG_V6, REG_V7, REG_V8, INS_OPTS_NONE);
    theEmitter->emitIns_R_R_R(INS_uqsub, EA_8BYTE, REG_V9, REG_V10, REG_V11, INS_OPTS_NONE);

    // uqsub vector
    theEmitter->emitIns_R_R_R(INS_uqsub, EA_8BYTE, REG_V0, REG_V1, REG_V2, INS_OPTS_8B);
    theEmitter->emitIns_R_R_R(INS_uqsub, EA_8BYTE, REG_V3, REG_V4, REG_V5, INS_OPTS_4H);
    theEmitter->emitIns_R_R_R(INS_uqsub, EA_8BYTE, REG_V6, REG_V7, REG_V8, INS_OPTS_2S);
    theEmitter->emitIns_R_R_R(INS_uqsub, EA_16BYTE, REG_V9, REG_V10, REG_V11, INS_OPTS_16B);
    theEmitter->emitIns_R_R_R(INS_uqsub, EA_16BYTE, REG_V12, REG_V13, REG_V14, INS_OPTS_8H);
    theEmitter->emitIns_R_R_R(INS_uqsub, EA_16BYTE, REG_V15, REG_V16, REG_V17, INS_OPTS_4S);

    // urhadd vector
    theEmitter->emitIns_R_R_R(INS_urhadd, EA_8BYTE, REG_V0, REG_V1, REG_V2, INS_OPTS_8B);
    theEmitter->emitIns_R_R_R(INS_urhadd, EA_8BYTE, REG_V3, REG_V4, REG_V5, INS_OPTS_4H);
    theEmitter->emitIns_R_R_R(INS_urhadd, EA_8BYTE, REG_V6, REG_V7, REG_V8, INS_OPTS_2S);
    theEmitter->emitIns_R_R_R(INS_urhadd, EA_16BYTE, REG_V9, REG_V10, REG_V11, INS_OPTS_16B);
    theEmitter->emitIns_R_R_R(INS_urhadd, EA_16BYTE, REG_V12, REG_V13, REG_V14, INS_OPTS_8H);
    theEmitter->emitIns_R_R_R(INS_urhadd, EA_16BYTE, REG_V15, REG_V16, REG_V17, INS_OPTS_4S);

    // usubl vector
    theEmitter->emitIns_R_R_R(INS_usubl, EA_8BYTE, REG_V0, REG_V1, REG_V2, INS_OPTS_8B);
    theEmitter->emitIns_R_R_R(INS_usubl, EA_8BYTE, REG_V3, REG_V4, REG_V5, INS_OPTS_4H);
    theEmitter->emitIns_R_R_R(INS_usubl, EA_8BYTE, REG_V6, REG_V7, REG_V8, INS_OPTS_2S);

    // usubl2 vector
    theEmitter->emitIns_R_R_R(INS_usubl2, EA_16BYTE, REG_V9, REG_V10, REG_V11, INS_OPTS_16B);
    theEmitter->emitIns_R_R_R(INS_usubl2, EA_16BYTE, REG_V12, REG_V13, REG_V14, INS_OPTS_8H);
    theEmitter->emitIns_R_R_R(INS_usubl2, EA_16BYTE, REG_V15, REG_V16, REG_V17, INS_OPTS_4S);

    // usubw vector
    theEmitter->emitIns_R_R_R(INS_usubw, EA_8BYTE, REG_V0, REG_V1, REG_V2, INS_OPTS_8B);
    theEmitter->emitIns_R_R_R(INS_usubw, EA_8BYTE, REG_V3, REG_V4, REG_V5, INS_OPTS_4H);
    theEmitter->emitIns_R_R_R(INS_usubw, EA_8BYTE, REG_V6, REG_V7, REG_V8, INS_OPTS_2S);

    // usubw2 vector
    theEmitter->emitIns_R_R_R(INS_usubw2, EA_16BYTE, REG_V9, REG_V10, REG_V11, INS_OPTS_16B);
    theEmitter->emitIns_R_R_R(INS_usubw2, EA_16BYTE, REG_V12, REG_V13, REG_V14, INS_OPTS_8H);
    theEmitter->emitIns_R_R_R(INS_usubw2, EA_16BYTE, REG_V15, REG_V16, REG_V17, INS_OPTS_4S);
#endif // ALL_ARM64_EMITTER_UNIT_TESTS

#ifdef ALL_ARM64_EMITTER_UNIT_TESTS
    //
    // R_R_R  vector multiply
    //

    genDefineTempLabel(genCreateTempLabel());

    theEmitter->emitIns_R_R_R(INS_mul, EA_8BYTE, REG_V0, REG_V1, REG_V2, INS_OPTS_8B);
    theEmitter->emitIns_R_R_R(INS_mul, EA_8BYTE, REG_V3, REG_V4, REG_V5, INS_OPTS_4H);
    theEmitter->emitIns_R_R_R(INS_mul, EA_8BYTE, REG_V6, REG_V7, REG_V8, INS_OPTS_2S);
    theEmitter->emitIns_R_R_R(INS_mul, EA_16BYTE, REG_V9, REG_V10, REG_V11, INS_OPTS_16B);
    theEmitter->emitIns_R_R_R(INS_mul, EA_16BYTE, REG_V12, REG_V13, REG_V14, INS_OPTS_8H);
    theEmitter->emitIns_R_R_R(INS_mul, EA_16BYTE, REG_V15, REG_V16, REG_V17, INS_OPTS_4S);

    theEmitter->emitIns_R_R_R(INS_pmul, EA_8BYTE, REG_V18, REG_V19, REG_V20, INS_OPTS_8B);
    theEmitter->emitIns_R_R_R(INS_pmul, EA_16BYTE, REG_V21, REG_V22, REG_V23, INS_OPTS_16B);

    // 'mul' vector by element
    theEmitter->emitIns_R_R_R_I(INS_mul, EA_8BYTE, REG_V0, REG_V1, REG_V16, 0, INS_OPTS_2S);
    theEmitter->emitIns_R_R_R_I(INS_mul, EA_8BYTE, REG_V2, REG_V3, REG_V15, 1, INS_OPTS_2S);
    theEmitter->emitIns_R_R_R_I(INS_mul, EA_8BYTE, REG_V4, REG_V5, REG_V17, 3, INS_OPTS_2S);
    theEmitter->emitIns_R_R_R_I(INS_mul, EA_8BYTE, REG_V6, REG_V7, REG_V0, 0, INS_OPTS_4H);
    theEmitter->emitIns_R_R_R_I(INS_mul, EA_8BYTE, REG_V8, REG_V9, REG_V1, 3, INS_OPTS_4H);
    theEmitter->emitIns_R_R_R_I(INS_mul, EA_8BYTE, REG_V10, REG_V11, REG_V2, 7, INS_OPTS_4H);
    theEmitter->emitIns_R_R_R_I(INS_mul, EA_16BYTE, REG_V12, REG_V13, REG_V14, 0, INS_OPTS_4S);
    theEmitter->emitIns_R_R_R_I(INS_mul, EA_16BYTE, REG_V14, REG_V15, REG_V18, 1, INS_OPTS_4S);
    theEmitter->emitIns_R_R_R_I(INS_mul, EA_16BYTE, REG_V16, REG_V17, REG_V13, 3, INS_OPTS_4S);
    theEmitter->emitIns_R_R_R_I(INS_mul, EA_16BYTE, REG_V18, REG_V19, REG_V3, 0, INS_OPTS_8H);
    theEmitter->emitIns_R_R_R_I(INS_mul, EA_16BYTE, REG_V20, REG_V21, REG_V4, 3, INS_OPTS_8H);
    theEmitter->emitIns_R_R_R_I(INS_mul, EA_16BYTE, REG_V22, REG_V23, REG_V5, 7, INS_OPTS_8H);

    // 'mla' vector by element
    theEmitter->emitIns_R_R_R_I(INS_mla, EA_8BYTE, REG_V0, REG_V1, REG_V16, 0, INS_OPTS_2S);
    theEmitter->emitIns_R_R_R_I(INS_mla, EA_8BYTE, REG_V2, REG_V3, REG_V15, 1, INS_OPTS_2S);
    theEmitter->emitIns_R_R_R_I(INS_mla, EA_8BYTE, REG_V4, REG_V5, REG_V17, 3, INS_OPTS_2S);
    theEmitter->emitIns_R_R_R_I(INS_mla, EA_8BYTE, REG_V6, REG_V7, REG_V0, 0, INS_OPTS_4H);
    theEmitter->emitIns_R_R_R_I(INS_mla, EA_8BYTE, REG_V8, REG_V9, REG_V1, 3, INS_OPTS_4H);
    theEmitter->emitIns_R_R_R_I(INS_mla, EA_8BYTE, REG_V10, REG_V11, REG_V2, 7, INS_OPTS_4H);
    theEmitter->emitIns_R_R_R_I(INS_mla, EA_16BYTE, REG_V12, REG_V13, REG_V14, 0, INS_OPTS_4S);
    theEmitter->emitIns_R_R_R_I(INS_mla, EA_16BYTE, REG_V14, REG_V15, REG_V18, 1, INS_OPTS_4S);
    theEmitter->emitIns_R_R_R_I(INS_mla, EA_16BYTE, REG_V16, REG_V17, REG_V13, 3, INS_OPTS_4S);
    theEmitter->emitIns_R_R_R_I(INS_mla, EA_16BYTE, REG_V18, REG_V19, REG_V3, 0, INS_OPTS_8H);
    theEmitter->emitIns_R_R_R_I(INS_mla, EA_16BYTE, REG_V20, REG_V21, REG_V4, 3, INS_OPTS_8H);
    theEmitter->emitIns_R_R_R_I(INS_mla, EA_16BYTE, REG_V22, REG_V23, REG_V5, 7, INS_OPTS_8H);

    // 'mls' vector by element
    theEmitter->emitIns_R_R_R_I(INS_mls, EA_8BYTE, REG_V0, REG_V1, REG_V16, 0, INS_OPTS_2S);
    theEmitter->emitIns_R_R_R_I(INS_mls, EA_8BYTE, REG_V2, REG_V3, REG_V15, 1, INS_OPTS_2S);
    theEmitter->emitIns_R_R_R_I(INS_mls, EA_8BYTE, REG_V4, REG_V5, REG_V17, 3, INS_OPTS_2S);
    theEmitter->emitIns_R_R_R_I(INS_mls, EA_8BYTE, REG_V6, REG_V7, REG_V0, 0, INS_OPTS_4H);
    theEmitter->emitIns_R_R_R_I(INS_mls, EA_8BYTE, REG_V8, REG_V9, REG_V1, 3, INS_OPTS_4H);
    theEmitter->emitIns_R_R_R_I(INS_mls, EA_8BYTE, REG_V10, REG_V11, REG_V2, 7, INS_OPTS_4H);
    theEmitter->emitIns_R_R_R_I(INS_mls, EA_16BYTE, REG_V12, REG_V13, REG_V14, 0, INS_OPTS_4S);
    theEmitter->emitIns_R_R_R_I(INS_mls, EA_16BYTE, REG_V14, REG_V15, REG_V18, 1, INS_OPTS_4S);
    theEmitter->emitIns_R_R_R_I(INS_mls, EA_16BYTE, REG_V16, REG_V17, REG_V13, 3, INS_OPTS_4S);
    theEmitter->emitIns_R_R_R_I(INS_mls, EA_16BYTE, REG_V18, REG_V19, REG_V3, 0, INS_OPTS_8H);
    theEmitter->emitIns_R_R_R_I(INS_mls, EA_16BYTE, REG_V20, REG_V21, REG_V4, 3, INS_OPTS_8H);
    theEmitter->emitIns_R_R_R_I(INS_mls, EA_16BYTE, REG_V22, REG_V23, REG_V5, 7, INS_OPTS_8H);
#endif // ALL_ARM64_EMITTER_UNIT_TESTS

#ifdef ALL_ARM64_EMITTER_UNIT_TESTS
    // pmull vector
    theEmitter->emitIns_R_R_R(INS_pmull, EA_8BYTE, REG_V0, REG_V1, REG_V2, INS_OPTS_8B);
    theEmitter->emitIns_R_R_R(INS_pmull, EA_8BYTE, REG_V3, REG_V4, REG_V5, INS_OPTS_1D);

    // pmull2 vector
    theEmitter->emitIns_R_R_R(INS_pmull2, EA_16BYTE, REG_V3, REG_V4, REG_V5, INS_OPTS_16B);
    theEmitter->emitIns_R_R_R(INS_pmull2, EA_16BYTE, REG_V9, REG_V10, REG_V11, INS_OPTS_2D);

    // sdot vector
    theEmitter->emitIns_R_R_R_I(INS_sdot, EA_8BYTE, REG_V0, REG_V1, REG_V16, 3, INS_OPTS_2S);
    theEmitter->emitIns_R_R_R_I(INS_sdot, EA_16BYTE, REG_V3, REG_V4, REG_V31, 1, INS_OPTS_4S);

    // smlal vector
    theEmitter->emitIns_R_R_R(INS_smlal, EA_8BYTE, REG_V0, REG_V1, REG_V2, INS_OPTS_8B);
    theEmitter->emitIns_R_R_R(INS_smlal, EA_8BYTE, REG_V3, REG_V4, REG_V5, INS_OPTS_4H);
    theEmitter->emitIns_R_R_R(INS_smlal, EA_8BYTE, REG_V6, REG_V7, REG_V8, INS_OPTS_2S);

    // smlal2 vector
    theEmitter->emitIns_R_R_R(INS_smlal2, EA_16BYTE, REG_V9, REG_V10, REG_V11, INS_OPTS_16B);
    theEmitter->emitIns_R_R_R(INS_smlal2, EA_16BYTE, REG_V12, REG_V13, REG_V14, INS_OPTS_8H);
    theEmitter->emitIns_R_R_R(INS_smlal2, EA_16BYTE, REG_V15, REG_V16, REG_V17, INS_OPTS_4S);

    // smlsl vector
    theEmitter->emitIns_R_R_R(INS_smlsl, EA_8BYTE, REG_V0, REG_V1, REG_V2, INS_OPTS_8B);
    theEmitter->emitIns_R_R_R(INS_smlsl, EA_8BYTE, REG_V3, REG_V4, REG_V5, INS_OPTS_4H);
    theEmitter->emitIns_R_R_R(INS_smlsl, EA_8BYTE, REG_V6, REG_V7, REG_V8, INS_OPTS_2S);

    // smlsl2 vector
    theEmitter->emitIns_R_R_R(INS_smlsl2, EA_16BYTE, REG_V9, REG_V10, REG_V11, INS_OPTS_16B);
    theEmitter->emitIns_R_R_R(INS_smlsl2, EA_16BYTE, REG_V12, REG_V13, REG_V14, INS_OPTS_8H);
    theEmitter->emitIns_R_R_R(INS_smlsl2, EA_16BYTE, REG_V15, REG_V16, REG_V17, INS_OPTS_4S);

    // smull vector
    theEmitter->emitIns_R_R_R(INS_smull, EA_8BYTE, REG_V0, REG_V1, REG_V2, INS_OPTS_8B);
    theEmitter->emitIns_R_R_R(INS_smull, EA_8BYTE, REG_V3, REG_V4, REG_V5, INS_OPTS_4H);
    theEmitter->emitIns_R_R_R(INS_smull, EA_8BYTE, REG_V6, REG_V7, REG_V8, INS_OPTS_2S);

    // smull2 vector
    theEmitter->emitIns_R_R_R(INS_smull2, EA_16BYTE, REG_V9, REG_V10, REG_V11, INS_OPTS_16B);
    theEmitter->emitIns_R_R_R(INS_smull2, EA_16BYTE, REG_V12, REG_V13, REG_V14, INS_OPTS_8H);
    theEmitter->emitIns_R_R_R(INS_smull2, EA_16BYTE, REG_V15, REG_V16, REG_V17, INS_OPTS_4S);

    // udot vector
    theEmitter->emitIns_R_R_R_I(INS_udot, EA_8BYTE, REG_V0, REG_V1, REG_V16, 3, INS_OPTS_2S);
    theEmitter->emitIns_R_R_R_I(INS_udot, EA_16BYTE, REG_V3, REG_V4, REG_V31, 1, INS_OPTS_4S);

    // umlal vector
    theEmitter->emitIns_R_R_R(INS_umlal, EA_8BYTE, REG_V0, REG_V1, REG_V2, INS_OPTS_8B);
    theEmitter->emitIns_R_R_R(INS_umlal, EA_8BYTE, REG_V3, REG_V4, REG_V5, INS_OPTS_4H);
    theEmitter->emitIns_R_R_R(INS_umlal, EA_8BYTE, REG_V6, REG_V7, REG_V8, INS_OPTS_2S);

    // umlal2 vector
    theEmitter->emitIns_R_R_R(INS_umlal2, EA_16BYTE, REG_V9, REG_V10, REG_V11, INS_OPTS_16B);
    theEmitter->emitIns_R_R_R(INS_umlal2, EA_16BYTE, REG_V12, REG_V13, REG_V14, INS_OPTS_8H);
    theEmitter->emitIns_R_R_R(INS_umlal2, EA_16BYTE, REG_V15, REG_V16, REG_V17, INS_OPTS_4S);

    // umlsl vector
    theEmitter->emitIns_R_R_R(INS_umlsl, EA_8BYTE, REG_V0, REG_V1, REG_V2, INS_OPTS_8B);
    theEmitter->emitIns_R_R_R(INS_umlsl, EA_8BYTE, REG_V3, REG_V4, REG_V5, INS_OPTS_4H);
    theEmitter->emitIns_R_R_R(INS_umlsl, EA_8BYTE, REG_V6, REG_V7, REG_V8, INS_OPTS_2S);

    // umlsl2 vector
    theEmitter->emitIns_R_R_R(INS_umlsl2, EA_16BYTE, REG_V9, REG_V10, REG_V11, INS_OPTS_16B);
    theEmitter->emitIns_R_R_R(INS_umlsl2, EA_16BYTE, REG_V12, REG_V13, REG_V14, INS_OPTS_8H);
    theEmitter->emitIns_R_R_R(INS_umlsl2, EA_16BYTE, REG_V15, REG_V16, REG_V17, INS_OPTS_4S);

    // umull vector
    theEmitter->emitIns_R_R_R(INS_umull, EA_8BYTE, REG_V0, REG_V1, REG_V2, INS_OPTS_8B);
    theEmitter->emitIns_R_R_R(INS_umull, EA_8BYTE, REG_V3, REG_V4, REG_V5, INS_OPTS_4H);
    theEmitter->emitIns_R_R_R(INS_umull, EA_8BYTE, REG_V6, REG_V7, REG_V8, INS_OPTS_2S);

    // umull2 vector
    theEmitter->emitIns_R_R_R(INS_umull2, EA_16BYTE, REG_V9, REG_V10, REG_V11, INS_OPTS_16B);
    theEmitter->emitIns_R_R_R(INS_umull2, EA_16BYTE, REG_V12, REG_V13, REG_V14, INS_OPTS_8H);
    theEmitter->emitIns_R_R_R(INS_umull2, EA_16BYTE, REG_V15, REG_V16, REG_V17, INS_OPTS_4S);

    // smlal vector, by element
    theEmitter->emitIns_R_R_R_I(INS_smlal, EA_8BYTE, REG_V0, REG_V1, REG_V2, 3, INS_OPTS_4H);
    theEmitter->emitIns_R_R_R_I(INS_smlal, EA_8BYTE, REG_V3, REG_V4, REG_V5, 1, INS_OPTS_2S);

    // smlal2 vector, by element
    theEmitter->emitIns_R_R_R_I(INS_smlal2, EA_16BYTE, REG_V6, REG_V7, REG_V8, 7, INS_OPTS_8H);
    theEmitter->emitIns_R_R_R_I(INS_smlal2, EA_16BYTE, REG_V9, REG_V10, REG_V11, 3, INS_OPTS_4S);

    // smlsl vector, by element
    theEmitter->emitIns_R_R_R_I(INS_smlsl, EA_8BYTE, REG_V0, REG_V1, REG_V2, 3, INS_OPTS_4H);
    theEmitter->emitIns_R_R_R_I(INS_smlsl, EA_8BYTE, REG_V3, REG_V4, REG_V5, 1, INS_OPTS_2S);

    // smlsl2 vector, by element
    theEmitter->emitIns_R_R_R_I(INS_smlsl2, EA_16BYTE, REG_V6, REG_V7, REG_V8, 7, INS_OPTS_8H);
    theEmitter->emitIns_R_R_R_I(INS_smlsl2, EA_16BYTE, REG_V9, REG_V10, REG_V11, 3, INS_OPTS_4S);

    // smull vector, by element
    theEmitter->emitIns_R_R_R_I(INS_smull, EA_8BYTE, REG_V0, REG_V1, REG_V2, 3, INS_OPTS_4H);
    theEmitter->emitIns_R_R_R_I(INS_smull, EA_8BYTE, REG_V3, REG_V4, REG_V5, 1, INS_OPTS_2S);

    // smull2 vector, by element
    theEmitter->emitIns_R_R_R_I(INS_smull2, EA_16BYTE, REG_V6, REG_V7, REG_V8, 7, INS_OPTS_8H);
    theEmitter->emitIns_R_R_R_I(INS_smull2, EA_16BYTE, REG_V9, REG_V10, REG_V11, 3, INS_OPTS_4S);

    // sqdmlal scalar, by element
    theEmitter->emitIns_R_R_R_I(INS_sqdmlal, EA_2BYTE, REG_V0, REG_V1, REG_V2, 7, INS_OPTS_NONE);
    theEmitter->emitIns_R_R_R_I(INS_sqdmlal, EA_4BYTE, REG_V3, REG_V4, REG_V5, 3, INS_OPTS_NONE);

    // sqdmlal vector, by element
    theEmitter->emitIns_R_R_R_I(INS_sqdmlal, EA_8BYTE, REG_V0, REG_V1, REG_V2, 7, INS_OPTS_4H);
    theEmitter->emitIns_R_R_R_I(INS_sqdmlal, EA_8BYTE, REG_V3, REG_V4, REG_V5, 3, INS_OPTS_2S);

    // sqdmlal2 vector, by element
    theEmitter->emitIns_R_R_R_I(INS_sqdmlal2, EA_16BYTE, REG_V6, REG_V7, REG_V8, 7, INS_OPTS_8H);
    theEmitter->emitIns_R_R_R_I(INS_sqdmlal2, EA_16BYTE, REG_V9, REG_V10, REG_V11, 3, INS_OPTS_4S);

    // sqdmlsl scalar, by element
    theEmitter->emitIns_R_R_R_I(INS_sqdmlsl, EA_2BYTE, REG_V0, REG_V1, REG_V2, 7, INS_OPTS_NONE);
    theEmitter->emitIns_R_R_R_I(INS_sqdmlsl, EA_4BYTE, REG_V3, REG_V4, REG_V5, 3, INS_OPTS_NONE);

    // sqdmlsl vector, by element
    theEmitter->emitIns_R_R_R_I(INS_sqdmlsl, EA_8BYTE, REG_V0, REG_V1, REG_V2, 7, INS_OPTS_4H);
    theEmitter->emitIns_R_R_R_I(INS_sqdmlsl, EA_8BYTE, REG_V3, REG_V4, REG_V5, 3, INS_OPTS_2S);

    // sqdmlsl2 vector, by element
    theEmitter->emitIns_R_R_R_I(INS_sqdmlsl2, EA_16BYTE, REG_V6, REG_V7, REG_V8, 7, INS_OPTS_8H);
    theEmitter->emitIns_R_R_R_I(INS_sqdmlsl2, EA_16BYTE, REG_V9, REG_V10, REG_V11, 3, INS_OPTS_4S);

    // sqdmulh scalar
    theEmitter->emitIns_R_R_R_I(INS_sqdmulh, EA_2BYTE, REG_V0, REG_V1, REG_V2, 7, INS_OPTS_NONE);
    theEmitter->emitIns_R_R_R_I(INS_sqdmulh, EA_4BYTE, REG_V3, REG_V4, REG_V5, 3, INS_OPTS_NONE);

    // sqdmulh vector
    theEmitter->emitIns_R_R_R_I(INS_sqdmulh, EA_8BYTE, REG_V0, REG_V1, REG_V2, 7, INS_OPTS_4H);
    theEmitter->emitIns_R_R_R_I(INS_sqdmulh, EA_8BYTE, REG_V3, REG_V4, REG_V5, 3, INS_OPTS_2S);
    theEmitter->emitIns_R_R_R_I(INS_sqdmulh, EA_16BYTE, REG_V6, REG_V7, REG_V8, 7, INS_OPTS_8H);
    theEmitter->emitIns_R_R_R_I(INS_sqdmulh, EA_16BYTE, REG_V9, REG_V10, REG_V11, 3, INS_OPTS_4S);

    // sqdmull scalar, by element
    theEmitter->emitIns_R_R_R_I(INS_sqdmull, EA_2BYTE, REG_V0, REG_V1, REG_V2, 7, INS_OPTS_NONE);
    theEmitter->emitIns_R_R_R_I(INS_sqdmull, EA_4BYTE, REG_V3, REG_V4, REG_V5, 3, INS_OPTS_NONE);

    // sqdmull vector, by element
    theEmitter->emitIns_R_R_R_I(INS_sqdmull, EA_8BYTE, REG_V0, REG_V1, REG_V2, 7, INS_OPTS_4H);
    theEmitter->emitIns_R_R_R_I(INS_sqdmull, EA_8BYTE, REG_V3, REG_V4, REG_V5, 3, INS_OPTS_2S);

    // sqdmull2 vector, by element
    theEmitter->emitIns_R_R_R_I(INS_sqdmull2, EA_16BYTE, REG_V6, REG_V7, REG_V8, 7, INS_OPTS_8H);
    theEmitter->emitIns_R_R_R_I(INS_sqdmull2, EA_16BYTE, REG_V9, REG_V10, REG_V11, 3, INS_OPTS_4S);

    // sqrdmlah scalar
    theEmitter->emitIns_R_R_R_I(INS_sqrdmlah, EA_2BYTE, REG_V0, REG_V1, REG_V2, 7, INS_OPTS_NONE);
    theEmitter->emitIns_R_R_R_I(INS_sqrdmlah, EA_4BYTE, REG_V3, REG_V4, REG_V5, 3, INS_OPTS_NONE);

    // sqdrmlah vector
    theEmitter->emitIns_R_R_R_I(INS_sqrdmlah, EA_8BYTE, REG_V0, REG_V1, REG_V2, 7, INS_OPTS_4H);
    theEmitter->emitIns_R_R_R_I(INS_sqrdmlah, EA_8BYTE, REG_V3, REG_V4, REG_V5, 3, INS_OPTS_2S);
    theEmitter->emitIns_R_R_R_I(INS_sqrdmlah, EA_16BYTE, REG_V6, REG_V7, REG_V8, 7, INS_OPTS_8H);
    theEmitter->emitIns_R_R_R_I(INS_sqrdmlah, EA_16BYTE, REG_V9, REG_V10, REG_V11, 3, INS_OPTS_4S);

    // sqrdmlsh scalar
    theEmitter->emitIns_R_R_R_I(INS_sqrdmlsh, EA_2BYTE, REG_V0, REG_V1, REG_V2, 7, INS_OPTS_NONE);
    theEmitter->emitIns_R_R_R_I(INS_sqrdmlsh, EA_4BYTE, REG_V3, REG_V4, REG_V5, 3, INS_OPTS_NONE);

    // sqdrmlsh vector
    theEmitter->emitIns_R_R_R_I(INS_sqrdmlsh, EA_8BYTE, REG_V0, REG_V1, REG_V2, 7, INS_OPTS_4H);
    theEmitter->emitIns_R_R_R_I(INS_sqrdmlsh, EA_8BYTE, REG_V3, REG_V4, REG_V5, 3, INS_OPTS_2S);
    theEmitter->emitIns_R_R_R_I(INS_sqrdmlsh, EA_16BYTE, REG_V6, REG_V7, REG_V8, 7, INS_OPTS_8H);
    theEmitter->emitIns_R_R_R_I(INS_sqrdmlsh, EA_16BYTE, REG_V9, REG_V10, REG_V11, 3, INS_OPTS_4S);

    // sqrdmulh scalar
    theEmitter->emitIns_R_R_R_I(INS_sqrdmulh, EA_2BYTE, REG_V0, REG_V1, REG_V2, 7, INS_OPTS_NONE);
    theEmitter->emitIns_R_R_R_I(INS_sqrdmulh, EA_4BYTE, REG_V3, REG_V4, REG_V5, 3, INS_OPTS_NONE);

    // sqdrmulh vector
    theEmitter->emitIns_R_R_R_I(INS_sqrdmulh, EA_8BYTE, REG_V0, REG_V1, REG_V2, 7, INS_OPTS_4H);
    theEmitter->emitIns_R_R_R_I(INS_sqrdmulh, EA_8BYTE, REG_V3, REG_V4, REG_V5, 3, INS_OPTS_2S);
    theEmitter->emitIns_R_R_R_I(INS_sqrdmulh, EA_16BYTE, REG_V6, REG_V7, REG_V8, 7, INS_OPTS_8H);
    theEmitter->emitIns_R_R_R_I(INS_sqrdmulh, EA_16BYTE, REG_V9, REG_V10, REG_V11, 3, INS_OPTS_4S);

    // umlal vector, by element
    theEmitter->emitIns_R_R_R_I(INS_umlal, EA_8BYTE, REG_V0, REG_V1, REG_V2, 3, INS_OPTS_4H);
    theEmitter->emitIns_R_R_R_I(INS_umlal, EA_8BYTE, REG_V3, REG_V4, REG_V5, 1, INS_OPTS_2S);

    // umlal2 vector, by element
    theEmitter->emitIns_R_R_R_I(INS_umlal2, EA_16BYTE, REG_V6, REG_V7, REG_V8, 7, INS_OPTS_8H);
    theEmitter->emitIns_R_R_R_I(INS_umlal2, EA_16BYTE, REG_V9, REG_V10, REG_V11, 3, INS_OPTS_4S);

    // umlsl vector, by element
    theEmitter->emitIns_R_R_R_I(INS_umlsl, EA_8BYTE, REG_V0, REG_V1, REG_V2, 3, INS_OPTS_4H);

    // umlsl2 vector, by element
    theEmitter->emitIns_R_R_R_I(INS_umlsl2, EA_16BYTE, REG_V6, REG_V7, REG_V8, 7, INS_OPTS_8H);
    theEmitter->emitIns_R_R_R_I(INS_umlsl2, EA_16BYTE, REG_V9, REG_V10, REG_V11, 3, INS_OPTS_4S);

    // umull vector, by element
    theEmitter->emitIns_R_R_R_I(INS_umull, EA_8BYTE, REG_V0, REG_V1, REG_V2, 3, INS_OPTS_4H);
    theEmitter->emitIns_R_R_R_I(INS_umull, EA_8BYTE, REG_V3, REG_V4, REG_V5, 1, INS_OPTS_2S);

    // umull2 vector, by element
    theEmitter->emitIns_R_R_R_I(INS_umull2, EA_16BYTE, REG_V6, REG_V7, REG_V8, 7, INS_OPTS_8H);
    theEmitter->emitIns_R_R_R_I(INS_umull2, EA_16BYTE, REG_V9, REG_V10, REG_V11, 3, INS_OPTS_4S);

#endif // ALL_ARM64_EMITTER_UNIT_TESTS

#ifdef ALL_ARM64_EMITTER_UNIT_TESTS
    //
    // R_R_R   floating point operations, one source/dest, and two source
    //

    genDefineTempLabel(genCreateTempLabel());

    theEmitter->emitIns_R_R_R(INS_fmla, EA_8BYTE, REG_V6, REG_V7, REG_V8, INS_OPTS_2S);
    theEmitter->emitIns_R_R_R(INS_fmla, EA_16BYTE, REG_V9, REG_V10, REG_V11, INS_OPTS_4S);
    theEmitter->emitIns_R_R_R(INS_fmla, EA_16BYTE, REG_V12, REG_V13, REG_V14, INS_OPTS_2D);

    theEmitter->emitIns_R_R_R_I(INS_fmla, EA_4BYTE, REG_V15, REG_V16, REG_V17, 3); // scalar by element 4BYTE
    theEmitter->emitIns_R_R_R_I(INS_fmla, EA_8BYTE, REG_V18, REG_V19, REG_V20, 1); // scalar by element 8BYTE
    theEmitter->emitIns_R_R_R_I(INS_fmla, EA_8BYTE, REG_V21, REG_V22, REG_V23, 0, INS_OPTS_2S);
    theEmitter->emitIns_R_R_R_I(INS_fmla, EA_16BYTE, REG_V24, REG_V25, REG_V26, 2, INS_OPTS_4S);
    theEmitter->emitIns_R_R_R_I(INS_fmla, EA_16BYTE, REG_V27, REG_V28, REG_V29, 0, INS_OPTS_2D);

    theEmitter->emitIns_R_R_R(INS_fmls, EA_8BYTE, REG_V6, REG_V7, REG_V8, INS_OPTS_2S);
    theEmitter->emitIns_R_R_R(INS_fmls, EA_16BYTE, REG_V9, REG_V10, REG_V11, INS_OPTS_4S);
    theEmitter->emitIns_R_R_R(INS_fmls, EA_16BYTE, REG_V12, REG_V13, REG_V14, INS_OPTS_2D);

    theEmitter->emitIns_R_R_R_I(INS_fmls, EA_4BYTE, REG_V15, REG_V16, REG_V17, 3); // scalar by element 4BYTE
    theEmitter->emitIns_R_R_R_I(INS_fmls, EA_8BYTE, REG_V18, REG_V19, REG_V20, 1); // scalar by element 8BYTE
    theEmitter->emitIns_R_R_R_I(INS_fmls, EA_8BYTE, REG_V21, REG_V22, REG_V23, 0, INS_OPTS_2S);
    theEmitter->emitIns_R_R_R_I(INS_fmls, EA_16BYTE, REG_V24, REG_V25, REG_V26, 2, INS_OPTS_4S);
    theEmitter->emitIns_R_R_R_I(INS_fmls, EA_16BYTE, REG_V27, REG_V28, REG_V29, 0, INS_OPTS_2D);

#endif // ALL_ARM64_EMITTER_UNIT_TESTS

#ifdef ALL_ARM64_EMITTER_UNIT_TESTS
    //
    // R_R_R_R   floating point operations, one dest, and three source
    //

    theEmitter->emitIns_R_R_R_R(INS_fmadd, EA_4BYTE, REG_V0, REG_V8, REG_V16, REG_V24);
    theEmitter->emitIns_R_R_R_R(INS_fmsub, EA_4BYTE, REG_V1, REG_V9, REG_V17, REG_V25);
    theEmitter->emitIns_R_R_R_R(INS_fnmadd, EA_4BYTE, REG_V2, REG_V10, REG_V18, REG_V26);
    theEmitter->emitIns_R_R_R_R(INS_fnmsub, EA_4BYTE, REG_V3, REG_V11, REG_V19, REG_V27);

    theEmitter->emitIns_R_R_R_R(INS_fmadd, EA_8BYTE, REG_V4, REG_V12, REG_V20, REG_V28);
    theEmitter->emitIns_R_R_R_R(INS_fmsub, EA_8BYTE, REG_V5, REG_V13, REG_V21, REG_V29);
    theEmitter->emitIns_R_R_R_R(INS_fnmadd, EA_8BYTE, REG_V6, REG_V14, REG_V22, REG_V30);
    theEmitter->emitIns_R_R_R_R(INS_fnmsub, EA_8BYTE, REG_V7, REG_V15, REG_V23, REG_V31);

#endif

#ifdef ALL_ARM64_EMITTER_UNIT_TESTS

    BasicBlock* label = genCreateTempLabel();
    genDefineTempLabel(label);
    instGen(INS_nop);
    instGen(INS_nop);
    instGen(INS_nop);
    instGen(INS_nop);
    theEmitter->emitIns_R_L(INS_adr, EA_4BYTE_DSP_RELOC, label, REG_R0);

#endif // ALL_ARM64_EMITTER_UNIT_TESTS

#ifdef ALL_ARM64_EMITTER_UNIT_TESTS
    printf("*************** End of genArm64EmitterUnitTests()\n");
#endif // ALL_ARM64_EMITTER_UNIT_TESTS
}
#endif // defined(DEBUG)

//------------------------------------------------------------------------
// genAllocLclFrame: Probe the stack.
//
// Notes:
//      This only does the probing; allocating the frame is done when callee-saved registers are saved.
//      This is done before anything has been pushed. The previous frame might have a large outgoing argument
//      space that has been allocated, but the lowest addresses have not been touched. Our frame setup might
//      not touch up to the first 504 bytes. This means we could miss a guard page. On Windows, however,
//      there are always three guard pages, so we will not miss them all. On Linux, there is only one guard
//      page by default, so we need to be more careful. We do an extra probe if we might not have probed
//      recently enough. That is, if a call and prolog establishment might lead to missing a page. We do this
//      on Windows as well just to be consistent, even though it should not be necessary.
//
// Arguments:
//      frameSize         - the size of the stack frame being allocated.
//      initReg           - register to use as a scratch register.
//      pInitRegZeroed    - OUT parameter. *pInitRegZeroed is set to 'false' if and only if
//                          this call sets 'initReg' to a non-zero value. Otherwise, it is unchanged.
//      maskArgRegsLiveIn - incoming argument registers that are currently live.
//
// Return value:
//      None
//
void CodeGen::genAllocLclFrame(unsigned frameSize, regNumber initReg, bool* pInitRegZeroed, regMaskTP maskArgRegsLiveIn)
{
    assert(compiler->compGeneratingProlog);

    if (frameSize == 0)
    {
        return;
    }

    const target_size_t pageSize = compiler->eeGetPageSize();

    // What offset from the final SP was the last probe? If we haven't probed almost a complete page, and
    // if the next action on the stack might subtract from SP first, before touching the current SP, then
    // we do one more probe at the very bottom. This can happen if we call a function on arm64 that does
    // a "STP fp, lr, [sp-504]!", that is, pre-decrement SP then store. Note that we probe here for arm64,
    // but we don't alter SP.
    target_size_t lastTouchDelta = 0;

    assert(!compiler->info.compPublishStubParam || (REG_SECRET_STUB_PARAM != initReg));

    if (frameSize < pageSize)
    {
        lastTouchDelta = frameSize;
    }
    else if (frameSize < 3 * pageSize)
    {
        // The probing loop in "else"-case below would require at least 6 instructions (and more if
        // 'frameSize' or 'pageSize' can not be encoded with mov-instruction immediate).
        // Hence for frames that are smaller than 3 * PAGE_SIZE the JIT inlines the following probing code
        // to decrease code size.
        // TODO-ARM64: The probing mechanisms should be replaced by a call to stack probe helper
        // as it is done on other platforms.

        lastTouchDelta = frameSize;

        for (target_size_t probeOffset = pageSize; probeOffset <= frameSize; probeOffset += pageSize)
        {
            // Generate:
            //    movw initReg, -probeOffset
            //    ldr wzr, [sp + initReg]

            instGen_Set_Reg_To_Imm(EA_PTRSIZE, initReg, -(ssize_t)probeOffset);
            GetEmitter()->emitIns_R_R_R(INS_ldr, EA_4BYTE, REG_ZR, REG_SPBASE, initReg);
            regSet.verifyRegUsed(initReg);
            *pInitRegZeroed = false; // The initReg does not contain zero

            lastTouchDelta -= pageSize;
        }

        assert(lastTouchDelta == frameSize % pageSize);
        compiler->unwindPadding();
    }
    else
    {
        // Emit the following sequence to 'tickle' the pages. Note it is important that stack pointer not change
        // until this is complete since the tickles could cause a stack overflow, and we need to be able to crawl
        // the stack afterward (which means the stack pointer needs to be known).

        regMaskTP availMask = RBM_ALLINT & (regSet.rsGetModifiedRegsMask() | ~RBM_INT_CALLEE_SAVED);
        availMask &= ~maskArgRegsLiveIn;   // Remove all of the incoming argument registers as they are currently live
        availMask &= ~genRegMask(initReg); // Remove the pre-calculated initReg

        regNumber rOffset = initReg;
        regNumber rLimit;
        regMaskTP tempMask;

        // We pick the next lowest register number for rLimit
        noway_assert(availMask != RBM_NONE);
        tempMask = genFindLowestBit(availMask);
        rLimit   = genRegNumFromMask(tempMask);

        // Generate:
        //
        //      mov rOffset, -pageSize    // On arm, this turns out to be "movw r1, 0xf000; sxth r1, r1".
        //                                // We could save 4 bytes in the prolog by using "movs r1, 0" at the
        //                                // runtime expense of running a useless first loop iteration.
        //      mov rLimit, -frameSize
        // loop:
        //      ldr wzr, [sp + rOffset]
        //      sub rOffset, pageSize
        //      cmp rLimit, rOffset
        //      b.ls loop                 // If rLimit is lower or same, we need to probe this rOffset. Note
        //                                // especially that if it is the same, we haven't probed this page.

        noway_assert((ssize_t)(int)frameSize == (ssize_t)frameSize); // make sure framesize safely fits within an int

        instGen_Set_Reg_To_Imm(EA_PTRSIZE, rOffset, -(ssize_t)pageSize);
        instGen_Set_Reg_To_Imm(EA_PTRSIZE, rLimit, -(ssize_t)frameSize);

        // There's a "virtual" label here. But we can't create a label in the prolog, so we use the magic
        // `emitIns_J` with a negative `instrCount` to branch back a specific number of instructions.

        GetEmitter()->emitIns_R_R_R(INS_ldr, EA_4BYTE, REG_ZR, REG_SPBASE, rOffset);
        GetEmitter()->emitIns_R_R_I(INS_sub, EA_PTRSIZE, rOffset, rOffset, pageSize);
        GetEmitter()->emitIns_R_R(INS_cmp, EA_PTRSIZE, rLimit, rOffset); // If equal, we need to probe again
        GetEmitter()->emitIns_J(INS_bls, NULL, -4);

        *pInitRegZeroed = false; // The initReg does not contain zero

        compiler->unwindPadding();

        lastTouchDelta = frameSize % pageSize;
    }

    if (lastTouchDelta + STACK_PROBE_BOUNDARY_THRESHOLD_BYTES > pageSize)
    {
        assert(lastTouchDelta + STACK_PROBE_BOUNDARY_THRESHOLD_BYTES < 2 * pageSize);
        instGen_Set_Reg_To_Imm(EA_PTRSIZE, initReg, -(ssize_t)frameSize);
        GetEmitter()->emitIns_R_R_R(INS_ldr, EA_4BYTE, REG_ZR, REG_SPBASE, initReg);
        compiler->unwindPadding();

        regSet.verifyRegUsed(initReg);
        *pInitRegZeroed = false; // The initReg does not contain zero
    }
}

void CodeGen::genCodeForInstr(GenTreeInstr* instr)
{
    instruction ins  = instr->GetIns();
    emitAttr    attr = instr->GetSize();
    insOpts     opt  = instr->GetOption();
    unsigned    imm  = instr->GetImmediate();

    assert(!varTypeIsGC(instr->GetType()) || (emitActualTypeSize(instr->GetType()) == attr));

    regNumber dstReg = instr->TypeIs(TYP_VOID) ? REG_NA : instr->GetRegNum();

    // TODO-MIKE-Cleanup: It would be better to add some kind of "format" to GenTreeInstr
    // in order to be able to simplify all this to a simple switch statement.

    if (instr->GetNumOps() == 1)
    {
        regNumber srcReg1 = genConsumeReg(instr->GetOp(0));

        switch (ins)
        {
            case INS_mul:
                // Special case - INS_mul with a single operand is treated as ADD ..., x1, x1, LSL #imm
                GetEmitter()->emitIns_R_R_R_I(INS_add, attr, dstReg, srcReg1, srcReg1, imm, INS_OPTS_LSL);
                break;

            case INS_add:
            case INS_sub:
            case INS_asr:
            case INS_lsr:
            case INS_lsl:
            case INS_ror:
                GetEmitter()->emitIns_R_R_I(ins, attr, dstReg, srcReg1, imm);
                break;

            case INS_cmp:
            case INS_cmn:
                GetEmitter()->emitIns_R_I(ins, attr, srcReg1, imm);
                break;

            case INS_and:
            case INS_orr:
            case INS_eor:
                GetEmitter()->emitIns_R_R_I(ins, attr, dstReg, srcReg1, DecodeBitmaskImm(imm, attr));
                break;

            case INS_tst:
                GetEmitter()->emitIns_R_I(ins, attr, srcReg1, DecodeBitmaskImm(imm, attr));
                break;

            case INS_mvn:
            case INS_neg:
                if (opt != INS_OPTS_NONE)
                {
                    GetEmitter()->emitIns_R_R_I(ins, attr, dstReg, srcReg1, imm, opt);
                }
                else
                {
                    GetEmitter()->emitIns_R_R(ins, attr, dstReg, srcReg1);
                }
                break;

            case INS_sbfiz:
            case INS_ubfiz:
            case INS_sbfx:
            case INS_ubfx:
                GetEmitter()->emitIns_R_R_I_I(ins, attr, dstReg, srcReg1, imm >> 6, imm & 63);
                break;

            default:
                GetEmitter()->emitIns_R_R(ins, attr, dstReg, srcReg1);
                break;
        }
    }
    else if (instr->GetNumOps() == 2)
    {
        regNumber srcReg1 = genConsumeReg(instr->GetOp(0));
        regNumber srcReg2 = genConsumeReg(instr->GetOp(1));

        switch (ins)
        {
            case INS_add:
            case INS_sub:
            case INS_and:
            case INS_bic:
            case INS_orr:
            case INS_orn:
            case INS_eor:
            case INS_eon:
                if (opt != INS_OPTS_NONE)
                {
                    GetEmitter()->emitIns_R_R_R_I(ins, attr, dstReg, srcReg1, srcReg2, imm, opt);
                }
                else
                {
                    GetEmitter()->emitIns_R_R_R(ins, attr, dstReg, srcReg1, srcReg2);
                }
                break;

            case INS_cmp:
            case INS_cmn:
            case INS_tst:
                if (opt != INS_OPTS_NONE)
                {
                    GetEmitter()->emitIns_R_R_I(ins, attr, srcReg1, srcReg2, imm, opt);
                }
                else
                {
                    GetEmitter()->emitIns_R_R(ins, attr, srcReg1, srcReg2);
                }
                break;

            default:
                GetEmitter()->emitIns_R_R_R(ins, attr, dstReg, srcReg1, srcReg2);
                break;
        }
    }
    else
    {
        assert(instr->GetNumOps() == 3);

        regNumber srcReg1 = genConsumeReg(instr->GetOp(0));
        regNumber srcReg2 = genConsumeReg(instr->GetOp(1));
        regNumber srcReg3 = genConsumeReg(instr->GetOp(2));

        GetEmitter()->emitIns_R_R_R_R(ins, attr, dstReg, srcReg1, srcReg2, srcReg3);
    }

    if (!instr->TypeIs(TYP_VOID))
    {
        genProduceReg(instr);
    }
}

CodeGen::GenAddrMode::GenAddrMode(GenTree* tree, CodeGen* codeGen)
    : m_base(REG_NA), m_index(REG_NA), m_scale(1), m_disp(0), m_lclNum(BAD_VAR_NUM)
{
    if (GenTreeIndir* indir = tree->IsIndir())
    {
        GenTree* addr = indir->GetAddr();

        if (addr->isUsedFromReg())
        {
            m_base = codeGen->genConsumeReg(addr);
        }
        else if (GenTreeAddrMode* addrMode = addr->IsAddrMode())
        {
            if (addrMode->HasBase())
            {
                m_base = codeGen->genConsumeReg(addrMode->Base());
            }

            // ARM does have indexed address modes but this code is used currently
            // only in cases where an immediate offset is also needed (e.g. SIMD12
            // load/store) so we can't really have an index.
            assert(!addrMode->HasIndex());

            m_disp = addrMode->GetOffset();
        }
    }
    else
    {
        m_lclNum = tree->AsLclVarCommon()->GetLclNum();

        if (tree->OperIs(GT_LCL_FLD, GT_STORE_LCL_FLD))
        {
            m_disp = tree->AsLclFld()->GetLclOffs();
        }
    }
}

void CodeGen::inst_R_AM(instruction ins, emitAttr attr, regNumber reg, const GenAddrMode& addrMode, unsigned offset)
{
    if (addrMode.IsLcl())
    {
        GetEmitter()->emitIns_R_S(ins, attr, reg, addrMode.LclNum(), addrMode.Disp(offset));
    }
    else
    {
        GetEmitter()->emitIns_R_R_I(ins, attr, reg, addrMode.Base(), addrMode.Disp(offset));
    }
}

void CodeGen::inst_AM_R(instruction ins, emitAttr attr, regNumber reg, const GenAddrMode& addrMode, unsigned offset)
{
    if (addrMode.IsLcl())
    {
        GetEmitter()->emitIns_S_R(ins, attr, reg, addrMode.LclNum(), addrMode.Disp(offset));
    }
    else
    {
        GetEmitter()->emitIns_R_R_I(ins, attr, reg, addrMode.Base(), addrMode.Disp(offset));
    }
}

#endif // TARGET_ARM64<|MERGE_RESOLUTION|>--- conflicted
+++ resolved
@@ -1994,14 +1994,7 @@
 
         if ((srcReg == REG_ZR) && (lclRegType == TYP_SIMD16))
         {
-<<<<<<< HEAD
             GetEmitter()->emitIns_S_S_R_R(INS_stp, EA_8BYTE, EA_8BYTE, srcReg, srcReg, lclNum, 0);
-=======
-            // Assign into targetReg when dataReg (from op1) is not the same register
-            inst_Mov(targetType, targetReg, dataReg, /* canSkip */ true);
-
-            genProduceReg(lclNode);
->>>>>>> 2f5f1d51
         }
         else
         {
@@ -2016,24 +2009,17 @@
         return;
     }
 
-    if (srcReg != dstReg)
-    {
-        if ((srcReg == REG_ZR) && genIsValidFloatReg(dstReg))
-        {
-            GetEmitter()->emitIns_R_I(INS_movi, EA_16BYTE, dstReg, 0x00, INS_OPTS_16B);
-        }
-        else
-        {
-            GetEmitter()->emitIns_R_R(ins_Copy(lclRegType), emitActualTypeSize(lclRegType), dstReg, srcReg);
-        }
-    }
-<<<<<<< HEAD
+    if ((srcReg == REG_ZR) && genIsValidFloatReg(dstReg))
+    {
+        GetEmitter()->emitIns_R_I(INS_movi, EA_16BYTE, dstReg, 0x00, INS_OPTS_16B);
+    }
+    else
+    {
+        GetEmitter()->emitIns_Mov(ins_Copy(lclRegType), emitActualTypeSize(lclRegType), dstReg, srcReg,
+                                  /* canSkip */ true);
+    }
 
     genProduceReg(store);
-=======
-    emitAttr attr = emitActualTypeSize(targetType);
-    GetEmitter()->emitIns_Mov(INS_mov, attr, retReg, op1->GetRegNum(), /* canSkip */ !movRequired);
->>>>>>> 2f5f1d51
 }
 
 /***********************************************************************************************
@@ -2310,11 +2296,7 @@
     else // stackAdjustment == 0
     {
         // Move the final value of SP to targetReg
-<<<<<<< HEAD
-        inst_RV_RV(INS_mov, targetReg, REG_SPBASE, TYP_I_IMPL);
-=======
         inst_Mov(TYP_I_IMPL, targetReg, REG_SPBASE, /* canSkip */ false);
->>>>>>> 2f5f1d51
     }
 
 BAILOUT:
@@ -3575,246 +3557,6 @@
         default:
             noway_assert(!"Unimplemented SIMD intrinsic.");
             unreached();
-<<<<<<< HEAD
-=======
-    }
-}
-
-insOpts CodeGen::genGetSimdInsOpt(emitAttr size, var_types elementType)
-{
-    assert((size == EA_16BYTE) || (size == EA_8BYTE));
-    insOpts result = INS_OPTS_NONE;
-
-    switch (elementType)
-    {
-        case TYP_DOUBLE:
-        case TYP_ULONG:
-        case TYP_LONG:
-            result = (size == EA_16BYTE) ? INS_OPTS_2D : INS_OPTS_1D;
-            break;
-        case TYP_FLOAT:
-        case TYP_UINT:
-        case TYP_INT:
-            result = (size == EA_16BYTE) ? INS_OPTS_4S : INS_OPTS_2S;
-            break;
-        case TYP_USHORT:
-        case TYP_SHORT:
-            result = (size == EA_16BYTE) ? INS_OPTS_8H : INS_OPTS_4H;
-            break;
-        case TYP_UBYTE:
-        case TYP_BYTE:
-            result = (size == EA_16BYTE) ? INS_OPTS_16B : INS_OPTS_8B;
-            break;
-        default:
-            assert(!"Unsupported element type");
-            unreached();
-    }
-
-    return result;
-}
-
-// getOpForSIMDIntrinsic: return the opcode for the given SIMD Intrinsic
-//
-// Arguments:
-//   intrinsicId    -   SIMD intrinsic Id
-//   baseType       -   Base type of the SIMD vector
-//   ival           -   Out param. Any immediate byte operand that needs to be passed to SSE2 opcode
-//
-//
-// Return Value:
-//   Instruction (op) to be used, and immed is set if instruction requires an immediate operand.
-//
-instruction CodeGen::getOpForSIMDIntrinsic(SIMDIntrinsicID intrinsicId, var_types baseType, unsigned* ival /*=nullptr*/)
-{
-    instruction result = INS_invalid;
-    if (varTypeIsFloating(baseType))
-    {
-        switch (intrinsicId)
-        {
-            case SIMDIntrinsicBitwiseAnd:
-                result = INS_and;
-                break;
-            case SIMDIntrinsicBitwiseOr:
-                result = INS_orr;
-                break;
-            case SIMDIntrinsicCast:
-                result = INS_mov;
-                break;
-            case SIMDIntrinsicConvertToInt32:
-            case SIMDIntrinsicConvertToInt64:
-                result = INS_fcvtzs;
-                break;
-            case SIMDIntrinsicEqual:
-                result = INS_fcmeq;
-                break;
-            case SIMDIntrinsicNarrow:
-                // Use INS_fcvtn lower bytes of result followed by INS_fcvtn2 for upper bytes
-                // Return lower bytes instruction here
-                result = INS_fcvtn;
-                break;
-            case SIMDIntrinsicSub:
-                result = INS_fsub;
-                break;
-            case SIMDIntrinsicWidenLo:
-                result = INS_fcvtl;
-                break;
-            case SIMDIntrinsicWidenHi:
-                result = INS_fcvtl2;
-                break;
-            default:
-                assert(!"Unsupported SIMD intrinsic");
-                unreached();
-        }
-    }
-    else
-    {
-        bool isUnsigned = varTypeIsUnsigned(baseType);
-
-        switch (intrinsicId)
-        {
-            case SIMDIntrinsicBitwiseAnd:
-                result = INS_and;
-                break;
-            case SIMDIntrinsicBitwiseOr:
-                result = INS_orr;
-                break;
-            case SIMDIntrinsicCast:
-                result = INS_mov;
-                break;
-            case SIMDIntrinsicConvertToDouble:
-            case SIMDIntrinsicConvertToSingle:
-                result = isUnsigned ? INS_ucvtf : INS_scvtf;
-                break;
-            case SIMDIntrinsicEqual:
-                result = INS_cmeq;
-                break;
-            case SIMDIntrinsicNarrow:
-                // Use INS_xtn lower bytes of result followed by INS_xtn2 for upper bytes
-                // Return lower bytes instruction here
-                result = INS_xtn;
-                break;
-            case SIMDIntrinsicSub:
-                result = INS_sub;
-                break;
-            case SIMDIntrinsicWidenLo:
-                result = isUnsigned ? INS_uxtl : INS_sxtl;
-                break;
-            case SIMDIntrinsicWidenHi:
-                result = isUnsigned ? INS_uxtl2 : INS_sxtl2;
-                break;
-            default:
-                assert(!"Unsupported SIMD intrinsic");
-                unreached();
-        }
-    }
-
-    noway_assert(result != INS_invalid);
-    return result;
-}
-
-//------------------------------------------------------------------------
-// genSIMDIntrinsicInit: Generate code for SIMD Intrinsic Initialize.
-//
-// Arguments:
-//    simdNode - The GT_SIMD node
-//
-// Return Value:
-//    None.
-//
-void CodeGen::genSIMDIntrinsicInit(GenTreeSIMD* simdNode)
-{
-    assert(simdNode->gtSIMDIntrinsicID == SIMDIntrinsicInit);
-
-    GenTree*  op1       = simdNode->gtGetOp1();
-    var_types baseType  = simdNode->GetSimdBaseType();
-    regNumber targetReg = simdNode->GetRegNum();
-    assert(targetReg != REG_NA);
-    var_types targetType = simdNode->TypeGet();
-
-    genConsumeOperands(simdNode);
-    regNumber op1Reg = op1->IsIntegralConst(0) ? REG_ZR : op1->GetRegNum();
-
-    // TODO-ARM64-CQ Add LD1R to allow SIMDIntrinsicInit from contained memory
-    // TODO-ARM64-CQ Add MOVI to allow SIMDIntrinsicInit from contained immediate small constants
-
-    assert(op1->isContained() == op1->IsIntegralConst(0));
-    assert(!op1->isUsedFromMemory());
-
-    assert(genIsValidFloatReg(targetReg));
-    assert(genIsValidIntReg(op1Reg) || genIsValidFloatReg(op1Reg));
-
-    emitAttr attr = (simdNode->GetSimdSize() > 8) ? EA_16BYTE : EA_8BYTE;
-    insOpts  opt  = genGetSimdInsOpt(attr, baseType);
-
-    if (opt == INS_OPTS_1D)
-    {
-        GetEmitter()->emitIns_Mov(INS_mov, attr, targetReg, op1Reg, /* canSkip */ false);
-    }
-    else if (genIsValidIntReg(op1Reg))
-    {
-        GetEmitter()->emitIns_R_R(INS_dup, attr, targetReg, op1Reg, opt);
-    }
-    else
-    {
-        GetEmitter()->emitIns_R_R_I(INS_dup, attr, targetReg, op1Reg, 0, opt);
-    }
-
-    genProduceReg(simdNode);
-}
-
-//-------------------------------------------------------------------------------------------
-// genSIMDIntrinsicInitN: Generate code for SIMD Intrinsic Initialize for the form that takes
-//                        a number of arguments equal to the length of the Vector.
-//
-// Arguments:
-//    simdNode - The GT_SIMD node
-//
-// Return Value:
-//    None.
-//
-void CodeGen::genSIMDIntrinsicInitN(GenTreeSIMD* simdNode)
-{
-    assert(simdNode->gtSIMDIntrinsicID == SIMDIntrinsicInitN);
-
-    regNumber targetReg = simdNode->GetRegNum();
-    assert(targetReg != REG_NA);
-
-    var_types targetType = simdNode->TypeGet();
-
-    var_types baseType = simdNode->GetSimdBaseType();
-
-    regNumber vectorReg = targetReg;
-
-    if (varTypeIsFloating(baseType))
-    {
-        // Note that we cannot use targetReg before consuming all float source operands.
-        // Therefore use an internal temp register
-        vectorReg = simdNode->GetSingleTempReg(RBM_ALLFLOAT);
-    }
-
-    emitAttr baseTypeSize = emitTypeSize(baseType);
-
-    // We will first consume the list items in execution (left to right) order,
-    // and record the registers.
-    regNumber operandRegs[FP_REGSIZE_BYTES];
-    unsigned  initCount = 0;
-    for (GenTree* list = simdNode->gtGetOp1(); list != nullptr; list = list->gtGetOp2())
-    {
-        assert(list->OperGet() == GT_LIST);
-        GenTree* listItem = list->gtGetOp1();
-        assert(listItem->TypeGet() == baseType);
-        assert(!listItem->isContained());
-        regNumber operandReg   = genConsumeReg(listItem);
-        operandRegs[initCount] = operandReg;
-        initCount++;
-    }
-
-    assert((initCount * baseTypeSize) <= simdNode->GetSimdSize());
-
-    if (initCount * baseTypeSize < EA_16BYTE)
-    {
-        GetEmitter()->emitIns_R_I(INS_movi, EA_16BYTE, vectorReg, 0x00, INS_OPTS_16B);
->>>>>>> 2f5f1d51
     }
 }
 
@@ -3883,15 +3625,8 @@
         }
     }
 
-<<<<<<< HEAD
     noway_assert(result != INS_invalid);
     return result;
-=======
-    // Load the initialized value.
-    GetEmitter()->emitIns_Mov(INS_mov, EA_16BYTE, targetReg, vectorReg, /* canSkip */ true);
-
-    genProduceReg(simdNode);
->>>>>>> 2f5f1d51
 }
 
 //----------------------------------------------------------------------------------
@@ -3923,14 +3658,7 @@
     assert(genIsValidFloatReg(targetReg));
 
     instruction ins  = getOpForSIMDIntrinsic(simdNode->gtSIMDIntrinsicID, baseType);
-<<<<<<< HEAD
     emitAttr    attr = (simdNode->gtSIMDSize > 8) ? EA_16BYTE : EA_8BYTE;
-    insOpts     opt  = (ins == INS_mov) ? INS_OPTS_NONE : emitSimdArrangementOpt(attr, baseType);
-
-    GetEmitter()->emitIns_R_R(ins, attr, targetReg, op1Reg, opt);
-=======
-    emitAttr    attr = (simdNode->GetSimdSize() > 8) ? EA_16BYTE : EA_8BYTE;
->>>>>>> 2f5f1d51
 
     if (GetEmitter()->IsMovInstruction(ins))
     {
@@ -3938,7 +3666,7 @@
     }
     else
     {
-        GetEmitter()->emitIns_R_R(ins, attr, targetReg, op1Reg, genGetSimdInsOpt(attr, baseType));
+        GetEmitter()->emitIns_R_R(ins, attr, targetReg, op1Reg, emitSimdArrangementOpt(attr, baseType));
     }
     genProduceReg(simdNode);
 }
