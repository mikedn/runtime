// Licensed to the .NET Foundation under one or more agreements.
// The .NET Foundation licenses this file to you under the MIT license.

/*XXXXXXXXXXXXXXXXXXXXXXXXXXXXXXXXXXXXXXXXXXXXXXXXXXXXXXXXXXXXXXXXXXXXXXXXXXXXX
XXXXXXXXXXXXXXXXXXXXXXXXXXXXXXXXXXXXXXXXXXXXXXXXXXXXXXXXXXXXXXXXXXXXXXXXXXXXXXX
XX                                                                           XX
XX                        Arm64 Code Generator                               XX
XX                                                                           XX
XXXXXXXXXXXXXXXXXXXXXXXXXXXXXXXXXXXXXXXXXXXXXXXXXXXXXXXXXXXXXXXXXXXXXXXXXXXXXXX
XXXXXXXXXXXXXXXXXXXXXXXXXXXXXXXXXXXXXXXXXXXXXXXXXXXXXXXXXXXXXXXXXXXXXXXXXXXXXXX
*/
#include "jitpch.h"
#ifdef _MSC_VER
#pragma hdrstop
#endif

#ifdef TARGET_ARM64
#include "emit.h"
#include "codegen.h"
#include "lower.h"
#include "gcinfo.h"
#include "gcinfoencoder.h"

/*
XXXXXXXXXXXXXXXXXXXXXXXXXXXXXXXXXXXXXXXXXXXXXXXXXXXXXXXXXXXXXXXXXXXXXXXXXXXXXXX
XXXXXXXXXXXXXXXXXXXXXXXXXXXXXXXXXXXXXXXXXXXXXXXXXXXXXXXXXXXXXXXXXXXXXXXXXXXXXXX
XX                                                                           XX
XX                           Prolog / Epilog                                 XX
XX                                                                           XX
XXXXXXXXXXXXXXXXXXXXXXXXXXXXXXXXXXXXXXXXXXXXXXXXXXXXXXXXXXXXXXXXXXXXXXXXXXXXXXX
XXXXXXXXXXXXXXXXXXXXXXXXXXXXXXXXXXXXXXXXXXXXXXXXXXXXXXXXXXXXXXXXXXXXXXXXXXXXXXX
*/

//------------------------------------------------------------------------
// genInstrWithConstant:   we will typically generate one instruction
//
//    ins  reg1, reg2, imm
//
// However the imm might not fit as a directly encodable immediate,
// when it doesn't fit we generate extra instruction(s) that sets up
// the 'regTmp' with the proper immediate value.
//
//     mov  regTmp, imm
//     ins  reg1, reg2, regTmp
//
// Arguments:
//    ins                 - instruction
//    attr                - operation size and GC attribute
//    reg1, reg2          - first and second register operands
//    imm                 - immediate value (third operand when it fits)
//    tmpReg              - temp register to use when the 'imm' doesn't fit. Can be REG_NA
//                          if caller knows for certain the constant will fit.
//    inUnwindRegion      - true if we are in a prolog/epilog region with unwind codes.
//                          Default: false.
//
// Return Value:
//    returns true if the immediate was small enough to be encoded inside instruction. If not,
//    returns false meaning the immediate was too large and tmpReg was used and modified.
//
bool CodeGen::genInstrWithConstant(instruction ins,
                                   emitAttr    attr,
                                   regNumber   reg1,
                                   regNumber   reg2,
                                   ssize_t     imm,
                                   regNumber   tmpReg,
                                   bool        inUnwindRegion /* = false */)
{
    bool     immFitsInIns = false;
    emitAttr size         = EA_SIZE(attr);

    // reg1 is usually a dest register
    // reg2 is always source register
    assert(tmpReg != reg2); // regTmp can not match any source register

    switch (ins)
    {
        case INS_add:
        case INS_sub:
            if (imm < 0)
            {
                imm = -imm;
                ins = (ins == INS_add) ? INS_sub : INS_add;
            }
            immFitsInIns = emitter::emitIns_valid_imm_for_add(imm, size);
            break;

        case INS_strb:
        case INS_strh:
        case INS_str:
            // reg1 is a source register for store instructions
            assert(tmpReg != reg1); // regTmp can not match any source register
            immFitsInIns = emitter::emitIns_valid_imm_for_ldst_offset(imm, size);
            break;

        case INS_ldrsb:
        case INS_ldrsh:
        case INS_ldrsw:
        case INS_ldrb:
        case INS_ldrh:
        case INS_ldr:
            immFitsInIns = emitter::emitIns_valid_imm_for_ldst_offset(imm, size);
            break;

        default:
            assert(!"Unexpected instruction in genInstrWithConstant");
            break;
    }

    if (immFitsInIns)
    {
        // generate a single instruction that encodes the immediate directly
        GetEmitter()->emitIns_R_R_I(ins, attr, reg1, reg2, imm);
    }
    else
    {
        // caller can specify REG_NA  for tmpReg, when it "knows" that the immediate will always fit
        assert(tmpReg != REG_NA);

        // generate two or more instructions

        // first we load the immediate into tmpReg
        instGen_Set_Reg_To_Imm(size, tmpReg, imm);
        regSet.verifyRegUsed(tmpReg);

        // when we are in an unwind code region
        // we record the extra instructions using unwindPadding()
        if (inUnwindRegion)
        {
            compiler->unwindPadding();
        }

        // generate the instruction using a three register encoding with the immediate in tmpReg
        GetEmitter()->emitIns_R_R_R(ins, attr, reg1, reg2, tmpReg);
    }
    return immFitsInIns;
}

//------------------------------------------------------------------------
// genStackPointerAdjustment: add a specified constant value to the stack pointer in either the prolog
// or the epilog. The unwind codes for the generated instructions are produced. An available temporary
// register is required to be specified, in case the constant is too large to encode in an "add"
// instruction (or "sub" instruction if we choose to use one), such that we need to load the constant
// into a register first, before using it.
//
// Arguments:
//    spDelta                 - the value to add to SP (can be negative)
//    tmpReg                  - an available temporary register
//    pTmpRegIsZero           - If we use tmpReg, and pTmpRegIsZero is non-null, we set *pTmpRegIsZero to 'false'.
//                              Otherwise, we don't touch it.
//    reportUnwindData        - If true, report the change in unwind data. Otherwise, do not report it.
//
// Return Value:
//    None.

void CodeGen::genStackPointerAdjustment(ssize_t spDelta, regNumber tmpReg, bool* pTmpRegIsZero, bool reportUnwindData)
{
    // Even though INS_add is specified here, the encoder will choose either
    // an INS_add or an INS_sub and encode the immediate as a positive value
    //
    bool wasTempRegisterUsedForImm =
        !genInstrWithConstant(INS_add, EA_PTRSIZE, REG_SPBASE, REG_SPBASE, spDelta, tmpReg, true);
    if (wasTempRegisterUsedForImm)
    {
        if (pTmpRegIsZero != nullptr)
        {
            *pTmpRegIsZero = false;
        }
    }

    if (reportUnwindData)
    {
        // spDelta is negative in the prolog, positive in the epilog, but we always tell the unwind codes the positive
        // value.
        ssize_t  spDeltaAbs    = abs(spDelta);
        unsigned unwindSpDelta = (unsigned)spDeltaAbs;
        assert((ssize_t)unwindSpDelta == spDeltaAbs); // make sure that it fits in a unsigned

        compiler->unwindAllocStack(unwindSpDelta);
    }
}

//------------------------------------------------------------------------
// genPrologSaveRegPair: Save a pair of general-purpose or floating-point/SIMD registers in a function or funclet
// prolog. If possible, we use pre-indexed addressing to adjust SP and store the registers with a single instruction.
// The caller must ensure that we can use the STP instruction, and that spOffset will be in the legal range for that
// instruction.
//
// Arguments:
//    reg1                     - First register of pair to save.
//    reg2                     - Second register of pair to save.
//    spOffset                 - The offset from SP to store reg1 (must be positive or zero).
//    spDelta                  - If non-zero, the amount to add to SP before the register saves (must be negative or
//                               zero).
//    useSaveNextPair          - True if the last prolog instruction was to save the previous register pair. This
//                               allows us to emit the "save_next" unwind code.
//    tmpReg                   - An available temporary register. Needed for the case of large frames.
//    pTmpRegIsZero            - If we use tmpReg, and pTmpRegIsZero is non-null, we set *pTmpRegIsZero to 'false'.
//                               Otherwise, we don't touch it.
//
// Return Value:
//    None.

void CodeGen::genPrologSaveRegPair(regNumber reg1,
                                   regNumber reg2,
                                   int       spOffset,
                                   int       spDelta,
                                   bool      useSaveNextPair,
                                   regNumber tmpReg,
                                   bool*     pTmpRegIsZero)
{
    assert(spOffset >= 0);
    assert(spDelta <= 0);
    assert((spDelta % 16) == 0);                                  // SP changes must be 16-byte aligned
    assert(genIsValidFloatReg(reg1) == genIsValidFloatReg(reg2)); // registers must be both general-purpose, or both
                                                                  // FP/SIMD

    bool needToSaveRegs = true;
    if (spDelta != 0)
    {
        assert(!useSaveNextPair);
        if ((spOffset == 0) && (spDelta >= -512))
        {
            // We can use pre-indexed addressing.
            // stp REG, REG + 1, [SP, #spDelta]!
            // 64-bit STP offset range: -512 to 504, multiple of 8.
            GetEmitter()->emitIns_R_R_R_I(INS_stp, EA_PTRSIZE, reg1, reg2, REG_SPBASE, spDelta, INS_OPTS_PRE_INDEX);
            compiler->unwindSaveRegPairPreindexed(reg1, reg2, spDelta);

            needToSaveRegs = false;
        }
        else // (spOffset != 0) || (spDelta < -512)
        {
            // We need to do SP adjustment separately from the store; we can't fold in a pre-indexed addressing and the
            // non-zero offset.

            // generate sub SP,SP,imm
            genStackPointerAdjustment(spDelta, tmpReg, pTmpRegIsZero, /* reportUnwindData */ true);
        }
    }

    if (needToSaveRegs)
    {
        // stp REG, REG + 1, [SP, #offset]
        // 64-bit STP offset range: -512 to 504, multiple of 8.
        assert(spOffset <= 504);
        assert((spOffset % 8) == 0);
        GetEmitter()->emitIns_R_R_R_I(INS_stp, EA_PTRSIZE, reg1, reg2, REG_SPBASE, spOffset);

#if defined(TARGET_UNIX)
        if (compiler->generateCFIUnwindCodes())
        {
            useSaveNextPair = false;
        }
#endif // TARGET_UNIX

        if (useSaveNextPair)
        {
            // This works as long as we've only been saving pairs, in order, and we've saved the previous one just
            // before this one.
            compiler->unwindSaveNext();
        }
        else
        {
            compiler->unwindSaveRegPair(reg1, reg2, spOffset);
        }
    }
}

//------------------------------------------------------------------------
// genPrologSaveReg: Like genPrologSaveRegPair, but for a single register. Save a single general-purpose or
// floating-point/SIMD register in a function or funclet prolog. Note that if we wish to change SP (i.e., spDelta != 0),
// then spOffset must be 8. This is because otherwise we would create an alignment hole above the saved register, not
// below it, which we currently don't support. This restriction could be loosened if the callers change to handle it
// (and this function changes to support using pre-indexed STR addressing). The caller must ensure that we can use the
// STR instruction, and that spOffset will be in the legal range for that instruction.
//
// Arguments:
//    reg1                     - Register to save.
//    spOffset                 - The offset from SP to store reg1 (must be positive or zero).
//    spDelta                  - If non-zero, the amount to add to SP before the register saves (must be negative or
//                               zero).
//    tmpReg                   - An available temporary register. Needed for the case of large frames.
//    pTmpRegIsZero            - If we use tmpReg, and pTmpRegIsZero is non-null, we set *pTmpRegIsZero to 'false'.
//                               Otherwise, we don't touch it.
//
// Return Value:
//    None.

void CodeGen::genPrologSaveReg(regNumber reg1, int spOffset, int spDelta, regNumber tmpReg, bool* pTmpRegIsZero)
{
    assert(spOffset >= 0);
    assert(spDelta <= 0);
    assert((spDelta % 16) == 0); // SP changes must be 16-byte aligned

    bool needToSaveRegs = true;
    if (spDelta != 0)
    {
        if ((spOffset == 0) && (spDelta >= -256))
        {
            // We can use pre-index addressing.
            // str REG, [SP, #spDelta]!
            GetEmitter()->emitIns_R_R_I(INS_str, EA_PTRSIZE, reg1, REG_SPBASE, spDelta, INS_OPTS_PRE_INDEX);
            compiler->unwindSaveRegPreindexed(reg1, spDelta);

            needToSaveRegs = false;
        }
        else // (spOffset != 0) || (spDelta < -256)
        {
            // generate sub SP,SP,imm
            genStackPointerAdjustment(spDelta, tmpReg, pTmpRegIsZero, /* reportUnwindData */ true);
        }
    }

    if (needToSaveRegs)
    {
        // str REG, [SP, #offset]
        // 64-bit STR offset range: 0 to 32760, multiple of 8.
        GetEmitter()->emitIns_R_R_I(INS_str, EA_PTRSIZE, reg1, REG_SPBASE, spOffset);
        compiler->unwindSaveReg(reg1, spOffset);
    }
}

//------------------------------------------------------------------------
// genEpilogRestoreRegPair: This is the opposite of genPrologSaveRegPair(), run in the epilog instead of the prolog.
// The stack pointer adjustment, if requested, is done after the register restore, using post-index addressing.
// The caller must ensure that we can use the LDP instruction, and that spOffset will be in the legal range for that
// instruction.
//
// Arguments:
//    reg1                     - First register of pair to restore.
//    reg2                     - Second register of pair to restore.
//    spOffset                 - The offset from SP to load reg1 (must be positive or zero).
//    spDelta                  - If non-zero, the amount to add to SP after the register restores (must be positive or
//                               zero).
//    useSaveNextPair          - True if the last prolog instruction was to save the previous register pair. This
//                               allows us to emit the "save_next" unwind code.
//    tmpReg                   - An available temporary register. Needed for the case of large frames.
//    pTmpRegIsZero            - If we use tmpReg, and pTmpRegIsZero is non-null, we set *pTmpRegIsZero to 'false'.
//                               Otherwise, we don't touch it.
//
// Return Value:
//    None.

void CodeGen::genEpilogRestoreRegPair(regNumber reg1,
                                      regNumber reg2,
                                      int       spOffset,
                                      int       spDelta,
                                      bool      useSaveNextPair,
                                      regNumber tmpReg,
                                      bool*     pTmpRegIsZero)
{
    assert(spOffset >= 0);
    assert(spDelta >= 0);
    assert((spDelta % 16) == 0);                                  // SP changes must be 16-byte aligned
    assert(genIsValidFloatReg(reg1) == genIsValidFloatReg(reg2)); // registers must be both general-purpose, or both
                                                                  // FP/SIMD

    if (spDelta != 0)
    {
        assert(!useSaveNextPair);
        if ((spOffset == 0) && (spDelta <= 504))
        {
            // Fold the SP change into this instruction.
            // ldp reg1, reg2, [SP], #spDelta
            GetEmitter()->emitIns_R_R_R_I(INS_ldp, EA_PTRSIZE, reg1, reg2, REG_SPBASE, spDelta, INS_OPTS_POST_INDEX);
            compiler->unwindSaveRegPairPreindexed(reg1, reg2, -spDelta);
        }
        else // (spOffset != 0) || (spDelta > 504)
        {
            // Can't fold in the SP change; need to use a separate ADD instruction.

            // ldp reg1, reg2, [SP, #offset]
            GetEmitter()->emitIns_R_R_R_I(INS_ldp, EA_PTRSIZE, reg1, reg2, REG_SPBASE, spOffset);
            compiler->unwindSaveRegPair(reg1, reg2, spOffset);

            // generate add SP,SP,imm
            genStackPointerAdjustment(spDelta, tmpReg, pTmpRegIsZero, /* reportUnwindData */ true);
        }
    }
    else
    {
        GetEmitter()->emitIns_R_R_R_I(INS_ldp, EA_PTRSIZE, reg1, reg2, REG_SPBASE, spOffset);

#if defined(TARGET_UNIX)
        if (compiler->generateCFIUnwindCodes())
        {
            useSaveNextPair = false;
        }
#endif // TARGET_UNIX

        if (useSaveNextPair)
        {
            compiler->unwindSaveNext();
        }
        else
        {
            compiler->unwindSaveRegPair(reg1, reg2, spOffset);
        }
    }
}

//------------------------------------------------------------------------
// genEpilogRestoreReg: The opposite of genPrologSaveReg(), run in the epilog instead of the prolog.
//
// Arguments:
//    reg1                     - Register to restore.
//    spOffset                 - The offset from SP to restore reg1 (must be positive or zero).
//    spDelta                  - If non-zero, the amount to add to SP after the register restores (must be positive or
//                               zero).
//    tmpReg                   - An available temporary register. Needed for the case of large frames.
//    pTmpRegIsZero            - If we use tmpReg, and pTmpRegIsZero is non-null, we set *pTmpRegIsZero to 'false'.
//                               Otherwise, we don't touch it.
//
// Return Value:
//    None.

void CodeGen::genEpilogRestoreReg(regNumber reg1, int spOffset, int spDelta, regNumber tmpReg, bool* pTmpRegIsZero)
{
    assert(spOffset >= 0);
    assert(spDelta >= 0);
    assert((spDelta % 16) == 0); // SP changes must be 16-byte aligned

    if (spDelta != 0)
    {
        if ((spOffset == 0) && (spDelta <= 255))
        {
            // We can use post-index addressing.
            // ldr REG, [SP], #spDelta
            GetEmitter()->emitIns_R_R_I(INS_ldr, EA_PTRSIZE, reg1, REG_SPBASE, spDelta, INS_OPTS_POST_INDEX);
            compiler->unwindSaveRegPreindexed(reg1, -spDelta);
        }
        else // (spOffset != 0) || (spDelta > 255)
        {
            // ldr reg1, [SP, #offset]
            GetEmitter()->emitIns_R_R_I(INS_ldr, EA_PTRSIZE, reg1, REG_SPBASE, spOffset);
            compiler->unwindSaveReg(reg1, spOffset);

            // generate add SP,SP,imm
            genStackPointerAdjustment(spDelta, tmpReg, pTmpRegIsZero, /* reportUnwindData */ true);
        }
    }
    else
    {
        // ldr reg1, [SP, #offset]
        GetEmitter()->emitIns_R_R_I(INS_ldr, EA_PTRSIZE, reg1, REG_SPBASE, spOffset);
        compiler->unwindSaveReg(reg1, spOffset);
    }
}

//------------------------------------------------------------------------
// genBuildRegPairsStack: Build a stack of register pairs for prolog/epilog save/restore for the given mask.
// The first register pair will contain the lowest register. Register pairs will combine neighbor
// registers in pairs. If it can't be done (for example if we have a hole or this is the last reg in a mask with
// odd number of regs) then the second element of that RegPair will be REG_NA.
//
// Arguments:
//   regsMask - a mask of registers for prolog/epilog generation;
//   regStack - a regStack instance to build the stack in, used to save temp copyings.
//
// Return value:
//   no return value; the regStack argument is modified.
//
// static
void CodeGen::genBuildRegPairsStack(regMaskTP regsMask, ArrayStack<RegPair>* regStack)
{
    assert(regStack != nullptr);
    assert(regStack->Height() == 0);

    unsigned regsCount = genCountBits(regsMask);

    while (regsMask != RBM_NONE)
    {
        regMaskTP reg1Mask = genFindLowestBit(regsMask);
        regNumber reg1     = genRegNumFromMask(reg1Mask);
        regsMask &= ~reg1Mask;
        regsCount -= 1;

        bool isPairSave = false;
        if (regsCount > 0)
        {
            regMaskTP reg2Mask = genFindLowestBit(regsMask);
            regNumber reg2     = genRegNumFromMask(reg2Mask);
            if (reg2 == REG_NEXT(reg1))
            {
                // The JIT doesn't allow saving pair (R28,FP), even though the
                // save_regp register pair unwind code specification allows it.
                // The JIT always saves (FP,LR) as a pair, and uses the save_fplr
                // unwind code. This only comes up in stress mode scenarios
                // where callee-saved registers are not allocated completely
                // from lowest-to-highest, without gaps.
                if (reg1 != REG_R28)
                {
                    // Both registers must have the same type to be saved as pair.
                    if (genIsValidFloatReg(reg1) == genIsValidFloatReg(reg2))
                    {
                        isPairSave = true;

                        regsMask &= ~reg2Mask;
                        regsCount -= 1;

                        regStack->Push(RegPair(reg1, reg2));
                    }
                }
            }
        }
        if (!isPairSave)
        {
            regStack->Push(RegPair(reg1));
        }
    }
    assert(regsCount == 0 && regsMask == RBM_NONE);

    genSetUseSaveNextPairs(regStack);
}

//------------------------------------------------------------------------
// genSetUseSaveNextPairs: Set useSaveNextPair for each RegPair on the stack which unwind info can be encoded as
// save_next code.
//
// Arguments:
//   regStack - a regStack instance to set useSaveNextPair.
//
// Notes:
// We can use save_next for RegPair(N, N+1) only when we have sequence like (N-2, N-1), (N, N+1).
// In this case in the prolog save_next for (N, N+1) refers to save_pair(N-2, N-1);
// in the epilog the unwinder will search for the first save_pair (N-2, N-1)
// and then go back to the first save_next (N, N+1) to restore it first.
//
// static
void CodeGen::genSetUseSaveNextPairs(ArrayStack<RegPair>* regStack)
{
    for (int i = 1; i < regStack->Height(); ++i)
    {
        RegPair& curr = regStack->BottomRef(i);
        RegPair  prev = regStack->Bottom(i - 1);

        if (prev.reg2 == REG_NA || curr.reg2 == REG_NA)
        {
            continue;
        }

        if (REG_NEXT(prev.reg2) != curr.reg1)
        {
            continue;
        }

        if (genIsValidFloatReg(prev.reg2) != genIsValidFloatReg(curr.reg1))
        {
            // It is possible to support changing of the last int pair with the first float pair,
            // but it is very rare case and it would require superfluous changes in the unwinder.
            continue;
        }
        curr.useSaveNextPair = true;
    }
}

//------------------------------------------------------------------------
// genGetSlotSizeForRegsInMask: Get the stack slot size appropriate for the register type from the mask.
//
// Arguments:
//   regsMask - a mask of registers for prolog/epilog generation.
//
// Return value:
//   stack slot size in bytes.
//
// Note: Because int and float register type sizes match we can call this function with a mask that includes both.
//
// static
int CodeGen::genGetSlotSizeForRegsInMask(regMaskTP regsMask)
{
    assert((regsMask & (RBM_CALLEE_SAVED | RBM_FP | RBM_LR)) == regsMask); // Do not expect anything else.

    static_assert_no_msg(REGSIZE_BYTES == FPSAVE_REGSIZE_BYTES);
    return REGSIZE_BYTES;
}

//------------------------------------------------------------------------
// genSaveCalleeSavedRegisterGroup: Saves the group of registers described by the mask.
//
// Arguments:
//   regsMask             - a mask of registers for prolog generation;
//   spDelta              - if non-zero, the amount to add to SP before the first register save (or together with it);
//   spOffset             - the offset from SP that is the beginning of the callee-saved register area;
//
void CodeGen::genSaveCalleeSavedRegisterGroup(regMaskTP regsMask, int spDelta, int spOffset)
{
    const int slotSize = genGetSlotSizeForRegsInMask(regsMask);

    ArrayStack<RegPair> regStack(compiler->getAllocator(CMK_Codegen));
    genBuildRegPairsStack(regsMask, &regStack);

    for (int i = 0; i < regStack.Height(); ++i)
    {
        RegPair regPair = regStack.Bottom(i);
        if (regPair.reg2 != REG_NA)
        {
            // We can use a STP instruction.
            genPrologSaveRegPair(regPair.reg1, regPair.reg2, spOffset, spDelta, regPair.useSaveNextPair, REG_IP0,
                                 nullptr);

            spOffset += 2 * slotSize;
        }
        else
        {
            // No register pair; we use a STR instruction.
            genPrologSaveReg(regPair.reg1, spOffset, spDelta, REG_IP0, nullptr);
            spOffset += slotSize;
        }

        spDelta = 0; // We've now changed SP already, if necessary; don't do it again.
    }
}

//------------------------------------------------------------------------
// genSaveCalleeSavedRegistersHelp: Save the callee-saved registers in 'regsToSaveMask' to the stack frame
// in the function or funclet prolog. Registers are saved in register number order from low addresses
// to high addresses. This means that integer registers are saved at lower addresses than floatint-point/SIMD
// registers. However, when genSaveFpLrWithAllCalleeSavedRegisters is true, the integer registers are stored
// at higher addresses than floating-point/SIMD registers, that is, the relative order of these two classes
// is reveresed. This is done to put the saved frame pointer very high in the frame, for simplicity.
//
// TODO: We could always put integer registers at the higher addresses, if desired, to remove this special
// case. It would cause many asm diffs when first implemented.
//
// If establishing frame pointer chaining, it must be done after saving the callee-saved registers.
//
// We can only use the instructions that are allowed by the unwind codes. The caller ensures that
// there is enough space on the frame to store these registers, and that the store instructions
// we need to use (STR or STP) are encodable with the stack-pointer immediate offsets we need to use.
//
// The caller can tell us to fold in a stack pointer adjustment, which we will do with the first instruction.
// Note that the stack pointer adjustment must be by a multiple of 16 to preserve the invariant that the
// stack pointer is always 16 byte aligned. If we are saving an odd number of callee-saved
// registers, though, we will have an empty alignment slot somewhere. It turns out we will put
// it below (at a lower address) the callee-saved registers, as that is currently how we
// do frame layout. This means that the first stack offset will be 8 and the stack pointer
// adjustment must be done by a SUB, and not folded in to a pre-indexed store.
//
// Arguments:
//    regsToSaveMask          - The mask of callee-saved registers to save. If empty, this function does nothing.
//    lowestCalleeSavedOffset - The offset from SP that is the beginning of the callee-saved register area. Note that
//                              if non-zero spDelta, then this is the offset of the first save *after* that
//                              SP adjustment.
//    spDelta                 - If non-zero, the amount to add to SP before the register saves (must be negative or
//                              zero).
//
// Notes:
//    The save set can contain LR in which case LR is saved along with the other callee-saved registers.
//    But currently Jit doesn't use frames without frame pointer on arm64.
//
void CodeGen::genSaveCalleeSavedRegistersHelp(regMaskTP regsToSaveMask, int lowestCalleeSavedOffset, int spDelta)
{
    assert(spDelta <= 0);
    assert(-spDelta <= STACK_PROBE_BOUNDARY_THRESHOLD_BYTES);

    unsigned regsToSaveCount = genCountBits(regsToSaveMask);
    if (regsToSaveCount == 0)
    {
        if (spDelta != 0)
        {
            // Currently this is the case for varargs only
            // whose size is MAX_REG_ARG * REGSIZE_BYTES = 64 bytes.
            genStackPointerAdjustment(spDelta, REG_NA, nullptr, /* reportUnwindData */ true);
        }
        return;
    }

    assert((spDelta % 16) == 0);

    // We also can save FP and LR, even though they are not in RBM_CALLEE_SAVED.
    assert(regsToSaveCount <= genCountBits(RBM_CALLEE_SAVED | RBM_FP | RBM_LR));

    // Save integer registers at higher addresses than floating-point registers.

    regMaskTP maskSaveRegsFloat = regsToSaveMask & RBM_ALLFLOAT;
    regMaskTP maskSaveRegsInt   = regsToSaveMask & ~maskSaveRegsFloat;

    if (maskSaveRegsFloat != RBM_NONE)
    {
        genSaveCalleeSavedRegisterGroup(maskSaveRegsFloat, spDelta, lowestCalleeSavedOffset);
        spDelta = 0;
        lowestCalleeSavedOffset += genCountBits(maskSaveRegsFloat) * FPSAVE_REGSIZE_BYTES;
    }

    if (maskSaveRegsInt != RBM_NONE)
    {
        genSaveCalleeSavedRegisterGroup(maskSaveRegsInt, spDelta, lowestCalleeSavedOffset);
        // No need to update spDelta, lowestCalleeSavedOffset since they're not used after this.
    }
}

//------------------------------------------------------------------------
// genRestoreCalleeSavedRegisterGroup: Restores the group of registers described by the mask.
//
// Arguments:
//   regsMask             - a mask of registers for epilog generation;
//   spDelta              - if non-zero, the amount to add to SP after the last register restore (or together with it);
//   spOffset             - the offset from SP that is the beginning of the callee-saved register area;
//
void CodeGen::genRestoreCalleeSavedRegisterGroup(regMaskTP regsMask, int spDelta, int spOffset)
{
    const int slotSize = genGetSlotSizeForRegsInMask(regsMask);

    ArrayStack<RegPair> regStack(compiler->getAllocator(CMK_Codegen));
    genBuildRegPairsStack(regsMask, &regStack);

    int stackDelta = 0;
    for (int i = 0; i < regStack.Height(); ++i)
    {
        bool lastRestoreInTheGroup = (i == regStack.Height() - 1);
        bool updateStackDelta      = lastRestoreInTheGroup && (spDelta != 0);
        if (updateStackDelta)
        {
            // Update stack delta only if it is the last restore (the first save).
            assert(stackDelta == 0);
            stackDelta = spDelta;
        }

        RegPair regPair = regStack.Top(i);
        if (regPair.reg2 != REG_NA)
        {
            spOffset -= 2 * slotSize;

            genEpilogRestoreRegPair(regPair.reg1, regPair.reg2, spOffset, stackDelta, regPair.useSaveNextPair, REG_IP1,
                                    nullptr);
        }
        else
        {
            spOffset -= slotSize;
            genEpilogRestoreReg(regPair.reg1, spOffset, stackDelta, REG_IP1, nullptr);
        }
    }
}

//------------------------------------------------------------------------
// genRestoreCalleeSavedRegistersHelp: Restore the callee-saved registers in 'regsToRestoreMask' from the stack frame
// in the function or funclet epilog. This exactly reverses the actions of genSaveCalleeSavedRegistersHelp().
//
// Arguments:
//    regsToRestoreMask       - The mask of callee-saved registers to restore. If empty, this function does nothing.
//    lowestCalleeSavedOffset - The offset from SP that is the beginning of the callee-saved register area.
//    spDelta                 - If non-zero, the amount to add to SP after the register restores (must be positive or
//                              zero).
//
// Here's an example restore sequence:
//      ldp     x27, x28, [sp,#96]
//      ldp     x25, x26, [sp,#80]
//      ldp     x23, x24, [sp,#64]
//      ldp     x21, x22, [sp,#48]
//      ldp     x19, x20, [sp,#32]
//
// For the case of non-zero spDelta, we assume the base of the callee-save registers to restore is at SP, and
// the last restore adjusts SP by the specified amount. For example:
//      ldp     x27, x28, [sp,#64]
//      ldp     x25, x26, [sp,#48]
//      ldp     x23, x24, [sp,#32]
//      ldp     x21, x22, [sp,#16]
//      ldp     x19, x20, [sp], #80
//
// Note you call the unwind functions specifying the prolog operation that is being un-done. So, for example, when
// generating a post-indexed load, you call the unwind function for specifying the corresponding preindexed store.
//
// Return Value:
//    None.

void CodeGen::genRestoreCalleeSavedRegistersHelp(regMaskTP regsToRestoreMask, int lowestCalleeSavedOffset, int spDelta)
{
    assert(spDelta >= 0);
    unsigned regsToRestoreCount = genCountBits(regsToRestoreMask);
    if (regsToRestoreCount == 0)
    {
        if (spDelta != 0)
        {
            // Currently this is the case for varargs only
            // whose size is MAX_REG_ARG * REGSIZE_BYTES = 64 bytes.
            genStackPointerAdjustment(spDelta, REG_NA, nullptr, /* reportUnwindData */ true);
        }
        return;
    }

    assert((spDelta % 16) == 0);

    // We also can restore FP and LR, even though they are not in RBM_CALLEE_SAVED.
    assert(regsToRestoreCount <= genCountBits(RBM_CALLEE_SAVED | RBM_FP | RBM_LR));

    // Point past the end, to start. We predecrement to find the offset to load from.
    static_assert_no_msg(REGSIZE_BYTES == FPSAVE_REGSIZE_BYTES);
    int spOffset = lowestCalleeSavedOffset + regsToRestoreCount * REGSIZE_BYTES;

    // Save integer registers at higher addresses than floating-point registers.

    regMaskTP maskRestoreRegsFloat = regsToRestoreMask & RBM_ALLFLOAT;
    regMaskTP maskRestoreRegsInt   = regsToRestoreMask & ~maskRestoreRegsFloat;

    // Restore in the opposite order of saving.

    if (maskRestoreRegsInt != RBM_NONE)
    {
        int spIntDelta = (maskRestoreRegsFloat != RBM_NONE) ? 0 : spDelta; // should we delay the SP adjustment?
        genRestoreCalleeSavedRegisterGroup(maskRestoreRegsInt, spIntDelta, spOffset);
        spOffset -= genCountBits(maskRestoreRegsInt) * REGSIZE_BYTES;
    }

    if (maskRestoreRegsFloat != RBM_NONE)
    {
        // If there is any spDelta, it must be used here.
        genRestoreCalleeSavedRegisterGroup(maskRestoreRegsFloat, spDelta, spOffset);
        // No need to update spOffset since it's not used after this.
    }
}

// clang-format off
/*****************************************************************************
 *
 *  Generates code for an EH funclet prolog.
 *
 *  Funclets have the following incoming arguments:
 *
 *      catch:          x0 = the exception object that was caught (see GT_CATCH_ARG)
 *      filter:         x0 = the exception object to filter (see GT_CATCH_ARG), x1 = CallerSP of the containing function
 *      finally/fault:  none
 *
 *  Funclets set the following registers on exit:
 *
 *      catch:          x0 = the address at which execution should resume (see BBJ_EHCATCHRET)
 *      filter:         x0 = non-zero if the handler should handle the exception, zero otherwise (see GT_RETFILT)
 *      finally/fault:  none
 *
 *  The ARM64 funclet prolog sequence is one of the following (Note: #framesz is total funclet frame size,
 *  including everything; #outsz is outgoing argument space. #framesz must be a multiple of 16):
 *
 *  Frame type 1:
 *     For #outsz == 0 and #framesz <= 512:
 *     stp fp,lr,[sp,-#framesz]!    ; establish the frame (predecrement by #framesz), save FP/LR
 *     stp x19,x20,[sp,#xxx]        ; save callee-saved registers, as necessary
 *
 *  The funclet frame is thus:
 *
 *      |                       |
 *      |-----------------------|
 *      |  incoming arguments   |
 *      +=======================+ <---- Caller's SP
 *      |  Varargs regs space   | // Only for varargs main functions; 64 bytes
 *      |-----------------------|
 *      |Callee saved registers | // multiple of 8 bytes
 *      |-----------------------|
 *      |        PSP slot       | // 8 bytes (omitted in CoreRT ABI)
 *      |-----------------------|
 *      ~  alignment padding    ~ // To make the whole frame 16 byte aligned.
 *      |-----------------------|
 *      |      Saved FP, LR     | // 16 bytes
 *      |-----------------------| <---- Ambient SP
 *      |       |               |
 *      ~       | Stack grows   ~
 *      |       | downward      |
 *              V
 *
 *  Frame type 2:
 *     For #outsz != 0 and #framesz <= 512:
 *     sub sp,sp,#framesz           ; establish the frame
 *     stp fp,lr,[sp,#outsz]        ; save FP/LR.
 *     stp x19,x20,[sp,#xxx]        ; save callee-saved registers, as necessary
 *
 *  The funclet frame is thus:
 *
 *      |                       |
 *      |-----------------------|
 *      |  incoming arguments   |
 *      +=======================+ <---- Caller's SP
 *      |  Varargs regs space   | // Only for varargs main functions; 64 bytes
 *      |-----------------------|
 *      |Callee saved registers | // multiple of 8 bytes
 *      |-----------------------|
 *      |        PSP slot       | // 8 bytes (omitted in CoreRT ABI)
 *      |-----------------------|
 *      ~  alignment padding    ~ // To make the whole frame 16 byte aligned.
 *      |-----------------------|
 *      |      Saved FP, LR     | // 16 bytes
 *      |-----------------------|
 *      |   Outgoing arg space  | // multiple of 8 bytes
 *      |-----------------------| <---- Ambient SP
 *      |       |               |
 *      ~       | Stack grows   ~
 *      |       | downward      |
 *              V
 *
 *  Frame type 3:
 *     For #framesz > 512:
 *     stp fp,lr,[sp,- (#framesz - #outsz)]!    ; establish the frame, save FP/LR
 *                                              ; note that it is guaranteed here that (#framesz - #outsz) <= 240
 *     stp x19,x20,[sp,#xxx]                    ; save callee-saved registers, as necessary
 *     sub sp,sp,#outsz                         ; create space for outgoing argument space
 *
 *  The funclet frame is thus:
 *
 *      |                       |
 *      |-----------------------|
 *      |  incoming arguments   |
 *      +=======================+ <---- Caller's SP
 *      |  Varargs regs space   | // Only for varargs main functions; 64 bytes
 *      |-----------------------|
 *      |Callee saved registers | // multiple of 8 bytes
 *      |-----------------------|
 *      |        PSP slot       | // 8 bytes (omitted in CoreRT ABI)
 *      |-----------------------|
 *      ~  alignment padding    ~ // To make the first SP subtraction 16 byte aligned
 *      |-----------------------|
 *      |      Saved FP, LR     | // 16 bytes
 *      |-----------------------|
 *      ~  alignment padding    ~ // To make the whole frame 16 byte aligned (specifically, to 16-byte align the outgoing argument space).
 *      |-----------------------|
 *      |   Outgoing arg space  | // multiple of 8 bytes
 *      |-----------------------| <---- Ambient SP
 *      |       |               |
 *      ~       | Stack grows   ~
 *      |       | downward      |
 *              V
 *
 * Both #1 and #2 only change SP once. That means that there will be a maximum of one alignment slot needed. For the general case, #3,
 * it is possible that we will need to add alignment to both changes to SP, leading to 16 bytes of alignment. Remember that the stack
 * pointer needs to be 16 byte aligned at all times. The size of the PSP slot plus callee-saved registers space is a maximum of 240 bytes:
 *
 *     FP,LR registers
 *     10 int callee-saved register x19-x28
 *     8 float callee-saved registers v8-v15
 *     8 saved integer argument registers x0-x7, if varargs function
 *     1 PSP slot
 *     1 alignment slot
 *     == 30 slots * 8 bytes = 240 bytes.
 *
 * The outgoing argument size, however, can be very large, if we call a function that takes a large number of
 * arguments (note that we currently use the same outgoing argument space size in the funclet as for the main
 * function, even if the funclet doesn't have any calls, or has a much smaller, or larger, maximum number of
 * outgoing arguments for any call). In that case, we need to 16-byte align the initial change to SP, before
 * saving off the callee-saved registers and establishing the PSPsym, so we can use the limited immediate offset
 * encodings we have available, before doing another 16-byte aligned SP adjustment to create the outgoing argument
 * space. Both changes to SP might need to add alignment padding.
 *
 * In addition to the above "standard" frames, we also need to support a frame where the saved FP/LR are at the
 * highest addresses. This is to match the frame layout (specifically, callee-saved registers including FP/LR
 * and the PSPSym) that is used in the main function when a GS cookie is required due to the use of localloc.
 * (Note that localloc cannot be used in a funclet.) In these variants, not only has the position of FP/LR
 * changed, but where the alignment padding is placed has also changed.
 *
 *  Frame type 4 (variant of frame types 1 and 2):
 *     For #framesz <= 512:
 *     sub sp,sp,#framesz           ; establish the frame
 *     stp x19,x20,[sp,#xxx]        ; save callee-saved registers, as necessary
 *     stp fp,lr,[sp,#yyy]          ; save FP/LR.
 *     ; write PSPSym
 *
 *  The "#framesz <= 512" condition ensures that after we've established the frame, we can use "stp" with its
 *  maximum allowed offset (504) to save the callee-saved register at the highest address.
 *
 *  We use "sub" instead of folding it into the next instruction as a predecrement, as we need to write PSPSym
 *  at the bottom of the stack, and there might also be an alignment padding slot.
 *
 *  The funclet frame is thus:
 *
 *      |                       |
 *      |-----------------------|
 *      |  incoming arguments   |
 *      +=======================+ <---- Caller's SP
 *      |  Varargs regs space   | // Only for varargs main functions; 64 bytes
 *      |-----------------------|
 *      |      Saved LR         | // 8 bytes
 *      |-----------------------|
 *      |      Saved FP         | // 8 bytes
 *      |-----------------------|
 *      |Callee saved registers | // multiple of 8 bytes
 *      |-----------------------|
 *      |        PSP slot       | // 8 bytes (omitted in CoreRT ABI)
 *      |-----------------------|
 *      ~  alignment padding    ~ // To make the whole frame 16 byte aligned.
 *      |-----------------------|
 *      |   Outgoing arg space  | // multiple of 8 bytes (optional; if #outsz > 0)
 *      |-----------------------| <---- Ambient SP
 *      |       |               |
 *      ~       | Stack grows   ~
 *      |       | downward      |
 *              V
 *
 *  Frame type 5 (variant of frame type 3):
 *     For #framesz > 512:
 *     sub sp,sp,(#framesz - #outsz) ; establish part of the frame. Note that it is guaranteed here that (#framesz - #outsz) <= 240
 *     stp x19,x20,[sp,#xxx]        ; save callee-saved registers, as necessary
 *     stp fp,lr,[sp,#yyy]          ; save FP/LR.
 *     sub sp,sp,#outsz             ; create space for outgoing argument space
 *     ; write PSPSym
 *
 *  For large frames with "#framesz > 512", we must do one SP adjustment first, after which we can save callee-saved
 *  registers with up to the maximum "stp" offset of 504. Then, we can establish the rest of the frame (namely, the
 *  space for the outgoing argument space).
 *
 *  The funclet frame is thus:
 *
 *      |                       |
 *      |-----------------------|
 *      |  incoming arguments   |
 *      +=======================+ <---- Caller's SP
 *      |  Varargs regs space   | // Only for varargs main functions; 64 bytes
 *      |-----------------------|
 *      |      Saved LR         | // 8 bytes
 *      |-----------------------|
 *      |      Saved FP         | // 8 bytes
 *      |-----------------------|
 *      |Callee saved registers | // multiple of 8 bytes
 *      |-----------------------|
 *      |        PSP slot       | // 8 bytes (omitted in CoreRT ABI)
 *      |-----------------------|
 *      ~  alignment padding    ~ // To make the first SP subtraction 16 byte aligned
 *      |-----------------------|
 *      ~  alignment padding    ~ // To make the whole frame 16 byte aligned (specifically, to 16-byte align the outgoing argument space).
 *      |-----------------------|
 *      |   Outgoing arg space  | // multiple of 8 bytes
 *      |-----------------------| <---- Ambient SP
 *      |       |               |
 *      ~       | Stack grows   ~
 *      |       | downward      |
 *              V
 *
 * Note that in this case we might have 16 bytes of alignment that is adjacent. This is because we are doing 2 SP
 * subtractions, and each one must be aligned up to 16 bytes.
 *
 * Note that in all cases, the PSPSym is in exactly the same position with respect to Caller-SP, and that location is the same relative to Caller-SP
 * as in the main function.
 *
 * Funclets do not have varargs arguments. However, because the PSPSym must exist at the same offset from Caller-SP as in the main function, we
 * must add buffer space for the saved varargs argument registers here, if the main function did the same.
 *
 *     ; After this header, fill the PSP slot, for use by the VM (it gets reported with the GC info), or by code generation of nested filters.
 *     ; This is not part of the "OS prolog"; it has no associated unwind data, and is not reversed in the funclet epilog.
 *
 *     if (this is a filter funclet)
 *     {
 *          // x1 on entry to a filter funclet is CallerSP of the containing function:
 *          // either the main function, or the funclet for a handler that this filter is dynamically nested within.
 *          // Note that a filter can be dynamically nested within a funclet even if it is not statically within
 *          // a funclet. Consider:
 *          //
 *          //    try {
 *          //        try {
 *          //            throw new Exception();
 *          //        } catch(Exception) {
 *          //            throw new Exception();     // The exception thrown here ...
 *          //        }
 *          //    } filter {                         // ... will be processed here, while the "catch" funclet frame is still on the stack
 *          //    } filter-handler {
 *          //    }
 *          //
 *          // Because of this, we need a PSP in the main function anytime a filter funclet doesn't know whether the enclosing frame will
 *          // be a funclet or main function. We won't know any time there is a filter protecting nested EH. To simplify, we just always
 *          // create a main function PSP for any function with a filter.
 *
 *          ldr x1, [x1, #CallerSP_to_PSP_slot_delta]  ; Load the CallerSP of the main function (stored in the PSP of the dynamically containing funclet or function)
 *          str x1, [sp, #SP_to_PSP_slot_delta]        ; store the PSP
 *          add fp, x1, #Function_CallerSP_to_FP_delta ; re-establish the frame pointer
 *     }
 *     else
 *     {
 *          // This is NOT a filter funclet. The VM re-establishes the frame pointer on entry.
 *          // TODO-ARM64-CQ: if VM set x1 to CallerSP on entry, like for filters, we could save an instruction.
 *
 *          add x3, fp, #Function_FP_to_CallerSP_delta  ; compute the CallerSP, given the frame pointer. x3 is scratch.
 *          str x3, [sp, #SP_to_PSP_slot_delta]         ; store the PSP
 *     }
 *
 *  An example epilog sequence is then:
 *
 *     add sp,sp,#outsz             ; if any outgoing argument space
 *     ...                          ; restore callee-saved registers
 *     ldp x19,x20,[sp,#xxx]
 *     ldp fp,lr,[sp],#framesz
 *     ret lr
 *
 */
// clang-format on

void CodeGen::genFuncletProlog(BasicBlock* block)
{
#ifdef DEBUG
    if (verbose)
        printf("*************** In genFuncletProlog()\n");
#endif

    assert(block != NULL);
    assert(block->bbFlags & BBF_FUNCLET_BEG);

    ScopedSetVariable<bool> _setGeneratingProlog(&compiler->compGeneratingProlog, true);

    gcInfo.gcResetForBB();

    compiler->unwindBegProlog();

    regMaskTP maskSaveRegsFloat = genFuncletInfo.fiSaveRegs & RBM_ALLFLOAT;
    regMaskTP maskSaveRegsInt   = genFuncletInfo.fiSaveRegs & ~maskSaveRegsFloat;

    // Funclets must always save LR and FP, since when we have funclets we must have an FP frame.
    assert((maskSaveRegsInt & RBM_LR) != 0);
    assert((maskSaveRegsInt & RBM_FP) != 0);

    bool isFilter = (block->bbCatchTyp == BBCT_FILTER);

    regMaskTP maskArgRegsLiveIn;
    if (isFilter)
    {
        maskArgRegsLiveIn = RBM_R0 | RBM_R1;
    }
    else if ((block->bbCatchTyp == BBCT_FINALLY) || (block->bbCatchTyp == BBCT_FAULT))
    {
        maskArgRegsLiveIn = RBM_NONE;
    }
    else
    {
        maskArgRegsLiveIn = RBM_R0;
    }

    if (genFuncletInfo.fiFrameType == 1)
    {
        GetEmitter()->emitIns_R_R_R_I(INS_stp, EA_PTRSIZE, REG_FP, REG_LR, REG_SPBASE, genFuncletInfo.fiSpDelta1,
                                      INS_OPTS_PRE_INDEX);
        compiler->unwindSaveRegPairPreindexed(REG_FP, REG_LR, genFuncletInfo.fiSpDelta1);

        maskSaveRegsInt &= ~(RBM_LR | RBM_FP); // We've saved these now

        assert(genFuncletInfo.fiSpDelta2 == 0);
        assert(genFuncletInfo.fiSP_to_FPLR_save_delta == 0);
    }
    else if (genFuncletInfo.fiFrameType == 2)
    {
        // fiFrameType==2 constraints:
        assert(genFuncletInfo.fiSpDelta1 < 0);
        assert(genFuncletInfo.fiSpDelta1 >= -512);

        // generate sub SP,SP,imm
        genStackPointerAdjustment(genFuncletInfo.fiSpDelta1, REG_NA, nullptr, /* reportUnwindData */ true);

        assert(genFuncletInfo.fiSpDelta2 == 0);

        GetEmitter()->emitIns_R_R_R_I(INS_stp, EA_PTRSIZE, REG_FP, REG_LR, REG_SPBASE,
                                      genFuncletInfo.fiSP_to_FPLR_save_delta);
        compiler->unwindSaveRegPair(REG_FP, REG_LR, genFuncletInfo.fiSP_to_FPLR_save_delta);

        maskSaveRegsInt &= ~(RBM_LR | RBM_FP); // We've saved these now
    }
    else if (genFuncletInfo.fiFrameType == 3)
    {
        GetEmitter()->emitIns_R_R_R_I(INS_stp, EA_PTRSIZE, REG_FP, REG_LR, REG_SPBASE, genFuncletInfo.fiSpDelta1,
                                      INS_OPTS_PRE_INDEX);
        compiler->unwindSaveRegPairPreindexed(REG_FP, REG_LR, genFuncletInfo.fiSpDelta1);

        maskSaveRegsInt &= ~(RBM_LR | RBM_FP); // We've saved these now
    }
    else if (genFuncletInfo.fiFrameType == 4)
    {
        // fiFrameType==4 constraints:
        assert(genFuncletInfo.fiSpDelta1 < 0);
        assert(genFuncletInfo.fiSpDelta1 >= -512);

        // generate sub SP,SP,imm
        genStackPointerAdjustment(genFuncletInfo.fiSpDelta1, REG_NA, nullptr, /* reportUnwindData */ true);

        assert(genFuncletInfo.fiSpDelta2 == 0);
    }
    else
    {
        assert(genFuncletInfo.fiFrameType == 5);

        // Nothing to do here; the first SP adjustment will be done by saving the callee-saved registers.
    }

    int lowestCalleeSavedOffset = genFuncletInfo.fiSP_to_CalleeSave_delta +
                                  genFuncletInfo.fiSpDelta2; // We haven't done the second adjustment of SP yet (if any)
    genSaveCalleeSavedRegistersHelp(maskSaveRegsInt | maskSaveRegsFloat, lowestCalleeSavedOffset, 0);

    if ((genFuncletInfo.fiFrameType == 3) || (genFuncletInfo.fiFrameType == 5))
    {
        // Note that genFuncletInfo.fiSpDelta2 is always a negative value
        assert(genFuncletInfo.fiSpDelta2 < 0);

        // generate sub SP,SP,imm
        genStackPointerAdjustment(genFuncletInfo.fiSpDelta2, REG_R2, nullptr, /* reportUnwindData */ true);
    }

    // This is the end of the OS-reported prolog for purposes of unwinding
    compiler->unwindEndProlog();

    // If there is no PSPSym (CoreRT ABI), we are done. Otherwise, we need to set up the PSPSym in the functlet frame.
    if (compiler->lvaPSPSym != BAD_VAR_NUM)
    {
        if (isFilter)
        {
            // This is the first block of a filter
            // Note that register x1 = CallerSP of the containing function
            // X1 is overwritten by the first Load (new callerSP)
            // X2 is scratch when we have a large constant offset

            // Load the CallerSP of the main function (stored in the PSP of the dynamically containing funclet or
            // function)
            genInstrWithConstant(INS_ldr, EA_PTRSIZE, REG_R1, REG_R1, genFuncletInfo.fiCallerSP_to_PSP_slot_delta,
                                 REG_R2, false);
            regSet.verifyRegUsed(REG_R1);

            // Store the PSP value (aka CallerSP)
            genInstrWithConstant(INS_str, EA_PTRSIZE, REG_R1, REG_SPBASE, genFuncletInfo.fiSP_to_PSP_slot_delta, REG_R2,
                                 false);

            // re-establish the frame pointer
            genInstrWithConstant(INS_add, EA_PTRSIZE, REG_FPBASE, REG_R1,
                                 genFuncletInfo.fiFunction_CallerSP_to_FP_delta, REG_R2, false);
        }
        else // This is a non-filter funclet
        {
            // X3 is scratch, X2 can also become scratch

            // compute the CallerSP, given the frame pointer. x3 is scratch.
            genInstrWithConstant(INS_add, EA_PTRSIZE, REG_R3, REG_FPBASE,
                                 -genFuncletInfo.fiFunction_CallerSP_to_FP_delta, REG_R2, false);
            regSet.verifyRegUsed(REG_R3);

            genInstrWithConstant(INS_str, EA_PTRSIZE, REG_R3, REG_SPBASE, genFuncletInfo.fiSP_to_PSP_slot_delta, REG_R2,
                                 false);
        }
    }
}

/*****************************************************************************
 *
 *  Generates code for an EH funclet epilog.
 */

void CodeGen::genFuncletEpilog()
{
#ifdef DEBUG
    if (verbose)
        printf("*************** In genFuncletEpilog()\n");
#endif

    ScopedSetVariable<bool> _setGeneratingEpilog(&compiler->compGeneratingEpilog, true);

    bool unwindStarted = false;

    if (!unwindStarted)
    {
        // We can delay this until we know we'll generate an unwindable instruction, if necessary.
        compiler->unwindBegEpilog();
        unwindStarted = true;
    }

    regMaskTP maskRestoreRegsFloat = genFuncletInfo.fiSaveRegs & RBM_ALLFLOAT;
    regMaskTP maskRestoreRegsInt   = genFuncletInfo.fiSaveRegs & ~maskRestoreRegsFloat;

    // Funclets must always save LR and FP, since when we have funclets we must have an FP frame.
    assert((maskRestoreRegsInt & RBM_LR) != 0);
    assert((maskRestoreRegsInt & RBM_FP) != 0);

    if ((genFuncletInfo.fiFrameType == 3) || (genFuncletInfo.fiFrameType == 5))
    {
        // Note that genFuncletInfo.fiSpDelta2 is always a negative value
        assert(genFuncletInfo.fiSpDelta2 < 0);

        // generate add SP,SP,imm
        genStackPointerAdjustment(-genFuncletInfo.fiSpDelta2, REG_R2, nullptr, /* reportUnwindData */ true);
    }

    regMaskTP regsToRestoreMask = maskRestoreRegsInt | maskRestoreRegsFloat;
    if ((genFuncletInfo.fiFrameType == 1) || (genFuncletInfo.fiFrameType == 2) || (genFuncletInfo.fiFrameType == 3))
    {
        regsToRestoreMask &= ~(RBM_LR | RBM_FP); // We restore FP/LR at the end
    }
    int lowestCalleeSavedOffset = genFuncletInfo.fiSP_to_CalleeSave_delta + genFuncletInfo.fiSpDelta2;
    genRestoreCalleeSavedRegistersHelp(regsToRestoreMask, lowestCalleeSavedOffset, 0);

    if (genFuncletInfo.fiFrameType == 1)
    {
        GetEmitter()->emitIns_R_R_R_I(INS_ldp, EA_PTRSIZE, REG_FP, REG_LR, REG_SPBASE, -genFuncletInfo.fiSpDelta1,
                                      INS_OPTS_POST_INDEX);
        compiler->unwindSaveRegPairPreindexed(REG_FP, REG_LR, genFuncletInfo.fiSpDelta1);

        assert(genFuncletInfo.fiSpDelta2 == 0);
        assert(genFuncletInfo.fiSP_to_FPLR_save_delta == 0);
    }
    else if (genFuncletInfo.fiFrameType == 2)
    {
        GetEmitter()->emitIns_R_R_R_I(INS_ldp, EA_PTRSIZE, REG_FP, REG_LR, REG_SPBASE,
                                      genFuncletInfo.fiSP_to_FPLR_save_delta);
        compiler->unwindSaveRegPair(REG_FP, REG_LR, genFuncletInfo.fiSP_to_FPLR_save_delta);

        // fiFrameType==2 constraints:
        assert(genFuncletInfo.fiSpDelta1 < 0);
        assert(genFuncletInfo.fiSpDelta1 >= -512);

        // generate add SP,SP,imm
        genStackPointerAdjustment(-genFuncletInfo.fiSpDelta1, REG_NA, nullptr, /* reportUnwindData */ true);

        assert(genFuncletInfo.fiSpDelta2 == 0);
    }
    else if (genFuncletInfo.fiFrameType == 3)
    {
        GetEmitter()->emitIns_R_R_R_I(INS_ldp, EA_PTRSIZE, REG_FP, REG_LR, REG_SPBASE, -genFuncletInfo.fiSpDelta1,
                                      INS_OPTS_POST_INDEX);
        compiler->unwindSaveRegPairPreindexed(REG_FP, REG_LR, genFuncletInfo.fiSpDelta1);
    }
    else if (genFuncletInfo.fiFrameType == 4)
    {
        // fiFrameType==4 constraints:
        assert(genFuncletInfo.fiSpDelta1 < 0);
        assert(genFuncletInfo.fiSpDelta1 >= -512);

        // generate add SP,SP,imm
        genStackPointerAdjustment(-genFuncletInfo.fiSpDelta1, REG_NA, nullptr, /* reportUnwindData */ true);

        assert(genFuncletInfo.fiSpDelta2 == 0);
    }
    else
    {
        assert(genFuncletInfo.fiFrameType == 5);
        // Same work as fiFrameType==4, but different asserts.

        assert(genFuncletInfo.fiSpDelta1 < 0);
        assert(genFuncletInfo.fiSpDelta1 >= -240);

        // generate add SP,SP,imm
        genStackPointerAdjustment(-genFuncletInfo.fiSpDelta1, REG_NA, nullptr, /* reportUnwindData */ true);
    }

    inst_RV(INS_ret, REG_LR, TYP_I_IMPL);
    compiler->unwindReturn(REG_LR);

    compiler->unwindEndEpilog();
}

/*****************************************************************************
 *
 *  Capture the information used to generate the funclet prologs and epilogs.
 *  Note that all funclet prologs are identical, and all funclet epilogs are
 *  identical (per type: filters are identical, and non-filters are identical).
 *  Thus, we compute the data used for these just once.
 *
 *  See genFuncletProlog() for more information about the prolog/epilog sequences.
 */

void CodeGen::genCaptureFuncletPrologEpilogInfo()
{
    if (!compiler->ehAnyFunclets())
        return;

    assert(isFramePointerUsed());

    // The frame size and offsets must be finalized
    assert(compiler->lvaDoneFrameLayout == Compiler::FINAL_FRAME_LAYOUT);

    genFuncletInfo.fiFunction_CallerSP_to_FP_delta = genCallerSPtoFPdelta();

    regMaskTP rsMaskSaveRegs = regSet.rsMaskCalleeSaved;
    assert((rsMaskSaveRegs & RBM_LR) != 0);
    assert((rsMaskSaveRegs & RBM_FP) != 0);

    unsigned PSPSize = (compiler->lvaPSPSym != BAD_VAR_NUM) ? REGSIZE_BYTES : 0;

    unsigned saveRegsCount       = genCountBits(rsMaskSaveRegs);
    unsigned saveRegsPlusPSPSize = saveRegsCount * REGSIZE_BYTES + PSPSize;
    if (compiler->info.compIsVarArgs)
    {
        // For varargs we always save all of the integer register arguments
        // so that they are contiguous with the incoming stack arguments.
        saveRegsPlusPSPSize += MAX_REG_ARG * REGSIZE_BYTES;
    }
    unsigned saveRegsPlusPSPSizeAligned = roundUp(saveRegsPlusPSPSize, STACK_ALIGN);

    assert(compiler->lvaOutgoingArgSpaceSize % REGSIZE_BYTES == 0);
    unsigned outgoingArgSpaceAligned = roundUp(compiler->lvaOutgoingArgSpaceSize, STACK_ALIGN);

    unsigned maxFuncletFrameSizeAligned = saveRegsPlusPSPSizeAligned + outgoingArgSpaceAligned;
    assert((maxFuncletFrameSizeAligned % STACK_ALIGN) == 0);

    int SP_to_FPLR_save_delta;
    int SP_to_PSP_slot_delta;
    int CallerSP_to_PSP_slot_delta;

    unsigned funcletFrameSize        = saveRegsPlusPSPSize + compiler->lvaOutgoingArgSpaceSize;
    unsigned funcletFrameSizeAligned = roundUp(funcletFrameSize, STACK_ALIGN);
    assert(funcletFrameSizeAligned <= maxFuncletFrameSizeAligned);

    unsigned funcletFrameAlignmentPad = funcletFrameSizeAligned - funcletFrameSize;
    assert((funcletFrameAlignmentPad == 0) || (funcletFrameAlignmentPad == REGSIZE_BYTES));

    if (maxFuncletFrameSizeAligned <= 512)
    {
        if (genSaveFpLrWithAllCalleeSavedRegisters)
        {
            SP_to_FPLR_save_delta = funcletFrameSizeAligned - (2 /* FP, LR */ * REGSIZE_BYTES);
            if (compiler->info.compIsVarArgs)
            {
                SP_to_FPLR_save_delta -= MAX_REG_ARG * REGSIZE_BYTES;
            }

            SP_to_PSP_slot_delta       = compiler->lvaOutgoingArgSpaceSize + funcletFrameAlignmentPad;
            CallerSP_to_PSP_slot_delta = -(int)saveRegsPlusPSPSize;

            genFuncletInfo.fiFrameType = 4;
        }
        else
        {
            SP_to_FPLR_save_delta = compiler->lvaOutgoingArgSpaceSize;
            SP_to_PSP_slot_delta  = SP_to_FPLR_save_delta + 2 /* FP, LR */ * REGSIZE_BYTES + funcletFrameAlignmentPad;
            CallerSP_to_PSP_slot_delta = -(int)(saveRegsPlusPSPSize - 2 /* FP, LR */ * REGSIZE_BYTES);

            if (compiler->lvaOutgoingArgSpaceSize == 0)
            {
                genFuncletInfo.fiFrameType = 1;
            }
            else
            {
                genFuncletInfo.fiFrameType = 2;
            }
        }

        genFuncletInfo.fiSpDelta1 = -(int)funcletFrameSizeAligned;
        genFuncletInfo.fiSpDelta2 = 0;

        assert(genFuncletInfo.fiSpDelta1 + genFuncletInfo.fiSpDelta2 == -(int)funcletFrameSizeAligned);
    }
    else
    {
        unsigned saveRegsPlusPSPAlignmentPad = saveRegsPlusPSPSizeAligned - saveRegsPlusPSPSize;
        assert((saveRegsPlusPSPAlignmentPad == 0) || (saveRegsPlusPSPAlignmentPad == REGSIZE_BYTES));

        if (genSaveFpLrWithAllCalleeSavedRegisters)
        {
            SP_to_FPLR_save_delta = funcletFrameSizeAligned - (2 /* FP, LR */ * REGSIZE_BYTES);
            if (compiler->info.compIsVarArgs)
            {
                SP_to_FPLR_save_delta -= MAX_REG_ARG * REGSIZE_BYTES;
            }

            SP_to_PSP_slot_delta =
                compiler->lvaOutgoingArgSpaceSize + funcletFrameAlignmentPad + saveRegsPlusPSPAlignmentPad;
            CallerSP_to_PSP_slot_delta = -(int)saveRegsPlusPSPSize;

            genFuncletInfo.fiFrameType = 5;
        }
        else
        {
            SP_to_FPLR_save_delta = outgoingArgSpaceAligned;
            SP_to_PSP_slot_delta = SP_to_FPLR_save_delta + 2 /* FP, LR */ * REGSIZE_BYTES + saveRegsPlusPSPAlignmentPad;
            CallerSP_to_PSP_slot_delta =
                -(int)(saveRegsPlusPSPSizeAligned - 2 /* FP, LR */ * REGSIZE_BYTES - saveRegsPlusPSPAlignmentPad);

            genFuncletInfo.fiFrameType = 3;
        }

        genFuncletInfo.fiSpDelta1 = -(int)saveRegsPlusPSPSizeAligned;
        genFuncletInfo.fiSpDelta2 = -(int)outgoingArgSpaceAligned;

        assert(genFuncletInfo.fiSpDelta1 + genFuncletInfo.fiSpDelta2 == -(int)maxFuncletFrameSizeAligned);
    }

    /* Now save it for future use */

    genFuncletInfo.fiSaveRegs                   = rsMaskSaveRegs;
    genFuncletInfo.fiSP_to_FPLR_save_delta      = SP_to_FPLR_save_delta;
    genFuncletInfo.fiSP_to_PSP_slot_delta       = SP_to_PSP_slot_delta;
    genFuncletInfo.fiSP_to_CalleeSave_delta     = SP_to_PSP_slot_delta + PSPSize;
    genFuncletInfo.fiCallerSP_to_PSP_slot_delta = CallerSP_to_PSP_slot_delta;

#ifdef DEBUG
    if (verbose)
    {
        printf("\n");
        printf("Funclet prolog / epilog info\n");
        printf("                        Save regs: ");
        dspRegMask(genFuncletInfo.fiSaveRegs);
        printf("\n");
        printf("    Function CallerSP-to-FP delta: %d\n", genFuncletInfo.fiFunction_CallerSP_to_FP_delta);
        printf("  SP to FP/LR save location delta: %d\n", genFuncletInfo.fiSP_to_FPLR_save_delta);
        printf("             SP to PSP slot delta: %d\n", genFuncletInfo.fiSP_to_PSP_slot_delta);
        printf("    SP to callee-saved area delta: %d\n", genFuncletInfo.fiSP_to_CalleeSave_delta);
        printf("      Caller SP to PSP slot delta: %d\n", genFuncletInfo.fiCallerSP_to_PSP_slot_delta);
        printf("                       Frame type: %d\n", genFuncletInfo.fiFrameType);
        printf("                       SP delta 1: %d\n", genFuncletInfo.fiSpDelta1);
        printf("                       SP delta 2: %d\n", genFuncletInfo.fiSpDelta2);

        if (compiler->lvaPSPSym != BAD_VAR_NUM)
        {
            if (CallerSP_to_PSP_slot_delta !=
                compiler->lvaGetCallerSPRelativeOffset(compiler->lvaPSPSym)) // for debugging
            {
                printf("lvaGetCallerSPRelativeOffset(lvaPSPSym): %d\n",
                       compiler->lvaGetCallerSPRelativeOffset(compiler->lvaPSPSym));
            }
        }
    }

    assert(genFuncletInfo.fiSP_to_FPLR_save_delta >= 0);
    assert(genFuncletInfo.fiSP_to_PSP_slot_delta >= 0);
    assert(genFuncletInfo.fiSP_to_CalleeSave_delta >= 0);
    assert(genFuncletInfo.fiCallerSP_to_PSP_slot_delta <= 0);

    if (compiler->lvaPSPSym != BAD_VAR_NUM)
    {
        assert(genFuncletInfo.fiCallerSP_to_PSP_slot_delta ==
               compiler->lvaGetCallerSPRelativeOffset(compiler->lvaPSPSym)); // same offset used in main function and
                                                                             // funclet!
    }
#endif // DEBUG
}

/*
XXXXXXXXXXXXXXXXXXXXXXXXXXXXXXXXXXXXXXXXXXXXXXXXXXXXXXXXXXXXXXXXXXXXXXXXXXXXXXX
XXXXXXXXXXXXXXXXXXXXXXXXXXXXXXXXXXXXXXXXXXXXXXXXXXXXXXXXXXXXXXXXXXXXXXXXXXXXXXX
XX                                                                           XX
XX                           End Prolog / Epilog                             XX
XX                                                                           XX
XXXXXXXXXXXXXXXXXXXXXXXXXXXXXXXXXXXXXXXXXXXXXXXXXXXXXXXXXXXXXXXXXXXXXXXXXXXXXXX
XXXXXXXXXXXXXXXXXXXXXXXXXXXXXXXXXXXXXXXXXXXXXXXXXXXXXXXXXXXXXXXXXXXXXXXXXXXXXXX
*/

BasicBlock* CodeGen::genCallFinally(BasicBlock* block)
{
    // Generate a call to the finally, like this:
    //      mov         x0,qword ptr [fp + 10H] / sp    // Load x0 with PSPSym, or sp if PSPSym is not used
    //      bl          finally-funclet
    //      b           finally-return                  // Only for non-retless finally calls
    // The 'b' can be a NOP if we're going to the next block.

    if (compiler->lvaPSPSym != BAD_VAR_NUM)
    {
        GetEmitter()->emitIns_R_S(INS_ldr, EA_PTRSIZE, REG_R0, compiler->lvaPSPSym, 0);
    }
    else
    {
        GetEmitter()->emitIns_R_R(INS_mov, EA_PTRSIZE, REG_R0, REG_SPBASE);
    }
    GetEmitter()->emitIns_J(INS_bl_local, block->bbJumpDest);

    if (block->bbFlags & BBF_RETLESS_CALL)
    {
        // We have a retless call, and the last instruction generated was a call.
        // If the next block is in a different EH region (or is the end of the code
        // block), then we need to generate a breakpoint here (since it will never
        // get executed) to get proper unwind behavior.

        if ((block->bbNext == nullptr) || !BasicBlock::sameEHRegion(block, block->bbNext))
        {
            instGen(INS_BREAKPOINT); // This should never get executed
        }
    }
    else
    {
        // Because of the way the flowgraph is connected, the liveness info for this one instruction
        // after the call is not (can not be) correct in cases where a variable has a last use in the
        // handler.  So turn off GC reporting for this single instruction.
        GetEmitter()->emitDisableGC();

        // Now go to where the finally funclet needs to return to.
        if (block->bbNext->bbJumpDest == block->bbNext->bbNext)
        {
            // Fall-through.
            // TODO-ARM64-CQ: Can we get rid of this instruction, and just have the call return directly
            // to the next instruction? This would depend on stack walking from within the finally
            // handler working without this instruction being in this special EH region.
            instGen(INS_nop);
        }
        else
        {
            inst_JMP(EJ_jmp, block->bbNext->bbJumpDest);
        }

        GetEmitter()->emitEnableGC();
    }

    // The BBJ_ALWAYS is used because the BBJ_CALLFINALLY can't point to the
    // jump target using bbJumpDest - that is already used to point
    // to the finally block. So just skip past the BBJ_ALWAYS unless the
    // block is RETLESS.
    if (!(block->bbFlags & BBF_RETLESS_CALL))
    {
        assert(block->isBBCallAlwaysPair());
        block = block->bbNext;
    }
    return block;
}

void CodeGen::genEHCatchRet(BasicBlock* block)
{
    // For long address (default): `adrp + add` will be emitted.
    // For short address (proven later): `adr` will be emitted.
    GetEmitter()->emitIns_R_L(INS_adr, EA_PTRSIZE, block->bbJumpDest, REG_INTRET);
}

//  move an immediate value into an integer register

void CodeGen::instGen_Set_Reg_To_Imm(emitAttr  size,
                                     regNumber reg,
                                     ssize_t   imm,
                                     insFlags flags DEBUGARG(size_t targetHandle) DEBUGARG(unsigned gtFlags))
{
    // reg cannot be a FP register
    assert(!genIsValidFloatReg(reg));
    if (!compiler->opts.compReloc)
    {
        size = EA_SIZE(size); // Strip any Reloc flags from size if we aren't doing relocs
    }

    if (EA_IS_RELOC(size))
    {
        // This emits a pair of adrp/add (two instructions) with fix-ups.
        GetEmitter()->emitIns_R_AI(INS_adrp, size, reg, imm DEBUGARG(targetHandle) DEBUGARG(gtFlags));
    }
    else if (imm == 0)
    {
        instGen_Set_Reg_To_Zero(size, reg, flags);
    }
    else
    {
        if (emitter::emitIns_valid_imm_for_mov(imm, size))
        {
            GetEmitter()->emitIns_R_I(INS_mov, size, reg, imm);
        }
        else
        {
            // Arm64 allows any arbitrary 16-bit constant to be loaded into a register halfword
            // There are three forms
            //    movk which loads into any halfword preserving the remaining halfwords
            //    movz which loads into any halfword zeroing the remaining halfwords
            //    movn which loads into any halfword zeroing the remaining halfwords then bitwise inverting the register
            // In some cases it is preferable to use movn, because it has the side effect of filling the other halfwords
            // with ones

            // Determine whether movn or movz will require the fewest instructions to populate the immediate
            int preferMovn = 0;

            for (int i = (size == EA_8BYTE) ? 48 : 16; i >= 0; i -= 16)
            {
                if (uint16_t(imm >> i) == 0xffff)
                    ++preferMovn; // a single movk 0xffff could be skipped if movn was used
                else if (uint16_t(imm >> i) == 0x0000)
                    --preferMovn; // a single movk 0 could be skipped if movz was used
            }

            // Select the first instruction.  Any additional instruction will use movk
            instruction ins = (preferMovn > 0) ? INS_movn : INS_movz;

            // Initial movz or movn will fill the remaining bytes with the skipVal
            // This can allow skipping filling a halfword
            uint16_t skipVal = (preferMovn > 0) ? 0xffff : 0;

            unsigned bits = (size == EA_8BYTE) ? 64 : 32;

            // Iterate over imm examining 16 bits at a time
            for (unsigned i = 0; i < bits; i += 16)
            {
                uint16_t imm16 = uint16_t(imm >> i);

                if (imm16 != skipVal)
                {
                    if (ins == INS_movn)
                    {
                        // For the movn case, we need to bitwise invert the immediate.  This is because
                        //   (movn x0, ~imm16) === (movz x0, imm16; or x0, x0, #0xffff`ffff`ffff`0000)
                        imm16 = ~imm16;
                    }

                    GetEmitter()->emitIns_R_I_I(ins, size, reg, imm16, i, INS_OPTS_LSL);

                    // Once the initial movz/movn is emitted the remaining instructions will all use movk
                    ins = INS_movk;
                }
            }

            // We must emit a movn or movz or we have not done anything
            // The cases which hit this assert should be (emitIns_valid_imm_for_mov() == true) and
            // should not be in this else condition
            assert(ins == INS_movk);
        }
        // The caller may have requested that the flags be set on this mov (rarely/never)
        if (flags == INS_FLAGS_SET)
        {
            GetEmitter()->emitIns_R_I(INS_tst, size, reg, 0);
        }
    }

    regSet.verifyRegUsed(reg);
}

/***********************************************************************************
 *
 * Generate code to set a register 'targetReg' of type 'targetType' to the constant
 * specified by the constant (GT_CNS_INT or GT_CNS_DBL) in 'tree'. This does not call
 * genProduceReg() on the target register.
 */
void CodeGen::genSetRegToConst(regNumber targetReg, var_types targetType, GenTree* tree)
{
    switch (tree->gtOper)
    {
        case GT_CNS_INT:
        {
            // relocatable values tend to come down as a CNS_INT of native int type
            // so the line between these two opcodes is kind of blurry
            GenTreeIntConCommon* con    = tree->AsIntConCommon();
            ssize_t              cnsVal = con->IconValue();

            if (con->ImmedValNeedsReloc(compiler))
            {
                instGen_Set_Reg_To_Imm(EA_HANDLE_CNS_RELOC, targetReg, cnsVal,
                                       INS_FLAGS_DONT_CARE DEBUGARG(tree->AsIntCon()->gtTargetHandle)
                                           DEBUGARG(tree->AsIntCon()->gtFlags));
                regSet.verifyRegUsed(targetReg);
            }
            else
            {
                genSetRegToIcon(targetReg, cnsVal, targetType);
            }
        }
        break;

        case GT_CNS_DBL:
        {
            emitter* emit       = GetEmitter();
            emitAttr size       = emitActualTypeSize(tree);
            double   constValue = tree->AsDblCon()->gtDconVal;

            // Make sure we use "movi reg, 0x00"  only for positive zero (0.0) and not for negative zero (-0.0)
            if (*(__int64*)&constValue == 0)
            {
                // A faster/smaller way to generate 0.0
                // We will just zero out the entire vector register for both float and double
                emit->emitIns_R_I(INS_movi, EA_16BYTE, targetReg, 0x00, INS_OPTS_16B);
            }
            else if (emitter::emitIns_valid_imm_for_fmov(constValue))
            {
                // We can load the FP constant using the fmov FP-immediate for this constValue
                emit->emitIns_R_F(INS_fmov, size, targetReg, constValue);
            }
            else
            {
                // Get a temp integer register to compute long address.
                regNumber addrReg = tree->GetSingleTempReg();

                // We must load the FP constant from the constant pool
                // Emit a data section constant for the float or double constant.
                CORINFO_FIELD_HANDLE hnd = emit->emitFltOrDblConst(constValue, size);
                // For long address (default): `adrp + ldr + fmov` will be emitted.
                // For short address (proven later), `ldr` will be emitted.
                emit->emitIns_R_C(INS_ldr, size, targetReg, addrReg, hnd, 0);
            }
        }
        break;

        default:
            unreached();
    }
}

// Generate code to get the high N bits of a N*N=2N bit multiplication result
void CodeGen::genCodeForMulHi(GenTreeOp* treeNode)
{
    assert(!treeNode->gtOverflowEx());

    genConsumeOperands(treeNode);

    regNumber targetReg  = treeNode->GetRegNum();
    var_types targetType = treeNode->TypeGet();
    emitter*  emit       = GetEmitter();
    emitAttr  attr       = emitActualTypeSize(treeNode);
    unsigned  isUnsigned = (treeNode->gtFlags & GTF_UNSIGNED);

    GenTree* op1 = treeNode->gtGetOp1();
    GenTree* op2 = treeNode->gtGetOp2();

    assert(!varTypeIsFloating(targetType));

    // The arithmetic node must be sitting in a register (since it's not contained)
    assert(targetReg != REG_NA);

    if (EA_SIZE(attr) == EA_8BYTE)
    {
        instruction ins = isUnsigned ? INS_umulh : INS_smulh;

        regNumber r = emit->emitInsTernary(ins, attr, treeNode, op1, op2);

        assert(r == targetReg);
    }
    else
    {
        assert(EA_SIZE(attr) == EA_4BYTE);

        instruction ins = isUnsigned ? INS_umull : INS_smull;

        regNumber r = emit->emitInsTernary(ins, EA_4BYTE, treeNode, op1, op2);

        emit->emitIns_R_R_I(isUnsigned ? INS_lsr : INS_asr, EA_8BYTE, targetReg, targetReg, 32);
    }

    genProduceReg(treeNode);
}

// Generate code for ADD, SUB, MUL, DIV, UDIV, AND, OR and XOR
// This method is expected to have called genConsumeOperands() before calling it.
void CodeGen::genCodeForBinary(GenTreeOp* treeNode)
{
    const genTreeOps oper       = treeNode->OperGet();
    regNumber        targetReg  = treeNode->GetRegNum();
    var_types        targetType = treeNode->TypeGet();
    emitter*         emit       = GetEmitter();

    assert(oper == GT_ADD || oper == GT_SUB || oper == GT_MUL || oper == GT_DIV || oper == GT_UDIV || oper == GT_AND ||
           oper == GT_OR || oper == GT_XOR);

    GenTree*    op1 = treeNode->gtGetOp1();
    GenTree*    op2 = treeNode->gtGetOp2();
    instruction ins = genGetInsForOper(treeNode->OperGet(), targetType);

    assert(IsValidSourceType(targetType, op1->GetType()));
    assert(IsValidSourceType(targetType, op2->GetType()));

    if ((treeNode->gtFlags & GTF_SET_FLAGS) != 0)
    {
        switch (oper)
        {
            case GT_ADD:
                ins = INS_adds;
                break;
            case GT_SUB:
                ins = INS_subs;
                break;
            case GT_AND:
                ins = INS_ands;
                break;
            default:
                noway_assert(!"Unexpected BinaryOp with GTF_SET_FLAGS set");
        }
    }

    // The arithmetic node must be sitting in a register (since it's not contained)
    assert(targetReg != REG_NA);

    regNumber r = emit->emitInsTernary(ins, emitActualTypeSize(treeNode), treeNode, op1, op2);
    assert(r == targetReg);

    genProduceReg(treeNode);
}

//------------------------------------------------------------------------
// genCodeForLclVar: Produce code for a GT_LCL_VAR node.
//
// Arguments:
//    tree - the GT_LCL_VAR node
//
void CodeGen::genCodeForLclVar(GenTreeLclVar* tree)
{

    unsigned varNum = tree->GetLclNum();
    assert(varNum < compiler->lvaCount);
    LclVarDsc* varDsc     = compiler->lvaGetDesc(varNum);
    var_types  targetType = varDsc->GetRegisterType(tree);

    bool isRegCandidate = varDsc->lvIsRegCandidate();

    // lcl_vars are not defs
    assert((tree->gtFlags & GTF_VAR_DEF) == 0);

    // If this is a register candidate that has been spilled, genConsumeReg() will
    // reload it at the point of use.  Otherwise, if it's not in a register, we load it here.

    if (!isRegCandidate && !tree->IsMultiReg() && !(tree->gtFlags & GTF_SPILLED))
    {
        // targetType must be a normal scalar type and not a TYP_STRUCT
        assert(targetType != TYP_STRUCT);

        instruction ins  = ins_Load(targetType);
        emitAttr    attr = emitActualTypeSize(targetType);

        emitter* emit = GetEmitter();
        emit->emitIns_R_S(ins, attr, tree->GetRegNum(), varNum, 0);
        genProduceReg(tree);
    }
}

void CodeGen::GenStoreLclFld(GenTreeLclFld* store)
{
    assert(store->OperIs(GT_STORE_LCL_FLD));
    assert(!store->TypeIs(TYP_STRUCT));

#ifdef FEATURE_SIMD
    if (store->TypeIs(TYP_SIMD12))
    {
        genStoreSIMD12(store, store->GetOp(0));
        return;
    }
#endif

    var_types type = store->GetType();
    GenTree*  src  = store->GetOp(0);

    assert(IsValidSourceType(type, src->GetType()));

    regNumber srcReg;

    if (src->isContained())
    {
        assert(src->IsIntegralConst(0) || src->IsDblConPositiveZero() || src->IsHWIntrinsicZero());

        srcReg = REG_ZR;
    }
    else
    {
        srcReg = genConsumeReg(src);
    }

    unsigned lclNum  = store->GetLclNum();
    unsigned lclOffs = store->GetLclOffs();

    if ((srcReg == REG_ZR) && (type == TYP_SIMD16))
    {
        GetEmitter()->emitIns_S_S_R_R(INS_stp, EA_8BYTE, EA_8BYTE, srcReg, srcReg, lclNum, lclOffs);
    }
    else
    {
        assert((srcReg != REG_ZR) || (varTypeSize(type) <= REGSIZE_BYTES));

        GetEmitter()->emitIns_S_R(ins_Store(type), emitActualTypeSize(type), srcReg, lclNum, lclOffs);
    }

    genUpdateLife(store);
    compiler->lvaGetDesc(store)->SetRegNum(REG_STK);
}

void CodeGen::GenStoreLclVar(GenTreeLclVar* store)
{
    assert(store->OperIs(GT_STORE_LCL_VAR));

    GenTree* src = store->GetOp(0);

    if (src->gtSkipReloadOrCopy()->IsMultiRegNode())
    {
        GenStoreLclVarMultiReg(store);
        return;
    }

    LclVarDsc* lcl = compiler->lvaGetDesc(store);

    if (store->IsMultiReg())
    {
        // This is the case of storing to a multi-reg HFA local from a fixed-size SIMD type.
        assert(varTypeIsSIMD(src->GetType()) && lcl->lvIsHfa() && (lcl->GetLayout()->GetHfaElementType() == TYP_FLOAT));

        regNumber srcReg = genConsumeReg(src);

        for (unsigned i = 0; i < lcl->GetPromotedFieldCount(); ++i)
        {
            assert(compiler->lvaGetDesc(lcl->GetPromotedFieldLclNum(i))->GetType() == TYP_FLOAT);

            regNumber fieldReg = store->GetRegByIndex(i);
            assert(fieldReg != REG_NA);

            GetEmitter()->emitIns_R_R_I(INS_dup, EA_4BYTE, fieldReg, srcReg, i);
        }

        genProduceReg(store);
        return;
    }

    var_types lclRegType = lcl->GetRegisterType(store);

#ifdef FEATURE_SIMD
    if (lclRegType == TYP_SIMD12)
    {
        genStoreSIMD12(store, store->GetOp(0));
        return;
    }
#endif

    regNumber srcReg;

    if (src->isContained())
    {
        assert(src->IsIntegralConst(0) || src->IsDblConPositiveZero() || src->IsHWIntrinsicZero());

        srcReg = REG_ZR;
    }
    else
    {
        srcReg = genConsumeReg(src);
    }

    regNumber dstReg = store->GetRegNum();

    if (dstReg == REG_NA)
    {
        unsigned lclNum = store->GetLclNum();
        inst_set_SV_var(store);

        if ((srcReg == REG_ZR) && (lclRegType == TYP_SIMD16))
        {
            GetEmitter()->emitIns_S_S_R_R(INS_stp, EA_8BYTE, EA_8BYTE, srcReg, srcReg, lclNum, 0);
        }
        else
        {
            assert((srcReg != REG_ZR) || (varTypeSize(lclRegType) <= REGSIZE_BYTES));

            GetEmitter()->emitIns_S_R(ins_Store(lclRegType), emitActualTypeSize(lclRegType), srcReg, lclNum, 0);
        }

        genUpdateLife(store);
        lcl->SetRegNum(REG_STK);

        return;
    }

    if (srcReg != dstReg)
    {
        if ((srcReg == REG_ZR) && genIsValidFloatReg(dstReg))
        {
            GetEmitter()->emitIns_R_I(INS_movi, EA_16BYTE, dstReg, 0x00, INS_OPTS_16B);
        }
        else
        {
            GetEmitter()->emitIns_R_R(ins_Copy(lclRegType), emitActualTypeSize(lclRegType), dstReg, srcReg);
        }
    }

    genProduceReg(store);
}

/***********************************************************************************************
 *  Generate code for localloc
 */
void CodeGen::genLclHeap(GenTree* tree)
{
    assert(tree->OperGet() == GT_LCLHEAP);
    assert(compiler->compLocallocUsed);

    GenTree* size = tree->AsOp()->gtOp1;
    noway_assert((genActualType(size->gtType) == TYP_INT) || (genActualType(size->gtType) == TYP_I_IMPL));

    regNumber            targetReg                = tree->GetRegNum();
    regNumber            regCnt                   = REG_NA;
    regNumber            pspSymReg                = REG_NA;
    var_types            type                     = genActualType(size->gtType);
    emitAttr             easz                     = emitTypeSize(type);
    BasicBlock*          endLabel                 = nullptr;
    BasicBlock*          loop                     = nullptr;
    unsigned             stackAdjustment          = 0;
    const target_ssize_t ILLEGAL_LAST_TOUCH_DELTA = (target_ssize_t)-1;
    target_ssize_t       lastTouchDelta =
        ILLEGAL_LAST_TOUCH_DELTA; // The number of bytes from SP to the last stack address probed.

    noway_assert(isFramePointerUsed()); // localloc requires Frame Pointer to be established since SP changes
    noway_assert(genStackLevel == 0);   // Can't have anything on the stack

    // compute the amount of memory to allocate to properly STACK_ALIGN.
    size_t amount = 0;
    if (size->IsCnsIntOrI())
    {
        // If size is a constant, then it must be contained.
        assert(size->isContained());

        // If amount is zero then return null in targetReg
        amount = size->AsIntCon()->gtIconVal;
        if (amount == 0)
        {
            instGen_Set_Reg_To_Zero(EA_PTRSIZE, targetReg);
            goto BAILOUT;
        }

        // 'amount' is the total number of bytes to localloc to properly STACK_ALIGN
        amount = AlignUp(amount, STACK_ALIGN);
    }
    else
    {
        // If 0 bail out by returning null in targetReg
        genConsumeRegAndCopy(size, targetReg);
        endLabel = genCreateTempLabel();
        GetEmitter()->emitIns_R_R(INS_tst, easz, targetReg, targetReg);
        inst_JMP(EJ_eq, endLabel);

        // Compute the size of the block to allocate and perform alignment.
        // If compInitMem=true, we can reuse targetReg as regcnt,
        // since we don't need any internal registers.
        if (compiler->info.compInitMem)
        {
            assert(tree->AvailableTempRegCount() == 0);
            regCnt = targetReg;
        }
        else
        {
            regCnt = tree->ExtractTempReg();
            if (regCnt != targetReg)
            {
                inst_RV_RV(INS_mov, regCnt, targetReg, size->TypeGet());
            }
        }

        // Align to STACK_ALIGN
        // regCnt will be the total number of bytes to localloc
        inst_RV_IV(INS_add, regCnt, (STACK_ALIGN - 1), emitActualTypeSize(type));
        inst_RV_IV(INS_and, regCnt, ~(STACK_ALIGN - 1), emitActualTypeSize(type));
    }

    // If we have an outgoing arg area then we must adjust the SP by popping off the
    // outgoing arg area. We will restore it right before we return from this method.
    //
    // Localloc returns stack space that aligned to STACK_ALIGN bytes. The following
    // are the cases that need to be handled:
    //   i) Method has out-going arg area.
    //      It is guaranteed that size of out-going arg area is STACK_ALIGN'ed (see fgMorphArgs).
    //      Therefore, we will pop off the out-going arg area from the stack pointer before allocating the localloc
    //      space.
    //  ii) Method has no out-going arg area.
    //      Nothing to pop off from the stack.
    if (compiler->lvaOutgoingArgSpaceSize > 0)
    {
        assert((compiler->lvaOutgoingArgSpaceSize % STACK_ALIGN) == 0); // This must be true for the stack to remain
                                                                        // aligned
        genInstrWithConstant(INS_add, EA_PTRSIZE, REG_SPBASE, REG_SPBASE, compiler->lvaOutgoingArgSpaceSize,
                             rsGetRsvdReg());
        stackAdjustment += compiler->lvaOutgoingArgSpaceSize;
    }

    if (size->IsCnsIntOrI())
    {
        // We should reach here only for non-zero, constant size allocations.
        assert(amount > 0);

        // For small allocations we will generate up to four stp instructions, to zero 16 to 64 bytes.
        static_assert_no_msg(STACK_ALIGN == (REGSIZE_BYTES * 2));
        assert(amount % (REGSIZE_BYTES * 2) == 0); // stp stores two registers at a time
        size_t stpCount = amount / (REGSIZE_BYTES * 2);
        if (stpCount <= 4)
        {
            while (stpCount != 0)
            {
                // We can use pre-indexed addressing.
                // stp ZR, ZR, [SP, #-16]!   // STACK_ALIGN is 16
                GetEmitter()->emitIns_R_R_R_I(INS_stp, EA_PTRSIZE, REG_ZR, REG_ZR, REG_SPBASE, -16, INS_OPTS_PRE_INDEX);
                stpCount -= 1;
            }

            lastTouchDelta = 0;

            goto ALLOC_DONE;
        }
        else if (!compiler->info.compInitMem && (amount < compiler->eeGetPageSize())) // must be < not <=
        {
            // Since the size is less than a page, simply adjust the SP value.
            // The SP might already be in the guard page, so we must touch it BEFORE
            // the alloc, not after.

            // ldr wz, [SP, #0]
            GetEmitter()->emitIns_R_R_I(INS_ldr, EA_4BYTE, REG_ZR, REG_SP, 0);

            genInstrWithConstant(INS_sub, EA_PTRSIZE, REG_SPBASE, REG_SPBASE, amount, rsGetRsvdReg());

            lastTouchDelta = amount;

            goto ALLOC_DONE;
        }

        // else, "mov regCnt, amount"
        // If compInitMem=true, we can reuse targetReg as regcnt.
        // Since size is a constant, regCnt is not yet initialized.
        assert(regCnt == REG_NA);
        if (compiler->info.compInitMem)
        {
            assert(tree->AvailableTempRegCount() == 0);
            regCnt = targetReg;
        }
        else
        {
            regCnt = tree->ExtractTempReg();
        }
        genSetRegToIcon(regCnt, amount, ((unsigned int)amount == amount) ? TYP_INT : TYP_LONG);
    }

    if (compiler->info.compInitMem)
    {
        BasicBlock* loop = genCreateTempLabel();

        // At this point 'regCnt' is set to the total number of bytes to locAlloc.
        // Since we have to zero out the allocated memory AND ensure that the stack pointer is always valid
        // by tickling the pages, we will just push 0's on the stack.
        //
        // Note: regCnt is guaranteed to be even on Amd64 since STACK_ALIGN/TARGET_POINTER_SIZE = 2
        // and localloc size is a multiple of STACK_ALIGN.

        // Loop:
        genDefineTempLabel(loop);

        // We can use pre-indexed addressing.
        // stp ZR, ZR, [SP, #-16]!
        GetEmitter()->emitIns_R_R_R_I(INS_stp, EA_PTRSIZE, REG_ZR, REG_ZR, REG_SPBASE, -16, INS_OPTS_PRE_INDEX);

        // If not done, loop
        // Note that regCnt is the number of bytes to stack allocate.
        // Therefore we need to subtract 16 from regcnt here.
        assert(genIsValidIntReg(regCnt));
        inst_RV_IV(INS_subs, regCnt, 16, emitActualTypeSize(type));
        inst_JMP(EJ_ne, loop);

        lastTouchDelta = 0;
    }
    else
    {
        // At this point 'regCnt' is set to the total number of bytes to localloc.
        //
        // We don't need to zero out the allocated memory. However, we do have
        // to tickle the pages to ensure that SP is always valid and is
        // in sync with the "stack guard page".  Note that in the worst
        // case SP is on the last byte of the guard page.  Thus you must
        // touch SP-0 first not SP-0x1000.
        //
        // This is similar to the prolog code in CodeGen::genAllocLclFrame().
        //
        // Note that we go through a few hoops so that SP never points to
        // illegal pages at any time during the tickling process.
        //
        //       subs  regCnt, SP, regCnt      // regCnt now holds ultimate SP
        //       bvc   Loop                    // result is smaller than original SP (no wrap around)
        //       mov   regCnt, #0              // Overflow, pick lowest possible value
        //
        //  Loop:
        //       ldr   wzr, [SP + 0]           // tickle the page - read from the page
        //       sub   regTmp, SP, PAGE_SIZE   // decrement SP by eeGetPageSize()
        //       cmp   regTmp, regCnt
        //       jb    Done
        //       mov   SP, regTmp
        //       j     Loop
        //
        //  Done:
        //       mov   SP, regCnt
        //

        // Setup the regTmp
        regNumber regTmp = tree->GetSingleTempReg();

        BasicBlock* loop = genCreateTempLabel();
        BasicBlock* done = genCreateTempLabel();

        //       subs  regCnt, SP, regCnt      // regCnt now holds ultimate SP
        GetEmitter()->emitIns_R_R_R(INS_subs, EA_PTRSIZE, regCnt, REG_SPBASE, regCnt);

        inst_JMP(EJ_vc, loop); // branch if the V flag is not set

        // Overflow, set regCnt to lowest possible value
        instGen_Set_Reg_To_Zero(EA_PTRSIZE, regCnt);

        genDefineTempLabel(loop);

        // tickle the page - Read from the updated SP - this triggers a page fault when on the guard page
        GetEmitter()->emitIns_R_R_I(INS_ldr, EA_4BYTE, REG_ZR, REG_SPBASE, 0);

        // decrement SP by eeGetPageSize()
        GetEmitter()->emitIns_R_R_I(INS_sub, EA_PTRSIZE, regTmp, REG_SPBASE, compiler->eeGetPageSize());

        GetEmitter()->emitIns_R_R(INS_cmp, EA_PTRSIZE, regTmp, regCnt);
        inst_JMP(EJ_lo, done);

        // Update SP to be at the next page of stack that we will tickle
        GetEmitter()->emitIns_R_R(INS_mov, EA_PTRSIZE, REG_SPBASE, regTmp);

        // Jump to loop and tickle new stack address
        inst_JMP(EJ_jmp, loop);

        // Done with stack tickle loop
        genDefineTempLabel(done);

        // Now just move the final value to SP
        GetEmitter()->emitIns_R_R(INS_mov, EA_PTRSIZE, REG_SPBASE, regCnt);

        // lastTouchDelta is dynamic, and can be up to a page. So if we have outgoing arg space,
        // we're going to assume the worst and probe.
    }

ALLOC_DONE:
    // Re-adjust SP to allocate outgoing arg area. We must probe this adjustment.
    if (stackAdjustment != 0)
    {
        assert((stackAdjustment % STACK_ALIGN) == 0); // This must be true for the stack to remain aligned
        assert((lastTouchDelta == ILLEGAL_LAST_TOUCH_DELTA) || (lastTouchDelta >= 0));

        const regNumber tmpReg = rsGetRsvdReg();

        if ((lastTouchDelta == ILLEGAL_LAST_TOUCH_DELTA) ||
            (stackAdjustment + (unsigned)lastTouchDelta + STACK_PROBE_BOUNDARY_THRESHOLD_BYTES >
             compiler->eeGetPageSize()))
        {
            genStackPointerConstantAdjustmentLoopWithProbe(-(ssize_t)stackAdjustment, tmpReg);
        }
        else
        {
            genStackPointerConstantAdjustment(-(ssize_t)stackAdjustment, tmpReg);
        }

        // Return the stackalloc'ed address in result register.
        // TargetReg = SP + stackAdjustment.
        //
        genInstrWithConstant(INS_add, EA_PTRSIZE, targetReg, REG_SPBASE, (ssize_t)stackAdjustment, tmpReg);
    }
    else // stackAdjustment == 0
    {
        // Move the final value of SP to targetReg
        inst_RV_RV(INS_mov, targetReg, REG_SPBASE, TYP_I_IMPL);
    }

BAILOUT:
    if (endLabel != nullptr)
        genDefineTempLabel(endLabel);

    genProduceReg(tree);
}

//------------------------------------------------------------------------
// genCodeForNegNot: Produce code for a GT_NEG/GT_NOT node.
//
// Arguments:
//    tree - the node
//
void CodeGen::genCodeForNegNot(GenTree* tree)
{
    assert(tree->OperIs(GT_NEG, GT_NOT));

    var_types targetType = tree->TypeGet();

    assert(!tree->OperIs(GT_NOT) || !varTypeIsFloating(targetType));

    regNumber   targetReg = tree->GetRegNum();
    instruction ins       = genGetInsForOper(tree->OperGet(), targetType);

    // The arithmetic node must be sitting in a register (since it's not contained)
    assert(!tree->isContained());
    // The dst can only be a register.
    assert(targetReg != REG_NA);

    GenTree* operand = tree->gtGetOp1();
    assert(!operand->isContained());
    // The src must be a register.
    regNumber operandReg = genConsumeReg(operand);

    GetEmitter()->emitIns_R_R(ins, emitActualTypeSize(tree), targetReg, operandReg);

    genProduceReg(tree);
}

//------------------------------------------------------------------------
// genCodeForBswap: Produce code for a GT_BSWAP / GT_BSWAP16 node.
//
// Arguments:
//    tree - the node
//
void CodeGen::genCodeForBswap(GenTree* tree)
{
    assert(tree->OperIs(GT_BSWAP, GT_BSWAP16));

    regNumber targetReg  = tree->GetRegNum();
    var_types targetType = tree->TypeGet();

    GenTree* operand = tree->gtGetOp1();
    assert(operand->isUsedFromReg());
    regNumber operandReg = genConsumeReg(operand);

    if (tree->OperIs(GT_BSWAP16))
    {
        inst_RV_RV(INS_rev16, targetReg, operandReg, targetType);
    }
    else
    {
        inst_RV_RV(INS_rev, targetReg, operandReg, targetType);
    }

    genProduceReg(tree);
}

//------------------------------------------------------------------------
// genCodeForDivMod: Produce code for a GT_DIV/GT_UDIV node. We don't see MOD:
// (1) integer MOD is morphed into a sequence of sub, mul, div in fgMorph;
// (2) float/double MOD is morphed into a helper call by front-end.
//
// Arguments:
//    tree - the node
//
void CodeGen::genCodeForDivMod(GenTreeOp* tree)
{
    assert(tree->OperIs(GT_DIV, GT_UDIV));

    var_types targetType = tree->TypeGet();
    emitter*  emit       = GetEmitter();

    genConsumeOperands(tree);

    if (varTypeIsFloating(targetType))
    {
        // Floating point divide never raises an exception
        genCodeForBinary(tree);
    }
    else // an integer divide operation
    {
        GenTree* divisorOp = tree->gtGetOp2();
        emitAttr size      = EA_ATTR(genTypeSize(genActualType(tree->TypeGet())));

        if (divisorOp->IsIntegralConst(0))
        {
            // We unconditionally throw a divide by zero exception
            genJumpToThrowHlpBlk(EJ_jmp, SCK_DIV_BY_ZERO);

            // We still need to call genProduceReg
            genProduceReg(tree);
        }
        else // the divisor is not the constant zero
        {
            regNumber divisorReg = divisorOp->GetRegNum();

            // Generate the require runtime checks for GT_DIV or GT_UDIV
            if (tree->gtOper == GT_DIV)
            {
                BasicBlock* sdivLabel = genCreateTempLabel();

                // Two possible exceptions:
                //     (AnyVal /  0) => DivideByZeroException
                //     (MinInt / -1) => ArithmeticException
                //
                bool checkDividend = true;

                // Do we have an immediate for the 'divisorOp'?
                //
                if (divisorOp->IsCnsIntOrI())
                {
                    GenTreeIntConCommon* intConstTree  = divisorOp->AsIntConCommon();
                    ssize_t              intConstValue = intConstTree->IconValue();
                    assert(intConstValue != 0); // already checked above by IsIntegralConst(0)
                    if (intConstValue != -1)
                    {
                        checkDividend = false; // We statically know that the dividend is not -1
                    }
                }
                else // insert check for divison by zero
                {
                    // Check if the divisor is zero throw a DivideByZeroException
                    emit->emitIns_R_I(INS_cmp, size, divisorReg, 0);
                    genJumpToThrowHlpBlk(EJ_eq, SCK_DIV_BY_ZERO);
                }

                if (checkDividend)
                {
                    // Check if the divisor is not -1 branch to 'sdivLabel'
                    emit->emitIns_R_I(INS_cmp, size, divisorReg, -1);

                    inst_JMP(EJ_ne, sdivLabel);
                    // If control flow continues past here the 'divisorReg' is known to be -1

                    regNumber dividendReg = tree->gtGetOp1()->GetRegNum();
                    // At this point the divisor is known to be -1
                    //
                    // Issue the 'adds  zr, dividendReg, dividendReg' instruction
                    // this will set both the Z and V flags only when dividendReg is MinInt
                    //
                    emit->emitIns_R_R_R(INS_adds, size, REG_ZR, dividendReg, dividendReg);
                    inst_JMP(EJ_ne, sdivLabel);                   // goto sdiv if the Z flag is clear
                    genJumpToThrowHlpBlk(EJ_vs, SCK_ARITH_EXCPN); // if the V flags is set throw
                                                                  // ArithmeticException

                    genDefineTempLabel(sdivLabel);
                }
                genCodeForBinary(tree); // Generate the sdiv instruction
            }
            else // (tree->gtOper == GT_UDIV)
            {
                // Only one possible exception
                //     (AnyVal /  0) => DivideByZeroException
                //
                // Note that division by the constant 0 was already checked for above by the
                // op2->IsIntegralConst(0) check
                //
                if (!divisorOp->IsCnsIntOrI())
                {
                    // divisorOp is not a constant, so it could be zero
                    //
                    emit->emitIns_R_I(INS_cmp, size, divisorReg, 0);
                    genJumpToThrowHlpBlk(EJ_eq, SCK_DIV_BY_ZERO);
                }
                genCodeForBinary(tree);
            }
        }
    }
}

// generate code do a switch statement based on a table of ip-relative offsets
void CodeGen::genTableBasedSwitch(GenTree* treeNode)
{
    genConsumeOperands(treeNode->AsOp());
    regNumber idxReg  = treeNode->AsOp()->gtOp1->GetRegNum();
    regNumber baseReg = treeNode->AsOp()->gtOp2->GetRegNum();

    regNumber tmpReg = treeNode->GetSingleTempReg();

    // load the ip-relative offset (which is relative to start of fgFirstBB)
    GetEmitter()->emitIns_R_R_R(INS_ldr, EA_4BYTE, baseReg, baseReg, idxReg, INS_OPTS_LSL);

    // add it to the absolute address of fgFirstBB
    GetEmitter()->emitIns_R_L(INS_adr, EA_PTRSIZE, compiler->fgFirstBB, tmpReg);
    GetEmitter()->emitIns_R_R_R(INS_add, EA_PTRSIZE, baseReg, baseReg, tmpReg);

    // br baseReg
    GetEmitter()->emitIns_R(INS_br, emitActualTypeSize(TYP_I_IMPL), baseReg);
}

// emits the table and an instruction to get the address of the first element
void CodeGen::genJumpTable(GenTree* treeNode)
{
    noway_assert(compiler->compCurBB->bbJumpKind == BBJ_SWITCH);
    assert(treeNode->OperGet() == GT_JMPTABLE);

    unsigned     jumpCount = compiler->compCurBB->bbJumpSwt->bbsCount;
    BasicBlock** jumpTable = compiler->compCurBB->bbJumpSwt->bbsDstTab;
    unsigned     jmpTabOffs;
    unsigned     jmpTabBase;

    jmpTabBase = GetEmitter()->emitBBTableDataGenBeg(jumpCount, true);

    jmpTabOffs = 0;

    JITDUMP("\n      J_M%03u_DS%02u LABEL   DWORD\n", compiler->compMethodID, jmpTabBase);

    for (unsigned i = 0; i < jumpCount; i++)
    {
        BasicBlock* target = *jumpTable++;
        noway_assert(target->bbFlags & BBF_HAS_LABEL);

        JITDUMP("            DD      L_M%03u_" FMT_BB "\n", compiler->compMethodID, target->bbNum);

        GetEmitter()->emitDataGenData(i, target);
    };

    GetEmitter()->emitDataGenEnd();

    // Access to inline data is 'abstracted' by a special type of static member
    // (produced by eeFindJitDataOffs) which the emitter recognizes as being a reference
    // to constant data, not a real static field.
    GetEmitter()->emitIns_R_C(INS_adr, emitActualTypeSize(TYP_I_IMPL), treeNode->GetRegNum(), REG_NA,
                              compiler->eeFindJitDataOffs(jmpTabBase), 0);
    genProduceReg(treeNode);
}

//------------------------------------------------------------------------
// genLockedInstructions: Generate code for a GT_XADD, GT_XAND, GT_XORR or GT_XCHG node.
//
// Arguments:
//    treeNode - the GT_XADD/XAND/XORR/XCHG node
//
void CodeGen::genLockedInstructions(GenTreeOp* treeNode)
{
    GenTree*  data      = treeNode->AsOp()->gtOp2;
    GenTree*  addr      = treeNode->AsOp()->gtOp1;
    regNumber targetReg = treeNode->GetRegNum();
    regNumber dataReg   = data->GetRegNum();
    regNumber addrReg   = addr->GetRegNum();

    genConsumeAddress(addr);
    genConsumeRegs(data);

    emitAttr dataSize = emitActualTypeSize(data);

    if (compiler->compOpportunisticallyDependsOn(InstructionSet_Atomics))
    {
        assert(!data->isContainedIntOrIImmed());

        switch (treeNode->gtOper)
        {
            case GT_XORR:
                GetEmitter()->emitIns_R_R_R(INS_ldsetal, dataSize, dataReg, (targetReg == REG_NA) ? REG_ZR : targetReg,
                                            addrReg);
                break;
            case GT_XAND:
            {
                // Grab a temp reg to perform `MVN` for dataReg first.
                regNumber tempReg = treeNode->GetSingleTempReg();
                GetEmitter()->emitIns_R_R(INS_mvn, dataSize, tempReg, dataReg);
                GetEmitter()->emitIns_R_R_R(INS_ldclral, dataSize, tempReg, (targetReg == REG_NA) ? REG_ZR : targetReg,
                                            addrReg);
                break;
            }
            case GT_XCHG:
                GetEmitter()->emitIns_R_R_R(INS_swpal, dataSize, dataReg, targetReg, addrReg);
                break;
            case GT_XADD:
                GetEmitter()->emitIns_R_R_R(INS_ldaddal, dataSize, dataReg, (targetReg == REG_NA) ? REG_ZR : targetReg,
                                            addrReg);
                break;
            default:
                assert(!"Unexpected treeNode->gtOper");
        }
    }
    else
    {
        // These are imported normally if Atomics aren't supported.
        assert(!treeNode->OperIs(GT_XORR, GT_XAND));

        regNumber exResultReg  = treeNode->ExtractTempReg(RBM_ALLINT);
        regNumber storeDataReg = (treeNode->OperGet() == GT_XCHG) ? dataReg : treeNode->ExtractTempReg(RBM_ALLINT);
        regNumber loadReg      = (targetReg != REG_NA) ? targetReg : storeDataReg;

        // Check allocator assumptions
        //
        // The register allocator should have extended the lifetimes of all input and internal registers so that
        // none interfere with the target.
        noway_assert(addrReg != targetReg);

        noway_assert(addrReg != loadReg);
        noway_assert(dataReg != loadReg);

        noway_assert(addrReg != storeDataReg);
        noway_assert((treeNode->OperGet() == GT_XCHG) || (addrReg != dataReg));

        assert(addr->isUsedFromReg());
        noway_assert(exResultReg != REG_NA);
        noway_assert(exResultReg != targetReg);
        noway_assert((targetReg != REG_NA) || (treeNode->OperGet() != GT_XCHG));

        // Store exclusive unpredictable cases must be avoided
        noway_assert(exResultReg != storeDataReg);
        noway_assert(exResultReg != addrReg);

        // NOTE: `genConsumeAddress` marks the consumed register as not a GC pointer, as it assumes that the input
        // registers
        // die at the first instruction generated by the node. This is not the case for these atomics as the  input
        // registers are multiply-used. As such, we need to mark the addr register as containing a GC pointer until
        // we are finished generating the code for this node.

        gcInfo.gcMarkRegPtrVal(addrReg, addr->TypeGet());

        // Emit code like this:
        //   retry:
        //     ldxr loadReg, [addrReg]
        //     add storeDataReg, loadReg, dataReg         # Only for GT_XADD
        //                                                # GT_XCHG storeDataReg === dataReg
        //     stxr exResult, storeDataReg, [addrReg]
        //     cbnz exResult, retry
        //     dmb ish

        BasicBlock* labelRetry = genCreateTempLabel();
        genDefineTempLabel(labelRetry);

        // The following instruction includes a acquire half barrier
        GetEmitter()->emitIns_R_R(INS_ldaxr, dataSize, loadReg, addrReg);

        switch (treeNode->OperGet())
        {
            case GT_XADD:
                if (data->isContainedIntOrIImmed())
                {
                    // Even though INS_add is specified here, the encoder will choose either
                    // an INS_add or an INS_sub and encode the immediate as a positive value
                    genInstrWithConstant(INS_add, dataSize, storeDataReg, loadReg, data->AsIntConCommon()->IconValue(),
                                         REG_NA);
                }
                else
                {
                    GetEmitter()->emitIns_R_R_R(INS_add, dataSize, storeDataReg, loadReg, dataReg);
                }
                break;
            case GT_XCHG:
                assert(!data->isContained());
                storeDataReg = dataReg;
                break;
            default:
                unreached();
        }

        // The following instruction includes a release half barrier
        GetEmitter()->emitIns_R_R_R(INS_stlxr, dataSize, exResultReg, storeDataReg, addrReg);

        GetEmitter()->emitIns_J_R(INS_cbnz, EA_4BYTE, labelRetry, exResultReg);

        instGen_MemoryBarrier();

        gcInfo.gcMarkRegSetNpt(addr->gtGetRegMask());
    }

    if (treeNode->GetRegNum() != REG_NA)
    {
        genProduceReg(treeNode);
    }
}

//------------------------------------------------------------------------
// genCodeForCmpXchg: Produce code for a GT_CMPXCHG node.
//
// Arguments:
//    tree - the GT_CMPXCHG node
//
void CodeGen::genCodeForCmpXchg(GenTreeCmpXchg* treeNode)
{
    assert(treeNode->OperIs(GT_CMPXCHG));

    GenTree* addr      = treeNode->gtOpLocation;  // arg1
    GenTree* data      = treeNode->gtOpValue;     // arg2
    GenTree* comparand = treeNode->gtOpComparand; // arg3

    regNumber targetReg    = treeNode->GetRegNum();
    regNumber dataReg      = data->GetRegNum();
    regNumber addrReg      = addr->GetRegNum();
    regNumber comparandReg = comparand->GetRegNum();

    genConsumeAddress(addr);
    genConsumeRegs(data);
    genConsumeRegs(comparand);

    if (compiler->compOpportunisticallyDependsOn(InstructionSet_Atomics))
    {
        emitAttr dataSize = emitActualTypeSize(data);

        // casal use the comparand as the target reg
        if (targetReg != comparandReg)
        {
            GetEmitter()->emitIns_R_R(INS_mov, dataSize, targetReg, comparandReg);

            // Catch case we destroyed data or address before use
            noway_assert(addrReg != targetReg);
            noway_assert(dataReg != targetReg);
        }
        GetEmitter()->emitIns_R_R_R(INS_casal, dataSize, targetReg, dataReg, addrReg);
    }
    else
    {
        regNumber exResultReg = treeNode->ExtractTempReg(RBM_ALLINT);

        // Check allocator assumptions
        //
        // The register allocator should have extended the lifetimes of all input and internal registers so that
        // none interfere with the target.
        noway_assert(addrReg != targetReg);
        noway_assert(dataReg != targetReg);
        noway_assert(comparandReg != targetReg);
        noway_assert(addrReg != dataReg);
        noway_assert(targetReg != REG_NA);
        noway_assert(exResultReg != REG_NA);
        noway_assert(exResultReg != targetReg);

        assert(addr->isUsedFromReg());
        assert(data->isUsedFromReg());
        assert(!comparand->isUsedFromMemory());

        // Store exclusive unpredictable cases must be avoided
        noway_assert(exResultReg != dataReg);
        noway_assert(exResultReg != addrReg);

        // NOTE: `genConsumeAddress` marks the consumed register as not a GC pointer, as it assumes that the input
        // registers
        // die at the first instruction generated by the node. This is not the case for these atomics as the  input
        // registers are multiply-used. As such, we need to mark the addr register as containing a GC pointer until
        // we are finished generating the code for this node.

        gcInfo.gcMarkRegPtrVal(addrReg, addr->TypeGet());

        // TODO-ARM64-CQ Use ARMv8.1 atomics if available
        // https://github.com/dotnet/runtime/issues/8225

        // Emit code like this:
        //   retry:
        //     ldxr targetReg, [addrReg]
        //     cmp targetReg, comparandReg
        //     bne compareFail
        //     stxr exResult, dataReg, [addrReg]
        //     cbnz exResult, retry
        //   compareFail:
        //     dmb ish

        BasicBlock* labelRetry       = genCreateTempLabel();
        BasicBlock* labelCompareFail = genCreateTempLabel();
        genDefineTempLabel(labelRetry);

        // The following instruction includes a acquire half barrier
        GetEmitter()->emitIns_R_R(INS_ldaxr, emitTypeSize(treeNode), targetReg, addrReg);

        if (comparand->isContainedIntOrIImmed())
        {
            if (comparand->IsIntegralConst(0))
            {
                GetEmitter()->emitIns_J_R(INS_cbnz, emitActualTypeSize(treeNode), labelCompareFail, targetReg);
            }
            else
            {
                GetEmitter()->emitIns_R_I(INS_cmp, emitActualTypeSize(treeNode), targetReg,
                                          comparand->AsIntConCommon()->IconValue());
                GetEmitter()->emitIns_J(INS_bne, labelCompareFail);
            }
        }
        else
        {
            GetEmitter()->emitIns_R_R(INS_cmp, emitActualTypeSize(treeNode), targetReg, comparandReg);
            GetEmitter()->emitIns_J(INS_bne, labelCompareFail);
        }

        // The following instruction includes a release half barrier
        GetEmitter()->emitIns_R_R_R(INS_stlxr, emitTypeSize(treeNode), exResultReg, dataReg, addrReg);

        GetEmitter()->emitIns_J_R(INS_cbnz, EA_4BYTE, labelRetry, exResultReg);

        genDefineTempLabel(labelCompareFail);

        instGen_MemoryBarrier();

        gcInfo.gcMarkRegSetNpt(addr->gtGetRegMask());
    }

    genProduceReg(treeNode);
}

instruction CodeGen::genGetInsForOper(genTreeOps oper, var_types type)
{
    instruction ins = INS_brk;

    if (varTypeIsFloating(type))
    {
        switch (oper)
        {
            case GT_ADD:
                ins = INS_fadd;
                break;
            case GT_SUB:
                ins = INS_fsub;
                break;
            case GT_MUL:
                ins = INS_fmul;
                break;
            case GT_DIV:
                ins = INS_fdiv;
                break;
            case GT_NEG:
                ins = INS_fneg;
                break;

            default:
                NYI("Unhandled oper in genGetInsForOper() - float");
                unreached();
                break;
        }
    }
    else
    {
        switch (oper)
        {
            case GT_ADD:
                ins = INS_add;
                break;
            case GT_AND:
                ins = INS_and;
                break;
            case GT_DIV:
                ins = INS_sdiv;
                break;
            case GT_UDIV:
                ins = INS_udiv;
                break;
            case GT_MUL:
                ins = INS_mul;
                break;
            case GT_LSH:
                ins = INS_lsl;
                break;
            case GT_NEG:
                ins = INS_neg;
                break;
            case GT_NOT:
                ins = INS_mvn;
                break;
            case GT_OR:
                ins = INS_orr;
                break;
            case GT_ROR:
                ins = INS_ror;
                break;
            case GT_RSH:
                ins = INS_asr;
                break;
            case GT_RSZ:
                ins = INS_lsr;
                break;
            case GT_SUB:
                ins = INS_sub;
                break;
            case GT_XOR:
                ins = INS_eor;
                break;

            default:
                NYI("Unhandled oper in genGetInsForOper() - integer");
                unreached();
                break;
        }
    }
    return ins;
}

//------------------------------------------------------------------------
// genCodeForReturnTrap: Produce code for a GT_RETURNTRAP node.
//
// Arguments:
//    tree - the GT_RETURNTRAP node
//
void CodeGen::genCodeForReturnTrap(GenTreeOp* tree)
{
    assert(tree->OperGet() == GT_RETURNTRAP);

    // this is nothing but a conditional call to CORINFO_HELP_STOP_FOR_GC
    // based on the contents of 'data'

    GenTree* data = tree->gtOp1;
    genConsumeRegs(data);
    GetEmitter()->emitIns_R_I(INS_cmp, EA_4BYTE, data->GetRegNum(), 0);

    BasicBlock* skipLabel = genCreateTempLabel();

    inst_JMP(EJ_eq, skipLabel);
    // emit the call to the EE-helper that stops for GC (or other reasons)

    genEmitHelperCall(CORINFO_HELP_STOP_FOR_GC, 0, EA_UNKNOWN);
    genDefineTempLabel(skipLabel);
}

//------------------------------------------------------------------------
// genCodeForStoreInd: Produce code for a GT_STOREIND node.
//
// Arguments:
//    tree - the GT_STOREIND node
//
void CodeGen::genCodeForStoreInd(GenTreeStoreInd* tree)
{
#ifdef FEATURE_SIMD
    if (tree->TypeIs(TYP_SIMD12))
    {
        genStoreSIMD12(tree, tree->GetValue());
        return;
    }
#endif

    GenTree* data = tree->Data();
    GenTree* addr = tree->Addr();

    assert(IsValidSourceType(tree->GetType(), data->GetType()));

    GCInfo::WriteBarrierForm writeBarrierForm = gcInfo.GetWriteBarrierForm(tree);
    if (writeBarrierForm != GCInfo::WBF_NoBarrier)
    {
        genConsumeOperands(tree);

        // At this point, we should not have any interference.
        // That is, 'data' must not be in REG_WRITE_BARRIER_DST_BYREF,
        // as that is where 'addr' must go.
        noway_assert(data->GetRegNum() != REG_WRITE_BARRIER_DST_BYREF);

        genCopyRegIfNeeded(addr, REG_WRITE_BARRIER_DST);
        genCopyRegIfNeeded(data, REG_WRITE_BARRIER_SRC);
        genGCWriteBarrier(tree, writeBarrierForm);

        return;
    }

    // We must consume the operands in the proper execution order,
    // so that liveness is updated appropriately.
    genConsumeAddress(addr);

    if (!data->isContained())
    {
        genConsumeRegs(data);
    }

    var_types type = tree->GetType();
    regNumber dataReg;

    if (data->isContained() && data->OperIs(GT_CNS_INT, GT_CNS_DBL, GT_HWINTRINSIC))
    {
        assert(data->IsIntegralConst(0) || data->IsDblConPositiveZero() || data->IsHWIntrinsicZero());
        assert(varTypeSize(type) <= REGSIZE_BYTES);
        dataReg = REG_ZR;
    }
    else // data is not contained, so evaluate it into a register
    {
        assert(!data->isContained());
        dataReg = data->GetRegNum();
    }

    instruction ins = ins_Store(type);

    if (tree->IsVolatile())
    {
        bool addrIsInReg   = addr->isUsedFromReg();
        bool addrIsAligned = ((tree->gtFlags & GTF_IND_UNALIGNED) == 0);

        if ((ins == INS_strb) && addrIsInReg)
        {
            ins = INS_stlrb;
        }
        else if ((ins == INS_strh) && addrIsInReg && addrIsAligned)
        {
            ins = INS_stlrh;
        }
        else if ((ins == INS_str) && genIsValidIntReg(dataReg) && addrIsInReg && addrIsAligned)
        {
            ins = INS_stlr;
        }
        else
        {
            // issue a full memory barrier before a volatile StInd
            instGen_MemoryBarrier();
        }
    }

    GetEmitter()->emitInsLoadStoreOp(ins, emitActualTypeSize(type), dataReg, tree);

    // If store was to a variable, update variable liveness after instruction was emitted.
    genUpdateLife(tree);
}

//------------------------------------------------------------------------
// genCodeForSwap: Produce code for a GT_SWAP node.
//
// Arguments:
//    tree - the GT_SWAP node
//
void CodeGen::genCodeForSwap(GenTreeOp* tree)
{
    assert(tree->OperIs(GT_SWAP));

    // Swap is only supported for lclVar operands that are enregistered
    // We do not consume or produce any registers.  Both operands remain enregistered.
    // However, the gc-ness may change.
    assert(genIsRegCandidateLclVar(tree->gtOp1) && genIsRegCandidateLclVar(tree->gtOp2));

    GenTreeLclVarCommon* lcl1    = tree->gtOp1->AsLclVar();
    LclVarDsc*           varDsc1 = compiler->lvaGetDesc(lcl1);
    var_types            type1   = varDsc1->TypeGet();
    GenTreeLclVarCommon* lcl2    = tree->gtOp2->AsLclVar();
    LclVarDsc*           varDsc2 = compiler->lvaGetDesc(lcl2);
    var_types            type2   = varDsc2->TypeGet();

    // We must have both int or both fp regs
    assert(!varTypeIsFloating(type1) || varTypeIsFloating(type2));

    // FP swap is not yet implemented (and should have NYI'd in LSRA)
    assert(!varTypeIsFloating(type1));

    regNumber oldOp1Reg     = lcl1->GetRegNum();
    regMaskTP oldOp1RegMask = genRegMask(oldOp1Reg);
    regNumber oldOp2Reg     = lcl2->GetRegNum();
    regMaskTP oldOp2RegMask = genRegMask(oldOp2Reg);

    // We don't call genUpdateVarReg because we don't have a tree node with the new register.
    varDsc1->SetRegNum(oldOp2Reg);
    varDsc2->SetRegNum(oldOp1Reg);

    // Do the xchg
    emitAttr size = EA_PTRSIZE;
    if (varTypeGCtype(type1) != varTypeGCtype(type2))
    {
        // If the type specified to the emitter is a GC type, it will swap the GC-ness of the registers.
        // Otherwise it will leave them alone, which is correct if they have the same GC-ness.
        size = EA_GCREF;
    }

    NYI("register swap");
    // inst_RV_RV(INS_xchg, oldOp1Reg, oldOp2Reg, TYP_I_IMPL, size);

    // Update the gcInfo.
    // Manually remove these regs for the gc sets (mostly to avoid confusing duplicative dump output)
    gcInfo.gcRegByrefSetCur &= ~(oldOp1RegMask | oldOp2RegMask);
    gcInfo.gcRegGCrefSetCur &= ~(oldOp1RegMask | oldOp2RegMask);

    // gcMarkRegPtrVal will do the appropriate thing for non-gc types.
    // It will also dump the updates.
    gcInfo.gcMarkRegPtrVal(oldOp2Reg, type1);
    gcInfo.gcMarkRegPtrVal(oldOp1Reg, type2);
}

//------------------------------------------------------------------------
// genIntToFloatCast: Generate code to cast an int/long to float/double
//
// Arguments:
//    cast - The GT_CAST node
//
void CodeGen::genIntToFloatCast(GenTreeCast* cast)
{
    assert(!cast->gtOverflow());

    GenTree*  src     = cast->GetOp(0);
    var_types srcType = varActualType(src->GetType());
    var_types dstType = cast->GetCastType();

    noway_assert((srcType == TYP_INT) || (srcType == TYP_LONG));
    assert((dstType == TYP_FLOAT) || (dstType == TYP_DOUBLE));
    assert(cast->GetType() == dstType);

    regNumber srcReg = genConsumeReg(src);
    regNumber dstReg = cast->GetRegNum();

    assert(genIsValidIntReg(srcReg) && genIsValidFloatReg(dstReg));

    instruction ins     = cast->IsUnsigned() ? INS_ucvtf : INS_scvtf;
    emitAttr    insSize = emitTypeSize(dstType);
    insOpts     opts;

    if (dstType == TYP_DOUBLE)
    {
        opts = (srcType == TYP_INT) ? INS_OPTS_4BYTE_TO_D : INS_OPTS_8BYTE_TO_D;
    }
    else
    {
        opts = (srcType == TYP_INT) ? INS_OPTS_4BYTE_TO_S : INS_OPTS_8BYTE_TO_S;
    }

    GetEmitter()->emitIns_R_R(ins, insSize, dstReg, srcReg, opts);

    genProduceReg(cast);
}

//------------------------------------------------------------------------
// genFloatToIntCast: Generate code to cast float/double to int/long
//
// Arguments:
//    cast - The GT_CAST node
//
void CodeGen::genFloatToIntCast(GenTreeCast* cast)
{
    assert(!cast->gtOverflow());

    GenTree*  src     = cast->GetOp(0);
    var_types srcType = src->GetType();
    var_types dstType = cast->GetCastType();

    assert((srcType == TYP_FLOAT) || (srcType == TYP_DOUBLE));
    noway_assert((dstType == TYP_INT) || (dstType == TYP_UINT) || (dstType == TYP_LONG) || (dstType == TYP_ULONG));
    assert(cast->GetType() == varActualType(dstType));

    regNumber srcReg = genConsumeReg(src);
    regNumber dstReg = cast->GetRegNum();

    assert(genIsValidFloatReg(srcReg) && genIsValidIntReg(dstReg));

    instruction ins     = varTypeIsUnsigned(dstType) ? INS_fcvtzu : INS_fcvtzs;
    emitAttr    insSize = emitTypeSize(dstType);
    insOpts     opts;

    if (srcType == TYP_DOUBLE)
    {
        opts = (insSize == EA_4BYTE) ? INS_OPTS_D_TO_4BYTE : INS_OPTS_D_TO_8BYTE;
    }
    else
    {
        opts = (insSize == EA_4BYTE) ? INS_OPTS_S_TO_4BYTE : INS_OPTS_S_TO_8BYTE;
    }

    GetEmitter()->emitIns_R_R(ins, insSize, dstReg, srcReg, opts);

    genProduceReg(cast);
}

//------------------------------------------------------------------------
// genCkfinite: Generate code for ckfinite opcode.
//
// Arguments:
//    treeNode - The GT_CKFINITE node
//
// Return Value:
//    None.
//
// Assumptions:
//    GT_CKFINITE node has reserved an internal register.
//
void CodeGen::genCkfinite(GenTree* treeNode)
{
    assert(treeNode->OperGet() == GT_CKFINITE);

    GenTree*  op1         = treeNode->AsOp()->gtOp1;
    var_types targetType  = treeNode->TypeGet();
    int       expMask     = (targetType == TYP_FLOAT) ? 0x7F8 : 0x7FF; // Bit mask to extract exponent.
    int       shiftAmount = targetType == TYP_FLOAT ? 20 : 52;

    emitter* emit = GetEmitter();

    // Extract exponent into a register.
    regNumber intReg = treeNode->GetSingleTempReg();
    regNumber fpReg  = genConsumeReg(op1);

    emit->emitIns_R_R(ins_Copy(targetType), emitActualTypeSize(treeNode), intReg, fpReg);
    emit->emitIns_R_R_I(INS_lsr, emitActualTypeSize(targetType), intReg, intReg, shiftAmount);

    // Mask of exponent with all 1's and check if the exponent is all 1's
    emit->emitIns_R_R_I(INS_and, EA_4BYTE, intReg, intReg, expMask);
    emit->emitIns_R_I(INS_cmp, EA_4BYTE, intReg, expMask);

    // If exponent is all 1's, throw ArithmeticException
    genJumpToThrowHlpBlk(EJ_eq, SCK_ARITH_EXCPN);

    // if it is a finite value copy it to targetReg
    if (treeNode->GetRegNum() != fpReg)
    {
        emit->emitIns_R_R(ins_Copy(targetType), emitActualTypeSize(treeNode), treeNode->GetRegNum(), fpReg);
    }
    genProduceReg(treeNode);
}

//------------------------------------------------------------------------
// genCodeForCompare: Produce code for a GT_EQ/GT_NE/GT_LT/GT_LE/GT_GE/GT_GT/GT_TEST_EQ/GT_TEST_NE node.
//
// Arguments:
//    tree - the node
//
void CodeGen::genCodeForCompare(GenTreeOp* tree)
{
    regNumber targetReg = tree->GetRegNum();
    emitter*  emit      = GetEmitter();

    GenTree*  op1     = tree->gtOp1;
    GenTree*  op2     = tree->gtOp2;
    var_types op1Type = genActualType(op1->TypeGet());
    var_types op2Type = genActualType(op2->TypeGet());

    assert(!op1->isUsedFromMemory());
    assert(!op2->isUsedFromMemory());

    genConsumeOperands(tree);

    emitAttr cmpSize = EA_ATTR(genTypeSize(op1Type));

    assert(genTypeSize(op1Type) == genTypeSize(op2Type));

    if (varTypeIsFloating(op1Type))
    {
        assert(varTypeIsFloating(op2Type));
        assert(!op1->isContained());
        assert(op1Type == op2Type);

        if (op2->IsIntegralConst(0))
        {
            assert(op2->isContained());
            emit->emitIns_R_F(INS_fcmp, cmpSize, op1->GetRegNum(), 0.0);
        }
        else
        {
            assert(!op2->isContained());
            emit->emitIns_R_R(INS_fcmp, cmpSize, op1->GetRegNum(), op2->GetRegNum());
        }
    }
    else
    {
        assert(!varTypeIsFloating(op2Type));
        // We don't support swapping op1 and op2 to generate cmp reg, imm
        assert(!op1->isContainedIntOrIImmed());

        instruction ins = tree->OperIs(GT_TEST_EQ, GT_TEST_NE) ? INS_tst : INS_cmp;

        if (op2->isContainedIntOrIImmed())
        {
            GenTreeIntConCommon* intConst = op2->AsIntConCommon();
            emit->emitIns_R_I(ins, cmpSize, op1->GetRegNum(), intConst->IconValue());
        }
        else
        {
            emit->emitIns_R_R(ins, cmpSize, op1->GetRegNum(), op2->GetRegNum());
        }
    }

    // Are we evaluating this into a register?
    if (targetReg != REG_NA)
    {
        inst_SETCC(GenCondition::FromRelop(tree), tree->TypeGet(), targetReg);
        genProduceReg(tree);
    }
}

//------------------------------------------------------------------------
// genCodeForJumpCompare: Generates code for jmpCompare statement.
//
// A GT_JCMP node is created when a comparison and conditional branch
// can be executed in a single instruction.
//
// Arm64 has a few instructions with this behavior.
//   - cbz/cbnz -- Compare and branch register zero/not zero
//   - tbz/tbnz -- Test and branch register bit zero/not zero
//
// The cbz/cbnz supports the normal +/- 1MB branch range for conditional branches
// The tbz/tbnz supports a  smaller +/- 32KB branch range
//
// A GT_JCMP cbz/cbnz node is created when there is a GT_EQ or GT_NE
// integer/unsigned comparison against #0 which is used by a GT_JTRUE
// condition jump node.
//
// A GT_JCMP tbz/tbnz node is created when there is a GT_TEST_EQ or GT_TEST_NE
// integer/unsigned comparison against against a mask with a single bit set
// which is used by a GT_JTRUE condition jump node.
//
// This node is repsonsible for consuming the register, and emitting the
// appropriate fused compare/test and branch instruction
//
// Two flags guide code generation
//    GTF_JCMP_TST -- Set if this is a tbz/tbnz rather than cbz/cbnz
//    GTF_JCMP_EQ  -- Set if this is cbz/tbz rather than cbnz/tbnz
//
// Arguments:
//    tree - The GT_JCMP tree node.
//
// Return Value:
//    None
//
void CodeGen::genCodeForJumpCompare(GenTreeOp* tree)
{
    assert(compiler->compCurBB->bbJumpKind == BBJ_COND);

    GenTree* op1 = tree->gtGetOp1();
    GenTree* op2 = tree->gtGetOp2();

    assert(tree->OperIs(GT_JCMP));
    assert(!varTypeIsFloating(tree));
    assert(!op1->isUsedFromMemory());
    assert(!op2->isUsedFromMemory());
    assert(op2->IsCnsIntOrI());
    assert(op2->isContained());

    genConsumeOperands(tree);

    regNumber reg  = op1->GetRegNum();
    emitAttr  attr = emitActualTypeSize(op1->TypeGet());

    if (tree->gtFlags & GTF_JCMP_TST)
    {
        size_t imm = static_cast<size_t>(op2->AsIntCon()->GetValue());

        assert(imm < EA_SIZE(attr) * 8);

        instruction ins = (tree->gtFlags & GTF_JCMP_EQ) ? INS_tbz : INS_tbnz;

        GetEmitter()->emitIns_J_R_I(ins, attr, compiler->compCurBB->bbJumpDest, reg, static_cast<int>(imm));
    }
    else
    {
        assert(op2->IsIntegralConst(0));

        instruction ins = (tree->gtFlags & GTF_JCMP_EQ) ? INS_cbz : INS_cbnz;

        GetEmitter()->emitIns_J_R(ins, attr, compiler->compCurBB->bbJumpDest, reg);
    }
}

//---------------------------------------------------------------------
// genSPtoFPdelta - return offset from the stack pointer (Initial-SP) to the frame pointer. The frame pointer
// will point to the saved frame pointer slot (i.e., there will be frame pointer chaining).
//
int CodeGenInterface::genSPtoFPdelta() const
{
    assert(isFramePointerUsed());
    int delta = -1; // initialization to illegal value

    if (IsSaveFpLrWithAllCalleeSavedRegisters())
    {
        // The saved frame pointer is at the top of the frame, just beneath the saved varargs register space and the
        // saved LR.
        delta = genTotalFrameSize() - (compiler->info.compIsVarArgs ? MAX_REG_ARG * REGSIZE_BYTES : 0) -
                2 /* FP, LR */ * REGSIZE_BYTES;
    }
    else
    {
        // We place the saved frame pointer immediately above the outgoing argument space.
        delta = (int)compiler->lvaOutgoingArgSpaceSize;
    }

    assert(delta >= 0);
    return delta;
}

//---------------------------------------------------------------------
// genTotalFrameSize - return the total size of the stack frame, including local size,
// callee-saved register size, etc.
//
// Return value:
//    Total frame size
//

int CodeGenInterface::genTotalFrameSize() const
{
    // For varargs functions, we home all the incoming register arguments. They are not
    // included in the compCalleeRegsPushed count. This is like prespill on ARM32, but
    // since we don't use "push" instructions to save them, we don't have to do the
    // save of these varargs register arguments as the first thing in the prolog.

    assert(!IsUninitialized(compiler->compCalleeRegsPushed));

    int totalFrameSize = (compiler->info.compIsVarArgs ? MAX_REG_ARG * REGSIZE_BYTES : 0) +
                         compiler->compCalleeRegsPushed * REGSIZE_BYTES + compiler->compLclFrameSize;

    assert(totalFrameSize >= 0);
    return totalFrameSize;
}

//---------------------------------------------------------------------
// genCallerSPtoFPdelta - return the offset from Caller-SP to the frame pointer.
// This number is going to be negative, since the Caller-SP is at a higher
// address than the frame pointer.
//
// There must be a frame pointer to call this function!

int CodeGenInterface::genCallerSPtoFPdelta() const
{
    assert(isFramePointerUsed());
    int callerSPtoFPdelta;

    callerSPtoFPdelta = genCallerSPtoInitialSPdelta() + genSPtoFPdelta();

    assert(callerSPtoFPdelta <= 0);
    return callerSPtoFPdelta;
}

//---------------------------------------------------------------------
// genCallerSPtoInitialSPdelta - return the offset from Caller-SP to Initial SP.
//
// This number will be negative.

int CodeGenInterface::genCallerSPtoInitialSPdelta() const
{
    int callerSPtoSPdelta = 0;

    callerSPtoSPdelta -= genTotalFrameSize();

    assert(callerSPtoSPdelta <= 0);
    return callerSPtoSPdelta;
}

//---------------------------------------------------------------------
// SetSaveFpLrWithAllCalleeSavedRegisters - Set the variable that indicates if FP/LR registers
// are stored with the rest of the callee-saved registers.
//
void CodeGen::SetSaveFpLrWithAllCalleeSavedRegisters(bool value)
{
    JITDUMP("Setting genSaveFpLrWithAllCalleeSavedRegisters to %s\n", dspBool(value));
    genSaveFpLrWithAllCalleeSavedRegisters = value;
}

//---------------------------------------------------------------------
// IsSaveFpLrWithAllCalleeSavedRegisters - Return the value that indicates where FP/LR registers
// are stored in the prolog.
//
bool CodeGen::IsSaveFpLrWithAllCalleeSavedRegisters() const
{
    return genSaveFpLrWithAllCalleeSavedRegisters;
}

/*****************************************************************************
 *  Emit a call to a helper function.
 *
 */

void CodeGen::genEmitHelperCall(unsigned helper, int argSize, emitAttr retSize, regNumber callTargetReg /*= REG_NA */)
{
    void* addr  = nullptr;
    void* pAddr = nullptr;

    emitter::EmitCallType callType = emitter::EC_FUNC_TOKEN;
    addr                           = compiler->compGetHelperFtn((CorInfoHelpFunc)helper, &pAddr);
    regNumber callTarget           = REG_NA;

    if (addr == nullptr)
    {
        // This is call to a runtime helper.
        // adrp x, [reloc:rel page addr]
        // add x, x, [reloc:page offset]
        // ldr x, [x]
        // br x

        if (callTargetReg == REG_NA)
        {
            // If a callTargetReg has not been explicitly provided, we will use REG_DEFAULT_HELPER_CALL_TARGET, but
            // this is only a valid assumption if the helper call is known to kill REG_DEFAULT_HELPER_CALL_TARGET.
            callTargetReg = REG_DEFAULT_HELPER_CALL_TARGET;
        }

        regMaskTP callTargetMask = genRegMask(callTargetReg);
        regMaskTP callKillSet    = compiler->compHelperCallKillSet((CorInfoHelpFunc)helper);

        // assert that all registers in callTargetMask are in the callKillSet
        noway_assert((callTargetMask & callKillSet) == callTargetMask);

        callTarget = callTargetReg;

        // adrp + add with relocations will be emitted
        GetEmitter()->emitIns_R_AI(INS_adrp, EA_PTR_DSP_RELOC, callTarget,
                                   (ssize_t)pAddr DEBUGARG((size_t)compiler->eeFindHelper(helper))
                                       DEBUGARG(GTF_ICON_METHOD_HDL));
        GetEmitter()->emitIns_R_R(INS_ldr, EA_PTRSIZE, callTarget, callTarget);
        callType = emitter::EC_INDIR_R;
    }

    GetEmitter()->emitIns_Call(callType, compiler->eeFindHelper(helper), INDEBUG_LDISASM_COMMA(nullptr) addr, argSize,
                               retSize, EA_UNKNOWN, gcInfo.gcVarPtrSetCur, gcInfo.gcRegGCrefSetCur,
                               gcInfo.gcRegByrefSetCur, BAD_IL_OFFSET, /* IL offset */
                               callTarget,                             /* ireg */
                               REG_NA, 0, 0,                           /* xreg, xmul, disp */
                               false                                   /* isJump */
                               );

    regMaskTP killMask = compiler->compHelperCallKillSet((CorInfoHelpFunc)helper);
    regSet.verifyRegistersUsed(killMask);
}

#ifdef FEATURE_SIMD

//------------------------------------------------------------------------
// genSIMDIntrinsic: Generate code for a SIMD Intrinsic.  This is the main
// routine which in turn calls appropriate genSIMDIntrinsicXXX() routine.
//
// Arguments:
//    simdNode - The GT_SIMD node
//
// Return Value:
//    None.
//
// Notes:
//    Currently, we only recognize SIMDVector<float> and SIMDVector<int>, and
//    a limited set of methods.
//
// TODO-CLEANUP Merge all versions of this function and move to new file simdcodegencommon.cpp.
void CodeGen::genSIMDIntrinsic(GenTreeSIMD* simdNode)
{
    // NYI for unsupported base types
    if (!varTypeIsArithmetic(simdNode->GetSimdBaseType()))
    {
        noway_assert(!"SIMD intrinsic with unsupported base type.");
    }

    switch (simdNode->gtSIMDIntrinsicID)
    {
        case SIMDIntrinsicConvertToSingle:
        case SIMDIntrinsicConvertToInt32:
        case SIMDIntrinsicConvertToDouble:
        case SIMDIntrinsicConvertToInt64:
            genSIMDIntrinsicUnOp(simdNode);
            break;

        case SIMDIntrinsicWidenLo:
        case SIMDIntrinsicWidenHi:
            genSIMDIntrinsicWiden(simdNode);
            break;

        case SIMDIntrinsicNarrow:
            genSIMDIntrinsicNarrow(simdNode);
            break;

        case SIMDIntrinsicGetItem:
            genSIMDIntrinsicGetItem(simdNode);
            break;

        case SIMDIntrinsicSetX:
        case SIMDIntrinsicSetY:
        case SIMDIntrinsicSetZ:
        case SIMDIntrinsicSetW:
            genSIMDIntrinsicSetItem(simdNode);
            break;

        case SIMDIntrinsicUpperSave:
            genSIMDIntrinsicUpperSave(simdNode);
            break;

        case SIMDIntrinsicUpperRestore:
            genSIMDIntrinsicUpperRestore(simdNode);
            break;

        default:
            noway_assert(!"Unimplemented SIMD intrinsic.");
            unreached();
    }
}

<<<<<<< HEAD
=======
insOpts CodeGen::genGetSimdInsOpt(emitAttr size, var_types elementType)
{
    assert((size == EA_16BYTE) || (size == EA_8BYTE));
    insOpts result = INS_OPTS_NONE;

    switch (elementType)
    {
        case TYP_DOUBLE:
        case TYP_ULONG:
        case TYP_LONG:
            result = (size == EA_16BYTE) ? INS_OPTS_2D : INS_OPTS_1D;
            break;
        case TYP_FLOAT:
        case TYP_UINT:
        case TYP_INT:
            result = (size == EA_16BYTE) ? INS_OPTS_4S : INS_OPTS_2S;
            break;
        case TYP_USHORT:
        case TYP_SHORT:
            result = (size == EA_16BYTE) ? INS_OPTS_8H : INS_OPTS_4H;
            break;
        case TYP_UBYTE:
        case TYP_BYTE:
            result = (size == EA_16BYTE) ? INS_OPTS_16B : INS_OPTS_8B;
            break;
        default:
            assert(!"Unsupported element type");
            unreached();
    }

    return result;
}

>>>>>>> a629767a
// getOpForSIMDIntrinsic: return the opcode for the given SIMD Intrinsic
//
// Arguments:
//   intrinsicId    -   SIMD intrinsic Id
//   baseType       -   Base type of the SIMD vector
//   ival           -   Out param. Any immediate byte operand that needs to be passed to SSE2 opcode
//
//
// Return Value:
//   Instruction (op) to be used, and immed is set if instruction requires an immediate operand.
//
instruction CodeGen::getOpForSIMDIntrinsic(SIMDIntrinsicID intrinsicId, var_types baseType, unsigned* ival /*=nullptr*/)
{
    instruction result = INS_invalid;
    if (varTypeIsFloating(baseType))
<<<<<<< HEAD
=======
    {
        switch (intrinsicId)
        {
            case SIMDIntrinsicBitwiseAnd:
                result = INS_and;
                break;
            case SIMDIntrinsicBitwiseOr:
                result = INS_orr;
                break;
            case SIMDIntrinsicCast:
                result = INS_mov;
                break;
            case SIMDIntrinsicConvertToInt32:
            case SIMDIntrinsicConvertToInt64:
                result = INS_fcvtzs;
                break;
            case SIMDIntrinsicEqual:
                result = INS_fcmeq;
                break;
            case SIMDIntrinsicNarrow:
                // Use INS_fcvtn lower bytes of result followed by INS_fcvtn2 for upper bytes
                // Return lower bytes instruction here
                result = INS_fcvtn;
                break;
            case SIMDIntrinsicSub:
                result = INS_fsub;
                break;
            case SIMDIntrinsicWidenLo:
                result = INS_fcvtl;
                break;
            case SIMDIntrinsicWidenHi:
                result = INS_fcvtl2;
                break;
            default:
                assert(!"Unsupported SIMD intrinsic");
                unreached();
        }
    }
    else
    {
        bool isUnsigned = varTypeIsUnsigned(baseType);

        switch (intrinsicId)
        {
            case SIMDIntrinsicBitwiseAnd:
                result = INS_and;
                break;
            case SIMDIntrinsicBitwiseOr:
                result = INS_orr;
                break;
            case SIMDIntrinsicCast:
                result = INS_mov;
                break;
            case SIMDIntrinsicConvertToDouble:
            case SIMDIntrinsicConvertToSingle:
                result = isUnsigned ? INS_ucvtf : INS_scvtf;
                break;
            case SIMDIntrinsicEqual:
                result = INS_cmeq;
                break;
            case SIMDIntrinsicNarrow:
                // Use INS_xtn lower bytes of result followed by INS_xtn2 for upper bytes
                // Return lower bytes instruction here
                result = INS_xtn;
                break;
            case SIMDIntrinsicSub:
                result = INS_sub;
                break;
            case SIMDIntrinsicWidenLo:
                result = isUnsigned ? INS_uxtl : INS_sxtl;
                break;
            case SIMDIntrinsicWidenHi:
                result = isUnsigned ? INS_uxtl2 : INS_sxtl2;
                break;
            default:
                assert(!"Unsupported SIMD intrinsic");
                unreached();
        }
    }

    noway_assert(result != INS_invalid);
    return result;
}

//------------------------------------------------------------------------
// genSIMDIntrinsicInit: Generate code for SIMD Intrinsic Initialize.
//
// Arguments:
//    simdNode - The GT_SIMD node
//
// Return Value:
//    None.
//
void CodeGen::genSIMDIntrinsicInit(GenTreeSIMD* simdNode)
{
    assert(simdNode->gtSIMDIntrinsicID == SIMDIntrinsicInit);

    GenTree*  op1       = simdNode->gtGetOp1();
    var_types baseType  = simdNode->GetSimdBaseType();
    regNumber targetReg = simdNode->GetRegNum();
    assert(targetReg != REG_NA);
    var_types targetType = simdNode->TypeGet();

    genConsumeOperands(simdNode);
    regNumber op1Reg = op1->IsIntegralConst(0) ? REG_ZR : op1->GetRegNum();

    // TODO-ARM64-CQ Add LD1R to allow SIMDIntrinsicInit from contained memory
    // TODO-ARM64-CQ Add MOVI to allow SIMDIntrinsicInit from contained immediate small constants

    assert(op1->isContained() == op1->IsIntegralConst(0));
    assert(!op1->isUsedFromMemory());

    assert(genIsValidFloatReg(targetReg));
    assert(genIsValidIntReg(op1Reg) || genIsValidFloatReg(op1Reg));

    emitAttr attr = (simdNode->GetSimdSize() > 8) ? EA_16BYTE : EA_8BYTE;
    insOpts  opt  = genGetSimdInsOpt(attr, baseType);

    if (opt == INS_OPTS_1D)
    {
        GetEmitter()->emitIns_R_R(INS_mov, attr, targetReg, op1Reg);
    }
    else if (genIsValidIntReg(op1Reg))
    {
        GetEmitter()->emitIns_R_R(INS_dup, attr, targetReg, op1Reg, opt);
    }
    else
    {
        GetEmitter()->emitIns_R_R_I(INS_dup, attr, targetReg, op1Reg, 0, opt);
    }

    genProduceReg(simdNode);
}

//-------------------------------------------------------------------------------------------
// genSIMDIntrinsicInitN: Generate code for SIMD Intrinsic Initialize for the form that takes
//                        a number of arguments equal to the length of the Vector.
//
// Arguments:
//    simdNode - The GT_SIMD node
//
// Return Value:
//    None.
//
void CodeGen::genSIMDIntrinsicInitN(GenTreeSIMD* simdNode)
{
    assert(simdNode->gtSIMDIntrinsicID == SIMDIntrinsicInitN);

    regNumber targetReg = simdNode->GetRegNum();
    assert(targetReg != REG_NA);

    var_types targetType = simdNode->TypeGet();

    var_types baseType = simdNode->GetSimdBaseType();

    regNumber vectorReg = targetReg;

    if (varTypeIsFloating(baseType))
    {
        // Note that we cannot use targetReg before consuming all float source operands.
        // Therefore use an internal temp register
        vectorReg = simdNode->GetSingleTempReg(RBM_ALLFLOAT);
    }

    emitAttr baseTypeSize = emitTypeSize(baseType);

    // We will first consume the list items in execution (left to right) order,
    // and record the registers.
    regNumber operandRegs[FP_REGSIZE_BYTES];
    unsigned  initCount = 0;
    for (GenTree* list = simdNode->gtGetOp1(); list != nullptr; list = list->gtGetOp2())
    {
        assert(list->OperGet() == GT_LIST);
        GenTree* listItem = list->gtGetOp1();
        assert(listItem->TypeGet() == baseType);
        assert(!listItem->isContained());
        regNumber operandReg   = genConsumeReg(listItem);
        operandRegs[initCount] = operandReg;
        initCount++;
    }

    assert((initCount * baseTypeSize) <= simdNode->GetSimdSize());

    if (initCount * baseTypeSize < EA_16BYTE)
    {
        GetEmitter()->emitIns_R_I(INS_movi, EA_16BYTE, vectorReg, 0x00, INS_OPTS_16B);
    }

    if (varTypeIsIntegral(baseType))
>>>>>>> a629767a
    {
        switch (intrinsicId)
        {
            case SIMDIntrinsicConvertToInt32:
            case SIMDIntrinsicConvertToInt64:
                result = INS_fcvtzs;
                break;
            case SIMDIntrinsicNarrow:
                // Use INS_fcvtn lower bytes of result followed by INS_fcvtn2 for upper bytes
                // Return lower bytes instruction here
                result = INS_fcvtn;
                break;
            case SIMDIntrinsicWidenLo:
                result = INS_fcvtl;
                break;
            case SIMDIntrinsicWidenHi:
                result = INS_fcvtl2;
                break;
            default:
                assert(!"Unsupported SIMD intrinsic");
                unreached();
        }
    }
    else
    {
        bool isUnsigned = varTypeIsUnsigned(baseType);

        switch (intrinsicId)
        {
            case SIMDIntrinsicConvertToDouble:
            case SIMDIntrinsicConvertToSingle:
                result = isUnsigned ? INS_ucvtf : INS_scvtf;
                break;
            case SIMDIntrinsicNarrow:
                // Use INS_xtn lower bytes of result followed by INS_xtn2 for upper bytes
                // Return lower bytes instruction here
                result = INS_xtn;
                break;
            case SIMDIntrinsicWidenLo:
                result = isUnsigned ? INS_uxtl : INS_sxtl;
                break;
            case SIMDIntrinsicWidenHi:
                result = isUnsigned ? INS_uxtl2 : INS_sxtl2;
                break;
            default:
                assert(!"Unsupported SIMD intrinsic");
                unreached();
        }
    }

    noway_assert(result != INS_invalid);
    return result;
}

//----------------------------------------------------------------------------------
// genSIMDIntrinsicUnOp: Generate code for SIMD Intrinsic unary operations like sqrt.
//
// Arguments:
//    simdNode - The GT_SIMD node
//
// Return Value:
//    None.
//
void CodeGen::genSIMDIntrinsicUnOp(GenTreeSIMD* simdNode)
{
    assert(simdNode->gtSIMDIntrinsicID == SIMDIntrinsicConvertToSingle ||
           simdNode->gtSIMDIntrinsicID == SIMDIntrinsicConvertToInt32 ||
           simdNode->gtSIMDIntrinsicID == SIMDIntrinsicConvertToDouble ||
           simdNode->gtSIMDIntrinsicID == SIMDIntrinsicConvertToInt64);

<<<<<<< HEAD
    GenTree*  op1       = simdNode->GetOp(0);
    var_types baseType  = simdNode->gtSIMDBaseType;
=======
    GenTree*  op1       = simdNode->gtGetOp1();
    var_types baseType  = simdNode->GetSimdBaseType();
>>>>>>> a629767a
    regNumber targetReg = simdNode->GetRegNum();
    assert(targetReg != REG_NA);
    var_types targetType = simdNode->TypeGet();

    genConsumeRegs(op1);
    regNumber op1Reg = op1->GetRegNum();

    assert(genIsValidFloatReg(op1Reg));
    assert(genIsValidFloatReg(targetReg));

    instruction ins  = getOpForSIMDIntrinsic(simdNode->gtSIMDIntrinsicID, baseType);
<<<<<<< HEAD
    emitAttr    attr = (simdNode->gtSIMDSize > 8) ? EA_16BYTE : EA_8BYTE;
    insOpts     opt  = (ins == INS_mov) ? INS_OPTS_NONE : emitSimdArrangementOpt(attr, baseType);
=======
    emitAttr    attr = (simdNode->GetSimdSize() > 8) ? EA_16BYTE : EA_8BYTE;
    insOpts     opt  = (ins == INS_mov) ? INS_OPTS_NONE : genGetSimdInsOpt(attr, baseType);
>>>>>>> a629767a

    GetEmitter()->emitIns_R_R(ins, attr, targetReg, op1Reg, opt);

    genProduceReg(simdNode);
}

//--------------------------------------------------------------------------------
// genSIMDIntrinsicWiden: Generate code for SIMD Intrinsic Widen operations
//
// Arguments:
//    simdNode - The GT_SIMD node
//
// Notes:
//    The Widen intrinsics are broken into separate intrinsics for the two results.
//
void CodeGen::genSIMDIntrinsicWiden(GenTreeSIMD* simdNode)
{
    assert((simdNode->gtSIMDIntrinsicID == SIMDIntrinsicWidenLo) ||
           (simdNode->gtSIMDIntrinsicID == SIMDIntrinsicWidenHi));

<<<<<<< HEAD
    GenTree*  op1       = simdNode->GetOp(0);
    var_types baseType  = simdNode->gtSIMDBaseType;
=======
    GenTree*  op1       = simdNode->gtGetOp1();
    var_types baseType  = simdNode->GetSimdBaseType();
>>>>>>> a629767a
    regNumber targetReg = simdNode->GetRegNum();
    assert(targetReg != REG_NA);
    var_types simdType = simdNode->TypeGet();

    genConsumeRegs(op1);
    regNumber op1Reg   = op1->GetRegNum();
    regNumber srcReg   = op1Reg;
    emitAttr  emitSize = emitActualTypeSize(simdType);

    instruction ins = getOpForSIMDIntrinsic(simdNode->gtSIMDIntrinsicID, baseType);

    emitAttr attr = (simdNode->gtSIMDIntrinsicID == SIMDIntrinsicWidenHi) ? EA_16BYTE : EA_8BYTE;
    insOpts  opt  = emitSimdArrangementOpt(attr, baseType);

    GetEmitter()->emitIns_R_R(ins, attr, targetReg, op1Reg, opt);

    genProduceReg(simdNode);
}

//--------------------------------------------------------------------------------
// genSIMDIntrinsicNarrow: Generate code for SIMD Intrinsic Narrow operations
//
// Arguments:
//    simdNode - The GT_SIMD node
//
// Notes:
//    This intrinsic takes two arguments. The first operand is narrowed to produce the
//    lower elements of the results, and the second operand produces the high elements.
//
void CodeGen::genSIMDIntrinsicNarrow(GenTreeSIMD* simdNode)
{
    assert(simdNode->gtSIMDIntrinsicID == SIMDIntrinsicNarrow);

<<<<<<< HEAD
    GenTree*  op1       = simdNode->GetOp(0);
    GenTree*  op2       = simdNode->GetOp(1);
    var_types baseType  = simdNode->gtSIMDBaseType;
=======
    GenTree*  op1       = simdNode->gtGetOp1();
    GenTree*  op2       = simdNode->gtGetOp2();
    var_types baseType  = simdNode->GetSimdBaseType();
>>>>>>> a629767a
    regNumber targetReg = simdNode->GetRegNum();
    assert(targetReg != REG_NA);
    var_types simdType = simdNode->TypeGet();
    emitAttr  emitSize = emitTypeSize(simdType);

    genConsumeRegs(op1);
    genConsumeRegs(op2);
    regNumber op1Reg = op1->GetRegNum();
    regNumber op2Reg = op2->GetRegNum();

    assert(genIsValidFloatReg(op1Reg));
    assert(genIsValidFloatReg(op2Reg));
    assert(genIsValidFloatReg(targetReg));
    assert(op2Reg != targetReg);
    assert(simdNode->GetSimdSize() == 16);

    instruction ins = getOpForSIMDIntrinsic(simdNode->gtSIMDIntrinsicID, baseType);
    assert((ins == INS_fcvtn) || (ins == INS_xtn));

    instruction ins2 = (ins == INS_fcvtn) ? INS_fcvtn2 : INS_xtn2;

    insOpts opt  = INS_OPTS_NONE;
    insOpts opt2 = INS_OPTS_NONE;

    // This is not the same as genGetSimdInsOpt()
    // Basetype is the soure operand type
    // However encoding is based on the destination operand type which is 1/2 the basetype.
    switch (baseType)
    {
        case TYP_ULONG:
        case TYP_LONG:
        case TYP_DOUBLE:
            opt  = INS_OPTS_2S;
            opt2 = INS_OPTS_4S;
            break;
        case TYP_UINT:
        case TYP_INT:
            opt  = INS_OPTS_4H;
            opt2 = INS_OPTS_8H;
            break;
        case TYP_USHORT:
        case TYP_SHORT:
            opt  = INS_OPTS_8B;
            opt2 = INS_OPTS_16B;
            break;
        default:
            assert(!"Unsupported narrowing element type");
            unreached();
    }

    GetEmitter()->emitIns_R_R(ins, EA_8BYTE, targetReg, op1Reg, opt);
    GetEmitter()->emitIns_R_R(ins2, EA_16BYTE, targetReg, op2Reg, opt2);

    genProduceReg(simdNode);
}

<<<<<<< HEAD
=======
//--------------------------------------------------------------------------------
// genSIMDIntrinsicBinOp: Generate code for SIMD Intrinsic binary operations
// add, sub, mul, bit-wise And, AndNot and Or.
//
// Arguments:
//    simdNode - The GT_SIMD node
//
// Return Value:
//    None.
//
void CodeGen::genSIMDIntrinsicBinOp(GenTreeSIMD* simdNode)
{
    assert(simdNode->gtSIMDIntrinsicID == SIMDIntrinsicSub || simdNode->gtSIMDIntrinsicID == SIMDIntrinsicBitwiseAnd ||
           simdNode->gtSIMDIntrinsicID == SIMDIntrinsicBitwiseOr || simdNode->gtSIMDIntrinsicID == SIMDIntrinsicEqual);

    GenTree*  op1       = simdNode->gtGetOp1();
    GenTree*  op2       = simdNode->gtGetOp2();
    var_types baseType  = simdNode->GetSimdBaseType();
    regNumber targetReg = simdNode->GetRegNum();
    assert(targetReg != REG_NA);
    var_types targetType = simdNode->TypeGet();

    genConsumeOperands(simdNode);
    regNumber op1Reg = op1->GetRegNum();
    regNumber op2Reg = op2->GetRegNum();

    assert(genIsValidFloatReg(op1Reg));
    assert(genIsValidFloatReg(op2Reg));
    assert(genIsValidFloatReg(targetReg));

    // TODO-ARM64-CQ Contain integer constants where posible

    instruction ins  = getOpForSIMDIntrinsic(simdNode->gtSIMDIntrinsicID, baseType);
    emitAttr    attr = (simdNode->GetSimdSize() > 8) ? EA_16BYTE : EA_8BYTE;
    insOpts     opt  = genGetSimdInsOpt(attr, baseType);

    GetEmitter()->emitIns_R_R_R(ins, attr, targetReg, op1Reg, op2Reg, opt);

    genProduceReg(simdNode);
}

>>>>>>> a629767a
//------------------------------------------------------------------------------------
// genSIMDIntrinsicGetItem: Generate code for SIMD Intrinsic get element at index i.
//
// Arguments:
//    simdNode - The GT_SIMD node
//
// Return Value:
//    None.
//
void CodeGen::genSIMDIntrinsicGetItem(GenTreeSIMD* simdNode)
{
    assert(simdNode->gtSIMDIntrinsicID == SIMDIntrinsicGetItem);

    GenTree*  op1      = simdNode->GetOp(0);
    GenTree*  op2      = simdNode->GetOp(1);
    var_types simdType = op1->TypeGet();
    assert(varTypeIsSIMD(simdType));

    // op1 of TYP_SIMD12 should be considered as TYP_SIMD16
    if (simdType == TYP_SIMD12)
    {
        simdType = TYP_SIMD16;
    }

    var_types baseType  = simdNode->GetSimdBaseType();
    regNumber targetReg = simdNode->GetRegNum();
    assert(targetReg != REG_NA);
    var_types targetType = simdNode->TypeGet();
    assert(targetType == genActualType(baseType));

    // GetItem has 2 operands:
    // - the source of SIMD type (op1)
    // - the index of the value to be returned.
    genConsumeRegs(op1);
    genConsumeRegs(op2);

    emitAttr baseTypeSize  = emitTypeSize(baseType);
    unsigned baseTypeScale = genLog2(EA_SIZE_IN_BYTES(baseTypeSize));

    if (op2->IsCnsIntOrI())
    {
        assert(op2->isContained());

        ssize_t index = op2->AsIntCon()->gtIconVal;

        // We only need to generate code for the get if the index is valid
        // If the index is invalid, previously generated for the range check will throw
        if (GetEmitter()->isValidVectorIndex(emitTypeSize(simdType), baseTypeSize, index))
        {
            if (op1->isContained())
            {
                int         offset = (int)index * genTypeSize(baseType);
                instruction ins    = ins_Load(baseType);

                assert(!op1->isUsedFromReg());

                if (op1->OperIsLocal())
                {
                    unsigned varNum = op1->AsLclVarCommon()->GetLclNum();

                    GetEmitter()->emitIns_R_S(ins, emitActualTypeSize(baseType), targetReg, varNum, offset);
                }
                else
                {
                    assert(op1->OperGet() == GT_IND);

                    GenTree* addr = op1->AsIndir()->Addr();
                    assert(!addr->isContained());
                    regNumber baseReg = addr->GetRegNum();

                    // ldr targetReg, [baseReg, #offset]
                    GetEmitter()->emitIns_R_R_I(ins, emitActualTypeSize(baseType), targetReg, baseReg, offset);
                }
            }
            else
            {
                assert(op1->isUsedFromReg());
                regNumber srcReg = op1->GetRegNum();

                instruction ins;
                if (varTypeIsFloating(baseType))
                {
                    assert(genIsValidFloatReg(targetReg));
                    // dup targetReg, srcReg[#index]
                    ins = INS_dup;
                }
                else
                {
                    assert(genIsValidIntReg(targetReg));
                    if (varTypeIsUnsigned(baseType) || (baseTypeSize == EA_8BYTE))
                    {
                        // umov targetReg, srcReg[#index]
                        ins = INS_umov;
                    }
                    else
                    {
                        // smov targetReg, srcReg[#index]
                        ins = INS_smov;
                    }
                }
                GetEmitter()->emitIns_R_R_I(ins, baseTypeSize, targetReg, srcReg, index);
            }
        }
    }
    else
    {
        assert(!op2->isContained());

        regNumber baseReg  = REG_NA;
        regNumber indexReg = op2->GetRegNum();

        if (op1->isContained())
        {
            // Optimize the case of op1 is in memory and trying to access ith element.
            assert(!op1->isUsedFromReg());
            if (op1->OperIsLocal())
            {
                unsigned varNum = op1->AsLclVarCommon()->GetLclNum();

                baseReg = simdNode->ExtractTempReg();

                // Load the address of varNum
                GetEmitter()->emitIns_R_S(INS_lea, EA_PTRSIZE, baseReg, varNum, 0);
            }
            else
            {
                // Require GT_IND addr to be not contained.
                assert(op1->OperGet() == GT_IND);

                GenTree* addr = op1->AsIndir()->Addr();
                assert(!addr->isContained());

                baseReg = addr->GetRegNum();
            }
        }
        else
        {
            assert(op1->isUsedFromReg());
            regNumber srcReg = op1->GetRegNum();

            unsigned simdInitTempVarNum = compiler->lvaSIMDInitTempVarNum;
            noway_assert(compiler->lvaSIMDInitTempVarNum != BAD_VAR_NUM);

            baseReg = simdNode->ExtractTempReg();

            // Load the address of simdInitTempVarNum
            GetEmitter()->emitIns_R_S(INS_lea, EA_PTRSIZE, baseReg, simdInitTempVarNum, 0);

            // Store the vector to simdInitTempVarNum
            GetEmitter()->emitIns_R_R(INS_str, emitTypeSize(simdType), srcReg, baseReg);
        }

        assert(genIsValidIntReg(indexReg));
        assert(genIsValidIntReg(baseReg));
        assert(baseReg != indexReg);

        // Load item at baseReg[index]
        GetEmitter()->emitIns_R_R_R_Ext(ins_Load(baseType), baseTypeSize, targetReg, baseReg, indexReg, INS_OPTS_LSL,
                                        baseTypeScale);
    }

    genProduceReg(simdNode);
}

//------------------------------------------------------------------------------------
// genSIMDIntrinsicSetItem: Generate code for SIMD Intrinsic set element at index i.
//
// Arguments:
//    simdNode - The GT_SIMD node
//
// Return Value:
//    None.
//
void CodeGen::genSIMDIntrinsicSetItem(GenTreeSIMD* simdNode)
{
    // Determine index based on intrinsic ID
    int index = -1;
    switch (simdNode->gtSIMDIntrinsicID)
    {
        case SIMDIntrinsicSetX:
            index = 0;
            break;
        case SIMDIntrinsicSetY:
            index = 1;
            break;
        case SIMDIntrinsicSetZ:
            index = 2;
            break;
        case SIMDIntrinsicSetW:
            index = 3;
            break;

        default:
            unreached();
    }
    assert(index != -1);

    // op1 is the SIMD vector
    // op2 is the value to be set
    GenTree* op1 = simdNode->GetOp(0);
    GenTree* op2 = simdNode->GetOp(1);

    var_types baseType  = simdNode->GetSimdBaseType();
    regNumber targetReg = simdNode->GetRegNum();
    assert(targetReg != REG_NA);
    var_types targetType = simdNode->TypeGet();
    assert(varTypeIsSIMD(targetType));

    assert(op2->TypeGet() == baseType);
    assert(simdNode->GetSimdSize() >= ((index + 1) * genTypeSize(baseType)));

    genConsumeRegs(op1);
    genConsumeRegs(op2);
    regNumber op1Reg = op1->GetRegNum();
    regNumber op2Reg = op2->GetRegNum();

    assert(genIsValidFloatReg(targetReg));
    assert(genIsValidFloatReg(op1Reg));
    assert(genIsValidIntReg(op2Reg) || genIsValidFloatReg(op2Reg));
    assert(targetReg != op2Reg);

    emitAttr attr = emitTypeSize(baseType);

    // Insert mov if register assignment requires it
    GetEmitter()->emitIns_R_R(INS_mov, EA_16BYTE, targetReg, op1Reg);

    if (genIsValidIntReg(op2Reg))
    {
        GetEmitter()->emitIns_R_R_I(INS_ins, attr, targetReg, op2Reg, index);
    }
    else
    {
        GetEmitter()->emitIns_R_R_I_I(INS_ins, attr, targetReg, op2Reg, index, 0);
    }

    genProduceReg(simdNode);
}

//-----------------------------------------------------------------------------
// genSIMDIntrinsicUpperSave: save the upper half of a TYP_SIMD16 vector to
//                            the given register, if any, or to memory.
//
// Arguments:
//    simdNode - The GT_SIMD node
//
// Return Value:
//    None.
//
// Notes:
//    The upper half of all SIMD registers are volatile, even the callee-save registers.
//    When a 16-byte SIMD value is live across a call, the register allocator will use this intrinsic
//    to cause the upper half to be saved.  It will first attempt to find another, unused, callee-save
//    register.  If such a register cannot be found, it will save it to an available caller-save register.
//    In that case, this node will be marked GTF_SPILL, which will cause this method to save
//    the upper half to the lclVar's home location.
//
void CodeGen::genSIMDIntrinsicUpperSave(GenTreeSIMD* simdNode)
{
    assert(simdNode->gtSIMDIntrinsicID == SIMDIntrinsicUpperSave);

    GenTree* op1 = simdNode->GetOp(0);
    assert(op1->IsLocal());
    assert(emitTypeSize(op1->TypeGet()) == 16);
    regNumber targetReg = simdNode->GetRegNum();
    regNumber op1Reg    = genConsumeReg(op1);
    assert(op1Reg != REG_NA);
    assert(targetReg != REG_NA);
    GetEmitter()->emitIns_R_R_I_I(INS_mov, EA_8BYTE, targetReg, op1Reg, 0, 1);

    if ((simdNode->gtFlags & GTF_SPILL) != 0)
    {
        // This is not a normal spill; we'll spill it to the lclVar location.
        // The localVar must have a stack home.
        unsigned   varNum = op1->AsLclVarCommon()->GetLclNum();
        LclVarDsc* varDsc = compiler->lvaGetDesc(varNum);
        assert(varDsc->lvOnFrame);
        // We want to store this to the upper 8 bytes of this localVar's home.
        int offset = 8;

        emitAttr attr = emitTypeSize(TYP_SIMD8);
        GetEmitter()->emitIns_S_R(INS_str, attr, targetReg, varNum, offset);
    }
    else
    {
        genProduceReg(simdNode);
    }
}

//-----------------------------------------------------------------------------
// genSIMDIntrinsicUpperRestore: Restore the upper half of a TYP_SIMD16 vector to
//                               the given register, if any, or to memory.
//
// Arguments:
//    simdNode - The GT_SIMD node
//
// Return Value:
//    None.
//
// Notes:
//    For consistency with genSIMDIntrinsicUpperSave, and to ensure that lclVar nodes always
//    have their home register, this node has its targetReg on the lclVar child, and its source
//    on the simdNode.
//    Regarding spill, please see the note above on genSIMDIntrinsicUpperSave.  If we have spilled
//    an upper-half to the lclVar's home location, this node will be marked GTF_SPILLED.
//
void CodeGen::genSIMDIntrinsicUpperRestore(GenTreeSIMD* simdNode)
{
    assert(simdNode->gtSIMDIntrinsicID == SIMDIntrinsicUpperRestore);

    GenTree* op1 = simdNode->GetOp(0);
    assert(op1->IsLocal());
    assert(emitTypeSize(op1->TypeGet()) == 16);
    regNumber srcReg    = simdNode->GetRegNum();
    regNumber lclVarReg = genConsumeReg(op1);
    unsigned  varNum    = op1->AsLclVarCommon()->GetLclNum();
    assert(lclVarReg != REG_NA);
    assert(srcReg != REG_NA);
    if (simdNode->gtFlags & GTF_SPILLED)
    {
        // The localVar must have a stack home.
        LclVarDsc* varDsc = compiler->lvaGetDesc(varNum);
        assert(varDsc->lvOnFrame);
        // We will load this from the upper 8 bytes of this localVar's home.
        int offset = 8;

        emitAttr attr = emitTypeSize(TYP_SIMD8);
        GetEmitter()->emitIns_R_S(INS_ldr, attr, srcReg, varNum, offset);
    }
    GetEmitter()->emitIns_R_R_I_I(INS_mov, EA_8BYTE, lclVarReg, srcReg, 1, 0);
}

//-----------------------------------------------------------------------------
// genStoreIndTypeSIMD12: store indirect a TYP_SIMD12 (i.e. Vector3) to memory.
// Since Vector3 is not a hardware supported write size, it is performed
// as two writes: 8 byte followed by 4-byte.
//
void CodeGen::genStoreSIMD12(const GenAddrMode& dst, GenTree* value, regNumber tmpReg)
{
    if (value->IsHWIntrinsicZero())
    {
        inst_AM_R(INS_str, EA_8BYTE, REG_ZR, dst, 0);
        inst_AM_R(INS_str, EA_4BYTE, REG_ZR, dst, 8);
        return;
    }

    if (value->isContained())
    {
        GenAddrMode src(value, this);
        inst_R_AM(INS_ldr, EA_8BYTE, tmpReg, src, 0);
        inst_AM_R(INS_str, EA_8BYTE, tmpReg, dst, 0);
        inst_R_AM(INS_ldr, EA_4BYTE, tmpReg, src, 8);
        inst_AM_R(INS_str, EA_4BYTE, tmpReg, dst, 8);
        return;
    }

    regNumber valueReg = genConsumeReg(value);

    inst_AM_R(INS_str, EA_8BYTE, valueReg, dst, 0);
    GetEmitter()->emitIns_R_R_I(INS_mov, EA_4BYTE, tmpReg, valueReg, 2);
    inst_AM_R(INS_str, EA_4BYTE, tmpReg, dst, 8);
}

//-----------------------------------------------------------------------------
// genLoadIndTypeSIMD12: load indirect a TYP_SIMD12 (i.e. Vector3) value.
// Since Vector3 is not a hardware supported write size, it is performed
// as two loads: 8 byte followed by 4-byte.
//
void CodeGen::genLoadSIMD12(GenTree* load)
{
    GenAddrMode src(load, this);

    regNumber tmpReg = load->GetSingleTempReg();
    regNumber dstReg = load->GetRegNum();

<<<<<<< HEAD
    assert(tmpReg != dstReg);

    inst_R_AM(INS_ldr, EA_8BYTE, dstReg, src, 0);
    inst_R_AM(INS_ldr, EA_4BYTE, tmpReg, src, 8);
    GetEmitter()->emitIns_R_R_I(INS_mov, EA_4BYTE, dstReg, tmpReg, 2);

    genProduceReg(load);
=======
    if (op1->isContained())
    {
        // This is only possible for a zero-init.
        assert(op1->IsIntegralConst(0) || op1->IsSIMDZero());

        // store lower 8 bytes
        GetEmitter()->emitIns_S_R(ins_Store(TYP_DOUBLE), EA_8BYTE, REG_ZR, varNum, offs);

        // Store upper 4 bytes
        GetEmitter()->emitIns_S_R(ins_Store(TYP_FLOAT), EA_4BYTE, REG_ZR, varNum, offs + 8);

        return;
    }
    regNumber operandReg = genConsumeReg(op1);

    // Need an additional integer register to extract upper 4 bytes from data.
    regNumber tmpReg = lclVar->GetSingleTempReg();

    GetEmitter()->emitStoreSIMD12ToLclOffset(varNum, offs, operandReg, tmpReg);
>>>>>>> a629767a
}

#endif // FEATURE_SIMD

#ifdef PROFILING_SUPPORTED

//-----------------------------------------------------------------------------------
// genProfilingEnterCallback: Generate the profiling function enter callback.
//
// Arguments:
//     initReg        - register to use as scratch register
//     pInitRegZeroed - OUT parameter. *pInitRegZeroed set to 'false' if 'initReg' is
//                      set to non-zero value after this call.
//
// Return Value:
//     None
//
void CodeGen::genProfilingEnterCallback(regNumber initReg, bool* pInitRegZeroed)
{
    assert(compiler->compGeneratingProlog);

    if (!compiler->compIsProfilerHookNeeded())
    {
        return;
    }

    if (compiler->compProfilerMethHndIndirected)
    {
        instGen_Set_Reg_To_Imm(EA_PTR_DSP_RELOC, REG_PROFILER_ENTER_ARG_FUNC_ID,
                               (ssize_t)compiler->compProfilerMethHnd);
        GetEmitter()->emitIns_R_R(INS_ldr, EA_PTRSIZE, REG_PROFILER_ENTER_ARG_FUNC_ID, REG_PROFILER_ENTER_ARG_FUNC_ID);
    }
    else
    {
        genSetRegToIcon(REG_PROFILER_ENTER_ARG_FUNC_ID, (ssize_t)compiler->compProfilerMethHnd, TYP_I_IMPL);
    }

    int callerSPOffset = compiler->lvaToCallerSPRelativeOffset(0, isFramePointerUsed());
    genInstrWithConstant(INS_add, EA_PTRSIZE, REG_PROFILER_ENTER_ARG_CALLER_SP, genFramePointerReg(),
                         (ssize_t)(-callerSPOffset), REG_PROFILER_ENTER_ARG_CALLER_SP);

    genEmitHelperCall(CORINFO_HELP_PROF_FCN_ENTER, 0, EA_UNKNOWN);

    if ((genRegMask(initReg) & RBM_PROFILER_ENTER_TRASH) != RBM_NONE)
    {
        *pInitRegZeroed = false;
    }
}

//-----------------------------------------------------------------------------------
// genProfilingLeaveCallback: Generate the profiling function leave or tailcall callback.
// Technically, this is not part of the epilog; it is called when we are generating code for a GT_RETURN node.
//
// Arguments:
//     helper - which helper to call. Either CORINFO_HELP_PROF_FCN_LEAVE or CORINFO_HELP_PROF_FCN_TAILCALL
//
// Return Value:
//     None
//
void CodeGen::genProfilingLeaveCallback(unsigned helper)
{
    assert((helper == CORINFO_HELP_PROF_FCN_LEAVE) || (helper == CORINFO_HELP_PROF_FCN_TAILCALL));

    if (!compiler->compIsProfilerHookNeeded())
    {
        return;
    }

    compiler->info.compProfilerCallback = true;

    if (compiler->compProfilerMethHndIndirected)
    {
        instGen_Set_Reg_To_Imm(EA_PTR_DSP_RELOC, REG_PROFILER_LEAVE_ARG_FUNC_ID,
                               (ssize_t)compiler->compProfilerMethHnd);
        GetEmitter()->emitIns_R_R(INS_ldr, EA_PTRSIZE, REG_PROFILER_LEAVE_ARG_FUNC_ID, REG_PROFILER_LEAVE_ARG_FUNC_ID);
    }
    else
    {
        genSetRegToIcon(REG_PROFILER_LEAVE_ARG_FUNC_ID, (ssize_t)compiler->compProfilerMethHnd, TYP_I_IMPL);
    }

    gcInfo.gcMarkRegSetNpt(RBM_PROFILER_LEAVE_ARG_FUNC_ID);

    int callerSPOffset = compiler->lvaToCallerSPRelativeOffset(0, isFramePointerUsed());
    genInstrWithConstant(INS_add, EA_PTRSIZE, REG_PROFILER_LEAVE_ARG_CALLER_SP, genFramePointerReg(),
                         (ssize_t)(-callerSPOffset), REG_PROFILER_LEAVE_ARG_CALLER_SP);

    gcInfo.gcMarkRegSetNpt(RBM_PROFILER_LEAVE_ARG_CALLER_SP);

    genEmitHelperCall(helper, 0, EA_UNKNOWN);
}

#endif // PROFILING_SUPPORTED

/*****************************************************************************
 * Unit testing of the ARM64 emitter: generate a bunch of instructions into the prolog
 * (it's as good a place as any), then use COMPlus_JitLateDisasm=* to see if the late
 * disassembler thinks the instructions as the same as we do.
 */

// Uncomment "#define ALL_ARM64_EMITTER_UNIT_TESTS" to run all the unit tests here.
// After adding a unit test, and verifying it works, put it under this #ifdef, so we don't see it run every time.
//#define ALL_ARM64_EMITTER_UNIT_TESTS

#if defined(DEBUG)
void CodeGen::genArm64EmitterUnitTests()
{
    if (!verbose)
    {
        return;
    }

#ifdef ALL_ARM64_EMITTER_UNIT_TESTS
    // Mark the "fake" instructions in the output.
    printf("*************** In genArm64EmitterUnitTests()\n");

    emitter* theEmitter = GetEmitter();
#endif // ALL_ARM64_EMITTER_UNIT_TESTS

#ifdef ALL_ARM64_EMITTER_UNIT_TESTS
    // We use this:
    //      genDefineTempLabel(genCreateTempLabel());
    // to create artificial labels to help separate groups of tests.

    //
    // Loads/Stores basic general register
    //

    genDefineTempLabel(genCreateTempLabel());

    // ldr/str Xt, [reg]
    theEmitter->emitIns_R_R(INS_ldr, EA_8BYTE, REG_R8, REG_R9);
    theEmitter->emitIns_R_R(INS_ldrb, EA_1BYTE, REG_R8, REG_R9);
    theEmitter->emitIns_R_R(INS_ldrh, EA_2BYTE, REG_R8, REG_R9);
    theEmitter->emitIns_R_R(INS_str, EA_8BYTE, REG_R8, REG_R9);
    theEmitter->emitIns_R_R(INS_strb, EA_1BYTE, REG_R8, REG_R9);
    theEmitter->emitIns_R_R(INS_strh, EA_2BYTE, REG_R8, REG_R9);

    // ldr/str Wt, [reg]
    theEmitter->emitIns_R_R(INS_ldr, EA_4BYTE, REG_R8, REG_R9);
    theEmitter->emitIns_R_R(INS_ldrb, EA_1BYTE, REG_R8, REG_R9);
    theEmitter->emitIns_R_R(INS_ldrh, EA_2BYTE, REG_R8, REG_R9);
    theEmitter->emitIns_R_R(INS_str, EA_4BYTE, REG_R8, REG_R9);
    theEmitter->emitIns_R_R(INS_strb, EA_1BYTE, REG_R8, REG_R9);
    theEmitter->emitIns_R_R(INS_strh, EA_2BYTE, REG_R8, REG_R9);

    theEmitter->emitIns_R_R(INS_ldrsb, EA_4BYTE, REG_R8, REG_R9); // target Wt
    theEmitter->emitIns_R_R(INS_ldrsh, EA_4BYTE, REG_R8, REG_R9); // target Wt
    theEmitter->emitIns_R_R(INS_ldrsb, EA_8BYTE, REG_R8, REG_R9); // target Xt
    theEmitter->emitIns_R_R(INS_ldrsh, EA_8BYTE, REG_R8, REG_R9); // target Xt
    theEmitter->emitIns_R_R(INS_ldrsw, EA_8BYTE, REG_R8, REG_R9); // target Xt

    theEmitter->emitIns_R_R_I(INS_ldurb, EA_4BYTE, REG_R8, REG_R9, 1);
    theEmitter->emitIns_R_R_I(INS_ldurh, EA_4BYTE, REG_R8, REG_R9, 1);
    theEmitter->emitIns_R_R_I(INS_sturb, EA_4BYTE, REG_R8, REG_R9, 1);
    theEmitter->emitIns_R_R_I(INS_sturh, EA_4BYTE, REG_R8, REG_R9, 1);
    theEmitter->emitIns_R_R_I(INS_ldursb, EA_4BYTE, REG_R8, REG_R9, 1);
    theEmitter->emitIns_R_R_I(INS_ldursb, EA_8BYTE, REG_R8, REG_R9, 1);
    theEmitter->emitIns_R_R_I(INS_ldursh, EA_4BYTE, REG_R8, REG_R9, 1);
    theEmitter->emitIns_R_R_I(INS_ldursh, EA_8BYTE, REG_R8, REG_R9, 1);
    theEmitter->emitIns_R_R_I(INS_ldur, EA_8BYTE, REG_R8, REG_R9, 1);
    theEmitter->emitIns_R_R_I(INS_ldur, EA_4BYTE, REG_R8, REG_R9, 1);
    theEmitter->emitIns_R_R_I(INS_stur, EA_4BYTE, REG_R8, REG_R9, 1);
    theEmitter->emitIns_R_R_I(INS_stur, EA_8BYTE, REG_R8, REG_R9, 1);
    theEmitter->emitIns_R_R_I(INS_ldursw, EA_8BYTE, REG_R8, REG_R9, 1);

    // SP and ZR tests
    theEmitter->emitIns_R_R_I(INS_ldur, EA_8BYTE, REG_R8, REG_SP, 1);
    theEmitter->emitIns_R_R_I(INS_ldurb, EA_8BYTE, REG_ZR, REG_R9, 1);
    theEmitter->emitIns_R_R_I(INS_ldurh, EA_8BYTE, REG_ZR, REG_SP, 1);

    // scaled
    theEmitter->emitIns_R_R_I(INS_ldrb, EA_1BYTE, REG_R8, REG_R9, 1);
    theEmitter->emitIns_R_R_I(INS_ldrh, EA_2BYTE, REG_R8, REG_R9, 2);
    theEmitter->emitIns_R_R_I(INS_ldr, EA_4BYTE, REG_R8, REG_R9, 4);
    theEmitter->emitIns_R_R_I(INS_ldr, EA_8BYTE, REG_R8, REG_R9, 8);

    // pre-/post-indexed (unscaled)
    theEmitter->emitIns_R_R_I(INS_ldr, EA_4BYTE, REG_R8, REG_R9, 1, INS_OPTS_POST_INDEX);
    theEmitter->emitIns_R_R_I(INS_ldr, EA_4BYTE, REG_R8, REG_R9, 1, INS_OPTS_PRE_INDEX);
    theEmitter->emitIns_R_R_I(INS_ldr, EA_8BYTE, REG_R8, REG_R9, 1, INS_OPTS_POST_INDEX);
    theEmitter->emitIns_R_R_I(INS_ldr, EA_8BYTE, REG_R8, REG_R9, 1, INS_OPTS_PRE_INDEX);

    // ldar/stlr Rt, [reg]
    theEmitter->emitIns_R_R(INS_ldar, EA_8BYTE, REG_R9, REG_R8);
    theEmitter->emitIns_R_R(INS_ldar, EA_4BYTE, REG_R7, REG_R10);
    theEmitter->emitIns_R_R(INS_ldarb, EA_4BYTE, REG_R5, REG_R11);
    theEmitter->emitIns_R_R(INS_ldarh, EA_4BYTE, REG_R5, REG_R12);

    theEmitter->emitIns_R_R(INS_stlr, EA_8BYTE, REG_R9, REG_R8);
    theEmitter->emitIns_R_R(INS_stlr, EA_4BYTE, REG_R7, REG_R13);
    theEmitter->emitIns_R_R(INS_stlrb, EA_4BYTE, REG_R5, REG_R14);
    theEmitter->emitIns_R_R(INS_stlrh, EA_4BYTE, REG_R3, REG_R15);

    // ldaxr Rt, [reg]
    theEmitter->emitIns_R_R(INS_ldaxr, EA_8BYTE, REG_R9, REG_R8);
    theEmitter->emitIns_R_R(INS_ldaxr, EA_4BYTE, REG_R7, REG_R10);
    theEmitter->emitIns_R_R(INS_ldaxrb, EA_4BYTE, REG_R5, REG_R11);
    theEmitter->emitIns_R_R(INS_ldaxrh, EA_4BYTE, REG_R5, REG_R12);

    // ldxr Rt, [reg]
    theEmitter->emitIns_R_R(INS_ldxr, EA_8BYTE, REG_R9, REG_R8);
    theEmitter->emitIns_R_R(INS_ldxr, EA_4BYTE, REG_R7, REG_R10);
    theEmitter->emitIns_R_R(INS_ldxrb, EA_4BYTE, REG_R5, REG_R11);
    theEmitter->emitIns_R_R(INS_ldxrh, EA_4BYTE, REG_R5, REG_R12);

    // stxr Ws, Rt, [reg]
    theEmitter->emitIns_R_R_R(INS_stxr, EA_8BYTE, REG_R1, REG_R9, REG_R8);
    theEmitter->emitIns_R_R_R(INS_stxr, EA_4BYTE, REG_R3, REG_R7, REG_R13);
    theEmitter->emitIns_R_R_R(INS_stxrb, EA_4BYTE, REG_R8, REG_R5, REG_R14);
    theEmitter->emitIns_R_R_R(INS_stxrh, EA_4BYTE, REG_R12, REG_R3, REG_R15);

    // stlxr Ws, Rt, [reg]
    theEmitter->emitIns_R_R_R(INS_stlxr, EA_8BYTE, REG_R1, REG_R9, REG_R8);
    theEmitter->emitIns_R_R_R(INS_stlxr, EA_4BYTE, REG_R3, REG_R7, REG_R13);
    theEmitter->emitIns_R_R_R(INS_stlxrb, EA_4BYTE, REG_R8, REG_R5, REG_R14);
    theEmitter->emitIns_R_R_R(INS_stlxrh, EA_4BYTE, REG_R12, REG_R3, REG_R15);

#endif // ALL_ARM64_EMITTER_UNIT_TESTS

#ifdef ALL_ARM64_EMITTER_UNIT_TESTS
    //
    // Loads to and Stores from one, two, three, or four SIMD&FP registers
    //

    genDefineTempLabel(genCreateTempLabel());

    // ld1 {Vt}, [Xn|SP]
    theEmitter->emitIns_R_R(INS_ld1, EA_8BYTE, REG_V0, REG_R1, INS_OPTS_8B);
    theEmitter->emitIns_R_R(INS_ld1, EA_16BYTE, REG_V2, REG_R3, INS_OPTS_16B);
    theEmitter->emitIns_R_R(INS_ld1, EA_8BYTE, REG_V4, REG_R5, INS_OPTS_4H);
    theEmitter->emitIns_R_R(INS_ld1, EA_16BYTE, REG_V6, REG_R7, INS_OPTS_8H);
    theEmitter->emitIns_R_R(INS_ld1, EA_8BYTE, REG_V8, REG_R9, INS_OPTS_2S);
    theEmitter->emitIns_R_R(INS_ld1, EA_16BYTE, REG_V10, REG_R11, INS_OPTS_4S);
    theEmitter->emitIns_R_R(INS_ld1, EA_8BYTE, REG_V12, REG_R13, INS_OPTS_1D);
    theEmitter->emitIns_R_R(INS_ld1, EA_16BYTE, REG_V14, REG_R15, INS_OPTS_2D);

    // ld1 {Vt, Vt2}, [Xn|SP]
    theEmitter->emitIns_R_R(INS_ld1_2regs, EA_8BYTE, REG_V0, REG_R2, INS_OPTS_8B);
    theEmitter->emitIns_R_R(INS_ld1_2regs, EA_16BYTE, REG_V3, REG_R5, INS_OPTS_16B);
    theEmitter->emitIns_R_R(INS_ld1_2regs, EA_8BYTE, REG_V6, REG_R8, INS_OPTS_4H);
    theEmitter->emitIns_R_R(INS_ld1_2regs, EA_16BYTE, REG_V9, REG_R11, INS_OPTS_8H);
    theEmitter->emitIns_R_R(INS_ld1_2regs, EA_8BYTE, REG_V12, REG_R14, INS_OPTS_2S);
    theEmitter->emitIns_R_R(INS_ld1_2regs, EA_16BYTE, REG_V15, REG_R17, INS_OPTS_4S);
    theEmitter->emitIns_R_R(INS_ld1_2regs, EA_8BYTE, REG_V18, REG_R20, INS_OPTS_1D);
    theEmitter->emitIns_R_R(INS_ld1_2regs, EA_16BYTE, REG_V21, REG_R23, INS_OPTS_2D);

    // ld1 {Vt, Vt2, Vt3}, [Xn|SP]
    theEmitter->emitIns_R_R(INS_ld1_3regs, EA_8BYTE, REG_V0, REG_R3, INS_OPTS_8B);
    theEmitter->emitIns_R_R(INS_ld1_3regs, EA_16BYTE, REG_V4, REG_R7, INS_OPTS_16B);
    theEmitter->emitIns_R_R(INS_ld1_3regs, EA_8BYTE, REG_V8, REG_R11, INS_OPTS_4H);
    theEmitter->emitIns_R_R(INS_ld1_3regs, EA_16BYTE, REG_V12, REG_R15, INS_OPTS_8H);
    theEmitter->emitIns_R_R(INS_ld1_3regs, EA_8BYTE, REG_V16, REG_R19, INS_OPTS_2S);
    theEmitter->emitIns_R_R(INS_ld1_3regs, EA_16BYTE, REG_V20, REG_R23, INS_OPTS_4S);
    theEmitter->emitIns_R_R(INS_ld1_3regs, EA_8BYTE, REG_V24, REG_R27, INS_OPTS_1D);
    theEmitter->emitIns_R_R(INS_ld1_3regs, EA_16BYTE, REG_V28, REG_SP, INS_OPTS_2D);

    // ld1 {Vt, Vt2, Vt3, Vt4}, [Xn|SP]
    theEmitter->emitIns_R_R(INS_ld1_4regs, EA_8BYTE, REG_V0, REG_R4, INS_OPTS_8B);
    theEmitter->emitIns_R_R(INS_ld1_4regs, EA_16BYTE, REG_V5, REG_R9, INS_OPTS_16B);
    theEmitter->emitIns_R_R(INS_ld1_4regs, EA_8BYTE, REG_V10, REG_R14, INS_OPTS_4H);
    theEmitter->emitIns_R_R(INS_ld1_4regs, EA_16BYTE, REG_V15, REG_R19, INS_OPTS_8H);
    theEmitter->emitIns_R_R(INS_ld1_4regs, EA_8BYTE, REG_V20, REG_R24, INS_OPTS_2S);
    theEmitter->emitIns_R_R(INS_ld1_4regs, EA_16BYTE, REG_V25, REG_R29, INS_OPTS_4S);
    theEmitter->emitIns_R_R(INS_ld1_4regs, EA_8BYTE, REG_V30, REG_R2, INS_OPTS_1D);
    theEmitter->emitIns_R_R(INS_ld1_4regs, EA_16BYTE, REG_V3, REG_R7, INS_OPTS_2D);

    // ld2 {Vt, Vt2}, [Xn|SP]
    theEmitter->emitIns_R_R(INS_ld2, EA_8BYTE, REG_V0, REG_R2, INS_OPTS_8B);
    theEmitter->emitIns_R_R(INS_ld2, EA_16BYTE, REG_V3, REG_R5, INS_OPTS_16B);
    theEmitter->emitIns_R_R(INS_ld2, EA_8BYTE, REG_V6, REG_R8, INS_OPTS_4H);
    theEmitter->emitIns_R_R(INS_ld2, EA_16BYTE, REG_V9, REG_R11, INS_OPTS_8H);
    theEmitter->emitIns_R_R(INS_ld2, EA_8BYTE, REG_V12, REG_R14, INS_OPTS_2S);
    theEmitter->emitIns_R_R(INS_ld2, EA_16BYTE, REG_V15, REG_R17, INS_OPTS_4S);
    theEmitter->emitIns_R_R(INS_ld2, EA_16BYTE, REG_V18, REG_R20, INS_OPTS_2D);

    // ld3 {Vt, Vt2, Vt3}, [Xn|SP]
    theEmitter->emitIns_R_R(INS_ld3, EA_8BYTE, REG_V0, REG_R3, INS_OPTS_8B);
    theEmitter->emitIns_R_R(INS_ld3, EA_16BYTE, REG_V4, REG_R7, INS_OPTS_16B);
    theEmitter->emitIns_R_R(INS_ld3, EA_8BYTE, REG_V8, REG_R11, INS_OPTS_4H);
    theEmitter->emitIns_R_R(INS_ld3, EA_16BYTE, REG_V12, REG_R15, INS_OPTS_8H);
    theEmitter->emitIns_R_R(INS_ld3, EA_8BYTE, REG_V16, REG_R19, INS_OPTS_2S);
    theEmitter->emitIns_R_R(INS_ld3, EA_16BYTE, REG_V20, REG_R23, INS_OPTS_4S);
    theEmitter->emitIns_R_R(INS_ld3, EA_16BYTE, REG_V24, REG_R27, INS_OPTS_2D);

    // ld4 {Vt, Vt2, Vt3, Vt4}, [Xn|SP]
    theEmitter->emitIns_R_R(INS_ld4, EA_8BYTE, REG_V0, REG_R4, INS_OPTS_8B);
    theEmitter->emitIns_R_R(INS_ld4, EA_16BYTE, REG_V5, REG_R9, INS_OPTS_16B);
    theEmitter->emitIns_R_R(INS_ld4, EA_8BYTE, REG_V10, REG_R14, INS_OPTS_4H);
    theEmitter->emitIns_R_R(INS_ld4, EA_16BYTE, REG_V15, REG_R19, INS_OPTS_8H);
    theEmitter->emitIns_R_R(INS_ld4, EA_8BYTE, REG_V20, REG_R24, INS_OPTS_2S);
    theEmitter->emitIns_R_R(INS_ld4, EA_16BYTE, REG_V25, REG_R29, INS_OPTS_4S);
    theEmitter->emitIns_R_R(INS_ld4, EA_16BYTE, REG_V30, REG_R2, INS_OPTS_2D);

    // st1 {Vt}, [Xn|SP]
    theEmitter->emitIns_R_R(INS_st1, EA_8BYTE, REG_V0, REG_R1, INS_OPTS_8B);
    theEmitter->emitIns_R_R(INS_st1, EA_16BYTE, REG_V2, REG_R3, INS_OPTS_16B);
    theEmitter->emitIns_R_R(INS_st1, EA_8BYTE, REG_V4, REG_R5, INS_OPTS_4H);
    theEmitter->emitIns_R_R(INS_st1, EA_16BYTE, REG_V6, REG_R7, INS_OPTS_8H);
    theEmitter->emitIns_R_R(INS_st1, EA_8BYTE, REG_V8, REG_R9, INS_OPTS_2S);
    theEmitter->emitIns_R_R(INS_st1, EA_16BYTE, REG_V10, REG_R11, INS_OPTS_4S);
    theEmitter->emitIns_R_R(INS_st1, EA_8BYTE, REG_V12, REG_R13, INS_OPTS_1D);
    theEmitter->emitIns_R_R(INS_st1, EA_16BYTE, REG_V14, REG_R15, INS_OPTS_2D);

    // st1 {Vt, Vt2}, [Xn|SP]
    theEmitter->emitIns_R_R(INS_st1_2regs, EA_8BYTE, REG_V0, REG_R2, INS_OPTS_8B);
    theEmitter->emitIns_R_R(INS_st1_2regs, EA_16BYTE, REG_V3, REG_R5, INS_OPTS_16B);
    theEmitter->emitIns_R_R(INS_st1_2regs, EA_8BYTE, REG_V6, REG_R8, INS_OPTS_4H);
    theEmitter->emitIns_R_R(INS_st1_2regs, EA_16BYTE, REG_V9, REG_R11, INS_OPTS_8H);
    theEmitter->emitIns_R_R(INS_st1_2regs, EA_8BYTE, REG_V12, REG_R14, INS_OPTS_2S);
    theEmitter->emitIns_R_R(INS_st1_2regs, EA_16BYTE, REG_V15, REG_R17, INS_OPTS_4S);
    theEmitter->emitIns_R_R(INS_st1_2regs, EA_8BYTE, REG_V18, REG_R20, INS_OPTS_1D);
    theEmitter->emitIns_R_R(INS_st1_2regs, EA_16BYTE, REG_V21, REG_R23, INS_OPTS_2D);

    // st1 {Vt, Vt2, Vt3}, [Xn|SP]
    theEmitter->emitIns_R_R(INS_st1_3regs, EA_8BYTE, REG_V0, REG_R3, INS_OPTS_8B);
    theEmitter->emitIns_R_R(INS_st1_3regs, EA_16BYTE, REG_V4, REG_R7, INS_OPTS_16B);
    theEmitter->emitIns_R_R(INS_st1_3regs, EA_8BYTE, REG_V8, REG_R11, INS_OPTS_4H);
    theEmitter->emitIns_R_R(INS_st1_3regs, EA_16BYTE, REG_V12, REG_R15, INS_OPTS_8H);
    theEmitter->emitIns_R_R(INS_st1_3regs, EA_8BYTE, REG_V16, REG_R19, INS_OPTS_2S);
    theEmitter->emitIns_R_R(INS_st1_3regs, EA_16BYTE, REG_V20, REG_R23, INS_OPTS_4S);
    theEmitter->emitIns_R_R(INS_st1_3regs, EA_8BYTE, REG_V24, REG_R27, INS_OPTS_1D);
    theEmitter->emitIns_R_R(INS_st1_3regs, EA_16BYTE, REG_V28, REG_SP, INS_OPTS_2D);

    // st1 {Vt, Vt2, Vt3, Vt4}, [Xn|SP]
    theEmitter->emitIns_R_R(INS_st1_4regs, EA_8BYTE, REG_V0, REG_R4, INS_OPTS_8B);
    theEmitter->emitIns_R_R(INS_st1_4regs, EA_16BYTE, REG_V5, REG_R9, INS_OPTS_16B);
    theEmitter->emitIns_R_R(INS_st1_4regs, EA_8BYTE, REG_V10, REG_R14, INS_OPTS_4H);
    theEmitter->emitIns_R_R(INS_st1_4regs, EA_16BYTE, REG_V15, REG_R19, INS_OPTS_8H);
    theEmitter->emitIns_R_R(INS_st1_4regs, EA_8BYTE, REG_V20, REG_R24, INS_OPTS_2S);
    theEmitter->emitIns_R_R(INS_st1_4regs, EA_16BYTE, REG_V25, REG_R29, INS_OPTS_4S);
    theEmitter->emitIns_R_R(INS_st1_4regs, EA_8BYTE, REG_V30, REG_R2, INS_OPTS_1D);
    theEmitter->emitIns_R_R(INS_st1_4regs, EA_16BYTE, REG_V3, REG_R7, INS_OPTS_2D);

    // st2 {Vt, Vt2}, [Xn|SP]
    theEmitter->emitIns_R_R(INS_st2, EA_8BYTE, REG_V0, REG_R2, INS_OPTS_8B);
    theEmitter->emitIns_R_R(INS_st2, EA_16BYTE, REG_V3, REG_R5, INS_OPTS_16B);
    theEmitter->emitIns_R_R(INS_st2, EA_8BYTE, REG_V6, REG_R8, INS_OPTS_4H);
    theEmitter->emitIns_R_R(INS_st2, EA_16BYTE, REG_V9, REG_R11, INS_OPTS_8H);
    theEmitter->emitIns_R_R(INS_st2, EA_8BYTE, REG_V12, REG_R14, INS_OPTS_2S);
    theEmitter->emitIns_R_R(INS_st2, EA_16BYTE, REG_V15, REG_R17, INS_OPTS_4S);
    theEmitter->emitIns_R_R(INS_st2, EA_16BYTE, REG_V18, REG_R20, INS_OPTS_2D);

    // st3 {Vt, Vt2, Vt3}, [Xn|SP]
    theEmitter->emitIns_R_R(INS_st3, EA_8BYTE, REG_V0, REG_R3, INS_OPTS_8B);
    theEmitter->emitIns_R_R(INS_st3, EA_16BYTE, REG_V4, REG_R7, INS_OPTS_16B);
    theEmitter->emitIns_R_R(INS_st3, EA_8BYTE, REG_V8, REG_R11, INS_OPTS_4H);
    theEmitter->emitIns_R_R(INS_st3, EA_16BYTE, REG_V12, REG_R15, INS_OPTS_8H);
    theEmitter->emitIns_R_R(INS_st3, EA_8BYTE, REG_V16, REG_R19, INS_OPTS_2S);
    theEmitter->emitIns_R_R(INS_st3, EA_16BYTE, REG_V20, REG_R23, INS_OPTS_4S);
    theEmitter->emitIns_R_R(INS_st3, EA_16BYTE, REG_V24, REG_R27, INS_OPTS_2D);

    // st4 {Vt, Vt2, Vt3, Vt4}, [Xn|SP]
    theEmitter->emitIns_R_R(INS_st4, EA_8BYTE, REG_V0, REG_R4, INS_OPTS_8B);
    theEmitter->emitIns_R_R(INS_st4, EA_16BYTE, REG_V5, REG_R9, INS_OPTS_16B);
    theEmitter->emitIns_R_R(INS_st4, EA_8BYTE, REG_V10, REG_R14, INS_OPTS_4H);
    theEmitter->emitIns_R_R(INS_st4, EA_16BYTE, REG_V15, REG_R19, INS_OPTS_8H);
    theEmitter->emitIns_R_R(INS_st4, EA_8BYTE, REG_V20, REG_R24, INS_OPTS_2S);
    theEmitter->emitIns_R_R(INS_st4, EA_16BYTE, REG_V25, REG_R29, INS_OPTS_4S);
    theEmitter->emitIns_R_R(INS_st4, EA_16BYTE, REG_V30, REG_R2, INS_OPTS_2D);

    // ld1r {Vt}, [Xn|SP]
    theEmitter->emitIns_R_R(INS_ld1r, EA_8BYTE, REG_V0, REG_R1, INS_OPTS_8B);
    theEmitter->emitIns_R_R(INS_ld1r, EA_16BYTE, REG_V2, REG_R3, INS_OPTS_16B);
    theEmitter->emitIns_R_R(INS_ld1r, EA_8BYTE, REG_V4, REG_R5, INS_OPTS_4H);
    theEmitter->emitIns_R_R(INS_ld1r, EA_16BYTE, REG_V6, REG_R7, INS_OPTS_8H);
    theEmitter->emitIns_R_R(INS_ld1r, EA_8BYTE, REG_V8, REG_R9, INS_OPTS_2S);
    theEmitter->emitIns_R_R(INS_ld1r, EA_16BYTE, REG_V10, REG_R11, INS_OPTS_4S);
    theEmitter->emitIns_R_R(INS_ld1r, EA_8BYTE, REG_V12, REG_R13, INS_OPTS_1D);
    theEmitter->emitIns_R_R(INS_ld1r, EA_16BYTE, REG_V14, REG_R15, INS_OPTS_2D);

    // ld2r {Vt, Vt2}, [Xn|SP]
    theEmitter->emitIns_R_R(INS_ld2r, EA_8BYTE, REG_V0, REG_R2, INS_OPTS_8B);
    theEmitter->emitIns_R_R(INS_ld2r, EA_16BYTE, REG_V3, REG_R5, INS_OPTS_16B);
    theEmitter->emitIns_R_R(INS_ld2r, EA_8BYTE, REG_V6, REG_R8, INS_OPTS_4H);
    theEmitter->emitIns_R_R(INS_ld2r, EA_16BYTE, REG_V9, REG_R11, INS_OPTS_8H);
    theEmitter->emitIns_R_R(INS_ld2r, EA_8BYTE, REG_V12, REG_R14, INS_OPTS_2S);
    theEmitter->emitIns_R_R(INS_ld2r, EA_16BYTE, REG_V15, REG_R17, INS_OPTS_4S);
    theEmitter->emitIns_R_R(INS_ld2r, EA_8BYTE, REG_V18, REG_R20, INS_OPTS_1D);
    theEmitter->emitIns_R_R(INS_ld2r, EA_16BYTE, REG_V21, REG_R23, INS_OPTS_2D);

    // ld3r {Vt, Vt2, Vt3}, [Xn|SP]
    theEmitter->emitIns_R_R(INS_ld3r, EA_8BYTE, REG_V0, REG_R3, INS_OPTS_8B);
    theEmitter->emitIns_R_R(INS_ld3r, EA_16BYTE, REG_V4, REG_R7, INS_OPTS_16B);
    theEmitter->emitIns_R_R(INS_ld3r, EA_8BYTE, REG_V8, REG_R11, INS_OPTS_4H);
    theEmitter->emitIns_R_R(INS_ld3r, EA_16BYTE, REG_V12, REG_R15, INS_OPTS_8H);
    theEmitter->emitIns_R_R(INS_ld3r, EA_8BYTE, REG_V16, REG_R19, INS_OPTS_2S);
    theEmitter->emitIns_R_R(INS_ld3r, EA_16BYTE, REG_V20, REG_R23, INS_OPTS_4S);
    theEmitter->emitIns_R_R(INS_ld3r, EA_8BYTE, REG_V24, REG_R27, INS_OPTS_1D);
    theEmitter->emitIns_R_R(INS_ld3r, EA_16BYTE, REG_V28, REG_SP, INS_OPTS_2D);

    // ld4r {Vt, Vt2, Vt3, Vt4}, [Xn|SP]
    theEmitter->emitIns_R_R(INS_ld4r, EA_8BYTE, REG_V0, REG_R4, INS_OPTS_8B);
    theEmitter->emitIns_R_R(INS_ld4r, EA_16BYTE, REG_V5, REG_R9, INS_OPTS_16B);
    theEmitter->emitIns_R_R(INS_ld4r, EA_8BYTE, REG_V10, REG_R14, INS_OPTS_4H);
    theEmitter->emitIns_R_R(INS_ld4r, EA_16BYTE, REG_V15, REG_R19, INS_OPTS_8H);
    theEmitter->emitIns_R_R(INS_ld4r, EA_8BYTE, REG_V20, REG_R24, INS_OPTS_2S);
    theEmitter->emitIns_R_R(INS_ld4r, EA_16BYTE, REG_V25, REG_R29, INS_OPTS_4S);
    theEmitter->emitIns_R_R(INS_ld4r, EA_8BYTE, REG_V30, REG_R2, INS_OPTS_1D);
    theEmitter->emitIns_R_R(INS_ld4r, EA_16BYTE, REG_V3, REG_R7, INS_OPTS_2D);

    // tbl Vd, {Vt}, Vm
    theEmitter->emitIns_R_R_R(INS_tbl, EA_8BYTE, REG_V0, REG_V1, REG_V6, INS_OPTS_8B);
    theEmitter->emitIns_R_R_R(INS_tbl, EA_16BYTE, REG_V0, REG_V1, REG_V6, INS_OPTS_16B);

    // tbx Vd, {Vt}, Vm
    theEmitter->emitIns_R_R_R(INS_tbx, EA_8BYTE, REG_V0, REG_V1, REG_V6, INS_OPTS_8B);
    theEmitter->emitIns_R_R_R(INS_tbx, EA_16BYTE, REG_V0, REG_V1, REG_V6, INS_OPTS_16B);

    // tbl Vd, {Vt, Vt2}, Vm
    theEmitter->emitIns_R_R_R(INS_tbl_2regs, EA_8BYTE, REG_V0, REG_V1, REG_V6, INS_OPTS_8B);
    theEmitter->emitIns_R_R_R(INS_tbl_2regs, EA_16BYTE, REG_V0, REG_V1, REG_V6, INS_OPTS_16B);

    // tbx Vd, {Vt, Vt2}, Vm
    theEmitter->emitIns_R_R_R(INS_tbx_2regs, EA_8BYTE, REG_V0, REG_V1, REG_V6, INS_OPTS_8B);
    theEmitter->emitIns_R_R_R(INS_tbx_2regs, EA_16BYTE, REG_V0, REG_V1, REG_V6, INS_OPTS_16B);

    // tbl Vd, {Vt, Vt2, Vt3}, Vm
    theEmitter->emitIns_R_R_R(INS_tbl_3regs, EA_8BYTE, REG_V0, REG_V1, REG_V6, INS_OPTS_8B);
    theEmitter->emitIns_R_R_R(INS_tbl_3regs, EA_16BYTE, REG_V0, REG_V1, REG_V6, INS_OPTS_16B);

    // tbx Vd, {Vt, Vt2, Vt3}, Vm
    theEmitter->emitIns_R_R_R(INS_tbx_3regs, EA_8BYTE, REG_V0, REG_V1, REG_V6, INS_OPTS_8B);
    theEmitter->emitIns_R_R_R(INS_tbx_3regs, EA_16BYTE, REG_V0, REG_V1, REG_V6, INS_OPTS_16B);

    // tbl Vd, {Vt, Vt2, Vt3, Vt4}, Vm
    theEmitter->emitIns_R_R_R(INS_tbl_4regs, EA_8BYTE, REG_V0, REG_V1, REG_V6, INS_OPTS_8B);
    theEmitter->emitIns_R_R_R(INS_tbl_4regs, EA_16BYTE, REG_V0, REG_V1, REG_V6, INS_OPTS_16B);

    // tbx Vd, {Vt, Vt2, Vt3, Vt4}, Vm
    theEmitter->emitIns_R_R_R(INS_tbx_4regs, EA_8BYTE, REG_V0, REG_V1, REG_V6, INS_OPTS_8B);
    theEmitter->emitIns_R_R_R(INS_tbx_4regs, EA_16BYTE, REG_V0, REG_V1, REG_V6, INS_OPTS_16B);

#endif // ALL_ARM64_EMITTER_UNIT_TESTS

#ifdef ALL_ARM64_EMITTER_UNIT_TESTS
    //
    // Loads to and Stores from one, two, three, or four SIMD&FP registers
    //

    genDefineTempLabel(genCreateTempLabel());

    // ld1 {Vt}, [Xn|SP], Xm
    theEmitter->emitIns_R_R_R(INS_ld1, EA_8BYTE, REG_V0, REG_R1, REG_R2, INS_OPTS_8B);
    theEmitter->emitIns_R_R_R(INS_ld1, EA_16BYTE, REG_V3, REG_R4, REG_R5, INS_OPTS_16B);
    theEmitter->emitIns_R_R_R(INS_ld1, EA_8BYTE, REG_V6, REG_R7, REG_R8, INS_OPTS_4H);
    theEmitter->emitIns_R_R_R(INS_ld1, EA_16BYTE, REG_V9, REG_R10, REG_R11, INS_OPTS_8H);
    theEmitter->emitIns_R_R_R(INS_ld1, EA_8BYTE, REG_V12, REG_R13, REG_R14, INS_OPTS_2S);
    theEmitter->emitIns_R_R_R(INS_ld1, EA_16BYTE, REG_V15, REG_R16, REG_R17, INS_OPTS_4S);
    theEmitter->emitIns_R_R_R(INS_ld1, EA_8BYTE, REG_V18, REG_R19, REG_R20, INS_OPTS_1D);
    theEmitter->emitIns_R_R_R(INS_ld1, EA_16BYTE, REG_V21, REG_R22, REG_R23, INS_OPTS_2D);

    // ld1 {Vt, Vt2}, [Xn|SP], Xm
    theEmitter->emitIns_R_R_R(INS_ld1_2regs, EA_8BYTE, REG_V0, REG_R2, REG_R3, INS_OPTS_8B);
    theEmitter->emitIns_R_R_R(INS_ld1_2regs, EA_16BYTE, REG_V4, REG_R6, REG_R7, INS_OPTS_16B);
    theEmitter->emitIns_R_R_R(INS_ld1_2regs, EA_8BYTE, REG_V8, REG_R10, REG_R11, INS_OPTS_4H);
    theEmitter->emitIns_R_R_R(INS_ld1_2regs, EA_16BYTE, REG_V12, REG_R14, REG_R15, INS_OPTS_8H);
    theEmitter->emitIns_R_R_R(INS_ld1_2regs, EA_8BYTE, REG_V16, REG_R18, REG_R19, INS_OPTS_2S);
    theEmitter->emitIns_R_R_R(INS_ld1_2regs, EA_16BYTE, REG_V20, REG_R22, REG_R23, INS_OPTS_4S);
    theEmitter->emitIns_R_R_R(INS_ld1_2regs, EA_8BYTE, REG_V24, REG_R26, REG_R27, INS_OPTS_1D);
    theEmitter->emitIns_R_R_R(INS_ld1_2regs, EA_16BYTE, REG_V28, REG_SP, REG_R30, INS_OPTS_2D);

    // ld1 {Vt, Vt2, Vt3}, [Xn|SP], Xm
    theEmitter->emitIns_R_R_R(INS_ld1_3regs, EA_8BYTE, REG_V0, REG_R3, REG_R4, INS_OPTS_8B);
    theEmitter->emitIns_R_R_R(INS_ld1_3regs, EA_16BYTE, REG_V5, REG_R8, REG_R9, INS_OPTS_16B);
    theEmitter->emitIns_R_R_R(INS_ld1_3regs, EA_8BYTE, REG_V10, REG_R13, REG_R14, INS_OPTS_4H);
    theEmitter->emitIns_R_R_R(INS_ld1_3regs, EA_16BYTE, REG_V15, REG_R18, REG_R19, INS_OPTS_8H);
    theEmitter->emitIns_R_R_R(INS_ld1_3regs, EA_8BYTE, REG_V20, REG_R23, REG_R24, INS_OPTS_2S);
    theEmitter->emitIns_R_R_R(INS_ld1_3regs, EA_16BYTE, REG_V25, REG_R28, REG_R29, INS_OPTS_4S);
    theEmitter->emitIns_R_R_R(INS_ld1_3regs, EA_8BYTE, REG_V30, REG_R0, REG_R1, INS_OPTS_1D);
    theEmitter->emitIns_R_R_R(INS_ld1_3regs, EA_16BYTE, REG_V2, REG_R5, REG_R6, INS_OPTS_2D);

    // ld1 {Vt, Vt2, Vt3, Vt4}, [Xn|SP], Xm
    theEmitter->emitIns_R_R_R(INS_ld1_4regs, EA_8BYTE, REG_V0, REG_R4, REG_R5, INS_OPTS_8B);
    theEmitter->emitIns_R_R_R(INS_ld1_4regs, EA_16BYTE, REG_V6, REG_R10, REG_R11, INS_OPTS_16B);
    theEmitter->emitIns_R_R_R(INS_ld1_4regs, EA_8BYTE, REG_V12, REG_R16, REG_R17, INS_OPTS_4H);
    theEmitter->emitIns_R_R_R(INS_ld1_4regs, EA_16BYTE, REG_V18, REG_R22, REG_R23, INS_OPTS_8H);
    theEmitter->emitIns_R_R_R(INS_ld1_4regs, EA_8BYTE, REG_V24, REG_R28, REG_R29, INS_OPTS_2S);
    theEmitter->emitIns_R_R_R(INS_ld1_4regs, EA_16BYTE, REG_V30, REG_R2, REG_R3, INS_OPTS_4S);
    theEmitter->emitIns_R_R_R(INS_ld1_4regs, EA_8BYTE, REG_V4, REG_R8, REG_R9, INS_OPTS_1D);
    theEmitter->emitIns_R_R_R(INS_ld1_4regs, EA_16BYTE, REG_V10, REG_R14, REG_R15, INS_OPTS_2D);

    // ld2 {Vt, Vt2}, [Xn|SP], Xm
    theEmitter->emitIns_R_R_R(INS_ld2, EA_8BYTE, REG_V0, REG_R2, REG_R3, INS_OPTS_8B);
    theEmitter->emitIns_R_R_R(INS_ld2, EA_16BYTE, REG_V4, REG_R6, REG_R7, INS_OPTS_16B);
    theEmitter->emitIns_R_R_R(INS_ld2, EA_8BYTE, REG_V8, REG_R10, REG_R11, INS_OPTS_4H);
    theEmitter->emitIns_R_R_R(INS_ld2, EA_16BYTE, REG_V12, REG_R14, REG_R15, INS_OPTS_8H);
    theEmitter->emitIns_R_R_R(INS_ld2, EA_8BYTE, REG_V16, REG_R18, REG_R19, INS_OPTS_2S);
    theEmitter->emitIns_R_R_R(INS_ld2, EA_16BYTE, REG_V20, REG_R22, REG_R23, INS_OPTS_4S);
    theEmitter->emitIns_R_R_R(INS_ld2, EA_16BYTE, REG_V24, REG_R26, REG_R27, INS_OPTS_2D);

    // ld3 {Vt, Vt2, Vt3}, [Xn|SP], Xm
    theEmitter->emitIns_R_R_R(INS_ld3, EA_8BYTE, REG_V0, REG_R3, REG_R4, INS_OPTS_8B);
    theEmitter->emitIns_R_R_R(INS_ld3, EA_16BYTE, REG_V5, REG_R8, REG_R9, INS_OPTS_16B);
    theEmitter->emitIns_R_R_R(INS_ld3, EA_8BYTE, REG_V10, REG_R13, REG_R14, INS_OPTS_4H);
    theEmitter->emitIns_R_R_R(INS_ld3, EA_16BYTE, REG_V15, REG_R18, REG_R19, INS_OPTS_8H);
    theEmitter->emitIns_R_R_R(INS_ld3, EA_8BYTE, REG_V20, REG_R23, REG_R24, INS_OPTS_2S);
    theEmitter->emitIns_R_R_R(INS_ld3, EA_16BYTE, REG_V25, REG_R28, REG_R29, INS_OPTS_4S);
    theEmitter->emitIns_R_R_R(INS_ld3, EA_16BYTE, REG_V30, REG_R0, REG_R1, INS_OPTS_2D);

    // ld4 {Vt, Vt2, Vt3, Vt4}, [Xn|SP], Xm
    theEmitter->emitIns_R_R_R(INS_ld4, EA_8BYTE, REG_V0, REG_R4, REG_R5, INS_OPTS_8B);
    theEmitter->emitIns_R_R_R(INS_ld4, EA_16BYTE, REG_V6, REG_R10, REG_R11, INS_OPTS_16B);
    theEmitter->emitIns_R_R_R(INS_ld4, EA_8BYTE, REG_V12, REG_R16, REG_R17, INS_OPTS_4H);
    theEmitter->emitIns_R_R_R(INS_ld4, EA_16BYTE, REG_V18, REG_R22, REG_R23, INS_OPTS_8H);
    theEmitter->emitIns_R_R_R(INS_ld4, EA_8BYTE, REG_V24, REG_R28, REG_R29, INS_OPTS_2S);
    theEmitter->emitIns_R_R_R(INS_ld4, EA_16BYTE, REG_V30, REG_R2, REG_R3, INS_OPTS_4S);
    theEmitter->emitIns_R_R_R(INS_ld4, EA_16BYTE, REG_V4, REG_R8, REG_R9, INS_OPTS_2D);

    // st1 {Vt}, [Xn|SP], Xm
    theEmitter->emitIns_R_R_R(INS_st1, EA_8BYTE, REG_V0, REG_R1, REG_R2, INS_OPTS_8B);
    theEmitter->emitIns_R_R_R(INS_st1, EA_16BYTE, REG_V3, REG_R4, REG_R5, INS_OPTS_16B);
    theEmitter->emitIns_R_R_R(INS_st1, EA_8BYTE, REG_V6, REG_R7, REG_R8, INS_OPTS_4H);
    theEmitter->emitIns_R_R_R(INS_st1, EA_16BYTE, REG_V9, REG_R10, REG_R11, INS_OPTS_8H);
    theEmitter->emitIns_R_R_R(INS_st1, EA_8BYTE, REG_V12, REG_R13, REG_R14, INS_OPTS_2S);
    theEmitter->emitIns_R_R_R(INS_st1, EA_16BYTE, REG_V15, REG_R16, REG_R17, INS_OPTS_4S);
    theEmitter->emitIns_R_R_R(INS_st1, EA_8BYTE, REG_V18, REG_R19, REG_R20, INS_OPTS_1D);
    theEmitter->emitIns_R_R_R(INS_st1, EA_16BYTE, REG_V21, REG_R22, REG_R23, INS_OPTS_2D);

    // st1 {Vt, Vt2}, [Xn|SP], Xm
    theEmitter->emitIns_R_R_R(INS_st1_2regs, EA_8BYTE, REG_V0, REG_R2, REG_R3, INS_OPTS_8B);
    theEmitter->emitIns_R_R_R(INS_st1_2regs, EA_16BYTE, REG_V4, REG_R6, REG_R7, INS_OPTS_16B);
    theEmitter->emitIns_R_R_R(INS_st1_2regs, EA_8BYTE, REG_V8, REG_R10, REG_R11, INS_OPTS_4H);
    theEmitter->emitIns_R_R_R(INS_st1_2regs, EA_16BYTE, REG_V12, REG_R14, REG_R15, INS_OPTS_8H);
    theEmitter->emitIns_R_R_R(INS_st1_2regs, EA_8BYTE, REG_V16, REG_R18, REG_R19, INS_OPTS_2S);
    theEmitter->emitIns_R_R_R(INS_st1_2regs, EA_16BYTE, REG_V20, REG_R22, REG_R23, INS_OPTS_4S);
    theEmitter->emitIns_R_R_R(INS_st1_2regs, EA_8BYTE, REG_V24, REG_R26, REG_R27, INS_OPTS_1D);
    theEmitter->emitIns_R_R_R(INS_st1_2regs, EA_16BYTE, REG_V28, REG_SP, REG_R30, INS_OPTS_2D);

    // st1 {Vt, Vt2, Vt3}, [Xn|SP], Xm
    theEmitter->emitIns_R_R_R(INS_st1_3regs, EA_8BYTE, REG_V0, REG_R3, REG_R4, INS_OPTS_8B);
    theEmitter->emitIns_R_R_R(INS_st1_3regs, EA_16BYTE, REG_V5, REG_R8, REG_R9, INS_OPTS_16B);
    theEmitter->emitIns_R_R_R(INS_st1_3regs, EA_8BYTE, REG_V10, REG_R13, REG_R14, INS_OPTS_4H);
    theEmitter->emitIns_R_R_R(INS_st1_3regs, EA_16BYTE, REG_V15, REG_R18, REG_R19, INS_OPTS_8H);
    theEmitter->emitIns_R_R_R(INS_st1_3regs, EA_8BYTE, REG_V20, REG_R23, REG_R24, INS_OPTS_2S);
    theEmitter->emitIns_R_R_R(INS_st1_3regs, EA_16BYTE, REG_V25, REG_R28, REG_R29, INS_OPTS_4S);
    theEmitter->emitIns_R_R_R(INS_st1_3regs, EA_8BYTE, REG_V30, REG_R0, REG_R1, INS_OPTS_1D);
    theEmitter->emitIns_R_R_R(INS_st1_3regs, EA_16BYTE, REG_V2, REG_R5, REG_R6, INS_OPTS_2D);

    // st1 {Vt, Vt2, Vt3, Vt4}, [Xn|SP], Xm
    theEmitter->emitIns_R_R_R(INS_st1_4regs, EA_8BYTE, REG_V0, REG_R4, REG_R5, INS_OPTS_8B);
    theEmitter->emitIns_R_R_R(INS_st1_4regs, EA_16BYTE, REG_V6, REG_R10, REG_R11, INS_OPTS_16B);
    theEmitter->emitIns_R_R_R(INS_st1_4regs, EA_8BYTE, REG_V12, REG_R16, REG_R17, INS_OPTS_4H);
    theEmitter->emitIns_R_R_R(INS_st1_4regs, EA_16BYTE, REG_V18, REG_R22, REG_R23, INS_OPTS_8H);
    theEmitter->emitIns_R_R_R(INS_st1_4regs, EA_8BYTE, REG_V24, REG_R28, REG_R29, INS_OPTS_2S);
    theEmitter->emitIns_R_R_R(INS_st1_4regs, EA_16BYTE, REG_V30, REG_R2, REG_R3, INS_OPTS_4S);
    theEmitter->emitIns_R_R_R(INS_st1_4regs, EA_8BYTE, REG_V4, REG_R8, REG_R9, INS_OPTS_1D);
    theEmitter->emitIns_R_R_R(INS_st1_4regs, EA_16BYTE, REG_V10, REG_R14, REG_R15, INS_OPTS_2D);

    // st2 {Vt, Vt2}, [Xn|SP], Xm
    theEmitter->emitIns_R_R_R(INS_st2, EA_8BYTE, REG_V0, REG_R2, REG_R3, INS_OPTS_8B);
    theEmitter->emitIns_R_R_R(INS_st2, EA_16BYTE, REG_V4, REG_R6, REG_R7, INS_OPTS_16B);
    theEmitter->emitIns_R_R_R(INS_st2, EA_8BYTE, REG_V8, REG_R10, REG_R11, INS_OPTS_4H);
    theEmitter->emitIns_R_R_R(INS_st2, EA_16BYTE, REG_V12, REG_R14, REG_R15, INS_OPTS_8H);
    theEmitter->emitIns_R_R_R(INS_st2, EA_8BYTE, REG_V16, REG_R18, REG_R19, INS_OPTS_2S);
    theEmitter->emitIns_R_R_R(INS_st2, EA_16BYTE, REG_V20, REG_R22, REG_R23, INS_OPTS_4S);
    theEmitter->emitIns_R_R_R(INS_st2, EA_16BYTE, REG_V24, REG_R26, REG_R27, INS_OPTS_2D);

    // st3 {Vt, Vt2, Vt3}, [Xn|SP], Xm
    theEmitter->emitIns_R_R_R(INS_st3, EA_8BYTE, REG_V0, REG_R3, REG_R4, INS_OPTS_8B);
    theEmitter->emitIns_R_R_R(INS_st3, EA_16BYTE, REG_V5, REG_R8, REG_R9, INS_OPTS_16B);
    theEmitter->emitIns_R_R_R(INS_st3, EA_8BYTE, REG_V10, REG_R13, REG_R14, INS_OPTS_4H);
    theEmitter->emitIns_R_R_R(INS_st3, EA_16BYTE, REG_V15, REG_R18, REG_R19, INS_OPTS_8H);
    theEmitter->emitIns_R_R_R(INS_st3, EA_8BYTE, REG_V20, REG_R23, REG_R24, INS_OPTS_2S);
    theEmitter->emitIns_R_R_R(INS_st3, EA_16BYTE, REG_V25, REG_R28, REG_R29, INS_OPTS_4S);
    theEmitter->emitIns_R_R_R(INS_st3, EA_16BYTE, REG_V30, REG_R0, REG_R1, INS_OPTS_2D);

    // st4 {Vt, Vt2, Vt3, Vt4}, [Xn|SP], Xm
    theEmitter->emitIns_R_R_R(INS_st4, EA_8BYTE, REG_V0, REG_R4, REG_R5, INS_OPTS_8B);
    theEmitter->emitIns_R_R_R(INS_st4, EA_16BYTE, REG_V6, REG_R10, REG_R11, INS_OPTS_16B);
    theEmitter->emitIns_R_R_R(INS_st4, EA_8BYTE, REG_V12, REG_R16, REG_R17, INS_OPTS_4H);
    theEmitter->emitIns_R_R_R(INS_st4, EA_16BYTE, REG_V18, REG_R22, REG_R23, INS_OPTS_8H);
    theEmitter->emitIns_R_R_R(INS_st4, EA_8BYTE, REG_V24, REG_R28, REG_R29, INS_OPTS_2S);
    theEmitter->emitIns_R_R_R(INS_st4, EA_16BYTE, REG_V30, REG_R2, REG_R3, INS_OPTS_4S);
    theEmitter->emitIns_R_R_R(INS_st4, EA_16BYTE, REG_V4, REG_R8, REG_R9, INS_OPTS_2D);

    // ld1r {Vt}, [Xn|SP], Xm
    theEmitter->emitIns_R_R_R(INS_ld1r, EA_8BYTE, REG_V0, REG_R1, REG_R2, INS_OPTS_8B);
    theEmitter->emitIns_R_R_R(INS_ld1r, EA_16BYTE, REG_V3, REG_R4, REG_R5, INS_OPTS_16B);
    theEmitter->emitIns_R_R_R(INS_ld1r, EA_8BYTE, REG_V6, REG_R7, REG_R8, INS_OPTS_4H);
    theEmitter->emitIns_R_R_R(INS_ld1r, EA_16BYTE, REG_V9, REG_R10, REG_R11, INS_OPTS_8H);
    theEmitter->emitIns_R_R_R(INS_ld1r, EA_8BYTE, REG_V12, REG_R13, REG_R14, INS_OPTS_2S);
    theEmitter->emitIns_R_R_R(INS_ld1r, EA_16BYTE, REG_V15, REG_R16, REG_R17, INS_OPTS_4S);
    theEmitter->emitIns_R_R_R(INS_ld1r, EA_8BYTE, REG_V18, REG_R19, REG_R20, INS_OPTS_1D);
    theEmitter->emitIns_R_R_R(INS_ld1r, EA_16BYTE, REG_V21, REG_R22, REG_R23, INS_OPTS_2D);

    // ld2r {Vt, Vt2}, [Xn|SP], Xm
    theEmitter->emitIns_R_R_R(INS_ld2r, EA_8BYTE, REG_V0, REG_R2, REG_R3, INS_OPTS_8B);
    theEmitter->emitIns_R_R_R(INS_ld2r, EA_16BYTE, REG_V4, REG_R6, REG_R7, INS_OPTS_16B);
    theEmitter->emitIns_R_R_R(INS_ld2r, EA_8BYTE, REG_V8, REG_R10, REG_R11, INS_OPTS_4H);
    theEmitter->emitIns_R_R_R(INS_ld2r, EA_16BYTE, REG_V12, REG_R14, REG_R15, INS_OPTS_8H);
    theEmitter->emitIns_R_R_R(INS_ld2r, EA_8BYTE, REG_V16, REG_R18, REG_R19, INS_OPTS_2S);
    theEmitter->emitIns_R_R_R(INS_ld2r, EA_16BYTE, REG_V20, REG_R22, REG_R23, INS_OPTS_4S);
    theEmitter->emitIns_R_R_R(INS_ld2r, EA_8BYTE, REG_V24, REG_R26, REG_R27, INS_OPTS_1D);
    theEmitter->emitIns_R_R_R(INS_ld2r, EA_16BYTE, REG_V28, REG_SP, REG_R30, INS_OPTS_2D);

    // ld3r {Vt, Vt2, Vt3}, [Xn|SP], Xm
    theEmitter->emitIns_R_R_R(INS_ld3r, EA_8BYTE, REG_V0, REG_R3, REG_R4, INS_OPTS_8B);
    theEmitter->emitIns_R_R_R(INS_ld3r, EA_16BYTE, REG_V5, REG_R8, REG_R9, INS_OPTS_16B);
    theEmitter->emitIns_R_R_R(INS_ld3r, EA_8BYTE, REG_V10, REG_R13, REG_R14, INS_OPTS_4H);
    theEmitter->emitIns_R_R_R(INS_ld3r, EA_16BYTE, REG_V15, REG_R18, REG_R19, INS_OPTS_8H);
    theEmitter->emitIns_R_R_R(INS_ld3r, EA_8BYTE, REG_V20, REG_R23, REG_R24, INS_OPTS_2S);
    theEmitter->emitIns_R_R_R(INS_ld3r, EA_16BYTE, REG_V25, REG_R28, REG_R29, INS_OPTS_4S);
    theEmitter->emitIns_R_R_R(INS_ld3r, EA_8BYTE, REG_V30, REG_R0, REG_R1, INS_OPTS_1D);
    theEmitter->emitIns_R_R_R(INS_ld3r, EA_16BYTE, REG_V2, REG_R5, REG_R6, INS_OPTS_2D);

    // ld4r {Vt, Vt2, Vt3, Vt4}, [Xn|SP], Xm
    theEmitter->emitIns_R_R_R(INS_ld4r, EA_8BYTE, REG_V0, REG_R4, REG_R5, INS_OPTS_8B);
    theEmitter->emitIns_R_R_R(INS_ld4r, EA_16BYTE, REG_V6, REG_R10, REG_R11, INS_OPTS_16B);
    theEmitter->emitIns_R_R_R(INS_ld4r, EA_8BYTE, REG_V12, REG_R16, REG_R17, INS_OPTS_4H);
    theEmitter->emitIns_R_R_R(INS_ld4r, EA_16BYTE, REG_V18, REG_R22, REG_R23, INS_OPTS_8H);
    theEmitter->emitIns_R_R_R(INS_ld4r, EA_8BYTE, REG_V24, REG_R28, REG_R29, INS_OPTS_2S);
    theEmitter->emitIns_R_R_R(INS_ld4r, EA_16BYTE, REG_V30, REG_R2, REG_R3, INS_OPTS_4S);
    theEmitter->emitIns_R_R_R(INS_ld4r, EA_8BYTE, REG_V4, REG_R8, REG_R9, INS_OPTS_1D);
    theEmitter->emitIns_R_R_R(INS_ld4r, EA_16BYTE, REG_V10, REG_R14, REG_R15, INS_OPTS_2D);

#endif // ALL_ARM64_EMITTER_UNIT_TESTS

#ifdef ALL_ARM64_EMITTER_UNIT_TESTS
    //
    // Loads to and Stores from one, two, three, or four SIMD&FP registers
    //

    genDefineTempLabel(genCreateTempLabel());

    // ld1 {Vt}, [Xn|SP], #imm
    theEmitter->emitIns_R_R_I(INS_ld1, EA_8BYTE, REG_V0, REG_R1, 8, INS_OPTS_8B);
    theEmitter->emitIns_R_R_I(INS_ld1, EA_16BYTE, REG_V2, REG_R3, 16, INS_OPTS_16B);
    theEmitter->emitIns_R_R_I(INS_ld1, EA_8BYTE, REG_V4, REG_R5, 8, INS_OPTS_4H);
    theEmitter->emitIns_R_R_I(INS_ld1, EA_16BYTE, REG_V6, REG_R7, 16, INS_OPTS_8H);
    theEmitter->emitIns_R_R_I(INS_ld1, EA_8BYTE, REG_V8, REG_R9, 8, INS_OPTS_2S);
    theEmitter->emitIns_R_R_I(INS_ld1, EA_16BYTE, REG_V10, REG_R11, 16, INS_OPTS_4S);
    theEmitter->emitIns_R_R_I(INS_ld1, EA_8BYTE, REG_V12, REG_R13, 8, INS_OPTS_1D);
    theEmitter->emitIns_R_R_I(INS_ld1, EA_16BYTE, REG_V14, REG_R15, 16, INS_OPTS_2D);

    // ld1 {Vt, Vt2}, [Xn|SP], #imm
    theEmitter->emitIns_R_R_I(INS_ld1_2regs, EA_8BYTE, REG_V0, REG_R2, 16, INS_OPTS_8B);
    theEmitter->emitIns_R_R_I(INS_ld1_2regs, EA_16BYTE, REG_V3, REG_R5, 32, INS_OPTS_16B);
    theEmitter->emitIns_R_R_I(INS_ld1_2regs, EA_8BYTE, REG_V6, REG_R8, 16, INS_OPTS_4H);
    theEmitter->emitIns_R_R_I(INS_ld1_2regs, EA_16BYTE, REG_V9, REG_R11, 32, INS_OPTS_8H);
    theEmitter->emitIns_R_R_I(INS_ld1_2regs, EA_8BYTE, REG_V12, REG_R14, 16, INS_OPTS_2S);
    theEmitter->emitIns_R_R_I(INS_ld1_2regs, EA_16BYTE, REG_V15, REG_R17, 32, INS_OPTS_4S);
    theEmitter->emitIns_R_R_I(INS_ld1_2regs, EA_8BYTE, REG_V18, REG_R20, 16, INS_OPTS_1D);
    theEmitter->emitIns_R_R_I(INS_ld1_2regs, EA_16BYTE, REG_V21, REG_R23, 32, INS_OPTS_2D);

    // ld1 {Vt, Vt2, Vt3}, [Xn|SP], #imm
    theEmitter->emitIns_R_R_I(INS_ld1_3regs, EA_8BYTE, REG_V0, REG_R3, 24, INS_OPTS_8B);
    theEmitter->emitIns_R_R_I(INS_ld1_3regs, EA_16BYTE, REG_V4, REG_R7, 48, INS_OPTS_16B);
    theEmitter->emitIns_R_R_I(INS_ld1_3regs, EA_8BYTE, REG_V8, REG_R11, 24, INS_OPTS_4H);
    theEmitter->emitIns_R_R_I(INS_ld1_3regs, EA_16BYTE, REG_V12, REG_R15, 48, INS_OPTS_8H);
    theEmitter->emitIns_R_R_I(INS_ld1_3regs, EA_8BYTE, REG_V16, REG_R19, 24, INS_OPTS_2S);
    theEmitter->emitIns_R_R_I(INS_ld1_3regs, EA_16BYTE, REG_V20, REG_R23, 48, INS_OPTS_4S);
    theEmitter->emitIns_R_R_I(INS_ld1_3regs, EA_8BYTE, REG_V24, REG_R27, 24, INS_OPTS_1D);
    theEmitter->emitIns_R_R_I(INS_ld1_3regs, EA_16BYTE, REG_V28, REG_SP, 48, INS_OPTS_2D);

    // ld1 {Vt, Vt2, Vt3, Vt4}, [Xn|SP], #imm
    theEmitter->emitIns_R_R_I(INS_ld1_4regs, EA_8BYTE, REG_V0, REG_R4, 32, INS_OPTS_8B);
    theEmitter->emitIns_R_R_I(INS_ld1_4regs, EA_16BYTE, REG_V5, REG_R9, 64, INS_OPTS_16B);
    theEmitter->emitIns_R_R_I(INS_ld1_4regs, EA_8BYTE, REG_V10, REG_R14, 32, INS_OPTS_4H);
    theEmitter->emitIns_R_R_I(INS_ld1_4regs, EA_16BYTE, REG_V15, REG_R19, 64, INS_OPTS_8H);
    theEmitter->emitIns_R_R_I(INS_ld1_4regs, EA_8BYTE, REG_V20, REG_R24, 32, INS_OPTS_2S);
    theEmitter->emitIns_R_R_I(INS_ld1_4regs, EA_16BYTE, REG_V25, REG_R29, 64, INS_OPTS_4S);
    theEmitter->emitIns_R_R_I(INS_ld1_4regs, EA_8BYTE, REG_V30, REG_R2, 32, INS_OPTS_1D);
    theEmitter->emitIns_R_R_I(INS_ld1_4regs, EA_16BYTE, REG_V3, REG_R7, 64, INS_OPTS_2D);

    // ld2 {Vt, Vt2}, [Xn|SP], #imm
    theEmitter->emitIns_R_R_I(INS_ld2, EA_8BYTE, REG_V0, REG_R2, 16, INS_OPTS_8B);
    theEmitter->emitIns_R_R_I(INS_ld2, EA_16BYTE, REG_V3, REG_R5, 32, INS_OPTS_16B);
    theEmitter->emitIns_R_R_I(INS_ld2, EA_8BYTE, REG_V6, REG_R8, 16, INS_OPTS_4H);
    theEmitter->emitIns_R_R_I(INS_ld2, EA_16BYTE, REG_V9, REG_R11, 32, INS_OPTS_8H);
    theEmitter->emitIns_R_R_I(INS_ld2, EA_8BYTE, REG_V12, REG_R14, 16, INS_OPTS_2S);
    theEmitter->emitIns_R_R_I(INS_ld2, EA_16BYTE, REG_V15, REG_R17, 32, INS_OPTS_4S);
    theEmitter->emitIns_R_R_I(INS_ld2, EA_16BYTE, REG_V18, REG_R20, 32, INS_OPTS_2D);

    // ld3 {Vt, Vt2, Vt3}, [Xn|SP], #imm
    theEmitter->emitIns_R_R_I(INS_ld3, EA_8BYTE, REG_V0, REG_R3, 24, INS_OPTS_8B);
    theEmitter->emitIns_R_R_I(INS_ld3, EA_16BYTE, REG_V4, REG_R7, 48, INS_OPTS_16B);
    theEmitter->emitIns_R_R_I(INS_ld3, EA_8BYTE, REG_V8, REG_R11, 24, INS_OPTS_4H);
    theEmitter->emitIns_R_R_I(INS_ld3, EA_16BYTE, REG_V12, REG_R15, 48, INS_OPTS_8H);
    theEmitter->emitIns_R_R_I(INS_ld3, EA_8BYTE, REG_V16, REG_R19, 24, INS_OPTS_2S);
    theEmitter->emitIns_R_R_I(INS_ld3, EA_16BYTE, REG_V20, REG_R23, 48, INS_OPTS_4S);
    theEmitter->emitIns_R_R_I(INS_ld3, EA_16BYTE, REG_V24, REG_R27, 48, INS_OPTS_2D);

    // ld4 {Vt, Vt2, Vt3, Vt4}, [Xn|SP], #imm
    theEmitter->emitIns_R_R_I(INS_ld4, EA_8BYTE, REG_V0, REG_R4, 32, INS_OPTS_8B);
    theEmitter->emitIns_R_R_I(INS_ld4, EA_16BYTE, REG_V5, REG_R9, 64, INS_OPTS_16B);
    theEmitter->emitIns_R_R_I(INS_ld4, EA_8BYTE, REG_V10, REG_R14, 32, INS_OPTS_4H);
    theEmitter->emitIns_R_R_I(INS_ld4, EA_16BYTE, REG_V15, REG_R19, 64, INS_OPTS_8H);
    theEmitter->emitIns_R_R_I(INS_ld4, EA_8BYTE, REG_V20, REG_R24, 32, INS_OPTS_2S);
    theEmitter->emitIns_R_R_I(INS_ld4, EA_16BYTE, REG_V25, REG_R29, 64, INS_OPTS_4S);
    theEmitter->emitIns_R_R_I(INS_ld4, EA_16BYTE, REG_V30, REG_R2, 64, INS_OPTS_2D);

    // st1 {Vt}, [Xn|SP], #imm
    theEmitter->emitIns_R_R_I(INS_st1, EA_8BYTE, REG_V0, REG_R1, 8, INS_OPTS_8B);
    theEmitter->emitIns_R_R_I(INS_st1, EA_16BYTE, REG_V2, REG_R3, 16, INS_OPTS_16B);
    theEmitter->emitIns_R_R_I(INS_st1, EA_8BYTE, REG_V4, REG_R5, 8, INS_OPTS_4H);
    theEmitter->emitIns_R_R_I(INS_st1, EA_16BYTE, REG_V6, REG_R7, 16, INS_OPTS_8H);
    theEmitter->emitIns_R_R_I(INS_st1, EA_8BYTE, REG_V8, REG_R9, 8, INS_OPTS_2S);
    theEmitter->emitIns_R_R_I(INS_st1, EA_16BYTE, REG_V10, REG_R11, 16, INS_OPTS_4S);
    theEmitter->emitIns_R_R_I(INS_st1, EA_8BYTE, REG_V12, REG_R13, 8, INS_OPTS_1D);
    theEmitter->emitIns_R_R_I(INS_st1, EA_16BYTE, REG_V14, REG_R15, 16, INS_OPTS_2D);

    // st1 {Vt, Vt2}, [Xn|SP], #imm
    theEmitter->emitIns_R_R_I(INS_st1_2regs, EA_8BYTE, REG_V0, REG_R2, 16, INS_OPTS_8B);
    theEmitter->emitIns_R_R_I(INS_st1_2regs, EA_16BYTE, REG_V3, REG_R5, 32, INS_OPTS_16B);
    theEmitter->emitIns_R_R_I(INS_st1_2regs, EA_8BYTE, REG_V6, REG_R8, 16, INS_OPTS_4H);
    theEmitter->emitIns_R_R_I(INS_st1_2regs, EA_16BYTE, REG_V9, REG_R11, 32, INS_OPTS_8H);
    theEmitter->emitIns_R_R_I(INS_st1_2regs, EA_8BYTE, REG_V12, REG_R14, 16, INS_OPTS_2S);
    theEmitter->emitIns_R_R_I(INS_st1_2regs, EA_16BYTE, REG_V15, REG_R17, 32, INS_OPTS_4S);
    theEmitter->emitIns_R_R_I(INS_st1_2regs, EA_8BYTE, REG_V18, REG_R20, 16, INS_OPTS_1D);
    theEmitter->emitIns_R_R_I(INS_st1_2regs, EA_16BYTE, REG_V21, REG_R23, 32, INS_OPTS_2D);

    // st1 {Vt, Vt2, Vt3}, [Xn|SP], #imm
    theEmitter->emitIns_R_R_I(INS_st1_3regs, EA_8BYTE, REG_V0, REG_R3, 24, INS_OPTS_8B);
    theEmitter->emitIns_R_R_I(INS_st1_3regs, EA_16BYTE, REG_V4, REG_R7, 48, INS_OPTS_16B);
    theEmitter->emitIns_R_R_I(INS_st1_3regs, EA_8BYTE, REG_V8, REG_R11, 24, INS_OPTS_4H);
    theEmitter->emitIns_R_R_I(INS_st1_3regs, EA_16BYTE, REG_V12, REG_R15, 48, INS_OPTS_8H);
    theEmitter->emitIns_R_R_I(INS_st1_3regs, EA_8BYTE, REG_V16, REG_R19, 24, INS_OPTS_2S);
    theEmitter->emitIns_R_R_I(INS_st1_3regs, EA_16BYTE, REG_V20, REG_R23, 48, INS_OPTS_4S);
    theEmitter->emitIns_R_R_I(INS_st1_3regs, EA_8BYTE, REG_V24, REG_R27, 24, INS_OPTS_1D);
    theEmitter->emitIns_R_R_I(INS_st1_3regs, EA_16BYTE, REG_V28, REG_SP, 48, INS_OPTS_2D);

    // st1 {Vt, Vt2, Vt3, Vt4}, [Xn|SP], #imm
    theEmitter->emitIns_R_R_I(INS_st1_4regs, EA_8BYTE, REG_V0, REG_R4, 32, INS_OPTS_8B);
    theEmitter->emitIns_R_R_I(INS_st1_4regs, EA_16BYTE, REG_V5, REG_R9, 64, INS_OPTS_16B);
    theEmitter->emitIns_R_R_I(INS_st1_4regs, EA_8BYTE, REG_V10, REG_R14, 32, INS_OPTS_4H);
    theEmitter->emitIns_R_R_I(INS_st1_4regs, EA_16BYTE, REG_V15, REG_R19, 64, INS_OPTS_8H);
    theEmitter->emitIns_R_R_I(INS_st1_4regs, EA_8BYTE, REG_V20, REG_R24, 32, INS_OPTS_2S);
    theEmitter->emitIns_R_R_I(INS_st1_4regs, EA_16BYTE, REG_V25, REG_R29, 64, INS_OPTS_4S);
    theEmitter->emitIns_R_R_I(INS_st1_4regs, EA_8BYTE, REG_V30, REG_R2, 32, INS_OPTS_1D);
    theEmitter->emitIns_R_R_I(INS_st1_4regs, EA_16BYTE, REG_V3, REG_R7, 64, INS_OPTS_2D);

    // st2 {Vt, Vt2}, [Xn|SP], #imm
    theEmitter->emitIns_R_R_I(INS_st2, EA_8BYTE, REG_V0, REG_R2, 16, INS_OPTS_8B);
    theEmitter->emitIns_R_R_I(INS_st2, EA_16BYTE, REG_V3, REG_R5, 32, INS_OPTS_16B);
    theEmitter->emitIns_R_R_I(INS_st2, EA_8BYTE, REG_V6, REG_R8, 16, INS_OPTS_4H);
    theEmitter->emitIns_R_R_I(INS_st2, EA_16BYTE, REG_V9, REG_R11, 32, INS_OPTS_8H);
    theEmitter->emitIns_R_R_I(INS_st2, EA_8BYTE, REG_V12, REG_R14, 16, INS_OPTS_2S);
    theEmitter->emitIns_R_R_I(INS_st2, EA_16BYTE, REG_V15, REG_R17, 32, INS_OPTS_4S);
    theEmitter->emitIns_R_R_I(INS_st2, EA_16BYTE, REG_V18, REG_R20, 32, INS_OPTS_2D);

    // st3 {Vt, Vt2, Vt3}, [Xn|SP], #imm
    theEmitter->emitIns_R_R_I(INS_st3, EA_8BYTE, REG_V0, REG_R3, 24, INS_OPTS_8B);
    theEmitter->emitIns_R_R_I(INS_st3, EA_16BYTE, REG_V4, REG_R7, 48, INS_OPTS_16B);
    theEmitter->emitIns_R_R_I(INS_st3, EA_8BYTE, REG_V8, REG_R11, 24, INS_OPTS_4H);
    theEmitter->emitIns_R_R_I(INS_st3, EA_16BYTE, REG_V12, REG_R15, 48, INS_OPTS_8H);
    theEmitter->emitIns_R_R_I(INS_st3, EA_8BYTE, REG_V16, REG_R19, 24, INS_OPTS_2S);
    theEmitter->emitIns_R_R_I(INS_st3, EA_16BYTE, REG_V20, REG_R23, 48, INS_OPTS_4S);
    theEmitter->emitIns_R_R_I(INS_st3, EA_16BYTE, REG_V24, REG_R27, 48, INS_OPTS_2D);

    // st4 {Vt, Vt2, Vt3, Vt4}, [Xn|SP], #imm
    theEmitter->emitIns_R_R_I(INS_st4, EA_8BYTE, REG_V0, REG_R4, 32, INS_OPTS_8B);
    theEmitter->emitIns_R_R_I(INS_st4, EA_16BYTE, REG_V5, REG_R9, 64, INS_OPTS_16B);
    theEmitter->emitIns_R_R_I(INS_st4, EA_8BYTE, REG_V10, REG_R14, 32, INS_OPTS_4H);
    theEmitter->emitIns_R_R_I(INS_st4, EA_16BYTE, REG_V15, REG_R19, 64, INS_OPTS_8H);
    theEmitter->emitIns_R_R_I(INS_st4, EA_8BYTE, REG_V20, REG_R24, 32, INS_OPTS_2S);
    theEmitter->emitIns_R_R_I(INS_st4, EA_16BYTE, REG_V25, REG_R29, 64, INS_OPTS_4S);
    theEmitter->emitIns_R_R_I(INS_st4, EA_16BYTE, REG_V30, REG_R2, 64, INS_OPTS_2D);

    // ld1r {Vt}, [Xn|SP], #imm
    theEmitter->emitIns_R_R_I(INS_ld1r, EA_8BYTE, REG_V0, REG_R1, 1, INS_OPTS_8B);
    theEmitter->emitIns_R_R_I(INS_ld1r, EA_16BYTE, REG_V2, REG_R3, 1, INS_OPTS_16B);
    theEmitter->emitIns_R_R_I(INS_ld1r, EA_8BYTE, REG_V4, REG_R5, 2, INS_OPTS_4H);
    theEmitter->emitIns_R_R_I(INS_ld1r, EA_16BYTE, REG_V6, REG_R7, 2, INS_OPTS_8H);
    theEmitter->emitIns_R_R_I(INS_ld1r, EA_8BYTE, REG_V8, REG_R9, 4, INS_OPTS_2S);
    theEmitter->emitIns_R_R_I(INS_ld1r, EA_16BYTE, REG_V10, REG_R11, 4, INS_OPTS_4S);
    theEmitter->emitIns_R_R_I(INS_ld1r, EA_8BYTE, REG_V12, REG_R13, 8, INS_OPTS_1D);
    theEmitter->emitIns_R_R_I(INS_ld1r, EA_16BYTE, REG_V14, REG_R15, 8, INS_OPTS_2D);

    // ld2r {Vt, Vt2}, [Xn|SP], #imm
    theEmitter->emitIns_R_R_I(INS_ld2r, EA_8BYTE, REG_V0, REG_R2, 2, INS_OPTS_8B);
    theEmitter->emitIns_R_R_I(INS_ld2r, EA_16BYTE, REG_V3, REG_R5, 2, INS_OPTS_16B);
    theEmitter->emitIns_R_R_I(INS_ld2r, EA_8BYTE, REG_V6, REG_R8, 4, INS_OPTS_4H);
    theEmitter->emitIns_R_R_I(INS_ld2r, EA_16BYTE, REG_V9, REG_R11, 4, INS_OPTS_8H);
    theEmitter->emitIns_R_R_I(INS_ld2r, EA_8BYTE, REG_V12, REG_R14, 8, INS_OPTS_2S);
    theEmitter->emitIns_R_R_I(INS_ld2r, EA_16BYTE, REG_V15, REG_R17, 8, INS_OPTS_4S);
    theEmitter->emitIns_R_R_I(INS_ld2r, EA_8BYTE, REG_V18, REG_R20, 16, INS_OPTS_1D);
    theEmitter->emitIns_R_R_I(INS_ld2r, EA_16BYTE, REG_V21, REG_R23, 16, INS_OPTS_2D);

    // ld3r {Vt, Vt2, Vt3}, [Xn|SP], #imm
    theEmitter->emitIns_R_R_I(INS_ld3r, EA_8BYTE, REG_V0, REG_R3, 3, INS_OPTS_8B);
    theEmitter->emitIns_R_R_I(INS_ld3r, EA_16BYTE, REG_V4, REG_R7, 3, INS_OPTS_16B);
    theEmitter->emitIns_R_R_I(INS_ld3r, EA_8BYTE, REG_V8, REG_R11, 6, INS_OPTS_4H);
    theEmitter->emitIns_R_R_I(INS_ld3r, EA_16BYTE, REG_V12, REG_R15, 6, INS_OPTS_8H);
    theEmitter->emitIns_R_R_I(INS_ld3r, EA_8BYTE, REG_V16, REG_R19, 12, INS_OPTS_2S);
    theEmitter->emitIns_R_R_I(INS_ld3r, EA_16BYTE, REG_V20, REG_R23, 12, INS_OPTS_4S);
    theEmitter->emitIns_R_R_I(INS_ld3r, EA_8BYTE, REG_V24, REG_R27, 24, INS_OPTS_1D);
    theEmitter->emitIns_R_R_I(INS_ld3r, EA_16BYTE, REG_V28, REG_SP, 24, INS_OPTS_2D);

    // ld4r {Vt, Vt2, Vt3, Vt4}, [Xn|SP], #imm
    theEmitter->emitIns_R_R_I(INS_ld4r, EA_8BYTE, REG_V0, REG_R4, 4, INS_OPTS_8B);
    theEmitter->emitIns_R_R_I(INS_ld4r, EA_16BYTE, REG_V5, REG_R9, 4, INS_OPTS_16B);
    theEmitter->emitIns_R_R_I(INS_ld4r, EA_8BYTE, REG_V10, REG_R14, 8, INS_OPTS_4H);
    theEmitter->emitIns_R_R_I(INS_ld4r, EA_16BYTE, REG_V15, REG_R19, 8, INS_OPTS_8H);
    theEmitter->emitIns_R_R_I(INS_ld4r, EA_8BYTE, REG_V20, REG_R24, 16, INS_OPTS_2S);
    theEmitter->emitIns_R_R_I(INS_ld4r, EA_16BYTE, REG_V25, REG_R29, 16, INS_OPTS_4S);
    theEmitter->emitIns_R_R_I(INS_ld4r, EA_8BYTE, REG_V30, REG_R2, 32, INS_OPTS_1D);
    theEmitter->emitIns_R_R_I(INS_ld4r, EA_16BYTE, REG_V3, REG_R7, 32, INS_OPTS_2D);

#endif // ALL_ARM64_EMITTER_UNIT_TESTS

#ifdef ALL_ARM64_EMITTER_UNIT_TESTS
    //
    // Loads to and Stores from one, two, three, or four SIMD&FP registers
    //

    genDefineTempLabel(genCreateTempLabel());

    // ld1 {Vt}[#index], [Xn|SP]
    theEmitter->emitIns_R_R_I(INS_ld1, EA_1BYTE, REG_V0, REG_R1, 3);
    theEmitter->emitIns_R_R_I(INS_ld1, EA_2BYTE, REG_V2, REG_R3, 2);
    theEmitter->emitIns_R_R_I(INS_ld1, EA_4BYTE, REG_V4, REG_R5, 1);
    theEmitter->emitIns_R_R_I(INS_ld1, EA_8BYTE, REG_V6, REG_R7, 0);

    // ld2 {Vt, Vt2}[#index], [Xn|SP]
    theEmitter->emitIns_R_R_I(INS_ld2, EA_1BYTE, REG_V0, REG_R2, 4);
    theEmitter->emitIns_R_R_I(INS_ld2, EA_2BYTE, REG_V3, REG_R5, 3);
    theEmitter->emitIns_R_R_I(INS_ld2, EA_4BYTE, REG_V6, REG_R8, 2);
    theEmitter->emitIns_R_R_I(INS_ld2, EA_8BYTE, REG_V9, REG_R11, 1);

    // ld3 {Vt, Vt2, Vt3}[#index], [Xn|SP]
    theEmitter->emitIns_R_R_I(INS_ld3, EA_1BYTE, REG_V0, REG_R3, 5);
    theEmitter->emitIns_R_R_I(INS_ld3, EA_2BYTE, REG_V4, REG_R7, 4);
    theEmitter->emitIns_R_R_I(INS_ld3, EA_4BYTE, REG_V8, REG_R11, 3);
    theEmitter->emitIns_R_R_I(INS_ld3, EA_8BYTE, REG_V12, REG_R15, 0);

    // ld4 {Vt, Vt2, Vt3, Vt4}[#index], [Xn|SP]
    theEmitter->emitIns_R_R_I(INS_ld4, EA_1BYTE, REG_V0, REG_R4, 6);
    theEmitter->emitIns_R_R_I(INS_ld4, EA_2BYTE, REG_V5, REG_R9, 5);
    theEmitter->emitIns_R_R_I(INS_ld4, EA_4BYTE, REG_V10, REG_R14, 0);
    theEmitter->emitIns_R_R_I(INS_ld4, EA_8BYTE, REG_V15, REG_R19, 1);

    // st1 {Vt}[#index], [Xn|SP]
    theEmitter->emitIns_R_R_I(INS_st1, EA_1BYTE, REG_V0, REG_R1, 7);
    theEmitter->emitIns_R_R_I(INS_st1, EA_2BYTE, REG_V2, REG_R3, 6);
    theEmitter->emitIns_R_R_I(INS_st1, EA_4BYTE, REG_V4, REG_R5, 1);
    theEmitter->emitIns_R_R_I(INS_st1, EA_8BYTE, REG_V6, REG_R7, 0);

    // st2 {Vt, Vt2}[#index], [Xn|SP]
    theEmitter->emitIns_R_R_I(INS_st2, EA_1BYTE, REG_V0, REG_R2, 8);
    theEmitter->emitIns_R_R_I(INS_st2, EA_2BYTE, REG_V3, REG_R5, 7);
    theEmitter->emitIns_R_R_I(INS_st2, EA_4BYTE, REG_V6, REG_R8, 2);
    theEmitter->emitIns_R_R_I(INS_st2, EA_8BYTE, REG_V9, REG_R11, 1);

    // st3 {Vt, Vt2, Vt3}[#index], [Xn|SP]
    theEmitter->emitIns_R_R_I(INS_st3, EA_1BYTE, REG_V0, REG_R3, 9);
    theEmitter->emitIns_R_R_I(INS_st3, EA_2BYTE, REG_V4, REG_R7, 0);
    theEmitter->emitIns_R_R_I(INS_st3, EA_4BYTE, REG_V8, REG_R11, 3);
    theEmitter->emitIns_R_R_I(INS_st3, EA_8BYTE, REG_V12, REG_R15, 0);

    // st4 {Vt, Vt2, Vt3, Vt4}[#index], [Xn|SP]
    theEmitter->emitIns_R_R_I(INS_st4, EA_1BYTE, REG_V0, REG_R4, 10);
    theEmitter->emitIns_R_R_I(INS_st4, EA_2BYTE, REG_V5, REG_R9, 1);
    theEmitter->emitIns_R_R_I(INS_st4, EA_4BYTE, REG_V10, REG_R14, 0);
    theEmitter->emitIns_R_R_I(INS_st4, EA_8BYTE, REG_V15, REG_R19, 1);

#endif // ALL_ARM64_EMITTER_UNIT_TESTS

#ifdef ALL_ARM64_EMITTER_UNIT_TESTS
    //
    // Loads to and Stores from one, two, three, or four SIMD&FP registers
    //

    genDefineTempLabel(genCreateTempLabel());

    // ld1 {Vt}[#index], [Xn|SP], Xm
    theEmitter->emitIns_R_R_R_I(INS_ld1, EA_1BYTE, REG_V0, REG_R1, REG_R2, 3, INS_OPTS_POST_INDEX);
    theEmitter->emitIns_R_R_R_I(INS_ld1, EA_2BYTE, REG_V3, REG_R4, REG_R5, 2, INS_OPTS_POST_INDEX);
    theEmitter->emitIns_R_R_R_I(INS_ld1, EA_4BYTE, REG_V6, REG_R7, REG_R8, 1, INS_OPTS_POST_INDEX);
    theEmitter->emitIns_R_R_R_I(INS_ld1, EA_8BYTE, REG_V9, REG_R10, REG_R11, 0, INS_OPTS_POST_INDEX);

    // ld2 {Vt, Vt2}[#index], [Xn|SP], Xm
    theEmitter->emitIns_R_R_R_I(INS_ld2, EA_1BYTE, REG_V0, REG_R2, REG_R3, 4, INS_OPTS_POST_INDEX);
    theEmitter->emitIns_R_R_R_I(INS_ld2, EA_2BYTE, REG_V4, REG_R6, REG_R7, 3, INS_OPTS_POST_INDEX);
    theEmitter->emitIns_R_R_R_I(INS_ld2, EA_4BYTE, REG_V8, REG_R10, REG_R11, 2, INS_OPTS_POST_INDEX);
    theEmitter->emitIns_R_R_R_I(INS_ld2, EA_8BYTE, REG_V12, REG_R14, REG_R15, 1, INS_OPTS_POST_INDEX);

    // ld3 {Vt, Vt2, Vt3}[#index], [Xn|SP], Xm
    theEmitter->emitIns_R_R_R_I(INS_ld3, EA_1BYTE, REG_V0, REG_R3, REG_R4, 5, INS_OPTS_POST_INDEX);
    theEmitter->emitIns_R_R_R_I(INS_ld3, EA_2BYTE, REG_V5, REG_R8, REG_R9, 4, INS_OPTS_POST_INDEX);
    theEmitter->emitIns_R_R_R_I(INS_ld3, EA_4BYTE, REG_V10, REG_R13, REG_R14, 3, INS_OPTS_POST_INDEX);
    theEmitter->emitIns_R_R_R_I(INS_ld3, EA_8BYTE, REG_V15, REG_R18, REG_R19, 0, INS_OPTS_POST_INDEX);

    // ld4 {Vt, Vt2, Vt3, Vt4}[#index], [Xn|SP], Xm
    theEmitter->emitIns_R_R_R_I(INS_ld4, EA_1BYTE, REG_V0, REG_R4, REG_R5, 6, INS_OPTS_POST_INDEX);
    theEmitter->emitIns_R_R_R_I(INS_ld4, EA_2BYTE, REG_V6, REG_R10, REG_R11, 5, INS_OPTS_POST_INDEX);
    theEmitter->emitIns_R_R_R_I(INS_ld4, EA_4BYTE, REG_V12, REG_R16, REG_R17, 0, INS_OPTS_POST_INDEX);
    theEmitter->emitIns_R_R_R_I(INS_ld4, EA_8BYTE, REG_V18, REG_R22, REG_R23, 1, INS_OPTS_POST_INDEX);

    // st1 {Vt}[#index], [Xn|SP], Xm
    theEmitter->emitIns_R_R_R_I(INS_st1, EA_1BYTE, REG_V0, REG_R1, REG_R2, 7, INS_OPTS_POST_INDEX);
    theEmitter->emitIns_R_R_R_I(INS_st1, EA_2BYTE, REG_V3, REG_R4, REG_R5, 6, INS_OPTS_POST_INDEX);
    theEmitter->emitIns_R_R_R_I(INS_st1, EA_4BYTE, REG_V6, REG_R7, REG_R8, 1, INS_OPTS_POST_INDEX);
    theEmitter->emitIns_R_R_R_I(INS_st1, EA_8BYTE, REG_V9, REG_R10, REG_R11, 0, INS_OPTS_POST_INDEX);

    // st2 {Vt, Vt2}[#index], [Xn|SP], Xm
    theEmitter->emitIns_R_R_R_I(INS_st2, EA_1BYTE, REG_V0, REG_R2, REG_R3, 8, INS_OPTS_POST_INDEX);
    theEmitter->emitIns_R_R_R_I(INS_st2, EA_2BYTE, REG_V4, REG_R6, REG_R7, 7, INS_OPTS_POST_INDEX);
    theEmitter->emitIns_R_R_R_I(INS_st2, EA_4BYTE, REG_V8, REG_R10, REG_R11, 2, INS_OPTS_POST_INDEX);
    theEmitter->emitIns_R_R_R_I(INS_st2, EA_8BYTE, REG_V12, REG_R14, REG_R15, 1, INS_OPTS_POST_INDEX);

    // st3 {Vt, Vt2, Vt3}[#index], [Xn|SP], Xm
    theEmitter->emitIns_R_R_R_I(INS_st3, EA_1BYTE, REG_V0, REG_R3, REG_R4, 9, INS_OPTS_POST_INDEX);
    theEmitter->emitIns_R_R_R_I(INS_st3, EA_2BYTE, REG_V5, REG_R8, REG_R9, 0, INS_OPTS_POST_INDEX);
    theEmitter->emitIns_R_R_R_I(INS_st3, EA_4BYTE, REG_V10, REG_R13, REG_R14, 3, INS_OPTS_POST_INDEX);
    theEmitter->emitIns_R_R_R_I(INS_st3, EA_8BYTE, REG_V15, REG_R18, REG_R19, 0, INS_OPTS_POST_INDEX);

    // st4 {Vt, Vt2, Vt3, Vt4}[#index], [Xn|SP], Xm
    theEmitter->emitIns_R_R_R_I(INS_st4, EA_1BYTE, REG_V0, REG_R4, REG_R5, 10, INS_OPTS_POST_INDEX);
    theEmitter->emitIns_R_R_R_I(INS_st4, EA_2BYTE, REG_V6, REG_R10, REG_R11, 1, INS_OPTS_POST_INDEX);
    theEmitter->emitIns_R_R_R_I(INS_st4, EA_4BYTE, REG_V12, REG_R16, REG_R17, 0, INS_OPTS_POST_INDEX);
    theEmitter->emitIns_R_R_R_I(INS_st4, EA_8BYTE, REG_V18, REG_R22, REG_R23, 1, INS_OPTS_POST_INDEX);

#endif // ALL_ARM64_EMITTER_UNIT_TESTS

#ifdef ALL_ARM64_EMITTER_UNIT_TESTS
    //
    // Loads to and Stores from one, two, three, or four SIMD&FP registers
    //

    genDefineTempLabel(genCreateTempLabel());

    // ld1 {Vt}[#index], [Xn|SP], #imm
    theEmitter->emitIns_R_R_I_I(INS_ld1, EA_1BYTE, REG_V0, REG_R1, 3, 1, INS_OPTS_POST_INDEX);
    theEmitter->emitIns_R_R_I_I(INS_ld1, EA_2BYTE, REG_V2, REG_R3, 2, 2, INS_OPTS_POST_INDEX);
    theEmitter->emitIns_R_R_I_I(INS_ld1, EA_4BYTE, REG_V4, REG_R5, 1, 4, INS_OPTS_POST_INDEX);
    theEmitter->emitIns_R_R_I_I(INS_ld1, EA_8BYTE, REG_V6, REG_R7, 0, 8, INS_OPTS_POST_INDEX);

    // ld2 {Vt, Vt2}[#index], [Xn|SP], #imm
    theEmitter->emitIns_R_R_I_I(INS_ld2, EA_1BYTE, REG_V0, REG_R2, 4, 2, INS_OPTS_POST_INDEX);
    theEmitter->emitIns_R_R_I_I(INS_ld2, EA_2BYTE, REG_V3, REG_R5, 3, 4, INS_OPTS_POST_INDEX);
    theEmitter->emitIns_R_R_I_I(INS_ld2, EA_4BYTE, REG_V6, REG_R8, 2, 8, INS_OPTS_POST_INDEX);
    theEmitter->emitIns_R_R_I_I(INS_ld2, EA_8BYTE, REG_V9, REG_R11, 1, 16, INS_OPTS_POST_INDEX);

    // ld3 {Vt, Vt2, Vt3}[#index], [Xn|SP], #imm
    theEmitter->emitIns_R_R_I_I(INS_ld3, EA_1BYTE, REG_V0, REG_R3, 5, 3, INS_OPTS_POST_INDEX);
    theEmitter->emitIns_R_R_I_I(INS_ld3, EA_2BYTE, REG_V4, REG_R7, 4, 6, INS_OPTS_POST_INDEX);
    theEmitter->emitIns_R_R_I_I(INS_ld3, EA_4BYTE, REG_V8, REG_R11, 3, 12, INS_OPTS_POST_INDEX);
    theEmitter->emitIns_R_R_I_I(INS_ld3, EA_8BYTE, REG_V12, REG_R15, 0, 24, INS_OPTS_POST_INDEX);

    // ld4 {Vt, Vt2, Vt3, Vt4}[#index], [Xn|SP], #imm
    theEmitter->emitIns_R_R_I_I(INS_ld4, EA_1BYTE, REG_V0, REG_R4, 6, 4, INS_OPTS_POST_INDEX);
    theEmitter->emitIns_R_R_I_I(INS_ld4, EA_2BYTE, REG_V5, REG_R9, 5, 8, INS_OPTS_POST_INDEX);
    theEmitter->emitIns_R_R_I_I(INS_ld4, EA_4BYTE, REG_V10, REG_R14, 0, 16, INS_OPTS_POST_INDEX);
    theEmitter->emitIns_R_R_I_I(INS_ld4, EA_8BYTE, REG_V15, REG_R19, 1, 32, INS_OPTS_POST_INDEX);

    // st1 {Vt}[#index], [Xn|SP], #imm
    theEmitter->emitIns_R_R_I_I(INS_st1, EA_1BYTE, REG_V0, REG_R1, 3, 1, INS_OPTS_POST_INDEX);
    theEmitter->emitIns_R_R_I_I(INS_st1, EA_2BYTE, REG_V2, REG_R3, 2, 2, INS_OPTS_POST_INDEX);
    theEmitter->emitIns_R_R_I_I(INS_st1, EA_4BYTE, REG_V4, REG_R5, 1, 4, INS_OPTS_POST_INDEX);
    theEmitter->emitIns_R_R_I_I(INS_st1, EA_8BYTE, REG_V6, REG_R7, 0, 8, INS_OPTS_POST_INDEX);

    // st2 {Vt, Vt2}[#index], [Xn|SP], #imm
    theEmitter->emitIns_R_R_I_I(INS_st2, EA_1BYTE, REG_V0, REG_R2, 4, 2, INS_OPTS_POST_INDEX);
    theEmitter->emitIns_R_R_I_I(INS_st2, EA_2BYTE, REG_V3, REG_R5, 3, 4, INS_OPTS_POST_INDEX);
    theEmitter->emitIns_R_R_I_I(INS_st2, EA_4BYTE, REG_V6, REG_R8, 2, 8, INS_OPTS_POST_INDEX);
    theEmitter->emitIns_R_R_I_I(INS_st2, EA_8BYTE, REG_V9, REG_R11, 1, 16, INS_OPTS_POST_INDEX);

    // st3 {Vt, Vt2, Vt3}[#index], [Xn|SP], #imm
    theEmitter->emitIns_R_R_I_I(INS_st3, EA_1BYTE, REG_V0, REG_R3, 5, 3, INS_OPTS_POST_INDEX);
    theEmitter->emitIns_R_R_I_I(INS_st3, EA_2BYTE, REG_V4, REG_R7, 4, 6, INS_OPTS_POST_INDEX);
    theEmitter->emitIns_R_R_I_I(INS_st3, EA_4BYTE, REG_V8, REG_R11, 3, 12, INS_OPTS_POST_INDEX);
    theEmitter->emitIns_R_R_I_I(INS_st3, EA_8BYTE, REG_V12, REG_R15, 0, 24, INS_OPTS_POST_INDEX);

    // st4 {Vt, Vt2, Vt3, Vt4}[#index], [Xn|SP], #imm
    theEmitter->emitIns_R_R_I_I(INS_st4, EA_1BYTE, REG_V0, REG_R4, 6, 4, INS_OPTS_POST_INDEX);
    theEmitter->emitIns_R_R_I_I(INS_st4, EA_2BYTE, REG_V5, REG_R9, 5, 8, INS_OPTS_POST_INDEX);
    theEmitter->emitIns_R_R_I_I(INS_st4, EA_4BYTE, REG_V10, REG_R14, 0, 16, INS_OPTS_POST_INDEX);
    theEmitter->emitIns_R_R_I_I(INS_st4, EA_8BYTE, REG_V15, REG_R19, 1, 32, INS_OPTS_POST_INDEX);

#endif // ALL_ARM64_EMITTER_UNIT_TESTS

#ifdef ALL_ARM64_EMITTER_UNIT_TESTS
    //
    // Compares
    //

    genDefineTempLabel(genCreateTempLabel());

    // cmp reg, reg
    theEmitter->emitIns_R_R(INS_cmp, EA_8BYTE, REG_R8, REG_R9);
    theEmitter->emitIns_R_R(INS_cmn, EA_8BYTE, REG_R8, REG_R9);

    // cmp reg, imm
    theEmitter->emitIns_R_I(INS_cmp, EA_8BYTE, REG_R8, 0);
    theEmitter->emitIns_R_I(INS_cmp, EA_8BYTE, REG_R8, 4095);
    theEmitter->emitIns_R_I(INS_cmp, EA_8BYTE, REG_R8, 1 << 12);
    theEmitter->emitIns_R_I(INS_cmp, EA_8BYTE, REG_R8, 4095 << 12);

    theEmitter->emitIns_R_I(INS_cmn, EA_8BYTE, REG_R8, 0);
    theEmitter->emitIns_R_I(INS_cmn, EA_8BYTE, REG_R8, 4095);
    theEmitter->emitIns_R_I(INS_cmn, EA_8BYTE, REG_R8, 1 << 12);
    theEmitter->emitIns_R_I(INS_cmn, EA_8BYTE, REG_R8, 4095 << 12);

    theEmitter->emitIns_R_I(INS_cmp, EA_8BYTE, REG_R8, -1);
    theEmitter->emitIns_R_I(INS_cmp, EA_8BYTE, REG_R8, -0xfff);
    theEmitter->emitIns_R_I(INS_cmp, EA_8BYTE, REG_R8, 0xfffffffffffff000LL);
    theEmitter->emitIns_R_I(INS_cmp, EA_8BYTE, REG_R8, 0xffffffffff800000LL);

    theEmitter->emitIns_R_I(INS_cmn, EA_8BYTE, REG_R8, -1);
    theEmitter->emitIns_R_I(INS_cmn, EA_8BYTE, REG_R8, -0xfff);
    theEmitter->emitIns_R_I(INS_cmn, EA_8BYTE, REG_R8, 0xfffffffffffff000LL);
    theEmitter->emitIns_R_I(INS_cmn, EA_8BYTE, REG_R8, 0xffffffffff800000LL);

#endif // ALL_ARM64_EMITTER_UNIT_TESTS

#ifdef ALL_ARM64_EMITTER_UNIT_TESTS
    // R_R
    //

    genDefineTempLabel(genCreateTempLabel());

    theEmitter->emitIns_R_R(INS_cls, EA_8BYTE, REG_R1, REG_R12);
    theEmitter->emitIns_R_R(INS_clz, EA_8BYTE, REG_R2, REG_R13);
    theEmitter->emitIns_R_R(INS_rbit, EA_8BYTE, REG_R3, REG_R14);
    theEmitter->emitIns_R_R(INS_rev, EA_8BYTE, REG_R4, REG_R15);
    theEmitter->emitIns_R_R(INS_rev16, EA_8BYTE, REG_R5, REG_R0);
    theEmitter->emitIns_R_R(INS_rev32, EA_8BYTE, REG_R6, REG_R1);

    theEmitter->emitIns_R_R(INS_cls, EA_4BYTE, REG_R7, REG_R2);
    theEmitter->emitIns_R_R(INS_clz, EA_4BYTE, REG_R8, REG_R3);
    theEmitter->emitIns_R_R(INS_rbit, EA_4BYTE, REG_R9, REG_R4);
    theEmitter->emitIns_R_R(INS_rev, EA_4BYTE, REG_R10, REG_R5);
    theEmitter->emitIns_R_R(INS_rev16, EA_4BYTE, REG_R11, REG_R6);

#endif // ALL_ARM64_EMITTER_UNIT_TESTS

#ifdef ALL_ARM64_EMITTER_UNIT_TESTS
    //
    // R_I
    //

    genDefineTempLabel(genCreateTempLabel());

    // mov reg, imm(i16,hw)
    theEmitter->emitIns_R_I(INS_mov, EA_8BYTE, REG_R8, 0x0000000000001234);
    theEmitter->emitIns_R_I(INS_mov, EA_8BYTE, REG_R8, 0x0000000043210000);
    theEmitter->emitIns_R_I(INS_mov, EA_8BYTE, REG_R8, 0x0000567800000000);
    theEmitter->emitIns_R_I(INS_mov, EA_8BYTE, REG_R8, 0x8765000000000000);
    theEmitter->emitIns_R_I(INS_mov, EA_8BYTE, REG_R8, 0xFFFFFFFFFFFF1234);
    theEmitter->emitIns_R_I(INS_mov, EA_8BYTE, REG_R8, 0xFFFFFFFF4321FFFF);
    theEmitter->emitIns_R_I(INS_mov, EA_8BYTE, REG_R8, 0xFFFF5678FFFFFFFF);
    theEmitter->emitIns_R_I(INS_mov, EA_8BYTE, REG_R8, 0x8765FFFFFFFFFFFF);

    theEmitter->emitIns_R_I(INS_mov, EA_4BYTE, REG_R8, 0x00001234);
    theEmitter->emitIns_R_I(INS_mov, EA_4BYTE, REG_R8, 0x87650000);
    theEmitter->emitIns_R_I(INS_mov, EA_4BYTE, REG_R8, 0xFFFF1234);
    theEmitter->emitIns_R_I(INS_mov, EA_4BYTE, REG_R8, 0x4567FFFF);

    // mov reg, imm(N,r,s)
    theEmitter->emitIns_R_I(INS_mov, EA_8BYTE, REG_R8, 0x00FFFFF000000000);
    theEmitter->emitIns_R_I(INS_mov, EA_8BYTE, REG_R8, 0x6666666666666666);
    theEmitter->emitIns_R_I(INS_mov, EA_8BYTE, REG_SP, 0x7FFF00007FFF0000);
    theEmitter->emitIns_R_I(INS_mov, EA_8BYTE, REG_R8, 0x5555555555555555);
    theEmitter->emitIns_R_I(INS_mov, EA_8BYTE, REG_R8, 0xE003E003E003E003);
    theEmitter->emitIns_R_I(INS_mov, EA_8BYTE, REG_R8, 0x0707070707070707);

    theEmitter->emitIns_R_I(INS_mov, EA_4BYTE, REG_R8, 0x00FFFFF0);
    theEmitter->emitIns_R_I(INS_mov, EA_4BYTE, REG_R8, 0x66666666);
    theEmitter->emitIns_R_I(INS_mov, EA_4BYTE, REG_R8, 0x03FFC000);
    theEmitter->emitIns_R_I(INS_mov, EA_4BYTE, REG_R8, 0x55555555);
    theEmitter->emitIns_R_I(INS_mov, EA_4BYTE, REG_R8, 0xE003E003);
    theEmitter->emitIns_R_I(INS_mov, EA_4BYTE, REG_R8, 0x07070707);

    theEmitter->emitIns_R_I(INS_tst, EA_8BYTE, REG_R8, 0xE003E003E003E003);
    theEmitter->emitIns_R_I(INS_tst, EA_8BYTE, REG_R8, 0x00FFFFF000000000);
    theEmitter->emitIns_R_I(INS_tst, EA_8BYTE, REG_R8, 0x6666666666666666);
    theEmitter->emitIns_R_I(INS_tst, EA_8BYTE, REG_R8, 0x0707070707070707);
    theEmitter->emitIns_R_I(INS_tst, EA_8BYTE, REG_R8, 0x7FFF00007FFF0000);
    theEmitter->emitIns_R_I(INS_tst, EA_8BYTE, REG_R8, 0x5555555555555555);

    theEmitter->emitIns_R_I(INS_tst, EA_4BYTE, REG_R8, 0xE003E003);
    theEmitter->emitIns_R_I(INS_tst, EA_4BYTE, REG_R8, 0x00FFFFF0);
    theEmitter->emitIns_R_I(INS_tst, EA_4BYTE, REG_R8, 0x66666666);
    theEmitter->emitIns_R_I(INS_tst, EA_4BYTE, REG_R8, 0x07070707);
    theEmitter->emitIns_R_I(INS_tst, EA_4BYTE, REG_R8, 0xFFF00000);
    theEmitter->emitIns_R_I(INS_tst, EA_4BYTE, REG_R8, 0x55555555);

#endif // ALL_ARM64_EMITTER_UNIT_TESTS

#ifdef ALL_ARM64_EMITTER_UNIT_TESTS
    //
    // R_R
    //

    genDefineTempLabel(genCreateTempLabel());

    // tst reg, reg
    theEmitter->emitIns_R_R(INS_tst, EA_8BYTE, REG_R7, REG_R10);

    // mov reg, reg
    theEmitter->emitIns_R_R(INS_mov, EA_8BYTE, REG_R7, REG_R10);
    theEmitter->emitIns_R_R(INS_mov, EA_8BYTE, REG_R8, REG_SP);
    theEmitter->emitIns_R_R(INS_mov, EA_8BYTE, REG_SP, REG_R9);

    theEmitter->emitIns_R_R(INS_mvn, EA_8BYTE, REG_R5, REG_R11);
    theEmitter->emitIns_R_R(INS_neg, EA_8BYTE, REG_R4, REG_R12);
    theEmitter->emitIns_R_R(INS_negs, EA_8BYTE, REG_R3, REG_R13);

    theEmitter->emitIns_R_R(INS_mov, EA_4BYTE, REG_R7, REG_R10);
    theEmitter->emitIns_R_R(INS_mvn, EA_4BYTE, REG_R5, REG_R11);
    theEmitter->emitIns_R_R(INS_neg, EA_4BYTE, REG_R4, REG_R12);
    theEmitter->emitIns_R_R(INS_negs, EA_4BYTE, REG_R3, REG_R13);

    theEmitter->emitIns_R_R(INS_sxtb, EA_8BYTE, REG_R7, REG_R10);
    theEmitter->emitIns_R_R(INS_sxth, EA_8BYTE, REG_R5, REG_R11);
    theEmitter->emitIns_R_R(INS_sxtw, EA_8BYTE, REG_R4, REG_R12);
    theEmitter->emitIns_R_R(INS_uxtb, EA_8BYTE, REG_R3, REG_R13); // map to Wt
    theEmitter->emitIns_R_R(INS_uxth, EA_8BYTE, REG_R2, REG_R14); // map to Wt

    theEmitter->emitIns_R_R(INS_sxtb, EA_4BYTE, REG_R7, REG_R10);
    theEmitter->emitIns_R_R(INS_sxth, EA_4BYTE, REG_R5, REG_R11);
    theEmitter->emitIns_R_R(INS_uxtb, EA_4BYTE, REG_R3, REG_R13);
    theEmitter->emitIns_R_R(INS_uxth, EA_4BYTE, REG_R2, REG_R14);

#endif // ALL_ARM64_EMITTER_UNIT_TESTS

#ifdef ALL_ARM64_EMITTER_UNIT_TESTS
    //
    // R_I_I
    //

    genDefineTempLabel(genCreateTempLabel());

    // mov reg, imm(i16,hw)
    theEmitter->emitIns_R_I_I(INS_mov, EA_8BYTE, REG_R8, 0x1234, 0, INS_OPTS_LSL);
    theEmitter->emitIns_R_I_I(INS_mov, EA_8BYTE, REG_R8, 0x4321, 16, INS_OPTS_LSL);

    theEmitter->emitIns_R_I_I(INS_movk, EA_8BYTE, REG_R8, 0x4321, 16, INS_OPTS_LSL);
    theEmitter->emitIns_R_I_I(INS_movn, EA_8BYTE, REG_R8, 0x5678, 32, INS_OPTS_LSL);
    theEmitter->emitIns_R_I_I(INS_movz, EA_8BYTE, REG_R8, 0x8765, 48, INS_OPTS_LSL);

    theEmitter->emitIns_R_I_I(INS_movk, EA_4BYTE, REG_R8, 0x4321, 16, INS_OPTS_LSL);
    theEmitter->emitIns_R_I_I(INS_movn, EA_4BYTE, REG_R8, 0x5678, 16, INS_OPTS_LSL);
    theEmitter->emitIns_R_I_I(INS_movz, EA_4BYTE, REG_R8, 0x8765, 16, INS_OPTS_LSL);

#endif // ALL_ARM64_EMITTER_UNIT_TESTS

#ifdef ALL_ARM64_EMITTER_UNIT_TESTS
    //
    // R_R_I
    //

    genDefineTempLabel(genCreateTempLabel());

    theEmitter->emitIns_R_R_I(INS_lsl, EA_8BYTE, REG_R0, REG_R0, 1);
    theEmitter->emitIns_R_R_I(INS_lsl, EA_4BYTE, REG_R9, REG_R3, 18);
    theEmitter->emitIns_R_R_I(INS_lsr, EA_8BYTE, REG_R7, REG_R0, 37);
    theEmitter->emitIns_R_R_I(INS_lsr, EA_4BYTE, REG_R0, REG_R1, 2);
    theEmitter->emitIns_R_R_I(INS_asr, EA_8BYTE, REG_R2, REG_R3, 53);
    theEmitter->emitIns_R_R_I(INS_asr, EA_4BYTE, REG_R9, REG_R3, 18);

    theEmitter->emitIns_R_R_I(INS_and, EA_8BYTE, REG_R2, REG_R3, 0x5555555555555555);
    theEmitter->emitIns_R_R_I(INS_ands, EA_8BYTE, REG_R1, REG_R5, 0x6666666666666666);
    theEmitter->emitIns_R_R_I(INS_eor, EA_8BYTE, REG_R8, REG_R9, 0x0707070707070707);
    theEmitter->emitIns_R_R_I(INS_orr, EA_8BYTE, REG_SP, REG_R3, 0xFFFC000000000000);
    theEmitter->emitIns_R_R_I(INS_ands, EA_4BYTE, REG_R8, REG_R9, 0xE003E003);

    theEmitter->emitIns_R_R_I(INS_ror, EA_8BYTE, REG_R8, REG_R9, 1);
    theEmitter->emitIns_R_R_I(INS_ror, EA_8BYTE, REG_R8, REG_R9, 31);
    theEmitter->emitIns_R_R_I(INS_ror, EA_8BYTE, REG_R8, REG_R9, 32);
    theEmitter->emitIns_R_R_I(INS_ror, EA_8BYTE, REG_R8, REG_R9, 63);

    theEmitter->emitIns_R_R_I(INS_ror, EA_4BYTE, REG_R8, REG_R9, 1);
    theEmitter->emitIns_R_R_I(INS_ror, EA_4BYTE, REG_R8, REG_R9, 31);

    theEmitter->emitIns_R_R_I(INS_add, EA_8BYTE, REG_R8, REG_R9, 0); // == mov
    theEmitter->emitIns_R_R_I(INS_add, EA_8BYTE, REG_R8, REG_R9, 1);
    theEmitter->emitIns_R_R_I(INS_add, EA_8BYTE, REG_R8, REG_R9, -1);
    theEmitter->emitIns_R_R_I(INS_add, EA_8BYTE, REG_R8, REG_R9, 0xfff);
    theEmitter->emitIns_R_R_I(INS_add, EA_8BYTE, REG_R8, REG_R9, -0xfff);
    theEmitter->emitIns_R_R_I(INS_add, EA_8BYTE, REG_R8, REG_R9, 0x1000);
    theEmitter->emitIns_R_R_I(INS_add, EA_8BYTE, REG_R8, REG_R9, 0xfff000);
    theEmitter->emitIns_R_R_I(INS_add, EA_8BYTE, REG_R8, REG_R9, 0xfffffffffffff000LL);
    theEmitter->emitIns_R_R_I(INS_add, EA_8BYTE, REG_R8, REG_R9, 0xffffffffff800000LL);

    theEmitter->emitIns_R_R_I(INS_add, EA_4BYTE, REG_R8, REG_R9, 0); // == mov
    theEmitter->emitIns_R_R_I(INS_add, EA_4BYTE, REG_R8, REG_R9, 1);
    theEmitter->emitIns_R_R_I(INS_add, EA_4BYTE, REG_R8, REG_R9, -1);
    theEmitter->emitIns_R_R_I(INS_add, EA_4BYTE, REG_R8, REG_R9, 0xfff);
    theEmitter->emitIns_R_R_I(INS_add, EA_4BYTE, REG_R8, REG_R9, -0xfff);
    theEmitter->emitIns_R_R_I(INS_add, EA_4BYTE, REG_R8, REG_R9, 0x1000);
    theEmitter->emitIns_R_R_I(INS_add, EA_4BYTE, REG_R8, REG_R9, 0xfff000);
    theEmitter->emitIns_R_R_I(INS_add, EA_4BYTE, REG_R8, REG_R9, 0xfffffffffffff000LL);
    theEmitter->emitIns_R_R_I(INS_add, EA_4BYTE, REG_R8, REG_R9, 0xffffffffff800000LL);

    theEmitter->emitIns_R_R_I(INS_sub, EA_8BYTE, REG_R8, REG_R9, 0); // == mov
    theEmitter->emitIns_R_R_I(INS_sub, EA_8BYTE, REG_R8, REG_R9, 1);
    theEmitter->emitIns_R_R_I(INS_sub, EA_8BYTE, REG_R8, REG_R9, -1);
    theEmitter->emitIns_R_R_I(INS_sub, EA_8BYTE, REG_R8, REG_R9, 0xfff);
    theEmitter->emitIns_R_R_I(INS_sub, EA_8BYTE, REG_R8, REG_R9, -0xfff);
    theEmitter->emitIns_R_R_I(INS_sub, EA_8BYTE, REG_R8, REG_R9, 0x1000);
    theEmitter->emitIns_R_R_I(INS_sub, EA_8BYTE, REG_R8, REG_R9, 0xfff000);
    theEmitter->emitIns_R_R_I(INS_sub, EA_8BYTE, REG_R8, REG_R9, 0xfffffffffffff000LL);
    theEmitter->emitIns_R_R_I(INS_sub, EA_8BYTE, REG_R8, REG_R9, 0xffffffffff800000LL);

    theEmitter->emitIns_R_R_I(INS_sub, EA_4BYTE, REG_R8, REG_R9, 0); // == mov
    theEmitter->emitIns_R_R_I(INS_sub, EA_4BYTE, REG_R8, REG_R9, 1);
    theEmitter->emitIns_R_R_I(INS_sub, EA_4BYTE, REG_R8, REG_R9, -1);
    theEmitter->emitIns_R_R_I(INS_sub, EA_4BYTE, REG_R8, REG_R9, 0xfff);
    theEmitter->emitIns_R_R_I(INS_sub, EA_4BYTE, REG_R8, REG_R9, -0xfff);
    theEmitter->emitIns_R_R_I(INS_sub, EA_4BYTE, REG_R8, REG_R9, 0x1000);
    theEmitter->emitIns_R_R_I(INS_sub, EA_4BYTE, REG_R8, REG_R9, 0xfff000);
    theEmitter->emitIns_R_R_I(INS_sub, EA_4BYTE, REG_R8, REG_R9, 0xfffffffffffff000LL);
    theEmitter->emitIns_R_R_I(INS_sub, EA_4BYTE, REG_R8, REG_R9, 0xffffffffff800000LL);

    theEmitter->emitIns_R_R_I(INS_adds, EA_8BYTE, REG_R8, REG_R9, 0); // == mov
    theEmitter->emitIns_R_R_I(INS_adds, EA_8BYTE, REG_R8, REG_R9, 1);
    theEmitter->emitIns_R_R_I(INS_adds, EA_8BYTE, REG_R8, REG_R9, -1);
    theEmitter->emitIns_R_R_I(INS_adds, EA_8BYTE, REG_R8, REG_R9, 0xfff);
    theEmitter->emitIns_R_R_I(INS_adds, EA_8BYTE, REG_R8, REG_R9, -0xfff);
    theEmitter->emitIns_R_R_I(INS_adds, EA_8BYTE, REG_R8, REG_R9, 0x1000);
    theEmitter->emitIns_R_R_I(INS_adds, EA_8BYTE, REG_R8, REG_R9, 0xfff000);
    theEmitter->emitIns_R_R_I(INS_adds, EA_8BYTE, REG_R8, REG_R9, 0xfffffffffffff000LL);
    theEmitter->emitIns_R_R_I(INS_adds, EA_8BYTE, REG_R8, REG_R9, 0xffffffffff800000LL);

    theEmitter->emitIns_R_R_I(INS_adds, EA_4BYTE, REG_R8, REG_R9, 0); // == mov
    theEmitter->emitIns_R_R_I(INS_adds, EA_4BYTE, REG_R8, REG_R9, 1);
    theEmitter->emitIns_R_R_I(INS_adds, EA_4BYTE, REG_R8, REG_R9, -1);
    theEmitter->emitIns_R_R_I(INS_adds, EA_4BYTE, REG_R8, REG_R9, 0xfff);
    theEmitter->emitIns_R_R_I(INS_adds, EA_4BYTE, REG_R8, REG_R9, -0xfff);
    theEmitter->emitIns_R_R_I(INS_adds, EA_4BYTE, REG_R8, REG_R9, 0x1000);
    theEmitter->emitIns_R_R_I(INS_adds, EA_4BYTE, REG_R8, REG_R9, 0xfff000);
    theEmitter->emitIns_R_R_I(INS_adds, EA_4BYTE, REG_R8, REG_R9, 0xfffffffffffff000LL);
    theEmitter->emitIns_R_R_I(INS_adds, EA_4BYTE, REG_R8, REG_R9, 0xffffffffff800000LL);

    theEmitter->emitIns_R_R_I(INS_subs, EA_8BYTE, REG_R8, REG_R9, 0); // == mov
    theEmitter->emitIns_R_R_I(INS_subs, EA_8BYTE, REG_R8, REG_R9, 1);
    theEmitter->emitIns_R_R_I(INS_subs, EA_8BYTE, REG_R8, REG_R9, -1);
    theEmitter->emitIns_R_R_I(INS_subs, EA_8BYTE, REG_R8, REG_R9, 0xfff);
    theEmitter->emitIns_R_R_I(INS_subs, EA_8BYTE, REG_R8, REG_R9, -0xfff);
    theEmitter->emitIns_R_R_I(INS_subs, EA_8BYTE, REG_R8, REG_R9, 0x1000);
    theEmitter->emitIns_R_R_I(INS_subs, EA_8BYTE, REG_R8, REG_R9, 0xfff000);
    theEmitter->emitIns_R_R_I(INS_subs, EA_8BYTE, REG_R8, REG_R9, 0xfffffffffffff000LL);
    theEmitter->emitIns_R_R_I(INS_subs, EA_8BYTE, REG_R8, REG_R9, 0xffffffffff800000LL);

    theEmitter->emitIns_R_R_I(INS_subs, EA_4BYTE, REG_R8, REG_R9, 0); // == mov
    theEmitter->emitIns_R_R_I(INS_subs, EA_4BYTE, REG_R8, REG_R9, 1);
    theEmitter->emitIns_R_R_I(INS_subs, EA_4BYTE, REG_R8, REG_R9, -1);
    theEmitter->emitIns_R_R_I(INS_subs, EA_4BYTE, REG_R8, REG_R9, 0xfff);
    theEmitter->emitIns_R_R_I(INS_subs, EA_4BYTE, REG_R8, REG_R9, -0xfff);
    theEmitter->emitIns_R_R_I(INS_subs, EA_4BYTE, REG_R8, REG_R9, 0x1000);
    theEmitter->emitIns_R_R_I(INS_subs, EA_4BYTE, REG_R8, REG_R9, 0xfff000);
    theEmitter->emitIns_R_R_I(INS_subs, EA_4BYTE, REG_R8, REG_R9, 0xfffffffffffff000LL);
    theEmitter->emitIns_R_R_I(INS_subs, EA_4BYTE, REG_R8, REG_R9, 0xffffffffff800000LL);

#endif // ALL_ARM64_EMITTER_UNIT_TESTS

#ifdef ALL_ARM64_EMITTER_UNIT_TESTS
    //
    // R_R_I cmp/txt
    //

    // cmp
    theEmitter->emitIns_R_R_I(INS_cmp, EA_8BYTE, REG_R8, REG_R9, 0);
    theEmitter->emitIns_R_R_I(INS_cmp, EA_4BYTE, REG_R8, REG_R9, 0);

    // CMP (shifted register)
    theEmitter->emitIns_R_R_I(INS_cmp, EA_8BYTE, REG_R8, REG_R9, 31, INS_OPTS_LSL);
    theEmitter->emitIns_R_R_I(INS_cmp, EA_8BYTE, REG_R8, REG_R9, 32, INS_OPTS_LSR);
    theEmitter->emitIns_R_R_I(INS_cmp, EA_8BYTE, REG_R8, REG_R9, 33, INS_OPTS_ASR);

    theEmitter->emitIns_R_R_I(INS_cmp, EA_4BYTE, REG_R8, REG_R9, 21, INS_OPTS_LSL);
    theEmitter->emitIns_R_R_I(INS_cmp, EA_4BYTE, REG_R8, REG_R9, 22, INS_OPTS_LSR);
    theEmitter->emitIns_R_R_I(INS_cmp, EA_4BYTE, REG_R8, REG_R9, 23, INS_OPTS_ASR);

    // TST (shifted register)
    theEmitter->emitIns_R_R_I(INS_tst, EA_8BYTE, REG_R8, REG_R9, 31, INS_OPTS_LSL);
    theEmitter->emitIns_R_R_I(INS_tst, EA_8BYTE, REG_R8, REG_R9, 32, INS_OPTS_LSR);
    theEmitter->emitIns_R_R_I(INS_tst, EA_8BYTE, REG_R8, REG_R9, 33, INS_OPTS_ASR);
    theEmitter->emitIns_R_R_I(INS_tst, EA_8BYTE, REG_R8, REG_R9, 34, INS_OPTS_ROR);

    theEmitter->emitIns_R_R_I(INS_tst, EA_4BYTE, REG_R8, REG_R9, 21, INS_OPTS_LSL);
    theEmitter->emitIns_R_R_I(INS_tst, EA_4BYTE, REG_R8, REG_R9, 22, INS_OPTS_LSR);
    theEmitter->emitIns_R_R_I(INS_tst, EA_4BYTE, REG_R8, REG_R9, 23, INS_OPTS_ASR);
    theEmitter->emitIns_R_R_I(INS_tst, EA_4BYTE, REG_R8, REG_R9, 24, INS_OPTS_ROR);

    // CMP (extended register)
    theEmitter->emitIns_R_R_I(INS_cmp, EA_8BYTE, REG_R8, REG_R9, 0, INS_OPTS_UXTB);
    theEmitter->emitIns_R_R_I(INS_cmp, EA_8BYTE, REG_R8, REG_R9, 0, INS_OPTS_UXTH);
    theEmitter->emitIns_R_R_I(INS_cmp, EA_8BYTE, REG_R8, REG_R9, 0, INS_OPTS_UXTW); // "cmp x8, x9, UXTW"; msdis
                                                                                    // disassembles this "cmp x8,x9",
                                                                                    // which looks like an msdis issue.
    theEmitter->emitIns_R_R_I(INS_cmp, EA_8BYTE, REG_R8, REG_R9, 0, INS_OPTS_UXTX);

    theEmitter->emitIns_R_R_I(INS_cmp, EA_8BYTE, REG_R8, REG_R9, 0, INS_OPTS_SXTB);
    theEmitter->emitIns_R_R_I(INS_cmp, EA_8BYTE, REG_R8, REG_R9, 0, INS_OPTS_SXTH);
    theEmitter->emitIns_R_R_I(INS_cmp, EA_8BYTE, REG_R8, REG_R9, 0, INS_OPTS_SXTW);
    theEmitter->emitIns_R_R_I(INS_cmp, EA_8BYTE, REG_R8, REG_R9, 0, INS_OPTS_SXTX);

    // CMP 64-bit (extended register) and left shift
    theEmitter->emitIns_R_R_I(INS_cmp, EA_8BYTE, REG_R8, REG_R9, 1, INS_OPTS_UXTB);
    theEmitter->emitIns_R_R_I(INS_cmp, EA_8BYTE, REG_R8, REG_R9, 2, INS_OPTS_UXTH);
    theEmitter->emitIns_R_R_I(INS_cmp, EA_8BYTE, REG_R8, REG_R9, 3, INS_OPTS_UXTW);
    theEmitter->emitIns_R_R_I(INS_cmp, EA_8BYTE, REG_R8, REG_R9, 4, INS_OPTS_UXTX);

    theEmitter->emitIns_R_R_I(INS_cmp, EA_8BYTE, REG_R8, REG_R9, 1, INS_OPTS_SXTB);
    theEmitter->emitIns_R_R_I(INS_cmp, EA_8BYTE, REG_R8, REG_R9, 2, INS_OPTS_SXTH);
    theEmitter->emitIns_R_R_I(INS_cmp, EA_8BYTE, REG_R8, REG_R9, 3, INS_OPTS_SXTW);
    theEmitter->emitIns_R_R_I(INS_cmp, EA_8BYTE, REG_R8, REG_R9, 4, INS_OPTS_SXTX);

    // CMP 32-bit (extended register) and left shift
    theEmitter->emitIns_R_R_I(INS_cmp, EA_4BYTE, REG_R8, REG_R9, 0, INS_OPTS_UXTB);
    theEmitter->emitIns_R_R_I(INS_cmp, EA_4BYTE, REG_R8, REG_R9, 2, INS_OPTS_UXTH);
    theEmitter->emitIns_R_R_I(INS_cmp, EA_4BYTE, REG_R8, REG_R9, 4, INS_OPTS_UXTW);

    theEmitter->emitIns_R_R_I(INS_cmp, EA_4BYTE, REG_R8, REG_R9, 0, INS_OPTS_SXTB);
    theEmitter->emitIns_R_R_I(INS_cmp, EA_4BYTE, REG_R8, REG_R9, 2, INS_OPTS_SXTH);
    theEmitter->emitIns_R_R_I(INS_cmp, EA_4BYTE, REG_R8, REG_R9, 4, INS_OPTS_SXTW);

#endif // ALL_ARM64_EMITTER_UNIT_TESTS

#ifdef ALL_ARM64_EMITTER_UNIT_TESTS
    //
    // R_R_R
    //

    genDefineTempLabel(genCreateTempLabel());

    theEmitter->emitIns_R_R_R(INS_lsl, EA_8BYTE, REG_R8, REG_R9, REG_R10);
    theEmitter->emitIns_R_R_R(INS_lsr, EA_8BYTE, REG_R8, REG_R9, REG_R10);
    theEmitter->emitIns_R_R_R(INS_asr, EA_8BYTE, REG_R8, REG_R9, REG_R10);
    theEmitter->emitIns_R_R_R(INS_ror, EA_8BYTE, REG_R8, REG_R9, REG_R10);
    theEmitter->emitIns_R_R_R(INS_adc, EA_8BYTE, REG_R8, REG_R9, REG_R10);
    theEmitter->emitIns_R_R_R(INS_adcs, EA_8BYTE, REG_R8, REG_R9, REG_R10);
    theEmitter->emitIns_R_R_R(INS_sbc, EA_8BYTE, REG_R8, REG_R9, REG_R10);
    theEmitter->emitIns_R_R_R(INS_sbcs, EA_8BYTE, REG_R8, REG_R9, REG_R10);
    theEmitter->emitIns_R_R_R(INS_udiv, EA_8BYTE, REG_R8, REG_R9, REG_R10);
    theEmitter->emitIns_R_R_R(INS_sdiv, EA_8BYTE, REG_R8, REG_R9, REG_R10);
    theEmitter->emitIns_R_R_R(INS_mul, EA_8BYTE, REG_R8, REG_R9, REG_R10);
    theEmitter->emitIns_R_R_R(INS_mneg, EA_8BYTE, REG_R8, REG_R9, REG_R10);
    theEmitter->emitIns_R_R_R(INS_smull, EA_8BYTE, REG_R8, REG_R9, REG_R10);
    theEmitter->emitIns_R_R_R(INS_smnegl, EA_8BYTE, REG_R8, REG_R9, REG_R10);
    theEmitter->emitIns_R_R_R(INS_smulh, EA_8BYTE, REG_R8, REG_R9, REG_R10);
    theEmitter->emitIns_R_R_R(INS_umull, EA_8BYTE, REG_R8, REG_R9, REG_R10);
    theEmitter->emitIns_R_R_R(INS_umnegl, EA_8BYTE, REG_R8, REG_R9, REG_R10);
    theEmitter->emitIns_R_R_R(INS_umulh, EA_8BYTE, REG_R8, REG_R9, REG_R10);
    theEmitter->emitIns_R_R_R(INS_lslv, EA_8BYTE, REG_R8, REG_R9, REG_R10);
    theEmitter->emitIns_R_R_R(INS_lsrv, EA_8BYTE, REG_R8, REG_R9, REG_R10);
    theEmitter->emitIns_R_R_R(INS_asrv, EA_8BYTE, REG_R8, REG_R9, REG_R10);
    theEmitter->emitIns_R_R_R(INS_rorv, EA_8BYTE, REG_R8, REG_R9, REG_R10);

    theEmitter->emitIns_R_R_R(INS_lsl, EA_4BYTE, REG_R8, REG_R9, REG_R10);
    theEmitter->emitIns_R_R_R(INS_lsr, EA_4BYTE, REG_R8, REG_R9, REG_R10);
    theEmitter->emitIns_R_R_R(INS_asr, EA_4BYTE, REG_R8, REG_R9, REG_R10);
    theEmitter->emitIns_R_R_R(INS_ror, EA_4BYTE, REG_R8, REG_R9, REG_R10);
    theEmitter->emitIns_R_R_R(INS_adc, EA_4BYTE, REG_R8, REG_R9, REG_R10);
    theEmitter->emitIns_R_R_R(INS_adcs, EA_4BYTE, REG_R8, REG_R9, REG_R10);
    theEmitter->emitIns_R_R_R(INS_sbc, EA_4BYTE, REG_R8, REG_R9, REG_R10);
    theEmitter->emitIns_R_R_R(INS_sbcs, EA_4BYTE, REG_R8, REG_R9, REG_R10);
    theEmitter->emitIns_R_R_R(INS_udiv, EA_4BYTE, REG_R8, REG_R9, REG_R10);
    theEmitter->emitIns_R_R_R(INS_sdiv, EA_4BYTE, REG_R8, REG_R9, REG_R10);
    theEmitter->emitIns_R_R_R(INS_mul, EA_4BYTE, REG_R8, REG_R9, REG_R10);
    theEmitter->emitIns_R_R_R(INS_mneg, EA_4BYTE, REG_R8, REG_R9, REG_R10);
    theEmitter->emitIns_R_R_R(INS_smull, EA_4BYTE, REG_R8, REG_R9, REG_R10);
    theEmitter->emitIns_R_R_R(INS_smnegl, EA_4BYTE, REG_R8, REG_R9, REG_R10);
    theEmitter->emitIns_R_R_R(INS_smulh, EA_4BYTE, REG_R8, REG_R9, REG_R10);
    theEmitter->emitIns_R_R_R(INS_umull, EA_4BYTE, REG_R8, REG_R9, REG_R10);
    theEmitter->emitIns_R_R_R(INS_umnegl, EA_4BYTE, REG_R8, REG_R9, REG_R10);
    theEmitter->emitIns_R_R_R(INS_umulh, EA_4BYTE, REG_R8, REG_R9, REG_R10);
    theEmitter->emitIns_R_R_R(INS_lslv, EA_4BYTE, REG_R8, REG_R9, REG_R10);
    theEmitter->emitIns_R_R_R(INS_lsrv, EA_4BYTE, REG_R8, REG_R9, REG_R10);
    theEmitter->emitIns_R_R_R(INS_asrv, EA_4BYTE, REG_R8, REG_R9, REG_R10);
    theEmitter->emitIns_R_R_R(INS_rorv, EA_4BYTE, REG_R8, REG_R9, REG_R10);

#endif // ALL_ARM64_EMITTER_UNIT_TESTS

#ifdef ALL_ARM64_EMITTER_UNIT_TESTS
    //
    // ARMv8.1 LSE Atomics
    //
    genDefineTempLabel(genCreateTempLabel());

    theEmitter->emitIns_R_R_R(INS_casb, EA_4BYTE, REG_R8, REG_R9, REG_R10);
    theEmitter->emitIns_R_R_R(INS_casab, EA_4BYTE, REG_R8, REG_R9, REG_R10);
    theEmitter->emitIns_R_R_R(INS_casalb, EA_4BYTE, REG_R8, REG_R9, REG_R10);
    theEmitter->emitIns_R_R_R(INS_caslb, EA_4BYTE, REG_R8, REG_R9, REG_R10);
    theEmitter->emitIns_R_R_R(INS_cash, EA_4BYTE, REG_R8, REG_R9, REG_R10);
    theEmitter->emitIns_R_R_R(INS_casah, EA_4BYTE, REG_R8, REG_R9, REG_R10);
    theEmitter->emitIns_R_R_R(INS_casalh, EA_4BYTE, REG_R8, REG_R9, REG_R10);
    theEmitter->emitIns_R_R_R(INS_caslh, EA_4BYTE, REG_R8, REG_R9, REG_R10);
    theEmitter->emitIns_R_R_R(INS_cas, EA_4BYTE, REG_R8, REG_R9, REG_R10);
    theEmitter->emitIns_R_R_R(INS_casa, EA_4BYTE, REG_R8, REG_R9, REG_R10);
    theEmitter->emitIns_R_R_R(INS_casal, EA_4BYTE, REG_R8, REG_R9, REG_R10);
    theEmitter->emitIns_R_R_R(INS_casl, EA_4BYTE, REG_R8, REG_R9, REG_R10);
    theEmitter->emitIns_R_R_R(INS_cas, EA_8BYTE, REG_R8, REG_R9, REG_R10);
    theEmitter->emitIns_R_R_R(INS_casa, EA_8BYTE, REG_R8, REG_R9, REG_R10);
    theEmitter->emitIns_R_R_R(INS_casal, EA_8BYTE, REG_R8, REG_R9, REG_R10);
    theEmitter->emitIns_R_R_R(INS_casl, EA_8BYTE, REG_R8, REG_R9, REG_R10);
    theEmitter->emitIns_R_R_R(INS_ldaddb, EA_4BYTE, REG_R8, REG_R9, REG_R10);
    theEmitter->emitIns_R_R_R(INS_ldaddab, EA_4BYTE, REG_R8, REG_R9, REG_R10);
    theEmitter->emitIns_R_R_R(INS_ldaddalb, EA_4BYTE, REG_R8, REG_R9, REG_R10);
    theEmitter->emitIns_R_R_R(INS_ldaddlb, EA_4BYTE, REG_R8, REG_R9, REG_R10);
    theEmitter->emitIns_R_R_R(INS_ldaddh, EA_4BYTE, REG_R8, REG_R9, REG_R10);
    theEmitter->emitIns_R_R_R(INS_ldaddah, EA_4BYTE, REG_R8, REG_R9, REG_R10);
    theEmitter->emitIns_R_R_R(INS_ldaddalh, EA_4BYTE, REG_R8, REG_R9, REG_R10);
    theEmitter->emitIns_R_R_R(INS_ldaddlh, EA_4BYTE, REG_R8, REG_R9, REG_R10);
    theEmitter->emitIns_R_R_R(INS_ldadd, EA_4BYTE, REG_R8, REG_R9, REG_R10);
    theEmitter->emitIns_R_R_R(INS_ldadda, EA_4BYTE, REG_R8, REG_R9, REG_R10);
    theEmitter->emitIns_R_R_R(INS_ldaddal, EA_4BYTE, REG_R8, REG_R9, REG_R10);
    theEmitter->emitIns_R_R_R(INS_ldaddl, EA_4BYTE, REG_R8, REG_R9, REG_R10);
    theEmitter->emitIns_R_R_R(INS_ldadd, EA_8BYTE, REG_R8, REG_R9, REG_R10);
    theEmitter->emitIns_R_R_R(INS_ldadda, EA_8BYTE, REG_R8, REG_R9, REG_R10);
    theEmitter->emitIns_R_R_R(INS_ldaddal, EA_8BYTE, REG_R8, REG_R9, REG_R10);
    theEmitter->emitIns_R_R_R(INS_ldclral, EA_4BYTE, REG_R8, REG_R9, REG_R10);
    theEmitter->emitIns_R_R_R(INS_ldclral, EA_8BYTE, REG_R8, REG_R9, REG_R10);
    theEmitter->emitIns_R_R_R(INS_ldsetal, EA_4BYTE, REG_R8, REG_R9, REG_R10);
    theEmitter->emitIns_R_R_R(INS_ldsetal, EA_8BYTE, REG_R8, REG_R9, REG_R10);
    theEmitter->emitIns_R_R_R(INS_ldaddl, EA_8BYTE, REG_R8, REG_R9, REG_R10);
    theEmitter->emitIns_R_R_R(INS_swpb, EA_4BYTE, REG_R8, REG_R9, REG_R10);
    theEmitter->emitIns_R_R_R(INS_swpab, EA_4BYTE, REG_R8, REG_R9, REG_R10);
    theEmitter->emitIns_R_R_R(INS_swpalb, EA_4BYTE, REG_R8, REG_R9, REG_R10);
    theEmitter->emitIns_R_R_R(INS_swplb, EA_4BYTE, REG_R8, REG_R9, REG_R10);
    theEmitter->emitIns_R_R_R(INS_swph, EA_4BYTE, REG_R8, REG_R9, REG_R10);
    theEmitter->emitIns_R_R_R(INS_swpah, EA_4BYTE, REG_R8, REG_R9, REG_R10);
    theEmitter->emitIns_R_R_R(INS_swpalh, EA_4BYTE, REG_R8, REG_R9, REG_R10);
    theEmitter->emitIns_R_R_R(INS_swplh, EA_4BYTE, REG_R8, REG_R9, REG_R10);
    theEmitter->emitIns_R_R_R(INS_swp, EA_4BYTE, REG_R8, REG_R9, REG_R10);
    theEmitter->emitIns_R_R_R(INS_swpa, EA_4BYTE, REG_R8, REG_R9, REG_R10);
    theEmitter->emitIns_R_R_R(INS_swpal, EA_4BYTE, REG_R8, REG_R9, REG_R10);
    theEmitter->emitIns_R_R_R(INS_swpl, EA_4BYTE, REG_R8, REG_R9, REG_R10);
    theEmitter->emitIns_R_R_R(INS_swp, EA_8BYTE, REG_R8, REG_R9, REG_R10);
    theEmitter->emitIns_R_R_R(INS_swpa, EA_8BYTE, REG_R8, REG_R9, REG_R10);
    theEmitter->emitIns_R_R_R(INS_swpal, EA_8BYTE, REG_R8, REG_R9, REG_R10);
    theEmitter->emitIns_R_R_R(INS_swpl, EA_8BYTE, REG_R8, REG_R9, REG_R10);

    theEmitter->emitIns_R_R(INS_staddb, EA_4BYTE, REG_R8, REG_R10);
    theEmitter->emitIns_R_R(INS_staddlb, EA_4BYTE, REG_R8, REG_R10);
    theEmitter->emitIns_R_R(INS_staddh, EA_4BYTE, REG_R8, REG_R10);
    theEmitter->emitIns_R_R(INS_staddlh, EA_4BYTE, REG_R8, REG_R10);
    theEmitter->emitIns_R_R(INS_stadd, EA_4BYTE, REG_R8, REG_R10);
    theEmitter->emitIns_R_R(INS_staddl, EA_4BYTE, REG_R8, REG_R10);
    theEmitter->emitIns_R_R(INS_stadd, EA_8BYTE, REG_R8, REG_R10);
    theEmitter->emitIns_R_R(INS_staddl, EA_8BYTE, REG_R8, REG_R10);
#endif // ALL_ARM64_EMITTER_UNIT_TESTS

#ifdef ALL_ARM64_EMITTER_UNIT_TESTS
    //
    // R_R_I_I
    //

    genDefineTempLabel(genCreateTempLabel());

    theEmitter->emitIns_R_R_I_I(INS_sbfm, EA_8BYTE, REG_R2, REG_R3, 4, 39);
    theEmitter->emitIns_R_R_I_I(INS_bfm, EA_8BYTE, REG_R1, REG_R5, 20, 23);
    theEmitter->emitIns_R_R_I_I(INS_ubfm, EA_8BYTE, REG_R8, REG_R9, 36, 7);

    theEmitter->emitIns_R_R_I_I(INS_sbfiz, EA_8BYTE, REG_R2, REG_R3, 7, 37);
    theEmitter->emitIns_R_R_I_I(INS_bfi, EA_8BYTE, REG_R1, REG_R5, 23, 21);
    theEmitter->emitIns_R_R_I_I(INS_ubfiz, EA_8BYTE, REG_R8, REG_R9, 39, 5);

    theEmitter->emitIns_R_R_I_I(INS_sbfx, EA_8BYTE, REG_R2, REG_R3, 10, 24);
    theEmitter->emitIns_R_R_I_I(INS_bfxil, EA_8BYTE, REG_R1, REG_R5, 26, 16);
    theEmitter->emitIns_R_R_I_I(INS_ubfx, EA_8BYTE, REG_R8, REG_R9, 42, 8);

    theEmitter->emitIns_R_R_I_I(INS_sbfm, EA_4BYTE, REG_R2, REG_R3, 4, 19);
    theEmitter->emitIns_R_R_I_I(INS_bfm, EA_4BYTE, REG_R1, REG_R5, 10, 13);
    theEmitter->emitIns_R_R_I_I(INS_ubfm, EA_4BYTE, REG_R8, REG_R9, 16, 7);

    theEmitter->emitIns_R_R_I_I(INS_sbfiz, EA_4BYTE, REG_R2, REG_R3, 5, 17);
    theEmitter->emitIns_R_R_I_I(INS_bfi, EA_4BYTE, REG_R1, REG_R5, 13, 11);
    theEmitter->emitIns_R_R_I_I(INS_ubfiz, EA_4BYTE, REG_R8, REG_R9, 19, 5);

    theEmitter->emitIns_R_R_I_I(INS_sbfx, EA_4BYTE, REG_R2, REG_R3, 3, 14);
    theEmitter->emitIns_R_R_I_I(INS_bfxil, EA_4BYTE, REG_R1, REG_R5, 11, 9);
    theEmitter->emitIns_R_R_I_I(INS_ubfx, EA_4BYTE, REG_R8, REG_R9, 22, 8);

#endif // ALL_ARM64_EMITTER_UNIT_TESTS

#ifdef ALL_ARM64_EMITTER_UNIT_TESTS
    //
    // R_R_R_I
    //

    genDefineTempLabel(genCreateTempLabel());

    // ADD (extended register)
    theEmitter->emitIns_R_R_R_I(INS_add, EA_8BYTE, REG_R8, REG_R9, REG_R10, 0, INS_OPTS_UXTB);
    theEmitter->emitIns_R_R_R_I(INS_add, EA_8BYTE, REG_R8, REG_R9, REG_R10, 0, INS_OPTS_UXTH);
    theEmitter->emitIns_R_R_R_I(INS_add, EA_8BYTE, REG_R8, REG_R9, REG_R10, 0, INS_OPTS_UXTW);
    theEmitter->emitIns_R_R_R_I(INS_add, EA_8BYTE, REG_R8, REG_R9, REG_R10, 0, INS_OPTS_UXTX);
    theEmitter->emitIns_R_R_R_I(INS_add, EA_8BYTE, REG_R8, REG_R9, REG_R10, 0, INS_OPTS_SXTB);
    theEmitter->emitIns_R_R_R_I(INS_add, EA_8BYTE, REG_R8, REG_R9, REG_R10, 0, INS_OPTS_SXTH);
    theEmitter->emitIns_R_R_R_I(INS_add, EA_8BYTE, REG_R8, REG_R9, REG_R10, 0, INS_OPTS_SXTW);
    theEmitter->emitIns_R_R_R_I(INS_add, EA_8BYTE, REG_R8, REG_R9, REG_R10, 0, INS_OPTS_SXTX);

    // ADD (extended register) and left shift
    theEmitter->emitIns_R_R_R_I(INS_add, EA_8BYTE, REG_R8, REG_R9, REG_R10, 4, INS_OPTS_UXTB);
    theEmitter->emitIns_R_R_R_I(INS_add, EA_8BYTE, REG_R8, REG_R9, REG_R10, 4, INS_OPTS_UXTH);
    theEmitter->emitIns_R_R_R_I(INS_add, EA_8BYTE, REG_R8, REG_R9, REG_R10, 4, INS_OPTS_UXTW);
    theEmitter->emitIns_R_R_R_I(INS_add, EA_8BYTE, REG_R8, REG_R9, REG_R10, 4, INS_OPTS_UXTX);
    theEmitter->emitIns_R_R_R_I(INS_add, EA_8BYTE, REG_R8, REG_R9, REG_R10, 4, INS_OPTS_SXTB);
    theEmitter->emitIns_R_R_R_I(INS_add, EA_8BYTE, REG_R8, REG_R9, REG_R10, 4, INS_OPTS_SXTH);
    theEmitter->emitIns_R_R_R_I(INS_add, EA_8BYTE, REG_R8, REG_R9, REG_R10, 4, INS_OPTS_SXTW);
    theEmitter->emitIns_R_R_R_I(INS_add, EA_8BYTE, REG_R8, REG_R9, REG_R10, 4, INS_OPTS_SXTX);

    // ADD (shifted register)
    theEmitter->emitIns_R_R_R_I(INS_add, EA_8BYTE, REG_R8, REG_R9, REG_R10, 0);
    theEmitter->emitIns_R_R_R_I(INS_add, EA_8BYTE, REG_R8, REG_R9, REG_R10, 31, INS_OPTS_LSL);
    theEmitter->emitIns_R_R_R_I(INS_add, EA_8BYTE, REG_R8, REG_R9, REG_R10, 32, INS_OPTS_LSR);
    theEmitter->emitIns_R_R_R_I(INS_add, EA_8BYTE, REG_R8, REG_R9, REG_R10, 33, INS_OPTS_ASR);

    // EXTR (extract field from register pair)
    theEmitter->emitIns_R_R_R_I(INS_extr, EA_8BYTE, REG_R8, REG_R9, REG_R10, 1);
    theEmitter->emitIns_R_R_R_I(INS_extr, EA_8BYTE, REG_R8, REG_R9, REG_R10, 31);
    theEmitter->emitIns_R_R_R_I(INS_extr, EA_8BYTE, REG_R8, REG_R9, REG_R10, 32);
    theEmitter->emitIns_R_R_R_I(INS_extr, EA_8BYTE, REG_R8, REG_R9, REG_R10, 63);

    theEmitter->emitIns_R_R_R_I(INS_extr, EA_4BYTE, REG_R8, REG_R9, REG_R10, 1);
    theEmitter->emitIns_R_R_R_I(INS_extr, EA_4BYTE, REG_R8, REG_R9, REG_R10, 31);

    // SUB (extended register)
    theEmitter->emitIns_R_R_R_I(INS_sub, EA_4BYTE, REG_R8, REG_R9, REG_R10, 0, INS_OPTS_UXTB);
    theEmitter->emitIns_R_R_R_I(INS_sub, EA_4BYTE, REG_R8, REG_R9, REG_R10, 0, INS_OPTS_UXTH);
    theEmitter->emitIns_R_R_R_I(INS_sub, EA_4BYTE, REG_R8, REG_R9, REG_R10, 0, INS_OPTS_UXTW);
    theEmitter->emitIns_R_R_R_I(INS_sub, EA_4BYTE, REG_R8, REG_R9, REG_R10, 0, INS_OPTS_UXTX);
    theEmitter->emitIns_R_R_R_I(INS_sub, EA_4BYTE, REG_R8, REG_R9, REG_R10, 0, INS_OPTS_SXTB);
    theEmitter->emitIns_R_R_R_I(INS_sub, EA_4BYTE, REG_R8, REG_R9, REG_R10, 0, INS_OPTS_SXTH);
    theEmitter->emitIns_R_R_R_I(INS_sub, EA_4BYTE, REG_R8, REG_R9, REG_R10, 0, INS_OPTS_SXTW);
    theEmitter->emitIns_R_R_R_I(INS_sub, EA_4BYTE, REG_R8, REG_R9, REG_R10, 0, INS_OPTS_SXTX);

    // SUB (extended register) and left shift
    theEmitter->emitIns_R_R_R_I(INS_sub, EA_4BYTE, REG_R8, REG_R9, REG_R10, 4, INS_OPTS_UXTB);
    theEmitter->emitIns_R_R_R_I(INS_sub, EA_4BYTE, REG_R8, REG_R9, REG_R10, 4, INS_OPTS_UXTH);
    theEmitter->emitIns_R_R_R_I(INS_sub, EA_4BYTE, REG_R8, REG_R9, REG_R10, 4, INS_OPTS_UXTW);
    theEmitter->emitIns_R_R_R_I(INS_sub, EA_4BYTE, REG_R8, REG_R9, REG_R10, 4, INS_OPTS_UXTX);
    theEmitter->emitIns_R_R_R_I(INS_sub, EA_4BYTE, REG_R8, REG_R9, REG_R10, 4, INS_OPTS_SXTB);
    theEmitter->emitIns_R_R_R_I(INS_sub, EA_4BYTE, REG_R8, REG_R9, REG_R10, 4, INS_OPTS_SXTH);
    theEmitter->emitIns_R_R_R_I(INS_sub, EA_4BYTE, REG_R8, REG_R9, REG_R10, 4, INS_OPTS_SXTW);
    theEmitter->emitIns_R_R_R_I(INS_sub, EA_4BYTE, REG_R8, REG_R9, REG_R10, 4, INS_OPTS_SXTX);

    // SUB (shifted register)
    theEmitter->emitIns_R_R_R_I(INS_sub, EA_4BYTE, REG_R8, REG_R9, REG_R10, 0);
    theEmitter->emitIns_R_R_R_I(INS_sub, EA_4BYTE, REG_R8, REG_R9, REG_R10, 27, INS_OPTS_LSL);
    theEmitter->emitIns_R_R_R_I(INS_sub, EA_4BYTE, REG_R8, REG_R9, REG_R10, 28, INS_OPTS_LSR);
    theEmitter->emitIns_R_R_R_I(INS_sub, EA_4BYTE, REG_R8, REG_R9, REG_R10, 29, INS_OPTS_ASR);

    // bit operations
    theEmitter->emitIns_R_R_R_I(INS_and, EA_8BYTE, REG_R8, REG_R9, REG_R10, 0);
    theEmitter->emitIns_R_R_R_I(INS_ands, EA_8BYTE, REG_R8, REG_R9, REG_R10, 0);
    theEmitter->emitIns_R_R_R_I(INS_eor, EA_8BYTE, REG_R8, REG_R9, REG_R10, 0);
    theEmitter->emitIns_R_R_R_I(INS_orr, EA_8BYTE, REG_R8, REG_R9, REG_R10, 0);
    theEmitter->emitIns_R_R_R_I(INS_bic, EA_8BYTE, REG_R8, REG_R9, REG_R10, 0);
    theEmitter->emitIns_R_R_R_I(INS_bics, EA_8BYTE, REG_R8, REG_R9, REG_R10, 0);
    theEmitter->emitIns_R_R_R_I(INS_eon, EA_8BYTE, REG_R8, REG_R9, REG_R10, 0);
    theEmitter->emitIns_R_R_R_I(INS_orn, EA_8BYTE, REG_R8, REG_R9, REG_R10, 0);

    theEmitter->emitIns_R_R_R_I(INS_and, EA_8BYTE, REG_R8, REG_R9, REG_R10, 1, INS_OPTS_LSL);
    theEmitter->emitIns_R_R_R_I(INS_ands, EA_8BYTE, REG_R8, REG_R9, REG_R10, 2, INS_OPTS_LSR);
    theEmitter->emitIns_R_R_R_I(INS_eor, EA_8BYTE, REG_R8, REG_R9, REG_R10, 3, INS_OPTS_ASR);
    theEmitter->emitIns_R_R_R_I(INS_orr, EA_8BYTE, REG_R8, REG_R9, REG_R10, 4, INS_OPTS_ROR);
    theEmitter->emitIns_R_R_R_I(INS_bic, EA_8BYTE, REG_R8, REG_R9, REG_R10, 5, INS_OPTS_LSL);
    theEmitter->emitIns_R_R_R_I(INS_bics, EA_8BYTE, REG_R8, REG_R9, REG_R10, 6, INS_OPTS_LSR);
    theEmitter->emitIns_R_R_R_I(INS_eon, EA_8BYTE, REG_R8, REG_R9, REG_R10, 7, INS_OPTS_ASR);
    theEmitter->emitIns_R_R_R_I(INS_orn, EA_8BYTE, REG_R8, REG_R9, REG_R10, 8, INS_OPTS_ROR);

    theEmitter->emitIns_R_R_R_I(INS_and, EA_4BYTE, REG_R8, REG_R9, REG_R10, 0);
    theEmitter->emitIns_R_R_R_I(INS_ands, EA_4BYTE, REG_R8, REG_R9, REG_R10, 0);
    theEmitter->emitIns_R_R_R_I(INS_eor, EA_4BYTE, REG_R8, REG_R9, REG_R10, 0);
    theEmitter->emitIns_R_R_R_I(INS_orr, EA_4BYTE, REG_R8, REG_R9, REG_R10, 0);
    theEmitter->emitIns_R_R_R_I(INS_bic, EA_4BYTE, REG_R8, REG_R9, REG_R10, 0);
    theEmitter->emitIns_R_R_R_I(INS_bics, EA_4BYTE, REG_R8, REG_R9, REG_R10, 0);
    theEmitter->emitIns_R_R_R_I(INS_eon, EA_4BYTE, REG_R8, REG_R9, REG_R10, 0);
    theEmitter->emitIns_R_R_R_I(INS_orn, EA_4BYTE, REG_R8, REG_R9, REG_R10, 0);

    theEmitter->emitIns_R_R_R_I(INS_and, EA_4BYTE, REG_R8, REG_R9, REG_R10, 1, INS_OPTS_LSL);
    theEmitter->emitIns_R_R_R_I(INS_ands, EA_4BYTE, REG_R8, REG_R9, REG_R10, 2, INS_OPTS_LSR);
    theEmitter->emitIns_R_R_R_I(INS_eor, EA_4BYTE, REG_R8, REG_R9, REG_R10, 3, INS_OPTS_ASR);
    theEmitter->emitIns_R_R_R_I(INS_orr, EA_4BYTE, REG_R8, REG_R9, REG_R10, 4, INS_OPTS_ROR);
    theEmitter->emitIns_R_R_R_I(INS_bic, EA_4BYTE, REG_R8, REG_R9, REG_R10, 5, INS_OPTS_LSL);
    theEmitter->emitIns_R_R_R_I(INS_bics, EA_4BYTE, REG_R8, REG_R9, REG_R10, 6, INS_OPTS_LSR);
    theEmitter->emitIns_R_R_R_I(INS_eon, EA_4BYTE, REG_R8, REG_R9, REG_R10, 7, INS_OPTS_ASR);
    theEmitter->emitIns_R_R_R_I(INS_orn, EA_4BYTE, REG_R8, REG_R9, REG_R10, 8, INS_OPTS_ROR);

#endif // ALL_ARM64_EMITTER_UNIT_TESTS

#ifdef ALL_ARM64_EMITTER_UNIT_TESTS
    //
    // R_R_R_I  -- load/store pair
    //

    theEmitter->emitIns_R_R_R_I(INS_ldnp, EA_8BYTE, REG_R8, REG_R9, REG_R10, 0);
    theEmitter->emitIns_R_R_R_I(INS_stnp, EA_8BYTE, REG_R8, REG_R9, REG_R10, 0);
    theEmitter->emitIns_R_R_R_I(INS_ldnp, EA_8BYTE, REG_R8, REG_R9, REG_R10, 8);
    theEmitter->emitIns_R_R_R_I(INS_stnp, EA_8BYTE, REG_R8, REG_R9, REG_R10, 8);

    theEmitter->emitIns_R_R_R_I(INS_ldnp, EA_4BYTE, REG_R8, REG_R9, REG_SP, 0);
    theEmitter->emitIns_R_R_R_I(INS_stnp, EA_4BYTE, REG_R8, REG_R9, REG_SP, 0);
    theEmitter->emitIns_R_R_R_I(INS_ldnp, EA_4BYTE, REG_R8, REG_R9, REG_SP, 8);
    theEmitter->emitIns_R_R_R_I(INS_stnp, EA_4BYTE, REG_R8, REG_R9, REG_SP, 8);

    theEmitter->emitIns_R_R_R_I(INS_ldp, EA_8BYTE, REG_R8, REG_R9, REG_R10, 0);
    theEmitter->emitIns_R_R_R_I(INS_stp, EA_8BYTE, REG_R8, REG_R9, REG_R10, 0);
    theEmitter->emitIns_R_R_R_I(INS_ldp, EA_8BYTE, REG_R8, REG_R9, REG_R10, 16);
    theEmitter->emitIns_R_R_R_I(INS_stp, EA_8BYTE, REG_R8, REG_R9, REG_R10, 16);
    theEmitter->emitIns_R_R_R_I(INS_ldp, EA_8BYTE, REG_R8, REG_R9, REG_R10, 16, INS_OPTS_POST_INDEX);
    theEmitter->emitIns_R_R_R_I(INS_stp, EA_8BYTE, REG_R8, REG_R9, REG_R10, 16, INS_OPTS_POST_INDEX);
    theEmitter->emitIns_R_R_R_I(INS_ldp, EA_8BYTE, REG_R8, REG_R9, REG_R10, 16, INS_OPTS_PRE_INDEX);
    theEmitter->emitIns_R_R_R_I(INS_stp, EA_8BYTE, REG_R8, REG_R9, REG_R10, 16, INS_OPTS_PRE_INDEX);

    theEmitter->emitIns_R_R_R_I(INS_ldp, EA_4BYTE, REG_R8, REG_R9, REG_SP, 0);
    theEmitter->emitIns_R_R_R_I(INS_stp, EA_4BYTE, REG_R8, REG_R9, REG_SP, 0);
    theEmitter->emitIns_R_R_R_I(INS_ldp, EA_4BYTE, REG_R8, REG_R9, REG_SP, 16);
    theEmitter->emitIns_R_R_R_I(INS_stp, EA_4BYTE, REG_R8, REG_R9, REG_SP, 16);
    theEmitter->emitIns_R_R_R_I(INS_ldp, EA_4BYTE, REG_R8, REG_R9, REG_R10, 16, INS_OPTS_POST_INDEX);
    theEmitter->emitIns_R_R_R_I(INS_stp, EA_4BYTE, REG_R8, REG_R9, REG_R10, 16, INS_OPTS_POST_INDEX);
    theEmitter->emitIns_R_R_R_I(INS_ldp, EA_4BYTE, REG_R8, REG_R9, REG_R10, 16, INS_OPTS_PRE_INDEX);
    theEmitter->emitIns_R_R_R_I(INS_stp, EA_4BYTE, REG_R8, REG_R9, REG_R10, 16, INS_OPTS_PRE_INDEX);

    theEmitter->emitIns_R_R_R_I(INS_ldpsw, EA_4BYTE, REG_R8, REG_R9, REG_R10, 0);
    theEmitter->emitIns_R_R_R_I(INS_ldpsw, EA_4BYTE, REG_R8, REG_R9, REG_R10, 16);
    theEmitter->emitIns_R_R_R_I(INS_ldpsw, EA_4BYTE, REG_R8, REG_R9, REG_R10, 16, INS_OPTS_POST_INDEX);
    theEmitter->emitIns_R_R_R_I(INS_ldpsw, EA_4BYTE, REG_R8, REG_R9, REG_R10, 16, INS_OPTS_PRE_INDEX);

    // SP and ZR tests
    theEmitter->emitIns_R_R_R_I(INS_ldp, EA_8BYTE, REG_ZR, REG_R1, REG_SP, 0);
    theEmitter->emitIns_R_R_R_I(INS_ldp, EA_8BYTE, REG_R0, REG_ZR, REG_SP, 16);
    theEmitter->emitIns_R_R_R_I(INS_stp, EA_8BYTE, REG_ZR, REG_R1, REG_SP, 0);
    theEmitter->emitIns_R_R_R_I(INS_stp, EA_8BYTE, REG_R0, REG_ZR, REG_SP, 16);
    theEmitter->emitIns_R_R_R_I(INS_stp, EA_8BYTE, REG_ZR, REG_ZR, REG_SP, 16, INS_OPTS_POST_INDEX);
    theEmitter->emitIns_R_R_R_I(INS_stp, EA_8BYTE, REG_ZR, REG_ZR, REG_R8, 16, INS_OPTS_PRE_INDEX);

#endif // ALL_ARM64_EMITTER_UNIT_TESTS

#ifdef ALL_ARM64_EMITTER_UNIT_TESTS
    //
    // R_R_R_Ext    -- load/store shifted/extend
    //

    genDefineTempLabel(genCreateTempLabel());

    // LDR (register)
    theEmitter->emitIns_R_R_R_Ext(INS_ldr, EA_8BYTE, REG_R8, REG_SP, REG_R9);
    theEmitter->emitIns_R_R_R_Ext(INS_ldr, EA_8BYTE, REG_R8, REG_SP, REG_R9, INS_OPTS_LSL);
    theEmitter->emitIns_R_R_R_Ext(INS_ldr, EA_8BYTE, REG_R8, REG_SP, REG_R9, INS_OPTS_LSL, 3);
    theEmitter->emitIns_R_R_R_Ext(INS_ldr, EA_8BYTE, REG_R8, REG_SP, REG_R9, INS_OPTS_SXTW);
    theEmitter->emitIns_R_R_R_Ext(INS_ldr, EA_8BYTE, REG_R8, REG_SP, REG_R9, INS_OPTS_SXTW, 3);
    theEmitter->emitIns_R_R_R_Ext(INS_ldr, EA_8BYTE, REG_R8, REG_SP, REG_R9, INS_OPTS_UXTW);
    theEmitter->emitIns_R_R_R_Ext(INS_ldr, EA_8BYTE, REG_R8, REG_SP, REG_R9, INS_OPTS_UXTW, 3);
    theEmitter->emitIns_R_R_R_Ext(INS_ldr, EA_8BYTE, REG_R8, REG_SP, REG_R9, INS_OPTS_SXTX);
    theEmitter->emitIns_R_R_R_Ext(INS_ldr, EA_8BYTE, REG_R8, REG_SP, REG_R9, INS_OPTS_SXTX, 3);
    theEmitter->emitIns_R_R_R_Ext(INS_ldr, EA_8BYTE, REG_R8, REG_SP, REG_R9, INS_OPTS_UXTX);
    theEmitter->emitIns_R_R_R_Ext(INS_ldr, EA_8BYTE, REG_R8, REG_SP, REG_R9, INS_OPTS_UXTX, 3);

    theEmitter->emitIns_R_R_R_Ext(INS_ldr, EA_4BYTE, REG_R8, REG_SP, REG_R9);
    theEmitter->emitIns_R_R_R_Ext(INS_ldr, EA_4BYTE, REG_R8, REG_SP, REG_R9, INS_OPTS_LSL);
    theEmitter->emitIns_R_R_R_Ext(INS_ldr, EA_4BYTE, REG_R8, REG_SP, REG_R9, INS_OPTS_LSL, 2);
    theEmitter->emitIns_R_R_R_Ext(INS_ldr, EA_4BYTE, REG_R8, REG_SP, REG_R9, INS_OPTS_SXTW);
    theEmitter->emitIns_R_R_R_Ext(INS_ldr, EA_4BYTE, REG_R8, REG_SP, REG_R9, INS_OPTS_SXTW, 2);
    theEmitter->emitIns_R_R_R_Ext(INS_ldr, EA_4BYTE, REG_R8, REG_SP, REG_R9, INS_OPTS_UXTW);
    theEmitter->emitIns_R_R_R_Ext(INS_ldr, EA_4BYTE, REG_R8, REG_SP, REG_R9, INS_OPTS_UXTW, 2);
    theEmitter->emitIns_R_R_R_Ext(INS_ldr, EA_4BYTE, REG_R8, REG_SP, REG_R9, INS_OPTS_SXTX);
    theEmitter->emitIns_R_R_R_Ext(INS_ldr, EA_4BYTE, REG_R8, REG_SP, REG_R9, INS_OPTS_SXTX, 2);
    theEmitter->emitIns_R_R_R_Ext(INS_ldr, EA_4BYTE, REG_R8, REG_SP, REG_R9, INS_OPTS_UXTX);
    theEmitter->emitIns_R_R_R_Ext(INS_ldr, EA_4BYTE, REG_R8, REG_SP, REG_R9, INS_OPTS_UXTX, 2);

    theEmitter->emitIns_R_R_R_Ext(INS_ldrh, EA_2BYTE, REG_R8, REG_SP, REG_R9);
    theEmitter->emitIns_R_R_R_Ext(INS_ldrh, EA_2BYTE, REG_R8, REG_SP, REG_R9, INS_OPTS_LSL);
    theEmitter->emitIns_R_R_R_Ext(INS_ldrh, EA_2BYTE, REG_R8, REG_SP, REG_R9, INS_OPTS_LSL, 1);
    theEmitter->emitIns_R_R_R_Ext(INS_ldrh, EA_2BYTE, REG_R8, REG_SP, REG_R9, INS_OPTS_SXTW);
    theEmitter->emitIns_R_R_R_Ext(INS_ldrh, EA_2BYTE, REG_R8, REG_SP, REG_R9, INS_OPTS_SXTW, 1);
    theEmitter->emitIns_R_R_R_Ext(INS_ldrh, EA_2BYTE, REG_R8, REG_SP, REG_R9, INS_OPTS_UXTW);
    theEmitter->emitIns_R_R_R_Ext(INS_ldrh, EA_2BYTE, REG_R8, REG_SP, REG_R9, INS_OPTS_UXTW, 1);
    theEmitter->emitIns_R_R_R_Ext(INS_ldrh, EA_2BYTE, REG_R8, REG_SP, REG_R9, INS_OPTS_SXTX);
    theEmitter->emitIns_R_R_R_Ext(INS_ldrh, EA_2BYTE, REG_R8, REG_SP, REG_R9, INS_OPTS_SXTX, 1);
    theEmitter->emitIns_R_R_R_Ext(INS_ldrh, EA_2BYTE, REG_R8, REG_SP, REG_R9, INS_OPTS_UXTX);
    theEmitter->emitIns_R_R_R_Ext(INS_ldrh, EA_2BYTE, REG_R8, REG_SP, REG_R9, INS_OPTS_UXTX, 1);

    theEmitter->emitIns_R_R_R_Ext(INS_ldrb, EA_1BYTE, REG_R8, REG_SP, REG_R9);
    theEmitter->emitIns_R_R_R_Ext(INS_ldrb, EA_1BYTE, REG_R8, REG_SP, REG_R9, INS_OPTS_SXTW);
    theEmitter->emitIns_R_R_R_Ext(INS_ldrb, EA_1BYTE, REG_R8, REG_SP, REG_R9, INS_OPTS_UXTW);
    theEmitter->emitIns_R_R_R_Ext(INS_ldrb, EA_1BYTE, REG_R8, REG_SP, REG_R9, INS_OPTS_SXTX);
    theEmitter->emitIns_R_R_R_Ext(INS_ldrb, EA_1BYTE, REG_R8, REG_SP, REG_R9, INS_OPTS_UXTX);

    theEmitter->emitIns_R_R_R_Ext(INS_ldrsw, EA_4BYTE, REG_R8, REG_SP, REG_R9);
    theEmitter->emitIns_R_R_R_Ext(INS_ldrsw, EA_4BYTE, REG_R8, REG_SP, REG_R9, INS_OPTS_LSL);
    theEmitter->emitIns_R_R_R_Ext(INS_ldrsw, EA_4BYTE, REG_R8, REG_SP, REG_R9, INS_OPTS_LSL, 2);
    theEmitter->emitIns_R_R_R_Ext(INS_ldrsw, EA_4BYTE, REG_R8, REG_SP, REG_R9, INS_OPTS_SXTW);
    theEmitter->emitIns_R_R_R_Ext(INS_ldrsw, EA_4BYTE, REG_R8, REG_SP, REG_R9, INS_OPTS_SXTW, 2);
    theEmitter->emitIns_R_R_R_Ext(INS_ldrsw, EA_4BYTE, REG_R8, REG_SP, REG_R9, INS_OPTS_UXTW);
    theEmitter->emitIns_R_R_R_Ext(INS_ldrsw, EA_4BYTE, REG_R8, REG_SP, REG_R9, INS_OPTS_UXTW, 2);
    theEmitter->emitIns_R_R_R_Ext(INS_ldrsw, EA_4BYTE, REG_R8, REG_SP, REG_R9, INS_OPTS_SXTX);
    theEmitter->emitIns_R_R_R_Ext(INS_ldrsw, EA_4BYTE, REG_R8, REG_SP, REG_R9, INS_OPTS_SXTX, 2);
    theEmitter->emitIns_R_R_R_Ext(INS_ldrsw, EA_4BYTE, REG_R8, REG_SP, REG_R9, INS_OPTS_UXTX);
    theEmitter->emitIns_R_R_R_Ext(INS_ldrsw, EA_4BYTE, REG_R8, REG_SP, REG_R9, INS_OPTS_UXTX, 2);

    theEmitter->emitIns_R_R_R_Ext(INS_ldrsh, EA_4BYTE, REG_R8, REG_SP, REG_R9);
    theEmitter->emitIns_R_R_R_Ext(INS_ldrsh, EA_8BYTE, REG_R8, REG_SP, REG_R9);
    theEmitter->emitIns_R_R_R_Ext(INS_ldrsh, EA_8BYTE, REG_R8, REG_SP, REG_R9, INS_OPTS_LSL);
    theEmitter->emitIns_R_R_R_Ext(INS_ldrsh, EA_4BYTE, REG_R8, REG_SP, REG_R9, INS_OPTS_LSL, 1);
    theEmitter->emitIns_R_R_R_Ext(INS_ldrsh, EA_4BYTE, REG_R8, REG_SP, REG_R9, INS_OPTS_SXTW);
    theEmitter->emitIns_R_R_R_Ext(INS_ldrsh, EA_8BYTE, REG_R8, REG_SP, REG_R9, INS_OPTS_SXTW, 1);
    theEmitter->emitIns_R_R_R_Ext(INS_ldrsh, EA_8BYTE, REG_R8, REG_SP, REG_R9, INS_OPTS_UXTW);
    theEmitter->emitIns_R_R_R_Ext(INS_ldrsh, EA_4BYTE, REG_R8, REG_SP, REG_R9, INS_OPTS_UXTW, 1);
    theEmitter->emitIns_R_R_R_Ext(INS_ldrsh, EA_4BYTE, REG_R8, REG_SP, REG_R9, INS_OPTS_SXTX);
    theEmitter->emitIns_R_R_R_Ext(INS_ldrsh, EA_8BYTE, REG_R8, REG_SP, REG_R9, INS_OPTS_SXTX, 1);
    theEmitter->emitIns_R_R_R_Ext(INS_ldrsh, EA_8BYTE, REG_R8, REG_SP, REG_R9, INS_OPTS_UXTX);
    theEmitter->emitIns_R_R_R_Ext(INS_ldrsh, EA_4BYTE, REG_R8, REG_SP, REG_R9, INS_OPTS_UXTX, 1);

    theEmitter->emitIns_R_R_R_Ext(INS_ldrsb, EA_4BYTE, REG_R8, REG_SP, REG_R9);
    theEmitter->emitIns_R_R_R_Ext(INS_ldrsb, EA_8BYTE, REG_R8, REG_SP, REG_R9);
    theEmitter->emitIns_R_R_R_Ext(INS_ldrsb, EA_8BYTE, REG_R8, REG_SP, REG_R9, INS_OPTS_SXTW);
    theEmitter->emitIns_R_R_R_Ext(INS_ldrsb, EA_4BYTE, REG_R8, REG_SP, REG_R9, INS_OPTS_UXTW);
    theEmitter->emitIns_R_R_R_Ext(INS_ldrsb, EA_4BYTE, REG_R8, REG_SP, REG_R9, INS_OPTS_SXTX);
    theEmitter->emitIns_R_R_R_Ext(INS_ldrsb, EA_8BYTE, REG_R8, REG_SP, REG_R9, INS_OPTS_UXTX);

    // STR (register)
    theEmitter->emitIns_R_R_R_Ext(INS_str, EA_8BYTE, REG_R8, REG_SP, REG_R9);
    theEmitter->emitIns_R_R_R_Ext(INS_str, EA_8BYTE, REG_R8, REG_SP, REG_R9, INS_OPTS_LSL);
    theEmitter->emitIns_R_R_R_Ext(INS_str, EA_8BYTE, REG_R8, REG_SP, REG_R9, INS_OPTS_LSL, 3);
    theEmitter->emitIns_R_R_R_Ext(INS_str, EA_8BYTE, REG_R8, REG_SP, REG_R9, INS_OPTS_SXTW);
    theEmitter->emitIns_R_R_R_Ext(INS_str, EA_8BYTE, REG_R8, REG_SP, REG_R9, INS_OPTS_SXTW, 3);
    theEmitter->emitIns_R_R_R_Ext(INS_str, EA_8BYTE, REG_R8, REG_SP, REG_R9, INS_OPTS_UXTW);
    theEmitter->emitIns_R_R_R_Ext(INS_str, EA_8BYTE, REG_R8, REG_SP, REG_R9, INS_OPTS_UXTW, 3);
    theEmitter->emitIns_R_R_R_Ext(INS_str, EA_8BYTE, REG_R8, REG_SP, REG_R9, INS_OPTS_SXTX);
    theEmitter->emitIns_R_R_R_Ext(INS_str, EA_8BYTE, REG_R8, REG_SP, REG_R9, INS_OPTS_SXTX, 3);
    theEmitter->emitIns_R_R_R_Ext(INS_str, EA_8BYTE, REG_R8, REG_SP, REG_R9, INS_OPTS_UXTX);
    theEmitter->emitIns_R_R_R_Ext(INS_str, EA_8BYTE, REG_R8, REG_SP, REG_R9, INS_OPTS_UXTX, 3);

    theEmitter->emitIns_R_R_R_Ext(INS_str, EA_4BYTE, REG_R8, REG_SP, REG_R9);
    theEmitter->emitIns_R_R_R_Ext(INS_str, EA_4BYTE, REG_R8, REG_SP, REG_R9, INS_OPTS_LSL);
    theEmitter->emitIns_R_R_R_Ext(INS_str, EA_4BYTE, REG_R8, REG_SP, REG_R9, INS_OPTS_LSL, 2);
    theEmitter->emitIns_R_R_R_Ext(INS_str, EA_4BYTE, REG_R8, REG_SP, REG_R9, INS_OPTS_SXTW);
    theEmitter->emitIns_R_R_R_Ext(INS_str, EA_4BYTE, REG_R8, REG_SP, REG_R9, INS_OPTS_SXTW, 2);
    theEmitter->emitIns_R_R_R_Ext(INS_str, EA_4BYTE, REG_R8, REG_SP, REG_R9, INS_OPTS_UXTW);
    theEmitter->emitIns_R_R_R_Ext(INS_str, EA_4BYTE, REG_R8, REG_SP, REG_R9, INS_OPTS_UXTW, 2);
    theEmitter->emitIns_R_R_R_Ext(INS_str, EA_4BYTE, REG_R8, REG_SP, REG_R9, INS_OPTS_SXTX);
    theEmitter->emitIns_R_R_R_Ext(INS_str, EA_4BYTE, REG_R8, REG_SP, REG_R9, INS_OPTS_SXTX, 2);
    theEmitter->emitIns_R_R_R_Ext(INS_str, EA_4BYTE, REG_R8, REG_SP, REG_R9, INS_OPTS_UXTX);
    theEmitter->emitIns_R_R_R_Ext(INS_str, EA_4BYTE, REG_R8, REG_SP, REG_R9, INS_OPTS_UXTX, 2);

    theEmitter->emitIns_R_R_R_Ext(INS_strh, EA_2BYTE, REG_R8, REG_SP, REG_R9);
    theEmitter->emitIns_R_R_R_Ext(INS_strh, EA_2BYTE, REG_R8, REG_SP, REG_R9, INS_OPTS_LSL);
    theEmitter->emitIns_R_R_R_Ext(INS_strh, EA_2BYTE, REG_R8, REG_SP, REG_R9, INS_OPTS_LSL, 1);
    theEmitter->emitIns_R_R_R_Ext(INS_strh, EA_2BYTE, REG_R8, REG_SP, REG_R9, INS_OPTS_SXTW);
    theEmitter->emitIns_R_R_R_Ext(INS_strh, EA_2BYTE, REG_R8, REG_SP, REG_R9, INS_OPTS_SXTW, 1);
    theEmitter->emitIns_R_R_R_Ext(INS_strh, EA_2BYTE, REG_R8, REG_SP, REG_R9, INS_OPTS_UXTW);
    theEmitter->emitIns_R_R_R_Ext(INS_strh, EA_2BYTE, REG_R8, REG_SP, REG_R9, INS_OPTS_UXTW, 1);
    theEmitter->emitIns_R_R_R_Ext(INS_strh, EA_2BYTE, REG_R8, REG_SP, REG_R9, INS_OPTS_SXTX);
    theEmitter->emitIns_R_R_R_Ext(INS_strh, EA_2BYTE, REG_R8, REG_SP, REG_R9, INS_OPTS_SXTX, 1);
    theEmitter->emitIns_R_R_R_Ext(INS_strh, EA_2BYTE, REG_R8, REG_SP, REG_R9, INS_OPTS_UXTX);
    theEmitter->emitIns_R_R_R_Ext(INS_strh, EA_2BYTE, REG_R8, REG_SP, REG_R9, INS_OPTS_UXTX, 1);

    theEmitter->emitIns_R_R_R_Ext(INS_strb, EA_1BYTE, REG_R8, REG_SP, REG_R9);
    theEmitter->emitIns_R_R_R_Ext(INS_strb, EA_1BYTE, REG_R8, REG_SP, REG_R9, INS_OPTS_SXTW);
    theEmitter->emitIns_R_R_R_Ext(INS_strb, EA_1BYTE, REG_R8, REG_SP, REG_R9, INS_OPTS_UXTW);
    theEmitter->emitIns_R_R_R_Ext(INS_strb, EA_1BYTE, REG_R8, REG_SP, REG_R9, INS_OPTS_SXTX);
    theEmitter->emitIns_R_R_R_Ext(INS_strb, EA_1BYTE, REG_R8, REG_SP, REG_R9, INS_OPTS_UXTX);

#endif // ALL_ARM64_EMITTER_UNIT_TESTS

#ifdef ALL_ARM64_EMITTER_UNIT_TESTS
    //
    // R_R_R_R
    //

    genDefineTempLabel(genCreateTempLabel());

    theEmitter->emitIns_R_R_R_R(INS_madd, EA_4BYTE, REG_R0, REG_R12, REG_R27, REG_R10);
    theEmitter->emitIns_R_R_R_R(INS_msub, EA_4BYTE, REG_R1, REG_R13, REG_R28, REG_R11);
    theEmitter->emitIns_R_R_R_R(INS_smaddl, EA_4BYTE, REG_R2, REG_R14, REG_R0, REG_R12);
    theEmitter->emitIns_R_R_R_R(INS_smsubl, EA_4BYTE, REG_R3, REG_R15, REG_R1, REG_R13);
    theEmitter->emitIns_R_R_R_R(INS_umaddl, EA_4BYTE, REG_R4, REG_R19, REG_R2, REG_R14);
    theEmitter->emitIns_R_R_R_R(INS_umsubl, EA_4BYTE, REG_R5, REG_R20, REG_R3, REG_R15);

    theEmitter->emitIns_R_R_R_R(INS_madd, EA_8BYTE, REG_R6, REG_R21, REG_R4, REG_R19);
    theEmitter->emitIns_R_R_R_R(INS_msub, EA_8BYTE, REG_R7, REG_R22, REG_R5, REG_R20);
    theEmitter->emitIns_R_R_R_R(INS_smaddl, EA_8BYTE, REG_R8, REG_R23, REG_R6, REG_R21);
    theEmitter->emitIns_R_R_R_R(INS_smsubl, EA_8BYTE, REG_R9, REG_R24, REG_R7, REG_R22);
    theEmitter->emitIns_R_R_R_R(INS_umaddl, EA_8BYTE, REG_R10, REG_R25, REG_R8, REG_R23);
    theEmitter->emitIns_R_R_R_R(INS_umsubl, EA_8BYTE, REG_R11, REG_R26, REG_R9, REG_R24);

#endif // ALL_ARM64_EMITTER_UNIT_TESTS

#ifdef ALL_ARM64_EMITTER_UNIT_TESTS
    // R_COND
    //

    // cset reg, cond
    theEmitter->emitIns_R_COND(INS_cset, EA_8BYTE, REG_R9, INS_COND_EQ); // eq
    theEmitter->emitIns_R_COND(INS_cset, EA_4BYTE, REG_R8, INS_COND_NE); // ne
    theEmitter->emitIns_R_COND(INS_cset, EA_4BYTE, REG_R7, INS_COND_HS); // hs
    theEmitter->emitIns_R_COND(INS_cset, EA_8BYTE, REG_R6, INS_COND_LO); // lo
    theEmitter->emitIns_R_COND(INS_cset, EA_8BYTE, REG_R5, INS_COND_MI); // mi
    theEmitter->emitIns_R_COND(INS_cset, EA_4BYTE, REG_R4, INS_COND_PL); // pl
    theEmitter->emitIns_R_COND(INS_cset, EA_4BYTE, REG_R3, INS_COND_VS); // vs
    theEmitter->emitIns_R_COND(INS_cset, EA_8BYTE, REG_R2, INS_COND_VC); // vc
    theEmitter->emitIns_R_COND(INS_cset, EA_8BYTE, REG_R1, INS_COND_HI); // hi
    theEmitter->emitIns_R_COND(INS_cset, EA_4BYTE, REG_R0, INS_COND_LS); // ls
    theEmitter->emitIns_R_COND(INS_cset, EA_4BYTE, REG_R9, INS_COND_GE); // ge
    theEmitter->emitIns_R_COND(INS_cset, EA_8BYTE, REG_R8, INS_COND_LT); // lt
    theEmitter->emitIns_R_COND(INS_cset, EA_8BYTE, REG_R7, INS_COND_GT); // gt
    theEmitter->emitIns_R_COND(INS_cset, EA_4BYTE, REG_R6, INS_COND_LE); // le

    // csetm reg, cond
    theEmitter->emitIns_R_COND(INS_csetm, EA_4BYTE, REG_R9, INS_COND_EQ); // eq
    theEmitter->emitIns_R_COND(INS_csetm, EA_8BYTE, REG_R8, INS_COND_NE); // ne
    theEmitter->emitIns_R_COND(INS_csetm, EA_8BYTE, REG_R7, INS_COND_HS); // hs
    theEmitter->emitIns_R_COND(INS_csetm, EA_4BYTE, REG_R6, INS_COND_LO); // lo
    theEmitter->emitIns_R_COND(INS_csetm, EA_4BYTE, REG_R5, INS_COND_MI); // mi
    theEmitter->emitIns_R_COND(INS_csetm, EA_8BYTE, REG_R4, INS_COND_PL); // pl
    theEmitter->emitIns_R_COND(INS_csetm, EA_8BYTE, REG_R3, INS_COND_VS); // vs
    theEmitter->emitIns_R_COND(INS_csetm, EA_4BYTE, REG_R2, INS_COND_VC); // vc
    theEmitter->emitIns_R_COND(INS_csetm, EA_4BYTE, REG_R1, INS_COND_HI); // hi
    theEmitter->emitIns_R_COND(INS_csetm, EA_8BYTE, REG_R0, INS_COND_LS); // ls
    theEmitter->emitIns_R_COND(INS_csetm, EA_8BYTE, REG_R9, INS_COND_GE); // ge
    theEmitter->emitIns_R_COND(INS_csetm, EA_4BYTE, REG_R8, INS_COND_LT); // lt
    theEmitter->emitIns_R_COND(INS_csetm, EA_4BYTE, REG_R7, INS_COND_GT); // gt
    theEmitter->emitIns_R_COND(INS_csetm, EA_8BYTE, REG_R6, INS_COND_LE); // le

#endif // ALL_ARM64_EMITTER_UNIT_TESTS

#ifdef ALL_ARM64_EMITTER_UNIT_TESTS
    // R_R_COND
    //

    // cinc reg, reg, cond
    // cinv reg, reg, cond
    // cneg reg, reg, cond
    theEmitter->emitIns_R_R_COND(INS_cinc, EA_8BYTE, REG_R0, REG_R4, INS_COND_EQ); // eq
    theEmitter->emitIns_R_R_COND(INS_cinv, EA_4BYTE, REG_R1, REG_R5, INS_COND_NE); // ne
    theEmitter->emitIns_R_R_COND(INS_cneg, EA_4BYTE, REG_R2, REG_R6, INS_COND_HS); // hs
    theEmitter->emitIns_R_R_COND(INS_cinc, EA_8BYTE, REG_R3, REG_R7, INS_COND_LO); // lo
    theEmitter->emitIns_R_R_COND(INS_cinv, EA_4BYTE, REG_R4, REG_R8, INS_COND_MI); // mi
    theEmitter->emitIns_R_R_COND(INS_cneg, EA_8BYTE, REG_R5, REG_R9, INS_COND_PL); // pl
    theEmitter->emitIns_R_R_COND(INS_cinc, EA_8BYTE, REG_R6, REG_R0, INS_COND_VS); // vs
    theEmitter->emitIns_R_R_COND(INS_cinv, EA_4BYTE, REG_R7, REG_R1, INS_COND_VC); // vc
    theEmitter->emitIns_R_R_COND(INS_cneg, EA_8BYTE, REG_R8, REG_R2, INS_COND_HI); // hi
    theEmitter->emitIns_R_R_COND(INS_cinc, EA_4BYTE, REG_R9, REG_R3, INS_COND_LS); // ls
    theEmitter->emitIns_R_R_COND(INS_cinv, EA_4BYTE, REG_R0, REG_R4, INS_COND_GE); // ge
    theEmitter->emitIns_R_R_COND(INS_cneg, EA_8BYTE, REG_R2, REG_R5, INS_COND_LT); // lt
    theEmitter->emitIns_R_R_COND(INS_cinc, EA_4BYTE, REG_R2, REG_R6, INS_COND_GT); // gt
    theEmitter->emitIns_R_R_COND(INS_cinv, EA_8BYTE, REG_R3, REG_R7, INS_COND_LE); // le

#endif // ALL_ARM64_EMITTER_UNIT_TESTS

#ifdef ALL_ARM64_EMITTER_UNIT_TESTS
    // R_R_R_COND
    //

    // csel  reg, reg, reg, cond
    // csinc reg, reg, reg, cond
    // csinv reg, reg, reg, cond
    // csneg reg, reg, reg, cond
    theEmitter->emitIns_R_R_R_COND(INS_csel, EA_8BYTE, REG_R0, REG_R4, REG_R8, INS_COND_EQ);  // eq
    theEmitter->emitIns_R_R_R_COND(INS_csinc, EA_4BYTE, REG_R1, REG_R5, REG_R9, INS_COND_NE); // ne
    theEmitter->emitIns_R_R_R_COND(INS_csinv, EA_4BYTE, REG_R2, REG_R6, REG_R0, INS_COND_HS); // hs
    theEmitter->emitIns_R_R_R_COND(INS_csneg, EA_8BYTE, REG_R3, REG_R7, REG_R1, INS_COND_LO); // lo
    theEmitter->emitIns_R_R_R_COND(INS_csel, EA_4BYTE, REG_R4, REG_R8, REG_R2, INS_COND_MI);  // mi
    theEmitter->emitIns_R_R_R_COND(INS_csinc, EA_8BYTE, REG_R5, REG_R9, REG_R3, INS_COND_PL); // pl
    theEmitter->emitIns_R_R_R_COND(INS_csinv, EA_8BYTE, REG_R6, REG_R0, REG_R4, INS_COND_VS); // vs
    theEmitter->emitIns_R_R_R_COND(INS_csneg, EA_4BYTE, REG_R7, REG_R1, REG_R5, INS_COND_VC); // vc
    theEmitter->emitIns_R_R_R_COND(INS_csel, EA_8BYTE, REG_R8, REG_R2, REG_R6, INS_COND_HI);  // hi
    theEmitter->emitIns_R_R_R_COND(INS_csinc, EA_4BYTE, REG_R9, REG_R3, REG_R7, INS_COND_LS); // ls
    theEmitter->emitIns_R_R_R_COND(INS_csinv, EA_4BYTE, REG_R0, REG_R4, REG_R8, INS_COND_GE); // ge
    theEmitter->emitIns_R_R_R_COND(INS_csneg, EA_8BYTE, REG_R2, REG_R5, REG_R9, INS_COND_LT); // lt
    theEmitter->emitIns_R_R_R_COND(INS_csel, EA_4BYTE, REG_R2, REG_R6, REG_R0, INS_COND_GT);  // gt
    theEmitter->emitIns_R_R_R_COND(INS_csinc, EA_8BYTE, REG_R3, REG_R7, REG_R1, INS_COND_LE); // le

#endif // ALL_ARM64_EMITTER_UNIT_TESTS

#ifdef ALL_ARM64_EMITTER_UNIT_TESTS
    // R_R_FLAGS_COND
    //

    // ccmp reg1, reg2, nzcv, cond
    theEmitter->emitIns_R_R_FLAGS_COND(INS_ccmp, EA_8BYTE, REG_R9, REG_R3, INS_FLAGS_V, INS_COND_EQ);    // eq
    theEmitter->emitIns_R_R_FLAGS_COND(INS_ccmp, EA_4BYTE, REG_R8, REG_R2, INS_FLAGS_C, INS_COND_NE);    // ne
    theEmitter->emitIns_R_R_FLAGS_COND(INS_ccmp, EA_4BYTE, REG_R7, REG_R1, INS_FLAGS_Z, INS_COND_HS);    // hs
    theEmitter->emitIns_R_R_FLAGS_COND(INS_ccmp, EA_8BYTE, REG_R6, REG_R0, INS_FLAGS_N, INS_COND_LO);    // lo
    theEmitter->emitIns_R_R_FLAGS_COND(INS_ccmp, EA_8BYTE, REG_R5, REG_R3, INS_FLAGS_CV, INS_COND_MI);   // mi
    theEmitter->emitIns_R_R_FLAGS_COND(INS_ccmp, EA_4BYTE, REG_R4, REG_R2, INS_FLAGS_ZV, INS_COND_PL);   // pl
    theEmitter->emitIns_R_R_FLAGS_COND(INS_ccmp, EA_4BYTE, REG_R3, REG_R1, INS_FLAGS_ZC, INS_COND_VS);   // vs
    theEmitter->emitIns_R_R_FLAGS_COND(INS_ccmp, EA_8BYTE, REG_R2, REG_R0, INS_FLAGS_NV, INS_COND_VC);   // vc
    theEmitter->emitIns_R_R_FLAGS_COND(INS_ccmp, EA_8BYTE, REG_R1, REG_R3, INS_FLAGS_NC, INS_COND_HI);   // hi
    theEmitter->emitIns_R_R_FLAGS_COND(INS_ccmp, EA_4BYTE, REG_R0, REG_R2, INS_FLAGS_NZ, INS_COND_LS);   // ls
    theEmitter->emitIns_R_R_FLAGS_COND(INS_ccmp, EA_4BYTE, REG_R9, REG_R1, INS_FLAGS_NONE, INS_COND_GE); // ge
    theEmitter->emitIns_R_R_FLAGS_COND(INS_ccmp, EA_8BYTE, REG_R8, REG_R0, INS_FLAGS_NZV, INS_COND_LT);  // lt
    theEmitter->emitIns_R_R_FLAGS_COND(INS_ccmp, EA_8BYTE, REG_R7, REG_R3, INS_FLAGS_NZC, INS_COND_GT);  // gt
    theEmitter->emitIns_R_R_FLAGS_COND(INS_ccmp, EA_4BYTE, REG_R6, REG_R2, INS_FLAGS_NZCV, INS_COND_LE); // le

    // ccmp reg1, imm, nzcv, cond
    theEmitter->emitIns_R_I_FLAGS_COND(INS_ccmp, EA_8BYTE, REG_R9, 3, INS_FLAGS_V, INS_COND_EQ);     // eq
    theEmitter->emitIns_R_I_FLAGS_COND(INS_ccmp, EA_4BYTE, REG_R8, 2, INS_FLAGS_C, INS_COND_NE);     // ne
    theEmitter->emitIns_R_I_FLAGS_COND(INS_ccmp, EA_4BYTE, REG_R7, 1, INS_FLAGS_Z, INS_COND_HS);     // hs
    theEmitter->emitIns_R_I_FLAGS_COND(INS_ccmp, EA_8BYTE, REG_R6, 0, INS_FLAGS_N, INS_COND_LO);     // lo
    theEmitter->emitIns_R_I_FLAGS_COND(INS_ccmp, EA_8BYTE, REG_R5, 31, INS_FLAGS_CV, INS_COND_MI);   // mi
    theEmitter->emitIns_R_I_FLAGS_COND(INS_ccmp, EA_4BYTE, REG_R4, 28, INS_FLAGS_ZV, INS_COND_PL);   // pl
    theEmitter->emitIns_R_I_FLAGS_COND(INS_ccmp, EA_4BYTE, REG_R3, 25, INS_FLAGS_ZC, INS_COND_VS);   // vs
    theEmitter->emitIns_R_I_FLAGS_COND(INS_ccmp, EA_8BYTE, REG_R2, 22, INS_FLAGS_NV, INS_COND_VC);   // vc
    theEmitter->emitIns_R_I_FLAGS_COND(INS_ccmp, EA_8BYTE, REG_R1, 19, INS_FLAGS_NC, INS_COND_HI);   // hi
    theEmitter->emitIns_R_I_FLAGS_COND(INS_ccmp, EA_4BYTE, REG_R0, 16, INS_FLAGS_NZ, INS_COND_LS);   // ls
    theEmitter->emitIns_R_I_FLAGS_COND(INS_ccmp, EA_4BYTE, REG_R9, 13, INS_FLAGS_NONE, INS_COND_GE); // ge
    theEmitter->emitIns_R_I_FLAGS_COND(INS_ccmp, EA_8BYTE, REG_R8, 10, INS_FLAGS_NZV, INS_COND_LT);  // lt
    theEmitter->emitIns_R_I_FLAGS_COND(INS_ccmp, EA_8BYTE, REG_R7, 7, INS_FLAGS_NZC, INS_COND_GT);   // gt
    theEmitter->emitIns_R_I_FLAGS_COND(INS_ccmp, EA_4BYTE, REG_R6, 4, INS_FLAGS_NZCV, INS_COND_LE);  // le

    // ccmp reg1, imm, nzcv, cond  -- encoded as ccmn
    theEmitter->emitIns_R_I_FLAGS_COND(INS_ccmp, EA_8BYTE, REG_R9, -3, INS_FLAGS_V, INS_COND_EQ);     // eq
    theEmitter->emitIns_R_I_FLAGS_COND(INS_ccmp, EA_4BYTE, REG_R8, -2, INS_FLAGS_C, INS_COND_NE);     // ne
    theEmitter->emitIns_R_I_FLAGS_COND(INS_ccmp, EA_4BYTE, REG_R7, -1, INS_FLAGS_Z, INS_COND_HS);     // hs
    theEmitter->emitIns_R_I_FLAGS_COND(INS_ccmp, EA_8BYTE, REG_R6, -5, INS_FLAGS_N, INS_COND_LO);     // lo
    theEmitter->emitIns_R_I_FLAGS_COND(INS_ccmp, EA_8BYTE, REG_R5, -31, INS_FLAGS_CV, INS_COND_MI);   // mi
    theEmitter->emitIns_R_I_FLAGS_COND(INS_ccmp, EA_4BYTE, REG_R4, -28, INS_FLAGS_ZV, INS_COND_PL);   // pl
    theEmitter->emitIns_R_I_FLAGS_COND(INS_ccmp, EA_4BYTE, REG_R3, -25, INS_FLAGS_ZC, INS_COND_VS);   // vs
    theEmitter->emitIns_R_I_FLAGS_COND(INS_ccmp, EA_8BYTE, REG_R2, -22, INS_FLAGS_NV, INS_COND_VC);   // vc
    theEmitter->emitIns_R_I_FLAGS_COND(INS_ccmp, EA_8BYTE, REG_R1, -19, INS_FLAGS_NC, INS_COND_HI);   // hi
    theEmitter->emitIns_R_I_FLAGS_COND(INS_ccmp, EA_4BYTE, REG_R0, -16, INS_FLAGS_NZ, INS_COND_LS);   // ls
    theEmitter->emitIns_R_I_FLAGS_COND(INS_ccmp, EA_4BYTE, REG_R9, -13, INS_FLAGS_NONE, INS_COND_GE); // ge
    theEmitter->emitIns_R_I_FLAGS_COND(INS_ccmp, EA_8BYTE, REG_R8, -10, INS_FLAGS_NZV, INS_COND_LT);  // lt
    theEmitter->emitIns_R_I_FLAGS_COND(INS_ccmp, EA_8BYTE, REG_R7, -7, INS_FLAGS_NZC, INS_COND_GT);   // gt
    theEmitter->emitIns_R_I_FLAGS_COND(INS_ccmp, EA_4BYTE, REG_R6, -4, INS_FLAGS_NZCV, INS_COND_LE);  // le

    // ccmn reg1, reg2, nzcv, cond
    theEmitter->emitIns_R_R_FLAGS_COND(INS_ccmn, EA_8BYTE, REG_R9, REG_R3, INS_FLAGS_V, INS_COND_EQ);    // eq
    theEmitter->emitIns_R_R_FLAGS_COND(INS_ccmn, EA_4BYTE, REG_R8, REG_R2, INS_FLAGS_C, INS_COND_NE);    // ne
    theEmitter->emitIns_R_R_FLAGS_COND(INS_ccmn, EA_4BYTE, REG_R7, REG_R1, INS_FLAGS_Z, INS_COND_HS);    // hs
    theEmitter->emitIns_R_R_FLAGS_COND(INS_ccmn, EA_8BYTE, REG_R6, REG_R0, INS_FLAGS_N, INS_COND_LO);    // lo
    theEmitter->emitIns_R_R_FLAGS_COND(INS_ccmn, EA_8BYTE, REG_R5, REG_R3, INS_FLAGS_CV, INS_COND_MI);   // mi
    theEmitter->emitIns_R_R_FLAGS_COND(INS_ccmn, EA_4BYTE, REG_R4, REG_R2, INS_FLAGS_ZV, INS_COND_PL);   // pl
    theEmitter->emitIns_R_R_FLAGS_COND(INS_ccmn, EA_4BYTE, REG_R3, REG_R1, INS_FLAGS_ZC, INS_COND_VS);   // vs
    theEmitter->emitIns_R_R_FLAGS_COND(INS_ccmn, EA_8BYTE, REG_R2, REG_R0, INS_FLAGS_NV, INS_COND_VC);   // vc
    theEmitter->emitIns_R_R_FLAGS_COND(INS_ccmn, EA_8BYTE, REG_R1, REG_R3, INS_FLAGS_NC, INS_COND_HI);   // hi
    theEmitter->emitIns_R_R_FLAGS_COND(INS_ccmn, EA_4BYTE, REG_R0, REG_R2, INS_FLAGS_NZ, INS_COND_LS);   // ls
    theEmitter->emitIns_R_R_FLAGS_COND(INS_ccmn, EA_4BYTE, REG_R9, REG_R1, INS_FLAGS_NONE, INS_COND_GE); // ge
    theEmitter->emitIns_R_R_FLAGS_COND(INS_ccmn, EA_8BYTE, REG_R8, REG_R0, INS_FLAGS_NZV, INS_COND_LT);  // lt
    theEmitter->emitIns_R_R_FLAGS_COND(INS_ccmn, EA_8BYTE, REG_R7, REG_R3, INS_FLAGS_NZC, INS_COND_GT);  // gt
    theEmitter->emitIns_R_R_FLAGS_COND(INS_ccmn, EA_4BYTE, REG_R6, REG_R2, INS_FLAGS_NZCV, INS_COND_LE); // le

    // ccmn reg1, imm, nzcv, cond
    theEmitter->emitIns_R_I_FLAGS_COND(INS_ccmn, EA_8BYTE, REG_R9, 3, INS_FLAGS_V, INS_COND_EQ);     // eq
    theEmitter->emitIns_R_I_FLAGS_COND(INS_ccmn, EA_4BYTE, REG_R8, 2, INS_FLAGS_C, INS_COND_NE);     // ne
    theEmitter->emitIns_R_I_FLAGS_COND(INS_ccmn, EA_4BYTE, REG_R7, 1, INS_FLAGS_Z, INS_COND_HS);     // hs
    theEmitter->emitIns_R_I_FLAGS_COND(INS_ccmn, EA_8BYTE, REG_R6, 0, INS_FLAGS_N, INS_COND_LO);     // lo
    theEmitter->emitIns_R_I_FLAGS_COND(INS_ccmn, EA_8BYTE, REG_R5, 31, INS_FLAGS_CV, INS_COND_MI);   // mi
    theEmitter->emitIns_R_I_FLAGS_COND(INS_ccmn, EA_4BYTE, REG_R4, 28, INS_FLAGS_ZV, INS_COND_PL);   // pl
    theEmitter->emitIns_R_I_FLAGS_COND(INS_ccmn, EA_4BYTE, REG_R3, 25, INS_FLAGS_ZC, INS_COND_VS);   // vs
    theEmitter->emitIns_R_I_FLAGS_COND(INS_ccmn, EA_8BYTE, REG_R2, 22, INS_FLAGS_NV, INS_COND_VC);   // vc
    theEmitter->emitIns_R_I_FLAGS_COND(INS_ccmn, EA_8BYTE, REG_R1, 19, INS_FLAGS_NC, INS_COND_HI);   // hi
    theEmitter->emitIns_R_I_FLAGS_COND(INS_ccmn, EA_4BYTE, REG_R0, 16, INS_FLAGS_NZ, INS_COND_LS);   // ls
    theEmitter->emitIns_R_I_FLAGS_COND(INS_ccmn, EA_4BYTE, REG_R9, 13, INS_FLAGS_NONE, INS_COND_GE); // ge
    theEmitter->emitIns_R_I_FLAGS_COND(INS_ccmn, EA_8BYTE, REG_R8, 10, INS_FLAGS_NZV, INS_COND_LT);  // lt
    theEmitter->emitIns_R_I_FLAGS_COND(INS_ccmn, EA_8BYTE, REG_R7, 7, INS_FLAGS_NZC, INS_COND_GT);   // gt
    theEmitter->emitIns_R_I_FLAGS_COND(INS_ccmn, EA_4BYTE, REG_R6, 4, INS_FLAGS_NZCV, INS_COND_LE);  // le

#endif // ALL_ARM64_EMITTER_UNIT_TESTS

#ifdef ALL_ARM64_EMITTER_UNIT_TESTS
    //
    // Branch to register
    //

    genDefineTempLabel(genCreateTempLabel());

    theEmitter->emitIns_R(INS_br, EA_PTRSIZE, REG_R8);
    theEmitter->emitIns_R(INS_ret, EA_PTRSIZE, REG_R8);
    theEmitter->emitIns_R(INS_ret, EA_PTRSIZE, REG_LR);

#endif // ALL_ARM64_EMITTER_UNIT_TESTS

#ifdef ALL_ARM64_EMITTER_UNIT_TESTS
    //
    // Misc
    //

    genDefineTempLabel(genCreateTempLabel());

    theEmitter->emitIns_I(INS_brk, EA_PTRSIZE, 0);
    theEmitter->emitIns_I(INS_brk, EA_PTRSIZE, 65535);

    theEmitter->emitIns_BARR(INS_dsb, INS_BARRIER_OSHLD);
    theEmitter->emitIns_BARR(INS_dmb, INS_BARRIER_OSHST);
    theEmitter->emitIns_BARR(INS_isb, INS_BARRIER_OSH);

    theEmitter->emitIns_BARR(INS_dmb, INS_BARRIER_NSHLD);
    theEmitter->emitIns_BARR(INS_isb, INS_BARRIER_NSHST);
    theEmitter->emitIns_BARR(INS_dsb, INS_BARRIER_NSH);

    theEmitter->emitIns_BARR(INS_isb, INS_BARRIER_ISHLD);
    theEmitter->emitIns_BARR(INS_dsb, INS_BARRIER_ISHST);
    theEmitter->emitIns_BARR(INS_dmb, INS_BARRIER_ISH);

    theEmitter->emitIns_BARR(INS_dsb, INS_BARRIER_LD);
    theEmitter->emitIns_BARR(INS_dmb, INS_BARRIER_ST);
    theEmitter->emitIns_BARR(INS_isb, INS_BARRIER_SY);

#endif // ALL_ARM64_EMITTER_UNIT_TESTS

#ifdef ALL_ARM64_EMITTER_UNIT_TESTS
    ////////////////////////////////////////////////////////////////////////////////
    //
    // SIMD and Floating point
    //
    ////////////////////////////////////////////////////////////////////////////////

    //
    // Load/Stores vector register
    //

    genDefineTempLabel(genCreateTempLabel());

    // ldr/str Vt, [reg]
    theEmitter->emitIns_R_R(INS_ldr, EA_8BYTE, REG_V1, REG_R9);
    theEmitter->emitIns_R_R(INS_str, EA_8BYTE, REG_V2, REG_R8);
    theEmitter->emitIns_R_R(INS_ldr, EA_4BYTE, REG_V3, REG_R7);
    theEmitter->emitIns_R_R(INS_str, EA_4BYTE, REG_V4, REG_R6);
    theEmitter->emitIns_R_R(INS_ldr, EA_2BYTE, REG_V5, REG_R5);
    theEmitter->emitIns_R_R(INS_str, EA_2BYTE, REG_V6, REG_R4);
    theEmitter->emitIns_R_R(INS_ldr, EA_1BYTE, REG_V7, REG_R3);
    theEmitter->emitIns_R_R(INS_str, EA_1BYTE, REG_V8, REG_R2);
    theEmitter->emitIns_R_R(INS_ldr, EA_16BYTE, REG_V9, REG_R1);
    theEmitter->emitIns_R_R(INS_str, EA_16BYTE, REG_V10, REG_R0);

    // ldr/str Vt, [reg+cns]        -- scaled
    theEmitter->emitIns_R_R_I(INS_ldr, EA_1BYTE, REG_V8, REG_R9, 1);
    theEmitter->emitIns_R_R_I(INS_ldr, EA_2BYTE, REG_V8, REG_R9, 2);
    theEmitter->emitIns_R_R_I(INS_ldr, EA_4BYTE, REG_V8, REG_R9, 4);
    theEmitter->emitIns_R_R_I(INS_ldr, EA_8BYTE, REG_V8, REG_R9, 8);
    theEmitter->emitIns_R_R_I(INS_ldr, EA_16BYTE, REG_V8, REG_R9, 16);

    theEmitter->emitIns_R_R_I(INS_ldr, EA_1BYTE, REG_V7, REG_R10, 1);
    theEmitter->emitIns_R_R_I(INS_ldr, EA_2BYTE, REG_V7, REG_R10, 2);
    theEmitter->emitIns_R_R_I(INS_ldr, EA_4BYTE, REG_V7, REG_R10, 4);
    theEmitter->emitIns_R_R_I(INS_ldr, EA_8BYTE, REG_V7, REG_R10, 8);
    theEmitter->emitIns_R_R_I(INS_ldr, EA_16BYTE, REG_V7, REG_R10, 16);

    // ldr/str Vt, [reg],cns        -- post-indexed (unscaled)
    // ldr/str Vt, [reg+cns]!       -- post-indexed (unscaled)
    theEmitter->emitIns_R_R_I(INS_ldr, EA_1BYTE, REG_V8, REG_R9, 1, INS_OPTS_POST_INDEX);
    theEmitter->emitIns_R_R_I(INS_ldr, EA_2BYTE, REG_V8, REG_R9, 1, INS_OPTS_POST_INDEX);
    theEmitter->emitIns_R_R_I(INS_ldr, EA_4BYTE, REG_V8, REG_R9, 1, INS_OPTS_POST_INDEX);
    theEmitter->emitIns_R_R_I(INS_ldr, EA_8BYTE, REG_V8, REG_R9, 1, INS_OPTS_POST_INDEX);
    theEmitter->emitIns_R_R_I(INS_ldr, EA_16BYTE, REG_V8, REG_R9, 1, INS_OPTS_POST_INDEX);

    theEmitter->emitIns_R_R_I(INS_ldr, EA_1BYTE, REG_V8, REG_R9, 1, INS_OPTS_PRE_INDEX);
    theEmitter->emitIns_R_R_I(INS_ldr, EA_2BYTE, REG_V8, REG_R9, 1, INS_OPTS_PRE_INDEX);
    theEmitter->emitIns_R_R_I(INS_ldr, EA_4BYTE, REG_V8, REG_R9, 1, INS_OPTS_PRE_INDEX);
    theEmitter->emitIns_R_R_I(INS_ldr, EA_8BYTE, REG_V8, REG_R9, 1, INS_OPTS_PRE_INDEX);
    theEmitter->emitIns_R_R_I(INS_ldr, EA_16BYTE, REG_V8, REG_R9, 1, INS_OPTS_PRE_INDEX);

    theEmitter->emitIns_R_R_I(INS_str, EA_1BYTE, REG_V8, REG_R9, 1, INS_OPTS_POST_INDEX);
    theEmitter->emitIns_R_R_I(INS_str, EA_2BYTE, REG_V8, REG_R9, 1, INS_OPTS_POST_INDEX);
    theEmitter->emitIns_R_R_I(INS_str, EA_4BYTE, REG_V8, REG_R9, 1, INS_OPTS_POST_INDEX);
    theEmitter->emitIns_R_R_I(INS_str, EA_8BYTE, REG_V8, REG_R9, 1, INS_OPTS_POST_INDEX);
    theEmitter->emitIns_R_R_I(INS_str, EA_16BYTE, REG_V8, REG_R9, 1, INS_OPTS_POST_INDEX);

    theEmitter->emitIns_R_R_I(INS_str, EA_1BYTE, REG_V8, REG_R9, 1, INS_OPTS_PRE_INDEX);
    theEmitter->emitIns_R_R_I(INS_str, EA_2BYTE, REG_V8, REG_R9, 1, INS_OPTS_PRE_INDEX);
    theEmitter->emitIns_R_R_I(INS_str, EA_4BYTE, REG_V8, REG_R9, 1, INS_OPTS_PRE_INDEX);
    theEmitter->emitIns_R_R_I(INS_str, EA_8BYTE, REG_V8, REG_R9, 1, INS_OPTS_PRE_INDEX);
    theEmitter->emitIns_R_R_I(INS_str, EA_16BYTE, REG_V8, REG_R9, 1, INS_OPTS_PRE_INDEX);

    theEmitter->emitIns_R_R_I(INS_ldur, EA_1BYTE, REG_V8, REG_R9, 2);
    theEmitter->emitIns_R_R_I(INS_ldur, EA_2BYTE, REG_V8, REG_R9, 3);
    theEmitter->emitIns_R_R_I(INS_ldur, EA_4BYTE, REG_V8, REG_R9, 5);
    theEmitter->emitIns_R_R_I(INS_ldur, EA_8BYTE, REG_V8, REG_R9, 9);
    theEmitter->emitIns_R_R_I(INS_ldur, EA_16BYTE, REG_V8, REG_R9, 17);

    theEmitter->emitIns_R_R_I(INS_stur, EA_1BYTE, REG_V7, REG_R10, 2);
    theEmitter->emitIns_R_R_I(INS_stur, EA_2BYTE, REG_V7, REG_R10, 3);
    theEmitter->emitIns_R_R_I(INS_stur, EA_4BYTE, REG_V7, REG_R10, 5);
    theEmitter->emitIns_R_R_I(INS_stur, EA_8BYTE, REG_V7, REG_R10, 9);
    theEmitter->emitIns_R_R_I(INS_stur, EA_16BYTE, REG_V7, REG_R10, 17);

    // load/store pair
    theEmitter->emitIns_R_R_R(INS_ldnp, EA_8BYTE, REG_V0, REG_V1, REG_R10);
    theEmitter->emitIns_R_R_R_I(INS_stnp, EA_8BYTE, REG_V1, REG_V2, REG_R10, 0);
    theEmitter->emitIns_R_R_R_I(INS_ldnp, EA_8BYTE, REG_V2, REG_V3, REG_R10, 8);
    theEmitter->emitIns_R_R_R_I(INS_stnp, EA_8BYTE, REG_V3, REG_V4, REG_R10, 24);

    theEmitter->emitIns_R_R_R(INS_ldnp, EA_4BYTE, REG_V4, REG_V5, REG_SP);
    theEmitter->emitIns_R_R_R_I(INS_stnp, EA_4BYTE, REG_V5, REG_V6, REG_SP, 0);
    theEmitter->emitIns_R_R_R_I(INS_ldnp, EA_4BYTE, REG_V6, REG_V7, REG_SP, 4);
    theEmitter->emitIns_R_R_R_I(INS_stnp, EA_4BYTE, REG_V7, REG_V8, REG_SP, 12);

    theEmitter->emitIns_R_R_R(INS_ldnp, EA_16BYTE, REG_V8, REG_V9, REG_R10);
    theEmitter->emitIns_R_R_R_I(INS_stnp, EA_16BYTE, REG_V9, REG_V10, REG_R10, 0);
    theEmitter->emitIns_R_R_R_I(INS_ldnp, EA_16BYTE, REG_V10, REG_V11, REG_R10, 16);
    theEmitter->emitIns_R_R_R_I(INS_stnp, EA_16BYTE, REG_V11, REG_V12, REG_R10, 48);

    theEmitter->emitIns_R_R_R(INS_ldp, EA_8BYTE, REG_V0, REG_V1, REG_R10);
    theEmitter->emitIns_R_R_R_I(INS_stp, EA_8BYTE, REG_V1, REG_V2, REG_SP, 0);
    theEmitter->emitIns_R_R_R_I(INS_ldp, EA_8BYTE, REG_V2, REG_V3, REG_SP, 8);
    theEmitter->emitIns_R_R_R_I(INS_stp, EA_8BYTE, REG_V3, REG_V4, REG_R10, 16);
    theEmitter->emitIns_R_R_R_I(INS_ldp, EA_8BYTE, REG_V4, REG_V5, REG_R10, 24, INS_OPTS_POST_INDEX);
    theEmitter->emitIns_R_R_R_I(INS_stp, EA_8BYTE, REG_V5, REG_V6, REG_SP, 32, INS_OPTS_POST_INDEX);
    theEmitter->emitIns_R_R_R_I(INS_ldp, EA_8BYTE, REG_V6, REG_V7, REG_SP, 40, INS_OPTS_PRE_INDEX);
    theEmitter->emitIns_R_R_R_I(INS_stp, EA_8BYTE, REG_V7, REG_V8, REG_R10, 48, INS_OPTS_PRE_INDEX);

    theEmitter->emitIns_R_R_R(INS_ldp, EA_4BYTE, REG_V0, REG_V1, REG_R10);
    theEmitter->emitIns_R_R_R_I(INS_stp, EA_4BYTE, REG_V1, REG_V2, REG_SP, 0);
    theEmitter->emitIns_R_R_R_I(INS_ldp, EA_4BYTE, REG_V2, REG_V3, REG_SP, 4);
    theEmitter->emitIns_R_R_R_I(INS_stp, EA_4BYTE, REG_V3, REG_V4, REG_R10, 8);
    theEmitter->emitIns_R_R_R_I(INS_ldp, EA_4BYTE, REG_V4, REG_V5, REG_R10, 12, INS_OPTS_POST_INDEX);
    theEmitter->emitIns_R_R_R_I(INS_stp, EA_4BYTE, REG_V5, REG_V6, REG_SP, 16, INS_OPTS_POST_INDEX);
    theEmitter->emitIns_R_R_R_I(INS_ldp, EA_4BYTE, REG_V6, REG_V7, REG_SP, 20, INS_OPTS_PRE_INDEX);
    theEmitter->emitIns_R_R_R_I(INS_stp, EA_4BYTE, REG_V7, REG_V8, REG_R10, 24, INS_OPTS_PRE_INDEX);

    theEmitter->emitIns_R_R_R(INS_ldp, EA_16BYTE, REG_V0, REG_V1, REG_R10);
    theEmitter->emitIns_R_R_R_I(INS_stp, EA_16BYTE, REG_V1, REG_V2, REG_SP, 0);
    theEmitter->emitIns_R_R_R_I(INS_ldp, EA_16BYTE, REG_V2, REG_V3, REG_SP, 16);
    theEmitter->emitIns_R_R_R_I(INS_stp, EA_16BYTE, REG_V3, REG_V4, REG_R10, 32);
    theEmitter->emitIns_R_R_R_I(INS_ldp, EA_16BYTE, REG_V4, REG_V5, REG_R10, 48, INS_OPTS_POST_INDEX);
    theEmitter->emitIns_R_R_R_I(INS_stp, EA_16BYTE, REG_V5, REG_V6, REG_SP, 64, INS_OPTS_POST_INDEX);
    theEmitter->emitIns_R_R_R_I(INS_ldp, EA_16BYTE, REG_V6, REG_V7, REG_SP, 80, INS_OPTS_PRE_INDEX);
    theEmitter->emitIns_R_R_R_I(INS_stp, EA_16BYTE, REG_V7, REG_V8, REG_R10, 96, INS_OPTS_PRE_INDEX);

    // LDR (register)
    theEmitter->emitIns_R_R_R_Ext(INS_ldr, EA_8BYTE, REG_V1, REG_SP, REG_R9);
    theEmitter->emitIns_R_R_R_Ext(INS_ldr, EA_8BYTE, REG_V2, REG_R7, REG_R9, INS_OPTS_LSL);
    theEmitter->emitIns_R_R_R_Ext(INS_ldr, EA_8BYTE, REG_V3, REG_R7, REG_R9, INS_OPTS_LSL, 3);
    theEmitter->emitIns_R_R_R_Ext(INS_ldr, EA_8BYTE, REG_V4, REG_R7, REG_R9, INS_OPTS_SXTW);
    theEmitter->emitIns_R_R_R_Ext(INS_ldr, EA_8BYTE, REG_V5, REG_R7, REG_R9, INS_OPTS_SXTW, 3);
    theEmitter->emitIns_R_R_R_Ext(INS_ldr, EA_8BYTE, REG_V6, REG_SP, REG_R9, INS_OPTS_UXTW);
    theEmitter->emitIns_R_R_R_Ext(INS_ldr, EA_8BYTE, REG_V7, REG_R7, REG_R9, INS_OPTS_UXTW, 3);
    theEmitter->emitIns_R_R_R_Ext(INS_ldr, EA_8BYTE, REG_V8, REG_R7, REG_R9, INS_OPTS_SXTX);
    theEmitter->emitIns_R_R_R_Ext(INS_ldr, EA_8BYTE, REG_V9, REG_R7, REG_R9, INS_OPTS_SXTX, 3);
    theEmitter->emitIns_R_R_R_Ext(INS_ldr, EA_8BYTE, REG_V10, REG_R7, REG_R9, INS_OPTS_UXTX);
    theEmitter->emitIns_R_R_R_Ext(INS_ldr, EA_8BYTE, REG_V11, REG_SP, REG_R9, INS_OPTS_UXTX, 3);

    theEmitter->emitIns_R_R_R_Ext(INS_ldr, EA_4BYTE, REG_V1, REG_SP, REG_R9);
    theEmitter->emitIns_R_R_R_Ext(INS_ldr, EA_4BYTE, REG_V2, REG_R7, REG_R9, INS_OPTS_LSL);
    theEmitter->emitIns_R_R_R_Ext(INS_ldr, EA_4BYTE, REG_V3, REG_R7, REG_R9, INS_OPTS_LSL, 2);
    theEmitter->emitIns_R_R_R_Ext(INS_ldr, EA_4BYTE, REG_V4, REG_R7, REG_R9, INS_OPTS_SXTW);
    theEmitter->emitIns_R_R_R_Ext(INS_ldr, EA_4BYTE, REG_V5, REG_R7, REG_R9, INS_OPTS_SXTW, 2);
    theEmitter->emitIns_R_R_R_Ext(INS_ldr, EA_4BYTE, REG_V6, REG_SP, REG_R9, INS_OPTS_UXTW);
    theEmitter->emitIns_R_R_R_Ext(INS_ldr, EA_4BYTE, REG_V7, REG_R7, REG_R9, INS_OPTS_UXTW, 2);
    theEmitter->emitIns_R_R_R_Ext(INS_ldr, EA_4BYTE, REG_V8, REG_R7, REG_R9, INS_OPTS_SXTX);
    theEmitter->emitIns_R_R_R_Ext(INS_ldr, EA_4BYTE, REG_V9, REG_R7, REG_R9, INS_OPTS_SXTX, 2);
    theEmitter->emitIns_R_R_R_Ext(INS_ldr, EA_4BYTE, REG_V10, REG_R7, REG_R9, INS_OPTS_UXTX);
    theEmitter->emitIns_R_R_R_Ext(INS_ldr, EA_4BYTE, REG_V11, REG_SP, REG_R9, INS_OPTS_UXTX, 2);

    theEmitter->emitIns_R_R_R_Ext(INS_ldr, EA_16BYTE, REG_V1, REG_SP, REG_R9);
    theEmitter->emitIns_R_R_R_Ext(INS_ldr, EA_16BYTE, REG_V2, REG_R7, REG_R9, INS_OPTS_LSL);
    theEmitter->emitIns_R_R_R_Ext(INS_ldr, EA_16BYTE, REG_V3, REG_R7, REG_R9, INS_OPTS_LSL, 4);
    theEmitter->emitIns_R_R_R_Ext(INS_ldr, EA_16BYTE, REG_V4, REG_R7, REG_R9, INS_OPTS_SXTW);
    theEmitter->emitIns_R_R_R_Ext(INS_ldr, EA_16BYTE, REG_V5, REG_R7, REG_R9, INS_OPTS_SXTW, 4);
    theEmitter->emitIns_R_R_R_Ext(INS_ldr, EA_16BYTE, REG_V6, REG_SP, REG_R9, INS_OPTS_UXTW);
    theEmitter->emitIns_R_R_R_Ext(INS_ldr, EA_16BYTE, REG_V7, REG_R7, REG_R9, INS_OPTS_UXTW, 4);
    theEmitter->emitIns_R_R_R_Ext(INS_ldr, EA_16BYTE, REG_V8, REG_R7, REG_R9, INS_OPTS_SXTX);
    theEmitter->emitIns_R_R_R_Ext(INS_ldr, EA_16BYTE, REG_V9, REG_R7, REG_R9, INS_OPTS_SXTX, 4);
    theEmitter->emitIns_R_R_R_Ext(INS_ldr, EA_16BYTE, REG_V10, REG_R7, REG_R9, INS_OPTS_UXTX);
    theEmitter->emitIns_R_R_R_Ext(INS_ldr, EA_16BYTE, REG_V11, REG_SP, REG_R9, INS_OPTS_UXTX, 4);

    theEmitter->emitIns_R_R_R_Ext(INS_ldr, EA_2BYTE, REG_V1, REG_SP, REG_R9);
    theEmitter->emitIns_R_R_R_Ext(INS_ldr, EA_2BYTE, REG_V2, REG_R7, REG_R9, INS_OPTS_LSL);
    theEmitter->emitIns_R_R_R_Ext(INS_ldr, EA_2BYTE, REG_V3, REG_R7, REG_R9, INS_OPTS_LSL, 1);
    theEmitter->emitIns_R_R_R_Ext(INS_ldr, EA_2BYTE, REG_V4, REG_R7, REG_R9, INS_OPTS_SXTW);
    theEmitter->emitIns_R_R_R_Ext(INS_ldr, EA_2BYTE, REG_V5, REG_R7, REG_R9, INS_OPTS_SXTW, 1);
    theEmitter->emitIns_R_R_R_Ext(INS_ldr, EA_2BYTE, REG_V6, REG_SP, REG_R9, INS_OPTS_UXTW);
    theEmitter->emitIns_R_R_R_Ext(INS_ldr, EA_2BYTE, REG_V7, REG_R7, REG_R9, INS_OPTS_UXTW, 1);
    theEmitter->emitIns_R_R_R_Ext(INS_ldr, EA_2BYTE, REG_V8, REG_R7, REG_R9, INS_OPTS_SXTX);
    theEmitter->emitIns_R_R_R_Ext(INS_ldr, EA_2BYTE, REG_V9, REG_R7, REG_R9, INS_OPTS_SXTX, 1);
    theEmitter->emitIns_R_R_R_Ext(INS_ldr, EA_2BYTE, REG_V10, REG_R7, REG_R9, INS_OPTS_UXTX);
    theEmitter->emitIns_R_R_R_Ext(INS_ldr, EA_2BYTE, REG_V11, REG_SP, REG_R9, INS_OPTS_UXTX, 1);

    theEmitter->emitIns_R_R_R_Ext(INS_ldr, EA_1BYTE, REG_V1, REG_R7, REG_R9);
    theEmitter->emitIns_R_R_R_Ext(INS_ldr, EA_1BYTE, REG_V2, REG_SP, REG_R9, INS_OPTS_SXTW);
    theEmitter->emitIns_R_R_R_Ext(INS_ldr, EA_1BYTE, REG_V3, REG_R7, REG_R9, INS_OPTS_UXTW);
    theEmitter->emitIns_R_R_R_Ext(INS_ldr, EA_1BYTE, REG_V4, REG_SP, REG_R9, INS_OPTS_SXTX);
    theEmitter->emitIns_R_R_R_Ext(INS_ldr, EA_1BYTE, REG_V5, REG_R7, REG_R9, INS_OPTS_UXTX);

#endif // ALL_ARM64_EMITTER_UNIT_TESTS

#ifdef ALL_ARM64_EMITTER_UNIT_TESTS
    //
    // R_R   mov and aliases for mov
    //

    // mov vector to vector
    theEmitter->emitIns_R_R(INS_mov, EA_8BYTE, REG_V0, REG_V1);
    theEmitter->emitIns_R_R(INS_mov, EA_16BYTE, REG_V2, REG_V3);

    theEmitter->emitIns_R_R(INS_mov, EA_4BYTE, REG_V12, REG_V13);
    theEmitter->emitIns_R_R(INS_mov, EA_2BYTE, REG_V14, REG_V15);
    theEmitter->emitIns_R_R(INS_mov, EA_1BYTE, REG_V16, REG_V17);

    // mov vector to general
    theEmitter->emitIns_R_R(INS_mov, EA_8BYTE, REG_R0, REG_V4);
    theEmitter->emitIns_R_R(INS_mov, EA_4BYTE, REG_R1, REG_V5);
    theEmitter->emitIns_R_R(INS_mov, EA_2BYTE, REG_R2, REG_V6);
    theEmitter->emitIns_R_R(INS_mov, EA_1BYTE, REG_R3, REG_V7);

    // mov general to vector
    theEmitter->emitIns_R_R(INS_mov, EA_8BYTE, REG_V8, REG_R4);
    theEmitter->emitIns_R_R(INS_mov, EA_4BYTE, REG_V9, REG_R5);
    theEmitter->emitIns_R_R(INS_mov, EA_2BYTE, REG_V10, REG_R6);
    theEmitter->emitIns_R_R(INS_mov, EA_1BYTE, REG_V11, REG_R7);

    // mov vector[index] to vector
    theEmitter->emitIns_R_R_I(INS_mov, EA_8BYTE, REG_V0, REG_V1, 1);
    theEmitter->emitIns_R_R_I(INS_mov, EA_4BYTE, REG_V2, REG_V3, 3);
    theEmitter->emitIns_R_R_I(INS_mov, EA_2BYTE, REG_V4, REG_V5, 7);
    theEmitter->emitIns_R_R_I(INS_mov, EA_1BYTE, REG_V6, REG_V7, 15);

    // mov to general from vector[index]
    theEmitter->emitIns_R_R_I(INS_mov, EA_8BYTE, REG_R8, REG_V16, 1);
    theEmitter->emitIns_R_R_I(INS_mov, EA_4BYTE, REG_R9, REG_V17, 2);
    theEmitter->emitIns_R_R_I(INS_mov, EA_2BYTE, REG_R10, REG_V18, 3);
    theEmitter->emitIns_R_R_I(INS_mov, EA_1BYTE, REG_R11, REG_V19, 4);

    // mov to vector[index] from general
    theEmitter->emitIns_R_R_I(INS_mov, EA_8BYTE, REG_V20, REG_R12, 1);
    theEmitter->emitIns_R_R_I(INS_mov, EA_4BYTE, REG_V21, REG_R13, 2);
    theEmitter->emitIns_R_R_I(INS_mov, EA_2BYTE, REG_V22, REG_R14, 6);
    theEmitter->emitIns_R_R_I(INS_mov, EA_1BYTE, REG_V23, REG_R15, 8);

    // mov vector[index] to vector[index2]
    theEmitter->emitIns_R_R_I_I(INS_mov, EA_8BYTE, REG_V8, REG_V9, 1, 0);
    theEmitter->emitIns_R_R_I_I(INS_mov, EA_4BYTE, REG_V10, REG_V11, 2, 1);
    theEmitter->emitIns_R_R_I_I(INS_mov, EA_2BYTE, REG_V12, REG_V13, 5, 2);
    theEmitter->emitIns_R_R_I_I(INS_mov, EA_1BYTE, REG_V14, REG_V15, 12, 3);

    //////////////////////////////////////////////////////////////////////////////////

    // mov/dup scalar
    theEmitter->emitIns_R_R_I(INS_dup, EA_8BYTE, REG_V24, REG_V25, 1);
    theEmitter->emitIns_R_R_I(INS_dup, EA_4BYTE, REG_V26, REG_V27, 3);
    theEmitter->emitIns_R_R_I(INS_dup, EA_2BYTE, REG_V28, REG_V29, 7);
    theEmitter->emitIns_R_R_I(INS_dup, EA_1BYTE, REG_V30, REG_V31, 15);

    // mov/ins vector element
    theEmitter->emitIns_R_R_I_I(INS_ins, EA_8BYTE, REG_V0, REG_V1, 0, 1);
    theEmitter->emitIns_R_R_I_I(INS_ins, EA_4BYTE, REG_V2, REG_V3, 2, 2);
    theEmitter->emitIns_R_R_I_I(INS_ins, EA_2BYTE, REG_V4, REG_V5, 4, 3);
    theEmitter->emitIns_R_R_I_I(INS_ins, EA_1BYTE, REG_V6, REG_V7, 8, 4);

    // umov to general from vector element
    theEmitter->emitIns_R_R_I(INS_umov, EA_8BYTE, REG_R0, REG_V8, 1);
    theEmitter->emitIns_R_R_I(INS_umov, EA_4BYTE, REG_R1, REG_V9, 2);
    theEmitter->emitIns_R_R_I(INS_umov, EA_2BYTE, REG_R2, REG_V10, 4);
    theEmitter->emitIns_R_R_I(INS_umov, EA_1BYTE, REG_R3, REG_V11, 8);

    // ins to vector element from general
    theEmitter->emitIns_R_R_I(INS_ins, EA_8BYTE, REG_V12, REG_R4, 1);
    theEmitter->emitIns_R_R_I(INS_ins, EA_4BYTE, REG_V13, REG_R5, 3);
    theEmitter->emitIns_R_R_I(INS_ins, EA_2BYTE, REG_V14, REG_R6, 7);
    theEmitter->emitIns_R_R_I(INS_ins, EA_1BYTE, REG_V15, REG_R7, 15);

    // smov to general from vector element
    theEmitter->emitIns_R_R_I(INS_smov, EA_4BYTE, REG_R5, REG_V17, 2);
    theEmitter->emitIns_R_R_I(INS_smov, EA_2BYTE, REG_R6, REG_V18, 4);
    theEmitter->emitIns_R_R_I(INS_smov, EA_1BYTE, REG_R7, REG_V19, 8);

    // ext extract vector from pair of vectors
    theEmitter->emitIns_R_R_R_I(INS_ext, EA_8BYTE, REG_V0, REG_V1, REG_V2, 3, INS_OPTS_8B);
    theEmitter->emitIns_R_R_R_I(INS_ext, EA_8BYTE, REG_V4, REG_V5, REG_V6, 7, INS_OPTS_8B);
    theEmitter->emitIns_R_R_R_I(INS_ext, EA_16BYTE, REG_V8, REG_V9, REG_V10, 11, INS_OPTS_16B);
    theEmitter->emitIns_R_R_R_I(INS_ext, EA_16BYTE, REG_V12, REG_V13, REG_V14, 15, INS_OPTS_16B);

#endif // ALL_ARM64_EMITTER_UNIT_TESTS

#ifdef ALL_ARM64_EMITTER_UNIT_TESTS
    //
    // R_I   movi and mvni
    //

    // movi  imm8  (vector)
    theEmitter->emitIns_R_I(INS_movi, EA_8BYTE, REG_V0, 0x00, INS_OPTS_8B);
    theEmitter->emitIns_R_I(INS_movi, EA_8BYTE, REG_V1, 0xFF, INS_OPTS_8B);
    theEmitter->emitIns_R_I(INS_movi, EA_16BYTE, REG_V2, 0x00, INS_OPTS_16B);
    theEmitter->emitIns_R_I(INS_movi, EA_16BYTE, REG_V3, 0xFF, INS_OPTS_16B);

    theEmitter->emitIns_R_I(INS_movi, EA_8BYTE, REG_V4, 0x007F, INS_OPTS_4H);
    theEmitter->emitIns_R_I(INS_movi, EA_8BYTE, REG_V5, 0x7F00, INS_OPTS_4H); // LSL  8
    theEmitter->emitIns_R_I(INS_movi, EA_16BYTE, REG_V6, 0x003F, INS_OPTS_8H);
    theEmitter->emitIns_R_I(INS_movi, EA_16BYTE, REG_V7, 0x3F00, INS_OPTS_8H); // LSL  8

    theEmitter->emitIns_R_I(INS_movi, EA_8BYTE, REG_V8, 0x1F, INS_OPTS_2S);
    theEmitter->emitIns_R_I(INS_movi, EA_8BYTE, REG_V9, 0x1F00, INS_OPTS_2S);      // LSL  8
    theEmitter->emitIns_R_I(INS_movi, EA_8BYTE, REG_V10, 0x1F0000, INS_OPTS_2S);   // LSL 16
    theEmitter->emitIns_R_I(INS_movi, EA_8BYTE, REG_V11, 0x1F000000, INS_OPTS_2S); // LSL 24

    theEmitter->emitIns_R_I(INS_movi, EA_8BYTE, REG_V12, 0x1FFF, INS_OPTS_2S);   // MSL  8
    theEmitter->emitIns_R_I(INS_movi, EA_8BYTE, REG_V13, 0x1FFFFF, INS_OPTS_2S); // MSL 16

    theEmitter->emitIns_R_I(INS_movi, EA_16BYTE, REG_V14, 0x37, INS_OPTS_4S);
    theEmitter->emitIns_R_I(INS_movi, EA_16BYTE, REG_V15, 0x3700, INS_OPTS_4S);     // LSL  8
    theEmitter->emitIns_R_I(INS_movi, EA_16BYTE, REG_V16, 0x370000, INS_OPTS_4S);   // LSL 16
    theEmitter->emitIns_R_I(INS_movi, EA_16BYTE, REG_V17, 0x37000000, INS_OPTS_4S); // LSL 24

    theEmitter->emitIns_R_I(INS_movi, EA_16BYTE, REG_V18, 0x37FF, INS_OPTS_4S);   // MSL  8
    theEmitter->emitIns_R_I(INS_movi, EA_16BYTE, REG_V19, 0x37FFFF, INS_OPTS_4S); // MSL 16

    theEmitter->emitIns_R_I(INS_movi, EA_8BYTE, REG_V20, 0xFF80, INS_OPTS_4H);  // mvni
    theEmitter->emitIns_R_I(INS_movi, EA_16BYTE, REG_V21, 0xFFC0, INS_OPTS_8H); // mvni

    theEmitter->emitIns_R_I(INS_movi, EA_8BYTE, REG_V22, 0xFFFFFFE0, INS_OPTS_2S);  // mvni
    theEmitter->emitIns_R_I(INS_movi, EA_16BYTE, REG_V23, 0xFFFFF0FF, INS_OPTS_4S); // mvni LSL  8
    theEmitter->emitIns_R_I(INS_movi, EA_8BYTE, REG_V24, 0xFFF8FFFF, INS_OPTS_2S);  // mvni LSL 16
    theEmitter->emitIns_R_I(INS_movi, EA_16BYTE, REG_V25, 0xFCFFFFFF, INS_OPTS_4S); // mvni LSL 24

    theEmitter->emitIns_R_I(INS_movi, EA_8BYTE, REG_V26, 0xFFFFFE00, INS_OPTS_2S);  // mvni MSL  8
    theEmitter->emitIns_R_I(INS_movi, EA_16BYTE, REG_V27, 0xFFFC0000, INS_OPTS_4S); // mvni MSL 16

    theEmitter->emitIns_R_I(INS_movi, EA_8BYTE, REG_V28, 0x00FF00FF00FF00FF, INS_OPTS_1D);
    theEmitter->emitIns_R_I(INS_movi, EA_16BYTE, REG_V29, 0x00FFFF0000FFFF00, INS_OPTS_2D);
    theEmitter->emitIns_R_I(INS_movi, EA_8BYTE, REG_V30, 0xFF000000FF000000);
    theEmitter->emitIns_R_I(INS_movi, EA_16BYTE, REG_V31, 0x0, INS_OPTS_2D);

    // We were not encoding immediate of movi that was int.MaxValue or int.MaxValue / 2.
    theEmitter->emitIns_R_I(INS_movi, EA_8BYTE, REG_V16, 0x7fffffff, INS_OPTS_2S);
    theEmitter->emitIns_R_I(INS_movi, EA_8BYTE, REG_V16, 0x3fffffff, INS_OPTS_2S);
#endif // ALL_ARM64_EMITTER_UNIT_TESTS

#ifdef ALL_ARM64_EMITTER_UNIT_TESTS
    //
    // R_I   orr/bic vector immediate
    //

    theEmitter->emitIns_R_I(INS_orr, EA_8BYTE, REG_V0, 0x0022, INS_OPTS_4H);
    theEmitter->emitIns_R_I(INS_orr, EA_8BYTE, REG_V1, 0x2200, INS_OPTS_4H); // LSL  8
    theEmitter->emitIns_R_I(INS_orr, EA_16BYTE, REG_V2, 0x0033, INS_OPTS_8H);
    theEmitter->emitIns_R_I(INS_orr, EA_16BYTE, REG_V3, 0x3300, INS_OPTS_8H); // LSL  8

    theEmitter->emitIns_R_I(INS_orr, EA_8BYTE, REG_V4, 0x42, INS_OPTS_2S);
    theEmitter->emitIns_R_I(INS_orr, EA_8BYTE, REG_V5, 0x4200, INS_OPTS_2S);     // LSL  8
    theEmitter->emitIns_R_I(INS_orr, EA_8BYTE, REG_V6, 0x420000, INS_OPTS_2S);   // LSL 16
    theEmitter->emitIns_R_I(INS_orr, EA_8BYTE, REG_V7, 0x42000000, INS_OPTS_2S); // LSL 24

    theEmitter->emitIns_R_I(INS_orr, EA_16BYTE, REG_V10, 0x5D, INS_OPTS_4S);
    theEmitter->emitIns_R_I(INS_orr, EA_16BYTE, REG_V11, 0x5D00, INS_OPTS_4S);     // LSL  8
    theEmitter->emitIns_R_I(INS_orr, EA_16BYTE, REG_V12, 0x5D0000, INS_OPTS_4S);   // LSL 16
    theEmitter->emitIns_R_I(INS_orr, EA_16BYTE, REG_V13, 0x5D000000, INS_OPTS_4S); // LSL 24

    theEmitter->emitIns_R_I(INS_bic, EA_8BYTE, REG_V0, 0x0022, INS_OPTS_4H);
    theEmitter->emitIns_R_I(INS_bic, EA_8BYTE, REG_V1, 0x2200, INS_OPTS_4H); // LSL  8
    theEmitter->emitIns_R_I(INS_bic, EA_16BYTE, REG_V2, 0x0033, INS_OPTS_8H);
    theEmitter->emitIns_R_I(INS_bic, EA_16BYTE, REG_V3, 0x3300, INS_OPTS_8H); // LSL  8

    theEmitter->emitIns_R_I(INS_bic, EA_8BYTE, REG_V4, 0x42, INS_OPTS_2S);
    theEmitter->emitIns_R_I(INS_bic, EA_8BYTE, REG_V5, 0x4200, INS_OPTS_2S);     // LSL  8
    theEmitter->emitIns_R_I(INS_bic, EA_8BYTE, REG_V6, 0x420000, INS_OPTS_2S);   // LSL 16
    theEmitter->emitIns_R_I(INS_bic, EA_8BYTE, REG_V7, 0x42000000, INS_OPTS_2S); // LSL 24

    theEmitter->emitIns_R_I(INS_bic, EA_16BYTE, REG_V10, 0x5D, INS_OPTS_4S);
    theEmitter->emitIns_R_I(INS_bic, EA_16BYTE, REG_V11, 0x5D00, INS_OPTS_4S);     // LSL  8
    theEmitter->emitIns_R_I(INS_bic, EA_16BYTE, REG_V12, 0x5D0000, INS_OPTS_4S);   // LSL 16
    theEmitter->emitIns_R_I(INS_bic, EA_16BYTE, REG_V13, 0x5D000000, INS_OPTS_4S); // LSL 24

#endif // ALL_ARM64_EMITTER_UNIT_TESTS

#ifdef ALL_ARM64_EMITTER_UNIT_TESTS
    //
    // R_F   cmp/fmov immediate
    //

    // fmov  imm8  (scalar)
    theEmitter->emitIns_R_F(INS_fmov, EA_8BYTE, REG_V14, 1.0);
    theEmitter->emitIns_R_F(INS_fmov, EA_4BYTE, REG_V15, -1.0);
    theEmitter->emitIns_R_F(INS_fmov, EA_4BYTE, REG_V0, 2.0); // encodes imm8 == 0
    theEmitter->emitIns_R_F(INS_fmov, EA_4BYTE, REG_V16, 10.0);
    theEmitter->emitIns_R_F(INS_fmov, EA_8BYTE, REG_V17, -10.0);
    theEmitter->emitIns_R_F(INS_fmov, EA_8BYTE, REG_V18, 31); // Largest encodable value
    theEmitter->emitIns_R_F(INS_fmov, EA_4BYTE, REG_V19, -31);
    theEmitter->emitIns_R_F(INS_fmov, EA_4BYTE, REG_V20, 1.25);
    theEmitter->emitIns_R_F(INS_fmov, EA_8BYTE, REG_V21, -1.25);
    theEmitter->emitIns_R_F(INS_fmov, EA_8BYTE, REG_V22, 0.125); // Smallest encodable value
    theEmitter->emitIns_R_F(INS_fmov, EA_4BYTE, REG_V23, -0.125);

    // fmov  imm8  (vector)
    theEmitter->emitIns_R_F(INS_fmov, EA_8BYTE, REG_V0, 2.0, INS_OPTS_2S);
    theEmitter->emitIns_R_F(INS_fmov, EA_8BYTE, REG_V24, 1.0, INS_OPTS_2S);
    theEmitter->emitIns_R_F(INS_fmov, EA_16BYTE, REG_V25, 1.0, INS_OPTS_4S);
    theEmitter->emitIns_R_F(INS_fmov, EA_16BYTE, REG_V26, 1.0, INS_OPTS_2D);
    theEmitter->emitIns_R_F(INS_fmov, EA_8BYTE, REG_V27, -10.0, INS_OPTS_2S);
    theEmitter->emitIns_R_F(INS_fmov, EA_16BYTE, REG_V28, -10.0, INS_OPTS_4S);
    theEmitter->emitIns_R_F(INS_fmov, EA_16BYTE, REG_V29, -10.0, INS_OPTS_2D);
    theEmitter->emitIns_R_F(INS_fmov, EA_8BYTE, REG_V30, 31.0, INS_OPTS_2S);
    theEmitter->emitIns_R_F(INS_fmov, EA_16BYTE, REG_V31, 31.0, INS_OPTS_4S);
    theEmitter->emitIns_R_F(INS_fmov, EA_16BYTE, REG_V0, 31.0, INS_OPTS_2D);
    theEmitter->emitIns_R_F(INS_fmov, EA_8BYTE, REG_V1, -0.125, INS_OPTS_2S);
    theEmitter->emitIns_R_F(INS_fmov, EA_16BYTE, REG_V2, -0.125, INS_OPTS_4S);
    theEmitter->emitIns_R_F(INS_fmov, EA_16BYTE, REG_V3, -0.125, INS_OPTS_2D);

    // fcmp with 0.0
    theEmitter->emitIns_R_F(INS_fcmp, EA_8BYTE, REG_V12, 0.0);
    theEmitter->emitIns_R_F(INS_fcmp, EA_4BYTE, REG_V13, 0.0);
    theEmitter->emitIns_R_F(INS_fcmpe, EA_8BYTE, REG_V14, 0.0);
    theEmitter->emitIns_R_F(INS_fcmpe, EA_4BYTE, REG_V15, 0.0);

#endif // ALL_ARM64_EMITTER_UNIT_TESTS

#ifdef ALL_ARM64_EMITTER_UNIT_TESTS
    //
    // R_R   fmov/fcmp/fcvt
    //

    // fmov to vector to vector
    theEmitter->emitIns_R_R(INS_fmov, EA_8BYTE, REG_V0, REG_V2);
    theEmitter->emitIns_R_R(INS_fmov, EA_4BYTE, REG_V1, REG_V3);

    // fmov to vector to general
    theEmitter->emitIns_R_R(INS_fmov, EA_8BYTE, REG_R0, REG_V4);
    theEmitter->emitIns_R_R(INS_fmov, EA_4BYTE, REG_R1, REG_V5);
    //    using the optional conversion specifier
    theEmitter->emitIns_R_R(INS_fmov, EA_8BYTE, REG_R2, REG_V6, INS_OPTS_D_TO_8BYTE);
    theEmitter->emitIns_R_R(INS_fmov, EA_4BYTE, REG_R3, REG_V7, INS_OPTS_S_TO_4BYTE);

    // fmov to general to vector
    theEmitter->emitIns_R_R(INS_fmov, EA_8BYTE, REG_V8, REG_R4);
    theEmitter->emitIns_R_R(INS_fmov, EA_4BYTE, REG_V9, REG_R5);
    //   using the optional conversion specifier
    theEmitter->emitIns_R_R(INS_fmov, EA_8BYTE, REG_V10, REG_R6, INS_OPTS_8BYTE_TO_D);
    theEmitter->emitIns_R_R(INS_fmov, EA_4BYTE, REG_V11, REG_R7, INS_OPTS_4BYTE_TO_S);

    // fcmp/fcmpe
    theEmitter->emitIns_R_R(INS_fcmp, EA_8BYTE, REG_V8, REG_V16);
    theEmitter->emitIns_R_R(INS_fcmp, EA_4BYTE, REG_V9, REG_V17);
    theEmitter->emitIns_R_R(INS_fcmpe, EA_8BYTE, REG_V10, REG_V18);
    theEmitter->emitIns_R_R(INS_fcmpe, EA_4BYTE, REG_V11, REG_V19);

    // fcvt
    theEmitter->emitIns_R_R(INS_fcvt, EA_8BYTE, REG_V24, REG_V25, INS_OPTS_S_TO_D); // Single to Double
    theEmitter->emitIns_R_R(INS_fcvt, EA_4BYTE, REG_V26, REG_V27, INS_OPTS_D_TO_S); // Double to Single

    theEmitter->emitIns_R_R(INS_fcvt, EA_4BYTE, REG_V1, REG_V2, INS_OPTS_H_TO_S);
    theEmitter->emitIns_R_R(INS_fcvt, EA_8BYTE, REG_V3, REG_V4, INS_OPTS_H_TO_D);

    theEmitter->emitIns_R_R(INS_fcvt, EA_2BYTE, REG_V5, REG_V6, INS_OPTS_S_TO_H);
    theEmitter->emitIns_R_R(INS_fcvt, EA_2BYTE, REG_V7, REG_V8, INS_OPTS_D_TO_H);

#endif // ALL_ARM64_EMITTER_UNIT_TESTS

#ifdef ALL_ARM64_EMITTER_UNIT_TESTS
    //
    // R_R   floating point conversions
    //

    // fcvtas scalar
    theEmitter->emitIns_R_R(INS_fcvtas, EA_4BYTE, REG_V0, REG_V1);
    theEmitter->emitIns_R_R(INS_fcvtas, EA_8BYTE, REG_V2, REG_V3);

    // fcvtas scalar to general
    theEmitter->emitIns_R_R(INS_fcvtas, EA_4BYTE, REG_R0, REG_V4, INS_OPTS_S_TO_4BYTE);
    theEmitter->emitIns_R_R(INS_fcvtas, EA_4BYTE, REG_R1, REG_V5, INS_OPTS_D_TO_4BYTE);
    theEmitter->emitIns_R_R(INS_fcvtas, EA_8BYTE, REG_R2, REG_V6, INS_OPTS_S_TO_8BYTE);
    theEmitter->emitIns_R_R(INS_fcvtas, EA_8BYTE, REG_R3, REG_V7, INS_OPTS_D_TO_8BYTE);

    // fcvtas vector
    theEmitter->emitIns_R_R(INS_fcvtas, EA_8BYTE, REG_V8, REG_V9, INS_OPTS_2S);
    theEmitter->emitIns_R_R(INS_fcvtas, EA_16BYTE, REG_V10, REG_V11, INS_OPTS_4S);
    theEmitter->emitIns_R_R(INS_fcvtas, EA_16BYTE, REG_V12, REG_V13, INS_OPTS_2D);

    // fcvtau scalar
    theEmitter->emitIns_R_R(INS_fcvtau, EA_4BYTE, REG_V0, REG_V1);
    theEmitter->emitIns_R_R(INS_fcvtau, EA_8BYTE, REG_V2, REG_V3);

    // fcvtau scalar to general
    theEmitter->emitIns_R_R(INS_fcvtau, EA_4BYTE, REG_R0, REG_V4, INS_OPTS_S_TO_4BYTE);
    theEmitter->emitIns_R_R(INS_fcvtau, EA_4BYTE, REG_R1, REG_V5, INS_OPTS_D_TO_4BYTE);
    theEmitter->emitIns_R_R(INS_fcvtau, EA_8BYTE, REG_R2, REG_V6, INS_OPTS_S_TO_8BYTE);
    theEmitter->emitIns_R_R(INS_fcvtau, EA_8BYTE, REG_R3, REG_V7, INS_OPTS_D_TO_8BYTE);

    // fcvtau vector
    theEmitter->emitIns_R_R(INS_fcvtau, EA_8BYTE, REG_V8, REG_V9, INS_OPTS_2S);
    theEmitter->emitIns_R_R(INS_fcvtau, EA_16BYTE, REG_V10, REG_V11, INS_OPTS_4S);
    theEmitter->emitIns_R_R(INS_fcvtau, EA_16BYTE, REG_V12, REG_V13, INS_OPTS_2D);

    ////////////////////////////////////////////////////////////////////////////////

    // fcvtms scalar
    theEmitter->emitIns_R_R(INS_fcvtms, EA_4BYTE, REG_V0, REG_V1);
    theEmitter->emitIns_R_R(INS_fcvtms, EA_8BYTE, REG_V2, REG_V3);

    // fcvtms scalar to general
    theEmitter->emitIns_R_R(INS_fcvtms, EA_4BYTE, REG_R0, REG_V4, INS_OPTS_S_TO_4BYTE);
    theEmitter->emitIns_R_R(INS_fcvtms, EA_4BYTE, REG_R1, REG_V5, INS_OPTS_D_TO_4BYTE);
    theEmitter->emitIns_R_R(INS_fcvtms, EA_8BYTE, REG_R2, REG_V6, INS_OPTS_S_TO_8BYTE);
    theEmitter->emitIns_R_R(INS_fcvtms, EA_8BYTE, REG_R3, REG_V7, INS_OPTS_D_TO_8BYTE);

    // fcvtms vector
    theEmitter->emitIns_R_R(INS_fcvtms, EA_8BYTE, REG_V8, REG_V9, INS_OPTS_2S);
    theEmitter->emitIns_R_R(INS_fcvtms, EA_16BYTE, REG_V10, REG_V11, INS_OPTS_4S);
    theEmitter->emitIns_R_R(INS_fcvtms, EA_16BYTE, REG_V12, REG_V13, INS_OPTS_2D);

    // fcvtmu scalar
    theEmitter->emitIns_R_R(INS_fcvtmu, EA_4BYTE, REG_V0, REG_V1);
    theEmitter->emitIns_R_R(INS_fcvtmu, EA_8BYTE, REG_V2, REG_V3);

    // fcvtmu scalar to general
    theEmitter->emitIns_R_R(INS_fcvtmu, EA_4BYTE, REG_R0, REG_V4, INS_OPTS_S_TO_4BYTE);
    theEmitter->emitIns_R_R(INS_fcvtmu, EA_4BYTE, REG_R1, REG_V5, INS_OPTS_D_TO_4BYTE);
    theEmitter->emitIns_R_R(INS_fcvtmu, EA_8BYTE, REG_R2, REG_V6, INS_OPTS_S_TO_8BYTE);
    theEmitter->emitIns_R_R(INS_fcvtmu, EA_8BYTE, REG_R3, REG_V7, INS_OPTS_D_TO_8BYTE);

    // fcvtmu vector
    theEmitter->emitIns_R_R(INS_fcvtmu, EA_8BYTE, REG_V8, REG_V9, INS_OPTS_2S);
    theEmitter->emitIns_R_R(INS_fcvtmu, EA_16BYTE, REG_V10, REG_V11, INS_OPTS_4S);
    theEmitter->emitIns_R_R(INS_fcvtmu, EA_16BYTE, REG_V12, REG_V13, INS_OPTS_2D);

    ////////////////////////////////////////////////////////////////////////////////

    // fcvtns scalar
    theEmitter->emitIns_R_R(INS_fcvtns, EA_4BYTE, REG_V0, REG_V1);
    theEmitter->emitIns_R_R(INS_fcvtns, EA_8BYTE, REG_V2, REG_V3);

    // fcvtns scalar to general
    theEmitter->emitIns_R_R(INS_fcvtns, EA_4BYTE, REG_R0, REG_V4, INS_OPTS_S_TO_4BYTE);
    theEmitter->emitIns_R_R(INS_fcvtns, EA_4BYTE, REG_R1, REG_V5, INS_OPTS_D_TO_4BYTE);
    theEmitter->emitIns_R_R(INS_fcvtns, EA_8BYTE, REG_R2, REG_V6, INS_OPTS_S_TO_8BYTE);
    theEmitter->emitIns_R_R(INS_fcvtns, EA_8BYTE, REG_R3, REG_V7, INS_OPTS_D_TO_8BYTE);

    // fcvtns vector
    theEmitter->emitIns_R_R(INS_fcvtns, EA_8BYTE, REG_V8, REG_V9, INS_OPTS_2S);
    theEmitter->emitIns_R_R(INS_fcvtns, EA_16BYTE, REG_V10, REG_V11, INS_OPTS_4S);
    theEmitter->emitIns_R_R(INS_fcvtns, EA_16BYTE, REG_V12, REG_V13, INS_OPTS_2D);

    // fcvtnu scalar
    theEmitter->emitIns_R_R(INS_fcvtnu, EA_4BYTE, REG_V0, REG_V1);
    theEmitter->emitIns_R_R(INS_fcvtnu, EA_8BYTE, REG_V2, REG_V3);

    // fcvtnu scalar to general
    theEmitter->emitIns_R_R(INS_fcvtnu, EA_4BYTE, REG_R0, REG_V4, INS_OPTS_S_TO_4BYTE);
    theEmitter->emitIns_R_R(INS_fcvtnu, EA_4BYTE, REG_R1, REG_V5, INS_OPTS_D_TO_4BYTE);
    theEmitter->emitIns_R_R(INS_fcvtnu, EA_8BYTE, REG_R2, REG_V6, INS_OPTS_S_TO_8BYTE);
    theEmitter->emitIns_R_R(INS_fcvtnu, EA_8BYTE, REG_R3, REG_V7, INS_OPTS_D_TO_8BYTE);

    // fcvtnu vector
    theEmitter->emitIns_R_R(INS_fcvtnu, EA_8BYTE, REG_V8, REG_V9, INS_OPTS_2S);
    theEmitter->emitIns_R_R(INS_fcvtnu, EA_16BYTE, REG_V10, REG_V11, INS_OPTS_4S);
    theEmitter->emitIns_R_R(INS_fcvtnu, EA_16BYTE, REG_V12, REG_V13, INS_OPTS_2D);

    ////////////////////////////////////////////////////////////////////////////////

    // fcvtps scalar
    theEmitter->emitIns_R_R(INS_fcvtps, EA_4BYTE, REG_V0, REG_V1);
    theEmitter->emitIns_R_R(INS_fcvtps, EA_8BYTE, REG_V2, REG_V3);

    // fcvtps scalar to general
    theEmitter->emitIns_R_R(INS_fcvtps, EA_4BYTE, REG_R0, REG_V4, INS_OPTS_S_TO_4BYTE);
    theEmitter->emitIns_R_R(INS_fcvtps, EA_4BYTE, REG_R1, REG_V5, INS_OPTS_D_TO_4BYTE);
    theEmitter->emitIns_R_R(INS_fcvtps, EA_8BYTE, REG_R2, REG_V6, INS_OPTS_S_TO_8BYTE);
    theEmitter->emitIns_R_R(INS_fcvtps, EA_8BYTE, REG_R3, REG_V7, INS_OPTS_D_TO_8BYTE);

    // fcvtps vector
    theEmitter->emitIns_R_R(INS_fcvtps, EA_8BYTE, REG_V8, REG_V9, INS_OPTS_2S);
    theEmitter->emitIns_R_R(INS_fcvtps, EA_16BYTE, REG_V10, REG_V11, INS_OPTS_4S);
    theEmitter->emitIns_R_R(INS_fcvtps, EA_16BYTE, REG_V12, REG_V13, INS_OPTS_2D);

    // fcvtpu scalar
    theEmitter->emitIns_R_R(INS_fcvtpu, EA_4BYTE, REG_V0, REG_V1);
    theEmitter->emitIns_R_R(INS_fcvtpu, EA_8BYTE, REG_V2, REG_V3);

    // fcvtpu scalar to general
    theEmitter->emitIns_R_R(INS_fcvtpu, EA_4BYTE, REG_R0, REG_V4, INS_OPTS_S_TO_4BYTE);
    theEmitter->emitIns_R_R(INS_fcvtpu, EA_4BYTE, REG_R1, REG_V5, INS_OPTS_D_TO_4BYTE);
    theEmitter->emitIns_R_R(INS_fcvtpu, EA_8BYTE, REG_R2, REG_V6, INS_OPTS_S_TO_8BYTE);
    theEmitter->emitIns_R_R(INS_fcvtpu, EA_8BYTE, REG_R3, REG_V7, INS_OPTS_D_TO_8BYTE);

    // fcvtpu vector
    theEmitter->emitIns_R_R(INS_fcvtpu, EA_8BYTE, REG_V8, REG_V9, INS_OPTS_2S);
    theEmitter->emitIns_R_R(INS_fcvtpu, EA_16BYTE, REG_V10, REG_V11, INS_OPTS_4S);
    theEmitter->emitIns_R_R(INS_fcvtpu, EA_16BYTE, REG_V12, REG_V13, INS_OPTS_2D);

    ////////////////////////////////////////////////////////////////////////////////

    // fcvtzs scalar
    theEmitter->emitIns_R_R(INS_fcvtzs, EA_4BYTE, REG_V0, REG_V1);
    theEmitter->emitIns_R_R(INS_fcvtzs, EA_8BYTE, REG_V2, REG_V3);

    // fcvtzs scalar to general
    theEmitter->emitIns_R_R(INS_fcvtzs, EA_4BYTE, REG_R0, REG_V4, INS_OPTS_S_TO_4BYTE);
    theEmitter->emitIns_R_R(INS_fcvtzs, EA_4BYTE, REG_R1, REG_V5, INS_OPTS_D_TO_4BYTE);
    theEmitter->emitIns_R_R(INS_fcvtzs, EA_8BYTE, REG_R2, REG_V6, INS_OPTS_S_TO_8BYTE);
    theEmitter->emitIns_R_R(INS_fcvtzs, EA_8BYTE, REG_R3, REG_V7, INS_OPTS_D_TO_8BYTE);

    // fcvtzs vector
    theEmitter->emitIns_R_R(INS_fcvtzs, EA_8BYTE, REG_V8, REG_V9, INS_OPTS_2S);
    theEmitter->emitIns_R_R(INS_fcvtzs, EA_16BYTE, REG_V10, REG_V11, INS_OPTS_4S);
    theEmitter->emitIns_R_R(INS_fcvtzs, EA_16BYTE, REG_V12, REG_V13, INS_OPTS_2D);

    // fcvtzu scalar
    theEmitter->emitIns_R_R(INS_fcvtzu, EA_4BYTE, REG_V0, REG_V1);
    theEmitter->emitIns_R_R(INS_fcvtzu, EA_8BYTE, REG_V2, REG_V3);

    // fcvtzu scalar to general
    theEmitter->emitIns_R_R(INS_fcvtzu, EA_4BYTE, REG_R0, REG_V4, INS_OPTS_S_TO_4BYTE);
    theEmitter->emitIns_R_R(INS_fcvtzu, EA_4BYTE, REG_R1, REG_V5, INS_OPTS_D_TO_4BYTE);
    theEmitter->emitIns_R_R(INS_fcvtzu, EA_8BYTE, REG_R2, REG_V6, INS_OPTS_S_TO_8BYTE);
    theEmitter->emitIns_R_R(INS_fcvtzu, EA_8BYTE, REG_R3, REG_V7, INS_OPTS_D_TO_8BYTE);

    // fcvtzu vector
    theEmitter->emitIns_R_R(INS_fcvtzu, EA_8BYTE, REG_V8, REG_V9, INS_OPTS_2S);
    theEmitter->emitIns_R_R(INS_fcvtzu, EA_16BYTE, REG_V10, REG_V11, INS_OPTS_4S);
    theEmitter->emitIns_R_R(INS_fcvtzu, EA_16BYTE, REG_V12, REG_V13, INS_OPTS_2D);

    ////////////////////////////////////////////////////////////////////////////////

    // scvtf scalar
    theEmitter->emitIns_R_R(INS_scvtf, EA_4BYTE, REG_V0, REG_V1);
    theEmitter->emitIns_R_R(INS_scvtf, EA_8BYTE, REG_V2, REG_V3);

    // scvtf scalar from general
    theEmitter->emitIns_R_R(INS_scvtf, EA_4BYTE, REG_V4, REG_R0, INS_OPTS_4BYTE_TO_S);
    theEmitter->emitIns_R_R(INS_scvtf, EA_4BYTE, REG_V5, REG_R1, INS_OPTS_8BYTE_TO_S);
    theEmitter->emitIns_R_R(INS_scvtf, EA_8BYTE, REG_V6, REG_R2, INS_OPTS_4BYTE_TO_D);
    theEmitter->emitIns_R_R(INS_scvtf, EA_8BYTE, REG_V7, REG_R3, INS_OPTS_8BYTE_TO_D);

    // scvtf vector
    theEmitter->emitIns_R_R(INS_scvtf, EA_8BYTE, REG_V8, REG_V9, INS_OPTS_2S);
    theEmitter->emitIns_R_R(INS_scvtf, EA_16BYTE, REG_V10, REG_V11, INS_OPTS_4S);
    theEmitter->emitIns_R_R(INS_scvtf, EA_16BYTE, REG_V12, REG_V13, INS_OPTS_2D);

    // ucvtf scalar
    theEmitter->emitIns_R_R(INS_ucvtf, EA_4BYTE, REG_V0, REG_V1);
    theEmitter->emitIns_R_R(INS_ucvtf, EA_8BYTE, REG_V2, REG_V3);

    // ucvtf scalar from general
    theEmitter->emitIns_R_R(INS_ucvtf, EA_4BYTE, REG_V4, REG_R0, INS_OPTS_4BYTE_TO_S);
    theEmitter->emitIns_R_R(INS_ucvtf, EA_4BYTE, REG_V5, REG_R1, INS_OPTS_8BYTE_TO_S);
    theEmitter->emitIns_R_R(INS_ucvtf, EA_8BYTE, REG_V6, REG_R2, INS_OPTS_4BYTE_TO_D);
    theEmitter->emitIns_R_R(INS_ucvtf, EA_8BYTE, REG_V7, REG_R3, INS_OPTS_8BYTE_TO_D);

    // ucvtf vector
    theEmitter->emitIns_R_R(INS_ucvtf, EA_8BYTE, REG_V8, REG_V9, INS_OPTS_2S);
    theEmitter->emitIns_R_R(INS_ucvtf, EA_16BYTE, REG_V10, REG_V11, INS_OPTS_4S);
    theEmitter->emitIns_R_R(INS_ucvtf, EA_16BYTE, REG_V12, REG_V13, INS_OPTS_2D);

#endif // ALL_ARM64_EMITTER_UNIT_TESTS

#ifdef ALL_ARM64_EMITTER_UNIT_TESTS
    //
    // R_R   floating point operations, one dest, one source
    //

    // fabs scalar
    theEmitter->emitIns_R_R(INS_fabs, EA_4BYTE, REG_V0, REG_V1);
    theEmitter->emitIns_R_R(INS_fabs, EA_8BYTE, REG_V2, REG_V3);

    // fabs vector
    theEmitter->emitIns_R_R(INS_fabs, EA_8BYTE, REG_V4, REG_V5, INS_OPTS_2S);
    theEmitter->emitIns_R_R(INS_fabs, EA_16BYTE, REG_V6, REG_V7, INS_OPTS_4S);
    theEmitter->emitIns_R_R(INS_fabs, EA_16BYTE, REG_V8, REG_V9, INS_OPTS_2D);

    // fmaxp scalar
    theEmitter->emitIns_R_R(INS_fmaxp, EA_8BYTE, REG_V0, REG_V1, INS_OPTS_2S);
    theEmitter->emitIns_R_R(INS_fmaxp, EA_16BYTE, REG_V2, REG_V3, INS_OPTS_2D);

    // fmaxnmp scalar
    theEmitter->emitIns_R_R(INS_fmaxnmp, EA_8BYTE, REG_V0, REG_V1, INS_OPTS_2S);
    theEmitter->emitIns_R_R(INS_fmaxnmp, EA_16BYTE, REG_V2, REG_V3, INS_OPTS_2D);

    // fmaxnmv vector
    theEmitter->emitIns_R_R(INS_fmaxnmv, EA_16BYTE, REG_V0, REG_V1, INS_OPTS_4S);

    // fmaxv vector
    theEmitter->emitIns_R_R(INS_fmaxv, EA_16BYTE, REG_V0, REG_V1, INS_OPTS_4S);

    // fminp scalar
    theEmitter->emitIns_R_R(INS_fminp, EA_8BYTE, REG_V0, REG_V1, INS_OPTS_2S);
    theEmitter->emitIns_R_R(INS_fminp, EA_16BYTE, REG_V2, REG_V3, INS_OPTS_2D);

    // fminnmp scalar
    theEmitter->emitIns_R_R(INS_fminnmp, EA_8BYTE, REG_V0, REG_V1, INS_OPTS_2S);
    theEmitter->emitIns_R_R(INS_fminnmp, EA_16BYTE, REG_V2, REG_V3, INS_OPTS_2D);

    // fminnmv vector
    theEmitter->emitIns_R_R(INS_fminnmv, EA_16BYTE, REG_V0, REG_V1, INS_OPTS_4S);

    // fminv vector
    theEmitter->emitIns_R_R(INS_fminv, EA_16BYTE, REG_V0, REG_V1, INS_OPTS_4S);

    // fneg scalar
    theEmitter->emitIns_R_R(INS_fneg, EA_4BYTE, REG_V0, REG_V1);
    theEmitter->emitIns_R_R(INS_fneg, EA_8BYTE, REG_V2, REG_V3);

    // fneg vector
    theEmitter->emitIns_R_R(INS_fneg, EA_8BYTE, REG_V4, REG_V5, INS_OPTS_2S);
    theEmitter->emitIns_R_R(INS_fneg, EA_16BYTE, REG_V6, REG_V7, INS_OPTS_4S);
    theEmitter->emitIns_R_R(INS_fneg, EA_16BYTE, REG_V8, REG_V9, INS_OPTS_2D);

    // fsqrt scalar
    theEmitter->emitIns_R_R(INS_fsqrt, EA_4BYTE, REG_V0, REG_V1);
    theEmitter->emitIns_R_R(INS_fsqrt, EA_8BYTE, REG_V2, REG_V3);

    // fsqrt vector
    theEmitter->emitIns_R_R(INS_fsqrt, EA_8BYTE, REG_V4, REG_V5, INS_OPTS_2S);
    theEmitter->emitIns_R_R(INS_fsqrt, EA_16BYTE, REG_V6, REG_V7, INS_OPTS_4S);
    theEmitter->emitIns_R_R(INS_fsqrt, EA_16BYTE, REG_V8, REG_V9, INS_OPTS_2D);

    // faddp scalar
    theEmitter->emitIns_R_R(INS_faddp, EA_8BYTE, REG_V0, REG_V1, INS_OPTS_2S);
    theEmitter->emitIns_R_R(INS_faddp, EA_16BYTE, REG_V2, REG_V3, INS_OPTS_2D);

    // fcmeq Vd, Vn, #0.0
    theEmitter->emitIns_R_R(INS_fcmeq, EA_4BYTE, REG_V0, REG_V1); // scalar 4BYTE
    theEmitter->emitIns_R_R(INS_fcmeq, EA_8BYTE, REG_V2, REG_V3); // scalar 8BYTE

    // fcmge Vd, Vn, #0.0
    theEmitter->emitIns_R_R(INS_fcmge, EA_4BYTE, REG_V0, REG_V1); // scalar 4BYTE
    theEmitter->emitIns_R_R(INS_fcmge, EA_8BYTE, REG_V2, REG_V3); // scalar 8BYTE

    // fcmgt Vd, Vn, #0.0
    theEmitter->emitIns_R_R(INS_fcmgt, EA_4BYTE, REG_V0, REG_V1); // scalar 4BYTE
    theEmitter->emitIns_R_R(INS_fcmgt, EA_8BYTE, REG_V2, REG_V3); // scalar 8BYTE

    // fcmle Vd, Vn, #0.0
    theEmitter->emitIns_R_R(INS_fcmle, EA_4BYTE, REG_V0, REG_V1); // scalar 4BYTE
    theEmitter->emitIns_R_R(INS_fcmle, EA_8BYTE, REG_V2, REG_V3); // scalar 8BYTE

    // fcmlt Vd, Vn, #0.0
    theEmitter->emitIns_R_R(INS_fcmlt, EA_4BYTE, REG_V0, REG_V1); // scalar 4BYTE
    theEmitter->emitIns_R_R(INS_fcmlt, EA_8BYTE, REG_V2, REG_V3); // scalar 8BYTE

    // frecpe scalar
    theEmitter->emitIns_R_R(INS_frecpe, EA_4BYTE, REG_V0, REG_V1); // scalar 4BYTE
    theEmitter->emitIns_R_R(INS_frecpe, EA_8BYTE, REG_V2, REG_V3); // scalar 8BYTE
    theEmitter->emitIns_R_R(INS_frecpe, EA_8BYTE, REG_V4, REG_V5, INS_OPTS_2S);
    theEmitter->emitIns_R_R(INS_frecpe, EA_16BYTE, REG_V6, REG_V7, INS_OPTS_4S);
    theEmitter->emitIns_R_R(INS_frecpe, EA_16BYTE, REG_V8, REG_V9, INS_OPTS_2D);

    // frecpx scalar
    theEmitter->emitIns_R_R(INS_frecpx, EA_4BYTE, REG_V0, REG_V1);
    theEmitter->emitIns_R_R(INS_frecpx, EA_8BYTE, REG_V2, REG_V3);

    // frsqrte
    theEmitter->emitIns_R_R(INS_frsqrte, EA_4BYTE, REG_V0, REG_V1); // scalar 4BYTE
    theEmitter->emitIns_R_R(INS_frsqrte, EA_8BYTE, REG_V2, REG_V3); // scalar 8BYTE
    theEmitter->emitIns_R_R(INS_frsqrte, EA_8BYTE, REG_V4, REG_V5, INS_OPTS_2S);
    theEmitter->emitIns_R_R(INS_frsqrte, EA_16BYTE, REG_V6, REG_V7, INS_OPTS_4S);
    theEmitter->emitIns_R_R(INS_frsqrte, EA_16BYTE, REG_V8, REG_V9, INS_OPTS_2D);

    // fcvtl{2} vector
    theEmitter->emitIns_R_R(INS_fcvtl, EA_8BYTE, REG_V0, REG_V1, INS_OPTS_4H);
    theEmitter->emitIns_R_R(INS_fcvtl2, EA_16BYTE, REG_V2, REG_V3, INS_OPTS_8H);
    theEmitter->emitIns_R_R(INS_fcvtl, EA_8BYTE, REG_V4, REG_V5, INS_OPTS_2S);
    theEmitter->emitIns_R_R(INS_fcvtl2, EA_16BYTE, REG_V5, REG_V6, INS_OPTS_4S);

    // fcvtn{2} vector
    theEmitter->emitIns_R_R(INS_fcvtn, EA_8BYTE, REG_V0, REG_V1, INS_OPTS_4H);
    theEmitter->emitIns_R_R(INS_fcvtn2, EA_16BYTE, REG_V2, REG_V3, INS_OPTS_8H);
    theEmitter->emitIns_R_R(INS_fcvtn, EA_8BYTE, REG_V4, REG_V5, INS_OPTS_2S);
    theEmitter->emitIns_R_R(INS_fcvtn2, EA_16BYTE, REG_V5, REG_V6, INS_OPTS_4S);

    // fcvtxn scalar
    theEmitter->emitIns_R_R(INS_fcvtxn, EA_4BYTE, REG_V0, REG_V1);

    // fcvtxn{2} vector
    theEmitter->emitIns_R_R(INS_fcvtxn, EA_8BYTE, REG_V0, REG_V1, INS_OPTS_2S);
    theEmitter->emitIns_R_R(INS_fcvtxn2, EA_16BYTE, REG_V2, REG_V3, INS_OPTS_4S);

#endif

#ifdef ALL_ARM64_EMITTER_UNIT_TESTS
    genDefineTempLabel(genCreateTempLabel());

    // abs scalar
    theEmitter->emitIns_R_R(INS_abs, EA_8BYTE, REG_V2, REG_V3);

    // abs vector
    theEmitter->emitIns_R_R(INS_abs, EA_8BYTE, REG_V4, REG_V5, INS_OPTS_8B);
    theEmitter->emitIns_R_R(INS_abs, EA_16BYTE, REG_V6, REG_V7, INS_OPTS_16B);
    theEmitter->emitIns_R_R(INS_abs, EA_8BYTE, REG_V8, REG_V9, INS_OPTS_4H);
    theEmitter->emitIns_R_R(INS_abs, EA_16BYTE, REG_V10, REG_V11, INS_OPTS_8H);
    theEmitter->emitIns_R_R(INS_abs, EA_8BYTE, REG_V12, REG_V13, INS_OPTS_2S);
    theEmitter->emitIns_R_R(INS_abs, EA_16BYTE, REG_V14, REG_V15, INS_OPTS_4S);
    theEmitter->emitIns_R_R(INS_abs, EA_16BYTE, REG_V16, REG_V17, INS_OPTS_2D);

    // addv vector
    theEmitter->emitIns_R_R(INS_addv, EA_8BYTE, REG_V4, REG_V5, INS_OPTS_8B);
    theEmitter->emitIns_R_R(INS_addv, EA_16BYTE, REG_V6, REG_V7, INS_OPTS_16B);
    theEmitter->emitIns_R_R(INS_addv, EA_8BYTE, REG_V8, REG_V9, INS_OPTS_4H);
    theEmitter->emitIns_R_R(INS_addv, EA_16BYTE, REG_V10, REG_V11, INS_OPTS_8H);
    theEmitter->emitIns_R_R(INS_addv, EA_16BYTE, REG_V14, REG_V15, INS_OPTS_4S);

    // cnt vector
    theEmitter->emitIns_R_R(INS_cnt, EA_8BYTE, REG_V22, REG_V23, INS_OPTS_8B);
    theEmitter->emitIns_R_R(INS_cnt, EA_16BYTE, REG_V24, REG_V25, INS_OPTS_16B);

    // cls vector
    theEmitter->emitIns_R_R(INS_cls, EA_8BYTE, REG_V4, REG_V5, INS_OPTS_8B);
    theEmitter->emitIns_R_R(INS_cls, EA_16BYTE, REG_V6, REG_V7, INS_OPTS_16B);
    theEmitter->emitIns_R_R(INS_cls, EA_8BYTE, REG_V8, REG_V9, INS_OPTS_4H);
    theEmitter->emitIns_R_R(INS_cls, EA_16BYTE, REG_V10, REG_V11, INS_OPTS_8H);
    theEmitter->emitIns_R_R(INS_cls, EA_8BYTE, REG_V12, REG_V13, INS_OPTS_2S);
    theEmitter->emitIns_R_R(INS_cls, EA_16BYTE, REG_V14, REG_V15, INS_OPTS_4S);

    // clz vector
    theEmitter->emitIns_R_R(INS_clz, EA_8BYTE, REG_V4, REG_V5, INS_OPTS_8B);
    theEmitter->emitIns_R_R(INS_clz, EA_16BYTE, REG_V6, REG_V7, INS_OPTS_16B);
    theEmitter->emitIns_R_R(INS_clz, EA_8BYTE, REG_V8, REG_V9, INS_OPTS_4H);
    theEmitter->emitIns_R_R(INS_clz, EA_16BYTE, REG_V10, REG_V11, INS_OPTS_8H);
    theEmitter->emitIns_R_R(INS_clz, EA_8BYTE, REG_V12, REG_V13, INS_OPTS_2S);
    theEmitter->emitIns_R_R(INS_clz, EA_16BYTE, REG_V14, REG_V15, INS_OPTS_4S);

    // mvn vector
    theEmitter->emitIns_R_R(INS_mvn, EA_8BYTE, REG_V4, REG_V5);
    theEmitter->emitIns_R_R(INS_mvn, EA_8BYTE, REG_V6, REG_V7, INS_OPTS_8B);
    theEmitter->emitIns_R_R(INS_mvn, EA_16BYTE, REG_V8, REG_V9);
    theEmitter->emitIns_R_R(INS_mvn, EA_16BYTE, REG_V10, REG_V11, INS_OPTS_16B);

    // neg scalar
    theEmitter->emitIns_R_R(INS_neg, EA_8BYTE, REG_V2, REG_V3);

    // neg vector
    theEmitter->emitIns_R_R(INS_neg, EA_8BYTE, REG_V4, REG_V5, INS_OPTS_8B);
    theEmitter->emitIns_R_R(INS_neg, EA_16BYTE, REG_V6, REG_V7, INS_OPTS_16B);
    theEmitter->emitIns_R_R(INS_neg, EA_8BYTE, REG_V8, REG_V9, INS_OPTS_4H);
    theEmitter->emitIns_R_R(INS_neg, EA_16BYTE, REG_V10, REG_V11, INS_OPTS_8H);
    theEmitter->emitIns_R_R(INS_neg, EA_8BYTE, REG_V12, REG_V13, INS_OPTS_2S);
    theEmitter->emitIns_R_R(INS_neg, EA_16BYTE, REG_V14, REG_V15, INS_OPTS_4S);
    theEmitter->emitIns_R_R(INS_neg, EA_16BYTE, REG_V16, REG_V17, INS_OPTS_2D);

    // not vector (the same encoding as mvn)
    theEmitter->emitIns_R_R(INS_not, EA_8BYTE, REG_V12, REG_V13);
    theEmitter->emitIns_R_R(INS_not, EA_8BYTE, REG_V14, REG_V15, INS_OPTS_8B);
    theEmitter->emitIns_R_R(INS_not, EA_16BYTE, REG_V16, REG_V17);
    theEmitter->emitIns_R_R(INS_not, EA_16BYTE, REG_V18, REG_V19, INS_OPTS_16B);

    // rbit vector
    theEmitter->emitIns_R_R(INS_rbit, EA_8BYTE, REG_V0, REG_V1, INS_OPTS_8B);
    theEmitter->emitIns_R_R(INS_rbit, EA_16BYTE, REG_V2, REG_V3, INS_OPTS_16B);

    // rev16 vector
    theEmitter->emitIns_R_R(INS_rev16, EA_8BYTE, REG_V0, REG_V1, INS_OPTS_8B);
    theEmitter->emitIns_R_R(INS_rev16, EA_16BYTE, REG_V2, REG_V3, INS_OPTS_16B);

    // rev32 vector
    theEmitter->emitIns_R_R(INS_rev32, EA_8BYTE, REG_V4, REG_V5, INS_OPTS_8B);
    theEmitter->emitIns_R_R(INS_rev32, EA_16BYTE, REG_V6, REG_V7, INS_OPTS_16B);
    theEmitter->emitIns_R_R(INS_rev32, EA_8BYTE, REG_V8, REG_V9, INS_OPTS_4H);
    theEmitter->emitIns_R_R(INS_rev32, EA_16BYTE, REG_V10, REG_V11, INS_OPTS_8H);

    // rev64 vector
    theEmitter->emitIns_R_R(INS_rev64, EA_8BYTE, REG_V4, REG_V5, INS_OPTS_8B);
    theEmitter->emitIns_R_R(INS_rev64, EA_16BYTE, REG_V6, REG_V7, INS_OPTS_16B);
    theEmitter->emitIns_R_R(INS_rev64, EA_8BYTE, REG_V8, REG_V9, INS_OPTS_4H);
    theEmitter->emitIns_R_R(INS_rev64, EA_16BYTE, REG_V10, REG_V11, INS_OPTS_8H);
    theEmitter->emitIns_R_R(INS_rev64, EA_8BYTE, REG_V12, REG_V13, INS_OPTS_2S);
    theEmitter->emitIns_R_R(INS_rev64, EA_16BYTE, REG_V14, REG_V15, INS_OPTS_4S);

    // sadalp vector
    theEmitter->emitIns_R_R(INS_sadalp, EA_8BYTE, REG_V0, REG_V1, INS_OPTS_8B);
    theEmitter->emitIns_R_R(INS_sadalp, EA_8BYTE, REG_V2, REG_V3, INS_OPTS_4H);
    theEmitter->emitIns_R_R(INS_sadalp, EA_8BYTE, REG_V4, REG_V5, INS_OPTS_2S);
    theEmitter->emitIns_R_R(INS_sadalp, EA_16BYTE, REG_V6, REG_V7, INS_OPTS_16B);
    theEmitter->emitIns_R_R(INS_sadalp, EA_16BYTE, REG_V8, REG_V9, INS_OPTS_8H);
    theEmitter->emitIns_R_R(INS_sadalp, EA_16BYTE, REG_V10, REG_V11, INS_OPTS_4S);

    // saddlp vector
    theEmitter->emitIns_R_R(INS_saddlp, EA_8BYTE, REG_V0, REG_V1, INS_OPTS_8B);
    theEmitter->emitIns_R_R(INS_saddlp, EA_8BYTE, REG_V2, REG_V3, INS_OPTS_4H);
    theEmitter->emitIns_R_R(INS_saddlp, EA_8BYTE, REG_V4, REG_V5, INS_OPTS_2S);
    theEmitter->emitIns_R_R(INS_saddlp, EA_16BYTE, REG_V6, REG_V7, INS_OPTS_16B);
    theEmitter->emitIns_R_R(INS_saddlp, EA_16BYTE, REG_V8, REG_V9, INS_OPTS_8H);
    theEmitter->emitIns_R_R(INS_saddlp, EA_16BYTE, REG_V10, REG_V11, INS_OPTS_4S);

    // saddlv vector
    theEmitter->emitIns_R_R(INS_saddlv, EA_8BYTE, REG_V4, REG_V5, INS_OPTS_8B);
    theEmitter->emitIns_R_R(INS_saddlv, EA_16BYTE, REG_V6, REG_V7, INS_OPTS_16B);
    theEmitter->emitIns_R_R(INS_saddlv, EA_8BYTE, REG_V8, REG_V9, INS_OPTS_4H);
    theEmitter->emitIns_R_R(INS_saddlv, EA_16BYTE, REG_V10, REG_V11, INS_OPTS_8H);
    theEmitter->emitIns_R_R(INS_saddlv, EA_16BYTE, REG_V14, REG_V15, INS_OPTS_4S);

    // smaxv vector
    theEmitter->emitIns_R_R(INS_smaxv, EA_8BYTE, REG_V4, REG_V5, INS_OPTS_8B);
    theEmitter->emitIns_R_R(INS_smaxv, EA_16BYTE, REG_V6, REG_V7, INS_OPTS_16B);
    theEmitter->emitIns_R_R(INS_smaxv, EA_8BYTE, REG_V8, REG_V9, INS_OPTS_4H);
    theEmitter->emitIns_R_R(INS_smaxv, EA_16BYTE, REG_V10, REG_V11, INS_OPTS_8H);
    theEmitter->emitIns_R_R(INS_smaxv, EA_16BYTE, REG_V12, REG_V13, INS_OPTS_4S);

    // sminv vector
    theEmitter->emitIns_R_R(INS_sminv, EA_8BYTE, REG_V4, REG_V5, INS_OPTS_8B);
    theEmitter->emitIns_R_R(INS_sminv, EA_16BYTE, REG_V6, REG_V7, INS_OPTS_16B);
    theEmitter->emitIns_R_R(INS_sminv, EA_8BYTE, REG_V8, REG_V9, INS_OPTS_4H);
    theEmitter->emitIns_R_R(INS_sminv, EA_16BYTE, REG_V10, REG_V11, INS_OPTS_8H);
    theEmitter->emitIns_R_R(INS_sminv, EA_16BYTE, REG_V12, REG_V13, INS_OPTS_4S);

    // sqabs scalar
    theEmitter->emitIns_R_R(INS_sqabs, EA_1BYTE, REG_V0, REG_V1, INS_OPTS_NONE);
    theEmitter->emitIns_R_R(INS_sqabs, EA_2BYTE, REG_V2, REG_V3, INS_OPTS_NONE);
    theEmitter->emitIns_R_R(INS_sqabs, EA_4BYTE, REG_V4, REG_V5, INS_OPTS_NONE);
    theEmitter->emitIns_R_R(INS_sqabs, EA_8BYTE, REG_V6, REG_V7, INS_OPTS_NONE);

    // sqabs vector
    theEmitter->emitIns_R_R(INS_sqabs, EA_8BYTE, REG_V0, REG_V1, INS_OPTS_8B);
    theEmitter->emitIns_R_R(INS_sqabs, EA_16BYTE, REG_V2, REG_V3, INS_OPTS_16B);
    theEmitter->emitIns_R_R(INS_sqabs, EA_8BYTE, REG_V4, REG_V5, INS_OPTS_4H);
    theEmitter->emitIns_R_R(INS_sqabs, EA_16BYTE, REG_V6, REG_V7, INS_OPTS_8H);
    theEmitter->emitIns_R_R(INS_sqabs, EA_8BYTE, REG_V8, REG_V9, INS_OPTS_2S);
    theEmitter->emitIns_R_R(INS_sqabs, EA_16BYTE, REG_V10, REG_V11, INS_OPTS_4S);
    theEmitter->emitIns_R_R(INS_sqabs, EA_16BYTE, REG_V12, REG_V13, INS_OPTS_2D);

    // sqneg scalar
    theEmitter->emitIns_R_R(INS_sqneg, EA_1BYTE, REG_V0, REG_V1, INS_OPTS_NONE);
    theEmitter->emitIns_R_R(INS_sqneg, EA_2BYTE, REG_V2, REG_V3, INS_OPTS_NONE);
    theEmitter->emitIns_R_R(INS_sqneg, EA_4BYTE, REG_V4, REG_V5, INS_OPTS_NONE);
    theEmitter->emitIns_R_R(INS_sqneg, EA_8BYTE, REG_V6, REG_V7, INS_OPTS_NONE);

    // sqneg vector
    theEmitter->emitIns_R_R(INS_sqneg, EA_8BYTE, REG_V0, REG_V1, INS_OPTS_8B);
    theEmitter->emitIns_R_R(INS_sqneg, EA_16BYTE, REG_V2, REG_V3, INS_OPTS_16B);
    theEmitter->emitIns_R_R(INS_sqneg, EA_8BYTE, REG_V4, REG_V5, INS_OPTS_4H);
    theEmitter->emitIns_R_R(INS_sqneg, EA_16BYTE, REG_V6, REG_V7, INS_OPTS_8H);
    theEmitter->emitIns_R_R(INS_sqneg, EA_8BYTE, REG_V8, REG_V9, INS_OPTS_2S);
    theEmitter->emitIns_R_R(INS_sqneg, EA_16BYTE, REG_V10, REG_V11, INS_OPTS_4S);
    theEmitter->emitIns_R_R(INS_sqneg, EA_16BYTE, REG_V12, REG_V13, INS_OPTS_2D);

    // sqxtn scalar
    theEmitter->emitIns_R_R(INS_sqxtn, EA_1BYTE, REG_V0, REG_V1, INS_OPTS_NONE);
    theEmitter->emitIns_R_R(INS_sqxtn, EA_2BYTE, REG_V2, REG_V3, INS_OPTS_NONE);
    theEmitter->emitIns_R_R(INS_sqxtn, EA_4BYTE, REG_V4, REG_V5, INS_OPTS_NONE);

    // sqxtn vector
    theEmitter->emitIns_R_R(INS_sqxtn, EA_8BYTE, REG_V0, REG_V6, INS_OPTS_8B);
    theEmitter->emitIns_R_R(INS_sqxtn, EA_8BYTE, REG_V1, REG_V7, INS_OPTS_4H);
    theEmitter->emitIns_R_R(INS_sqxtn, EA_8BYTE, REG_V2, REG_V8, INS_OPTS_2S);

    // sqxtn2 vector
    theEmitter->emitIns_R_R(INS_sqxtn2, EA_16BYTE, REG_V3, REG_V9, INS_OPTS_16B);
    theEmitter->emitIns_R_R(INS_sqxtn2, EA_16BYTE, REG_V4, REG_V10, INS_OPTS_8H);
    theEmitter->emitIns_R_R(INS_sqxtn2, EA_16BYTE, REG_V5, REG_V11, INS_OPTS_4S);

    // sqxtun scalar
    theEmitter->emitIns_R_R(INS_sqxtun, EA_1BYTE, REG_V0, REG_V1, INS_OPTS_NONE);
    theEmitter->emitIns_R_R(INS_sqxtun, EA_2BYTE, REG_V2, REG_V3, INS_OPTS_NONE);
    theEmitter->emitIns_R_R(INS_sqxtun, EA_4BYTE, REG_V4, REG_V5, INS_OPTS_NONE);

    // sqxtun vector
    theEmitter->emitIns_R_R(INS_sqxtun, EA_8BYTE, REG_V0, REG_V6, INS_OPTS_8B);
    theEmitter->emitIns_R_R(INS_sqxtun, EA_8BYTE, REG_V1, REG_V7, INS_OPTS_4H);
    theEmitter->emitIns_R_R(INS_sqxtun, EA_8BYTE, REG_V2, REG_V8, INS_OPTS_2S);

    // sqxtun2 vector
    theEmitter->emitIns_R_R(INS_sqxtun2, EA_16BYTE, REG_V3, REG_V9, INS_OPTS_16B);
    theEmitter->emitIns_R_R(INS_sqxtun2, EA_16BYTE, REG_V4, REG_V10, INS_OPTS_8H);
    theEmitter->emitIns_R_R(INS_sqxtun2, EA_16BYTE, REG_V5, REG_V11, INS_OPTS_4S);

    // suqadd scalar
    theEmitter->emitIns_R_R(INS_suqadd, EA_1BYTE, REG_V0, REG_V1, INS_OPTS_NONE);
    theEmitter->emitIns_R_R(INS_suqadd, EA_2BYTE, REG_V2, REG_V3, INS_OPTS_NONE);
    theEmitter->emitIns_R_R(INS_suqadd, EA_4BYTE, REG_V4, REG_V5, INS_OPTS_NONE);
    theEmitter->emitIns_R_R(INS_suqadd, EA_8BYTE, REG_V6, REG_V7, INS_OPTS_NONE);

    // suqadd vector
    theEmitter->emitIns_R_R(INS_suqadd, EA_8BYTE, REG_V0, REG_V1, INS_OPTS_8B);
    theEmitter->emitIns_R_R(INS_suqadd, EA_16BYTE, REG_V2, REG_V3, INS_OPTS_16B);
    theEmitter->emitIns_R_R(INS_suqadd, EA_8BYTE, REG_V4, REG_V5, INS_OPTS_4H);
    theEmitter->emitIns_R_R(INS_suqadd, EA_16BYTE, REG_V6, REG_V7, INS_OPTS_8H);
    theEmitter->emitIns_R_R(INS_suqadd, EA_8BYTE, REG_V8, REG_V9, INS_OPTS_2S);
    theEmitter->emitIns_R_R(INS_suqadd, EA_16BYTE, REG_V10, REG_V11, INS_OPTS_4S);
    theEmitter->emitIns_R_R(INS_suqadd, EA_16BYTE, REG_V12, REG_V13, INS_OPTS_2D);

    // uadalp vector
    theEmitter->emitIns_R_R(INS_uadalp, EA_8BYTE, REG_V0, REG_V1, INS_OPTS_8B);
    theEmitter->emitIns_R_R(INS_uadalp, EA_8BYTE, REG_V2, REG_V3, INS_OPTS_4H);
    theEmitter->emitIns_R_R(INS_uadalp, EA_8BYTE, REG_V4, REG_V5, INS_OPTS_2S);
    theEmitter->emitIns_R_R(INS_uadalp, EA_16BYTE, REG_V6, REG_V7, INS_OPTS_16B);
    theEmitter->emitIns_R_R(INS_uadalp, EA_16BYTE, REG_V8, REG_V9, INS_OPTS_8H);
    theEmitter->emitIns_R_R(INS_uadalp, EA_16BYTE, REG_V10, REG_V11, INS_OPTS_4S);

    // uaddlp vector
    theEmitter->emitIns_R_R(INS_uaddlp, EA_8BYTE, REG_V0, REG_V1, INS_OPTS_8B);
    theEmitter->emitIns_R_R(INS_uaddlp, EA_8BYTE, REG_V2, REG_V3, INS_OPTS_4H);
    theEmitter->emitIns_R_R(INS_uaddlp, EA_8BYTE, REG_V4, REG_V5, INS_OPTS_2S);
    theEmitter->emitIns_R_R(INS_uaddlp, EA_16BYTE, REG_V6, REG_V7, INS_OPTS_16B);
    theEmitter->emitIns_R_R(INS_uaddlp, EA_16BYTE, REG_V8, REG_V9, INS_OPTS_8H);
    theEmitter->emitIns_R_R(INS_uaddlp, EA_16BYTE, REG_V10, REG_V11, INS_OPTS_4S);

    // uaddlv vector
    theEmitter->emitIns_R_R(INS_uaddlv, EA_8BYTE, REG_V4, REG_V5, INS_OPTS_8B);
    theEmitter->emitIns_R_R(INS_uaddlv, EA_16BYTE, REG_V6, REG_V7, INS_OPTS_16B);
    theEmitter->emitIns_R_R(INS_uaddlv, EA_8BYTE, REG_V8, REG_V9, INS_OPTS_4H);
    theEmitter->emitIns_R_R(INS_uaddlv, EA_16BYTE, REG_V10, REG_V11, INS_OPTS_8H);
    theEmitter->emitIns_R_R(INS_uaddlv, EA_16BYTE, REG_V14, REG_V15, INS_OPTS_4S);

    // umaxv vector
    theEmitter->emitIns_R_R(INS_umaxv, EA_8BYTE, REG_V4, REG_V5, INS_OPTS_8B);
    theEmitter->emitIns_R_R(INS_umaxv, EA_16BYTE, REG_V6, REG_V7, INS_OPTS_16B);
    theEmitter->emitIns_R_R(INS_umaxv, EA_8BYTE, REG_V8, REG_V9, INS_OPTS_4H);
    theEmitter->emitIns_R_R(INS_umaxv, EA_16BYTE, REG_V10, REG_V11, INS_OPTS_8H);
    theEmitter->emitIns_R_R(INS_umaxv, EA_16BYTE, REG_V12, REG_V13, INS_OPTS_4S);

    // uminv vector
    theEmitter->emitIns_R_R(INS_uminv, EA_8BYTE, REG_V4, REG_V5, INS_OPTS_8B);
    theEmitter->emitIns_R_R(INS_uminv, EA_16BYTE, REG_V6, REG_V7, INS_OPTS_16B);
    theEmitter->emitIns_R_R(INS_uminv, EA_8BYTE, REG_V8, REG_V9, INS_OPTS_4H);
    theEmitter->emitIns_R_R(INS_uminv, EA_16BYTE, REG_V10, REG_V11, INS_OPTS_8H);
    theEmitter->emitIns_R_R(INS_uminv, EA_16BYTE, REG_V12, REG_V13, INS_OPTS_4S);

    // uqxtn scalar
    theEmitter->emitIns_R_R(INS_uqxtn, EA_1BYTE, REG_V0, REG_V1, INS_OPTS_NONE);
    theEmitter->emitIns_R_R(INS_uqxtn, EA_2BYTE, REG_V2, REG_V3, INS_OPTS_NONE);
    theEmitter->emitIns_R_R(INS_uqxtn, EA_4BYTE, REG_V4, REG_V5, INS_OPTS_NONE);

    // uqxtn vector
    theEmitter->emitIns_R_R(INS_uqxtn, EA_8BYTE, REG_V0, REG_V6, INS_OPTS_8B);
    theEmitter->emitIns_R_R(INS_uqxtn, EA_8BYTE, REG_V1, REG_V7, INS_OPTS_4H);
    theEmitter->emitIns_R_R(INS_uqxtn, EA_8BYTE, REG_V2, REG_V8, INS_OPTS_2S);

    // uqxtn2 vector
    theEmitter->emitIns_R_R(INS_uqxtn2, EA_16BYTE, REG_V3, REG_V9, INS_OPTS_16B);
    theEmitter->emitIns_R_R(INS_uqxtn2, EA_16BYTE, REG_V4, REG_V10, INS_OPTS_8H);
    theEmitter->emitIns_R_R(INS_uqxtn2, EA_16BYTE, REG_V5, REG_V11, INS_OPTS_4S);

    // urecpe vector
    theEmitter->emitIns_R_R(INS_urecpe, EA_8BYTE, REG_V0, REG_V1, INS_OPTS_2S);
    theEmitter->emitIns_R_R(INS_urecpe, EA_16BYTE, REG_V2, REG_V3, INS_OPTS_4S);

    // ursqrte vector
    theEmitter->emitIns_R_R(INS_ursqrte, EA_8BYTE, REG_V0, REG_V1, INS_OPTS_2S);
    theEmitter->emitIns_R_R(INS_ursqrte, EA_16BYTE, REG_V2, REG_V3, INS_OPTS_4S);

    // usqadd scalar
    theEmitter->emitIns_R_R(INS_usqadd, EA_1BYTE, REG_V0, REG_V1, INS_OPTS_NONE);
    theEmitter->emitIns_R_R(INS_usqadd, EA_2BYTE, REG_V2, REG_V3, INS_OPTS_NONE);
    theEmitter->emitIns_R_R(INS_usqadd, EA_4BYTE, REG_V4, REG_V5, INS_OPTS_NONE);
    theEmitter->emitIns_R_R(INS_usqadd, EA_8BYTE, REG_V6, REG_V7, INS_OPTS_NONE);

    // usqadd vector
    theEmitter->emitIns_R_R(INS_usqadd, EA_8BYTE, REG_V0, REG_V1, INS_OPTS_8B);
    theEmitter->emitIns_R_R(INS_usqadd, EA_16BYTE, REG_V2, REG_V3, INS_OPTS_16B);
    theEmitter->emitIns_R_R(INS_usqadd, EA_8BYTE, REG_V4, REG_V5, INS_OPTS_4H);
    theEmitter->emitIns_R_R(INS_usqadd, EA_16BYTE, REG_V6, REG_V7, INS_OPTS_8H);
    theEmitter->emitIns_R_R(INS_usqadd, EA_8BYTE, REG_V8, REG_V9, INS_OPTS_2S);
    theEmitter->emitIns_R_R(INS_usqadd, EA_16BYTE, REG_V10, REG_V11, INS_OPTS_4S);
    theEmitter->emitIns_R_R(INS_usqadd, EA_16BYTE, REG_V12, REG_V13, INS_OPTS_2D);

    // xtn vector
    theEmitter->emitIns_R_R(INS_xtn, EA_8BYTE, REG_V0, REG_V6, INS_OPTS_8B);
    theEmitter->emitIns_R_R(INS_xtn, EA_8BYTE, REG_V1, REG_V7, INS_OPTS_4H);
    theEmitter->emitIns_R_R(INS_xtn, EA_8BYTE, REG_V2, REG_V8, INS_OPTS_2S);

    // xtn2 vector
    theEmitter->emitIns_R_R(INS_xtn2, EA_16BYTE, REG_V3, REG_V9, INS_OPTS_16B);
    theEmitter->emitIns_R_R(INS_xtn2, EA_16BYTE, REG_V4, REG_V10, INS_OPTS_8H);
    theEmitter->emitIns_R_R(INS_xtn2, EA_16BYTE, REG_V5, REG_V11, INS_OPTS_4S);

#endif // ALL_ARM64_EMITTER_UNIT_TESTS

#ifdef ALL_ARM64_EMITTER_UNIT_TESTS
    //
    // R_R   floating point round to int, one dest, one source
    //

    // frinta scalar
    theEmitter->emitIns_R_R(INS_frinta, EA_4BYTE, REG_V0, REG_V1);
    theEmitter->emitIns_R_R(INS_frinta, EA_8BYTE, REG_V2, REG_V3);

    // frinta vector
    theEmitter->emitIns_R_R(INS_frinta, EA_8BYTE, REG_V4, REG_V5, INS_OPTS_2S);
    theEmitter->emitIns_R_R(INS_frinta, EA_16BYTE, REG_V6, REG_V7, INS_OPTS_4S);
    theEmitter->emitIns_R_R(INS_frinta, EA_16BYTE, REG_V8, REG_V9, INS_OPTS_2D);

    // frinti scalar
    theEmitter->emitIns_R_R(INS_frinti, EA_4BYTE, REG_V0, REG_V1);
    theEmitter->emitIns_R_R(INS_frinti, EA_8BYTE, REG_V2, REG_V3);

    // frinti vector
    theEmitter->emitIns_R_R(INS_frinti, EA_8BYTE, REG_V4, REG_V5, INS_OPTS_2S);
    theEmitter->emitIns_R_R(INS_frinti, EA_16BYTE, REG_V6, REG_V7, INS_OPTS_4S);
    theEmitter->emitIns_R_R(INS_frinti, EA_16BYTE, REG_V8, REG_V9, INS_OPTS_2D);

    // frintm scalar
    theEmitter->emitIns_R_R(INS_frintm, EA_4BYTE, REG_V0, REG_V1);
    theEmitter->emitIns_R_R(INS_frintm, EA_8BYTE, REG_V2, REG_V3);

    // frintm vector
    theEmitter->emitIns_R_R(INS_frintm, EA_8BYTE, REG_V4, REG_V5, INS_OPTS_2S);
    theEmitter->emitIns_R_R(INS_frintm, EA_16BYTE, REG_V6, REG_V7, INS_OPTS_4S);
    theEmitter->emitIns_R_R(INS_frintm, EA_16BYTE, REG_V8, REG_V9, INS_OPTS_2D);

    // frintn scalar
    theEmitter->emitIns_R_R(INS_frintn, EA_4BYTE, REG_V0, REG_V1);
    theEmitter->emitIns_R_R(INS_frintn, EA_8BYTE, REG_V2, REG_V3);

    // frintn vector
    theEmitter->emitIns_R_R(INS_frintn, EA_8BYTE, REG_V4, REG_V5, INS_OPTS_2S);
    theEmitter->emitIns_R_R(INS_frintn, EA_16BYTE, REG_V6, REG_V7, INS_OPTS_4S);
    theEmitter->emitIns_R_R(INS_frintn, EA_16BYTE, REG_V8, REG_V9, INS_OPTS_2D);

    // frintp scalar
    theEmitter->emitIns_R_R(INS_frintp, EA_4BYTE, REG_V0, REG_V1);
    theEmitter->emitIns_R_R(INS_frintp, EA_8BYTE, REG_V2, REG_V3);

    // frintp vector
    theEmitter->emitIns_R_R(INS_frintp, EA_8BYTE, REG_V4, REG_V5, INS_OPTS_2S);
    theEmitter->emitIns_R_R(INS_frintp, EA_16BYTE, REG_V6, REG_V7, INS_OPTS_4S);
    theEmitter->emitIns_R_R(INS_frintp, EA_16BYTE, REG_V8, REG_V9, INS_OPTS_2D);

    // frintx scalar
    theEmitter->emitIns_R_R(INS_frintx, EA_4BYTE, REG_V0, REG_V1);
    theEmitter->emitIns_R_R(INS_frintx, EA_8BYTE, REG_V2, REG_V3);

    // frintx vector
    theEmitter->emitIns_R_R(INS_frintx, EA_8BYTE, REG_V4, REG_V5, INS_OPTS_2S);
    theEmitter->emitIns_R_R(INS_frintx, EA_16BYTE, REG_V6, REG_V7, INS_OPTS_4S);
    theEmitter->emitIns_R_R(INS_frintx, EA_16BYTE, REG_V8, REG_V9, INS_OPTS_2D);

    // frintz scalar
    theEmitter->emitIns_R_R(INS_frintz, EA_4BYTE, REG_V0, REG_V1);
    theEmitter->emitIns_R_R(INS_frintz, EA_8BYTE, REG_V2, REG_V3);

    // frintz vector
    theEmitter->emitIns_R_R(INS_frintz, EA_8BYTE, REG_V4, REG_V5, INS_OPTS_2S);
    theEmitter->emitIns_R_R(INS_frintz, EA_16BYTE, REG_V6, REG_V7, INS_OPTS_4S);
    theEmitter->emitIns_R_R(INS_frintz, EA_16BYTE, REG_V8, REG_V9, INS_OPTS_2D);

#endif // ALL_ARM64_EMITTER_UNIT_TESTS

#ifdef ALL_ARM64_EMITTER_UNIT_TESTS
    //
    // R_R_R   floating point operations, one dest, two source
    //

    genDefineTempLabel(genCreateTempLabel());

    // fadd
    theEmitter->emitIns_R_R_R(INS_fadd, EA_4BYTE, REG_V0, REG_V1, REG_V2); // scalar 4BYTE
    theEmitter->emitIns_R_R_R(INS_fadd, EA_8BYTE, REG_V3, REG_V4, REG_V5); // scalar 8BYTE
    theEmitter->emitIns_R_R_R(INS_fadd, EA_8BYTE, REG_V6, REG_V7, REG_V8, INS_OPTS_2S);
    theEmitter->emitIns_R_R_R(INS_fadd, EA_16BYTE, REG_V9, REG_V10, REG_V11, INS_OPTS_4S);
    theEmitter->emitIns_R_R_R(INS_fadd, EA_16BYTE, REG_V12, REG_V13, REG_V14, INS_OPTS_2D);

    // fsub
    theEmitter->emitIns_R_R_R(INS_fsub, EA_4BYTE, REG_V0, REG_V1, REG_V2); // scalar 4BYTE
    theEmitter->emitIns_R_R_R(INS_fsub, EA_8BYTE, REG_V3, REG_V4, REG_V5); // scalar 8BYTE
    theEmitter->emitIns_R_R_R(INS_fsub, EA_8BYTE, REG_V6, REG_V7, REG_V8, INS_OPTS_2S);
    theEmitter->emitIns_R_R_R(INS_fsub, EA_16BYTE, REG_V9, REG_V10, REG_V11, INS_OPTS_4S);
    theEmitter->emitIns_R_R_R(INS_fsub, EA_16BYTE, REG_V12, REG_V13, REG_V14, INS_OPTS_2D);

    // fdiv
    theEmitter->emitIns_R_R_R(INS_fdiv, EA_4BYTE, REG_V0, REG_V1, REG_V2); // scalar 4BYTE
    theEmitter->emitIns_R_R_R(INS_fdiv, EA_8BYTE, REG_V3, REG_V4, REG_V5); // scalar 8BYTE
    theEmitter->emitIns_R_R_R(INS_fdiv, EA_8BYTE, REG_V6, REG_V7, REG_V8, INS_OPTS_2S);
    theEmitter->emitIns_R_R_R(INS_fdiv, EA_16BYTE, REG_V9, REG_V10, REG_V11, INS_OPTS_4S);
    theEmitter->emitIns_R_R_R(INS_fdiv, EA_16BYTE, REG_V12, REG_V13, REG_V14, INS_OPTS_2D);

    // fmax
    theEmitter->emitIns_R_R_R(INS_fmax, EA_4BYTE, REG_V0, REG_V1, REG_V2); // scalar 4BYTE
    theEmitter->emitIns_R_R_R(INS_fmax, EA_8BYTE, REG_V3, REG_V4, REG_V5); // scalar 8BYTE
    theEmitter->emitIns_R_R_R(INS_fmax, EA_8BYTE, REG_V6, REG_V7, REG_V8, INS_OPTS_2S);
    theEmitter->emitIns_R_R_R(INS_fmax, EA_16BYTE, REG_V9, REG_V10, REG_V11, INS_OPTS_4S);
    theEmitter->emitIns_R_R_R(INS_fmax, EA_16BYTE, REG_V12, REG_V13, REG_V14, INS_OPTS_2D);

    // fmaxp
    theEmitter->emitIns_R_R_R(INS_fmaxp, EA_8BYTE, REG_V0, REG_V1, REG_V2, INS_OPTS_2S);
    theEmitter->emitIns_R_R_R(INS_fmaxp, EA_16BYTE, REG_V3, REG_V4, REG_V5, INS_OPTS_4S);
    theEmitter->emitIns_R_R_R(INS_fmaxp, EA_16BYTE, REG_V6, REG_V7, REG_V8, INS_OPTS_2D);

    // fmaxnm
    theEmitter->emitIns_R_R_R(INS_fmaxnm, EA_4BYTE, REG_V0, REG_V1, REG_V2); // scalar 4BYTE
    theEmitter->emitIns_R_R_R(INS_fmaxnm, EA_8BYTE, REG_V3, REG_V4, REG_V5); // scalar 8BYTE
    theEmitter->emitIns_R_R_R(INS_fmaxnm, EA_8BYTE, REG_V6, REG_V7, REG_V8, INS_OPTS_2S);
    theEmitter->emitIns_R_R_R(INS_fmaxnm, EA_16BYTE, REG_V9, REG_V10, REG_V11, INS_OPTS_4S);
    theEmitter->emitIns_R_R_R(INS_fmaxnm, EA_16BYTE, REG_V12, REG_V13, REG_V14, INS_OPTS_2D);

    // fmaxnmp vector
    theEmitter->emitIns_R_R_R(INS_fmaxnmp, EA_8BYTE, REG_V0, REG_V1, REG_V2, INS_OPTS_2S);
    theEmitter->emitIns_R_R_R(INS_fmaxnmp, EA_16BYTE, REG_V3, REG_V4, REG_V5, INS_OPTS_4S);
    theEmitter->emitIns_R_R_R(INS_fmaxnmp, EA_16BYTE, REG_V6, REG_V7, REG_V8, INS_OPTS_2D);

    // fmin
    theEmitter->emitIns_R_R_R(INS_fmin, EA_4BYTE, REG_V0, REG_V1, REG_V2); // scalar 4BYTE
    theEmitter->emitIns_R_R_R(INS_fmin, EA_8BYTE, REG_V3, REG_V4, REG_V5); // scalar 8BYTE
    theEmitter->emitIns_R_R_R(INS_fmin, EA_8BYTE, REG_V6, REG_V7, REG_V8, INS_OPTS_2S);
    theEmitter->emitIns_R_R_R(INS_fmin, EA_16BYTE, REG_V9, REG_V10, REG_V11, INS_OPTS_4S);
    theEmitter->emitIns_R_R_R(INS_fmin, EA_16BYTE, REG_V12, REG_V13, REG_V14, INS_OPTS_2D);

    // fminp
    theEmitter->emitIns_R_R_R(INS_fminp, EA_8BYTE, REG_V0, REG_V1, REG_V2, INS_OPTS_2S);
    theEmitter->emitIns_R_R_R(INS_fminp, EA_16BYTE, REG_V3, REG_V4, REG_V5, INS_OPTS_4S);
    theEmitter->emitIns_R_R_R(INS_fminp, EA_16BYTE, REG_V6, REG_V7, REG_V8, INS_OPTS_2D);

    // fminnm
    theEmitter->emitIns_R_R_R(INS_fminnm, EA_4BYTE, REG_V0, REG_V1, REG_V2); // scalar 4BYTE
    theEmitter->emitIns_R_R_R(INS_fminnm, EA_8BYTE, REG_V3, REG_V4, REG_V5); // scalar 8BYTE
    theEmitter->emitIns_R_R_R(INS_fminnm, EA_8BYTE, REG_V6, REG_V7, REG_V8, INS_OPTS_2S);
    theEmitter->emitIns_R_R_R(INS_fminnm, EA_16BYTE, REG_V9, REG_V10, REG_V11, INS_OPTS_4S);
    theEmitter->emitIns_R_R_R(INS_fminnm, EA_16BYTE, REG_V12, REG_V13, REG_V14, INS_OPTS_2D);

    // fminnmp vector
    theEmitter->emitIns_R_R_R(INS_fminnmp, EA_8BYTE, REG_V0, REG_V1, REG_V2, INS_OPTS_2S);
    theEmitter->emitIns_R_R_R(INS_fminnmp, EA_16BYTE, REG_V3, REG_V4, REG_V5, INS_OPTS_4S);
    theEmitter->emitIns_R_R_R(INS_fminnmp, EA_16BYTE, REG_V6, REG_V7, REG_V8, INS_OPTS_2D);

    // fabd
    theEmitter->emitIns_R_R_R(INS_fabd, EA_4BYTE, REG_V0, REG_V1, REG_V2); // scalar 4BYTE
    theEmitter->emitIns_R_R_R(INS_fabd, EA_8BYTE, REG_V3, REG_V4, REG_V5); // scalar 8BYTE
    theEmitter->emitIns_R_R_R(INS_fabd, EA_8BYTE, REG_V6, REG_V7, REG_V8, INS_OPTS_2S);
    theEmitter->emitIns_R_R_R(INS_fabd, EA_16BYTE, REG_V9, REG_V10, REG_V11, INS_OPTS_4S);
    theEmitter->emitIns_R_R_R(INS_fabd, EA_16BYTE, REG_V12, REG_V13, REG_V14, INS_OPTS_2D);

    // frecps
    theEmitter->emitIns_R_R_R(INS_frecps, EA_4BYTE, REG_V0, REG_V1, REG_V2); // scalar 4BYTE
    theEmitter->emitIns_R_R_R(INS_frecps, EA_8BYTE, REG_V3, REG_V4, REG_V5); // scalar 8BYTE
    theEmitter->emitIns_R_R_R(INS_frecps, EA_8BYTE, REG_V6, REG_V7, REG_V8, INS_OPTS_2S);
    theEmitter->emitIns_R_R_R(INS_frecps, EA_16BYTE, REG_V9, REG_V10, REG_V11, INS_OPTS_4S);
    theEmitter->emitIns_R_R_R(INS_frecps, EA_16BYTE, REG_V12, REG_V13, REG_V14, INS_OPTS_2D);

    // frsqrts
    theEmitter->emitIns_R_R_R(INS_frsqrts, EA_4BYTE, REG_V0, REG_V1, REG_V2); // scalar 4BYTE
    theEmitter->emitIns_R_R_R(INS_frsqrts, EA_8BYTE, REG_V3, REG_V4, REG_V5); // scalar 8BYTE
    theEmitter->emitIns_R_R_R(INS_frsqrts, EA_8BYTE, REG_V6, REG_V7, REG_V8, INS_OPTS_2S);
    theEmitter->emitIns_R_R_R(INS_frsqrts, EA_16BYTE, REG_V9, REG_V10, REG_V11, INS_OPTS_4S);
    theEmitter->emitIns_R_R_R(INS_frsqrts, EA_16BYTE, REG_V12, REG_V13, REG_V14, INS_OPTS_2D);

    genDefineTempLabel(genCreateTempLabel());

    theEmitter->emitIns_R_R_R(INS_fmul, EA_4BYTE, REG_V0, REG_V1, REG_V2); // scalar 4BYTE
    theEmitter->emitIns_R_R_R(INS_fmul, EA_8BYTE, REG_V3, REG_V4, REG_V5); // scalar 8BYTE
    theEmitter->emitIns_R_R_R(INS_fmul, EA_8BYTE, REG_V6, REG_V7, REG_V8, INS_OPTS_2S);
    theEmitter->emitIns_R_R_R(INS_fmul, EA_16BYTE, REG_V9, REG_V10, REG_V11, INS_OPTS_4S);
    theEmitter->emitIns_R_R_R(INS_fmul, EA_16BYTE, REG_V12, REG_V13, REG_V14, INS_OPTS_2D);

    theEmitter->emitIns_R_R_R_I(INS_fmul, EA_4BYTE, REG_V15, REG_V16, REG_V17, 3); // scalar by element 4BYTE
    theEmitter->emitIns_R_R_R_I(INS_fmul, EA_8BYTE, REG_V18, REG_V19, REG_V20, 1); // scalar by element 8BYTE
    theEmitter->emitIns_R_R_R_I(INS_fmul, EA_8BYTE, REG_V21, REG_V22, REG_V23, 0, INS_OPTS_2S);
    theEmitter->emitIns_R_R_R_I(INS_fmul, EA_16BYTE, REG_V24, REG_V25, REG_V26, 2, INS_OPTS_4S);
    theEmitter->emitIns_R_R_R_I(INS_fmul, EA_16BYTE, REG_V27, REG_V28, REG_V29, 0, INS_OPTS_2D);

    theEmitter->emitIns_R_R_R(INS_fmulx, EA_4BYTE, REG_V0, REG_V1, REG_V2); // scalar 4BYTE
    theEmitter->emitIns_R_R_R(INS_fmulx, EA_8BYTE, REG_V3, REG_V4, REG_V5); // scalar 8BYTE
    theEmitter->emitIns_R_R_R(INS_fmulx, EA_8BYTE, REG_V6, REG_V7, REG_V8, INS_OPTS_2S);
    theEmitter->emitIns_R_R_R(INS_fmulx, EA_16BYTE, REG_V9, REG_V10, REG_V11, INS_OPTS_4S);
    theEmitter->emitIns_R_R_R(INS_fmulx, EA_16BYTE, REG_V12, REG_V13, REG_V14, INS_OPTS_2D);

    theEmitter->emitIns_R_R_R_I(INS_fmulx, EA_4BYTE, REG_V15, REG_V16, REG_V17, 3); // scalar by element 4BYTE
    theEmitter->emitIns_R_R_R_I(INS_fmulx, EA_8BYTE, REG_V18, REG_V19, REG_V20, 1); // scalar by element 8BYTE
    theEmitter->emitIns_R_R_R_I(INS_fmulx, EA_8BYTE, REG_V21, REG_V22, REG_V23, 0, INS_OPTS_2S);
    theEmitter->emitIns_R_R_R_I(INS_fmulx, EA_16BYTE, REG_V24, REG_V25, REG_V26, 2, INS_OPTS_4S);
    theEmitter->emitIns_R_R_R_I(INS_fmulx, EA_16BYTE, REG_V27, REG_V28, REG_V29, 0, INS_OPTS_2D);

    theEmitter->emitIns_R_R_R(INS_fnmul, EA_4BYTE, REG_V0, REG_V1, REG_V2); // scalar 4BYTE
    theEmitter->emitIns_R_R_R(INS_fnmul, EA_8BYTE, REG_V3, REG_V4, REG_V5); // scalar 8BYTE

#endif // ALL_ARM64_EMITTER_UNIT_TESTS

#ifdef ALL_ARM64_EMITTER_UNIT_TESTS
    //
    // R_R_I  vector operations, one dest, one source reg, one immed
    //

    // Some of the tests cases below might appear redundant since they emit same combinations of instruction x size x
    // vector arrangements. However, these are added to verify that the split constant encoding works with both - small
    // and large constants.

    genDefineTempLabel(genCreateTempLabel());

    // sshr scalar
    theEmitter->emitIns_R_R_I(INS_sshr, EA_8BYTE, REG_V0, REG_V1, 1);
    theEmitter->emitIns_R_R_I(INS_sshr, EA_8BYTE, REG_V2, REG_V3, 14);
    theEmitter->emitIns_R_R_I(INS_sshr, EA_8BYTE, REG_V4, REG_V5, 27);
    theEmitter->emitIns_R_R_I(INS_sshr, EA_8BYTE, REG_V6, REG_V7, 40);
    theEmitter->emitIns_R_R_I(INS_sshr, EA_8BYTE, REG_V8, REG_V9, 64);

    // sshr vector
    theEmitter->emitIns_R_R_I(INS_sshr, EA_8BYTE, REG_V0, REG_V1, 1, INS_OPTS_8B);
    theEmitter->emitIns_R_R_I(INS_sshr, EA_16BYTE, REG_V2, REG_V3, 8, INS_OPTS_16B);
    theEmitter->emitIns_R_R_I(INS_sshr, EA_8BYTE, REG_V4, REG_V5, 9, INS_OPTS_4H);
    theEmitter->emitIns_R_R_I(INS_sshr, EA_16BYTE, REG_V6, REG_V7, 16, INS_OPTS_8H);
    theEmitter->emitIns_R_R_I(INS_sshr, EA_8BYTE, REG_V8, REG_V9, 17, INS_OPTS_2S);
    theEmitter->emitIns_R_R_I(INS_sshr, EA_16BYTE, REG_V10, REG_V11, 32, INS_OPTS_4S);
    theEmitter->emitIns_R_R_I(INS_sshr, EA_16BYTE, REG_V12, REG_V13, 33, INS_OPTS_2D);
    theEmitter->emitIns_R_R_I(INS_sshr, EA_16BYTE, REG_V14, REG_V15, 64, INS_OPTS_2D);

    // ssra scalar
    theEmitter->emitIns_R_R_I(INS_ssra, EA_8BYTE, REG_V0, REG_V1, 1);
    theEmitter->emitIns_R_R_I(INS_ssra, EA_8BYTE, REG_V2, REG_V3, 14);
    theEmitter->emitIns_R_R_I(INS_ssra, EA_8BYTE, REG_V4, REG_V5, 27);
    theEmitter->emitIns_R_R_I(INS_ssra, EA_8BYTE, REG_V6, REG_V7, 40);
    theEmitter->emitIns_R_R_I(INS_ssra, EA_8BYTE, REG_V8, REG_V9, 64);

    // ssra vector
    theEmitter->emitIns_R_R_I(INS_ssra, EA_8BYTE, REG_V0, REG_V1, 1, INS_OPTS_8B);
    theEmitter->emitIns_R_R_I(INS_ssra, EA_16BYTE, REG_V2, REG_V3, 8, INS_OPTS_16B);
    theEmitter->emitIns_R_R_I(INS_ssra, EA_8BYTE, REG_V4, REG_V5, 9, INS_OPTS_4H);
    theEmitter->emitIns_R_R_I(INS_ssra, EA_16BYTE, REG_V6, REG_V7, 16, INS_OPTS_8H);
    theEmitter->emitIns_R_R_I(INS_ssra, EA_8BYTE, REG_V8, REG_V9, 17, INS_OPTS_2S);
    theEmitter->emitIns_R_R_I(INS_ssra, EA_16BYTE, REG_V10, REG_V11, 32, INS_OPTS_4S);
    theEmitter->emitIns_R_R_I(INS_ssra, EA_16BYTE, REG_V12, REG_V13, 33, INS_OPTS_2D);
    theEmitter->emitIns_R_R_I(INS_ssra, EA_16BYTE, REG_V14, REG_V15, 64, INS_OPTS_2D);

    // srshr scalar
    theEmitter->emitIns_R_R_I(INS_srshr, EA_8BYTE, REG_V0, REG_V1, 1);
    theEmitter->emitIns_R_R_I(INS_srshr, EA_8BYTE, REG_V2, REG_V3, 14);
    theEmitter->emitIns_R_R_I(INS_srshr, EA_8BYTE, REG_V4, REG_V5, 27);
    theEmitter->emitIns_R_R_I(INS_srshr, EA_8BYTE, REG_V6, REG_V7, 40);
    theEmitter->emitIns_R_R_I(INS_srshr, EA_8BYTE, REG_V8, REG_V9, 64);

    // srshr vector
    theEmitter->emitIns_R_R_I(INS_srshr, EA_8BYTE, REG_V0, REG_V1, 1, INS_OPTS_8B);
    theEmitter->emitIns_R_R_I(INS_srshr, EA_16BYTE, REG_V2, REG_V3, 8, INS_OPTS_16B);
    theEmitter->emitIns_R_R_I(INS_srshr, EA_8BYTE, REG_V4, REG_V5, 9, INS_OPTS_4H);
    theEmitter->emitIns_R_R_I(INS_srshr, EA_16BYTE, REG_V6, REG_V7, 16, INS_OPTS_8H);
    theEmitter->emitIns_R_R_I(INS_srshr, EA_8BYTE, REG_V8, REG_V9, 17, INS_OPTS_2S);
    theEmitter->emitIns_R_R_I(INS_srshr, EA_16BYTE, REG_V10, REG_V11, 32, INS_OPTS_4S);
    theEmitter->emitIns_R_R_I(INS_srshr, EA_16BYTE, REG_V12, REG_V13, 33, INS_OPTS_2D);
    theEmitter->emitIns_R_R_I(INS_srshr, EA_16BYTE, REG_V14, REG_V15, 64, INS_OPTS_2D);

    // srsra scalar
    theEmitter->emitIns_R_R_I(INS_srsra, EA_8BYTE, REG_V0, REG_V1, 1);
    theEmitter->emitIns_R_R_I(INS_srsra, EA_8BYTE, REG_V2, REG_V3, 14);
    theEmitter->emitIns_R_R_I(INS_srsra, EA_8BYTE, REG_V4, REG_V5, 27);
    theEmitter->emitIns_R_R_I(INS_srsra, EA_8BYTE, REG_V6, REG_V7, 40);
    theEmitter->emitIns_R_R_I(INS_srsra, EA_8BYTE, REG_V8, REG_V9, 64);

    // srsra vector
    theEmitter->emitIns_R_R_I(INS_srsra, EA_8BYTE, REG_V0, REG_V1, 1, INS_OPTS_8B);
    theEmitter->emitIns_R_R_I(INS_srsra, EA_16BYTE, REG_V2, REG_V3, 8, INS_OPTS_16B);
    theEmitter->emitIns_R_R_I(INS_srsra, EA_8BYTE, REG_V4, REG_V5, 9, INS_OPTS_4H);
    theEmitter->emitIns_R_R_I(INS_srsra, EA_16BYTE, REG_V6, REG_V7, 16, INS_OPTS_8H);
    theEmitter->emitIns_R_R_I(INS_srsra, EA_8BYTE, REG_V8, REG_V9, 17, INS_OPTS_2S);
    theEmitter->emitIns_R_R_I(INS_srsra, EA_16BYTE, REG_V10, REG_V11, 32, INS_OPTS_4S);
    theEmitter->emitIns_R_R_I(INS_srsra, EA_16BYTE, REG_V12, REG_V13, 33, INS_OPTS_2D);
    theEmitter->emitIns_R_R_I(INS_srsra, EA_16BYTE, REG_V14, REG_V15, 64, INS_OPTS_2D);

    // shl scalar
    theEmitter->emitIns_R_R_I(INS_shl, EA_8BYTE, REG_V0, REG_V1, 0);
    theEmitter->emitIns_R_R_I(INS_shl, EA_8BYTE, REG_V2, REG_V3, 14);
    theEmitter->emitIns_R_R_I(INS_shl, EA_8BYTE, REG_V4, REG_V5, 27);
    theEmitter->emitIns_R_R_I(INS_shl, EA_8BYTE, REG_V6, REG_V7, 40);
    theEmitter->emitIns_R_R_I(INS_shl, EA_8BYTE, REG_V8, REG_V9, 63);

    // shl vector
    theEmitter->emitIns_R_R_I(INS_shl, EA_8BYTE, REG_V0, REG_V1, 0, INS_OPTS_8B);
    theEmitter->emitIns_R_R_I(INS_shl, EA_16BYTE, REG_V2, REG_V3, 7, INS_OPTS_16B);
    theEmitter->emitIns_R_R_I(INS_shl, EA_8BYTE, REG_V4, REG_V5, 8, INS_OPTS_4H);
    theEmitter->emitIns_R_R_I(INS_shl, EA_16BYTE, REG_V6, REG_V7, 15, INS_OPTS_8H);
    theEmitter->emitIns_R_R_I(INS_shl, EA_8BYTE, REG_V8, REG_V9, 16, INS_OPTS_2S);
    theEmitter->emitIns_R_R_I(INS_shl, EA_16BYTE, REG_V10, REG_V11, 31, INS_OPTS_4S);
    theEmitter->emitIns_R_R_I(INS_shl, EA_16BYTE, REG_V12, REG_V13, 32, INS_OPTS_2D);
    theEmitter->emitIns_R_R_I(INS_shl, EA_16BYTE, REG_V14, REG_V15, 63, INS_OPTS_2D);

    // ushr scalar
    theEmitter->emitIns_R_R_I(INS_ushr, EA_8BYTE, REG_V0, REG_V1, 1);
    theEmitter->emitIns_R_R_I(INS_ushr, EA_8BYTE, REG_V2, REG_V3, 14);
    theEmitter->emitIns_R_R_I(INS_ushr, EA_8BYTE, REG_V4, REG_V5, 27);
    theEmitter->emitIns_R_R_I(INS_ushr, EA_8BYTE, REG_V6, REG_V7, 40);
    theEmitter->emitIns_R_R_I(INS_ushr, EA_8BYTE, REG_V8, REG_V9, 64);

    // ushr vector
    theEmitter->emitIns_R_R_I(INS_ushr, EA_8BYTE, REG_V0, REG_V1, 1, INS_OPTS_8B);
    theEmitter->emitIns_R_R_I(INS_ushr, EA_16BYTE, REG_V2, REG_V3, 8, INS_OPTS_16B);
    theEmitter->emitIns_R_R_I(INS_ushr, EA_8BYTE, REG_V4, REG_V5, 9, INS_OPTS_4H);
    theEmitter->emitIns_R_R_I(INS_ushr, EA_16BYTE, REG_V6, REG_V7, 16, INS_OPTS_8H);
    theEmitter->emitIns_R_R_I(INS_ushr, EA_8BYTE, REG_V8, REG_V9, 17, INS_OPTS_2S);
    theEmitter->emitIns_R_R_I(INS_ushr, EA_16BYTE, REG_V10, REG_V11, 32, INS_OPTS_4S);
    theEmitter->emitIns_R_R_I(INS_ushr, EA_16BYTE, REG_V12, REG_V13, 33, INS_OPTS_2D);
    theEmitter->emitIns_R_R_I(INS_ushr, EA_16BYTE, REG_V14, REG_V15, 64, INS_OPTS_2D);

    // usra scalar
    theEmitter->emitIns_R_R_I(INS_usra, EA_8BYTE, REG_V0, REG_V1, 1);
    theEmitter->emitIns_R_R_I(INS_usra, EA_8BYTE, REG_V2, REG_V3, 14);
    theEmitter->emitIns_R_R_I(INS_usra, EA_8BYTE, REG_V4, REG_V5, 27);
    theEmitter->emitIns_R_R_I(INS_usra, EA_8BYTE, REG_V6, REG_V7, 40);
    theEmitter->emitIns_R_R_I(INS_usra, EA_8BYTE, REG_V8, REG_V9, 64);

    // usra vector
    theEmitter->emitIns_R_R_I(INS_usra, EA_8BYTE, REG_V0, REG_V1, 1, INS_OPTS_8B);
    theEmitter->emitIns_R_R_I(INS_usra, EA_16BYTE, REG_V2, REG_V3, 8, INS_OPTS_16B);
    theEmitter->emitIns_R_R_I(INS_usra, EA_8BYTE, REG_V4, REG_V5, 9, INS_OPTS_4H);
    theEmitter->emitIns_R_R_I(INS_usra, EA_16BYTE, REG_V6, REG_V7, 16, INS_OPTS_8H);
    theEmitter->emitIns_R_R_I(INS_usra, EA_8BYTE, REG_V8, REG_V9, 17, INS_OPTS_2S);
    theEmitter->emitIns_R_R_I(INS_usra, EA_16BYTE, REG_V10, REG_V11, 32, INS_OPTS_4S);
    theEmitter->emitIns_R_R_I(INS_usra, EA_16BYTE, REG_V12, REG_V13, 33, INS_OPTS_2D);
    theEmitter->emitIns_R_R_I(INS_usra, EA_16BYTE, REG_V14, REG_V15, 64, INS_OPTS_2D);

    // urshr scalar
    theEmitter->emitIns_R_R_I(INS_urshr, EA_8BYTE, REG_V0, REG_V1, 1);
    theEmitter->emitIns_R_R_I(INS_urshr, EA_8BYTE, REG_V2, REG_V3, 14);
    theEmitter->emitIns_R_R_I(INS_urshr, EA_8BYTE, REG_V4, REG_V5, 27);
    theEmitter->emitIns_R_R_I(INS_urshr, EA_8BYTE, REG_V6, REG_V7, 40);
    theEmitter->emitIns_R_R_I(INS_urshr, EA_8BYTE, REG_V8, REG_V9, 64);

    // urshr vector
    theEmitter->emitIns_R_R_I(INS_urshr, EA_8BYTE, REG_V0, REG_V1, 1, INS_OPTS_8B);
    theEmitter->emitIns_R_R_I(INS_urshr, EA_16BYTE, REG_V2, REG_V3, 8, INS_OPTS_16B);
    theEmitter->emitIns_R_R_I(INS_urshr, EA_8BYTE, REG_V4, REG_V5, 9, INS_OPTS_4H);
    theEmitter->emitIns_R_R_I(INS_urshr, EA_16BYTE, REG_V6, REG_V7, 16, INS_OPTS_8H);
    theEmitter->emitIns_R_R_I(INS_urshr, EA_8BYTE, REG_V8, REG_V9, 17, INS_OPTS_2S);
    theEmitter->emitIns_R_R_I(INS_urshr, EA_16BYTE, REG_V10, REG_V11, 32, INS_OPTS_4S);
    theEmitter->emitIns_R_R_I(INS_urshr, EA_16BYTE, REG_V12, REG_V13, 33, INS_OPTS_2D);
    theEmitter->emitIns_R_R_I(INS_urshr, EA_16BYTE, REG_V14, REG_V15, 64, INS_OPTS_2D);

    // ursra scalar
    theEmitter->emitIns_R_R_I(INS_ursra, EA_8BYTE, REG_V0, REG_V1, 1);
    theEmitter->emitIns_R_R_I(INS_ursra, EA_8BYTE, REG_V2, REG_V3, 14);
    theEmitter->emitIns_R_R_I(INS_ursra, EA_8BYTE, REG_V4, REG_V5, 27);
    theEmitter->emitIns_R_R_I(INS_ursra, EA_8BYTE, REG_V6, REG_V7, 40);
    theEmitter->emitIns_R_R_I(INS_ursra, EA_8BYTE, REG_V8, REG_V9, 64);

    // ursra vector
    theEmitter->emitIns_R_R_I(INS_ursra, EA_8BYTE, REG_V0, REG_V1, 1, INS_OPTS_8B);
    theEmitter->emitIns_R_R_I(INS_ursra, EA_16BYTE, REG_V2, REG_V3, 8, INS_OPTS_16B);
    theEmitter->emitIns_R_R_I(INS_ursra, EA_8BYTE, REG_V4, REG_V5, 9, INS_OPTS_4H);
    theEmitter->emitIns_R_R_I(INS_ursra, EA_16BYTE, REG_V6, REG_V7, 16, INS_OPTS_8H);
    theEmitter->emitIns_R_R_I(INS_ursra, EA_8BYTE, REG_V8, REG_V9, 17, INS_OPTS_2S);
    theEmitter->emitIns_R_R_I(INS_ursra, EA_16BYTE, REG_V10, REG_V11, 32, INS_OPTS_4S);
    theEmitter->emitIns_R_R_I(INS_ursra, EA_16BYTE, REG_V12, REG_V13, 33, INS_OPTS_2D);
    theEmitter->emitIns_R_R_I(INS_ursra, EA_16BYTE, REG_V14, REG_V15, 64, INS_OPTS_2D);

    // sri scalar
    theEmitter->emitIns_R_R_I(INS_sri, EA_8BYTE, REG_V0, REG_V1, 1);
    theEmitter->emitIns_R_R_I(INS_sri, EA_8BYTE, REG_V2, REG_V3, 14);
    theEmitter->emitIns_R_R_I(INS_sri, EA_8BYTE, REG_V4, REG_V5, 27);
    theEmitter->emitIns_R_R_I(INS_sri, EA_8BYTE, REG_V6, REG_V7, 40);
    theEmitter->emitIns_R_R_I(INS_sri, EA_8BYTE, REG_V8, REG_V9, 64);

    // sri vector
    theEmitter->emitIns_R_R_I(INS_sri, EA_8BYTE, REG_V0, REG_V1, 1, INS_OPTS_8B);
    theEmitter->emitIns_R_R_I(INS_sri, EA_16BYTE, REG_V2, REG_V3, 8, INS_OPTS_16B);
    theEmitter->emitIns_R_R_I(INS_sri, EA_8BYTE, REG_V4, REG_V5, 9, INS_OPTS_4H);
    theEmitter->emitIns_R_R_I(INS_sri, EA_16BYTE, REG_V6, REG_V7, 16, INS_OPTS_8H);
    theEmitter->emitIns_R_R_I(INS_sri, EA_8BYTE, REG_V8, REG_V9, 17, INS_OPTS_2S);
    theEmitter->emitIns_R_R_I(INS_sri, EA_16BYTE, REG_V10, REG_V11, 32, INS_OPTS_4S);
    theEmitter->emitIns_R_R_I(INS_sri, EA_16BYTE, REG_V12, REG_V13, 33, INS_OPTS_2D);
    theEmitter->emitIns_R_R_I(INS_sri, EA_16BYTE, REG_V14, REG_V15, 64, INS_OPTS_2D);

    // sli scalar
    theEmitter->emitIns_R_R_I(INS_sli, EA_8BYTE, REG_V0, REG_V1, 0);
    theEmitter->emitIns_R_R_I(INS_sli, EA_8BYTE, REG_V2, REG_V3, 14);
    theEmitter->emitIns_R_R_I(INS_sli, EA_8BYTE, REG_V4, REG_V5, 27);
    theEmitter->emitIns_R_R_I(INS_sli, EA_8BYTE, REG_V6, REG_V7, 40);
    theEmitter->emitIns_R_R_I(INS_sli, EA_8BYTE, REG_V8, REG_V9, 63);

    // sli vector
    theEmitter->emitIns_R_R_I(INS_sli, EA_8BYTE, REG_V0, REG_V1, 0, INS_OPTS_8B);
    theEmitter->emitIns_R_R_I(INS_sli, EA_16BYTE, REG_V2, REG_V3, 7, INS_OPTS_16B);
    theEmitter->emitIns_R_R_I(INS_sli, EA_8BYTE, REG_V4, REG_V5, 8, INS_OPTS_4H);
    theEmitter->emitIns_R_R_I(INS_sli, EA_16BYTE, REG_V6, REG_V7, 15, INS_OPTS_8H);
    theEmitter->emitIns_R_R_I(INS_sli, EA_8BYTE, REG_V8, REG_V9, 16, INS_OPTS_2S);
    theEmitter->emitIns_R_R_I(INS_sli, EA_16BYTE, REG_V10, REG_V11, 31, INS_OPTS_4S);
    theEmitter->emitIns_R_R_I(INS_sli, EA_16BYTE, REG_V12, REG_V13, 32, INS_OPTS_2D);
    theEmitter->emitIns_R_R_I(INS_sli, EA_16BYTE, REG_V14, REG_V15, 63, INS_OPTS_2D);

    // sshll{2} vector
    theEmitter->emitIns_R_R_I(INS_sshll, EA_8BYTE, REG_V0, REG_V1, 1, INS_OPTS_8B);
    theEmitter->emitIns_R_R_I(INS_sshll2, EA_16BYTE, REG_V2, REG_V3, 7, INS_OPTS_16B);
    theEmitter->emitIns_R_R_I(INS_sshll, EA_8BYTE, REG_V4, REG_V5, 9, INS_OPTS_4H);
    theEmitter->emitIns_R_R_I(INS_sshll2, EA_16BYTE, REG_V6, REG_V7, 15, INS_OPTS_8H);
    theEmitter->emitIns_R_R_I(INS_sshll, EA_8BYTE, REG_V8, REG_V9, 17, INS_OPTS_2S);
    theEmitter->emitIns_R_R_I(INS_sshll2, EA_16BYTE, REG_V10, REG_V11, 31, INS_OPTS_4S);

    // ushll{2} vector
    theEmitter->emitIns_R_R_I(INS_ushll, EA_8BYTE, REG_V0, REG_V1, 1, INS_OPTS_8B);
    theEmitter->emitIns_R_R_I(INS_ushll2, EA_16BYTE, REG_V2, REG_V3, 7, INS_OPTS_16B);
    theEmitter->emitIns_R_R_I(INS_ushll, EA_8BYTE, REG_V4, REG_V5, 9, INS_OPTS_4H);
    theEmitter->emitIns_R_R_I(INS_ushll2, EA_16BYTE, REG_V6, REG_V7, 15, INS_OPTS_8H);
    theEmitter->emitIns_R_R_I(INS_ushll, EA_8BYTE, REG_V8, REG_V9, 17, INS_OPTS_2S);
    theEmitter->emitIns_R_R_I(INS_ushll2, EA_16BYTE, REG_V10, REG_V11, 31, INS_OPTS_4S);

    // shrn{2} vector
    theEmitter->emitIns_R_R_I(INS_shrn, EA_8BYTE, REG_V0, REG_V1, 1, INS_OPTS_8B);
    theEmitter->emitIns_R_R_I(INS_shrn2, EA_16BYTE, REG_V2, REG_V3, 8, INS_OPTS_16B);
    theEmitter->emitIns_R_R_I(INS_shrn, EA_8BYTE, REG_V4, REG_V5, 9, INS_OPTS_4H);
    theEmitter->emitIns_R_R_I(INS_shrn2, EA_16BYTE, REG_V6, REG_V7, 16, INS_OPTS_8H);
    theEmitter->emitIns_R_R_I(INS_shrn, EA_8BYTE, REG_V8, REG_V9, 17, INS_OPTS_2S);
    theEmitter->emitIns_R_R_I(INS_shrn2, EA_16BYTE, REG_V10, REG_V11, 32, INS_OPTS_4S);

    // rshrn{2} vector
    theEmitter->emitIns_R_R_I(INS_rshrn, EA_8BYTE, REG_V0, REG_V1, 1, INS_OPTS_8B);
    theEmitter->emitIns_R_R_I(INS_rshrn2, EA_16BYTE, REG_V2, REG_V3, 8, INS_OPTS_16B);
    theEmitter->emitIns_R_R_I(INS_rshrn, EA_8BYTE, REG_V4, REG_V5, 9, INS_OPTS_4H);
    theEmitter->emitIns_R_R_I(INS_rshrn2, EA_16BYTE, REG_V6, REG_V7, 16, INS_OPTS_8H);
    theEmitter->emitIns_R_R_I(INS_rshrn, EA_8BYTE, REG_V8, REG_V9, 17, INS_OPTS_2S);
    theEmitter->emitIns_R_R_I(INS_rshrn2, EA_16BYTE, REG_V10, REG_V11, 32, INS_OPTS_4S);

    // sxtl{2} vector
    theEmitter->emitIns_R_R(INS_sxtl, EA_8BYTE, REG_V0, REG_V1, INS_OPTS_8B);
    theEmitter->emitIns_R_R(INS_sxtl2, EA_16BYTE, REG_V2, REG_V3, INS_OPTS_16B);
    theEmitter->emitIns_R_R(INS_sxtl, EA_8BYTE, REG_V4, REG_V5, INS_OPTS_4H);
    theEmitter->emitIns_R_R(INS_sxtl2, EA_16BYTE, REG_V6, REG_V7, INS_OPTS_8H);
    theEmitter->emitIns_R_R(INS_sxtl, EA_8BYTE, REG_V8, REG_V9, INS_OPTS_2S);
    theEmitter->emitIns_R_R(INS_sxtl2, EA_16BYTE, REG_V10, REG_V11, INS_OPTS_4S);

    // uxtl{2} vector
    theEmitter->emitIns_R_R(INS_uxtl, EA_8BYTE, REG_V0, REG_V1, INS_OPTS_8B);
    theEmitter->emitIns_R_R(INS_uxtl2, EA_16BYTE, REG_V2, REG_V3, INS_OPTS_16B);
    theEmitter->emitIns_R_R(INS_uxtl, EA_8BYTE, REG_V4, REG_V5, INS_OPTS_4H);
    theEmitter->emitIns_R_R(INS_uxtl2, EA_16BYTE, REG_V6, REG_V7, INS_OPTS_8H);
    theEmitter->emitIns_R_R(INS_uxtl, EA_8BYTE, REG_V8, REG_V9, INS_OPTS_2S);
    theEmitter->emitIns_R_R(INS_uxtl2, EA_16BYTE, REG_V10, REG_V11, INS_OPTS_4S);

    // sqrshrn scalar
    theEmitter->emitIns_R_R_I(INS_sqrshrn, EA_1BYTE, REG_V0, REG_V1, 1, INS_OPTS_NONE);
    theEmitter->emitIns_R_R_I(INS_sqrshrn, EA_1BYTE, REG_V2, REG_V3, 8, INS_OPTS_NONE);
    theEmitter->emitIns_R_R_I(INS_sqrshrn, EA_2BYTE, REG_V4, REG_V5, 9, INS_OPTS_NONE);
    theEmitter->emitIns_R_R_I(INS_sqrshrn, EA_2BYTE, REG_V6, REG_V7, 16, INS_OPTS_NONE);
    theEmitter->emitIns_R_R_I(INS_sqrshrn, EA_4BYTE, REG_V8, REG_V9, 17, INS_OPTS_NONE);
    theEmitter->emitIns_R_R_I(INS_sqrshrn, EA_4BYTE, REG_V10, REG_V11, 32, INS_OPTS_NONE);

    // sqrshrn{2} vector
    theEmitter->emitIns_R_R_I(INS_sqrshrn, EA_8BYTE, REG_V0, REG_V1, 1, INS_OPTS_8B);
    theEmitter->emitIns_R_R_I(INS_sqrshrn, EA_8BYTE, REG_V2, REG_V3, 8, INS_OPTS_8B);
    theEmitter->emitIns_R_R_I(INS_sqrshrn2, EA_16BYTE, REG_V4, REG_V5, 1, INS_OPTS_16B);
    theEmitter->emitIns_R_R_I(INS_sqrshrn2, EA_16BYTE, REG_V6, REG_V7, 8, INS_OPTS_16B);
    theEmitter->emitIns_R_R_I(INS_sqrshrn, EA_8BYTE, REG_V8, REG_V9, 9, INS_OPTS_4H);
    theEmitter->emitIns_R_R_I(INS_sqrshrn, EA_8BYTE, REG_V10, REG_V11, 16, INS_OPTS_4H);
    theEmitter->emitIns_R_R_I(INS_sqrshrn2, EA_16BYTE, REG_V12, REG_V13, 9, INS_OPTS_8H);
    theEmitter->emitIns_R_R_I(INS_sqrshrn2, EA_16BYTE, REG_V14, REG_V15, 16, INS_OPTS_8H);
    theEmitter->emitIns_R_R_I(INS_sqrshrn, EA_8BYTE, REG_V16, REG_V17, 17, INS_OPTS_2S);
    theEmitter->emitIns_R_R_I(INS_sqrshrn, EA_8BYTE, REG_V18, REG_V18, 32, INS_OPTS_2S);
    theEmitter->emitIns_R_R_I(INS_sqrshrn2, EA_16BYTE, REG_V20, REG_V21, 17, INS_OPTS_4S);
    theEmitter->emitIns_R_R_I(INS_sqrshrn2, EA_16BYTE, REG_V22, REG_V23, 32, INS_OPTS_4S);

    // sqrshrun scalar
    theEmitter->emitIns_R_R_I(INS_sqrshrun, EA_1BYTE, REG_V0, REG_V1, 1, INS_OPTS_NONE);
    theEmitter->emitIns_R_R_I(INS_sqrshrun, EA_1BYTE, REG_V0, REG_V1, 8, INS_OPTS_NONE);
    theEmitter->emitIns_R_R_I(INS_sqrshrun, EA_2BYTE, REG_V2, REG_V3, 9, INS_OPTS_NONE);
    theEmitter->emitIns_R_R_I(INS_sqrshrun, EA_2BYTE, REG_V2, REG_V3, 16, INS_OPTS_NONE);
    theEmitter->emitIns_R_R_I(INS_sqrshrun, EA_4BYTE, REG_V4, REG_V5, 17, INS_OPTS_NONE);
    theEmitter->emitIns_R_R_I(INS_sqrshrun, EA_4BYTE, REG_V4, REG_V5, 32, INS_OPTS_NONE);

    // sqrshrun{2} vector
    theEmitter->emitIns_R_R_I(INS_sqrshrun, EA_8BYTE, REG_V0, REG_V1, 1, INS_OPTS_8B);
    theEmitter->emitIns_R_R_I(INS_sqrshrun, EA_8BYTE, REG_V2, REG_V3, 8, INS_OPTS_8B);
    theEmitter->emitIns_R_R_I(INS_sqrshrun2, EA_16BYTE, REG_V4, REG_V5, 1, INS_OPTS_16B);
    theEmitter->emitIns_R_R_I(INS_sqrshrun2, EA_16BYTE, REG_V6, REG_V7, 8, INS_OPTS_16B);
    theEmitter->emitIns_R_R_I(INS_sqrshrun, EA_8BYTE, REG_V8, REG_V9, 9, INS_OPTS_4H);
    theEmitter->emitIns_R_R_I(INS_sqrshrun, EA_8BYTE, REG_V10, REG_V11, 16, INS_OPTS_4H);
    theEmitter->emitIns_R_R_I(INS_sqrshrun2, EA_16BYTE, REG_V12, REG_V13, 9, INS_OPTS_8H);
    theEmitter->emitIns_R_R_I(INS_sqrshrun2, EA_16BYTE, REG_V14, REG_V15, 16, INS_OPTS_8H);
    theEmitter->emitIns_R_R_I(INS_sqrshrun, EA_8BYTE, REG_V16, REG_V17, 17, INS_OPTS_2S);
    theEmitter->emitIns_R_R_I(INS_sqrshrun, EA_8BYTE, REG_V18, REG_V18, 32, INS_OPTS_2S);
    theEmitter->emitIns_R_R_I(INS_sqrshrun2, EA_16BYTE, REG_V20, REG_V21, 17, INS_OPTS_4S);
    theEmitter->emitIns_R_R_I(INS_sqrshrun2, EA_16BYTE, REG_V22, REG_V23, 32, INS_OPTS_4S);

    // sqshl scalar
    theEmitter->emitIns_R_R_I(INS_sqshl, EA_1BYTE, REG_V0, REG_V1, 0, INS_OPTS_NONE);
    theEmitter->emitIns_R_R_I(INS_sqshl, EA_1BYTE, REG_V2, REG_V3, 7, INS_OPTS_NONE);
    theEmitter->emitIns_R_R_I(INS_sqshl, EA_2BYTE, REG_V4, REG_V5, 8, INS_OPTS_NONE);
    theEmitter->emitIns_R_R_I(INS_sqshl, EA_2BYTE, REG_V6, REG_V7, 15, INS_OPTS_NONE);
    theEmitter->emitIns_R_R_I(INS_sqshl, EA_4BYTE, REG_V8, REG_V9, 16, INS_OPTS_NONE);
    theEmitter->emitIns_R_R_I(INS_sqshl, EA_4BYTE, REG_V10, REG_V11, 31, INS_OPTS_NONE);
    theEmitter->emitIns_R_R_I(INS_sqshl, EA_8BYTE, REG_V12, REG_V13, 32, INS_OPTS_NONE);
    theEmitter->emitIns_R_R_I(INS_sqshl, EA_8BYTE, REG_V14, REG_V15, 63, INS_OPTS_NONE);

    // sqshl vector
    theEmitter->emitIns_R_R_I(INS_sqshl, EA_8BYTE, REG_V0, REG_V1, 1, INS_OPTS_8B);
    theEmitter->emitIns_R_R_I(INS_sqshl, EA_16BYTE, REG_V2, REG_V3, 7, INS_OPTS_16B);
    theEmitter->emitIns_R_R_I(INS_sqshl, EA_8BYTE, REG_V4, REG_V5, 9, INS_OPTS_4H);
    theEmitter->emitIns_R_R_I(INS_sqshl, EA_16BYTE, REG_V6, REG_V7, 15, INS_OPTS_8H);
    theEmitter->emitIns_R_R_I(INS_sqshl, EA_8BYTE, REG_V8, REG_V9, 17, INS_OPTS_2S);
    theEmitter->emitIns_R_R_I(INS_sqshl, EA_16BYTE, REG_V10, REG_V11, 31, INS_OPTS_4S);
    theEmitter->emitIns_R_R_I(INS_sqshl, EA_16BYTE, REG_V12, REG_V13, 63, INS_OPTS_2D);

    // sqshlu scalar
    theEmitter->emitIns_R_R_I(INS_sqshlu, EA_1BYTE, REG_V0, REG_V1, 0, INS_OPTS_NONE);
    theEmitter->emitIns_R_R_I(INS_sqshlu, EA_1BYTE, REG_V2, REG_V3, 7, INS_OPTS_NONE);
    theEmitter->emitIns_R_R_I(INS_sqshlu, EA_2BYTE, REG_V4, REG_V5, 8, INS_OPTS_NONE);
    theEmitter->emitIns_R_R_I(INS_sqshlu, EA_2BYTE, REG_V6, REG_V7, 15, INS_OPTS_NONE);
    theEmitter->emitIns_R_R_I(INS_sqshlu, EA_4BYTE, REG_V8, REG_V9, 16, INS_OPTS_NONE);
    theEmitter->emitIns_R_R_I(INS_sqshlu, EA_4BYTE, REG_V10, REG_V11, 31, INS_OPTS_NONE);
    theEmitter->emitIns_R_R_I(INS_sqshlu, EA_8BYTE, REG_V12, REG_V13, 32, INS_OPTS_NONE);
    theEmitter->emitIns_R_R_I(INS_sqshlu, EA_8BYTE, REG_V14, REG_V15, 63, INS_OPTS_NONE);

    // sqshlu vector
    theEmitter->emitIns_R_R_I(INS_sqshlu, EA_8BYTE, REG_V0, REG_V1, 1, INS_OPTS_8B);
    theEmitter->emitIns_R_R_I(INS_sqshlu, EA_16BYTE, REG_V2, REG_V3, 7, INS_OPTS_16B);
    theEmitter->emitIns_R_R_I(INS_sqshlu, EA_8BYTE, REG_V4, REG_V5, 9, INS_OPTS_4H);
    theEmitter->emitIns_R_R_I(INS_sqshlu, EA_16BYTE, REG_V6, REG_V7, 15, INS_OPTS_8H);
    theEmitter->emitIns_R_R_I(INS_sqshlu, EA_8BYTE, REG_V8, REG_V9, 17, INS_OPTS_2S);
    theEmitter->emitIns_R_R_I(INS_sqshlu, EA_16BYTE, REG_V10, REG_V11, 31, INS_OPTS_4S);
    theEmitter->emitIns_R_R_I(INS_sqshlu, EA_16BYTE, REG_V12, REG_V13, 63, INS_OPTS_2D);

    // sqshrn scalar
    theEmitter->emitIns_R_R_I(INS_sqshrn, EA_1BYTE, REG_V0, REG_V1, 1, INS_OPTS_NONE);
    theEmitter->emitIns_R_R_I(INS_sqshrn, EA_1BYTE, REG_V2, REG_V3, 8, INS_OPTS_NONE);
    theEmitter->emitIns_R_R_I(INS_sqshrn, EA_2BYTE, REG_V4, REG_V5, 9, INS_OPTS_NONE);
    theEmitter->emitIns_R_R_I(INS_sqshrn, EA_2BYTE, REG_V6, REG_V7, 16, INS_OPTS_NONE);
    theEmitter->emitIns_R_R_I(INS_sqshrn, EA_4BYTE, REG_V8, REG_V9, 17, INS_OPTS_NONE);
    theEmitter->emitIns_R_R_I(INS_sqshrn, EA_4BYTE, REG_V10, REG_V11, 32, INS_OPTS_NONE);

    // sqshrn{2} vector
    theEmitter->emitIns_R_R_I(INS_sqshrn, EA_8BYTE, REG_V0, REG_V1, 1, INS_OPTS_8B);
    theEmitter->emitIns_R_R_I(INS_sqshrn, EA_8BYTE, REG_V2, REG_V3, 8, INS_OPTS_8B);
    theEmitter->emitIns_R_R_I(INS_sqshrn2, EA_16BYTE, REG_V4, REG_V5, 1, INS_OPTS_16B);
    theEmitter->emitIns_R_R_I(INS_sqshrn2, EA_16BYTE, REG_V6, REG_V7, 8, INS_OPTS_16B);
    theEmitter->emitIns_R_R_I(INS_sqshrn, EA_8BYTE, REG_V8, REG_V9, 9, INS_OPTS_4H);
    theEmitter->emitIns_R_R_I(INS_sqshrn, EA_8BYTE, REG_V10, REG_V11, 16, INS_OPTS_4H);
    theEmitter->emitIns_R_R_I(INS_sqshrn2, EA_16BYTE, REG_V12, REG_V13, 9, INS_OPTS_8H);
    theEmitter->emitIns_R_R_I(INS_sqshrn2, EA_16BYTE, REG_V14, REG_V15, 16, INS_OPTS_8H);
    theEmitter->emitIns_R_R_I(INS_sqshrn, EA_8BYTE, REG_V16, REG_V17, 17, INS_OPTS_2S);
    theEmitter->emitIns_R_R_I(INS_sqshrn, EA_8BYTE, REG_V18, REG_V18, 32, INS_OPTS_2S);
    theEmitter->emitIns_R_R_I(INS_sqshrn2, EA_16BYTE, REG_V20, REG_V21, 17, INS_OPTS_4S);
    theEmitter->emitIns_R_R_I(INS_sqshrn2, EA_16BYTE, REG_V22, REG_V23, 32, INS_OPTS_4S);

    // sqshrun scalar
    theEmitter->emitIns_R_R_I(INS_sqshrun, EA_1BYTE, REG_V0, REG_V1, 1, INS_OPTS_NONE);
    theEmitter->emitIns_R_R_I(INS_sqshrun, EA_1BYTE, REG_V2, REG_V3, 8, INS_OPTS_NONE);
    theEmitter->emitIns_R_R_I(INS_sqshrun, EA_2BYTE, REG_V4, REG_V5, 9, INS_OPTS_NONE);
    theEmitter->emitIns_R_R_I(INS_sqshrun, EA_2BYTE, REG_V6, REG_V7, 16, INS_OPTS_NONE);
    theEmitter->emitIns_R_R_I(INS_sqshrun, EA_4BYTE, REG_V8, REG_V9, 17, INS_OPTS_NONE);
    theEmitter->emitIns_R_R_I(INS_sqshrun, EA_4BYTE, REG_V10, REG_V11, 32, INS_OPTS_NONE);

    // sqshrun{2} vector
    theEmitter->emitIns_R_R_I(INS_sqshrun, EA_8BYTE, REG_V0, REG_V1, 1, INS_OPTS_8B);
    theEmitter->emitIns_R_R_I(INS_sqshrun, EA_8BYTE, REG_V2, REG_V3, 8, INS_OPTS_8B);
    theEmitter->emitIns_R_R_I(INS_sqshrun2, EA_16BYTE, REG_V4, REG_V5, 1, INS_OPTS_16B);
    theEmitter->emitIns_R_R_I(INS_sqshrun2, EA_16BYTE, REG_V6, REG_V7, 8, INS_OPTS_16B);
    theEmitter->emitIns_R_R_I(INS_sqshrun, EA_8BYTE, REG_V8, REG_V9, 9, INS_OPTS_4H);
    theEmitter->emitIns_R_R_I(INS_sqshrun, EA_8BYTE, REG_V10, REG_V11, 16, INS_OPTS_4H);
    theEmitter->emitIns_R_R_I(INS_sqshrun2, EA_16BYTE, REG_V12, REG_V13, 9, INS_OPTS_8H);
    theEmitter->emitIns_R_R_I(INS_sqshrun2, EA_16BYTE, REG_V14, REG_V15, 16, INS_OPTS_8H);
    theEmitter->emitIns_R_R_I(INS_sqshrun, EA_8BYTE, REG_V16, REG_V17, 17, INS_OPTS_2S);
    theEmitter->emitIns_R_R_I(INS_sqshrun, EA_8BYTE, REG_V18, REG_V18, 32, INS_OPTS_2S);
    theEmitter->emitIns_R_R_I(INS_sqshrun2, EA_16BYTE, REG_V20, REG_V21, 17, INS_OPTS_4S);
    theEmitter->emitIns_R_R_I(INS_sqshrun2, EA_16BYTE, REG_V22, REG_V23, 32, INS_OPTS_4S);

    // uqrshrn scalar
    theEmitter->emitIns_R_R_I(INS_uqrshrn, EA_1BYTE, REG_V0, REG_V1, 1, INS_OPTS_NONE);
    theEmitter->emitIns_R_R_I(INS_uqrshrn, EA_1BYTE, REG_V2, REG_V3, 8, INS_OPTS_NONE);
    theEmitter->emitIns_R_R_I(INS_uqrshrn, EA_2BYTE, REG_V4, REG_V5, 9, INS_OPTS_NONE);
    theEmitter->emitIns_R_R_I(INS_uqrshrn, EA_2BYTE, REG_V6, REG_V7, 16, INS_OPTS_NONE);
    theEmitter->emitIns_R_R_I(INS_uqrshrn, EA_4BYTE, REG_V8, REG_V9, 17, INS_OPTS_NONE);
    theEmitter->emitIns_R_R_I(INS_uqrshrn, EA_4BYTE, REG_V10, REG_V11, 32, INS_OPTS_NONE);

    // uqrshrn{2} vector
    theEmitter->emitIns_R_R_I(INS_uqrshrn, EA_8BYTE, REG_V0, REG_V1, 1, INS_OPTS_8B);
    theEmitter->emitIns_R_R_I(INS_uqrshrn, EA_8BYTE, REG_V2, REG_V3, 8, INS_OPTS_8B);
    theEmitter->emitIns_R_R_I(INS_uqrshrn2, EA_16BYTE, REG_V4, REG_V5, 1, INS_OPTS_16B);
    theEmitter->emitIns_R_R_I(INS_uqrshrn2, EA_16BYTE, REG_V6, REG_V7, 8, INS_OPTS_16B);
    theEmitter->emitIns_R_R_I(INS_uqrshrn, EA_8BYTE, REG_V8, REG_V9, 9, INS_OPTS_4H);
    theEmitter->emitIns_R_R_I(INS_uqrshrn, EA_8BYTE, REG_V10, REG_V11, 16, INS_OPTS_4H);
    theEmitter->emitIns_R_R_I(INS_uqrshrn2, EA_16BYTE, REG_V12, REG_V13, 9, INS_OPTS_8H);
    theEmitter->emitIns_R_R_I(INS_uqrshrn2, EA_16BYTE, REG_V14, REG_V15, 16, INS_OPTS_8H);
    theEmitter->emitIns_R_R_I(INS_uqrshrn, EA_8BYTE, REG_V16, REG_V17, 17, INS_OPTS_2S);
    theEmitter->emitIns_R_R_I(INS_uqrshrn, EA_8BYTE, REG_V18, REG_V18, 32, INS_OPTS_2S);
    theEmitter->emitIns_R_R_I(INS_uqrshrn2, EA_16BYTE, REG_V20, REG_V21, 17, INS_OPTS_4S);
    theEmitter->emitIns_R_R_I(INS_uqrshrn2, EA_16BYTE, REG_V22, REG_V23, 32, INS_OPTS_4S);

    // uqshl scalar
    theEmitter->emitIns_R_R_I(INS_uqshl, EA_1BYTE, REG_V0, REG_V1, 0, INS_OPTS_NONE);
    theEmitter->emitIns_R_R_I(INS_uqshl, EA_1BYTE, REG_V2, REG_V3, 7, INS_OPTS_NONE);
    theEmitter->emitIns_R_R_I(INS_uqshl, EA_2BYTE, REG_V4, REG_V5, 8, INS_OPTS_NONE);
    theEmitter->emitIns_R_R_I(INS_uqshl, EA_2BYTE, REG_V6, REG_V7, 15, INS_OPTS_NONE);
    theEmitter->emitIns_R_R_I(INS_uqshl, EA_4BYTE, REG_V8, REG_V9, 16, INS_OPTS_NONE);
    theEmitter->emitIns_R_R_I(INS_uqshl, EA_4BYTE, REG_V10, REG_V11, 31, INS_OPTS_NONE);
    theEmitter->emitIns_R_R_I(INS_uqshl, EA_8BYTE, REG_V12, REG_V13, 32, INS_OPTS_NONE);
    theEmitter->emitIns_R_R_I(INS_uqshl, EA_8BYTE, REG_V14, REG_V15, 63, INS_OPTS_NONE);

    // uqshl vector
    theEmitter->emitIns_R_R_I(INS_uqshl, EA_8BYTE, REG_V0, REG_V1, 1, INS_OPTS_8B);
    theEmitter->emitIns_R_R_I(INS_uqshl, EA_16BYTE, REG_V2, REG_V3, 7, INS_OPTS_16B);
    theEmitter->emitIns_R_R_I(INS_uqshl, EA_8BYTE, REG_V4, REG_V5, 9, INS_OPTS_4H);
    theEmitter->emitIns_R_R_I(INS_uqshl, EA_16BYTE, REG_V6, REG_V7, 15, INS_OPTS_8H);
    theEmitter->emitIns_R_R_I(INS_uqshl, EA_8BYTE, REG_V8, REG_V9, 17, INS_OPTS_2S);
    theEmitter->emitIns_R_R_I(INS_uqshl, EA_16BYTE, REG_V10, REG_V11, 31, INS_OPTS_4S);
    theEmitter->emitIns_R_R_I(INS_uqshl, EA_16BYTE, REG_V12, REG_V13, 63, INS_OPTS_2D);

    // uqshrn scalar
    theEmitter->emitIns_R_R_I(INS_uqshrn, EA_1BYTE, REG_V0, REG_V1, 1, INS_OPTS_NONE);
    theEmitter->emitIns_R_R_I(INS_uqshrn, EA_1BYTE, REG_V2, REG_V3, 8, INS_OPTS_NONE);
    theEmitter->emitIns_R_R_I(INS_uqshrn, EA_2BYTE, REG_V4, REG_V5, 9, INS_OPTS_NONE);
    theEmitter->emitIns_R_R_I(INS_uqshrn, EA_2BYTE, REG_V6, REG_V7, 16, INS_OPTS_NONE);
    theEmitter->emitIns_R_R_I(INS_uqshrn, EA_4BYTE, REG_V8, REG_V9, 17, INS_OPTS_NONE);
    theEmitter->emitIns_R_R_I(INS_uqshrn, EA_4BYTE, REG_V10, REG_V11, 32, INS_OPTS_NONE);

    // uqshrn{2} vector
    theEmitter->emitIns_R_R_I(INS_uqshrn, EA_8BYTE, REG_V0, REG_V1, 1, INS_OPTS_8B);
    theEmitter->emitIns_R_R_I(INS_uqshrn, EA_8BYTE, REG_V2, REG_V3, 8, INS_OPTS_8B);
    theEmitter->emitIns_R_R_I(INS_uqshrn2, EA_16BYTE, REG_V4, REG_V5, 1, INS_OPTS_16B);
    theEmitter->emitIns_R_R_I(INS_uqshrn2, EA_16BYTE, REG_V6, REG_V7, 8, INS_OPTS_16B);
    theEmitter->emitIns_R_R_I(INS_uqshrn, EA_8BYTE, REG_V8, REG_V9, 9, INS_OPTS_4H);
    theEmitter->emitIns_R_R_I(INS_uqshrn, EA_8BYTE, REG_V10, REG_V11, 16, INS_OPTS_4H);
    theEmitter->emitIns_R_R_I(INS_uqshrn2, EA_16BYTE, REG_V12, REG_V13, 9, INS_OPTS_8H);
    theEmitter->emitIns_R_R_I(INS_uqshrn2, EA_16BYTE, REG_V14, REG_V15, 16, INS_OPTS_8H);
    theEmitter->emitIns_R_R_I(INS_uqshrn, EA_8BYTE, REG_V16, REG_V17, 17, INS_OPTS_2S);
    theEmitter->emitIns_R_R_I(INS_uqshrn, EA_8BYTE, REG_V18, REG_V18, 32, INS_OPTS_2S);
    theEmitter->emitIns_R_R_I(INS_uqshrn2, EA_16BYTE, REG_V20, REG_V21, 17, INS_OPTS_4S);
    theEmitter->emitIns_R_R_I(INS_uqshrn2, EA_16BYTE, REG_V22, REG_V23, 32, INS_OPTS_4S);

#endif // ALL_ARM64_EMITTER_UNIT_TESTS

#ifdef ALL_ARM64_EMITTER_UNIT_TESTS
    //
    // R_R_R   vector operations, one dest, two source
    //

    genDefineTempLabel(genCreateTempLabel());

    // Specifying an Arrangement is optional
    //
    theEmitter->emitIns_R_R_R(INS_and, EA_8BYTE, REG_V6, REG_V7, REG_V8);
    theEmitter->emitIns_R_R_R(INS_bic, EA_8BYTE, REG_V9, REG_V10, REG_V11);
    theEmitter->emitIns_R_R_R(INS_eor, EA_8BYTE, REG_V12, REG_V13, REG_V14);
    theEmitter->emitIns_R_R_R(INS_orr, EA_8BYTE, REG_V15, REG_V16, REG_V17);
    theEmitter->emitIns_R_R_R(INS_orn, EA_8BYTE, REG_V18, REG_V19, REG_V20);
    theEmitter->emitIns_R_R_R(INS_and, EA_16BYTE, REG_V21, REG_V22, REG_V23);
    theEmitter->emitIns_R_R_R(INS_bic, EA_16BYTE, REG_V24, REG_V25, REG_V26);
    theEmitter->emitIns_R_R_R(INS_eor, EA_16BYTE, REG_V27, REG_V28, REG_V29);
    theEmitter->emitIns_R_R_R(INS_orr, EA_16BYTE, REG_V30, REG_V31, REG_V0);
    theEmitter->emitIns_R_R_R(INS_orn, EA_16BYTE, REG_V1, REG_V2, REG_V3);

    theEmitter->emitIns_R_R_R(INS_bsl, EA_8BYTE, REG_V4, REG_V5, REG_V6);
    theEmitter->emitIns_R_R_R(INS_bit, EA_8BYTE, REG_V7, REG_V8, REG_V9);
    theEmitter->emitIns_R_R_R(INS_bif, EA_8BYTE, REG_V10, REG_V11, REG_V12);
    theEmitter->emitIns_R_R_R(INS_bsl, EA_16BYTE, REG_V13, REG_V14, REG_V15);
    theEmitter->emitIns_R_R_R(INS_bit, EA_16BYTE, REG_V16, REG_V17, REG_V18);
    theEmitter->emitIns_R_R_R(INS_bif, EA_16BYTE, REG_V19, REG_V20, REG_V21);

    // Default Arrangement as per the ARM64 manual
    //
    theEmitter->emitIns_R_R_R(INS_and, EA_8BYTE, REG_V6, REG_V7, REG_V8, INS_OPTS_8B);
    theEmitter->emitIns_R_R_R(INS_bic, EA_8BYTE, REG_V9, REG_V10, REG_V11, INS_OPTS_8B);
    theEmitter->emitIns_R_R_R(INS_eor, EA_8BYTE, REG_V12, REG_V13, REG_V14, INS_OPTS_8B);
    theEmitter->emitIns_R_R_R(INS_orr, EA_8BYTE, REG_V15, REG_V16, REG_V17, INS_OPTS_8B);
    theEmitter->emitIns_R_R_R(INS_orn, EA_8BYTE, REG_V18, REG_V19, REG_V20, INS_OPTS_8B);
    theEmitter->emitIns_R_R_R(INS_and, EA_16BYTE, REG_V21, REG_V22, REG_V23, INS_OPTS_16B);
    theEmitter->emitIns_R_R_R(INS_bic, EA_16BYTE, REG_V24, REG_V25, REG_V26, INS_OPTS_16B);
    theEmitter->emitIns_R_R_R(INS_eor, EA_16BYTE, REG_V27, REG_V28, REG_V29, INS_OPTS_16B);
    theEmitter->emitIns_R_R_R(INS_orr, EA_16BYTE, REG_V30, REG_V31, REG_V0, INS_OPTS_16B);
    theEmitter->emitIns_R_R_R(INS_orn, EA_16BYTE, REG_V1, REG_V2, REG_V3, INS_OPTS_16B);

    theEmitter->emitIns_R_R_R(INS_bsl, EA_8BYTE, REG_V4, REG_V5, REG_V6, INS_OPTS_8B);
    theEmitter->emitIns_R_R_R(INS_bit, EA_8BYTE, REG_V7, REG_V8, REG_V9, INS_OPTS_8B);
    theEmitter->emitIns_R_R_R(INS_bif, EA_8BYTE, REG_V10, REG_V11, REG_V12, INS_OPTS_8B);
    theEmitter->emitIns_R_R_R(INS_bsl, EA_16BYTE, REG_V13, REG_V14, REG_V15, INS_OPTS_16B);
    theEmitter->emitIns_R_R_R(INS_bit, EA_16BYTE, REG_V16, REG_V17, REG_V18, INS_OPTS_16B);
    theEmitter->emitIns_R_R_R(INS_bif, EA_16BYTE, REG_V19, REG_V20, REG_V21, INS_OPTS_16B);

    genDefineTempLabel(genCreateTempLabel());

    // add
    theEmitter->emitIns_R_R_R(INS_add, EA_8BYTE, REG_V0, REG_V1, REG_V2); // scalar 8BYTE
    theEmitter->emitIns_R_R_R(INS_add, EA_8BYTE, REG_V3, REG_V4, REG_V5, INS_OPTS_8B);
    theEmitter->emitIns_R_R_R(INS_add, EA_8BYTE, REG_V6, REG_V7, REG_V8, INS_OPTS_4H);
    theEmitter->emitIns_R_R_R(INS_add, EA_8BYTE, REG_V9, REG_V10, REG_V11, INS_OPTS_2S);
    theEmitter->emitIns_R_R_R(INS_add, EA_16BYTE, REG_V12, REG_V13, REG_V14, INS_OPTS_16B);
    theEmitter->emitIns_R_R_R(INS_add, EA_16BYTE, REG_V15, REG_V16, REG_V17, INS_OPTS_8H);
    theEmitter->emitIns_R_R_R(INS_add, EA_16BYTE, REG_V18, REG_V19, REG_V20, INS_OPTS_4S);
    theEmitter->emitIns_R_R_R(INS_add, EA_16BYTE, REG_V21, REG_V22, REG_V23, INS_OPTS_2D);

    // addp
    theEmitter->emitIns_R_R(INS_addp, EA_16BYTE, REG_V0, REG_V1, INS_OPTS_2D); // scalar 16BYTE
    theEmitter->emitIns_R_R_R(INS_addp, EA_8BYTE, REG_V3, REG_V4, REG_V5, INS_OPTS_8B);
    theEmitter->emitIns_R_R_R(INS_addp, EA_8BYTE, REG_V6, REG_V7, REG_V8, INS_OPTS_4H);
    theEmitter->emitIns_R_R_R(INS_addp, EA_8BYTE, REG_V9, REG_V10, REG_V11, INS_OPTS_2S);
    theEmitter->emitIns_R_R_R(INS_addp, EA_16BYTE, REG_V12, REG_V13, REG_V14, INS_OPTS_16B);
    theEmitter->emitIns_R_R_R(INS_addp, EA_16BYTE, REG_V15, REG_V16, REG_V17, INS_OPTS_8H);
    theEmitter->emitIns_R_R_R(INS_addp, EA_16BYTE, REG_V18, REG_V19, REG_V20, INS_OPTS_4S);
    theEmitter->emitIns_R_R_R(INS_addp, EA_16BYTE, REG_V21, REG_V22, REG_V23, INS_OPTS_2D);

    // sub
    theEmitter->emitIns_R_R_R(INS_sub, EA_8BYTE, REG_V1, REG_V2, REG_V3); // scalar 8BYTE
    theEmitter->emitIns_R_R_R(INS_sub, EA_8BYTE, REG_V4, REG_V5, REG_V6, INS_OPTS_8B);
    theEmitter->emitIns_R_R_R(INS_sub, EA_8BYTE, REG_V7, REG_V8, REG_V9, INS_OPTS_4H);
    theEmitter->emitIns_R_R_R(INS_sub, EA_8BYTE, REG_V10, REG_V11, REG_V12, INS_OPTS_2S);
    theEmitter->emitIns_R_R_R(INS_sub, EA_16BYTE, REG_V13, REG_V14, REG_V15, INS_OPTS_16B);
    theEmitter->emitIns_R_R_R(INS_sub, EA_16BYTE, REG_V16, REG_V17, REG_V18, INS_OPTS_8H);
    theEmitter->emitIns_R_R_R(INS_sub, EA_16BYTE, REG_V19, REG_V20, REG_V21, INS_OPTS_4S);
    theEmitter->emitIns_R_R_R(INS_sub, EA_16BYTE, REG_V22, REG_V23, REG_V24, INS_OPTS_2D);

    genDefineTempLabel(genCreateTempLabel());

    // saba vector
    theEmitter->emitIns_R_R_R(INS_saba, EA_8BYTE, REG_V0, REG_V1, REG_V2, INS_OPTS_8B);
    theEmitter->emitIns_R_R_R(INS_saba, EA_16BYTE, REG_V3, REG_V4, REG_V5, INS_OPTS_16B);
    theEmitter->emitIns_R_R_R(INS_saba, EA_8BYTE, REG_V6, REG_V7, REG_V8, INS_OPTS_4H);
    theEmitter->emitIns_R_R_R(INS_saba, EA_16BYTE, REG_V9, REG_V10, REG_V11, INS_OPTS_8H);
    theEmitter->emitIns_R_R_R(INS_saba, EA_8BYTE, REG_V12, REG_V13, REG_V14, INS_OPTS_2S);
    theEmitter->emitIns_R_R_R(INS_saba, EA_16BYTE, REG_V15, REG_V16, REG_V17, INS_OPTS_4S);

    // sabd vector
    theEmitter->emitIns_R_R_R(INS_sabd, EA_8BYTE, REG_V0, REG_V1, REG_V2, INS_OPTS_8B);
    theEmitter->emitIns_R_R_R(INS_sabd, EA_16BYTE, REG_V3, REG_V4, REG_V5, INS_OPTS_16B);
    theEmitter->emitIns_R_R_R(INS_sabd, EA_8BYTE, REG_V6, REG_V7, REG_V8, INS_OPTS_4H);
    theEmitter->emitIns_R_R_R(INS_sabd, EA_16BYTE, REG_V9, REG_V10, REG_V11, INS_OPTS_8H);
    theEmitter->emitIns_R_R_R(INS_sabd, EA_8BYTE, REG_V12, REG_V13, REG_V14, INS_OPTS_2S);
    theEmitter->emitIns_R_R_R(INS_sabd, EA_16BYTE, REG_V15, REG_V16, REG_V17, INS_OPTS_4S);

    // uaba vector
    theEmitter->emitIns_R_R_R(INS_uaba, EA_8BYTE, REG_V0, REG_V1, REG_V2, INS_OPTS_8B);
    theEmitter->emitIns_R_R_R(INS_uaba, EA_16BYTE, REG_V3, REG_V4, REG_V5, INS_OPTS_16B);
    theEmitter->emitIns_R_R_R(INS_uaba, EA_8BYTE, REG_V6, REG_V7, REG_V8, INS_OPTS_4H);
    theEmitter->emitIns_R_R_R(INS_uaba, EA_16BYTE, REG_V9, REG_V10, REG_V11, INS_OPTS_8H);
    theEmitter->emitIns_R_R_R(INS_uaba, EA_8BYTE, REG_V12, REG_V13, REG_V14, INS_OPTS_2S);
    theEmitter->emitIns_R_R_R(INS_uaba, EA_16BYTE, REG_V15, REG_V16, REG_V17, INS_OPTS_4S);

    // uabd vector
    theEmitter->emitIns_R_R_R(INS_uabd, EA_8BYTE, REG_V0, REG_V1, REG_V2, INS_OPTS_8B);
    theEmitter->emitIns_R_R_R(INS_uabd, EA_16BYTE, REG_V3, REG_V4, REG_V5, INS_OPTS_16B);
    theEmitter->emitIns_R_R_R(INS_uabd, EA_8BYTE, REG_V6, REG_V7, REG_V8, INS_OPTS_4H);
    theEmitter->emitIns_R_R_R(INS_uabd, EA_16BYTE, REG_V9, REG_V10, REG_V11, INS_OPTS_8H);
    theEmitter->emitIns_R_R_R(INS_uabd, EA_8BYTE, REG_V12, REG_V13, REG_V14, INS_OPTS_2S);
    theEmitter->emitIns_R_R_R(INS_uabd, EA_16BYTE, REG_V15, REG_V16, REG_V17, INS_OPTS_4S);
#endif // ALL_ARM64_EMITTER_UNIT_TESTS

#ifdef ALL_ARM64_EMITTER_UNIT_TESTS
    // sdot vector
    theEmitter->emitIns_R_R_R(INS_sdot, EA_8BYTE, REG_V0, REG_V1, REG_V2, INS_OPTS_2S);
    theEmitter->emitIns_R_R_R(INS_sdot, EA_16BYTE, REG_V3, REG_V4, REG_V5, INS_OPTS_4S);

    // smax vector
    theEmitter->emitIns_R_R_R(INS_smax, EA_8BYTE, REG_V0, REG_V1, REG_V2, INS_OPTS_8B);
    theEmitter->emitIns_R_R_R(INS_smax, EA_16BYTE, REG_V3, REG_V4, REG_V5, INS_OPTS_16B);
    theEmitter->emitIns_R_R_R(INS_smax, EA_8BYTE, REG_V6, REG_V7, REG_V8, INS_OPTS_4H);
    theEmitter->emitIns_R_R_R(INS_smax, EA_16BYTE, REG_V9, REG_V10, REG_V11, INS_OPTS_8H);
    theEmitter->emitIns_R_R_R(INS_smax, EA_8BYTE, REG_V12, REG_V13, REG_V14, INS_OPTS_2S);
    theEmitter->emitIns_R_R_R(INS_smax, EA_16BYTE, REG_V15, REG_V16, REG_V17, INS_OPTS_4S);

    // smaxp vector
    theEmitter->emitIns_R_R_R(INS_smaxp, EA_8BYTE, REG_V0, REG_V1, REG_V2, INS_OPTS_8B);
    theEmitter->emitIns_R_R_R(INS_smaxp, EA_16BYTE, REG_V3, REG_V4, REG_V5, INS_OPTS_16B);
    theEmitter->emitIns_R_R_R(INS_smaxp, EA_8BYTE, REG_V6, REG_V7, REG_V8, INS_OPTS_4H);
    theEmitter->emitIns_R_R_R(INS_smaxp, EA_16BYTE, REG_V9, REG_V10, REG_V11, INS_OPTS_8H);
    theEmitter->emitIns_R_R_R(INS_smaxp, EA_8BYTE, REG_V12, REG_V13, REG_V14, INS_OPTS_2S);
    theEmitter->emitIns_R_R_R(INS_smaxp, EA_16BYTE, REG_V15, REG_V16, REG_V17, INS_OPTS_4S);

    // smin vector
    theEmitter->emitIns_R_R_R(INS_smin, EA_8BYTE, REG_V0, REG_V1, REG_V2, INS_OPTS_8B);
    theEmitter->emitIns_R_R_R(INS_smin, EA_16BYTE, REG_V3, REG_V4, REG_V5, INS_OPTS_16B);
    theEmitter->emitIns_R_R_R(INS_smin, EA_8BYTE, REG_V6, REG_V7, REG_V8, INS_OPTS_4H);
    theEmitter->emitIns_R_R_R(INS_smin, EA_16BYTE, REG_V9, REG_V10, REG_V11, INS_OPTS_8H);
    theEmitter->emitIns_R_R_R(INS_smin, EA_8BYTE, REG_V12, REG_V13, REG_V14, INS_OPTS_2S);
    theEmitter->emitIns_R_R_R(INS_smin, EA_16BYTE, REG_V15, REG_V16, REG_V17, INS_OPTS_4S);

    // sminp vector
    theEmitter->emitIns_R_R_R(INS_sminp, EA_8BYTE, REG_V0, REG_V1, REG_V2, INS_OPTS_8B);
    theEmitter->emitIns_R_R_R(INS_sminp, EA_16BYTE, REG_V3, REG_V4, REG_V5, INS_OPTS_16B);
    theEmitter->emitIns_R_R_R(INS_sminp, EA_8BYTE, REG_V6, REG_V7, REG_V8, INS_OPTS_4H);
    theEmitter->emitIns_R_R_R(INS_sminp, EA_16BYTE, REG_V9, REG_V10, REG_V11, INS_OPTS_8H);
    theEmitter->emitIns_R_R_R(INS_sminp, EA_8BYTE, REG_V12, REG_V13, REG_V14, INS_OPTS_2S);
    theEmitter->emitIns_R_R_R(INS_sminp, EA_16BYTE, REG_V15, REG_V16, REG_V17, INS_OPTS_4S);

    // udot vector
    theEmitter->emitIns_R_R_R(INS_udot, EA_8BYTE, REG_V0, REG_V1, REG_V2, INS_OPTS_2S);
    theEmitter->emitIns_R_R_R(INS_udot, EA_16BYTE, REG_V3, REG_V4, REG_V5, INS_OPTS_4S);

    // umax vector
    theEmitter->emitIns_R_R_R(INS_umax, EA_8BYTE, REG_V0, REG_V1, REG_V2, INS_OPTS_8B);
    theEmitter->emitIns_R_R_R(INS_umax, EA_16BYTE, REG_V3, REG_V4, REG_V5, INS_OPTS_16B);
    theEmitter->emitIns_R_R_R(INS_umax, EA_8BYTE, REG_V6, REG_V7, REG_V8, INS_OPTS_4H);
    theEmitter->emitIns_R_R_R(INS_umax, EA_16BYTE, REG_V9, REG_V10, REG_V11, INS_OPTS_8H);
    theEmitter->emitIns_R_R_R(INS_umax, EA_8BYTE, REG_V12, REG_V13, REG_V14, INS_OPTS_2S);
    theEmitter->emitIns_R_R_R(INS_umax, EA_16BYTE, REG_V15, REG_V16, REG_V17, INS_OPTS_4S);

    // umaxp vector
    theEmitter->emitIns_R_R_R(INS_umaxp, EA_8BYTE, REG_V0, REG_V1, REG_V2, INS_OPTS_8B);
    theEmitter->emitIns_R_R_R(INS_umaxp, EA_16BYTE, REG_V3, REG_V4, REG_V5, INS_OPTS_16B);
    theEmitter->emitIns_R_R_R(INS_umaxp, EA_8BYTE, REG_V6, REG_V7, REG_V8, INS_OPTS_4H);
    theEmitter->emitIns_R_R_R(INS_umaxp, EA_16BYTE, REG_V9, REG_V10, REG_V11, INS_OPTS_8H);
    theEmitter->emitIns_R_R_R(INS_umaxp, EA_8BYTE, REG_V12, REG_V13, REG_V14, INS_OPTS_2S);
    theEmitter->emitIns_R_R_R(INS_umaxp, EA_16BYTE, REG_V15, REG_V16, REG_V17, INS_OPTS_4S);

    // umin vector
    theEmitter->emitIns_R_R_R(INS_umin, EA_8BYTE, REG_V0, REG_V1, REG_V2, INS_OPTS_8B);
    theEmitter->emitIns_R_R_R(INS_umin, EA_16BYTE, REG_V3, REG_V4, REG_V5, INS_OPTS_16B);
    theEmitter->emitIns_R_R_R(INS_umin, EA_8BYTE, REG_V6, REG_V7, REG_V8, INS_OPTS_4H);
    theEmitter->emitIns_R_R_R(INS_umin, EA_16BYTE, REG_V9, REG_V10, REG_V11, INS_OPTS_8H);
    theEmitter->emitIns_R_R_R(INS_umin, EA_8BYTE, REG_V12, REG_V13, REG_V14, INS_OPTS_2S);
    theEmitter->emitIns_R_R_R(INS_umin, EA_16BYTE, REG_V15, REG_V16, REG_V17, INS_OPTS_4S);

    // uminp vector
    theEmitter->emitIns_R_R_R(INS_uminp, EA_8BYTE, REG_V0, REG_V1, REG_V2, INS_OPTS_8B);
    theEmitter->emitIns_R_R_R(INS_uminp, EA_16BYTE, REG_V3, REG_V4, REG_V5, INS_OPTS_16B);
    theEmitter->emitIns_R_R_R(INS_uminp, EA_8BYTE, REG_V6, REG_V7, REG_V8, INS_OPTS_4H);
    theEmitter->emitIns_R_R_R(INS_uminp, EA_16BYTE, REG_V9, REG_V10, REG_V11, INS_OPTS_8H);
    theEmitter->emitIns_R_R_R(INS_uminp, EA_8BYTE, REG_V12, REG_V13, REG_V14, INS_OPTS_2S);
    theEmitter->emitIns_R_R_R(INS_uminp, EA_16BYTE, REG_V15, REG_V16, REG_V17, INS_OPTS_4S);

    // cmeq vector
    theEmitter->emitIns_R_R_R(INS_cmeq, EA_8BYTE, REG_V0, REG_V1, REG_V2, INS_OPTS_8B);
    theEmitter->emitIns_R_R_R(INS_cmeq, EA_16BYTE, REG_V3, REG_V4, REG_V5, INS_OPTS_16B);
    theEmitter->emitIns_R_R_R(INS_cmeq, EA_8BYTE, REG_V6, REG_V7, REG_V8, INS_OPTS_4H);
    theEmitter->emitIns_R_R_R(INS_cmeq, EA_16BYTE, REG_V9, REG_V10, REG_V11, INS_OPTS_8H);
    theEmitter->emitIns_R_R_R(INS_cmeq, EA_8BYTE, REG_V12, REG_V13, REG_V14, INS_OPTS_2S);
    theEmitter->emitIns_R_R_R(INS_cmeq, EA_16BYTE, REG_V15, REG_V16, REG_V17, INS_OPTS_4S);
    theEmitter->emitIns_R_R_R(INS_cmeq, EA_16BYTE, REG_V18, REG_V19, REG_V20, INS_OPTS_2D);

    // cmge vector
    theEmitter->emitIns_R_R_R(INS_cmge, EA_8BYTE, REG_V0, REG_V1, REG_V2, INS_OPTS_8B);
    theEmitter->emitIns_R_R_R(INS_cmge, EA_16BYTE, REG_V3, REG_V4, REG_V5, INS_OPTS_16B);
    theEmitter->emitIns_R_R_R(INS_cmge, EA_8BYTE, REG_V6, REG_V7, REG_V8, INS_OPTS_4H);
    theEmitter->emitIns_R_R_R(INS_cmge, EA_16BYTE, REG_V9, REG_V10, REG_V11, INS_OPTS_8H);
    theEmitter->emitIns_R_R_R(INS_cmge, EA_8BYTE, REG_V12, REG_V13, REG_V14, INS_OPTS_2S);
    theEmitter->emitIns_R_R_R(INS_cmge, EA_16BYTE, REG_V15, REG_V16, REG_V17, INS_OPTS_4S);
    theEmitter->emitIns_R_R_R(INS_cmge, EA_16BYTE, REG_V18, REG_V19, REG_V20, INS_OPTS_2D);

    // cmgt vector
    theEmitter->emitIns_R_R_R(INS_cmgt, EA_8BYTE, REG_V0, REG_V1, REG_V2, INS_OPTS_8B);
    theEmitter->emitIns_R_R_R(INS_cmgt, EA_16BYTE, REG_V3, REG_V4, REG_V5, INS_OPTS_16B);
    theEmitter->emitIns_R_R_R(INS_cmgt, EA_8BYTE, REG_V6, REG_V7, REG_V8, INS_OPTS_4H);
    theEmitter->emitIns_R_R_R(INS_cmgt, EA_16BYTE, REG_V9, REG_V10, REG_V11, INS_OPTS_8H);
    theEmitter->emitIns_R_R_R(INS_cmgt, EA_8BYTE, REG_V12, REG_V13, REG_V14, INS_OPTS_2S);
    theEmitter->emitIns_R_R_R(INS_cmgt, EA_16BYTE, REG_V15, REG_V16, REG_V17, INS_OPTS_4S);
    theEmitter->emitIns_R_R_R(INS_cmgt, EA_16BYTE, REG_V18, REG_V19, REG_V20, INS_OPTS_2D);

    // cmhi vector
    theEmitter->emitIns_R_R_R(INS_cmhi, EA_8BYTE, REG_V0, REG_V1, REG_V2, INS_OPTS_8B);
    theEmitter->emitIns_R_R_R(INS_cmhi, EA_16BYTE, REG_V3, REG_V4, REG_V5, INS_OPTS_16B);
    theEmitter->emitIns_R_R_R(INS_cmhi, EA_8BYTE, REG_V6, REG_V7, REG_V8, INS_OPTS_4H);
    theEmitter->emitIns_R_R_R(INS_cmhi, EA_16BYTE, REG_V9, REG_V10, REG_V11, INS_OPTS_8H);
    theEmitter->emitIns_R_R_R(INS_cmhi, EA_8BYTE, REG_V12, REG_V13, REG_V14, INS_OPTS_2S);
    theEmitter->emitIns_R_R_R(INS_cmhi, EA_16BYTE, REG_V15, REG_V16, REG_V17, INS_OPTS_4S);
    theEmitter->emitIns_R_R_R(INS_cmhi, EA_16BYTE, REG_V18, REG_V19, REG_V20, INS_OPTS_2D);

    // cmhs vector
    theEmitter->emitIns_R_R_R(INS_cmhs, EA_8BYTE, REG_V0, REG_V1, REG_V2, INS_OPTS_8B);
    theEmitter->emitIns_R_R_R(INS_cmhs, EA_16BYTE, REG_V3, REG_V4, REG_V5, INS_OPTS_16B);
    theEmitter->emitIns_R_R_R(INS_cmhs, EA_8BYTE, REG_V6, REG_V7, REG_V8, INS_OPTS_4H);
    theEmitter->emitIns_R_R_R(INS_cmhs, EA_16BYTE, REG_V9, REG_V10, REG_V11, INS_OPTS_8H);
    theEmitter->emitIns_R_R_R(INS_cmhs, EA_8BYTE, REG_V12, REG_V13, REG_V14, INS_OPTS_2S);
    theEmitter->emitIns_R_R_R(INS_cmhs, EA_16BYTE, REG_V15, REG_V16, REG_V17, INS_OPTS_4S);
    theEmitter->emitIns_R_R_R(INS_cmhs, EA_16BYTE, REG_V18, REG_V19, REG_V20, INS_OPTS_2D);

    // cmtst vector
    theEmitter->emitIns_R_R_R(INS_cmtst, EA_8BYTE, REG_V0, REG_V1, REG_V2, INS_OPTS_8B);
    theEmitter->emitIns_R_R_R(INS_cmtst, EA_16BYTE, REG_V3, REG_V4, REG_V5, INS_OPTS_16B);
    theEmitter->emitIns_R_R_R(INS_cmtst, EA_8BYTE, REG_V6, REG_V7, REG_V8, INS_OPTS_4H);
    theEmitter->emitIns_R_R_R(INS_cmtst, EA_16BYTE, REG_V9, REG_V10, REG_V11, INS_OPTS_8H);
    theEmitter->emitIns_R_R_R(INS_cmtst, EA_8BYTE, REG_V12, REG_V13, REG_V14, INS_OPTS_2S);
    theEmitter->emitIns_R_R_R(INS_cmtst, EA_16BYTE, REG_V15, REG_V16, REG_V17, INS_OPTS_4S);
    theEmitter->emitIns_R_R_R(INS_cmtst, EA_16BYTE, REG_V18, REG_V19, REG_V20, INS_OPTS_2D);

    // faddp vector
    theEmitter->emitIns_R_R_R(INS_faddp, EA_8BYTE, REG_V12, REG_V13, REG_V14, INS_OPTS_2S);
    theEmitter->emitIns_R_R_R(INS_faddp, EA_16BYTE, REG_V15, REG_V16, REG_V17, INS_OPTS_4S);
    theEmitter->emitIns_R_R_R(INS_faddp, EA_16BYTE, REG_V15, REG_V16, REG_V17, INS_OPTS_2D);

    // fcmeq vector
    theEmitter->emitIns_R_R_R(INS_fcmeq, EA_8BYTE, REG_V12, REG_V13, REG_V14, INS_OPTS_2S);
    theEmitter->emitIns_R_R_R(INS_fcmeq, EA_16BYTE, REG_V15, REG_V16, REG_V17, INS_OPTS_4S);
    theEmitter->emitIns_R_R_R(INS_fcmeq, EA_16BYTE, REG_V15, REG_V16, REG_V17, INS_OPTS_2D);

    // fcmge vector
    theEmitter->emitIns_R_R_R(INS_fcmge, EA_8BYTE, REG_V12, REG_V13, REG_V14, INS_OPTS_2S);
    theEmitter->emitIns_R_R_R(INS_fcmge, EA_16BYTE, REG_V15, REG_V16, REG_V17, INS_OPTS_4S);
    theEmitter->emitIns_R_R_R(INS_fcmge, EA_16BYTE, REG_V15, REG_V16, REG_V17, INS_OPTS_2D);

    // fcmgt vector
    theEmitter->emitIns_R_R_R(INS_fcmgt, EA_8BYTE, REG_V12, REG_V13, REG_V14, INS_OPTS_2S);
    theEmitter->emitIns_R_R_R(INS_fcmgt, EA_16BYTE, REG_V15, REG_V16, REG_V17, INS_OPTS_4S);
    theEmitter->emitIns_R_R_R(INS_fcmgt, EA_16BYTE, REG_V15, REG_V16, REG_V17, INS_OPTS_2D);
#endif // ALL_ARM64_EMITTER_UNIT_TESTS

#ifdef ALL_ARM64_EMITTER_UNIT_TESTS
    // trn1 vector
    theEmitter->emitIns_R_R_R(INS_trn1, EA_8BYTE, REG_V0, REG_V1, REG_V2, INS_OPTS_8B);
    theEmitter->emitIns_R_R_R(INS_trn1, EA_16BYTE, REG_V3, REG_V4, REG_V5, INS_OPTS_16B);
    theEmitter->emitIns_R_R_R(INS_trn1, EA_8BYTE, REG_V6, REG_V7, REG_V8, INS_OPTS_4H);
    theEmitter->emitIns_R_R_R(INS_trn1, EA_16BYTE, REG_V9, REG_V10, REG_V11, INS_OPTS_8H);
    theEmitter->emitIns_R_R_R(INS_trn1, EA_8BYTE, REG_V12, REG_V13, REG_V14, INS_OPTS_2S);
    theEmitter->emitIns_R_R_R(INS_trn1, EA_16BYTE, REG_V15, REG_V16, REG_V17, INS_OPTS_4S);
    theEmitter->emitIns_R_R_R(INS_trn1, EA_16BYTE, REG_V18, REG_V19, REG_V20, INS_OPTS_2D);

    // trn2 vector
    theEmitter->emitIns_R_R_R(INS_trn2, EA_8BYTE, REG_V0, REG_V1, REG_V2, INS_OPTS_8B);
    theEmitter->emitIns_R_R_R(INS_trn2, EA_16BYTE, REG_V3, REG_V4, REG_V5, INS_OPTS_16B);
    theEmitter->emitIns_R_R_R(INS_trn2, EA_8BYTE, REG_V6, REG_V7, REG_V8, INS_OPTS_4H);
    theEmitter->emitIns_R_R_R(INS_trn2, EA_16BYTE, REG_V9, REG_V10, REG_V11, INS_OPTS_8H);
    theEmitter->emitIns_R_R_R(INS_trn2, EA_8BYTE, REG_V12, REG_V13, REG_V14, INS_OPTS_2S);
    theEmitter->emitIns_R_R_R(INS_trn2, EA_16BYTE, REG_V15, REG_V16, REG_V17, INS_OPTS_4S);
    theEmitter->emitIns_R_R_R(INS_trn2, EA_16BYTE, REG_V18, REG_V19, REG_V20, INS_OPTS_2D);

    // uzp1 vector
    theEmitter->emitIns_R_R_R(INS_uzp1, EA_8BYTE, REG_V0, REG_V1, REG_V2, INS_OPTS_8B);
    theEmitter->emitIns_R_R_R(INS_uzp1, EA_16BYTE, REG_V3, REG_V4, REG_V5, INS_OPTS_16B);
    theEmitter->emitIns_R_R_R(INS_uzp1, EA_8BYTE, REG_V6, REG_V7, REG_V8, INS_OPTS_4H);
    theEmitter->emitIns_R_R_R(INS_uzp1, EA_16BYTE, REG_V9, REG_V10, REG_V11, INS_OPTS_8H);
    theEmitter->emitIns_R_R_R(INS_uzp1, EA_8BYTE, REG_V12, REG_V13, REG_V14, INS_OPTS_2S);
    theEmitter->emitIns_R_R_R(INS_uzp1, EA_16BYTE, REG_V15, REG_V16, REG_V17, INS_OPTS_4S);
    theEmitter->emitIns_R_R_R(INS_uzp1, EA_16BYTE, REG_V18, REG_V19, REG_V20, INS_OPTS_2D);

    // uzp2 vector
    theEmitter->emitIns_R_R_R(INS_uzp2, EA_8BYTE, REG_V0, REG_V1, REG_V2, INS_OPTS_8B);
    theEmitter->emitIns_R_R_R(INS_uzp2, EA_16BYTE, REG_V3, REG_V4, REG_V5, INS_OPTS_16B);
    theEmitter->emitIns_R_R_R(INS_uzp2, EA_8BYTE, REG_V6, REG_V7, REG_V8, INS_OPTS_4H);
    theEmitter->emitIns_R_R_R(INS_uzp2, EA_16BYTE, REG_V9, REG_V10, REG_V11, INS_OPTS_8H);
    theEmitter->emitIns_R_R_R(INS_uzp2, EA_8BYTE, REG_V12, REG_V13, REG_V14, INS_OPTS_2S);
    theEmitter->emitIns_R_R_R(INS_uzp2, EA_16BYTE, REG_V15, REG_V16, REG_V17, INS_OPTS_4S);
    theEmitter->emitIns_R_R_R(INS_uzp2, EA_16BYTE, REG_V18, REG_V19, REG_V20, INS_OPTS_2D);

    // zip1 vector
    theEmitter->emitIns_R_R_R(INS_zip1, EA_8BYTE, REG_V0, REG_V1, REG_V2, INS_OPTS_8B);
    theEmitter->emitIns_R_R_R(INS_zip1, EA_16BYTE, REG_V3, REG_V4, REG_V5, INS_OPTS_16B);
    theEmitter->emitIns_R_R_R(INS_zip1, EA_8BYTE, REG_V6, REG_V7, REG_V8, INS_OPTS_4H);
    theEmitter->emitIns_R_R_R(INS_zip1, EA_16BYTE, REG_V9, REG_V10, REG_V11, INS_OPTS_8H);
    theEmitter->emitIns_R_R_R(INS_zip1, EA_8BYTE, REG_V12, REG_V13, REG_V14, INS_OPTS_2S);
    theEmitter->emitIns_R_R_R(INS_zip1, EA_16BYTE, REG_V15, REG_V16, REG_V17, INS_OPTS_4S);
    theEmitter->emitIns_R_R_R(INS_zip1, EA_16BYTE, REG_V18, REG_V19, REG_V20, INS_OPTS_2D);

    // zip2 vector
    theEmitter->emitIns_R_R_R(INS_zip2, EA_8BYTE, REG_V0, REG_V1, REG_V2, INS_OPTS_8B);
    theEmitter->emitIns_R_R_R(INS_zip2, EA_16BYTE, REG_V3, REG_V4, REG_V5, INS_OPTS_16B);
    theEmitter->emitIns_R_R_R(INS_zip2, EA_8BYTE, REG_V6, REG_V7, REG_V8, INS_OPTS_4H);
    theEmitter->emitIns_R_R_R(INS_zip2, EA_16BYTE, REG_V9, REG_V10, REG_V11, INS_OPTS_8H);
    theEmitter->emitIns_R_R_R(INS_zip2, EA_8BYTE, REG_V12, REG_V13, REG_V14, INS_OPTS_2S);
    theEmitter->emitIns_R_R_R(INS_zip2, EA_16BYTE, REG_V15, REG_V16, REG_V17, INS_OPTS_4S);
    theEmitter->emitIns_R_R_R(INS_zip2, EA_16BYTE, REG_V18, REG_V19, REG_V20, INS_OPTS_2D);
#endif // ALL_ARM64_EMITTER_UNIT_TESTS

#ifdef ALL_ARM64_EMITTER_UNIT_TESTS
    // srshl scalar
    theEmitter->emitIns_R_R_R(INS_srshl, EA_8BYTE, REG_V0, REG_V1, REG_V2, INS_OPTS_NONE);

    // srshl vector
    theEmitter->emitIns_R_R_R(INS_srshl, EA_8BYTE, REG_V0, REG_V1, REG_V2, INS_OPTS_8B);
    theEmitter->emitIns_R_R_R(INS_srshl, EA_16BYTE, REG_V3, REG_V4, REG_V5, INS_OPTS_16B);
    theEmitter->emitIns_R_R_R(INS_srshl, EA_8BYTE, REG_V6, REG_V7, REG_V8, INS_OPTS_4H);
    theEmitter->emitIns_R_R_R(INS_srshl, EA_16BYTE, REG_V9, REG_V10, REG_V11, INS_OPTS_8H);
    theEmitter->emitIns_R_R_R(INS_srshl, EA_8BYTE, REG_V12, REG_V13, REG_V14, INS_OPTS_2S);
    theEmitter->emitIns_R_R_R(INS_srshl, EA_16BYTE, REG_V15, REG_V16, REG_V17, INS_OPTS_4S);
    theEmitter->emitIns_R_R_R(INS_srshl, EA_16BYTE, REG_V18, REG_V19, REG_V20, INS_OPTS_2D);

    // sshl scalar
    theEmitter->emitIns_R_R_R(INS_sshl, EA_8BYTE, REG_V0, REG_V1, REG_V2, INS_OPTS_NONE);

    // sshl vector
    theEmitter->emitIns_R_R_R(INS_sshl, EA_8BYTE, REG_V0, REG_V1, REG_V2, INS_OPTS_8B);
    theEmitter->emitIns_R_R_R(INS_sshl, EA_16BYTE, REG_V3, REG_V4, REG_V5, INS_OPTS_16B);
    theEmitter->emitIns_R_R_R(INS_sshl, EA_8BYTE, REG_V6, REG_V7, REG_V8, INS_OPTS_4H);
    theEmitter->emitIns_R_R_R(INS_sshl, EA_16BYTE, REG_V9, REG_V10, REG_V11, INS_OPTS_8H);
    theEmitter->emitIns_R_R_R(INS_sshl, EA_8BYTE, REG_V12, REG_V13, REG_V14, INS_OPTS_2S);
    theEmitter->emitIns_R_R_R(INS_sshl, EA_16BYTE, REG_V15, REG_V16, REG_V17, INS_OPTS_4S);
    theEmitter->emitIns_R_R_R(INS_sshl, EA_16BYTE, REG_V18, REG_V19, REG_V20, INS_OPTS_2D);

    // urshl scalar
    theEmitter->emitIns_R_R_R(INS_urshl, EA_8BYTE, REG_V0, REG_V1, REG_V2, INS_OPTS_NONE);

    // urshl vector
    theEmitter->emitIns_R_R_R(INS_urshl, EA_8BYTE, REG_V0, REG_V1, REG_V2, INS_OPTS_8B);
    theEmitter->emitIns_R_R_R(INS_urshl, EA_16BYTE, REG_V3, REG_V4, REG_V5, INS_OPTS_16B);
    theEmitter->emitIns_R_R_R(INS_urshl, EA_8BYTE, REG_V6, REG_V7, REG_V8, INS_OPTS_4H);
    theEmitter->emitIns_R_R_R(INS_urshl, EA_16BYTE, REG_V9, REG_V10, REG_V11, INS_OPTS_8H);
    theEmitter->emitIns_R_R_R(INS_urshl, EA_8BYTE, REG_V12, REG_V13, REG_V14, INS_OPTS_2S);
    theEmitter->emitIns_R_R_R(INS_urshl, EA_16BYTE, REG_V15, REG_V16, REG_V17, INS_OPTS_4S);
    theEmitter->emitIns_R_R_R(INS_urshl, EA_16BYTE, REG_V18, REG_V19, REG_V20, INS_OPTS_2D);

    // ushl scalar
    theEmitter->emitIns_R_R_R(INS_ushl, EA_8BYTE, REG_V0, REG_V1, REG_V2, INS_OPTS_NONE);

    // ushl vector
    theEmitter->emitIns_R_R_R(INS_ushl, EA_8BYTE, REG_V0, REG_V1, REG_V2, INS_OPTS_8B);
    theEmitter->emitIns_R_R_R(INS_ushl, EA_16BYTE, REG_V3, REG_V4, REG_V5, INS_OPTS_16B);
    theEmitter->emitIns_R_R_R(INS_ushl, EA_8BYTE, REG_V6, REG_V7, REG_V8, INS_OPTS_4H);
    theEmitter->emitIns_R_R_R(INS_ushl, EA_16BYTE, REG_V9, REG_V10, REG_V11, INS_OPTS_8H);
    theEmitter->emitIns_R_R_R(INS_ushl, EA_8BYTE, REG_V12, REG_V13, REG_V14, INS_OPTS_2S);
    theEmitter->emitIns_R_R_R(INS_ushl, EA_16BYTE, REG_V15, REG_V16, REG_V17, INS_OPTS_4S);
    theEmitter->emitIns_R_R_R(INS_ushl, EA_16BYTE, REG_V18, REG_V19, REG_V20, INS_OPTS_2D);

    // addhn vector
    theEmitter->emitIns_R_R_R(INS_addhn, EA_8BYTE, REG_V0, REG_V1, REG_V2, INS_OPTS_8B);
    theEmitter->emitIns_R_R_R(INS_addhn, EA_8BYTE, REG_V3, REG_V4, REG_V5, INS_OPTS_4H);
    theEmitter->emitIns_R_R_R(INS_addhn, EA_8BYTE, REG_V6, REG_V7, REG_V8, INS_OPTS_2S);

    // addhn2 vector
    theEmitter->emitIns_R_R_R(INS_addhn2, EA_16BYTE, REG_V9, REG_V10, REG_V11, INS_OPTS_16B);
    theEmitter->emitIns_R_R_R(INS_addhn2, EA_16BYTE, REG_V12, REG_V13, REG_V14, INS_OPTS_8H);
    theEmitter->emitIns_R_R_R(INS_addhn2, EA_16BYTE, REG_V15, REG_V16, REG_V17, INS_OPTS_4S);

    // raddhn vector
    theEmitter->emitIns_R_R_R(INS_raddhn, EA_8BYTE, REG_V0, REG_V1, REG_V2, INS_OPTS_8B);
    theEmitter->emitIns_R_R_R(INS_raddhn, EA_8BYTE, REG_V3, REG_V4, REG_V5, INS_OPTS_4H);
    theEmitter->emitIns_R_R_R(INS_raddhn, EA_8BYTE, REG_V6, REG_V7, REG_V8, INS_OPTS_2S);

    // raddhn2 vector
    theEmitter->emitIns_R_R_R(INS_raddhn2, EA_16BYTE, REG_V9, REG_V10, REG_V11, INS_OPTS_16B);
    theEmitter->emitIns_R_R_R(INS_raddhn2, EA_16BYTE, REG_V12, REG_V13, REG_V14, INS_OPTS_8H);
    theEmitter->emitIns_R_R_R(INS_raddhn2, EA_16BYTE, REG_V15, REG_V16, REG_V17, INS_OPTS_4S);

    // rsubhn vector
    theEmitter->emitIns_R_R_R(INS_rsubhn, EA_8BYTE, REG_V0, REG_V1, REG_V2, INS_OPTS_8B);
    theEmitter->emitIns_R_R_R(INS_rsubhn, EA_8BYTE, REG_V3, REG_V4, REG_V5, INS_OPTS_4H);
    theEmitter->emitIns_R_R_R(INS_rsubhn, EA_8BYTE, REG_V6, REG_V7, REG_V8, INS_OPTS_2S);

    // rsubhn2 vector
    theEmitter->emitIns_R_R_R(INS_rsubhn2, EA_16BYTE, REG_V9, REG_V10, REG_V11, INS_OPTS_16B);
    theEmitter->emitIns_R_R_R(INS_rsubhn2, EA_16BYTE, REG_V12, REG_V13, REG_V14, INS_OPTS_8H);
    theEmitter->emitIns_R_R_R(INS_rsubhn2, EA_16BYTE, REG_V15, REG_V16, REG_V17, INS_OPTS_4S);

    // sabal vector
    theEmitter->emitIns_R_R_R(INS_sabal, EA_8BYTE, REG_V0, REG_V1, REG_V2, INS_OPTS_8B);
    theEmitter->emitIns_R_R_R(INS_sabal, EA_8BYTE, REG_V3, REG_V4, REG_V5, INS_OPTS_4H);
    theEmitter->emitIns_R_R_R(INS_sabal, EA_8BYTE, REG_V6, REG_V7, REG_V8, INS_OPTS_2S);

    // sabal2 vector
    theEmitter->emitIns_R_R_R(INS_sabal2, EA_16BYTE, REG_V9, REG_V10, REG_V11, INS_OPTS_16B);
    theEmitter->emitIns_R_R_R(INS_sabal2, EA_16BYTE, REG_V12, REG_V13, REG_V14, INS_OPTS_8H);
    theEmitter->emitIns_R_R_R(INS_sabal2, EA_16BYTE, REG_V15, REG_V16, REG_V17, INS_OPTS_4S);

    // sabdl vector
    theEmitter->emitIns_R_R_R(INS_sabdl, EA_8BYTE, REG_V0, REG_V1, REG_V2, INS_OPTS_8B);
    theEmitter->emitIns_R_R_R(INS_sabdl, EA_8BYTE, REG_V3, REG_V4, REG_V5, INS_OPTS_4H);
    theEmitter->emitIns_R_R_R(INS_sabdl, EA_8BYTE, REG_V6, REG_V7, REG_V8, INS_OPTS_2S);

    // sabdl2 vector
    theEmitter->emitIns_R_R_R(INS_sabdl2, EA_16BYTE, REG_V9, REG_V10, REG_V11, INS_OPTS_16B);
    theEmitter->emitIns_R_R_R(INS_sabdl2, EA_16BYTE, REG_V12, REG_V13, REG_V14, INS_OPTS_8H);
    theEmitter->emitIns_R_R_R(INS_sabdl2, EA_16BYTE, REG_V15, REG_V16, REG_V17, INS_OPTS_4S);

    // saddl vector
    theEmitter->emitIns_R_R_R(INS_saddl, EA_8BYTE, REG_V0, REG_V1, REG_V2, INS_OPTS_8B);
    theEmitter->emitIns_R_R_R(INS_saddl, EA_8BYTE, REG_V3, REG_V4, REG_V5, INS_OPTS_4H);
    theEmitter->emitIns_R_R_R(INS_saddl, EA_8BYTE, REG_V6, REG_V7, REG_V8, INS_OPTS_2S);

    // saddl2 vector
    theEmitter->emitIns_R_R_R(INS_saddl2, EA_16BYTE, REG_V9, REG_V10, REG_V11, INS_OPTS_16B);
    theEmitter->emitIns_R_R_R(INS_saddl2, EA_16BYTE, REG_V12, REG_V13, REG_V14, INS_OPTS_8H);
    theEmitter->emitIns_R_R_R(INS_saddl2, EA_16BYTE, REG_V15, REG_V16, REG_V17, INS_OPTS_4S);

    // saddw vector
    theEmitter->emitIns_R_R_R(INS_saddw, EA_8BYTE, REG_V0, REG_V1, REG_V2, INS_OPTS_8B);
    theEmitter->emitIns_R_R_R(INS_saddw, EA_8BYTE, REG_V3, REG_V4, REG_V5, INS_OPTS_4H);
    theEmitter->emitIns_R_R_R(INS_saddw, EA_8BYTE, REG_V6, REG_V7, REG_V8, INS_OPTS_2S);

    // saddw2 vector
    theEmitter->emitIns_R_R_R(INS_saddw2, EA_16BYTE, REG_V9, REG_V10, REG_V11, INS_OPTS_16B);
    theEmitter->emitIns_R_R_R(INS_saddw2, EA_16BYTE, REG_V12, REG_V13, REG_V14, INS_OPTS_8H);
    theEmitter->emitIns_R_R_R(INS_saddw2, EA_16BYTE, REG_V15, REG_V16, REG_V17, INS_OPTS_4S);

    // shadd vector
    theEmitter->emitIns_R_R_R(INS_shadd, EA_8BYTE, REG_V0, REG_V1, REG_V2, INS_OPTS_8B);
    theEmitter->emitIns_R_R_R(INS_shadd, EA_8BYTE, REG_V3, REG_V4, REG_V5, INS_OPTS_4H);
    theEmitter->emitIns_R_R_R(INS_shadd, EA_8BYTE, REG_V6, REG_V7, REG_V8, INS_OPTS_2S);
    theEmitter->emitIns_R_R_R(INS_shadd, EA_16BYTE, REG_V9, REG_V10, REG_V11, INS_OPTS_16B);
    theEmitter->emitIns_R_R_R(INS_shadd, EA_16BYTE, REG_V12, REG_V13, REG_V14, INS_OPTS_8H);
    theEmitter->emitIns_R_R_R(INS_shadd, EA_16BYTE, REG_V15, REG_V16, REG_V17, INS_OPTS_4S);

    // shsub vector
    theEmitter->emitIns_R_R_R(INS_shsub, EA_8BYTE, REG_V0, REG_V1, REG_V2, INS_OPTS_8B);
    theEmitter->emitIns_R_R_R(INS_shsub, EA_8BYTE, REG_V3, REG_V4, REG_V5, INS_OPTS_4H);
    theEmitter->emitIns_R_R_R(INS_shsub, EA_8BYTE, REG_V6, REG_V7, REG_V8, INS_OPTS_2S);
    theEmitter->emitIns_R_R_R(INS_shsub, EA_16BYTE, REG_V9, REG_V10, REG_V11, INS_OPTS_16B);
    theEmitter->emitIns_R_R_R(INS_shsub, EA_16BYTE, REG_V12, REG_V13, REG_V14, INS_OPTS_8H);
    theEmitter->emitIns_R_R_R(INS_shsub, EA_16BYTE, REG_V15, REG_V16, REG_V17, INS_OPTS_4S);

    // sqadd scalar
    theEmitter->emitIns_R_R_R(INS_sqadd, EA_1BYTE, REG_V0, REG_V1, REG_V2, INS_OPTS_NONE);
    theEmitter->emitIns_R_R_R(INS_sqadd, EA_2BYTE, REG_V3, REG_V4, REG_V5, INS_OPTS_NONE);
    theEmitter->emitIns_R_R_R(INS_sqadd, EA_4BYTE, REG_V6, REG_V7, REG_V8, INS_OPTS_NONE);
    theEmitter->emitIns_R_R_R(INS_sqadd, EA_8BYTE, REG_V9, REG_V10, REG_V11, INS_OPTS_NONE);

    // sqadd vector
    theEmitter->emitIns_R_R_R(INS_sqadd, EA_8BYTE, REG_V0, REG_V1, REG_V2, INS_OPTS_8B);
    theEmitter->emitIns_R_R_R(INS_sqadd, EA_8BYTE, REG_V3, REG_V4, REG_V5, INS_OPTS_4H);
    theEmitter->emitIns_R_R_R(INS_sqadd, EA_8BYTE, REG_V6, REG_V7, REG_V8, INS_OPTS_2S);
    theEmitter->emitIns_R_R_R(INS_sqadd, EA_16BYTE, REG_V9, REG_V10, REG_V11, INS_OPTS_16B);
    theEmitter->emitIns_R_R_R(INS_sqadd, EA_16BYTE, REG_V12, REG_V13, REG_V14, INS_OPTS_8H);
    theEmitter->emitIns_R_R_R(INS_sqadd, EA_16BYTE, REG_V15, REG_V16, REG_V17, INS_OPTS_4S);

    // sqrshl scalar
    theEmitter->emitIns_R_R_R(INS_sqrshl, EA_1BYTE, REG_V0, REG_V1, REG_V2, INS_OPTS_NONE);
    theEmitter->emitIns_R_R_R(INS_sqrshl, EA_2BYTE, REG_V3, REG_V4, REG_V5, INS_OPTS_NONE);
    theEmitter->emitIns_R_R_R(INS_sqrshl, EA_4BYTE, REG_V6, REG_V7, REG_V8, INS_OPTS_NONE);
    theEmitter->emitIns_R_R_R(INS_sqrshl, EA_8BYTE, REG_V9, REG_V10, REG_V11, INS_OPTS_NONE);

    // sqrshl vector
    theEmitter->emitIns_R_R_R(INS_sqrshl, EA_8BYTE, REG_V0, REG_V1, REG_V2, INS_OPTS_8B);
    theEmitter->emitIns_R_R_R(INS_sqrshl, EA_8BYTE, REG_V3, REG_V4, REG_V5, INS_OPTS_4H);
    theEmitter->emitIns_R_R_R(INS_sqrshl, EA_8BYTE, REG_V6, REG_V7, REG_V8, INS_OPTS_2S);
    theEmitter->emitIns_R_R_R(INS_sqrshl, EA_16BYTE, REG_V9, REG_V10, REG_V11, INS_OPTS_16B);
    theEmitter->emitIns_R_R_R(INS_sqrshl, EA_16BYTE, REG_V12, REG_V13, REG_V14, INS_OPTS_8H);
    theEmitter->emitIns_R_R_R(INS_sqrshl, EA_16BYTE, REG_V15, REG_V16, REG_V17, INS_OPTS_4S);
    theEmitter->emitIns_R_R_R(INS_sqrshl, EA_16BYTE, REG_V18, REG_V19, REG_V20, INS_OPTS_2D);

    // sqshl scalar
    theEmitter->emitIns_R_R_R(INS_sqshl, EA_1BYTE, REG_V0, REG_V1, REG_V2, INS_OPTS_NONE);
    theEmitter->emitIns_R_R_R(INS_sqshl, EA_2BYTE, REG_V3, REG_V4, REG_V5, INS_OPTS_NONE);
    theEmitter->emitIns_R_R_R(INS_sqshl, EA_4BYTE, REG_V6, REG_V7, REG_V8, INS_OPTS_NONE);
    theEmitter->emitIns_R_R_R(INS_sqshl, EA_8BYTE, REG_V9, REG_V10, REG_V11, INS_OPTS_NONE);

    // sqshl vector
    theEmitter->emitIns_R_R_R(INS_sqshl, EA_8BYTE, REG_V0, REG_V1, REG_V2, INS_OPTS_8B);
    theEmitter->emitIns_R_R_R(INS_sqshl, EA_8BYTE, REG_V3, REG_V4, REG_V5, INS_OPTS_4H);
    theEmitter->emitIns_R_R_R(INS_sqshl, EA_8BYTE, REG_V6, REG_V7, REG_V8, INS_OPTS_2S);
    theEmitter->emitIns_R_R_R(INS_sqshl, EA_16BYTE, REG_V9, REG_V10, REG_V11, INS_OPTS_16B);
    theEmitter->emitIns_R_R_R(INS_sqshl, EA_16BYTE, REG_V12, REG_V13, REG_V14, INS_OPTS_8H);
    theEmitter->emitIns_R_R_R(INS_sqshl, EA_16BYTE, REG_V15, REG_V16, REG_V17, INS_OPTS_4S);
    theEmitter->emitIns_R_R_R(INS_sqshl, EA_16BYTE, REG_V18, REG_V19, REG_V20, INS_OPTS_2D);

    // sqsub scalar
    theEmitter->emitIns_R_R_R(INS_sqsub, EA_1BYTE, REG_V0, REG_V1, REG_V2, INS_OPTS_NONE);
    theEmitter->emitIns_R_R_R(INS_sqsub, EA_2BYTE, REG_V3, REG_V4, REG_V5, INS_OPTS_NONE);
    theEmitter->emitIns_R_R_R(INS_sqsub, EA_4BYTE, REG_V6, REG_V7, REG_V8, INS_OPTS_NONE);
    theEmitter->emitIns_R_R_R(INS_sqsub, EA_8BYTE, REG_V9, REG_V10, REG_V11, INS_OPTS_NONE);

    // sqsub vector
    theEmitter->emitIns_R_R_R(INS_sqsub, EA_8BYTE, REG_V0, REG_V1, REG_V2, INS_OPTS_8B);
    theEmitter->emitIns_R_R_R(INS_sqsub, EA_8BYTE, REG_V3, REG_V4, REG_V5, INS_OPTS_4H);
    theEmitter->emitIns_R_R_R(INS_sqsub, EA_8BYTE, REG_V6, REG_V7, REG_V8, INS_OPTS_2S);
    theEmitter->emitIns_R_R_R(INS_sqsub, EA_16BYTE, REG_V9, REG_V10, REG_V11, INS_OPTS_16B);
    theEmitter->emitIns_R_R_R(INS_sqsub, EA_16BYTE, REG_V12, REG_V13, REG_V14, INS_OPTS_8H);
    theEmitter->emitIns_R_R_R(INS_sqsub, EA_16BYTE, REG_V15, REG_V16, REG_V17, INS_OPTS_4S);

    // srhadd vector
    theEmitter->emitIns_R_R_R(INS_srhadd, EA_8BYTE, REG_V0, REG_V1, REG_V2, INS_OPTS_8B);
    theEmitter->emitIns_R_R_R(INS_srhadd, EA_8BYTE, REG_V3, REG_V4, REG_V5, INS_OPTS_4H);
    theEmitter->emitIns_R_R_R(INS_srhadd, EA_8BYTE, REG_V6, REG_V7, REG_V8, INS_OPTS_2S);
    theEmitter->emitIns_R_R_R(INS_srhadd, EA_16BYTE, REG_V9, REG_V10, REG_V11, INS_OPTS_16B);
    theEmitter->emitIns_R_R_R(INS_srhadd, EA_16BYTE, REG_V12, REG_V13, REG_V14, INS_OPTS_8H);
    theEmitter->emitIns_R_R_R(INS_srhadd, EA_16BYTE, REG_V15, REG_V16, REG_V17, INS_OPTS_4S);

    // ssubl vector
    theEmitter->emitIns_R_R_R(INS_ssubl, EA_8BYTE, REG_V0, REG_V1, REG_V2, INS_OPTS_8B);
    theEmitter->emitIns_R_R_R(INS_ssubl, EA_8BYTE, REG_V3, REG_V4, REG_V5, INS_OPTS_4H);
    theEmitter->emitIns_R_R_R(INS_ssubl, EA_8BYTE, REG_V6, REG_V7, REG_V8, INS_OPTS_2S);

    // ssubl2 vector
    theEmitter->emitIns_R_R_R(INS_ssubl2, EA_16BYTE, REG_V9, REG_V10, REG_V11, INS_OPTS_16B);
    theEmitter->emitIns_R_R_R(INS_ssubl2, EA_16BYTE, REG_V12, REG_V13, REG_V14, INS_OPTS_8H);
    theEmitter->emitIns_R_R_R(INS_ssubl2, EA_16BYTE, REG_V15, REG_V16, REG_V17, INS_OPTS_4S);

    // ssubw vector
    theEmitter->emitIns_R_R_R(INS_ssubw, EA_8BYTE, REG_V0, REG_V1, REG_V2, INS_OPTS_8B);
    theEmitter->emitIns_R_R_R(INS_ssubw, EA_8BYTE, REG_V3, REG_V4, REG_V5, INS_OPTS_4H);
    theEmitter->emitIns_R_R_R(INS_ssubw, EA_8BYTE, REG_V6, REG_V7, REG_V8, INS_OPTS_2S);

    // ssubw2 vector
    theEmitter->emitIns_R_R_R(INS_ssubw2, EA_16BYTE, REG_V9, REG_V10, REG_V11, INS_OPTS_16B);
    theEmitter->emitIns_R_R_R(INS_ssubw2, EA_16BYTE, REG_V12, REG_V13, REG_V14, INS_OPTS_8H);
    theEmitter->emitIns_R_R_R(INS_ssubw2, EA_16BYTE, REG_V15, REG_V16, REG_V17, INS_OPTS_4S);

    // subhn vector
    theEmitter->emitIns_R_R_R(INS_subhn, EA_8BYTE, REG_V0, REG_V1, REG_V2, INS_OPTS_8B);
    theEmitter->emitIns_R_R_R(INS_subhn, EA_8BYTE, REG_V3, REG_V4, REG_V5, INS_OPTS_4H);
    theEmitter->emitIns_R_R_R(INS_subhn, EA_8BYTE, REG_V6, REG_V7, REG_V8, INS_OPTS_2S);

    // sqdmlal scalar
    theEmitter->emitIns_R_R_R(INS_sqdmlal, EA_2BYTE, REG_V0, REG_V1, REG_V2, INS_OPTS_NONE);
    theEmitter->emitIns_R_R_R(INS_sqdmlal, EA_4BYTE, REG_V3, REG_V4, REG_V5, INS_OPTS_NONE);

    // sqdmlal vector
    theEmitter->emitIns_R_R_R(INS_sqdmlal, EA_8BYTE, REG_V0, REG_V1, REG_V2, INS_OPTS_4H);
    theEmitter->emitIns_R_R_R(INS_sqdmlal, EA_8BYTE, REG_V3, REG_V4, REG_V5, INS_OPTS_2S);

    // sqdmlal2 vector
    theEmitter->emitIns_R_R_R(INS_sqdmlal2, EA_16BYTE, REG_V6, REG_V7, REG_V8, INS_OPTS_8H);
    theEmitter->emitIns_R_R_R(INS_sqdmlal2, EA_16BYTE, REG_V9, REG_V10, REG_V11, INS_OPTS_4S);

    // sqdmlsl scalar
    theEmitter->emitIns_R_R_R(INS_sqdmlsl, EA_2BYTE, REG_V0, REG_V1, REG_V2, INS_OPTS_NONE);
    theEmitter->emitIns_R_R_R(INS_sqdmlsl, EA_4BYTE, REG_V3, REG_V4, REG_V5, INS_OPTS_NONE);

    // sqdmlsl vector
    theEmitter->emitIns_R_R_R(INS_sqdmlsl, EA_8BYTE, REG_V0, REG_V1, REG_V2, INS_OPTS_4H);
    theEmitter->emitIns_R_R_R(INS_sqdmlsl, EA_8BYTE, REG_V3, REG_V4, REG_V5, INS_OPTS_2S);

    // sqdmlsl2 vector
    theEmitter->emitIns_R_R_R(INS_sqdmlsl2, EA_16BYTE, REG_V6, REG_V7, REG_V8, INS_OPTS_8H);
    theEmitter->emitIns_R_R_R(INS_sqdmlsl2, EA_16BYTE, REG_V9, REG_V10, REG_V11, INS_OPTS_4S);

    // sqdmulh scalar
    theEmitter->emitIns_R_R_R(INS_sqdmulh, EA_2BYTE, REG_V0, REG_V1, REG_V2, INS_OPTS_NONE);
    theEmitter->emitIns_R_R_R(INS_sqdmulh, EA_4BYTE, REG_V3, REG_V4, REG_V5, INS_OPTS_NONE);

    // sqdmulh vector
    theEmitter->emitIns_R_R_R(INS_sqdmulh, EA_8BYTE, REG_V0, REG_V1, REG_V2, INS_OPTS_4H);
    theEmitter->emitIns_R_R_R(INS_sqdmulh, EA_8BYTE, REG_V3, REG_V4, REG_V5, INS_OPTS_2S);
    theEmitter->emitIns_R_R_R(INS_sqdmulh, EA_16BYTE, REG_V6, REG_V7, REG_V8, INS_OPTS_8H);
    theEmitter->emitIns_R_R_R(INS_sqdmulh, EA_16BYTE, REG_V9, REG_V10, REG_V11, INS_OPTS_4S);

    // sqdmull scalar
    theEmitter->emitIns_R_R_R(INS_sqdmull, EA_2BYTE, REG_V0, REG_V1, REG_V2, INS_OPTS_NONE);
    theEmitter->emitIns_R_R_R(INS_sqdmull, EA_4BYTE, REG_V3, REG_V4, REG_V5, INS_OPTS_NONE);

    // sqdmull vector
    theEmitter->emitIns_R_R_R(INS_sqdmull, EA_8BYTE, REG_V0, REG_V1, REG_V2, INS_OPTS_4H);
    theEmitter->emitIns_R_R_R(INS_sqdmull, EA_8BYTE, REG_V3, REG_V4, REG_V5, INS_OPTS_2S);

    // sqdmull2 vector
    theEmitter->emitIns_R_R_R(INS_sqdmull2, EA_16BYTE, REG_V6, REG_V7, REG_V8, INS_OPTS_8H);
    theEmitter->emitIns_R_R_R(INS_sqdmull2, EA_16BYTE, REG_V9, REG_V10, REG_V11, INS_OPTS_4S);

    // sqrdmlah scalar
    theEmitter->emitIns_R_R_R(INS_sqrdmlah, EA_2BYTE, REG_V0, REG_V1, REG_V2, INS_OPTS_NONE);
    theEmitter->emitIns_R_R_R(INS_sqrdmlah, EA_4BYTE, REG_V3, REG_V4, REG_V5, INS_OPTS_NONE);

    // sqdrmlah vector
    theEmitter->emitIns_R_R_R(INS_sqrdmlah, EA_8BYTE, REG_V0, REG_V1, REG_V2, INS_OPTS_4H);
    theEmitter->emitIns_R_R_R(INS_sqrdmlah, EA_8BYTE, REG_V3, REG_V4, REG_V5, INS_OPTS_2S);
    theEmitter->emitIns_R_R_R(INS_sqrdmlah, EA_16BYTE, REG_V6, REG_V7, REG_V8, INS_OPTS_8H);
    theEmitter->emitIns_R_R_R(INS_sqrdmlah, EA_16BYTE, REG_V9, REG_V10, REG_V11, INS_OPTS_4S);

    // sqrdmlsh scalar
    theEmitter->emitIns_R_R_R(INS_sqrdmlsh, EA_2BYTE, REG_V0, REG_V1, REG_V2, INS_OPTS_NONE);
    theEmitter->emitIns_R_R_R(INS_sqrdmlsh, EA_4BYTE, REG_V3, REG_V4, REG_V5, INS_OPTS_NONE);

    // sqdrmlsh vector
    theEmitter->emitIns_R_R_R(INS_sqrdmlsh, EA_8BYTE, REG_V0, REG_V1, REG_V2, INS_OPTS_4H);
    theEmitter->emitIns_R_R_R(INS_sqrdmlsh, EA_8BYTE, REG_V3, REG_V4, REG_V5, INS_OPTS_2S);
    theEmitter->emitIns_R_R_R(INS_sqrdmlsh, EA_16BYTE, REG_V6, REG_V7, REG_V8, INS_OPTS_8H);
    theEmitter->emitIns_R_R_R(INS_sqrdmlsh, EA_16BYTE, REG_V9, REG_V10, REG_V11, INS_OPTS_4S);

    // sqrdmulh scalar
    theEmitter->emitIns_R_R_R(INS_sqrdmulh, EA_2BYTE, REG_V0, REG_V1, REG_V2, INS_OPTS_NONE);
    theEmitter->emitIns_R_R_R(INS_sqrdmulh, EA_4BYTE, REG_V3, REG_V4, REG_V5, INS_OPTS_NONE);

    // sqdrmulh vector
    theEmitter->emitIns_R_R_R(INS_sqrdmulh, EA_8BYTE, REG_V0, REG_V1, REG_V2, INS_OPTS_4H);
    theEmitter->emitIns_R_R_R(INS_sqrdmulh, EA_8BYTE, REG_V3, REG_V4, REG_V5, INS_OPTS_2S);
    theEmitter->emitIns_R_R_R(INS_sqrdmulh, EA_16BYTE, REG_V6, REG_V7, REG_V8, INS_OPTS_8H);
    theEmitter->emitIns_R_R_R(INS_sqrdmulh, EA_16BYTE, REG_V9, REG_V10, REG_V11, INS_OPTS_4S);

    // subhn2 vector
    theEmitter->emitIns_R_R_R(INS_subhn2, EA_16BYTE, REG_V9, REG_V10, REG_V11, INS_OPTS_16B);
    theEmitter->emitIns_R_R_R(INS_subhn2, EA_16BYTE, REG_V12, REG_V13, REG_V14, INS_OPTS_8H);
    theEmitter->emitIns_R_R_R(INS_subhn2, EA_16BYTE, REG_V15, REG_V16, REG_V17, INS_OPTS_4S);

    // uabal vector
    theEmitter->emitIns_R_R_R(INS_uabal, EA_8BYTE, REG_V0, REG_V1, REG_V2, INS_OPTS_8B);
    theEmitter->emitIns_R_R_R(INS_uabal, EA_8BYTE, REG_V3, REG_V4, REG_V5, INS_OPTS_4H);
    theEmitter->emitIns_R_R_R(INS_uabal, EA_8BYTE, REG_V6, REG_V7, REG_V8, INS_OPTS_2S);

    // uabal2 vector
    theEmitter->emitIns_R_R_R(INS_uabal2, EA_16BYTE, REG_V9, REG_V10, REG_V11, INS_OPTS_16B);
    theEmitter->emitIns_R_R_R(INS_uabal2, EA_16BYTE, REG_V12, REG_V13, REG_V14, INS_OPTS_8H);
    theEmitter->emitIns_R_R_R(INS_uabal2, EA_16BYTE, REG_V15, REG_V16, REG_V17, INS_OPTS_4S);

    // uabdl vector
    theEmitter->emitIns_R_R_R(INS_uabdl, EA_8BYTE, REG_V0, REG_V1, REG_V2, INS_OPTS_8B);
    theEmitter->emitIns_R_R_R(INS_uabdl, EA_8BYTE, REG_V3, REG_V4, REG_V5, INS_OPTS_4H);
    theEmitter->emitIns_R_R_R(INS_uabdl, EA_8BYTE, REG_V6, REG_V7, REG_V8, INS_OPTS_2S);

    // uabdl2 vector
    theEmitter->emitIns_R_R_R(INS_uabdl2, EA_16BYTE, REG_V9, REG_V10, REG_V11, INS_OPTS_16B);
    theEmitter->emitIns_R_R_R(INS_uabdl2, EA_16BYTE, REG_V12, REG_V13, REG_V14, INS_OPTS_8H);
    theEmitter->emitIns_R_R_R(INS_uabdl2, EA_16BYTE, REG_V15, REG_V16, REG_V17, INS_OPTS_4S);

    // uaddl vector
    theEmitter->emitIns_R_R_R(INS_uaddl, EA_8BYTE, REG_V0, REG_V1, REG_V2, INS_OPTS_8B);
    theEmitter->emitIns_R_R_R(INS_uaddl, EA_8BYTE, REG_V3, REG_V4, REG_V5, INS_OPTS_4H);
    theEmitter->emitIns_R_R_R(INS_uaddl, EA_8BYTE, REG_V6, REG_V7, REG_V8, INS_OPTS_2S);

    // uaddl2 vector
    theEmitter->emitIns_R_R_R(INS_uaddl2, EA_16BYTE, REG_V9, REG_V10, REG_V11, INS_OPTS_16B);
    theEmitter->emitIns_R_R_R(INS_uaddl2, EA_16BYTE, REG_V12, REG_V13, REG_V14, INS_OPTS_8H);
    theEmitter->emitIns_R_R_R(INS_uaddl2, EA_16BYTE, REG_V15, REG_V16, REG_V17, INS_OPTS_4S);

    // uaddw vector
    theEmitter->emitIns_R_R_R(INS_uaddw, EA_8BYTE, REG_V0, REG_V1, REG_V2, INS_OPTS_8B);
    theEmitter->emitIns_R_R_R(INS_uaddw, EA_8BYTE, REG_V3, REG_V4, REG_V5, INS_OPTS_4H);
    theEmitter->emitIns_R_R_R(INS_uaddw, EA_8BYTE, REG_V6, REG_V7, REG_V8, INS_OPTS_2S);

    // uaddw2 vector
    theEmitter->emitIns_R_R_R(INS_uaddw2, EA_16BYTE, REG_V9, REG_V10, REG_V11, INS_OPTS_16B);
    theEmitter->emitIns_R_R_R(INS_uaddw2, EA_16BYTE, REG_V12, REG_V13, REG_V14, INS_OPTS_8H);
    theEmitter->emitIns_R_R_R(INS_uaddw2, EA_16BYTE, REG_V15, REG_V16, REG_V17, INS_OPTS_4S);

    // uhadd vector
    theEmitter->emitIns_R_R_R(INS_uhadd, EA_8BYTE, REG_V0, REG_V1, REG_V2, INS_OPTS_8B);
    theEmitter->emitIns_R_R_R(INS_uhadd, EA_8BYTE, REG_V3, REG_V4, REG_V5, INS_OPTS_4H);
    theEmitter->emitIns_R_R_R(INS_uhadd, EA_8BYTE, REG_V6, REG_V7, REG_V8, INS_OPTS_2S);
    theEmitter->emitIns_R_R_R(INS_uhadd, EA_16BYTE, REG_V9, REG_V10, REG_V11, INS_OPTS_16B);
    theEmitter->emitIns_R_R_R(INS_uhadd, EA_16BYTE, REG_V12, REG_V13, REG_V14, INS_OPTS_8H);
    theEmitter->emitIns_R_R_R(INS_uhadd, EA_16BYTE, REG_V15, REG_V16, REG_V17, INS_OPTS_4S);

    // uhsub vector
    theEmitter->emitIns_R_R_R(INS_uhsub, EA_8BYTE, REG_V0, REG_V1, REG_V2, INS_OPTS_8B);
    theEmitter->emitIns_R_R_R(INS_uhsub, EA_8BYTE, REG_V3, REG_V4, REG_V5, INS_OPTS_4H);
    theEmitter->emitIns_R_R_R(INS_uhsub, EA_8BYTE, REG_V6, REG_V7, REG_V8, INS_OPTS_2S);
    theEmitter->emitIns_R_R_R(INS_uhsub, EA_16BYTE, REG_V9, REG_V10, REG_V11, INS_OPTS_16B);
    theEmitter->emitIns_R_R_R(INS_uhsub, EA_16BYTE, REG_V12, REG_V13, REG_V14, INS_OPTS_8H);
    theEmitter->emitIns_R_R_R(INS_uhsub, EA_16BYTE, REG_V15, REG_V16, REG_V17, INS_OPTS_4S);

    // uqadd scalar
    theEmitter->emitIns_R_R_R(INS_uqadd, EA_1BYTE, REG_V0, REG_V1, REG_V2, INS_OPTS_NONE);
    theEmitter->emitIns_R_R_R(INS_uqadd, EA_2BYTE, REG_V3, REG_V4, REG_V5, INS_OPTS_NONE);
    theEmitter->emitIns_R_R_R(INS_uqadd, EA_4BYTE, REG_V6, REG_V7, REG_V8, INS_OPTS_NONE);
    theEmitter->emitIns_R_R_R(INS_uqadd, EA_8BYTE, REG_V9, REG_V10, REG_V11, INS_OPTS_NONE);

    // uqadd vector
    theEmitter->emitIns_R_R_R(INS_uqadd, EA_8BYTE, REG_V0, REG_V1, REG_V2, INS_OPTS_8B);
    theEmitter->emitIns_R_R_R(INS_uqadd, EA_8BYTE, REG_V3, REG_V4, REG_V5, INS_OPTS_4H);
    theEmitter->emitIns_R_R_R(INS_uqadd, EA_8BYTE, REG_V6, REG_V7, REG_V8, INS_OPTS_2S);
    theEmitter->emitIns_R_R_R(INS_uqadd, EA_16BYTE, REG_V9, REG_V10, REG_V11, INS_OPTS_16B);
    theEmitter->emitIns_R_R_R(INS_uqadd, EA_16BYTE, REG_V12, REG_V13, REG_V14, INS_OPTS_8H);
    theEmitter->emitIns_R_R_R(INS_uqadd, EA_16BYTE, REG_V15, REG_V16, REG_V17, INS_OPTS_4S);

    // uqrshl scalar
    theEmitter->emitIns_R_R_R(INS_uqrshl, EA_1BYTE, REG_V0, REG_V1, REG_V2, INS_OPTS_NONE);
    theEmitter->emitIns_R_R_R(INS_uqrshl, EA_2BYTE, REG_V3, REG_V4, REG_V5, INS_OPTS_NONE);
    theEmitter->emitIns_R_R_R(INS_uqrshl, EA_4BYTE, REG_V6, REG_V7, REG_V8, INS_OPTS_NONE);
    theEmitter->emitIns_R_R_R(INS_uqrshl, EA_8BYTE, REG_V9, REG_V10, REG_V11, INS_OPTS_NONE);

    // uqrshl vector
    theEmitter->emitIns_R_R_R(INS_uqrshl, EA_8BYTE, REG_V0, REG_V1, REG_V2, INS_OPTS_8B);
    theEmitter->emitIns_R_R_R(INS_uqrshl, EA_8BYTE, REG_V3, REG_V4, REG_V5, INS_OPTS_4H);
    theEmitter->emitIns_R_R_R(INS_uqrshl, EA_8BYTE, REG_V6, REG_V7, REG_V8, INS_OPTS_2S);
    theEmitter->emitIns_R_R_R(INS_uqrshl, EA_16BYTE, REG_V9, REG_V10, REG_V11, INS_OPTS_16B);
    theEmitter->emitIns_R_R_R(INS_uqrshl, EA_16BYTE, REG_V12, REG_V13, REG_V14, INS_OPTS_8H);
    theEmitter->emitIns_R_R_R(INS_uqrshl, EA_16BYTE, REG_V15, REG_V16, REG_V17, INS_OPTS_4S);
    theEmitter->emitIns_R_R_R(INS_uqrshl, EA_16BYTE, REG_V18, REG_V19, REG_V20, INS_OPTS_2D);

    // uqshl scalar
    theEmitter->emitIns_R_R_R(INS_uqshl, EA_1BYTE, REG_V0, REG_V1, REG_V2, INS_OPTS_NONE);
    theEmitter->emitIns_R_R_R(INS_uqshl, EA_2BYTE, REG_V3, REG_V4, REG_V5, INS_OPTS_NONE);
    theEmitter->emitIns_R_R_R(INS_uqshl, EA_4BYTE, REG_V6, REG_V7, REG_V8, INS_OPTS_NONE);
    theEmitter->emitIns_R_R_R(INS_uqshl, EA_8BYTE, REG_V9, REG_V10, REG_V11, INS_OPTS_NONE);

    // uqshl vector
    theEmitter->emitIns_R_R_R(INS_uqshl, EA_8BYTE, REG_V0, REG_V1, REG_V2, INS_OPTS_8B);
    theEmitter->emitIns_R_R_R(INS_uqshl, EA_8BYTE, REG_V3, REG_V4, REG_V5, INS_OPTS_4H);
    theEmitter->emitIns_R_R_R(INS_uqshl, EA_8BYTE, REG_V6, REG_V7, REG_V8, INS_OPTS_2S);
    theEmitter->emitIns_R_R_R(INS_uqshl, EA_16BYTE, REG_V9, REG_V10, REG_V11, INS_OPTS_16B);
    theEmitter->emitIns_R_R_R(INS_uqshl, EA_16BYTE, REG_V12, REG_V13, REG_V14, INS_OPTS_8H);
    theEmitter->emitIns_R_R_R(INS_uqshl, EA_16BYTE, REG_V15, REG_V16, REG_V17, INS_OPTS_4S);
    theEmitter->emitIns_R_R_R(INS_uqshl, EA_16BYTE, REG_V18, REG_V19, REG_V20, INS_OPTS_2D);

    // uqsub scalar
    theEmitter->emitIns_R_R_R(INS_uqsub, EA_1BYTE, REG_V0, REG_V1, REG_V2, INS_OPTS_NONE);
    theEmitter->emitIns_R_R_R(INS_uqsub, EA_2BYTE, REG_V3, REG_V4, REG_V5, INS_OPTS_NONE);
    theEmitter->emitIns_R_R_R(INS_uqsub, EA_4BYTE, REG_V6, REG_V7, REG_V8, INS_OPTS_NONE);
    theEmitter->emitIns_R_R_R(INS_uqsub, EA_8BYTE, REG_V9, REG_V10, REG_V11, INS_OPTS_NONE);

    // uqsub vector
    theEmitter->emitIns_R_R_R(INS_uqsub, EA_8BYTE, REG_V0, REG_V1, REG_V2, INS_OPTS_8B);
    theEmitter->emitIns_R_R_R(INS_uqsub, EA_8BYTE, REG_V3, REG_V4, REG_V5, INS_OPTS_4H);
    theEmitter->emitIns_R_R_R(INS_uqsub, EA_8BYTE, REG_V6, REG_V7, REG_V8, INS_OPTS_2S);
    theEmitter->emitIns_R_R_R(INS_uqsub, EA_16BYTE, REG_V9, REG_V10, REG_V11, INS_OPTS_16B);
    theEmitter->emitIns_R_R_R(INS_uqsub, EA_16BYTE, REG_V12, REG_V13, REG_V14, INS_OPTS_8H);
    theEmitter->emitIns_R_R_R(INS_uqsub, EA_16BYTE, REG_V15, REG_V16, REG_V17, INS_OPTS_4S);

    // urhadd vector
    theEmitter->emitIns_R_R_R(INS_urhadd, EA_8BYTE, REG_V0, REG_V1, REG_V2, INS_OPTS_8B);
    theEmitter->emitIns_R_R_R(INS_urhadd, EA_8BYTE, REG_V3, REG_V4, REG_V5, INS_OPTS_4H);
    theEmitter->emitIns_R_R_R(INS_urhadd, EA_8BYTE, REG_V6, REG_V7, REG_V8, INS_OPTS_2S);
    theEmitter->emitIns_R_R_R(INS_urhadd, EA_16BYTE, REG_V9, REG_V10, REG_V11, INS_OPTS_16B);
    theEmitter->emitIns_R_R_R(INS_urhadd, EA_16BYTE, REG_V12, REG_V13, REG_V14, INS_OPTS_8H);
    theEmitter->emitIns_R_R_R(INS_urhadd, EA_16BYTE, REG_V15, REG_V16, REG_V17, INS_OPTS_4S);

    // usubl vector
    theEmitter->emitIns_R_R_R(INS_usubl, EA_8BYTE, REG_V0, REG_V1, REG_V2, INS_OPTS_8B);
    theEmitter->emitIns_R_R_R(INS_usubl, EA_8BYTE, REG_V3, REG_V4, REG_V5, INS_OPTS_4H);
    theEmitter->emitIns_R_R_R(INS_usubl, EA_8BYTE, REG_V6, REG_V7, REG_V8, INS_OPTS_2S);

    // usubl2 vector
    theEmitter->emitIns_R_R_R(INS_usubl2, EA_16BYTE, REG_V9, REG_V10, REG_V11, INS_OPTS_16B);
    theEmitter->emitIns_R_R_R(INS_usubl2, EA_16BYTE, REG_V12, REG_V13, REG_V14, INS_OPTS_8H);
    theEmitter->emitIns_R_R_R(INS_usubl2, EA_16BYTE, REG_V15, REG_V16, REG_V17, INS_OPTS_4S);

    // usubw vector
    theEmitter->emitIns_R_R_R(INS_usubw, EA_8BYTE, REG_V0, REG_V1, REG_V2, INS_OPTS_8B);
    theEmitter->emitIns_R_R_R(INS_usubw, EA_8BYTE, REG_V3, REG_V4, REG_V5, INS_OPTS_4H);
    theEmitter->emitIns_R_R_R(INS_usubw, EA_8BYTE, REG_V6, REG_V7, REG_V8, INS_OPTS_2S);

    // usubw2 vector
    theEmitter->emitIns_R_R_R(INS_usubw2, EA_16BYTE, REG_V9, REG_V10, REG_V11, INS_OPTS_16B);
    theEmitter->emitIns_R_R_R(INS_usubw2, EA_16BYTE, REG_V12, REG_V13, REG_V14, INS_OPTS_8H);
    theEmitter->emitIns_R_R_R(INS_usubw2, EA_16BYTE, REG_V15, REG_V16, REG_V17, INS_OPTS_4S);
#endif // ALL_ARM64_EMITTER_UNIT_TESTS

#ifdef ALL_ARM64_EMITTER_UNIT_TESTS
    //
    // R_R_R  vector multiply
    //

    genDefineTempLabel(genCreateTempLabel());

    theEmitter->emitIns_R_R_R(INS_mul, EA_8BYTE, REG_V0, REG_V1, REG_V2, INS_OPTS_8B);
    theEmitter->emitIns_R_R_R(INS_mul, EA_8BYTE, REG_V3, REG_V4, REG_V5, INS_OPTS_4H);
    theEmitter->emitIns_R_R_R(INS_mul, EA_8BYTE, REG_V6, REG_V7, REG_V8, INS_OPTS_2S);
    theEmitter->emitIns_R_R_R(INS_mul, EA_16BYTE, REG_V9, REG_V10, REG_V11, INS_OPTS_16B);
    theEmitter->emitIns_R_R_R(INS_mul, EA_16BYTE, REG_V12, REG_V13, REG_V14, INS_OPTS_8H);
    theEmitter->emitIns_R_R_R(INS_mul, EA_16BYTE, REG_V15, REG_V16, REG_V17, INS_OPTS_4S);

    theEmitter->emitIns_R_R_R(INS_pmul, EA_8BYTE, REG_V18, REG_V19, REG_V20, INS_OPTS_8B);
    theEmitter->emitIns_R_R_R(INS_pmul, EA_16BYTE, REG_V21, REG_V22, REG_V23, INS_OPTS_16B);

    // 'mul' vector by element
    theEmitter->emitIns_R_R_R_I(INS_mul, EA_8BYTE, REG_V0, REG_V1, REG_V16, 0, INS_OPTS_2S);
    theEmitter->emitIns_R_R_R_I(INS_mul, EA_8BYTE, REG_V2, REG_V3, REG_V15, 1, INS_OPTS_2S);
    theEmitter->emitIns_R_R_R_I(INS_mul, EA_8BYTE, REG_V4, REG_V5, REG_V17, 3, INS_OPTS_2S);
    theEmitter->emitIns_R_R_R_I(INS_mul, EA_8BYTE, REG_V6, REG_V7, REG_V0, 0, INS_OPTS_4H);
    theEmitter->emitIns_R_R_R_I(INS_mul, EA_8BYTE, REG_V8, REG_V9, REG_V1, 3, INS_OPTS_4H);
    theEmitter->emitIns_R_R_R_I(INS_mul, EA_8BYTE, REG_V10, REG_V11, REG_V2, 7, INS_OPTS_4H);
    theEmitter->emitIns_R_R_R_I(INS_mul, EA_16BYTE, REG_V12, REG_V13, REG_V14, 0, INS_OPTS_4S);
    theEmitter->emitIns_R_R_R_I(INS_mul, EA_16BYTE, REG_V14, REG_V15, REG_V18, 1, INS_OPTS_4S);
    theEmitter->emitIns_R_R_R_I(INS_mul, EA_16BYTE, REG_V16, REG_V17, REG_V13, 3, INS_OPTS_4S);
    theEmitter->emitIns_R_R_R_I(INS_mul, EA_16BYTE, REG_V18, REG_V19, REG_V3, 0, INS_OPTS_8H);
    theEmitter->emitIns_R_R_R_I(INS_mul, EA_16BYTE, REG_V20, REG_V21, REG_V4, 3, INS_OPTS_8H);
    theEmitter->emitIns_R_R_R_I(INS_mul, EA_16BYTE, REG_V22, REG_V23, REG_V5, 7, INS_OPTS_8H);

    // 'mla' vector by element
    theEmitter->emitIns_R_R_R_I(INS_mla, EA_8BYTE, REG_V0, REG_V1, REG_V16, 0, INS_OPTS_2S);
    theEmitter->emitIns_R_R_R_I(INS_mla, EA_8BYTE, REG_V2, REG_V3, REG_V15, 1, INS_OPTS_2S);
    theEmitter->emitIns_R_R_R_I(INS_mla, EA_8BYTE, REG_V4, REG_V5, REG_V17, 3, INS_OPTS_2S);
    theEmitter->emitIns_R_R_R_I(INS_mla, EA_8BYTE, REG_V6, REG_V7, REG_V0, 0, INS_OPTS_4H);
    theEmitter->emitIns_R_R_R_I(INS_mla, EA_8BYTE, REG_V8, REG_V9, REG_V1, 3, INS_OPTS_4H);
    theEmitter->emitIns_R_R_R_I(INS_mla, EA_8BYTE, REG_V10, REG_V11, REG_V2, 7, INS_OPTS_4H);
    theEmitter->emitIns_R_R_R_I(INS_mla, EA_16BYTE, REG_V12, REG_V13, REG_V14, 0, INS_OPTS_4S);
    theEmitter->emitIns_R_R_R_I(INS_mla, EA_16BYTE, REG_V14, REG_V15, REG_V18, 1, INS_OPTS_4S);
    theEmitter->emitIns_R_R_R_I(INS_mla, EA_16BYTE, REG_V16, REG_V17, REG_V13, 3, INS_OPTS_4S);
    theEmitter->emitIns_R_R_R_I(INS_mla, EA_16BYTE, REG_V18, REG_V19, REG_V3, 0, INS_OPTS_8H);
    theEmitter->emitIns_R_R_R_I(INS_mla, EA_16BYTE, REG_V20, REG_V21, REG_V4, 3, INS_OPTS_8H);
    theEmitter->emitIns_R_R_R_I(INS_mla, EA_16BYTE, REG_V22, REG_V23, REG_V5, 7, INS_OPTS_8H);

    // 'mls' vector by element
    theEmitter->emitIns_R_R_R_I(INS_mls, EA_8BYTE, REG_V0, REG_V1, REG_V16, 0, INS_OPTS_2S);
    theEmitter->emitIns_R_R_R_I(INS_mls, EA_8BYTE, REG_V2, REG_V3, REG_V15, 1, INS_OPTS_2S);
    theEmitter->emitIns_R_R_R_I(INS_mls, EA_8BYTE, REG_V4, REG_V5, REG_V17, 3, INS_OPTS_2S);
    theEmitter->emitIns_R_R_R_I(INS_mls, EA_8BYTE, REG_V6, REG_V7, REG_V0, 0, INS_OPTS_4H);
    theEmitter->emitIns_R_R_R_I(INS_mls, EA_8BYTE, REG_V8, REG_V9, REG_V1, 3, INS_OPTS_4H);
    theEmitter->emitIns_R_R_R_I(INS_mls, EA_8BYTE, REG_V10, REG_V11, REG_V2, 7, INS_OPTS_4H);
    theEmitter->emitIns_R_R_R_I(INS_mls, EA_16BYTE, REG_V12, REG_V13, REG_V14, 0, INS_OPTS_4S);
    theEmitter->emitIns_R_R_R_I(INS_mls, EA_16BYTE, REG_V14, REG_V15, REG_V18, 1, INS_OPTS_4S);
    theEmitter->emitIns_R_R_R_I(INS_mls, EA_16BYTE, REG_V16, REG_V17, REG_V13, 3, INS_OPTS_4S);
    theEmitter->emitIns_R_R_R_I(INS_mls, EA_16BYTE, REG_V18, REG_V19, REG_V3, 0, INS_OPTS_8H);
    theEmitter->emitIns_R_R_R_I(INS_mls, EA_16BYTE, REG_V20, REG_V21, REG_V4, 3, INS_OPTS_8H);
    theEmitter->emitIns_R_R_R_I(INS_mls, EA_16BYTE, REG_V22, REG_V23, REG_V5, 7, INS_OPTS_8H);
#endif // ALL_ARM64_EMITTER_UNIT_TESTS

#ifdef ALL_ARM64_EMITTER_UNIT_TESTS
    // pmull vector
    theEmitter->emitIns_R_R_R(INS_pmull, EA_8BYTE, REG_V0, REG_V1, REG_V2, INS_OPTS_8B);
    theEmitter->emitIns_R_R_R(INS_pmull, EA_8BYTE, REG_V3, REG_V4, REG_V5, INS_OPTS_1D);

    // pmull2 vector
    theEmitter->emitIns_R_R_R(INS_pmull2, EA_16BYTE, REG_V3, REG_V4, REG_V5, INS_OPTS_16B);
    theEmitter->emitIns_R_R_R(INS_pmull2, EA_16BYTE, REG_V9, REG_V10, REG_V11, INS_OPTS_2D);

    // sdot vector
    theEmitter->emitIns_R_R_R_I(INS_sdot, EA_8BYTE, REG_V0, REG_V1, REG_V16, 3, INS_OPTS_2S);
    theEmitter->emitIns_R_R_R_I(INS_sdot, EA_16BYTE, REG_V3, REG_V4, REG_V31, 1, INS_OPTS_4S);

    // smlal vector
    theEmitter->emitIns_R_R_R(INS_smlal, EA_8BYTE, REG_V0, REG_V1, REG_V2, INS_OPTS_8B);
    theEmitter->emitIns_R_R_R(INS_smlal, EA_8BYTE, REG_V3, REG_V4, REG_V5, INS_OPTS_4H);
    theEmitter->emitIns_R_R_R(INS_smlal, EA_8BYTE, REG_V6, REG_V7, REG_V8, INS_OPTS_2S);

    // smlal2 vector
    theEmitter->emitIns_R_R_R(INS_smlal2, EA_16BYTE, REG_V9, REG_V10, REG_V11, INS_OPTS_16B);
    theEmitter->emitIns_R_R_R(INS_smlal2, EA_16BYTE, REG_V12, REG_V13, REG_V14, INS_OPTS_8H);
    theEmitter->emitIns_R_R_R(INS_smlal2, EA_16BYTE, REG_V15, REG_V16, REG_V17, INS_OPTS_4S);

    // smlsl vector
    theEmitter->emitIns_R_R_R(INS_smlsl, EA_8BYTE, REG_V0, REG_V1, REG_V2, INS_OPTS_8B);
    theEmitter->emitIns_R_R_R(INS_smlsl, EA_8BYTE, REG_V3, REG_V4, REG_V5, INS_OPTS_4H);
    theEmitter->emitIns_R_R_R(INS_smlsl, EA_8BYTE, REG_V6, REG_V7, REG_V8, INS_OPTS_2S);

    // smlsl2 vector
    theEmitter->emitIns_R_R_R(INS_smlsl2, EA_16BYTE, REG_V9, REG_V10, REG_V11, INS_OPTS_16B);
    theEmitter->emitIns_R_R_R(INS_smlsl2, EA_16BYTE, REG_V12, REG_V13, REG_V14, INS_OPTS_8H);
    theEmitter->emitIns_R_R_R(INS_smlsl2, EA_16BYTE, REG_V15, REG_V16, REG_V17, INS_OPTS_4S);

    // smull vector
    theEmitter->emitIns_R_R_R(INS_smull, EA_8BYTE, REG_V0, REG_V1, REG_V2, INS_OPTS_8B);
    theEmitter->emitIns_R_R_R(INS_smull, EA_8BYTE, REG_V3, REG_V4, REG_V5, INS_OPTS_4H);
    theEmitter->emitIns_R_R_R(INS_smull, EA_8BYTE, REG_V6, REG_V7, REG_V8, INS_OPTS_2S);

    // smull2 vector
    theEmitter->emitIns_R_R_R(INS_smull2, EA_16BYTE, REG_V9, REG_V10, REG_V11, INS_OPTS_16B);
    theEmitter->emitIns_R_R_R(INS_smull2, EA_16BYTE, REG_V12, REG_V13, REG_V14, INS_OPTS_8H);
    theEmitter->emitIns_R_R_R(INS_smull2, EA_16BYTE, REG_V15, REG_V16, REG_V17, INS_OPTS_4S);

    // udot vector
    theEmitter->emitIns_R_R_R_I(INS_udot, EA_8BYTE, REG_V0, REG_V1, REG_V16, 3, INS_OPTS_2S);
    theEmitter->emitIns_R_R_R_I(INS_udot, EA_16BYTE, REG_V3, REG_V4, REG_V31, 1, INS_OPTS_4S);

    // umlal vector
    theEmitter->emitIns_R_R_R(INS_umlal, EA_8BYTE, REG_V0, REG_V1, REG_V2, INS_OPTS_8B);
    theEmitter->emitIns_R_R_R(INS_umlal, EA_8BYTE, REG_V3, REG_V4, REG_V5, INS_OPTS_4H);
    theEmitter->emitIns_R_R_R(INS_umlal, EA_8BYTE, REG_V6, REG_V7, REG_V8, INS_OPTS_2S);

    // umlal2 vector
    theEmitter->emitIns_R_R_R(INS_umlal2, EA_16BYTE, REG_V9, REG_V10, REG_V11, INS_OPTS_16B);
    theEmitter->emitIns_R_R_R(INS_umlal2, EA_16BYTE, REG_V12, REG_V13, REG_V14, INS_OPTS_8H);
    theEmitter->emitIns_R_R_R(INS_umlal2, EA_16BYTE, REG_V15, REG_V16, REG_V17, INS_OPTS_4S);

    // umlsl vector
    theEmitter->emitIns_R_R_R(INS_umlsl, EA_8BYTE, REG_V0, REG_V1, REG_V2, INS_OPTS_8B);
    theEmitter->emitIns_R_R_R(INS_umlsl, EA_8BYTE, REG_V3, REG_V4, REG_V5, INS_OPTS_4H);
    theEmitter->emitIns_R_R_R(INS_umlsl, EA_8BYTE, REG_V6, REG_V7, REG_V8, INS_OPTS_2S);

    // umlsl2 vector
    theEmitter->emitIns_R_R_R(INS_umlsl2, EA_16BYTE, REG_V9, REG_V10, REG_V11, INS_OPTS_16B);
    theEmitter->emitIns_R_R_R(INS_umlsl2, EA_16BYTE, REG_V12, REG_V13, REG_V14, INS_OPTS_8H);
    theEmitter->emitIns_R_R_R(INS_umlsl2, EA_16BYTE, REG_V15, REG_V16, REG_V17, INS_OPTS_4S);

    // umull vector
    theEmitter->emitIns_R_R_R(INS_umull, EA_8BYTE, REG_V0, REG_V1, REG_V2, INS_OPTS_8B);
    theEmitter->emitIns_R_R_R(INS_umull, EA_8BYTE, REG_V3, REG_V4, REG_V5, INS_OPTS_4H);
    theEmitter->emitIns_R_R_R(INS_umull, EA_8BYTE, REG_V6, REG_V7, REG_V8, INS_OPTS_2S);

    // umull2 vector
    theEmitter->emitIns_R_R_R(INS_umull2, EA_16BYTE, REG_V9, REG_V10, REG_V11, INS_OPTS_16B);
    theEmitter->emitIns_R_R_R(INS_umull2, EA_16BYTE, REG_V12, REG_V13, REG_V14, INS_OPTS_8H);
    theEmitter->emitIns_R_R_R(INS_umull2, EA_16BYTE, REG_V15, REG_V16, REG_V17, INS_OPTS_4S);

    // smlal vector, by element
    theEmitter->emitIns_R_R_R_I(INS_smlal, EA_8BYTE, REG_V0, REG_V1, REG_V2, 3, INS_OPTS_4H);
    theEmitter->emitIns_R_R_R_I(INS_smlal, EA_8BYTE, REG_V3, REG_V4, REG_V5, 1, INS_OPTS_2S);

    // smlal2 vector, by element
    theEmitter->emitIns_R_R_R_I(INS_smlal2, EA_16BYTE, REG_V6, REG_V7, REG_V8, 7, INS_OPTS_8H);
    theEmitter->emitIns_R_R_R_I(INS_smlal2, EA_16BYTE, REG_V9, REG_V10, REG_V11, 3, INS_OPTS_4S);

    // smlsl vector, by element
    theEmitter->emitIns_R_R_R_I(INS_smlsl, EA_8BYTE, REG_V0, REG_V1, REG_V2, 3, INS_OPTS_4H);
    theEmitter->emitIns_R_R_R_I(INS_smlsl, EA_8BYTE, REG_V3, REG_V4, REG_V5, 1, INS_OPTS_2S);

    // smlsl2 vector, by element
    theEmitter->emitIns_R_R_R_I(INS_smlsl2, EA_16BYTE, REG_V6, REG_V7, REG_V8, 7, INS_OPTS_8H);
    theEmitter->emitIns_R_R_R_I(INS_smlsl2, EA_16BYTE, REG_V9, REG_V10, REG_V11, 3, INS_OPTS_4S);

    // smull vector, by element
    theEmitter->emitIns_R_R_R_I(INS_smull, EA_8BYTE, REG_V0, REG_V1, REG_V2, 3, INS_OPTS_4H);
    theEmitter->emitIns_R_R_R_I(INS_smull, EA_8BYTE, REG_V3, REG_V4, REG_V5, 1, INS_OPTS_2S);

    // smull2 vector, by element
    theEmitter->emitIns_R_R_R_I(INS_smull2, EA_16BYTE, REG_V6, REG_V7, REG_V8, 7, INS_OPTS_8H);
    theEmitter->emitIns_R_R_R_I(INS_smull2, EA_16BYTE, REG_V9, REG_V10, REG_V11, 3, INS_OPTS_4S);

    // sqdmlal scalar, by element
    theEmitter->emitIns_R_R_R_I(INS_sqdmlal, EA_2BYTE, REG_V0, REG_V1, REG_V2, 7, INS_OPTS_NONE);
    theEmitter->emitIns_R_R_R_I(INS_sqdmlal, EA_4BYTE, REG_V3, REG_V4, REG_V5, 3, INS_OPTS_NONE);

    // sqdmlal vector, by element
    theEmitter->emitIns_R_R_R_I(INS_sqdmlal, EA_8BYTE, REG_V0, REG_V1, REG_V2, 7, INS_OPTS_4H);
    theEmitter->emitIns_R_R_R_I(INS_sqdmlal, EA_8BYTE, REG_V3, REG_V4, REG_V5, 3, INS_OPTS_2S);

    // sqdmlal2 vector, by element
    theEmitter->emitIns_R_R_R_I(INS_sqdmlal2, EA_16BYTE, REG_V6, REG_V7, REG_V8, 7, INS_OPTS_8H);
    theEmitter->emitIns_R_R_R_I(INS_sqdmlal2, EA_16BYTE, REG_V9, REG_V10, REG_V11, 3, INS_OPTS_4S);

    // sqdmlsl scalar, by element
    theEmitter->emitIns_R_R_R_I(INS_sqdmlsl, EA_2BYTE, REG_V0, REG_V1, REG_V2, 7, INS_OPTS_NONE);
    theEmitter->emitIns_R_R_R_I(INS_sqdmlsl, EA_4BYTE, REG_V3, REG_V4, REG_V5, 3, INS_OPTS_NONE);

    // sqdmlsl vector, by element
    theEmitter->emitIns_R_R_R_I(INS_sqdmlsl, EA_8BYTE, REG_V0, REG_V1, REG_V2, 7, INS_OPTS_4H);
    theEmitter->emitIns_R_R_R_I(INS_sqdmlsl, EA_8BYTE, REG_V3, REG_V4, REG_V5, 3, INS_OPTS_2S);

    // sqdmlsl2 vector, by element
    theEmitter->emitIns_R_R_R_I(INS_sqdmlsl2, EA_16BYTE, REG_V6, REG_V7, REG_V8, 7, INS_OPTS_8H);
    theEmitter->emitIns_R_R_R_I(INS_sqdmlsl2, EA_16BYTE, REG_V9, REG_V10, REG_V11, 3, INS_OPTS_4S);

    // sqdmulh scalar
    theEmitter->emitIns_R_R_R_I(INS_sqdmulh, EA_2BYTE, REG_V0, REG_V1, REG_V2, 7, INS_OPTS_NONE);
    theEmitter->emitIns_R_R_R_I(INS_sqdmulh, EA_4BYTE, REG_V3, REG_V4, REG_V5, 3, INS_OPTS_NONE);

    // sqdmulh vector
    theEmitter->emitIns_R_R_R_I(INS_sqdmulh, EA_8BYTE, REG_V0, REG_V1, REG_V2, 7, INS_OPTS_4H);
    theEmitter->emitIns_R_R_R_I(INS_sqdmulh, EA_8BYTE, REG_V3, REG_V4, REG_V5, 3, INS_OPTS_2S);
    theEmitter->emitIns_R_R_R_I(INS_sqdmulh, EA_16BYTE, REG_V6, REG_V7, REG_V8, 7, INS_OPTS_8H);
    theEmitter->emitIns_R_R_R_I(INS_sqdmulh, EA_16BYTE, REG_V9, REG_V10, REG_V11, 3, INS_OPTS_4S);

    // sqdmull scalar, by element
    theEmitter->emitIns_R_R_R_I(INS_sqdmull, EA_2BYTE, REG_V0, REG_V1, REG_V2, 7, INS_OPTS_NONE);
    theEmitter->emitIns_R_R_R_I(INS_sqdmull, EA_4BYTE, REG_V3, REG_V4, REG_V5, 3, INS_OPTS_NONE);

    // sqdmull vector, by element
    theEmitter->emitIns_R_R_R_I(INS_sqdmull, EA_8BYTE, REG_V0, REG_V1, REG_V2, 7, INS_OPTS_4H);
    theEmitter->emitIns_R_R_R_I(INS_sqdmull, EA_8BYTE, REG_V3, REG_V4, REG_V5, 3, INS_OPTS_2S);

    // sqdmull2 vector, by element
    theEmitter->emitIns_R_R_R_I(INS_sqdmull2, EA_16BYTE, REG_V6, REG_V7, REG_V8, 7, INS_OPTS_8H);
    theEmitter->emitIns_R_R_R_I(INS_sqdmull2, EA_16BYTE, REG_V9, REG_V10, REG_V11, 3, INS_OPTS_4S);

    // sqrdmlah scalar
    theEmitter->emitIns_R_R_R_I(INS_sqrdmlah, EA_2BYTE, REG_V0, REG_V1, REG_V2, 7, INS_OPTS_NONE);
    theEmitter->emitIns_R_R_R_I(INS_sqrdmlah, EA_4BYTE, REG_V3, REG_V4, REG_V5, 3, INS_OPTS_NONE);

    // sqdrmlah vector
    theEmitter->emitIns_R_R_R_I(INS_sqrdmlah, EA_8BYTE, REG_V0, REG_V1, REG_V2, 7, INS_OPTS_4H);
    theEmitter->emitIns_R_R_R_I(INS_sqrdmlah, EA_8BYTE, REG_V3, REG_V4, REG_V5, 3, INS_OPTS_2S);
    theEmitter->emitIns_R_R_R_I(INS_sqrdmlah, EA_16BYTE, REG_V6, REG_V7, REG_V8, 7, INS_OPTS_8H);
    theEmitter->emitIns_R_R_R_I(INS_sqrdmlah, EA_16BYTE, REG_V9, REG_V10, REG_V11, 3, INS_OPTS_4S);

    // sqrdmlsh scalar
    theEmitter->emitIns_R_R_R_I(INS_sqrdmlsh, EA_2BYTE, REG_V0, REG_V1, REG_V2, 7, INS_OPTS_NONE);
    theEmitter->emitIns_R_R_R_I(INS_sqrdmlsh, EA_4BYTE, REG_V3, REG_V4, REG_V5, 3, INS_OPTS_NONE);

    // sqdrmlsh vector
    theEmitter->emitIns_R_R_R_I(INS_sqrdmlsh, EA_8BYTE, REG_V0, REG_V1, REG_V2, 7, INS_OPTS_4H);
    theEmitter->emitIns_R_R_R_I(INS_sqrdmlsh, EA_8BYTE, REG_V3, REG_V4, REG_V5, 3, INS_OPTS_2S);
    theEmitter->emitIns_R_R_R_I(INS_sqrdmlsh, EA_16BYTE, REG_V6, REG_V7, REG_V8, 7, INS_OPTS_8H);
    theEmitter->emitIns_R_R_R_I(INS_sqrdmlsh, EA_16BYTE, REG_V9, REG_V10, REG_V11, 3, INS_OPTS_4S);

    // sqrdmulh scalar
    theEmitter->emitIns_R_R_R_I(INS_sqrdmulh, EA_2BYTE, REG_V0, REG_V1, REG_V2, 7, INS_OPTS_NONE);
    theEmitter->emitIns_R_R_R_I(INS_sqrdmulh, EA_4BYTE, REG_V3, REG_V4, REG_V5, 3, INS_OPTS_NONE);

    // sqdrmulh vector
    theEmitter->emitIns_R_R_R_I(INS_sqrdmulh, EA_8BYTE, REG_V0, REG_V1, REG_V2, 7, INS_OPTS_4H);
    theEmitter->emitIns_R_R_R_I(INS_sqrdmulh, EA_8BYTE, REG_V3, REG_V4, REG_V5, 3, INS_OPTS_2S);
    theEmitter->emitIns_R_R_R_I(INS_sqrdmulh, EA_16BYTE, REG_V6, REG_V7, REG_V8, 7, INS_OPTS_8H);
    theEmitter->emitIns_R_R_R_I(INS_sqrdmulh, EA_16BYTE, REG_V9, REG_V10, REG_V11, 3, INS_OPTS_4S);

    // umlal vector, by element
    theEmitter->emitIns_R_R_R_I(INS_umlal, EA_8BYTE, REG_V0, REG_V1, REG_V2, 3, INS_OPTS_4H);
    theEmitter->emitIns_R_R_R_I(INS_umlal, EA_8BYTE, REG_V3, REG_V4, REG_V5, 1, INS_OPTS_2S);

    // umlal2 vector, by element
    theEmitter->emitIns_R_R_R_I(INS_umlal2, EA_16BYTE, REG_V6, REG_V7, REG_V8, 7, INS_OPTS_8H);
    theEmitter->emitIns_R_R_R_I(INS_umlal2, EA_16BYTE, REG_V9, REG_V10, REG_V11, 3, INS_OPTS_4S);

    // umlsl vector, by element
    theEmitter->emitIns_R_R_R_I(INS_umlsl, EA_8BYTE, REG_V0, REG_V1, REG_V2, 3, INS_OPTS_4H);

    // umlsl2 vector, by element
    theEmitter->emitIns_R_R_R_I(INS_umlsl2, EA_16BYTE, REG_V6, REG_V7, REG_V8, 7, INS_OPTS_8H);
    theEmitter->emitIns_R_R_R_I(INS_umlsl2, EA_16BYTE, REG_V9, REG_V10, REG_V11, 3, INS_OPTS_4S);

    // umull vector, by element
    theEmitter->emitIns_R_R_R_I(INS_umull, EA_8BYTE, REG_V0, REG_V1, REG_V2, 3, INS_OPTS_4H);
    theEmitter->emitIns_R_R_R_I(INS_umull, EA_8BYTE, REG_V3, REG_V4, REG_V5, 1, INS_OPTS_2S);

    // umull2 vector, by element
    theEmitter->emitIns_R_R_R_I(INS_umull2, EA_16BYTE, REG_V6, REG_V7, REG_V8, 7, INS_OPTS_8H);
    theEmitter->emitIns_R_R_R_I(INS_umull2, EA_16BYTE, REG_V9, REG_V10, REG_V11, 3, INS_OPTS_4S);

#endif // ALL_ARM64_EMITTER_UNIT_TESTS

#ifdef ALL_ARM64_EMITTER_UNIT_TESTS
    //
    // R_R_R   floating point operations, one source/dest, and two source
    //

    genDefineTempLabel(genCreateTempLabel());

    theEmitter->emitIns_R_R_R(INS_fmla, EA_8BYTE, REG_V6, REG_V7, REG_V8, INS_OPTS_2S);
    theEmitter->emitIns_R_R_R(INS_fmla, EA_16BYTE, REG_V9, REG_V10, REG_V11, INS_OPTS_4S);
    theEmitter->emitIns_R_R_R(INS_fmla, EA_16BYTE, REG_V12, REG_V13, REG_V14, INS_OPTS_2D);

    theEmitter->emitIns_R_R_R_I(INS_fmla, EA_4BYTE, REG_V15, REG_V16, REG_V17, 3); // scalar by element 4BYTE
    theEmitter->emitIns_R_R_R_I(INS_fmla, EA_8BYTE, REG_V18, REG_V19, REG_V20, 1); // scalar by element 8BYTE
    theEmitter->emitIns_R_R_R_I(INS_fmla, EA_8BYTE, REG_V21, REG_V22, REG_V23, 0, INS_OPTS_2S);
    theEmitter->emitIns_R_R_R_I(INS_fmla, EA_16BYTE, REG_V24, REG_V25, REG_V26, 2, INS_OPTS_4S);
    theEmitter->emitIns_R_R_R_I(INS_fmla, EA_16BYTE, REG_V27, REG_V28, REG_V29, 0, INS_OPTS_2D);

    theEmitter->emitIns_R_R_R(INS_fmls, EA_8BYTE, REG_V6, REG_V7, REG_V8, INS_OPTS_2S);
    theEmitter->emitIns_R_R_R(INS_fmls, EA_16BYTE, REG_V9, REG_V10, REG_V11, INS_OPTS_4S);
    theEmitter->emitIns_R_R_R(INS_fmls, EA_16BYTE, REG_V12, REG_V13, REG_V14, INS_OPTS_2D);

    theEmitter->emitIns_R_R_R_I(INS_fmls, EA_4BYTE, REG_V15, REG_V16, REG_V17, 3); // scalar by element 4BYTE
    theEmitter->emitIns_R_R_R_I(INS_fmls, EA_8BYTE, REG_V18, REG_V19, REG_V20, 1); // scalar by element 8BYTE
    theEmitter->emitIns_R_R_R_I(INS_fmls, EA_8BYTE, REG_V21, REG_V22, REG_V23, 0, INS_OPTS_2S);
    theEmitter->emitIns_R_R_R_I(INS_fmls, EA_16BYTE, REG_V24, REG_V25, REG_V26, 2, INS_OPTS_4S);
    theEmitter->emitIns_R_R_R_I(INS_fmls, EA_16BYTE, REG_V27, REG_V28, REG_V29, 0, INS_OPTS_2D);

#endif // ALL_ARM64_EMITTER_UNIT_TESTS

#ifdef ALL_ARM64_EMITTER_UNIT_TESTS
    //
    // R_R_R_R   floating point operations, one dest, and three source
    //

    theEmitter->emitIns_R_R_R_R(INS_fmadd, EA_4BYTE, REG_V0, REG_V8, REG_V16, REG_V24);
    theEmitter->emitIns_R_R_R_R(INS_fmsub, EA_4BYTE, REG_V1, REG_V9, REG_V17, REG_V25);
    theEmitter->emitIns_R_R_R_R(INS_fnmadd, EA_4BYTE, REG_V2, REG_V10, REG_V18, REG_V26);
    theEmitter->emitIns_R_R_R_R(INS_fnmsub, EA_4BYTE, REG_V3, REG_V11, REG_V19, REG_V27);

    theEmitter->emitIns_R_R_R_R(INS_fmadd, EA_8BYTE, REG_V4, REG_V12, REG_V20, REG_V28);
    theEmitter->emitIns_R_R_R_R(INS_fmsub, EA_8BYTE, REG_V5, REG_V13, REG_V21, REG_V29);
    theEmitter->emitIns_R_R_R_R(INS_fnmadd, EA_8BYTE, REG_V6, REG_V14, REG_V22, REG_V30);
    theEmitter->emitIns_R_R_R_R(INS_fnmsub, EA_8BYTE, REG_V7, REG_V15, REG_V23, REG_V31);

#endif

#ifdef ALL_ARM64_EMITTER_UNIT_TESTS

    BasicBlock* label = genCreateTempLabel();
    genDefineTempLabel(label);
    instGen(INS_nop);
    instGen(INS_nop);
    instGen(INS_nop);
    instGen(INS_nop);
    theEmitter->emitIns_R_L(INS_adr, EA_4BYTE_DSP_RELOC, label, REG_R0);

#endif // ALL_ARM64_EMITTER_UNIT_TESTS

#ifdef ALL_ARM64_EMITTER_UNIT_TESTS
    printf("*************** End of genArm64EmitterUnitTests()\n");
#endif // ALL_ARM64_EMITTER_UNIT_TESTS
}
#endif // defined(DEBUG)

//------------------------------------------------------------------------
// genAllocLclFrame: Probe the stack.
//
// Notes:
//      This only does the probing; allocating the frame is done when callee-saved registers are saved.
//      This is done before anything has been pushed. The previous frame might have a large outgoing argument
//      space that has been allocated, but the lowest addresses have not been touched. Our frame setup might
//      not touch up to the first 504 bytes. This means we could miss a guard page. On Windows, however,
//      there are always three guard pages, so we will not miss them all. On Linux, there is only one guard
//      page by default, so we need to be more careful. We do an extra probe if we might not have probed
//      recently enough. That is, if a call and prolog establishment might lead to missing a page. We do this
//      on Windows as well just to be consistent, even though it should not be necessary.
//
// Arguments:
//      frameSize         - the size of the stack frame being allocated.
//      initReg           - register to use as a scratch register.
//      pInitRegZeroed    - OUT parameter. *pInitRegZeroed is set to 'false' if and only if
//                          this call sets 'initReg' to a non-zero value. Otherwise, it is unchanged.
//      maskArgRegsLiveIn - incoming argument registers that are currently live.
//
// Return value:
//      None
//
void CodeGen::genAllocLclFrame(unsigned frameSize, regNumber initReg, bool* pInitRegZeroed, regMaskTP maskArgRegsLiveIn)
{
    assert(compiler->compGeneratingProlog);

    if (frameSize == 0)
    {
        return;
    }

    const target_size_t pageSize = compiler->eeGetPageSize();

    // What offset from the final SP was the last probe? If we haven't probed almost a complete page, and
    // if the next action on the stack might subtract from SP first, before touching the current SP, then
    // we do one more probe at the very bottom. This can happen if we call a function on arm64 that does
    // a "STP fp, lr, [sp-504]!", that is, pre-decrement SP then store. Note that we probe here for arm64,
    // but we don't alter SP.
    target_size_t lastTouchDelta = 0;

    assert(!compiler->info.compPublishStubParam || (REG_SECRET_STUB_PARAM != initReg));

    if (frameSize < pageSize)
    {
        lastTouchDelta = frameSize;
    }
    else if (frameSize < 3 * pageSize)
    {
        // The probing loop in "else"-case below would require at least 6 instructions (and more if
        // 'frameSize' or 'pageSize' can not be encoded with mov-instruction immediate).
        // Hence for frames that are smaller than 3 * PAGE_SIZE the JIT inlines the following probing code
        // to decrease code size.
        // TODO-ARM64: The probing mechanisms should be replaced by a call to stack probe helper
        // as it is done on other platforms.

        lastTouchDelta = frameSize;

        for (target_size_t probeOffset = pageSize; probeOffset <= frameSize; probeOffset += pageSize)
        {
            // Generate:
            //    movw initReg, -probeOffset
            //    ldr wzr, [sp + initReg]

            instGen_Set_Reg_To_Imm(EA_PTRSIZE, initReg, -(ssize_t)probeOffset);
            GetEmitter()->emitIns_R_R_R(INS_ldr, EA_4BYTE, REG_ZR, REG_SPBASE, initReg);
            regSet.verifyRegUsed(initReg);
            *pInitRegZeroed = false; // The initReg does not contain zero

            lastTouchDelta -= pageSize;
        }

        assert(lastTouchDelta == frameSize % pageSize);
        compiler->unwindPadding();
    }
    else
    {
        // Emit the following sequence to 'tickle' the pages. Note it is important that stack pointer not change
        // until this is complete since the tickles could cause a stack overflow, and we need to be able to crawl
        // the stack afterward (which means the stack pointer needs to be known).

        regMaskTP availMask = RBM_ALLINT & (regSet.rsGetModifiedRegsMask() | ~RBM_INT_CALLEE_SAVED);
        availMask &= ~maskArgRegsLiveIn;   // Remove all of the incoming argument registers as they are currently live
        availMask &= ~genRegMask(initReg); // Remove the pre-calculated initReg

        regNumber rOffset = initReg;
        regNumber rLimit;
        regMaskTP tempMask;

        // We pick the next lowest register number for rLimit
        noway_assert(availMask != RBM_NONE);
        tempMask = genFindLowestBit(availMask);
        rLimit   = genRegNumFromMask(tempMask);

        // Generate:
        //
        //      mov rOffset, -pageSize    // On arm, this turns out to be "movw r1, 0xf000; sxth r1, r1".
        //                                // We could save 4 bytes in the prolog by using "movs r1, 0" at the
        //                                // runtime expense of running a useless first loop iteration.
        //      mov rLimit, -frameSize
        // loop:
        //      ldr wzr, [sp + rOffset]
        //      sub rOffset, pageSize
        //      cmp rLimit, rOffset
        //      b.ls loop                 // If rLimit is lower or same, we need to probe this rOffset. Note
        //                                // especially that if it is the same, we haven't probed this page.

        noway_assert((ssize_t)(int)frameSize == (ssize_t)frameSize); // make sure framesize safely fits within an int

        instGen_Set_Reg_To_Imm(EA_PTRSIZE, rOffset, -(ssize_t)pageSize);
        instGen_Set_Reg_To_Imm(EA_PTRSIZE, rLimit, -(ssize_t)frameSize);

        // There's a "virtual" label here. But we can't create a label in the prolog, so we use the magic
        // `emitIns_J` with a negative `instrCount` to branch back a specific number of instructions.

        GetEmitter()->emitIns_R_R_R(INS_ldr, EA_4BYTE, REG_ZR, REG_SPBASE, rOffset);
        GetEmitter()->emitIns_R_R_I(INS_sub, EA_PTRSIZE, rOffset, rOffset, pageSize);
        GetEmitter()->emitIns_R_R(INS_cmp, EA_PTRSIZE, rLimit, rOffset); // If equal, we need to probe again
        GetEmitter()->emitIns_J(INS_bls, NULL, -4);

        *pInitRegZeroed = false; // The initReg does not contain zero

        compiler->unwindPadding();

        lastTouchDelta = frameSize % pageSize;
    }

    if (lastTouchDelta + STACK_PROBE_BOUNDARY_THRESHOLD_BYTES > pageSize)
    {
        assert(lastTouchDelta + STACK_PROBE_BOUNDARY_THRESHOLD_BYTES < 2 * pageSize);
        instGen_Set_Reg_To_Imm(EA_PTRSIZE, initReg, -(ssize_t)frameSize);
        GetEmitter()->emitIns_R_R_R(INS_ldr, EA_4BYTE, REG_ZR, REG_SPBASE, initReg);
        compiler->unwindPadding();

        regSet.verifyRegUsed(initReg);
        *pInitRegZeroed = false; // The initReg does not contain zero
    }
}

void CodeGen::genCodeForInstr(GenTreeInstr* instr)
{
    instruction ins  = instr->GetIns();
    emitAttr    attr = instr->GetSize();
    insOpts     opt  = instr->GetOption();
    unsigned    imm  = instr->GetImmediate();

    assert(!varTypeIsGC(instr->GetType()) || (emitActualTypeSize(instr->GetType()) == attr));

    regNumber dstReg = instr->TypeIs(TYP_VOID) ? REG_NA : instr->GetRegNum();

    // TODO-MIKE-Cleanup: It would be better to add some kind of "format" to GenTreeInstr
    // in order to be able to simplify all this to a simple switch statement.

    if (instr->GetNumOps() == 1)
    {
        regNumber srcReg1 = genConsumeReg(instr->GetOp(0));

        switch (ins)
        {
            case INS_mul:
                // Special case - INS_mul with a single operand is treated as ADD ..., x1, x1, LSL #imm
                GetEmitter()->emitIns_R_R_R_I(INS_add, attr, dstReg, srcReg1, srcReg1, imm, INS_OPTS_LSL);
                break;

            case INS_add:
            case INS_sub:
            case INS_asr:
            case INS_lsr:
            case INS_lsl:
            case INS_ror:
                GetEmitter()->emitIns_R_R_I(ins, attr, dstReg, srcReg1, imm);
                break;

            case INS_cmp:
            case INS_cmn:
                GetEmitter()->emitIns_R_I(ins, attr, srcReg1, imm);
                break;

            case INS_and:
            case INS_orr:
            case INS_eor:
                GetEmitter()->emitIns_R_R_I(ins, attr, dstReg, srcReg1, DecodeBitmaskImm(imm, attr));
                break;

            case INS_tst:
                GetEmitter()->emitIns_R_I(ins, attr, srcReg1, DecodeBitmaskImm(imm, attr));
                break;

            case INS_mvn:
            case INS_neg:
                if (opt != INS_OPTS_NONE)
                {
                    GetEmitter()->emitIns_R_R_I(ins, attr, dstReg, srcReg1, imm, opt);
                }
                else
                {
                    GetEmitter()->emitIns_R_R(ins, attr, dstReg, srcReg1);
                }
                break;

            case INS_sbfiz:
            case INS_ubfiz:
            case INS_sbfx:
            case INS_ubfx:
                GetEmitter()->emitIns_R_R_I_I(ins, attr, dstReg, srcReg1, imm >> 6, imm & 63);
                break;

            default:
                GetEmitter()->emitIns_R_R(ins, attr, dstReg, srcReg1);
                break;
        }
    }
    else if (instr->GetNumOps() == 2)
    {
        regNumber srcReg1 = genConsumeReg(instr->GetOp(0));
        regNumber srcReg2 = genConsumeReg(instr->GetOp(1));

        switch (ins)
        {
            case INS_add:
            case INS_sub:
            case INS_and:
            case INS_bic:
            case INS_orr:
            case INS_orn:
            case INS_eor:
            case INS_eon:
                if (opt != INS_OPTS_NONE)
                {
                    GetEmitter()->emitIns_R_R_R_I(ins, attr, dstReg, srcReg1, srcReg2, imm, opt);
                }
                else
                {
                    GetEmitter()->emitIns_R_R_R(ins, attr, dstReg, srcReg1, srcReg2);
                }
                break;

            case INS_cmp:
            case INS_cmn:
            case INS_tst:
                if (opt != INS_OPTS_NONE)
                {
                    GetEmitter()->emitIns_R_R_I(ins, attr, srcReg1, srcReg2, imm, opt);
                }
                else
                {
                    GetEmitter()->emitIns_R_R(ins, attr, srcReg1, srcReg2);
                }
                break;

            default:
                GetEmitter()->emitIns_R_R_R(ins, attr, dstReg, srcReg1, srcReg2);
                break;
        }
    }
    else
    {
        assert(instr->GetNumOps() == 3);

        regNumber srcReg1 = genConsumeReg(instr->GetOp(0));
        regNumber srcReg2 = genConsumeReg(instr->GetOp(1));
        regNumber srcReg3 = genConsumeReg(instr->GetOp(2));

        GetEmitter()->emitIns_R_R_R_R(ins, attr, dstReg, srcReg1, srcReg2, srcReg3);
    }

    if (!instr->TypeIs(TYP_VOID))
    {
        genProduceReg(instr);
    }
}

CodeGen::GenAddrMode::GenAddrMode(GenTree* tree, CodeGen* codeGen)
    : m_base(REG_NA), m_index(REG_NA), m_scale(1), m_disp(0), m_lclNum(BAD_VAR_NUM)
{
    if (GenTreeIndir* indir = tree->IsIndir())
    {
        GenTree* addr = indir->GetAddr();

        if (addr->isUsedFromReg())
        {
            m_base = codeGen->genConsumeReg(addr);
        }
        else if (GenTreeAddrMode* addrMode = addr->IsAddrMode())
        {
            if (addrMode->HasBase())
            {
                m_base = codeGen->genConsumeReg(addrMode->Base());
            }

            // ARM does have indexed address modes but this code is used currently
            // only in cases where an immediate offset is also needed (e.g. SIMD12
            // load/store) so we can't really have an index.
            assert(!addrMode->HasIndex());

            m_disp = addrMode->GetOffset();
        }
    }
    else
    {
        m_lclNum = tree->AsLclVarCommon()->GetLclNum();

        if (tree->OperIs(GT_LCL_FLD, GT_STORE_LCL_FLD))
        {
            m_disp = tree->AsLclFld()->GetLclOffs();
        }
    }
}

void CodeGen::inst_R_AM(instruction ins, emitAttr attr, regNumber reg, const GenAddrMode& addrMode, unsigned offset)
{
    if (addrMode.IsLcl())
    {
        GetEmitter()->emitIns_R_S(ins, attr, reg, addrMode.LclNum(), addrMode.Disp(offset));
    }
    else
    {
        GetEmitter()->emitIns_R_R_I(ins, attr, reg, addrMode.Base(), addrMode.Disp(offset));
    }
}

void CodeGen::inst_AM_R(instruction ins, emitAttr attr, regNumber reg, const GenAddrMode& addrMode, unsigned offset)
{
    if (addrMode.IsLcl())
    {
        GetEmitter()->emitIns_S_R(ins, attr, reg, addrMode.LclNum(), addrMode.Disp(offset));
    }
    else
    {
        GetEmitter()->emitIns_R_R_I(ins, attr, reg, addrMode.Base(), addrMode.Disp(offset));
    }
}

#endif // TARGET_ARM64<|MERGE_RESOLUTION|>--- conflicted
+++ resolved
@@ -3521,7 +3521,7 @@
 void CodeGen::genSIMDIntrinsic(GenTreeSIMD* simdNode)
 {
     // NYI for unsupported base types
-    if (!varTypeIsArithmetic(simdNode->GetSimdBaseType()))
+    if (!varTypeIsArithmetic(simdNode->gtSIMDBaseType))
     {
         noway_assert(!"SIMD intrinsic with unsupported base type.");
     }
@@ -3569,42 +3569,6 @@
     }
 }
 
-<<<<<<< HEAD
-=======
-insOpts CodeGen::genGetSimdInsOpt(emitAttr size, var_types elementType)
-{
-    assert((size == EA_16BYTE) || (size == EA_8BYTE));
-    insOpts result = INS_OPTS_NONE;
-
-    switch (elementType)
-    {
-        case TYP_DOUBLE:
-        case TYP_ULONG:
-        case TYP_LONG:
-            result = (size == EA_16BYTE) ? INS_OPTS_2D : INS_OPTS_1D;
-            break;
-        case TYP_FLOAT:
-        case TYP_UINT:
-        case TYP_INT:
-            result = (size == EA_16BYTE) ? INS_OPTS_4S : INS_OPTS_2S;
-            break;
-        case TYP_USHORT:
-        case TYP_SHORT:
-            result = (size == EA_16BYTE) ? INS_OPTS_8H : INS_OPTS_4H;
-            break;
-        case TYP_UBYTE:
-        case TYP_BYTE:
-            result = (size == EA_16BYTE) ? INS_OPTS_16B : INS_OPTS_8B;
-            break;
-        default:
-            assert(!"Unsupported element type");
-            unreached();
-    }
-
-    return result;
-}
-
->>>>>>> a629767a
 // getOpForSIMDIntrinsic: return the opcode for the given SIMD Intrinsic
 //
 // Arguments:
@@ -3620,198 +3584,6 @@
 {
     instruction result = INS_invalid;
     if (varTypeIsFloating(baseType))
-<<<<<<< HEAD
-=======
-    {
-        switch (intrinsicId)
-        {
-            case SIMDIntrinsicBitwiseAnd:
-                result = INS_and;
-                break;
-            case SIMDIntrinsicBitwiseOr:
-                result = INS_orr;
-                break;
-            case SIMDIntrinsicCast:
-                result = INS_mov;
-                break;
-            case SIMDIntrinsicConvertToInt32:
-            case SIMDIntrinsicConvertToInt64:
-                result = INS_fcvtzs;
-                break;
-            case SIMDIntrinsicEqual:
-                result = INS_fcmeq;
-                break;
-            case SIMDIntrinsicNarrow:
-                // Use INS_fcvtn lower bytes of result followed by INS_fcvtn2 for upper bytes
-                // Return lower bytes instruction here
-                result = INS_fcvtn;
-                break;
-            case SIMDIntrinsicSub:
-                result = INS_fsub;
-                break;
-            case SIMDIntrinsicWidenLo:
-                result = INS_fcvtl;
-                break;
-            case SIMDIntrinsicWidenHi:
-                result = INS_fcvtl2;
-                break;
-            default:
-                assert(!"Unsupported SIMD intrinsic");
-                unreached();
-        }
-    }
-    else
-    {
-        bool isUnsigned = varTypeIsUnsigned(baseType);
-
-        switch (intrinsicId)
-        {
-            case SIMDIntrinsicBitwiseAnd:
-                result = INS_and;
-                break;
-            case SIMDIntrinsicBitwiseOr:
-                result = INS_orr;
-                break;
-            case SIMDIntrinsicCast:
-                result = INS_mov;
-                break;
-            case SIMDIntrinsicConvertToDouble:
-            case SIMDIntrinsicConvertToSingle:
-                result = isUnsigned ? INS_ucvtf : INS_scvtf;
-                break;
-            case SIMDIntrinsicEqual:
-                result = INS_cmeq;
-                break;
-            case SIMDIntrinsicNarrow:
-                // Use INS_xtn lower bytes of result followed by INS_xtn2 for upper bytes
-                // Return lower bytes instruction here
-                result = INS_xtn;
-                break;
-            case SIMDIntrinsicSub:
-                result = INS_sub;
-                break;
-            case SIMDIntrinsicWidenLo:
-                result = isUnsigned ? INS_uxtl : INS_sxtl;
-                break;
-            case SIMDIntrinsicWidenHi:
-                result = isUnsigned ? INS_uxtl2 : INS_sxtl2;
-                break;
-            default:
-                assert(!"Unsupported SIMD intrinsic");
-                unreached();
-        }
-    }
-
-    noway_assert(result != INS_invalid);
-    return result;
-}
-
-//------------------------------------------------------------------------
-// genSIMDIntrinsicInit: Generate code for SIMD Intrinsic Initialize.
-//
-// Arguments:
-//    simdNode - The GT_SIMD node
-//
-// Return Value:
-//    None.
-//
-void CodeGen::genSIMDIntrinsicInit(GenTreeSIMD* simdNode)
-{
-    assert(simdNode->gtSIMDIntrinsicID == SIMDIntrinsicInit);
-
-    GenTree*  op1       = simdNode->gtGetOp1();
-    var_types baseType  = simdNode->GetSimdBaseType();
-    regNumber targetReg = simdNode->GetRegNum();
-    assert(targetReg != REG_NA);
-    var_types targetType = simdNode->TypeGet();
-
-    genConsumeOperands(simdNode);
-    regNumber op1Reg = op1->IsIntegralConst(0) ? REG_ZR : op1->GetRegNum();
-
-    // TODO-ARM64-CQ Add LD1R to allow SIMDIntrinsicInit from contained memory
-    // TODO-ARM64-CQ Add MOVI to allow SIMDIntrinsicInit from contained immediate small constants
-
-    assert(op1->isContained() == op1->IsIntegralConst(0));
-    assert(!op1->isUsedFromMemory());
-
-    assert(genIsValidFloatReg(targetReg));
-    assert(genIsValidIntReg(op1Reg) || genIsValidFloatReg(op1Reg));
-
-    emitAttr attr = (simdNode->GetSimdSize() > 8) ? EA_16BYTE : EA_8BYTE;
-    insOpts  opt  = genGetSimdInsOpt(attr, baseType);
-
-    if (opt == INS_OPTS_1D)
-    {
-        GetEmitter()->emitIns_R_R(INS_mov, attr, targetReg, op1Reg);
-    }
-    else if (genIsValidIntReg(op1Reg))
-    {
-        GetEmitter()->emitIns_R_R(INS_dup, attr, targetReg, op1Reg, opt);
-    }
-    else
-    {
-        GetEmitter()->emitIns_R_R_I(INS_dup, attr, targetReg, op1Reg, 0, opt);
-    }
-
-    genProduceReg(simdNode);
-}
-
-//-------------------------------------------------------------------------------------------
-// genSIMDIntrinsicInitN: Generate code for SIMD Intrinsic Initialize for the form that takes
-//                        a number of arguments equal to the length of the Vector.
-//
-// Arguments:
-//    simdNode - The GT_SIMD node
-//
-// Return Value:
-//    None.
-//
-void CodeGen::genSIMDIntrinsicInitN(GenTreeSIMD* simdNode)
-{
-    assert(simdNode->gtSIMDIntrinsicID == SIMDIntrinsicInitN);
-
-    regNumber targetReg = simdNode->GetRegNum();
-    assert(targetReg != REG_NA);
-
-    var_types targetType = simdNode->TypeGet();
-
-    var_types baseType = simdNode->GetSimdBaseType();
-
-    regNumber vectorReg = targetReg;
-
-    if (varTypeIsFloating(baseType))
-    {
-        // Note that we cannot use targetReg before consuming all float source operands.
-        // Therefore use an internal temp register
-        vectorReg = simdNode->GetSingleTempReg(RBM_ALLFLOAT);
-    }
-
-    emitAttr baseTypeSize = emitTypeSize(baseType);
-
-    // We will first consume the list items in execution (left to right) order,
-    // and record the registers.
-    regNumber operandRegs[FP_REGSIZE_BYTES];
-    unsigned  initCount = 0;
-    for (GenTree* list = simdNode->gtGetOp1(); list != nullptr; list = list->gtGetOp2())
-    {
-        assert(list->OperGet() == GT_LIST);
-        GenTree* listItem = list->gtGetOp1();
-        assert(listItem->TypeGet() == baseType);
-        assert(!listItem->isContained());
-        regNumber operandReg   = genConsumeReg(listItem);
-        operandRegs[initCount] = operandReg;
-        initCount++;
-    }
-
-    assert((initCount * baseTypeSize) <= simdNode->GetSimdSize());
-
-    if (initCount * baseTypeSize < EA_16BYTE)
-    {
-        GetEmitter()->emitIns_R_I(INS_movi, EA_16BYTE, vectorReg, 0x00, INS_OPTS_16B);
-    }
-
-    if (varTypeIsIntegral(baseType))
->>>>>>> a629767a
     {
         switch (intrinsicId)
         {
@@ -3882,13 +3654,8 @@
            simdNode->gtSIMDIntrinsicID == SIMDIntrinsicConvertToDouble ||
            simdNode->gtSIMDIntrinsicID == SIMDIntrinsicConvertToInt64);
 
-<<<<<<< HEAD
     GenTree*  op1       = simdNode->GetOp(0);
     var_types baseType  = simdNode->gtSIMDBaseType;
-=======
-    GenTree*  op1       = simdNode->gtGetOp1();
-    var_types baseType  = simdNode->GetSimdBaseType();
->>>>>>> a629767a
     regNumber targetReg = simdNode->GetRegNum();
     assert(targetReg != REG_NA);
     var_types targetType = simdNode->TypeGet();
@@ -3900,13 +3667,8 @@
     assert(genIsValidFloatReg(targetReg));
 
     instruction ins  = getOpForSIMDIntrinsic(simdNode->gtSIMDIntrinsicID, baseType);
-<<<<<<< HEAD
     emitAttr    attr = (simdNode->gtSIMDSize > 8) ? EA_16BYTE : EA_8BYTE;
     insOpts     opt  = (ins == INS_mov) ? INS_OPTS_NONE : emitSimdArrangementOpt(attr, baseType);
-=======
-    emitAttr    attr = (simdNode->GetSimdSize() > 8) ? EA_16BYTE : EA_8BYTE;
-    insOpts     opt  = (ins == INS_mov) ? INS_OPTS_NONE : genGetSimdInsOpt(attr, baseType);
->>>>>>> a629767a
 
     GetEmitter()->emitIns_R_R(ins, attr, targetReg, op1Reg, opt);
 
@@ -3927,13 +3689,8 @@
     assert((simdNode->gtSIMDIntrinsicID == SIMDIntrinsicWidenLo) ||
            (simdNode->gtSIMDIntrinsicID == SIMDIntrinsicWidenHi));
 
-<<<<<<< HEAD
     GenTree*  op1       = simdNode->GetOp(0);
     var_types baseType  = simdNode->gtSIMDBaseType;
-=======
-    GenTree*  op1       = simdNode->gtGetOp1();
-    var_types baseType  = simdNode->GetSimdBaseType();
->>>>>>> a629767a
     regNumber targetReg = simdNode->GetRegNum();
     assert(targetReg != REG_NA);
     var_types simdType = simdNode->TypeGet();
@@ -3967,15 +3724,9 @@
 {
     assert(simdNode->gtSIMDIntrinsicID == SIMDIntrinsicNarrow);
 
-<<<<<<< HEAD
     GenTree*  op1       = simdNode->GetOp(0);
     GenTree*  op2       = simdNode->GetOp(1);
     var_types baseType  = simdNode->gtSIMDBaseType;
-=======
-    GenTree*  op1       = simdNode->gtGetOp1();
-    GenTree*  op2       = simdNode->gtGetOp2();
-    var_types baseType  = simdNode->GetSimdBaseType();
->>>>>>> a629767a
     regNumber targetReg = simdNode->GetRegNum();
     assert(targetReg != REG_NA);
     var_types simdType = simdNode->TypeGet();
@@ -3990,7 +3741,7 @@
     assert(genIsValidFloatReg(op2Reg));
     assert(genIsValidFloatReg(targetReg));
     assert(op2Reg != targetReg);
-    assert(simdNode->GetSimdSize() == 16);
+    assert(simdNode->gtSIMDSize == 16);
 
     instruction ins = getOpForSIMDIntrinsic(simdNode->gtSIMDIntrinsicID, baseType);
     assert((ins == INS_fcvtn) || (ins == INS_xtn));
@@ -4032,50 +3783,6 @@
     genProduceReg(simdNode);
 }
 
-<<<<<<< HEAD
-=======
-//--------------------------------------------------------------------------------
-// genSIMDIntrinsicBinOp: Generate code for SIMD Intrinsic binary operations
-// add, sub, mul, bit-wise And, AndNot and Or.
-//
-// Arguments:
-//    simdNode - The GT_SIMD node
-//
-// Return Value:
-//    None.
-//
-void CodeGen::genSIMDIntrinsicBinOp(GenTreeSIMD* simdNode)
-{
-    assert(simdNode->gtSIMDIntrinsicID == SIMDIntrinsicSub || simdNode->gtSIMDIntrinsicID == SIMDIntrinsicBitwiseAnd ||
-           simdNode->gtSIMDIntrinsicID == SIMDIntrinsicBitwiseOr || simdNode->gtSIMDIntrinsicID == SIMDIntrinsicEqual);
-
-    GenTree*  op1       = simdNode->gtGetOp1();
-    GenTree*  op2       = simdNode->gtGetOp2();
-    var_types baseType  = simdNode->GetSimdBaseType();
-    regNumber targetReg = simdNode->GetRegNum();
-    assert(targetReg != REG_NA);
-    var_types targetType = simdNode->TypeGet();
-
-    genConsumeOperands(simdNode);
-    regNumber op1Reg = op1->GetRegNum();
-    regNumber op2Reg = op2->GetRegNum();
-
-    assert(genIsValidFloatReg(op1Reg));
-    assert(genIsValidFloatReg(op2Reg));
-    assert(genIsValidFloatReg(targetReg));
-
-    // TODO-ARM64-CQ Contain integer constants where posible
-
-    instruction ins  = getOpForSIMDIntrinsic(simdNode->gtSIMDIntrinsicID, baseType);
-    emitAttr    attr = (simdNode->GetSimdSize() > 8) ? EA_16BYTE : EA_8BYTE;
-    insOpts     opt  = genGetSimdInsOpt(attr, baseType);
-
-    GetEmitter()->emitIns_R_R_R(ins, attr, targetReg, op1Reg, op2Reg, opt);
-
-    genProduceReg(simdNode);
-}
-
->>>>>>> a629767a
 //------------------------------------------------------------------------------------
 // genSIMDIntrinsicGetItem: Generate code for SIMD Intrinsic get element at index i.
 //
@@ -4100,7 +3807,7 @@
         simdType = TYP_SIMD16;
     }
 
-    var_types baseType  = simdNode->GetSimdBaseType();
+    var_types baseType  = simdNode->gtSIMDBaseType;
     regNumber targetReg = simdNode->GetRegNum();
     assert(targetReg != REG_NA);
     var_types targetType = simdNode->TypeGet();
@@ -4278,14 +3985,14 @@
     GenTree* op1 = simdNode->GetOp(0);
     GenTree* op2 = simdNode->GetOp(1);
 
-    var_types baseType  = simdNode->GetSimdBaseType();
+    var_types baseType  = simdNode->gtSIMDBaseType;
     regNumber targetReg = simdNode->GetRegNum();
     assert(targetReg != REG_NA);
     var_types targetType = simdNode->TypeGet();
     assert(varTypeIsSIMD(targetType));
 
     assert(op2->TypeGet() == baseType);
-    assert(simdNode->GetSimdSize() >= ((index + 1) * genTypeSize(baseType)));
+    assert(simdNode->gtSIMDSize >= ((index + 1) * genTypeSize(baseType)));
 
     genConsumeRegs(op1);
     genConsumeRegs(op2);
@@ -4450,7 +4157,6 @@
     regNumber tmpReg = load->GetSingleTempReg();
     regNumber dstReg = load->GetRegNum();
 
-<<<<<<< HEAD
     assert(tmpReg != dstReg);
 
     inst_R_AM(INS_ldr, EA_8BYTE, dstReg, src, 0);
@@ -4458,27 +4164,6 @@
     GetEmitter()->emitIns_R_R_I(INS_mov, EA_4BYTE, dstReg, tmpReg, 2);
 
     genProduceReg(load);
-=======
-    if (op1->isContained())
-    {
-        // This is only possible for a zero-init.
-        assert(op1->IsIntegralConst(0) || op1->IsSIMDZero());
-
-        // store lower 8 bytes
-        GetEmitter()->emitIns_S_R(ins_Store(TYP_DOUBLE), EA_8BYTE, REG_ZR, varNum, offs);
-
-        // Store upper 4 bytes
-        GetEmitter()->emitIns_S_R(ins_Store(TYP_FLOAT), EA_4BYTE, REG_ZR, varNum, offs + 8);
-
-        return;
-    }
-    regNumber operandReg = genConsumeReg(op1);
-
-    // Need an additional integer register to extract upper 4 bytes from data.
-    regNumber tmpReg = lclVar->GetSingleTempReg();
-
-    GetEmitter()->emitStoreSIMD12ToLclOffset(varNum, offs, operandReg, tmpReg);
->>>>>>> a629767a
 }
 
 #endif // FEATURE_SIMD
