// Licensed to the .NET Foundation under one or more agreements.
// The .NET Foundation licenses this file to you under the MIT license.

/*XXXXXXXXXXXXXXXXXXXXXXXXXXXXXXXXXXXXXXXXXXXXXXXXXXXXXXXXXXXXXXXXXXXXXXXXXXXXX
XXXXXXXXXXXXXXXXXXXXXXXXXXXXXXXXXXXXXXXXXXXXXXXXXXXXXXXXXXXXXXXXXXXXXXXXXXXXXXX
XX                                                                           XX
XX                    Register Requirements for AMD64                        XX
XX                                                                           XX
XX  This encapsulates all the logic for setting register requirements for    XX
XX  the AMD64 architecture.                                                  XX
XX                                                                           XX
XX                                                                           XX
XXXXXXXXXXXXXXXXXXXXXXXXXXXXXXXXXXXXXXXXXXXXXXXXXXXXXXXXXXXXXXXXXXXXXXXXXXXXXXX
XXXXXXXXXXXXXXXXXXXXXXXXXXXXXXXXXXXXXXXXXXXXXXXXXXXXXXXXXXXXXXXXXXXXXXXXXXXXXXX
*/

#include "jitpch.h"
#ifdef _MSC_VER
#pragma hdrstop
#endif

#ifdef TARGET_XARCH

#include "jit.h"
#include "sideeffects.h"
#include "lower.h"

//------------------------------------------------------------------------
// BuildNode: Build the RefPositions for for a node
//
// Arguments:
//    treeNode - the node of interest
//
// Return Value:
//    The number of sources consumed by this node.
//
// Notes:
// Preconditions:
//    LSRA Has been initialized.
//
// Postconditions:
//    RefPositions have been built for all the register defs and uses required
//    for this node.
//
int LinearScan::BuildNode(GenTree* tree)
{
    assert(!tree->isContained());
    int  srcCount;
    int  dstCount      = 0;
    bool isLocalDefUse = false;

    // Reset the build-related members of LinearScan.
    clearBuildState();

    // Set the default dstCount. This may be modified below.
    if (tree->IsValue())
    {
        dstCount = 1;
        if (tree->IsUnusedValue())
        {
            isLocalDefUse = true;
        }
    }
    else
    {
        dstCount = 0;
    }

    // floating type generates AVX instruction (vmovss etc.), set the flag
    if (varTypeUsesFloatReg(tree->TypeGet()))
    {
        SetContainsAVXFlags();
    }

    switch (tree->OperGet())
    {
        case GT_LCL_VAR:
            // We make a final determination about whether a GT_LCL_VAR is a candidate or contained
            // after liveness. In either case we don't build any uses or defs. Otherwise, this is a
            // load of a stack-based local into a register and we'll fall through to the general
            // local case below.
            if (checkContainedOrCandidateLclVar(tree->AsLclVar()))
            {
                return 0;
            }
            FALLTHROUGH;

        case GT_LCL_FLD:
        {
            srcCount = 0;
#ifdef FEATURE_SIMD
            // Need an additional register to read upper 4 bytes of Vector3.
            if (tree->TypeGet() == TYP_SIMD12)
            {
                // We need an internal register different from targetReg in which 'tree' produces its result
                // because both targetReg and internal reg will be in use at the same time.
                buildInternalFloatRegisterDefForNode(tree, allSIMDRegs());
                setInternalRegsDelayFree = true;
                buildInternalRegisterUses();
            }
#endif
            BuildDef(tree);
        }
        break;

        case GT_STORE_LCL_VAR:
            srcCount = BuildStoreLclVar(tree->AsLclVar(), &dstCount);
            break;

        case GT_STORE_LCL_FLD:
            srcCount = BuildStoreLclFld(tree->AsLclFld());
            break;

        case GT_NO_OP:
        case GT_START_NONGC:
            srcCount = 0;
            assert(dstCount == 0);
            break;

        case GT_START_PREEMPTGC:
            // This kills GC refs in callee save regs
            srcCount = 0;
            assert(dstCount == 0);
            BuildKills(tree, RBM_NONE);
            break;

        case GT_PROF_HOOK:
            srcCount = 0;
            assert(dstCount == 0);
            BuildKills(tree, getKillSetForProfilerHook());
            break;

        case GT_CNS_INT:
        case GT_CNS_LNG:
        case GT_CNS_DBL:
        {
            srcCount = 0;
            assert(dstCount == 1);
            assert(!tree->IsReuseRegVal());
            RefPosition* def               = BuildDef(tree);
            def->getInterval()->isConstant = true;
        }
        break;

#if !defined(TARGET_64BIT)

        case GT_LONG:
            assert(tree->IsUnusedValue()); // Contained nodes are already processed, only unused GT_LONG can reach here.
            // An unused GT_LONG node needs to consume its sources, but need not produce a register.
            tree->gtType = TYP_VOID;
            tree->ClearUnusedValue();
            isLocalDefUse = false;
            srcCount      = 2;
            dstCount      = 0;
            BuildUse(tree->gtGetOp1());
            BuildUse(tree->gtGetOp2());
            break;

#endif // !defined(TARGET_64BIT)

        case GT_BOX:
        case GT_COMMA:
        case GT_QMARK:
        case GT_COLON:
            srcCount = 0;
            unreached();
            break;

        case GT_RETURN:
            srcCount = BuildReturn(tree->AsUnOp());
            BuildKills(tree, getKillSetForReturn());
            break;

        case GT_RETFILT:
            assert(dstCount == 0);
            if (tree->TypeGet() == TYP_VOID)
            {
                srcCount = 0;
            }
            else
            {
                assert(tree->TypeGet() == TYP_INT);
                srcCount = 1;
                BuildUse(tree->gtGetOp1(), RBM_INTRET);
            }
            break;

        // A GT_NOP is either a passthrough (if it is void, or if it has
        // a child), but must be considered to produce a dummy value if it
        // has a type but no child
        case GT_NOP:
            srcCount = 0;
            assert((tree->gtGetOp1() == nullptr) || tree->isContained());
            if (tree->TypeGet() != TYP_VOID && tree->gtGetOp1() == nullptr)
            {
                assert(dstCount == 1);
                BuildUse(tree->gtGetOp1());
                BuildDef(tree);
            }
            else
            {
                assert(dstCount == 0);
            }
            break;

        case GT_KEEPALIVE:
            assert(dstCount == 0);
            srcCount = BuildOperandUses(tree->gtGetOp1());
            break;

        case GT_JTRUE:
        {
            srcCount = 0;
            assert(dstCount == 0);
            GenTree* cmp = tree->gtGetOp1();
            assert(!cmp->IsValue());
        }
        break;

        case GT_JCC:
            srcCount = 0;
            assert(dstCount == 0);
            break;

        case GT_SETCC:
            srcCount = 0;
            assert(dstCount == 1);
            // This defines a byte value (note that on x64 allByteRegs() is defined as RBM_ALLINT).
            BuildDef(tree, allByteRegs());
            break;

        case GT_JMP:
            srcCount = 0;
            assert(dstCount == 0);
            break;

        case GT_SWITCH:
            // This should never occur since switch nodes must not be visible at this
            // point in the JIT.
            srcCount = 0;
            noway_assert(!"Switch must be lowered at this point");
            break;

        case GT_JMPTABLE:
            srcCount = 0;
            assert(dstCount == 1);
            BuildDef(tree);
            break;

        case GT_SWITCH_TABLE:
        {
            assert(dstCount == 0);
            buildInternalIntRegisterDefForNode(tree);
            srcCount = BuildBinaryUses(tree->AsOp());
            buildInternalRegisterUses();
            assert(srcCount == 2);
        }
        break;

#if !defined(TARGET_64BIT)
        case GT_ADD_LO:
        case GT_ADD_HI:
        case GT_SUB_LO:
        case GT_SUB_HI:
#endif
        case GT_ADD:
        case GT_SUB:
        case GT_AND:
        case GT_OR:
        case GT_XOR:
            srcCount = BuildBinaryUses(tree->AsOp());
            assert(dstCount == 1);
            BuildDef(tree);
            break;

        case GT_BT:
            srcCount = BuildBinaryUses(tree->AsOp());
            assert(dstCount == 0);
            break;

        case GT_RETURNTRAP:
            // This just turns into a compare of its child with an int + a conditional call.
            buildInternalIntRegisterDefForNode(tree);
            srcCount = BuildOperandUses(tree->gtGetOp1());
            buildInternalRegisterUses();
            BuildKills(tree, compiler->compHelperCallKillSet(CORINFO_HELP_STOP_FOR_GC));
            break;

        case GT_MOD:
        case GT_DIV:
        case GT_UMOD:
        case GT_UDIV:
            srcCount = BuildModDiv(tree->AsOp());
            break;

#if defined(TARGET_X86)
        case GT_MUL_LONG:
            dstCount = 2;
            FALLTHROUGH;
#endif
        case GT_MUL:
        case GT_MULHI:
            srcCount = BuildMul(tree->AsOp());
            break;

        case GT_INTRINSIC:
            srcCount = BuildIntrinsic(tree->AsOp());
            break;

#ifdef FEATURE_SIMD
        case GT_SIMD:
            srcCount = BuildSIMD(tree->AsSIMD());
            break;
#endif // FEATURE_SIMD

#ifdef FEATURE_HW_INTRINSICS
        case GT_HWINTRINSIC:
            srcCount = BuildHWIntrinsic(tree->AsHWIntrinsic());
            break;
#endif // FEATURE_HW_INTRINSICS

        case GT_CAST:
            assert(dstCount == 1);
            srcCount = BuildCast(tree->AsCast());
            break;

        case GT_BITCAST:
            assert(dstCount == 1);
            if (!tree->gtGetOp1()->isContained())
            {
                BuildUse(tree->gtGetOp1());
                srcCount = 1;
            }
            else
            {
                srcCount = 0;
            }
            BuildDef(tree);
            break;

        case GT_NEG:
            // TODO-XArch-CQ:
            // SSE instruction set doesn't have an instruction to negate a number.
            // The recommended way is to xor the float/double number with a bitmask.
            // The only way to xor is using xorps or xorpd both of which operate on
            // 128-bit operands.  To hold the bit-mask we would need another xmm
            // register or a 16-byte aligned 128-bit data constant. Right now emitter
            // lacks the support for emitting such constants or instruction with mem
            // addressing mode referring to a 128-bit operand. For now we use an
            // internal xmm register to load 32/64-bit bitmask from data section.
            // Note that by trading additional data section memory (128-bit) we can
            // save on the need for an internal register and also a memory-to-reg
            // move.
            //
            // Note: another option to avoid internal register requirement is by
            // lowering as GT_SUB(0, src).  This will generate code different from
            // Jit64 and could possibly result in compat issues (?).
            if (varTypeIsFloating(tree))
            {

                RefPosition* internalDef = buildInternalFloatRegisterDefForNode(tree, internalFloatRegCandidates());
                srcCount                 = BuildOperandUses(tree->gtGetOp1());
                buildInternalRegisterUses();
            }
            else
            {
                srcCount = BuildOperandUses(tree->gtGetOp1());
            }
            BuildDef(tree);
            break;

        case GT_NOT:
            srcCount = BuildOperandUses(tree->gtGetOp1());
            BuildDef(tree);
            break;

        case GT_LSH:
        case GT_RSH:
        case GT_RSZ:
        case GT_ROL:
        case GT_ROR:
#ifdef TARGET_X86
        case GT_LSH_HI:
        case GT_RSH_LO:
#endif
            srcCount = BuildShiftRotate(tree);
            break;

        case GT_EQ:
        case GT_NE:
        case GT_LT:
        case GT_LE:
        case GT_GE:
        case GT_GT:
        case GT_TEST_EQ:
        case GT_TEST_NE:
        case GT_CMP:
            srcCount = BuildCmp(tree);
            break;

        case GT_CKFINITE:
        {
            assert(dstCount == 1);
            RefPosition* internalDef = buildInternalIntRegisterDefForNode(tree);
            srcCount                 = BuildOperandUses(tree->gtGetOp1());
            buildInternalRegisterUses();
            BuildDef(tree);
        }
        break;

        case GT_CMPXCHG:
        {
            srcCount = 3;
            assert(dstCount == 1);

            // Comparand is preferenced to RAX.
            // The remaining two operands can be in any reg other than RAX.
            BuildUse(tree->AsCmpXchg()->gtOpLocation, allRegs(TYP_INT) & ~RBM_RAX);
            BuildUse(tree->AsCmpXchg()->gtOpValue, allRegs(TYP_INT) & ~RBM_RAX);
            BuildUse(tree->AsCmpXchg()->gtOpComparand, RBM_RAX);
            BuildDef(tree, RBM_RAX);
        }
        break;

        case GT_XORR:
        case GT_XAND:
        case GT_XADD:
        case GT_XCHG:
        {
            // TODO-XArch-Cleanup: We should make the indirection explicit on these nodes so that we don't have
            // to special case them.
            // These tree nodes will have their op1 marked as isDelayFree=true.
            // That is, op1's reg remains in use until the subsequent instruction.
            GenTree* addr = tree->gtGetOp1();
            GenTree* data = tree->gtGetOp2();
            assert(!addr->isContained());
            RefPosition* addrUse = BuildUse(addr);
            setDelayFree(addrUse);
            tgtPrefUse = addrUse;
            assert(!data->isContained());
            BuildUse(data);
            srcCount = 2;
            assert(dstCount == 1);
            BuildDef(tree);
        }
        break;

        case GT_PUTARG_REG:
            srcCount = BuildPutArgReg(tree->AsUnOp());
            break;

        case GT_CALL:
            srcCount = BuildCall(tree->AsCall());
            if (tree->AsCall()->HasMultiRegRetVal())
            {
                dstCount = tree->AsCall()->GetRegCount();
            }
            break;

        case GT_PUTARG_STK:
            srcCount = BuildPutArgStk(tree->AsPutArgStk());
            break;

        case GT_STORE_BLK:
        case GT_STORE_OBJ:
        case GT_STORE_DYN_BLK:
            srcCount = BuildStructStore(tree->AsBlk());
            break;

        case GT_LCLHEAP:
            srcCount = BuildLclHeap(tree);
            break;

        case GT_ARR_BOUNDS_CHECK:
#ifdef FEATURE_SIMD
        case GT_SIMD_CHK:
#endif // FEATURE_SIMD
#ifdef FEATURE_HW_INTRINSICS
        case GT_HW_INTRINSIC_CHK:
#endif // FEATURE_HW_INTRINSICS

            // Consumes arrLen & index - has no result
            assert(dstCount == 0);
            srcCount = BuildOperandUses(tree->AsBoundsChk()->gtIndex);
            srcCount += BuildOperandUses(tree->AsBoundsChk()->gtArrLen);
            break;

        case GT_ARR_ELEM:
            // These must have been lowered to GT_ARR_INDEX
            noway_assert(!"We should never see a GT_ARR_ELEM after Lowering.");
            srcCount = 0;
            break;

        case GT_ARR_INDEX:
        {
            srcCount = 2;
            assert(dstCount == 1);
            assert(!tree->AsArrIndex()->ArrObj()->isContained());
            assert(!tree->AsArrIndex()->IndexExpr()->isContained());
            // For GT_ARR_INDEX, the lifetime of the arrObj must be extended because it is actually used multiple
            // times while the result is being computed.
            RefPosition* arrObjUse = BuildUse(tree->AsArrIndex()->ArrObj());
            setDelayFree(arrObjUse);
            BuildUse(tree->AsArrIndex()->IndexExpr());
            BuildDef(tree);
        }
        break;

        case GT_ARR_OFFSET:
        {
            // This consumes the offset, if any, the arrObj and the effective index,
            // and produces the flattened offset for this dimension.
            assert(dstCount == 1);
            srcCount                 = 0;
            RefPosition* internalDef = nullptr;
            if (tree->AsArrOffs()->gtOffset->isContained())
            {
                srcCount = 2;
            }
            else
            {
                // Here we simply need an internal register, which must be different
                // from any of the operand's registers, but may be the same as targetReg.
                srcCount    = 3;
                internalDef = buildInternalIntRegisterDefForNode(tree);
                BuildUse(tree->AsArrOffs()->gtOffset);
            }
            BuildUse(tree->AsArrOffs()->gtIndex);
            BuildUse(tree->AsArrOffs()->gtArrObj);
            if (internalDef != nullptr)
            {
                buildInternalRegisterUses();
            }
            BuildDef(tree);
        }
        break;

        case GT_LEA:
            // The LEA usually passes its operands through to the GT_IND, in which case it will
            // be contained, but we may be instantiating an address, in which case we set them here.
            srcCount = 0;
            assert(dstCount == 1);
            if (tree->AsAddrMode()->HasBase())
            {
                srcCount++;
                BuildUse(tree->AsAddrMode()->Base());
            }
            if (tree->AsAddrMode()->HasIndex())
            {
                srcCount++;
                BuildUse(tree->AsAddrMode()->Index());
            }
            BuildDef(tree);
            break;

        case GT_STOREIND:
            if (compiler->codeGen->gcInfo.GetWriteBarrierForm(tree->AsStoreInd()) != GCInfo::WBF_NoBarrier)
            {
                srcCount = BuildGCWriteBarrier(tree->AsStoreInd());
            }
            else
            {
                srcCount = BuildIndir(tree->AsStoreInd());
            }
            break;

        case GT_NULLCHECK:
        {
            assert(dstCount == 0);
            // If we have a contained address on a nullcheck, we transform it to
            // an unused GT_IND, since we require a target register.
            BuildUse(tree->gtGetOp1());
            srcCount = 1;
            break;
        }

        case GT_IND:
            srcCount = BuildIndir(tree->AsIndir());
            assert(dstCount == 1);
            break;

        case GT_CATCH_ARG:
            srcCount = 0;
            assert(dstCount == 1);
            BuildDef(tree, RBM_EXCEPTION_OBJECT);
            break;

#if !defined(FEATURE_EH_FUNCLETS)
        case GT_END_LFIN:
            srcCount = 0;
            assert(dstCount == 0);
            break;
#endif

        case GT_INDEX_ADDR:
        {
            assert(dstCount == 1);
            RefPosition* internalDef = nullptr;
#ifdef TARGET_64BIT
            // On 64-bit we always need a temporary register:
            //   - if the index is `native int` then we need to load the array
            //     length into a register to widen it to `native int`
            //   - if the index is `int` (or smaller) then we need to widen
            //     it to `long` to peform the address calculation
            internalDef = buildInternalIntRegisterDefForNode(tree);
#else  // !TARGET_64BIT
            assert(!varTypeIsLong(tree->AsIndexAddr()->GetIndex()->GetType()));
            switch (tree->AsIndexAddr()->GetElemSize())
            {
                case 1:
                case 2:
                case 4:
                case 8:
                    break;

                default:
                    internalDef = buildInternalIntRegisterDefForNode(tree);
                    break;
            }
#endif // !TARGET_64BIT
            srcCount = BuildBinaryUses(tree->AsOp());
            if (internalDef != nullptr)
            {
                buildInternalRegisterUses();
            }
            BuildDef(tree);
        }
        break;

        case GT_INSTR:
            srcCount = BuildInstr(tree->AsInstr());
            break;

        case GT_ADDR:
        case GT_ARGPLACE:
        case GT_ASG:
        case GT_CLS_VAR:
        case GT_DYN_BLK:
        case GT_BLK:
        case GT_FIELD_LIST:
        case GT_INIT_VAL:
            unreached();

        default:
            srcCount = BuildSimple(tree);
            break;
    }

    // We need to be sure that we've set srcCount and dstCount appropriately.
    // Not that for XARCH, the maximum number of registers defined is 2.
    assert((dstCount < 2) || ((dstCount == 2) && tree->IsMultiRegNode()));
    assert(isLocalDefUse == (tree->IsValue() && tree->IsUnusedValue()));
    assert(!tree->IsUnusedValue() || (dstCount != 0));
    assert(dstCount == tree->GetRegisterDstCount(compiler));
    return srcCount;
}

//------------------------------------------------------------------------
// getTgtPrefOperands: Identify whether the operands of an Op should be preferenced to the target.
//
// Arguments:
//    tree    - the node of interest.
//    prefOp1 - a bool "out" parameter indicating, on return, whether op1 should be preferenced to the target.
//    prefOp2 - a bool "out" parameter indicating, on return, whether op2 should be preferenced to the target.
//
// Return Value:
//    This has two "out" parameters for returning the results (see above).
//
// Notes:
//    The caller is responsible for initializing the two "out" parameters to false.
//
void LinearScan::getTgtPrefOperands(GenTreeOp* tree, bool& prefOp1, bool& prefOp2)
{
    // If op2 of a binary-op gets marked as contained, then binary-op srcCount will be 1.
    // Even then we would like to set isTgtPref on Op1.
    if (tree->OperIsBinary() && isRMWRegOper(tree))
    {
        GenTree* op1 = tree->gtGetOp1();
        GenTree* op2 = tree->gtGetOp2();

        // If we have a read-modify-write operation, we want to preference op1 to the target,
        // if it is not contained.
        if (!op1->isContained())
        {
            prefOp1 = true;
        }

        // Commutative opers like add/mul/and/or/xor could reverse the order of operands if it is safe to do so.
        // In that case we will preference both, to increase the chance of getting a match.
        if (tree->OperIsCommutative() && op2 != nullptr && !op2->isContained())
        {
            prefOp2 = true;
        }
    }
}

//------------------------------------------------------------------------------
// isRMWRegOper: Can this binary tree node be used in a Read-Modify-Write format
//
// Arguments:
//    tree      - a binary tree node
//
// Return Value:
//    Returns true if we can use the read-modify-write instruction form
//
// Notes:
//    This is used to determine whether to preference the source to the destination register.
//
bool LinearScan::isRMWRegOper(GenTree* tree)
{
    // TODO-XArch-CQ: Make this more accurate.
    // For now, We assume that most binary operators are of the RMW form.
    assert(tree->OperIsBinary());

    if (tree->OperIsCompare() || tree->OperIs(GT_CMP) || tree->OperIs(GT_BT))
    {
        return false;
    }

    switch (tree->OperGet())
    {
        // These Opers either support a three op form (i.e. GT_LEA), or do not read/write their first operand
        case GT_LEA:
        case GT_STOREIND:
        case GT_ARR_INDEX:
        case GT_STORE_BLK:
        case GT_STORE_OBJ:
        case GT_SWITCH_TABLE:
        case GT_LOCKADD:
#ifdef TARGET_X86
        case GT_LONG:
#endif
            return false;

        case GT_ADD:
        case GT_SUB:
        case GT_DIV:
        {
            return !varTypeIsFloating(tree->TypeGet()) || !compiler->canUseVexEncoding();
        }

        // x86/x64 does support a three op multiply when op2|op1 is a contained immediate
        case GT_MUL:
        {
            if (varTypeIsFloating(tree->TypeGet()))
            {
                return !compiler->canUseVexEncoding();
            }
            return (!tree->gtGetOp2()->isContainedIntOrIImmed() && !tree->gtGetOp1()->isContainedIntOrIImmed());
        }

#ifdef FEATURE_HW_INTRINSICS
        case GT_HWINTRINSIC:
            return tree->isRMWHWIntrinsic(compiler);
#endif // FEATURE_HW_INTRINSICS

        default:
            return true;
    }
}

// Support for building RefPositions for RMW nodes.
int LinearScan::BuildRMWUses(GenTreeOp* node, regMaskTP candidates)
{
    int       srcCount      = 0;
    GenTree*  op1           = node->gtOp1;
    GenTree*  op2           = node->gtGetOp2IfPresent();
    regMaskTP op1Candidates = candidates;
    regMaskTP op2Candidates = candidates;

#ifdef TARGET_X86
    if (varTypeIsByte(node))
    {
        regMaskTP byteCandidates = (candidates == RBM_NONE) ? allByteRegs() : (candidates & allByteRegs());
        if (!op1->isContained())
        {
            assert(byteCandidates != RBM_NONE);
            op1Candidates = byteCandidates;
        }
        if (node->OperIsCommutative() && !op2->isContained())
        {
            assert(byteCandidates != RBM_NONE);
            op2Candidates = byteCandidates;
        }
    }
#endif // TARGET_X86

    bool prefOp1 = false;
    bool prefOp2 = false;
    getTgtPrefOperands(node, prefOp1, prefOp2);
    assert(!prefOp2 || node->OperIsCommutative());

    // Determine which operand, if any, should be delayRegFree. Normally, this would be op2,
    // but if we have a commutative operator and op1 is a contained memory op, it would be op1.
    // We need to make the delayRegFree operand remain live until the op is complete, by marking
    // the source(s) associated with op2 as "delayFree".
    // Note that if op2 of a binary RMW operator is a memory op, even if the operator
    // is commutative, codegen cannot reverse them.
    // TODO-XArch-CQ: This is not actually the case for all RMW binary operators, but there's
    // more work to be done to correctly reverse the operands if they involve memory
    // operands.  Also, we may need to handle more cases than GT_IND, especially once
    // we've modified the register allocator to not require all nodes to be assigned
    // a register (e.g. a spilled lclVar can often be referenced directly from memory).
    // Note that we may have a null op2, even with 2 sources, if op1 is a base/index memory op.
    GenTree* delayUseOperand = op2;
    if (node->OperIsCommutative())
    {
        if (op1->isContained() && op2 != nullptr)
        {
            delayUseOperand = op1;
        }
        else if (!op2->isContained() || op2->IsCnsIntOrI())
        {
            // If we have a commutative operator and op2 is not a memory op, we don't need
            // to set delayRegFree on either operand because codegen can swap them.
            delayUseOperand = nullptr;
        }
    }
    else if (op1->isContained())
    {
        delayUseOperand = nullptr;
    }
    if (delayUseOperand != nullptr)
    {
        assert(!prefOp1 || delayUseOperand != op1);
        assert(!prefOp2 || delayUseOperand != op2);
    }

    // Build first use
    if (prefOp1)
    {
        assert(!op1->isContained());
        tgtPrefUse = BuildUse(op1, op1Candidates);
        srcCount++;
    }
    else if (delayUseOperand == op1)
    {
        srcCount += BuildDelayFreeUses(op1, op2, op1Candidates);
    }
    else
    {
        srcCount += BuildOperandUses(op1, op1Candidates);
    }
    // Build second use
    if (op2 != nullptr)
    {
        if (prefOp2)
        {
            assert(!op2->isContained());
            tgtPrefUse2 = BuildUse(op2, op2Candidates);
            srcCount++;
        }
        else if (delayUseOperand == op2)
        {
            srcCount += BuildDelayFreeUses(op2, op1, op2Candidates);
        }
        else
        {
            srcCount += BuildOperandUses(op2, op2Candidates);
        }
    }
    return srcCount;
}

//------------------------------------------------------------------------
// BuildShiftRotate: Set the NodeInfo for a shift or rotate.
//
// Arguments:
//    tree      - The node of interest
//
// Return Value:
//    The number of sources consumed by this node.
//
int LinearScan::BuildShiftRotate(GenTree* tree)
{
    // For shift operations, we need that the number
    // of bits moved gets stored in CL in case
    // the number of bits to shift is not a constant.
    int       srcCount      = 0;
    GenTree*  shiftBy       = tree->gtGetOp2();
    GenTree*  source        = tree->gtGetOp1();
    regMaskTP srcCandidates = RBM_NONE;
    regMaskTP dstCandidates = RBM_NONE;

    // x64 can encode 8 bits of shift and it will use 5 or 6. (the others are masked off)
    // We will allow whatever can be encoded - hope you know what you are doing.
    if (shiftBy->isContained())
    {
        assert(shiftBy->OperIsConst());
    }
    else
    {
        srcCandidates = allRegs(TYP_INT) & ~RBM_RCX;
        dstCandidates = allRegs(TYP_INT) & ~RBM_RCX;
    }

    // Note that Rotate Left/Right instructions don't set ZF and SF flags.
    //
    // If the operand being shifted is 32-bits then upper three bits are masked
    // by hardware to get actual shift count.  Similarly for 64-bit operands
    // shift count is narrowed to [0..63].  If the resulting shift count is zero,
    // then shift operation won't modify flags.
    //
    // TODO-CQ-XARCH: We can optimize generating 'test' instruction for GT_EQ/NE(shift, 0)
    // if the shift count is known to be non-zero and in the range depending on the
    // operand size.
    CLANG_FORMAT_COMMENT_ANCHOR;

#ifdef TARGET_X86
    // The first operand of a GT_LSH_HI and GT_RSH_LO oper is a GT_LONG so that
    // we can have a three operand form.
    if (tree->OperGet() == GT_LSH_HI || tree->OperGet() == GT_RSH_LO)
    {
        assert((source->OperGet() == GT_LONG) && source->isContained());

        GenTree* sourceLo = source->gtGetOp1();
        GenTree* sourceHi = source->gtGetOp2();
        assert(!sourceLo->isContained() && !sourceHi->isContained());
        RefPosition* sourceLoUse = BuildUse(sourceLo, srcCandidates);
        RefPosition* sourceHiUse = BuildUse(sourceHi, srcCandidates);

        if (!tree->isContained())
        {
            if (tree->OperGet() == GT_LSH_HI)
            {
                setDelayFree(sourceLoUse);
            }
            else
            {
                setDelayFree(sourceHiUse);
            }
        }
    }
    else
#endif
        if (!source->isContained())
    {
        tgtPrefUse = BuildUse(source, srcCandidates);
        srcCount++;
    }
    else
    {
        srcCount += BuildOperandUses(source, srcCandidates);
    }
    if (!tree->isContained())
    {
        if (!shiftBy->isContained())
        {
            srcCount += BuildDelayFreeUses(shiftBy, source, RBM_RCX);
            buildKillPositionsForNode(tree, currentLoc + 1, RBM_RCX);
        }
        BuildDef(tree, dstCandidates);
    }
    else
    {
        if (!shiftBy->isContained())
        {
            srcCount += BuildOperandUses(shiftBy, RBM_RCX);
            buildKillPositionsForNode(tree, currentLoc + 1, RBM_RCX);
        }
    }
    return srcCount;
}

int LinearScan::BuildCall(GenTreeCall* call)
{
    int srcCount = 0;

    GenTree* ctrlExpr = call->gtControlExpr;
    if (call->gtCallType == CT_INDIRECT)
    {
        ctrlExpr = call->gtCallAddr;
    }

// number of args to a call =
// callRegArgs + (callargs - placeholders, setup, etc)
// there is an explicit thisPtr but it is redundant

#if FEATURE_VARARG
    bool varargsHasFloatRegArgs = false;

    if (call->IsVarargs())
    {
        // We will need an internal int reg for any float arguments to a varArgs call.
        for (GenTreeCall::Use& use : call->LateArgs())
        {
            GenTree* argNode = use.GetNode();

            if (argNode->OperIs(GT_PUTARG_REG))
            {
                varargsHasFloatRegArgs |= HandleFloatVarArgs(call, argNode);

                continue;
            }

            if (argNode->OperIs(GT_FIELD_LIST))
            {
                for (GenTreeFieldList::Use& use : argNode->AsFieldList()->Uses())
                {
                    varargsHasFloatRegArgs |= HandleFloatVarArgs(call, use.GetNode());
                }

                continue;
            }
        }
    }
#endif // FEATURE_VARARG

    for (GenTreeCall::Use& arg : call->LateArgs())
    {
        GenTree* argNode = arg.GetNode();

        INDEBUG(CallArgInfo* argInfo = call->GetArgInfoByArgNode(argNode);)

        if (argNode->OperIs(GT_PUTARG_STK))
        {
            assert(argInfo->GetRegCount() == 0);
            assert(!argNode->isContained());

            continue;
        }

#ifdef UNIX_AMD64_ABI
        if (argNode->OperIs(GT_FIELD_LIST))
        {
            assert(argNode->isContained());

            unsigned regIndex = 0;
            for (GenTreeFieldList::Use& use : argNode->AsFieldList()->Uses())
            {
                assert(use.GetNode()->GetRegNum() == argInfo->GetRegNum(regIndex));

                BuildUse(use.GetNode(), genRegMask(use.GetNode()->GetRegNum()));
                srcCount++;
                regIndex++;
            }

            continue;
        }
#endif

        assert(argNode->OperIs(GT_PUTARG_REG));
        assert(argNode->GetRegNum() == argInfo->GetRegNum());

        BuildUse(argNode, genRegMask(argNode->GetRegNum()));
        srcCount++;
    }

#ifdef DEBUG
    // Now, count stack args
    // Note that these need to be computed into a register, but then
    // they're just stored to the stack - so the reg doesn't
    // need to remain live until the call.  In fact, it must not
    // because the code generator doesn't actually consider it live,
    // so it can't be spilled.

    for (GenTreeCall::Use& use : call->Args())
    {
        GenTree* arg = use.GetNode();
        if (!(arg->gtFlags & GTF_LATE_ARG) && !arg)
        {
            if (arg->IsValue() && !arg->isContained())
            {
                assert(arg->IsUnusedValue());
            }
        }
    }
#endif // DEBUG

    // set reg requirements on call target represented as control sequence.
    if (ctrlExpr != nullptr)
    {
        regMaskTP ctrlExprCandidates = RBM_NONE;

        // In case of fast tail implemented as jmp, make sure that gtControlExpr is
        // computed into a register.
        if (call->IsFastTailCall())
        {
            assert(!ctrlExpr->isContained());
            // Fast tail call - make sure that call target is always computed in RAX
            // so that epilog sequence can generate "jmp rax" to achieve fast tail call.
            ctrlExprCandidates = RBM_RAX;
        }
#ifdef TARGET_X86
        else if (call->IsVirtualStub() && (call->gtCallType == CT_INDIRECT))
        {
            // On x86, we need to generate a very specific pattern for indirect VSD calls:
            //
            //    3-byte nop
            //    call dword ptr [eax]
            //
            // Where EAX is also used as an argument to the stub dispatch helper. Make
            // sure that the call target address is computed into EAX in this case.
            assert(ctrlExpr->isIndir() && ctrlExpr->isContained());
            ctrlExprCandidates = RBM_VIRTUAL_STUB_TARGET;
        }
#endif // TARGET_X86

#if FEATURE_VARARG
        // If it is a fast tail call, it is already preferenced to use RAX.
        // Therefore, no need set src candidates on call tgt again.
        if (varargsHasFloatRegArgs && !call->IsFastTailCall())
        {
            // Don't assign the call target to any of the argument registers because
            // we will use them to also pass floating point arguments as required
            // by Amd64 ABI.
            ctrlExprCandidates = allRegs(TYP_INT) & ~RBM_ARG_REGS;
        }
#endif

        srcCount += BuildOperandUses(ctrlExpr, ctrlExprCandidates);
    }

    BuildInternalUses();
    BuildKills(call, getKillSetForCall(call));

#ifdef TARGET_X86
    if (call->IsHelperCall(compiler, CORINFO_HELP_INIT_PINVOKE_FRAME))
    {
        // The x86 CORINFO_HELP_INIT_PINVOKE_FRAME helper uses a custom calling convention that returns with
        // TCB in REG_PINVOKE_TCB. AMD64/ARM64 use the standard calling convention. fgMorphCall() sets the
        // correct argument registers.
        BuildDef(call, RBM_PINVOKE_TCB);
    }
    else
#endif
        if (call->HasMultiRegRetVal())
    {
        for (unsigned i = 0; i < call->GetRegCount(); i++)
        {
            BuildDef(call, genRegMask(call->GetRetDesc()->GetRegNum(i)), i);
        }
    }
    else if (varTypeUsesFloatReg(call->GetType()))
    {
#ifdef TARGET_X86
        // The return value will be on the X87 stack, and we will need to move it.
        BuildDef(call);
#else
        BuildDef(call, RBM_FLOATRET);
#endif
    }
    else if (!call->TypeIs(TYP_VOID))
    {
        BuildDef(call, RBM_INTRET);
    }

    return srcCount;
}

#if FEATURE_VARARG
bool LinearScan::HandleFloatVarArgs(GenTreeCall* call, GenTree* argNode)
{
    assert(call->IsVarargs());

    if (varTypeIsFloating(argNode->GetType()))
    {
        // For varargs calls on win-x64 we need to pass floating point register arguments in 2 registers:
        // the XMM reg that's normally used to pass a floating point arg and the GPR that's normally used
        // to pass an integer argument at the same position.

        regNumber argReg    = argNode->GetRegNum();
        regNumber argIntReg = compiler->getCallArgIntRegister(argReg);

        buildInternalIntRegisterDefForNode(call, genRegMask(argIntReg));

        return true;
    }

    return false;
}
#endif

int LinearScan::BuildStructStore(GenTreeBlk* store)
{
    GenTree*     dstAddr = store->GetAddr();
    GenTree*     src     = store->GetValue();
    ClassLayout* layout  = store->GetLayout();
    unsigned     size    = layout != nullptr ? layout->GetSize() : UINT32_MAX;

    GenTree* srcAddrOrFill = nullptr;

    if (src->OperIs(GT_INIT_VAL, GT_CNS_INT))
    {
        if (src->OperIs(GT_INIT_VAL))
        {
            assert(src->isContained());
            src = src->AsUnOp()->GetOp(0);
        }

        srcAddrOrFill = src;
    }
    else if (src->OperIs(GT_IND, GT_OBJ, GT_BLK))
    {
        assert(src->isContained());
        srcAddrOrFill = src->AsIndir()->GetAddr();
    }
    else
    {
        assert(src->OperIs(GT_LCL_VAR, GT_LCL_FLD));
        assert(src->isContained());
    }

    regMaskTP dstAddrRegMask = RBM_NONE;
    regMaskTP srcRegMask     = RBM_NONE;
    regMaskTP sizeRegMask    = RBM_NONE;
#ifdef TARGET_X86
    RefPosition* internalByteDef = nullptr;
#endif

    switch (store->GetKind())
    {
        case StructStoreKind::UnrollInit:
            if (size >= XMM_REGSIZE_BYTES)
            {
                BuildInternalFloatDef(store, internalFloatRegCandidates());
                SetContainsAVXFlags();
            }

#ifdef TARGET_X86
            if ((size & 1) != 0)
            {
                // We'll need to store a byte so a byte register is needed on x86.
                srcRegMask = allByteRegs();
            }
#endif
            break;

        case StructStoreKind::UnrollCopy:
            if (size >= XMM_REGSIZE_BYTES)
            {
                BuildInternalFloatDef(store, internalFloatRegCandidates());
                SetContainsAVXFlags();
            }

#ifdef TARGET_X86
            if ((size & 1) != 0)
            {
                // We'll need to store a byte so a byte register is needed on x86.
                internalByteDef = BuildInternalIntDef(store, allByteRegs());
            }
            else
#endif
                if ((size % XMM_REGSIZE_BYTES) != 0)
            {
                BuildInternalIntDef(store);
            }
            break;

        case StructStoreKind::UnrollCopyWBRepMovs:
            sizeRegMask = RBM_RCX;
            FALLTHROUGH;
        case StructStoreKind::UnrollCopyWB:
            dstAddrRegMask = RBM_RDI;
            srcRegMask     = RBM_RSI;
            break;

        case StructStoreKind::RepStos:
            assert(!src->isContained());
            dstAddrRegMask = RBM_RDI;
            srcRegMask     = RBM_RAX;
            sizeRegMask    = RBM_RCX;
            break;

        case StructStoreKind::RepMovs:
            dstAddrRegMask = RBM_RDI;
            srcRegMask     = RBM_RSI;
            sizeRegMask    = RBM_RCX;
            break;

#ifdef TARGET_AMD64
        case StructStoreKind::MemSet:
            assert(!src->isContained());
            FALLTHROUGH;
        case StructStoreKind::MemCpy:
            dstAddrRegMask = RBM_ARG_0;
            srcRegMask     = RBM_ARG_1;
            sizeRegMask    = RBM_ARG_2;
            break;
#endif

        default:
            unreached();
    }

    if ((srcAddrOrFill == nullptr) && (srcRegMask != RBM_NONE))
    {
        // This is a local source; we'll use a temp register for its address.
        assert(src->isContained() && src->OperIs(GT_LCL_VAR, GT_LCL_FLD));
        BuildInternalIntDef(store, srcRegMask);
    }

    if (!store->OperIs(GT_STORE_DYN_BLK) && (sizeRegMask != RBM_NONE))
    {
        // Reserve a temp register for the block size argument.
        BuildInternalIntDef(store, sizeRegMask);
    }

    int useCount = 0;

    if (!dstAddr->isContained())
    {
        useCount++;
        BuildUse(dstAddr, dstAddrRegMask);
    }
    else if (dstAddr->IsAddrMode())
    {
        useCount += BuildAddrUses(dstAddr);
    }

    if (srcAddrOrFill != nullptr)
    {
        if (!srcAddrOrFill->isContained())
        {
            useCount++;
            BuildUse(srcAddrOrFill, srcRegMask);
        }
        else if (srcAddrOrFill->IsAddrMode())
        {
            useCount += BuildAddrUses(srcAddrOrFill);
        }
    }

    if (store->OperIs(GT_STORE_DYN_BLK))
    {
        useCount++;
        BuildUse(store->AsDynBlk()->GetSize(), sizeRegMask);
    }

#ifdef TARGET_X86
    // If we require a byte register on x86, we may run into an over-constrained situation
    // if we have BYTE_REG_COUNT or more uses.
    // This is because the byteable register requirement doesn't "reserve" a specific register,
    // and it would be possible for the incoming sources to all be occupying the byteable
    // registers, leaving none free for the internal register.
    // In this scenario, we will require EAX to ensure that it is reserved and available.
    // We need to make that modification prior to building the uses for the internal register,
    // so that when we create the use we will also create the RefTypeFixedRef on the RegRecord.
    if (useCount >= BYTE_REG_COUNT)
    {
        // Only unrolled copies may reach the limit, when both source and destination are
        // base + index address modes.
        assert(store->GetKind() == StructStoreKind::UnrollCopy);

        if (internalByteDef != nullptr)
        {
            internalByteDef->registerAssignment = RBM_EAX;
        }
    }
#endif

    BuildInternalUses();
    BuildKills(store, getKillSetForStructStore(store));

    return useCount;
}

//------------------------------------------------------------------------
// BuildPutArgStk: Set the NodeInfo for a GT_PUTARG_STK.
//
// Arguments:
//    putArgStk - The node of interest
//
// Return Value:
//    The number of sources consumed by this node.
//
int LinearScan::BuildPutArgStk(GenTreePutArgStk* putArgStk)
{
    GenTree* src = putArgStk->GetOp(0);

    if (src->OperIs(GT_FIELD_LIST))
    {
        assert(src->isContained());

        RefPosition* simdTemp = nullptr;
        RefPosition* intTemp  = nullptr;
#ifdef TARGET_X86
        unsigned prevOffset = putArgStk->GetArgSize();
#endif

        // We need to iterate over the fields twice; once to determine the need for internal temps,
        // and once to actually build the uses.
        for (GenTreeFieldList::Use& use : src->AsFieldList()->Uses())
        {
            GenTree* const  fieldNode   = use.GetNode();
            const var_types fieldType   = fieldNode->TypeGet();
            const unsigned  fieldOffset = use.GetOffset();

#ifdef FEATURE_SIMD
            // Note that we need to check the GT_FIELD_LIST type, not 'fieldType'. This is because the
            // GT_FIELD_LIST will be TYP_SIMD12 whereas the fieldType might be TYP_SIMD16 for lclVar, where
            // we "round up" to 16.
            if ((use.GetType() == TYP_SIMD12) && (simdTemp == nullptr))
            {
                simdTemp = buildInternalFloatRegisterDefForNode(putArgStk);
            }
#endif

#ifdef TARGET_X86
            assert(fieldType != TYP_LONG);

            if (putArgStk->gtPutArgStkKind == GenTreePutArgStk::Kind::Push)
            {
                // We can treat as a slot any field that is stored at a slot boundary, where the previous
                // field is not in the same slot. (Note that we store the fields in reverse order.)
                const bool fieldIsSlot = ((fieldOffset % 4) == 0) && ((prevOffset - fieldOffset) >= 4);
                if (intTemp == nullptr)
                {
                    intTemp = buildInternalIntRegisterDefForNode(putArgStk);
                }
                if (!fieldIsSlot && varTypeIsByte(fieldType))
                {
                    // If this field is a slot--i.e. it is an integer field that is 4-byte aligned and takes up 4 bytes
                    // (including padding)--we can store the whole value rather than just the byte. Otherwise, we will
                    // need a byte-addressable register for the store. We will enforce this requirement on an internal
                    // register, which we can use to copy multiple byte values.
                    intTemp->registerAssignment &= allByteRegs();
                }
            }

            prevOffset = fieldOffset;
#endif // TARGET_X86
        }

        int srcCount = 0;

        for (GenTreeFieldList::Use& use : putArgStk->gtOp1->AsFieldList()->Uses())
        {
            GenTree* const fieldNode = use.GetNode();
            if (!fieldNode->isContained())
            {
                BuildUse(fieldNode);
                srcCount++;
            }
        }

        buildInternalRegisterUses();

        return srcCount;
    }

#if defined(FEATURE_SIMD) && defined(TARGET_X86)
    if (putArgStk->IsSIMD12())
    {
        buildInternalFloatRegisterDefForNode(putArgStk, internalFloatRegCandidates());
        BuildUse(src);
        buildInternalRegisterUses();
        return 1;
    }
#endif

    if (src->TypeIs(TYP_STRUCT))
    {
        switch (putArgStk->gtPutArgStkKind)
        {
#ifdef TARGET_X86
            case GenTreePutArgStk::Kind::Push:
                break;
#endif

            case GenTreePutArgStk::Kind::Unroll:
                ClassLayout* layout;
                unsigned     size;

                if (src->OperIs(GT_LCL_VAR))
                {
                    layout = compiler->lvaGetDesc(src->AsLclVar())->GetLayout();
                    size   = roundUp(layout->GetSize(), REGSIZE_BYTES);
                }
                else if (src->OperIs(GT_LCL_FLD))
                {
                    layout = src->AsLclFld()->GetLayout(compiler);
                    size   = roundUp(layout->GetSize(), REGSIZE_BYTES);
                }
                else
                {
                    layout = src->AsObj()->GetLayout();
                    size   = layout->GetSize();
                }

                // If we have a remainder smaller than XMM_REGSIZE_BYTES, we need an integer temp reg.
                //
                // x86 specific note: if the size is odd, the last copy operation would be of size 1 byte.
                // But on x86 only RBM_BYTE_REGS could be used as byte registers.  Therefore, exclude
                // RBM_NON_BYTE_REGS from internal candidates.
                if ((size % XMM_REGSIZE_BYTES) != 0)
                {
                    regMaskTP regMask = allRegs(TYP_INT);

#ifdef TARGET_X86
                    if ((size % 2) != 0)
                    {
                        regMask &= ~RBM_NON_BYTE_REGS;
                    }
#endif
                    buildInternalIntRegisterDefForNode(putArgStk, regMask);
                }

#ifdef TARGET_X86
                if (size >= XMM_REGSIZE_BYTES / 2)
#else
                if (size >= XMM_REGSIZE_BYTES)
#endif
                {
                    // If we have a buffer larger than or equal to XMM_REGSIZE_BYTES on x64/ux,
                    // or larger than or equal to 8 bytes on x86, reserve an XMM register to use it for a
                    // series of 16-byte loads and stores.
                    buildInternalFloatRegisterDefForNode(putArgStk, internalFloatRegCandidates());
                    SetContainsAVXFlags();
                }
                break;

            case GenTreePutArgStk::Kind::RepInstrXMM:
                buildInternalFloatRegisterDefForNode(putArgStk, internalFloatRegCandidates());
                SetContainsAVXFlags();
                FALLTHROUGH;
            case GenTreePutArgStk::Kind::RepInstr:
                buildInternalIntRegisterDefForNode(putArgStk, RBM_RDI);
                buildInternalIntRegisterDefForNode(putArgStk, RBM_RCX);
                buildInternalIntRegisterDefForNode(putArgStk, RBM_RSI);
                break;

            case GenTreePutArgStk::Kind::GCUnrollXMM:
                buildInternalFloatRegisterDefForNode(putArgStk, internalFloatRegCandidates());
                SetContainsAVXFlags();
                FALLTHROUGH;
            case GenTreePutArgStk::Kind::GCUnroll:
                buildInternalIntRegisterDefForNode(putArgStk);
                break;

            default:
                unreached();
        }

        int srcCount = BuildOperandUses(src);
        buildInternalRegisterUses();
#ifdef TARGET_X86
        // There are only 4 (BYTE_REG_COUNT) byteable registers on x86. If we require a byteable internal register,
        // we must have less than BYTE_REG_COUNT sources.
        // If we have BYTE_REG_COUNT or more sources, and require a byteable internal register, we need to reserve
        // one explicitly (see BuildStructStore()).
        assert(srcCount < BYTE_REG_COUNT);
#endif
        return srcCount;
    }

    return BuildOperandUses(src);
}

//------------------------------------------------------------------------
// BuildLclHeap: Set the NodeInfo for a GT_LCLHEAP.
//
// Arguments:
//    tree      - The node of interest
//
// Return Value:
//    The number of sources consumed by this node.
//
int LinearScan::BuildLclHeap(GenTree* tree)
{
    int srcCount = 1;

    // Need a variable number of temp regs (see genLclHeap() in codegenamd64.cpp):
    // Here '-' means don't care.
    //
    //     Size?                    Init Memory?         # temp regs
    //      0                            -                  0 (returns 0)
    //      const and <=6 reg words      -                  0 (pushes '0')
    //      const and >6 reg words       Yes                0 (pushes '0')
    //      const and <PageSize          No                 0 (amd64) 1 (x86)
    //                                                        (x86:tmpReg for sutracting from esp)
    //      const and >=PageSize         No                 2 (regCnt and tmpReg for subtracing from sp)
    //      Non-const                    Yes                0 (regCnt=targetReg and pushes '0')
    //      Non-const                    No                 2 (regCnt and tmpReg for subtracting from sp)
    //
    // Note: Here we don't need internal register to be different from targetReg.
    // Rather, require it to be different from operand's reg.

    GenTree* size = tree->gtGetOp1();
    if (size->IsCnsIntOrI())
    {
        assert(size->isContained());
        srcCount       = 0;
        size_t sizeVal = size->AsIntCon()->gtIconVal;

        if (sizeVal == 0)
        {
            buildInternalIntRegisterDefForNode(tree);
        }
        else
        {
            // Compute the amount of memory to properly STACK_ALIGN.
            // Note: The Gentree node is not updated here as it is cheap to recompute stack aligned size.
            // This should also help in debugging as we can examine the original size specified with localloc.
            sizeVal = AlignUp(sizeVal, STACK_ALIGN);

            // For small allocations up to 6 pointer sized words (i.e. 48 bytes of localloc)
            // we will generate 'push 0'.
            assert((sizeVal % REGSIZE_BYTES) == 0);
            size_t cntRegSizedWords = sizeVal / REGSIZE_BYTES;
            if (cntRegSizedWords > 6)
            {
                if (!compiler->info.compInitMem)
                {
                    // No need to initialize allocated stack space.
                    if (sizeVal < compiler->eeGetPageSize())
                    {
#ifdef TARGET_X86
                        // x86 needs a register here to avoid generating "sub" on ESP.
                        buildInternalIntRegisterDefForNode(tree);
#endif
                    }
                    else
                    {
                        // We need two registers: regCnt and RegTmp
                        buildInternalIntRegisterDefForNode(tree);
                        buildInternalIntRegisterDefForNode(tree);
                    }
                }
            }
        }
    }
    else
    {
        if (!compiler->info.compInitMem)
        {
            buildInternalIntRegisterDefForNode(tree);
            buildInternalIntRegisterDefForNode(tree);
        }
        BuildUse(size);
    }
    buildInternalRegisterUses();
    BuildDef(tree);
    return srcCount;
}

//------------------------------------------------------------------------
// BuildModDiv: Set the NodeInfo for GT_MOD/GT_DIV/GT_UMOD/GT_UDIV.
//
// Arguments:
//    tree      - The node of interest
//
// Return Value:
//    The number of sources consumed by this node.
//
int LinearScan::BuildModDiv(GenTree* tree)
{
    GenTree*  op1           = tree->gtGetOp1();
    GenTree*  op2           = tree->gtGetOp2();
    regMaskTP dstCandidates = RBM_NONE;
    int       srcCount      = 0;

    if (varTypeIsFloating(tree->TypeGet()))
    {
        return BuildSimple(tree);
    }

    // Amd64 Div/Idiv instruction:
    //    Dividend in RAX:RDX  and computes
    //    Quotient in RAX, Remainder in RDX

    if (tree->OperGet() == GT_MOD || tree->OperGet() == GT_UMOD)
    {
        // We are interested in just the remainder.
        // RAX is used as a trashable register during computation of remainder.
        dstCandidates = RBM_RDX;
    }
    else
    {
        // We are interested in just the quotient.
        // RDX gets used as trashable register during computation of quotient
        dstCandidates = RBM_RAX;
    }

#ifdef TARGET_X86
    if (op1->OperGet() == GT_LONG)
    {
        assert(op1->isContained());

        // To avoid reg move would like to have op1's low part in RAX and high part in RDX.
        GenTree* loVal = op1->gtGetOp1();
        GenTree* hiVal = op1->gtGetOp2();
        assert(!loVal->isContained() && !hiVal->isContained());

        assert(op2->IsCnsIntOrI());
        assert(tree->OperGet() == GT_UMOD);

        // This situation also requires an internal register.
        buildInternalIntRegisterDefForNode(tree);

        BuildUse(loVal, RBM_EAX);
        BuildUse(hiVal, RBM_EDX);
        srcCount = 2;
    }
    else
#endif
    {
        // If possible would like to have op1 in RAX to avoid a register move.
        RefPosition* op1Use = BuildUse(op1, RBM_EAX);
        tgtPrefUse          = op1Use;
        srcCount            = 1;
    }

    srcCount += BuildDelayFreeUses(op2, op1, allRegs(TYP_INT) & ~(RBM_RAX | RBM_RDX));

    buildInternalRegisterUses();
    BuildKills(tree, getKillSetForModDiv(tree->AsOp()));
    BuildDef(tree, dstCandidates);

    return srcCount;
}

//------------------------------------------------------------------------
// BuildIntrinsic: Set the NodeInfo for a GT_INTRINSIC.
//
// Arguments:
//    tree      - The node of interest
//
// Return Value:
//    The number of sources consumed by this node.
//
int LinearScan::BuildIntrinsic(GenTree* tree)
{
    // Both operand and its result must be of floating point type.
    GenTree* op1 = tree->gtGetOp1();
    assert(varTypeIsFloating(op1));
    assert(op1->TypeGet() == tree->TypeGet());
    RefPosition* internalFloatDef = nullptr;

    switch (tree->AsIntrinsic()->gtIntrinsicName)
    {
        case NI_System_Math_Abs:
            // Abs(float x) = x & 0x7fffffff
            // Abs(double x) = x & 0x7ffffff ffffffff

            // In case of Abs we need an internal register to hold mask.

            // TODO-XArch-CQ: avoid using an internal register for the mask.
            // Andps or andpd both will operate on 128-bit operands.
            // The data section constant to hold the mask is a 64-bit size.
            // Therefore, we need both the operand and mask to be in
            // xmm register. When we add support in emitter to emit 128-bit
            // data constants and instructions that operate on 128-bit
            // memory operands we can avoid the need for an internal register.
            internalFloatDef = buildInternalFloatRegisterDefForNode(tree, internalFloatRegCandidates());
            break;

        case NI_System_Math_Ceiling:
        case NI_System_Math_Floor:
        case NI_System_Math_Round:
        case NI_System_Math_Sqrt:
            break;

        default:
            // Right now only Sqrt/Abs are treated as math intrinsics
            noway_assert(!"Unsupported math intrinsic");
            unreached();
            break;
    }
    assert(tree->gtGetOp2IfPresent() == nullptr);
    int srcCount;
    if (op1->isContained())
    {
        srcCount = BuildOperandUses(op1);
    }
    else
    {
        tgtPrefUse = BuildUse(op1);
        srcCount   = 1;
    }
    if (internalFloatDef != nullptr)
    {
        buildInternalRegisterUses();
    }
    BuildDef(tree);
    return srcCount;
}

#ifdef FEATURE_SIMD
//------------------------------------------------------------------------
// BuildSIMD: Set the NodeInfo for a GT_SIMD tree.
//
// Arguments:
//    simdTree - The GT_SIMD node of interest
//
// Return Value:
//    The number of sources consumed by this node.
//
int LinearScan::BuildSIMD(GenTreeSIMD* simdTree)
{
    // All intrinsics have a dstCount of 1
    assert(simdTree->IsValue());

    bool      buildUses     = true;
    regMaskTP dstCandidates = RBM_NONE;

    SetContainsAVXFlags(simdTree->gtSIMDSize);

    int srcCount = 0;

    switch (simdTree->gtSIMDIntrinsicID)
    {
<<<<<<< HEAD
        case SIMDIntrinsicGetItem:
        {
            // This implements get_Item method. The sources are:
            //  - the source SIMD struct
            //  - index (which element to get)
            // The result is baseType of SIMD struct.
            // op1 may be a contained memory op, but if so we will consume its address.
            // op2 may be a contained constant.
            GenTree* op1 = simdTree->GetOp(0);
            GenTree* op2 = simdTree->GetOp(1);

            if (!op1->isContained())
            {
                // If the index is not a constant, we will use the SIMD temp location to store the vector.
                // Otherwise, if the baseType is floating point, the targetReg will be a xmm reg and we
                // can use that in the process of extracting the element.
                //
                // If the index is a constant and base type is a small int we can use pextrw, but on AVX
                // we will need a temp if are indexing into the upper half of the AVX register.
                // In all other cases with constant index, we need a temp xmm register to extract the
                // element if index is other than zero.

                if (!op2->IsCnsIntOrI())
                {
                    (void)compiler->getSIMDInitTempVarNum();
                }
                else if (!varTypeIsFloating(simdTree->gtSIMDBaseType))
                {
                    bool needFloatTemp;
                    if (varTypeIsSmallInt(simdTree->gtSIMDBaseType) &&
                        (compiler->getSIMDSupportLevel() == SIMD_AVX2_Supported))
                    {
                        int byteShiftCnt = (int)op2->AsIntCon()->gtIconVal * genTypeSize(simdTree->gtSIMDBaseType);
                        needFloatTemp    = (byteShiftCnt >= 16);
                    }
                    else
                    {
                        needFloatTemp = !op2->IsIntegralConst(0);
                    }

                    if (needFloatTemp)
                    {
                        buildInternalFloatRegisterDefForNode(simdTree);
                    }
                }
#ifdef TARGET_X86
                // This logic is duplicated from genSIMDIntrinsicGetItem().
                // When we generate code for a SIMDIntrinsicGetItem, under certain circumstances we need to
                // generate a movzx/movsx. On x86, these require byteable registers. So figure out which
                // cases will require this, so the non-byteable registers can be excluded.

                var_types baseType = simdTree->gtSIMDBaseType;
                if (op2->IsCnsIntOrI() && varTypeIsSmallInt(baseType))
                {
                    bool     ZeroOrSignExtnReqd = true;
                    unsigned baseSize           = genTypeSize(baseType);
                    if (baseSize == 1)
                    {
                        if ((op2->AsIntCon()->gtIconVal % 2) == 1)
                        {
                            ZeroOrSignExtnReqd = (baseType == TYP_BYTE);
                        }
                    }
                    else
                    {
                        assert(baseSize == 2);
                        ZeroOrSignExtnReqd = (baseType == TYP_SHORT);
                    }
                    if (ZeroOrSignExtnReqd)
                    {
                        dstCandidates = allByteRegs();
                    }
                }
#endif // TARGET_X86
            }
        }
        break;

        case SIMDIntrinsicSetX:
        case SIMDIntrinsicSetY:
        case SIMDIntrinsicSetZ:
        case SIMDIntrinsicSetW:
            // We need an internal integer register for SSE2 codegen
            if (compiler->getSIMDSupportLevel() == SIMD_SSE2_Supported)
            {
                buildInternalIntRegisterDefForNode(simdTree);
            }

=======
        case SIMDIntrinsicInit:
        {
            // This sets all fields of a SIMD struct to the given value.
            // Mark op1 as contained if it is either zero or int constant of all 1's,
            // or a float constant with 16 or 32 byte simdType (AVX case)
            //
            // Note that for small int base types, the initVal has been constructed so that
            // we can use the full int value.
            CLANG_FORMAT_COMMENT_ANCHOR;

#if !defined(TARGET_64BIT)
            if (op1->OperGet() == GT_LONG)
            {
                assert(op1->isContained());
                GenTree* op1lo = op1->gtGetOp1();
                GenTree* op1hi = op1->gtGetOp2();

                if (op1lo->isContained())
                {
                    srcCount = 0;
                    assert(op1hi->isContained());
                    assert((op1lo->IsIntegralConst(0) && op1hi->IsIntegralConst(0)) ||
                           (op1lo->IsIntegralConst(-1) && op1hi->IsIntegralConst(-1)));
                }
                else
                {
                    srcCount = 2;
                    buildInternalFloatRegisterDefForNode(simdTree);
                    setInternalRegsDelayFree = true;
                }

                if (srcCount == 2)
                {
                    BuildUse(op1lo, RBM_EAX);
                    BuildUse(op1hi, RBM_EDX);
                }
                buildUses = false;
            }
#endif // !defined(TARGET_64BIT)
        }
        break;

        case SIMDIntrinsicInitN:
        {
            var_types baseType = simdTree->GetSimdBaseType();
            srcCount           = (short)(simdTree->GetSimdSize() / genTypeSize(baseType));
            // Need an internal register to stitch together all the values into a single vector in a SIMD reg.
            buildInternalFloatRegisterDefForNode(simdTree);
            int initCount = 0;
            for (GenTree* list = op1; list != nullptr; list = list->gtGetOp2())
            {
                assert(list->OperGet() == GT_LIST);
                GenTree* listItem = list->gtGetOp1();
                assert(listItem->TypeGet() == baseType);
                assert(!listItem->isContained());
                BuildUse(listItem);
                initCount++;
            }
            assert(initCount == srcCount);
            buildUses = false;
        }
        break;

        case SIMDIntrinsicInitArray:
            // We have an array and an index, which may be contained.
            break;

        case SIMDIntrinsicSub:
        case SIMDIntrinsicBitwiseAnd:
        case SIMDIntrinsicBitwiseOr:
            break;

        case SIMDIntrinsicEqual:
            break;

        case SIMDIntrinsicCast:
>>>>>>> 34dff2d3
            break;

        case SIMDIntrinsicConvertToSingle:
            if (simdTree->gtSIMDBaseType == TYP_UINT)
            {
                // We need an internal register different from targetReg.
                setInternalRegsDelayFree = true;
                buildInternalFloatRegisterDefForNode(simdTree);
                buildInternalFloatRegisterDefForNode(simdTree);
                // We also need an integer register.
                buildInternalIntRegisterDefForNode(simdTree);
            }
            break;

        case SIMDIntrinsicConvertToInt32:
            break;

        case SIMDIntrinsicWidenLo:
        case SIMDIntrinsicWidenHi:
            if (varTypeIsIntegral(simdTree->gtSIMDBaseType))
            {
                // We need an internal register different from targetReg.
                setInternalRegsDelayFree = true;
                buildInternalFloatRegisterDefForNode(simdTree);
            }
            break;

        case SIMDIntrinsicConvertToInt64:
            // We need an internal register different from targetReg.
            setInternalRegsDelayFree = true;
            buildInternalFloatRegisterDefForNode(simdTree);
            if (compiler->getSIMDSupportLevel() == SIMD_AVX2_Supported)
            {
                buildInternalFloatRegisterDefForNode(simdTree);
            }
            // We also need an integer register.
            buildInternalIntRegisterDefForNode(simdTree);
            break;

        case SIMDIntrinsicConvertToDouble:
            // We need an internal register different from targetReg.
            setInternalRegsDelayFree = true;
            buildInternalFloatRegisterDefForNode(simdTree);
#ifdef TARGET_X86
            if (simdTree->gtSIMDBaseType == TYP_LONG)
            {
                buildInternalFloatRegisterDefForNode(simdTree);
                buildInternalFloatRegisterDefForNode(simdTree);
            }
            else
#endif
                if ((compiler->getSIMDSupportLevel() == SIMD_AVX2_Supported) || (simdTree->gtSIMDBaseType == TYP_ULONG))
            {
                buildInternalFloatRegisterDefForNode(simdTree);
            }
            // We also need an integer register.
            buildInternalIntRegisterDefForNode(simdTree);
            break;

        case SIMDIntrinsicNarrow:
            // We need an internal register different from targetReg.
            setInternalRegsDelayFree = true;
            buildInternalFloatRegisterDefForNode(simdTree);
            if ((compiler->getSIMDSupportLevel() == SIMD_AVX2_Supported) && (simdTree->gtSIMDBaseType != TYP_DOUBLE))
            {
                buildInternalFloatRegisterDefForNode(simdTree);
            }
            break;

<<<<<<< HEAD
=======
        case SIMDIntrinsicShuffleSSE2:
            // Second operand is an integer constant and marked as contained.
            assert(simdTree->gtGetOp2()->isContainedIntOrIImmed());
            break;

>>>>>>> 34dff2d3
        default:
            unreached();
    }
    if (buildUses)
    {
        assert(srcCount == 0);

        if (simdTree->IsUnary())
        {
            srcCount = BuildSIMDUnaryRMWUses(simdTree);
        }
        else
        {
            srcCount = BuildSIMDBinaryRMWUses(simdTree);
        }
    }

    buildInternalRegisterUses();
    BuildDef(simdTree, dstCandidates);
    return srcCount;
}

//------------------------------------------------------------------------
// BuildSIMDUnaryRMWUses: Build uses for a RMW unary SIMD node.
//
// Arguments:
//    node - The GT_SIMD node of interest
//
// Return Value:
//    The number of sources consumed by this node.
//
// Notes:
//    SSE unary instructions (sqrtps, cvttps2dq etc.) aren't really RMW,
//    they have "dst, src" forms even when the VEX encoding is not available.
//    However, it seems that SIMDIntrinsicConvertToSingle with UINT base type
//    could benefit from getting the same register for both destination and
//    source because its rather complicated codegen expansion starts by copying
//    the source to the destination register.
//
int LinearScan::BuildSIMDUnaryRMWUses(GenTreeSIMD* node)
{
    assert(node->IsUnary());

    GenTree* op1 = node->GetOp(0);

    if (op1->isContained())
    {
        return BuildOperandUses(op1);
    }

    tgtPrefUse = BuildUse(op1);
    return 1;
}

//------------------------------------------------------------------------
// BuildSIMDBinaryRMWUses: Build uses for a RMW binary SIMD node.
//
// Arguments:
//    node - The GT_SIMD node of interest
//
// Return Value:
//    The number of sources consumed by this node.
//
int LinearScan::BuildSIMDBinaryRMWUses(GenTreeSIMD* node)
{
    assert(node->IsBinary());

    GenTree* op1 = node->GetOp(0);
    GenTree* op2 = node->GetOp(1);

    // Determine which operand, if any, should be delayRegFree. Normally, this would be op2,
    // but if we have a commutative operator codegen can swap the operands, avoiding the need
    // for delayRegFree.
    //
    // TODO-XArch-CQ: This should not be necessary when VEX encoding is available, at least
    // for those intrinsics that directly map to SSE/AVX instructions. Intrinsics that require
    // custom codegen expansion may still neeed this.
    //
    // Also, this doesn't check if the intrinsic is really RMW:
    //  - SIMDIntrinsicOpEquality/SIMDIntrinsicOpInEquality - they don't have a register def.
    //  - SIMDIntrinsicShuffleSSE2 - the second operand is always a contained immediate so they're
    //    really unary as far as the register allocator is concerned.
    //  - SIMDIntrinsicGetItem - the second operand is always an integer but the first may be a float
    //    and in that case delayRegFree is not needed. Either way, it's not a real RMW operation. It's
    //    also the only binary SIMD intrinsic that can have a contained op1.

    GenTree* delayUseOperand = op2;

    if (node->isCommutativeSIMDIntrinsic())
    {
        if (op1->isContained())
        {
            delayUseOperand = op1;
        }
        else if (!op2->isContained() || op2->IsCnsIntOrI())
        {
            // If we have a commutative operator and op2 is not a memory op, we don't need
            // to set delayRegFree on either operand because codegen can swap them.
            delayUseOperand = nullptr;
        }
    }
    else if (op1->isContained())
    {
        delayUseOperand = nullptr;
    }

    int srcCount = 0;

    // Build first use
    if (!op1->isContained())
    {
        tgtPrefUse = BuildUse(op1);
        srcCount++;
    }
    else if (delayUseOperand == op1)
    {
        srcCount += BuildDelayFreeUses(op1);
    }
    else
    {
        srcCount += BuildOperandUses(op1);
    }

    // Build second use
    if (node->isCommutativeSIMDIntrinsic() && !op2->isContained())
    {
        tgtPrefUse2 = BuildUse(op2);
        srcCount++;
    }
    else if (delayUseOperand == op2)
    {
        srcCount += BuildDelayFreeUses(op2);
    }
    else
    {
        srcCount += BuildOperandUses(op2);
    }

    return srcCount;
}
#endif // FEATURE_SIMD

#ifdef FEATURE_HW_INTRINSICS
//------------------------------------------------------------------------
// BuildHWIntrinsic: Set the NodeInfo for a GT_HWINTRINSIC tree.
//
// Arguments:
//    tree       - The GT_HWINTRINSIC node of interest
//
// Return Value:
//    The number of sources consumed by this node.
//
int LinearScan::BuildHWIntrinsic(GenTreeHWIntrinsic* intrinsicTree)
{
    NamedIntrinsic      intrinsicId = intrinsicTree->gtHWIntrinsicId;
    var_types           baseType    = intrinsicTree->gtSIMDBaseType;
    HWIntrinsicCategory category    = HWIntrinsicInfo::lookupCategory(intrinsicId);
    int                 numArgs     = intrinsicTree->GetNumOps();

    // Set the AVX Flags if this instruction may use VEX encoding for SIMD operations.
    // Note that this may be true even if the ISA is not AVX (e.g. for platform-agnostic intrinsics
    // or non-AVX intrinsics that will use VEX encoding if it is available on the target).
    if (intrinsicTree->isSIMD())
    {
        SetContainsAVXFlags(intrinsicTree->gtSIMDSize);
    }

    GenTree* op1    = nullptr;
    GenTree* op2    = nullptr;
    GenTree* op3    = nullptr;
    GenTree* lastOp = nullptr;

    int srcCount = 0;
    int dstCount = intrinsicTree->IsValue() ? 1 : 0;

    regMaskTP dstCandidates = RBM_NONE;

    if (numArgs > 0)
    {
        switch (numArgs)
        {
            case 1:
                op1 = intrinsicTree->GetOp(0);
                break;
            case 2:
                op1 = intrinsicTree->GetOp(0);
                op2 = intrinsicTree->GetOp(1);
                break;
            case 3:
            case 4:
            case 5:
                op1 = intrinsicTree->GetOp(0);
                op2 = intrinsicTree->GetOp(1);
                op3 = intrinsicTree->GetOp(2);
                break;
            default:
                unreached();
        }

        GenTree* lastOp = intrinsicTree->GetLastOp();

        bool buildUses = true;

        if ((category == HW_Category_IMM) && !HWIntrinsicInfo::NoJmpTableImm(intrinsicId))
        {
            if (HWIntrinsicInfo::isImmOp(intrinsicId, lastOp) && !lastOp->isContainedIntOrIImmed())
            {
                assert(!lastOp->IsCnsIntOrI());

                // We need two extra reg when lastOp isn't a constant so
                // the offset into the jump table for the fallback path
                // can be computed.
                buildInternalIntRegisterDefForNode(intrinsicTree);
                buildInternalIntRegisterDefForNode(intrinsicTree);
            }
        }

        // Determine whether this is an RMW operation where op2+ must be marked delayFree so that it
        // is not allocated the same register as the target.
        bool isRMW = intrinsicTree->isRMWHWIntrinsic(compiler);

        // Create internal temps, and handle any other special requirements.
        // Note that the default case for building uses will handle the RMW flag, but if the uses
        // are built in the individual cases, buildUses is set to false, and any RMW handling (delayFree)
        // must be handled within the case.
        switch (intrinsicId)
        {
            case NI_Vector128_CreateScalarUnsafe:
            case NI_Vector128_ToScalar:
            case NI_Vector256_CreateScalarUnsafe:
            case NI_Vector256_ToScalar:
            {
                assert(numArgs == 1);

                if (varTypeIsFloating(baseType))
                {
                    if (op1->isContained())
                    {
                        srcCount += BuildOperandUses(op1);
                    }
                    else
                    {
                        // We will either be in memory and need to be moved
                        // into a register of the appropriate size or we
                        // are already in an XMM/YMM register and can stay
                        // where we are.

                        tgtPrefUse = BuildUse(op1);
                        srcCount += 1;
                    }

                    buildUses = false;
                }
                break;
            }

            case NI_Vector128_GetElement:
            case NI_Vector256_GetElement:
            {
                assert(numArgs == 2);

                if (!op2->OperIsConst() && !op1->isContained())
                {
                    // If the index is not a constant or op1 is in register,
                    // we will use the SIMD temp location to store the vector.
                    compiler->getSIMDInitTempVarNum();
                }
                break;
            }

            case NI_Vector128_ToVector256:
            case NI_Vector128_ToVector256Unsafe:
            case NI_Vector256_GetLower:
            {
                assert(numArgs == 1);

                if (op1->isContained())
                {
                    srcCount += BuildOperandUses(op1);
                }
                else
                {
                    // We will either be in memory and need to be moved
                    // into a register of the appropriate size or we
                    // are already in an XMM/YMM register and can stay
                    // where we are.

                    tgtPrefUse = BuildUse(op1);
                    srcCount += 1;
                }

                buildUses = false;
                break;
            }

            case NI_SSE2_MaskMove:
            {
                assert(numArgs == 3);
                assert(!isRMW);

                // MaskMove hardcodes the destination (op3) in DI/EDI/RDI
                srcCount += BuildOperandUses(op1);
                srcCount += BuildOperandUses(op2);
                srcCount += BuildOperandUses(op3, RBM_EDI);

                buildUses = false;
                break;
            }

            case NI_SSE41_BlendVariable:
            {
                assert(numArgs == 3);

                if (!compiler->canUseVexEncoding())
                {
                    assert(isRMW);

                    // SSE4.1 blendv* hardcode the mask vector (op3) in XMM0
                    tgtPrefUse = BuildUse(op1);

                    srcCount += 1;
                    srcCount += op2->isContained() ? BuildOperandUses(op2) : BuildDelayFreeUses(op2, op1);
                    srcCount += BuildDelayFreeUses(op3, op1, RBM_XMM0);

                    buildUses = false;
                }
                break;
            }

            case NI_SSE41_Extract:
            {
                assert(!varTypeIsFloating(baseType));

#ifdef TARGET_X86
                if (varTypeIsByte(baseType))
                {
                    dstCandidates = allByteRegs();
                }
#endif
                break;
            }

#ifdef TARGET_X86
            case NI_SSE42_Crc32:
            case NI_SSE42_X64_Crc32:
            {
                // TODO-XArch-Cleanup: Currently we use the BaseType to bring the type of the second argument
                // to the code generator. We may want to encode the overload info in another way.

                assert(numArgs == 2);
                assert(isRMW);

                // CRC32 may operate over "byte" but on x86 only RBM_BYTE_REGS can be used as byte registers.
                tgtPrefUse = BuildUse(op1);

                srcCount += 1;
                srcCount += BuildDelayFreeUses(op2, op1, varTypeIsByte(baseType) ? allByteRegs() : RBM_NONE);

                buildUses = false;
                break;
            }
#endif // TARGET_X86

            case NI_BMI2_MultiplyNoFlags:
            case NI_BMI2_X64_MultiplyNoFlags:
            {
                assert(numArgs == 2 || numArgs == 3);
                srcCount += BuildOperandUses(op1, RBM_EDX);
                srcCount += BuildOperandUses(op2);
                if (numArgs == 3)
                {
                    // op3 reg should be different from target reg to
                    // store the lower half result after executing the instruction
                    srcCount += BuildDelayFreeUses(op3, op1);
                    // Need a internal register different from the dst to take the lower half result
                    buildInternalIntRegisterDefForNode(intrinsicTree);
                    setInternalRegsDelayFree = true;
                }
                buildUses = false;
                break;
            }

            case NI_FMA_MultiplyAdd:
            case NI_FMA_MultiplyAddNegated:
            case NI_FMA_MultiplyAddNegatedScalar:
            case NI_FMA_MultiplyAddScalar:
            case NI_FMA_MultiplyAddSubtract:
            case NI_FMA_MultiplySubtract:
            case NI_FMA_MultiplySubtractAdd:
            case NI_FMA_MultiplySubtractNegated:
            case NI_FMA_MultiplySubtractNegatedScalar:
            case NI_FMA_MultiplySubtractScalar:
            {
                assert(numArgs == 3);
                assert(isRMW);

                const bool copiesUpperBits = HWIntrinsicInfo::CopiesUpperBits(intrinsicId);

                // Intrinsics with CopyUpperBits semantics cannot have op1 be contained
                assert(!copiesUpperBits || !op1->isContained());

                if (op2->isContained())
                {
                    // 132 form: op1 = (op1 * op3) + [op2]

                    tgtPrefUse = BuildUse(op1);

                    srcCount += 1;
                    srcCount += BuildOperandUses(op2);
                    srcCount += BuildDelayFreeUses(op3, op1);
                }
                else if (op1->isContained())
                {
                    // 231 form: op3 = (op2 * op3) + [op1]

                    tgtPrefUse = BuildUse(op3);

                    srcCount += BuildOperandUses(op1);
                    srcCount += BuildDelayFreeUses(op2, op1);
                    srcCount += 1;
                }
                else
                {
                    // 213 form: op1 = (op2 * op1) + [op3]

                    tgtPrefUse = BuildUse(op1);
                    srcCount += 1;

                    if (copiesUpperBits)
                    {
                        srcCount += BuildDelayFreeUses(op2, op1);
                    }
                    else
                    {
                        tgtPrefUse2 = BuildUse(op2);
                        srcCount += 1;
                    }

                    srcCount += op3->isContained() ? BuildOperandUses(op3) : BuildDelayFreeUses(op3, op1);
                }

                buildUses = false;
                break;
            }

            case NI_AVX2_GatherVector128:
            case NI_AVX2_GatherVector256:
            {
                assert(numArgs == 3);
                assert(!isRMW);

                // Any pair of the index, mask, or destination registers should be different
                srcCount += BuildOperandUses(op1);
                srcCount += BuildDelayFreeUses(op2, op1);

                // op3 should always be contained
                assert(op3->isContained());

                // get a tmp register for mask that will be cleared by gather instructions
                buildInternalFloatRegisterDefForNode(intrinsicTree, allSIMDRegs());
                setInternalRegsDelayFree = true;

                buildUses = false;
                break;
            }

            case NI_AVX2_GatherMaskVector128:
            case NI_AVX2_GatherMaskVector256:
            {
                assert(numArgs == 5);
                assert(!isRMW);

                // Any pair of the index, mask, or destination registers should be different
                srcCount += BuildOperandUses(op1);
                srcCount += BuildDelayFreeUses(op2);
                srcCount += BuildDelayFreeUses(op3);
                srcCount += BuildDelayFreeUses(intrinsicTree->GetOp(3));

                assert(intrinsicTree->GetOp(4)->isContained());

                // get a tmp register for mask that will be cleared by gather instructions
                buildInternalFloatRegisterDefForNode(intrinsicTree, allSIMDRegs());
                setInternalRegsDelayFree = true;

                buildUses = false;
                break;
            }

            default:
            {
                assert((intrinsicId > NI_HW_INTRINSIC_START) && (intrinsicId < NI_HW_INTRINSIC_END));
                break;
            }
        }

        if (buildUses)
        {
            assert((numArgs > 0) && (numArgs < 4));

            if (intrinsicTree->OperIsMemoryLoadOrStore())
            {
                srcCount += BuildAddrUses(op1);
            }
            else if (isRMW && !op1->isContained())
            {
                tgtPrefUse = BuildUse(op1);
                srcCount += 1;
            }
            else
            {
                srcCount += BuildOperandUses(op1);
            }

            if (op2 != nullptr)
            {
                if (op2->OperIs(GT_HWINTRINSIC) && op2->AsHWIntrinsic()->OperIsMemoryLoad() && op2->isContained())
                {
                    srcCount += BuildAddrUses(op2->AsHWIntrinsic()->GetOp(0));
                }
                else if (isRMW)
                {
                    if (!op2->isContained() && HWIntrinsicInfo::IsCommutative(intrinsicId))
                    {
                        // When op2 is not contained and we are commutative, we can set op2
                        // to also be a tgtPrefUse. Codegen will then swap the operands.

                        tgtPrefUse2 = BuildUse(op2);
                        srcCount += 1;
                    }
                    else if (!op2->isContained() || varTypeIsArithmetic(intrinsicTree->TypeGet()))
                    {
                        // When op2 is not contained or if we are producing a scalar value
                        // we need to mark it as delay free because the operand and target
                        // exist in the same register set.

                        srcCount += BuildDelayFreeUses(op2);
                    }
                    else
                    {
                        // When op2 is contained and we are not producing a scalar value we
                        // have no concerns of overwriting op2 because they exist in different
                        // register sets.

                        srcCount += BuildOperandUses(op2);
                    }
                }
                else
                {
                    srcCount += BuildOperandUses(op2);
                }

                if (op3 != nullptr)
                {
                    srcCount += isRMW ? BuildDelayFreeUses(op3) : BuildOperandUses(op3);
                }
            }
        }

        buildInternalRegisterUses();
    }

    if (dstCount == 1)
    {
        RefPosition* def = BuildDef(intrinsicTree, dstCandidates);

        if (intrinsicTree->IsHWIntrinsicZero())
        {
            def->getInterval()->isConstant = true;
        }
    }
    else
    {
        assert(dstCount == 0);
    }

    return srcCount;
}
#endif

//------------------------------------------------------------------------
// BuildCast: Set the NodeInfo for a GT_CAST.
//
// Arguments:
//    cast - The GT_CAST node
//
// Return Value:
//    The number of sources consumed by this node.
//
int LinearScan::BuildCast(GenTreeCast* cast)
{
    GenTree* src = cast->gtGetOp1();

    const var_types srcType  = genActualType(src->TypeGet());
    const var_types castType = cast->gtCastType;

    regMaskTP candidates = RBM_NONE;
#ifdef TARGET_X86
    if (varTypeIsByte(castType))
    {
        candidates = allByteRegs();
    }

    assert(!varTypeIsLong(srcType) || (src->OperIs(GT_LONG) && src->isContained()));
#else
    // Overflow checking cast from TYP_(U)LONG to TYP_UINT requires a temporary
    // register to extract the upper 32 bits of the 64 bit source register.
    if (cast->gtOverflow() && varTypeIsLong(srcType) && (castType == TYP_UINT))
    {
        // Here we don't need internal register to be different from targetReg,
        // rather require it to be different from operand's reg.
        buildInternalIntRegisterDefForNode(cast);

        // If the cast operand ends up being in memory then the value will be loaded directly
        // into the destination register and thus the internal register has to be different.
        if (src->isContained() || src->IsRegOptional())
        {
            setInternalRegsDelayFree = true;
        }
    }
#endif

    int srcCount = BuildOperandUses(src, candidates);
    buildInternalRegisterUses();
    BuildDef(cast, candidates);
    return srcCount;
}

//-----------------------------------------------------------------------------------------
// BuildIndir: Specify register requirements for address expression of an indirection operation.
//
// Arguments:
//    indirTree    -   GT_IND or GT_STOREIND gentree node
//
// Return Value:
//    The number of sources consumed by this node.
//
int LinearScan::BuildIndir(GenTreeIndir* indirTree)
{
    // struct typed indirs are expected only on rhs of a block copy,
    // but in this case they must be contained.
    assert(indirTree->TypeGet() != TYP_STRUCT);

#ifdef FEATURE_SIMD
    if (indirTree->TypeIs(TYP_SIMD12))
    {
        if (indirTree->OperIs(GT_STOREIND))
        {
            GenTree* value = indirTree->AsStoreInd()->GetValue();

            if (value->isContained())
            {
#ifdef TARGET_64BIT
                buildInternalIntRegisterDefForNode(indirTree);
#else
                buildInternalFloatRegisterDefForNode(indirTree);
#endif
                int srcCount = BuildAddrUses(indirTree->GetAddr());
                srcCount += value->OperIs(GT_IND) ? BuildAddrUses(value->AsIndir()->GetAddr()) : 0;
                buildInternalRegisterUses();
                return srcCount;
            }
        }

        buildInternalFloatRegisterDefForNode(indirTree);

        // In case of GT_IND we need an internal register different from targetReg and
        // both of the registers are used at the same time.
        if (indirTree->OperIs(GT_IND))
        {
            setInternalRegsDelayFree = true;
        }
    }
#endif // FEATURE_SIMD

    regMaskTP indirCandidates = RBM_NONE;
    int       srcCount        = BuildIndirUses(indirTree, indirCandidates);
    if (indirTree->gtOper == GT_STOREIND)
    {
        GenTree* source = indirTree->gtGetOp2();
        if (indirTree->AsStoreInd()->IsRMWMemoryOp())
        {
            // Because 'source' is contained, we haven't yet determined its special register requirements, if any.
            // As it happens, the Shift or Rotate cases are the only ones with special requirements.
            assert(source->isContained() && source->OperIsRMWMemOp());

            if (source->OperIsShiftOrRotate())
            {
                srcCount += BuildShiftRotate(source);
            }
            else
            {
                regMaskTP srcCandidates = RBM_NONE;

#ifdef TARGET_X86
                // Determine if we need byte regs for the non-mem source, if any.
                // Note that BuildShiftRotate (above) will handle the byte requirement as needed,
                // but STOREIND isn't itself an RMW op, so we have to explicitly set it for that case.

                GenTree*      nonMemSource = nullptr;
                GenTreeIndir* otherIndir   = nullptr;

                if (indirTree->AsStoreInd()->IsRMWDstOp1())
                {
                    otherIndir = source->gtGetOp1()->AsIndir();
                    if (source->OperIsBinary())
                    {
                        nonMemSource = source->gtGetOp2();
                    }
                }
                else if (indirTree->AsStoreInd()->IsRMWDstOp2())
                {
                    otherIndir   = source->gtGetOp2()->AsIndir();
                    nonMemSource = source->gtGetOp1();
                }
                if ((nonMemSource != nullptr) && !nonMemSource->isContained() && varTypeIsByte(indirTree))
                {
                    srcCandidates = RBM_BYTE_REGS;
                }
                if (otherIndir != nullptr)
                {
                    // Any lclVars in the addressing mode of this indirection are contained.
                    // If they are marked as lastUse, transfer the last use flag to the store indir.
                    GenTree* base    = otherIndir->Base();
                    GenTree* dstBase = indirTree->Base();
                    CheckAndMoveRMWLastUse(base, dstBase);
                    GenTree* index    = otherIndir->Index();
                    GenTree* dstIndex = indirTree->Index();
                    CheckAndMoveRMWLastUse(index, dstIndex);
                }
#endif // TARGET_X86

                srcCount += BuildBinaryUses(source->AsOp(), srcCandidates);
            }
        }
        else
        {
#ifdef TARGET_X86
            if (varTypeIsByte(indirTree) && !source->isContained())
            {
                BuildUse(source, allByteRegs());
                srcCount++;
            }
            else
#endif
            {
                srcCount += BuildOperandUses(source);
            }
        }
    }

#ifdef FEATURE_SIMD
    if (varTypeIsSIMD(indirTree))
    {
        SetContainsAVXFlags(genTypeSize(indirTree->TypeGet()));
    }
    buildInternalRegisterUses();
#endif // FEATURE_SIMD

#ifdef TARGET_X86
    // There are only BYTE_REG_COUNT byteable registers on x86. If we have a source that requires
    // such a register, we must have no more than BYTE_REG_COUNT sources.
    // If we have more than BYTE_REG_COUNT sources, and require a byteable register, we need to reserve
    // one explicitly (see BuildStructStore()).
    // (Note that the assert below doesn't count internal registers because we only have
    // floating point internal registers, if any).
    assert(srcCount <= BYTE_REG_COUNT);
#endif

    if (indirTree->gtOper != GT_STOREIND)
    {
        BuildDef(indirTree);
    }
    return srcCount;
}

//------------------------------------------------------------------------
// BuildMul: Set the NodeInfo for a multiply.
//
// Arguments:
//    tree      - The node of interest
//
// Return Value:
//    The number of sources consumed by this node.
//
int LinearScan::BuildMul(GenTree* tree)
{
    assert(tree->OperIsMul());
    GenTree* op1 = tree->gtGetOp1();
    GenTree* op2 = tree->gtGetOp2();

    // Only non-floating point mul has special requirements
    if (varTypeIsFloating(tree->TypeGet()))
    {
        return BuildSimple(tree);
    }

    int srcCount = BuildBinaryUses(tree->AsOp());

    // There are three forms of x86 multiply:
    // one-op form:     RDX:RAX = RAX * r/m
    // two-op form:     reg *= r/m
    // three-op form:   reg = r/m * imm

    // This special widening 32x32->64 MUL is not used on x64
    CLANG_FORMAT_COMMENT_ANCHOR;
#if defined(TARGET_X86)
    if (tree->OperGet() != GT_MUL_LONG)
#endif
    {
        assert((tree->gtFlags & GTF_MUL_64RSLT) == 0);
    }

    BuildKills(tree, getKillSetForMul(tree->AsOp()));

    // We do use the widening multiply to implement
    // the overflow checking for unsigned multiply
    //
    if (tree->IsUnsigned() && tree->gtOverflowEx())
    {
        // The only encoding provided is RDX:RAX = RAX * rm
        //
        // Here we set RAX as the only destination candidate
        // In LSRA we set the kill set for this operation to RBM_RAX|RBM_RDX
        //
        BuildDef(tree, RBM_RAX);
    }
    else if (tree->OperGet() == GT_MULHI)
    {
        // Have to use the encoding:RDX:RAX = RAX * rm. Since we only care about the
        // upper 32 bits of the result set the destination candidate to REG_RDX.
        BuildDef(tree, RBM_RDX);
    }
#if defined(TARGET_X86)
    else if (tree->OperGet() == GT_MUL_LONG)
    {
        // have to use the encoding:RDX:RAX = RAX * rm
        BuildDef(tree, RBM_RAX, 0);
        BuildDef(tree, RBM_RDX, 1);
    }
#endif
    else
    {
        BuildDef(tree);
    }

    return srcCount;
}

//------------------------------------------------------------------------------
// SetContainsAVXFlags: Set ContainsAVX flag when it is floating type, set
// Contains256bitAVX flag when SIMD vector size is 32 bytes
//
// Arguments:
//    isFloatingPointType   - true if it is floating point type
//    sizeOfSIMDVector      - SIMD Vector size
//
void LinearScan::SetContainsAVXFlags(unsigned sizeOfSIMDVector /* = 0*/)
{
    if (compiler->canUseVexEncoding())
    {
        compiler->compExactlyDependsOn(InstructionSet_AVX);
        compiler->GetEmitter()->SetContainsAVX(true);
        if (sizeOfSIMDVector == 32)
        {
            compiler->GetEmitter()->SetContains256bitAVX(true);
        }
    }
}

#endif // TARGET_XARCH<|MERGE_RESOLUTION|>--- conflicted
+++ resolved
@@ -1800,174 +1800,6 @@
 
     switch (simdTree->gtSIMDIntrinsicID)
     {
-<<<<<<< HEAD
-        case SIMDIntrinsicGetItem:
-        {
-            // This implements get_Item method. The sources are:
-            //  - the source SIMD struct
-            //  - index (which element to get)
-            // The result is baseType of SIMD struct.
-            // op1 may be a contained memory op, but if so we will consume its address.
-            // op2 may be a contained constant.
-            GenTree* op1 = simdTree->GetOp(0);
-            GenTree* op2 = simdTree->GetOp(1);
-
-            if (!op1->isContained())
-            {
-                // If the index is not a constant, we will use the SIMD temp location to store the vector.
-                // Otherwise, if the baseType is floating point, the targetReg will be a xmm reg and we
-                // can use that in the process of extracting the element.
-                //
-                // If the index is a constant and base type is a small int we can use pextrw, but on AVX
-                // we will need a temp if are indexing into the upper half of the AVX register.
-                // In all other cases with constant index, we need a temp xmm register to extract the
-                // element if index is other than zero.
-
-                if (!op2->IsCnsIntOrI())
-                {
-                    (void)compiler->getSIMDInitTempVarNum();
-                }
-                else if (!varTypeIsFloating(simdTree->gtSIMDBaseType))
-                {
-                    bool needFloatTemp;
-                    if (varTypeIsSmallInt(simdTree->gtSIMDBaseType) &&
-                        (compiler->getSIMDSupportLevel() == SIMD_AVX2_Supported))
-                    {
-                        int byteShiftCnt = (int)op2->AsIntCon()->gtIconVal * genTypeSize(simdTree->gtSIMDBaseType);
-                        needFloatTemp    = (byteShiftCnt >= 16);
-                    }
-                    else
-                    {
-                        needFloatTemp = !op2->IsIntegralConst(0);
-                    }
-
-                    if (needFloatTemp)
-                    {
-                        buildInternalFloatRegisterDefForNode(simdTree);
-                    }
-                }
-#ifdef TARGET_X86
-                // This logic is duplicated from genSIMDIntrinsicGetItem().
-                // When we generate code for a SIMDIntrinsicGetItem, under certain circumstances we need to
-                // generate a movzx/movsx. On x86, these require byteable registers. So figure out which
-                // cases will require this, so the non-byteable registers can be excluded.
-
-                var_types baseType = simdTree->gtSIMDBaseType;
-                if (op2->IsCnsIntOrI() && varTypeIsSmallInt(baseType))
-                {
-                    bool     ZeroOrSignExtnReqd = true;
-                    unsigned baseSize           = genTypeSize(baseType);
-                    if (baseSize == 1)
-                    {
-                        if ((op2->AsIntCon()->gtIconVal % 2) == 1)
-                        {
-                            ZeroOrSignExtnReqd = (baseType == TYP_BYTE);
-                        }
-                    }
-                    else
-                    {
-                        assert(baseSize == 2);
-                        ZeroOrSignExtnReqd = (baseType == TYP_SHORT);
-                    }
-                    if (ZeroOrSignExtnReqd)
-                    {
-                        dstCandidates = allByteRegs();
-                    }
-                }
-#endif // TARGET_X86
-            }
-        }
-        break;
-
-        case SIMDIntrinsicSetX:
-        case SIMDIntrinsicSetY:
-        case SIMDIntrinsicSetZ:
-        case SIMDIntrinsicSetW:
-            // We need an internal integer register for SSE2 codegen
-            if (compiler->getSIMDSupportLevel() == SIMD_SSE2_Supported)
-            {
-                buildInternalIntRegisterDefForNode(simdTree);
-            }
-
-=======
-        case SIMDIntrinsicInit:
-        {
-            // This sets all fields of a SIMD struct to the given value.
-            // Mark op1 as contained if it is either zero or int constant of all 1's,
-            // or a float constant with 16 or 32 byte simdType (AVX case)
-            //
-            // Note that for small int base types, the initVal has been constructed so that
-            // we can use the full int value.
-            CLANG_FORMAT_COMMENT_ANCHOR;
-
-#if !defined(TARGET_64BIT)
-            if (op1->OperGet() == GT_LONG)
-            {
-                assert(op1->isContained());
-                GenTree* op1lo = op1->gtGetOp1();
-                GenTree* op1hi = op1->gtGetOp2();
-
-                if (op1lo->isContained())
-                {
-                    srcCount = 0;
-                    assert(op1hi->isContained());
-                    assert((op1lo->IsIntegralConst(0) && op1hi->IsIntegralConst(0)) ||
-                           (op1lo->IsIntegralConst(-1) && op1hi->IsIntegralConst(-1)));
-                }
-                else
-                {
-                    srcCount = 2;
-                    buildInternalFloatRegisterDefForNode(simdTree);
-                    setInternalRegsDelayFree = true;
-                }
-
-                if (srcCount == 2)
-                {
-                    BuildUse(op1lo, RBM_EAX);
-                    BuildUse(op1hi, RBM_EDX);
-                }
-                buildUses = false;
-            }
-#endif // !defined(TARGET_64BIT)
-        }
-        break;
-
-        case SIMDIntrinsicInitN:
-        {
-            var_types baseType = simdTree->GetSimdBaseType();
-            srcCount           = (short)(simdTree->GetSimdSize() / genTypeSize(baseType));
-            // Need an internal register to stitch together all the values into a single vector in a SIMD reg.
-            buildInternalFloatRegisterDefForNode(simdTree);
-            int initCount = 0;
-            for (GenTree* list = op1; list != nullptr; list = list->gtGetOp2())
-            {
-                assert(list->OperGet() == GT_LIST);
-                GenTree* listItem = list->gtGetOp1();
-                assert(listItem->TypeGet() == baseType);
-                assert(!listItem->isContained());
-                BuildUse(listItem);
-                initCount++;
-            }
-            assert(initCount == srcCount);
-            buildUses = false;
-        }
-        break;
-
-        case SIMDIntrinsicInitArray:
-            // We have an array and an index, which may be contained.
-            break;
-
-        case SIMDIntrinsicSub:
-        case SIMDIntrinsicBitwiseAnd:
-        case SIMDIntrinsicBitwiseOr:
-            break;
-
-        case SIMDIntrinsicEqual:
-            break;
-
-        case SIMDIntrinsicCast:
->>>>>>> 34dff2d3
-            break;
 
         case SIMDIntrinsicConvertToSingle:
             if (simdTree->gtSIMDBaseType == TYP_UINT)
@@ -2036,14 +1868,6 @@
             }
             break;
 
-<<<<<<< HEAD
-=======
-        case SIMDIntrinsicShuffleSSE2:
-            // Second operand is an integer constant and marked as contained.
-            assert(simdTree->gtGetOp2()->isContainedIntOrIImmed());
-            break;
-
->>>>>>> 34dff2d3
         default:
             unreached();
     }
