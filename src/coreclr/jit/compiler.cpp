// Licensed to the .NET Foundation under one or more agreements.
// The .NET Foundation licenses this file to you under the MIT license.

/*XXXXXXXXXXXXXXXXXXXXXXXXXXXXXXXXXXXXXXXXXXXXXXXXXXXXXXXXXXXXXXXXXXXXXXXXXXXXX
XXXXXXXXXXXXXXXXXXXXXXXXXXXXXXXXXXXXXXXXXXXXXXXXXXXXXXXXXXXXXXXXXXXXXXXXXXXXXXX
XX                                                                           XX
XX                          Compiler                                         XX
XX                                                                           XX
XXXXXXXXXXXXXXXXXXXXXXXXXXXXXXXXXXXXXXXXXXXXXXXXXXXXXXXXXXXXXXXXXXXXXXXXXXXXXXX
XXXXXXXXXXXXXXXXXXXXXXXXXXXXXXXXXXXXXXXXXXXXXXXXXXXXXXXXXXXXXXXXXXXXXXXXXXXXXXX
*/
#include "jitpch.h"
#ifdef _MSC_VER
#pragma hdrstop
#endif // _MSC_VER
#include "hostallocator.h"
#include "emit.h"
#include "ssabuilder.h"
#include "valuenum.h"
#include "rangecheck.h"
#include "lower.h"
#include "stacklevelsetter.h"
#include "jittelemetry.h"
#include "patchpointinfo.h"
#include "jitstd/algorithm.h"

#if defined(DEBUG)
// Column settings for COMPlus_JitDumpIR.  We could(should) make these programmable.
#define COLUMN_OPCODE 30
#define COLUMN_OPERANDS (COLUMN_OPCODE + 25)
#define COLUMN_KINDS 110
#define COLUMN_FLAGS (COLUMN_KINDS + 32)
#endif

#if defined(DEBUG)
unsigned Compiler::jitTotalMethodCompiled = 0;
#endif // defined(DEBUG)

#if defined(DEBUG)
LONG Compiler::jitNestingLevel = 0;
#endif // defined(DEBUG)

// static
bool                Compiler::s_pAltJitExcludeAssembliesListInitialized = false;
AssemblyNamesList2* Compiler::s_pAltJitExcludeAssembliesList            = nullptr;

#ifdef DEBUG
// static
bool                Compiler::s_pJitDisasmIncludeAssembliesListInitialized = false;
AssemblyNamesList2* Compiler::s_pJitDisasmIncludeAssembliesList            = nullptr;

// static
bool       Compiler::s_pJitFunctionFileInitialized = false;
MethodSet* Compiler::s_pJitMethodSet               = nullptr;
#endif // DEBUG

/*****************************************************************************
 *
 *  Little helpers to grab the current cycle counter value; this is done
 *  differently based on target architecture, host toolchain, etc. The
 *  main thing is to keep the overhead absolutely minimal; in fact, on
 *  x86/x64 we use RDTSC even though it's not thread-safe; GetThreadCycles
 *  (which is monotonous) is just too expensive.
 */
#ifdef FEATURE_JIT_METHOD_PERF

#if defined(HOST_X86) || defined(HOST_AMD64)

#if defined(_MSC_VER)

#include <intrin.h>
inline bool _our_GetThreadCycles(unsigned __int64* cycleOut)
{
    *cycleOut = __rdtsc();
    return true;
}

#elif defined(__GNUC__)

inline bool _our_GetThreadCycles(unsigned __int64* cycleOut)
{
    uint32_t hi, lo;
    __asm__ __volatile__("rdtsc" : "=a"(lo), "=d"(hi));
    *cycleOut = (static_cast<unsigned __int64>(hi) << 32) | static_cast<unsigned __int64>(lo);
    return true;
}

#else // neither _MSC_VER nor __GNUC__

// The following *might* work - might as well try.
#define _our_GetThreadCycles(cp) GetThreadCycles(cp)

#endif

#elif defined(HOST_ARM) || defined(HOST_ARM64)

// If this doesn't work please see ../gc/gc.cpp for additional ARM
// info (and possible solutions).
#define _our_GetThreadCycles(cp) GetThreadCycles(cp)

#else // not x86/x64 and not ARM

// Don't know what this target is, but let's give it a try; if
// someone really wants to make this work, please add the right
// code here.
#define _our_GetThreadCycles(cp) GetThreadCycles(cp)

#endif // which host OS

#endif // FEATURE_JIT_METHOD_PERF
/*****************************************************************************/
inline unsigned getCurTime()
{
    SYSTEMTIME tim;

    GetSystemTime(&tim);

    return (((tim.wHour * 60) + tim.wMinute) * 60 + tim.wSecond) * 1000 + tim.wMilliseconds;
}

/*****************************************************************************/
#ifdef DEBUG
/*****************************************************************************/

static FILE* jitSrcFilePtr;

static unsigned jitCurSrcLine;

void Compiler::JitLogEE(unsigned level, const char* fmt, ...)
{
    va_list args;

    if (verbose)
    {
        va_start(args, fmt);
        vflogf(jitstdout, fmt, args);
        va_end(args);
    }

    va_start(args, fmt);
    vlogf(level, fmt, args);
    va_end(args);
}

void Compiler::compDspSrcLinesByLineNum(unsigned line, bool seek)
{
    if (!jitSrcFilePtr)
    {
        return;
    }

    if (jitCurSrcLine == line)
    {
        return;
    }

    if (jitCurSrcLine > line)
    {
        if (!seek)
        {
            return;
        }

        if (fseek(jitSrcFilePtr, 0, SEEK_SET) != 0)
        {
            printf("Compiler::compDspSrcLinesByLineNum:  fseek returned an error.\n");
        }
        jitCurSrcLine = 0;
    }

    if (!seek)
    {
        printf(";\n");
    }

    do
    {
        char   temp[128];
        size_t llen;

        if (!fgets(temp, sizeof(temp), jitSrcFilePtr))
        {
            return;
        }

        if (seek)
        {
            continue;
        }

        llen = strlen(temp);
        if (llen && temp[llen - 1] == '\n')
        {
            temp[llen - 1] = 0;
        }

        printf(";   %s\n", temp);
    } while (++jitCurSrcLine < line);

    if (!seek)
    {
        printf(";\n");
    }
}

/*****************************************************************************/

void Compiler::compDspSrcLinesByNativeIP(UNATIVE_OFFSET curIP)
{
    static IPmappingDsc* nextMappingDsc;
    static unsigned      lastLine;

    if (!opts.dspLines)
    {
        return;
    }

    if (curIP == 0)
    {
        if (genIPmappingList)
        {
            nextMappingDsc = genIPmappingList;
            lastLine       = jitGetILoffs(nextMappingDsc->ipmdILoffsx);

            unsigned firstLine = jitGetILoffs(nextMappingDsc->ipmdILoffsx);

            unsigned earlierLine = (firstLine < 5) ? 0 : firstLine - 5;

            compDspSrcLinesByLineNum(earlierLine, true); // display previous 5 lines
            compDspSrcLinesByLineNum(firstLine, false);
        }
        else
        {
            nextMappingDsc = nullptr;
        }

        return;
    }

    if (nextMappingDsc)
    {
        UNATIVE_OFFSET offset = nextMappingDsc->ipmdNativeLoc.CodeOffset(GetEmitter());

        if (offset <= curIP)
        {
            IL_OFFSET nextOffs = jitGetILoffs(nextMappingDsc->ipmdILoffsx);

            if (lastLine < nextOffs)
            {
                compDspSrcLinesByLineNum(nextOffs);
            }
            else
            {
                // This offset corresponds to a previous line. Rewind to that line

                compDspSrcLinesByLineNum(nextOffs - 2, true);
                compDspSrcLinesByLineNum(nextOffs);
            }

            lastLine       = nextOffs;
            nextMappingDsc = nextMappingDsc->ipmdNext;
        }
    }
}

/*****************************************************************************/
#endif // DEBUG

/*****************************************************************************/
#if defined(DEBUG) || MEASURE_NODE_SIZE || MEASURE_BLOCK_SIZE || DISPLAY_SIZES || CALL_ARG_STATS

static unsigned genMethodCnt;  // total number of methods JIT'ted
unsigned        genMethodICnt; // number of interruptible methods
unsigned        genMethodNCnt; // number of non-interruptible methods
static unsigned genSmallMethodsNeedingExtraMemoryCnt = 0;

#endif

/*****************************************************************************/
#if MEASURE_NODE_SIZE
NodeSizeStats genNodeSizeStats;
NodeSizeStats genNodeSizeStatsPerFunc;

unsigned  genTreeNcntHistBuckets[] = {10, 20, 30, 40, 50, 100, 200, 300, 400, 500, 1000, 5000, 10000, 0};
Histogram genTreeNcntHist(genTreeNcntHistBuckets);

unsigned  genTreeNsizHistBuckets[] = {1000, 5000, 10000, 50000, 100000, 500000, 1000000, 0};
Histogram genTreeNsizHist(genTreeNsizHistBuckets);
#endif // MEASURE_NODE_SIZE

/*****************************************************************************/
#if MEASURE_MEM_ALLOC

unsigned  memAllocHistBuckets[] = {64, 128, 192, 256, 512, 1024, 4096, 8192, 0};
Histogram memAllocHist(memAllocHistBuckets);
unsigned  memUsedHistBuckets[] = {16, 32, 64, 128, 192, 256, 512, 1024, 4096, 8192, 0};
Histogram memUsedHist(memUsedHistBuckets);

#endif // MEASURE_MEM_ALLOC

/*****************************************************************************
 *
 *  Variables to keep track of total code amounts.
 */

#if DISPLAY_SIZES

size_t grossVMsize; // Total IL code size
size_t grossNCsize; // Native code + data size
size_t totalNCsize; // Native code + data + GC info size (TODO-Cleanup: GC info size only accurate for JIT32_GCENCODER)
size_t gcHeaderISize; // GC header      size: interruptible methods
size_t gcPtrMapISize; // GC pointer map size: interruptible methods
size_t gcHeaderNSize; // GC header      size: non-interruptible methods
size_t gcPtrMapNSize; // GC pointer map size: non-interruptible methods

#endif // DISPLAY_SIZES

/*****************************************************************************
 *
 *  Variables to keep track of argument counts.
 */

#if CALL_ARG_STATS

unsigned argTotalCalls;
unsigned argHelperCalls;
unsigned argStaticCalls;
unsigned argNonVirtualCalls;
unsigned argVirtualCalls;

unsigned argTotalArgs; // total number of args for all calls (including objectPtr)
unsigned argTotalDWordArgs;
unsigned argTotalLongArgs;
unsigned argTotalFloatArgs;
unsigned argTotalDoubleArgs;

unsigned argTotalRegArgs;
unsigned argTotalTemps;
unsigned argTotalLclVar;
unsigned argTotalDeferred;
unsigned argTotalConst;

unsigned argTotalObjPtr;
unsigned argTotalGTF_ASGinArgs;

unsigned argMaxTempsPerMethod;

unsigned  argCntBuckets[] = {0, 1, 2, 3, 4, 5, 6, 10, 0};
Histogram argCntTable(argCntBuckets);

unsigned  argDWordCntBuckets[] = {0, 1, 2, 3, 4, 5, 6, 10, 0};
Histogram argDWordCntTable(argDWordCntBuckets);

unsigned  argDWordLngCntBuckets[] = {0, 1, 2, 3, 4, 5, 6, 10, 0};
Histogram argDWordLngCntTable(argDWordLngCntBuckets);

unsigned  argTempsCntBuckets[] = {0, 1, 2, 3, 4, 5, 6, 10, 0};
Histogram argTempsCntTable(argTempsCntBuckets);

#endif // CALL_ARG_STATS

/*****************************************************************************
 *
 *  Variables to keep track of basic block counts.
 */

#if COUNT_BASIC_BLOCKS

//          --------------------------------------------------
//          Basic block count frequency table:
//          --------------------------------------------------
//              <=         1 ===>  26872 count ( 56% of total)
//               2 ..      2 ===>    669 count ( 58% of total)
//               3 ..      3 ===>   4687 count ( 68% of total)
//               4 ..      5 ===>   5101 count ( 78% of total)
//               6 ..     10 ===>   5575 count ( 90% of total)
//              11 ..     20 ===>   3028 count ( 97% of total)
//              21 ..     50 ===>   1108 count ( 99% of total)
//              51 ..    100 ===>    182 count ( 99% of total)
//             101 ..   1000 ===>     34 count (100% of total)
//            1001 ..  10000 ===>      0 count (100% of total)
//          --------------------------------------------------

unsigned  bbCntBuckets[] = {1, 2, 3, 5, 10, 20, 50, 100, 1000, 10000, 0};
Histogram bbCntTable(bbCntBuckets);

/* Histogram for the IL opcode size of methods with a single basic block */

unsigned  bbSizeBuckets[] = {1, 4, 8, 16, 32, 64, 128, 256, 512, 1024, 2048, 0};
Histogram bbOneBBSizeTable(bbSizeBuckets);

#endif // COUNT_BASIC_BLOCKS

/*****************************************************************************
 *
 *  Used by optFindNaturalLoops to gather statistical information such as
 *   - total number of natural loops
 *   - number of loops with 1, 2, ... exit conditions
 *   - number of loops that have an iterator (for like)
 *   - number of loops that have a constant iterator
 */

#if COUNT_LOOPS

unsigned totalLoopMethods;        // counts the total number of methods that have natural loops
unsigned maxLoopsPerMethod;       // counts the maximum number of loops a method has
unsigned totalLoopOverflows;      // # of methods that identified more loops than we can represent
unsigned totalLoopCount;          // counts the total number of natural loops
unsigned totalUnnatLoopCount;     // counts the total number of (not-necessarily natural) loops
unsigned totalUnnatLoopOverflows; // # of methods that identified more unnatural loops than we can represent
unsigned iterLoopCount;           // counts the # of loops with an iterator (for like)
unsigned simpleTestLoopCount;     // counts the # of loops with an iterator and a simple loop condition (iter < const)
unsigned constIterLoopCount;      // counts the # of loops with a constant iterator (for like)
bool     hasMethodLoops;          // flag to keep track if we already counted a method as having loops
unsigned loopsThisMethod;         // counts the number of loops in the current method
bool     loopOverflowThisMethod;  // True if we exceeded the max # of loops in the method.

/* Histogram for number of loops in a method */

unsigned  loopCountBuckets[] = {0, 1, 2, 3, 4, 5, 6, 7, 8, 9, 10, 11, 12, 0};
Histogram loopCountTable(loopCountBuckets);

/* Histogram for number of loop exits */

unsigned  loopExitCountBuckets[] = {0, 1, 2, 3, 4, 5, 6, 0};
Histogram loopExitCountTable(loopExitCountBuckets);

#endif // COUNT_LOOPS

//------------------------------------------------------------------------
// getJitGCType: Given the VM's CorInfoGCType convert it to the JIT's var_types
//
// Arguments:
//    gcType    - an enum value that originally came from an element
//                of the BYTE[] returned from getClassGClayout()
//
// Return Value:
//    The corresponsing enum value from the JIT's var_types
//
// Notes:
//   The gcLayout of each field of a struct is returned from getClassGClayout()
//   as a BYTE[] but each BYTE element is actually a CorInfoGCType value
//   Note when we 'know' that there is only one element in theis array
//   the JIT will often pass the address of a single BYTE, instead of a BYTE[]
//

var_types Compiler::getJitGCType(BYTE gcType)
{
    var_types     result      = TYP_UNKNOWN;
    CorInfoGCType corInfoType = (CorInfoGCType)gcType;

    if (corInfoType == TYPE_GC_NONE)
    {
        result = TYP_I_IMPL;
    }
    else if (corInfoType == TYPE_GC_REF)
    {
        result = TYP_REF;
    }
    else if (corInfoType == TYPE_GC_BYREF)
    {
        result = TYP_BYREF;
    }
    else
    {
        noway_assert(!"Bad value of 'gcType'");
    }
    return result;
}

#ifdef TARGET_X86
//---------------------------------------------------------------------------
// isTrivialPointerSizedStruct:
//    Check if the given struct type contains only one pointer-sized integer value type
//
// Arguments:
//    clsHnd - the handle for the struct type.
//
// Return Value:
//    true if the given struct type contains only one pointer-sized integer value type,
//    false otherwise.
//
bool Compiler::isTrivialPointerSizedStruct(CORINFO_CLASS_HANDLE clsHnd) const
{
    assert(info.compCompHnd->isValueClass(clsHnd));
    if (info.compCompHnd->getClassSize(clsHnd) != TARGET_POINTER_SIZE)
    {
        return false;
    }
    for (;;)
    {
        // all of class chain must be of value type and must have only one field
        if (!info.compCompHnd->isValueClass(clsHnd) || info.compCompHnd->getClassNumInstanceFields(clsHnd) != 1)
        {
            return false;
        }

        CORINFO_CLASS_HANDLE* pClsHnd   = &clsHnd;
        CORINFO_FIELD_HANDLE  fldHnd    = info.compCompHnd->getFieldInClass(clsHnd, 0);
        CorInfoType           fieldType = info.compCompHnd->getFieldType(fldHnd, pClsHnd);

        var_types vt = JITtype2varType(fieldType);

        if (fieldType == CORINFO_TYPE_VALUECLASS)
        {
            clsHnd = *pClsHnd;
        }
        else if (varTypeIsI(vt) && !varTypeIsGC(vt))
        {
            return true;
        }
        else
        {
            return false;
        }
    }
}
#endif // TARGET_X86

//---------------------------------------------------------------------------
// isNativePrimitiveStructType:
//    Check if the given struct type is an intrinsic type that should be treated as though
//    it is not a struct at the unmanaged ABI boundary.
//
// Arguments:
//    clsHnd - the handle for the struct type.
//
// Return Value:
//    true if the given struct type should be treated as a primitive for unmanaged calls,
//    false otherwise.
//
bool Compiler::isNativePrimitiveStructType(CORINFO_CLASS_HANDLE clsHnd)
{
    if (!isIntrinsicType(clsHnd))
    {
        return false;
    }
    const char* namespaceName = nullptr;
    const char* typeName      = getClassNameFromMetadata(clsHnd, &namespaceName);

    if (strcmp(namespaceName, "System.Runtime.InteropServices") != 0)
    {
        return false;
    }

    return strcmp(typeName, "CLong") == 0 || strcmp(typeName, "CULong") == 0 || strcmp(typeName, "NFloat") == 0;
}

//-----------------------------------------------------------------------------
// getPrimitiveTypeForStruct:
//     Get the "primitive" type that is is used for a struct
//     of size 'structSize'.
//     We examine 'clsHnd' to check the GC layout of the struct and
//     return TYP_REF for structs that simply wrap an object.
//     If the struct is a one element HFA/HVA, we will return the
//     proper floating point or vector type.
//
// Arguments:
//    structSize - the size of the struct type, cannot be zero
//    clsHnd     - the handle for the struct type, used when may have
//                 an HFA or if we need the GC layout for an object ref.
//
// Return Value:
//    The primitive type (i.e. byte, short, int, long, ref, float, double)
//    used to pass or return structs of this size.
//    If we shouldn't use a "primitive" type then TYP_UNKNOWN is returned.
// Notes:
//    For 32-bit targets (X86/ARM32) the 64-bit TYP_LONG type is not
//    considered a primitive type by this method.
//    So a struct that wraps a 'long' is passed and returned in the
//    same way as any other 8-byte struct
//    For ARM32 if we have an HFA struct that wraps a 64-bit double
//    we will return TYP_DOUBLE.
//    For vector calling conventions, a vector is considered a "primitive"
//    type, as it is passed in a single register.
//
var_types Compiler::getPrimitiveTypeForStruct(unsigned structSize, CORINFO_CLASS_HANDLE clsHnd, bool isVarArg)
{
    assert(structSize != 0);

// Start by determining if we have an HFA/HVA with a single element.
#ifdef FEATURE_HFA
#if defined(TARGET_WINDOWS) && defined(TARGET_ARM64)
    // Arm64 Windows VarArg methods arguments will not classify HFA types, they will need to be treated
    // as if they are not HFA types.
    if (!isVarArg)
#endif // defined(TARGET_WINDOWS) && defined(TARGET_ARM64)
    {
        switch (structSize)
        {
            case 4:
            case 8:
#ifdef TARGET_ARM64
            case 16:
#endif
            {
                var_types hfaType = GetHfaType(clsHnd);
                if (hfaType != TYP_UNDEF)
                {
                    return (varTypeSize(hfaType) == structSize) ? hfaType : TYP_UNKNOWN;
                }
            }
            break;
        }
    }
#endif // FEATURE_HFA

    // Now deal with non-HFA/HVA structs.
    switch (structSize)
    {
        case 1:
            return TYP_BYTE;

        case 2:
            return TYP_SHORT;

#if !defined(TARGET_XARCH) || defined(UNIX_AMD64_ABI)
        case 3:
            return TYP_INT;
#endif

#ifdef TARGET_64BIT
        case 4:
            return TYP_INT;

#if !defined(TARGET_XARCH) || defined(UNIX_AMD64_ABI)
        case 5:
        case 6:
        case 7:
            return TYP_I_IMPL;
#endif
#endif

        case TARGET_POINTER_SIZE:
        {
            BYTE gcPtr = 0;
            // Check if this pointer-sized struct is wrapping a GC object
            info.compCompHnd->getClassGClayout(clsHnd, &gcPtr);
            return getJitGCType(gcPtr);
        }
        break;

        default:
            return TYP_UNKNOWN;
    }
}

//-----------------------------------------------------------------------------
// getArgTypeForStruct:
//     Get the type that is used to pass values of the given struct type.
//     If you have already retrieved the struct size then it should be
//     passed as the optional fourth argument, as this allows us to avoid
//     an extra call to getClassSize(clsHnd)
//
// Arguments:
//    clsHnd       - the handle for the struct type
//    wbPassStruct - An "out" argument with information about how
//                   the struct is to be passed
//    isVarArg     - is vararg, used to ignore HFA types for Arm64 windows varargs
//    structSize   - the size of the struct type,
//                   or zero if we should call getClassSize(clsHnd)
//
// Return Value:
//    For wbPassStruct you can pass a 'nullptr' and nothing will be written
//     or returned for that out parameter.
//    When *wbPassStruct is SPK_PrimitiveType this method's return value
//       is the primitive type used to pass the struct.
//    When *wbPassStruct is SPK_ByReference this method's return value
//       is always TYP_UNKNOWN and the struct type is passed by reference to a copy
//    When *wbPassStruct is SPK_ByValue or SPK_ByValueAsHfa this method's return value
//       is always TYP_STRUCT and the struct type is passed by value either
//       using multiple registers or on the stack.
//
// Assumptions:
//    The size must be the size of the given type.
//    The given class handle must be for a value type (struct).
//
// Notes:
//    About HFA types:
//        When the clsHnd is a one element HFA type we return the appropriate
//         floating point primitive type and *wbPassStruct is SPK_PrimitiveType
//        If there are two or more elements in the HFA type then the this method's
//         return value is TYP_STRUCT and *wbPassStruct is SPK_ByValueAsHfa
//
var_types Compiler::getArgTypeForStruct(CORINFO_CLASS_HANDLE clsHnd,
                                        structPassingKind*   wbPassStruct,
                                        bool                 isVarArg,
                                        unsigned             structSize)
{
    var_types         useType         = TYP_UNKNOWN;
    structPassingKind howToPassStruct = SPK_Unknown; // We must change this before we return

    assert(structSize != 0);

// Determine if we can pass the struct as a primitive type.
// Note that on x86 we only pass specific pointer-sized structs that satisfy isTrivialPointerSizedStruct checks.
#ifndef TARGET_X86
#ifdef UNIX_AMD64_ABI

    // An 8-byte struct may need to be passed in a floating point register
    // So we always consult the struct "Classifier" routine
    //
    SYSTEMV_AMD64_CORINFO_STRUCT_REG_PASSING_DESCRIPTOR structDesc;
    eeGetSystemVAmd64PassStructInRegisterDescriptor(clsHnd, &structDesc);

    if (structDesc.passedInRegisters && (structDesc.eightByteCount != 1))
    {
        // We can't pass this as a primitive type.
    }
    else if (structDesc.eightByteClassifications[0] == SystemVClassificationTypeSSE)
    {
        // If this is passed as a floating type, use that.
        // Otherwise, we'll use the general case - we don't want to use the "EightByteType"
        // directly, because it returns `TYP_INT` for any integral type <= 4 bytes, and
        // we need to preserve small types.
        useType = GetEightByteType(structDesc, 0);
    }
    else
#endif // UNIX_AMD64_ABI

        // The largest arg passed in a single register is MAX_PASS_SINGLEREG_BYTES,
        // so we can skip calling getPrimitiveTypeForStruct when we
        // have a struct that is larger than that.
        //
        if (structSize <= MAX_PASS_SINGLEREG_BYTES)
    {
        // We set the "primitive" useType based upon the structSize
        // and also examine the clsHnd to see if it is an HFA of count one
        useType = getPrimitiveTypeForStruct(structSize, clsHnd, isVarArg);
    }
#else
    if (isTrivialPointerSizedStruct(clsHnd))
    {
        useType = TYP_I_IMPL;
    }
#endif // !TARGET_X86

    // Did we change this struct type into a simple "primitive" type?
    //
    if (useType != TYP_UNKNOWN)
    {
        // Yes, we should use the "primitive" type in 'useType'
        howToPassStruct = SPK_PrimitiveType;
    }
    else // We can't replace the struct with a "primitive" type
    {
        // See if we can pass this struct by value, possibly in multiple registers
        // or if we should pass it by reference to a copy
        //
        if (structSize <= MAX_PASS_MULTIREG_BYTES)
        {
            // Structs that are HFA/HVA's are passed by value in multiple registers.
            // Arm64 Windows VarArg methods arguments will not classify HFA/HVA types, they will need to be treated
            // as if they are not HFA/HVA types.
            var_types hfaType;
#if defined(TARGET_WINDOWS) && defined(TARGET_ARM64)
            if (isVarArg)
            {
                hfaType = TYP_UNDEF;
            }
            else
#endif // defined(TARGET_WINDOWS) && defined(TARGET_ARM64)
            {
                hfaType = GetHfaType(clsHnd);
            }

#ifdef FEATURE_HFA
            if (varTypeIsValidHfaType(hfaType))
            {
                // HFA's of count one should have been handled by getPrimitiveTypeForStruct
                assert(GetHfaCount(clsHnd) >= 2);

                // setup wbPassType and useType indicate that this is passed by value as an HFA
                //  using multiple registers
                //  (when all of the parameters registers are used, then the stack will be used)
                howToPassStruct = SPK_ByValueAsHfa;
                useType         = TYP_STRUCT;
            }
            else
#endif
            {

#ifdef UNIX_AMD64_ABI
                // The case of (structDesc.eightByteCount == 1) should have already been handled
                if ((structDesc.eightByteCount > 1) || !structDesc.passedInRegisters)
                {
                    // setup wbPassType and useType indicate that this is passed by value in multiple registers
                    //  (when all of the parameters registers are used, then the stack will be used)
                    howToPassStruct = SPK_ByValue;
                    useType         = TYP_STRUCT;
                }
                else
                {
                    assert(structDesc.eightByteCount == 0);
                    // Otherwise we pass this struct by reference to a copy
                    // setup wbPassType and useType indicate that this is passed using one register
                    //  (by reference to a copy)
                    howToPassStruct = SPK_ByReference;
                    useType         = TYP_UNKNOWN;
                }

#elif defined(TARGET_ARM64)

                // Structs that are pointer sized or smaller should have been handled by getPrimitiveTypeForStruct
                assert(structSize > TARGET_POINTER_SIZE);

                // On ARM64 structs that are 9-16 bytes are passed by value in multiple registers
                //
                if (structSize <= (TARGET_POINTER_SIZE * 2))
                {
                    // setup wbPassType and useType indicate that this is passed by value in multiple registers
                    //  (when all of the parameters registers are used, then the stack will be used)
                    howToPassStruct = SPK_ByValue;
                    useType         = TYP_STRUCT;
                }
                else // a structSize that is 17-32 bytes in size
                {
                    // Otherwise we pass this struct by reference to a copy
                    // setup wbPassType and useType indicate that this is passed using one register
                    //  (by reference to a copy)
                    howToPassStruct = SPK_ByReference;
                    useType         = TYP_UNKNOWN;
                }

#elif defined(TARGET_X86) || defined(TARGET_ARM)

                // Otherwise we pass this struct by value on the stack
                // setup wbPassType and useType indicate that this is passed by value according to the X86/ARM32 ABI
                howToPassStruct = SPK_ByValue;
                useType         = TYP_STRUCT;

#else //  TARGET_XXX

                noway_assert(!"Unhandled TARGET in getArgTypeForStruct (with FEATURE_MULTIREG_ARGS=1)");

#endif //  TARGET_XXX
            }
        }
        else // (structSize > MAX_PASS_MULTIREG_BYTES)
        {
            // We have a (large) struct that can't be replaced with a "primitive" type
            // and can't be passed in multiple registers
            CLANG_FORMAT_COMMENT_ANCHOR;

#if defined(TARGET_X86) || defined(TARGET_ARM) || defined(UNIX_AMD64_ABI)

            // Otherwise we pass this struct by value on the stack
            // setup wbPassType and useType indicate that this is passed by value according to the X86/ARM32 ABI
            howToPassStruct = SPK_ByValue;
            useType         = TYP_STRUCT;

#elif defined(TARGET_AMD64) || defined(TARGET_ARM64)

            // Otherwise we pass this struct by reference to a copy
            // setup wbPassType and useType indicate that this is passed using one register (by reference to a copy)
            howToPassStruct = SPK_ByReference;
            useType         = TYP_UNKNOWN;

#else //  TARGET_XXX

            noway_assert(!"Unhandled TARGET in getArgTypeForStruct");

#endif //  TARGET_XXX
        }
    }

    // 'howToPassStruct' must be set to one of the valid values before we return
    assert(howToPassStruct != SPK_Unknown);
    if (wbPassStruct != nullptr)
    {
        *wbPassStruct = howToPassStruct;
    }

    return useType;
}

//-----------------------------------------------------------------------------
// getReturnTypeForStruct:
//     Get the type that is used to return values of the given struct type.
//     If you have already retrieved the struct size then it should be
//     passed as the optional third argument, as this allows us to avoid
//     an extra call to getClassSize(clsHnd)
//
// Arguments:
//    clsHnd         - the handle for the struct type
//    callConv       - the calling convention of the function
//                     that returns this struct.
//    wbReturnStruct - An "out" argument with information about how
//                     the struct is to be returned
//    structSize     - the size of the struct type,
//                     or zero if we should call getClassSize(clsHnd)
//
// Return Value:
//    For wbReturnStruct you can pass a 'nullptr' and nothing will be written
//     or returned for that out parameter.
//    When *wbReturnStruct is SPK_PrimitiveType this method's return value
//       is the primitive type used to return the struct.
//    When *wbReturnStruct is SPK_ByReference this method's return value
//       is always TYP_UNKNOWN and the struct type is returned using a return buffer
//    When *wbReturnStruct is SPK_ByValue or SPK_ByValueAsHfa this method's return value
//       is always TYP_STRUCT and the struct type is returned using multiple registers.
//
// Assumptions:
//    The size must be the size of the given type.
//    The given class handle must be for a value type (struct).
//
// Notes:
//    About HFA types:
//        When the clsHnd is a one element HFA type then this method's return
//          value is the appropriate floating point primitive type and
//          *wbReturnStruct is SPK_PrimitiveType.
//        If there are two or more elements in the HFA type and the target supports
//          multireg return types then the return value is TYP_STRUCT and
//          *wbReturnStruct is SPK_ByValueAsHfa.
//        Additionally if there are two or more elements in the HFA type and
//          the target doesn't support multreg return types then it is treated
//          as if it wasn't an HFA type.
//    About returning TYP_STRUCT:
//        Whenever this method's return value is TYP_STRUCT it always means
//         that multiple registers are used to return this struct.
//
var_types Compiler::getReturnTypeForStruct(CORINFO_CLASS_HANDLE     clsHnd,
                                           CorInfoCallConvExtension callConv,
                                           structPassingKind*       wbReturnStruct /* = nullptr */,
                                           unsigned                 structSize /* = 0 */)
{
    var_types         useType             = TYP_UNKNOWN;
    structPassingKind howToReturnStruct   = SPK_Unknown; // We must change this before we return
    bool              canReturnInRegister = true;

    assert(clsHnd != NO_CLASS_HANDLE);

    if (structSize == 0)
    {
        structSize = info.compCompHnd->getClassSize(clsHnd);
    }
    assert(structSize > 0);

#ifdef UNIX_AMD64_ABI
    // An 8-byte struct may need to be returned in a floating point register
    // So we always consult the struct "Classifier" routine
    //
    SYSTEMV_AMD64_CORINFO_STRUCT_REG_PASSING_DESCRIPTOR structDesc;
    eeGetSystemVAmd64PassStructInRegisterDescriptor(clsHnd, &structDesc);

    if (structDesc.eightByteCount == 1)
    {
        assert(structSize <= sizeof(double));
        assert(structDesc.passedInRegisters);

        if (structDesc.eightByteClassifications[0] == SystemVClassificationTypeSSE)
        {
            // If this is returned as a floating type, use that.
            // Otherwise, leave as TYP_UNKONWN and we'll sort things out below.
            useType           = GetEightByteType(structDesc, 0);
            howToReturnStruct = SPK_PrimitiveType;
        }
    }
    else
    {
        // Return classification is not always size based...
        canReturnInRegister = structDesc.passedInRegisters;
        if (!canReturnInRegister)
        {
            assert(structDesc.eightByteCount == 0);
            howToReturnStruct = SPK_ByReference;
            useType           = TYP_UNKNOWN;
        }
    }
#elif UNIX_X86_ABI
    if (callConv != CorInfoCallConvExtension::Managed && !isNativePrimitiveStructType(clsHnd))
    {
        canReturnInRegister = false;
        howToReturnStruct   = SPK_ByReference;
        useType             = TYP_UNKNOWN;
    }
#elif defined(TARGET_WINDOWS) && !defined(TARGET_ARM)
    if (callConvIsInstanceMethodCallConv(callConv) && !isNativePrimitiveStructType(clsHnd))
    {
        canReturnInRegister = false;
        howToReturnStruct   = SPK_ByReference;
        useType             = TYP_UNKNOWN;
    }
#endif

    // Check for cases where a small struct is returned in a register
    // via a primitive type.
    //
    // The largest "primitive type" is MAX_PASS_SINGLEREG_BYTES
    // so we can skip calling getPrimitiveTypeForStruct when we
    // have a struct that is larger than that.
    if (canReturnInRegister && (useType == TYP_UNKNOWN) && (structSize <= MAX_PASS_SINGLEREG_BYTES))
    {
        // We set the "primitive" useType based upon the structSize
        // and also examine the clsHnd to see if it is an HFA of count one
        //
        // The ABI for struct returns in varArg methods, is same as the normal case,
        // so pass false for isVararg
        useType = getPrimitiveTypeForStruct(structSize, clsHnd, /*isVararg=*/false);

        if (useType != TYP_UNKNOWN)
        {
            assert(structSize <= varTypeSize(useType));
            howToReturnStruct = SPK_PrimitiveType;
        }
    }

    // Did we change this struct type into a simple "primitive" type?
    if (useType != TYP_UNKNOWN)
    {
        // If so, we should have already set howToReturnStruct, too.
        assert(howToReturnStruct != SPK_Unknown);
    }
    else if (canReturnInRegister) // We can't replace the struct with a "primitive" type
    {
        // See if we can return this struct by value, possibly in multiple registers
        // or if we should return it using a return buffer register
        //
        if ((FEATURE_MULTIREG_RET == 1) && (structSize <= MAX_RET_MULTIREG_BYTES))
        {
#ifdef FEATURE_HFA
            // Structs that are HFA's are returned in multiple registers
            if (IsHfa(clsHnd))
            {
                // HFA's of count one should have been handled by getPrimitiveTypeForStruct
                assert(GetHfaCount(clsHnd) >= 2);

                // setup wbPassType and useType indicate that this is returned by value as an HFA
                //  using multiple registers
                howToReturnStruct = SPK_ByValueAsHfa;
                useType           = TYP_STRUCT;
            }
            else
#endif
            {

#ifdef UNIX_AMD64_ABI

                // The cases of (structDesc.eightByteCount == 1) and (structDesc.eightByteCount == 0)
                // should have already been handled
                assert(structDesc.eightByteCount > 1);
                // setup wbPassType and useType indicate that this is returned by value in multiple registers
                howToReturnStruct = SPK_ByValue;
                useType           = TYP_STRUCT;
                assert(structDesc.passedInRegisters == true);

#elif defined(TARGET_ARM64)

                // Structs that are pointer sized or smaller should have been handled by getPrimitiveTypeForStruct
                assert(structSize > TARGET_POINTER_SIZE);

                // On ARM64 structs that are 9-16 bytes are returned by value in multiple registers
                //
                if (structSize <= (TARGET_POINTER_SIZE * 2))
                {
                    // setup wbPassType and useType indicate that this is return by value in multiple registers
                    howToReturnStruct = SPK_ByValue;
                    useType           = TYP_STRUCT;
                }
                else // a structSize that is 17-32 bytes in size
                {
                    // Otherwise we return this struct using a return buffer
                    // setup wbPassType and useType indicate that this is returned using a return buffer register
                    //  (reference to a return buffer)
                    howToReturnStruct = SPK_ByReference;
                    useType           = TYP_UNKNOWN;
                }
#elif defined(TARGET_X86)

                // Only 8-byte structs are return in multiple registers.
                // We also only support multireg struct returns on x86 to match the native calling convention.
                // So return 8-byte structs only when the calling convention is a native calling convention.
                if (structSize == MAX_RET_MULTIREG_BYTES && callConv != CorInfoCallConvExtension::Managed)
                {
                    // setup wbPassType and useType indicate that this is return by value in multiple registers
                    howToReturnStruct = SPK_ByValue;
                    useType           = TYP_STRUCT;
                }
                else
                {
                    // Otherwise we return this struct using a return buffer
                    // setup wbPassType and useType indicate that this is returned using a return buffer register
                    //  (reference to a return buffer)
                    howToReturnStruct = SPK_ByReference;
                    useType           = TYP_UNKNOWN;
                }
#elif defined(TARGET_ARM)

                // Otherwise we return this struct using a return buffer
                // setup wbPassType and useType indicate that this is returned using a return buffer register
                //  (reference to a return buffer)
                howToReturnStruct = SPK_ByReference;
                useType           = TYP_UNKNOWN;

#else //  TARGET_XXX

                noway_assert(!"Unhandled TARGET in getReturnTypeForStruct (with FEATURE_MULTIREG_ARGS=1)");

#endif //  TARGET_XXX
            }
        }
        else // (structSize > MAX_RET_MULTIREG_BYTES) || (FEATURE_MULTIREG_RET == 0)
        {
            // We have a (large) struct that can't be replaced with a "primitive" type
            // and can't be returned in multiple registers

            // We return this struct using a return buffer register
            // setup wbPassType and useType indicate that this is returned using a return buffer register
            //  (reference to a return buffer)
            howToReturnStruct = SPK_ByReference;
            useType           = TYP_UNKNOWN;
        }
    }

    // 'howToReturnStruct' must be set to one of the valid values before we return
    assert(howToReturnStruct != SPK_Unknown);
    if (wbReturnStruct != nullptr)
    {
        *wbReturnStruct = howToReturnStruct;
    }

    return useType;
}

///////////////////////////////////////////////////////////////////////////////
//
// MEASURE_NOWAY: code to measure and rank dynamic occurrences of noway_assert.
// (Just the appearances of noway_assert, whether the assert is true or false.)
// This might help characterize the cost of noway_assert in non-DEBUG builds,
// or determine which noway_assert should be simple DEBUG-only asserts.
//
///////////////////////////////////////////////////////////////////////////////

#if MEASURE_NOWAY

struct FileLine
{
    char*    m_file;
    unsigned m_line;
    char*    m_condStr;

    FileLine() : m_file(nullptr), m_line(0), m_condStr(nullptr)
    {
    }

    FileLine(const char* file, unsigned line, const char* condStr) : m_line(line)
    {
        size_t newSize = (strlen(file) + 1) * sizeof(char);
        m_file         = HostAllocator::getHostAllocator().allocate<char>(newSize);
        strcpy_s(m_file, newSize, file);

        newSize   = (strlen(condStr) + 1) * sizeof(char);
        m_condStr = HostAllocator::getHostAllocator().allocate<char>(newSize);
        strcpy_s(m_condStr, newSize, condStr);
    }

    FileLine(const FileLine& other)
    {
        m_file    = other.m_file;
        m_line    = other.m_line;
        m_condStr = other.m_condStr;
    }

    // GetHashCode() and Equals() are needed by JitHashTable

    static unsigned GetHashCode(FileLine fl)
    {
        assert(fl.m_file != nullptr);
        unsigned code = fl.m_line;
        for (const char* p = fl.m_file; *p != '\0'; p++)
        {
            code += *p;
        }
        // Could also add condStr.
        return code;
    }

    static bool Equals(FileLine fl1, FileLine fl2)
    {
        return (fl1.m_line == fl2.m_line) && (0 == strcmp(fl1.m_file, fl2.m_file));
    }
};

typedef JitHashTable<FileLine, FileLine, size_t, HostAllocator> FileLineToCountMap;
FileLineToCountMap* NowayAssertMap;

void Compiler::RecordNowayAssert(const char* filename, unsigned line, const char* condStr)
{
    if (NowayAssertMap == nullptr)
    {
        NowayAssertMap = new (HostAllocator::getHostAllocator()) FileLineToCountMap(HostAllocator::getHostAllocator());
    }
    FileLine fl(filename, line, condStr);
    size_t*  pCount = NowayAssertMap->LookupPointer(fl);
    if (pCount == nullptr)
    {
        NowayAssertMap->Set(fl, 1);
    }
    else
    {
        ++(*pCount);
    }
}

void RecordNowayAssertGlobal(const char* filename, unsigned line, const char* condStr)
{
    if ((JitConfig.JitMeasureNowayAssert() == 1) && (JitTls::GetCompiler() != nullptr))
    {
        JitTls::GetCompiler()->RecordNowayAssert(filename, line, condStr);
    }
}

struct NowayAssertCountMap
{
    size_t   count;
    FileLine fl;

    NowayAssertCountMap() : count(0)
    {
    }

    struct compare
    {
        bool operator()(const NowayAssertCountMap& elem1, const NowayAssertCountMap& elem2)
        {
            return (ssize_t)elem2.count < (ssize_t)elem1.count; // sort in descending order
        }
    };
};

void DisplayNowayAssertMap()
{
    if (NowayAssertMap != nullptr)
    {
        FILE* fout;

        LPCWSTR strJitMeasureNowayAssertFile = JitConfig.JitMeasureNowayAssertFile();
        if (strJitMeasureNowayAssertFile != nullptr)
        {
            fout = _wfopen(strJitMeasureNowayAssertFile, W("a"));
            if (fout == nullptr)
            {
                fprintf(jitstdout, "Failed to open JitMeasureNowayAssertFile \"%ws\"\n", strJitMeasureNowayAssertFile);
                return;
            }
        }
        else
        {
            fout = jitstdout;
        }

        // Iterate noway assert map, create sorted table by occurrence, dump it.
        unsigned             count = NowayAssertMap->GetCount();
        NowayAssertCountMap* nacp  = new NowayAssertCountMap[count];
        unsigned             i     = 0;

        for (FileLineToCountMap::KeyIterator iter = NowayAssertMap->Begin(), end = NowayAssertMap->End();
             !iter.Equal(end); ++iter)
        {
            nacp[i].count = iter.GetValue();
            nacp[i].fl    = iter.Get();
            ++i;
        }

        jitstd::sort(nacp, nacp + count, NowayAssertCountMap::compare());

        if (fout == jitstdout)
        {
            // Don't output the header if writing to a file, since we'll be appending to existing dumps in that case.
            fprintf(fout, "\nnoway_assert counts:\n");
            fprintf(fout, "count, file, line, text\n");
        }

        for (i = 0; i < count; i++)
        {
            fprintf(fout, "%u, %s, %u, \"%s\"\n", nacp[i].count, nacp[i].fl.m_file, nacp[i].fl.m_line,
                    nacp[i].fl.m_condStr);
        }

        if (fout != jitstdout)
        {
            fclose(fout);
            fout = nullptr;
        }
    }
}

#endif // MEASURE_NOWAY

/*****************************************************************************
 * variables to keep track of how many iterations we go in a dataflow pass
 */

#if DATAFLOW_ITER

unsigned CSEiterCount; // counts the # of iteration for the CSE dataflow
unsigned CFiterCount;  // counts the # of iteration for the Const Folding dataflow

#endif // DATAFLOW_ITER

#if MEASURE_BLOCK_SIZE
size_t genFlowNodeSize;
size_t genFlowNodeCnt;
#endif // MEASURE_BLOCK_SIZE

/*****************************************************************************/
// We keep track of methods we've already compiled.

/*****************************************************************************
 *  Declare the statics
 */

#ifdef DEBUG
/* static */
LONG Compiler::s_compMethodsCount = 0; // to produce unique label names
#endif

#if MEASURE_MEM_ALLOC
/* static */
bool Compiler::s_dspMemStats = false;
#endif

#ifndef PROFILING_SUPPORTED
const bool Compiler::Options::compNoPInvokeInlineCB = false;
#endif

/*****************************************************************************
 *
 *  One time initialization code
 */

/* static */
void Compiler::compStartup()
{
#if DISPLAY_SIZES
    grossVMsize = grossNCsize = totalNCsize = 0;
#endif // DISPLAY_SIZES

    /* Initialize the table of tree node sizes */

    GenTree::InitNodeSize();

#ifdef JIT32_GCENCODER
    // Initialize the GC encoder lookup table

    GCInfo::gcInitEncoderLookupTable();
#endif

    /* Initialize the emitter */

    emitter::emitInit();

    // Static vars of ValueNumStore
    ValueNumStore::InitValueNumStoreStatics();

    compDisplayStaticSizes(jitstdout);
}

/*****************************************************************************
 *
 *  One time finalization code
 */

/* static */
void Compiler::compShutdown()
{
    if (s_pAltJitExcludeAssembliesList != nullptr)
    {
        s_pAltJitExcludeAssembliesList->~AssemblyNamesList2(); // call the destructor
        s_pAltJitExcludeAssembliesList = nullptr;
    }

#ifdef DEBUG
    if (s_pJitDisasmIncludeAssembliesList != nullptr)
    {
        s_pJitDisasmIncludeAssembliesList->~AssemblyNamesList2(); // call the destructor
        s_pJitDisasmIncludeAssembliesList = nullptr;
    }
#endif // DEBUG

#if MEASURE_NOWAY
    DisplayNowayAssertMap();
#endif // MEASURE_NOWAY

    /* Shut down the emitter */

    emitter::emitDone();

#if defined(DEBUG) || defined(INLINE_DATA)
    // Finish reading and/or writing inline xml
    InlineStrategy::FinalizeXml();
#endif // defined(DEBUG) || defined(INLINE_DATA)

#if defined(DEBUG) || MEASURE_NODE_SIZE || MEASURE_BLOCK_SIZE || DISPLAY_SIZES || CALL_ARG_STATS
    if (genMethodCnt == 0)
    {
        return;
    }
#endif

#if NODEBASH_STATS
    GenTree::ReportOperBashing(jitstdout);
#endif

    // Where should we write our statistics output?
    FILE* fout = jitstdout;

#ifdef FEATURE_JIT_METHOD_PERF
    if (compJitTimeLogFilename != nullptr)
    {
        FILE* jitTimeLogFile = _wfopen(compJitTimeLogFilename, W("a"));
        if (jitTimeLogFile != nullptr)
        {
            CompTimeSummaryInfo::s_compTimeSummary.Print(jitTimeLogFile);
            fclose(jitTimeLogFile);
        }
    }
#endif // FEATURE_JIT_METHOD_PERF

#if COUNT_AST_OPERS

    // Add up all the counts so that we can show percentages of total
    unsigned gtc = 0;
    for (unsigned op = 0; op < GT_COUNT; op++)
        gtc += GenTree::s_gtNodeCounts[op];

    if (gtc > 0)
    {
        unsigned rem_total = gtc;
        unsigned rem_large = 0;
        unsigned rem_small = 0;

        unsigned tot_large = 0;
        unsigned tot_small = 0;

        fprintf(fout, "\nGenTree operator counts (approximate):\n\n");

        for (unsigned op = 0; op < GT_COUNT; op++)
        {
            unsigned siz = GenTree::s_gtTrueSizes[op];
            unsigned cnt = GenTree::s_gtNodeCounts[op];
            double   pct = 100.0 * cnt / gtc;

            if (siz > TREE_NODE_SZ_SMALL)
                tot_large += cnt;
            else
                tot_small += cnt;

            // Let's not show anything below a threshold
            if (pct >= 0.5)
            {
                fprintf(fout, "    GT_%-17s   %7u (%4.1lf%%) %3u bytes each\n", GenTree::OpName((genTreeOps)op), cnt,
                        pct, siz);
                rem_total -= cnt;
            }
            else
            {
                if (siz > TREE_NODE_SZ_SMALL)
                    rem_large += cnt;
                else
                    rem_small += cnt;
            }
        }
        if (rem_total > 0)
        {
            fprintf(fout, "    All other GT_xxx ...   %7u (%4.1lf%%) ... %4.1lf%% small + %4.1lf%% large\n", rem_total,
                    100.0 * rem_total / gtc, 100.0 * rem_small / gtc, 100.0 * rem_large / gtc);
        }
        fprintf(fout, "    -----------------------------------------------------\n");
        fprintf(fout, "    Total    .......   %11u --ALL-- ... %4.1lf%% small + %4.1lf%% large\n", gtc,
                100.0 * tot_small / gtc, 100.0 * tot_large / gtc);
        fprintf(fout, "\n");
    }

#endif // COUNT_AST_OPERS

#if DISPLAY_SIZES

    if (grossVMsize && grossNCsize)
    {
        fprintf(fout, "\n");
        fprintf(fout, "--------------------------------------\n");
        fprintf(fout, "Function and GC info size stats\n");
        fprintf(fout, "--------------------------------------\n");

        fprintf(fout, "[%7u VM, %8u %6s %4u%%] %s\n", grossVMsize, grossNCsize, Target::g_tgtCPUName,
                100 * grossNCsize / grossVMsize, "Total (excluding GC info)");

        fprintf(fout, "[%7u VM, %8u %6s %4u%%] %s\n", grossVMsize, totalNCsize, Target::g_tgtCPUName,
                100 * totalNCsize / grossVMsize, "Total (including GC info)");

        if (gcHeaderISize || gcHeaderNSize)
        {
            fprintf(fout, "\n");

            fprintf(fout, "GC tables   : [%7uI,%7uN] %7u byt  (%u%% of IL, %u%% of %s).\n",
                    gcHeaderISize + gcPtrMapISize, gcHeaderNSize + gcPtrMapNSize, totalNCsize - grossNCsize,
                    100 * (totalNCsize - grossNCsize) / grossVMsize, 100 * (totalNCsize - grossNCsize) / grossNCsize,
                    Target::g_tgtCPUName);

            fprintf(fout, "GC headers  : [%7uI,%7uN] %7u byt, [%4.1fI,%4.1fN] %4.1f byt/meth\n", gcHeaderISize,
                    gcHeaderNSize, gcHeaderISize + gcHeaderNSize, (float)gcHeaderISize / (genMethodICnt + 0.001),
                    (float)gcHeaderNSize / (genMethodNCnt + 0.001),
                    (float)(gcHeaderISize + gcHeaderNSize) / genMethodCnt);

            fprintf(fout, "GC ptr maps : [%7uI,%7uN] %7u byt, [%4.1fI,%4.1fN] %4.1f byt/meth\n", gcPtrMapISize,
                    gcPtrMapNSize, gcPtrMapISize + gcPtrMapNSize, (float)gcPtrMapISize / (genMethodICnt + 0.001),
                    (float)gcPtrMapNSize / (genMethodNCnt + 0.001),
                    (float)(gcPtrMapISize + gcPtrMapNSize) / genMethodCnt);
        }
        else
        {
            fprintf(fout, "\n");

            fprintf(fout, "GC tables   take up %u bytes (%u%% of instr, %u%% of %6s code).\n",
                    totalNCsize - grossNCsize, 100 * (totalNCsize - grossNCsize) / grossVMsize,
                    100 * (totalNCsize - grossNCsize) / grossNCsize, Target::g_tgtCPUName);
        }

#ifdef DEBUG
#if DOUBLE_ALIGN
        fprintf(fout, "%u out of %u methods generated with double-aligned stack\n",
                Compiler::s_lvaDoubleAlignedProcsCount, genMethodCnt);
#endif
#endif
    }

#endif // DISPLAY_SIZES

#if CALL_ARG_STATS
    compDispCallArgStats(fout);
#endif

#if COUNT_BASIC_BLOCKS
    fprintf(fout, "--------------------------------------------------\n");
    fprintf(fout, "Basic block count frequency table:\n");
    fprintf(fout, "--------------------------------------------------\n");
    bbCntTable.dump(fout);
    fprintf(fout, "--------------------------------------------------\n");

    fprintf(fout, "\n");

    fprintf(fout, "--------------------------------------------------\n");
    fprintf(fout, "IL method size frequency table for methods with a single basic block:\n");
    fprintf(fout, "--------------------------------------------------\n");
    bbOneBBSizeTable.dump(fout);
    fprintf(fout, "--------------------------------------------------\n");
#endif // COUNT_BASIC_BLOCKS

#if COUNT_LOOPS

    fprintf(fout, "\n");
    fprintf(fout, "---------------------------------------------------\n");
    fprintf(fout, "Loop stats\n");
    fprintf(fout, "---------------------------------------------------\n");
    fprintf(fout, "Total number of methods with loops is %5u\n", totalLoopMethods);
    fprintf(fout, "Total number of              loops is %5u\n", totalLoopCount);
    fprintf(fout, "Maximum number of loops per method is %5u\n", maxLoopsPerMethod);
    fprintf(fout, "# of methods overflowing nat loop table is %5u\n", totalLoopOverflows);
    fprintf(fout, "Total number of 'unnatural' loops is %5u\n", totalUnnatLoopCount);
    fprintf(fout, "# of methods overflowing unnat loop limit is %5u\n", totalUnnatLoopOverflows);
    fprintf(fout, "Total number of loops with an         iterator is %5u\n", iterLoopCount);
    fprintf(fout, "Total number of loops with a simple   iterator is %5u\n", simpleTestLoopCount);
    fprintf(fout, "Total number of loops with a constant iterator is %5u\n", constIterLoopCount);

    fprintf(fout, "--------------------------------------------------\n");
    fprintf(fout, "Loop count frequency table:\n");
    fprintf(fout, "--------------------------------------------------\n");
    loopCountTable.dump(fout);
    fprintf(fout, "--------------------------------------------------\n");
    fprintf(fout, "Loop exit count frequency table:\n");
    fprintf(fout, "--------------------------------------------------\n");
    loopExitCountTable.dump(fout);
    fprintf(fout, "--------------------------------------------------\n");

#endif // COUNT_LOOPS

#if DATAFLOW_ITER

    fprintf(fout, "---------------------------------------------------\n");
    fprintf(fout, "Total number of iterations in the CSE dataflow loop is %5u\n", CSEiterCount);
    fprintf(fout, "Total number of iterations in the  CF dataflow loop is %5u\n", CFiterCount);

#endif // DATAFLOW_ITER

#if MEASURE_NODE_SIZE

    fprintf(fout, "\n");
    fprintf(fout, "---------------------------------------------------\n");
    fprintf(fout, "GenTree node allocation stats\n");
    fprintf(fout, "---------------------------------------------------\n");

    fprintf(fout, "Allocated %6I64u tree nodes (%7I64u bytes total, avg %4I64u bytes per method)\n",
            genNodeSizeStats.genTreeNodeCnt, genNodeSizeStats.genTreeNodeSize,
            genNodeSizeStats.genTreeNodeSize / genMethodCnt);

    fprintf(fout, "Allocated %7I64u bytes of unused tree node space (%3.2f%%)\n",
            genNodeSizeStats.genTreeNodeSize - genNodeSizeStats.genTreeNodeActualSize,
            (float)(100 * (genNodeSizeStats.genTreeNodeSize - genNodeSizeStats.genTreeNodeActualSize)) /
                genNodeSizeStats.genTreeNodeSize);

    fprintf(fout, "\n");
    fprintf(fout, "---------------------------------------------------\n");
    fprintf(fout, "Distribution of per-method GenTree node counts:\n");
    genTreeNcntHist.dump(fout);

    fprintf(fout, "\n");
    fprintf(fout, "---------------------------------------------------\n");
    fprintf(fout, "Distribution of per-method GenTree node  allocations (in bytes):\n");
    genTreeNsizHist.dump(fout);

#endif // MEASURE_NODE_SIZE

#if MEASURE_BLOCK_SIZE

    fprintf(fout, "\n");
    fprintf(fout, "---------------------------------------------------\n");
    fprintf(fout, "BasicBlock and flowList/BasicBlockList allocation stats\n");
    fprintf(fout, "---------------------------------------------------\n");

    fprintf(fout, "Allocated %6u basic blocks (%7u bytes total, avg %4u bytes per method)\n", BasicBlock::s_Count,
            BasicBlock::s_Size, BasicBlock::s_Size / genMethodCnt);
    fprintf(fout, "Allocated %6u flow nodes (%7u bytes total, avg %4u bytes per method)\n", genFlowNodeCnt,
            genFlowNodeSize, genFlowNodeSize / genMethodCnt);

#endif // MEASURE_BLOCK_SIZE

#if MEASURE_MEM_ALLOC

    if (s_dspMemStats)
    {
        fprintf(fout, "\nAll allocations:\n");
        ArenaAllocator::dumpAggregateMemStats(jitstdout);

        fprintf(fout, "\nLargest method:\n");
        ArenaAllocator::dumpMaxMemStats(jitstdout);

        fprintf(fout, "\n");
        fprintf(fout, "---------------------------------------------------\n");
        fprintf(fout, "Distribution of total memory allocated per method (in KB):\n");
        memAllocHist.dump(fout);

        fprintf(fout, "\n");
        fprintf(fout, "---------------------------------------------------\n");
        fprintf(fout, "Distribution of total memory used      per method (in KB):\n");
        memUsedHist.dump(fout);
    }

#endif // MEASURE_MEM_ALLOC

#if LOOP_HOIST_STATS
#ifdef DEBUG // Always display loop stats in retail
    if (JitConfig.DisplayLoopHoistStats() != 0)
#endif // DEBUG
    {
        PrintAggregateLoopHoistStats(jitstdout);
    }
#endif // LOOP_HOIST_STATS

#if MEASURE_PTRTAB_SIZE

    fprintf(fout, "\n");
    fprintf(fout, "---------------------------------------------------\n");
    fprintf(fout, "GC pointer table stats\n");
    fprintf(fout, "---------------------------------------------------\n");

    fprintf(fout, "Reg pointer descriptor size (internal): %8u (avg %4u per method)\n", GCInfo::s_gcRegPtrDscSize,
            GCInfo::s_gcRegPtrDscSize / genMethodCnt);

    fprintf(fout, "Total pointer table size: %8u (avg %4u per method)\n", GCInfo::s_gcTotalPtrTabSize,
            GCInfo::s_gcTotalPtrTabSize / genMethodCnt);

#endif // MEASURE_PTRTAB_SIZE

#if MEASURE_NODE_SIZE || MEASURE_BLOCK_SIZE || MEASURE_PTRTAB_SIZE || DISPLAY_SIZES

    if (genMethodCnt != 0)
    {
        fprintf(fout, "\n");
        fprintf(fout, "A total of %6u methods compiled", genMethodCnt);
#if DISPLAY_SIZES
        if (genMethodICnt || genMethodNCnt)
        {
            fprintf(fout, " (%u interruptible, %u non-interruptible)", genMethodICnt, genMethodNCnt);
        }
#endif // DISPLAY_SIZES
        fprintf(fout, ".\n");
    }

#endif // MEASURE_NODE_SIZE || MEASURE_BLOCK_SIZE || MEASURE_PTRTAB_SIZE || DISPLAY_SIZES

#if EMITTER_STATS
    emitterStats(fout);
#endif

#if MEASURE_FATAL
    fprintf(fout, "\n");
    fprintf(fout, "---------------------------------------------------\n");
    fprintf(fout, "Fatal errors stats\n");
    fprintf(fout, "---------------------------------------------------\n");
    fprintf(fout, "   badCode:             %u\n", fatal_badCode);
    fprintf(fout, "   noWay:               %u\n", fatal_noWay);
    fprintf(fout, "   implLimitation:      %u\n", fatal_implLimitation);
    fprintf(fout, "   NOMEM:               %u\n", fatal_NOMEM);
    fprintf(fout, "   noWayAssertBody:     %u\n", fatal_noWayAssertBody);
#ifdef DEBUG
    fprintf(fout, "   noWayAssertBodyArgs: %u\n", fatal_noWayAssertBodyArgs);
#endif // DEBUG
    fprintf(fout, "   NYI:                 %u\n", fatal_NYI);
#endif // MEASURE_FATAL
}

/*****************************************************************************
 *  Display static data structure sizes.
 */

/* static */
void Compiler::compDisplayStaticSizes(FILE* fout)
{
#if MEASURE_NODE_SIZE
    GenTree::DumpNodeSizes(fout);
#endif

#if EMITTER_STATS
    emitterStaticStats(fout);
#endif
}

/*****************************************************************************
 *
 *  Constructor
 */
void Compiler::compInit(ArenaAllocator*       pAlloc,
                        CORINFO_METHOD_HANDLE methodHnd,
                        COMP_HANDLE           compHnd,
                        CORINFO_METHOD_INFO*  methodInfo,
                        InlineInfo*           inlineInfo)
{
    assert(pAlloc);
    compArenaAllocator = pAlloc;

    // Inlinee Compile object will only be allocated when needed for the 1st time.
    InlineeCompiler = nullptr;

    // Set the inline info.
    impInlineInfo       = inlineInfo;
    info.compCompHnd    = compHnd;
    info.compMethodHnd  = methodHnd;
    info.compMethodInfo = methodInfo;

#ifdef DEBUG
    bRangeAllowStress = false;
#endif

#if defined(DEBUG) || defined(LATE_DISASM)
    // Initialize the method name and related info, as it is used early in determining whether to
    // apply stress modes, and which ones to apply.
    // Note that even allocating memory can invoke the stress mechanism, so ensure that both
    // 'compMethodName' and 'compFullName' are either null or valid before we allocate.
    // (The stress mode checks references these prior to checking bRangeAllowStress.)
    //
    info.compMethodName = nullptr;
    info.compClassName  = nullptr;
    info.compFullName   = nullptr;

    const char* classNamePtr;
    const char* methodName;

    methodName          = eeGetMethodName(methodHnd, &classNamePtr);
    unsigned len        = (unsigned)roundUp(strlen(classNamePtr) + 1);
    info.compClassName  = getAllocator(CMK_DebugOnly).allocate<char>(len);
    info.compMethodName = methodName;
    strcpy_s((char*)info.compClassName, len, classNamePtr);

    info.compFullName  = eeGetMethodFullName(methodHnd);
    info.compPerfScore = 0.0;
#endif // defined(DEBUG) || defined(LATE_DISASM)

#if defined(DEBUG) || defined(INLINE_DATA)
    info.compMethodHashPrivate = 0;
#endif // defined(DEBUG) || defined(INLINE_DATA)

#ifdef DEBUG
    // Opt-in to jit stress based on method hash ranges.
    //
    // Note the default (with JitStressRange not set) is that all
    // methods will be subject to stress.
    static ConfigMethodRange fJitStressRange;
    fJitStressRange.EnsureInit(JitConfig.JitStressRange());
    assert(!fJitStressRange.Error());
    bRangeAllowStress = fJitStressRange.Contains(info.compMethodHash());
#endif // DEBUG

    eeInfoInitialized = false;

    compDoAggressiveInlining = false;

    if (compIsForInlining())
    {
        m_inlineStrategy = nullptr;
        compInlineResult = inlineInfo->inlineResult;
    }
    else
    {
        m_inlineStrategy = new (this, CMK_Inlining) InlineStrategy(this);
        compInlineResult = nullptr;
    }

    // Initialize this to the first phase to run.
    mostRecentlyActivePhase = PHASE_PRE_IMPORT;

    // Initially, no phase checks are active.
    activePhaseChecks = PhaseChecks::CHECK_NONE;

#ifdef FEATURE_TRACELOGGING
    // Make sure JIT telemetry is initialized as soon as allocations can be made
    // but no later than a point where noway_asserts can be thrown.
    //    1. JIT telemetry could allocate some objects internally.
    //    2. NowayAsserts are tracked through telemetry.
    //    Note: JIT telemetry could gather data when compiler is not fully initialized.
    //          So you have to initialize the compiler variables you use for telemetry.
    assert((unsigned)PHASE_PRE_IMPORT == 0);
    info.compILCodeSize = 0;
    info.compMethodHnd  = nullptr;
    compJitTelemetry.Initialize(this);
#endif

    fgInit();
    lvaInit();

    if (!compIsForInlining())
    {
        codeGen = getCodeGenerator(this);
        optInit();
        hashBv::Init(this);

        compVarScopeMap = nullptr;

        // If this method were a real constructor for Compiler, these would
        // become method initializations.
        impPendingBlockMembers = JitExpandArray<bool>(getAllocator());
        impSpillCliqueMembers  = JitExpandArray<uint8_t>(getAllocator());

        lvMemoryPerSsaData = SsaDefArray<SsaMemDef>();

        //
        // Initialize all the per-method statistics gathering data structures.
        //

        optLoopsCloned = 0;

#if LOOP_HOIST_STATS
        m_loopsConsidered             = 0;
        m_curLoopHasHoistedExpression = false;
        m_loopsWithHoistedExpressions = 0;
        m_totalHoistedExpressions     = 0;
#endif // LOOP_HOIST_STATS
#if MEASURE_NODE_SIZE
        genNodeSizeStatsPerFunc.Init();
#endif // MEASURE_NODE_SIZE
    }
    else
    {
        codeGen = nullptr;
    }

    compJmpOpUsed         = false;
    compLongUsed          = false;
    compTailCallUsed      = false;
    compLocallocUsed      = false;
    compLocallocOptimized = false;
    compQmarkRationalized = false;
    compQmarkUsed         = false;
    compFloatingPointUsed = false;

    compSuppressedZeroInit = false;

    compNeedsGSSecurityCookie = false;
    compGSReorderStackLayout  = false;

    compGeneratingProlog = false;
    compGeneratingEpilog = false;

    compLSRADone       = false;
    compRationalIRForm = false;

#ifdef DEBUG
    compCodeGenDone        = false;
    opts.compMinOptsIsUsed = false;
#endif
    opts.compMinOptsIsSet = false;

    // Used by fgFindJumpTargets for inlining heuristics.
    opts.instrCount = 0;

    // Used to track when we should consider running EarlyProp
    optMethodFlags       = 0;
    optNoReturnCallCount = 0;

    m_switchDescMap      = nullptr;
    m_blockToEHPreds     = nullptr;
    m_fieldSeqStore      = nullptr;
    m_zeroOffsetFieldMap = nullptr;
    m_refAnyClass        = nullptr;
    for (MemoryKind memoryKind : allMemoryKinds())
    {
        m_memorySsaMap[memoryKind] = nullptr;
    }

#ifdef DEBUG
    if (!compIsForInlining())
    {
        compDoComponentUnitTestsOnce();
    }
#endif // DEBUG

    vnStore               = nullptr;
    m_opAsgnVarDefSsaNums = nullptr;
    fgSsaPassesCompleted  = 0;
    fgVNPassesCompleted   = 0;

    // check that HelperCallProperties are initialized

    assert(s_helperCallProperties.IsPure(CORINFO_HELP_GETSHARED_GCSTATIC_BASE));
    assert(!s_helperCallProperties.IsPure(CORINFO_HELP_GETFIELDOBJ)); // quick sanity check

    // We start with the flow graph in tree-order
    fgOrder = FGOrderTree;

    m_classLayoutTable = nullptr;
#ifndef TARGET_X86
    m_abiStructArgTemps      = nullptr;
    m_abiStructArgTempsInUse = nullptr;
#endif

#ifdef FEATURE_SIMD
    m_simdHandleCache = nullptr;
#endif // FEATURE_SIMD

    compUsesThrowHelper = false;
}

/*****************************************************************************
 *
 *  Destructor
 */

void Compiler::compDone()
{
}

void* Compiler::compGetHelperFtn(CorInfoHelpFunc ftnNum,        /* IN  */
                                 void**          ppIndirection) /* OUT */
{
    void* addr;

    if (info.compMatchedVM)
    {
        addr = info.compCompHnd->getHelperFtn(ftnNum, ppIndirection);
    }
    else
    {
        // If we don't have a matched VM, we won't get valid results when asking for a helper function.
        addr = UlongToPtr(0xCA11CA11); // "callcall"
    }

    return addr;
}

unsigned Compiler::compGetTypeSize(CorInfoType cit, CORINFO_CLASS_HANDLE clsHnd)
{
    var_types sigType = genActualType(JITtype2varType(cit));
    unsigned  sigSize;
    sigSize = genTypeSize(sigType);
    if (cit == CORINFO_TYPE_VALUECLASS)
    {
        sigSize = info.compCompHnd->getClassSize(clsHnd);
    }
    else if (cit == CORINFO_TYPE_REFANY)
    {
        sigSize = 2 * TARGET_POINTER_SIZE;
    }
    return sigSize;
}

#ifdef DEBUG
static bool DidComponentUnitTests = false;

void Compiler::compDoComponentUnitTestsOnce()
{
    if (!JitConfig.RunComponentUnitTests())
    {
        return;
    }

    if (!DidComponentUnitTests)
    {
        DidComponentUnitTests = true;
        ValueNumStore::RunTests(this);
        BitSetSupport::TestSuite(getAllocatorDebugOnly());
    }
}

//------------------------------------------------------------------------
// compGetJitDefaultFill:
//
// Return Value:
//    An unsigned char value used to initizalize memory allocated by the JIT.
//    The default value is taken from COMPLUS_JitDefaultFill,  if is not set
//    the value will be 0xdd.  When JitStress is active a random value based
//    on the method hash is used.
//
// Notes:
//    Note that we can't use small values like zero, because we have some
//    asserts that can fire for such values.
//
// static
unsigned char Compiler::compGetJitDefaultFill(Compiler* comp)
{
    unsigned char defaultFill = (unsigned char)JitConfig.JitDefaultFill();

    if (comp != nullptr && comp->compStressCompile(STRESS_GENERIC_VARN, 50))
    {
        unsigned temp;
        temp = comp->info.compMethodHash();
        temp = (temp >> 16) ^ temp;
        temp = (temp >> 8) ^ temp;
        temp = temp & 0xff;
        // asserts like this: assert(!IsUninitialized(stkLvl));
        // mean that small values for defaultFill are problematic
        // so we make the value larger in that case.
        if (temp < 0x20)
        {
            temp |= 0x80;
        }

        // Make a misaligned pointer value to reduce probability of getting a valid value and firing
        // assert(!IsUninitialized(pointer)).
        temp |= 0x1;

        defaultFill = (unsigned char)temp;
    }

    return defaultFill;
}

#endif // DEBUG

/*****************************************************************************/
#ifdef DEBUG
/*****************************************************************************/

VarName Compiler::compVarName(regNumber reg, bool isFloatReg)
{
    if (isFloatReg)
    {
        assert(genIsValidFloatReg(reg));
    }
    else
    {
        assert(genIsValidReg(reg));
    }

    if ((info.compVarScopesCount > 0) && compCurBB && opts.varNames)
    {
        unsigned   lclNum;
        LclVarDsc* varDsc;

        /* Look for the matching register */
        for (lclNum = 0, varDsc = lvaTable; lclNum < lvaCount; lclNum++, varDsc++)
        {
            /* If the variable is not in a register, or not in the register we're looking for, quit. */
            /* Also, if it is a compiler generated variable (i.e. slot# > info.compVarScopesCount), don't bother. */
            if ((varDsc->lvRegister != 0) && (varDsc->GetRegNum() == reg) &&
                (varDsc->IsFloatRegType() || !isFloatReg) && (varDsc->lvSlotNum < info.compVarScopesCount))
            {
                /* check if variable in that register is live */
                if (VarSetOps::IsMember(this, compCurLife, varDsc->lvVarIndex))
                {
                    /* variable is live - find the corresponding slot */
                    VarScopeDsc* varScope =
                        compFindLocalVar(varDsc->lvSlotNum, compCurBB->bbCodeOffs, compCurBB->bbCodeOffsEnd);
                    if (varScope)
                    {
                        return varScope->vsdName;
                    }
                }
            }
        }
    }

    return nullptr;
}

const char* Compiler::compRegVarName(regNumber reg, bool displayVar, bool isFloatReg)
{

#ifdef TARGET_ARM
    isFloatReg = genIsValidFloatReg(reg);
#endif

    if (displayVar && (reg != REG_NA))
    {
        VarName varName = compVarName(reg, isFloatReg);

        if (varName)
        {
            const int   NAME_VAR_REG_BUFFER_LEN = 4 + 256 + 1;
            static char nameVarReg[2][NAME_VAR_REG_BUFFER_LEN]; // to avoid overwriting the buffer when have 2
                                                                // consecutive calls before printing
            static int index = 0;                               // for circular index into the name array

            index = (index + 1) % 2; // circular reuse of index
            sprintf_s(nameVarReg[index], NAME_VAR_REG_BUFFER_LEN, "%s'%s'", getRegName(reg), VarNameToStr(varName));

            return nameVarReg[index];
        }
    }

    /* no debug info required or no variable in that register
       -> return standard name */

    return getRegName(reg);
}

const char* Compiler::compRegNameForSize(regNumber reg, size_t size)
{
    if (size == 0 || size >= 4)
    {
        return compRegVarName(reg, true);
    }

    // clang-format off
    static
    const char  *   sizeNames[][2] =
    {
        { "al", "ax" },
        { "cl", "cx" },
        { "dl", "dx" },
        { "bl", "bx" },
#ifdef TARGET_AMD64
        {  "spl",   "sp" }, // ESP
        {  "bpl",   "bp" }, // EBP
        {  "sil",   "si" }, // ESI
        {  "dil",   "di" }, // EDI
        {  "r8b",  "r8w" },
        {  "r9b",  "r9w" },
        { "r10b", "r10w" },
        { "r11b", "r11w" },
        { "r12b", "r12w" },
        { "r13b", "r13w" },
        { "r14b", "r14w" },
        { "r15b", "r15w" },
#endif // TARGET_AMD64
    };
    // clang-format on

    assert(isByteReg(reg));
    assert(genRegMask(reg) & RBM_BYTE_REGS);
    assert(size == 1 || size == 2);

    return sizeNames[reg][size - 1];
}

const char* Compiler::compFPregVarName(unsigned fpReg, bool displayVar)
{
    const int   NAME_VAR_REG_BUFFER_LEN = 4 + 256 + 1;
    static char nameVarReg[2][NAME_VAR_REG_BUFFER_LEN]; // to avoid overwriting the buffer when have 2 consecutive calls
                                                        // before printing
    static int index = 0;                               // for circular index into the name array

    index = (index + 1) % 2; // circular reuse of index

    /* no debug info required or no variable in that register
       -> return standard name */

    sprintf_s(nameVarReg[index], NAME_VAR_REG_BUFFER_LEN, "ST(%d)", fpReg);
    return nameVarReg[index];
}

const char* Compiler::compLocalVarName(unsigned varNum, unsigned offs)
{
    unsigned     i;
    VarScopeDsc* t;

    for (i = 0, t = info.compVarScopes; i < info.compVarScopesCount; i++, t++)
    {
        if (t->vsdVarNum != varNum)
        {
            continue;
        }

        if (offs >= t->vsdLifeBeg && offs < t->vsdLifeEnd)
        {
            return VarNameToStr(t->vsdName);
        }
    }

    return nullptr;
}

/*****************************************************************************/
#endif // DEBUG
/*****************************************************************************/

void Compiler::compSetProcessor()
{
    //
    // NOTE: This function needs to be kept in sync with EEJitManager::SetCpuInfo() in vm\codeman.cpp
    //

    const JitFlags& jitFlags = *opts.jitFlags;

#if defined(TARGET_ARM)
    info.genCPU = CPU_ARM;
#elif defined(TARGET_ARM64)
    info.genCPU      = CPU_ARM64;
#elif defined(TARGET_AMD64)
    info.genCPU = CPU_X64;
#elif defined(TARGET_X86)
    if (jitFlags.IsSet(JitFlags::JIT_FLAG_TARGET_P4))
        info.genCPU = CPU_X86_PENTIUM_4;
    else
        info.genCPU = CPU_X86;
#endif

    //
    // Processor specific optimizations
    //
    CLANG_FORMAT_COMMENT_ANCHOR;

#ifdef TARGET_AMD64
    opts.compUseCMOV = true;
#elif defined(TARGET_X86)
    opts.compUseCMOV = jitFlags.IsSet(JitFlags::JIT_FLAG_USE_CMOV);
#ifdef DEBUG
    if (opts.compUseCMOV)
        opts.compUseCMOV                = !compStressCompile(STRESS_USE_CMOV, 50);
#endif // DEBUG

#endif // TARGET_X86

    // The VM will set the ISA flags depending on actual hardware support.
    // We then select which ISAs to leave enabled based on the JIT config.
    // The exception to this is the dummy Vector64/128/256 ISAs, which must be added explicitly.
    CORINFO_InstructionSetFlags instructionSetFlags = jitFlags.GetInstructionSetFlags();
    opts.compSupportsISA                            = 0;
    opts.compSupportsISAReported                    = 0;
    opts.compSupportsISAExactly                     = 0;

#ifdef TARGET_XARCH
    if (JitConfig.EnableHWIntrinsic())
    {
        // Dummy ISAs for simplifying the JIT code
        instructionSetFlags.AddInstructionSet(InstructionSet_Vector128);
        instructionSetFlags.AddInstructionSet(InstructionSet_Vector256);
    }

    if (!JitConfig.EnableSSE())
    {
        instructionSetFlags.RemoveInstructionSet(InstructionSet_SSE);
#ifdef TARGET_AMD64
        instructionSetFlags.RemoveInstructionSet(InstructionSet_SSE_X64);
#endif
    }

    if (!JitConfig.EnableSSE2())
    {
        instructionSetFlags.RemoveInstructionSet(InstructionSet_SSE2);
#ifdef TARGET_AMD64
        instructionSetFlags.RemoveInstructionSet(InstructionSet_SSE2_X64);
#endif
    }

    if (!JitConfig.EnableAES())
    {
        instructionSetFlags.RemoveInstructionSet(InstructionSet_AES);
    }

    if (!JitConfig.EnablePCLMULQDQ())
    {
        instructionSetFlags.RemoveInstructionSet(InstructionSet_PCLMULQDQ);
    }

    // We need to additionally check that COMPlus_EnableSSE3_4 is set, as that
    // is a prexisting config flag that controls the SSE3+ ISAs
    if (!JitConfig.EnableSSE3() || !JitConfig.EnableSSE3_4())
    {
        instructionSetFlags.RemoveInstructionSet(InstructionSet_SSE3);
    }

    if (!JitConfig.EnableSSSE3())
    {
        instructionSetFlags.RemoveInstructionSet(InstructionSet_SSSE3);
    }

    if (!JitConfig.EnableSSE41())
    {
        instructionSetFlags.RemoveInstructionSet(InstructionSet_SSE41);
#ifdef TARGET_AMD64
        instructionSetFlags.RemoveInstructionSet(InstructionSet_SSE41_X64);
#endif
    }

    if (!JitConfig.EnableSSE42())
    {
        instructionSetFlags.RemoveInstructionSet(InstructionSet_SSE42);
#ifdef TARGET_AMD64
        instructionSetFlags.RemoveInstructionSet(InstructionSet_SSE42_X64);
#endif
    }

    if (!JitConfig.EnablePOPCNT())
    {
        instructionSetFlags.RemoveInstructionSet(InstructionSet_POPCNT);
#ifdef TARGET_AMD64
        instructionSetFlags.RemoveInstructionSet(InstructionSet_POPCNT_X64);
#endif
    }

    if (!JitConfig.EnableAVX())
    {
        instructionSetFlags.RemoveInstructionSet(InstructionSet_AVX);
    }

    if (!JitConfig.EnableFMA())
    {
        instructionSetFlags.RemoveInstructionSet(InstructionSet_FMA);
    }

    if (!JitConfig.EnableAVX2())
    {
        instructionSetFlags.RemoveInstructionSet(InstructionSet_AVX2);
    }

    if (!JitConfig.EnableLZCNT())
    {
        instructionSetFlags.RemoveInstructionSet(InstructionSet_LZCNT);
#ifdef TARGET_AMD64
        instructionSetFlags.RemoveInstructionSet(InstructionSet_LZCNT_X64);
#endif // TARGET_AMD64
    }

    if (!JitConfig.EnableBMI1())
    {
        instructionSetFlags.RemoveInstructionSet(InstructionSet_BMI1);
#ifdef TARGET_AMD64
        instructionSetFlags.RemoveInstructionSet(InstructionSet_BMI1_X64);
#endif // TARGET_AMD64
    }

    if (!JitConfig.EnableBMI2())
    {
        instructionSetFlags.RemoveInstructionSet(InstructionSet_BMI2);
#ifdef TARGET_AMD64
        instructionSetFlags.RemoveInstructionSet(InstructionSet_BMI2_X64);
#endif // TARGET_AMD64
    }

#endif // TARGET_XARCH
#if defined(TARGET_ARM64)
    if (JitConfig.EnableHWIntrinsic())
    {
        // Dummy ISAs for simplifying the JIT code
        instructionSetFlags.AddInstructionSet(InstructionSet_Vector64);
        instructionSetFlags.AddInstructionSet(InstructionSet_Vector128);
    }

    if (!JitConfig.EnableArm64Aes())
    {
        instructionSetFlags.RemoveInstructionSet(InstructionSet_Aes);
    }

    if (!JitConfig.EnableArm64Atomics())
    {
        instructionSetFlags.RemoveInstructionSet(InstructionSet_Atomics);
    }

    if (!JitConfig.EnableArm64Crc32())
    {
        instructionSetFlags.RemoveInstructionSet(InstructionSet_Crc32);
        instructionSetFlags.RemoveInstructionSet(InstructionSet_Crc32_Arm64);
    }

    if (!JitConfig.EnableArm64Sha1())
    {
        instructionSetFlags.RemoveInstructionSet(InstructionSet_Sha1);
    }

    if (!JitConfig.EnableArm64Sha256())
    {
        instructionSetFlags.RemoveInstructionSet(InstructionSet_Sha256);
    }

    if (!JitConfig.EnableArm64AdvSimd())
    {
        instructionSetFlags.RemoveInstructionSet(InstructionSet_AdvSimd);
        instructionSetFlags.RemoveInstructionSet(InstructionSet_AdvSimd_Arm64);
    }
#endif

    instructionSetFlags = EnsureInstructionSetFlagsAreValid(instructionSetFlags);
    opts.setSupportedISAs(instructionSetFlags);

#ifdef TARGET_XARCH
    if (!compIsForInlining())
    {
        if (canUseVexEncoding())
        {
            codeGen->GetEmitter()->SetUseVEXEncoding(true);
            // Assume each JITted method does not contain AVX instruction at first
            codeGen->GetEmitter()->SetContainsAVX(false);
            codeGen->GetEmitter()->SetContains256bitAVX(false);
        }
    }
#endif // TARGET_XARCH
}

bool Compiler::notifyInstructionSetUsage(CORINFO_InstructionSet isa, bool supported) const
{
    const char* isaString = InstructionSetToString(isa);
    JITDUMP("Notify VM instruction set (%s) %s be supported.\n", isaString, supported ? "must" : "must not");
    return info.compCompHnd->notifyInstructionSetUsage(isa, supported);
}

#ifdef PROFILING_SUPPORTED
// A Dummy routine to receive Enter/Leave/Tailcall profiler callbacks.
// These are used when complus_JitEltHookEnabled=1
#ifdef TARGET_AMD64
void DummyProfilerELTStub(UINT_PTR ProfilerHandle, UINT_PTR callerSP)
{
    return;
}
#else  //! TARGET_AMD64
void DummyProfilerELTStub(UINT_PTR ProfilerHandle)
{
    return;
}
#endif //! TARGET_AMD64

#endif // PROFILING_SUPPORTED

bool Compiler::compShouldThrowOnNoway(
#ifdef FEATURE_TRACELOGGING
    const char* filename, unsigned line
#endif
    )
{
#ifdef FEATURE_TRACELOGGING
    compJitTelemetry.NotifyNowayAssert(filename, line);
#endif

    // In min opts, we don't want the noway assert to go through the exception
    // path. Instead we want it to just silently go through codegen for
    // compat reasons.
    return !opts.MinOpts();
}

// ConfigInteger does not offer an option for decimal flags.  Any numbers are interpreted as hex.
// I could add the decimal option to ConfigInteger or I could write a function to reinterpret this
// value as the user intended.
unsigned ReinterpretHexAsDecimal(unsigned in)
{
    // ex: in: 0x100 returns: 100
    unsigned result = 0;
    unsigned index  = 1;

    // default value
    if (in == INT_MAX)
    {
        return in;
    }

    while (in)
    {
        unsigned digit = in % 16;
        in >>= 4;
        assert(digit < 10);
        result += digit * index;
        index *= 10;
    }
    return result;
}

void Compiler::compInitOptions(JitFlags* jitFlags)
{
#ifdef UNIX_AMD64_ABI
    opts.compNeedToAlignFrame = false;
#endif // UNIX_AMD64_ABI
    memset(&opts, 0, sizeof(opts));

    if (compIsForInlining())
    {
        // The following flags are lost when inlining. (They are removed in
        // Compiler::inlInvokeInlineeCompiler().)
        assert(!jitFlags->IsSet(JitFlags::JIT_FLAG_BBINSTR));
        assert(!jitFlags->IsSet(JitFlags::JIT_FLAG_PROF_ENTERLEAVE));
        assert(!jitFlags->IsSet(JitFlags::JIT_FLAG_DEBUG_EnC));
        assert(!jitFlags->IsSet(JitFlags::JIT_FLAG_DEBUG_INFO));
        assert(!jitFlags->IsSet(JitFlags::JIT_FLAG_REVERSE_PINVOKE));
        assert(!jitFlags->IsSet(JitFlags::JIT_FLAG_TRACK_TRANSITIONS));
    }

    opts.jitFlags  = jitFlags;
    opts.compFlags = CLFLG_MAXOPT; // Default value is for full optimization

    if (jitFlags->IsSet(JitFlags::JIT_FLAG_DEBUG_CODE) || jitFlags->IsSet(JitFlags::JIT_FLAG_MIN_OPT) ||
        jitFlags->IsSet(JitFlags::JIT_FLAG_TIER0))
    {
        opts.compFlags = CLFLG_MINOPT;
    }
    // Don't optimize .cctors (except prejit) or if we're an inlinee
    else if (!jitFlags->IsSet(JitFlags::JIT_FLAG_PREJIT) && ((info.compFlags & FLG_CCTOR) == FLG_CCTOR) &&
             !compIsForInlining())
    {
        opts.compFlags = CLFLG_MINOPT;
    }

    // Default value is to generate a blend of size and speed optimizations
    //
    opts.compCodeOpt = BLENDED_CODE;

    // If the EE sets SIZE_OPT or if we are compiling a Class constructor
    // we will optimize for code size at the expense of speed
    //
    if (jitFlags->IsSet(JitFlags::JIT_FLAG_SIZE_OPT) || ((info.compFlags & FLG_CCTOR) == FLG_CCTOR))
    {
        opts.compCodeOpt = SMALL_CODE;
    }
    //
    // If the EE sets SPEED_OPT we will optimize for speed at the expense of code size
    //
    else if (jitFlags->IsSet(JitFlags::JIT_FLAG_SPEED_OPT) ||
             (jitFlags->IsSet(JitFlags::JIT_FLAG_TIER1) && !jitFlags->IsSet(JitFlags::JIT_FLAG_MIN_OPT)))
    {
        opts.compCodeOpt = FAST_CODE;
        assert(!jitFlags->IsSet(JitFlags::JIT_FLAG_SIZE_OPT));
    }

    //-------------------------------------------------------------------------

    opts.compDbgCode = jitFlags->IsSet(JitFlags::JIT_FLAG_DEBUG_CODE);
    opts.compDbgInfo = jitFlags->IsSet(JitFlags::JIT_FLAG_DEBUG_INFO);
    opts.compDbgEnC  = jitFlags->IsSet(JitFlags::JIT_FLAG_DEBUG_EnC);

#ifdef DEBUG
    opts.compJitAlignLoopAdaptive       = JitConfig.JitAlignLoopAdaptive() == 1;
    opts.compJitAlignLoopBoundary       = (unsigned short)JitConfig.JitAlignLoopBoundary();
    opts.compJitAlignLoopMinBlockWeight = (unsigned short)JitConfig.JitAlignLoopMinBlockWeight();

    opts.compJitAlignLoopForJcc      = JitConfig.JitAlignLoopForJcc() == 1;
    opts.compJitAlignLoopMaxCodeSize = (unsigned short)JitConfig.JitAlignLoopMaxCodeSize();
#else
    opts.compJitAlignLoopAdaptive       = true;
    opts.compJitAlignLoopBoundary       = DEFAULT_ALIGN_LOOP_BOUNDARY;
    opts.compJitAlignLoopMinBlockWeight = DEFAULT_ALIGN_LOOP_MIN_BLOCK_WEIGHT;
#endif
    if (opts.compJitAlignLoopAdaptive)
    {
        opts.compJitAlignPaddingLimit = (opts.compJitAlignLoopBoundary >> 1) - 1;
    }
    else
    {
        opts.compJitAlignPaddingLimit = opts.compJitAlignLoopBoundary - 1;
    }

    assert(isPow2(opts.compJitAlignLoopBoundary));

#if REGEN_SHORTCUTS || REGEN_CALLPAT
    // We never want to have debugging enabled when regenerating GC encoding patterns
    opts.compDbgCode = false;
    opts.compDbgInfo = false;
    opts.compDbgEnC  = false;
#endif

    compSetProcessor();

#ifdef DEBUG
    opts.dspOrder = false;
    if (compIsForInlining())
    {
        verbose = impInlineInfo->InlinerCompiler->verbose;
    }
    else
    {
        verbose = false;
        codeGen->setVerbose(false);
    }
    verboseTrees     = verbose && shouldUseVerboseTrees();
    verboseSsa       = verbose && shouldUseVerboseSsa();
    asciiTrees       = shouldDumpASCIITrees();
    opts.dspDiffable = compIsForInlining() ? impInlineInfo->InlinerCompiler->opts.dspDiffable : false;
#endif

    opts.altJit = false;

#if defined(LATE_DISASM) && !defined(DEBUG)
    // For non-debug builds with the late disassembler built in, we currently always do late disassembly
    // (we have no way to determine when not to, since we don't have class/method names).
    // In the DEBUG case, this is initialized to false, below.
    opts.doLateDisasm = true;
#endif

#ifdef DEBUG

    const JitConfigValues::MethodSet* pfAltJit;
    if (jitFlags->IsSet(JitFlags::JIT_FLAG_PREJIT))
    {
        pfAltJit = &JitConfig.AltJitNgen();
    }
    else
    {
        pfAltJit = &JitConfig.AltJit();
    }

    if (opts.jitFlags->IsSet(JitFlags::JIT_FLAG_ALT_JIT))
    {
        if (pfAltJit->contains(info.compMethodName, info.compClassName, &info.compMethodInfo->args))
        {
            opts.altJit = true;
        }

        unsigned altJitLimit = ReinterpretHexAsDecimal(JitConfig.AltJitLimit());
        if (altJitLimit > 0 && Compiler::jitTotalMethodCompiled >= altJitLimit)
        {
            opts.altJit = false;
        }
    }

#else // !DEBUG

    const char* altJitVal;
    if (jitFlags->IsSet(JitFlags::JIT_FLAG_PREJIT))
    {
        altJitVal = JitConfig.AltJitNgen().list();
    }
    else
    {
        altJitVal = JitConfig.AltJit().list();
    }

    if (opts.jitFlags->IsSet(JitFlags::JIT_FLAG_ALT_JIT))
    {
        // In release mode, you either get all methods or no methods. You must use "*" as the parameter, or we ignore
        // it. You don't get to give a regular expression of methods to match.
        // (Partially, this is because we haven't computed and stored the method and class name except in debug, and it
        // might be expensive to do so.)
        if ((altJitVal != nullptr) && (strcmp(altJitVal, "*") == 0))
        {
            opts.altJit = true;
        }
    }

#endif // !DEBUG

    // Take care of COMPlus_AltJitExcludeAssemblies.
    if (opts.altJit)
    {
        // First, initialize the AltJitExcludeAssemblies list, but only do it once.
        if (!s_pAltJitExcludeAssembliesListInitialized)
        {
            const WCHAR* wszAltJitExcludeAssemblyList = JitConfig.AltJitExcludeAssemblies();
            if (wszAltJitExcludeAssemblyList != nullptr)
            {
                // NOTE: The Assembly name list is allocated in the process heap, not in the no-release heap, which is
                // reclaimed
                // for every compilation. This is ok because we only allocate once, due to the static.
                s_pAltJitExcludeAssembliesList = new (HostAllocator::getHostAllocator())
                    AssemblyNamesList2(wszAltJitExcludeAssemblyList, HostAllocator::getHostAllocator());
            }
            s_pAltJitExcludeAssembliesListInitialized = true;
        }

        if (s_pAltJitExcludeAssembliesList != nullptr)
        {
            // We have an exclusion list. See if this method is in an assembly that is on the list.
            // Note that we check this for every method, since we might inline across modules, and
            // if the inlinee module is on the list, we don't want to use the altjit for it.
            const char* methodAssemblyName = info.compCompHnd->getAssemblyName(
                info.compCompHnd->getModuleAssembly(info.compCompHnd->getClassModule(info.compClassHnd)));
            if (s_pAltJitExcludeAssembliesList->IsInList(methodAssemblyName))
            {
                opts.altJit = false;
            }
        }
    }

#ifdef DEBUG

    bool altJitConfig = !pfAltJit->isEmpty();
    bool verboseDump  = false;

    if (!altJitConfig || opts.altJit)
    {
        LPCWSTR dumpIRFormat = nullptr;

        // We should only enable 'verboseDump' when we are actually compiling a matching method
        // and not enable it when we are just considering inlining a matching method.
        //
        if (!compIsForInlining())
        {
            if (jitFlags->IsSet(JitFlags::JIT_FLAG_PREJIT))
            {
                if (JitConfig.NgenDump().contains(info.compMethodName, info.compClassName, &info.compMethodInfo->args))
                {
                    verboseDump = true;
                }
                unsigned ngenHashDumpVal = (unsigned)JitConfig.NgenHashDump();
                if ((ngenHashDumpVal != (DWORD)-1) && (ngenHashDumpVal == info.compMethodHash()))
                {
                    verboseDump = true;
                }
            }
            else
            {
                if (JitConfig.JitDump().contains(info.compMethodName, info.compClassName, &info.compMethodInfo->args))
                {
                    verboseDump = true;
                }
                unsigned jitHashDumpVal = (unsigned)JitConfig.JitHashDump();
                if ((jitHashDumpVal != (DWORD)-1) && (jitHashDumpVal == info.compMethodHash()))
                {
                    verboseDump = true;
                }
            }
        }
    }

    if (verboseDump)
    {
        verbose = true;
    }
#endif // DEBUG

#ifdef FEATURE_SIMD
    // Minimum bar for availing SIMD benefits is SSE2 on AMD64/x86.
    featureSIMD = jitFlags->IsSet(JitFlags::JIT_FLAG_FEATURE_SIMD);
    setUsesSIMDTypes(false);
#endif // FEATURE_SIMD

    lvaEnregEHVars       = (((opts.compFlags & CLFLG_REGVAR) != 0) && JitConfig.EnableEHWriteThru());
    lvaEnregMultiRegVars = (((opts.compFlags & CLFLG_REGVAR) != 0) && JitConfig.EnableMultiRegLocals());

#if FEATURE_TAILCALL_OPT
    // By default opportunistic tail call optimization is enabled.
    // Recognition is done in the importer so this must be set for
    // inlinees as well.
    opts.compTailCallOpt = true;
#endif // FEATURE_TAILCALL_OPT

#if FEATURE_FASTTAILCALL
    // By default fast tail calls are enabled.
    opts.compFastTailCalls = true;
#endif // FEATURE_FASTTAILCALL

    // Profile data
    //
    fgPgoSchema                  = nullptr;
    fgPgoData                    = nullptr;
    fgPgoSchemaCount             = 0;
    fgPgoQueryResult             = E_FAIL;
    fgProfileData_ILSizeMismatch = false;
    if (jitFlags->IsSet(JitFlags::JIT_FLAG_BBOPT))
    {
        fgPgoQueryResult = info.compCompHnd->getPgoInstrumentationResults(info.compMethodHnd, &fgPgoSchema,
                                                                          &fgPgoSchemaCount, &fgPgoData);

        // a failed result that also has a non-NULL fgPgoSchema
        // indicates that the ILSize for the method no longer matches
        // the ILSize for the method when profile data was collected.
        //
        // We will discard the IBC data in this case
        //
        if (FAILED(fgPgoQueryResult) && (fgPgoSchema != nullptr))
        {
            fgProfileData_ILSizeMismatch = true;
            fgPgoData                    = nullptr;
            fgPgoSchema                  = nullptr;
        }
#ifdef DEBUG
        // A successful result implies a non-NULL fgPgoSchema
        //
        if (SUCCEEDED(fgPgoQueryResult))
        {
            assert(fgPgoSchema != nullptr);
        }

        // A failed result implies a NULL fgPgoSchema
        //   see implementation of Compiler::fgHaveProfileData()
        //
        if (FAILED(fgPgoQueryResult))
        {
            assert(fgPgoSchema == nullptr);
        }
#endif
    }

    if (compIsForInlining())
    {
        return;
    }

    // The rest of the opts fields that we initialize here
    // should only be used when we generate code for the method
    // They should not be used when importing or inlining
    CLANG_FORMAT_COMMENT_ANCHOR;

#if FEATURE_TAILCALL_OPT
    opts.compTailCallLoopOpt = true;
#endif // FEATURE_TAILCALL_OPT

    opts.genFPorder = true;
    opts.genFPopt   = true;

    opts.instrCount = 0;
    opts.lvRefCount = 0;

#ifdef PROFILING_SUPPORTED
    opts.compJitELTHookEnabled = false;
#endif // PROFILING_SUPPORTED

#if defined(TARGET_ARM64)
    // 0 is default: use the appropriate frame type based on the function.
    opts.compJitSaveFpLrWithCalleeSavedRegisters = 0;
#endif // defined(TARGET_ARM64)

#ifdef DEBUG
    opts.dspInstrs       = false;
    opts.dspLines        = false;
    opts.varNames        = false;
    opts.dmpHex          = false;
    opts.disAsm          = false;
    opts.disAsmSpilled   = false;
    opts.disDiffable     = false;
    opts.disAddr         = false;
    opts.dspCode         = false;
    opts.dspEHTable      = false;
    opts.dspDebugInfo    = false;
    opts.dspGCtbls       = false;
    opts.disAsm2         = false;
    opts.dspUnwind       = false;
    opts.compLongAddress = false;
    opts.optRepeat       = false;

#ifdef LATE_DISASM
    opts.doLateDisasm = false;
#endif // LATE_DISASM

    compDebugBreak = false;

    //  If we have a non-empty AltJit config then we change all of these other
    //  config values to refer only to the AltJit.
    //
    if (!altJitConfig || opts.altJit)
    {
        if (jitFlags->IsSet(JitFlags::JIT_FLAG_PREJIT))
        {
            if ((JitConfig.NgenOrder() & 1) == 1)
            {
                opts.dspOrder = true;
            }

            if (JitConfig.NgenGCDump().contains(info.compMethodName, info.compClassName, &info.compMethodInfo->args))
            {
                opts.dspGCtbls = true;
            }

            if (JitConfig.NgenDisasm().contains(info.compMethodName, info.compClassName, &info.compMethodInfo->args))
            {
                opts.disAsm = true;
            }
            if (JitConfig.NgenDisasm().contains("SPILLED", nullptr, nullptr))
            {
                opts.disAsmSpilled = true;
            }

            if (JitConfig.NgenUnwindDump().contains(info.compMethodName, info.compClassName,
                                                    &info.compMethodInfo->args))
            {
                opts.dspUnwind = true;
            }

            if (JitConfig.NgenEHDump().contains(info.compMethodName, info.compClassName, &info.compMethodInfo->args))
            {
                opts.dspEHTable = true;
            }

            if (JitConfig.NgenDebugDump().contains(info.compMethodName, info.compClassName, &info.compMethodInfo->args))
            {
                opts.dspDebugInfo = true;
            }
        }
        else
        {
            bool disEnabled = true;

            // Setup assembly name list for disassembly, if not already set up.
            if (!s_pJitDisasmIncludeAssembliesListInitialized)
            {
                const WCHAR* assemblyNameList = JitConfig.JitDisasmAssemblies();
                if (assemblyNameList != nullptr)
                {
                    s_pJitDisasmIncludeAssembliesList = new (HostAllocator::getHostAllocator())
                        AssemblyNamesList2(assemblyNameList, HostAllocator::getHostAllocator());
                }
                s_pJitDisasmIncludeAssembliesListInitialized = true;
            }

            // If we have an assembly name list for disassembly, also check this method's assembly.
            if (s_pJitDisasmIncludeAssembliesList != nullptr && !s_pJitDisasmIncludeAssembliesList->IsEmpty())
            {
                const char* assemblyName = info.compCompHnd->getAssemblyName(
                    info.compCompHnd->getModuleAssembly(info.compCompHnd->getClassModule(info.compClassHnd)));

                if (!s_pJitDisasmIncludeAssembliesList->IsInList(assemblyName))
                {
                    disEnabled = false;
                }
            }

            if (disEnabled)
            {
                if ((JitConfig.JitOrder() & 1) == 1)
                {
                    opts.dspOrder = true;
                }

                if (JitConfig.JitGCDump().contains(info.compMethodName, info.compClassName, &info.compMethodInfo->args))
                {
                    opts.dspGCtbls = true;
                }

                if (JitConfig.JitDisasm().contains(info.compMethodName, info.compClassName, &info.compMethodInfo->args))
                {
                    opts.disAsm = true;
                }

                if (JitConfig.JitDisasm().contains("SPILLED", nullptr, nullptr))
                {
                    opts.disAsmSpilled = true;
                }

                if (JitConfig.JitUnwindDump().contains(info.compMethodName, info.compClassName,
                                                       &info.compMethodInfo->args))
                {
                    opts.dspUnwind = true;
                }

                if (JitConfig.JitEHDump().contains(info.compMethodName, info.compClassName, &info.compMethodInfo->args))
                {
                    opts.dspEHTable = true;
                }

                if (JitConfig.JitDebugDump().contains(info.compMethodName, info.compClassName,
                                                      &info.compMethodInfo->args))
                {
                    opts.dspDebugInfo = true;
                }
            }
        }
        if (opts.disAsm && JitConfig.JitDisasmWithGC())
        {
            opts.disasmWithGC = true;
        }

#ifdef LATE_DISASM
        if (JitConfig.JitLateDisasm().contains(info.compMethodName, info.compClassName, &info.compMethodInfo->args))
            opts.doLateDisasm = true;
#endif // LATE_DISASM

        // This one applies to both Ngen/Jit Disasm output: COMPlus_JitDiffableDasm=1
        if (JitConfig.DiffableDasm() != 0)
        {
            opts.disDiffable = true;
            opts.dspDiffable = true;
        }

        // This one applies to both Ngen/Jit Disasm output: COMPlus_JitDasmWithAddress=1
        if (JitConfig.JitDasmWithAddress() != 0)
        {
            opts.disAddr = true;
        }

        if (JitConfig.JitLongAddress() != 0)
        {
            opts.compLongAddress = true;
        }

        if (JitConfig.JitOptRepeat().contains(info.compMethodName, info.compClassName, &info.compMethodInfo->args))
        {
            opts.optRepeat = true;
        }
    }

    if (verboseDump)
    {
        opts.dspCode    = true;
        opts.dspEHTable = true;
        opts.dspGCtbls  = true;
        opts.disAsm2    = true;
        opts.dspUnwind  = true;
        verbose         = true;
        verboseTrees    = shouldUseVerboseTrees();
        verboseSsa      = shouldUseVerboseSsa();
        codeGen->setVerbose(true);
    }

    treesBeforeAfterMorph = (JitConfig.TreesBeforeAfterMorph() == 1);
    morphNum              = 0; // Initialize the morphed-trees counting.

    expensiveDebugCheckLevel = JitConfig.JitExpensiveDebugCheckLevel();
    if (expensiveDebugCheckLevel == 0)
    {
        // If we're in a stress mode that modifies the flowgraph, make 1 the default.
        if (fgStressBBProf() || compStressCompile(STRESS_DO_WHILE_LOOPS, 30))
        {
            expensiveDebugCheckLevel = 1;
        }
    }

    if (verbose)
    {
        printf("****** START compiling %s (MethodHash=%08x)\n", info.compFullName, info.compMethodHash());
        printf("Generating code for %s %s\n", Target::g_tgtPlatformName, Target::g_tgtCPUName);
        printf(""); // in our logic this causes a flush
    }

    if (JitConfig.JitBreak().contains(info.compMethodName, info.compClassName, &info.compMethodInfo->args))
    {
        assert(!"JitBreak reached");
    }

    unsigned jitHashBreakVal = (unsigned)JitConfig.JitHashBreak();
    if ((jitHashBreakVal != (DWORD)-1) && (jitHashBreakVal == info.compMethodHash()))
    {
        assert(!"JitHashBreak reached");
    }

    if (verbose ||
        JitConfig.JitDebugBreak().contains(info.compMethodName, info.compClassName, &info.compMethodInfo->args) ||
        JitConfig.JitBreak().contains(info.compMethodName, info.compClassName, &info.compMethodInfo->args))
    {
        compDebugBreak = true;
    }

    memset(compActiveStressModes, 0, sizeof(compActiveStressModes));

    // Read function list, if not already read, and there exists such a list.
    if (!s_pJitFunctionFileInitialized)
    {
        const WCHAR* functionFileName = JitConfig.JitFunctionFile();
        if (functionFileName != nullptr)
        {
            s_pJitMethodSet =
                new (HostAllocator::getHostAllocator()) MethodSet(functionFileName, HostAllocator::getHostAllocator());
        }
        s_pJitFunctionFileInitialized = true;
    }

#endif // DEBUG

//-------------------------------------------------------------------------

#ifdef DEBUG
    assert(!codeGen->isGCTypeFixed());
    opts.compGcChecks = (JitConfig.JitGCChecks() != 0) || compStressCompile(STRESS_GENERIC_VARN, 5);
#endif

#if defined(DEBUG) && defined(TARGET_XARCH)
    enum
    {
        STACK_CHECK_ON_RETURN = 0x1,
        STACK_CHECK_ON_CALL   = 0x2,
        STACK_CHECK_ALL       = 0x3
    };

    DWORD dwJitStackChecks = JitConfig.JitStackChecks();
    if (compStressCompile(STRESS_GENERIC_VARN, 5))
    {
        dwJitStackChecks = STACK_CHECK_ALL;
    }
    opts.compStackCheckOnRet = (dwJitStackChecks & DWORD(STACK_CHECK_ON_RETURN)) != 0;
#if defined(TARGET_X86)
    opts.compStackCheckOnCall = (dwJitStackChecks & DWORD(STACK_CHECK_ON_CALL)) != 0;
#endif // defined(TARGET_X86)
#endif // defined(DEBUG) && defined(TARGET_XARCH)

#if MEASURE_MEM_ALLOC
    s_dspMemStats = (JitConfig.DisplayMemStats() != 0);
#endif

#ifdef PROFILING_SUPPORTED
    opts.compNoPInvokeInlineCB = jitFlags->IsSet(JitFlags::JIT_FLAG_PROF_NO_PINVOKE_INLINE);

    // Cache the profiler handle
    if (jitFlags->IsSet(JitFlags::JIT_FLAG_PROF_ENTERLEAVE))
    {
        bool hookNeeded;
        bool indirected;
        info.compCompHnd->GetProfilingHandle(&hookNeeded, &compProfilerMethHnd, &indirected);
        compProfilerHookNeeded        = !!hookNeeded;
        compProfilerMethHndIndirected = !!indirected;
    }
    else
    {
        compProfilerHookNeeded        = false;
        compProfilerMethHnd           = nullptr;
        compProfilerMethHndIndirected = false;
    }

    // Honour COMPlus_JitELTHookEnabled or STRESS_PROFILER_CALLBACKS stress mode
    // only if VM has not asked us to generate profiler hooks in the first place.
    // That is, override VM only if it hasn't asked for a profiler callback for this method.
    // Don't run this stress mode when pre-JITing, as we would need to emit a relocation
    // for the call to the fake ELT hook, which wouldn't make sense, as we can't store that
    // in the pre-JIT image.
    if (!compProfilerHookNeeded)
    {
        if ((JitConfig.JitELTHookEnabled() != 0) ||
            (!jitFlags->IsSet(JitFlags::JIT_FLAG_PREJIT) && compStressCompile(STRESS_PROFILER_CALLBACKS, 5)))
        {
            opts.compJitELTHookEnabled = true;
        }
    }

    // TBD: Exclude PInvoke stubs
    if (opts.compJitELTHookEnabled)
    {
        compProfilerMethHnd           = (void*)DummyProfilerELTStub;
        compProfilerMethHndIndirected = false;
    }

#endif // PROFILING_SUPPORTED

#if FEATURE_TAILCALL_OPT
    const WCHAR* strTailCallOpt = JitConfig.TailCallOpt();
    if (strTailCallOpt != nullptr)
    {
        opts.compTailCallOpt = (UINT)_wtoi(strTailCallOpt) != 0;
    }

    if (JitConfig.TailCallLoopOpt() == 0)
    {
        opts.compTailCallLoopOpt = false;
    }
#endif

#if FEATURE_FASTTAILCALL
    if (JitConfig.FastTailCalls() == 0)
    {
        opts.compFastTailCalls = false;
    }
#endif // FEATURE_FASTTAILCALL

    opts.compScopeInfo = opts.compDbgInfo;

#ifdef LATE_DISASM
    codeGen->getDisAssembler().disOpenForLateDisAsm(info.compMethodName, info.compClassName,
                                                    info.compMethodInfo->args.pSig);
#endif

    //-------------------------------------------------------------------------

    opts.compReloc = jitFlags->IsSet(JitFlags::JIT_FLAG_RELOC);

#ifdef DEBUG
#if defined(TARGET_XARCH)
    // Whether encoding of absolute addr as PC-rel offset is enabled
    opts.compEnablePCRelAddr = (JitConfig.EnablePCRelAddr() != 0);
#endif
#endif // DEBUG

    opts.compProcedureSplitting = jitFlags->IsSet(JitFlags::JIT_FLAG_PROCSPLIT);

#ifdef TARGET_ARM64
    // TODO-ARM64-NYI: enable hot/cold splitting
    opts.compProcedureSplitting = false;
#endif // TARGET_ARM64

#ifdef DEBUG
    opts.compProcedureSplittingEH = opts.compProcedureSplitting;
#endif // DEBUG

    if (opts.compProcedureSplitting)
    {
        // Note that opts.compdbgCode is true under ngen for checked assemblies!
        opts.compProcedureSplitting = !opts.compDbgCode;

#ifdef DEBUG
        // JitForceProcedureSplitting is used to force procedure splitting on checked assemblies.
        // This is useful for debugging on a checked build.  Note that we still only do procedure
        // splitting in the zapper.
        if (JitConfig.JitForceProcedureSplitting().contains(info.compMethodName, info.compClassName,
                                                            &info.compMethodInfo->args))
        {
            opts.compProcedureSplitting = true;
        }

        // JitNoProcedureSplitting will always disable procedure splitting.
        if (JitConfig.JitNoProcedureSplitting().contains(info.compMethodName, info.compClassName,
                                                         &info.compMethodInfo->args))
        {
            opts.compProcedureSplitting = false;
        }
        //
        // JitNoProcedureSplittingEH will disable procedure splitting in functions with EH.
        if (JitConfig.JitNoProcedureSplittingEH().contains(info.compMethodName, info.compClassName,
                                                           &info.compMethodInfo->args))
        {
            opts.compProcedureSplittingEH = false;
        }
#endif
    }

#ifdef DEBUG
    // Now, set compMaxUncheckedOffsetForNullObject for STRESS_NULL_OBJECT_CHECK
    if (compStressCompile(STRESS_NULL_OBJECT_CHECK, 30))
    {
        compMaxUncheckedOffsetForNullObject = (size_t)JitConfig.JitMaxUncheckedOffset();
        if (verbose)
        {
            printf("STRESS_NULL_OBJECT_CHECK: compMaxUncheckedOffsetForNullObject=0x%X\n",
                   compMaxUncheckedOffsetForNullObject);
        }
    }

    if (verbose)
    {
        // If we are compiling for a specific tier, make that very obvious in the output.
        // Note that we don't expect multiple TIER flags to be set at one time, but there
        // is nothing preventing that.
        if (jitFlags->IsSet(JitFlags::JIT_FLAG_TIER0))
        {
            printf("OPTIONS: Tier-0 compilation (set COMPlus_TieredCompilation=0 to disable)\n");
        }
        if (jitFlags->IsSet(JitFlags::JIT_FLAG_TIER1))
        {
            printf("OPTIONS: Tier-1 compilation\n");
        }
        if (compSwitchedToOptimized)
        {
            printf("OPTIONS: Tier-0 compilation, switched to FullOpts\n");
        }
        if (compSwitchedToMinOpts)
        {
            printf("OPTIONS: Tier-1/FullOpts compilation, switched to MinOpts\n");
        }

        if (jitFlags->IsSet(JitFlags::JIT_FLAG_OSR))
        {
            printf("OPTIONS: OSR variant with entry point 0x%x\n", info.compILEntry);
        }

        printf("OPTIONS: compCodeOpt = %s\n",
               (opts.compCodeOpt == BLENDED_CODE)
                   ? "BLENDED_CODE"
                   : (opts.compCodeOpt == SMALL_CODE) ? "SMALL_CODE"
                                                      : (opts.compCodeOpt == FAST_CODE) ? "FAST_CODE" : "UNKNOWN_CODE");

        printf("OPTIONS: compDbgCode = %s\n", dspBool(opts.compDbgCode));
        printf("OPTIONS: compDbgInfo = %s\n", dspBool(opts.compDbgInfo));
        printf("OPTIONS: compDbgEnC  = %s\n", dspBool(opts.compDbgEnC));
        printf("OPTIONS: compProcedureSplitting   = %s\n", dspBool(opts.compProcedureSplitting));
        printf("OPTIONS: compProcedureSplittingEH = %s\n", dspBool(opts.compProcedureSplittingEH));

        if (jitFlags->IsSet(JitFlags::JIT_FLAG_BBOPT) && fgHaveProfileData())
        {
            printf("OPTIONS: optimized using profile data\n");
        }

        if (fgProfileData_ILSizeMismatch)
        {
            printf("OPTIONS: discarded IBC profile data due to mismatch in ILSize\n");
        }

        if (jitFlags->IsSet(JitFlags::JIT_FLAG_PREJIT))
        {
            printf("OPTIONS: Jit invoked for ngen\n");
        }
    }
#endif

#ifdef PROFILING_SUPPORTED
#ifdef UNIX_AMD64_ABI
    if (compIsProfilerHookNeeded())
    {
        opts.compNeedToAlignFrame = true;
    }
#endif // UNIX_AMD64_ABI
#endif

#if defined(DEBUG) && defined(TARGET_ARM64)
    if ((s_pJitMethodSet == nullptr) || s_pJitMethodSet->IsActiveMethod(info.compFullName, info.compMethodHash()))
    {
        opts.compJitSaveFpLrWithCalleeSavedRegisters = JitConfig.JitSaveFpLrWithCalleeSavedRegisters();
    }
#endif // defined(DEBUG) && defined(TARGET_ARM64)
}

#ifdef DEBUG

bool Compiler::compJitHaltMethod()
{
    /* This method returns true when we use an INS_BREAKPOINT to allow us to step into the generated native code */
    /* Note that this these two "Jit" environment variables also work for ngen images */

    if (JitConfig.JitHalt().contains(info.compMethodName, info.compClassName, &info.compMethodInfo->args))
    {
        return true;
    }

    /* Use this Hash variant when there are a lot of method with the same name and different signatures */

    unsigned fJitHashHaltVal = (unsigned)JitConfig.JitHashHalt();
    if ((fJitHashHaltVal != (unsigned)-1) && (fJitHashHaltVal == info.compMethodHash()))
    {
        return true;
    }

    return false;
}

/*****************************************************************************
 * Should we use a "stress-mode" for the given stressArea. We have different
 *   areas to allow the areas to be mixed in different combinations in
 *   different methods.
 * 'weight' indicates how often (as a percentage) the area should be stressed.
 *    It should reflect the usefulness:overhead ratio.
 */

const LPCWSTR Compiler::s_compStressModeNames[STRESS_COUNT + 1] = {
#define STRESS_MODE(mode) W("STRESS_") W(#mode),

    STRESS_MODES
#undef STRESS_MODE
};

//------------------------------------------------------------------------
// compStressCompile: determine if a stress mode should be enabled
//
// Arguments:
//   stressArea - stress mode to possibly enable
//   weight - percent of time this mode should be turned on
//     (range 0 to 100); weight 0 effectively disables
//
// Returns:
//   true if this stress mode is enabled
//
// Notes:
//   Methods may be excluded from stress via name or hash.
//
//   Particular stress modes may be disabled or forcibly enabled.
//
//   With JitStress=2, some stress modes are enabled regardless of weight;
//   these modes are the ones after COUNT_VARN in the enumeration.
//
//   For other modes or for nonzero JitStress values, stress will be
//   enabled selectively for roughly weight% of methods.
//
bool Compiler::compStressCompile(compStressArea stressArea, unsigned weight)
{
    // This can be called early, before info is fully set up.
    if ((info.compMethodName == nullptr) || (info.compFullName == nullptr))
    {
        return false;
    }

    // Inlinees defer to the root method for stress, so that we can
    // more easily isolate methods that cause stress failures.
    if (compIsForInlining())
    {
        return impInlineRoot()->compStressCompile(stressArea, weight);
    }

    const bool doStress = compStressCompileHelper(stressArea, weight);

    if (doStress && !compActiveStressModes[stressArea])
    {
        if (verbose)
        {
            printf("\n\n*** JitStress: %ws ***\n\n", s_compStressModeNames[stressArea]);
        }
        compActiveStressModes[stressArea] = 1;
    }

    return doStress;
}

//------------------------------------------------------------------------
// compStressCompileHelper: helper to determine if a stress mode should be enabled
//
// Arguments:
//   stressArea - stress mode to possibly enable
//   weight - percent of time this mode should be turned on
//     (range 0 to 100); weight 0 effectively disables
//
// Returns:
//   true if this stress mode is enabled
//
// Notes:
//   See compStressCompile
//
bool Compiler::compStressCompileHelper(compStressArea stressArea, unsigned weight)
{
    if (!bRangeAllowStress)
    {
        return false;
    }

    if (!JitConfig.JitStressOnly().isEmpty() &&
        !JitConfig.JitStressOnly().contains(info.compMethodName, info.compClassName, &info.compMethodInfo->args))
    {
        return false;
    }

    // Does user explicitly prevent using this STRESS_MODE through the command line?
    const WCHAR* strStressModeNamesNot = JitConfig.JitStressModeNamesNot();
    if ((strStressModeNamesNot != nullptr) &&
        (wcsstr(strStressModeNamesNot, s_compStressModeNames[stressArea]) != nullptr))
    {
        return false;
    }

    // Does user explicitly set this STRESS_MODE through the command line?
    const WCHAR* strStressModeNames = JitConfig.JitStressModeNames();
    if (strStressModeNames != nullptr)
    {
        if (wcsstr(strStressModeNames, s_compStressModeNames[stressArea]) != nullptr)
        {
            return true;
        }

        // This stress mode name did not match anything in the stress
        // mode allowlist. If user has requested only enable mode,
        // don't allow this stress mode to turn on.
        const bool onlyEnableMode = JitConfig.JitStressModeNamesOnly() != 0;

        if (onlyEnableMode)
        {
            return false;
        }
    }

    // 0:   No stress (Except when explicitly set in complus_JitStressModeNames)
    // !=2: Vary stress. Performance will be slightly/moderately degraded
    // 2:   Check-all stress. Performance will be REALLY horrible
    const int stressLevel = getJitStressLevel();

    assert(weight <= MAX_STRESS_WEIGHT);

    // Check for boundary conditions
    if (stressLevel == 0 || weight == 0)
    {
        return false;
    }

    // Should we allow unlimited stress ?
    if ((stressArea > STRESS_COUNT_VARN) && (stressLevel == 2))
    {
        return true;
    }

    if (weight == MAX_STRESS_WEIGHT)
    {
        return true;
    }

    // Get a hash which can be compared with 'weight'
    assert(stressArea != 0);
    const unsigned hash = (info.compMethodHash() ^ stressArea ^ stressLevel) % MAX_STRESS_WEIGHT;

    assert(hash < MAX_STRESS_WEIGHT && weight <= MAX_STRESS_WEIGHT);
    return (hash < weight);
}

#endif // DEBUG

void Compiler::compInitDebuggingInfo()
{
    assert(!compIsForInlining());

#ifdef DEBUG
    if (verbose)
    {
        printf("*************** In compInitDebuggingInfo() for %s\n", info.compFullName);
    }
#endif

    /*-------------------------------------------------------------------------
     *
     * Get hold of the local variable records, if there are any
     */

    info.compVarScopesCount = 0;

    if (opts.compScopeInfo)
    {
        eeGetVars();
    }

    compInitVarScopeMap();

    if (opts.compScopeInfo || opts.compDbgCode)
    {
        compInitScopeLists();
    }

    if (opts.compDbgCode && (info.compVarScopesCount > 0))
    {
        /* Create a new empty basic block. fgExtendDbgLifetimes() may add
           initialization of variables which are in scope right from the
           start of the (real) first BB (and therefore artificially marked
           as alive) into this block.
         */

        fgEnsureFirstBBisScratch();

        fgNewStmtAtEnd(fgFirstBB, gtNewNothingNode());

        JITDUMP("Debuggable code - Add new %s to perform initialization of variables\n", fgFirstBB->dspToString());
    }

    /*-------------------------------------------------------------------------
     *
     * Read the stmt-offsets table and the line-number table
     */

    info.compStmtOffsetsImplicit = ICorDebugInfo::NO_BOUNDARIES;

    // We can only report debug info for EnC at places where the stack is empty.
    // Actually, at places where there are not live temps. Else, we won't be able
    // to map between the old and the new versions correctly as we won't have
    // any info for the live temps.

    assert(!opts.compDbgEnC || !opts.compDbgInfo ||
           0 == (info.compStmtOffsetsImplicit & ~ICorDebugInfo::STACK_EMPTY_BOUNDARIES));

    info.compStmtOffsetsCount = 0;

    if (opts.compDbgInfo)
    {
        /* Get hold of the line# records, if there are any */

        eeGetStmtOffsets();

#ifdef DEBUG
        if (verbose)
        {
            printf("info.compStmtOffsetsCount    = %d\n", info.compStmtOffsetsCount);
            printf("info.compStmtOffsetsImplicit = %04Xh", info.compStmtOffsetsImplicit);

            if (info.compStmtOffsetsImplicit)
            {
                printf(" ( ");
                if (info.compStmtOffsetsImplicit & ICorDebugInfo::STACK_EMPTY_BOUNDARIES)
                {
                    printf("STACK_EMPTY ");
                }
                if (info.compStmtOffsetsImplicit & ICorDebugInfo::NOP_BOUNDARIES)
                {
                    printf("NOP ");
                }
                if (info.compStmtOffsetsImplicit & ICorDebugInfo::CALL_SITE_BOUNDARIES)
                {
                    printf("CALL_SITE ");
                }
                printf(")");
            }
            printf("\n");
            IL_OFFSET* pOffs = info.compStmtOffsets;
            for (unsigned i = 0; i < info.compStmtOffsetsCount; i++, pOffs++)
            {
                printf("%02d) IL_%04Xh\n", i, *pOffs);
            }
        }
#endif
    }
}

void Compiler::compSetOptimizationLevel()
{
    bool theMinOptsValue;
#pragma warning(suppress : 4101)
    unsigned jitMinOpts;

    if (compIsForInlining())
    {
        theMinOptsValue = impInlineInfo->InlinerCompiler->opts.MinOpts();
        goto _SetMinOpts;
    }

    theMinOptsValue = false;

    if (opts.compFlags == CLFLG_MINOPT)
    {
        JITLOG((LL_INFO100, "CLFLG_MINOPT set for method %s\n", info.compFullName));
        theMinOptsValue = true;
    }

#ifdef DEBUG
    jitMinOpts = JitConfig.JitMinOpts();

    if (!theMinOptsValue && (jitMinOpts > 0))
    {
        // jitTotalMethodCompiled does not include the method that is being compiled now, so make +1.
        unsigned methodCount     = Compiler::jitTotalMethodCompiled + 1;
        unsigned methodCountMask = methodCount & 0xFFF;
        unsigned kind            = (jitMinOpts & 0xF000000) >> 24;
        switch (kind)
        {
            default:
                if (jitMinOpts <= methodCount)
                {
                    if (verbose)
                    {
                        printf(" Optimizations disabled by JitMinOpts and methodCount\n");
                    }
                    theMinOptsValue = true;
                }
                break;
            case 0xD:
            {
                unsigned firstMinopts  = (jitMinOpts >> 12) & 0xFFF;
                unsigned secondMinopts = (jitMinOpts >> 0) & 0xFFF;

                if ((firstMinopts == methodCountMask) || (secondMinopts == methodCountMask))
                {
                    if (verbose)
                    {
                        printf("0xD: Optimizations disabled by JitMinOpts and methodCountMask\n");
                    }
                    theMinOptsValue = true;
                }
            }
            break;
            case 0xE:
            {
                unsigned startMinopts = (jitMinOpts >> 12) & 0xFFF;
                unsigned endMinopts   = (jitMinOpts >> 0) & 0xFFF;

                if ((startMinopts <= methodCountMask) && (endMinopts >= methodCountMask))
                {
                    if (verbose)
                    {
                        printf("0xE: Optimizations disabled by JitMinOpts and methodCountMask\n");
                    }
                    theMinOptsValue = true;
                }
            }
            break;
            case 0xF:
            {
                unsigned bitsZero = (jitMinOpts >> 12) & 0xFFF;
                unsigned bitsOne  = (jitMinOpts >> 0) & 0xFFF;

                if (((methodCountMask & bitsOne) == bitsOne) && ((~methodCountMask & bitsZero) == bitsZero))
                {
                    if (verbose)
                    {
                        printf("0xF: Optimizations disabled by JitMinOpts and methodCountMask\n");
                    }
                    theMinOptsValue = true;
                }
            }
            break;
        }
    }

    if (!theMinOptsValue)
    {
        if (JitConfig.JitMinOptsName().contains(info.compMethodName, info.compClassName, &info.compMethodInfo->args))
        {
            theMinOptsValue = true;
        }
    }

#if 0
    // The code in this #if can be used to debug optimization issues according to method hash.
	// To use, uncomment, rebuild and set environment variables minoptshashlo and minoptshashhi.
#ifdef DEBUG
    unsigned methHash = info.compMethodHash();
    char* lostr = getenv("minoptshashlo");
    unsigned methHashLo = 0;
	if (lostr != nullptr)
	{
		sscanf_s(lostr, "%x", &methHashLo);
		char* histr = getenv("minoptshashhi");
		unsigned methHashHi = UINT32_MAX;
		if (histr != nullptr)
		{
			sscanf_s(histr, "%x", &methHashHi);
			if (methHash >= methHashLo && methHash <= methHashHi)
			{
				printf("MinOpts for method %s, hash = %08x.\n",
					info.compFullName, methHash);
				printf("");         // in our logic this causes a flush
				theMinOptsValue = true;
			}
		}
	}
#endif
#endif

    if (compStressCompile(STRESS_MIN_OPTS, 5))
    {
        theMinOptsValue = true;
    }
    // For PREJIT we never drop down to MinOpts
    // unless unless CLFLG_MINOPT is set
    else if (!opts.jitFlags->IsSet(JitFlags::JIT_FLAG_PREJIT))
    {
        if ((unsigned)JitConfig.JitMinOptsCodeSize() < info.compILCodeSize)
        {
            JITLOG((LL_INFO10, "IL Code Size exceeded, using MinOpts for method %s\n", info.compFullName));
            theMinOptsValue = true;
        }
        else if ((unsigned)JitConfig.JitMinOptsInstrCount() < opts.instrCount)
        {
            JITLOG((LL_INFO10, "IL instruction count exceeded, using MinOpts for method %s\n", info.compFullName));
            theMinOptsValue = true;
        }
        else if ((unsigned)JitConfig.JitMinOptsBbCount() < fgBBcount)
        {
            JITLOG((LL_INFO10, "Basic Block count exceeded, using MinOpts for method %s\n", info.compFullName));
            theMinOptsValue = true;
        }
        else if ((unsigned)JitConfig.JitMinOptsLvNumCount() < lvaCount)
        {
            JITLOG((LL_INFO10, "Local Variable Num count exceeded, using MinOpts for method %s\n", info.compFullName));
            theMinOptsValue = true;
        }
        else if ((unsigned)JitConfig.JitMinOptsLvRefCount() < opts.lvRefCount)
        {
            JITLOG((LL_INFO10, "Local Variable Ref count exceeded, using MinOpts for method %s\n", info.compFullName));
            theMinOptsValue = true;
        }
        if (theMinOptsValue == true)
        {
            JITLOG((LL_INFO10000, "IL Code Size,Instr %4d,%4d, Basic Block count %3d, Local Variable Num,Ref count "
                                  "%3d,%3d for method %s\n",
                    info.compILCodeSize, opts.instrCount, fgBBcount, lvaCount, opts.lvRefCount, info.compFullName));
            if (JitConfig.JitBreakOnMinOpts() != 0)
            {
                assert(!"MinOpts enabled");
            }
        }
    }
#else  // !DEBUG
    // Retail check if we should force Minopts due to the complexity of the method
    // For PREJIT we never drop down to MinOpts
    // unless unless CLFLG_MINOPT is set
    if (!theMinOptsValue && !opts.jitFlags->IsSet(JitFlags::JIT_FLAG_PREJIT) &&
        ((DEFAULT_MIN_OPTS_CODE_SIZE < info.compILCodeSize) || (DEFAULT_MIN_OPTS_INSTR_COUNT < opts.instrCount) ||
         (DEFAULT_MIN_OPTS_BB_COUNT < fgBBcount) || (DEFAULT_MIN_OPTS_LV_NUM_COUNT < lvaCount) ||
         (DEFAULT_MIN_OPTS_LV_REF_COUNT < opts.lvRefCount)))
    {
        theMinOptsValue = true;
    }
#endif // DEBUG

    JITLOG((LL_INFO10000,
            "IL Code Size,Instr %4d,%4d, Basic Block count %3d, Local Variable Num,Ref count %3d,%3d for method %s\n",
            info.compILCodeSize, opts.instrCount, fgBBcount, lvaCount, opts.lvRefCount, info.compFullName));

#if 0
    // The code in this #if has been useful in debugging loop cloning issues, by
    // enabling selective enablement of the loop cloning optimization according to
    // method hash.
#ifdef DEBUG
    if (!theMinOptsValue)
    {
    unsigned methHash = info.compMethodHash();
    char* lostr = getenv("opthashlo");
    unsigned methHashLo = 0;
    if (lostr != NULL)
    {
        sscanf_s(lostr, "%x", &methHashLo);
        // methHashLo = (unsigned(atoi(lostr)) << 2);  // So we don't have to use negative numbers.
    }
    char* histr = getenv("opthashhi");
    unsigned methHashHi = UINT32_MAX;
    if (histr != NULL)
    {
        sscanf_s(histr, "%x", &methHashHi);
        // methHashHi = (unsigned(atoi(histr)) << 2);  // So we don't have to use negative numbers.
    }
    if (methHash < methHashLo || methHash > methHashHi)
    {
        theMinOptsValue = true;
    }
    else
    {
        printf("Doing optimization in  in %s (0x%x).\n", info.compFullName, methHash);
    }
    }
#endif
#endif

_SetMinOpts:

    // Set the MinOpts value
    opts.SetMinOpts(theMinOptsValue);

    // Notify the VM if MinOpts is being used when not requested
    if (theMinOptsValue && !compIsForInlining() && !opts.jitFlags->IsSet(JitFlags::JIT_FLAG_TIER0) &&
        !opts.jitFlags->IsSet(JitFlags::JIT_FLAG_MIN_OPT) && !opts.compDbgCode)
    {
        info.compCompHnd->setMethodAttribs(info.compMethodHnd, CORINFO_FLG_SWITCHED_TO_MIN_OPT);
        opts.jitFlags->Clear(JitFlags::JIT_FLAG_TIER1);
        compSwitchedToMinOpts = true;
    }

#ifdef DEBUG
    if (verbose && !compIsForInlining())
    {
        printf("OPTIONS: opts.MinOpts() == %s\n", opts.MinOpts() ? "true" : "false");
    }
#endif

    /* Control the optimizations */

    if (opts.OptimizationDisabled())
    {
        opts.compFlags &= ~CLFLG_MAXOPT;
        opts.compFlags |= CLFLG_MINOPT;
    }

    if (!compIsForInlining())
    {
        codeGen->setFramePointerRequired(false);
        codeGen->setFrameRequired(false);

        if (opts.OptimizationDisabled())
        {
            codeGen->setFrameRequired(true);
        }

#if !defined(TARGET_AMD64)
        // The VM sets JitFlags::JIT_FLAG_FRAMED for two reasons: (1) the COMPlus_JitFramed variable is set, or
        // (2) the function is marked "noinline". The reason for #2 is that people mark functions
        // noinline to ensure the show up on in a stack walk. But for AMD64, we don't need a frame
        // pointer for the frame to show up in stack walk.
        if (opts.jitFlags->IsSet(JitFlags::JIT_FLAG_FRAMED))
            codeGen->setFrameRequired(true);
#endif

        if (opts.jitFlags->IsSet(JitFlags::JIT_FLAG_PREJIT))
        {
            // The JIT doesn't currently support loop alignment for prejitted images.
            // (The JIT doesn't know the final address of the code, hence
            // it can't align code based on unknown addresses.)

            codeGen->SetAlignLoops(false); // loop alignment not supported for prejitted code
        }
        else
        {
            codeGen->SetAlignLoops(JitConfig.JitAlignLoops() == 1);
        }
    }

#if TARGET_ARM
    // A single JitStress=1 Linux ARM32 test fails when we expand virtual calls early
    // JIT\HardwareIntrinsics\General\Vector128_1\Vector128_1_ro
    //
    opts.compExpandCallsEarly = (JitConfig.JitExpandCallsEarly() == 2);
#else
    opts.compExpandCallsEarly = (JitConfig.JitExpandCallsEarly() != 0);
#endif

    fgCanRelocateEHRegions = true;
}

#ifdef TARGET_ARMARCH
// Function compRsvdRegCheck:
//  given a curState to use for calculating the total frame size
//  it will return true if the REG_OPT_RSVD should be reserved so
//  that it can be use to form large offsets when accessing stack
//  based LclVar including both incoming and out going argument areas.
//
//  The method advances the frame layout state to curState by calling
//  lvaFrameSize(curState).
//
bool Compiler::compRsvdRegCheck(FrameLayoutState curState)
{
    // Always do the layout even if returning early. Callers might
    // depend on us to do the layout.
    unsigned frameSize = lvaFrameSize(curState);
    JITDUMP("\n"
            "compRsvdRegCheck\n"
            "  frame size  = %6d\n"
            "  compArgSize = %6d\n",
            frameSize, compArgSize);

    if (opts.MinOpts())
    {
        // Have a recovery path in case we fail to reserve REG_OPT_RSVD and go
        // over the limit of SP and FP offset ranges due to large
        // temps.
        JITDUMP(" Returning true (MinOpts)\n\n");
        return true;
    }

    unsigned calleeSavedRegMaxSz = CALLEE_SAVED_REG_MAXSZ;
    if (compFloatingPointUsed)
    {
        calleeSavedRegMaxSz += CALLEE_SAVED_FLOAT_MAXSZ;
    }
    calleeSavedRegMaxSz += REGSIZE_BYTES; // we always push LR.  See genPushCalleeSavedRegisters

    noway_assert(frameSize >= calleeSavedRegMaxSz);

#if defined(TARGET_ARM64)

    // TODO-ARM64-CQ: update this!
    JITDUMP(" Returning true (ARM64)\n\n");
    return true; // just always assume we'll need it, for now

#else  // TARGET_ARM

    // frame layout:
    //
    //         ... high addresses ...
    //                         frame contents       size
    //                         -------------------  ------------------------
    //                         inArgs               compArgSize (includes prespill)
    //  caller SP --->
    //                         prespill
    //                         LR                   REGSIZE_BYTES
    //  R11    --->            R11                  REGSIZE_BYTES
    //                         callee saved regs    CALLEE_SAVED_REG_MAXSZ   (32 bytes)
    //                     optional saved fp regs   CALLEE_SAVED_FLOAT_MAXSZ (64 bytes)
    //                         lclSize
    //                             incl. TEMPS      MAX_SPILL_TEMP_SIZE
    //                             incl. outArgs
    //  SP     --->
    //          ... low addresses ...
    //
    // When codeGen->isFramePointerRequired is true, R11 will be established as a frame pointer.
    // We can then use R11 to access incoming args with positive offsets, and LclVars with
    // negative offsets.
    //
    // In functions with EH, in the non-funclet (or main) region, even though we will have a
    // frame pointer, we can use SP with positive offsets to access any or all locals or arguments
    // that we can reach with SP-relative encodings. The funclet region might require the reserved
    // register, since it must use offsets from R11 to access the parent frame.

    unsigned maxR11PositiveEncodingOffset = compFloatingPointUsed ? 0x03FC : 0x0FFF;
    JITDUMP("  maxR11PositiveEncodingOffset     = %6d\n", maxR11PositiveEncodingOffset);

    // Floating point load/store instructions (VLDR/VSTR) can address up to -0x3FC from R11, but we
    // don't know if there are either no integer locals, or if we don't need large negative offsets
    // for the integer locals, so we must use the integer max negative offset, which is a
    // smaller (absolute value) number.
    unsigned maxR11NegativeEncodingOffset = 0x00FF; // This is a negative offset from R11.
    JITDUMP("  maxR11NegativeEncodingOffset     = %6d\n", maxR11NegativeEncodingOffset);

    // -1 because otherwise we are computing the address just beyond the last argument, which we don't need to do.
    unsigned maxR11PositiveOffset = compArgSize + (2 * REGSIZE_BYTES) - 1;
    JITDUMP("  maxR11PositiveOffset             = %6d\n", maxR11PositiveOffset);

    // The value is positive, but represents a negative offset from R11.
    // frameSize includes callee-saved space for R11 and LR, which are at non-negative offsets from R11
    // (+0 and +4, respectively), so don't include those in the max possible negative offset.
    assert(frameSize >= (2 * REGSIZE_BYTES));
    unsigned maxR11NegativeOffset = frameSize - (2 * REGSIZE_BYTES);
    JITDUMP("  maxR11NegativeOffset             = %6d\n", maxR11NegativeOffset);

    if (codeGen->isFramePointerRequired())
    {
        if (maxR11NegativeOffset > maxR11NegativeEncodingOffset)
        {
            JITDUMP(" Returning true (frame required and maxR11NegativeOffset)\n\n");
            return true;
        }
        if (maxR11PositiveOffset > maxR11PositiveEncodingOffset)
        {
            JITDUMP(" Returning true (frame required and maxR11PositiveOffset)\n\n");
            return true;
        }
    }

    // Now consider the SP based frame case. Note that we will use SP based offsets to access the stack in R11 based
    // frames in the non-funclet main code area.

    unsigned maxSPPositiveEncodingOffset = compFloatingPointUsed ? 0x03FC : 0x0FFF;
    JITDUMP("  maxSPPositiveEncodingOffset      = %6d\n", maxSPPositiveEncodingOffset);

    // -1 because otherwise we are computing the address just beyond the last argument, which we don't need to do.
    assert(compArgSize + frameSize > 0);
    unsigned maxSPPositiveOffset = compArgSize + frameSize - 1;

    if (codeGen->isFramePointerUsed())
    {
        // We have a frame pointer, so we can use it to access part of the stack, even if SP can't reach those parts.
        // We will still generate SP-relative offsets if SP can reach.

        // First, check that the stack between R11 and SP can be fully reached, either via negative offset from FP
        // or positive offset from SP. Don't count stored R11 or LR, which are reached from positive offsets from FP.

        unsigned maxSPLocalsCombinedOffset = frameSize - (2 * REGSIZE_BYTES) - 1;
        JITDUMP("  maxSPLocalsCombinedOffset        = %6d\n", maxSPLocalsCombinedOffset);

        if (maxSPLocalsCombinedOffset > maxSPPositiveEncodingOffset)
        {
            // Can R11 help?
            unsigned maxRemainingLocalsCombinedOffset = maxSPLocalsCombinedOffset - maxSPPositiveEncodingOffset;
            JITDUMP("  maxRemainingLocalsCombinedOffset = %6d\n", maxRemainingLocalsCombinedOffset);

            if (maxRemainingLocalsCombinedOffset > maxR11NegativeEncodingOffset)
            {
                JITDUMP(" Returning true (frame pointer exists; R11 and SP can't reach entire stack between them)\n\n");
                return true;
            }

            // Otherwise, yes, we can address the remaining parts of the locals frame with negative offsets from R11.
        }

        // Check whether either R11 or SP can access the arguments.
        if ((maxR11PositiveOffset > maxR11PositiveEncodingOffset) &&
            (maxSPPositiveOffset > maxSPPositiveEncodingOffset))
        {
            JITDUMP(" Returning true (frame pointer exists; R11 and SP can't reach all arguments)\n\n");
            return true;
        }
    }
    else
    {
        if (maxSPPositiveOffset > maxSPPositiveEncodingOffset)
        {
            JITDUMP(" Returning true (no frame pointer exists; SP can't reach all of frame)\n\n");
            return true;
        }
    }

    // We won't need to reserve REG_OPT_RSVD.
    //
    JITDUMP(" Returning false\n\n");
    return false;
#endif // TARGET_ARM
}
#endif // TARGET_ARMARCH

//------------------------------------------------------------------------
// compGetTieringName: get a string describing tiered compilation settings
//   for this method
//
// Arguments:
//   wantShortName - true if a short name is ok (say for using in file names)
//
// Returns:
//   String describing tiering decisions for this method, including cases
//   where the jit codegen will differ from what the runtime requested.
//
const char* Compiler::compGetTieringName(bool wantShortName) const
{
    const bool tier0 = opts.jitFlags->IsSet(JitFlags::JIT_FLAG_TIER0);
    const bool tier1 = opts.jitFlags->IsSet(JitFlags::JIT_FLAG_TIER1);
    assert(!tier0 || !tier1); // We don't expect multiple TIER flags to be set at one time.

    if (tier0)
    {
        return "Tier0";
    }
    else if (tier1)
    {
        if (opts.jitFlags->IsSet(JitFlags::JIT_FLAG_OSR))
        {
            return "Tier1-OSR";
        }
        else
        {
            return "Tier1";
        }
    }
    else if (opts.OptimizationEnabled())
    {
        if (compSwitchedToOptimized)
        {
            return wantShortName ? "Tier0-FullOpts" : "Tier-0 switched to FullOpts";
        }
        else
        {
            return "FullOpts";
        }
    }
    else if (opts.MinOpts())
    {
        if (compSwitchedToMinOpts)
        {
            if (compSwitchedToOptimized)
            {
                return wantShortName ? "Tier0-FullOpts-MinOpts" : "Tier-0 switched to FullOpts, then to MinOpts";
            }
            else
            {
                return wantShortName ? "Tier0-MinOpts" : "Tier-0 switched MinOpts";
            }
        }
        else
        {
            return "MinOpts";
        }
    }
    else if (opts.compDbgCode)
    {
        return "Debug";
    }
    else
    {
        return wantShortName ? "Unknown" : "Unknown optimization level";
    }
}

//------------------------------------------------------------------------
// compGetStressMessage: get a string describing jitstress capability
//   for this method
//
// Returns:
//   An empty string if stress is not enabled, else a string describing
//   if this method is subject to stress or is excluded by name or hash.
//
const char* Compiler::compGetStressMessage() const
{
    // Add note about stress where appropriate
    const char* stressMessage = "";

#ifdef DEBUG
    // Is stress enabled via mode name or level?
    if ((JitConfig.JitStressModeNames() != nullptr) || (getJitStressLevel() > 0))
    {
        // Is the method being jitted excluded from stress via range?
        if (bRangeAllowStress)
        {
            // Or is it excluded via name?
            if (!JitConfig.JitStressOnly().isEmpty() ||
                !JitConfig.JitStressOnly().contains(info.compMethodName, info.compClassName,
                                                    &info.compMethodInfo->args))
            {
                // Not excluded -- stress can happen
                stressMessage = " JitStress";
            }
            else
            {
                stressMessage = " NoJitStress(Only)";
            }
        }
        else
        {
            stressMessage = " NoJitStress(Range)";
        }
    }
#endif // DEBUG

    return stressMessage;
}

void Compiler::compFunctionTraceStart()
{
#ifdef DEBUG
    if (compIsForInlining())
    {
        return;
    }

    if ((JitConfig.JitFunctionTrace() != 0) && !opts.disDiffable)
    {
        LONG newJitNestingLevel = InterlockedIncrement(&Compiler::jitNestingLevel);
        if (newJitNestingLevel <= 0)
        {
            printf("{ Illegal nesting level %d }\n", newJitNestingLevel);
        }

        for (LONG i = 0; i < newJitNestingLevel - 1; i++)
        {
            printf("  ");
        }
        printf("{ Start Jitting Method %4d %s (MethodHash=%08x) %s\n", Compiler::jitTotalMethodCompiled,
               info.compFullName, info.compMethodHash(),
               compGetTieringName()); /* } editor brace matching workaround for this printf */
    }
#endif // DEBUG
}

void Compiler::compFunctionTraceEnd(void* methodCodePtr, ULONG methodCodeSize, bool isNYI)
{
#ifdef DEBUG
    assert(!compIsForInlining());

    if ((JitConfig.JitFunctionTrace() != 0) && !opts.disDiffable)
    {
        LONG newJitNestingLevel = InterlockedDecrement(&Compiler::jitNestingLevel);
        if (newJitNestingLevel < 0)
        {
            printf("{ Illegal nesting level %d }\n", newJitNestingLevel);
        }

        for (LONG i = 0; i < newJitNestingLevel; i++)
        {
            printf("  ");
        }

        // Note: that is incorrect if we are compiling several methods at the same time.
        unsigned methodNumber = Compiler::jitTotalMethodCompiled - 1;

        /* { editor brace-matching workaround for following printf */
        printf("} Jitted Method %4d at" FMT_ADDR "method %s size %08x%s%s\n", methodNumber, DBG_ADDR(methodCodePtr),
               info.compFullName, methodCodeSize, isNYI ? " NYI" : "", opts.altJit ? " altjit" : "");
    }
#endif // DEBUG
}

//------------------------------------------------------------------------
// BeginPhase: begin execution of a phase
//
// Arguments:
//    phase - the phase that is about to begin
//
void Compiler::BeginPhase(Phases phase)
{
    mostRecentlyActivePhase = phase;
}

//------------------------------------------------------------------------
// EndPhase: finish execution of a phase
//
// Arguments:
//    phase - the phase that has just finished
//
void Compiler::EndPhase(Phases phase)
{
#if defined(FEATURE_JIT_METHOD_PERF)
    if (pCompJitTimer != nullptr)
    {
        pCompJitTimer->EndPhase(this, phase);
    }
#endif

    mostRecentlyActivePhase = phase;
}

//------------------------------------------------------------------------
// compCompile: run phases needed for compilation
//
// Arguments:
//   methodCodePtr [OUT] - address of generated code
//   methodCodeSize [OUT] - size of the generated code (hot + cold setions)
//   compileFlags [IN] - flags controlling jit behavior
//
// Notes:
//  This is the most interesting 'toplevel' function in the JIT.  It goes through the operations of
//  importing, morphing, optimizations and code generation.  This is called from the EE through the
//  code:CILJit::compileMethod function.
//
//  For an overview of the structure of the JIT, see:
//   https://github.com/dotnet/runtime/blob/master/docs/design/coreclr/jit/ryujit-overview.md
//
//  Also called for inlinees, though they will only be run through the first few phases.
//
void Compiler::compCompile(void** methodCodePtr, uint32_t* methodCodeSize, JitFlags* compileFlags)
{
    // Prepare for importation
    //
    auto preImportPhase = [this]() {
        if (compIsForInlining())
        {
            // Notify root instance that an inline attempt is about to import IL
            impInlineRoot()->m_inlineStrategy->NoteImport();
        }

        hashBv::Init(this);

        VarSetOps::AssignAllowUninitRhs(this, compCurLife, VarSetOps::UninitVal());

        // The temp holding the secret stub argument is used by fgImport() when importing the intrinsic.
        if (info.compPublishStubParam)
        {
            assert(lvaStubArgumentVar == BAD_VAR_NUM);
            lvaStubArgumentVar                  = lvaGrabTempWithImplicitUse(false DEBUGARG("stub argument"));
            lvaTable[lvaStubArgumentVar].lvType = TYP_I_IMPL;
        }
    };
    DoPhase(this, PHASE_PRE_IMPORT, preImportPhase);

    compFunctionTraceStart();

    // Incorporate profile data.
    //
    // Note: the importer is sensitive to block weights, so this has
    // to happen before importation.
    //
    DoPhase(this, PHASE_INCPROFILE, &Compiler::fgIncorporateProfileData);

    // If we're going to instrument code, we may need to prepare before
    // we import.
    //
    if (compileFlags->IsSet(JitFlags::JIT_FLAG_BBINSTR))
    {
        DoPhase(this, PHASE_IBCPREP, &Compiler::fgPrepareToInstrumentMethod);
    }

    // Import: convert the instrs in each basic block to a tree based intermediate representation
    //
    DoPhase(this, PHASE_IMPORTATION, &Compiler::fgImport);

    // If instrumenting, add block and class probes.
    //
    if (compileFlags->IsSet(JitFlags::JIT_FLAG_BBINSTR))
    {
        DoPhase(this, PHASE_IBCINSTR, &Compiler::fgInstrumentMethod);
    }

    // Transform indirect calls that require control flow expansion.
    //
    DoPhase(this, PHASE_INDXCALL, &Compiler::fgTransformIndirectCalls);

    // Expand any patchpoints
    //
    DoPhase(this, PHASE_PATCHPOINTS, &Compiler::fgTransformPatchpoints);

    if (compIsForInlining())
    {
        if (!compInlineResult->IsFailure())
        {
            DoPhase(this, PHASE_POST_IMPORT, [this]() {
                fgRemoveEmptyBlocks();
                inlUpdateRetSpillTempClass(impInlineInfo);
            });
        }

#ifdef FEATURE_JIT_METHOD_PERF
        if (pCompJitTimer != nullptr)
        {
#if MEASURE_CLRAPI_CALLS
            EndPhase(PHASE_CLR_API);
#endif
            pCompJitTimer->Terminate(this, CompTimeSummaryInfo::s_compTimeSummary, false);
        }
#endif

        return;
    }

    // At this point in the phase list, all the inlinee phases have
    // been run, and inlinee compiles have exited, so we should only
    // get this far if we are jitting the root method.
    noway_assert(!compIsForInlining());

#if !FEATURE_EH
    // If we aren't yet supporting EH in a compiler bring-up, remove as many EH handlers as possible, so
    // we can pass tests that contain try/catch EH, but don't actually throw any exceptions.
    fgRemoveEH();
#endif // !FEATURE_EH

    // We could allow ESP frames. Just need to reserve space for
    // pushing EBP if the method becomes an EBP-frame after an edit.
    // Note that requiring a EBP Frame disallows double alignment.  Thus if we change this
    // we either have to disallow double alignment for E&C some other way or handle it in EETwain.

    if (opts.compDbgEnC)
    {
        codeGen->setFramePointerRequired(true);

        // We don't care about localloc right now. If we do support it,
        // EECodeManager::FixContextForEnC() needs to handle it smartly
        // in case the localloc was actually executed.
        //
        // compLocallocUsed            = true;
    }

    // Start phases that are broadly called morphing, and includes
    // global morph, as well as other phases that massage the trees so
    // that we can generate code out of them.
    //
    auto morphInitPhase = [this]() {

        // Initialize the BlockSet epoch
        NewBasicBlockEpoch();

        // Insert call to class constructor as the first basic block if
        // we were asked to do so.
        if (info.compCompHnd->initClass(nullptr /* field */, nullptr /* method */,
                                        impTokenLookupContextHandle /* context */) &
            CORINFO_INITCLASS_USE_HELPER)
        {
            fgEnsureFirstBBisScratch();
            fgNewStmtAtBeg(fgFirstBB, fgInitThisClass());
        }

#ifdef DEBUG
        if (opts.compGcChecks)
        {
            for (unsigned i = 0; i < info.compArgsCount; i++)
            {
                if (lvaTable[i].TypeGet() == TYP_REF)
                {
                    // confirm that the argument is a GC pointer (for debugging (GC stress))
                    GenTree*          op   = gtNewLclvNode(i, TYP_REF);
                    GenTreeCall::Use* args = gtNewCallArgs(op);
                    op                     = gtNewHelperCallNode(CORINFO_HELP_CHECK_OBJ, TYP_VOID, args);

                    fgEnsureFirstBBisScratch();
                    fgNewStmtAtEnd(fgFirstBB, op);

                    if (verbose)
                    {
                        printf("\ncompGcChecks tree:\n");
                        gtDispTree(op);
                    }
                }
            }
        }
#endif // DEBUG

#if defined(DEBUG) && defined(TARGET_XARCH)
        if (opts.compStackCheckOnRet)
        {
            lvaReturnSpCheck                  = lvaGrabTempWithImplicitUse(false DEBUGARG("ReturnSpCheck"));
            lvaTable[lvaReturnSpCheck].lvType = TYP_I_IMPL;
        }
#endif // defined(DEBUG) && defined(TARGET_XARCH)

#if defined(DEBUG) && defined(TARGET_X86)
        if (opts.compStackCheckOnCall)
        {
            lvaCallSpCheck                  = lvaGrabTempWithImplicitUse(false DEBUGARG("CallSpCheck"));
            lvaTable[lvaCallSpCheck].lvType = TYP_I_IMPL;
        }
#endif // defined(DEBUG) && defined(TARGET_X86)

        // Filter out unimported BBs
        fgRemoveEmptyBlocks();
    };
    DoPhase(this, PHASE_MORPH_INIT, morphInitPhase);

#ifdef DEBUG
    // Inliner could add basic blocks. Check that the flowgraph data is up-to-date
    fgDebugCheckBBlist(false, false);
#endif // DEBUG

    // Inline callee methods into this root method
    //
    DoPhase(this, PHASE_MORPH_INLINE, &Compiler::fgInline);

    // Record "start" values for post-inlining cycles and elapsed time.
    RecordStateAtEndOfInlining();

    // Transform each GT_ALLOCOBJ node into either an allocation helper call or
    // local variable allocation on the stack.
    ObjectAllocator objectAllocator(this); // PHASE_ALLOCATE_OBJECTS

    if (JitConfig.JitObjectStackAllocation() && opts.OptimizationEnabled())
    {
        objectAllocator.EnableObjectStackAllocation();
    }

    objectAllocator.Run();

    // Add any internal blocks/trees we may need
    //
    DoPhase(this, PHASE_MORPH_ADD_INTERNAL, &Compiler::fgAddInternal);

    // Remove empty try regions
    //
    DoPhase(this, PHASE_EMPTY_TRY, &Compiler::fgRemoveEmptyTry);

    // Remove empty finally regions
    //
    DoPhase(this, PHASE_EMPTY_FINALLY, &Compiler::fgRemoveEmptyFinally);

    // Streamline chains of finally invocations
    //
    DoPhase(this, PHASE_MERGE_FINALLY_CHAINS, &Compiler::fgMergeFinallyChains);

    // Clone code in finallys to reduce overhead for non-exceptional paths
    //
    DoPhase(this, PHASE_CLONE_FINALLY, &Compiler::fgCloneFinally);

#if defined(FEATURE_EH_FUNCLETS) && defined(TARGET_ARM)

    // Update finally target flags after EH optimizations
    //
    DoPhase(this, PHASE_UPDATE_FINALLY_FLAGS, &Compiler::fgUpdateFinallyTargetFlags);

#endif // defined(FEATURE_EH_FUNCLETS) && defined(TARGET_ARM)

#if DEBUG
    if (lvaEnregEHVars)
    {
        unsigned methHash   = info.compMethodHash();
        char*    lostr      = getenv("JitEHWTHashLo");
        unsigned methHashLo = 0;
        bool     dump       = false;
        if (lostr != nullptr)
        {
            sscanf_s(lostr, "%x", &methHashLo);
            dump = true;
        }
        char*    histr      = getenv("JitEHWTHashHi");
        unsigned methHashHi = UINT32_MAX;
        if (histr != nullptr)
        {
            sscanf_s(histr, "%x", &methHashHi);
            dump = true;
        }
        if (methHash < methHashLo || methHash > methHashHi)
        {
            lvaEnregEHVars = false;
        }
        else if (dump)
        {
            printf("Enregistering EH Vars for method %s, hash = 0x%x.\n", info.compFullName, info.compMethodHash());
            printf(""); // flush
        }
    }
    if (lvaEnregMultiRegVars)
    {
        unsigned methHash   = info.compMethodHash();
        char*    lostr      = getenv("JitMultiRegHashLo");
        unsigned methHashLo = 0;
        bool     dump       = false;
        if (lostr != nullptr)
        {
            sscanf_s(lostr, "%x", &methHashLo);
            dump = true;
        }
        char*    histr      = getenv("JitMultiRegHashHi");
        unsigned methHashHi = UINT32_MAX;
        if (histr != nullptr)
        {
            sscanf_s(histr, "%x", &methHashHi);
            dump = true;
        }
        if (methHash < methHashLo || methHash > methHashHi)
        {
            lvaEnregMultiRegVars = false;
        }
        else if (dump)
        {
            printf("Enregistering MultiReg Vars for method %s, hash = 0x%x.\n", info.compFullName,
                   info.compMethodHash());
            printf(""); // flush
        }
    }
#endif

    // Compute bbNum, bbRefs and bbPreds
    //
    // This is the first time full (not cheap) preds will be computed.
    // And, if we have profile data, we can now check integrity.
    //
    // From this point on the flowgraph information such as bbNum,
    // bbRefs or bbPreds has to be kept updated.
    //
    auto computePredsPhase = [this]() {
        JITDUMP("\nRenumbering the basic blocks for fgComputePred\n");
        fgRenumberBlocks();
        noway_assert(!fgComputePredsDone);
        fgComputePreds();
    };
    DoPhase(this, PHASE_COMPUTE_PREDS, computePredsPhase);

    // Now that we have pred lists, do some flow-related optimizations
    //
    if (opts.OptimizationEnabled())
    {
        // Merge common throw blocks
        //
        DoPhase(this, PHASE_MERGE_THROWS, &Compiler::fgTailMergeThrows);

        // Run an early flow graph simplification pass
        //
        auto earlyUpdateFlowGraphPhase = [this]() {
            const bool doTailDup = false;
            fgUpdateFlowGraph(doTailDup);
        };
        DoPhase(this, PHASE_EARLY_UPDATE_FLOW_GRAPH, earlyUpdateFlowGraphPhase);
    }

    // Promote struct locals
    //
    auto promoteStructsPhase = [this]() {

        // For x64 and ARM64 we need to mark irregular parameters
        lvaRefCountState = RCS_EARLY;
        fgResetImplicitByRefRefCount();

        fgPromoteStructs();
    };
    DoPhase(this, PHASE_PROMOTE_STRUCTS, promoteStructsPhase);

    // Figure out what locals are address-taken.
    //
    DoPhase(this, PHASE_STR_ADRLCL, &Compiler::fgMarkAddressExposedLocals);

    // Apply the type update to implicit byref parameters; also choose (based on address-exposed
    // analysis) which implicit byref promotions to keep (requires copy to initialize) or discard.
    //
    DoPhase(this, PHASE_MORPH_IMPBYREF, &Compiler::fgRetypeImplicitByRefParams);

#ifdef DEBUG
    // Now that locals have address-taken and implicit byref marked, we can safely apply stress.
    lvaStressLclFld();
    fgStress64RsltMul();
#endif // DEBUG

    // Morph the trees in all the blocks of the method
    //
    auto morphGlobalPhase = [this]() {
        unsigned prevBBCount = fgBBcount;
        fgMorphBlocks();

        // Fix any LclVar annotations on discarded struct promotion temps for implicit by-ref params
        fgMarkDemotedImplicitByRefParams();
        lvaRefCountState = RCS_INVALID;

#if defined(FEATURE_EH_FUNCLETS) && defined(TARGET_ARM)
        if (fgNeedToAddFinallyTargetBits)
        {
            // We previously wiped out the BBF_FINALLY_TARGET bits due to some morphing; add them back.
            fgAddFinallyTargetFlags();
            fgNeedToAddFinallyTargetBits = false;
        }
#endif // defined(FEATURE_EH_FUNCLETS) && defined(TARGET_ARM)

        // Decide the kind of code we want to generate
        fgSetOptions();

        fgExpandQmarkNodes();

#ifdef DEBUG
        compCurBB = nullptr;
#endif // DEBUG

        // If we needed to create any new BasicBlocks then renumber the blocks
        if (fgBBcount > prevBBCount)
        {
            fgRenumberBlocks();
        }

        // We can now enable all phase checking
        activePhaseChecks = PhaseChecks::CHECK_ALL;
    };
    DoPhase(this, PHASE_MORPH_GLOBAL, morphGlobalPhase);

    // GS security checks for unsafe buffers
    //
    auto gsPhase = [this]() {
        unsigned prevBBCount = fgBBcount;
        if (getNeedsGSSecurityCookie())
        {
            gsGSChecksInitCookie();

            if (compGSReorderStackLayout)
            {
                gsCopyShadowParams();
            }

            // If we needed to create any new BasicBlocks then renumber the blocks
            if (fgBBcount > prevBBCount)
            {
                fgRenumberBlocks();
            }
        }
        else
        {
            JITDUMP("No GS security needed\n");
        }
    };
    DoPhase(this, PHASE_GS_COOKIE, gsPhase);

    // Compute the block and edge weights
    //
    DoPhase(this, PHASE_COMPUTE_EDGE_WEIGHTS, &Compiler::fgComputeBlockAndEdgeWeights);

#if defined(FEATURE_EH_FUNCLETS)

    // Create funclets from the EH handlers.
    //
    DoPhase(this, PHASE_CREATE_FUNCLETS, &Compiler::fgCreateFunclets);

#endif // FEATURE_EH_FUNCLETS

    if (opts.OptimizationEnabled())
    {
        // Invert loops
        //
        DoPhase(this, PHASE_INVERT_LOOPS, &Compiler::optInvertLoops);

        // Optimize block order
        //
        DoPhase(this, PHASE_OPTIMIZE_LAYOUT, &Compiler::optOptimizeLayout);

        // Compute reachability sets and dominators.
        //
        DoPhase(this, PHASE_COMPUTE_REACHABILITY, &Compiler::fgComputeReachability);

        // Discover and classify natural loops
        // (e.g. mark iterative loops as such). Also marks loop blocks
        // and sets bbWeight to the loop nesting levels
        //
        DoPhase(this, PHASE_FIND_LOOPS, &Compiler::optFindLoops);

        // Clone loops with optimization opportunities, and
        // choose the one based on dynamic condition evaluation.
        //
        DoPhase(this, PHASE_CLONE_LOOPS, &Compiler::optCloneLoops);

        // Unroll loops
        //
        DoPhase(this, PHASE_UNROLL_LOOPS, &Compiler::optUnrollLoops);
    }

#ifdef DEBUG
    fgDebugCheckLinks();
#endif

    // Create the variable table (and compute variable ref counts)
    //
    DoPhase(this, PHASE_MARK_LOCAL_VARS, &Compiler::lvaMarkLocalVars);

    // IMPORTANT, after this point, locals are ref counted.
    // However, ref counts are not kept incrementally up to date.
    assert(lvaLocalVarRefCounted());

    if (opts.OptimizationEnabled())
    {
        // Optimize boolean conditions
        //
        DoPhase(this, PHASE_OPTIMIZE_BOOLS, &Compiler::optOptimizeBools);

        // optOptimizeBools() might have changed the number of blocks; the dominators/reachability might be bad.
    }

    // Figure out the order in which operators are to be evaluated
    //
    DoPhase(this, PHASE_FIND_OPER_ORDER, &Compiler::fgFindOperOrder);

    // Weave the tree lists. Anyone who modifies the tree shapes after
    // this point is responsible for calling fgSetStmtSeq() to keep the
    // nodes properly linked.
    // This can create GC poll calls, and create new BasicBlocks (without updating dominators/reachability).
    //
    DoPhase(this, PHASE_SET_BLOCK_ORDER, &Compiler::fgSetBlockOrder);

    // At this point we know if we are fully interruptible or not
    if (opts.OptimizationEnabled())
    {
        bool doSsa           = true;
        bool doEarlyProp     = true;
        bool doValueNum      = true;
        bool doLoopHoisting  = true;
        bool doCopyProp      = true;
        bool doBranchOpt     = true;
        bool doAssertionProp = true;
        bool doRangeAnalysis = true;
        int  iterations      = 1;

#if defined(OPT_CONFIG)
        doSsa           = (JitConfig.JitDoSsa() != 0);
        doEarlyProp     = doSsa && (JitConfig.JitDoEarlyProp() != 0);
        doValueNum      = doSsa && (JitConfig.JitDoValueNumber() != 0);
        doLoopHoisting  = doValueNum && (JitConfig.JitDoLoopHoisting() != 0);
        doCopyProp      = doValueNum && (JitConfig.JitDoCopyProp() != 0);
        doBranchOpt     = doValueNum && (JitConfig.JitDoRedundantBranchOpts() != 0);
        doAssertionProp = doValueNum && (JitConfig.JitDoAssertionProp() != 0);
        doRangeAnalysis = doAssertionProp && (JitConfig.JitDoRangeAnalysis() != 0);

        if (opts.optRepeat)
        {
            iterations = JitConfig.JitOptRepeatCount();
        }
#endif // defined(OPT_CONFIG)

        while (iterations > 0)
        {
            if (doSsa)
            {
                // Build up SSA form for the IR
                //
                DoPhase(this, PHASE_BUILD_SSA, &Compiler::fgSsaBuild);
            }

            if (doEarlyProp)
            {
                // Propagate array length and rewrite getType() method call
                //
                DoPhase(this, PHASE_EARLY_PROP, &Compiler::optEarlyProp);
            }

            if (doValueNum)
            {
                // Value number the trees
                //
                DoPhase(this, PHASE_VALUE_NUMBER, &Compiler::fgValueNumber);
            }

            if (doLoopHoisting)
            {
                // Hoist invariant code out of loops
                //
                DoPhase(this, PHASE_HOIST_LOOP_CODE, &Compiler::optHoistLoopCode);
            }

            if (doCopyProp)
            {
                // Perform VN based copy propagation
                //
                DoPhase(this, PHASE_VN_COPY_PROP, &Compiler::optVnCopyProp);
            }

            if (doBranchOpt)
            {
                DoPhase(this, PHASE_OPTIMIZE_BRANCHES, &Compiler::optRedundantBranches);
            }

#if FEATURE_ANYCSE
            // Remove common sub-expressions
            //
            DoPhase(this, PHASE_OPTIMIZE_VALNUM_CSES, &Compiler::optOptimizeCSEs);
#endif // FEATURE_ANYCSE

#if ASSERTION_PROP
            if (doAssertionProp)
            {
                // Assertion propagation
                //
                DoPhase(this, PHASE_ASSERTION_PROP_MAIN, &Compiler::optAssertionPropMain);
            }

            if (doRangeAnalysis)
            {
                auto rangePhase = [this]() {
                    RangeCheck rc(this);
                    rc.OptimizeRangeChecks();
                };

                // Bounds check elimination via range analysis
                //
                DoPhase(this, PHASE_OPTIMIZE_INDEX_CHECKS, rangePhase);
            }
#endif // ASSERTION_PROP

            if (fgModified)
            {
                // update the flowgraph if we modified it during the optimization phase
                //
                auto optUpdateFlowGraphPhase = [this]() {
                    const bool doTailDup = false;
                    fgUpdateFlowGraph(doTailDup);
                };
                DoPhase(this, PHASE_OPT_UPDATE_FLOW_GRAPH, optUpdateFlowGraphPhase);

                // Recompute the edge weight if we have modified the flow graph
                //
                DoPhase(this, PHASE_COMPUTE_EDGE_WEIGHTS2, &Compiler::fgComputeEdgeWeights);
            }

            // Iterate if requested, resetting annotations first.
            if (--iterations == 0)
            {
                break;
            }
            ResetOptAnnotations();
            RecomputeLoopInfo();
        }
    }

#ifdef TARGET_AMD64
    //  Check if we need to add the Quirk for the PPP backward compat issue
    compQuirkForPPPflag = compQuirkForPPP();
#endif

    // Insert GC Polls
    DoPhase(this, PHASE_INSERT_GC_POLLS, &Compiler::fgInsertGCPolls);

    // Determine start of cold region if we are hot/cold splitting
    //
    DoPhase(this, PHASE_DETERMINE_FIRST_COLD_BLOCK, &Compiler::fgDetermineFirstColdBlock);

#ifdef DEBUG
    fgDebugCheckLinks(compStressCompile(STRESS_REMORPH_TREES, 50));

    // Stash the current estimate of the function's size if necessary.
    if (verbose)
    {
        compSizeEstimate  = 0;
        compCycleEstimate = 0;
        for (BasicBlock* block = fgFirstBB; block != nullptr; block = block->bbNext)
        {
            for (Statement* stmt : block->Statements())
            {
                compSizeEstimate += stmt->GetCostSz();
                compCycleEstimate += stmt->GetCostEx();
            }
        }
    }
#endif

    // rationalize trees
    Rationalizer rat(this); // PHASE_RATIONALIZE
    rat.Run();

    // Here we do "simple lowering".  When the RyuJIT backend works for all
    // platforms, this will be part of the more general lowering phase.  For now, though, we do a separate
    // pass of "final lowering."  We must do this before (final) liveness analysis, because this creates
    // range check throw blocks, in which the liveness must be correct.
    //
    DoPhase(this, PHASE_SIMPLE_LOWERING, &Compiler::fgSimpleLowering);

#ifdef DEBUG
    fgDebugCheckBBlist();
    fgDebugCheckLinks();
#endif

    // Enable this to gather statistical data such as
    // call and register argument info, flowgraph and loop info, etc.
    compJitStats();

#ifdef TARGET_ARM
    if (compLocallocUsed)
    {
        // We reserve REG_SAVED_LOCALLOC_SP to store SP on entry for stack unwinding
        codeGen->regSet.rsMaskResvd |= RBM_SAVED_LOCALLOC_SP;
    }
#endif // TARGET_ARM

    // Assign registers to variables, etc.

    ///////////////////////////////////////////////////////////////////////////////
    // Dominator and reachability sets are no longer valid. They haven't been
    // maintained up to here, and shouldn't be used (unless recomputed).
    ///////////////////////////////////////////////////////////////////////////////
    fgDomsComputed = false;

    // Create LinearScan before Lowering, so that Lowering can call LinearScan methods
    // for determining whether locals are register candidates and (for xarch) whether
    // a node is a containable memory op.
    m_pLinearScan = getLinearScanAllocator(this);

    // Lower
    //
    m_pLowering = new (this, CMK_LSRA) Lowering(this, m_pLinearScan); // PHASE_LOWERING
    m_pLowering->Run();

#if !defined(OSX_ARM64_ABI)
    // Set stack levels; this information is necessary for x86
    // but on other platforms it is used only in asserts.
    // TODO: do not run it in release on other platforms, see https://github.com/dotnet/runtime/issues/42673.
    StackLevelSetter stackLevelSetter(this);
    stackLevelSetter.Run();
#endif // !OSX_ARM64_ABI

    // We can not add any new tracked variables after this point.
    lvaTrackedFixed = true;

    // Now that lowering is completed we can proceed to perform register allocation
    //
    auto linearScanPhase = [this]() { m_pLinearScan->doLinearScan(); };
    DoPhase(this, PHASE_LINEAR_SCAN, linearScanPhase);

    // Copied from rpPredictRegUse()
    SetFullPtrRegMapRequired(codeGen->GetInterruptible() || !codeGen->isFramePointerUsed());

#ifdef DEBUG
    fgDebugCheckLinks();
#endif

    // Generate code
    codeGen->genGenerateCode(methodCodePtr, methodCodeSize);

    // We're done -- set the active phase to the last phase
    // (which isn't really a phase)
    mostRecentlyActivePhase = PHASE_POST_EMIT;

#ifdef FEATURE_JIT_METHOD_PERF
    if (pCompJitTimer)
    {
#if MEASURE_CLRAPI_CALLS
        EndPhase(PHASE_CLR_API);
#else
        EndPhase(PHASE_POST_EMIT);
#endif
        pCompJitTimer->Terminate(this, CompTimeSummaryInfo::s_compTimeSummary, true);
    }
#endif

    // Generate PatchpointInfo
    generatePatchpointInfo();

    RecordStateAtEndOfCompilation();

#ifdef FEATURE_TRACELOGGING
    compJitTelemetry.NotifyEndOfCompilation();
#endif

#if defined(DEBUG)
    ++Compiler::jitTotalMethodCompiled;
#endif // defined(DEBUG)

    compFunctionTraceEnd(*methodCodePtr, *methodCodeSize, false);
    JITDUMP("Method code size: %d\n", (unsigned)(*methodCodeSize));

#if FUNC_INFO_LOGGING
    if (compJitFuncInfoFile != nullptr)
    {
        assert(!compIsForInlining());
#ifdef DEBUG // We only have access to info.compFullName in DEBUG builds.
        fprintf(compJitFuncInfoFile, "%s\n", info.compFullName);
#elif FEATURE_SIMD
        fprintf(compJitFuncInfoFile, " %s\n", eeGetMethodFullName(info.compMethodHnd));
#endif
        fprintf(compJitFuncInfoFile, ""); // in our logic this causes a flush
    }
#endif // FUNC_INFO_LOGGING
}

//------------------------------------------------------------------------
// generatePatchpointInfo: allocate and fill in patchpoint info data,
//    and report it to the VM
//
void Compiler::generatePatchpointInfo()
{
    if (!doesMethodHavePatchpoints())
    {
        // Nothing to report
        return;
    }

    // Patchpoints are only found in Tier0 code, which is unoptimized, and so
    // should always have frame pointer.
    assert(codeGen->isFramePointerUsed());

    // Allocate patchpoint info storage from runtime, and fill in initial bits of data.
    const unsigned        patchpointInfoSize = PatchpointInfo::ComputeSize(info.compLocalsCount);
    PatchpointInfo* const patchpointInfo     = (PatchpointInfo*)info.compCompHnd->allocateArray(patchpointInfoSize);

    // The +TARGET_POINTER_SIZE here is to account for the extra slot the runtime
    // creates when it simulates calling the OSR method (the "pseudo return address" slot).
    patchpointInfo->Initialize(info.compLocalsCount, codeGen->genSPtoFPdelta() + TARGET_POINTER_SIZE);

    JITDUMP("--OSR--- FP-SP delta is %d\n", patchpointInfo->FpToSpDelta());

    // We record offsets for all the "locals" here. Could restrict
    // this to just the IL locals with some extra logic, and save a bit of space,
    // but would need to adjust all consumers, too.
    for (unsigned lclNum = 0; lclNum < info.compLocalsCount; lclNum++)
    {
        LclVarDsc* const varDsc = lvaGetDesc(lclNum);

        // We expect all these to have stack homes, and be FP relative
        assert(varDsc->lvOnFrame);
        assert(varDsc->lvFramePointerBased);

        // Record FramePtr relative offset (no localloc yet)
        patchpointInfo->SetOffset(lclNum, varDsc->GetStackOffset());

        // Note if IL stream contained an address-of that potentially leads to exposure.
        // This bit of IL may be skipped by OSR partial importation.
        if (varDsc->lvHasLdAddrOp)
        {
            patchpointInfo->SetIsExposed(lclNum);
        }

        JITDUMP("--OSR-- V%02u is at offset %d%s\n", lclNum, patchpointInfo->Offset(lclNum),
                patchpointInfo->IsExposed(lclNum) ? " (exposed)" : "");
    }

    // Special offsets

    if (lvaReportParamTypeArg() || lvaKeepAliveAndReportThis())
    {
        const int offset = lvaToCallerSPRelativeOffset(lvaCachedGenericContextArgOffset(), true);
        patchpointInfo->SetGenericContextArgOffset(offset);
        JITDUMP("--OSR-- cached generic context offset is CallerSP %d\n", patchpointInfo->GenericContextArgOffset());
    }

    if (lvaKeepAliveAndReportThis())
    {
        const int offset = lvaCachedGenericContextArgOffset();
        patchpointInfo->SetKeptAliveThisOffset(offset);
        JITDUMP("--OSR-- kept-alive this offset is FP %d\n", patchpointInfo->KeptAliveThisOffset());
    }

    if (compGSReorderStackLayout)
    {
        assert(lvaGSSecurityCookie != BAD_VAR_NUM);
        LclVarDsc* const varDsc = lvaGetDesc(lvaGSSecurityCookie);
        patchpointInfo->SetSecurityCookieOffset(varDsc->GetStackOffset());
        JITDUMP("--OSR-- security cookie V%02u offset is FP %d\n", lvaGSSecurityCookie,
                patchpointInfo->SecurityCookieOffset());
    }

    // Register this with the runtime.
    info.compCompHnd->setPatchpointInfo(patchpointInfo);
}

//------------------------------------------------------------------------
// ResetOptAnnotations: Clear annotations produced during global optimizations.
//
// Notes:
//    The intent of this method is to clear any information typically assumed
//    to be set only once; it is used between iterations when JitOptRepeat is
//    in effect.

void Compiler::ResetOptAnnotations()
{
    assert(opts.optRepeat);
    assert(JitConfig.JitOptRepeatCount() > 0);
    fgResetForSsa();
    vnStore               = nullptr;
    m_opAsgnVarDefSsaNums = nullptr;
    m_blockToEHPreds      = nullptr;
    fgSsaPassesCompleted  = 0;
    fgVNPassesCompleted   = 0;

    for (BasicBlock* block = fgFirstBB; block != nullptr; block = block->bbNext)
    {
        for (Statement* stmt : block->Statements())
        {
            for (GenTree* tree = stmt->GetTreeList(); tree != nullptr; tree = tree->gtNext)
            {
                tree->ClearVN();
                tree->ClearAssertion();
                tree->gtCSEnum = NO_CSE;
            }
        }
    }
}

//------------------------------------------------------------------------
// RecomputeLoopInfo: Recompute loop annotations between opt-repeat iterations.
//
// Notes:
//    The intent of this method is to update loop structure annotations, and those
//    they depend on; these annotations may have become stale during optimization,
//    and need to be up-to-date before running another iteration of optimizations.

void Compiler::RecomputeLoopInfo()
{
    assert(opts.optRepeat);
    assert(JitConfig.JitOptRepeatCount() > 0);
    // Recompute reachability sets, dominators, and loops.
    optLoopCount   = 0;
    fgDomsComputed = false;
    for (BasicBlock* block = fgFirstBB; block != nullptr; block = block->bbNext)
    {
        block->bbFlags &= ~BBF_LOOP_FLAGS;
    }
    fgComputeReachability();
    // Rebuild the loop tree annotations themselves
    optFindLoops();
}

/*****************************************************************************/
void Compiler::ProcessShutdownWork(ICorStaticInfo* statInfo)
{
}

#ifdef TARGET_AMD64
//  Check if we need to add the Quirk for the PPP backward compat issue.
//  This Quirk addresses a compatibility issue between the new RyuJit and the previous JIT64.
//  A backward compatibity issue called 'PPP' exists where a PInvoke call passes a 32-byte struct
//  into a native API which basically writes 48 bytes of data into the struct.
//  With the stack frame layout used by the RyuJIT the extra 16 bytes written corrupts a
//  caller saved register and this leads to an A/V in the calling method.
//  The older JIT64 jit compiler just happened to have a different stack layout and/or
//  caller saved register set so that it didn't hit the A/V in the caller.
//  By increasing the amount of stack allocted for the struct by 32 bytes we can fix this.
//
//  Return true if we actually perform the Quirk, otherwise return false
//
bool Compiler::compQuirkForPPP()
{
    if (lvaCount != 2)
    { // We require that there are exactly two locals
        return false;
    }

    if (compTailCallUsed)
    { // Don't try this quirk if a tail call was used
        return false;
    }

    bool       hasOutArgs          = false;
    LclVarDsc* varDscExposedStruct = nullptr;

    unsigned   lclNum;
    LclVarDsc* varDsc;

    /* Look for struct locals that are address taken */
    for (lclNum = 0, varDsc = lvaTable; lclNum < lvaCount; lclNum++, varDsc++)
    {
        if (varDsc->lvIsParam) // It can't be a parameter
        {
            continue;
        }

        // We require that the OutgoingArg space lclVar exists
        if (lclNum == lvaOutgoingArgSpaceVar)
        {
            hasOutArgs = true; // Record that we saw it
            continue;
        }

        // Look for a 32-byte address exposed Struct and record its varDsc
        if ((varDsc->TypeGet() == TYP_STRUCT) && varDsc->lvAddrExposed && (varDsc->lvExactSize == 32))
        {
            varDscExposedStruct = varDsc;
        }
    }

    // We only perform the Quirk when there are two locals
    // one of them is a address exposed struct of size 32
    // and the other is the outgoing arg space local
    //
    if (hasOutArgs && (varDscExposedStruct != nullptr))
    {
#ifdef DEBUG
        if (verbose)
        {
            printf("\nAdding a backwards compatibility quirk for the 'PPP' issue\n");
        }
#endif // DEBUG

        // Increase the exact size of this struct by 32 bytes
        // This fixes the PPP backward compat issue
        varDscExposedStruct->lvExactSize += 32;

        // The struct is now 64 bytes.
        // We're on x64 so this should be 8 pointer slots.
        assert((varDscExposedStruct->lvExactSize / TARGET_POINTER_SIZE) == 8);

        varDscExposedStruct->SetLayout(
            varDscExposedStruct->GetLayout()->GetPPPQuirkLayout(getAllocator(CMK_ClassLayout)));

        return true;
    }
    return false;
}
#endif // TARGET_AMD64

/*****************************************************************************/

#ifdef DEBUG
void* forceFrameJIT; // used to force to frame &useful for fastchecked debugging

bool Compiler::skipMethod()
{
    static ConfigMethodRange fJitRange;
    fJitRange.EnsureInit(JitConfig.JitRange());
    assert(!fJitRange.Error());

    // Normally JitConfig.JitRange() is null, we don't want to skip
    // jitting any methods.
    //
    // So, the logic below relies on the fact that a null range string
    // passed to ConfigMethodRange represents the set of all methods.

    if (!fJitRange.Contains(info.compMethodHash()))
    {
        return true;
    }

    if (JitConfig.JitExclude().contains(info.compMethodName, info.compClassName, &info.compMethodInfo->args))
    {
        return true;
    }

    if (!JitConfig.JitInclude().isEmpty() &&
        !JitConfig.JitInclude().contains(info.compMethodName, info.compClassName, &info.compMethodInfo->args))
    {
        return true;
    }

    return false;
}

#endif

/*****************************************************************************/

int Compiler::compCompile(CORINFO_MODULE_HANDLE classPtr,
                          void**                methodCodePtr,
                          uint32_t*             methodCodeSize,
                          JitFlags*             compileFlags)
{
    // compInit should have set these already.
    noway_assert(info.compMethodInfo != nullptr);
    noway_assert(info.compCompHnd != nullptr);
    noway_assert(info.compMethodHnd != nullptr);

#ifdef FEATURE_JIT_METHOD_PERF
    static bool checkedForJitTimeLog = false;

    pCompJitTimer = nullptr;

    if (!checkedForJitTimeLog)
    {
        // Call into VM to get the config strings. FEATURE_JIT_METHOD_PERF is enabled for
        // retail builds. Do not call the regular Config helper here as it would pull
        // in a copy of the config parser into the clrjit.dll.
        InterlockedCompareExchangeT(&Compiler::compJitTimeLogFilename,
                                    (LPCWSTR)info.compCompHnd->getJitTimeLogFilename(), NULL);

        // At a process or module boundary clear the file and start afresh.
        JitTimer::PrintCsvHeader();

        checkedForJitTimeLog = true;
    }
    if ((Compiler::compJitTimeLogFilename != nullptr) || (JitTimeLogCsv() != nullptr))
    {
        pCompJitTimer = JitTimer::Create(this, info.compMethodInfo->ILCodeSize);
    }
#endif // FEATURE_JIT_METHOD_PERF

#ifdef DEBUG
    Compiler* me  = this;
    forceFrameJIT = (void*)&me; // let us see the this pointer in fastchecked build
    // set this early so we can use it without relying on random memory values
    verbose = compIsForInlining() ? impInlineInfo->InlinerCompiler->verbose : false;
#endif

#if FUNC_INFO_LOGGING
    LPCWSTR tmpJitFuncInfoFilename = JitConfig.JitFuncInfoFile();

    if (tmpJitFuncInfoFilename != nullptr)
    {
        LPCWSTR oldFuncInfoFileName =
            InterlockedCompareExchangeT(&compJitFuncInfoFilename, tmpJitFuncInfoFilename, NULL);
        if (oldFuncInfoFileName == nullptr)
        {
            assert(compJitFuncInfoFile == nullptr);
            compJitFuncInfoFile = _wfopen(compJitFuncInfoFilename, W("a"));
            if (compJitFuncInfoFile == nullptr)
            {
#if defined(DEBUG) && !defined(HOST_UNIX) // no 'perror' in the PAL
                perror("Failed to open JitFuncInfoLogFile");
#endif // defined(DEBUG) && !defined(HOST_UNIX)
            }
        }
    }
#endif // FUNC_INFO_LOGGING

    // if (s_compMethodsCount==0) setvbuf(jitstdout, NULL, _IONBF, 0);

    if (compIsForInlining())
    {
        compileFlags->Clear(JitFlags::JIT_FLAG_OSR);
        info.compILEntry        = 0;
        info.compPatchpointInfo = nullptr;
    }
    else if (compileFlags->IsSet(JitFlags::JIT_FLAG_OSR))
    {
        // Fetch OSR info from the runtime
        info.compPatchpointInfo = info.compCompHnd->getOSRInfo(&info.compILEntry);
        assert(info.compPatchpointInfo != nullptr);
    }

    virtualStubParamInfo = new (this, CMK_Unknown) VirtualStubParamInfo(IsTargetAbi(CORINFO_CORERT_ABI));

    // compMatchedVM is set to true if both CPU/ABI and OS are matching the execution engine requirements
    //
    // Do we have a matched VM? Or are we "abusing" the VM to help us do JIT work (such as using an x86 native VM
    // with an ARM-targeting "altjit").
    // Match CPU/ABI for compMatchedVM
    info.compMatchedVM = IMAGE_FILE_MACHINE_TARGET == info.compCompHnd->getExpectedTargetArchitecture();

    // Match OS for compMatchedVM
    CORINFO_EE_INFO* eeInfo = eeGetEEInfo();
#ifdef TARGET_UNIX
    info.compMatchedVM = info.compMatchedVM && (eeInfo->osType == CORINFO_UNIX);
#else
    info.compMatchedVM        = info.compMatchedVM && (eeInfo->osType == CORINFO_WINNT);
#endif

    // If we are not compiling for a matched VM, then we are getting JIT flags that don't match our target
    // architecture. The two main examples here are an ARM targeting altjit hosted on x86 and an ARM64
    // targeting altjit hosted on x64. (Though with cross-bitness work, the host doesn't necessarily need
    // to be of the same bitness.) In these cases, we need to fix up the JIT flags to be appropriate for
    // the target, as the VM's expected target may overlap bit flags with different meaning to our target.
    // Note that it might be better to do this immediately when setting the JIT flags in CILJit::compileMethod()
    // (when JitFlags::SetFromFlags() is called), but this is close enough. (To move this logic to
    // CILJit::compileMethod() would require moving the info.compMatchedVM computation there as well.)

    if (!info.compMatchedVM)
    {
#if defined(TARGET_ARM)

// Currently nothing needs to be done. There are no ARM flags that conflict with other flags.

#endif // defined(TARGET_ARM)

#if defined(TARGET_ARM64)

        // The x86/x64 architecture capabilities flags overlap with the ARM64 ones. Set a reasonable architecture
        // target default. Currently this is disabling all ARM64 architecture features except FP and SIMD, but this
        // should be altered to possibly enable all of them, when they are known to all work.

        CORINFO_InstructionSetFlags defaultArm64Flags;
        defaultArm64Flags.AddInstructionSet(InstructionSet_ArmBase);
        defaultArm64Flags.AddInstructionSet(InstructionSet_AdvSimd);
        defaultArm64Flags.Set64BitInstructionSetVariants();
        compileFlags->SetInstructionSetFlags(defaultArm64Flags);
#endif // defined(TARGET_ARM64)
    }

    compMaxUncheckedOffsetForNullObject = eeGetEEInfo()->maxUncheckedOffsetForNullObject;

    // Set the context for token lookup.
    if (compIsForInlining())
    {
        impTokenLookupContextHandle = impInlineInfo->inlineCandidateInfo->exactContextHnd;

        assert(impInlineInfo->inlineCandidateInfo->clsHandle == info.compCompHnd->getMethodClass(info.compMethodHnd));
        info.compClassHnd = impInlineInfo->inlineCandidateInfo->clsHandle;

        assert(impInlineInfo->inlineCandidateInfo->clsAttr == info.compCompHnd->getClassAttribs(info.compClassHnd));
        // printf("%x != %x\n", impInlineInfo->inlineCandidateInfo->clsAttr,
        // info.compCompHnd->getClassAttribs(info.compClassHnd));
        info.compClassAttr = impInlineInfo->inlineCandidateInfo->clsAttr;
    }
    else
    {
        impTokenLookupContextHandle = METHOD_BEING_COMPILED_CONTEXT();

        info.compClassHnd  = info.compCompHnd->getMethodClass(info.compMethodHnd);
        info.compClassAttr = info.compCompHnd->getClassAttribs(info.compClassHnd);
    }

#ifdef DEBUG
    if (JitConfig.EnableExtraSuperPmiQueries())
    {
        // Get the assembly name, to aid finding any particular SuperPMI method context function
        (void)info.compCompHnd->getAssemblyName(
            info.compCompHnd->getModuleAssembly(info.compCompHnd->getClassModule(info.compClassHnd)));
    }
#endif // DEBUG

    info.compProfilerCallback = false; // Assume false until we are told to hook this method.

#if defined(DEBUG) || defined(LATE_DISASM)
    const char* classNamePtr;

    info.compMethodName = eeGetMethodName(info.compMethodHnd, &classNamePtr);
    unsigned len        = (unsigned)roundUp(strlen(classNamePtr) + 1);
    info.compClassName  = getAllocator(CMK_DebugOnly).allocate<char>(len);
    strcpy_s((char*)info.compClassName, len, classNamePtr);

    info.compFullName  = eeGetMethodFullName(info.compMethodHnd);
    info.compPerfScore = 0.0;
#endif // defined(DEBUG) || defined(LATE_DISASM)

#ifdef DEBUG
    if (!compIsForInlining())
    {
        JitTls::GetLogEnv()->setCompiler(this);
    }

    // Have we been told to be more selective in our Jitting?
    if (skipMethod())
    {
        if (compIsForInlining())
        {
            compInlineResult->NoteFatal(InlineObservation::CALLEE_MARKED_AS_SKIPPED);
        }
        return CORJIT_SKIPPED;
    }

#endif // DEBUG

    // Verification isn't supported
    assert(compileFlags->IsSet(JitFlags::JIT_FLAG_SKIP_VERIFICATION));
    assert(!compileFlags->IsSet(JitFlags::JIT_FLAG_IMPORT_ONLY));

    /* Setup an error trap */

    struct Param
    {
        Compiler* pThis;

        CORINFO_MODULE_HANDLE classPtr;
        COMP_HANDLE           compHnd;
        CORINFO_METHOD_INFO*  methodInfo;
        void**                methodCodePtr;
        uint32_t*             methodCodeSize;
        JitFlags*             compileFlags;

        int result;
    } param;
    param.pThis          = this;
    param.classPtr       = classPtr;
    param.compHnd        = info.compCompHnd;
    param.methodInfo     = info.compMethodInfo;
    param.methodCodePtr  = methodCodePtr;
    param.methodCodeSize = methodCodeSize;
    param.compileFlags   = compileFlags;
    param.result         = CORJIT_INTERNALERROR;

    setErrorTrap(info.compCompHnd, Param*, pParam, &param) // ERROR TRAP: Start normal block
    {
        pParam->result =
            pParam->pThis->compCompileHelper(pParam->classPtr, pParam->compHnd, pParam->methodInfo,
                                             pParam->methodCodePtr, pParam->methodCodeSize, pParam->compileFlags);
    }
    finallyErrorTrap() // ERROR TRAP: The following block handles errors
    {
        /* Cleanup  */

        if (compIsForInlining())
        {
            goto DoneCleanUp;
        }

        /* Tell the emitter that we're done with this function */

        GetEmitter()->emitEndCG();

    DoneCleanUp:
        compDone();
    }
    endErrorTrap() // ERROR TRAP: End

        return param.result;
}

#if defined(DEBUG) || defined(INLINE_DATA)
//------------------------------------------------------------------------
// compMethodHash: get hash code for currently jitted method
//
// Returns:
//    Hash based on method's full name
//
unsigned Compiler::Info::compMethodHash() const
{
    if (compMethodHashPrivate == 0)
    {
        // compMethodHashPrivate = compCompHnd->getMethodHash(compMethodHnd);
        assert(compFullName != nullptr);
        assert(*compFullName != 0);
        COUNT_T hash = HashStringA(compFullName); // Use compFullName to generate the hash, as it contains the signature
                                                  // and return type
        compMethodHashPrivate = hash;
    }
    return compMethodHashPrivate;
}

//------------------------------------------------------------------------
// compMethodHash: get hash code for specified method
//
// Arguments:
//    methodHnd - method of interest
//
// Returns:
//    Hash based on method's full name
//
unsigned Compiler::compMethodHash(CORINFO_METHOD_HANDLE methodHnd)
{
    // If this is the root method, delegate to the caching version
    //
    if (methodHnd == info.compMethodHnd)
    {
        return info.compMethodHash();
    }

    // Else compute from scratch. Might consider caching this too.
    //
    unsigned    methodHash = 0;
    const char* calleeName = eeGetMethodFullName(methodHnd);

    if (calleeName != nullptr)
    {
        methodHash = HashStringA(calleeName);
    }
    else
    {
        methodHash = info.compCompHnd->getMethodHash(methodHnd);
    }

    return methodHash;
}

#endif // defined(DEBUG) || defined(INLINE_DATA)

void Compiler::compCompileFinish()
{
#if defined(DEBUG) || MEASURE_NODE_SIZE || MEASURE_BLOCK_SIZE || DISPLAY_SIZES || CALL_ARG_STATS
    genMethodCnt++;
#endif

#if MEASURE_MEM_ALLOC
    {
        compArenaAllocator->finishMemStats();
        memAllocHist.record((unsigned)((compArenaAllocator->getTotalBytesAllocated() + 1023) / 1024));
        memUsedHist.record((unsigned)((compArenaAllocator->getTotalBytesUsed() + 1023) / 1024));
    }

#ifdef DEBUG
    if (s_dspMemStats || verbose)
    {
        printf("\nAllocations for %s (MethodHash=%08x)\n", info.compFullName, info.compMethodHash());
        compArenaAllocator->dumpMemStats(jitstdout);
    }
#endif // DEBUG
#endif // MEASURE_MEM_ALLOC

#if LOOP_HOIST_STATS
    AddLoopHoistStats();
#endif // LOOP_HOIST_STATS

#if MEASURE_NODE_SIZE
    genTreeNcntHist.record(static_cast<unsigned>(genNodeSizeStatsPerFunc.genTreeNodeCnt));
    genTreeNsizHist.record(static_cast<unsigned>(genNodeSizeStatsPerFunc.genTreeNodeSize));
#endif

#if defined(DEBUG)
    // Small methods should fit in ArenaAllocator::getDefaultPageSize(), or else
    // we should bump up ArenaAllocator::getDefaultPageSize()

    if ((info.compILCodeSize <= 32) &&     // Is it a reasonably small method?
        (info.compNativeCodeSize < 512) && // Some trivial methods generate huge native code. eg. pushing a single huge
                                           // struct
        (impInlinedCodeSize <= 128) &&     // Is the the inlining reasonably bounded?
                                           // Small methods cannot meaningfully have a big number of locals
                                           // or arguments. We always track arguments at the start of
                                           // the prolog which requires memory
        (info.compLocalsCount <= 32) && (!opts.MinOpts()) && // We may have too many local variables, etc
        (getJitStressLevel() == 0) &&                        // We need extra memory for stress
        !opts.optRepeat &&                                   // We need extra memory to repeat opts
        !compArenaAllocator->bypassHostAllocator() && // ArenaAllocator::getDefaultPageSize() is artificially low for
                                                      // DirectAlloc
        // Factor of 2x is because data-structures are bigger under DEBUG
        (compArenaAllocator->getTotalBytesAllocated() > (2 * ArenaAllocator::getDefaultPageSize())) &&
        // RyuJIT backend needs memory tuning! TODO-Cleanup: remove this case when memory tuning is complete.
        (compArenaAllocator->getTotalBytesAllocated() > (10 * ArenaAllocator::getDefaultPageSize())) &&
        !verbose) // We allocate lots of memory to convert sets to strings for JitDump
    {
        genSmallMethodsNeedingExtraMemoryCnt++;

        // Less than 1% of all methods should run into this.
        // We cannot be more strict as there are always degenerate cases where we
        // would need extra memory (like huge structs as locals - see lvaSetStruct()).
        assert((genMethodCnt < 500) || (genSmallMethodsNeedingExtraMemoryCnt < (genMethodCnt / 100)));
    }
#endif // DEBUG

#if defined(DEBUG) || defined(INLINE_DATA)

    m_inlineStrategy->DumpData();
    m_inlineStrategy->DumpXml();

#endif

#ifdef DEBUG
    if (opts.dspOrder)
    {
        // mdMethodDef __stdcall CEEInfo::getMethodDefFromMethod(CORINFO_METHOD_HANDLE hMethod)
        mdMethodDef currentMethodToken = info.compCompHnd->getMethodDefFromMethod(info.compMethodHnd);

        unsigned profCallCount = 0;
        if (opts.jitFlags->IsSet(JitFlags::JIT_FLAG_BBOPT) && fgHaveProfileData())
        {
            bool foundEntrypointBasicBlockCount = false;
            for (UINT32 iSchema = 0; iSchema < fgPgoSchemaCount; iSchema++)
            {
                if ((fgPgoSchema[iSchema].InstrumentationKind ==
                     ICorJitInfo::PgoInstrumentationKind::BasicBlockIntCount) &&
                    (fgPgoSchema[iSchema].ILOffset == 0))
                {
                    foundEntrypointBasicBlockCount = true;
                    profCallCount                  = *(uint32_t*)(fgPgoData + fgPgoSchema[iSchema].Offset);
                    break;
                }
            }
            assert(foundEntrypointBasicBlockCount);
        }

        static bool headerPrinted = false;
        if (!headerPrinted)
        {
            // clang-format off
            headerPrinted = true;
            printf("         |  Profiled   | Method   |   Method has    |   calls   | Num |LclV |AProp| CSE |   Perf  |bytes | %3s codesize| \n", Target::g_tgtCPUName);
            printf(" mdToken |  CNT |  RGN |    Hash  | EH | FRM | LOOP | NRM | IND | BBs | Cnt | Cnt | Cnt |  Score  |  IL  |   HOT | CLD | method name \n");
            printf("---------+------+------+----------+----+-----+------+-----+-----+-----+-----+-----+-----+---------+------+-------+-----+\n");
            //      06001234 | 1234 |  HOT | 0f1e2d3c | EH | ebp | LOOP |  15 |   6 |  12 |  17 |  12 |   8 | 1234.56 |  145 |  1234 | 123 | System.Example(int)
            // clang-format on
        }

        printf("%08X | ", currentMethodToken);

        if (fgHaveProfileData())
        {
            if (profCallCount <= 9999)
            {
                printf("%4d | ", profCallCount);
            }
            else if (profCallCount <= 999500)
            {
                printf("%3dK | ", (profCallCount + 500) / 1000);
            }
            else
            {
                printf("%3dM | ", (profCallCount + 500000) / 1000000);
            }
        }
        else
        {
            printf("     | ");
        }

        CorInfoRegionKind regionKind = info.compMethodInfo->regionKind;

        if (opts.altJit)
        {
            printf("ALT | ");
        }
        else if (regionKind == CORINFO_REGION_NONE)
        {
            printf("     | ");
        }
        else if (regionKind == CORINFO_REGION_HOT)
        {
            printf(" HOT | ");
        }
        else if (regionKind == CORINFO_REGION_COLD)
        {
            printf("COLD | ");
        }
        else if (regionKind == CORINFO_REGION_JIT)
        {
            printf(" JIT | ");
        }
        else
        {
            printf("UNKN | ");
        }

        printf("%08x | ", info.compMethodHash());

        if (compHndBBtabCount > 0)
        {
            printf("EH | ");
        }
        else
        {
            printf("   | ");
        }

        if (rpFrameType == FT_EBP_FRAME)
        {
            printf("%3s | ", STR_FPBASE);
        }
        else if (rpFrameType == FT_ESP_FRAME)
        {
            printf("%3s | ", STR_SPBASE);
        }
#if DOUBLE_ALIGN
        else if (rpFrameType == FT_DOUBLE_ALIGN_FRAME)
        {
            printf("dbl | ");
        }
#endif
        else // (rpFrameType == FT_NOT_SET)
        {
            printf("??? | ");
        }

        if (fgHasLoops)
        {
            printf("LOOP |");
        }
        else
        {
            printf("     |");
        }

        printf(" %3d |", optCallCount);
        printf(" %3d |", optIndirectCallCount);
        printf(" %3d |", fgBBcountAtCodegen);
        printf(" %3d |", lvaCount);

        if (opts.MinOpts())
        {
            printf("  MinOpts  |");
        }
        else
        {
            printf(" %3d |", optAssertionCount);
#if FEATURE_ANYCSE
            printf(" %3d |", optCSEcount);
#else
            printf(" %3d |", 0);
#endif // FEATURE_ANYCSE
        }

        if (info.compPerfScore < 9999.995)
        {
            printf(" %7.2f |", info.compPerfScore);
        }
        else
        {
            printf(" %7.0f |", info.compPerfScore);
        }

        printf(" %4d |", info.compMethodInfo->ILCodeSize);
        printf(" %5d |", info.compTotalHotCodeSize);
        printf(" %3d |", info.compTotalColdCodeSize);

        printf(" %s\n", eeGetMethodFullName(info.compMethodHnd));
        printf(""); // in our logic this causes a flush
    }

    if (verbose)
    {
        printf("****** DONE compiling %s\n", info.compFullName);
        printf(""); // in our logic this causes a flush
    }

    // Only call _DbgBreakCheck when we are jitting, not when we are ngen-ing
    // For ngen the int3 or breakpoint instruction will be right at the
    // start of the ngen method and we will stop when we execute it.
    //
    if (!opts.jitFlags->IsSet(JitFlags::JIT_FLAG_PREJIT))
    {
        if (compJitHaltMethod())
        {
#if !defined(HOST_UNIX)
            // TODO-UNIX: re-enable this when we have an OS that supports a pop-up dialog

            // Don't do an assert, but just put up the dialog box so we get just-in-time debugger
            // launching.  When you hit 'retry' it will continue and naturally stop at the INT 3
            // that the JIT put in the code
            _DbgBreakCheck(__FILE__, __LINE__, "JitHalt");
#endif
        }
    }
#endif // DEBUG
}

#ifdef PSEUDORANDOM_NOP_INSERTION
// this is zlib adler32 checksum.  source came from windows base

#define BASE 65521L // largest prime smaller than 65536
#define NMAX 5552
// NMAX is the largest n such that 255n(n+1)/2 + (n+1)(BASE-1) <= 2^32-1

#define DO1(buf, i)                                                                                                    \
    {                                                                                                                  \
        s1 += buf[i];                                                                                                  \
        s2 += s1;                                                                                                      \
    }
#define DO2(buf, i)                                                                                                    \
    DO1(buf, i);                                                                                                       \
    DO1(buf, i + 1);
#define DO4(buf, i)                                                                                                    \
    DO2(buf, i);                                                                                                       \
    DO2(buf, i + 2);
#define DO8(buf, i)                                                                                                    \
    DO4(buf, i);                                                                                                       \
    DO4(buf, i + 4);
#define DO16(buf)                                                                                                      \
    DO8(buf, 0);                                                                                                       \
    DO8(buf, 8);

unsigned adler32(unsigned adler, char* buf, unsigned int len)
{
    unsigned int s1 = adler & 0xffff;
    unsigned int s2 = (adler >> 16) & 0xffff;
    int          k;

    if (buf == NULL)
        return 1L;

    while (len > 0)
    {
        k = len < NMAX ? len : NMAX;
        len -= k;
        while (k >= 16)
        {
            DO16(buf);
            buf += 16;
            k -= 16;
        }
        if (k != 0)
            do
            {
                s1 += *buf++;
                s2 += s1;
            } while (--k);
        s1 %= BASE;
        s2 %= BASE;
    }
    return (s2 << 16) | s1;
}
#endif

unsigned getMethodBodyChecksum(__in_z char* code, int size)
{
#ifdef PSEUDORANDOM_NOP_INSERTION
    return adler32(0, code, size);
#else
    return 0;
#endif
}

int Compiler::compCompileHelper(CORINFO_MODULE_HANDLE classPtr,
                                COMP_HANDLE           compHnd,
                                CORINFO_METHOD_INFO*  methodInfo,
                                void**                methodCodePtr,
                                uint32_t*             methodCodeSize,
                                JitFlags*             compileFlags)
{
    CORINFO_METHOD_HANDLE methodHnd = info.compMethodHnd;

    info.compCode         = methodInfo->ILCode;
    info.compILCodeSize   = methodInfo->ILCodeSize;
    info.compILImportSize = 0;

    if (info.compILCodeSize == 0)
    {
        BADCODE("code size is zero");
    }

    if (compIsForInlining())
    {
#ifdef DEBUG
        unsigned methAttr_Old  = impInlineInfo->inlineCandidateInfo->methAttr;
        unsigned methAttr_New  = info.compCompHnd->getMethodAttribs(info.compMethodHnd);
        unsigned flagsToIgnore = CORINFO_FLG_DONT_INLINE | CORINFO_FLG_FORCEINLINE;
        assert((methAttr_Old & (~flagsToIgnore)) == (methAttr_New & (~flagsToIgnore)));
#endif

        info.compFlags = impInlineInfo->inlineCandidateInfo->methAttr;
    }
    else
    {
        info.compFlags = info.compCompHnd->getMethodAttribs(info.compMethodHnd);
#ifdef PSEUDORANDOM_NOP_INSERTION
        info.compChecksum = getMethodBodyChecksum((char*)methodInfo->ILCode, methodInfo->ILCodeSize);
#endif
    }

    compSwitchedToOptimized = false;
    compSwitchedToMinOpts   = false;

    // compInitOptions will set the correct verbose flag.

    compInitOptions(compileFlags);

    if (!compIsForInlining() && !opts.altJit && opts.jitFlags->IsSet(JitFlags::JIT_FLAG_ALT_JIT))
    {
        // We're an altjit, but the COMPlus_AltJit configuration did not say to compile this method,
        // so skip it.
        return CORJIT_SKIPPED;
    }

#ifdef DEBUG

    if (verbose)
    {
        printf("IL to import:\n");
        dumpILRange(info.compCode, info.compILCodeSize);
    }

#endif

    // Check for COMPlus_AggressiveInlining
    if (JitConfig.JitAggressiveInlining())
    {
        compDoAggressiveInlining = true;
    }

    if (compDoAggressiveInlining)
    {
        info.compFlags |= CORINFO_FLG_FORCEINLINE;
    }

#ifdef DEBUG

    // Check for ForceInline stress.
    if (compStressCompile(STRESS_FORCE_INLINE, 0))
    {
        info.compFlags |= CORINFO_FLG_FORCEINLINE;
    }

    if (compIsForInlining())
    {
        JITLOG((LL_INFO100000, "\nINLINER impTokenLookupContextHandle for %s is 0x%p.\n",
                eeGetMethodFullName(info.compMethodHnd), dspPtr(impTokenLookupContextHandle)));
    }
#endif // DEBUG

    impCanReimport = compStressCompile(STRESS_CHK_REIMPORT, 15);

    /* Initialize set a bunch of global values */

    info.compScopeHnd      = classPtr;
    info.compXcptnsCount   = methodInfo->EHcount;
    info.compMaxStack      = methodInfo->maxStack;
    compHndBBtab           = nullptr;
    compHndBBtabCount      = 0;
    compHndBBtabAllocCount = 0;

    info.compNativeCodeSize    = 0;
    info.compTotalHotCodeSize  = 0;
    info.compTotalColdCodeSize = 0;
    info.compClassProbeCount   = 0;

    compHasBackwardJump = false;

#ifdef DEBUG
    compCurBB = nullptr;
    lvaTable  = nullptr;

    // Reset node and block ID counter
    compGenTreeID    = 0;
    compStatementID  = 0;
    compBasicBlockID = 0;
#endif

    /* Initialize emitter */

    if (!compIsForInlining())
    {
        codeGen->GetEmitter()->emitBegCG(this, compHnd);
    }

    info.compIsStatic = (info.compFlags & CORINFO_FLG_STATIC) != 0;

    info.compPublishStubParam = opts.jitFlags->IsSet(JitFlags::JIT_FLAG_PUBLISH_SECRET_PARAM);

    info.compHasNextCallRetAddr = false;

    if (opts.IsReversePInvoke())
    {
        bool unused;
        info.compCallConv = info.compCompHnd->getUnmanagedCallConv(methodInfo->ftn, nullptr, &unused);
        info.compArgOrder = Target::g_tgtUnmanagedArgOrder;
    }
    else
    {
        info.compCallConv = CorInfoCallConvExtension::Managed;
        info.compArgOrder = Target::g_tgtArgOrder;
    }

    info.compIsVarArgs = false;

    switch (methodInfo->args.getCallConv())
    {
        case CORINFO_CALLCONV_NATIVEVARARG:
        case CORINFO_CALLCONV_VARARG:
            info.compIsVarArgs = true;
            break;
        default:
            break;
    }

    info.compUnmanagedCallCountWithGCTransition = 0;
    info.compLvFrameListRoot                    = BAD_VAR_NUM;

    info.compInitMem = ((methodInfo->options & CORINFO_OPT_INIT_LOCALS) != 0);

    /* Allocate the local variable table */

    lvaInitTypeRef();

    if (!compIsForInlining())
    {
        compInitDebuggingInfo();
    }

#ifdef DEBUG
    if (compIsForInlining())
    {
        compBasicBlockID = impInlineInfo->InlinerCompiler->compBasicBlockID;
    }
#endif

    const bool forceInline = !!(info.compFlags & CORINFO_FLG_FORCEINLINE);

    if (!compIsForInlining() && opts.jitFlags->IsSet(JitFlags::JIT_FLAG_PREJIT))
    {
        // We're prejitting the root method. We also will analyze it as
        // a potential inline candidate.
        InlineResult prejitResult(this, methodHnd, "prejit");

        // Do the initial inline screen.
        impCanInlineIL(methodHnd, methodInfo, forceInline, &prejitResult);

        // Temporarily install the prejitResult as the
        // compInlineResult so it's available to fgFindJumpTargets
        // and can accumulate more observations as the IL is
        // scanned.
        //
        // We don't pass prejitResult in as a parameter to avoid
        // potential aliasing confusion -- the other call to
        // fgFindBasicBlocks may have set up compInlineResult and
        // the code in fgFindJumpTargets references that data
        // member extensively.
        assert(compInlineResult == nullptr);
        assert(impInlineInfo == nullptr);
        compInlineResult = &prejitResult;

        // Find the basic blocks. We must do this regardless of
        // inlineability, since we are prejitting this method.
        //
        // This will also update the status of this method as
        // an inline candidate.
        fgFindBasicBlocks();

        // Undo the temporary setup.
        assert(compInlineResult == &prejitResult);
        compInlineResult = nullptr;

        // If still a viable, discretionary inline, assess
        // profitability.
        if (prejitResult.IsDiscretionaryCandidate())
        {
            prejitResult.DetermineProfitability(methodInfo);
        }

        m_inlineStrategy->NotePrejitDecision(prejitResult);

        // Handle the results of the inline analysis.
        if (prejitResult.IsFailure())
        {
            // This method is a bad inlinee according to our
            // analysis.  We will let the InlineResult destructor
            // mark it as noinline in the prejit image to save the
            // jit some work.
            //
            // This decision better not be context-dependent.
            assert(prejitResult.IsNever());
        }
        else
        {
            // This looks like a viable inline candidate.  Since
            // we're not actually inlining, don't report anything.
            prejitResult.SetReported();
        }
    }
    else
    {
        // We are jitting the root method, or inlining.
        fgFindBasicBlocks();
    }

    // If we're inlining and the candidate is bad, bail out.
    if (compDonotInline())
    {
        goto _Next;
    }

    if (compHasBackwardJump && (info.compFlags & CORINFO_FLG_DISABLE_TIER0_FOR_LOOPS) != 0 && fgCanSwitchToOptimized())
    {
        // Method likely has a loop, switch to the OptimizedTier to avoid spending too much time running slower code
        fgSwitchToOptimized();
    }

    compSetOptimizationLevel();

#if COUNT_BASIC_BLOCKS
    bbCntTable.record(fgBBcount);

    if (fgBBcount == 1)
    {
        bbOneBBSizeTable.record(methodInfo->ILCodeSize);
    }
#endif // COUNT_BASIC_BLOCKS

#ifdef DEBUG
    if (verbose)
    {
        printf("Basic block list for '%s'\n", info.compFullName);
        fgDispBasicBlocks();
    }
#endif

#ifdef DEBUG
    /* Give the function a unique number */

    if (opts.disAsm || verbose)
    {
        compMethodID = ~info.compMethodHash() & 0xffff;
    }
    else
    {
        compMethodID = InterlockedIncrement(&s_compMethodsCount);
    }
#endif

    if (compIsForInlining())
    {
        compInlineResult->NoteInt(InlineObservation::CALLEE_NUMBER_OF_BASIC_BLOCKS, fgBBcount);

        if (compInlineResult->IsFailure())
        {
            goto _Next;
        }
    }

#ifdef DEBUG
    if ((JitConfig.DumpJittedMethods() == 1) && !compIsForInlining())
    {
        printf("Compiling %4d %s::%s, IL size = %u, hash=0x%08x %s%s%s\n", Compiler::jitTotalMethodCompiled,
               info.compClassName, info.compMethodName, info.compILCodeSize, info.compMethodHash(),
               compGetTieringName(), opts.IsOSR() ? " OSR" : "", compGetStressMessage());
    }
    if (compIsForInlining())
    {
        compGenTreeID   = impInlineInfo->InlinerCompiler->compGenTreeID;
        compStatementID = impInlineInfo->InlinerCompiler->compStatementID;
    }
#endif

    compCompile(methodCodePtr, methodCodeSize, compileFlags);

#ifdef DEBUG
    if (compIsForInlining())
    {
        impInlineInfo->InlinerCompiler->compGenTreeID    = compGenTreeID;
        impInlineInfo->InlinerCompiler->compStatementID  = compStatementID;
        impInlineInfo->InlinerCompiler->compBasicBlockID = compBasicBlockID;
    }
#endif

_Next:

    if (compDonotInline())
    {
        // Verify we have only one inline result in play.
        assert(impInlineInfo->inlineResult == compInlineResult);
    }

    if (!compIsForInlining())
    {
        compCompileFinish();

        // Did we just compile for a target architecture that the VM isn't expecting? If so, the VM
        // can't used the generated code (and we better be an AltJit!).

        if (!info.compMatchedVM)
        {
            return CORJIT_SKIPPED;
        }

#ifdef DEBUG
        if (opts.jitFlags->IsSet(JitFlags::JIT_FLAG_ALT_JIT) && JitConfig.RunAltJitCode() == 0)
        {
            return CORJIT_SKIPPED;
        }
#endif // DEBUG
    }

    /* Success! */
    return CORJIT_OK;
}

//------------------------------------------------------------------------
// compFindLocalVarLinear: Linear search for variable's scope containing offset.
//
// Arguments:
//     varNum    The variable number to search for in the array of scopes.
//     offs      The offset value which should occur within the life of the variable.
//
// Return Value:
//     VarScopeDsc* of a matching variable that contains the offset within its life
//     begin and life end or nullptr when there is no match found.
//
//  Description:
//     Linear search for matching variables with their life begin and end containing
//     the offset.
//     or NULL if one couldn't be found.
//
//  Note:
//     Usually called for scope count = 4. Could be called for values upto 8.
//
VarScopeDsc* Compiler::compFindLocalVarLinear(unsigned varNum, unsigned offs)
{
    for (unsigned i = 0; i < info.compVarScopesCount; i++)
    {
        VarScopeDsc* dsc = &info.compVarScopes[i];
        if ((dsc->vsdVarNum == varNum) && (dsc->vsdLifeBeg <= offs) && (dsc->vsdLifeEnd > offs))
        {
            return dsc;
        }
    }
    return nullptr;
}

//------------------------------------------------------------------------
// compFindLocalVar: Search for variable's scope containing offset.
//
// Arguments:
//    varNum    The variable number to search for in the array of scopes.
//    offs      The offset value which should occur within the life of the variable.
//
// Return Value:
//    VarScopeDsc* of a matching variable that contains the offset within its life
//    begin and life end.
//    or NULL if one couldn't be found.
//
//  Description:
//     Linear search for matching variables with their life begin and end containing
//     the offset only when the scope count is < MAX_LINEAR_FIND_LCL_SCOPELIST,
//     else use the hashtable lookup.
//
VarScopeDsc* Compiler::compFindLocalVar(unsigned varNum, unsigned offs)
{
    if (info.compVarScopesCount < MAX_LINEAR_FIND_LCL_SCOPELIST)
    {
        return compFindLocalVarLinear(varNum, offs);
    }
    else
    {
        VarScopeDsc* ret = compFindLocalVar(varNum, offs, offs);
        assert(ret == compFindLocalVarLinear(varNum, offs));
        return ret;
    }
}

//------------------------------------------------------------------------
// compFindLocalVar: Search for variable's scope containing offset.
//
// Arguments:
//    varNum    The variable number to search for in the array of scopes.
//    lifeBeg   The life begin of the variable's scope
//    lifeEnd   The life end of the variable's scope
//
// Return Value:
//    VarScopeDsc* of a matching variable that contains the offset within its life
//    begin and life end, or NULL if one couldn't be found.
//
//  Description:
//     Following are the steps used:
//     1. Index into the hashtable using varNum.
//     2. Iterate through the linked list at index varNum to find a matching
//        var scope.
//
VarScopeDsc* Compiler::compFindLocalVar(unsigned varNum, unsigned lifeBeg, unsigned lifeEnd)
{
    assert(compVarScopeMap != nullptr);

    VarScopeMapInfo* info;
    if (compVarScopeMap->Lookup(varNum, &info))
    {
        VarScopeListNode* list = info->head;
        while (list != nullptr)
        {
            if ((list->data->vsdLifeBeg <= lifeBeg) && (list->data->vsdLifeEnd > lifeEnd))
            {
                return list->data;
            }
            list = list->next;
        }
    }
    return nullptr;
}

//-------------------------------------------------------------------------
// compInitVarScopeMap: Create a scope map so it can be looked up by varNum
//
//  Description:
//     Map.K => Map.V :: varNum => List(ScopeDsc)
//
//     Create a scope map that can be indexed by varNum and can be iterated
//     on it's values to look for matching scope when given an offs or
//     lifeBeg and lifeEnd.
//
//  Notes:
//     1. Build the map only when we think linear search is slow, i.e.,
//     MAX_LINEAR_FIND_LCL_SCOPELIST is large.
//     2. Linked list preserves original array order.
//
void Compiler::compInitVarScopeMap()
{
    if (info.compVarScopesCount < MAX_LINEAR_FIND_LCL_SCOPELIST)
    {
        return;
    }

    assert(compVarScopeMap == nullptr);

    compVarScopeMap = new (getAllocator()) VarNumToScopeDscMap(getAllocator());

    // 599 prime to limit huge allocations; for ex: duplicated scopes on single var.
    compVarScopeMap->Reallocate(min(info.compVarScopesCount, 599));

    for (unsigned i = 0; i < info.compVarScopesCount; ++i)
    {
        unsigned varNum = info.compVarScopes[i].vsdVarNum;

        VarScopeListNode* node = VarScopeListNode::Create(&info.compVarScopes[i], getAllocator());

        // Index by varNum and if the list exists append "node" to the "list".
        VarScopeMapInfo* info;
        if (compVarScopeMap->Lookup(varNum, &info))
        {
            info->tail->next = node;
            info->tail       = node;
        }
        // Create a new list.
        else
        {
            info = VarScopeMapInfo::Create(node, getAllocator());
            compVarScopeMap->Set(varNum, info);
        }
    }
}

struct genCmpLocalVarLifeBeg
{
    bool operator()(const VarScopeDsc* elem1, const VarScopeDsc* elem2)
    {
        return elem1->vsdLifeBeg < elem2->vsdLifeBeg;
    }
};

struct genCmpLocalVarLifeEnd
{
    bool operator()(const VarScopeDsc* elem1, const VarScopeDsc* elem2)
    {
        return elem1->vsdLifeEnd < elem2->vsdLifeEnd;
    }
};

inline void Compiler::compInitScopeLists()
{
    if (info.compVarScopesCount == 0)
    {
        compEnterScopeList = compExitScopeList = nullptr;
        return;
    }

    // Populate the 'compEnterScopeList' and 'compExitScopeList' lists

    compEnterScopeList = new (this, CMK_DebugInfo) VarScopeDsc*[info.compVarScopesCount];
    compExitScopeList  = new (this, CMK_DebugInfo) VarScopeDsc*[info.compVarScopesCount];

    for (unsigned i = 0; i < info.compVarScopesCount; i++)
    {
        compEnterScopeList[i] = compExitScopeList[i] = &info.compVarScopes[i];
    }

    jitstd::sort(compEnterScopeList, compEnterScopeList + info.compVarScopesCount, genCmpLocalVarLifeBeg());
    jitstd::sort(compExitScopeList, compExitScopeList + info.compVarScopesCount, genCmpLocalVarLifeEnd());
}

void Compiler::compResetScopeLists()
{
    if (info.compVarScopesCount == 0)
    {
        return;
    }

    assert(compEnterScopeList && compExitScopeList);

    compNextEnterScope = compNextExitScope = 0;
}

VarScopeDsc* Compiler::compGetNextEnterScope(unsigned offs, bool scan)
{
    assert(info.compVarScopesCount);
    assert(compEnterScopeList && compExitScopeList);

    if (compNextEnterScope < info.compVarScopesCount)
    {
        assert(compEnterScopeList[compNextEnterScope]);
        unsigned nextEnterOff = compEnterScopeList[compNextEnterScope]->vsdLifeBeg;
        assert(scan || (offs <= nextEnterOff));

        if (!scan)
        {
            if (offs == nextEnterOff)
            {
                return compEnterScopeList[compNextEnterScope++];
            }
        }
        else
        {
            if (nextEnterOff <= offs)
            {
                return compEnterScopeList[compNextEnterScope++];
            }
        }
    }

    return nullptr;
}

VarScopeDsc* Compiler::compGetNextExitScope(unsigned offs, bool scan)
{
    assert(info.compVarScopesCount);
    assert(compEnterScopeList && compExitScopeList);

    if (compNextExitScope < info.compVarScopesCount)
    {
        assert(compExitScopeList[compNextExitScope]);
        unsigned nextExitOffs = compExitScopeList[compNextExitScope]->vsdLifeEnd;
        assert(scan || (offs <= nextExitOffs));

        if (!scan)
        {
            if (offs == nextExitOffs)
            {
                return compExitScopeList[compNextExitScope++];
            }
        }
        else
        {
            if (nextExitOffs <= offs)
            {
                return compExitScopeList[compNextExitScope++];
            }
        }
    }

    return nullptr;
}

// The function will call the callback functions for scopes with boundaries
// at instrs from the current status of the scope lists to 'offset',
// ordered by instrs.

void Compiler::compProcessScopesUntil(unsigned   offset,
                                      VARSET_TP* inScope,
                                      void (Compiler::*enterScopeFn)(VARSET_TP* inScope, VarScopeDsc*),
                                      void (Compiler::*exitScopeFn)(VARSET_TP* inScope, VarScopeDsc*))
{
    assert(offset != BAD_IL_OFFSET);
    assert(inScope != nullptr);

    bool         foundExit = false, foundEnter = true;
    VarScopeDsc* scope;
    VarScopeDsc* nextExitScope  = nullptr;
    VarScopeDsc* nextEnterScope = nullptr;
    unsigned     offs = offset, curEnterOffs = 0;

    goto START_FINDING_SCOPES;

    // We need to determine the scopes which are open for the current block.
    // This loop walks over the missing blocks between the current and the
    // previous block, keeping the enter and exit offsets in lockstep.

    do
    {
        foundExit = foundEnter = false;

        if (nextExitScope)
        {
            (this->*exitScopeFn)(inScope, nextExitScope);
            nextExitScope = nullptr;
            foundExit     = true;
        }

        offs = nextEnterScope ? nextEnterScope->vsdLifeBeg : offset;

        while ((scope = compGetNextExitScope(offs, true)) != nullptr)
        {
            foundExit = true;

            if (!nextEnterScope || scope->vsdLifeEnd > nextEnterScope->vsdLifeBeg)
            {
                // We overshot the last found Enter scope. Save the scope for later
                // and find an entering scope

                nextExitScope = scope;
                break;
            }

            (this->*exitScopeFn)(inScope, scope);
        }

        if (nextEnterScope)
        {
            (this->*enterScopeFn)(inScope, nextEnterScope);
            curEnterOffs   = nextEnterScope->vsdLifeBeg;
            nextEnterScope = nullptr;
            foundEnter     = true;
        }

        offs = nextExitScope ? nextExitScope->vsdLifeEnd : offset;

    START_FINDING_SCOPES:

        while ((scope = compGetNextEnterScope(offs, true)) != nullptr)
        {
            foundEnter = true;

            if ((nextExitScope && scope->vsdLifeBeg >= nextExitScope->vsdLifeEnd) || (scope->vsdLifeBeg > curEnterOffs))
            {
                // We overshot the last found exit scope. Save the scope for later
                // and find an exiting scope

                nextEnterScope = scope;
                break;
            }

            (this->*enterScopeFn)(inScope, scope);

            if (!nextExitScope)
            {
                curEnterOffs = scope->vsdLifeBeg;
            }
        }
    } while (foundExit || foundEnter);
}

#if defined(DEBUG)

void Compiler::compDispScopeLists()
{
    unsigned i;

    printf("Local variable scopes = %d\n", info.compVarScopesCount);

    if (info.compVarScopesCount)
    {
        printf("    \tVarNum \tLVNum \t      Name \tBeg \tEnd\n");
    }

    printf("Sorted by enter scope:\n");
    for (i = 0; i < info.compVarScopesCount; i++)
    {
        VarScopeDsc* varScope = compEnterScopeList[i];
        assert(varScope);
        printf("%2d: \t%02Xh \t%02Xh \t%10s \t%03Xh   \t%03Xh", i, varScope->vsdVarNum, varScope->vsdLVnum,
               VarNameToStr(varScope->vsdName) == nullptr ? "UNKNOWN" : VarNameToStr(varScope->vsdName),
               varScope->vsdLifeBeg, varScope->vsdLifeEnd);

        if (compNextEnterScope == i)
        {
            printf(" <-- next enter scope");
        }

        printf("\n");
    }

    printf("Sorted by exit scope:\n");
    for (i = 0; i < info.compVarScopesCount; i++)
    {
        VarScopeDsc* varScope = compExitScopeList[i];
        assert(varScope);
        printf("%2d: \t%02Xh \t%02Xh \t%10s \t%03Xh   \t%03Xh", i, varScope->vsdVarNum, varScope->vsdLVnum,
               VarNameToStr(varScope->vsdName) == nullptr ? "UNKNOWN" : VarNameToStr(varScope->vsdName),
               varScope->vsdLifeBeg, varScope->vsdLifeEnd);

        if (compNextExitScope == i)
        {
            printf(" <-- next exit scope");
        }

        printf("\n");
    }
}

void Compiler::compDispLocalVars()
{
    printf("info.compVarScopesCount = %d\n", info.compVarScopesCount);

    if (info.compVarScopesCount > 0)
    {
        printf("    \tVarNum \tLVNum \t      Name \tBeg \tEnd\n");
    }

    for (unsigned i = 0; i < info.compVarScopesCount; i++)
    {
        VarScopeDsc* varScope = &info.compVarScopes[i];
        printf("%2d: \t%02Xh \t%02Xh \t%10s \t%03Xh   \t%03Xh\n", i, varScope->vsdVarNum, varScope->vsdLVnum,
               VarNameToStr(varScope->vsdName) == nullptr ? "UNKNOWN" : VarNameToStr(varScope->vsdName),
               varScope->vsdLifeBeg, varScope->vsdLifeEnd);
    }
}

#endif // DEBUG

/*****************************************************************************/

#if MEASURE_CLRAPI_CALLS

struct WrapICorJitInfo : public ICorJitInfo
{
    //------------------------------------------------------------------------
    // WrapICorJitInfo::makeOne: allocate an instance of WrapICorJitInfo
    //
    // Arguments:
    //    alloc      - the allocator to get memory from for the instance
    //    compile    - the compiler instance
    //    compHndRef - the ICorJitInfo handle from the EE; the caller's
    //                 copy may be replaced with a "wrapper" instance
    //
    // Return Value:
    //    If the config flags indicate that ICorJitInfo should be wrapped,
    //    we return the "wrapper" instance; otherwise we return "nullptr".

    static WrapICorJitInfo* makeOne(ArenaAllocator* alloc, Compiler* compiler, COMP_HANDLE& compHndRef /* INOUT */)
    {
        WrapICorJitInfo* wrap = nullptr;

        if (JitConfig.JitEECallTimingInfo() != 0)
        {
            // It's too early to use the default allocator, so we do this
            // in two steps to be safe (the constructor doesn't need to do
            // anything except fill in the vtable pointer, so we let the
            // compiler do it).
            void* inst = alloc->allocateMemory(roundUp(sizeof(WrapICorJitInfo)));
            if (inst != nullptr)
            {
                // If you get a build error here due to 'WrapICorJitInfo' being
                // an abstract class, it's very likely that the wrapper bodies
                // in ICorJitInfo_API_wrapper.hpp are no longer in sync with
                // the EE interface; please be kind and update the header file.
                wrap = new (inst) WrapICorJitInfo();

                wrap->wrapComp = compiler;

                // Save the real handle and replace it with our wrapped version.
                wrap->wrapHnd = compHndRef;
                compHndRef    = wrap;
            }
        }

        return wrap;
    }

private:
    Compiler*   wrapComp;
    COMP_HANDLE wrapHnd; // the "real thing"

public:
#include "ICorJitInfo_API_wrapper.hpp"
};

#endif // MEASURE_CLRAPI_CALLS

/*****************************************************************************/

// Compile a single method

int jitNativeCode(CORINFO_METHOD_HANDLE methodHnd,
                  CORINFO_MODULE_HANDLE classPtr,
                  COMP_HANDLE           compHnd,
                  CORINFO_METHOD_INFO*  methodInfo,
                  void**                methodCodePtr,
<<<<<<< HEAD
                  ULONG*                methodCodeSize,
                  JitFlags*             compileFlags)
=======
                  uint32_t*             methodCodeSize,
                  JitFlags*             compileFlags,
                  void*                 inlineInfoPtr)
>>>>>>> 672b46fd
{
    bool jitFallbackCompile = false;

START:
    struct Param
    {
        ArenaAllocator        allocator;
        Compiler*             compiler;
        Compiler*             prevCompiler;
        bool                  jitFallbackCompile;
        CORINFO_METHOD_HANDLE methodHnd;
        CORINFO_MODULE_HANDLE classPtr;
        COMP_HANDLE           compHnd;
        CORINFO_METHOD_INFO*  methodInfo;
        void**                methodCodePtr;
        uint32_t*             methodCodeSize;
        JitFlags*             compileFlags;
        int                   result;
    } param;

    param.compiler           = nullptr;
    param.prevCompiler       = nullptr;
    param.jitFallbackCompile = jitFallbackCompile;
    param.methodHnd          = methodHnd;
    param.classPtr           = classPtr;
    param.compHnd            = compHnd;
    param.methodInfo         = methodInfo;
    param.methodCodePtr      = methodCodePtr;
    param.methodCodeSize     = methodCodeSize;
    param.compileFlags       = compileFlags;
    param.result             = CORJIT_INTERNALERROR;

    setErrorTrap(compHnd, Param*, pParamOuter, &param)
    {
        setErrorTrap(nullptr, Param*, pParam, pParamOuter)
        {
            pParam->compiler = static_cast<Compiler*>(pParam->allocator.allocateMemory(sizeof(Compiler)));

#if MEASURE_CLRAPI_CALLS
            if (!pParam->jitFallbackCompile)
            {
                WrapICorJitInfo::makeOne(&pParam->allocator, pParam->compiler, pParam->compHnd);
            }
#endif

            pParam->prevCompiler = JitTls::GetCompiler();
            JitTls::SetCompiler(pParam->compiler);

            pParam->compiler->compInit(&pParam->allocator, pParam->methodHnd, pParam->compHnd, pParam->methodInfo);
            INDEBUG(pParam->compiler->jitFallbackCompile = pParam->jitFallbackCompile;)

            pParam->result = pParam->compiler->compCompile(pParam->classPtr, pParam->methodCodePtr,
                                                           pParam->methodCodeSize, pParam->compileFlags);
        }
        finallyErrorTrap()
        {
            // If OOM is thrown when allocating the Compiler object, we will
            // end up here and pParamOuter->compiler will be nullptr.

            if (pParamOuter->compiler != nullptr)
            {
                pParamOuter->compiler->info.compCode = nullptr;

                assert(JitTls::GetCompiler() == pParamOuter->compiler);
                JitTls::SetCompiler(pParamOuter->prevCompiler);
            }

            pParamOuter->allocator.destroy();
        }
        endErrorTrap()
    }
    impJitErrorTrap()
    {
        param.result = __errc;
    }
    endErrorTrap()

        int result = param.result;

    if (!jitFallbackCompile &&
        ((result == CORJIT_INTERNALERROR) || (result == CORJIT_RECOVERABLEERROR) || (result == CORJIT_IMPLLIMITATION)))
    {
        // If we failed the JIT, reattempt with debuggable code.
        jitFallbackCompile = true;

        // Update the flags for 'safer' code generation.
        compileFlags->Set(JitFlags::JIT_FLAG_MIN_OPT);
        compileFlags->Clear(JitFlags::JIT_FLAG_SIZE_OPT);
        compileFlags->Clear(JitFlags::JIT_FLAG_SPEED_OPT);

        goto START;
    }

    return result;
}

#if defined(UNIX_AMD64_ABI)

// GetTypeFromClassificationAndSizes:
//   Returns the type of the eightbyte accounting for the classification and size of the eightbyte.
//
// args:
//   classType: classification type
//   size: size of the eightbyte.
//
// static
var_types Compiler::GetTypeFromClassificationAndSizes(SystemVClassificationType classType, int size)
{
    var_types type = TYP_UNKNOWN;
    switch (classType)
    {
        case SystemVClassificationTypeInteger:
            if (size == 1)
            {
                type = TYP_BYTE;
            }
            else if (size <= 2)
            {
                type = TYP_SHORT;
            }
            else if (size <= 4)
            {
                type = TYP_INT;
            }
            else if (size <= 8)
            {
                type = TYP_LONG;
            }
            else
            {
                assert(false && "GetTypeFromClassificationAndSizes Invalid Integer classification type.");
            }
            break;
        case SystemVClassificationTypeIntegerReference:
            type = TYP_REF;
            break;
        case SystemVClassificationTypeIntegerByRef:
            type = TYP_BYREF;
            break;
        case SystemVClassificationTypeSSE:
            if (size <= 4)
            {
                type = TYP_FLOAT;
            }
            else if (size <= 8)
            {
                type = TYP_DOUBLE;
            }
            else
            {
                assert(false && "GetTypeFromClassificationAndSizes Invalid SSE classification type.");
            }
            break;

        default:
            assert(false && "GetTypeFromClassificationAndSizes Invalid classification type.");
            break;
    }

    return type;
}

//-------------------------------------------------------------------
// GetEightByteType: Returns the type of eightbyte slot of a struct
//
// Arguments:
//   structDesc  -  struct classification description.
//   slotNum     -  eightbyte slot number for the struct.
//
// Return Value:
//    type of the eightbyte slot of the struct
//
// static
var_types Compiler::GetEightByteType(const SYSTEMV_AMD64_CORINFO_STRUCT_REG_PASSING_DESCRIPTOR& structDesc,
                                     unsigned                                                   slotNum)
{
    var_types eightByteType = TYP_UNDEF;
    unsigned  len           = structDesc.eightByteSizes[slotNum];

    switch (structDesc.eightByteClassifications[slotNum])
    {
        case SystemVClassificationTypeInteger:
            // See typelist.h for jit type definition.
            // All the types of size < 4 bytes are of jit type TYP_INT.
            if (structDesc.eightByteSizes[slotNum] <= 4)
            {
                eightByteType = TYP_INT;
            }
            else if (structDesc.eightByteSizes[slotNum] <= 8)
            {
                eightByteType = TYP_LONG;
            }
            else
            {
                assert(false && "GetEightByteType Invalid Integer classification type.");
            }
            break;
        case SystemVClassificationTypeIntegerReference:
            assert(len == REGSIZE_BYTES);
            eightByteType = TYP_REF;
            break;
        case SystemVClassificationTypeIntegerByRef:
            assert(len == REGSIZE_BYTES);
            eightByteType = TYP_BYREF;
            break;
        case SystemVClassificationTypeSSE:
            if (structDesc.eightByteSizes[slotNum] <= 4)
            {
                eightByteType = TYP_FLOAT;
            }
            else if (structDesc.eightByteSizes[slotNum] <= 8)
            {
                eightByteType = TYP_DOUBLE;
            }
            else
            {
                assert(false && "GetEightByteType Invalid SSE classification type.");
            }
            break;
        default:
            assert(false && "GetEightByteType Invalid classification type.");
            break;
    }

    return eightByteType;
}

//------------------------------------------------------------------------------------------------------
// GetStructTypeOffset: Gets the type, size and offset of the eightbytes of a struct for System V systems.
//
// Arguments:
//    'structDesc' -  struct description
//    'type0'      -  out param; returns the type of the first eightbyte.
//    'type1'      -  out param; returns the type of the second eightbyte.
//    'offset0'    -  out param; returns the offset of the first eightbyte.
//    'offset1'    -  out param; returns the offset of the second eightbyte.
//
// static
void Compiler::GetStructTypeOffset(const SYSTEMV_AMD64_CORINFO_STRUCT_REG_PASSING_DESCRIPTOR& structDesc,
                                   var_types*                                                 type0,
                                   var_types*                                                 type1,
                                   unsigned __int8*                                           offset0,
                                   unsigned __int8*                                           offset1)
{
    *offset0 = structDesc.eightByteOffsets[0];
    *offset1 = structDesc.eightByteOffsets[1];

    *type0 = TYP_UNKNOWN;
    *type1 = TYP_UNKNOWN;

    // Set the first eightbyte data
    if (structDesc.eightByteCount >= 1)
    {
        *type0 = GetEightByteType(structDesc, 0);
    }

    // Set the second eight byte data
    if (structDesc.eightByteCount == 2)
    {
        *type1 = GetEightByteType(structDesc, 1);
    }
}

//------------------------------------------------------------------------------------------------------
// GetStructTypeOffset: Gets the type, size and offset of the eightbytes of a struct for System V systems.
//
// Arguments:
//    'typeHnd'    -  type handle
//    'type0'      -  out param; returns the type of the first eightbyte.
//    'type1'      -  out param; returns the type of the second eightbyte.
//    'offset0'    -  out param; returns the offset of the first eightbyte.
//    'offset1'    -  out param; returns the offset of the second eightbyte.
//
void Compiler::GetStructTypeOffset(CORINFO_CLASS_HANDLE typeHnd,
                                   var_types*           type0,
                                   var_types*           type1,
                                   unsigned __int8*     offset0,
                                   unsigned __int8*     offset1)
{
    SYSTEMV_AMD64_CORINFO_STRUCT_REG_PASSING_DESCRIPTOR structDesc;
    eeGetSystemVAmd64PassStructInRegisterDescriptor(typeHnd, &structDesc);
    assert(structDesc.passedInRegisters);
    GetStructTypeOffset(structDesc, type0, type1, offset0, offset1);
}

#endif // defined(UNIX_AMD64_ABI)

/*
XXXXXXXXXXXXXXXXXXXXXXXXXXXXXXXXXXXXXXXXXXXXXXXXXXXXXXXXXXXXXXXXXXXXXXXXXXXXXXX
XXXXXXXXXXXXXXXXXXXXXXXXXXXXXXXXXXXXXXXXXXXXXXXXXXXXXXXXXXXXXXXXXXXXXXXXXXXXXXX
XX                                                                           XX
XX                          jvc                                              XX
XX                                                                           XX
XX  Functions for the stand-alone version of the JIT .                       XX
XX                                                                           XX
XXXXXXXXXXXXXXXXXXXXXXXXXXXXXXXXXXXXXXXXXXXXXXXXXXXXXXXXXXXXXXXXXXXXXXXXXXXXXXX
XXXXXXXXXXXXXXXXXXXXXXXXXXXXXXXXXXXXXXXXXXXXXXXXXXXXXXXXXXXXXXXXXXXXXXXXXXXXXXX
*/

/*****************************************************************************/
void codeGeneratorCodeSizeBeg()
{
}

/*****************************************************************************
 *
 *  Used for counting pointer assignments.
 */

/*****************************************************************************/
void codeGeneratorCodeSizeEnd()
{
}
/*****************************************************************************
 *
 *  Gather statistics - mainly used for the standalone
 *  Enable various #ifdef's to get the information you need
 */

void Compiler::compJitStats()
{
#if CALL_ARG_STATS

    /* Method types and argument statistics */
    compCallArgStats();
#endif // CALL_ARG_STATS
}

#if CALL_ARG_STATS

/*****************************************************************************
 *
 *  Gather statistics about method calls and arguments
 */

void Compiler::compCallArgStats()
{
    GenTree* args;
    GenTree* argx;

    unsigned argNum;

    unsigned argDWordNum;
    unsigned argLngNum;
    unsigned argFltNum;
    unsigned argDblNum;

    unsigned regArgNum;
    unsigned regArgDeferred;
    unsigned regArgTemp;

    unsigned regArgLclVar;
    unsigned regArgConst;

    unsigned argTempsThisMethod = 0;

    assert(fgStmtListThreaded);

    for (BasicBlock* block = fgFirstBB; block != nullptr; block = block->bbNext)
    {
        for (Statement* stmt : block->Statements())
        {
            for (GenTree* call = stmt->GetTreeList(); call != nullptr; call = call->gtNext)
            {
                if (call->gtOper != GT_CALL)
                    continue;

                argNum =

                    regArgNum = regArgDeferred = regArgTemp =

                        regArgConst = regArgLclVar =

                            argDWordNum = argLngNum = argFltNum = argDblNum = 0;

                argTotalCalls++;

                if (call->AsCall()->gtCallThisArg == nullptr)
                {
                    if (call->AsCall()->gtCallType == CT_HELPER)
                    {
                        argHelperCalls++;
                    }
                    else
                    {
                        argStaticCalls++;
                    }
                }
                else
                {
                    /* We have a 'this' pointer */

                    argDWordNum++;
                    argNum++;
                    regArgNum++;
                    regArgDeferred++;
                    argTotalObjPtr++;

                    if (call->IsVirtual())
                    {
                        /* virtual function */
                        argVirtualCalls++;
                    }
                    else
                    {
                        argNonVirtualCalls++;
                    }
                }
            }
        }
    }

    argTempsCntTable.record(argTempsThisMethod);

    if (argMaxTempsPerMethod < argTempsThisMethod)
    {
        argMaxTempsPerMethod = argTempsThisMethod;
    }
}

/* static */
void Compiler::compDispCallArgStats(FILE* fout)
{
    if (argTotalCalls == 0)
        return;

    fprintf(fout, "\n");
    fprintf(fout, "--------------------------------------------------\n");
    fprintf(fout, "Call stats\n");
    fprintf(fout, "--------------------------------------------------\n");
    fprintf(fout, "Total # of calls = %d, calls / method = %.3f\n\n", argTotalCalls,
            (float)argTotalCalls / genMethodCnt);

    fprintf(fout, "Percentage of      helper calls = %4.2f %%\n", (float)(100 * argHelperCalls) / argTotalCalls);
    fprintf(fout, "Percentage of      static calls = %4.2f %%\n", (float)(100 * argStaticCalls) / argTotalCalls);
    fprintf(fout, "Percentage of     virtual calls = %4.2f %%\n", (float)(100 * argVirtualCalls) / argTotalCalls);
    fprintf(fout, "Percentage of non-virtual calls = %4.2f %%\n\n", (float)(100 * argNonVirtualCalls) / argTotalCalls);

    fprintf(fout, "Average # of arguments per call = %.2f%%\n\n", (float)argTotalArgs / argTotalCalls);

    fprintf(fout, "Percentage of DWORD  arguments   = %.2f %%\n", (float)(100 * argTotalDWordArgs) / argTotalArgs);
    fprintf(fout, "Percentage of LONG   arguments   = %.2f %%\n", (float)(100 * argTotalLongArgs) / argTotalArgs);
    fprintf(fout, "Percentage of FLOAT  arguments   = %.2f %%\n", (float)(100 * argTotalFloatArgs) / argTotalArgs);
    fprintf(fout, "Percentage of DOUBLE arguments   = %.2f %%\n\n", (float)(100 * argTotalDoubleArgs) / argTotalArgs);

    if (argTotalRegArgs == 0)
        return;

    /*
        fprintf(fout, "Total deferred arguments     = %d \n", argTotalDeferred);

        fprintf(fout, "Total temp arguments         = %d \n\n", argTotalTemps);

        fprintf(fout, "Total 'this' arguments       = %d \n", argTotalObjPtr);
        fprintf(fout, "Total local var arguments    = %d \n", argTotalLclVar);
        fprintf(fout, "Total constant arguments     = %d \n\n", argTotalConst);
    */

    fprintf(fout, "\nRegister Arguments:\n\n");

    fprintf(fout, "Percentage of deferred arguments = %.2f %%\n", (float)(100 * argTotalDeferred) / argTotalRegArgs);
    fprintf(fout, "Percentage of temp arguments     = %.2f %%\n\n", (float)(100 * argTotalTemps) / argTotalRegArgs);

    fprintf(fout, "Maximum # of temps per method    = %d\n\n", argMaxTempsPerMethod);

    fprintf(fout, "Percentage of ObjPtr arguments   = %.2f %%\n", (float)(100 * argTotalObjPtr) / argTotalRegArgs);
    // fprintf(fout, "Percentage of global arguments   = %.2f %%\n", (float)(100 * argTotalDWordGlobEf) /
    // argTotalRegArgs);
    fprintf(fout, "Percentage of constant arguments = %.2f %%\n", (float)(100 * argTotalConst) / argTotalRegArgs);
    fprintf(fout, "Percentage of lcl var arguments  = %.2f %%\n\n", (float)(100 * argTotalLclVar) / argTotalRegArgs);

    fprintf(fout, "--------------------------------------------------\n");
    fprintf(fout, "Argument count frequency table (includes ObjPtr):\n");
    fprintf(fout, "--------------------------------------------------\n");
    argCntTable.dump(fout);
    fprintf(fout, "--------------------------------------------------\n");

    fprintf(fout, "--------------------------------------------------\n");
    fprintf(fout, "DWORD argument count frequency table (w/o LONG):\n");
    fprintf(fout, "--------------------------------------------------\n");
    argDWordCntTable.dump(fout);
    fprintf(fout, "--------------------------------------------------\n");

    fprintf(fout, "--------------------------------------------------\n");
    fprintf(fout, "Temps count frequency table (per method):\n");
    fprintf(fout, "--------------------------------------------------\n");
    argTempsCntTable.dump(fout);
    fprintf(fout, "--------------------------------------------------\n");

    /*
        fprintf(fout, "--------------------------------------------------\n");
        fprintf(fout, "DWORD argument count frequency table (w/ LONG):\n");
        fprintf(fout, "--------------------------------------------------\n");
        argDWordLngCntTable.dump(fout);
        fprintf(fout, "--------------------------------------------------\n");
    */
}

#endif // CALL_ARG_STATS

// JIT time end to end, and by phases.

#ifdef FEATURE_JIT_METHOD_PERF
// Static variables
CritSecObject       CompTimeSummaryInfo::s_compTimeSummaryLock;
CompTimeSummaryInfo CompTimeSummaryInfo::s_compTimeSummary;
#if MEASURE_CLRAPI_CALLS
double JitTimer::s_cyclesPerSec = CycleTimer::CyclesPerSecond();
#endif
#endif // FEATURE_JIT_METHOD_PERF

#if defined(FEATURE_JIT_METHOD_PERF) || DUMP_FLOWGRAPHS || defined(FEATURE_TRACELOGGING)
const char* PhaseNames[] = {
#define CompPhaseNameMacro(enum_nm, string_nm, short_nm, hasChildren, parent, measureIR) string_nm,
#include "compphases.h"
};

const char* PhaseEnums[] = {
#define CompPhaseNameMacro(enum_nm, string_nm, short_nm, hasChildren, parent, measureIR) #enum_nm,
#include "compphases.h"
};

const LPCWSTR PhaseShortNames[] = {
#define CompPhaseNameMacro(enum_nm, string_nm, short_nm, hasChildren, parent, measureIR) W(short_nm),
#include "compphases.h"
};
#endif // defined(FEATURE_JIT_METHOD_PERF) || DUMP_FLOWGRAPHS

#ifdef FEATURE_JIT_METHOD_PERF
bool PhaseHasChildren[] = {
#define CompPhaseNameMacro(enum_nm, string_nm, short_nm, hasChildren, parent, measureIR) hasChildren,
#include "compphases.h"
};

int PhaseParent[] = {
#define CompPhaseNameMacro(enum_nm, string_nm, short_nm, hasChildren, parent, measureIR) parent,
#include "compphases.h"
};

bool PhaseReportsIRSize[] = {
#define CompPhaseNameMacro(enum_nm, string_nm, short_nm, hasChildren, parent, measureIR) measureIR,
#include "compphases.h"
};

CompTimeInfo::CompTimeInfo(unsigned byteCodeBytes)
    : m_byteCodeBytes(byteCodeBytes)
    , m_totalCycles(0)
    , m_parentPhaseEndSlop(0)
    , m_timerFailure(false)
#if MEASURE_CLRAPI_CALLS
    , m_allClrAPIcalls(0)
    , m_allClrAPIcycles(0)
#endif
{
    for (int i = 0; i < PHASE_NUMBER_OF; i++)
    {
        m_invokesByPhase[i] = 0;
        m_cyclesByPhase[i]  = 0;
#if MEASURE_CLRAPI_CALLS
        m_CLRinvokesByPhase[i] = 0;
        m_CLRcyclesByPhase[i]  = 0;
#endif
    }

#if MEASURE_CLRAPI_CALLS
    assert(ARRAYSIZE(m_perClrAPIcalls) == API_ICorJitInfo_Names::API_COUNT);
    assert(ARRAYSIZE(m_perClrAPIcycles) == API_ICorJitInfo_Names::API_COUNT);
    assert(ARRAYSIZE(m_maxClrAPIcycles) == API_ICorJitInfo_Names::API_COUNT);
    for (int i = 0; i < API_ICorJitInfo_Names::API_COUNT; i++)
    {
        m_perClrAPIcalls[i]  = 0;
        m_perClrAPIcycles[i] = 0;
        m_maxClrAPIcycles[i] = 0;
    }
#endif
}

bool CompTimeSummaryInfo::IncludedInFilteredData(CompTimeInfo& info)
{
    return false; // info.m_byteCodeBytes < 10;
}

//------------------------------------------------------------------------
// CompTimeSummaryInfo::AddInfo: Record timing info from one compile.
//
// Arguments:
//    info          - The timing information to record.
//    includePhases - If "true", the per-phase info in "info" is valid,
//                    which means that a "normal" compile has ended; if
//                    the value is "false" we are recording the results
//                    of a partial compile (typically an import-only run
//                    on behalf of the inliner) in which case the phase
//                    info is not valid and so we only record EE call
//                    overhead.
void CompTimeSummaryInfo::AddInfo(CompTimeInfo& info, bool includePhases)
{
    if (info.m_timerFailure)
    {
        return; // Don't update if there was a failure.
    }

    CritSecHolder timeLock(s_compTimeSummaryLock);

    if (includePhases)
    {
        bool includeInFiltered = IncludedInFilteredData(info);

        m_numMethods++;

        // Update the totals and maxima.
        m_total.m_byteCodeBytes += info.m_byteCodeBytes;
        m_maximum.m_byteCodeBytes = max(m_maximum.m_byteCodeBytes, info.m_byteCodeBytes);
        m_total.m_totalCycles += info.m_totalCycles;
        m_maximum.m_totalCycles = max(m_maximum.m_totalCycles, info.m_totalCycles);

#if MEASURE_CLRAPI_CALLS
        // Update the CLR-API values.
        m_total.m_allClrAPIcalls += info.m_allClrAPIcalls;
        m_maximum.m_allClrAPIcalls = max(m_maximum.m_allClrAPIcalls, info.m_allClrAPIcalls);
        m_total.m_allClrAPIcycles += info.m_allClrAPIcycles;
        m_maximum.m_allClrAPIcycles = max(m_maximum.m_allClrAPIcycles, info.m_allClrAPIcycles);
#endif

        if (includeInFiltered)
        {
            m_numFilteredMethods++;
            m_filtered.m_byteCodeBytes += info.m_byteCodeBytes;
            m_filtered.m_totalCycles += info.m_totalCycles;
            m_filtered.m_parentPhaseEndSlop += info.m_parentPhaseEndSlop;
        }

        for (int i = 0; i < PHASE_NUMBER_OF; i++)
        {
            m_total.m_invokesByPhase[i] += info.m_invokesByPhase[i];
            m_total.m_cyclesByPhase[i] += info.m_cyclesByPhase[i];

#if MEASURE_CLRAPI_CALLS
            m_total.m_CLRinvokesByPhase[i] += info.m_CLRinvokesByPhase[i];
            m_total.m_CLRcyclesByPhase[i] += info.m_CLRcyclesByPhase[i];
#endif

            if (includeInFiltered)
            {
                m_filtered.m_invokesByPhase[i] += info.m_invokesByPhase[i];
                m_filtered.m_cyclesByPhase[i] += info.m_cyclesByPhase[i];
#if MEASURE_CLRAPI_CALLS
                m_filtered.m_CLRinvokesByPhase[i] += info.m_CLRinvokesByPhase[i];
                m_filtered.m_CLRcyclesByPhase[i] += info.m_CLRcyclesByPhase[i];
#endif
            }
            m_maximum.m_cyclesByPhase[i] = max(m_maximum.m_cyclesByPhase[i], info.m_cyclesByPhase[i]);

#if MEASURE_CLRAPI_CALLS
            m_maximum.m_CLRcyclesByPhase[i] = max(m_maximum.m_CLRcyclesByPhase[i], info.m_CLRcyclesByPhase[i]);
#endif
        }
        m_total.m_parentPhaseEndSlop += info.m_parentPhaseEndSlop;
        m_maximum.m_parentPhaseEndSlop = max(m_maximum.m_parentPhaseEndSlop, info.m_parentPhaseEndSlop);
    }
#if MEASURE_CLRAPI_CALLS
    else
    {
        m_totMethods++;

        // Update the "global" CLR-API values.
        m_total.m_allClrAPIcalls += info.m_allClrAPIcalls;
        m_maximum.m_allClrAPIcalls = max(m_maximum.m_allClrAPIcalls, info.m_allClrAPIcalls);
        m_total.m_allClrAPIcycles += info.m_allClrAPIcycles;
        m_maximum.m_allClrAPIcycles = max(m_maximum.m_allClrAPIcycles, info.m_allClrAPIcycles);

        // Update the per-phase CLR-API values.
        m_total.m_invokesByPhase[PHASE_CLR_API] += info.m_allClrAPIcalls;
        m_maximum.m_invokesByPhase[PHASE_CLR_API] =
            max(m_maximum.m_perClrAPIcalls[PHASE_CLR_API], info.m_allClrAPIcalls);
        m_total.m_cyclesByPhase[PHASE_CLR_API] += info.m_allClrAPIcycles;
        m_maximum.m_cyclesByPhase[PHASE_CLR_API] =
            max(m_maximum.m_cyclesByPhase[PHASE_CLR_API], info.m_allClrAPIcycles);
    }

    for (int i = 0; i < API_ICorJitInfo_Names::API_COUNT; i++)
    {
        m_total.m_perClrAPIcalls[i] += info.m_perClrAPIcalls[i];
        m_maximum.m_perClrAPIcalls[i] = max(m_maximum.m_perClrAPIcalls[i], info.m_perClrAPIcalls[i]);

        m_total.m_perClrAPIcycles[i] += info.m_perClrAPIcycles[i];
        m_maximum.m_perClrAPIcycles[i] = max(m_maximum.m_perClrAPIcycles[i], info.m_perClrAPIcycles[i]);

        m_maximum.m_maxClrAPIcycles[i] = max(m_maximum.m_maxClrAPIcycles[i], info.m_maxClrAPIcycles[i]);
    }
#endif
}

// Static
LPCWSTR Compiler::compJitTimeLogFilename = nullptr;

void CompTimeSummaryInfo::Print(FILE* f)
{
    if (f == nullptr)
    {
        return;
    }
    // Otherwise...
    double countsPerSec = CycleTimer::CyclesPerSecond();
    if (countsPerSec == 0.0)
    {
        fprintf(f, "Processor does not have a high-frequency timer.\n");
        return;
    }

    double totTime_ms = 0.0;

    fprintf(f, "JIT Compilation time report:\n");
    fprintf(f, "  Compiled %d methods.\n", m_numMethods);
    if (m_numMethods != 0)
    {
        fprintf(f, "  Compiled %d bytecodes total (%d max, %8.2f avg).\n", m_total.m_byteCodeBytes,
                m_maximum.m_byteCodeBytes, (double)m_total.m_byteCodeBytes / (double)m_numMethods);
        totTime_ms = ((double)m_total.m_totalCycles / countsPerSec) * 1000.0;
        fprintf(f, "  Time: total: %10.3f Mcycles/%10.3f ms\n", ((double)m_total.m_totalCycles / 1000000.0),
                totTime_ms);
        fprintf(f, "          max: %10.3f Mcycles/%10.3f ms\n", ((double)m_maximum.m_totalCycles) / 1000000.0,
                ((double)m_maximum.m_totalCycles / countsPerSec) * 1000.0);
        fprintf(f, "          avg: %10.3f Mcycles/%10.3f ms\n",
                ((double)m_total.m_totalCycles) / 1000000.0 / (double)m_numMethods, totTime_ms / (double)m_numMethods);

        const char* extraHdr1 = "";
        const char* extraHdr2 = "";
#if MEASURE_CLRAPI_CALLS
        bool extraInfo = (JitConfig.JitEECallTimingInfo() != 0);
        if (extraInfo)
        {
            extraHdr1 = "    CLRs/meth   % in CLR";
            extraHdr2 = "-----------------------";
        }
#endif

        fprintf(f, "\n  Total time by phases:\n");
        fprintf(f, "     PHASE                          inv/meth   Mcycles    time (ms)  %% of total    max (ms)%s\n",
                extraHdr1);
        fprintf(f, "     ---------------------------------------------------------------------------------------%s\n",
                extraHdr2);

        // Ensure that at least the names array and the Phases enum have the same number of entries:
        assert(_countof(PhaseNames) == PHASE_NUMBER_OF);
        for (int i = 0; i < PHASE_NUMBER_OF; i++)
        {
            double phase_tot_ms = (((double)m_total.m_cyclesByPhase[i]) / countsPerSec) * 1000.0;
            double phase_max_ms = (((double)m_maximum.m_cyclesByPhase[i]) / countsPerSec) * 1000.0;

#if MEASURE_CLRAPI_CALLS
            // Skip showing CLR API call info if we didn't collect any
            if (i == PHASE_CLR_API && !extraInfo)
                continue;
#endif

            // Indent nested phases, according to depth.
            int ancPhase = PhaseParent[i];
            while (ancPhase != -1)
            {
                fprintf(f, "  ");
                ancPhase = PhaseParent[ancPhase];
            }
            fprintf(f, "     %-30s %6.2f  %10.2f   %9.3f   %8.2f%%    %8.3f", PhaseNames[i],
                    ((double)m_total.m_invokesByPhase[i]) / ((double)m_numMethods),
                    ((double)m_total.m_cyclesByPhase[i]) / 1000000.0, phase_tot_ms, (phase_tot_ms * 100.0 / totTime_ms),
                    phase_max_ms);

#if MEASURE_CLRAPI_CALLS
            if (extraInfo && i != PHASE_CLR_API)
            {
                double nest_tot_ms  = (((double)m_total.m_CLRcyclesByPhase[i]) / countsPerSec) * 1000.0;
                double nest_percent = nest_tot_ms * 100.0 / totTime_ms;
                double calls_per_fn = ((double)m_total.m_CLRinvokesByPhase[i]) / ((double)m_numMethods);

                if (nest_percent > 0.1 || calls_per_fn > 10)
                    fprintf(f, "       %5.1f   %8.2f%%", calls_per_fn, nest_percent);
            }
#endif
            fprintf(f, "\n");
        }

        // Show slop if it's over a certain percentage of the total
        double pslop_pct = 100.0 * m_total.m_parentPhaseEndSlop * 1000.0 / countsPerSec / totTime_ms;
        if (pslop_pct >= 1.0)
        {
            fprintf(f, "\n  'End phase slop' should be very small (if not, there's unattributed time): %9.3f Mcycles = "
                       "%3.1f%% of total.\n\n",
                    m_total.m_parentPhaseEndSlop / 1000000.0, pslop_pct);
        }
    }
    if (m_numFilteredMethods > 0)
    {
        fprintf(f, "  Compiled %d methods that meet the filter requirement.\n", m_numFilteredMethods);
        fprintf(f, "  Compiled %d bytecodes total (%8.2f avg).\n", m_filtered.m_byteCodeBytes,
                (double)m_filtered.m_byteCodeBytes / (double)m_numFilteredMethods);
        double totTime_ms = ((double)m_filtered.m_totalCycles / countsPerSec) * 1000.0;
        fprintf(f, "  Time: total: %10.3f Mcycles/%10.3f ms\n", ((double)m_filtered.m_totalCycles / 1000000.0),
                totTime_ms);
        fprintf(f, "          avg: %10.3f Mcycles/%10.3f ms\n",
                ((double)m_filtered.m_totalCycles) / 1000000.0 / (double)m_numFilteredMethods,
                totTime_ms / (double)m_numFilteredMethods);

        fprintf(f, "  Total time by phases:\n");
        fprintf(f, "     PHASE                            inv/meth Mcycles    time (ms)  %% of total\n");
        fprintf(f, "     --------------------------------------------------------------------------------------\n");
        // Ensure that at least the names array and the Phases enum have the same number of entries:
        assert(_countof(PhaseNames) == PHASE_NUMBER_OF);
        for (int i = 0; i < PHASE_NUMBER_OF; i++)
        {
            double phase_tot_ms = (((double)m_filtered.m_cyclesByPhase[i]) / countsPerSec) * 1000.0;
            // Indent nested phases, according to depth.
            int ancPhase = PhaseParent[i];
            while (ancPhase != -1)
            {
                fprintf(f, "  ");
                ancPhase = PhaseParent[ancPhase];
            }
            fprintf(f, "     %-30s  %5.2f  %10.2f   %9.3f   %8.2f%%\n", PhaseNames[i],
                    ((double)m_filtered.m_invokesByPhase[i]) / ((double)m_numFilteredMethods),
                    ((double)m_filtered.m_cyclesByPhase[i]) / 1000000.0, phase_tot_ms,
                    (phase_tot_ms * 100.0 / totTime_ms));
        }

        double fslop_ms = m_filtered.m_parentPhaseEndSlop * 1000.0 / countsPerSec;
        if (fslop_ms > 1.0)
        {
            fprintf(f, "\n  'End phase slop' should be very small (if not, there's unattributed time): %9.3f Mcycles = "
                       "%3.1f%% of total.\n\n",
                    m_filtered.m_parentPhaseEndSlop / 1000000.0, fslop_ms);
        }
    }

#if MEASURE_CLRAPI_CALLS
    if (m_total.m_allClrAPIcalls > 0 && m_total.m_allClrAPIcycles > 0)
    {
        fprintf(f, "\n");
        if (m_totMethods > 0)
            fprintf(f, "  Imported %u methods.\n\n", m_numMethods + m_totMethods);

        fprintf(f, "     CLR API                                   # calls   total time    max time     avg time   %% "
                   "of total\n");
        fprintf(f, "     -------------------------------------------------------------------------------");
        fprintf(f, "---------------------\n");

        static const char* APInames[] = {
#define DEF_CLR_API(name) #name,
#include "ICorJitInfo_API_names.h"
        };

        unsigned shownCalls  = 0;
        double   shownMillis = 0.0;
#ifdef DEBUG
        unsigned checkedCalls  = 0;
        double   checkedMillis = 0.0;
#endif

        for (unsigned pass = 0; pass < 2; pass++)
        {
            for (unsigned i = 0; i < API_ICorJitInfo_Names::API_COUNT; i++)
            {
                unsigned calls = m_total.m_perClrAPIcalls[i];
                if (calls == 0)
                    continue;

                unsigned __int64 cycles = m_total.m_perClrAPIcycles[i];
                double           millis = 1000.0 * cycles / countsPerSec;

                // Don't show the small fry to keep the results manageable
                if (millis < 0.5)
                {
                    // We always show the following API because it is always called
                    // exactly once for each method and its body is the simplest one
                    // possible (it just returns an integer constant), and therefore
                    // it can be used to measure the overhead of adding the CLR API
                    // timing code. Roughly speaking, on a 3GHz x64 box the overhead
                    // per call should be around 40 ns when using RDTSC, compared to
                    // about 140 ns when using GetThreadCycles() under Windows.
                    if (i != API_ICorJitInfo_Names::API_getExpectedTargetArchitecture)
                        continue;
                }

                // In the first pass we just compute the totals.
                if (pass == 0)
                {
                    shownCalls += m_total.m_perClrAPIcalls[i];
                    shownMillis += millis;
                    continue;
                }

                unsigned __int32 maxcyc = m_maximum.m_maxClrAPIcycles[i];
                double           max_ms = 1000.0 * maxcyc / countsPerSec;

                fprintf(f, "     %-40s", APInames[i]);                                 // API name
                fprintf(f, " %8u %9.1f ms", calls, millis);                            // #calls, total time
                fprintf(f, " %8.1f ms  %8.1f ns", max_ms, 1000000.0 * millis / calls); // max, avg time
                fprintf(f, "     %5.1f%%\n", 100.0 * millis / shownMillis);            // % of total

#ifdef DEBUG
                checkedCalls += m_total.m_perClrAPIcalls[i];
                checkedMillis += millis;
#endif
            }
        }

#ifdef DEBUG
        assert(checkedCalls == shownCalls);
        assert(checkedMillis == shownMillis);
#endif

        if (shownCalls > 0 || shownMillis > 0)
        {
            fprintf(f, "     -------------------------");
            fprintf(f, "---------------------------------------------------------------------------\n");
            fprintf(f, "     Total for calls shown above              %8u %10.1f ms", shownCalls, shownMillis);
            if (totTime_ms > 0.0)
                fprintf(f, " (%4.1lf%% of overall JIT time)", shownMillis * 100.0 / totTime_ms);
            fprintf(f, "\n");
        }
        fprintf(f, "\n");
    }
#endif

    fprintf(f, "\n");
}

JitTimer::JitTimer(unsigned byteCodeSize) : m_info(byteCodeSize)
{
#if MEASURE_CLRAPI_CALLS
    m_CLRcallInvokes = 0;
    m_CLRcallCycles  = 0;
#endif

#ifdef DEBUG
    m_lastPhase = (Phases)-1;
#if MEASURE_CLRAPI_CALLS
    m_CLRcallAPInum = -1;
#endif
#endif

    unsigned __int64 threadCurCycles;
    if (_our_GetThreadCycles(&threadCurCycles))
    {
        m_start         = threadCurCycles;
        m_curPhaseStart = threadCurCycles;
    }
}

void JitTimer::EndPhase(Compiler* compiler, Phases phase)
{
    // Otherwise...
    // We re-run some phases currently, so this following assert doesn't work.
    // assert((int)phase > (int)m_lastPhase);  // We should end phases in increasing order.

    unsigned __int64 threadCurCycles;
    if (_our_GetThreadCycles(&threadCurCycles))
    {
        unsigned __int64 phaseCycles = (threadCurCycles - m_curPhaseStart);

        // If this is not a leaf phase, the assumption is that the last subphase must have just recently ended.
        // Credit the duration to "slop", the total of which should be very small.
        if (PhaseHasChildren[phase])
        {
            m_info.m_parentPhaseEndSlop += phaseCycles;
        }
        else
        {
            // It is a leaf phase.  Credit duration to it.
            m_info.m_invokesByPhase[phase]++;
            m_info.m_cyclesByPhase[phase] += phaseCycles;

#if MEASURE_CLRAPI_CALLS
            // Record the CLR API timing info as well.
            m_info.m_CLRinvokesByPhase[phase] += m_CLRcallInvokes;
            m_info.m_CLRcyclesByPhase[phase] += m_CLRcallCycles;
#endif

            // Credit the phase's ancestors, if any.
            int ancPhase = PhaseParent[phase];
            while (ancPhase != -1)
            {
                m_info.m_cyclesByPhase[ancPhase] += phaseCycles;
                ancPhase = PhaseParent[ancPhase];
            }

#if MEASURE_CLRAPI_CALLS
            const Phases lastPhase = PHASE_CLR_API;
#else
            const Phases lastPhase = PHASE_NUMBER_OF;
#endif
            if (phase + 1 == lastPhase)
            {
                m_info.m_totalCycles = (threadCurCycles - m_start);
            }
            else
            {
                m_curPhaseStart = threadCurCycles;
            }
        }

        if ((JitConfig.JitMeasureIR() != 0) && PhaseReportsIRSize[phase])
        {
            m_info.m_nodeCountAfterPhase[phase] = compiler->fgMeasureIR();
        }
        else
        {
            m_info.m_nodeCountAfterPhase[phase] = 0;
        }
    }

#ifdef DEBUG
    m_lastPhase = phase;
#endif
#if MEASURE_CLRAPI_CALLS
    m_CLRcallInvokes = 0;
    m_CLRcallCycles  = 0;
#endif
}

#if MEASURE_CLRAPI_CALLS

//------------------------------------------------------------------------
// JitTimer::CLRApiCallEnter: Start the stopwatch for an EE call.
//
// Arguments:
//    apix - The API index - an "enum API_ICorJitInfo_Names" value.
//

void JitTimer::CLRApiCallEnter(unsigned apix)
{
    assert(m_CLRcallAPInum == -1); // Nested calls not allowed
    m_CLRcallAPInum = apix;

    // If we can't get the cycles, we'll just ignore this call
    if (!_our_GetThreadCycles(&m_CLRcallStart))
        m_CLRcallStart = 0;
}

//------------------------------------------------------------------------
// JitTimer::CLRApiCallLeave: compute / record time spent in an EE call.
//
// Arguments:
//    apix - The API's "enum API_ICorJitInfo_Names" value; this value
//           should match the value passed to the most recent call to
//           "CLRApiCallEnter" (i.e. these must come as matched pairs),
//           and they also may not nest.
//

void JitTimer::CLRApiCallLeave(unsigned apix)
{
    // Make sure we're actually inside a measured CLR call.
    assert(m_CLRcallAPInum != -1);
    m_CLRcallAPInum = -1;

    // Ignore this one if we don't have a valid starting counter.
    if (m_CLRcallStart != 0)
    {
        if (JitConfig.JitEECallTimingInfo() != 0)
        {
            unsigned __int64 threadCurCycles;
            if (_our_GetThreadCycles(&threadCurCycles))
            {
                // Compute the cycles spent in the call.
                threadCurCycles -= m_CLRcallStart;

                // Add the cycles to the 'phase' and bump its use count.
                m_info.m_cyclesByPhase[PHASE_CLR_API] += threadCurCycles;
                m_info.m_invokesByPhase[PHASE_CLR_API] += 1;

                // Add the values to the "per API" info.
                m_info.m_allClrAPIcycles += threadCurCycles;
                m_info.m_allClrAPIcalls += 1;

                m_info.m_perClrAPIcalls[apix] += 1;
                m_info.m_perClrAPIcycles[apix] += threadCurCycles;
                m_info.m_maxClrAPIcycles[apix] = max(m_info.m_maxClrAPIcycles[apix], (unsigned __int32)threadCurCycles);

                // Subtract the cycles from the enclosing phase by bumping its start time
                m_curPhaseStart += threadCurCycles;

                // Update the running totals.
                m_CLRcallInvokes += 1;
                m_CLRcallCycles += threadCurCycles;
            }
        }

        m_CLRcallStart = 0;
    }

    assert(m_CLRcallAPInum != -1); // No longer in this API call.
    m_CLRcallAPInum = -1;
}

#endif // MEASURE_CLRAPI_CALLS

CritSecObject JitTimer::s_csvLock;

LPCWSTR Compiler::JitTimeLogCsv()
{
    LPCWSTR jitTimeLogCsv = JitConfig.JitTimeLogCsv();
    return jitTimeLogCsv;
}

void JitTimer::PrintCsvHeader()
{
    LPCWSTR jitTimeLogCsv = Compiler::JitTimeLogCsv();
    if (jitTimeLogCsv == nullptr)
    {
        return;
    }

    CritSecHolder csvLock(s_csvLock);

    FILE* fp = _wfopen(jitTimeLogCsv, W("a"));
    if (fp != nullptr)
    {
        // Seek to the end of the file s.t. `ftell` doesn't lie to us on Windows
        fseek(fp, 0, SEEK_END);

        // Write the header if the file is empty
        if (ftell(fp) == 0)
        {
            fprintf(fp, "\"Method Name\",");
            fprintf(fp, "\"Assembly or SPMI Index\",");
            fprintf(fp, "\"IL Bytes\",");
            fprintf(fp, "\"Basic Blocks\",");
            fprintf(fp, "\"Min Opts\",");
            fprintf(fp, "\"Loops Cloned\",");

            for (int i = 0; i < PHASE_NUMBER_OF; i++)
            {
                fprintf(fp, "\"%s\",", PhaseNames[i]);
                if ((JitConfig.JitMeasureIR() != 0) && PhaseReportsIRSize[i])
                {
                    fprintf(fp, "\"Node Count After %s\",", PhaseNames[i]);
                }
            }

            InlineStrategy::DumpCsvHeader(fp);

            fprintf(fp, "\"Executable Code Bytes\",");
            fprintf(fp, "\"GC Info Bytes\",");
            fprintf(fp, "\"Total Bytes Allocated\",");
            fprintf(fp, "\"Total Cycles\",");
            fprintf(fp, "\"CPS\"\n");
        }
        fclose(fp);
    }
}

extern ICorJitHost* g_jitHost;

void JitTimer::PrintCsvMethodStats(Compiler* comp)
{
    LPCWSTR jitTimeLogCsv = Compiler::JitTimeLogCsv();
    if (jitTimeLogCsv == nullptr)
    {
        return;
    }

    // eeGetMethodFullName uses locks, so don't enter crit sec before this call.
    const char* methName = comp->eeGetMethodFullName(comp->info.compMethodHnd);

    // Try and access the SPMI index to report in the data set.
    //
    // If the jit is not hosted under SPMI this will return the
    // default value of zero.
    //
    // Query the jit host directly here instead of going via the
    // config cache, since value will change for each method.
    int index = g_jitHost->getIntConfigValue(W("SuperPMIMethodContextNumber"), 0);

    CritSecHolder csvLock(s_csvLock);

    FILE* fp = _wfopen(jitTimeLogCsv, W("a"));
    fprintf(fp, "\"%s\",", methName);
    if (index != 0)
    {
        fprintf(fp, "%d,", index);
    }
    else
    {
        const char* methodAssemblyName = comp->info.compCompHnd->getAssemblyName(
            comp->info.compCompHnd->getModuleAssembly(comp->info.compCompHnd->getClassModule(comp->info.compClassHnd)));
        fprintf(fp, "\"%s\",", methodAssemblyName);
    }
    fprintf(fp, "%u,", comp->info.compILCodeSize);
    fprintf(fp, "%u,", comp->fgBBcount);
    fprintf(fp, "%u,", comp->opts.MinOpts());
    fprintf(fp, "%u,", comp->optLoopsCloned);
    unsigned __int64 totCycles = 0;
    for (int i = 0; i < PHASE_NUMBER_OF; i++)
    {
        if (!PhaseHasChildren[i])
        {
            totCycles += m_info.m_cyclesByPhase[i];
        }
        fprintf(fp, "%I64u,", m_info.m_cyclesByPhase[i]);

        if ((JitConfig.JitMeasureIR() != 0) && PhaseReportsIRSize[i])
        {
            fprintf(fp, "%u,", m_info.m_nodeCountAfterPhase[i]);
        }
    }

    comp->m_inlineStrategy->DumpCsvData(fp);

    fprintf(fp, "%u,", comp->info.compNativeCodeSize);
    fprintf(fp, "%Iu,", comp->compInfoBlkSize);
    fprintf(fp, "%Iu,", comp->compGetArenaAllocator()->getTotalBytesAllocated());
    fprintf(fp, "%I64u,", m_info.m_totalCycles);
    fprintf(fp, "%f\n", CycleTimer::CyclesPerSecond());
    fclose(fp);
}

// Completes the timing of the current method, and adds it to "sum".
void JitTimer::Terminate(Compiler* comp, CompTimeSummaryInfo& sum, bool includePhases)
{
    if (includePhases)
    {
        PrintCsvMethodStats(comp);
    }

    sum.AddInfo(m_info, includePhases);
}
#endif // FEATURE_JIT_METHOD_PERF

#if LOOP_HOIST_STATS
// Static fields.
CritSecObject Compiler::s_loopHoistStatsLock; // Default constructor.
unsigned      Compiler::s_loopsConsidered             = 0;
unsigned      Compiler::s_loopsWithHoistedExpressions = 0;
unsigned      Compiler::s_totalHoistedExpressions     = 0;

// static
void Compiler::PrintAggregateLoopHoistStats(FILE* f)
{
    fprintf(f, "\n");
    fprintf(f, "---------------------------------------------------\n");
    fprintf(f, "Loop hoisting stats\n");
    fprintf(f, "---------------------------------------------------\n");

    double pctWithHoisted = 0.0;
    if (s_loopsConsidered > 0)
    {
        pctWithHoisted = 100.0 * (double(s_loopsWithHoistedExpressions) / double(s_loopsConsidered));
    }
    double exprsPerLoopWithExpr = 0.0;
    if (s_loopsWithHoistedExpressions > 0)
    {
        exprsPerLoopWithExpr = double(s_totalHoistedExpressions) / double(s_loopsWithHoistedExpressions);
    }
    fprintf(f, "Considered %d loops.  Of these, we hoisted expressions out of %d (%6.2f%%).\n", s_loopsConsidered,
            s_loopsWithHoistedExpressions, pctWithHoisted);
    fprintf(f, "  A total of %d expressions were hoisted, an average of %5.2f per loop-with-hoisted-expr.\n",
            s_totalHoistedExpressions, exprsPerLoopWithExpr);
}

void Compiler::AddLoopHoistStats()
{
    CritSecHolder statsLock(s_loopHoistStatsLock);

    s_loopsConsidered += m_loopsConsidered;
    s_loopsWithHoistedExpressions += m_loopsWithHoistedExpressions;
    s_totalHoistedExpressions += m_totalHoistedExpressions;
}

void Compiler::PrintPerMethodLoopHoistStats()
{
    double pctWithHoisted = 0.0;
    if (m_loopsConsidered > 0)
    {
        pctWithHoisted = 100.0 * (double(m_loopsWithHoistedExpressions) / double(m_loopsConsidered));
    }
    double exprsPerLoopWithExpr = 0.0;
    if (m_loopsWithHoistedExpressions > 0)
    {
        exprsPerLoopWithExpr = double(m_totalHoistedExpressions) / double(m_loopsWithHoistedExpressions);
    }
    printf("Considered %d loops.  Of these, we hoisted expressions out of %d (%5.2f%%).\n", m_loopsConsidered,
           m_loopsWithHoistedExpressions, pctWithHoisted);
    printf("  A total of %d expressions were hoisted, an average of %5.2f per loop-with-hoisted-expr.\n",
           m_totalHoistedExpressions, exprsPerLoopWithExpr);
}
#endif // LOOP_HOIST_STATS

//------------------------------------------------------------------------
// RecordStateAtEndOfInlining: capture timing data (if enabled) after
// inlining as completed.
//
// Note:
// Records data needed for SQM and inlining data dumps.  Should be
// called after inlining is complete.  (We do this after inlining
// because this marks the last point at which the JIT is likely to
// cause type-loading and class initialization).

void Compiler::RecordStateAtEndOfInlining()
{
#if defined(DEBUG) || defined(INLINE_DATA)

    m_compCyclesAtEndOfInlining    = 0;
    m_compTickCountAtEndOfInlining = 0;
    bool b                         = CycleTimer::GetThreadCyclesS(&m_compCyclesAtEndOfInlining);
    if (!b)
    {
        return; // We don't have a thread cycle counter.
    }
    m_compTickCountAtEndOfInlining = GetTickCount();

#endif // defined(DEBUG) || defined(INLINE_DATA)
}

//------------------------------------------------------------------------
// RecordStateAtEndOfCompilation: capture timing data (if enabled) after
// compilation is completed.

void Compiler::RecordStateAtEndOfCompilation()
{
#if defined(DEBUG) || defined(INLINE_DATA)

    // Common portion
    m_compCycles = 0;
    unsigned __int64 compCyclesAtEnd;
    bool             b = CycleTimer::GetThreadCyclesS(&compCyclesAtEnd);
    if (!b)
    {
        return; // We don't have a thread cycle counter.
    }
    assert(compCyclesAtEnd >= m_compCyclesAtEndOfInlining);

    m_compCycles = compCyclesAtEnd - m_compCyclesAtEndOfInlining;

#endif // defined(DEBUG) || defined(INLINE_DATA)
}

#if FUNC_INFO_LOGGING
// static
LPCWSTR Compiler::compJitFuncInfoFilename = nullptr;

// static
FILE* Compiler::compJitFuncInfoFile = nullptr;
#endif // FUNC_INFO_LOGGING

#ifdef DEBUG

// dumpConvertedVarSet() dumps the varset bits that are tracked
// variable indices, and we convert them to variable numbers, sort the variable numbers, and
// print them as variable numbers. To do this, we use a temporary set indexed by
// variable number. We can't use the "all varset" type because it is still size-limited, and might
// not be big enough to handle all possible variable numbers.
void dumpConvertedVarSet(Compiler* comp, VARSET_VALARG_TP vars)
{
    BYTE* pVarNumSet; // trivial set: one byte per varNum, 0 means not in set, 1 means in set.

    size_t varNumSetBytes = comp->lvaCount * sizeof(BYTE);
    pVarNumSet            = (BYTE*)_alloca(varNumSetBytes);
    memset(pVarNumSet, 0, varNumSetBytes); // empty the set

    VarSetOps::Iter iter(comp, vars);
    unsigned        varIndex = 0;
    while (iter.NextElem(&varIndex))
    {
        unsigned varNum    = comp->lvaTrackedIndexToLclNum(varIndex);
        pVarNumSet[varNum] = 1; // This varNum is in the set
    }

    bool first = true;
    printf("{");
    for (size_t varNum = 0; varNum < comp->lvaCount; varNum++)
    {
        if (pVarNumSet[varNum] == 1)
        {
            if (!first)
            {
                printf(" ");
            }
            printf("V%02u", varNum);
            first = false;
        }
    }
    printf("}");
}

/*XXXXXXXXXXXXXXXXXXXXXXXXXXXXXXXXXXXXXXXXXXXXXXXXXXXXXXXXXXXXXXXXXXXXXXXXXXXXX
XXXXXXXXXXXXXXXXXXXXXXXXXXXXXXXXXXXXXXXXXXXXXXXXXXXXXXXXXXXXXXXXXXXXXXXXXXXXXXX
XX                                                                           XX
XX                          Debugging helpers                                XX
XX                                                                           XX
XXXXXXXXXXXXXXXXXXXXXXXXXXXXXXXXXXXXXXXXXXXXXXXXXXXXXXXXXXXXXXXXXXXXXXXXXXXXXXX
XXXXXXXXXXXXXXXXXXXXXXXXXXXXXXXXXXXXXXXXXXXXXXXXXXXXXXXXXXXXXXXXXXXXXXXXXXXXXXX
*/

/*****************************************************************************/
/* The following functions are intended to be called from the debugger, to dump
 * various data structures.
 *
 * The versions that start with 'c' take a Compiler* as the first argument.
 * The versions that start with 'd' use the tlsCompiler, so don't require a Compiler*.
 *
 * Summary:
 *      cBlock,      dBlock         : Display a basic block (call fgTableDispBasicBlock()).
 *      cBlocks,     dBlocks        : Display all the basic blocks of a function (call fgDispBasicBlocks()).
 *      cBlocksV,    dBlocksV       : Display all the basic blocks of a function (call fgDispBasicBlocks(true)).
 *                                    "V" means "verbose", and will dump all the trees.
 *      cTree,       dTree          : Display a tree (call gtDispTree()).
 *      cTreeLIR,    dTreeLIR       : Display a tree in LIR form (call gtDispLIRNode()).
 *      cTrees,      dTrees         : Display all the trees in a function (call fgDumpTrees()).
 *      cEH,         dEH            : Display the EH handler table (call fgDispHandlerTab()).
 *      cVar,        dVar           : Display a local variable given its number (call lvaDumpEntry()).
 *      cVarDsc,     dVarDsc        : Display a local variable given a LclVarDsc* (call lvaDumpEntry()).
 *      cVars,       dVars          : Display the local variable table (call lvaTableDump()).
 *      cVarsFinal,  dVarsFinal     : Display the local variable table (call lvaTableDump(FINAL_FRAME_LAYOUT)).
 *      cBlockCheapPreds, dBlockCheapPreds : Display a block's cheap predecessors (call block->dspCheapPreds()).
 *      cBlockPreds, dBlockPreds    : Display a block's predecessors (call block->dspPreds()).
 *      cBlockSuccs, dBlockSuccs    : Display a block's successors (call block->dspSuccs(compiler)).
 *      cReach,      dReach         : Display all block reachability (call fgDispReach()).
 *      cDoms,       dDoms          : Display all block dominators (call fgDispDoms()).
 *      cLiveness,   dLiveness      : Display per-block variable liveness (call fgDispBBLiveness()).
 *      cCVarSet,    dCVarSet       : Display a "converted" VARSET_TP: the varset is assumed to be tracked variable
 *                                    indices. These are converted to variable numbers and sorted. (Calls
 *                                    dumpConvertedVarSet()).
 *      cLoop,       dLoop          : Display the blocks of a loop, including the trees.
 *      cTreeFlags,  dTreeFlags     : Display tree flags
 *
 * The following don't require a Compiler* to work:
 *      dRegMask                    : Display a regMaskTP (call dspRegMask(mask)).
 */

void cBlock(Compiler* comp, BasicBlock* block)
{
    static unsigned sequenceNumber = 0; // separate calls with a number to indicate this function has been called
    printf("===================================================================== *Block %u\n", sequenceNumber++);
    comp->fgTableDispBasicBlock(block);
}

void cBlocks(Compiler* comp)
{
    static unsigned sequenceNumber = 0; // separate calls with a number to indicate this function has been called
    printf("===================================================================== *Blocks %u\n", sequenceNumber++);
    comp->fgDispBasicBlocks();
}

void cBlocksV(Compiler* comp)
{
    static unsigned sequenceNumber = 0; // separate calls with a number to indicate this function has been called
    printf("===================================================================== *BlocksV %u\n", sequenceNumber++);
    comp->fgDispBasicBlocks(true);
}

void cStmt(Compiler* comp, Statement* statement)
{
    static unsigned sequenceNumber = 0; // separate calls with a number to indicate this function has been called
    printf("===================================================================== *Stmt %u\n", sequenceNumber++);
    comp->gtDispStmt(statement, ">>>");
}

void cTree(Compiler* comp, GenTree* tree)
{
    static unsigned sequenceNumber = 0; // separate calls with a number to indicate this function has been called
    printf("===================================================================== *Tree %u\n", sequenceNumber++);
    comp->gtDispTree(tree, nullptr, ">>>");
}

void cTreeLIR(Compiler* comp, GenTree* tree)
{
    static unsigned sequenceNumber = 0; // separate calls with a number to indicate this function has been called
    printf("===================================================================== *TreeLIR %u\n", sequenceNumber++);
    comp->gtDispLIRNode(tree);
}

void cTrees(Compiler* comp)
{
    static unsigned sequenceNumber = 0; // separate calls with a number to indicate this function has been called
    printf("===================================================================== *Trees %u\n", sequenceNumber++);
    comp->fgDumpTrees(comp->fgFirstBB, nullptr);
}

void cEH(Compiler* comp)
{
    static unsigned sequenceNumber = 0; // separate calls with a number to indicate this function has been called
    printf("===================================================================== *EH %u\n", sequenceNumber++);
    comp->fgDispHandlerTab();
}

void cVar(Compiler* comp, unsigned lclNum)
{
    static unsigned sequenceNumber = 0; // separate calls with a number to indicate this function has been called
    printf("===================================================================== *Var %u\n", sequenceNumber++);
    comp->lvaDumpEntry(lclNum, Compiler::FINAL_FRAME_LAYOUT);
}

void cVarDsc(Compiler* comp, LclVarDsc* varDsc)
{
    static unsigned sequenceNumber = 0; // separate calls with a number to indicate this function has been called
    printf("===================================================================== *VarDsc %u\n", sequenceNumber++);
    unsigned lclNum = (unsigned)(varDsc - comp->lvaTable);
    comp->lvaDumpEntry(lclNum, Compiler::FINAL_FRAME_LAYOUT);
}

void cVars(Compiler* comp)
{
    static unsigned sequenceNumber = 0; // separate calls with a number to indicate this function has been called
    printf("===================================================================== *Vars %u\n", sequenceNumber++);
    comp->lvaTableDump();
}

void cVarsFinal(Compiler* comp)
{
    static unsigned sequenceNumber = 0; // separate calls with a number to indicate this function has been called
    printf("===================================================================== *Vars %u\n", sequenceNumber++);
    comp->lvaTableDump(Compiler::FINAL_FRAME_LAYOUT);
}

void cBlockCheapPreds(Compiler* comp, BasicBlock* block)
{
    static unsigned sequenceNumber = 0; // separate calls with a number to indicate this function has been called
    printf("===================================================================== *BlockCheapPreds %u\n",
           sequenceNumber++);
    block->dspCheapPreds();
}

void cBlockPreds(Compiler* comp, BasicBlock* block)
{
    static unsigned sequenceNumber = 0; // separate calls with a number to indicate this function has been called
    printf("===================================================================== *BlockPreds %u\n", sequenceNumber++);
    block->dspPreds();
}

void cBlockSuccs(Compiler* comp, BasicBlock* block)
{
    static unsigned sequenceNumber = 0; // separate calls with a number to indicate this function has been called
    printf("===================================================================== *BlockSuccs %u\n", sequenceNumber++);
    block->dspSuccs(comp);
}

void cReach(Compiler* comp)
{
    static unsigned sequenceNumber = 0; // separate calls with a number to indicate this function has been called
    printf("===================================================================== *Reach %u\n", sequenceNumber++);
    comp->fgDispReach();
}

void cDoms(Compiler* comp)
{
    static unsigned sequenceNumber = 0; // separate calls with a number to indicate this function has been called
    printf("===================================================================== *Doms %u\n", sequenceNumber++);
    comp->fgDispDoms();
}

void cLiveness(Compiler* comp)
{
    static unsigned sequenceNumber = 0; // separate calls with a number to indicate this function has been called
    printf("===================================================================== *Liveness %u\n", sequenceNumber++);
    comp->fgDispBBLiveness();
}

void cCVarSet(Compiler* comp, VARSET_VALARG_TP vars)
{
    static unsigned sequenceNumber = 0; // separate calls with a number to indicate this function has been called
    printf("===================================================================== dCVarSet %u\n", sequenceNumber++);
    dumpConvertedVarSet(comp, vars);
    printf("\n"); // dumpConvertedVarSet() doesn't emit a trailing newline
}

void cLoop(Compiler* comp, Compiler::LoopDsc* loop)
{
    static unsigned sequenceNumber = 0; // separate calls with a number to indicate this function has been called
    printf("===================================================================== Loop %u\n", sequenceNumber++);
    printf("HEAD   " FMT_BB "\n", loop->lpHead->bbNum);
    printf("FIRST  " FMT_BB "\n", loop->lpFirst->bbNum);
    printf("TOP    " FMT_BB "\n", loop->lpTop->bbNum);
    printf("ENTRY  " FMT_BB "\n", loop->lpEntry->bbNum);
    if (loop->lpExitCnt == 1)
    {
        printf("EXIT   " FMT_BB "\n", loop->lpExit->bbNum);
    }
    else
    {
        printf("EXITS  %u\n", loop->lpExitCnt);
    }
    printf("BOTTOM " FMT_BB "\n", loop->lpBottom->bbNum);

    comp->fgDispBasicBlocks(loop->lpHead, loop->lpBottom, true);
}

void dBlock(BasicBlock* block)
{
    cBlock(JitTls::GetCompiler(), block);
}

void dBlocks()
{
    cBlocks(JitTls::GetCompiler());
}

void dBlocksV()
{
    cBlocksV(JitTls::GetCompiler());
}

void dTree(GenTree* tree)
{
    cTree(JitTls::GetCompiler(), tree);
}

void dTreeLIR(GenTree* tree)
{
    cTreeLIR(JitTls::GetCompiler(), tree);
}

void dTrees()
{
    cTrees(JitTls::GetCompiler());
}

void dEH()
{
    cEH(JitTls::GetCompiler());
}

void dVar(unsigned lclNum)
{
    cVar(JitTls::GetCompiler(), lclNum);
}

void dVarDsc(LclVarDsc* varDsc)
{
    cVarDsc(JitTls::GetCompiler(), varDsc);
}

void dVars()
{
    cVars(JitTls::GetCompiler());
}

void dVarsFinal()
{
    cVarsFinal(JitTls::GetCompiler());
}

void dBlockPreds(BasicBlock* block)
{
    cBlockPreds(JitTls::GetCompiler(), block);
}

void dBlockCheapPreds(BasicBlock* block)
{
    cBlockCheapPreds(JitTls::GetCompiler(), block);
}

void dBlockSuccs(BasicBlock* block)
{
    cBlockSuccs(JitTls::GetCompiler(), block);
}

void dReach()
{
    cReach(JitTls::GetCompiler());
}

void dDoms()
{
    cDoms(JitTls::GetCompiler());
}

void dLiveness()
{
    cLiveness(JitTls::GetCompiler());
}

void dCVarSet(VARSET_VALARG_TP vars)
{
    cCVarSet(JitTls::GetCompiler(), vars);
}

void dLoop(Compiler::LoopDsc* loop)
{
    cLoop(JitTls::GetCompiler(), loop);
}

void dRegMask(regMaskTP mask)
{
    static unsigned sequenceNumber = 0; // separate calls with a number to indicate this function has been called
    printf("===================================================================== dRegMask %u\n", sequenceNumber++);
    dspRegMask(mask);
    printf("\n"); // dspRegMask() doesn't emit a trailing newline
}

void dBlockList(BasicBlockList* list)
{
    printf("WorkList: ");
    while (list != nullptr)
    {
        printf(FMT_BB " ", list->block->bbNum);
        list = list->next;
    }
    printf("\n");
}

// Global variables available in debug mode.  That are set by debug APIs for finding
// Trees, Stmts, and/or Blocks using id or bbNum.
// That can be used in watch window or as a way to get address of fields for data break points.

GenTree*    dbTree;
Statement*  dbStmt;
BasicBlock* dbTreeBlock;
BasicBlock* dbBlock;

// Debug APIs for finding Trees, Stmts, and/or Blocks.
// As a side effect, they set the debug variables above.

GenTree* dFindTree(GenTree* tree, unsigned id)
{
    if (tree == nullptr)
    {
        return nullptr;
    }

    if (tree->gtTreeID == id)
    {
        dbTree = tree;
        return tree;
    }

    for (GenTree* child : tree->Operands())
    {
        child = dFindTree(child, id);
        if (child != nullptr)
        {
            return child;
        }
    }

    return nullptr;
}

GenTree* dFindTree(unsigned id)
{
    Compiler*   comp = JitTls::GetCompiler();
    BasicBlock* block;
    GenTree*    tree;

    dbTreeBlock = nullptr;
    dbTree      = nullptr;

    for (block = comp->fgFirstBB; block != nullptr; block = block->bbNext)
    {
        for (Statement* stmt : block->Statements())
        {
            tree = dFindTree(stmt->GetRootNode(), id);
            if (tree != nullptr)
            {
                dbTreeBlock = block;
                return tree;
            }
        }
    }

    return nullptr;
}

Statement* dFindStmt(unsigned id)
{
    Compiler*   comp = JitTls::GetCompiler();
    BasicBlock* block;

    dbStmt = nullptr;

    unsigned stmtId = 0;
    for (block = comp->fgFirstBB; block != nullptr; block = block->bbNext)
    {
        for (Statement* stmt : block->Statements())
        {
            stmtId++;
            if (stmtId == id)
            {
                dbStmt = stmt;
                return stmt;
            }
        }
    }

    return nullptr;
}

BasicBlock* dFindBlock(unsigned bbNum)
{
    Compiler*   comp  = JitTls::GetCompiler();
    BasicBlock* block = nullptr;

    dbBlock = nullptr;
    for (block = comp->fgFirstBB; block != nullptr; block = block->bbNext)
    {
        if (block->bbNum == bbNum)
        {
            dbBlock = block;
            break;
        }
    }

    return block;
}

Compiler::LoopDsc* dFindLoop(unsigned loopNum)
{
    Compiler* comp = JitTls::GetCompiler();

    if (loopNum >= comp->optLoopCount)
    {
        printf("loopNum %u out of range\n");
        return nullptr;
    }

    return &comp->optLoopTable[loopNum];
}

void cTreeFlags(Compiler* comp, GenTree* tree)
{
    int chars = 0;

    if (tree->gtFlags != 0)
    {
        chars += printf("flags=");

        // Node flags
        CLANG_FORMAT_COMMENT_ANCHOR;

#if defined(DEBUG)
        if (tree->gtDebugFlags & GTF_DEBUG_NODE_LARGE)
        {
            chars += printf("[NODE_LARGE]");
        }
        if (tree->gtDebugFlags & GTF_DEBUG_NODE_SMALL)
        {
            chars += printf("[NODE_SMALL]");
        }
        if (tree->gtDebugFlags & GTF_DEBUG_NODE_MORPHED)
        {
            chars += printf("[MORPHED]");
        }
#endif // defined(DEBUG)

        if (tree->gtFlags & GTF_COLON_COND)
        {
            chars += printf("[COLON_COND]");
        }

        // Operator flags

        genTreeOps op = tree->OperGet();
        switch (op)
        {

            case GT_LCL_VAR:
            case GT_LCL_VAR_ADDR:
            case GT_LCL_FLD:
            case GT_LCL_FLD_ADDR:
            case GT_STORE_LCL_FLD:
            case GT_STORE_LCL_VAR:
                if (tree->gtFlags & GTF_VAR_DEF)
                {
                    chars += printf("[VAR_DEF]");
                }
                if (tree->gtFlags & GTF_VAR_USEASG)
                {
                    chars += printf("[VAR_USEASG]");
                }
                if (tree->gtFlags & GTF_VAR_CAST)
                {
                    chars += printf("[VAR_CAST]");
                }
                if (tree->gtFlags & GTF_VAR_ITERATOR)
                {
                    chars += printf("[VAR_ITERATOR]");
                }
                if (tree->gtFlags & GTF_VAR_CLONED)
                {
                    chars += printf("[VAR_CLONED]");
                }
                if (tree->gtFlags & GTF_VAR_DEATH)
                {
                    chars += printf("[VAR_DEATH]");
                }
#if defined(DEBUG)
                if (tree->gtDebugFlags & GTF_DEBUG_VAR_CSE_REF)
                {
                    chars += printf("[VAR_CSE_REF]");
                }
#endif
                break;

            case GT_NOP:
                break;

            case GT_NO_OP:
                break;

            case GT_FIELD:
                if (tree->gtFlags & GTF_FLD_VOLATILE)
                {
                    chars += printf("[FLD_VOLATILE]");
                }
#if defined(TARGET_X86) && defined(TARGET_WINDOWS)
                if (tree->gtFlags & GTF_FLD_TLS_REF)
                {
                    chars += printf("[FLD_TLS_REF]");
                }
#endif
                break;

            case GT_INDEX:
            case GT_INDEX_ADDR:
                if (tree->gtFlags & GTF_INX_RNGCHK)
                {
                    chars += printf("[INX_RNGCHK]");
                }
                break;

            case GT_IND:
            case GT_STOREIND:

                if (tree->gtFlags & GTF_IND_VOLATILE)
                {
                    chars += printf("[IND_VOLATILE]");
                }
                if (tree->gtFlags & GTF_IND_TGT_HEAP)
                {
                    chars += printf("[IND_TGT_HEAP]");
                }
                if (tree->gtFlags & GTF_IND_TGT_NOT_HEAP)
                {
                    chars += printf("[IND_TGT_NOT_HEAP]");
                }
                if (tree->gtFlags & GTF_IND_ASG_LHS)
                {
                    chars += printf("[IND_ASG_LHS]");
                }
                if (tree->gtFlags & GTF_IND_UNALIGNED)
                {
                    chars += printf("[IND_UNALIGNED]");
                }
                if (tree->gtFlags & GTF_IND_INVARIANT)
                {
                    chars += printf("[IND_INVARIANT]");
                }
                break;

            case GT_CLS_VAR:

                if (tree->gtFlags & GTF_CLS_VAR_ASG_LHS)
                {
                    chars += printf("[CLS_VAR_ASG_LHS]");
                }
                break;

            case GT_MUL:
#if !defined(TARGET_64BIT)
            case GT_MUL_LONG:
#endif

                if (tree->gtFlags & GTF_MUL_64RSLT)
                {
                    chars += printf("[64RSLT]");
                }
                if (tree->gtFlags & GTF_ADDRMODE_NO_CSE)
                {
                    chars += printf("[ADDRMODE_NO_CSE]");
                }
                break;

            case GT_ADD:

                if (tree->gtFlags & GTF_ADDRMODE_NO_CSE)
                {
                    chars += printf("[ADDRMODE_NO_CSE]");
                }
                break;

            case GT_LSH:

                if (tree->gtFlags & GTF_ADDRMODE_NO_CSE)
                {
                    chars += printf("[ADDRMODE_NO_CSE]");
                }
                break;

            case GT_MOD:
            case GT_UMOD:
                break;

            case GT_EQ:
            case GT_NE:
            case GT_LT:
            case GT_LE:
            case GT_GT:
            case GT_GE:

                if (tree->gtFlags & GTF_RELOP_NAN_UN)
                {
                    chars += printf("[RELOP_NAN_UN]");
                }
                if (tree->gtFlags & GTF_RELOP_JMP_USED)
                {
                    chars += printf("[RELOP_JMP_USED]");
                }
                if (tree->gtFlags & GTF_RELOP_QMARK)
                {
                    chars += printf("[RELOP_QMARK]");
                }
                break;

            case GT_QMARK:

                if (tree->gtFlags & GTF_QMARK_CAST_INSTOF)
                {
                    chars += printf("[QMARK_CAST_INSTOF]");
                }
                break;

            case GT_CNS_INT:

            {
                unsigned handleKind = (tree->gtFlags & GTF_ICON_HDL_MASK);

                switch (handleKind)
                {

                    case GTF_ICON_SCOPE_HDL:

                        chars += printf("[ICON_SCOPE_HDL]");
                        break;

                    case GTF_ICON_CLASS_HDL:

                        chars += printf("[ICON_CLASS_HDL]");
                        break;

                    case GTF_ICON_METHOD_HDL:

                        chars += printf("[ICON_METHOD_HDL]");
                        break;

                    case GTF_ICON_FIELD_HDL:

                        chars += printf("[ICON_FIELD_HDL]");
                        break;

                    case GTF_ICON_STATIC_HDL:

                        chars += printf("[ICON_STATIC_HDL]");
                        break;

                    case GTF_ICON_STR_HDL:

                        chars += printf("[ICON_STR_HDL]");
                        break;

                    case GTF_ICON_CONST_PTR:

                        chars += printf("[ICON_CONST_PTR]");
                        break;

                    case GTF_ICON_GLOBAL_PTR:

                        chars += printf("[ICON_GLOBAL_PTR]");
                        break;

                    case GTF_ICON_VARG_HDL:

                        chars += printf("[ICON_VARG_HDL]");
                        break;

                    case GTF_ICON_PINVKI_HDL:

                        chars += printf("[ICON_PINVKI_HDL]");
                        break;

                    case GTF_ICON_TOKEN_HDL:

                        chars += printf("[ICON_TOKEN_HDL]");
                        break;

                    case GTF_ICON_TLS_HDL:

                        chars += printf("[ICON_TLD_HDL]");
                        break;

                    case GTF_ICON_FTN_ADDR:

                        chars += printf("[ICON_FTN_ADDR]");
                        break;

                    case GTF_ICON_CIDMID_HDL:

                        chars += printf("[ICON_CIDMID_HDL]");
                        break;

                    case GTF_ICON_BBC_PTR:

                        chars += printf("[ICON_BBC_PTR]");
                        break;
                }
            }
            break;

            case GT_OBJ:
            case GT_STORE_OBJ:
                if (tree->AsObj()->GetLayout()->HasGCPtr())
                {
                    chars += printf("[BLK_HASGCPTR]");
                }
                FALLTHROUGH;

            case GT_BLK:
            case GT_DYN_BLK:
            case GT_STORE_BLK:
            case GT_STORE_DYN_BLK:
                if (tree->AsIndir()->IsVolatile())
                {
                    chars += printf("[IND_VOLATILE]");
                }
                if (tree->AsBlk()->IsUnaligned())
                {
                    chars += printf("[BLK_UNALIGNED]");
                }
                break;

            case GT_CALL:

                if (tree->gtFlags & GTF_CALL_UNMANAGED)
                {
                    chars += printf("[CALL_UNMANAGED]");
                }
                if (tree->gtFlags & GTF_CALL_INLINE_CANDIDATE)
                {
                    chars += printf("[CALL_INLINE_CANDIDATE]");
                }
                if (!tree->AsCall()->IsVirtual())
                {
                    chars += printf("[CALL_NONVIRT]");
                }
                if (tree->AsCall()->IsVirtualVtable())
                {
                    chars += printf("[CALL_VIRT_VTABLE]");
                }
                if (tree->AsCall()->IsVirtualStub())
                {
                    chars += printf("[CALL_VIRT_STUB]");
                }
                if (tree->gtFlags & GTF_CALL_NULLCHECK)
                {
                    chars += printf("[CALL_NULLCHECK]");
                }
                if (tree->gtFlags & GTF_CALL_POP_ARGS)
                {
                    chars += printf("[CALL_POP_ARGS]");
                }
                if (tree->gtFlags & GTF_CALL_HOISTABLE)
                {
                    chars += printf("[CALL_HOISTABLE]");
                }

                // More flags associated with calls.

                {
                    GenTreeCall* call = tree->AsCall();

                    if (call->gtCallMoreFlags & GTF_CALL_M_EXPLICIT_TAILCALL)
                    {
                        chars += printf("[CALL_M_EXPLICIT_TAILCALL]");
                    }
                    if (call->gtCallMoreFlags & GTF_CALL_M_TAILCALL)
                    {
                        chars += printf("[CALL_M_TAILCALL]");
                    }
                    if (call->gtCallMoreFlags & GTF_CALL_M_VARARGS)
                    {
                        chars += printf("[CALL_M_VARARGS]");
                    }
                    if (call->gtCallMoreFlags & GTF_CALL_M_RETBUFFARG)
                    {
                        chars += printf("[CALL_M_RETBUFFARG]");
                    }
                    if (call->gtCallMoreFlags & GTF_CALL_M_DELEGATE_INV)
                    {
                        chars += printf("[CALL_M_DELEGATE_INV]");
                    }
                    if (call->gtCallMoreFlags & GTF_CALL_M_NOGCCHECK)
                    {
                        chars += printf("[CALL_M_NOGCCHECK]");
                    }
                    if (call->gtCallMoreFlags & GTF_CALL_M_SPECIAL_INTRINSIC)
                    {
                        chars += printf("[CALL_M_SPECIAL_INTRINSIC]");
                    }

                    if (call->IsUnmanaged())
                    {
                        if (call->gtCallMoreFlags & GTF_CALL_M_UNMGD_THISCALL)
                        {
                            chars += printf("[CALL_M_UNMGD_THISCALL]");
                        }
                    }
                    else if (call->IsVirtualStub())
                    {
                        if (call->gtCallMoreFlags & GTF_CALL_M_VIRTSTUB_REL_INDIRECT)
                        {
                            chars += printf("[CALL_M_VIRTSTUB_REL_INDIRECT]");
                        }
                    }
                    else if (!call->IsVirtual())
                    {
                        if (call->gtCallMoreFlags & GTF_CALL_M_NONVIRT_SAME_THIS)
                        {
                            chars += printf("[CALL_M_NONVIRT_SAME_THIS]");
                        }
                    }

                    if (call->gtCallMoreFlags & GTF_CALL_M_FRAME_VAR_DEATH)
                    {
                        chars += printf("[CALL_M_FRAME_VAR_DEATH]");
                    }
                    if (call->gtCallMoreFlags & GTF_CALL_M_TAILCALL_VIA_JIT_HELPER)
                    {
                        chars += printf("[CALL_M_TAILCALL_VIA_JIT_HELPER]");
                    }
#if FEATURE_TAILCALL_OPT
                    if (call->gtCallMoreFlags & GTF_CALL_M_IMPLICIT_TAILCALL)
                    {
                        chars += printf("[CALL_M_IMPLICIT_TAILCALL]");
                    }
#endif
                    if (call->gtCallMoreFlags & GTF_CALL_M_PINVOKE)
                    {
                        chars += printf("[CALL_M_PINVOKE]");
                    }

                    if (call->IsFatPointerCandidate())
                    {
                        chars += printf("[CALL_FAT_POINTER_CANDIDATE]");
                    }

                    if (call->IsGuarded())
                    {
                        chars += printf("[CALL_GUARDED]");
                    }

                    if (call->IsExpRuntimeLookup())
                    {
                        chars += printf("[CALL_EXP_RUNTIME_LOOKUP]");
                    }
                }
                break;
            default:

            {
                unsigned flags = (tree->gtFlags & (~(unsigned)(GTF_COMMON_MASK | GTF_OVERFLOW)));
                if (flags != 0)
                {
                    chars += printf("[%08X]", flags);
                }
            }
            break;
        }

        // Common flags.

        if (tree->gtFlags & GTF_ASG)
        {
            chars += printf("[ASG]");
        }
        if (tree->gtFlags & GTF_CALL)
        {
            chars += printf("[CALL]");
        }
        switch (op)
        {
            case GT_MUL:
            case GT_CAST:
            case GT_ADD:
            case GT_SUB:
                if (tree->gtFlags & GTF_OVERFLOW)
                {
                    chars += printf("[OVERFLOW]");
                }
                break;
            default:
                break;
        }
        if (tree->gtFlags & GTF_EXCEPT)
        {
            chars += printf("[EXCEPT]");
        }
        if (tree->gtFlags & GTF_GLOB_REF)
        {
            chars += printf("[GLOB_REF]");
        }
        if (tree->gtFlags & GTF_ORDER_SIDEEFF)
        {
            chars += printf("[ORDER_SIDEEFF]");
        }
        if (tree->gtFlags & GTF_REVERSE_OPS)
        {
            if (op != GT_LCL_VAR)
            {
                chars += printf("[REVERSE_OPS]");
            }
        }
        if (tree->gtFlags & GTF_SPILLED)
        {
            chars += printf("[SPILLED_OPER]");
        }
#if FEATURE_SET_FLAGS
        if (tree->gtFlags & GTF_SET_FLAGS)
        {
            if ((op != GT_IND) && (op != GT_STOREIND))
            {
                chars += printf("[ZSF_SET_FLAGS]");
            }
        }
#endif
        if (tree->gtFlags & GTF_IND_NONFAULTING)
        {
            if (tree->OperIsIndirOrArrLength())
            {
                chars += printf("[IND_NONFAULTING]");
            }
        }
        if (tree->gtFlags & GTF_MAKE_CSE)
        {
            chars += printf("[MAKE_CSE]");
        }
        if (tree->gtFlags & GTF_DONT_CSE)
        {
            chars += printf("[DONT_CSE]");
        }
        if (tree->gtFlags & GTF_BOOLEAN)
        {
            chars += printf("[BOOLEAN]");
        }
        if (tree->gtFlags & GTF_UNSIGNED)
        {
            chars += printf("[SMALL_UNSIGNED]");
        }
        if (tree->gtFlags & GTF_LATE_ARG)
        {
            chars += printf("[SMALL_LATE_ARG]");
        }
        if (tree->gtFlags & GTF_SPILL)
        {
            chars += printf("[SPILL]");
        }
        if (tree->gtFlags & GTF_REUSE_REG_VAL)
        {
            if (op == GT_CNS_INT)
            {
                chars += printf("[REUSE_REG_VAL]");
            }
        }
    }
}

void dTreeFlags(GenTree* tree)
{
    cTreeFlags(JitTls::GetCompiler(), tree);
}

#endif // DEBUG

#if VARSET_COUNTOPS
// static
BitSetSupport::BitSetOpCounter Compiler::m_varsetOpCounter("VarSetOpCounts.log");
#endif
#if ALLVARSET_COUNTOPS
// static
BitSetSupport::BitSetOpCounter Compiler::m_allvarsetOpCounter("AllVarSetOpCounts.log");
#endif

// static
HelperCallProperties Compiler::s_helperCallProperties;

/*****************************************************************************/
/*****************************************************************************/

//------------------------------------------------------------------------
// killGCRefs:
// Given some tree node return does it need all GC refs to be spilled from
// callee save registers.
//
// Arguments:
//    tree       - the tree for which we ask about gc refs.
//
// Return Value:
//    true       - tree kills GC refs on callee save registers
//    false      - tree doesn't affect GC refs on callee save registers
bool Compiler::killGCRefs(GenTree* tree)
{
    if (tree->IsCall())
    {
        GenTreeCall* call = tree->AsCall();
        if (call->IsUnmanaged())
        {
            return true;
        }

        if (call->gtCallMethHnd == eeFindHelper(CORINFO_HELP_JIT_PINVOKE_BEGIN))
        {
            assert(opts.ShouldUsePInvokeHelpers());
            return true;
        }
    }
    else if (tree->OperIs(GT_START_PREEMPTGC))
    {
        return true;
    }

    return false;
}

//------------------------------------------------------------------------
// lvaIsOSRLocal: check if this local var is one that requires special
//     treatment for OSR compilations.
//
// Arguments:
//    varNum     - variable of interest
//
// Return Value:
//    true       - this is an OSR compile and this local requires special treatment
//    false      - not an OSR compile, or not an interesting local for OSR

bool Compiler::lvaIsOSRLocal(unsigned varNum)
{
    if (!opts.IsOSR())
    {
        return false;
    }

    if (varNum < info.compLocalsCount)
    {
        return true;
    }

    LclVarDsc* varDsc = lvaGetDesc(varNum);

    if (varDsc->lvIsStructField)
    {
        return (varDsc->lvParentLcl < info.compLocalsCount);
    }

    return false;
}

//------------------------------------------------------------------------------
// gtChangeOperToNullCheck: helper to change tree oper to a NULLCHECK.
//
// Arguments:
//    tree       - the node to change;
//    basicBlock - basic block of the node.
//
// Notes:
//    the function should not be called after lowering for platforms that do not support
//    emitting NULLCHECK nodes, like arm32. Use `Lowering::TransformUnusedIndirection`
//    that handles it and calls this function when appropriate.
//
void Compiler::gtChangeOperToNullCheck(GenTree* tree, BasicBlock* block)
{
    assert(tree->OperIs(GT_FIELD, GT_IND, GT_OBJ, GT_BLK));
    tree->ChangeOper(GT_NULLCHECK);
    tree->SetType(TYP_INT);
    block->bbFlags |= BBF_HAS_NULLCHECK;
    optMethodFlags |= OMF_HAS_NULLCHECK;
}<|MERGE_RESOLUTION|>--- conflicted
+++ resolved
@@ -6742,14 +6742,8 @@
                   COMP_HANDLE           compHnd,
                   CORINFO_METHOD_INFO*  methodInfo,
                   void**                methodCodePtr,
-<<<<<<< HEAD
-                  ULONG*                methodCodeSize,
+                  uint32_t*             methodCodeSize,
                   JitFlags*             compileFlags)
-=======
-                  uint32_t*             methodCodeSize,
-                  JitFlags*             compileFlags,
-                  void*                 inlineInfoPtr)
->>>>>>> 672b46fd
 {
     bool jitFallbackCompile = false;
 
