// Licensed to the .NET Foundation under one or more agreements.
// The .NET Foundation licenses this file to you under the MIT license.

#include "jitpch.h"
#ifdef _MSC_VER
#pragma hdrstop
#endif

// The IndirectCallTransformer transforms indirect calls that involve fat function
// pointers, guarded devirtualization candidates, or runtime lookup with dynamic dictionary expansion.
// These transformations introduce control flow and so can't easily be done in the importer.
//
// A fat function pointer is a pointer with the second least significant bit
// (aka FAT_POINTER_MASK) set. If the bit is set, the pointer (after clearing the bit)
// actually points to a tuple <method pointer, instantiation argument pointer> where
// instantiationArgument is a hidden first argument required by method pointer.
//
// Fat pointers are used in CoreRT as a replacement for instantiating stubs,
// because CoreRT can't generate stubs in runtime.
//
// The JIT is responsible for emitting code to check the bit at runtime, branching
// to one of two call sites.
//
// When the bit is not set, the code should execute the original indirect call.
//
// When the bit is set, the code should mask off the bit, use the resulting pointer
// to load the real target address and the extra argument, and then call indirect
// via the target, passing the extra argument.
//
// before:
//   current block
//   {
//     previous statements
//     transforming statement
//     {
//       call with GTF_CALL_M_FAT_POINTER_CHECK flag set in function ptr
//     }
//     subsequent statements
//   }
//
// after:
//   current block
//   {
//     previous statements
//   } BBJ_NONE check block
//   check block
//   {
//     jump to else if function ptr has the FAT_POINTER_MASK bit set.
//   } BBJ_COND then block, else block
//   then block
//   {
//     original statement
//   } BBJ_ALWAYS remainder block
//   else block
//   {
//     clear FAT_POINTER_MASK bit
//     load actual function pointer
//     load instantiation argument
//     create newArgList = (instantiation argument, original argList)
//     call (actual function pointer, newArgList)
//   } BBJ_NONE remainder block
//   remainder block
//   {
//     subsequent statements
//   }
//
class IndirectCallTransformer
{
public:
    IndirectCallTransformer(Compiler* compiler) : compiler(compiler)
    {
    }

    //------------------------------------------------------------------------
    // Run: run transformation for each block.
    //
    // Returns:
    //   Count of calls transformed.
    int Run()
    {
        int count = 0;

        for (BasicBlock* block = compiler->fgFirstBB; block != nullptr; block = block->bbNext)
        {
            count += TransformBlock(block);
        }

        return count;
    }

private:
    //------------------------------------------------------------------------
    // TransformBlock: look through statements and transform statements with
    //   particular indirect calls
    //
    // Returns:
    //   Count of calls transformed.
    //
    int TransformBlock(BasicBlock* block)
    {
        int count = 0;

        for (Statement* stmt : block->Statements())
        {
            if (compiler->doesMethodHaveFatPointer() && ContainsFatCalli(stmt))
            {
                FatPointerCallTransformer transformer(compiler, block, stmt);
                transformer.Run();
                count++;
            }
            else if (compiler->doesMethodHaveGuardedDevirtualization() &&
                     ContainsGuardedDevirtualizationCandidate(stmt))
            {
                GuardedDevirtualizationTransformer transformer(compiler, block, stmt);
                transformer.Run();
                count++;
            }
            else if (compiler->doesMethodHaveExpRuntimeLookup() && ContainsExpRuntimeLookup(stmt))
            {
                ExpRuntimeLookupTransformer transformer(compiler, block, stmt);
                transformer.Run();
                count++;
            }
        }

        return count;
    }

    //------------------------------------------------------------------------
    // ContainsFatCalli: check does this statement contain fat pointer call.
    //
    // Checks fatPointerCandidate in form of call() or lclVar = call().
    //
    // Return Value:
    //    true if contains, false otherwise.
    //
    bool ContainsFatCalli(Statement* stmt)
    {
        GenTree* fatPointerCandidate = stmt->GetRootNode();
        if (fatPointerCandidate->OperIs(GT_ASG))
        {
            fatPointerCandidate = fatPointerCandidate->gtGetOp2();
        }
        return fatPointerCandidate->IsCall() && fatPointerCandidate->AsCall()->IsFatPointerCandidate();
    }

    //------------------------------------------------------------------------
    // ContainsGuardedDevirtualizationCandidate: check does this statement contain a virtual
    // call that we'd like to guardedly devirtualize?
    //
    // Return Value:
    //    true if contains, false otherwise.
    //
    // Notes:
    //    calls are hoisted to top level ... (we hope)
    bool ContainsGuardedDevirtualizationCandidate(Statement* stmt)
    {
        GenTree* candidate = stmt->GetRootNode();
        return candidate->IsCall() && candidate->AsCall()->IsGuardedDevirtualizationCandidate();
    }

    //------------------------------------------------------------------------
    // ContainsExpRuntimeLookup: check if this statement contains a dictionary
    // with dynamic dictionary expansion that we want to transform in CFG.
    //
    // Return Value:
    //    true if contains, false otherwise.
    //
    bool ContainsExpRuntimeLookup(Statement* stmt)
    {
        GenTree* candidate = stmt->GetRootNode();
        if (candidate->OperIs(GT_ASG))
        {
            candidate = candidate->AsOp()->GetOp(1);
        }
        return candidate->IsCall() && candidate->AsCall()->IsExpRuntimeLookup();
    }

    class Transformer
    {
    public:
        Transformer(Compiler* compiler, BasicBlock* block, Statement* stmt)
            : compiler(compiler), currBlock(block), stmt(stmt)
        {
            remainderBlock = nullptr;
            checkBlock     = nullptr;
            thenBlock      = nullptr;
            elseBlock      = nullptr;
            origCall       = nullptr;
            likelihood     = HIGH_PROBABILITY;
        }

        //------------------------------------------------------------------------
        // Run: transform the statement as described above.
        //
        virtual void Run()
        {
            Transform();
        }

        void Transform()
        {
            JITDUMP("*** %s: transforming " FMT_STMT "\n", Name(), stmt->GetID());
            FixupRetExpr();
            ClearFlag();
            CreateRemainder();
            CreateCheck();
            CreateThen();
            CreateElse();
            RemoveOldStatement();
            SetWeights();
            ChainFlow();
        }

    protected:
        virtual const char*  Name()                       = 0;
        virtual void         ClearFlag()                  = 0;
        virtual GenTreeCall* GetCall(Statement* callStmt) = 0;
        virtual void FixupRetExpr()                       = 0;

        //------------------------------------------------------------------------
        // CreateRemainder: split current block at the call stmt and
        // insert statements after the call into remainderBlock.
        //
        void CreateRemainder()
        {
            remainderBlock = compiler->fgSplitBlockAfterStatement(currBlock, stmt);
            remainderBlock->bbFlags |= BBF_INTERNAL;
        }

        virtual void CreateCheck() = 0;

        //------------------------------------------------------------------------
        // CreateAndInsertBasicBlock: ask compiler to create new basic block.
        // and insert in into the basic block list.
        //
        // Arguments:
        //    jumpKind - jump kind for the new basic block
        //    insertAfter - basic block, after which compiler has to insert the new one.
        //
        // Return Value:
        //    new basic block.
        BasicBlock* CreateAndInsertBasicBlock(BBjumpKinds jumpKind, BasicBlock* insertAfter)
        {
            BasicBlock* block = compiler->fgNewBBafter(jumpKind, insertAfter, true);
            block->bbFlags |= BBF_IMPORTED;
            return block;
        }

        virtual void CreateThen() = 0;
        virtual void CreateElse() = 0;

        //------------------------------------------------------------------------
        // RemoveOldStatement: remove original stmt from current block.
        //
        void RemoveOldStatement()
        {
            compiler->fgRemoveStmt(currBlock, stmt);
        }

        //------------------------------------------------------------------------
        // SetWeights: set weights for new blocks.
        //
        virtual void SetWeights()
        {
            remainderBlock->inheritWeight(currBlock);
            checkBlock->inheritWeight(currBlock);
            thenBlock->inheritWeightPercentage(currBlock, likelihood);
            elseBlock->inheritWeightPercentage(currBlock, 100 - likelihood);
        }

        //------------------------------------------------------------------------
        // ChainFlow: link new blocks into correct cfg.
        //
        virtual void ChainFlow()
        {
            assert(!compiler->fgComputePredsDone);
            checkBlock->bbJumpDest = elseBlock;
            thenBlock->bbJumpDest  = remainderBlock;
        }

        Compiler*    compiler;
        BasicBlock*  currBlock;
        BasicBlock*  remainderBlock;
        BasicBlock*  checkBlock;
        BasicBlock*  thenBlock;
        BasicBlock*  elseBlock;
        Statement*   stmt;
        GenTreeCall* origCall;
        unsigned     likelihood;

        const int HIGH_PROBABILITY = 80;
    };

    class FatPointerCallTransformer final : public Transformer
    {
    public:
        FatPointerCallTransformer(Compiler* compiler, BasicBlock* block, Statement* stmt)
            : Transformer(compiler, block, stmt)
        {
            doesReturnValue = stmt->GetRootNode()->OperIs(GT_ASG);
            origCall        = GetCall(stmt);
            fptrAddress     = origCall->gtCallAddr;
            pointerType     = fptrAddress->TypeGet();
        }

    protected:
        virtual const char* Name()
        {
            return "FatPointerCall";
        }

        //------------------------------------------------------------------------
        // GetCall: find a call in a statement.
        //
        // Arguments:
        //    callStmt - the statement with the call inside.
        //
        // Return Value:
        //    call tree node pointer.
        virtual GenTreeCall* GetCall(Statement* callStmt)
        {
            GenTree*     tree = callStmt->GetRootNode();
            GenTreeCall* call = nullptr;
            if (doesReturnValue)
            {
                assert(tree->OperIs(GT_ASG));
                call = tree->gtGetOp2()->AsCall();
            }
            else
            {
                call = tree->AsCall(); // call with void return type.
            }
            return call;
        }

        //------------------------------------------------------------------------
        // ClearFlag: clear fat pointer candidate flag from the original call.
        //
        virtual void ClearFlag()
        {
            origCall->ClearFatPointerCandidate();
        }

        // FixupRetExpr: no action needed as we handle this in the importer.
        virtual void FixupRetExpr()
        {
        }

        //------------------------------------------------------------------------
        // CreateCheck: create check block, that checks fat pointer bit set.
        //
        virtual void CreateCheck()
        {
            checkBlock                 = CreateAndInsertBasicBlock(BBJ_COND, currBlock);
            GenTree*   fatPointerMask  = new (compiler, GT_CNS_INT) GenTreeIntCon(TYP_I_IMPL, FAT_POINTER_MASK);
            GenTree*   fptrAddressCopy = compiler->gtCloneExpr(fptrAddress);
            GenTree*   fatPointerAnd   = compiler->gtNewOperNode(GT_AND, TYP_I_IMPL, fptrAddressCopy, fatPointerMask);
            GenTree*   zero            = new (compiler, GT_CNS_INT) GenTreeIntCon(TYP_I_IMPL, 0);
            GenTree*   fatPointerCmp   = compiler->gtNewOperNode(GT_NE, TYP_INT, fatPointerAnd, zero);
            GenTree*   jmpTree         = compiler->gtNewOperNode(GT_JTRUE, TYP_VOID, fatPointerCmp);
            Statement* jmpStmt         = compiler->fgNewStmtFromTree(jmpTree, stmt->GetILOffsetX());
            compiler->fgInsertStmtAtEnd(checkBlock, jmpStmt);
        }

        //------------------------------------------------------------------------
        // CreateThen: create then block, that is executed if the check succeeds.
        // This simply executes the original call.
        //
        virtual void CreateThen()
        {
            thenBlock                     = CreateAndInsertBasicBlock(BBJ_ALWAYS, checkBlock);
            Statement* copyOfOriginalStmt = compiler->gtCloneStmt(stmt);
            compiler->fgInsertStmtAtEnd(thenBlock, copyOfOriginalStmt);
        }

        //------------------------------------------------------------------------
        // CreateElse: create else block, that is executed if call address is fat pointer.
        //
        virtual void CreateElse()
        {
            elseBlock = CreateAndInsertBasicBlock(BBJ_NONE, thenBlock);

            GenTree* fixedFptrAddress  = GetFixedFptrAddress();
            GenTree* actualCallAddress = compiler->gtNewOperNode(GT_IND, pointerType, fixedFptrAddress);
            GenTree* hiddenArgument    = GetHiddenArgument(fixedFptrAddress);

            Statement* fatStmt = CreateFatCallStmt(actualCallAddress, hiddenArgument);
            compiler->fgInsertStmtAtEnd(elseBlock, fatStmt);
        }

        //------------------------------------------------------------------------
        // GetFixedFptrAddress: clear fat pointer bit from fat pointer address.
        //
        // Return Value:
        //    address without fat pointer bit set.
        GenTree* GetFixedFptrAddress()
        {
            GenTree* fptrAddressCopy = compiler->gtCloneExpr(fptrAddress);
            GenTree* fatPointerMask  = new (compiler, GT_CNS_INT) GenTreeIntCon(TYP_I_IMPL, FAT_POINTER_MASK);
            return compiler->gtNewOperNode(GT_SUB, pointerType, fptrAddressCopy, fatPointerMask);
        }

        //------------------------------------------------------------------------
        // GetHiddenArgument: load hidden argument.
        //
        // Arguments:
        //    fixedFptrAddress - pointer to the tuple <methodPointer, instantiationArgumentPointer>
        //
        // Return Value:
        //    generic context hidden argument.
        GenTree* GetHiddenArgument(GenTree* fixedFptrAddress)
        {
            GenTree* fixedFptrAddressCopy = compiler->gtCloneExpr(fixedFptrAddress);
            GenTree* wordSize = new (compiler, GT_CNS_INT) GenTreeIntCon(TYP_I_IMPL, genTypeSize(TYP_I_IMPL));
            GenTree* hiddenArgumentPtrPtr =
                compiler->gtNewOperNode(GT_ADD, pointerType, fixedFptrAddressCopy, wordSize);
            GenTree* hiddenArgumentPtr = compiler->gtNewOperNode(GT_IND, pointerType, hiddenArgumentPtrPtr);
            return compiler->gtNewOperNode(GT_IND, fixedFptrAddressCopy->TypeGet(), hiddenArgumentPtr);
        }

        //------------------------------------------------------------------------
        // CreateFatCallStmt: create call with fixed call address and hidden argument in the args list.
        //
        // Arguments:
        //    actualCallAddress - fixed call address
        //    hiddenArgument - generic context hidden argument
        //
        // Return Value:
        //    created call node.
        Statement* CreateFatCallStmt(GenTree* actualCallAddress, GenTree* hiddenArgument)
        {
            Statement*   fatStmt = compiler->gtCloneStmt(stmt);
            GenTreeCall* fatCall = GetCall(fatStmt);
            fatCall->gtCallAddr  = actualCallAddress;
            AddHiddenArgument(fatCall, hiddenArgument);
            return fatStmt;
        }

        //------------------------------------------------------------------------
        // AddHiddenArgument: add hidden argument to the call argument list.
        //
        // Arguments:
        //    fatCall - fat call node
        //    hiddenArgument - generic context hidden argument
        //
        void AddHiddenArgument(GenTreeCall* fatCall, GenTree* hiddenArgument)
        {
#if USER_ARGS_COME_LAST
            if (fatCall->HasRetBufArg())
            {
                GenTreeCall::Use* retBufArg = fatCall->gtCallArgs;
                compiler->gtInsertNewCallArgAfter(hiddenArgument, retBufArg);
            }
            else
            {
                fatCall->gtCallArgs = compiler->gtPrependNewCallArg(hiddenArgument, fatCall->gtCallArgs);
            }
#else
            if (fatCall->gtCallArgs == nullptr)
            {
                fatCall->gtCallArgs = compiler->gtNewCallArgs(hiddenArgument);
            }
            else
            {
                AddArgumentToTail(fatCall->gtCallArgs, hiddenArgument);
            }
#endif
        }

        //------------------------------------------------------------------------
        // AddArgumentToTail: add hidden argument to the tail of the call argument list.
        //
        // Arguments:
        //    argList - fat call node
        //    hiddenArgument - generic context hidden argument
        //
        void AddArgumentToTail(GenTreeCall::Use* argList, GenTree* hiddenArgument)
        {
            GenTreeCall::Use* iterator = argList;
            while (iterator->GetNext() != nullptr)
            {
                iterator = iterator->GetNext();
            }
            iterator->SetNext(compiler->gtNewCallArgs(hiddenArgument));
        }

    private:
        const int FAT_POINTER_MASK = 0x2;

        GenTree*  fptrAddress;
        var_types pointerType;
        bool      doesReturnValue;
    };

    class GuardedDevirtualizationTransformer final : public Transformer
    {
        unsigned returnTemp;

    public:
        GuardedDevirtualizationTransformer(Compiler* compiler, BasicBlock* block, Statement* stmt)
            : Transformer(compiler, block, stmt), returnTemp(BAD_VAR_NUM)
        {
        }

        //------------------------------------------------------------------------
        // Run: transform the statement as described above.
        //
        virtual void Run()
        {
            origCall = GetCall(stmt);

            JITDUMP("\n----------------\n\n*** %s contemplating [%06u] in " FMT_BB " \n", Name(),
                    compiler->dspTreeID(origCall), currBlock->bbNum);

            // We currently need inline candidate info to guarded devirt.
            //
            if (!origCall->IsInlineCandidate())
            {
                JITDUMP("*** %s Bailing on [%06u] -- not an inline candidate\n", Name(), compiler->dspTreeID(origCall));
                ClearFlag();
                return;
            }

            likelihood = origCall->gtGuardedDevirtualizationCandidateInfo->likelihood;
            assert((likelihood >= 0) && (likelihood <= 100));
            JITDUMP("Likelihood of correct guess is %u\n", likelihood);

            const bool isChainedGdv = (origCall->gtCallMoreFlags & GTF_CALL_M_GUARDED_DEVIRT_CHAIN) != 0;

            if (isChainedGdv)
            {
                JITDUMP("Expansion will chain to the previous GDV\n");
            }

            Transform();

            if (isChainedGdv)
            {
                TransformForChainedGdv();
            }

            // Look ahead and see if there's another Gdv we might chain to this one.
            //
            ScoutForChainedGdv();
        }

    protected:
        virtual const char* Name()
        {
            return "GuardedDevirtualization";
        }

        //------------------------------------------------------------------------
        // GetCall: find a call in a statement.
        //
        // Arguments:
        //    callStmt - the statement with the call inside.
        //
        // Return Value:
        //    call tree node pointer.
        virtual GenTreeCall* GetCall(Statement* callStmt)
        {
            GenTree* tree = callStmt->GetRootNode();
            assert(tree->IsCall());
            GenTreeCall* call = tree->AsCall();
            return call;
        }

        //------------------------------------------------------------------------
        // ClearFlag: clear guarded devirtualization candidate flag from the original call.
        //
        virtual void ClearFlag()
        {
            origCall->ClearGuardedDevirtualizationCandidate();
        }

        //------------------------------------------------------------------------
        // CreateCheck: create check block and check method table
        //
        virtual void CreateCheck()
        {
            // There's no need for a new block here. We can just append to currBlock.
            //
            checkBlock             = currBlock;
            checkBlock->bbJumpKind = BBJ_COND;

            GenTree* thisTree = origCall->gtCallThisArg->GetNode();
            unsigned thisLclNum;

            if (thisTree->OperIs(GT_LCL_VAR))
            {
                // TODO-MIKE-Review: Is it safe to use an existing LCL_VAR if it ends up being address
                // exposed? An address exposed local could be modified by a different thread. That's
                // extremely unusual but if it happens then type safety is compromised. And anyway,
                // using a DNER local will result in poor codegen.

                thisLclNum = thisTree->AsLclVar()->GetLclNum();
            }
            else
            {
                thisLclNum = compiler->lvaNewTemp(TYP_REF, true DEBUGARG("guarded devirt this temp"));

                GenTree*   asgTree = compiler->gtNewAssignNode(compiler->gtNewLclvNode(thisLclNum, TYP_REF), thisTree);
                Statement* asgStmt = compiler->fgNewStmtFromTree(asgTree, stmt->GetILOffsetX());
                compiler->fgInsertStmtAtEnd(checkBlock, asgStmt);

                origCall->gtCallThisArg->SetNode(compiler->gtNewLclvNode(thisLclNum, TYP_REF));
            }

<<<<<<< HEAD
            GenTree* methodTable = compiler->gtNewMethodTableLookup(compiler->gtNewLclvNode(thisLclNum, TYP_REF));
=======
            // Remember the current last statement. If we're doing a chained GDV, we'll clone/copy
            // all the code in the check block up to and including this statement.
            //
            // Note it's important that we clone/copy the temp assign above, if we created one,
            // because flow along the "cold path" is going to bypass the check block.
            //
            lastStmt = checkBlock->lastStmt();
>>>>>>> a629767a

            // Find target method table
            //
            GenTree*                              methodTable       = compiler->gtNewMethodTableLookup(thisTree);
            GuardedDevirtualizationCandidateInfo* guardedInfo       = origCall->gtGuardedDevirtualizationCandidateInfo;
            CORINFO_CLASS_HANDLE                  clsHnd            = guardedInfo->guardedClassHandle;
            GenTree*                              targetMethodTable = compiler->gtNewIconEmbClsHndNode(clsHnd);

            // Compare and jump to else (which does the indirect call) if NOT equal
            //
            GenTree*   methodTableCompare = compiler->gtNewOperNode(GT_NE, TYP_INT, targetMethodTable, methodTable);
            GenTree*   jmpTree            = compiler->gtNewOperNode(GT_JTRUE, TYP_VOID, methodTableCompare);
            Statement* jmpStmt            = compiler->fgNewStmtFromTree(jmpTree, stmt->GetILOffsetX());
            compiler->fgInsertStmtAtEnd(checkBlock, jmpStmt);
        }

        //------------------------------------------------------------------------
        // FixupRetExpr: set up to repair return value placeholder from call
        //
        virtual void FixupRetExpr()
        {
            // If call returns a value, we need to copy it to a temp, and
            // bash the associated GT_RET_EXPR to refer to the temp instead
            // of the call.
            //
            // Note implicit by-ref returns should have already been converted
            // so any struct copy we induce here should be cheap.
<<<<<<< HEAD
            //
            // Todo: make sure we understand how this interacts with return type
            // munging for small structs.
            InlineCandidateInfo* inlineInfo = origCall->gtInlineCandidateInfo;
            GenTreeRetExpr*      retExpr    = inlineInfo->retExprPlaceholder;
=======
            InlineCandidateInfo* const inlineInfo = origCall->gtInlineCandidateInfo;
            GenTree* const             retExpr    = inlineInfo->retExpr;
>>>>>>> a629767a

            // Sanity check the ret expr if non-null: it should refer to the original call.
            if (retExpr != nullptr)
            {
                assert(retExpr->GetCall() == origCall);
            }

            if (origCall->TypeIs(TYP_VOID))
            {
                // If there's a spill temp already associated with this inline candidate,
                // use that instead of allocating a new temp.
                //
                returnTemp = inlineInfo->preexistingSpillTemp;

                if (returnTemp != BAD_VAR_NUM)
                {
                    JITDUMP("Reworking call(s) to return value via a existing return temp V%02u\n", returnTemp);

                    // We will be introducing multiple defs for this temp, so make sure
                    // it is no longer marked as single def.
                    //
                    // Otherwise, we could make an incorrect type deduction. Say the
                    // original call site returns a B, but after we devirtualize along the
                    // GDV happy path we see that method returns a D. We can't then assume that
                    // the return temp is type D, because we don't know what type the fallback
                    // path returns. So we have to stick with the current type for B as the
                    // return type.
                    //
                    // Note local vars always live in the root method's symbol table. So we
                    // need to use the root compiler for lookup here.
                    //
                    LclVarDsc* const returnTempLcl = compiler->impInlineRoot()->lvaGetDesc(returnTemp);

                    if (returnTempLcl->lvSingleDef == 1)
                    {
                        // In this case it's ok if we already updated the type assuming single def,
                        // we just don't want any further updates.
                        //
                        JITDUMP("Return temp V%02u is no longer a single def temp\n", returnTemp);
                        returnTempLcl->lvSingleDef = 0;
                    }
                }
                else
                {
                    returnTemp = compiler->lvaGrabTemp(false DEBUGARG("guarded devirt return temp"));
                    JITDUMP("Reworking call(s) to return value via a new temp V%02u\n", returnTemp);
                }

                if (varTypeIsStruct(origCall->GetType()))
                {
                    compiler->lvaSetStruct(returnTemp, origCall->GetRetLayout(), false);
                }
                else
                {
                    compiler->lvaGetDesc(returnTemp)->SetType(origCall->GetType());
                }

                GenTree* tempTree = compiler->gtNewLclvNode(returnTemp, origCall->GetType());

                JITDUMP("Bashing GT_RET_EXPR [%06u] to refer to temp V%02u\n", compiler->dspTreeID(retExpr),
                        returnTemp);

<<<<<<< HEAD
                retExpr->SetRetExpr(tempTree);
=======
                retExpr->ReplaceWith(tempTree, compiler);
>>>>>>> a629767a
            }
            else if (retExpr != nullptr)
            {
                // We still oddly produce GT_RET_EXPRs for some void
                // returning calls. Just bash the ret expr to a NOP.
                //
                // Todo: consider bagging creation of these RET_EXPRs. The only possible
                // benefit they provide is stitching back larger trees for failed inlines
                // of void-returning methods. But then the calls likely sit in commas and
                // the benefit of a larger tree is unclear.
<<<<<<< HEAD
                JITDUMP("Updating GT_RET_EXPR [%06u] for VOID return to refer to a NOP\n",
                        compiler->dspTreeID(retExpr));

                retExpr->SetRetExpr(compiler->gtNewNothingNode());
=======
                JITDUMP("Bashing GT_RET_EXPR [%06u] for VOID return to NOP\n", compiler->dspTreeID(retExpr));
                retExpr->gtBashToNOP();
>>>>>>> a629767a
            }
            else
            {
                // We do not produce GT_RET_EXPRs for CTOR calls, so there is nothing to patch.
            }
        }

        //------------------------------------------------------------------------
        // CreateThen: create then block with direct call to method
        //
        virtual void CreateThen()
        {
            thenBlock = CreateAndInsertBasicBlock(BBJ_ALWAYS, checkBlock);
            thenBlock->bbFlags |= currBlock->bbFlags & BBF_SPLIT_GAINED;

            InlineCandidateInfo* inlineInfo = origCall->gtInlineCandidateInfo;
            CORINFO_CLASS_HANDLE clsHnd     = inlineInfo->guardedClassHandle;

            // copy 'this' to temp with exact type.
            unsigned thisTemp  = compiler->lvaNewTemp(TYP_REF, false DEBUGARG("guarded devirt this exact temp"));
            GenTree* clonedObj = compiler->gtCloneExpr(origCall->gtCallThisArg->GetNode());
            GenTree* assign    = compiler->gtNewAssignNode(compiler->gtNewLclvNode(thisTemp, TYP_REF), clonedObj);
            compiler->lvaSetClass(thisTemp, clsHnd, true);
            compiler->fgNewStmtAtEnd(thenBlock, assign);

            // Clone call. Note we must use the special candidate helper.
            GenTreeCall* call   = compiler->gtCloneCandidateCall(origCall);
            call->gtCallThisArg = compiler->gtNewCallArgs(compiler->gtNewLclvNode(thisTemp, TYP_REF));
            call->SetIsGuarded();

            JITDUMP("Direct call [%06u] in block " FMT_BB "\n", compiler->dspTreeID(call), thenBlock->bbNum);

            // Then invoke impDevirtualizeCall to actually transform the call for us,
            // given the original (base) method and the exact guarded class. It should succeed.
            //
            CORINFO_METHOD_HANDLE  methodHnd              = call->gtCallMethHnd;
            unsigned               methodFlags            = compiler->info.compCompHnd->getMethodAttribs(methodHnd);
            CORINFO_CONTEXT_HANDLE context                = inlineInfo->exactContextHnd;
            const bool             isLateDevirtualization = true;
<<<<<<< HEAD
            bool                   explicitTailCall       = (call->gtCallMoreFlags & GTF_CALL_M_EXPLICIT_TAILCALL) != 0;
=======
            const bool explicitTailCall = (call->AsCall()->gtCallMoreFlags & GTF_CALL_M_EXPLICIT_TAILCALL) != 0;
>>>>>>> a629767a
            compiler->impDevirtualizeCall(call, &methodHnd, &methodFlags, &context, nullptr, isLateDevirtualization,
                                          explicitTailCall);

            // We know this call can devirtualize or we would not have set up GDV here.
            // So impDevirtualizeCall should succeed in devirtualizing.
            //
            assert(!call->IsVirtual());

<<<<<<< HEAD
            // Re-establish this call as an inline candidate.
            GenTreeRetExpr* oldRetExpr = inlineInfo->retExprPlaceholder;

            // Todo -- pass this back from impdevirt...?
            inlineInfo->clsHandle       = compiler->info.compCompHnd->getMethodClass(methodHnd);
            inlineInfo->exactContextHnd = context;
            call->gtInlineCandidateInfo = inlineInfo;

            // Add the call.
            compiler->fgNewStmtAtEnd(thenBlock, call);

            // If there was a ret expr for this call, we need to create a new one
            // and append it just after the call.
=======
            // If the devirtualizer was unable to transform the call to invoke the unboxed entry, the inline info
            // we set up may be invalid. We won't be able to inline anyways. So demote the call as an inline candidate.
>>>>>>> a629767a
            //
            CORINFO_METHOD_HANDLE unboxedMethodHnd = inlineInfo->guardedMethodUnboxedEntryHandle;
            if ((unboxedMethodHnd != nullptr) && (methodHnd != unboxedMethodHnd))
            {
<<<<<<< HEAD
                inlineInfo->retExprPlaceholder = compiler->gtNewRetExpr(call, call->GetType());

                GenTree* retExpr = inlineInfo->retExprPlaceholder;

                if (returnTemp != BAD_VAR_NUM)
                {
                    retExpr = compiler->gtNewAssignNode(compiler->gtNewLclvNode(returnTemp, call->GetType()), retExpr);
                }
                else
                {
                    // We should always have a return temp if we return results by value
                    assert(origCall->TypeIs(TYP_VOID));
                }

                compiler->fgNewStmtAtEnd(thenBlock, retExpr);
=======
                // Demote this call to a non-inline candidate
                //
                JITDUMP("Devirtualization was unable to use the unboxed entry; so marking call (to boxed entry) as not "
                        "inlineable\n");

                call->gtFlags &= ~GTF_CALL_INLINE_CANDIDATE;
                call->gtInlineCandidateInfo = nullptr;

                if (returnTemp != BAD_VAR_NUM)
                {
                    GenTree* const assign = compiler->gtNewTempAssign(returnTemp, call);
                    compiler->fgNewStmtAtEnd(thenBlock, assign);
                }
                else
                {
                    compiler->fgNewStmtAtEnd(thenBlock, call);
                }
            }
            else
            {
                // Add the call.
                //
                compiler->fgNewStmtAtEnd(thenBlock, call);

                // Re-establish this call as an inline candidate.
                //
                GenTree* oldRetExpr              = inlineInfo->retExpr;
                inlineInfo->clsHandle            = compiler->info.compCompHnd->getMethodClass(methodHnd);
                inlineInfo->exactContextHnd      = context;
                inlineInfo->preexistingSpillTemp = returnTemp;
                call->gtInlineCandidateInfo      = inlineInfo;

                // If there was a ret expr for this call, we need to create a new one
                // and append it just after the call.
                //
                // Note the original GT_RET_EXPR has been bashed to a temp.
                // we set all this up in FixupRetExpr().
                if (oldRetExpr != nullptr)
                {
                    GenTree* retExpr =
                        compiler->gtNewInlineCandidateReturnExpr(call, call->TypeGet(), thenBlock->bbFlags);
                    inlineInfo->retExpr = retExpr;

                    if (returnTemp != BAD_VAR_NUM)
                    {
                        retExpr = compiler->gtNewTempAssign(returnTemp, retExpr);
                    }
                    else
                    {
                        // We should always have a return temp if we return results by value
                        assert(origCall->TypeGet() == TYP_VOID);
                    }
                    compiler->fgNewStmtAtEnd(thenBlock, retExpr);
                }
>>>>>>> a629767a
            }
        }

        //------------------------------------------------------------------------
        // CreateElse: create else block. This executes the unaltered indirect call.
        //
        virtual void CreateElse()
        {
            elseBlock = CreateAndInsertBasicBlock(BBJ_NONE, thenBlock);
            elseBlock->bbFlags |= currBlock->bbFlags & BBF_SPLIT_GAINED;
            GenTreeCall* call    = origCall;
            Statement*   newStmt = compiler->gtNewStmt(call);

            call->gtFlags &= ~GTF_CALL_INLINE_CANDIDATE;
            call->SetIsGuarded();

            JITDUMP("Residual call [%06u] moved to block " FMT_BB "\n", compiler->dspTreeID(call), elseBlock->bbNum);

            if (returnTemp != BAD_VAR_NUM)
            {
                newStmt->SetRootNode(
                    compiler->gtNewAssignNode(compiler->gtNewLclvNode(returnTemp, call->GetType()), call));
            }

            // For stub calls, restore the stub address. For everything else,
            // null out the candidate info field.
            if (call->IsVirtualStub())
            {
                JITDUMP("Restoring stub addr %p from candidate info\n", call->gtInlineCandidateInfo->stubAddr);
                call->gtStubCallStubAddr = call->gtInlineCandidateInfo->stubAddr;
            }
            else
            {
                call->gtInlineCandidateInfo = nullptr;
            }

            compiler->fgInsertStmtAtEnd(elseBlock, newStmt);

            // Set the original statement to a nop.
            //
            stmt->SetRootNode(compiler->gtNewNothingNode());
        }
<<<<<<< HEAD
=======

        // For chained gdv, we modify the expansion as follows:
        //
        // We verify the check block has two BBJ_NONE/ALWAYS predecessors, one of
        // which (the "cold path") ends in a normal call, the other in an
        // inline candidate call.
        //
        // All the statements in the check block before the type test are copied to the
        // predecessor blocks (one via cloning, the other via direct copy).
        //
        // The cold path block is then modified to bypass the type test and jump
        // directly to the else block.
        //
        void TransformForChainedGdv()
        {
            // Find the hot/cold predecessors. (Consider: just record these when
            // we did the scouting).
            //
            BasicBlock* const coldBlock = checkBlock->bbPrev;

            if (coldBlock->bbJumpKind != BBJ_NONE)
            {
                JITDUMP("Unexpected flow from cold path " FMT_BB "\n", coldBlock->bbNum);
                return;
            }

            BasicBlock* const hotBlock = coldBlock->bbPrev;

            if ((hotBlock->bbJumpKind != BBJ_ALWAYS) || (hotBlock->bbJumpDest != checkBlock))
            {
                JITDUMP("Unexpected flow from hot path " FMT_BB "\n", hotBlock->bbNum);
                return;
            }

            JITDUMP("Hot pred block is " FMT_BB " and cold pred block is " FMT_BB "\n", hotBlock->bbNum,
                    coldBlock->bbNum);

            // Clone and and copy the statements in the check block up to
            // and including lastStmt over to the hot block.
            //
            // This will be the "hot" copy of the code.
            //
            Statement* const afterLastStmt = lastStmt->GetNextStmt();

            for (Statement* checkStmt = checkBlock->firstStmt(); checkStmt != afterLastStmt;)
            {
                Statement* const nextStmt = checkStmt->GetNextStmt();

                // We should have ensured during scouting that all the statements
                // here can safely be cloned.
                //
                // Consider: allow inline candidates here, and keep them viable
                // in the hot copy, and demote them in the cold copy.
                //
                Statement* const clonedStmt = compiler->gtCloneStmt(checkStmt);
                compiler->fgInsertStmtAtEnd(hotBlock, clonedStmt);
                checkStmt = nextStmt;
            }

            // Now move the same span of statements to the cold block.
            //
            for (Statement* checkStmt = checkBlock->firstStmt(); checkStmt != afterLastStmt;)
            {
                Statement* const nextStmt = checkStmt->GetNextStmt();
                compiler->fgUnlinkStmt(checkBlock, checkStmt);
                compiler->fgInsertStmtAtEnd(coldBlock, checkStmt);
                checkStmt = nextStmt;
            }

            // Finally, rewire the cold block to jump to the else block,
            // not fall through to the the check block.
            //
            coldBlock->bbJumpKind = BBJ_ALWAYS;
            coldBlock->bbJumpDest = elseBlock;
        }

        // When the current candidate hads sufficiently high likelihood, scan
        // the remainer block looking for another GDV candidate.
        //
        // (also consider: if currBlock has sufficiently high execution frequency)
        //
        // We want to see if it makes sense to mark the subsequent GDV site as a "chained"
        // GDV, where we duplicate the code in between to stitch together the high-likehood
        // outcomes without a join.
        //
        void ScoutForChainedGdv()
        {
            // If the current call isn't sufficiently likely, don't try and form a chain.
            //
            const unsigned gdvChainLikelihood = JitConfig.JitGuardedDevirtualizationChainLikelihood();

            if (likelihood < gdvChainLikelihood)
            {
                return;
            }

            JITDUMP("Scouting for possible GDV chain as likelihood %u >= %u\n", likelihood, gdvChainLikelihood);

            const unsigned maxStatementDup   = JitConfig.JitGuardedDevirtualizationChainStatements();
            unsigned       chainStatementDup = 0;
            unsigned       chainNodeDup      = 0;
            unsigned       chainLikelihood   = 0;
            GenTreeCall*   chainedCall       = nullptr;

            // Helper class to check a statement for uncloneable nodes and count
            // the total number of nodes
            //
            class UnclonableVisitor final : public GenTreeVisitor<UnclonableVisitor>
            {
            public:
                enum
                {
                    DoPreOrder = true
                };

                GenTree* m_unclonableNode;
                unsigned m_nodeCount;

                UnclonableVisitor(Compiler* compiler)
                    : GenTreeVisitor<UnclonableVisitor>(compiler), m_unclonableNode(nullptr), m_nodeCount(0)
                {
                }

                fgWalkResult PreOrderVisit(GenTree** use, GenTree* user)
                {
                    GenTree* const node = *use;

                    if (node->IsCall())
                    {
                        GenTreeCall* const call = node->AsCall();

                        if (call->IsInlineCandidate() && !call->IsGuardedDevirtualizationCandidate())
                        {
                            m_unclonableNode = node;
                            return fgWalkResult::WALK_ABORT;
                        }
                    }
                    else if (node->OperIs(GT_RET_EXPR))
                    {
                        m_unclonableNode = node;
                        return fgWalkResult::WALK_ABORT;
                    }

                    m_nodeCount++;
                    return fgWalkResult::WALK_CONTINUE;
                }
            };

            for (Statement* nextStmt : remainderBlock->Statements())
            {
                JITDUMP(" Scouting " FMT_STMT "\n", nextStmt->GetID());

                // See if this is a guarded devirt candidate.
                // These will be top-level trees.
                //
                GenTree* const root = nextStmt->GetRootNode();

                if (root->IsCall())
                {
                    GenTreeCall* const call = root->AsCall();

                    if (call->IsGuardedDevirtualizationCandidate() &&
                        (call->gtGuardedDevirtualizationCandidateInfo->likelihood >= gdvChainLikelihood))
                    {
                        JITDUMP("GDV call at [%06u] has likelihood %u >= %u; chaining (%u stmts, %u nodes to dup).\n",
                                compiler->dspTreeID(call), call->gtGuardedDevirtualizationCandidateInfo->likelihood,
                                gdvChainLikelihood, chainStatementDup, chainNodeDup);

                        call->gtCallMoreFlags |= GTF_CALL_M_GUARDED_DEVIRT_CHAIN;
                        break;
                    }
                }

                // Stop searching if we've accumulated too much dup cost.
                // Consider: use node count instead.
                //
                if (chainStatementDup >= maxStatementDup)
                {
                    JITDUMP("  reached max statement dup limit of %u, bailing out\n", maxStatementDup);
                    break;
                }

                // See if this statement's tree is one that we can clone.
                //
                UnclonableVisitor unclonableVisitor(compiler);
                unclonableVisitor.WalkTree(nextStmt->GetRootNodePointer(), nullptr);

                if (unclonableVisitor.m_unclonableNode != nullptr)
                {
                    JITDUMP("  node [%06u] can't be cloned\n", compiler->dspTreeID(unclonableVisitor.m_unclonableNode));
                    break;
                }

                // Looks like we can clone this, so keep scouting.
                //
                chainStatementDup++;
                chainNodeDup += unclonableVisitor.m_nodeCount;
            }
        }

    private:
        unsigned   returnTemp;
        Statement* lastStmt;
>>>>>>> a629767a
    };

    // Runtime lookup with dynamic dictionary expansion transformer,
    // it expects helper runtime lookup call with additional arguments that are:
    // result handle, nullCheck tree, sizeCheck tree.
    // before:
    //   current block
    //   {
    //     previous statements
    //     transforming statement
    //     {
    //       ASG lclVar, call with GTF_CALL_M_EXP_RUNTIME_LOOKUP flag set and additional arguments.
    //     }
    //     subsequent statements
    //   }
    //
    // after:
    //   current block
    //   {
    //     previous statements
    //   } BBJ_NONE check block
    //   check block
    //   {
    //     jump to else if the handle fails size check
    //   } BBJ_COND check block2, else block
    //   check block2
    //   {
    //     jump to else if the handle fails null check
    //   } BBJ_COND then block, else block
    //   then block
    //   {
    //     return handle
    //   } BBJ_ALWAYS remainder block
    //   else block
    //   {
    //     do a helper call
    //   } BBJ_NONE remainder block
    //   remainder block
    //   {
    //     subsequent statements
    //   }
    //
    class ExpRuntimeLookupTransformer final : public Transformer
    {
        BasicBlock* checkBlock2;
        unsigned    resultLclNum;

    public:
        ExpRuntimeLookupTransformer(Compiler* compiler, BasicBlock* block, Statement* stmt)
            : Transformer(compiler, block, stmt)
            , checkBlock2(nullptr)
            , resultLclNum(stmt->GetRootNode()->AsOp()->GetOp(0)->AsLclVar()->GetLclNum())
        {
            assert(compiler->lvaGetDesc(resultLclNum)->TypeIs(TYP_I_IMPL));

            origCall = GetCall(stmt);
        }

    protected:
        virtual const char* Name() override
        {
            return "ExpRuntimeLookup";
        }

        //------------------------------------------------------------------------
        // GetCall: find a call in a statement.
        //
        // Arguments:
        //    callStmt - the statement with the call inside.
        //
        // Return Value:
        //    call tree node pointer.
        virtual GenTreeCall* GetCall(Statement* callStmt) override
        {
            GenTree* tree = callStmt->GetRootNode();
            assert(tree->OperIs(GT_ASG));
            GenTreeCall* call = tree->gtGetOp2()->AsCall();
            return call;
        }

        //------------------------------------------------------------------------
        // ClearFlag: clear runtime exp lookup flag from the original call.
        //
        virtual void ClearFlag() override
        {
            origCall->ClearExpRuntimeLookup();
        }

        // FixupRetExpr: no action needed.
        virtual void FixupRetExpr() override
        {
        }

        //------------------------------------------------------------------------
        // CreateCheck: create check blocks, that checks dictionary size and does null test.
        //
        virtual void CreateCheck() override
        {
            GenTreeCall::UseIterator argsIter  = origCall->Args().begin();
            GenTree*                 nullCheck = argsIter.GetUse()->GetNode();
            ++argsIter;
            GenTree* sizeCheck = argsIter.GetUse()->GetNode();
            ++argsIter;
            origCall->gtCallArgs = argsIter.GetUse();
            // The first argument is the handle now.
            checkBlock = CreateAndInsertBasicBlock(BBJ_COND, currBlock);

            assert(sizeCheck->OperIs(GT_LE));
            GenTree*   sizeJmpTree = compiler->gtNewOperNode(GT_JTRUE, TYP_VOID, sizeCheck);
            Statement* sizeJmpStmt = compiler->fgNewStmtFromTree(sizeJmpTree, stmt->GetILOffsetX());
            compiler->fgInsertStmtAtEnd(checkBlock, sizeJmpStmt);

            checkBlock2 = CreateAndInsertBasicBlock(BBJ_COND, checkBlock);
            assert(nullCheck->OperIs(GT_EQ));
            GenTree*   nullJmpTree = compiler->gtNewOperNode(GT_JTRUE, TYP_VOID, nullCheck);
            Statement* nullJmpStmt = compiler->fgNewStmtFromTree(nullJmpTree, stmt->GetILOffsetX());
            compiler->fgInsertStmtAtEnd(checkBlock2, nullJmpStmt);
        }

        //------------------------------------------------------------------------
        // CreateThen: create then block, that is executed if the checks succeed.
        // This simply returns the handle.
        //
        virtual void CreateThen() override
        {
            thenBlock = CreateAndInsertBasicBlock(BBJ_ALWAYS, checkBlock2);

            GenTree* resultHandle = origCall->gtCallArgs->GetNode();
            // The first argument is the real first argument for the call now.
            origCall->gtCallArgs = origCall->gtCallArgs->GetNext();

            AssignResult(thenBlock, resultHandle);
        }

        //------------------------------------------------------------------------
        // CreateElse: create else block, that is executed if the checks fail.
        //
        virtual void CreateElse() override
        {
            elseBlock = CreateAndInsertBasicBlock(BBJ_NONE, thenBlock);

            AssignResult(elseBlock, origCall);
        }

        void AssignResult(BasicBlock* block, GenTree* result)
        {
            GenTree* asg = compiler->gtNewAssignNode(compiler->gtNewLclvNode(resultLclNum, TYP_I_IMPL), result);
            compiler->fgInsertStmtAtEnd(block, compiler->gtNewStmt(asg, stmt->GetILOffsetX()));
        }

        //------------------------------------------------------------------------
        // SetWeights: set weights for new blocks.
        //
        virtual void SetWeights() override
        {
            remainderBlock->inheritWeight(currBlock);
            checkBlock->inheritWeight(currBlock);
            checkBlock2->inheritWeightPercentage(checkBlock, HIGH_PROBABILITY);
            thenBlock->inheritWeightPercentage(currBlock, HIGH_PROBABILITY);
            elseBlock->inheritWeightPercentage(currBlock, 100 - HIGH_PROBABILITY);
        }

        //------------------------------------------------------------------------
        // ChainFlow: link new blocks into correct cfg.
        //
        virtual void ChainFlow() override
        {
            assert(!compiler->fgComputePredsDone);
            checkBlock->bbJumpDest  = elseBlock;
            checkBlock2->bbJumpDest = elseBlock;
            thenBlock->bbJumpDest   = remainderBlock;
        }
    };

    Compiler* compiler;
};

#ifdef DEBUG

//------------------------------------------------------------------------
// fgDebugCheckForTransformableIndirectCalls: callback to make sure there
//  are no more GTF_CALL_M_FAT_POINTER_CHECK or GTF_CALL_M_GUARDED_DEVIRT
//  calls remaining
//
Compiler::fgWalkResult Compiler::fgDebugCheckForTransformableIndirectCalls(GenTree** pTree, fgWalkData* data)
{
    GenTree* tree = *pTree;
    if (tree->IsCall())
    {
        GenTreeCall* call = tree->AsCall();
        assert(!call->IsFatPointerCandidate());
        assert(!call->IsGuardedDevirtualizationCandidate());
        assert(!call->IsExpRuntimeLookup());
    }
    return WALK_CONTINUE;
}

//------------------------------------------------------------------------
// CheckNoTransformableIndirectCallsRemain: walk through blocks and check
//    that there are no indirect call candidates left to transform.
//
void Compiler::CheckNoTransformableIndirectCallsRemain()
{
    assert(!doesMethodHaveFatPointer());
    assert(!doesMethodHaveGuardedDevirtualization());
    assert(!doesMethodHaveExpRuntimeLookup());

    for (BasicBlock* block = fgFirstBB; block != nullptr; block = block->bbNext)
    {
        for (Statement* stmt : block->Statements())
        {
            fgWalkTreePre(stmt->GetRootNodePointer(), fgDebugCheckForTransformableIndirectCalls);
        }
    }
}
#endif

//------------------------------------------------------------------------
// fgTransformIndirectCalls: find and transform various indirect calls
//
// These transformations happen post-import because they may introduce
// control flow.
//
// Returns:
//   phase status indicating if changes were made
//
PhaseStatus Compiler::fgTransformIndirectCalls()
{
    int count = 0;
    if (doesMethodHaveFatPointer() || doesMethodHaveGuardedDevirtualization() || doesMethodHaveExpRuntimeLookup())
    {
        IndirectCallTransformer indirectCallTransformer(this);
        count = indirectCallTransformer.Run();

        if (count > 0)
        {
            JITDUMP("\n -- %d calls transformed\n", count);
        }
        else
        {
            JITDUMP("\n -- no transforms done (?)\n");
        }

        clearMethodHasFatPointer();
        clearMethodHasGuardedDevirtualization();
        clearMethodHasExpRuntimeLookup();
    }
    else
    {
        JITDUMP("\n -- no candidates to transform\n");
    }

    INDEBUG(CheckNoTransformableIndirectCallsRemain(););

    return (count == 0) ? PhaseStatus::MODIFIED_NOTHING : PhaseStatus::MODIFIED_EVERYTHING;
}<|MERGE_RESOLUTION|>--- conflicted
+++ resolved
@@ -495,7 +495,8 @@
 
     class GuardedDevirtualizationTransformer final : public Transformer
     {
-        unsigned returnTemp;
+        unsigned   returnTemp;
+        Statement* lastStmt;
 
     public:
         GuardedDevirtualizationTransformer(Compiler* compiler, BasicBlock* block, Statement* stmt)
@@ -608,9 +609,8 @@
                 origCall->gtCallThisArg->SetNode(compiler->gtNewLclvNode(thisLclNum, TYP_REF));
             }
 
-<<<<<<< HEAD
-            GenTree* methodTable = compiler->gtNewMethodTableLookup(compiler->gtNewLclvNode(thisLclNum, TYP_REF));
-=======
+            thisTree = compiler->gtNewLclvNode(thisLclNum, TYP_REF);
+
             // Remember the current last statement. If we're doing a chained GDV, we'll clone/copy
             // all the code in the check block up to and including this statement.
             //
@@ -618,10 +618,8 @@
             // because flow along the "cold path" is going to bypass the check block.
             //
             lastStmt = checkBlock->lastStmt();
->>>>>>> a629767a
 
             // Find target method table
-            //
             GenTree*                              methodTable       = compiler->gtNewMethodTableLookup(thisTree);
             GuardedDevirtualizationCandidateInfo* guardedInfo       = origCall->gtGuardedDevirtualizationCandidateInfo;
             CORINFO_CLASS_HANDLE                  clsHnd            = guardedInfo->guardedClassHandle;
@@ -646,16 +644,8 @@
             //
             // Note implicit by-ref returns should have already been converted
             // so any struct copy we induce here should be cheap.
-<<<<<<< HEAD
-            //
-            // Todo: make sure we understand how this interacts with return type
-            // munging for small structs.
-            InlineCandidateInfo* inlineInfo = origCall->gtInlineCandidateInfo;
-            GenTreeRetExpr*      retExpr    = inlineInfo->retExprPlaceholder;
-=======
             InlineCandidateInfo* const inlineInfo = origCall->gtInlineCandidateInfo;
-            GenTree* const             retExpr    = inlineInfo->retExpr;
->>>>>>> a629767a
+            GenTreeRetExpr* const      retExpr    = inlineInfo->retExprPlaceholder;
 
             // Sanity check the ret expr if non-null: it should refer to the original call.
             if (retExpr != nullptr)
@@ -663,7 +653,7 @@
                 assert(retExpr->GetCall() == origCall);
             }
 
-            if (origCall->TypeIs(TYP_VOID))
+            if (!origCall->TypeIs(TYP_VOID))
             {
                 // If there's a spill temp already associated with this inline candidate,
                 // use that instead of allocating a new temp.
@@ -718,11 +708,7 @@
                 JITDUMP("Bashing GT_RET_EXPR [%06u] to refer to temp V%02u\n", compiler->dspTreeID(retExpr),
                         returnTemp);
 
-<<<<<<< HEAD
-                retExpr->SetRetExpr(tempTree);
-=======
                 retExpr->ReplaceWith(tempTree, compiler);
->>>>>>> a629767a
             }
             else if (retExpr != nullptr)
             {
@@ -733,15 +719,8 @@
                 // benefit they provide is stitching back larger trees for failed inlines
                 // of void-returning methods. But then the calls likely sit in commas and
                 // the benefit of a larger tree is unclear.
-<<<<<<< HEAD
-                JITDUMP("Updating GT_RET_EXPR [%06u] for VOID return to refer to a NOP\n",
-                        compiler->dspTreeID(retExpr));
-
-                retExpr->SetRetExpr(compiler->gtNewNothingNode());
-=======
                 JITDUMP("Bashing GT_RET_EXPR [%06u] for VOID return to NOP\n", compiler->dspTreeID(retExpr));
-                retExpr->gtBashToNOP();
->>>>>>> a629767a
+                retExpr->ChangeToNothingNode();
             }
             else
             {
@@ -781,11 +760,7 @@
             unsigned               methodFlags            = compiler->info.compCompHnd->getMethodAttribs(methodHnd);
             CORINFO_CONTEXT_HANDLE context                = inlineInfo->exactContextHnd;
             const bool             isLateDevirtualization = true;
-<<<<<<< HEAD
-            bool                   explicitTailCall       = (call->gtCallMoreFlags & GTF_CALL_M_EXPLICIT_TAILCALL) != 0;
-=======
-            const bool explicitTailCall = (call->AsCall()->gtCallMoreFlags & GTF_CALL_M_EXPLICIT_TAILCALL) != 0;
->>>>>>> a629767a
+            const bool             explicitTailCall       = (call->gtCallMoreFlags & GTF_CALL_M_EXPLICIT_TAILCALL) != 0;
             compiler->impDevirtualizeCall(call, &methodHnd, &methodFlags, &context, nullptr, isLateDevirtualization,
                                           explicitTailCall);
 
@@ -794,45 +769,12 @@
             //
             assert(!call->IsVirtual());
 
-<<<<<<< HEAD
-            // Re-establish this call as an inline candidate.
-            GenTreeRetExpr* oldRetExpr = inlineInfo->retExprPlaceholder;
-
-            // Todo -- pass this back from impdevirt...?
-            inlineInfo->clsHandle       = compiler->info.compCompHnd->getMethodClass(methodHnd);
-            inlineInfo->exactContextHnd = context;
-            call->gtInlineCandidateInfo = inlineInfo;
-
-            // Add the call.
-            compiler->fgNewStmtAtEnd(thenBlock, call);
-
-            // If there was a ret expr for this call, we need to create a new one
-            // and append it just after the call.
-=======
             // If the devirtualizer was unable to transform the call to invoke the unboxed entry, the inline info
             // we set up may be invalid. We won't be able to inline anyways. So demote the call as an inline candidate.
->>>>>>> a629767a
             //
             CORINFO_METHOD_HANDLE unboxedMethodHnd = inlineInfo->guardedMethodUnboxedEntryHandle;
             if ((unboxedMethodHnd != nullptr) && (methodHnd != unboxedMethodHnd))
             {
-<<<<<<< HEAD
-                inlineInfo->retExprPlaceholder = compiler->gtNewRetExpr(call, call->GetType());
-
-                GenTree* retExpr = inlineInfo->retExprPlaceholder;
-
-                if (returnTemp != BAD_VAR_NUM)
-                {
-                    retExpr = compiler->gtNewAssignNode(compiler->gtNewLclvNode(returnTemp, call->GetType()), retExpr);
-                }
-                else
-                {
-                    // We should always have a return temp if we return results by value
-                    assert(origCall->TypeIs(TYP_VOID));
-                }
-
-                compiler->fgNewStmtAtEnd(thenBlock, retExpr);
-=======
                 // Demote this call to a non-inline candidate
                 //
                 JITDUMP("Devirtualization was unable to use the unboxed entry; so marking call (to boxed entry) as not "
@@ -843,7 +785,8 @@
 
                 if (returnTemp != BAD_VAR_NUM)
                 {
-                    GenTree* const assign = compiler->gtNewTempAssign(returnTemp, call);
+                    GenTree* assign =
+                        compiler->gtNewAssignNode(compiler->gtNewLclvNode(returnTemp, call->GetType()), call);
                     compiler->fgNewStmtAtEnd(thenBlock, assign);
                 }
                 else
@@ -859,7 +802,7 @@
 
                 // Re-establish this call as an inline candidate.
                 //
-                GenTree* oldRetExpr              = inlineInfo->retExpr;
+                GenTreeRetExpr* oldRetExpr       = inlineInfo->retExprPlaceholder;
                 inlineInfo->clsHandle            = compiler->info.compCompHnd->getMethodClass(methodHnd);
                 inlineInfo->exactContextHnd      = context;
                 inlineInfo->preexistingSpillTemp = returnTemp;
@@ -872,22 +815,23 @@
                 // we set all this up in FixupRetExpr().
                 if (oldRetExpr != nullptr)
                 {
-                    GenTree* retExpr =
-                        compiler->gtNewInlineCandidateReturnExpr(call, call->TypeGet(), thenBlock->bbFlags);
-                    inlineInfo->retExpr = retExpr;
+                    inlineInfo->retExprPlaceholder = compiler->gtNewRetExpr(call, call->GetType());
+
+                    GenTree* retExpr = inlineInfo->retExprPlaceholder;
 
                     if (returnTemp != BAD_VAR_NUM)
                     {
-                        retExpr = compiler->gtNewTempAssign(returnTemp, retExpr);
+                        retExpr =
+                            compiler->gtNewAssignNode(compiler->gtNewLclvNode(returnTemp, call->GetType()), retExpr);
                     }
                     else
                     {
                         // We should always have a return temp if we return results by value
-                        assert(origCall->TypeGet() == TYP_VOID);
+                        assert(origCall->TypeIs(TYP_VOID));
                     }
+
                     compiler->fgNewStmtAtEnd(thenBlock, retExpr);
                 }
->>>>>>> a629767a
             }
         }
 
@@ -930,8 +874,6 @@
             //
             stmt->SetRootNode(compiler->gtNewNothingNode());
         }
-<<<<<<< HEAD
-=======
 
         // For chained gdv, we modify the expansion as follows:
         //
@@ -1131,11 +1073,6 @@
                 chainNodeDup += unclonableVisitor.m_nodeCount;
             }
         }
-
-    private:
-        unsigned   returnTemp;
-        Statement* lastStmt;
->>>>>>> a629767a
     };
 
     // Runtime lookup with dynamic dictionary expansion transformer,
