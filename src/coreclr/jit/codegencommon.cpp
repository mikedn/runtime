// Licensed to the .NET Foundation under one or more agreements.
// The .NET Foundation licenses this file to you under the MIT license.

/*XXXXXXXXXXXXXXXXXXXXXXXXXXXXXXXXXXXXXXXXXXXXXXXXXXXXXXXXXXXXXXXXXXXXXXXXXXXXX
XXXXXXXXXXXXXXXXXXXXXXXXXXXXXXXXXXXXXXXXXXXXXXXXXXXXXXXXXXXXXXXXXXXXXXXXXXXXXXX
XX                                                                           XX
XX Code Generator Common:                                                    XX
XX   Methods common to all architectures and register allocation strategies  XX
XX                                                                           XX
XXXXXXXXXXXXXXXXXXXXXXXXXXXXXXXXXXXXXXXXXXXXXXXXXXXXXXXXXXXXXXXXXXXXXXXXXXXXXXX
XXXXXXXXXXXXXXXXXXXXXXXXXXXXXXXXXXXXXXXXXXXXXXXXXXXXXXXXXXXXXXXXXXXXXXXXXXXXXXX
*/

// TODO-Cleanup: There are additional methods in CodeGen*.cpp that are almost
// identical, and which should probably be moved here.

#include "jitpch.h"
#ifdef _MSC_VER
#pragma hdrstop
#endif
#include "codegen.h"

#include "gcinfo.h"
#include "emit.h"

#ifndef JIT32_GCENCODER
#include "gcinfoencoder.h"
#endif

#include "patchpointinfo.h"

/*****************************************************************************/

<<<<<<< HEAD
const BYTE genTypeSizes[] = {
#define DEF_TP(tn, nm, jitType, verType, sz, sze, asze, st, al, tf) sz,
#include "typelist.h"
#undef DEF_TP
};

const BYTE genTypeAlignments[] = {
#define DEF_TP(tn, nm, jitType, verType, sz, sze, asze, st, al, tf) al,
#include "typelist.h"
#undef DEF_TP
};

const BYTE genTypeStSzs[] = {
#define DEF_TP(tn, nm, jitType, verType, sz, sze, asze, st, al, tf) st,
#include "typelist.h"
#undef DEF_TP
};

const BYTE genActualTypes[] = {
#define DEF_TP(tn, nm, jitType, verType, sz, sze, asze, st, al, tf) jitType,
#include "typelist.h"
#undef DEF_TP
};

=======
>>>>>>> a629767a
void CodeGenInterface::setFramePointerRequiredEH(bool value)
{
    m_cgFramePointerRequired = value;

#ifndef JIT32_GCENCODER
    if (value)
    {
        // EnumGcRefs will only enumerate slots in aborted frames
        // if they are fully-interruptible.  So if we have a catch
        // or finally that will keep frame-vars alive, we need to
        // force fully-interruptible.
        CLANG_FORMAT_COMMENT_ANCHOR;

#ifdef DEBUG
        if (verbose)
        {
            printf("Method has EH, marking method as fully interruptible\n");
        }
#endif

        m_cgInterruptible = true;
    }
#endif // JIT32_GCENCODER
}

CodeGenInterface* getCodeGenerator(Compiler* comp)
{
    return new (comp, CMK_Codegen) CodeGen(comp);
}

CodeGenInterface::CodeGenInterface(Compiler* compiler)
    : gcInfo(compiler), regSet(compiler, gcInfo), compiler(compiler), treeLifeUpdater(nullptr)
{
}

CodeGen::CodeGen(Compiler* compiler)
    : CodeGenInterface(compiler)
#if defined(TARGET_XARCH)
    , negBitmaskFlt(nullptr)
    , negBitmaskDbl(nullptr)
    , absBitmaskFlt(nullptr)
    , absBitmaskDbl(nullptr)
    , u8ToDblBitmask(nullptr)
    , u8ToFltBitmask(nullptr)
#endif
{
#if defined(UNIX_X86_ABI)
    curNestedAlignment = 0;
    maxNestedAlignment = 0;
#endif

    gcInfo.regSet        = &regSet;
    m_cgEmitter          = new (compiler->getAllocator()) emitter();
    m_cgEmitter->codeGen = this;
    m_cgEmitter->gcInfo  = &gcInfo;

#ifdef DEBUG
    setVerbose(compiler->verbose);
#endif // DEBUG

    regSet.tmpInit();

#ifdef LATE_DISASM
    getDisAssembler().disInit(compiler);
#endif

#ifdef DEBUG
    genTempLiveChg        = true;
    genTrnslLocalVarCount = 0;

    // Shouldn't be used before it is set in genFnProlog()
    compiler->compCalleeRegsPushed = UninitializedWord<unsigned>(compiler);

#if defined(TARGET_XARCH)
    // Shouldn't be used before it is set in genFnProlog()
    compiler->compCalleeFPRegsSavedMask = (regMaskTP)-1;
#endif // defined(TARGET_XARCH)
#endif // DEBUG

#ifdef TARGET_AMD64
    // This will be set before final frame layout.
    compiler->compVSQuirkStackPaddingNeeded = 0;
#endif

    //  Initialize the IP-mapping logic.
    compiler->genIPmappingList        = nullptr;
    compiler->genIPmappingLast        = nullptr;
    compiler->genCallSite2ILOffsetMap = nullptr;

    /* Assume that we not fully interruptible */

    SetInterruptible(false);
#ifdef TARGET_ARMARCH
    SetHasTailCalls(false);
#endif // TARGET_ARMARCH
#ifdef DEBUG
    genInterruptibleUsed = false;
    genCurDispOffset     = (unsigned)-1;
#endif

#ifdef TARGET_ARM64
    genSaveFpLrWithAllCalleeSavedRegisters = false;
#endif // TARGET_ARM64
}

void CodeGenInterface::genMarkTreeInReg(GenTree* tree, regNumber reg)
{
    tree->SetRegNum(reg);
}

#if defined(TARGET_X86) || defined(TARGET_ARM)

//---------------------------------------------------------------------
// genTotalFrameSize - return the "total" size of the stack frame, including local size
// and callee-saved register size. There are a few things "missing" depending on the
// platform. The function genCallerSPtoInitialSPdelta() includes those things.
//
// For ARM, this doesn't include the prespilled registers.
//
// For x86, this doesn't include the frame pointer if codeGen->isFramePointerUsed() is true.
// It also doesn't include the pushed return address.
//
// Return value:
//    Frame size

int CodeGenInterface::genTotalFrameSize() const
{
    assert(!IsUninitialized(compiler->compCalleeRegsPushed));

    int totalFrameSize = compiler->compCalleeRegsPushed * REGSIZE_BYTES + compiler->compLclFrameSize;

    assert(totalFrameSize >= 0);
    return totalFrameSize;
}

//---------------------------------------------------------------------
// genSPtoFPdelta - return the offset from SP to the frame pointer.
// This number is going to be positive, since SP must be at the lowest
// address.
//
// There must be a frame pointer to call this function!

int CodeGenInterface::genSPtoFPdelta() const
{
    assert(isFramePointerUsed());

    int delta;

    delta = -genCallerSPtoInitialSPdelta() + genCallerSPtoFPdelta();

    assert(delta >= 0);
    return delta;
}

//---------------------------------------------------------------------
// genCallerSPtoFPdelta - return the offset from Caller-SP to the frame pointer.
// This number is going to be negative, since the Caller-SP is at a higher
// address than the frame pointer.
//
// There must be a frame pointer to call this function!

int CodeGenInterface::genCallerSPtoFPdelta() const
{
    assert(isFramePointerUsed());
    int callerSPtoFPdelta = 0;

#if defined(TARGET_ARM)
    // On ARM, we first push the prespill registers, then store LR, then R11 (FP), and point R11 at the saved R11.
    callerSPtoFPdelta -= genCountBits(regSet.rsMaskPreSpillRegs(true)) * REGSIZE_BYTES;
    callerSPtoFPdelta -= 2 * REGSIZE_BYTES;
#elif defined(TARGET_X86)
    // Thanks to ebp chaining, the difference between ebp-based addresses
    // and caller-SP-relative addresses is just the 2 pointers:
    //     return address
    //     pushed ebp
    callerSPtoFPdelta -= 2 * REGSIZE_BYTES;
#else
#error "Unknown TARGET"
#endif // TARGET*

    assert(callerSPtoFPdelta <= 0);
    return callerSPtoFPdelta;
}

//---------------------------------------------------------------------
// genCallerSPtoInitialSPdelta - return the offset from Caller-SP to Initial SP.
//
// This number will be negative.

int CodeGenInterface::genCallerSPtoInitialSPdelta() const
{
    int callerSPtoSPdelta = 0;

#if defined(TARGET_ARM)
    callerSPtoSPdelta -= genCountBits(regSet.rsMaskPreSpillRegs(true)) * REGSIZE_BYTES;
    callerSPtoSPdelta -= genTotalFrameSize();
#elif defined(TARGET_X86)
    callerSPtoSPdelta -= genTotalFrameSize();
    callerSPtoSPdelta -= REGSIZE_BYTES; // caller-pushed return address

    // compCalleeRegsPushed does not account for the frame pointer
    // TODO-Cleanup: shouldn't this be part of genTotalFrameSize?
    if (isFramePointerUsed())
    {
        callerSPtoSPdelta -= REGSIZE_BYTES;
    }
#else
#error "Unknown TARGET"
#endif // TARGET*

    assert(callerSPtoSPdelta <= 0);
    return callerSPtoSPdelta;
}

#endif // defined(TARGET_X86) || defined(TARGET_ARM)

/*****************************************************************************
 * Should we round simple operations (assignments, arithmetic operations, etc.)
 */

// inline
// static
bool CodeGen::genShouldRoundFP()
{
    RoundLevel roundLevel = getRoundFloatLevel();

    switch (roundLevel)
    {
        case ROUND_NEVER:
        case ROUND_CMP_CONST:
        case ROUND_CMP:
            return false;

        default:
            assert(roundLevel == ROUND_ALWAYS);
            return true;
    }
}

/*****************************************************************************
 *
 *  Initialize some global variables.
 */

void CodeGen::genPrepForCompiler()
{
    treeLifeUpdater = new (compiler, CMK_bitset) TreeLifeUpdater<true>(compiler);

    /* Figure out which non-register variables hold pointers */

    VarSetOps::AssignNoCopy(compiler, gcInfo.gcTrkStkPtrLcls, VarSetOps::MakeEmpty(compiler));

    // Also, initialize gcTrkStkPtrLcls to include all tracked variables that do not fully live
    // in a register (i.e. they live on the stack for all or part of their lifetime).
    // Note that lvRegister indicates that a lclVar is in a register for its entire lifetime.

    unsigned   varNum;
    LclVarDsc* varDsc;
    for (varNum = 0, varDsc = compiler->lvaTable; varNum < compiler->lvaCount; varNum++, varDsc++)
    {
        if (varDsc->lvTracked || varDsc->lvIsRegCandidate())
        {
            if (!varDsc->lvRegister && compiler->lvaIsGCTracked(varDsc))
            {
                VarSetOps::AddElemD(compiler, gcInfo.gcTrkStkPtrLcls, varDsc->lvVarIndex);
            }
        }
    }
    VarSetOps::AssignNoCopy(compiler, genLastLiveSet, VarSetOps::MakeEmpty(compiler));
    genLastLiveMask = RBM_NONE;
#ifdef DEBUG
    compiler->fgBBcountAtCodegen = compiler->fgBBcount;
#endif
}

//------------------------------------------------------------------------
// genMarkLabelsForCodegen: Mark labels required for codegen.
//
// Mark all blocks that require a label with BBF_HAS_LABEL. These are either blocks that are:
// 1. the target of jumps (fall-through flow doesn't require a label),
// 2. referenced labels such as for "switch" codegen,
// 3. needed to denote the range of EH regions to the VM.
// 4. needed to denote the range of code for alignment processing.
//
// No labels will be in the IR before now, but future codegen might annotate additional blocks
// with this flag, such as "switch" codegen, or codegen-created blocks from genCreateTempLabel().
// Also, the alignment processing code marks BBJ_COND fall-through labels elsewhere.
//
// To report exception handling information to the VM, we need the size of the exception
// handling regions. To compute that, we need to emit labels for the beginning block of
// an EH region, and the block that immediately follows a region. Go through the EH
// table and mark all these blocks with BBF_HAS_LABEL to make this happen.
//
// This code is closely couple with genReportEH() in the sense that any block
// that this procedure has determined it needs to have a label has to be selected
// using the same logic both here and in genReportEH(), so basically any time there is
// a change in the way we handle EH reporting, we have to keep the logic of these two
// methods 'in sync'.
//
// No blocks should be added or removed after this.
//
void CodeGen::genMarkLabelsForCodegen()
{
    assert(!compiler->fgSafeBasicBlockCreation);

    JITDUMP("Mark labels for codegen\n");

#ifdef DEBUG
    // No label flags should be set before this.
    for (BasicBlock* block = compiler->fgFirstBB; block != nullptr; block = block->bbNext)
    {
        assert((block->bbFlags & BBF_HAS_LABEL) == 0);
    }
#endif // DEBUG

    // The first block is special; it always needs a label. This is to properly set up GC info.
    JITDUMP("  " FMT_BB " : first block\n", compiler->fgFirstBB->bbNum);
    compiler->fgFirstBB->bbFlags |= BBF_HAS_LABEL;

    // The current implementation of switch tables requires the first block to have a label so it
    // can generate offsets to the switch label targets.
    // (This is duplicative with the fact we always set the first block with a label above.)
    // TODO-CQ: remove this when switches have been re-implemented to not use this.
    if (compiler->fgHasSwitch)
    {
        JITDUMP("  " FMT_BB " : function has switch; mark first block\n", compiler->fgFirstBB->bbNum);
        compiler->fgFirstBB->bbFlags |= BBF_HAS_LABEL;
    }

    for (BasicBlock* block = compiler->fgFirstBB; block != nullptr; block = block->bbNext)
    {
        switch (block->bbJumpKind)
        {
            case BBJ_ALWAYS: // This will also handle the BBJ_ALWAYS of a BBJ_CALLFINALLY/BBJ_ALWAYS pair.
            case BBJ_COND:
            case BBJ_EHCATCHRET:
                JITDUMP("  " FMT_BB " : branch target\n", block->bbJumpDest->bbNum);
                block->bbJumpDest->bbFlags |= BBF_HAS_LABEL;
                break;

            case BBJ_SWITCH:
                unsigned jumpCnt;
                jumpCnt = block->bbJumpSwt->bbsCount;
                BasicBlock** jumpTab;
                jumpTab = block->bbJumpSwt->bbsDstTab;
                do
                {
                    JITDUMP("  " FMT_BB " : branch target\n", (*jumpTab)->bbNum);
                    (*jumpTab)->bbFlags |= BBF_HAS_LABEL;
                } while (++jumpTab, --jumpCnt);
                break;

            case BBJ_CALLFINALLY:
                // The finally target itself will get marked by walking the EH table, below, and marking
                // all handler begins.
                CLANG_FORMAT_COMMENT_ANCHOR;

#if FEATURE_EH_CALLFINALLY_THUNKS
                {
                    // For callfinally thunks, we need to mark the block following the callfinally/always pair,
                    // as that's needed for identifying the range of the "duplicate finally" region in EH data.
                    BasicBlock* bbToLabel = block->bbNext;
                    if (block->isBBCallAlwaysPair())
                    {
                        bbToLabel = bbToLabel->bbNext; // skip the BBJ_ALWAYS
                    }
                    if (bbToLabel != nullptr)
                    {
                        JITDUMP("  " FMT_BB " : callfinally thunk region end\n", bbToLabel->bbNum);
                        bbToLabel->bbFlags |= BBF_HAS_LABEL;
                    }
                }
#endif // FEATURE_EH_CALLFINALLY_THUNKS

                break;

            case BBJ_EHFINALLYRET:
            case BBJ_EHFILTERRET:
            case BBJ_RETURN:
            case BBJ_THROW:
            case BBJ_NONE:
                break;

            default:
                noway_assert(!"Unexpected bbJumpKind");
                break;
        }
    }

    // Walk all the exceptional code blocks and mark them, since they don't appear in the normal flow graph.
    for (Compiler::AddCodeDsc* add = compiler->fgAddCodeList; add; add = add->acdNext)
    {
        JITDUMP("  " FMT_BB " : throw helper block\n", add->acdDstBlk->bbNum);
        add->acdDstBlk->bbFlags |= BBF_HAS_LABEL;
    }

    EHblkDsc* HBtab;
    EHblkDsc* HBtabEnd;

    for (HBtab = compiler->compHndBBtab, HBtabEnd = compiler->compHndBBtab + compiler->compHndBBtabCount;
         HBtab < HBtabEnd; HBtab++)
    {
        HBtab->ebdTryBeg->bbFlags |= BBF_HAS_LABEL;
        HBtab->ebdHndBeg->bbFlags |= BBF_HAS_LABEL;

        JITDUMP("  " FMT_BB " : try begin\n", HBtab->ebdTryBeg->bbNum);
        JITDUMP("  " FMT_BB " : hnd begin\n", HBtab->ebdHndBeg->bbNum);

        if (HBtab->ebdTryLast->bbNext != nullptr)
        {
            HBtab->ebdTryLast->bbNext->bbFlags |= BBF_HAS_LABEL;
            JITDUMP("  " FMT_BB " : try end\n", HBtab->ebdTryLast->bbNext->bbNum);
        }

        if (HBtab->ebdHndLast->bbNext != nullptr)
        {
            HBtab->ebdHndLast->bbNext->bbFlags |= BBF_HAS_LABEL;
            JITDUMP("  " FMT_BB " : hnd end\n", HBtab->ebdHndLast->bbNext->bbNum);
        }

        if (HBtab->HasFilter())
        {
            HBtab->ebdFilter->bbFlags |= BBF_HAS_LABEL;
            JITDUMP("  " FMT_BB " : filter begin\n", HBtab->ebdFilter->bbNum);
        }
    }

#ifdef DEBUG
    if (compiler->verbose)
    {
        printf("*************** After genMarkLabelsForCodegen()\n");
        compiler->fgDispBasicBlocks();
    }
#endif // DEBUG
}

void CodeGenInterface::genUpdateLife(GenTree* tree)
{
    treeLifeUpdater->UpdateLife(tree);
}

void CodeGenInterface::genUpdateLife(VARSET_VALARG_TP newLife)
{
    compiler->compUpdateLife</*ForCodeGen*/ true>(newLife);
}

// Return the register mask for the given register variable
// inline
regMaskTP CodeGenInterface::genGetRegMask(const LclVarDsc* varDsc)
{
    regMaskTP regMask = RBM_NONE;

    assert(varDsc->lvIsInReg());

    if (varTypeUsesFloatReg(varDsc->TypeGet()))
    {
        regMask = genRegMaskFloat(varDsc->GetRegNum(), varDsc->TypeGet());
    }
    else
    {
        regMask = genRegMask(varDsc->GetRegNum());
    }
    return regMask;
}

// Return the register mask for the given lclVar or regVar tree node
// inline
regMaskTP CodeGenInterface::genGetRegMask(GenTree* tree)
{
    assert(tree->gtOper == GT_LCL_VAR);

    regMaskTP        regMask = RBM_NONE;
    const LclVarDsc* varDsc  = compiler->lvaTable + tree->AsLclVarCommon()->GetLclNum();
    if (varDsc->lvPromoted)
    {
        for (unsigned i = varDsc->lvFieldLclStart; i < varDsc->lvFieldLclStart + varDsc->lvFieldCnt; ++i)
        {
            noway_assert(compiler->lvaTable[i].lvIsStructField);
            if (compiler->lvaTable[i].lvIsInReg())
            {
                regMask |= genGetRegMask(&compiler->lvaTable[i]);
            }
        }
    }
    else if (varDsc->lvIsInReg())
    {
        regMask = genGetRegMask(varDsc);
    }
    return regMask;
}

// The given lclVar is either going live (being born) or dying.
// It might be both going live and dying (that is, it is a dead store) under MinOpts.
// Update regSet.GetMaskVars() accordingly.
// inline
void CodeGenInterface::genUpdateRegLife(const LclVarDsc* varDsc, bool isBorn, bool isDying DEBUGARG(GenTree* tree))
{
    regMaskTP regMask = genGetRegMask(varDsc);

#ifdef DEBUG
    if (compiler->verbose)
    {
        printf("\t\t\t\t\t\t\tV%02u in reg ", (varDsc - compiler->lvaTable));
        varDsc->PrintVarReg();
        printf(" is becoming %s  ", (isDying) ? "dead" : "live");
        Compiler::printTreeID(tree);
        printf("\n");
    }
#endif // DEBUG

    if (isDying)
    {
        // We'd like to be able to assert the following, however if we are walking
        // through a qmark/colon tree, we may encounter multiple last-use nodes.
        // assert((regSet.GetMaskVars() & regMask) == regMask);
        regSet.RemoveMaskVars(regMask);
    }
    else
    {
        // If this is going live, the register must not have a variable in it, except
        // in the case of an exception variable, which may be already treated as live
        // in the register.
        assert(varDsc->lvLiveInOutOfHndlr || ((regSet.GetMaskVars() & regMask) == 0));
        regSet.AddMaskVars(regMask);
    }
}

//----------------------------------------------------------------------
// compHelperCallKillSet: Gets a register mask that represents the kill set for a helper call.
// Not all JIT Helper calls follow the standard ABI on the target architecture.
//
// TODO-CQ: Currently this list is incomplete (not all helpers calls are
//          enumerated) and not 100% accurate (some killsets are bigger than
//          what they really are).
//          There's some work to be done in several places in the JIT to
//          accurately track the registers that are getting killed by
//          helper calls:
//              a) LSRA needs several changes to accomodate more precise killsets
//                 for every helper call it sees (both explicitly [easy] and
//                 implicitly [hard])
//              b) Currently for AMD64, when we generate code for a helper call
//                 we're independently over-pessimizing the killsets of the call
//                 (independently from LSRA) and this needs changes
//                 both in CodeGenAmd64.cpp and emitx86.cpp.
//
//                 The best solution for this problem would be to try to centralize
//                 the killset information in a single place but then make the
//                 corresponding changes so every code generation phase is in sync
//                 about this.
//
//         The interim solution is to only add known helper calls that don't
//         follow the AMD64 ABI and actually trash registers that are supposed to be non-volatile.
//
// Arguments:
//   helper - The helper being inquired about
//
// Return Value:
//   Mask of register kills -- registers whose values are no longer guaranteed to be the same.
//
regMaskTP Compiler::compHelperCallKillSet(CorInfoHelpFunc helper)
{
    switch (helper)
    {
        case CORINFO_HELP_ASSIGN_BYREF:
#if defined(TARGET_AMD64)
            return RBM_RSI | RBM_RDI | RBM_CALLEE_TRASH_NOGC;
#elif defined(TARGET_ARMARCH)
            return RBM_CALLEE_TRASH_WRITEBARRIER_BYREF;
#elif defined(TARGET_X86)
            return RBM_ESI | RBM_EDI | RBM_ECX;
#else
            NYI("Model kill set for CORINFO_HELP_ASSIGN_BYREF on target arch");
            return RBM_CALLEE_TRASH;
#endif

#if defined(TARGET_ARMARCH)
        case CORINFO_HELP_ASSIGN_REF:
        case CORINFO_HELP_CHECKED_ASSIGN_REF:
            return RBM_CALLEE_TRASH_WRITEBARRIER;
#endif

        case CORINFO_HELP_PROF_FCN_ENTER:
#ifdef RBM_PROFILER_ENTER_TRASH
            return RBM_PROFILER_ENTER_TRASH;
#else
            NYI("Model kill set for CORINFO_HELP_PROF_FCN_ENTER on target arch");
#endif

        case CORINFO_HELP_PROF_FCN_LEAVE:
#ifdef RBM_PROFILER_LEAVE_TRASH
            return RBM_PROFILER_LEAVE_TRASH;
#else
            NYI("Model kill set for CORINFO_HELP_PROF_FCN_LEAVE on target arch");
#endif

        case CORINFO_HELP_PROF_FCN_TAILCALL:
#ifdef RBM_PROFILER_TAILCALL_TRASH
            return RBM_PROFILER_TAILCALL_TRASH;
#else
            NYI("Model kill set for CORINFO_HELP_PROF_FCN_TAILCALL on target arch");
#endif

#ifdef TARGET_X86
        case CORINFO_HELP_ASSIGN_REF_EAX:
        case CORINFO_HELP_ASSIGN_REF_ECX:
        case CORINFO_HELP_ASSIGN_REF_EBX:
        case CORINFO_HELP_ASSIGN_REF_EBP:
        case CORINFO_HELP_ASSIGN_REF_ESI:
        case CORINFO_HELP_ASSIGN_REF_EDI:

        case CORINFO_HELP_CHECKED_ASSIGN_REF_EAX:
        case CORINFO_HELP_CHECKED_ASSIGN_REF_ECX:
        case CORINFO_HELP_CHECKED_ASSIGN_REF_EBX:
        case CORINFO_HELP_CHECKED_ASSIGN_REF_EBP:
        case CORINFO_HELP_CHECKED_ASSIGN_REF_ESI:
        case CORINFO_HELP_CHECKED_ASSIGN_REF_EDI:
            return RBM_EDX;

#ifdef FEATURE_USE_ASM_GC_WRITE_BARRIERS
        case CORINFO_HELP_ASSIGN_REF:
        case CORINFO_HELP_CHECKED_ASSIGN_REF:
            return RBM_EAX | RBM_EDX;
#endif // FEATURE_USE_ASM_GC_WRITE_BARRIERS
#endif

        case CORINFO_HELP_STOP_FOR_GC:
            return RBM_STOP_FOR_GC_TRASH;

        case CORINFO_HELP_INIT_PINVOKE_FRAME:
            return RBM_INIT_PINVOKE_FRAME_TRASH;

        default:
            return RBM_CALLEE_TRASH;
    }
}

//------------------------------------------------------------------------
// compChangeLife: Compare the given "newLife" with last set of live variables and update
//  codeGen "gcInfo", siScopes, "regSet" with the new variable's homes/liveness.
//
// Arguments:
//    newLife - the new set of variables that are alive.
//
// Assumptions:
//    The set of live variables reflects the result of only emitted code, it should not be considering the becoming
//    live/dead of instructions that has not been emitted yet. This is used to ensure [) "VariableLiveRange"
//    intervals when calling "siStartVariableLiveRange" and "siEndVariableLiveRange".
//
// Notes:
//    If "ForCodeGen" is false, only "compCurLife" set (and no mask) will be setted.
//
template <bool ForCodeGen>
void Compiler::compChangeLife(VARSET_VALARG_TP newLife)
{
#ifdef DEBUG
    if (verbose)
    {
        printf("Change life %s ", VarSetOps::ToString(this, compCurLife));
        dumpConvertedVarSet(this, compCurLife);
        printf(" -> %s ", VarSetOps::ToString(this, newLife));
        dumpConvertedVarSet(this, newLife);
        printf("\n");
    }
#endif // DEBUG

    /* We should only be called when the live set has actually changed */

    noway_assert(!VarSetOps::Equal(this, compCurLife, newLife));

    if (!ForCodeGen)
    {
        VarSetOps::Assign(this, compCurLife, newLife);
        return;
    }

    /* Figure out which variables are becoming live/dead at this point */

    // deadSet = compCurLife - newLife
    VARSET_TP deadSet(VarSetOps::Diff(this, compCurLife, newLife));

    // bornSet = newLife - compCurLife
    VARSET_TP bornSet(VarSetOps::Diff(this, newLife, compCurLife));

    /* Can't simultaneously become live and dead at the same time */

    // (deadSet UNION bornSet) != EMPTY
    noway_assert(!VarSetOps::IsEmptyUnion(this, deadSet, bornSet));
    // (deadSet INTERSECTION bornSet) == EMPTY
    noway_assert(VarSetOps::IsEmptyIntersection(this, deadSet, bornSet));

    VarSetOps::Assign(this, compCurLife, newLife);

    // Handle the dying vars first, then the newly live vars.
    // This is because, in the RyuJIT backend case, they may occupy registers that
    // will be occupied by another var that is newly live.
    VarSetOps::Iter deadIter(this, deadSet);
    unsigned        deadVarIndex = 0;
    while (deadIter.NextElem(&deadVarIndex))
    {
        unsigned   varNum     = lvaTrackedIndexToLclNum(deadVarIndex);
        LclVarDsc* varDsc     = lvaGetDesc(varNum);
        bool       isGCRef    = (varDsc->TypeGet() == TYP_REF);
        bool       isByRef    = (varDsc->TypeGet() == TYP_BYREF);
        bool       isInReg    = varDsc->lvIsInReg();
        bool       isInMemory = !isInReg || varDsc->lvLiveInOutOfHndlr;

        if (isInReg)
        {
            // TODO-Cleanup: Move the code from compUpdateLifeVar to genUpdateRegLife that updates the
            // gc sets
            regMaskTP regMask = varDsc->lvRegMask();
            if (isGCRef)
            {
                codeGen->gcInfo.gcRegGCrefSetCur &= ~regMask;
            }
            else if (isByRef)
            {
                codeGen->gcInfo.gcRegByrefSetCur &= ~regMask;
            }
            codeGen->genUpdateRegLife(varDsc, false /*isBorn*/, true /*isDying*/ DEBUGARG(nullptr));
        }
        // Update the gcVarPtrSetCur if it is in memory.
        if (isInMemory && (isGCRef || isByRef))
        {
            VarSetOps::RemoveElemD(this, codeGen->gcInfo.gcVarPtrSetCur, deadVarIndex);
            JITDUMP("\t\t\t\t\t\t\tV%02u becoming dead\n", varNum);
        }

#ifdef USING_VARIABLE_LIVE_RANGE
        codeGen->getVariableLiveKeeper()->siEndVariableLiveRange(varNum);
#endif // USING_VARIABLE_LIVE_RANGE
    }

    VarSetOps::Iter bornIter(this, bornSet);
    unsigned        bornVarIndex = 0;
    while (bornIter.NextElem(&bornVarIndex))
    {
        unsigned   varNum  = lvaTrackedIndexToLclNum(bornVarIndex);
        LclVarDsc* varDsc  = lvaGetDesc(varNum);
        bool       isGCRef = (varDsc->TypeGet() == TYP_REF);
        bool       isByRef = (varDsc->TypeGet() == TYP_BYREF);

        if (varDsc->lvIsInReg())
        {
            // If this variable is going live in a register, it is no longer live on the stack,
            // unless it is an EH var, which always remains live on the stack.
            if (!varDsc->lvLiveInOutOfHndlr)
            {
#ifdef DEBUG
                if (VarSetOps::IsMember(this, codeGen->gcInfo.gcVarPtrSetCur, bornVarIndex))
                {
                    JITDUMP("\t\t\t\t\t\t\tRemoving V%02u from gcVarPtrSetCur\n", varNum);
                }
#endif // DEBUG
                VarSetOps::RemoveElemD(this, codeGen->gcInfo.gcVarPtrSetCur, bornVarIndex);
            }
            codeGen->genUpdateRegLife(varDsc, true /*isBorn*/, false /*isDying*/ DEBUGARG(nullptr));
            regMaskTP regMask = varDsc->lvRegMask();
            if (isGCRef)
            {
                codeGen->gcInfo.gcRegGCrefSetCur |= regMask;
            }
            else if (isByRef)
            {
                codeGen->gcInfo.gcRegByrefSetCur |= regMask;
            }
        }
        else if (lvaIsGCTracked(varDsc))
        {
            // This isn't in a register, so update the gcVarPtrSetCur to show that it's live on the stack.
            VarSetOps::AddElemD(this, codeGen->gcInfo.gcVarPtrSetCur, bornVarIndex);
            JITDUMP("\t\t\t\t\t\t\tV%02u becoming live\n", varNum);
        }

#ifdef USING_VARIABLE_LIVE_RANGE
        codeGen->getVariableLiveKeeper()->siStartVariableLiveRange(varDsc, varNum);
#endif // USING_VARIABLE_LIVE_RANGE
    }

#ifdef USING_SCOPE_INFO
    codeGen->siUpdate();
#endif // USING_SCOPE_INFO
}

// Need an explicit instantiation.
template void Compiler::compChangeLife<true>(VARSET_VALARG_TP newLife);

/*****************************************************************************
 *
 *  Generate a spill.
 */
void CodeGenInterface::spillReg(var_types type, TempDsc* tmp, regNumber reg)
{
    GetEmitter()->emitIns_S_R(ins_Store(type), emitActualTypeSize(type), reg, tmp->tdTempNum(), 0);
}

/*****************************************************************************
 *
 *  Generate a reload.
 */
void CodeGenInterface::reloadReg(var_types type, TempDsc* tmp, regNumber reg)
{
    GetEmitter()->emitIns_R_S(ins_Load(type), emitActualTypeSize(type), reg, tmp->tdTempNum(), 0);
}

// inline
regNumber CodeGenInterface::genGetThisArgReg(GenTreeCall* call) const
{
    return REG_ARG_0;
}

//----------------------------------------------------------------------
// getSpillTempDsc: get the TempDsc corresponding to a spilled tree.
//
// Arguments:
//   tree  -  spilled GenTree node
//
// Return Value:
//   TempDsc corresponding to tree
TempDsc* CodeGenInterface::getSpillTempDsc(GenTree* tree)
{
    // tree must be in spilled state.
    assert((tree->gtFlags & GTF_SPILLED) != 0);

    // Get the tree's SpillDsc.
    RegSet::SpillDsc* prevDsc;
    RegSet::SpillDsc* spillDsc = regSet.rsGetSpillInfo(tree, tree->GetRegNum(), &prevDsc);
    assert(spillDsc != nullptr);

    // Get the temp desc.
    TempDsc* temp = regSet.rsGetSpillTempWord(tree->GetRegNum(), spillDsc, prevDsc);
    return temp;
}

#ifdef TARGET_XARCH

#ifdef TARGET_AMD64
// Returns relocation type hint for an addr.
// Note that there are no reloc hints on x86.
//
// Arguments
//    addr  -  data address
//
// Returns
//    relocation type hint
//
unsigned short CodeGenInterface::genAddrRelocTypeHint(size_t addr)
{
    return compiler->eeGetRelocTypeHint((void*)addr);
}
#endif // TARGET_AMD64

// Return true if an absolute indirect data address can be encoded as IP-relative.
// offset. Note that this method should be used only when the caller knows that
// the address is an icon value that VM has given and there is no GenTree node
// representing it. Otherwise, one should always use FitsInAddrBase().
//
// Arguments
//    addr  -  an absolute indirect data address
//
// Returns
//    true if indir data addr could be encoded as IP-relative offset.
//
bool CodeGenInterface::genDataIndirAddrCanBeEncodedAsPCRelOffset(size_t addr)
{
#ifdef TARGET_AMD64
    return genAddrRelocTypeHint(addr) == IMAGE_REL_BASED_REL32;
#else
    // x86: PC-relative addressing is available only for control flow instructions (jmp and call)
    return false;
#endif
}

// Return true if an indirect code address can be encoded as IP-relative offset.
// Note that this method should be used only when the caller knows that the
// address is an icon value that VM has given and there is no GenTree node
// representing it. Otherwise, one should always use FitsInAddrBase().
//
// Arguments
//    addr  -  an absolute indirect code address
//
// Returns
//    true if indir code addr could be encoded as IP-relative offset.
//
bool CodeGenInterface::genCodeIndirAddrCanBeEncodedAsPCRelOffset(size_t addr)
{
#ifdef TARGET_AMD64
    return genAddrRelocTypeHint(addr) == IMAGE_REL_BASED_REL32;
#else
    // x86: PC-relative addressing is available only for control flow instructions (jmp and call)
    return true;
#endif
}

// Return true if an indirect code address can be encoded as 32-bit displacement
// relative to zero. Note that this method should be used only when the caller
// knows that the address is an icon value that VM has given and there is no
// GenTree node representing it. Otherwise, one should always use FitsInAddrBase().
//
// Arguments
//    addr  -  absolute indirect code address
//
// Returns
//    true if absolute indir code addr could be encoded as 32-bit displacement relative to zero.
//
bool CodeGenInterface::genCodeIndirAddrCanBeEncodedAsZeroRelOffset(size_t addr)
{
    return GenTreeIntConCommon::FitsInI32((ssize_t)addr);
}

// Return true if an absolute indirect code address needs a relocation recorded with VM.
//
// Arguments
//    addr  -  an absolute indirect code address
//
// Returns
//    true if indir code addr needs a relocation recorded with VM
//
bool CodeGenInterface::genCodeIndirAddrNeedsReloc(size_t addr)
{
    // If generating relocatable ngen code, then all code addr should go through relocation
    if (compiler->opts.compReloc)
    {
        return true;
    }

#ifdef TARGET_AMD64
    // See if the code indir addr can be encoded as 32-bit displacement relative to zero.
    // We don't need a relocation in that case.
    if (genCodeIndirAddrCanBeEncodedAsZeroRelOffset(addr))
    {
        return false;
    }

    // Else we need a relocation.
    return true;
#else  // TARGET_X86
    // On x86 there is no need to record or ask for relocations during jitting,
    // because all addrs fit within 32-bits.
    return false;
#endif // TARGET_X86
}

// Return true if a direct code address needs to be marked as relocatable.
//
// Arguments
//    addr  -  absolute direct code address
//
// Returns
//    true if direct code addr needs a relocation recorded with VM
//
bool CodeGenInterface::genCodeAddrNeedsReloc(size_t addr)
{
    // If generating relocatable ngen code, then all code addr should go through relocation
    if (compiler->opts.compReloc)
    {
        return true;
    }

#ifdef TARGET_AMD64
    // By default all direct code addresses go through relocation so that VM will setup
    // a jump stub if addr cannot be encoded as pc-relative offset.
    return true;
#else  // TARGET_X86
    // On x86 there is no need for recording relocations during jitting,
    // because all addrs fit within 32-bits.
    return false;
#endif // TARGET_X86
}
#endif // TARGET_XARCH

/*****************************************************************************
 *
 *  The following can be used to create basic blocks that serve as labels for
 *  the emitter. Use with caution - these are not real basic blocks!
 *
 */

// inline
BasicBlock* CodeGen::genCreateTempLabel()
{
#ifdef DEBUG
    // These blocks don't affect FP
    compiler->fgSafeBasicBlockCreation = true;
#endif

    BasicBlock* block = compiler->bbNewBasicBlock(BBJ_NONE);

#ifdef DEBUG
    compiler->fgSafeBasicBlockCreation = false;
#endif

    JITDUMP("Mark " FMT_BB " as label: codegen temp block\n", block->bbNum);
    block->bbFlags |= BBF_HAS_LABEL;

    // Use coldness of current block, as this label will
    // be contained in it.
    block->bbFlags |= (compiler->compCurBB->bbFlags & BBF_COLD);

#ifdef DEBUG
#ifdef UNIX_X86_ABI
    block->bbTgtStkDepth = (genStackLevel - curNestedAlignment) / sizeof(int);
#else
    block->bbTgtStkDepth = genStackLevel / sizeof(int);
#endif
#endif
    return block;
}

void CodeGen::genLogLabel(BasicBlock* bb)
{
#ifdef DEBUG
    if (compiler->opts.dspCode)
    {
        printf("\n      L_M%03u_" FMT_BB ":\n", compiler->compMethodID, bb->bbNum);
    }
#endif
}

// genDefineTempLabel: Define a label based on the current GC info tracked by
// the code generator.
//
// Arguments:
//     label - A label represented as a basic block. These are created with
//     genCreateTempLabel and are not normal basic blocks.
//
// Notes:
//     The label will be defined with the current GC info tracked by the code
//     generator. When the emitter sees this label it will thus remove any temporary
//     GC refs it is tracking in registers. For example, a call might produce a ref
//     in RAX which the emitter would track but which would not be tracked in
//     codegen's GC info since codegen would immediately copy it from RAX into its
//     home.
//
void CodeGen::genDefineTempLabel(BasicBlock* label)
{
    genLogLabel(label);
    label->bbEmitCookie = GetEmitter()->emitAddLabel(gcInfo.gcVarPtrSetCur, gcInfo.gcRegGCrefSetCur,
                                                     gcInfo.gcRegByrefSetCur, false DEBUG_ARG(label->bbNum));
}

// genDefineInlineTempLabel: Define an inline label that does not affect the GC
// info.
//
// Arguments:
//     label - A label represented as a basic block. These are created with
//     genCreateTempLabel and are not normal basic blocks.
//
// Notes:
//     The emitter will continue to track GC info as if there was no label.
//
void CodeGen::genDefineInlineTempLabel(BasicBlock* label)
{
    genLogLabel(label);
    label->bbEmitCookie = GetEmitter()->emitAddInlineLabel();
}

/*****************************************************************************
 *
 *  Adjust the stack pointer by the given value; assumes that this follows
 *  a call so only callee-saved registers (and registers that may hold a
 *  return value) are used at this point.
 */

void CodeGen::genAdjustSP(target_ssize_t delta)
{
#if defined(TARGET_X86) && !defined(UNIX_X86_ABI)
    if (delta == sizeof(int))
        inst_RV(INS_pop, REG_ECX, TYP_INT);
    else
#endif
        inst_RV_IV(INS_add, REG_SPBASE, delta, EA_PTRSIZE);
}

//------------------------------------------------------------------------
// genAdjustStackLevel: Adjust the stack level, if required, for a throw helper block
//
// Arguments:
//    block - The BasicBlock for which we are about to generate code.
//
// Assumptions:
//    Must be called just prior to generating code for 'block'.
//
// Notes:
//    This only makes an adjustment if !FEATURE_FIXED_OUT_ARGS, if there is no frame pointer,
//    and if 'block' is a throw helper block with a non-zero stack level.

void CodeGen::genAdjustStackLevel(BasicBlock* block)
{
#if !FEATURE_FIXED_OUT_ARGS
    // Check for inserted throw blocks and adjust genStackLevel.
    CLANG_FORMAT_COMMENT_ANCHOR;

#if defined(UNIX_X86_ABI)
    if (isFramePointerUsed() && compiler->fgIsThrowHlpBlk(block))
    {
        // x86/Linux requires stack frames to be 16-byte aligned, but SP may be unaligned
        // at this point if a jump to this block is made in the middle of pushing arugments.
        //
        // Here we restore SP to prevent potential stack alignment issues.
        GetEmitter()->emitIns_R_AR(INS_lea, EA_PTRSIZE, REG_SPBASE, REG_FPBASE, -genSPtoFPdelta());
    }
#endif

    if (!isFramePointerUsed() && compiler->fgIsThrowHlpBlk(block))
    {
        noway_assert(block->bbFlags & BBF_HAS_LABEL);

        SetStackLevel(compiler->fgThrowHlpBlkStkLevel(block) * sizeof(int));

        if (genStackLevel != 0)
        {
#ifdef TARGET_X86
            GetEmitter()->emitMarkStackLvl(genStackLevel);
            inst_RV_IV(INS_add, REG_SPBASE, genStackLevel, EA_PTRSIZE);
            SetStackLevel(0);
#else  // TARGET_X86
            NYI("Need emitMarkStackLvl()");
#endif // TARGET_X86
        }
    }
#endif // !FEATURE_FIXED_OUT_ARGS
}

/*****************************************************************************
 *
 *  Take an address expression and try to find the best set of components to
 *  form an address mode; returns non-zero if this is successful.
 *
 *  TODO-Cleanup: The RyuJIT backend never uses this to actually generate code.
 *  Refactor this code so that the underlying analysis can be used in
 *  the RyuJIT Backend to do lowering, instead of having to call this method with the
 *  option to not generate the code.
 *
 *  'fold' specifies if it is OK to fold the array index which hangs off
 *  a GT_NOP node.
 *
 *  If successful, the parameters will be set to the following values:
 *
 *      *rv1Ptr     ...     base operand
 *      *rv2Ptr     ...     optional operand
 *      *revPtr     ...     true if rv2 is before rv1 in the evaluation order
 *  #if SCALED_ADDR_MODES
 *      *mulPtr     ...     optional multiplier (2/4/8) for rv2
 *                          Note that for [reg1 + reg2] and [reg1 + reg2 + icon], *mulPtr == 0.
 *  #endif
 *      *cnsPtr     ...     integer constant [optional]
 *
 *  IMPORTANT NOTE: This routine doesn't generate any code, it merely
 *                  identifies the components that might be used to
 *                  form an address mode later on.
 */

bool CodeGen::genCreateAddrMode(GenTree*  addr,
                                bool      fold,
                                bool*     revPtr,
                                GenTree** rv1Ptr,
                                GenTree** rv2Ptr,
#if SCALED_ADDR_MODES
                                unsigned* mulPtr,
#endif // SCALED_ADDR_MODES
                                ssize_t* cnsPtr)
{
    /*
        The following indirections are valid address modes on x86/x64:

            [                  icon]      * not handled here
            [reg                   ]
            [reg             + icon]
            [reg1 +     reg2       ]
            [reg1 +     reg2 + icon]
            [reg1 + 2 * reg2       ]
            [reg1 + 4 * reg2       ]
            [reg1 + 8 * reg2       ]
            [       2 * reg2 + icon]
            [       4 * reg2 + icon]
            [       8 * reg2 + icon]
            [reg1 + 2 * reg2 + icon]
            [reg1 + 4 * reg2 + icon]
            [reg1 + 8 * reg2 + icon]

        The following indirections are valid address modes on arm64:

            [reg]
            [reg  + icon]
            [reg1 + reg2]
            [reg1 + reg2 * natural-scale]

     */

    /* All indirect address modes require the address to be an addition */

    if (addr->gtOper != GT_ADD)
    {
        return false;
    }

    // Can't use indirect addressing mode as we need to check for overflow.
    // Also, can't use 'lea' as it doesn't set the flags.

    if (addr->gtOverflow())
    {
        return false;
    }

    GenTree* rv1 = nullptr;
    GenTree* rv2 = nullptr;

    GenTree* op1;
    GenTree* op2;

    ssize_t cns;
#if SCALED_ADDR_MODES
    unsigned mul;
#endif // SCALED_ADDR_MODES

    GenTree* tmp;

    /* What order are the sub-operands to be evaluated */

    if (addr->gtFlags & GTF_REVERSE_OPS)
    {
        op1 = addr->AsOp()->gtOp2;
        op2 = addr->AsOp()->gtOp1;
    }
    else
    {
        op1 = addr->AsOp()->gtOp1;
        op2 = addr->AsOp()->gtOp2;
    }

    bool rev = false; // Is op2 first in the evaluation order?

    /*
        A complex address mode can combine the following operands:

            op1     ...     base address
            op2     ...     optional scaled index
#if SCALED_ADDR_MODES
            mul     ...     optional multiplier (2/4/8) for op2
#endif
            cns     ...     optional displacement

        Here we try to find such a set of operands and arrange for these
        to sit in registers.
     */

    cns = 0;
#if SCALED_ADDR_MODES
    mul = 0;
#endif // SCALED_ADDR_MODES

AGAIN:
    /* We come back to 'AGAIN' if we have an add of a constant, and we are folding that
       constant, or we have gone through a GT_NOP or GT_COMMA node. We never come back
       here if we find a scaled index.
    */
    CLANG_FORMAT_COMMENT_ANCHOR;

#if SCALED_ADDR_MODES
    assert(mul == 0);
#endif // SCALED_ADDR_MODES

    /* Special case: keep constants as 'op2' */

    if (op1->IsCnsIntOrI())
    {
        // Presumably op2 is assumed to not be a constant (shouldn't happen if we've done constant folding)?
        tmp = op1;
        op1 = op2;
        op2 = tmp;
    }

    /* Check for an addition of a constant */

    if (op2->IsIntCnsFitsInI32() && (op2->gtType != TYP_REF) && FitsIn<INT32>(cns + op2->AsIntConCommon()->IconValue()))
    {
        // We should not be building address modes out of non-foldable constants
        assert(op2->AsIntConCommon()->ImmedValCanBeFolded(compiler, addr->OperGet()));

        /* We're adding a constant */

        cns += op2->AsIntConCommon()->IconValue();

#if defined(TARGET_ARMARCH)
        if (cns == 0)
#endif
        {
            /* Inspect the operand the constant is being added to */

            switch (op1->gtOper)
            {
                case GT_ADD:

                    if (op1->gtOverflow())
                    {
                        break;
                    }

                    op2 = op1->AsOp()->gtOp2;
                    op1 = op1->AsOp()->gtOp1;

                    goto AGAIN;

#if SCALED_ADDR_MODES && !defined(TARGET_ARMARCH)
                // TODO-ARM64-CQ, TODO-ARM-CQ: For now we don't try to create a scaled index.
                case GT_MUL:
                    if (op1->gtOverflow())
                    {
                        return false; // Need overflow check
                    }

                    FALLTHROUGH;

                case GT_LSH:

                    mul = op1->GetScaledIndex();
                    if (mul)
                    {
                        /* We can use "[mul*rv2 + icon]" */

                        rv1 = nullptr;
                        rv2 = op1->AsOp()->gtOp1;

                        goto FOUND_AM;
                    }
                    break;
#endif // SCALED_ADDR_MODES && !defined(TARGET_ARMARCH)

                default:
                    break;
            }
        }

        /* The best we can do is "[rv1 + icon]" */

        rv1 = op1;
        rv2 = nullptr;

        goto FOUND_AM;
    }

    // op2 is not a constant. So keep on trying.

    /* Neither op1 nor op2 are sitting in a register right now */

    switch (op1->gtOper)
    {
#if !defined(TARGET_ARMARCH)
        // TODO-ARM64-CQ, TODO-ARM-CQ: For now we don't try to create a scaled index.
        case GT_ADD:

            if (op1->gtOverflow())
            {
                break;
            }

            if (op1->AsOp()->gtOp2->IsIntCnsFitsInI32() &&
                FitsIn<INT32>(cns + op1->AsOp()->gtOp2->AsIntCon()->gtIconVal))
            {
                cns += op1->AsOp()->gtOp2->AsIntCon()->gtIconVal;
                op1 = op1->AsOp()->gtOp1;

                goto AGAIN;
            }

            break;

#if SCALED_ADDR_MODES

        case GT_MUL:

            if (op1->gtOverflow())
            {
                break;
            }

            FALLTHROUGH;

        case GT_LSH:

            mul = op1->GetScaledIndex();
            if (mul)
            {
                /* 'op1' is a scaled value */

                rv1 = op2;
                rv2 = op1->AsOp()->gtOp1;

                int argScale;
                while ((rv2->gtOper == GT_MUL || rv2->gtOper == GT_LSH) && (argScale = rv2->GetScaledIndex()) != 0)
                {
                    if (jitIsScaleIndexMul(argScale * mul))
                    {
                        mul = mul * argScale;
                        rv2 = rv2->AsOp()->gtOp1;
                    }
                    else
                    {
                        break;
                    }
                }

                noway_assert(rev == false);
                rev = true;

                goto FOUND_AM;
            }
            break;

#endif // SCALED_ADDR_MODES
#endif // !TARGET_ARMARCH

        case GT_NOP:

            op1 = op1->AsOp()->gtOp1;
            goto AGAIN;

        case GT_COMMA:

            op1 = op1->AsOp()->gtOp2;
            goto AGAIN;

        default:
            break;
    }

    noway_assert(op2);
    switch (op2->gtOper)
    {
#if !defined(TARGET_ARMARCH)
        // TODO-ARM64-CQ, TODO-ARM-CQ: For now we don't try to create a scaled index.
        case GT_ADD:

            if (op2->gtOverflow())
            {
                break;
            }

            if (op2->AsOp()->gtOp2->IsIntCnsFitsInI32() &&
                FitsIn<INT32>(cns + op2->AsOp()->gtOp2->AsIntCon()->gtIconVal))
            {
                cns += op2->AsOp()->gtOp2->AsIntCon()->gtIconVal;
                op2 = op2->AsOp()->gtOp1;

                goto AGAIN;
            }

            break;

#if SCALED_ADDR_MODES

        case GT_MUL:

            if (op2->gtOverflow())
            {
                break;
            }

            FALLTHROUGH;

        case GT_LSH:

            mul = op2->GetScaledIndex();
            if (mul)
            {
                // 'op2' is a scaled value...is it's argument also scaled?
                int argScale;
                rv2 = op2->AsOp()->gtOp1;
                while ((rv2->gtOper == GT_MUL || rv2->gtOper == GT_LSH) && (argScale = rv2->GetScaledIndex()) != 0)
                {
                    if (jitIsScaleIndexMul(argScale * mul))
                    {
                        mul = mul * argScale;
                        rv2 = rv2->AsOp()->gtOp1;
                    }
                    else
                    {
                        break;
                    }
                }

                rv1 = op1;

                goto FOUND_AM;
            }
            break;

#endif // SCALED_ADDR_MODES
#endif // !TARGET_ARMARCH

        case GT_NOP:

            op2 = op2->AsOp()->gtOp1;
            goto AGAIN;

        case GT_COMMA:

            op2 = op2->AsOp()->gtOp2;
            goto AGAIN;

        default:
            break;
    }

    /* The best we can do "[rv1 + rv2]" or "[rv1 + rv2 + cns]" */

    rv1 = op1;
    rv2 = op2;
#ifdef TARGET_ARM64
    assert(cns == 0);
#endif

FOUND_AM:

    if (rv2)
    {
        /* Make sure a GC address doesn't end up in 'rv2' */

        if (varTypeIsGC(rv2->TypeGet()))
        {
            noway_assert(rv1 && !varTypeIsGC(rv1->TypeGet()));

            tmp = rv1;
            rv1 = rv2;
            rv2 = tmp;

            rev = !rev;
        }

        /* Special case: constant array index (that is range-checked) */

        if (fold)
        {
            ssize_t  tmpMul;
            GenTree* index;

            if ((rv2->gtOper == GT_MUL || rv2->gtOper == GT_LSH) && (rv2->AsOp()->gtOp2->IsCnsIntOrI()))
            {
                /* For valuetype arrays where we can't use the scaled address
                   mode, rv2 will point to the scaled index. So we have to do
                   more work */

                tmpMul = compiler->optGetArrayRefScaleAndIndex(rv2, &index DEBUGARG(false));
                if (mul)
                {
                    tmpMul *= mul;
                }
            }
            else
            {
                /* May be a simple array. rv2 will points to the actual index */

                index  = rv2;
                tmpMul = mul;
            }

            /* Get hold of the array index and see if it's a constant */
            if (index->IsIntCnsFitsInI32())
            {
                /* Get hold of the index value */
                ssize_t ixv = index->AsIntConCommon()->IconValue();

#if SCALED_ADDR_MODES
                /* Scale the index if necessary */
                if (tmpMul)
                {
                    ixv *= tmpMul;
                }
#endif

                if (FitsIn<INT32>(cns + ixv))
                {
                    /* Add the scaled index to the offset value */

                    cns += ixv;

#if SCALED_ADDR_MODES
                    /* There is no scaled operand any more */
                    mul = 0;
#endif
                    rv2 = nullptr;
                }
            }
        }
    }

    // We shouldn't have [rv2*1 + cns] - this is equivalent to [rv1 + cns]
    noway_assert(rv1 || mul != 1);

    noway_assert(FitsIn<INT32>(cns));

    if (rv1 == nullptr && rv2 == nullptr)
    {
        return false;
    }

    /* Success - return the various components to the caller */

    *revPtr = rev;
    *rv1Ptr = rv1;
    *rv2Ptr = rv2;
#if SCALED_ADDR_MODES
    *mulPtr = mul;
#endif
    *cnsPtr = cns;

    return true;
}

#ifdef TARGET_ARMARCH
//------------------------------------------------------------------------
// genEmitGSCookieCheck: Generate code to check that the GS cookie
// wasn't thrashed by a buffer overrun. Common code for ARM32 and ARM64.
//
void CodeGen::genEmitGSCookieCheck(bool pushReg)
{
    noway_assert(compiler->gsGlobalSecurityCookieAddr || compiler->gsGlobalSecurityCookieVal);

    if (!pushReg)
    {
        // Return registers that contain GC references must be reported
        // as live while the GC cookie is checked.

        ReturnTypeDesc& retDesc = compiler->info.retDesc;

        for (unsigned i = 0; i < retDesc.GetRegCount(); ++i)
        {
            gcInfo.gcMarkRegPtrVal(retDesc.GetRegNum(i), retDesc.GetRegType(i));
        }
    }

    // We need two temporary registers, to load the GS cookie values and compare them. We can't use
    // any argument registers if 'pushReg' is true (meaning we have a JMP call). They should be
    // callee-trash registers, which should not contain anything interesting at this point.
    // We don't have any IR node representing this check, so LSRA can't communicate registers
    // for us to use.

    regNumber regGSConst = REG_GSCOOKIE_TMP_0;
    regNumber regGSValue = REG_GSCOOKIE_TMP_1;

    if (compiler->gsGlobalSecurityCookieAddr == nullptr)
    {
        // load the GS cookie constant into a reg
        //
        genSetRegToIcon(regGSConst, compiler->gsGlobalSecurityCookieVal, TYP_I_IMPL);
    }
    else
    {
        // Ngen case - GS cookie constant needs to be accessed through an indirection.
        instGen_Set_Reg_To_Imm(EA_HANDLE_CNS_RELOC, regGSConst, (ssize_t)compiler->gsGlobalSecurityCookieAddr,
                               INS_FLAGS_DONT_CARE DEBUGARG((size_t)THT_GSCookieCheck) DEBUGARG(0));
        GetEmitter()->emitIns_R_R_I(INS_ldr, EA_PTRSIZE, regGSConst, regGSConst, 0);
    }
    // Load this method's GS value from the stack frame
    GetEmitter()->emitIns_R_S(INS_ldr, EA_PTRSIZE, regGSValue, compiler->lvaGSSecurityCookie, 0);
    // Compare with the GC cookie constant
    GetEmitter()->emitIns_R_R(INS_cmp, EA_PTRSIZE, regGSConst, regGSValue);

    BasicBlock* gsCheckBlk = genCreateTempLabel();
    inst_JMP(EJ_eq, gsCheckBlk);
    // regGSConst and regGSValue aren't needed anymore, we can use them for helper call
    genEmitHelperCall(CORINFO_HELP_FAIL_FAST, 0, EA_UNKNOWN, regGSConst);
    genDefineTempLabel(gsCheckBlk);
}
#endif // TARGET_ARMARCH

/*****************************************************************************
 *
 *  Generate an exit sequence for a return from a method (note: when compiling
 *  for speed there might be multiple exit points).
 */

void CodeGen::genExitCode(BasicBlock* block)
{
    /* Just wrote the first instruction of the epilog - inform debugger
       Note that this may result in a duplicate IPmapping entry, and
       that this is ok  */

    // For non-optimized debuggable code, there is only one epilog.
    genIPmappingAdd((IL_OFFSETX)ICorDebugInfo::EPILOG, true);

    bool jmpEpilog = ((block->bbFlags & BBF_HAS_JMP) != 0);
    if (compiler->getNeedsGSSecurityCookie())
    {
        genEmitGSCookieCheck(jmpEpilog);

        if (jmpEpilog)
        {
            // Dev10 642944 -
            // The GS cookie check created a temp label that has no live
            // incoming GC registers, we need to fix that

            unsigned   varNum;
            LclVarDsc* varDsc;

            /* Figure out which register parameters hold pointers */

            for (varNum = 0, varDsc = compiler->lvaTable; varNum < compiler->lvaCount && varDsc->lvIsRegArg;
                 varNum++, varDsc++)
            {
                noway_assert(varDsc->lvIsParam);

                gcInfo.gcMarkRegPtrVal(varDsc->GetArgReg(), varDsc->TypeGet());
            }

            GetEmitter()->emitThisGCrefRegs = GetEmitter()->emitInitGCrefRegs = gcInfo.gcRegGCrefSetCur;
            GetEmitter()->emitThisByrefRegs = GetEmitter()->emitInitByrefRegs = gcInfo.gcRegByrefSetCur;
        }
    }

    genReserveEpilog(block);
}

//------------------------------------------------------------------------
// genJumpToThrowHlpBlk: Generate code for an out-of-line exception.
//
// Notes:
//   For code that uses throw helper blocks, we share the helper blocks created by fgAddCodeRef().
//   Otherwise, we generate the 'throw' inline.
//
// Arguments:
//   jumpKind - jump kind to generate;
//   codeKind - the special throw-helper kind;
//   failBlk  - optional fail target block, if it is already known;
//
void CodeGen::genJumpToThrowHlpBlk(emitJumpKind jumpKind, SpecialCodeKind codeKind, BasicBlock* failBlk)
{
    bool useThrowHlpBlk = compiler->fgUseThrowHelperBlocks();
#if defined(UNIX_X86_ABI) && defined(FEATURE_EH_FUNCLETS)
    // Inline exception-throwing code in funclet to make it possible to unwind funclet frames.
    useThrowHlpBlk = useThrowHlpBlk && (compiler->funCurrentFunc()->funKind == FUNC_ROOT);
#endif // UNIX_X86_ABI && FEATURE_EH_FUNCLETS

    if (useThrowHlpBlk)
    {
        // For code with throw helper blocks, find and use the helper block for
        // raising the exception. The block may be shared by other trees too.

        BasicBlock* excpRaisingBlock;

        if (failBlk != nullptr)
        {
            // We already know which block to jump to. Use that.
            excpRaisingBlock = failBlk;

#ifdef DEBUG
            Compiler::AddCodeDsc* add =
                compiler->fgFindExcptnTarget(codeKind, compiler->bbThrowIndex(compiler->compCurBB));
            assert(excpRaisingBlock == add->acdDstBlk);
#if !FEATURE_FIXED_OUT_ARGS
            assert(add->acdStkLvlInit || isFramePointerUsed());
#endif // !FEATURE_FIXED_OUT_ARGS
#endif // DEBUG
        }
        else
        {
            // Find the helper-block which raises the exception.
            Compiler::AddCodeDsc* add =
                compiler->fgFindExcptnTarget(codeKind, compiler->bbThrowIndex(compiler->compCurBB));
            PREFIX_ASSUME_MSG((add != nullptr), ("ERROR: failed to find exception throw block"));
            excpRaisingBlock = add->acdDstBlk;
#if !FEATURE_FIXED_OUT_ARGS
            assert(add->acdStkLvlInit || isFramePointerUsed());
#endif // !FEATURE_FIXED_OUT_ARGS
        }

        noway_assert(excpRaisingBlock != nullptr);

        // Jump to the exception-throwing block on error.
        inst_JMP(jumpKind, excpRaisingBlock);
    }
    else
    {
        // The code to throw the exception will be generated inline, and
        //  we will jump around it in the normal non-exception case.

        BasicBlock*  tgtBlk          = nullptr;
        emitJumpKind reverseJumpKind = emitter::emitReverseJumpKind(jumpKind);
        if (reverseJumpKind != jumpKind)
        {
            tgtBlk = genCreateTempLabel();
            inst_JMP(reverseJumpKind, tgtBlk);
        }

        genEmitHelperCall(compiler->acdHelper(codeKind), 0, EA_UNKNOWN);

        // Define the spot for the normal non-exception case to jump to.
        if (tgtBlk != nullptr)
        {
            assert(reverseJumpKind != jumpKind);
            genDefineTempLabel(tgtBlk);
        }
    }
}

/*****************************************************************************
 *
 * The last operation done was generating code for "tree" and that would
 * have set the flags. Check if the operation caused an overflow.
 */

// inline
void CodeGen::genCheckOverflow(GenTree* tree)
{
    // Overflow-check should be asked for this tree
    noway_assert(tree->gtOverflow());

    const var_types type = tree->TypeGet();

    // Overflow checks can only occur for the non-small types: (i.e. TYP_INT,TYP_LONG)
    noway_assert(!varTypeIsSmall(type));

    emitJumpKind jumpKind;

#ifdef TARGET_ARM64
    if (tree->OperGet() == GT_MUL)
    {
        jumpKind = EJ_ne;
    }
    else
#endif
    {
        bool isUnsignedOverflow = ((tree->gtFlags & GTF_UNSIGNED) != 0);

#if defined(TARGET_XARCH)

        jumpKind = isUnsignedOverflow ? EJ_jb : EJ_jo;

#elif defined(TARGET_ARMARCH)

        jumpKind = isUnsignedOverflow ? EJ_lo : EJ_vs;

        if (jumpKind == EJ_lo)
        {
            if (tree->OperGet() != GT_SUB)
            {
                jumpKind = EJ_hs;
            }
        }

#endif // defined(TARGET_ARMARCH)
    }

    // Jump to the block which will throw the expection

    genJumpToThrowHlpBlk(jumpKind, SCK_OVERFLOW);
}

#if defined(FEATURE_EH_FUNCLETS)

/*****************************************************************************
 *
 *  Update the current funclet as needed by calling genUpdateCurrentFunclet().
 *  For non-BBF_FUNCLET_BEG blocks, it asserts that the current funclet
 *  is up-to-date.
 *
 */

void CodeGen::genUpdateCurrentFunclet(BasicBlock* block)
{
    if (block->bbFlags & BBF_FUNCLET_BEG)
    {
        compiler->funSetCurrentFunc(compiler->funGetFuncIdx(block));
        if (compiler->funCurrentFunc()->funKind == FUNC_FILTER)
        {
            assert(compiler->ehGetDsc(compiler->funCurrentFunc()->funEHIndex)->ebdFilter == block);
        }
        else
        {
            // We shouldn't see FUNC_ROOT
            assert(compiler->funCurrentFunc()->funKind == FUNC_HANDLER);
            assert(compiler->ehGetDsc(compiler->funCurrentFunc()->funEHIndex)->ebdHndBeg == block);
        }
    }
    else
    {
        assert(compiler->compCurrFuncIdx <= compiler->compFuncInfoCount);
        if (compiler->funCurrentFunc()->funKind == FUNC_FILTER)
        {
            assert(compiler->ehGetDsc(compiler->funCurrentFunc()->funEHIndex)->InFilterRegionBBRange(block));
        }
        else if (compiler->funCurrentFunc()->funKind == FUNC_ROOT)
        {
            assert(!block->hasHndIndex());
        }
        else
        {
            assert(compiler->funCurrentFunc()->funKind == FUNC_HANDLER);
            assert(compiler->ehGetDsc(compiler->funCurrentFunc()->funEHIndex)->InHndRegionBBRange(block));
        }
    }
}

#if defined(TARGET_ARM)
void CodeGen::genInsertNopForUnwinder(BasicBlock* block)
{
    // If this block is the target of a finally return, we need to add a preceding NOP, in the same EH region,
    // so the unwinder doesn't get confused by our "movw lr, xxx; movt lr, xxx; b Lyyy" calling convention that
    // calls the funclet during non-exceptional control flow.
    if (block->bbFlags & BBF_FINALLY_TARGET)
    {
        assert(block->bbFlags & BBF_HAS_LABEL);

#ifdef DEBUG
        if (compiler->verbose)
        {
            printf("\nEmitting finally target NOP predecessor for " FMT_BB "\n", block->bbNum);
        }
#endif
        // Create a label that we'll use for computing the start of an EH region, if this block is
        // at the beginning of such a region. If we used the existing bbEmitCookie as is for
        // determining the EH regions, then this NOP would end up outside of the region, if this
        // block starts an EH region. If we pointed the existing bbEmitCookie here, then the NOP
        // would be executed, which we would prefer not to do.

        block->bbUnwindNopEmitCookie =
            GetEmitter()->emitAddLabel(gcInfo.gcVarPtrSetCur, gcInfo.gcRegGCrefSetCur, gcInfo.gcRegByrefSetCur,
                                       false DEBUG_ARG(block->bbNum));

        instGen(INS_nop);
    }
}
#endif

#endif // FEATURE_EH_FUNCLETS

//----------------------------------------------------------------------
// genGenerateCode: Generate code for the function.
//
// Arguments:
//     codePtr [OUT] - address of generated code
//     nativeSizeOfCode [OUT] - length of generated code in bytes
//
void CodeGen::genGenerateCode(void** codePtr, uint32_t* nativeSizeOfCode)
{

#ifdef DEBUG
    if (verbose)
    {
        printf("*************** In genGenerateCode()\n");
        compiler->fgDispBasicBlocks(compiler->verboseTrees);
    }
#endif

    this->codePtr          = codePtr;
    this->nativeSizeOfCode = nativeSizeOfCode;

    DoPhase(this, PHASE_GENERATE_CODE, &CodeGen::genGenerateMachineCode);
    DoPhase(this, PHASE_EMIT_CODE, &CodeGen::genEmitMachineCode);
    DoPhase(this, PHASE_EMIT_GCEH, &CodeGen::genEmitUnwindDebugGCandEH);
}

//----------------------------------------------------------------------
// genGenerateMachineCode -- determine which machine instructions to emit
//
void CodeGen::genGenerateMachineCode()
{
#ifdef DEBUG
    genInterruptibleUsed = true;

    compiler->fgDebugCheckBBlist();
#endif // DEBUG

    /* This is the real thing */

    genPrepForCompiler();

    /* Prepare the emitter */
    GetEmitter()->Init();
#ifdef DEBUG
    VarSetOps::AssignNoCopy(compiler, genTempOldLife, VarSetOps::MakeEmpty(compiler));
#endif

#ifdef DEBUG
    if (compiler->opts.disAsmSpilled && regSet.rsNeededSpillReg)
    {
        compiler->opts.disAsm = true;
    }

    if (compiler->opts.disAsm)
    {
        printf("; Assembly listing for method %s\n", compiler->info.compFullName);

        printf("; Emitting ");

        if (compiler->compCodeOpt() == Compiler::SMALL_CODE)
        {
            printf("SMALL_CODE");
        }
        else if (compiler->compCodeOpt() == Compiler::FAST_CODE)
        {
            printf("FAST_CODE");
        }
        else
        {
            printf("BLENDED_CODE");
        }

        printf(" for ");

        if (compiler->info.genCPU == CPU_X86)
        {
            printf("generic X86 CPU");
        }
        else if (compiler->info.genCPU == CPU_X86_PENTIUM_4)
        {
            printf("Pentium 4");
        }
        else if (compiler->info.genCPU == CPU_X64)
        {
            if (compiler->canUseVexEncoding())
            {
                printf("X64 CPU with AVX");
            }
            else
            {
                printf("X64 CPU with SSE2");
            }
        }
        else if (compiler->info.genCPU == CPU_ARM)
        {
            printf("generic ARM CPU");
        }
        else if (compiler->info.genCPU == CPU_ARM64)
        {
            printf("generic ARM64 CPU");
        }
        else
        {
            printf("unknown architecture");
        }

#if defined(TARGET_WINDOWS)
        printf(" - Windows");
#elif defined(TARGET_UNIX)
        printf(" - Unix");
#endif

        printf("\n");

        if (compiler->opts.jitFlags->IsSet(JitFlags::JIT_FLAG_TIER0))
        {
            printf("; Tier-0 compilation\n");
        }
        else if (compiler->opts.jitFlags->IsSet(JitFlags::JIT_FLAG_TIER1))
        {
            printf("; Tier-1 compilation\n");
        }
        else if (compiler->opts.jitFlags->IsSet(JitFlags::JIT_FLAG_READYTORUN))
        {
            printf("; ReadyToRun compilation\n");
        }

        if (compiler->opts.IsOSR())
        {
            printf("; OSR variant for entry point 0x%x\n", compiler->info.compILEntry);
        }

        if ((compiler->opts.compFlags & CLFLG_MAXOPT) == CLFLG_MAXOPT)
        {
            printf("; optimized code\n");
        }
        else if (compiler->opts.compDbgCode)
        {
            printf("; debuggable code\n");
        }
        else if (compiler->opts.MinOpts())
        {
            printf("; MinOpts code\n");
        }
        else
        {
            printf("; unknown optimization flags\n");
        }

        if (compiler->opts.jitFlags->IsSet(JitFlags::JIT_FLAG_BBINSTR))
        {
            printf("; instrumented for collecting profile data\n");
        }
        else if (compiler->opts.jitFlags->IsSet(JitFlags::JIT_FLAG_BBOPT) && compiler->fgHaveProfileData())
        {
            printf("; optimized using profile data\n");
        }

#if DOUBLE_ALIGN
        if (compiler->genDoubleAlign())
            printf("; double-aligned frame\n");
        else
#endif
            printf("; %s based frame\n", isFramePointerUsed() ? STR_FPBASE : STR_SPBASE);

        if (GetInterruptible())
        {
            printf("; fully interruptible\n");
        }
        else
        {
            printf("; partially interruptible\n");
        }

        if (compiler->fgHaveProfileData())
        {
            printf("; with PGO: edge weights are %s, and fgCalledCount is " FMT_WT "\n",
                   compiler->fgHaveValidEdgeWeights ? "valid" : "invalid", compiler->fgCalledCount);
        }

        if (compiler->fgPgoFailReason != nullptr)
        {
            printf("; %s\n", compiler->fgPgoFailReason);
        }

        if ((compiler->fgPgoInlineePgo + compiler->fgPgoInlineeNoPgo + compiler->fgPgoInlineeNoPgoSingleBlock) > 0)
        {
            printf("; %u inlinees with PGO data; %u single block inlinees; %u inlinees without PGO data\n",
                   compiler->fgPgoInlineePgo, compiler->fgPgoInlineeNoPgoSingleBlock, compiler->fgPgoInlineeNoPgo);
        }

        if (compiler->opts.jitFlags->IsSet(JitFlags::JIT_FLAG_ALT_JIT))
        {
            printf("; invoked as altjit\n");
        }
    }
#endif // DEBUG

    // We compute the final frame layout before code generation. This is because LSRA
    // has already computed exactly the maximum concurrent number of spill temps of each type that are
    // required during code generation. So, there is nothing left to estimate: we can be precise in the frame
    // layout. This helps us generate smaller code, and allocate, after code generation, a smaller amount of
    // memory from the VM.

    genFinalizeFrame();

    unsigned maxTmpSize = regSet.tmpGetTotalSize(); // This is precise after LSRA has pre-allocated the temps.

    GetEmitter()->emitBegFN(isFramePointerUsed()
#if defined(DEBUG)
                                ,
                            (compiler->compCodeOpt() != Compiler::SMALL_CODE) &&
                                !compiler->opts.jitFlags->IsSet(JitFlags::JIT_FLAG_PREJIT)
#endif
                                ,
                            maxTmpSize);

    /* Now generate code for the function */
    genCodeForBBlist();

#ifdef DEBUG
    // After code generation, dump the frame layout again. It should be the same as before code generation, if code
    // generation hasn't touched it (it shouldn't!).
    if (verbose)
    {
        compiler->lvaTableDump();
    }
#endif // DEBUG

    /* We can now generate the function prolog and epilog */

    genGeneratePrologsAndEpilogs();

    /* Bind jump distances */

    GetEmitter()->emitJumpDistBind();

#if FEATURE_LOOP_ALIGN
    /* Perform alignment adjustments */

    GetEmitter()->emitLoopAlignAdjustments();
#endif

    /* The code is now complete and final; it should not change after this. */
}

//----------------------------------------------------------------------
// genEmitMachineCode -- emit the actual machine instruction code
//
void CodeGen::genEmitMachineCode()
{
    /* Compute the size of the code sections that we are going to ask the VM
       to allocate. Note that this might not be precisely the size of the
       code we emit, though it's fatal if we emit more code than the size we
       compute here.
       (Note: an example of a case where we emit less code would be useful.)
    */

    GetEmitter()->emitComputeCodeSizes();

#ifdef DEBUG
    unsigned instrCount;

    // Code to test or stress our ability to run a fallback compile.
    // We trigger the fallback here, before asking the VM for any memory,
    // because if not, we will leak mem, as the current codebase can't free
    // the mem after the emitter asks the VM for it. As this is only a stress
    // mode, we only want the functionality, and don't care about the relative
    // ugliness of having the failure here.
    if (!compiler->jitFallbackCompile)
    {
        // Use COMPlus_JitNoForceFallback=1 to prevent NOWAY assert testing from happening,
        // especially that caused by enabling JIT stress.
        if (!JitConfig.JitNoForceFallback())
        {
            if (JitConfig.JitForceFallback() || compiler->compStressCompile(Compiler::STRESS_GENERIC_VARN, 5))
            {
                JITDUMP("\n\n*** forcing no-way fallback -- current jit request will be abandoned ***\n\n");
                NO_WAY_NOASSERT("Stress failure");
            }
        }
    }

#endif // DEBUG

    /* We've finished collecting all the unwind information for the function. Now reserve
       space for it from the VM.
    */

    compiler->unwindReserve();

    bool trackedStackPtrsContig; // are tracked stk-ptrs contiguous ?

#if defined(TARGET_AMD64) || defined(TARGET_ARM64)
    trackedStackPtrsContig = false;
#elif defined(TARGET_ARM)
    // On arm due to prespilling of arguments, tracked stk-ptrs may not be contiguous
    trackedStackPtrsContig = !compiler->opts.compDbgEnC && !compiler->compIsProfilerHookNeeded();
#else
    trackedStackPtrsContig = !compiler->opts.compDbgEnC;
#endif

    codeSize = GetEmitter()->emitEndCodeGen(compiler, trackedStackPtrsContig, GetInterruptible(),
                                            IsFullPtrRegMapRequired(), compiler->compHndBBtabCount, &prologSize,
                                            &epilogSize, codePtr, &coldCodePtr, &consPtr DEBUGARG(&instrCount));

#ifdef DEBUG
    assert(compiler->compCodeGenDone == false);

    /* We're done generating code for this function */
    compiler->compCodeGenDone = true;
#endif

#if defined(DEBUG) || defined(LATE_DISASM)
    // Add code size information into the Perf Score
    // All compPerfScore calculations must be performed using doubles
    compiler->info.compPerfScore += ((double)compiler->info.compTotalHotCodeSize * (double)PERFSCORE_CODESIZE_COST_HOT);
    compiler->info.compPerfScore +=
        ((double)compiler->info.compTotalColdCodeSize * (double)PERFSCORE_CODESIZE_COST_COLD);
#endif // DEBUG || LATE_DISASM

#ifdef DEBUG
    if (compiler->opts.disAsm || verbose)
    {
        printf("\n; Total bytes of code %d, prolog size %d, PerfScore %.2f, instruction count %d, allocated bytes for "
               "code %d (MethodHash=%08x) for "
               "method %s\n",
               codeSize, prologSize, compiler->info.compPerfScore, instrCount,
               GetEmitter()->emitTotalHotCodeSize + GetEmitter()->emitTotalColdCodeSize,
               compiler->info.compMethodHash(), compiler->info.compFullName);
        printf("; ============================================================\n\n");
        printf(""); // in our logic this causes a flush
    }

    if (verbose)
    {
        printf("*************** After end code gen, before unwindEmit()\n");
        GetEmitter()->emitDispIGlist(true);
    }
#endif

#if EMIT_TRACK_STACK_DEPTH && defined(DEBUG_ARG_SLOTS)
    // Check our max stack level. Needed for fgAddCodeRef().
    // We need to relax the assert as our estimation won't include code-gen
    // stack changes (which we know don't affect fgAddCodeRef()).
    // NOTE: after emitEndCodeGen (including here), emitMaxStackDepth is a
    // count of DWORD-sized arguments, NOT argument size in bytes.
    {
        unsigned maxAllowedStackDepth = compiler->fgGetPtrArgCntMax() + // Max number of pointer-sized stack arguments.
                                        compiler->compHndBBtabCount +   // Return address for locally-called finallys
                                        genTypeStSz(TYP_LONG) + // longs/doubles may be transferred via stack, etc
                                        (compiler->compTailCallUsed ? 4 : 0); // CORINFO_HELP_TAILCALL args
#if defined(UNIX_X86_ABI)
        // Convert maxNestedAlignment to DWORD count before adding to maxAllowedStackDepth.
        assert(maxNestedAlignment % sizeof(int) == 0);
        maxAllowedStackDepth += maxNestedAlignment / sizeof(int);
#endif
        assert(GetEmitter()->emitMaxStackDepth <= maxAllowedStackDepth);
    }
#endif // EMIT_TRACK_STACK_DEPTH && DEBUG

    *nativeSizeOfCode                 = codeSize;
    compiler->info.compNativeCodeSize = (UNATIVE_OFFSET)codeSize;

    // printf("%6u bytes of code generated for %s.%s\n", codeSize, compiler->info.compFullName);

    // Make sure that the x86 alignment and cache prefetch optimization rules
    // were obeyed.

    // Don't start a method in the last 7 bytes of a 16-byte alignment area
    //   unless we are generating SMALL_CODE
    // noway_assert( (((unsigned)(*codePtr) % 16) <= 8) || (compiler->compCodeOpt() == SMALL_CODE));
}

//----------------------------------------------------------------------
// genEmitUnwindDebugGCandEH: emit unwind, debug, gc, and EH info
//
void CodeGen::genEmitUnwindDebugGCandEH()
{
    /* Now that the code is issued, we can finalize and emit the unwind data */

    compiler->unwindEmit(*codePtr, coldCodePtr);

    /* Finalize the line # tracking logic after we know the exact block sizes/offsets */

    genIPmappingGen();

    /* Finalize the Local Var info in terms of generated code */

    genSetScopeInfo();

#if defined(USING_VARIABLE_LIVE_RANGE) && defined(DEBUG)
    if (compiler->verbose)
    {
        varLiveKeeper->dumpLvaVariableLiveRanges();
    }
#endif // defined(USING_VARIABLE_LIVE_RANGE) && defined(DEBUG)

#ifdef LATE_DISASM
    unsigned finalHotCodeSize;
    unsigned finalColdCodeSize;
    if (compiler->fgFirstColdBlock != nullptr)
    {
        // We did some hot/cold splitting. The hot section is always padded out to the
        // size we thought it would be, but the cold section is not.
        assert(codeSize <= compiler->info.compTotalHotCodeSize + compiler->info.compTotalColdCodeSize);
        assert(compiler->info.compTotalHotCodeSize > 0);
        assert(compiler->info.compTotalColdCodeSize > 0);
        finalHotCodeSize  = compiler->info.compTotalHotCodeSize;
        finalColdCodeSize = codeSize - finalHotCodeSize;
    }
    else
    {
        // No hot/cold splitting
        assert(codeSize <= compiler->info.compTotalHotCodeSize);
        assert(compiler->info.compTotalHotCodeSize > 0);
        assert(compiler->info.compTotalColdCodeSize == 0);
        finalHotCodeSize  = codeSize;
        finalColdCodeSize = 0;
    }
    getDisAssembler().disAsmCode((BYTE*)*codePtr, finalHotCodeSize, (BYTE*)coldCodePtr, finalColdCodeSize);
#endif // LATE_DISASM

    /* Report any exception handlers to the VM */

    genReportEH();

#ifdef JIT32_GCENCODER
#ifdef DEBUG
    void* infoPtr =
#endif // DEBUG
#endif
        // Create and store the GC info for this method.
        genCreateAndStoreGCInfo(codeSize, prologSize, epilogSize DEBUGARG(codePtr));

#ifdef DEBUG
    FILE* dmpf = jitstdout;

    compiler->opts.dmpHex = false;
    if (!strcmp(compiler->info.compMethodName, "<name of method you want the hex dump for"))
    {
        FILE*   codf;
        errno_t ec = fopen_s(&codf, "C:\\JIT.COD", "at"); // NOTE: file append mode
        if (ec != 0)
        {
            assert(codf);
            dmpf                  = codf;
            compiler->opts.dmpHex = true;
        }
    }
    if (compiler->opts.dmpHex)
    {
        size_t consSize = GetEmitter()->emitDataSize();

        fprintf(dmpf, "Generated code for %s:\n", compiler->info.compFullName);
        fprintf(dmpf, "\n");

        if (codeSize)
        {
            fprintf(dmpf, "    Code  at %p [%04X bytes]\n", dspPtr(*codePtr), codeSize);
        }
        if (consSize)
        {
            fprintf(dmpf, "    Const at %p [%04X bytes]\n", dspPtr(consPtr), consSize);
        }
#ifdef JIT32_GCENCODER
        size_t infoSize = compiler->compInfoBlkSize;
        if (infoSize)
            fprintf(dmpf, "    Info  at %p [%04X bytes]\n", dspPtr(infoPtr), infoSize);
#endif // JIT32_GCENCODER

        fprintf(dmpf, "\n");

        if (codeSize)
        {
            hexDump(dmpf, "Code", (BYTE*)*codePtr, codeSize);
        }
        if (consSize)
        {
            hexDump(dmpf, "Const", (BYTE*)consPtr, consSize);
        }
#ifdef JIT32_GCENCODER
        if (infoSize)
            hexDump(dmpf, "Info", (BYTE*)infoPtr, infoSize);
#endif // JIT32_GCENCODER

        fflush(dmpf);
    }

    if (dmpf != jitstdout)
    {
        fclose(dmpf);
    }

#endif // DEBUG

    /* Tell the emitter that we're done with this function */

    GetEmitter()->emitEndFN();

    /* Shut down the spill logic */

    regSet.rsSpillDone();

    /* Shut down the temp logic */

    regSet.tmpDone();

#if DISPLAY_SIZES

    size_t dataSize = GetEmitter()->emitDataSize();
    grossVMsize += compiler->info.compILCodeSize;
    totalNCsize += codeSize + dataSize + compiler->compInfoBlkSize;
    grossNCsize += codeSize + dataSize;

#endif // DISPLAY_SIZES
}

/*****************************************************************************
 *
 *  Report EH clauses to the VM
 */

void CodeGen::genReportEH()
{
    if (compiler->compHndBBtabCount == 0)
    {
        return;
    }

#ifdef DEBUG
    if (compiler->opts.dspEHTable)
    {
        printf("*************** EH table for %s\n", compiler->info.compFullName);
    }
#endif // DEBUG

    unsigned  XTnum;
    EHblkDsc* HBtab;
    EHblkDsc* HBtabEnd;

    bool isCoreRTABI = compiler->IsTargetAbi(CORINFO_CORERT_ABI);

    unsigned EHCount = compiler->compHndBBtabCount;

#if defined(FEATURE_EH_FUNCLETS)
    // Count duplicated clauses. This uses the same logic as below, where we actually generate them for reporting to the
    // VM.
    unsigned duplicateClauseCount = 0;
    unsigned enclosingTryIndex;

    // Duplicate clauses are not used by CoreRT ABI
    if (!isCoreRTABI)
    {
        for (XTnum = 0; XTnum < compiler->compHndBBtabCount; XTnum++)
        {
            for (enclosingTryIndex = compiler->ehTrueEnclosingTryIndexIL(XTnum); // find the true enclosing try index,
                                                                                 // ignoring 'mutual protect' trys
                 enclosingTryIndex != EHblkDsc::NO_ENCLOSING_INDEX;
                 enclosingTryIndex = compiler->ehGetEnclosingTryIndex(enclosingTryIndex))
            {
                ++duplicateClauseCount;
            }
        }
        EHCount += duplicateClauseCount;
    }

#if FEATURE_EH_CALLFINALLY_THUNKS
    unsigned clonedFinallyCount = 0;

    // Duplicate clauses are not used by CoreRT ABI
    if (!isCoreRTABI)
    {
        // We don't keep track of how many cloned finally there are. So, go through and count.
        // We do a quick pass first through the EH table to see if there are any try/finally
        // clauses. If there aren't, we don't need to look for BBJ_CALLFINALLY.

        bool anyFinallys = false;
        for (HBtab = compiler->compHndBBtab, HBtabEnd = compiler->compHndBBtab + compiler->compHndBBtabCount;
             HBtab < HBtabEnd; HBtab++)
        {
            if (HBtab->HasFinallyHandler())
            {
                anyFinallys = true;
                break;
            }
        }
        if (anyFinallys)
        {
            for (BasicBlock* block = compiler->fgFirstBB; block != nullptr; block = block->bbNext)
            {
                if (block->bbJumpKind == BBJ_CALLFINALLY)
                {
                    ++clonedFinallyCount;
                }
            }

            EHCount += clonedFinallyCount;
        }
    }
#endif // FEATURE_EH_CALLFINALLY_THUNKS

#endif // FEATURE_EH_FUNCLETS

#ifdef DEBUG
    if (compiler->opts.dspEHTable)
    {
#if defined(FEATURE_EH_FUNCLETS)
#if FEATURE_EH_CALLFINALLY_THUNKS
        printf("%d EH table entries, %d duplicate clauses, %d cloned finallys, %d total EH entries reported to VM\n",
               compiler->compHndBBtabCount, duplicateClauseCount, clonedFinallyCount, EHCount);
        assert(compiler->compHndBBtabCount + duplicateClauseCount + clonedFinallyCount == EHCount);
#else  // !FEATURE_EH_CALLFINALLY_THUNKS
        printf("%d EH table entries, %d duplicate clauses, %d total EH entries reported to VM\n",
               compiler->compHndBBtabCount, duplicateClauseCount, EHCount);
        assert(compiler->compHndBBtabCount + duplicateClauseCount == EHCount);
#endif // !FEATURE_EH_CALLFINALLY_THUNKS
#else  // !FEATURE_EH_FUNCLETS
        printf("%d EH table entries, %d total EH entries reported to VM\n", compiler->compHndBBtabCount, EHCount);
        assert(compiler->compHndBBtabCount == EHCount);
#endif // !FEATURE_EH_FUNCLETS
    }
#endif // DEBUG

    // Tell the VM how many EH clauses to expect.
    compiler->eeSetEHcount(EHCount);

    XTnum = 0; // This is the index we pass to the VM

    for (HBtab = compiler->compHndBBtab, HBtabEnd = compiler->compHndBBtab + compiler->compHndBBtabCount;
         HBtab < HBtabEnd; HBtab++)
    {
        UNATIVE_OFFSET tryBeg, tryEnd, hndBeg, hndEnd, hndTyp;

        tryBeg = compiler->ehCodeOffset(HBtab->ebdTryBeg);
        hndBeg = compiler->ehCodeOffset(HBtab->ebdHndBeg);

        tryEnd = (HBtab->ebdTryLast == compiler->fgLastBB) ? compiler->info.compNativeCodeSize
                                                           : compiler->ehCodeOffset(HBtab->ebdTryLast->bbNext);
        hndEnd = (HBtab->ebdHndLast == compiler->fgLastBB) ? compiler->info.compNativeCodeSize
                                                           : compiler->ehCodeOffset(HBtab->ebdHndLast->bbNext);

        if (HBtab->HasFilter())
        {
            hndTyp = compiler->ehCodeOffset(HBtab->ebdFilter);
        }
        else
        {
            hndTyp = HBtab->ebdTyp;
        }

        CORINFO_EH_CLAUSE_FLAGS flags = ToCORINFO_EH_CLAUSE_FLAGS(HBtab->ebdHandlerType);

        if (isCoreRTABI && (XTnum > 0))
        {
            // For CoreRT, CORINFO_EH_CLAUSE_SAMETRY flag means that the current clause covers same
            // try block as the previous one. The runtime cannot reliably infer this information from
            // native code offsets because of different try blocks can have same offsets. Alternative
            // solution to this problem would be inserting extra nops to ensure that different try
            // blocks have different offsets.
            if (EHblkDsc::ebdIsSameTry(HBtab, HBtab - 1))
            {
                // The SAMETRY bit should only be set on catch clauses. This is ensured in IL, where only 'catch' is
                // allowed to be mutually-protect. E.g., the C# "try {} catch {} catch {} finally {}" actually exists in
                // IL as "try { try {} catch {} catch {} } finally {}".
                assert(HBtab->HasCatchHandler());
                flags = (CORINFO_EH_CLAUSE_FLAGS)(flags | CORINFO_EH_CLAUSE_SAMETRY);
            }
        }

        // Note that we reuse the CORINFO_EH_CLAUSE type, even though the names of
        // the fields aren't accurate.

        CORINFO_EH_CLAUSE clause;
        clause.ClassToken    = hndTyp; /* filter offset is passed back here for filter-based exception handlers */
        clause.Flags         = flags;
        clause.TryOffset     = tryBeg;
        clause.TryLength     = tryEnd;
        clause.HandlerOffset = hndBeg;
        clause.HandlerLength = hndEnd;

        assert(XTnum < EHCount);

        // Tell the VM about this EH clause.
        compiler->eeSetEHinfo(XTnum, &clause);

        ++XTnum;
    }

#if defined(FEATURE_EH_FUNCLETS)
    // Now output duplicated clauses.
    //
    // If a funclet has been created by moving a handler out of a try region that it was originally nested
    // within, then we need to report a "duplicate" clause representing the fact that an exception in that
    // handler can be caught by the 'try' it has been moved out of. This is because the original 'try' region
    // descriptor can only specify a single, contiguous protected range, but the funclet we've moved out is
    // no longer contiguous with the original 'try' region. The new EH descriptor will have the same handler
    // region as the enclosing try region's handler region. This is the sense in which it is duplicated:
    // there is now a "duplicate" clause with the same handler region as another, but a different 'try'
    // region.
    //
    // For example, consider this (capital letters represent an unknown code sequence, numbers identify a
    // try or handler region):
    //
    // A
    // try (1) {
    //   B
    //   try (2) {
    //     C
    //   } catch (3) {
    //     D
    //   } catch (4) {
    //     E
    //   }
    //   F
    // } catch (5) {
    //   G
    // }
    // H
    //
    // Here, we have try region (1) BCDEF protected by catch (5) G, and region (2) C protected
    // by catch (3) D and catch (4) E. Note that catch (4) E does *NOT* protect the code "D".
    // This is an example of 'mutually protect' regions. First, we move handlers (3) and (4)
    // to the end of the code. However, (3) and (4) are nested inside, and protected by, try (1). Again
    // note that (3) is not nested inside (4), despite ebdEnclosingTryIndex indicating that.
    // The code "D" and "E" won't be contiguous with the protected region for try (1) (which
    // will, after moving catch (3) AND (4), be BCF). Thus, we need to add a new EH descriptor
    // representing try (1) protecting the new funclets catch (3) and (4).
    // The code will be generated as follows:
    //
    // ABCFH // "main" code
    // D // funclet
    // E // funclet
    // G // funclet
    //
    // The EH regions are:
    //
    //  C -> D
    //  C -> E
    //  BCF -> G
    //  D -> G // "duplicate" clause
    //  E -> G // "duplicate" clause
    //
    // Note that we actually need to generate one of these additional "duplicate" clauses for every
    // region the funclet is nested in. Take this example:
    //
    //  A
    //  try (1) {
    //      B
    //      try (2,3) {
    //          C
    //          try (4) {
    //              D
    //              try (5,6) {
    //                  E
    //              } catch {
    //                  F
    //              } catch {
    //                  G
    //              }
    //              H
    //          } catch {
    //              I
    //          }
    //          J
    //      } catch {
    //          K
    //      } catch {
    //          L
    //      }
    //      M
    //  } catch {
    //      N
    //  }
    //  O
    //
    // When we pull out funclets, we get the following generated code:
    //
    // ABCDEHJMO // "main" function
    // F // funclet
    // G // funclet
    // I // funclet
    // K // funclet
    // L // funclet
    // N // funclet
    //
    // And the EH regions we report to the VM are (in order; main clauses
    // first in most-to-least nested order, funclets ("duplicated clauses")
    // last, in most-to-least nested) are:
    //
    //  E -> F
    //  E -> G
    //  DEH -> I
    //  CDEHJ -> K
    //  CDEHJ -> L
    //  BCDEHJM -> N
    //  F -> I // funclet clause #1 for F
    //  F -> K // funclet clause #2 for F
    //  F -> L // funclet clause #3 for F
    //  F -> N // funclet clause #4 for F
    //  G -> I // funclet clause #1 for G
    //  G -> K // funclet clause #2 for G
    //  G -> L // funclet clause #3 for G
    //  G -> N // funclet clause #4 for G
    //  I -> K // funclet clause #1 for I
    //  I -> L // funclet clause #2 for I
    //  I -> N // funclet clause #3 for I
    //  K -> N // funclet clause #1 for K
    //  L -> N // funclet clause #1 for L
    //
    // So whereas the IL had 6 EH clauses, we need to report 19 EH clauses to the VM.
    // Note that due to the nature of 'mutually protect' clauses, it would be incorrect
    // to add a clause "F -> G" because F is NOT protected by G, but we still have
    // both "F -> K" and "F -> L" because F IS protected by both of those handlers.
    //
    // The overall ordering of the clauses is still the same most-to-least nesting
    // after front-to-back start offset. Because we place the funclets at the end
    // these new clauses should also go at the end by this ordering.
    //

    if (duplicateClauseCount > 0)
    {
        unsigned reportedDuplicateClauseCount = 0; // How many duplicated clauses have we reported?
        unsigned XTnum2;
        for (XTnum2 = 0, HBtab = compiler->compHndBBtab; XTnum2 < compiler->compHndBBtabCount; XTnum2++, HBtab++)
        {
            unsigned enclosingTryIndex;

            EHblkDsc* fletTab = compiler->ehGetDsc(XTnum2);

            for (enclosingTryIndex = compiler->ehTrueEnclosingTryIndexIL(XTnum2); // find the true enclosing try index,
                                                                                  // ignoring 'mutual protect' trys
                 enclosingTryIndex != EHblkDsc::NO_ENCLOSING_INDEX;
                 enclosingTryIndex = compiler->ehGetEnclosingTryIndex(enclosingTryIndex))
            {
                // The funclet we moved out is nested in a try region, so create a new EH descriptor for the funclet
                // that will have the enclosing try protecting the funclet.

                noway_assert(XTnum2 < enclosingTryIndex); // the enclosing region must be less nested, and hence have a
                                                          // greater EH table index

                EHblkDsc* encTab = compiler->ehGetDsc(enclosingTryIndex);

                // The try region is the handler of the funclet. Note that for filters, we don't protect the
                // filter region, only the filter handler region. This is because exceptions in filters never
                // escape; the VM swallows them.

                BasicBlock* bbTryBeg  = fletTab->ebdHndBeg;
                BasicBlock* bbTryLast = fletTab->ebdHndLast;

                BasicBlock* bbHndBeg  = encTab->ebdHndBeg; // The handler region is the same as the enclosing try
                BasicBlock* bbHndLast = encTab->ebdHndLast;

                UNATIVE_OFFSET tryBeg, tryEnd, hndBeg, hndEnd, hndTyp;

                tryBeg = compiler->ehCodeOffset(bbTryBeg);
                hndBeg = compiler->ehCodeOffset(bbHndBeg);

                tryEnd = (bbTryLast == compiler->fgLastBB) ? compiler->info.compNativeCodeSize
                                                           : compiler->ehCodeOffset(bbTryLast->bbNext);
                hndEnd = (bbHndLast == compiler->fgLastBB) ? compiler->info.compNativeCodeSize
                                                           : compiler->ehCodeOffset(bbHndLast->bbNext);

                if (encTab->HasFilter())
                {
                    hndTyp = compiler->ehCodeOffset(encTab->ebdFilter);
                }
                else
                {
                    hndTyp = encTab->ebdTyp;
                }

                CORINFO_EH_CLAUSE_FLAGS flags = ToCORINFO_EH_CLAUSE_FLAGS(encTab->ebdHandlerType);

                // Tell the VM this is an extra clause caused by moving funclets out of line.
                flags = (CORINFO_EH_CLAUSE_FLAGS)(flags | CORINFO_EH_CLAUSE_DUPLICATE);

                // Note that the JIT-EE interface reuses the CORINFO_EH_CLAUSE type, even though the names of
                // the fields aren't really accurate. For example, we set "TryLength" to the offset of the
                // instruction immediately after the 'try' body. So, it really could be more accurately named
                // "TryEndOffset".

                CORINFO_EH_CLAUSE clause;
                clause.ClassToken = hndTyp; /* filter offset is passed back here for filter-based exception handlers */
                clause.Flags      = flags;
                clause.TryOffset  = tryBeg;
                clause.TryLength  = tryEnd;
                clause.HandlerOffset = hndBeg;
                clause.HandlerLength = hndEnd;

                assert(XTnum < EHCount);

                // Tell the VM about this EH clause (a duplicated clause).
                compiler->eeSetEHinfo(XTnum, &clause);

                ++XTnum;
                ++reportedDuplicateClauseCount;

#ifndef DEBUG
                if (duplicateClauseCount == reportedDuplicateClauseCount)
                {
                    break; // we've reported all of them; no need to continue looking
                }
#endif // !DEBUG

            } // for each 'true' enclosing 'try'
        }     // for each EH table entry

        assert(duplicateClauseCount == reportedDuplicateClauseCount);
    } // if (duplicateClauseCount > 0)

#if FEATURE_EH_CALLFINALLY_THUNKS
    if (clonedFinallyCount > 0)
    {
        unsigned reportedClonedFinallyCount = 0;
        for (BasicBlock* block = compiler->fgFirstBB; block != nullptr; block = block->bbNext)
        {
            if (block->bbJumpKind == BBJ_CALLFINALLY)
            {
                UNATIVE_OFFSET hndBeg, hndEnd;

                hndBeg = compiler->ehCodeOffset(block);

                // How big is it? The BBJ_ALWAYS has a null bbEmitCookie! Look for the block after, which must be
                // a label or jump target, since the BBJ_CALLFINALLY doesn't fall through.
                BasicBlock* bbLabel = block->bbNext;
                if (block->isBBCallAlwaysPair())
                {
                    bbLabel = bbLabel->bbNext; // skip the BBJ_ALWAYS
                }
                if (bbLabel == nullptr)
                {
                    hndEnd = compiler->info.compNativeCodeSize;
                }
                else
                {
                    assert(bbLabel->bbEmitCookie != nullptr);
                    hndEnd = compiler->ehCodeOffset(bbLabel);
                }

                CORINFO_EH_CLAUSE clause;
                clause.ClassToken = 0; // unused
                clause.Flags      = (CORINFO_EH_CLAUSE_FLAGS)(CORINFO_EH_CLAUSE_FINALLY | CORINFO_EH_CLAUSE_DUPLICATE);
                clause.TryOffset  = hndBeg;
                clause.TryLength  = hndBeg;
                clause.HandlerOffset = hndBeg;
                clause.HandlerLength = hndEnd;

                assert(XTnum < EHCount);

                // Tell the VM about this EH clause (a cloned finally clause).
                compiler->eeSetEHinfo(XTnum, &clause);

                ++XTnum;
                ++reportedClonedFinallyCount;

#ifndef DEBUG
                if (clonedFinallyCount == reportedClonedFinallyCount)
                {
                    break; // we're done; no need to keep looking
                }
#endif        // !DEBUG
            } // block is BBJ_CALLFINALLY
        }     // for each block

        assert(clonedFinallyCount == reportedClonedFinallyCount);
    }  // if (clonedFinallyCount > 0)
#endif // FEATURE_EH_CALLFINALLY_THUNKS

#endif // FEATURE_EH_FUNCLETS

    assert(XTnum == EHCount);
}

//----------------------------------------------------------------------
// genUseOptimizedWriteBarriers: Determine if an optimized write barrier
// helper should be used.
//
// Return Value:
//   true if an optimized write barrier helper should be used, false otherwise.
//   Note: only x86 implements register-specific source optimized write
//   barriers currently.
//
bool CodeGenInterface::genUseOptimizedWriteBarriers()
{
#if defined(TARGET_X86) && NOGC_WRITE_BARRIERS
    return true;
#else
    return false;
#endif
}

//----------------------------------------------------------------------
// genWriteBarrierHelperForWriteBarrierForm: Given a write node requiring a write
// barrier, and the write barrier form required, determine the helper to call.
//
// Note: do not call this function to get an optimized write barrier helper (e.g.,
// for x86).
//
CorInfoHelpFunc CodeGenInterface::genWriteBarrierHelperForWriteBarrierForm(GenTreeStoreInd*         store,
                                                                           GCInfo::WriteBarrierForm wbf)
{
    assert(wbf != GCInfo::WBF_NoBarrier);

    return (wbf == GCInfo::WBF_BarrierUnchecked) ? CORINFO_HELP_ASSIGN_REF : CORINFO_HELP_CHECKED_ASSIGN_REF;
}

void CodeGen::genGCWriteBarrier(GenTreeStoreInd* store, GCInfo::WriteBarrierForm wbf)
{
    CorInfoHelpFunc helper = genWriteBarrierHelperForWriteBarrierForm(store, wbf);

    genEmitHelperCall(helper, 0, EA_PTRSIZE);
}

/*
XXXXXXXXXXXXXXXXXXXXXXXXXXXXXXXXXXXXXXXXXXXXXXXXXXXXXXXXXXXXXXXXXXXXXXXXXXXXXXX
XXXXXXXXXXXXXXXXXXXXXXXXXXXXXXXXXXXXXXXXXXXXXXXXXXXXXXXXXXXXXXXXXXXXXXXXXXXXXXX
XX                                                                           XX
XX                           Prolog / Epilog                                 XX
XX                                                                           XX
XXXXXXXXXXXXXXXXXXXXXXXXXXXXXXXXXXXXXXXXXXXXXXXXXXXXXXXXXXXXXXXXXXXXXXXXXXXXXXX
XXXXXXXXXXXXXXXXXXXXXXXXXXXXXXXXXXXXXXXXXXXXXXXXXXXXXXXXXXXXXXXXXXXXXXXXXXXXXXX
*/

/*****************************************************************************
 *
 *  Generates code for moving incoming register arguments to their
 *  assigned location, in the function prolog.
 */

#ifdef _PREFAST_
#pragma warning(push)
#pragma warning(disable : 21000) // Suppress PREFast warning about overly large function
#endif
void CodeGen::genFnPrologCalleeRegArgs(regNumber xtraReg, bool* pXtraRegClobbered, RegState* regState)
{
#ifdef DEBUG
    if (verbose)
    {
        printf("*************** In genFnPrologCalleeRegArgs() for %s regs\n", regState->rsIsFloat ? "float" : "int");
    }
#endif

    unsigned  argMax;           // maximum argNum value plus 1, (including the RetBuffArg)
    unsigned  argNum;           // current argNum, always in [0..argMax-1]
    unsigned  fixedRetBufIndex; // argNum value used by the fixed return buffer argument (ARM64)
    unsigned  regArgNum;        // index into the regArgTab[] table
    regMaskTP regArgMaskLive = regState->rsCalleeRegArgMaskLiveIn;
    bool      doingFloat     = regState->rsIsFloat;

    // We should be generating the prolog block when we are called
    assert(compiler->compGeneratingProlog);

    // We expect to have some registers of the type we are doing, that are LiveIn, otherwise we don't need to be called.
    noway_assert(regArgMaskLive != 0);

    // If a method has 3 args (and no fixed return buffer) then argMax is 3 and valid indexes are 0,1,2
    // If a method has a fixed return buffer (on ARM64) then argMax gets set to 9 and valid index are 0-8
    //
    // The regArgTab can always have unused entries,
    //    for example if an architecture always increments the arg register number but uses either
    //    an integer register or a floating point register to hold the next argument
    //    then with a mix of float and integer args you could have:
    //
    //    sampleMethod(int i, float x, int j, float y, int k, float z);
    //          r0, r2 and r4 as valid integer arguments with argMax as 5
    //      and f1, f3 and f5 and valid floating point arguments with argMax as 6
    //    The first one is doingFloat==false and the second one is doingFloat==true
    //
    //    If a fixed return buffer (in r8) was also present then the first one would become:
    //          r0, r2, r4 and r8 as valid integer arguments with argMax as 9
    //

    argMax           = regState->rsCalleeRegArgCount;
    fixedRetBufIndex = (unsigned)-1; // Invalid value

    // If necessary we will select a correct xtraReg for circular floating point args later.
    if (doingFloat)
    {
        xtraReg = REG_NA;
        noway_assert(argMax <= MAX_FLOAT_REG_ARG);
    }
    else // we are doing the integer registers
    {
        noway_assert(argMax <= MAX_REG_ARG);
        if (hasFixedRetBuffReg())
        {
            fixedRetBufIndex = theFixedRetBuffArgNum();
            // We have an additional integer register argument when hasFixedRetBuffReg() is true
            argMax = fixedRetBufIndex + 1;
            assert(argMax == (MAX_REG_ARG + 1));
        }
    }

    //
    // Construct a table with the register arguments, for detecting circular and
    // non-circular dependencies between the register arguments. A dependency is when
    // an argument register Rn needs to be moved to register Rm that is also an argument
    // register. The table is constructed in the order the arguments are passed in
    // registers: the first register argument is in regArgTab[0], the second in
    // regArgTab[1], etc. Note that on ARM, a TYP_DOUBLE takes two entries, starting
    // at an even index. The regArgTab is indexed from 0 to argMax - 1.
    // Note that due to an extra argument register for ARM64 (i.e  theFixedRetBuffReg())
    // we have increased the allocated size of the regArgTab[] by one.
    //
    struct regArgElem
    {
        unsigned varNum; // index into compiler->lvaTable[] for this register argument
#if defined(UNIX_AMD64_ABI)
        var_types type;   // the Jit type of this regArgTab entry
#endif                    // defined(UNIX_AMD64_ABI)
        unsigned trashBy; // index into this regArgTab[] table of the register that will be copied to this register.
                          // That is, for regArgTab[x].trashBy = y, argument register number 'y' will be copied to
                          // argument register number 'x'. Only used when circular = true.
        char slot;        // 0 means the register is not used for a register argument
                          // 1 means the first part of a register argument
                          // 2, 3 or 4  means the second,third or fourth part of a multireg argument
        bool stackArg;    // true if the argument gets homed to the stack
        bool writeThru;   // true if the argument gets homed to both stack and register
        bool processed;   // true after we've processed the argument (and it is in its final location)
        bool circular;    // true if this register participates in a circular dependency loop.

#ifdef UNIX_AMD64_ABI

        // For UNIX AMD64 struct passing, the type of the register argument slot can differ from
        // the type of the lclVar in ways that are not ascertainable from lvType.
        // So, for that case we retain the type of the register in the regArgTab.

        var_types getRegType(Compiler* compiler)
        {
            return type; // UNIX_AMD64 implementation
        }

#else // !UNIX_AMD64_ABI

        // In other cases, we simply use the type of the lclVar to determine the type of the register.
        var_types getRegType(Compiler* compiler)
        {
            LclVarDsc* varDsc = compiler->lvaGetDesc(varNum);

            if (varDsc->lvIsHfaRegArg())
            {
#if defined(TARGET_WINDOWS) && defined(TARGET_ARM64)
                assert(!compiler->info.compIsVarArgs);
#endif
                return varDsc->GetLayout()->GetHfaElementType();
            }

            return compiler->mangleVarArgsType(varDsc->GetType());
        }

#endif // !UNIX_AMD64_ABI
    } regArgTab[max(MAX_REG_ARG + 1, MAX_FLOAT_REG_ARG)] = {};

    unsigned   varNum;
    LclVarDsc* varDsc;

    for (varNum = 0; varNum < compiler->lvaCount; ++varNum)
    {
        varDsc = compiler->lvaTable + varNum;

        // Is this variable a register arg?
        if (!varDsc->lvIsParam)
        {
            continue;
        }

        if (!varDsc->lvIsRegArg)
        {
            continue;
        }

        // When we have a promoted struct we have two possible LclVars that can represent the incoming argument
        // in the regArgTab[], either the original TYP_STRUCT argument or the introduced lvStructField.
        // We will use the lvStructField if we have a TYPE_INDEPENDENT promoted struct field otherwise
        // use the the original TYP_STRUCT argument.
        //
        if (varDsc->lvPromoted || varDsc->lvIsStructField)
        {
            LclVarDsc* parentVarDsc = varDsc;
            if (varDsc->lvIsStructField)
            {
                assert(!varDsc->lvPromoted);
                parentVarDsc = &compiler->lvaTable[varDsc->lvParentLcl];
            }

            Compiler::lvaPromotionType promotionType = compiler->lvaGetPromotionType(parentVarDsc);

            if (promotionType == Compiler::PROMOTION_TYPE_INDEPENDENT)
            {
                // For register arguments that are independent promoted structs we put the promoted field varNum in the
                // regArgTab[]
                if (varDsc->lvPromoted)
                {
                    continue;
                }
            }
            else
            {
                // For register arguments that are not independent promoted structs we put the parent struct varNum in
                // the regArgTab[]
                if (varDsc->lvIsStructField)
                {
                    continue;
                }
            }
        }

        var_types regType = compiler->mangleVarArgsType(varDsc->TypeGet());
        // Change regType to the HFA type when we have a HFA argument
        if (varDsc->lvIsHfaRegArg())
        {
#if defined(TARGET_WINDOWS) && defined(TARGET_ARM64)
            assert(!compiler->info.compIsVarArgs);
#endif
            regType = varDsc->GetLayout()->GetHfaElementType();
        }

#if defined(UNIX_AMD64_ABI)
        if (!varTypeIsStruct(regType))
#endif // defined(UNIX_AMD64_ABI)
        {
            // A struct might be passed  partially in XMM register for System V calls.
            // So a single arg might use both register files.
            if (emitter::isFloatReg(varDsc->GetArgReg()) != doingFloat)
            {
                continue;
            }
        }

        int slots = 0;

#if defined(UNIX_AMD64_ABI)
        if (varTypeIsStruct(varDsc->GetType()))
        {
            varDsc->GetLayout()->EnsureSysVAmd64AbiInfo(compiler);

            if (varDsc->GetLayout()->GetSysVAmd64AbiRegCount() == 0)
            {
                // The var is not passed in registers.
                continue;
            }

            unsigned firstRegSlot = 0;
            for (unsigned slotCounter = 0; slotCounter < varDsc->GetLayout()->GetSysVAmd64AbiRegCount(); slotCounter++)
            {
                regNumber regNum = varDsc->lvRegNumForSlot(slotCounter);
                var_types regType;

#ifdef FEATURE_SIMD
                // Assumption 1:
                // RyuJit backend depends on the assumption that on 64-Bit targets Vector3 size is rounded off
                // to TARGET_POINTER_SIZE and hence Vector3 locals on stack can be treated as TYP_SIMD16 for
                // reading and writing purposes.  Hence while homing a Vector3 type arg on stack we should
                // home entire 16-bytes so that the upper-most 4-bytes will be zeroed when written to stack.
                //
                // Assumption 2:
                // RyuJit backend is making another implicit assumption that Vector3 type args when passed in
                // registers or on stack, the upper most 4-bytes will be zero.
                //
                // For P/Invoke return and Reverse P/Invoke argument passing, native compiler doesn't guarantee
                // that upper 4-bytes of a Vector3 type struct is zero initialized and hence assumption 2 is
                // invalid.
                //
                // RyuJIT x64 Windows: arguments are treated as passed by ref and hence read/written just 12
                // bytes. In case of Vector3 returns, Caller allocates a zero initialized Vector3 local and
                // passes it retBuf arg and Callee method writes only 12 bytes to retBuf. For this reason,
                // there is no need to clear upper 4-bytes of Vector3 type args.
                //
                // RyuJIT x64 Unix: arguments are treated as passed by value and read/writen as if TYP_SIMD16.
                // Vector3 return values are returned two return registers and Caller assembles them into a
                // single xmm reg. Hence RyuJIT explicitly generates code to clears upper 4-bytes of Vector3
                // type args in prolog and Vector3 type return value of a call

                if (varDsc->lvType == TYP_SIMD12)
                {
                    regType = TYP_DOUBLE;
                }
                else
#endif
                {
                    regType = varDsc->GetLayout()->GetSysVAmd64AbiRegType(slotCounter);
                }

                regArgNum = genMapRegNumToRegArgNum(regNum, regType);

                if (doingFloat == varTypeUsesFloatReg(varDsc->GetLayout()->GetSysVAmd64AbiRegType(slotCounter)))
                {
                    // Store the reg for the first slot.
                    if (slots == 0)
                    {
                        firstRegSlot = regArgNum;
                    }

                    // Bingo - add it to our table
                    noway_assert(regArgNum < argMax);
                    noway_assert(regArgTab[regArgNum].slot == 0); // we better not have added it already (there better
                                                                  // not be multiple vars representing this argument
                                                                  // register)
                    regArgTab[regArgNum].varNum = varNum;
                    regArgTab[regArgNum].slot   = (char)(slotCounter + 1);
                    regArgTab[regArgNum].type   = varActualType(regType);
                    slots++;
                }
            }

            if (slots == 0)
            {
                continue; // Nothing to do for this regState set.
            }

            regArgNum = firstRegSlot;
        }
        else
#endif // defined(UNIX_AMD64_ABI)
        {
            // Bingo - add it to our table
            regArgNum = genMapRegNumToRegArgNum(varDsc->GetArgReg(), regType);

            noway_assert(regArgNum < argMax);
            // We better not have added it already (there better not be multiple vars representing this argument
            // register)
            noway_assert(regArgTab[regArgNum].slot == 0);

#if defined(UNIX_AMD64_ABI)
            // Set the register type.
            regArgTab[regArgNum].type = regType;
#endif // defined(UNIX_AMD64_ABI)

            regArgTab[regArgNum].varNum = varNum;
            regArgTab[regArgNum].slot   = 1;

            slots = 1;

#if FEATURE_MULTIREG_ARGS
            if (compiler->lvaIsMultiRegStructParam(varDsc))
            {
                if (varDsc->lvIsHfaRegArg())
                {
                    slots = varDsc->GetLayout()->GetHfaRegCount();
                }
                else
                {
                    // Currently all non-HFA multireg structs are two registers in size (i.e. two slots)
                    assert(varDsc->lvSize() == (2 * TARGET_POINTER_SIZE));
                    // We have a non-HFA multireg argument, set slots to two
                    slots = 2;
                }

                // Note that regArgNum+1 represents an argument index not an actual argument register.
                // see genMapRegArgNumToRegNum(unsigned argNum, var_types type)

                // This is the setup for the rest of a multireg struct arg

                for (int i = 1; i < slots; i++)
                {
                    noway_assert((regArgNum + i) < argMax);

                    // We better not have added it already (there better not be multiple vars representing this argument
                    // register)
                    noway_assert(regArgTab[regArgNum + i].slot == 0);

                    regArgTab[regArgNum + i].varNum = varNum;
                    regArgTab[regArgNum + i].slot   = (char)(i + 1);
                }
            }
#endif // FEATURE_MULTIREG_ARGS
        }

#ifdef TARGET_ARM
        int lclSize = compiler->lvaLclSize(varNum);

        if (lclSize > REGSIZE_BYTES)
        {
            unsigned maxRegArgNum = doingFloat ? MAX_FLOAT_REG_ARG : MAX_REG_ARG;
            slots                 = lclSize / REGSIZE_BYTES;
            if (regArgNum + slots > maxRegArgNum)
            {
                slots = maxRegArgNum - regArgNum;
            }
        }
        C_ASSERT((char)MAX_REG_ARG == MAX_REG_ARG);
        assert(slots < INT8_MAX);
        for (char i = 1; i < slots; i++)
        {
            regArgTab[regArgNum + i].varNum = varNum;
            regArgTab[regArgNum + i].slot   = i + 1;
        }
#endif // TARGET_ARM

        for (int i = 0; i < slots; i++)
        {
            regType          = regArgTab[regArgNum + i].getRegType(compiler);
            regNumber regNum = genMapRegArgNumToRegNum(regArgNum + i, regType);

#if !defined(UNIX_AMD64_ABI)
            assert((i > 0) || (regNum == varDsc->GetArgReg()));
#endif // defined(UNIX_AMD64_ABI)

            // Is the arg dead on entry to the method ?

            if ((regArgMaskLive & genRegMask(regNum)) == 0)
            {
                if (varDsc->lvTrackedNonStruct())
                {
                    // We may now see some tracked locals with zero refs.
                    // See Lowering::DoPhase. Tolerate these.
                    if (varDsc->lvRefCnt() > 0)
                    {
                        noway_assert(!VarSetOps::IsMember(compiler, compiler->fgFirstBB->bbLiveIn, varDsc->lvVarIndex));
                    }
                }
                else
                {
#ifdef TARGET_X86
                    noway_assert(varDsc->lvType == TYP_STRUCT);
#else  // !TARGET_X86
                    // For LSRA, it may not be in regArgMaskLive if it has a zero
                    // refcnt.  This is in contrast with the non-LSRA case in which all
                    // non-tracked args are assumed live on entry.
                    noway_assert((varDsc->lvRefCnt() == 0) || (varDsc->lvType == TYP_STRUCT) ||
                                 (varDsc->lvAddrExposed && compiler->info.compIsVarArgs) ||
                                 (varDsc->lvAddrExposed && compiler->opts.compUseSoftFP));
#endif // !TARGET_X86
                }
                // Mark it as processed and be done with it
                regArgTab[regArgNum + i].processed = true;
                goto NON_DEP;
            }

#ifdef TARGET_ARM
            // On the ARM when the varDsc is a struct arg (or pre-spilled due to varargs) the initReg/xtraReg
            // could be equal to GetArgReg(). The pre-spilled registers are also not considered live either since
            // they've already been spilled.
            //
            if ((regSet.rsMaskPreSpillRegs(false) & genRegMask(regNum)) == 0)
#endif // TARGET_ARM
            {
#if !defined(UNIX_AMD64_ABI)
                noway_assert(xtraReg != (varDsc->GetArgReg() + i));
#endif
                noway_assert(regArgMaskLive & genRegMask(regNum));
            }

            regArgTab[regArgNum + i].processed = false;
            regArgTab[regArgNum + i].writeThru = (varDsc->lvIsInReg() && varDsc->lvLiveInOutOfHndlr);

            /* mark stack arguments since we will take care of those first */
            regArgTab[regArgNum + i].stackArg = (varDsc->lvIsInReg()) ? false : true;

            /* If it goes on the stack or in a register that doesn't hold
             * an argument anymore -> CANNOT form a circular dependency */

            if (varDsc->lvIsInReg() && (genRegMask(regNum) & regArgMaskLive))
            {
                /* will trash another argument -> possible dependency
                 * We may need several passes after the table is constructed
                 * to decide on that */

                /* Maybe the argument stays in the register (IDEAL) */

                if ((i == 0) && (varDsc->GetRegNum() == regNum))
                {
                    goto NON_DEP;
                }

#if !defined(TARGET_64BIT)
                if ((i == 1) && varTypeIsStruct(varDsc) && (varDsc->GetOtherReg() == regNum))
                {
                    goto NON_DEP;
                }
                if ((i == 1) && (genActualType(varDsc->TypeGet()) == TYP_LONG) && (varDsc->GetOtherReg() == regNum))
                {
                    goto NON_DEP;
                }

                if ((i == 1) && (genActualType(varDsc->TypeGet()) == TYP_DOUBLE) &&
                    (REG_NEXT(varDsc->GetRegNum()) == regNum))
                {
                    goto NON_DEP;
                }
#endif // !defined(TARGET_64BIT)
                regArgTab[regArgNum + i].circular = true;
            }
            else
            {
            NON_DEP:
                regArgTab[regArgNum + i].circular = false;

                /* mark the argument register as free */
                regArgMaskLive &= ~genRegMask(regNum);
            }
        }
    }

    /* Find the circular dependencies for the argument registers, if any.
     * A circular dependency is a set of registers R1, R2, ..., Rn
     * such that R1->R2 (that is, R1 needs to be moved to R2), R2->R3, ..., Rn->R1 */

    bool change = true;
    if (regArgMaskLive)
    {
        /* Possible circular dependencies still exist; the previous pass was not enough
         * to filter them out. Use a "sieve" strategy to find all circular dependencies. */

        while (change)
        {
            change = false;

            for (argNum = 0; argNum < argMax; argNum++)
            {
                // If we already marked the argument as non-circular then continue

                if (!regArgTab[argNum].circular)
                {
                    continue;
                }

                if (regArgTab[argNum].slot == 0) // Not a register argument
                {
                    continue;
                }

                varNum = regArgTab[argNum].varNum;
                noway_assert(varNum < compiler->lvaCount);
                varDsc = compiler->lvaTable + varNum;
                noway_assert(varDsc->lvIsParam && varDsc->lvIsRegArg);

                /* cannot possibly have stack arguments */
                noway_assert(varDsc->lvIsInReg());
                noway_assert(!regArgTab[argNum].stackArg);

                var_types regType = regArgTab[argNum].getRegType(compiler);
                regNumber regNum  = genMapRegArgNumToRegNum(argNum, regType);

                regNumber destRegNum = REG_NA;
                if (varTypeIsStruct(varDsc) &&
                    (compiler->lvaGetPromotionType(varDsc) == Compiler::PROMOTION_TYPE_INDEPENDENT))
                {
                    assert(regArgTab[argNum].slot <= varDsc->lvFieldCnt);
                    LclVarDsc* fieldVarDsc = compiler->lvaGetDesc(varDsc->lvFieldLclStart + regArgTab[argNum].slot - 1);
                    destRegNum             = fieldVarDsc->GetRegNum();
                }
                else if (regArgTab[argNum].slot == 1)
                {
                    destRegNum = varDsc->GetRegNum();
                }
#if defined(TARGET_ARM64) && defined(FEATURE_SIMD)
                else if (varDsc->lvIsHfaRegArg())
                {
                    // This must be a SIMD type that's fully enregistered, but is passed as an HFA.
                    // Each field will be inserted into the same destination register.
                    assert(varTypeIsSIMD(varDsc->GetType()) && !varDsc->GetLayout()->IsOpaqueVector());
                    assert(regArgTab[argNum].slot <= static_cast<int>(varDsc->GetLayout()->GetHfaRegCount()));
                    assert(argNum > 0);
                    assert(regArgTab[argNum - 1].varNum == varNum);
                    regArgMaskLive &= ~genRegMask(regNum);
                    regArgTab[argNum].circular = false;
                    change                     = true;
                    continue;
                }
#elif defined(UNIX_AMD64_ABI) && defined(FEATURE_SIMD)
                else
                {
                    assert(regArgTab[argNum].slot == 2);
                    assert(argNum > 0);
                    assert(regArgTab[argNum - 1].slot == 1);
                    assert(regArgTab[argNum - 1].varNum == varNum);
                    assert((varDsc->lvType == TYP_SIMD12) || (varDsc->lvType == TYP_SIMD16));
                    regArgMaskLive &= ~genRegMask(regNum);
                    regArgTab[argNum].circular = false;
                    change                     = true;
                    continue;
                }
#endif // defined(UNIX_AMD64_ABI) && defined(FEATURE_SIMD)
#if !defined(TARGET_64BIT)
                else if (regArgTab[argNum].slot == 2 && genActualType(varDsc->TypeGet()) == TYP_LONG)
                {
                    destRegNum = varDsc->GetOtherReg();
                }
                else
                {
                    assert(regArgTab[argNum].slot == 2);
                    assert(varDsc->TypeGet() == TYP_DOUBLE);
                    destRegNum = REG_NEXT(varDsc->GetRegNum());
                }
#endif // !defined(TARGET_64BIT)
                noway_assert(destRegNum != REG_NA);
                if (genRegMask(destRegNum) & regArgMaskLive)
                {
                    /* we are trashing a live argument register - record it */
                    unsigned destRegArgNum = genMapRegNumToRegArgNum(destRegNum, regType);
                    noway_assert(destRegArgNum < argMax);
                    regArgTab[destRegArgNum].trashBy = argNum;
                }
                else
                {
                    /* argument goes to a free register */
                    regArgTab[argNum].circular = false;
                    change                     = true;

                    /* mark the argument register as free */
                    regArgMaskLive &= ~genRegMask(regNum);
                }
            }
        }
    }

    /* At this point, everything that has the "circular" flag
     * set to "true" forms a circular dependency */
    CLANG_FORMAT_COMMENT_ANCHOR;

#ifdef DEBUG
    if (regArgMaskLive)
    {
        if (verbose)
        {
            printf("Circular dependencies found while home-ing the incoming arguments.\n");
        }
    }
#endif

    // LSRA allocates registers to incoming parameters in order and will not overwrite
    // a register still holding a live parameter.

    noway_assert(((regArgMaskLive & RBM_FLTARG_REGS) == 0) &&
                 "Homing of float argument registers with circular dependencies not implemented.");

    // Now move the arguments to their locations.
    // First consider ones that go on the stack since they may free some registers.
    // Also home writeThru args, since they're also homed to the stack.

    regArgMaskLive = regState->rsCalleeRegArgMaskLiveIn; // reset the live in to what it was at the start
    for (argNum = 0; argNum < argMax; argNum++)
    {
        emitAttr size;

#if defined(UNIX_AMD64_ABI)
        // If this is the wrong register file, just continue.
        if (regArgTab[argNum].type == TYP_UNDEF)
        {
            // This could happen if the reg in regArgTab[argNum] is of the other register file -
            //     for System V register passed structs where the first reg is GPR and the second an XMM reg.
            // The next register file processing will process it.
            continue;
        }
#endif // defined(UNIX_AMD64_ABI)

        // If the arg is dead on entry to the method, skip it

        if (regArgTab[argNum].processed)
        {
            continue;
        }

        if (regArgTab[argNum].slot == 0) // Not a register argument
        {
            continue;
        }

        varNum = regArgTab[argNum].varNum;
        noway_assert(varNum < compiler->lvaCount);
        varDsc = compiler->lvaTable + varNum;

#ifndef TARGET_64BIT
        // If this arg is never on the stack, go to the next one.
        if (varDsc->lvType == TYP_LONG)
        {
            if (regArgTab[argNum].slot == 1 && !regArgTab[argNum].stackArg && !regArgTab[argNum].writeThru)
            {
                continue;
            }
            else if (varDsc->GetOtherReg() != REG_STK)
            {
                continue;
            }
        }
        else
#endif // !TARGET_64BIT
        {
            // If this arg is never on the stack, go to the next one.
            if (!regArgTab[argNum].stackArg && !regArgTab[argNum].writeThru)
            {
                continue;
            }
        }

#if defined(TARGET_ARM)
        if (varDsc->lvType == TYP_DOUBLE)
        {
            if (regArgTab[argNum].slot == 2)
            {
                // We handled the entire double when processing the first half (slot == 1)
                continue;
            }
        }
#endif

        noway_assert(regArgTab[argNum].circular == false);

        noway_assert(varDsc->lvIsParam);
        noway_assert(varDsc->lvIsRegArg);
        noway_assert(varDsc->lvIsInReg() == false || varDsc->lvLiveInOutOfHndlr ||
                     (varDsc->lvType == TYP_LONG && varDsc->GetOtherReg() == REG_STK && regArgTab[argNum].slot == 2));

        var_types storeType = TYP_UNDEF;
        unsigned  slotSize  = TARGET_POINTER_SIZE;

        if (varTypeIsStruct(varDsc))
        {
            storeType = TYP_I_IMPL; // Default store type for a struct type is a pointer sized integer
#if FEATURE_MULTIREG_ARGS
            // Must be <= MAX_PASS_MULTIREG_BYTES or else it wouldn't be passed in registers
            noway_assert(varDsc->lvSize() <= MAX_PASS_MULTIREG_BYTES);
#endif // FEATURE_MULTIREG_ARGS
#ifdef UNIX_AMD64_ABI
            storeType = regArgTab[argNum].type;
#endif // !UNIX_AMD64_ABI
            if (varDsc->lvIsHfaRegArg())
            {
#ifdef TARGET_ARM
                // On ARM32 the storeType for HFA args is always TYP_FLOAT
                storeType = TYP_FLOAT;
                slotSize  = (unsigned)emitActualTypeSize(storeType);
#else  // TARGET_ARM64
                storeType = varDsc->GetLayout()->GetHfaElementType();
                slotSize  = (unsigned)emitActualTypeSize(storeType);
#endif // TARGET_ARM64
            }
        }
        else // Not a struct type
        {
            storeType = compiler->mangleVarArgsType(genActualType(varDsc->TypeGet()));
        }
        size = emitActualTypeSize(storeType);
#ifdef TARGET_X86
        noway_assert(genTypeSize(storeType) == TARGET_POINTER_SIZE);
#endif // TARGET_X86

        regNumber srcRegNum = genMapRegArgNumToRegNum(argNum, storeType);

        // Stack argument - if the ref count is 0 don't care about it

        if (!varDsc->lvOnFrame)
        {
            noway_assert(varDsc->lvRefCnt() == 0);
        }
        else
        {
            // Since slot is typically 1, baseOffset is typically 0
            int baseOffset = (regArgTab[argNum].slot - 1) * slotSize;

            GetEmitter()->emitIns_S_R(ins_Store(storeType), size, srcRegNum, varNum, baseOffset);

#ifndef UNIX_AMD64_ABI
            // Check if we are writing past the end of the struct
            if (varTypeIsStruct(varDsc))
            {
                assert(varDsc->lvSize() >= baseOffset + (unsigned)size);
            }
#endif // !UNIX_AMD64_ABI
#ifdef USING_SCOPE_INFO
            if (regArgTab[argNum].slot == 1)
            {
                psiMoveToStack(varNum);
            }
#endif // USING_SCOPE_INFO
        }

        // Mark the argument as processed, and set it as no longer live in srcRegNum,
        // unless it is a writeThru var, in which case we home it to the stack, but
        // don't mark it as processed until below.
        if (!regArgTab[argNum].writeThru)
        {
            regArgTab[argNum].processed = true;
            regArgMaskLive &= ~genRegMask(srcRegNum);
        }

#if defined(TARGET_ARM)
        if ((storeType == TYP_DOUBLE) && !regArgTab[argNum].writeThru)
        {
            regArgTab[argNum + 1].processed = true;
            regArgMaskLive &= ~genRegMask(REG_NEXT(srcRegNum));
        }
#endif
    }

    /* Process any circular dependencies */
    if (regArgMaskLive)
    {
        unsigned    begReg, destReg, srcReg;
        unsigned    varNumDest, varNumSrc;
        LclVarDsc*  varDscDest;
        LclVarDsc*  varDscSrc;
        instruction insCopy = INS_mov;

        if (doingFloat)
        {
#ifndef UNIX_AMD64_ABI
            if (GlobalJitOptions::compFeatureHfa)
#endif // !UNIX_AMD64_ABI
            {
                insCopy = ins_Copy(TYP_DOUBLE);
                // Compute xtraReg here when we have a float argument
                assert(xtraReg == REG_NA);

                regMaskTP fpAvailMask;

                fpAvailMask = RBM_FLT_CALLEE_TRASH & ~regArgMaskLive;
                if (GlobalJitOptions::compFeatureHfa)
                {
                    fpAvailMask &= RBM_ALLDOUBLE;
                }

                if (fpAvailMask == RBM_NONE)
                {
                    fpAvailMask = RBM_ALLFLOAT & ~regArgMaskLive;
                    if (GlobalJitOptions::compFeatureHfa)
                    {
                        fpAvailMask &= RBM_ALLDOUBLE;
                    }
                }

                assert(fpAvailMask != RBM_NONE);

                // We pick the lowest avail register number
                regMaskTP tempMask = genFindLowestBit(fpAvailMask);
                xtraReg            = genRegNumFromMask(tempMask);
            }
#if defined(TARGET_X86)
            // This case shouldn't occur on x86 since NYI gets converted to an assert
            NYI("Homing circular FP registers via xtraReg");
#endif
        }

        for (argNum = 0; argNum < argMax; argNum++)
        {
            // If not a circular dependency then continue
            if (!regArgTab[argNum].circular)
            {
                continue;
            }

            // If already processed the dependency then continue

            if (regArgTab[argNum].processed)
            {
                continue;
            }

            if (regArgTab[argNum].slot == 0) // Not a register argument
            {
                continue;
            }

            destReg = begReg = argNum;
            srcReg           = regArgTab[argNum].trashBy;

            varNumDest = regArgTab[destReg].varNum;
            noway_assert(varNumDest < compiler->lvaCount);
            varDscDest = compiler->lvaTable + varNumDest;
            noway_assert(varDscDest->lvIsParam && varDscDest->lvIsRegArg);

            noway_assert(srcReg < argMax);
            varNumSrc = regArgTab[srcReg].varNum;
            noway_assert(varNumSrc < compiler->lvaCount);
            varDscSrc = compiler->lvaTable + varNumSrc;
            noway_assert(varDscSrc->lvIsParam && varDscSrc->lvIsRegArg);

            emitAttr size = EA_PTRSIZE;

#ifdef TARGET_XARCH
            //
            // The following code relies upon the target architecture having an
            // 'xchg' instruction which directly swaps the values held in two registers.
            // On the ARM architecture we do not have such an instruction.
            //
            if (destReg == regArgTab[srcReg].trashBy)
            {
                /* only 2 registers form the circular dependency - use "xchg" */

                varNum = regArgTab[argNum].varNum;
                noway_assert(varNum < compiler->lvaCount);
                varDsc = compiler->lvaTable + varNum;
                noway_assert(varDsc->lvIsParam && varDsc->lvIsRegArg);

                noway_assert(genTypeSize(genActualType(varDscSrc->TypeGet())) <= REGSIZE_BYTES);

                /* Set "size" to indicate GC if one and only one of
                 * the operands is a pointer
                 * RATIONALE: If both are pointers, nothing changes in
                 * the GC pointer tracking. If only one is a pointer we
                 * have to "swap" the registers in the GC reg pointer mask
                 */

                if (varTypeGCtype(varDscSrc->TypeGet()) != varTypeGCtype(varDscDest->TypeGet()))
                {
                    size = EA_GCREF;
                }

                noway_assert(varDscDest->GetArgReg() == varDscSrc->GetRegNum());

                GetEmitter()->emitIns_R_R(INS_xchg, size, varDscSrc->GetRegNum(), varDscSrc->GetArgReg());
                regSet.verifyRegUsed(varDscSrc->GetRegNum());
                regSet.verifyRegUsed(varDscSrc->GetArgReg());

                /* mark both arguments as processed */
                regArgTab[destReg].processed = true;
                regArgTab[srcReg].processed  = true;

                regArgMaskLive &= ~genRegMask(varDscSrc->GetArgReg());
                regArgMaskLive &= ~genRegMask(varDscDest->GetArgReg());
#ifdef USING_SCOPE_INFO
                psiMoveToReg(varNumSrc);
                psiMoveToReg(varNumDest);
#endif // USING_SCOPE_INFO
            }
            else
#endif // TARGET_XARCH
            {
                var_types destMemType = varDscDest->TypeGet();

#ifdef TARGET_ARM
                bool cycleAllDouble = true; // assume the best

                unsigned iter = begReg;
                do
                {
                    if (compiler->lvaTable[regArgTab[iter].varNum].TypeGet() != TYP_DOUBLE)
                    {
                        cycleAllDouble = false;
                        break;
                    }
                    iter = regArgTab[iter].trashBy;
                } while (iter != begReg);

                // We may treat doubles as floats for ARM because we could have partial circular
                // dependencies of a float with a lo/hi part of the double. We mark the
                // trashBy values for each slot of the double, so let the circular dependency
                // logic work its way out for floats rather than doubles. If a cycle has all
                // doubles, then optimize so that instead of two vmov.f32's to move a double,
                // we can use one vmov.f64.
                //
                if (!cycleAllDouble && destMemType == TYP_DOUBLE)
                {
                    destMemType = TYP_FLOAT;
                }
#endif // TARGET_ARM

                if (destMemType == TYP_REF)
                {
                    size = EA_GCREF;
                }
                else if (destMemType == TYP_BYREF)
                {
                    size = EA_BYREF;
                }
                else if (destMemType == TYP_DOUBLE)
                {
                    size = EA_8BYTE;
                }
                else if (destMemType == TYP_FLOAT)
                {
                    size = EA_4BYTE;
                }

                /* move the dest reg (begReg) in the extra reg */

                assert(xtraReg != REG_NA);

                regNumber begRegNum = genMapRegArgNumToRegNum(begReg, destMemType);

                GetEmitter()->emitIns_R_R(insCopy, size, xtraReg, begRegNum);

                regSet.verifyRegUsed(xtraReg);

                *pXtraRegClobbered = true;
#ifdef USING_SCOPE_INFO
                psiMoveToReg(varNumDest, xtraReg);
#endif // USING_SCOPE_INFO
                /* start moving everything to its right place */

                while (srcReg != begReg)
                {
                    /* mov dest, src */

                    regNumber destRegNum = genMapRegArgNumToRegNum(destReg, destMemType);
                    regNumber srcRegNum  = genMapRegArgNumToRegNum(srcReg, destMemType);

                    GetEmitter()->emitIns_R_R(insCopy, size, destRegNum, srcRegNum);

                    regSet.verifyRegUsed(destRegNum);

                    /* mark 'src' as processed */
                    noway_assert(srcReg < argMax);
                    regArgTab[srcReg].processed = true;
#ifdef TARGET_ARM
                    if (size == EA_8BYTE)
                        regArgTab[srcReg + 1].processed = true;
#endif
                    regArgMaskLive &= ~genMapArgNumToRegMask(srcReg, destMemType);

                    /* move to the next pair */
                    destReg = srcReg;
                    srcReg  = regArgTab[srcReg].trashBy;

                    varDscDest  = varDscSrc;
                    destMemType = varDscDest->TypeGet();
#ifdef TARGET_ARM
                    if (!cycleAllDouble && destMemType == TYP_DOUBLE)
                    {
                        destMemType = TYP_FLOAT;
                    }
#endif
                    varNumSrc = regArgTab[srcReg].varNum;
                    noway_assert(varNumSrc < compiler->lvaCount);
                    varDscSrc = compiler->lvaTable + varNumSrc;
                    noway_assert(varDscSrc->lvIsParam && varDscSrc->lvIsRegArg);

                    if (destMemType == TYP_REF)
                    {
                        size = EA_GCREF;
                    }
                    else if (destMemType == TYP_DOUBLE)
                    {
                        size = EA_8BYTE;
                    }
                    else
                    {
                        size = EA_4BYTE;
                    }
                }

                /* take care of the beginning register */

                noway_assert(srcReg == begReg);

                /* move the dest reg (begReg) in the extra reg */

                regNumber destRegNum = genMapRegArgNumToRegNum(destReg, destMemType);

                GetEmitter()->emitIns_R_R(insCopy, size, destRegNum, xtraReg);

                regSet.verifyRegUsed(destRegNum);
#ifdef USING_SCOPE_INFO
                psiMoveToReg(varNumSrc);
#endif // USING_SCOPE_INFO
                /* mark the beginning register as processed */

                regArgTab[srcReg].processed = true;
#ifdef TARGET_ARM
                if (size == EA_8BYTE)
                    regArgTab[srcReg + 1].processed = true;
#endif
                regArgMaskLive &= ~genMapArgNumToRegMask(srcReg, destMemType);
            }
        }
    }

    /* Finally take care of the remaining arguments that must be enregistered */
    while (regArgMaskLive)
    {
        regMaskTP regArgMaskLiveSave = regArgMaskLive;

        for (argNum = 0; argNum < argMax; argNum++)
        {
            /* If already processed go to the next one */
            if (regArgTab[argNum].processed)
            {
                continue;
            }

            if (regArgTab[argNum].slot == 0)
            { // Not a register argument
                continue;
            }

            varNum = regArgTab[argNum].varNum;
            noway_assert(varNum < compiler->lvaCount);
            varDsc            = compiler->lvaTable + varNum;
            var_types regType = regArgTab[argNum].getRegType(compiler);
            regNumber regNum  = genMapRegArgNumToRegNum(argNum, regType);

#if defined(UNIX_AMD64_ABI)
            if (regType == TYP_UNDEF)
            {
                // This could happen if the reg in regArgTab[argNum] is of the other register file -
                // for System V register passed structs where the first reg is GPR and the second an XMM reg.
                // The next register file processing will process it.
                regArgMaskLive &= ~genRegMask(regNum);
                continue;
            }
#endif // defined(UNIX_AMD64_ABI)

            noway_assert(varDsc->lvIsParam && varDsc->lvIsRegArg);
#ifndef TARGET_64BIT
#ifndef TARGET_ARM
            // Right now we think that incoming arguments are not pointer sized.  When we eventually
            // understand the calling convention, this still won't be true. But maybe we'll have a better
            // idea of how to ignore it.

            // On Arm, a long can be passed in register
            noway_assert(genTypeSize(genActualType(varDsc->TypeGet())) == TARGET_POINTER_SIZE);
#endif
#endif // TARGET_64BIT

            noway_assert(varDsc->lvIsInReg() && !regArgTab[argNum].circular);

            /* Register argument - hopefully it stays in the same register */
            regNumber destRegNum  = REG_NA;
            var_types destMemType = varDsc->GetRegisterType();

            if (regArgTab[argNum].slot == 1)
            {
                destRegNum = varDsc->GetRegNum();

#ifdef TARGET_ARM
                if (genActualType(destMemType) == TYP_DOUBLE && regArgTab[argNum + 1].processed)
                {
                    // The second half of the double has already been processed! Treat this as a single.
                    destMemType = TYP_FLOAT;
                }
#endif // TARGET_ARM
            }
#ifndef TARGET_64BIT
            else if (regArgTab[argNum].slot == 2 && genActualType(destMemType) == TYP_LONG)
            {
                assert(genActualType(varDsc->TypeGet()) == TYP_LONG || genActualType(varDsc->TypeGet()) == TYP_DOUBLE);
                if (genActualType(varDsc->TypeGet()) == TYP_DOUBLE)
                {
                    destRegNum = regNum;
                }
                else
                {
                    destRegNum = varDsc->GetOtherReg();
                }

                assert(destRegNum != REG_STK);
            }
            else
            {
                assert(regArgTab[argNum].slot == 2);
                assert(destMemType == TYP_DOUBLE);

                // For doubles, we move the entire double using the argNum representing
                // the first half of the double. There are two things we won't do:
                // (1) move the double when the 1st half of the destination is free but the
                // 2nd half is occupied, and (2) move the double when the 2nd half of the
                // destination is free but the 1st half is occupied. Here we consider the
                // case where the first half can't be moved initially because its target is
                // still busy, but the second half can be moved. We wait until the entire
                // double can be moved, if possible. For example, we have F0/F1 double moving to F2/F3,
                // and F2 single moving to F16. When we process F0, its target F2 is busy,
                // so we skip it on the first pass. When we process F1, its target F3 is
                // available. However, we want to move F0/F1 all at once, so we skip it here.
                // We process F2, which frees up F2. The next pass through, we process F0 and
                // F2/F3 are empty, so we move it. Note that if half of a double is involved
                // in a circularity with a single, then we will have already moved that half
                // above, so we go ahead and move the remaining half as a single.
                // Because there are no circularities left, we are guaranteed to terminate.

                assert(argNum > 0);
                assert(regArgTab[argNum - 1].slot == 1);

                if (!regArgTab[argNum - 1].processed)
                {
                    // The first half of the double hasn't been processed; try to be processed at the same time
                    continue;
                }

                // The first half of the double has been processed but the second half hasn't!
                // This could happen for double F2/F3 moving to F0/F1, and single F0 moving to F2.
                // In that case, there is a F0/F2 loop that is not a double-only loop. The circular
                // dependency logic above will move them as singles, leaving just F3 to move. Treat
                // it as a single to finish the shuffling.

                destMemType = TYP_FLOAT;
                destRegNum  = REG_NEXT(varDsc->GetRegNum());
            }
#endif // !TARGET_64BIT
#if (defined(UNIX_AMD64_ABI) || defined(TARGET_ARM64)) && defined(FEATURE_SIMD)
            else
            {
                assert(regArgTab[argNum].slot == 2);
                assert(argNum > 0);
                assert(regArgTab[argNum - 1].slot == 1);
                assert((varDsc->lvType == TYP_SIMD12) || (varDsc->lvType == TYP_SIMD16));
                destRegNum = varDsc->GetRegNum();
                noway_assert(regNum != destRegNum);
                continue;
            }
#endif // (defined(UNIX_AMD64_ABI) || defined(TARGET_ARM64)) && defined(FEATURE_SIMD)
            noway_assert(destRegNum != REG_NA);
            if (destRegNum != regNum)
            {
                /* Cannot trash a currently live register argument.
                 * Skip this one until its target will be free
                 * which is guaranteed to happen since we have no circular dependencies. */

                regMaskTP destMask = genRegMask(destRegNum);
#ifdef TARGET_ARM
                // Don't process the double until both halves of the destination are clear.
                if (genActualType(destMemType) == TYP_DOUBLE)
                {
                    assert((destMask & RBM_DBL_REGS) != 0);
                    destMask |= genRegMask(REG_NEXT(destRegNum));
                }
#endif

                if (destMask & regArgMaskLive)
                {
                    continue;
                }

                /* Move it to the new register */

                emitAttr size = emitActualTypeSize(destMemType);

#if defined(TARGET_ARM64)
                if (varTypeIsSIMD(varDsc) && argNum < (argMax - 1) && regArgTab[argNum + 1].slot == 2)
                {
                    // For a SIMD type that is passed in two integer registers,
                    // Limit the copy below to the first 8 bytes from the first integer register.
                    // Handle the remaining 8 bytes from the second slot in the code further below
                    assert(EA_SIZE(size) >= 8);
                    size = EA_8BYTE;
                }
#endif
                instruction copyIns = ins_Copy(regNum, destMemType);
                GetEmitter()->emitIns_R_R(copyIns, size, destRegNum, regNum);
#ifdef USING_SCOPE_INFO
                psiMoveToReg(varNum);
#endif // USING_SCOPE_INFO
            }

            /* mark the argument as processed */

            assert(!regArgTab[argNum].processed);
            regArgTab[argNum].processed = true;
            regArgMaskLive &= ~genRegMask(regNum);
#if FEATURE_MULTIREG_ARGS
            int argRegCount = 1;
#ifdef TARGET_ARM
            if (genActualType(destMemType) == TYP_DOUBLE)
            {
                argRegCount = 2;
            }
#endif
#if defined(UNIX_AMD64_ABI) && defined(FEATURE_SIMD)
            if (varTypeIsStruct(varDsc) && argNum < (argMax - 1) && regArgTab[argNum + 1].slot == 2)
            {
                argRegCount          = 2;
                int       nextArgNum = argNum + 1;
                regNumber nextRegNum = genMapRegArgNumToRegNum(nextArgNum, regArgTab[nextArgNum].getRegType(compiler));
                noway_assert(regArgTab[nextArgNum].varNum == varNum);
                // Emit a shufpd with a 0 immediate, which preserves the 0th element of the dest reg
                // and moves the 0th element of the src reg into the 1st element of the dest reg.
                GetEmitter()->emitIns_R_R(INS_movlhps, EA_16BYTE, destRegNum, nextRegNum);
                // Set destRegNum to regNum so that we skip the setting of the register below,
                // but mark argNum as processed and clear regNum from the live mask.
                destRegNum = regNum;
            }
#endif // defined(UNIX_AMD64_ABI) && defined(FEATURE_SIMD)
#ifdef TARGET_ARMARCH
            if (varDsc->lvIsHfaRegArg())
            {
                // This includes both fixed-size SIMD types that are independently promoted, as well
                // as other HFA structs.
                argRegCount = static_cast<int>(varDsc->GetLayout()->GetHfaRegCount());

                if (argNum < (argMax - argRegCount + 1))
                {
                    if (compiler->lvaGetPromotionType(varDsc) == Compiler::PROMOTION_TYPE_INDEPENDENT)
                    {
                        // For an HFA type that is passed in multiple registers and promoted, we copy each field to its
                        // destination register.
                        for (int i = 0; i < argRegCount; i++)
                        {
                            int        nextArgNum  = argNum + i;
                            LclVarDsc* fieldVarDsc = compiler->lvaGetDesc(varDsc->lvFieldLclStart + i);
                            regNumber  nextRegNum =
                                genMapRegArgNumToRegNum(nextArgNum, regArgTab[nextArgNum].getRegType(compiler));
                            destRegNum = fieldVarDsc->GetRegNum();
                            noway_assert(regArgTab[nextArgNum].varNum == varNum);
                            noway_assert(genIsValidFloatReg(nextRegNum));
                            noway_assert(genIsValidFloatReg(destRegNum));
                            GetEmitter()->emitIns_R_R(INS_mov, EA_8BYTE, destRegNum, nextRegNum);
                        }
                    }
#if defined(TARGET_ARM64) && defined(FEATURE_SIMD)
                    else
                    {
                        // For a SIMD type that is passed in multiple registers but enregistered as a vector,
                        // the code above copies the first argument register into the lower 4 or 8 bytes
                        // of the target register. Here we must handle the subsequent fields by
                        // inserting them into the upper bytes of the target SIMD floating point register.
                        for (int i = 1; i < argRegCount; i++)
                        {
                            int         nextArgNum  = argNum + i;
                            regArgElem* nextArgElem = &regArgTab[nextArgNum];
                            var_types   nextArgType = nextArgElem->getRegType(compiler);
                            regNumber   nextRegNum  = genMapRegArgNumToRegNum(nextArgNum, nextArgType);
                            noway_assert(nextArgElem->varNum == varNum);
                            noway_assert(genIsValidFloatReg(nextRegNum));
                            noway_assert(genIsValidFloatReg(destRegNum));
                            GetEmitter()->emitIns_R_R_I_I(INS_mov, EA_4BYTE, destRegNum, nextRegNum, i, 0);
                        }
                    }
#endif // defined(TARGET_ARM64) && defined(FEATURE_SIMD)
                }
            }
#endif // TARGET_ARMARCH

            // Mark the rest of the argument registers corresponding to this multi-reg type as
            // being processed and no longer live.
            for (int regSlot = 1; regSlot < argRegCount; regSlot++)
            {
                int nextArgNum = argNum + regSlot;
                assert(!regArgTab[nextArgNum].processed);
                regArgTab[nextArgNum].processed = true;
                regNumber nextRegNum = genMapRegArgNumToRegNum(nextArgNum, regArgTab[nextArgNum].getRegType(compiler));
                regArgMaskLive &= ~genRegMask(nextRegNum);
            }
#endif // FEATURE_MULTIREG_ARGS
        }

        noway_assert(regArgMaskLiveSave != regArgMaskLive); // if it doesn't change, we have an infinite loop
    }
}
#ifdef _PREFAST_
#pragma warning(pop)
#endif

/*****************************************************************************
 * If any incoming stack arguments live in registers, load them.
 */
void CodeGen::genEnregisterIncomingStackArgs()
{
#ifdef DEBUG
    if (verbose)
    {
        printf("*************** In genEnregisterIncomingStackArgs()\n");
    }
#endif

    // OSR handles this specially
    if (compiler->opts.IsOSR())
    {
        return;
    }

    assert(compiler->compGeneratingProlog);

    unsigned varNum = 0;

    for (LclVarDsc *varDsc = compiler->lvaTable; varNum < compiler->lvaCount; varNum++, varDsc++)
    {
        /* Is this variable a parameter? */

        if (!varDsc->lvIsParam)
        {
            continue;
        }

        /* If it's a register argument then it's already been taken care of.
           But, on Arm when under a profiler, we would have prespilled a register argument
           and hence here we need to load it from its prespilled location.
        */
        bool isPrespilledForProfiling = false;
#if defined(TARGET_ARM) && defined(PROFILING_SUPPORTED)
        isPrespilledForProfiling =
            compiler->compIsProfilerHookNeeded() && compiler->lvaIsPreSpilled(varNum, regSet.rsMaskPreSpillRegs(false));
#endif

        if (varDsc->lvIsRegArg && !isPrespilledForProfiling)
        {
            continue;
        }

        /* Has the parameter been assigned to a register? */

        if (!varDsc->lvIsInReg())
        {
            continue;
        }

        /* Is the variable dead on entry */

        if (!VarSetOps::IsMember(compiler, compiler->fgFirstBB->bbLiveIn, varDsc->lvVarIndex))
        {
            continue;
        }

        /* Load the incoming parameter into the register */

        /* Figure out the home offset of the incoming argument */

        regNumber regNum = varDsc->GetArgInitReg();
        assert(regNum != REG_STK);

        var_types regType = varDsc->GetActualRegisterType();

        GetEmitter()->emitIns_R_S(ins_Load(regType), emitTypeSize(regType), regNum, varNum, 0);
        regSet.verifyRegUsed(regNum);
#ifdef USING_SCOPE_INFO
        psiMoveToReg(varNum);
#endif // USING_SCOPE_INFO
    }
}

/*-------------------------------------------------------------------------
 *
 *  We have to decide whether we're going to use block initialization
 *  in the prolog before we assign final stack offsets. This is because
 *  when using block initialization we may need additional callee-saved
 *  registers which need to be saved on the frame, thus increasing the
 *  frame size.
 *
 *  We'll count the number of locals we have to initialize,
 *  and if there are lots of them we'll use block initialization.
 *  Thus, the local variable table must have accurate register location
 *  information for enregistered locals for their register state on entry
 *  to the function.
 *
 *  At the same time we set lvMustInit for locals (enregistered or on stack)
 *  that must be initialized (e.g. initialize memory (comInitMem),
 *  untracked pointers or disable DFA)
 */
void CodeGen::genCheckUseBlockInit()
{
    assert(!compiler->compGeneratingProlog);

    unsigned initStkLclCnt = 0; // The number of int-sized stack local variables that need to be initialized (variables
                                // larger than int count for more than 1).

    unsigned   varNum;
    LclVarDsc* varDsc;

    for (varNum = 0, varDsc = compiler->lvaTable; varNum < compiler->lvaCount; varNum++, varDsc++)
    {
        // The logic below is complex. Make sure we are not
        // double-counting the initialization impact of any locals.
        bool counted = false;

        if (!varDsc->lvIsInReg() && !varDsc->lvOnFrame)
        {
            noway_assert(varDsc->lvRefCnt() == 0);
            continue;
        }

        // Initialization of OSR locals must be handled specially
        if (compiler->lvaIsOSRLocal(varNum))
        {
            varDsc->lvMustInit = 0;
            continue;
        }

        if (compiler->fgVarIsNeverZeroInitializedInProlog(varNum))
        {
            continue;
        }

        if (compiler->lvaIsFieldOfDependentlyPromotedStruct(varDsc))
        {
            // For Compiler::PROMOTION_TYPE_DEPENDENT type of promotion, the whole struct should have been
            // initialized by the parent struct. No need to set the lvMustInit bit in the
            // field locals.
            continue;
        }

        if (varDsc->lvHasExplicitInit)
        {
            varDsc->lvMustInit = 0;
            continue;
        }

        const bool isTemp      = varDsc->lvIsTemp;
        const bool hasGCPtr    = varDsc->HasGCPtr();
        const bool isTracked   = varDsc->lvTracked;
        const bool isStruct    = varTypeIsStruct(varDsc);
        const bool compInitMem = compiler->info.compInitMem;

        if (isTemp && !hasGCPtr)
        {
            varDsc->lvMustInit = 0;
            continue;
        }

        if (compInitMem || hasGCPtr || varDsc->lvMustInit)
        {
            if (isTracked)
            {
                /* For uninitialized use of tracked variables, the liveness
                 * will bubble to the top (compiler->fgFirstBB) in fgInterBlockLocalVarLiveness()
                 */
                if (varDsc->lvMustInit ||
                    VarSetOps::IsMember(compiler, compiler->fgFirstBB->bbLiveIn, varDsc->lvVarIndex))
                {
                    /* This var must be initialized */

                    varDsc->lvMustInit = 1;

                    /* See if the variable is on the stack will be initialized
                     * using rep stos - compute the total size to be zero-ed */

                    if (varDsc->lvOnFrame)
                    {
                        if (!varDsc->lvRegister)
                        {
                            if (!varDsc->lvIsInReg() || varDsc->lvLiveInOutOfHndlr)
                            {
                                // Var is on the stack at entry.
                                initStkLclCnt +=
                                    roundUp(compiler->lvaLclSize(varNum), TARGET_POINTER_SIZE) / sizeof(int);
                                counted = true;
                            }
                        }
                        else
                        {
                            // Var is partially enregistered
                            noway_assert(genTypeSize(varDsc->TypeGet()) > sizeof(int) &&
                                         varDsc->GetOtherReg() == REG_STK);
                            initStkLclCnt += genTypeStSz(TYP_INT);
                            counted = true;
                        }
                    }
                }
            }

            if (varDsc->lvOnFrame)
            {
                bool mustInitThisVar = false;
                if (hasGCPtr && !isTracked)
                {
                    JITDUMP("must init V%02u because it has a GC ref\n", varNum);
                    mustInitThisVar = true;
                }
                else if (hasGCPtr && isStruct)
                {
                    // TODO-1stClassStructs: support precise liveness reporting for such structs.
                    JITDUMP("must init a tracked V%02u because it a struct with a GC ref\n", varNum);
                    mustInitThisVar = true;
                }
                else
                {
                    // We are done with tracked or GC vars, now look at untracked vars without GC refs.
                    if (!isTracked)
                    {
                        assert(!hasGCPtr && !isTemp);
                        if (compInitMem)
                        {
                            JITDUMP("must init V%02u because compInitMem is set and it is not a temp\n", varNum);
                            mustInitThisVar = true;
                        }
                    }
                }
                if (mustInitThisVar)
                {
                    varDsc->lvMustInit = true;

                    if (!counted)
                    {
                        initStkLclCnt += roundUp(compiler->lvaLclSize(varNum), TARGET_POINTER_SIZE) / sizeof(int);
                        counted = true;
                    }
                }
            }
        }
    }

    /* Don't forget about spill temps that hold pointers */
    assert(regSet.tmpAllFree());
    for (TempDsc* tempThis = regSet.tmpListBeg(); tempThis != nullptr; tempThis = regSet.tmpListNxt(tempThis))
    {
        if (varTypeIsGC(tempThis->tdTempType()))
        {
            initStkLclCnt++;
        }
    }

    // Record number of 4 byte slots that need zeroing.
    genInitStkLclCnt = initStkLclCnt;

    // Decide if we will do block initialization in the prolog, or use
    // a series of individual stores.
    //
    // Primary factor is the number of slots that need zeroing. We've
    // been counting by sizeof(int) above. We assume for now we can
    // only zero register width bytes per store.
    //
    // Current heuristic is to use block init when more than 4 stores
    // are required.
    //
    // TODO: Consider taking into account the presence of large structs that
    // potentially only need some fields set to zero.
    //
    // Compiler::fgVarNeedsExplicitZeroInit relies on this logic to
    // find structs that are guaranteed to be block initialized.
    // If this logic changes, Compiler::fgVarNeedsExplicitZeroInit needs
    // to be modified.
    CLANG_FORMAT_COMMENT_ANCHOR;

#ifdef TARGET_64BIT
#if defined(TARGET_AMD64)

    // We can clear using aligned SIMD so the threshold is lower,
    // and clears in order which is better for auto-prefetching
    genUseBlockInit = (genInitStkLclCnt > 4);

#else // !defined(TARGET_AMD64)

    genUseBlockInit = (genInitStkLclCnt > 8);
#endif
#else

    genUseBlockInit = (genInitStkLclCnt > 4);

#endif // TARGET_64BIT

    if (genUseBlockInit)
    {
        regMaskTP maskCalleeRegArgMask = intRegState.rsCalleeRegArgMaskLiveIn;

        // If there is a secret stub param, don't count it, as it will no longer
        // be live when we do block init.
        if (compiler->info.compPublishStubParam)
        {
            maskCalleeRegArgMask &= ~RBM_SECRET_STUB_PARAM;
        }

#ifdef TARGET_ARM
        //
        // On the Arm if we are using a block init to initialize, then we
        // must force spill R4/R5/R6 so that we can use them during
        // zero-initialization process.
        //
        int forceSpillRegCount = genCountBits(maskCalleeRegArgMask & ~regSet.rsMaskPreSpillRegs(false)) - 1;
        if (forceSpillRegCount > 0)
            regSet.rsSetRegsModified(RBM_R4);
        if (forceSpillRegCount > 1)
            regSet.rsSetRegsModified(RBM_R5);
        if (forceSpillRegCount > 2)
            regSet.rsSetRegsModified(RBM_R6);
#endif // TARGET_ARM
    }
}

#if defined(TARGET_ARM)

void CodeGen::genPushFltRegs(regMaskTP regMask)
{
    assert(regMask != 0);                        // Don't call uness we have some registers to push
    assert((regMask & RBM_ALLFLOAT) == regMask); // Only floasting point registers should be in regMask

    regNumber lowReg = genRegNumFromMask(genFindLowestBit(regMask));
    int       slots  = genCountBits(regMask);
    // regMask should be contiguously set
    regMaskTP tmpMask = ((regMask >> lowReg) + 1); // tmpMask should have a single bit set
    assert((tmpMask & (tmpMask - 1)) == 0);
    assert(lowReg == REG_F16); // Currently we expect to start at F16 in the unwind codes

    // Our calling convention requires that we only use vpush for TYP_DOUBLE registers
    noway_assert(floatRegCanHoldType(lowReg, TYP_DOUBLE));
    noway_assert((slots % 2) == 0);

    GetEmitter()->emitIns_R_I(INS_vpush, EA_8BYTE, lowReg, slots / 2);
}

void CodeGen::genPopFltRegs(regMaskTP regMask)
{
    assert(regMask != 0);                        // Don't call uness we have some registers to pop
    assert((regMask & RBM_ALLFLOAT) == regMask); // Only floasting point registers should be in regMask

    regNumber lowReg = genRegNumFromMask(genFindLowestBit(regMask));
    int       slots  = genCountBits(regMask);
    // regMask should be contiguously set
    regMaskTP tmpMask = ((regMask >> lowReg) + 1); // tmpMask should have a single bit set
    assert((tmpMask & (tmpMask - 1)) == 0);

    // Our calling convention requires that we only use vpop for TYP_DOUBLE registers
    noway_assert(floatRegCanHoldType(lowReg, TYP_DOUBLE));
    noway_assert((slots % 2) == 0);

    GetEmitter()->emitIns_R_I(INS_vpop, EA_8BYTE, lowReg, slots / 2);
}

//------------------------------------------------------------------------
// genFreeLclFrame: free the local stack frame by adding `frameSize` to SP.
//
// Arguments:
//   frameSize - the frame size to free;
//   pUnwindStarted - was epilog unwind started or not.
//
// Notes:
//   If epilog unwind hasn't been started, and we generate code, we start unwind
//    and set* pUnwindStarted = true.
//
void CodeGen::genFreeLclFrame(unsigned frameSize, /* IN OUT */ bool* pUnwindStarted)
{
    assert(compiler->compGeneratingEpilog);

    if (frameSize == 0)
        return;

    // Add 'frameSize' to SP.
    //
    // Unfortunately, we can't just use:
    //
    //      inst_RV_IV(INS_add, REG_SPBASE, frameSize, EA_PTRSIZE);
    //
    // because we need to generate proper unwind codes for each instruction generated,
    // and large frame sizes might generate a temp register load which might
    // need an unwind code. We don't want to generate a "NOP" code for this
    // temp register load; we want the unwind codes to start after that.

    if (validImmForInstr(INS_add, frameSize, INS_FLAGS_DONT_CARE))
    {
        if (!*pUnwindStarted)
        {
            compiler->unwindBegEpilog();
            *pUnwindStarted = true;
        }

        GetEmitter()->emitIns_R_I(INS_add, EA_PTRSIZE, REG_SPBASE, frameSize, INS_FLAGS_DONT_CARE);
    }
    else
    {
        // R12 doesn't hold arguments or return values, so can be used as temp.
        regNumber tmpReg = REG_R12;
        instGen_Set_Reg_To_Imm(EA_PTRSIZE, tmpReg, frameSize);
        if (*pUnwindStarted)
        {
            compiler->unwindPadding();
        }

        // We're going to generate an unwindable instruction, so check again if
        // we need to start the unwind codes.

        if (!*pUnwindStarted)
        {
            compiler->unwindBegEpilog();
            *pUnwindStarted = true;
        }

        GetEmitter()->emitIns_R_R(INS_add, EA_PTRSIZE, REG_SPBASE, tmpReg, INS_FLAGS_DONT_CARE);
    }

    compiler->unwindAllocStack(frameSize);
}

/*-----------------------------------------------------------------------------
 *
 *  Move of relocatable displacement value to register
 */
void CodeGen::genMov32RelocatableDisplacement(BasicBlock* block, regNumber reg)
{
    GetEmitter()->emitIns_R_L(INS_movw, EA_4BYTE_DSP_RELOC, block, reg);
    GetEmitter()->emitIns_R_L(INS_movt, EA_4BYTE_DSP_RELOC, block, reg);

    if (compiler->opts.jitFlags->IsSet(JitFlags::JIT_FLAG_RELATIVE_CODE_RELOCS))
    {
        GetEmitter()->emitIns_R_R_R(INS_add, EA_4BYTE_DSP_RELOC, reg, reg, REG_PC);
    }
}

/*-----------------------------------------------------------------------------
 *
 *  Move of relocatable data-label to register
 */
void CodeGen::genMov32RelocatableDataLabel(unsigned value, regNumber reg)
{
    GetEmitter()->emitIns_R_D(INS_movw, EA_HANDLE_CNS_RELOC, value, reg);
    GetEmitter()->emitIns_R_D(INS_movt, EA_HANDLE_CNS_RELOC, value, reg);

    if (compiler->opts.jitFlags->IsSet(JitFlags::JIT_FLAG_RELATIVE_CODE_RELOCS))
    {
        GetEmitter()->emitIns_R_R_R(INS_add, EA_HANDLE_CNS_RELOC, reg, reg, REG_PC);
    }
}

/*-----------------------------------------------------------------------------
 *
 * Move of relocatable immediate to register
 */
void CodeGen::genMov32RelocatableImmediate(emitAttr size, BYTE* addr, regNumber reg)
{
    _ASSERTE(EA_IS_RELOC(size));

    GetEmitter()->emitIns_MovRelocatableImmediate(INS_movw, size, reg, addr);
    GetEmitter()->emitIns_MovRelocatableImmediate(INS_movt, size, reg, addr);

    if (compiler->opts.jitFlags->IsSet(JitFlags::JIT_FLAG_RELATIVE_CODE_RELOCS))
    {
        GetEmitter()->emitIns_R_R_R(INS_add, size, reg, reg, REG_PC);
    }
}

/*-----------------------------------------------------------------------------
 *
 *  Returns register mask to push/pop to allocate a small stack frame,
 *  instead of using "sub sp" / "add sp". Returns RBM_NONE if either frame size
 *  is zero, or if we should use "sub sp" / "add sp" instead of push/pop.
 */
regMaskTP CodeGen::genStackAllocRegisterMask(unsigned frameSize, regMaskTP maskCalleeSavedFloat)
{
    assert(compiler->compGeneratingProlog || compiler->compGeneratingEpilog);

    // We can't do this optimization with callee saved floating point registers because
    // the stack would be allocated in a wrong spot.
    if (maskCalleeSavedFloat != RBM_NONE)
        return RBM_NONE;

    // Allocate space for small frames by pushing extra registers. It generates smaller and faster code
    // that extra sub sp,XXX/add sp,XXX.
    // R0 and R1 may be used by return value. Keep things simple and just skip the optimization
    // for the 3*REGSIZE_BYTES and 4*REGSIZE_BYTES cases. They are less common and they have more
    // significant negative side-effects (more memory bus traffic).
    switch (frameSize)
    {
        case REGSIZE_BYTES:
            return RBM_R3;
        case 2 * REGSIZE_BYTES:
            return RBM_R2 | RBM_R3;
        default:
            return RBM_NONE;
    }
}

#endif // TARGET_ARM

/*****************************************************************************
 *
 *  initFltRegs -- The mask of float regs to be zeroed.
 *  initDblRegs -- The mask of double regs to be zeroed.
 *  initReg -- A zero initialized integer reg to copy from.
 *
 *  Does best effort to move between VFP/xmm regs if one is already
 *  initialized to 0. (Arm Only) Else copies from the integer register which
 *  is slower.
 */
void CodeGen::genZeroInitFltRegs(const regMaskTP& initFltRegs, const regMaskTP& initDblRegs, const regNumber& initReg)
{
    assert(compiler->compGeneratingProlog);

    // The first float/double reg that is initialized to 0. So they can be used to
    // initialize the remaining registers.
    regNumber fltInitReg = REG_NA;
    regNumber dblInitReg = REG_NA;

    // Iterate through float/double registers and initialize them to 0 or
    // copy from already initialized register of the same type.
    regMaskTP regMask = genRegMask(REG_FP_FIRST);
    for (regNumber reg = REG_FP_FIRST; reg <= REG_FP_LAST; reg = REG_NEXT(reg), regMask <<= 1)
    {
        if (regMask & initFltRegs)
        {
            // Do we have a float register already set to 0?
            if (fltInitReg != REG_NA)
            {
                // Copy from float.
                inst_RV_RV(ins_Copy(TYP_FLOAT), reg, fltInitReg, TYP_FLOAT);
            }
            else
            {
#ifdef TARGET_ARM
                // Do we have a double register initialized to 0?
                if (dblInitReg != REG_NA)
                {
                    // Copy from double.
                    inst_RV_RV(INS_vcvt_d2f, reg, dblInitReg, TYP_FLOAT);
                }
                else
                {
                    // Copy from int.
                    inst_RV_RV(INS_vmov_i2f, reg, initReg, TYP_FLOAT, EA_4BYTE);
                }
#elif defined(TARGET_XARCH)
                // XORPS is the fastest and smallest way to initialize a XMM register to zero.
                inst_RV_RV(INS_xorps, reg, reg, TYP_DOUBLE);
                dblInitReg = reg;
#elif defined(TARGET_ARM64)
                // We will just zero out the entire vector register. This sets it to a double/float zero value
                GetEmitter()->emitIns_R_I(INS_movi, EA_16BYTE, reg, 0x00, INS_OPTS_16B);
#else // TARGET*
#error Unsupported or unset target architecture
#endif
                fltInitReg = reg;
            }
        }
        else if (regMask & initDblRegs)
        {
            // Do we have a double register already set to 0?
            if (dblInitReg != REG_NA)
            {
                // Copy from double.
                inst_RV_RV(ins_Copy(TYP_DOUBLE), reg, dblInitReg, TYP_DOUBLE);
            }
            else
            {
#ifdef TARGET_ARM
                // Do we have a float register initialized to 0?
                if (fltInitReg != REG_NA)
                {
                    // Copy from float.
                    inst_RV_RV(INS_vcvt_f2d, reg, fltInitReg, TYP_DOUBLE);
                }
                else
                {
                    // Copy from int.
                    inst_RV_RV_RV(INS_vmov_i2d, reg, initReg, initReg, EA_8BYTE);
                }
#elif defined(TARGET_XARCH)
                // XORPS is the fastest and smallest way to initialize a XMM register to zero.
                inst_RV_RV(INS_xorps, reg, reg, TYP_DOUBLE);
                fltInitReg = reg;
#elif defined(TARGET_ARM64)
                // We will just zero out the entire vector register. This sets it to a double/float zero value
                GetEmitter()->emitIns_R_I(INS_movi, EA_16BYTE, reg, 0x00, INS_OPTS_16B);
#else // TARGET*
#error Unsupported or unset target architecture
#endif
                dblInitReg = reg;
            }
        }
    }
}

/*-----------------------------------------------------------------------------
 *
 *  Restore any callee-saved registers we have used
 */

#if defined(TARGET_ARM)

bool CodeGen::genCanUsePopToReturn(regMaskTP maskPopRegsInt, bool jmpEpilog)
{
    assert(compiler->compGeneratingEpilog);

    if (!jmpEpilog && regSet.rsMaskPreSpillRegs(true) == RBM_NONE)
        return true;
    else
        return false;
}

void CodeGen::genPopCalleeSavedRegisters(bool jmpEpilog)
{
    assert(compiler->compGeneratingEpilog);

    regMaskTP maskPopRegs      = regSet.rsGetModifiedRegsMask() & RBM_CALLEE_SAVED;
    regMaskTP maskPopRegsFloat = maskPopRegs & RBM_ALLFLOAT;
    regMaskTP maskPopRegsInt   = maskPopRegs & ~maskPopRegsFloat;

    // First, pop float registers

    if (maskPopRegsFloat != RBM_NONE)
    {
        genPopFltRegs(maskPopRegsFloat);
        compiler->unwindPopMaskFloat(maskPopRegsFloat);
    }

    // Next, pop integer registers

    if (!jmpEpilog)
    {
        regMaskTP maskStackAlloc = genStackAllocRegisterMask(compiler->compLclFrameSize, maskPopRegsFloat);
        maskPopRegsInt |= maskStackAlloc;
    }

    if (isFramePointerUsed())
    {
        assert(!regSet.rsRegsModified(RBM_FPBASE));
        maskPopRegsInt |= RBM_FPBASE;
    }

    if (genCanUsePopToReturn(maskPopRegsInt, jmpEpilog))
    {
        maskPopRegsInt |= RBM_PC;
        // Record the fact that we use a pop to the PC to perform the return
        genUsedPopToReturn = true;
    }
    else
    {
        maskPopRegsInt |= RBM_LR;
        // Record the fact that we did not use a pop to the PC to perform the return
        genUsedPopToReturn = false;
    }

    assert(FitsIn<int>(maskPopRegsInt));
    inst_IV(INS_pop, (int)maskPopRegsInt);
    compiler->unwindPopMaskInt(maskPopRegsInt);
}

#elif defined(TARGET_ARM64)

void CodeGen::genPopCalleeSavedRegistersAndFreeLclFrame(bool jmpEpilog)
{
    assert(compiler->compGeneratingEpilog);

    regMaskTP rsRestoreRegs = regSet.rsGetModifiedRegsMask() & RBM_CALLEE_SAVED;

    if (isFramePointerUsed())
    {
        rsRestoreRegs |= RBM_FPBASE;
    }

    rsRestoreRegs |= RBM_LR; // We must save/restore the return address (in the LR register)

    regMaskTP regsToRestoreMask = rsRestoreRegs;

    int totalFrameSize = genTotalFrameSize();

    int calleeSaveSPOffset = 0; // This will be the starting place for restoring the callee-saved registers, in
                                // decreasing order.
    int frameType         = 0;  // An indicator of what type of frame we are popping.
    int calleeSaveSPDelta = 0;  // Amount to add to SP after callee-saved registers have been restored.

    if (isFramePointerUsed())
    {
        if ((compiler->lvaOutgoingArgSpaceSize == 0) && (totalFrameSize <= 504) &&
            !genSaveFpLrWithAllCalleeSavedRegisters)
        {
            JITDUMP("Frame type 1. #outsz=0; #framesz=%d; localloc? %s\n", totalFrameSize,
                    dspBool(compiler->compLocallocUsed));

            frameType = 1;
            if (compiler->compLocallocUsed)
            {
                // Restore sp from fp
                //      mov sp, fp
                inst_RV_RV(INS_mov, REG_SPBASE, REG_FPBASE, TYP_I_IMPL);
                compiler->unwindSetFrameReg(REG_FPBASE, 0);
            }

            regsToRestoreMask &= ~(RBM_FP | RBM_LR); // We'll restore FP/LR at the end, and post-index SP.

            // Compute callee save SP offset which is at the top of local frame while the FP/LR is saved at the
            // bottom of stack.
            calleeSaveSPOffset = compiler->compLclFrameSize + 2 * REGSIZE_BYTES;
        }
        else if (totalFrameSize <= 512)
        {
            if (compiler->compLocallocUsed)
            {
                // Restore sp from fp
                //      sub sp, fp, #outsz // Uses #outsz if FP/LR stored at bottom
                int SPtoFPdelta = genSPtoFPdelta();
                GetEmitter()->emitIns_R_R_I(INS_sub, EA_PTRSIZE, REG_SPBASE, REG_FPBASE, SPtoFPdelta);
                compiler->unwindSetFrameReg(REG_FPBASE, SPtoFPdelta);
            }

            if (genSaveFpLrWithAllCalleeSavedRegisters)
            {
                JITDUMP("Frame type 4 (save FP/LR at top). #outsz=%d; #framesz=%d; localloc? %s\n",
                        unsigned(compiler->lvaOutgoingArgSpaceSize), totalFrameSize,
                        dspBool(compiler->compLocallocUsed));

                frameType = 4;

                calleeSaveSPOffset = compiler->compLclFrameSize;

                // Remove the frame after we're done restoring the callee-saved registers.
                calleeSaveSPDelta = totalFrameSize;
            }
            else
            {
                JITDUMP("Frame type 2 (save FP/LR at bottom). #outsz=%d; #framesz=%d; localloc? %s\n",
                        unsigned(compiler->lvaOutgoingArgSpaceSize), totalFrameSize,
                        dspBool(compiler->compLocallocUsed));

                frameType = 2;

                regsToRestoreMask &= ~(RBM_FP | RBM_LR); // We'll restore FP/LR at the end, and post-index SP.

                // Compute callee save SP offset which is at the top of local frame while the FP/LR is saved at the
                // bottom of stack.
                calleeSaveSPOffset = compiler->compLclFrameSize + 2 * REGSIZE_BYTES;
            }
        }
        else if (!genSaveFpLrWithAllCalleeSavedRegisters)
        {
            JITDUMP("Frame type 3 (save FP/LR at bottom). #outsz=%d; #framesz=%d; localloc? %s\n",
                    unsigned(compiler->lvaOutgoingArgSpaceSize), totalFrameSize, dspBool(compiler->compLocallocUsed));

            frameType = 3;

            int calleeSaveSPDeltaUnaligned = totalFrameSize - compiler->compLclFrameSize -
                                             2 * REGSIZE_BYTES; // 2 for FP, LR which we'll restore later.
            assert(calleeSaveSPDeltaUnaligned >= 0);
            assert((calleeSaveSPDeltaUnaligned % 8) == 0); // It better at least be 8 byte aligned.
            calleeSaveSPDelta = AlignUp((UINT)calleeSaveSPDeltaUnaligned, STACK_ALIGN);

            JITDUMP("    calleeSaveSPDelta=%d\n", calleeSaveSPDelta);

            regsToRestoreMask &= ~(RBM_FP | RBM_LR); // We'll restore FP/LR at the end, and (hopefully) post-index SP.

            int remainingFrameSz = totalFrameSize - calleeSaveSPDelta;
            assert(remainingFrameSz > 0);

            if (compiler->lvaOutgoingArgSpaceSize > 504)
            {
                // We can't do "ldp fp,lr,[sp,#outsz]" because #outsz is too big.
                // If compiler->lvaOutgoingArgSpaceSize is not aligned, we need to align the SP adjustment.
                assert(remainingFrameSz > (int)compiler->lvaOutgoingArgSpaceSize);
                int spAdjustment2Unaligned = remainingFrameSz - compiler->lvaOutgoingArgSpaceSize;
                int spAdjustment2          = (int)roundUp((unsigned)spAdjustment2Unaligned, STACK_ALIGN);
                int alignmentAdjustment2   = spAdjustment2 - spAdjustment2Unaligned;
                assert((alignmentAdjustment2 == 0) || (alignmentAdjustment2 == REGSIZE_BYTES));

                // Restore sp from fp. No need to update sp after this since we've set up fp before adjusting sp
                // in prolog.
                //      sub sp, fp, #alignmentAdjustment2
                GetEmitter()->emitIns_R_R_I(INS_sub, EA_PTRSIZE, REG_SPBASE, REG_FPBASE, alignmentAdjustment2);
                compiler->unwindSetFrameReg(REG_FPBASE, alignmentAdjustment2);

                // Generate:
                //      ldp fp,lr,[sp]
                //      add sp,sp,#remainingFrameSz

                JITDUMP("    alignmentAdjustment2=%d\n", alignmentAdjustment2);
                genEpilogRestoreRegPair(REG_FP, REG_LR, alignmentAdjustment2, spAdjustment2, false, REG_IP1, nullptr);
            }
            else
            {
                if (compiler->compLocallocUsed)
                {
                    // Restore sp from fp; here that's #outsz from SP
                    //      sub sp, fp, #outsz
                    int SPtoFPdelta = genSPtoFPdelta();
                    assert(SPtoFPdelta == (int)compiler->lvaOutgoingArgSpaceSize);
                    GetEmitter()->emitIns_R_R_I(INS_sub, EA_PTRSIZE, REG_SPBASE, REG_FPBASE, SPtoFPdelta);
                    compiler->unwindSetFrameReg(REG_FPBASE, SPtoFPdelta);
                }

                // Generate:
                //      ldp fp,lr,[sp,#outsz]
                //      add sp,sp,#remainingFrameSz     ; might need to load this constant in a scratch register if
                //                                      ; it's large

                JITDUMP("    remainingFrameSz=%d\n", remainingFrameSz);

                genEpilogRestoreRegPair(REG_FP, REG_LR, compiler->lvaOutgoingArgSpaceSize, remainingFrameSz, false,
                                        REG_IP1, nullptr);
            }

            // Unlike frameType=1 or frameType=2 that restore SP at the end,
            // frameType=3 already adjusted SP above to delete local frame.
            // There is at most one alignment slot between SP and where we store the callee-saved registers.
            calleeSaveSPOffset = calleeSaveSPDelta - calleeSaveSPDeltaUnaligned;
            assert((calleeSaveSPOffset == 0) || (calleeSaveSPOffset == REGSIZE_BYTES));
        }
        else
        {
            JITDUMP("Frame type 5 (save FP/LR at top). #outsz=%d; #framesz=%d; localloc? %s\n",
                    unsigned(compiler->lvaOutgoingArgSpaceSize), totalFrameSize, dspBool(compiler->compLocallocUsed));

            frameType = 5;

            int calleeSaveSPDeltaUnaligned = totalFrameSize - compiler->compLclFrameSize;
            assert(calleeSaveSPDeltaUnaligned >= 0);
            assert((calleeSaveSPDeltaUnaligned % 8) == 0); // It better at least be 8 byte aligned.
            calleeSaveSPDelta = AlignUp((UINT)calleeSaveSPDeltaUnaligned, STACK_ALIGN);

            calleeSaveSPOffset = calleeSaveSPDelta - calleeSaveSPDeltaUnaligned;
            assert((calleeSaveSPOffset == 0) || (calleeSaveSPOffset == REGSIZE_BYTES));

            // Restore sp from fp:
            //      sub sp, fp, #sp-to-fp-delta
            // This is the same whether there is localloc or not. Note that we don't need to do anything to remove the
            // "remainingFrameSz" to reverse the SUB of that amount in the prolog.

            int offsetSpToSavedFp = calleeSaveSPDelta -
                                    (compiler->info.compIsVarArgs ? MAX_REG_ARG * REGSIZE_BYTES : 0) -
                                    2 * REGSIZE_BYTES; // -2 for FP, LR
            GetEmitter()->emitIns_R_R_I(INS_sub, EA_PTRSIZE, REG_SPBASE, REG_FPBASE, offsetSpToSavedFp);
            compiler->unwindSetFrameReg(REG_FPBASE, offsetSpToSavedFp);
        }
    }
    else
    {
        // No frame pointer (no chaining).
        NYI("Frame without frame pointer");
        calleeSaveSPOffset = 0;
    }

    JITDUMP("    calleeSaveSPOffset=%d, calleeSaveSPDelta=%d\n", calleeSaveSPOffset, calleeSaveSPDelta);
    genRestoreCalleeSavedRegistersHelp(regsToRestoreMask, calleeSaveSPOffset, calleeSaveSPDelta);

    if (frameType == 1)
    {
        // Generate:
        //      ldp fp,lr,[sp],#framesz

        GetEmitter()->emitIns_R_R_R_I(INS_ldp, EA_PTRSIZE, REG_FP, REG_LR, REG_SPBASE, totalFrameSize,
                                      INS_OPTS_POST_INDEX);
        compiler->unwindSaveRegPairPreindexed(REG_FP, REG_LR, -totalFrameSize);
    }
    else if (frameType == 2)
    {
        // Generate:
        //      ldr fp,lr,[sp,#outsz]
        //      add sp,sp,#framesz

        GetEmitter()->emitIns_R_R_R_I(INS_ldp, EA_PTRSIZE, REG_FP, REG_LR, REG_SPBASE,
                                      compiler->lvaOutgoingArgSpaceSize);
        compiler->unwindSaveRegPair(REG_FP, REG_LR, compiler->lvaOutgoingArgSpaceSize);

        GetEmitter()->emitIns_R_R_I(INS_add, EA_PTRSIZE, REG_SPBASE, REG_SPBASE, totalFrameSize);
        compiler->unwindAllocStack(totalFrameSize);
    }
    else if (frameType == 3)
    {
        // Nothing to do after restoring callee-saved registers.
    }
    else if (frameType == 4)
    {
        // Nothing to do after restoring callee-saved registers.
    }
    else if (frameType == 5)
    {
        // Nothing to do after restoring callee-saved registers.
    }
    else
    {
        unreached();
    }
}

#elif defined(TARGET_XARCH)

void CodeGen::genPopCalleeSavedRegisters(bool jmpEpilog)
{
    assert(compiler->compGeneratingEpilog);

    unsigned popCount = 0;
    if (regSet.rsRegsModified(RBM_EBX))
    {
        popCount++;
        inst_RV(INS_pop, REG_EBX, TYP_I_IMPL);
    }
    if (regSet.rsRegsModified(RBM_FPBASE))
    {
        // EBP cannot be directly modified for EBP frame and double-aligned frames
        assert(!doubleAlignOrFramePointerUsed());

        popCount++;
        inst_RV(INS_pop, REG_EBP, TYP_I_IMPL);
    }

#ifndef UNIX_AMD64_ABI
    // For System V AMD64 calling convention ESI and EDI are volatile registers.
    if (regSet.rsRegsModified(RBM_ESI))
    {
        popCount++;
        inst_RV(INS_pop, REG_ESI, TYP_I_IMPL);
    }
    if (regSet.rsRegsModified(RBM_EDI))
    {
        popCount++;
        inst_RV(INS_pop, REG_EDI, TYP_I_IMPL);
    }
#endif // !defined(UNIX_AMD64_ABI)

#ifdef TARGET_AMD64
    if (regSet.rsRegsModified(RBM_R12))
    {
        popCount++;
        inst_RV(INS_pop, REG_R12, TYP_I_IMPL);
    }
    if (regSet.rsRegsModified(RBM_R13))
    {
        popCount++;
        inst_RV(INS_pop, REG_R13, TYP_I_IMPL);
    }
    if (regSet.rsRegsModified(RBM_R14))
    {
        popCount++;
        inst_RV(INS_pop, REG_R14, TYP_I_IMPL);
    }
    if (regSet.rsRegsModified(RBM_R15))
    {
        popCount++;
        inst_RV(INS_pop, REG_R15, TYP_I_IMPL);
    }
#endif // TARGET_AMD64

    // Amd64/x86 doesn't support push/pop of xmm registers.
    // These will get saved to stack separately after allocating
    // space on stack in prolog sequence.  PopCount is essentially
    // tracking the count of integer registers pushed.

    noway_assert(compiler->compCalleeRegsPushed == popCount);
}

#elif defined(TARGET_X86)

void CodeGen::genPopCalleeSavedRegisters(bool jmpEpilog)
{
    assert(compiler->compGeneratingEpilog);

    unsigned popCount = 0;

    /*  NOTE:   The EBP-less frame code below depends on the fact that
                all of the pops are generated right at the start and
                each takes one byte of machine code.
     */

    if (regSet.rsRegsModified(RBM_FPBASE))
    {
        // EBP cannot be directly modified for EBP frame and double-aligned frames
        noway_assert(!doubleAlignOrFramePointerUsed());

        inst_RV(INS_pop, REG_EBP, TYP_I_IMPL);
        popCount++;
    }
    if (regSet.rsRegsModified(RBM_EBX))
    {
        popCount++;
        inst_RV(INS_pop, REG_EBX, TYP_I_IMPL);
    }
    if (regSet.rsRegsModified(RBM_ESI))
    {
        popCount++;
        inst_RV(INS_pop, REG_ESI, TYP_I_IMPL);
    }
    if (regSet.rsRegsModified(RBM_EDI))
    {
        popCount++;
        inst_RV(INS_pop, REG_EDI, TYP_I_IMPL);
    }
    noway_assert(compiler->compCalleeRegsPushed == popCount);
}

#endif // TARGET*

// We need a register with value zero. Zero the initReg, if necessary, and set *pInitRegZeroed if so.
// Return the register to use. On ARM64, we never touch the initReg, and always just return REG_ZR.
regNumber CodeGen::genGetZeroReg(regNumber initReg, bool* pInitRegZeroed)
{
#ifdef TARGET_ARM64
    return REG_ZR;
#else  // !TARGET_ARM64
    if (*pInitRegZeroed == false)
    {
        instGen_Set_Reg_To_Zero(EA_PTRSIZE, initReg);
        *pInitRegZeroed = true;
    }
    return initReg;
#endif // !TARGET_ARM64
}

//-----------------------------------------------------------------------------
// genZeroInitFrame: Zero any untracked pointer locals and/or initialize memory for locspace
//
// Arguments:
//    untrLclHi      - (Untracked locals High-Offset)  The upper bound offset at which the zero init
//                                                     code will end initializing memory (not inclusive).
//    untrLclLo      - (Untracked locals Low-Offset)   The lower bound at which the zero init code will
//                                                     start zero initializing memory.
//    initReg        - A scratch register (that gets set to zero on some platforms).
//    pInitRegZeroed - OUT parameter. *pInitRegZeroed is set to 'true' if this method sets initReg register to zero,
//                     'false' if initReg was set to a non-zero value, and left unchanged if initReg was not touched.
void CodeGen::genZeroInitFrame(int untrLclHi, int untrLclLo, regNumber initReg, bool* pInitRegZeroed)
{
    assert(compiler->compGeneratingProlog);

    if (genUseBlockInit)
    {
        assert(untrLclHi > untrLclLo);
#ifdef TARGET_ARM
        // Generate the following code:
        //
        // For cnt less than 10
        //
        //            mov     rZero1, 0
        //            mov     rZero2, 0
        //            mov     rCnt,  <cnt>
        //            stm     <rZero1,rZero2>,[rAddr!]
        // <optional> stm     <rZero1,rZero2>,[rAddr!]
        // <optional> stm     <rZero1,rZero2>,[rAddr!]
        // <optional> stm     <rZero1,rZero2>,[rAddr!]
        // <optional> str     rZero1,[rAddr]
        //
        // For rCnt greater than or equal to 10
        //
        //            mov     rZero1, 0
        //            mov     rZero2, 0
        //            mov     rCnt,  <cnt/2>
        //            sub     rAddr, sp, OFFS
        //
        //        loop:
        //            stm     <rZero1,rZero2>,[rAddr!]
        //            sub     rCnt,rCnt,1
        //            jnz     loop
        //
        // <optional> str     rZero1,[rAddr]   // When cnt is odd

        regNumber rAddr;
        regNumber rCnt = REG_NA; // Invalid
        regMaskTP regMask;

        regMaskTP availMask = regSet.rsGetModifiedRegsMask() | RBM_INT_CALLEE_TRASH; // Set of available registers
        availMask &= ~intRegState.rsCalleeRegArgMaskLiveIn; // Remove all of the incoming argument registers as they are
                                                            // currently live
        availMask &= ~genRegMask(initReg); // Remove the pre-calculated initReg as we will zero it and maybe use it for
                                           // a large constant.

        if (compiler->compLocallocUsed)
        {
            availMask &= ~RBM_SAVED_LOCALLOC_SP; // Remove the register reserved when we have a localloc frame
        }

        regNumber rZero1; // We're going to use initReg for rZero1
        regNumber rZero2;

        // We pick the next lowest register number for rZero2
        noway_assert(availMask != RBM_NONE);
        regMask = genFindLowestBit(availMask);
        rZero2  = genRegNumFromMask(regMask);
        availMask &= ~regMask;
        assert((genRegMask(rZero2) & intRegState.rsCalleeRegArgMaskLiveIn) == 0); // rZero2 is not a live incoming
                                                                                  // argument reg

        // We pick the next lowest register number for rAddr
        noway_assert(availMask != RBM_NONE);
        regMask = genFindLowestBit(availMask);
        rAddr   = genRegNumFromMask(regMask);
        availMask &= ~regMask;

        bool     useLoop   = false;
        unsigned uCntBytes = untrLclHi - untrLclLo;
        assert((uCntBytes % sizeof(int)) == 0);         // The smallest stack slot is always 4 bytes.
        unsigned uCntSlots = uCntBytes / REGSIZE_BYTES; // How many register sized stack slots we're going to use.

        // When uCntSlots is 9 or less, we will emit a sequence of stm/stp instructions inline.
        // When it is 10 or greater, we will emit a loop containing a stm/stp instruction.
        // In both of these cases the stm/stp instruction will write two zeros to memory
        // and we will use a single str instruction at the end whenever we have an odd count.
        if (uCntSlots >= 10)
            useLoop = true;

        if (useLoop)
        {
            // We pick the next lowest register number for rCnt
            noway_assert(availMask != RBM_NONE);
            regMask = genFindLowestBit(availMask);
            rCnt    = genRegNumFromMask(regMask);
            availMask &= ~regMask;
        }

        // rAddr is not a live incoming argument reg
        assert((genRegMask(rAddr) & intRegState.rsCalleeRegArgMaskLiveIn) == 0);

        if (arm_Valid_Imm_For_Add(untrLclLo, INS_FLAGS_DONT_CARE))
        {
            GetEmitter()->emitIns_R_R_I(INS_add, EA_PTRSIZE, rAddr, genFramePointerReg(), untrLclLo);
        }
        else
        {
            // Load immediate into the InitReg register
            instGen_Set_Reg_To_Imm(EA_PTRSIZE, initReg, (ssize_t)untrLclLo);
            GetEmitter()->emitIns_R_R_R(INS_add, EA_PTRSIZE, rAddr, genFramePointerReg(), initReg);
            *pInitRegZeroed = false;
        }

        if (useLoop)
        {
            noway_assert(uCntSlots >= 2);
            assert((genRegMask(rCnt) & intRegState.rsCalleeRegArgMaskLiveIn) == 0); // rCnt is not a live incoming
                                                                                    // argument reg
            instGen_Set_Reg_To_Imm(EA_PTRSIZE, rCnt, (ssize_t)uCntSlots / 2);
        }

        rZero1 = genGetZeroReg(initReg, pInitRegZeroed);
        instGen_Set_Reg_To_Zero(EA_PTRSIZE, rZero2);
        target_ssize_t stmImm = (target_ssize_t)(genRegMask(rZero1) | genRegMask(rZero2));

        if (!useLoop)
        {
            while (uCntBytes >= REGSIZE_BYTES * 2)
            {
                GetEmitter()->emitIns_R_I(INS_stm, EA_PTRSIZE, rAddr, stmImm);
                uCntBytes -= REGSIZE_BYTES * 2;
            }
        }
        else
        {
            GetEmitter()->emitIns_R_I(INS_stm, EA_PTRSIZE, rAddr, stmImm); // zero stack slots
            GetEmitter()->emitIns_R_I(INS_sub, EA_PTRSIZE, rCnt, 1, INS_FLAGS_SET);
            GetEmitter()->emitIns_J(INS_bhi, NULL, -3);
            uCntBytes %= REGSIZE_BYTES * 2;
        }

        if (uCntBytes >= REGSIZE_BYTES) // check and zero the last register-sized stack slot (odd number)
        {
            GetEmitter()->emitIns_R_R_I(INS_str, EA_PTRSIZE, rZero1, rAddr, 0);
            uCntBytes -= REGSIZE_BYTES;
        }

        noway_assert(uCntBytes == 0);

#elif defined(TARGET_ARM64)
        int bytesToWrite = untrLclHi - untrLclLo;

        const regNumber zeroSimdReg          = REG_ZERO_INIT_FRAME_SIMD;
        bool            simdRegZeroed        = false;
        const int       simdRegPairSizeBytes = 2 * FP_REGSIZE_BYTES;

        regNumber addrReg = REG_ZERO_INIT_FRAME_REG1;

        if (addrReg == initReg)
        {
            *pInitRegZeroed = false;
        }

        int addrOffset = 0;

        // The following invariants are held below:
        //
        //   1) [addrReg, #addrOffset] points at a location where next chunk of zero bytes will be written;
        //   2) bytesToWrite specifies the number of bytes on the frame to initialize;
        //   3) if simdRegZeroed is true then 128-bit wide zeroSimdReg contains zeroes.

        const int bytesUseZeroingLoop = 192;

        if (bytesToWrite >= bytesUseZeroingLoop)
        {
            // Generates the following code:
            //
            // When the size of the region is greater than or equal to 256 bytes
            // **and** DC ZVA instruction use is permitted
            // **and** the instruction block size is configured to 64 bytes:
            //
            //    movi    v16.16b, #0
            //    add     x9, fp, #(untrLclLo+64)
            //    add     x10, fp, #(untrLclHi-64)
            //    stp     q16, q16, [x9, #-64]
            //    stp     q16, q16, [x9, #-32]
            //    bfm     x9, xzr, #0, #5
            //
            // loop:
            //    dc      zva, x9
            //    add     x9, x9, #64
            //    cmp     x9, x10
            //    blo     loop
            //
            //    stp     q16, q16, [x10]
            //    stp     q16, q16, [x10, #32]
            //
            // Otherwise:
            //
            //     movi    v16.16b, #0
            //     add     x9, fp, #(untrLclLo-32)
            //     mov     x10, #(bytesToWrite-64)
            //
            // loop:
            //     stp     q16, q16, [x9, #32]
            //     stp     q16, q16, [x9, #64]!
            //     subs    x10, x10, #64
            //     bge     loop

            const int bytesUseDataCacheZeroInstruction = 256;

            GetEmitter()->emitIns_R_I(INS_movi, EA_16BYTE, zeroSimdReg, 0, INS_OPTS_16B);
            simdRegZeroed = true;

            if ((bytesToWrite >= bytesUseDataCacheZeroInstruction) &&
                compiler->compOpportunisticallyDependsOn(InstructionSet_Dczva))
            {
                // The first and the last 64 bytes should be written with two stp q-reg instructions.
                // This is in order to avoid **unintended** zeroing of the data by dc zva
                // outside of [fp+untrLclLo, fp+untrLclHi) memory region.

                genInstrWithConstant(INS_add, EA_PTRSIZE, addrReg, genFramePointerReg(), untrLclLo + 64, addrReg);
                addrOffset = -64;

                const regNumber endAddrReg = REG_ZERO_INIT_FRAME_REG2;

                if (endAddrReg == initReg)
                {
                    *pInitRegZeroed = false;
                }

                genInstrWithConstant(INS_add, EA_PTRSIZE, endAddrReg, genFramePointerReg(), untrLclHi - 64, endAddrReg);

                GetEmitter()->emitIns_R_R_R_I(INS_stp, EA_16BYTE, zeroSimdReg, zeroSimdReg, addrReg, addrOffset);
                addrOffset += simdRegPairSizeBytes;

                GetEmitter()->emitIns_R_R_R_I(INS_stp, EA_16BYTE, zeroSimdReg, zeroSimdReg, addrReg, addrOffset);
                addrOffset += simdRegPairSizeBytes;

                assert(addrOffset == 0);

                GetEmitter()->emitIns_R_R_I_I(INS_bfm, EA_PTRSIZE, addrReg, REG_ZR, 0, 5);
                // addrReg points at the beginning of a cache line.

                GetEmitter()->emitIns_R(INS_dczva, EA_PTRSIZE, addrReg);
                GetEmitter()->emitIns_R_R_I(INS_add, EA_PTRSIZE, addrReg, addrReg, 64);
                GetEmitter()->emitIns_R_R(INS_cmp, EA_PTRSIZE, addrReg, endAddrReg);
                GetEmitter()->emitIns_J(INS_blo, NULL, -4);

                addrReg      = endAddrReg;
                bytesToWrite = 64;
            }
            else
            {
                genInstrWithConstant(INS_add, EA_PTRSIZE, addrReg, genFramePointerReg(), untrLclLo - 32, addrReg);
                addrOffset = 32;

                const regNumber countReg = REG_ZERO_INIT_FRAME_REG2;

                if (countReg == initReg)
                {
                    *pInitRegZeroed = false;
                }

                instGen_Set_Reg_To_Imm(EA_PTRSIZE, countReg, bytesToWrite - 64);

                GetEmitter()->emitIns_R_R_R_I(INS_stp, EA_16BYTE, zeroSimdReg, zeroSimdReg, addrReg, 32);
                GetEmitter()->emitIns_R_R_R_I(INS_stp, EA_16BYTE, zeroSimdReg, zeroSimdReg, addrReg, 64,
                                              INS_OPTS_PRE_INDEX);

                GetEmitter()->emitIns_R_R_I(INS_subs, EA_PTRSIZE, countReg, countReg, 64);
                GetEmitter()->emitIns_J(INS_bge, NULL, -4);

                bytesToWrite %= 64;
            }
        }
        else
        {
            genInstrWithConstant(INS_add, EA_PTRSIZE, addrReg, genFramePointerReg(), untrLclLo, addrReg);
        }

        if (bytesToWrite >= simdRegPairSizeBytes)
        {
            // Generates the following code:
            //
            //     movi    v16.16b, #0
            //     stp     q16, q16, [x9, #addrOffset]
            //     stp     q16, q16, [x9, #(addrOffset+32)]
            // ...
            //     stp     q16, q16, [x9, #(addrOffset+roundDown(bytesToWrite, 32))]

            if (!simdRegZeroed)
            {
                GetEmitter()->emitIns_R_I(INS_movi, EA_16BYTE, zeroSimdReg, 0, INS_OPTS_16B);
                simdRegZeroed = true;
            }

            for (; bytesToWrite >= simdRegPairSizeBytes; bytesToWrite -= simdRegPairSizeBytes)
            {
                GetEmitter()->emitIns_R_R_R_I(INS_stp, EA_16BYTE, zeroSimdReg, zeroSimdReg, addrReg, addrOffset);
                addrOffset += simdRegPairSizeBytes;
            }
        }

        const int regPairSizeBytes = 2 * REGSIZE_BYTES;

        if (bytesToWrite >= regPairSizeBytes)
        {
            GetEmitter()->emitIns_R_R_R_I(INS_stp, EA_PTRSIZE, REG_ZR, REG_ZR, addrReg, addrOffset);
            addrOffset += regPairSizeBytes;
            bytesToWrite -= regPairSizeBytes;
        }

        if (bytesToWrite >= REGSIZE_BYTES)
        {
            GetEmitter()->emitIns_R_R_I(INS_str, EA_PTRSIZE, REG_ZR, addrReg, addrOffset);
            addrOffset += REGSIZE_BYTES;
            bytesToWrite -= REGSIZE_BYTES;
        }

        if (bytesToWrite == sizeof(int))
        {
            GetEmitter()->emitIns_R_R_I(INS_str, EA_4BYTE, REG_ZR, addrReg, addrOffset);
            bytesToWrite = 0;
        }

        assert(bytesToWrite == 0);
#elif defined(TARGET_XARCH)
        assert(compiler->getSIMDSupportLevel() >= SIMD_SSE2_Supported);
        emitter*  emit        = GetEmitter();
        regNumber frameReg    = genFramePointerReg();
        regNumber zeroReg     = REG_NA;
        int       blkSize     = untrLclHi - untrLclLo;
        int       minSimdSize = XMM_REGSIZE_BYTES;

        assert(blkSize >= 0);
        noway_assert((blkSize % sizeof(int)) == 0);
        // initReg is not a live incoming argument reg
        assert((genRegMask(initReg) & intRegState.rsCalleeRegArgMaskLiveIn) == 0);
#if defined(TARGET_AMD64)
        // We will align on x64 so can use the aligned mov
        instruction simdMov = simdAlignedMovIns();
        // Aligning low we want to move up to next boundary
        int alignedLclLo = (untrLclLo + (XMM_REGSIZE_BYTES - 1)) & -XMM_REGSIZE_BYTES;

        if ((untrLclLo != alignedLclLo) && (blkSize < 2 * XMM_REGSIZE_BYTES))
        {
            // If unaligned and smaller then 2 x SIMD size we won't bother trying to align
            assert((alignedLclLo - untrLclLo) < XMM_REGSIZE_BYTES);
            simdMov = simdUnalignedMovIns();
        }
#else // !defined(TARGET_AMD64)
        // We aren't going to try and align on x86
        instruction simdMov      = simdUnalignedMovIns();
        int         alignedLclLo = untrLclLo;
#endif
        if (blkSize < minSimdSize)
        {
            zeroReg = genGetZeroReg(initReg, pInitRegZeroed);

            int i = 0;
            for (; i + REGSIZE_BYTES <= blkSize; i += REGSIZE_BYTES)
            {
                emit->emitIns_AR_R(ins_Store(TYP_I_IMPL), EA_PTRSIZE, zeroReg, frameReg, untrLclLo + i);
            }
#if defined(TARGET_AMD64)
            assert((i == blkSize) || (i + (int)sizeof(int) == blkSize));
            if (i != blkSize)
            {
                emit->emitIns_AR_R(ins_Store(TYP_INT), EA_4BYTE, zeroReg, frameReg, untrLclLo + i);
                i += sizeof(int);
            }
#endif // defined(TARGET_AMD64)
            assert(i == blkSize);
        }
        else
        {
            // Grab a non-argument, non-callee saved XMM reg
            CLANG_FORMAT_COMMENT_ANCHOR;
#ifdef UNIX_AMD64_ABI
            // System V x64 first temp reg is xmm8
            regNumber zeroSIMDReg = genRegNumFromMask(RBM_XMM8);
#else
            // Windows first temp reg is xmm4
            regNumber zeroSIMDReg = genRegNumFromMask(RBM_XMM4);
#endif // UNIX_AMD64_ABI

#if defined(TARGET_AMD64)
            int       alignedLclHi;
            int       alignmentHiBlkSize;

            if ((blkSize < 2 * XMM_REGSIZE_BYTES) || (untrLclLo == alignedLclLo))
            {
                // Either aligned or smaller then 2 x SIMD size so we won't try to align
                // However, we still want to zero anything that is not in a 16 byte chunk at end
                int alignmentBlkSize = blkSize & -XMM_REGSIZE_BYTES;
                alignmentHiBlkSize   = blkSize - alignmentBlkSize;
                alignedLclHi         = untrLclLo + alignmentBlkSize;
                alignedLclLo         = untrLclLo;
                blkSize              = alignmentBlkSize;

                assert((blkSize + alignmentHiBlkSize) == (untrLclHi - untrLclLo));
            }
            else
            {
                // We are going to align

                // Aligning high we want to move down to previous boundary
                alignedLclHi = untrLclHi & -XMM_REGSIZE_BYTES;
                // Zero out the unaligned portions
                alignmentHiBlkSize     = untrLclHi - alignedLclHi;
                int alignmentLoBlkSize = alignedLclLo - untrLclLo;
                blkSize                = alignedLclHi - alignedLclLo;

                assert((blkSize + alignmentLoBlkSize + alignmentHiBlkSize) == (untrLclHi - untrLclLo));

                assert(alignmentLoBlkSize > 0);
                assert(alignmentLoBlkSize < XMM_REGSIZE_BYTES);
                assert((alignedLclLo - alignmentLoBlkSize) == untrLclLo);

                zeroReg = genGetZeroReg(initReg, pInitRegZeroed);

                int i = 0;
                for (; i + REGSIZE_BYTES <= alignmentLoBlkSize; i += REGSIZE_BYTES)
                {
                    emit->emitIns_AR_R(ins_Store(TYP_I_IMPL), EA_PTRSIZE, zeroReg, frameReg, untrLclLo + i);
                }
                assert((i == alignmentLoBlkSize) || (i + (int)sizeof(int) == alignmentLoBlkSize));
                if (i != alignmentLoBlkSize)
                {
                    emit->emitIns_AR_R(ins_Store(TYP_INT), EA_4BYTE, zeroReg, frameReg, untrLclLo + i);
                    i += sizeof(int);
                }

                assert(i == alignmentLoBlkSize);
            }
#else // !defined(TARGET_AMD64)
            // While we aren't aligning the start, we still want to
            // zero anything that is not in a 16 byte chunk at end
            int alignmentBlkSize   = blkSize & -XMM_REGSIZE_BYTES;
            int alignmentHiBlkSize = blkSize - alignmentBlkSize;
            int alignedLclHi       = untrLclLo + alignmentBlkSize;
            blkSize                = alignmentBlkSize;

            assert((blkSize + alignmentHiBlkSize) == (untrLclHi - untrLclLo));
#endif
            // The loop is unrolled 3 times so we do not move to the loop block until it
            // will loop at least once so the threshold is 6.
            if (blkSize < (6 * XMM_REGSIZE_BYTES))
            {
                // Generate the following code:
                //
                //   xorps   xmm4, xmm4
                //   movups  xmmword ptr [ebp/esp-OFFS], xmm4
                //   ...
                //   movups  xmmword ptr [ebp/esp-OFFS], xmm4
                //   mov      qword ptr [ebp/esp-OFFS], rax

                emit->emitIns_R_R(INS_xorps, EA_ATTR(XMM_REGSIZE_BYTES), zeroSIMDReg, zeroSIMDReg);

                int i = 0;
                for (; i < blkSize; i += XMM_REGSIZE_BYTES)
                {
                    emit->emitIns_AR_R(simdMov, EA_ATTR(XMM_REGSIZE_BYTES), zeroSIMDReg, frameReg, alignedLclLo + i);
                }

                assert(i == blkSize);
            }
            else
            {
                // Generate the following code:
                //
                //    xorps    xmm4, xmm4
                //    ;movaps xmmword ptr[ebp/esp-loOFFS], xmm4          ; alignment to 3x
                //    ;movaps xmmword ptr[ebp/esp-loOFFS + 10H], xmm4    ;
                //    mov rax, - <size>                                  ; start offset from hi
                //    movaps xmmword ptr[rbp + rax + hiOFFS      ], xmm4 ; <--+
                //    movaps xmmword ptr[rbp + rax + hiOFFS + 10H], xmm4 ;    |
                //    movaps xmmword ptr[rbp + rax + hiOFFS + 20H], xmm4 ;    | Loop
                //    add rax, 48                                        ;    |
                //    jne SHORT  -5 instr                                ; ---+

                emit->emitIns_R_R(INS_xorps, EA_ATTR(XMM_REGSIZE_BYTES), zeroSIMDReg, zeroSIMDReg);

                // How many extra don't fit into the 3x unroll
                int extraSimd = (blkSize % (XMM_REGSIZE_BYTES * 3)) / XMM_REGSIZE_BYTES;
                if (extraSimd != 0)
                {
                    blkSize -= XMM_REGSIZE_BYTES;
                    // Not a multiple of 3 so add stores at low end of block
                    emit->emitIns_AR_R(simdMov, EA_ATTR(XMM_REGSIZE_BYTES), zeroSIMDReg, frameReg, alignedLclLo);
                    if (extraSimd == 2)
                    {
                        blkSize -= XMM_REGSIZE_BYTES;
                        // one more store needed
                        emit->emitIns_AR_R(simdMov, EA_ATTR(XMM_REGSIZE_BYTES), zeroSIMDReg, frameReg,
                                           alignedLclLo + XMM_REGSIZE_BYTES);
                    }
                }

                // Exact multiple of 3 simd lengths (or loop end condition will not be met)
                noway_assert((blkSize % (3 * XMM_REGSIZE_BYTES)) == 0);

                // At least 3 simd lengths remain (as loop is 3x unrolled and we want it to loop at least once)
                assert(blkSize >= (3 * XMM_REGSIZE_BYTES));
                // In range at start of loop
                assert((alignedLclHi - blkSize) >= untrLclLo);
                assert(((alignedLclHi - blkSize) + (XMM_REGSIZE_BYTES * 2)) < (untrLclHi - XMM_REGSIZE_BYTES));
                // In range at end of loop
                assert((alignedLclHi - (3 * XMM_REGSIZE_BYTES) + (2 * XMM_REGSIZE_BYTES)) <=
                       (untrLclHi - XMM_REGSIZE_BYTES));
                assert((alignedLclHi - (blkSize + extraSimd * XMM_REGSIZE_BYTES)) == alignedLclLo);

                // Set loop counter
                emit->emitIns_R_I(INS_mov, EA_PTRSIZE, initReg, -(ssize_t)blkSize);
                // Loop start
                emit->emitIns_ARX_R(simdMov, EA_ATTR(XMM_REGSIZE_BYTES), zeroSIMDReg, frameReg, initReg, 1,
                                    alignedLclHi);
                emit->emitIns_ARX_R(simdMov, EA_ATTR(XMM_REGSIZE_BYTES), zeroSIMDReg, frameReg, initReg, 1,
                                    alignedLclHi + XMM_REGSIZE_BYTES);
                emit->emitIns_ARX_R(simdMov, EA_ATTR(XMM_REGSIZE_BYTES), zeroSIMDReg, frameReg, initReg, 1,
                                    alignedLclHi + 2 * XMM_REGSIZE_BYTES);

                emit->emitIns_R_I(INS_add, EA_PTRSIZE, initReg, XMM_REGSIZE_BYTES * 3);
                // Loop until counter is 0
                emit->emitIns_J(INS_jne, nullptr, -5);

                // initReg will be zero at end of the loop
                *pInitRegZeroed = true;
            }

            if (untrLclHi != alignedLclHi)
            {
                assert(alignmentHiBlkSize > 0);
                assert(alignmentHiBlkSize < XMM_REGSIZE_BYTES);
                assert((alignedLclHi + alignmentHiBlkSize) == untrLclHi);

                zeroReg = genGetZeroReg(initReg, pInitRegZeroed);

                int i = 0;
                for (; i + REGSIZE_BYTES <= alignmentHiBlkSize; i += REGSIZE_BYTES)
                {
                    emit->emitIns_AR_R(ins_Store(TYP_I_IMPL), EA_PTRSIZE, zeroReg, frameReg, alignedLclHi + i);
                }
#if defined(TARGET_AMD64)
                assert((i == alignmentHiBlkSize) || (i + (int)sizeof(int) == alignmentHiBlkSize));
                if (i != alignmentHiBlkSize)
                {
                    emit->emitIns_AR_R(ins_Store(TYP_INT), EA_4BYTE, zeroReg, frameReg, alignedLclHi + i);
                    i += sizeof(int);
                }
#endif // defined(TARGET_AMD64)
                assert(i == alignmentHiBlkSize);
            }
        }
#else  // TARGET*
#error Unsupported or unset target architecture
#endif // TARGET*
    }
    else if (genInitStkLclCnt > 0)
    {
        assert((genRegMask(initReg) & intRegState.rsCalleeRegArgMaskLiveIn) == 0); // initReg is not a live incoming
                                                                                   // argument reg

        /* Initialize any lvMustInit vars on the stack */

        LclVarDsc* varDsc;
        unsigned   varNum;

        for (varNum = 0, varDsc = compiler->lvaTable; varNum < compiler->lvaCount; varNum++, varDsc++)
        {
            if (!varDsc->lvMustInit)
            {
                continue;
            }

            // TODO-Review: I'm not sure that we're correctly handling the mustInit case for
            // partially-enregistered vars in the case where we don't use a block init.
            noway_assert(varDsc->lvIsInReg() || varDsc->lvOnFrame);

            // lvMustInit can only be set for GC types or TYP_STRUCT types
            // or when compInitMem is true
            // or when in debug code

            noway_assert(varTypeIsGC(varDsc->TypeGet()) || (varDsc->TypeGet() == TYP_STRUCT) ||
                         compiler->info.compInitMem || compiler->opts.compDbgCode);

            if (!varDsc->lvOnFrame)
            {
                continue;
            }

            if (varDsc->TypeIs(TYP_STRUCT) && !compiler->info.compInitMem && varDsc->HasGCPtr())
            {
                // We only initialize the GC variables in the TYP_STRUCT
                ClassLayout* layout = varDsc->GetLayout();

                for (unsigned i = 0; i < layout->GetSlotCount(); i++)
                {
                    if (layout->IsGCPtr(i))
                    {
                        GetEmitter()->emitIns_S_R(ins_Store(TYP_I_IMPL), EA_PTRSIZE,
                                                  genGetZeroReg(initReg, pInitRegZeroed), varNum, i * REGSIZE_BYTES);
                    }
                }
            }
            else
            {
                regNumber zeroReg = genGetZeroReg(initReg, pInitRegZeroed);

                // zero out the whole thing rounded up to a single stack slot size
                unsigned lclSize = roundUp(compiler->lvaLclSize(varNum), (unsigned)sizeof(int));
                unsigned i;
                for (i = 0; i + REGSIZE_BYTES <= lclSize; i += REGSIZE_BYTES)
                {
                    GetEmitter()->emitIns_S_R(ins_Store(TYP_I_IMPL), EA_PTRSIZE, zeroReg, varNum, i);
                }

#ifdef TARGET_64BIT
                assert(i == lclSize || (i + sizeof(int) == lclSize));
                if (i != lclSize)
                {
                    GetEmitter()->emitIns_S_R(ins_Store(TYP_INT), EA_4BYTE, zeroReg, varNum, i);
                    i += sizeof(int);
                }
#endif // TARGET_64BIT
                assert(i == lclSize);
            }
        }

        assert(regSet.tmpAllFree());
        for (TempDsc* tempThis = regSet.tmpListBeg(); tempThis != nullptr; tempThis = regSet.tmpListNxt(tempThis))
        {
            if (!varTypeIsGC(tempThis->tdTempType()))
            {
                continue;
            }

            // printf("initialize untracked spillTmp [EBP-%04X]\n", stkOffs);

            GetEmitter()->emitIns_S_R(ins_Store(TYP_I_IMPL), EA_PTRSIZE, genGetZeroReg(initReg, pInitRegZeroed),
                                      tempThis->tdTempNum(), 0);
        }
    }

    // Initialize args and locals for OSR. Note this may include promoted fields.
    if (compiler->opts.IsOSR())
    {
        PatchpointInfo* patchpointInfo = compiler->info.compPatchpointInfo;

        // basic sanity checks (make sure we're OSRing the right method)
        assert(patchpointInfo->NumberOfLocals() == compiler->info.compLocalsCount);

        const int      originalFrameSize = patchpointInfo->FpToSpDelta();
        const unsigned patchpointInfoLen = patchpointInfo->NumberOfLocals();

        for (unsigned varNum = 0; varNum < compiler->lvaCount; varNum++)
        {
            if (!compiler->lvaIsOSRLocal(varNum))
            {
                continue;
            }

            LclVarDsc* const varDsc = compiler->lvaGetDesc(varNum);

            if (!varDsc->lvIsInReg())
            {
                JITDUMP("---OSR--- V%02u in memory\n", varNum);
                continue;
            }

            if (!VarSetOps::IsMember(compiler, compiler->fgFirstBB->bbLiveIn, varDsc->lvVarIndex))
            {
                JITDUMP("---OSR--- V%02u (reg) not live at entry\n", varNum);
                continue;
            }

            int      fieldOffset = 0;
            unsigned lclNum      = varNum;

            if (varDsc->lvIsStructField)
            {
                lclNum = varDsc->lvParentLcl;
                assert(lclNum < patchpointInfoLen);

                fieldOffset = varDsc->lvFldOffset;
                JITDUMP("---OSR--- V%02u is promoted field of V%02u at offset %d\n", varNum, lclNum, fieldOffset);
            }

            // Note we are always reading from the original frame here
            const var_types lclTyp  = genActualType(varDsc->lvType);
            const emitAttr  size    = emitTypeSize(lclTyp);
            const int       stkOffs = patchpointInfo->Offset(lclNum) + fieldOffset;

            // Original frames always use frame pointers, so
            // stkOffs is the original frame-relative offset
            // to the variable.
            //
            // We need to determine the stack or frame-pointer relative
            // offset for this variable in the current frame.
            //
            // If current frame does not use a frame pointer, we need to
            // add the SP-to-FP delta of this frame and the SP-to-FP delta
            // of the original frame; that translates from this frame's
            // stack pointer the old frame frame pointer.
            //
            // We then add the original frame's frame-pointer relative
            // offset (note this offset is usually negative -- the stack
            // grows down, so locals are below the frame pointer).
            //
            // /-----original frame-----/
            // / return address         /
            // / saved RBP   --+        /  <--- Original frame ptr   --+
            // / ...           |        /                              |
            // / ...       (stkOffs)    /                              |
            // / ...           |        /                              |
            // / variable    --+        /                              |
            // / ...                    /                (original frame sp-fp delta)
            // / ...                    /                              |
            // /-----OSR frame ---------/                              |
            // / pseudo return address  /                            --+
            // / ...                    /                              |
            // / ...                    /                    (this frame sp-fp delta)
            // / ...                    /                              |
            // /------------------------/  <--- Stack ptr            --+
            //
            // If the current frame is using a frame pointer, we need to
            // add the SP-to-FP delta of/ the original frame and then add
            // the original frame's frame-pointer relative offset.
            //
            // /-----original frame-----/
            // / return address         /
            // / saved RBP   --+        /  <--- Original frame ptr   --+
            // / ...           |        /                              |
            // / ...       (stkOffs)    /                              |
            // / ...           |        /                              |
            // / variable    --+        /                              |
            // / ...                    /                (original frame sp-fp delta)
            // / ...                    /                              |
            // /-----OSR frame ---------/                              |
            // / pseudo return address  /                            --+
            // / saved RBP              /  <--- Frame ptr            --+
            // / ...                    /
            // / ...                    /
            // / ...                    /
            // /------------------------/

            int offset = originalFrameSize + stkOffs;

            if (isFramePointerUsed())
            {
                // also adjust for saved RPB on this frame
                offset += TARGET_POINTER_SIZE;
            }
            else
            {
                offset += genSPtoFPdelta();
            }

            JITDUMP("---OSR--- V%02u (reg) old rbp offset %d old frame %d this frame sp-fp %d new offset %d (%02xH)\n",
                    varNum, stkOffs, originalFrameSize, genSPtoFPdelta(), offset, offset);

            GetEmitter()->emitIns_R_AR(ins_Load(lclTyp), size, varDsc->GetRegNum(), genFramePointerReg(), offset);
        }
    }
}

/*-----------------------------------------------------------------------------
 *
 *  Save the generic context argument.
 *
 *  We need to do this within the "prolog" in case anyone tries to inspect
 *  the param-type-arg/this (which can be done after the prolog) using
 *  ICodeManager::GetParamTypeArg().
 */

void CodeGen::genReportGenericContextArg(regNumber initReg, bool* pInitRegZeroed)
{
    // For OSR the original method has set this up for us.
    if (compiler->opts.IsOSR())
    {
        return;
    }

    assert(compiler->compGeneratingProlog);

    bool reportArg = compiler->lvaReportParamTypeArg();

    // We should report either generic context arg or "this" when used so.
    if (!reportArg)
    {
#ifndef JIT32_GCENCODER
        if (!compiler->lvaKeepAliveAndReportThis())
#endif
        {
            return;
        }
    }

    // For JIT32_GCENCODER, we won't be here if reportArg is false.
    unsigned contextArg = reportArg ? compiler->info.compTypeCtxtArg : compiler->info.compThisArg;

    noway_assert(contextArg != BAD_VAR_NUM);
    LclVarDsc* varDsc = &compiler->lvaTable[contextArg];

    // We are still in the prolog and compiler->info.compTypeCtxtArg has not been
    // moved to its final home location. So we need to use it from the
    // incoming location.

    regNumber reg;

    bool isPrespilledForProfiling = false;
#if defined(TARGET_ARM) && defined(PROFILING_SUPPORTED)
    isPrespilledForProfiling =
        compiler->compIsProfilerHookNeeded() && compiler->lvaIsPreSpilled(contextArg, regSet.rsMaskPreSpillRegs(false));
#endif

    // Load from the argument register only if it is not prespilled.
    if (compiler->lvaIsRegArgument(contextArg) && !isPrespilledForProfiling)
    {
        reg = varDsc->GetArgReg();
    }
    else
    {
        if (isFramePointerUsed())
        {
#if defined(TARGET_ARM)
            // GetStackOffset() is always valid for incoming stack-arguments, even if the argument
            // will become enregistered.
            // On Arm compiler->compArgSize doesn't include r11 and lr sizes and hence we need to add 2*REGSIZE_BYTES
            noway_assert((2 * REGSIZE_BYTES <= varDsc->GetStackOffset()) &&
                         (size_t(varDsc->GetStackOffset()) < compiler->compArgSize + 2 * REGSIZE_BYTES));
#else
            // GetStackOffset() is always valid for incoming stack-arguments, even if the argument
            // will become enregistered.
            noway_assert((0 < varDsc->GetStackOffset()) && (size_t(varDsc->GetStackOffset()) < compiler->compArgSize));
#endif
        }

        // We will just use the initReg since it is an available register
        // and we are probably done using it anyway...
        reg             = initReg;
        *pInitRegZeroed = false;

        // mov reg, [compiler->info.compTypeCtxtArg]
        GetEmitter()->emitIns_R_AR(ins_Load(TYP_I_IMPL), EA_PTRSIZE, reg, genFramePointerReg(),
                                   varDsc->GetStackOffset());
        regSet.verifyRegUsed(reg);
    }

#if defined(TARGET_ARM64)
    genInstrWithConstant(ins_Store(TYP_I_IMPL), EA_PTRSIZE, reg, genFramePointerReg(),
                         compiler->lvaCachedGenericContextArgOffset(), rsGetRsvdReg());
#elif defined(TARGET_ARM)
    // ARM's emitIns_R_R_I automatically uses the reserved register if necessary.
    GetEmitter()->emitIns_R_R_I(ins_Store(TYP_I_IMPL), EA_PTRSIZE, reg, genFramePointerReg(),
                                compiler->lvaCachedGenericContextArgOffset());
#else  // !ARM64 !ARM
    // mov [ebp-lvaCachedGenericContextArgOffset()], reg
    GetEmitter()->emitIns_AR_R(ins_Store(TYP_I_IMPL), EA_PTRSIZE, reg, genFramePointerReg(),
                               compiler->lvaCachedGenericContextArgOffset());
#endif // !ARM64 !ARM
}

/*****************************************************************************

Esp frames :
----------

These instructions are just a reordering of the instructions used today.

push ebp
push esi
push edi
push ebx
sub esp, LOCALS_SIZE / push dummyReg if LOCALS_SIZE=sizeof(void*)
...
add esp, LOCALS_SIZE / pop dummyReg
pop ebx
pop edi
pop esi
pop ebp
ret

Ebp frames :
----------

The epilog does "add esp, LOCALS_SIZE" instead of "mov ebp, esp".
Everything else is similar, though in a different order.

The security object will no longer be at a fixed offset. However, the
offset can still be determined by looking up the GC-info and determining
how many callee-saved registers are pushed.

push ebp
mov ebp, esp
push esi
push edi
push ebx
sub esp, LOCALS_SIZE / push dummyReg if LOCALS_SIZE=sizeof(void*)
...
add esp, LOCALS_SIZE / pop dummyReg
pop ebx
pop edi
pop esi
(mov esp, ebp if there are no callee-saved registers)
pop ebp
ret

Double-aligned frame :
--------------------

LOCALS_SIZE_ADJUSTED needs to include an unused DWORD if an odd number
of callee-saved registers are pushed on the stack so that the locals
themselves are qword-aligned. The instructions are the same as today,
just in a different order.

push ebp
mov ebp, esp
and esp, 0xFFFFFFFC
push esi
push edi
push ebx
sub esp, LOCALS_SIZE_ADJUSTED / push dummyReg if LOCALS_SIZE=sizeof(void*)
...
add esp, LOCALS_SIZE_ADJUSTED / pop dummyReg
pop ebx
pop edi
pop esi
pop ebp
mov esp, ebp
pop ebp
ret

localloc (with ebp) frames :
--------------------------

The instructions are the same as today, just in a different order.
Also, today the epilog does "lea esp, [ebp-LOCALS_SIZE-calleeSavedRegsPushedSize]"
which will change to "lea esp, [ebp-calleeSavedRegsPushedSize]".

push ebp
mov ebp, esp
push esi
push edi
push ebx
sub esp, LOCALS_SIZE / push dummyReg if LOCALS_SIZE=sizeof(void*)
...
lea esp, [ebp-calleeSavedRegsPushedSize]
pop ebx
pop edi
pop esi
(mov esp, ebp if there are no callee-saved registers)
pop ebp
ret

*****************************************************************************/

/*****************************************************************************
 *
 *  Reserve space for a function prolog.
 */

void CodeGen::genReserveProlog(BasicBlock* block)
{
    assert(block != nullptr);

    JITDUMP("Reserving prolog IG for block " FMT_BB "\n", block->bbNum);

    /* Nothing is live on entry to the prolog */

    GetEmitter()->emitCreatePlaceholderIG(IGPT_PROLOG, block, VarSetOps::MakeEmpty(compiler), 0, 0, false);
}

/*****************************************************************************
 *
 *  Reserve space for a function epilog.
 */

void CodeGen::genReserveEpilog(BasicBlock* block)
{
    JITDUMP("Reserving epilog IG for block " FMT_BB "\n", block->bbNum);

    bool last = (block->bbNext == nullptr);
    GetEmitter()->emitCreatePlaceholderIG(IGPT_EPILOG, block, VarSetOps::UninitVal(), RBM_NONE, RBM_NONE, last);
}

#if defined(FEATURE_EH_FUNCLETS)

/*****************************************************************************
 *
 *  Reserve space for a funclet prolog.
 */

void CodeGen::genReserveFuncletProlog(BasicBlock* block)
{
    assert(block != nullptr);

    /* Currently, no registers are live on entry to the prolog, except maybe
       the exception object. There might be some live stack vars, but they
       cannot be accessed until after the frame pointer is re-established.
       In order to potentially prevent emitting a death before the prolog
       and a birth right after it, we just report it as live during the
       prolog, and rely on the prolog being non-interruptible. Trust
       genCodeForBBlist to correctly initialize all the sets.

       We might need to relax these asserts if the VM ever starts
       restoring any registers, then we could have live-in reg vars...
    */

    noway_assert((gcInfo.gcRegGCrefSetCur & RBM_EXCEPTION_OBJECT) == gcInfo.gcRegGCrefSetCur);
    noway_assert(gcInfo.gcRegByrefSetCur == 0);

    JITDUMP("Reserving funclet prolog IG for block " FMT_BB "\n", block->bbNum);

    GetEmitter()->emitCreatePlaceholderIG(IGPT_FUNCLET_PROLOG, block, gcInfo.gcVarPtrSetCur, gcInfo.gcRegGCrefSetCur,
                                          gcInfo.gcRegByrefSetCur, false);
}

/*****************************************************************************
 *
 *  Reserve space for a funclet epilog.
 */

void CodeGen::genReserveFuncletEpilog(BasicBlock* block)
{
    assert(block != nullptr);

    JITDUMP("Reserving funclet epilog IG for block " FMT_BB "\n", block->bbNum);

    bool last = (block->bbNext == nullptr);
    GetEmitter()->emitCreatePlaceholderIG(IGPT_FUNCLET_EPILOG, block, VarSetOps::UninitVal(), RBM_NONE, RBM_NONE, last);
}

#endif // FEATURE_EH_FUNCLETS

/*****************************************************************************
 *  Finalize the frame size and offset assignments.
 *
 *  No changes can be made to the modified register set after this, since that can affect how many
 *  callee-saved registers get saved.
 */
void CodeGen::genFinalizeFrame()
{
    JITDUMP("Finalizing stack frame\n");

    // Initializations need to happen based on the var locations at the start
    // of the first basic block, so load those up. In particular, the determination
    // of whether or not to use block init in the prolog is dependent on the variable
    // locations on entry to the function.
    compiler->m_pLinearScan->recordVarLocationsAtStartOfBB(compiler->fgFirstBB);

    genCheckUseBlockInit();

    // Set various registers as "modified" for special code generation scenarios: Edit & Continue, P/Invoke calls, etc.
    CLANG_FORMAT_COMMENT_ANCHOR;

#if defined(TARGET_X86)

    if (compiler->compTailCallUsed)
    {
        // If we are generating a helper-based tailcall, we've set the tailcall helper "flags"
        // argument to "1", indicating to the tailcall helper that we've saved the callee-saved
        // registers (ebx, esi, edi). So, we need to make sure all the callee-saved registers
        // actually get saved.

        regSet.rsSetRegsModified(RBM_INT_CALLEE_SAVED);
    }
#endif // TARGET_X86

#ifdef TARGET_ARM
    // Make sure that callee-saved registers used by call to a stack probing helper generated are pushed on stack.
    if (compiler->compLclFrameSize >= compiler->eeGetPageSize())
    {
        regSet.rsSetRegsModified(RBM_STACK_PROBE_HELPER_ARG | RBM_STACK_PROBE_HELPER_CALL_TARGET |
                                 RBM_STACK_PROBE_HELPER_TRASH);
    }

    // If there are any reserved registers, add them to the modified set.
    if (regSet.rsMaskResvd != RBM_NONE)
    {
        regSet.rsSetRegsModified(regSet.rsMaskResvd);
    }
#endif // TARGET_ARM

#ifdef DEBUG
    if (verbose)
    {
        printf("Modified regs: ");
        dspRegMask(regSet.rsGetModifiedRegsMask());
        printf("\n");
    }
#endif // DEBUG

    // Set various registers as "modified" for special code generation scenarios: Edit & Continue, P/Invoke calls, etc.
    if (compiler->opts.compDbgEnC)
    {
        // We always save FP.
        noway_assert(isFramePointerUsed());
#ifdef TARGET_AMD64
        // On x64 we always save exactly RBP, RSI and RDI for EnC.
        regMaskTP okRegs = (RBM_CALLEE_TRASH | RBM_FPBASE | RBM_RSI | RBM_RDI);
        regSet.rsSetRegsModified(RBM_RSI | RBM_RDI);
        noway_assert((regSet.rsGetModifiedRegsMask() & ~okRegs) == 0);
#else  // !TARGET_AMD64
        // On x86 we save all callee saved regs so the saved reg area size is consistent
        regSet.rsSetRegsModified(RBM_INT_CALLEE_SAVED & ~RBM_FPBASE);
#endif // !TARGET_AMD64
    }

    /* If we have any pinvoke calls, we might potentially trash everything */
    if (compiler->compMethodRequiresPInvokeFrame())
    {
        noway_assert(isFramePointerUsed()); // Setup of Pinvoke frame currently requires an EBP style frame
        regSet.rsSetRegsModified(RBM_INT_CALLEE_SAVED & ~RBM_FPBASE);
    }

#ifdef UNIX_AMD64_ABI
    // On Unix x64 we also save R14 and R15 for ELT profiler hook generation.
    if (compiler->compIsProfilerHookNeeded())
    {
        regSet.rsSetRegsModified(RBM_PROFILER_ENTER_ARG_0 | RBM_PROFILER_ENTER_ARG_1);
    }
#endif

    /* Count how many callee-saved registers will actually be saved (pushed) */

    // EBP cannot be (directly) modified for EBP frame and double-aligned frames
    noway_assert(!doubleAlignOrFramePointerUsed() || !regSet.rsRegsModified(RBM_FPBASE));

#if ETW_EBP_FRAMED
    // EBP cannot be (directly) modified
    noway_assert(!regSet.rsRegsModified(RBM_FPBASE));
#endif

    regMaskTP maskCalleeRegsPushed = regSet.rsGetModifiedRegsMask() & RBM_CALLEE_SAVED;

#ifdef TARGET_ARMARCH
    if (isFramePointerUsed())
    {
        // For a FP based frame we have to push/pop the FP register
        //
        maskCalleeRegsPushed |= RBM_FPBASE;

        // This assert check that we are not using REG_FP
        // as both the frame pointer and as a codegen register
        //
        assert(!regSet.rsRegsModified(RBM_FPBASE));
    }

    // we always push LR.  See genPushCalleeSavedRegisters
    //
    maskCalleeRegsPushed |= RBM_LR;

#if defined(TARGET_ARM)
    // TODO-ARM64-Bug?: enable some variant of this for FP on ARM64?
    regMaskTP maskPushRegsFloat = maskCalleeRegsPushed & RBM_ALLFLOAT;
    regMaskTP maskPushRegsInt   = maskCalleeRegsPushed & ~maskPushRegsFloat;

    if ((maskPushRegsFloat != RBM_NONE) ||
        (compiler->opts.MinOpts() && (regSet.rsMaskResvd & maskCalleeRegsPushed & RBM_OPT_RSVD)))
    {
        // Here we try to keep stack double-aligned before the vpush
        if ((genCountBits(regSet.rsMaskPreSpillRegs(true) | maskPushRegsInt) % 2) != 0)
        {
            regNumber extraPushedReg = REG_R4;
            while (maskPushRegsInt & genRegMask(extraPushedReg))
            {
                extraPushedReg = REG_NEXT(extraPushedReg);
            }
            if (extraPushedReg < REG_R11)
            {
                maskPushRegsInt |= genRegMask(extraPushedReg);
                regSet.rsSetRegsModified(genRegMask(extraPushedReg));
            }
        }
        maskCalleeRegsPushed = maskPushRegsInt | maskPushRegsFloat;
    }

    // We currently only expect to push/pop consecutive FP registers
    // and these have to be double-sized registers as well.
    // Here we will insure that maskPushRegsFloat obeys these requirements.
    //
    if (maskPushRegsFloat != RBM_NONE)
    {
        regMaskTP contiguousMask = genRegMaskFloat(REG_F16, TYP_DOUBLE);
        while (maskPushRegsFloat > contiguousMask)
        {
            contiguousMask <<= 2;
            contiguousMask |= genRegMaskFloat(REG_F16, TYP_DOUBLE);
        }
        if (maskPushRegsFloat != contiguousMask)
        {
            regMaskTP maskExtraRegs = contiguousMask - maskPushRegsFloat;
            maskPushRegsFloat |= maskExtraRegs;
            regSet.rsSetRegsModified(maskExtraRegs);
            maskCalleeRegsPushed |= maskExtraRegs;
        }
    }
#endif // TARGET_ARM
#endif // TARGET_ARMARCH

#if defined(TARGET_XARCH)
    // Compute the count of callee saved float regs saved on stack.
    // On Amd64 we push only integer regs. Callee saved float (xmm6-xmm15)
    // regs are stack allocated and preserved in their stack locations.
    compiler->compCalleeFPRegsSavedMask = maskCalleeRegsPushed & RBM_FLT_CALLEE_SAVED;
    maskCalleeRegsPushed &= ~RBM_FLT_CALLEE_SAVED;
#endif // defined(TARGET_XARCH)

    compiler->compCalleeRegsPushed = genCountBits(maskCalleeRegsPushed);

#ifdef DEBUG
    if (verbose)
    {
        printf("Callee-saved registers pushed: %d ", compiler->compCalleeRegsPushed);
        dspRegMask(maskCalleeRegsPushed);
        printf("\n");
    }
#endif // DEBUG

    /* Assign the final offsets to things living on the stack frame */

    compiler->lvaAssignFrameOffsets(Compiler::FINAL_FRAME_LAYOUT);

    /* We want to make sure that the prolog size calculated here is accurate
       (that is instructions will not shrink because of conservative stack
       frame approximations).  We do this by filling in the correct size
       here (where we have committed to the final numbers for the frame offsets)
       This will ensure that the prolog size is always correct
    */
    GetEmitter()->emitMaxTmpSize = regSet.tmpGetTotalSize();

#ifdef DEBUG
    if (compiler->opts.dspCode || compiler->opts.disAsm || compiler->opts.disAsm2 || verbose)
    {
        compiler->lvaTableDump();
    }
#endif
}

//------------------------------------------------------------------------
// genEstablishFramePointer: Set up the frame pointer by adding an offset to the stack pointer.
//
// Arguments:
//    delta - the offset to add to the current stack pointer to establish the frame pointer
//    reportUnwindData - true if establishing the frame pointer should be reported in the OS unwind data.

void CodeGen::genEstablishFramePointer(int delta, bool reportUnwindData)
{
    assert(compiler->compGeneratingProlog);

#if defined(TARGET_XARCH)

    if (delta == 0)
    {
        GetEmitter()->emitIns_R_R(INS_mov, EA_PTRSIZE, REG_FPBASE, REG_SPBASE);
#ifdef USING_SCOPE_INFO
        psiMoveESPtoEBP();
#endif // USING_SCOPE_INFO
    }
    else
    {
        GetEmitter()->emitIns_R_AR(INS_lea, EA_PTRSIZE, REG_FPBASE, REG_SPBASE, delta);
        // We don't update prolog scope info (there is no function to handle lea), but that is currently dead code
        // anyway.
    }

    if (reportUnwindData)
    {
        compiler->unwindSetFrameReg(REG_FPBASE, delta);
    }

#elif defined(TARGET_ARM)

    assert(arm_Valid_Imm_For_Add_SP(delta));
    GetEmitter()->emitIns_R_R_I(INS_add, EA_PTRSIZE, REG_FPBASE, REG_SPBASE, delta);

    if (reportUnwindData)
    {
        compiler->unwindPadding();
    }

#elif defined(TARGET_ARM64)

    if (delta == 0)
    {
        GetEmitter()->emitIns_R_R(INS_mov, EA_PTRSIZE, REG_FPBASE, REG_SPBASE);
    }
    else
    {
        GetEmitter()->emitIns_R_R_I(INS_add, EA_PTRSIZE, REG_FPBASE, REG_SPBASE, delta);
    }

    if (reportUnwindData)
    {
        compiler->unwindSetFrameReg(REG_FPBASE, delta);
    }

#else
    NYI("establish frame pointer");
#endif
}

/*****************************************************************************
 *
 *  Generates code for a function prolog.
 *
 *  NOTE REGARDING CHANGES THAT IMPACT THE DEBUGGER:
 *
 *  The debugger relies on decoding ARM instructions to be able to successfully step through code. It does not
 *  implement decoding all ARM instructions. It only implements decoding the instructions which the JIT emits, and
 *  only instructions which result in control not going to the next instruction. Basically, any time execution would
 *  not continue at the next instruction (such as B, BL, BX, BLX, POP{pc}, etc.), the debugger has to be able to
 *  decode that instruction. If any of this is changed on ARM, the debugger team needs to be notified so that it
 *  can ensure stepping isn't broken. This is also a requirement for x86 and amd64.
 *
 *  If any changes are made in the prolog, epilog, calls, returns, and branches, it is a good idea to notify the
 *  debugger team to ensure that stepping still works.
 *
 *  ARM stepping code is here: debug\ee\arm\armwalker.cpp, vm\arm\armsinglestepper.cpp.
 */

#ifdef _PREFAST_
#pragma warning(push)
#pragma warning(disable : 21000) // Suppress PREFast warning about overly large function
#endif
void CodeGen::genFnProlog()
{
    ScopedSetVariable<bool> _setGeneratingProlog(&compiler->compGeneratingProlog, true);

    compiler->funSetCurrentFunc(0);

#ifdef DEBUG
    if (verbose)
    {
        printf("*************** In genFnProlog()\n");
    }
#endif

#ifdef DEBUG
    genInterruptibleUsed = true;
#endif

    assert(compiler->lvaDoneFrameLayout == Compiler::FINAL_FRAME_LAYOUT);

    /* Ready to start on the prolog proper */

    GetEmitter()->emitBegProlog();
    compiler->unwindBegProlog();

    // Do this so we can put the prolog instruction group ahead of
    // other instruction groups
    genIPmappingAddToFront((IL_OFFSETX)ICorDebugInfo::PROLOG);

#ifdef DEBUG
    if (compiler->opts.dspCode)
    {
        printf("\n__prolog:\n");
    }
#endif

    if (compiler->opts.compScopeInfo && (compiler->info.compVarScopesCount > 0))
    {
        // Create new scopes for the method-parameters for the prolog-block.
        psiBegProlog();
    }

#if defined(TARGET_XARCH)
    // For OSR there is a "phantom prolog" to account for the actions taken
    // in the original frame that impact RBP and RSP on entry to the OSR method.
    if (compiler->opts.IsOSR())
    {
        PatchpointInfo* patchpointInfo    = compiler->info.compPatchpointInfo;
        const int       originalFrameSize = patchpointInfo->FpToSpDelta();

        compiler->unwindPush(REG_FPBASE);
        compiler->unwindAllocStack(originalFrameSize);
    }
#endif

#ifdef DEBUG

    if (compiler->compJitHaltMethod())
    {
        /* put a nop first because the debugger and other tools are likely to
           put an int3 at the beginning and we don't want to confuse them */

        instGen(INS_nop);
        instGen(INS_BREAKPOINT);

#ifdef TARGET_ARMARCH
        // Avoid asserts in the unwind info because these instructions aren't accounted for.
        compiler->unwindPadding();
#endif // TARGET_ARMARCH
    }
#endif // DEBUG

#if defined(FEATURE_EH_FUNCLETS) && defined(DEBUG)

    // We cannot force 0-initialization of the PSPSym
    // as it will overwrite the real value
    if (compiler->lvaPSPSym != BAD_VAR_NUM)
    {
        LclVarDsc* varDsc = &compiler->lvaTable[compiler->lvaPSPSym];
        assert(!varDsc->lvMustInit);
    }

#endif // FEATURE_EH_FUNCLETS && DEBUG

    /*-------------------------------------------------------------------------
     *
     *  Record the stack frame ranges that will cover all of the tracked
     *  and untracked pointer variables.
     *  Also find which registers will need to be zero-initialized.
     *
     *  'initRegs': - Generally, enregistered variables should not need to be
     *                zero-inited. They only need to be zero-inited when they
     *                have a possibly uninitialized read on some control
     *                flow path. Apparently some of the IL_STUBs that we
     *                generate have this property.
     */

    int untrLclLo = +INT_MAX;
    int untrLclHi = -INT_MAX;
    // 'hasUntrLcl' is true if there are any stack locals which must be init'ed.
    // Note that they may be tracked, but simply not allocated to a register.
    bool hasUntrLcl = false;

    int  GCrefLo  = +INT_MAX;
    int  GCrefHi  = -INT_MAX;
    bool hasGCRef = false;

    regMaskTP initRegs    = RBM_NONE; // Registers which must be init'ed.
    regMaskTP initFltRegs = RBM_NONE; // FP registers which must be init'ed.
    regMaskTP initDblRegs = RBM_NONE;

    unsigned   varNum;
    LclVarDsc* varDsc;

    for (varNum = 0, varDsc = compiler->lvaTable; varNum < compiler->lvaCount; varNum++, varDsc++)
    {
        if (varDsc->lvIsParam && !varDsc->lvIsRegArg)
        {
            continue;
        }

        if (!varDsc->lvIsInReg() && !varDsc->lvOnFrame)
        {
            noway_assert(varDsc->lvRefCnt() == 0);
            continue;
        }

        signed int loOffs = varDsc->GetStackOffset();
        signed int hiOffs = varDsc->GetStackOffset() + compiler->lvaLclSize(varNum);

        /* We need to know the offset range of tracked stack GC refs */
        /* We assume that the GC reference can be anywhere in the TYP_STRUCT */

        if (varDsc->HasGCPtr() && varDsc->lvTrackedNonStruct() && varDsc->lvOnFrame)
        {
            // For fields of PROMOTION_TYPE_DEPENDENT type of promotion, they should have been
            // taken care of by the parent struct.
            if (!compiler->lvaIsFieldOfDependentlyPromotedStruct(varDsc))
            {
                hasGCRef = true;

                if (loOffs < GCrefLo)
                {
                    GCrefLo = loOffs;
                }
                if (hiOffs > GCrefHi)
                {
                    GCrefHi = hiOffs;
                }
            }
        }

        /* For lvMustInit vars, gather pertinent info */

        if (!varDsc->lvMustInit)
        {
            continue;
        }

        bool isInReg    = varDsc->lvIsInReg();
        bool isInMemory = !isInReg || varDsc->lvLiveInOutOfHndlr;

        // Note that 'lvIsInReg()' will only be accurate for variables that are actually live-in to
        // the first block. This will include all possibly-uninitialized locals, whose liveness
        // will naturally propagate up to the entry block. However, we also set 'lvMustInit' for
        // locals that are live-in to a finally block, and those may not be live-in to the first
        // block. For those, we don't want to initialize the register, as it will not actually be
        // occupying it on entry.
        if (isInReg)
        {
            if (compiler->lvaEnregEHVars && varDsc->lvLiveInOutOfHndlr)
            {
                isInReg = VarSetOps::IsMember(compiler, compiler->fgFirstBB->bbLiveIn, varDsc->lvVarIndex);
            }
            else
            {
                assert(VarSetOps::IsMember(compiler, compiler->fgFirstBB->bbLiveIn, varDsc->lvVarIndex));
            }
        }

        if (isInReg)
        {
            regMaskTP regMask = genRegMask(varDsc->GetRegNum());
            if (!varDsc->IsFloatRegType())
            {
                initRegs |= regMask;

                if (varTypeIsMultiReg(varDsc))
                {
                    if (varDsc->GetOtherReg() != REG_STK)
                    {
                        initRegs |= genRegMask(varDsc->GetOtherReg());
                    }
                    else
                    {
                        /* Upper DWORD is on the stack, and needs to be inited */

                        loOffs += sizeof(int);
                        goto INIT_STK;
                    }
                }
            }
            else if (varDsc->TypeGet() == TYP_DOUBLE)
            {
                initDblRegs |= regMask;
            }
            else
            {
                initFltRegs |= regMask;
            }
        }
        if (isInMemory)
        {
        INIT_STK:

            hasUntrLcl = true;

            if (loOffs < untrLclLo)
            {
                untrLclLo = loOffs;
            }
            if (hiOffs > untrLclHi)
            {
                untrLclHi = hiOffs;
            }
        }
    }

    /* Don't forget about spill temps that hold pointers */

    assert(regSet.tmpAllFree());
    for (TempDsc* tempThis = regSet.tmpListBeg(); tempThis != nullptr; tempThis = regSet.tmpListNxt(tempThis))
    {
        if (!varTypeIsGC(tempThis->tdTempType()))
        {
            continue;
        }

        signed int loOffs = tempThis->tdTempOffs();
        signed int hiOffs = loOffs + TARGET_POINTER_SIZE;

        // If there is a frame pointer used, due to frame pointer chaining it will point to the stored value of the
        // previous frame pointer. Thus, stkOffs can't be zero.
        CLANG_FORMAT_COMMENT_ANCHOR;

#if !defined(TARGET_AMD64)
        // However, on amd64 there is no requirement to chain frame pointers.

        noway_assert(!isFramePointerUsed() || loOffs != 0);
#endif // !defined(TARGET_AMD64)

        // printf("    Untracked tmp at [EBP-%04X]\n", -stkOffs);

        hasUntrLcl = true;

        if (loOffs < untrLclLo)
        {
            untrLclLo = loOffs;
        }
        if (hiOffs > untrLclHi)
        {
            untrLclHi = hiOffs;
        }
    }

    // TODO-Cleanup: Add suitable assert for the OSR case.
    assert(compiler->opts.IsOSR() || ((genInitStkLclCnt > 0) == hasUntrLcl));

#ifdef DEBUG
    if (verbose)
    {
        if (genInitStkLclCnt > 0)
        {
            printf("Found %u lvMustInit int-sized stack slots, frame offsets %d through %d\n", genInitStkLclCnt,
                   -untrLclLo, -untrLclHi);
        }
    }
#endif

#ifdef TARGET_ARM
    // On the ARM we will spill any incoming struct args in the first instruction in the prolog
    // Ditto for all enregistered user arguments in a varargs method.
    // These registers will be available to use for the initReg.  We just remove
    // all of these registers from the rsCalleeRegArgMaskLiveIn.
    //
    intRegState.rsCalleeRegArgMaskLiveIn &= ~regSet.rsMaskPreSpillRegs(false);
#endif

    /* Choose the register to use for zero initialization */

    regNumber initReg = REG_SCRATCH; // Unless we find a better register below

    // Track if initReg holds non-zero value. Start conservative and assume it has non-zero value.
    // If initReg is ever set to zero, this variable is set to true and zero initializing initReg
    // will be skipped.
    bool      initRegZeroed = false;
    regMaskTP excludeMask   = intRegState.rsCalleeRegArgMaskLiveIn;
    regMaskTP tempMask;

    // We should not use the special PINVOKE registers as the initReg
    // since they are trashed by the jithelper call to setup the PINVOKE frame
    if (compiler->compMethodRequiresPInvokeFrame())
    {
        excludeMask |= RBM_PINVOKE_FRAME;

        assert((!compiler->opts.ShouldUsePInvokeHelpers()) || (compiler->info.compLvFrameListRoot == BAD_VAR_NUM));
        if (!compiler->opts.ShouldUsePInvokeHelpers())
        {
            noway_assert(compiler->info.compLvFrameListRoot < compiler->lvaCount);

            excludeMask |= (RBM_PINVOKE_TCB | RBM_PINVOKE_SCRATCH);

            // We also must exclude the register used by compLvFrameListRoot when it is enregistered
            //
            LclVarDsc* varDsc = &compiler->lvaTable[compiler->info.compLvFrameListRoot];
            if (varDsc->lvRegister)
            {
                excludeMask |= genRegMask(varDsc->GetRegNum());
            }
        }
    }

#ifdef TARGET_ARM
    // If we have a variable sized frame (compLocallocUsed is true)
    // then using REG_SAVED_LOCALLOC_SP in the prolog is not allowed
    if (compiler->compLocallocUsed)
    {
        excludeMask |= RBM_SAVED_LOCALLOC_SP;
    }
#endif // TARGET_ARM

    tempMask = initRegs & ~excludeMask & ~regSet.rsMaskResvd;

    if (tempMask != RBM_NONE)
    {
        // We will use one of the registers that we were planning to zero init anyway.
        // We pick the lowest register number.
        tempMask = genFindLowestBit(tempMask);
        initReg  = genRegNumFromMask(tempMask);
    }
    // Next we prefer to use one of the unused argument registers.
    // If they aren't available we use one of the caller-saved integer registers.
    else
    {
        tempMask = regSet.rsGetModifiedRegsMask() & RBM_ALLINT & ~excludeMask & ~regSet.rsMaskResvd;
        if (tempMask != RBM_NONE)
        {
            // We pick the lowest register number
            tempMask = genFindLowestBit(tempMask);
            initReg  = genRegNumFromMask(tempMask);
        }
    }

    noway_assert(!compiler->compMethodRequiresPInvokeFrame() || (initReg != REG_PINVOKE_FRAME));

#if defined(TARGET_AMD64)
    // If we are a varargs call, in order to set up the arguments correctly this
    // must be done in a 2 step process. As per the x64 ABI:
    // a) The caller sets up the argument shadow space (just before the return
    //    address, 4 pointer sized slots).
    // b) The callee is responsible to home the arguments on the shadow space
    //    provided by the caller.
    // This way, the varargs iterator will be able to retrieve the
    // call arguments properly since both the arg regs and the stack allocated
    // args will be contiguous.
    //
    // OSR methods can skip this, as the setup is done by the orignal method.
    if (compiler->info.compIsVarArgs && !compiler->opts.IsOSR())
    {
        GetEmitter()->spillIntArgRegsToShadowSlots();
    }

#endif // TARGET_AMD64

#ifdef TARGET_ARM
    /*-------------------------------------------------------------------------
     *
     * Now start emitting the part of the prolog which sets up the frame
     */

    if (regSet.rsMaskPreSpillRegs(true) != RBM_NONE)
    {
        inst_IV(INS_push, (int)regSet.rsMaskPreSpillRegs(true));
        compiler->unwindPushMaskInt(regSet.rsMaskPreSpillRegs(true));
    }
#endif // TARGET_ARM

#ifdef TARGET_XARCH
    if (doubleAlignOrFramePointerUsed())
    {
        inst_RV(INS_push, REG_FPBASE, TYP_REF);
        compiler->unwindPush(REG_FPBASE);
#ifdef USING_SCOPE_INFO
        psiAdjustStackLevel(REGSIZE_BYTES);
#endif               // USING_SCOPE_INFO
#ifndef TARGET_AMD64 // On AMD64, establish the frame pointer after the "sub rsp"
        genEstablishFramePointer(0, /*reportUnwindData*/ true);
#endif // !TARGET_AMD64

#if DOUBLE_ALIGN
        if (compiler->genDoubleAlign())
        {
            noway_assert(isFramePointerUsed() == false);
            noway_assert(!regSet.rsRegsModified(RBM_FPBASE)); /* Trashing EBP is out.    */

            inst_RV_IV(INS_and, REG_SPBASE, -8, EA_PTRSIZE);
        }
#endif // DOUBLE_ALIGN
    }
#endif // TARGET_XARCH

#ifdef TARGET_ARM64
    genPushCalleeSavedRegisters(initReg, &initRegZeroed);
#else  // !TARGET_ARM64
    genPushCalleeSavedRegisters();
#endif // !TARGET_ARM64

#ifdef TARGET_ARM
    bool needToEstablishFP        = false;
    int  afterLclFrameSPtoFPdelta = 0;
    if (doubleAlignOrFramePointerUsed())
    {
        needToEstablishFP = true;

        // If the local frame is small enough, we establish the frame pointer after the OS-reported prolog.
        // This makes the prolog and epilog match, giving us smaller unwind data. If the frame size is
        // too big, we go ahead and do it here.

        int SPtoFPdelta          = (compiler->compCalleeRegsPushed - 2) * REGSIZE_BYTES;
        afterLclFrameSPtoFPdelta = SPtoFPdelta + compiler->compLclFrameSize;
        if (!arm_Valid_Imm_For_Add_SP(afterLclFrameSPtoFPdelta))
        {
            // Oh well, it looks too big. Go ahead and establish the frame pointer here.
            genEstablishFramePointer(SPtoFPdelta, /*reportUnwindData*/ true);
            needToEstablishFP = false;
        }
    }
#endif // TARGET_ARM

    //-------------------------------------------------------------------------
    //
    // Subtract the local frame size from SP.
    //
    //-------------------------------------------------------------------------
    CLANG_FORMAT_COMMENT_ANCHOR;

#ifndef TARGET_ARM64
    regMaskTP maskStackAlloc = RBM_NONE;

#ifdef TARGET_ARM
    maskStackAlloc =
        genStackAllocRegisterMask(compiler->compLclFrameSize, regSet.rsGetModifiedRegsMask() & RBM_FLT_CALLEE_SAVED);
#endif // TARGET_ARM

    if (maskStackAlloc == RBM_NONE)
    {
        genAllocLclFrame(compiler->compLclFrameSize, initReg, &initRegZeroed, intRegState.rsCalleeRegArgMaskLiveIn);
    }
#endif // !TARGET_ARM64

//-------------------------------------------------------------------------

#ifdef TARGET_ARM
    if (compiler->compLocallocUsed)
    {
        GetEmitter()->emitIns_R_R(INS_mov, EA_4BYTE, REG_SAVED_LOCALLOC_SP, REG_SPBASE);
        regSet.verifyRegUsed(REG_SAVED_LOCALLOC_SP);
        compiler->unwindSetFrameReg(REG_SAVED_LOCALLOC_SP, 0);
    }
#endif // TARGET_ARMARCH

#if defined(TARGET_XARCH)
    // Preserve callee saved float regs to stack.
    genPreserveCalleeSavedFltRegs(compiler->compLclFrameSize);
#endif // defined(TARGET_XARCH)

#ifdef TARGET_AMD64
    // Establish the AMD64 frame pointer after the OS-reported prolog.
    if (doubleAlignOrFramePointerUsed())
    {
        bool reportUnwindData = compiler->compLocallocUsed || compiler->opts.compDbgEnC;
        genEstablishFramePointer(compiler->codeGen->genSPtoFPdelta(), reportUnwindData);
    }
#endif // TARGET_AMD64

//-------------------------------------------------------------------------
//
// This is the end of the OS-reported prolog for purposes of unwinding
//
//-------------------------------------------------------------------------

#ifdef TARGET_ARM
    if (needToEstablishFP)
    {
        genEstablishFramePointer(afterLclFrameSPtoFPdelta, /*reportUnwindData*/ false);
        needToEstablishFP = false; // nobody uses this later, but set it anyway, just to be explicit
    }
#endif // TARGET_ARM

    if (compiler->info.compPublishStubParam)
    {
#if CPU_LOAD_STORE_ARCH
        GetEmitter()->emitIns_S_R(ins_Store(TYP_I_IMPL), EA_PTRSIZE, REG_SECRET_STUB_PARAM,
                                  compiler->lvaStubArgumentVar, 0);
#else
        // mov [lvaStubArgumentVar], EAX
        GetEmitter()->emitIns_AR_R(ins_Store(TYP_I_IMPL), EA_PTRSIZE, REG_SECRET_STUB_PARAM, genFramePointerReg(),
                                   compiler->lvaTable[compiler->lvaStubArgumentVar].GetStackOffset());
#endif
        assert(intRegState.rsCalleeRegArgMaskLiveIn & RBM_SECRET_STUB_PARAM);

        // It's no longer live; clear it out so it can be used after this in the prolog
        intRegState.rsCalleeRegArgMaskLiveIn &= ~RBM_SECRET_STUB_PARAM;
    }

    //
    // Zero out the frame as needed
    //

    genZeroInitFrame(untrLclHi, untrLclLo, initReg, &initRegZeroed);

#if defined(FEATURE_EH_FUNCLETS)

    genSetPSPSym(initReg, &initRegZeroed);

#else // !FEATURE_EH_FUNCLETS

    // when compInitMem is true the genZeroInitFrame will zero out the shadow SP slots
    if (compiler->ehNeedsShadowSPslots() && !compiler->info.compInitMem)
    {
        // The last slot is reserved for ICodeManager::FixContext(ppEndRegion)
        unsigned filterEndOffsetSlotOffs = compiler->lvaLclSize(compiler->lvaShadowSPslotsVar) - TARGET_POINTER_SIZE;

        // Zero out the slot for nesting level 0
        unsigned firstSlotOffs = filterEndOffsetSlotOffs - TARGET_POINTER_SIZE;

        if (!initRegZeroed)
        {
            instGen_Set_Reg_To_Zero(EA_PTRSIZE, initReg);
            initRegZeroed = true;
        }

        GetEmitter()->emitIns_S_R(ins_Store(TYP_I_IMPL), EA_PTRSIZE, initReg, compiler->lvaShadowSPslotsVar,
                                  firstSlotOffs);
    }

#endif // !FEATURE_EH_FUNCLETS

    genReportGenericContextArg(initReg, &initRegZeroed);

#ifdef JIT32_GCENCODER
    // Initialize the LocalAllocSP slot if there is localloc in the function.
    if (compiler->lvaLocAllocSPvar != BAD_VAR_NUM)
    {
        GetEmitter()->emitIns_S_R(ins_Store(TYP_I_IMPL), EA_PTRSIZE, REG_SPBASE, compiler->lvaLocAllocSPvar, 0);
    }
#endif // JIT32_GCENCODER

    // Set up the GS security cookie

    genSetGSSecurityCookie(initReg, &initRegZeroed);

#ifdef PROFILING_SUPPORTED

    // Insert a function entry callback for profiling, if requested.
    // OSR methods aren't called, so don't have enter hooks.
    if (!compiler->opts.IsOSR())
    {
        genProfilingEnterCallback(initReg, &initRegZeroed);
    }

#endif // PROFILING_SUPPORTED

    if (!GetInterruptible())
    {
        // The 'real' prolog ends here for non-interruptible methods.
        // For fully-interruptible methods, we extend the prolog so that
        // we do not need to track GC inforation while shuffling the
        // arguments.
        GetEmitter()->emitMarkPrologEnd();
    }

#if defined(UNIX_AMD64_ABI) && defined(FEATURE_SIMD)
    // The unused bits of Vector3 arguments must be cleared
    // since native compiler doesn't initize the upper bits to zeros.
    //
    // TODO-Cleanup: This logic can be implemented in
    // genFnPrologCalleeRegArgs() for argument registers and
    // genEnregisterIncomingStackArgs() for stack arguments.
    genClearStackVec3ArgUpperBits();
#endif // UNIX_AMD64_ABI && FEATURE_SIMD

    /*-----------------------------------------------------------------------------
     * Take care of register arguments first
     */

    RegState* regState;

    // Update the arg initial register locations.
    compiler->lvaUpdateArgsWithInitialReg();

    // Home incoming arguments and generate any required inits.
    // OSR handles this by moving the values from the original frame.
    //
    if (!compiler->opts.IsOSR())
    {
        FOREACH_REGISTER_FILE(regState)
        {
            if (regState->rsCalleeRegArgMaskLiveIn)
            {
                // If we need an extra register to shuffle around the incoming registers
                // we will use xtraReg (initReg) and set the xtraRegClobbered flag,
                // if we don't need to use the xtraReg then this flag will stay false
                //
                regNumber xtraReg;
                bool      xtraRegClobbered = false;

                if (genRegMask(initReg) & RBM_ARG_REGS)
                {
                    xtraReg = initReg;
                }
                else
                {
                    xtraReg       = REG_SCRATCH;
                    initRegZeroed = false;
                }

                genFnPrologCalleeRegArgs(xtraReg, &xtraRegClobbered, regState);

                if (xtraRegClobbered)
                {
                    initRegZeroed = false;
                }
            }
        }
    }

    // Home the incoming arguments.
    genEnregisterIncomingStackArgs();

    /* Initialize any must-init registers variables now */

    if (initRegs)
    {
        regMaskTP regMask = 0x1;

        for (regNumber reg = REG_INT_FIRST; reg <= REG_INT_LAST; reg = REG_NEXT(reg), regMask <<= 1)
        {
            if (regMask & initRegs)
            {
                // Check if we have already zeroed this register
                if ((reg == initReg) && initRegZeroed)
                {
                    continue;
                }
                else
                {
                    instGen_Set_Reg_To_Zero(EA_PTRSIZE, reg);
                    if (reg == initReg)
                    {
                        initRegZeroed = true;
                    }
                }
            }
        }
    }

    if (initFltRegs | initDblRegs)
    {
        // If initReg is not in initRegs then we will use REG_SCRATCH
        if ((genRegMask(initReg) & initRegs) == 0)
        {
            initReg       = REG_SCRATCH;
            initRegZeroed = false;
        }

#ifdef TARGET_ARM
        // This is needed only for Arm since it can use a zero initialized int register
        // to initialize vfp registers.
        if (!initRegZeroed)
        {
            instGen_Set_Reg_To_Zero(EA_PTRSIZE, initReg);
            initRegZeroed = true;
        }
#endif // TARGET_ARM

        genZeroInitFltRegs(initFltRegs, initDblRegs, initReg);
    }

    //-----------------------------------------------------------------------------

    //
    // Increase the prolog size here only if fully interruptible.
    //

    if (GetInterruptible())
    {
        GetEmitter()->emitMarkPrologEnd();
    }
    if (compiler->opts.compScopeInfo && (compiler->info.compVarScopesCount > 0))
    {
        psiEndProlog();
    }

    if (hasGCRef)
    {
        GetEmitter()->emitSetFrameRangeGCRs(GCrefLo, GCrefHi);
    }
    else
    {
        noway_assert(GCrefLo == +INT_MAX);
        noway_assert(GCrefHi == -INT_MAX);
    }

#ifdef DEBUG
    if (compiler->opts.dspCode)
    {
        printf("\n");
    }
#endif

#ifdef TARGET_X86
    // On non-x86 the VARARG cookie does not need any special treatment.

    // Load up the VARARG argument pointer register so it doesn't get clobbered.
    // only do this if we actually access any statically declared args
    // (our argument pointer register has a refcount > 0).
    unsigned argsStartVar = compiler->lvaVarargsBaseOfStkArgs;

    if (compiler->info.compIsVarArgs && compiler->lvaTable[argsStartVar].lvRefCnt() > 0)
    {
        varDsc = &compiler->lvaTable[argsStartVar];

        noway_assert(compiler->info.compArgsCount > 0);

        // MOV EAX, <VARARGS HANDLE>
        GetEmitter()->emitIns_R_S(ins_Load(TYP_I_IMPL), EA_PTRSIZE, REG_EAX, compiler->info.compArgsCount - 1, 0);
        regSet.verifyRegUsed(REG_EAX);

        // MOV EAX, [EAX]
        GetEmitter()->emitIns_R_AR(ins_Load(TYP_I_IMPL), EA_PTRSIZE, REG_EAX, REG_EAX, 0);

        // EDX might actually be holding something here.  So make sure to only use EAX for this code
        // sequence.

        LclVarDsc* lastArg = &compiler->lvaTable[compiler->info.compArgsCount - 1];
        noway_assert(!lastArg->lvRegister);
        signed offset = lastArg->GetStackOffset();
        assert(offset != BAD_STK_OFFS);
        noway_assert(lastArg->lvFramePointerBased);

        // LEA EAX, &<VARARGS HANDLE> + EAX
        GetEmitter()->emitIns_R_ARR(INS_lea, EA_PTRSIZE, REG_EAX, genFramePointerReg(), REG_EAX, offset);

        if (varDsc->lvIsInReg())
        {
            if (varDsc->GetRegNum() != REG_EAX)
            {
                GetEmitter()->emitIns_R_R(INS_mov, EA_PTRSIZE, varDsc->GetRegNum(), REG_EAX);
                regSet.verifyRegUsed(varDsc->GetRegNum());
            }
        }
        else
        {
            GetEmitter()->emitIns_S_R(ins_Store(TYP_I_IMPL), EA_PTRSIZE, REG_EAX, argsStartVar, 0);
        }
    }

#endif // TARGET_X86

#if defined(DEBUG) && defined(TARGET_XARCH)
    if (compiler->opts.compStackCheckOnRet)
    {
        noway_assert(compiler->lvaReturnSpCheck != 0xCCCCCCCC &&
                     compiler->lvaTable[compiler->lvaReturnSpCheck].lvDoNotEnregister &&
                     compiler->lvaTable[compiler->lvaReturnSpCheck].lvOnFrame);
        GetEmitter()->emitIns_S_R(ins_Store(TYP_I_IMPL), EA_PTRSIZE, REG_SPBASE, compiler->lvaReturnSpCheck, 0);
    }
#endif // defined(DEBUG) && defined(TARGET_XARCH)

    GetEmitter()->emitEndProlog();
    compiler->unwindEndProlog();

    noway_assert(GetEmitter()->emitMaxTmpSize == regSet.tmpGetTotalSize());
}
#ifdef _PREFAST_
#pragma warning(pop)
#endif

/*****************************************************************************
 *
 *  Generates code for a function epilog.
 *
 *  Please consult the "debugger team notification" comment in genFnProlog().
 */

#if defined(TARGET_ARMARCH)

void CodeGen::genFnEpilog(BasicBlock* block)
{
#ifdef DEBUG
    if (verbose)
        printf("*************** In genFnEpilog()\n");
#endif // DEBUG

    ScopedSetVariable<bool> _setGeneratingEpilog(&compiler->compGeneratingEpilog, true);

    VarSetOps::Assign(compiler, gcInfo.gcVarPtrSetCur, GetEmitter()->emitInitGCrefVars);
    gcInfo.gcRegGCrefSetCur = GetEmitter()->emitInitGCrefRegs;
    gcInfo.gcRegByrefSetCur = GetEmitter()->emitInitByrefRegs;

#ifdef DEBUG
    if (compiler->opts.dspCode)
        printf("\n__epilog:\n");

    if (verbose)
    {
        printf("gcVarPtrSetCur=%s ", VarSetOps::ToString(compiler, gcInfo.gcVarPtrSetCur));
        dumpConvertedVarSet(compiler, gcInfo.gcVarPtrSetCur);
        printf(", gcRegGCrefSetCur=");
        printRegMaskInt(gcInfo.gcRegGCrefSetCur);
        GetEmitter()->emitDispRegSet(gcInfo.gcRegGCrefSetCur);
        printf(", gcRegByrefSetCur=");
        printRegMaskInt(gcInfo.gcRegByrefSetCur);
        GetEmitter()->emitDispRegSet(gcInfo.gcRegByrefSetCur);
        printf("\n");
    }
#endif // DEBUG

    bool jmpEpilog = ((block->bbFlags & BBF_HAS_JMP) != 0);

    GenTree* lastNode = block->lastNode();

    // Method handle and address info used in case of jump epilog
    CORINFO_METHOD_HANDLE methHnd = nullptr;
    CORINFO_CONST_LOOKUP  addrInfo;
    addrInfo.addr       = nullptr;
    addrInfo.accessType = IAT_VALUE;

    if (jmpEpilog && lastNode->gtOper == GT_JMP)
    {
        methHnd = (CORINFO_METHOD_HANDLE)lastNode->AsVal()->gtVal1;
        compiler->info.compCompHnd->getFunctionEntryPoint(methHnd, &addrInfo);
    }

#ifdef TARGET_ARM
    // We delay starting the unwind codes until we have an instruction which we know
    // needs an unwind code. In particular, for large stack frames in methods without
    // localloc, the sequence might look something like this:
    //      movw    r3, 0x38e0
    //      add     sp, r3
    //      pop     {r4,r5,r6,r10,r11,pc}
    // In this case, the "movw" should not be part of the unwind codes, since it will
    // be a NOP, and it is a waste to start with a NOP. Note that calling unwindBegEpilog()
    // also sets the current location as the beginning offset of the epilog, so every
    // instruction afterwards needs an unwind code. In the case above, if you call
    // unwindBegEpilog() before the "movw", then you must generate a NOP for the "movw".

    bool unwindStarted = false;

    // Tear down the stack frame

    if (compiler->compLocallocUsed)
    {
        if (!unwindStarted)
        {
            compiler->unwindBegEpilog();
            unwindStarted = true;
        }

        // mov R9 into SP
        inst_RV_RV(INS_mov, REG_SP, REG_SAVED_LOCALLOC_SP, TYP_I_IMPL);
        compiler->unwindSetFrameReg(REG_SAVED_LOCALLOC_SP, 0);
    }

    if (jmpEpilog ||
        genStackAllocRegisterMask(compiler->compLclFrameSize, regSet.rsGetModifiedRegsMask() & RBM_FLT_CALLEE_SAVED) ==
            RBM_NONE)
    {
        genFreeLclFrame(compiler->compLclFrameSize, &unwindStarted);
    }

    if (!unwindStarted)
    {
        // If we haven't generated anything yet, we're certainly going to generate a "pop" next.
        compiler->unwindBegEpilog();
        unwindStarted = true;
    }

    if (jmpEpilog && lastNode->gtOper == GT_JMP && addrInfo.accessType == IAT_RELPVALUE)
    {
        // IAT_RELPVALUE jump at the end is done using relative indirection, so,
        // additional helper register is required.
        // We use LR just before it is going to be restored from stack, i.e.
        //
        //     movw r12, laddr
        //     movt r12, haddr
        //     mov lr, r12
        //     ldr r12, [r12]
        //     add r12, r12, lr
        //     pop {lr}
        //     ...
        //     bx r12

        regNumber indCallReg = REG_R12;
        regNumber vptrReg1   = REG_LR;

        instGen_Set_Reg_To_Imm(EA_HANDLE_CNS_RELOC, indCallReg, (ssize_t)addrInfo.addr);
        GetEmitter()->emitIns_R_R(INS_mov, EA_PTRSIZE, vptrReg1, indCallReg);
        GetEmitter()->emitIns_R_R_I(INS_ldr, EA_PTRSIZE, indCallReg, indCallReg, 0);
        GetEmitter()->emitIns_R_R(INS_add, EA_PTRSIZE, indCallReg, vptrReg1);
    }

    genPopCalleeSavedRegisters(jmpEpilog);

    if (regSet.rsMaskPreSpillRegs(true) != RBM_NONE)
    {
        // We better not have used a pop PC to return otherwise this will be unreachable code
        noway_assert(!genUsedPopToReturn);

        int preSpillRegArgSize = genCountBits(regSet.rsMaskPreSpillRegs(true)) * REGSIZE_BYTES;
        inst_RV_IV(INS_add, REG_SPBASE, preSpillRegArgSize, EA_PTRSIZE);
        compiler->unwindAllocStack(preSpillRegArgSize);
    }

    if (jmpEpilog)
    {
        // We better not have used a pop PC to return otherwise this will be unreachable code
        noway_assert(!genUsedPopToReturn);
    }

#else  // TARGET_ARM64
    compiler->unwindBegEpilog();

    genPopCalleeSavedRegistersAndFreeLclFrame(jmpEpilog);
#endif // TARGET_ARM64

    if (jmpEpilog)
    {
        SetHasTailCalls(true);

        noway_assert(block->bbJumpKind == BBJ_RETURN);
        noway_assert(block->GetFirstLIRNode() != nullptr);

        /* figure out what jump we have */
        GenTree* jmpNode = lastNode;
#if !FEATURE_FASTTAILCALL
        noway_assert(jmpNode->gtOper == GT_JMP);
#else  // FEATURE_FASTTAILCALL
        // armarch
        // If jmpNode is GT_JMP then gtNext must be null.
        // If jmpNode is a fast tail call, gtNext need not be null since it could have embedded stmts.
        noway_assert((jmpNode->gtOper != GT_JMP) || (jmpNode->gtNext == nullptr));

        // Could either be a "jmp method" or "fast tail call" implemented as epilog+jmp
        noway_assert((jmpNode->gtOper == GT_JMP) ||
                     ((jmpNode->gtOper == GT_CALL) && jmpNode->AsCall()->IsFastTailCall()));

        // The next block is associated with this "if" stmt
        if (jmpNode->gtOper == GT_JMP)
#endif // FEATURE_FASTTAILCALL
        {
            // Simply emit a jump to the methodHnd. This is similar to a call so we can use
            // the same descriptor with some minor adjustments.
            assert(methHnd != nullptr);
            assert(addrInfo.addr != nullptr);

#ifdef TARGET_ARMARCH
            emitter::EmitCallType callType;
            void*                 addr;
            regNumber             indCallReg;
            switch (addrInfo.accessType)
            {
                case IAT_VALUE:
                    if (validImmForBL((ssize_t)addrInfo.addr))
                    {
                        // Simple direct call
                        callType   = emitter::EC_FUNC_TOKEN;
                        addr       = addrInfo.addr;
                        indCallReg = REG_NA;
                        break;
                    }

                    // otherwise the target address doesn't fit in an immediate
                    // so we have to burn a register...
                    FALLTHROUGH;

                case IAT_PVALUE:
                    // Load the address into a register, load indirect and call  through a register
                    // We have to use R12 since we assume the argument registers are in use
                    callType   = emitter::EC_INDIR_R;
                    indCallReg = REG_INDIRECT_CALL_TARGET_REG;
                    addr       = NULL;
                    instGen_Set_Reg_To_Imm(EA_HANDLE_CNS_RELOC, indCallReg, (ssize_t)addrInfo.addr);
                    if (addrInfo.accessType == IAT_PVALUE)
                    {
                        GetEmitter()->emitIns_R_R_I(INS_ldr, EA_PTRSIZE, indCallReg, indCallReg, 0);
                        regSet.verifyRegUsed(indCallReg);
                    }
                    break;

                case IAT_RELPVALUE:
                {
                    // Load the address into a register, load relative indirect and call through a register
                    // We have to use R12 since we assume the argument registers are in use
                    // LR is used as helper register right before it is restored from stack, thus,
                    // all relative address calculations are performed before LR is restored.
                    callType   = emitter::EC_INDIR_R;
                    indCallReg = REG_R12;
                    addr       = NULL;

                    regSet.verifyRegUsed(indCallReg);
                    break;
                }

                case IAT_PPVALUE:
                default:
                    NO_WAY("Unsupported JMP indirection");
            }

            /* Simply emit a jump to the methodHnd. This is similar to a call so we can use
             * the same descriptor with some minor adjustments.
             */

            // clang-format off
            GetEmitter()->emitIns_Call(callType,
                                       methHnd,
                                       INDEBUG_LDISASM_COMMA(nullptr)
                                       addr,
                                       0,          // argSize
                                       EA_UNKNOWN, // retSize
#if defined(TARGET_ARM64)
                                       EA_UNKNOWN, // secondRetSize
#endif
                                       gcInfo.gcVarPtrSetCur,
                                       gcInfo.gcRegGCrefSetCur,
                                       gcInfo.gcRegByrefSetCur,
                                       BAD_IL_OFFSET, // IL offset
                                       indCallReg,    // ireg
                                       REG_NA,        // xreg
                                       0,             // xmul
                                       0,             // disp
                                       true);         // isJump
            // clang-format on
            CLANG_FORMAT_COMMENT_ANCHOR;
#endif // TARGET_ARMARCH
        }
#if FEATURE_FASTTAILCALL
        else
        {
            // Fast tail call.
            GenTreeCall* call     = jmpNode->AsCall();
            gtCallTypes  callType = (gtCallTypes)call->gtCallType;

            // Fast tail calls cannot happen to helpers.
            assert((callType == CT_INDIRECT) || (callType == CT_USER_FUNC));

            // Try to dispatch this as a direct branch; this is possible when the call is
            // truly direct. In this case, the control expression will be null and the direct
            // target address will be in gtDirectCallAddress. It is still possible that calls
            // to user funcs require indirection, in which case the control expression will
            // be non-null.
            if ((callType == CT_USER_FUNC) && (call->gtControlExpr == nullptr))
            {
                assert(call->gtCallMethHnd != nullptr);
                // clang-format off
                GetEmitter()->emitIns_Call(emitter::EC_FUNC_TOKEN,
                                           call->gtCallMethHnd,
                                           INDEBUG_LDISASM_COMMA(nullptr)
                                           call->gtDirectCallAddress,
                                           0,          // argSize
                                           EA_UNKNOWN  // retSize
                                           ARM64_ARG(EA_UNKNOWN), // secondRetSize
                                           gcInfo.gcVarPtrSetCur,
                                           gcInfo.gcRegGCrefSetCur,
                                           gcInfo.gcRegByrefSetCur,
                                           BAD_IL_OFFSET, // IL offset
                                           REG_NA,        // ireg
                                           REG_NA,        // xreg
                                           0,             // xmul
                                           0,             // disp
                                           true);         // isJump
                // clang-format on
            }
            else
            {
                // Target requires indirection to obtain. genCallInstruction will have materialized
                // it into REG_FASTTAILCALL_TARGET already, so just branch to it.
                GetEmitter()->emitIns_R(INS_br, emitTypeSize(TYP_I_IMPL), REG_FASTTAILCALL_TARGET);
            }
        }
#endif // FEATURE_FASTTAILCALL
    }
    else
    {
#ifdef TARGET_ARM
        if (!genUsedPopToReturn)
        {
            // If we did not use a pop to return, then we did a "pop {..., lr}" instead of "pop {..., pc}",
            // so we need a "bx lr" instruction to return from the function.
            inst_RV(INS_bx, REG_LR, TYP_I_IMPL);
            compiler->unwindBranch16();
        }
#else  // TARGET_ARM64
        inst_RV(INS_ret, REG_LR, TYP_I_IMPL);
        compiler->unwindReturn(REG_LR);
#endif // TARGET_ARM64
    }

    compiler->unwindEndEpilog();
}

#elif defined(TARGET_XARCH)

void CodeGen::genFnEpilog(BasicBlock* block)
{
#ifdef DEBUG
    if (verbose)
    {
        printf("*************** In genFnEpilog()\n");
    }
#endif

    ScopedSetVariable<bool> _setGeneratingEpilog(&compiler->compGeneratingEpilog, true);

    VarSetOps::Assign(compiler, gcInfo.gcVarPtrSetCur, GetEmitter()->emitInitGCrefVars);
    gcInfo.gcRegGCrefSetCur = GetEmitter()->emitInitGCrefRegs;
    gcInfo.gcRegByrefSetCur = GetEmitter()->emitInitByrefRegs;

    noway_assert(!compiler->opts.MinOpts() || isFramePointerUsed()); // FPO not allowed with minOpts

#ifdef DEBUG
    genInterruptibleUsed = true;
#endif

    bool jmpEpilog = ((block->bbFlags & BBF_HAS_JMP) != 0);

#ifdef DEBUG
    if (compiler->opts.dspCode)
    {
        printf("\n__epilog:\n");
    }

    if (verbose)
    {
        printf("gcVarPtrSetCur=%s ", VarSetOps::ToString(compiler, gcInfo.gcVarPtrSetCur));
        dumpConvertedVarSet(compiler, gcInfo.gcVarPtrSetCur);
        printf(", gcRegGCrefSetCur=");
        printRegMaskInt(gcInfo.gcRegGCrefSetCur);
        GetEmitter()->emitDispRegSet(gcInfo.gcRegGCrefSetCur);
        printf(", gcRegByrefSetCur=");
        printRegMaskInt(gcInfo.gcRegByrefSetCur);
        GetEmitter()->emitDispRegSet(gcInfo.gcRegByrefSetCur);
        printf("\n");
    }
#endif

    // Restore float registers that were saved to stack before SP is modified.
    genRestoreCalleeSavedFltRegs(compiler->compLclFrameSize);

#ifdef JIT32_GCENCODER
    // When using the JIT32 GC encoder, we do not start the OS-reported portion of the epilog until after
    // the above call to `genRestoreCalleeSavedFltRegs` because that function
    //   a) does not actually restore any registers: there are none when targeting the Windows x86 ABI,
    //      which is the only target that uses the JIT32 GC encoder
    //   b) may issue a `vzeroupper` instruction to eliminate AVX -> SSE transition penalties.
    // Because the `vzeroupper` instruction is not recognized by the VM's unwinder and there are no
    // callee-save FP restores that the unwinder would need to see, we can avoid the need to change the
    // unwinder (and break binary compat with older versions of the runtime) by starting the epilog
    // after any `vzeroupper` instruction has been emitted. If either of the above conditions changes,
    // we will need to rethink this.
    GetEmitter()->emitStartEpilog();
#endif

    /* Compute the size in bytes we've pushed/popped */

    if (!doubleAlignOrFramePointerUsed())
    {
        // We have an ESP frame */

        noway_assert(compiler->compLocallocUsed == false); // Only used with frame-pointer

        /* Get rid of our local variables */

        if (compiler->compLclFrameSize)
        {
#ifdef TARGET_X86
            /* Add 'compiler->compLclFrameSize' to ESP */
            /* Use pop ECX to increment ESP by 4, unless compiler->compJmpOpUsed is true */

            if ((compiler->compLclFrameSize == TARGET_POINTER_SIZE) && !compiler->compJmpOpUsed)
            {
                inst_RV(INS_pop, REG_ECX, TYP_I_IMPL);
                regSet.verifyRegUsed(REG_ECX);
            }
            else
#endif // TARGET_X86
            {
                /* Add 'compiler->compLclFrameSize' to ESP */
                /* Generate "add esp, <stack-size>" */
                inst_RV_IV(INS_add, REG_SPBASE, compiler->compLclFrameSize, EA_PTRSIZE);
            }
        }

        genPopCalleeSavedRegisters();

        // Extra OSR adjust to get to where RBP was saved by the original frame, and
        // restore RBP.
        //
        // Note the other callee saves made in that frame are dead, the OSR method
        // will save and restore what it needs.
        if (compiler->opts.IsOSR())
        {
            PatchpointInfo* patchpointInfo    = compiler->info.compPatchpointInfo;
            const int       originalFrameSize = patchpointInfo->FpToSpDelta();

            // Use add since we know the SP-to-FP delta of the original method.
            //
            // If we ever allow the original method to have localloc this will
            // need to change.
            inst_RV_IV(INS_add, REG_SPBASE, originalFrameSize, EA_PTRSIZE);
            inst_RV(INS_pop, REG_EBP, TYP_I_IMPL);
        }
    }
    else
    {
        noway_assert(doubleAlignOrFramePointerUsed());

        /* Tear down the stack frame */

        bool needMovEspEbp = false;

#if DOUBLE_ALIGN
        if (compiler->genDoubleAlign())
        {
            //
            // add esp, compLclFrameSize
            //
            // We need not do anything (except the "mov esp, ebp") if
            // compiler->compCalleeRegsPushed==0. However, this is unlikely, and it
            // also complicates the code manager. Hence, we ignore that case.

            noway_assert(compiler->compLclFrameSize != 0);
            inst_RV_IV(INS_add, REG_SPBASE, compiler->compLclFrameSize, EA_PTRSIZE);

            needMovEspEbp = true;
        }
        else
#endif // DOUBLE_ALIGN
        {
            bool needLea = false;

            if (compiler->compLocallocUsed)
            {
                // OSR not yet ready for localloc
                assert(!compiler->opts.IsOSR());

                // ESP may be variable if a localloc was actually executed. Reset it.
                //    lea esp, [ebp - compiler->compCalleeRegsPushed * REGSIZE_BYTES]
                needLea = true;
            }
            else if (!regSet.rsRegsModified(RBM_CALLEE_SAVED))
            {
                if (compiler->compLclFrameSize != 0)
                {
#ifdef TARGET_AMD64
                    // AMD64 can't use "mov esp, ebp", according to the ABI specification describing epilogs. So,
                    // do an LEA to "pop off" the frame allocation.
                    needLea = true;
#else  // !TARGET_AMD64
                    // We will just generate "mov esp, ebp" and be done with it.
                    needMovEspEbp = true;
#endif // !TARGET_AMD64
                }
            }
            else if (compiler->compLclFrameSize == 0)
            {
                // do nothing before popping the callee-saved registers
            }
#ifdef TARGET_X86
            else if (compiler->compLclFrameSize == REGSIZE_BYTES)
            {
                // "pop ecx" will make ESP point to the callee-saved registers
                inst_RV(INS_pop, REG_ECX, TYP_I_IMPL);
                regSet.verifyRegUsed(REG_ECX);
            }
#endif // TARGET_X86
            else
            {
                // We need to make ESP point to the callee-saved registers
                needLea = true;
            }

            if (needLea)
            {
                int offset;

#ifdef TARGET_AMD64
                // lea esp, [ebp + compiler->compLclFrameSize - genSPtoFPdelta]
                //
                // Case 1: localloc not used.
                // genSPToFPDelta = compiler->compCalleeRegsPushed * REGSIZE_BYTES + compiler->compLclFrameSize
                // offset = compiler->compCalleeRegsPushed * REGSIZE_BYTES;
                // The amount to be subtracted from RBP to point at callee saved int regs.
                //
                // Case 2: localloc used
                // genSPToFPDelta = Min(240, (int)compiler->lvaOutgoingArgSpaceSize)
                // Offset = Amount to be added to RBP to point at callee saved int regs.
                offset = genSPtoFPdelta() - compiler->compLclFrameSize;

                // Offset should fit within a byte if localloc is not used.
                if (!compiler->compLocallocUsed)
                {
                    noway_assert(offset < UCHAR_MAX);
                }
#else
                // lea esp, [ebp - compiler->compCalleeRegsPushed * REGSIZE_BYTES]
                offset = compiler->compCalleeRegsPushed * REGSIZE_BYTES;
                noway_assert(offset < UCHAR_MAX); // the offset fits in a byte
#endif

                GetEmitter()->emitIns_R_AR(INS_lea, EA_PTRSIZE, REG_SPBASE, REG_FPBASE, -offset);
            }
        }

        //
        // Pop the callee-saved registers (if any)
        //
        genPopCalleeSavedRegisters();

#ifdef TARGET_AMD64
        // Extra OSR adjust to get to where RBP was saved by the original frame.
        //
        // Note the other callee saves made in that frame are dead, the current method
        // will save and restore what it needs.
        if (compiler->opts.IsOSR())
        {
            PatchpointInfo* patchpointInfo    = compiler->info.compPatchpointInfo;
            const int       originalFrameSize = patchpointInfo->FpToSpDelta();

            // Use add since we know the SP-to-FP delta of the original method.
            // We also need to skip over the slot where we pushed RBP.
            //
            // If we ever allow the original method to have localloc this will
            // need to change.
            inst_RV_IV(INS_add, REG_SPBASE, originalFrameSize + TARGET_POINTER_SIZE, EA_PTRSIZE);
        }

        assert(!needMovEspEbp); // "mov esp, ebp" is not allowed in AMD64 epilogs
#else  // !TARGET_AMD64
        if (needMovEspEbp)
        {
            // mov esp, ebp
            inst_RV_RV(INS_mov, REG_SPBASE, REG_FPBASE, TYP_I_IMPL);
        }
#endif // !TARGET_AMD64

        // pop ebp
        inst_RV(INS_pop, REG_EBP, TYP_I_IMPL);
    }

    GetEmitter()->emitStartExitSeq(); // Mark the start of the "return" sequence

    /* Check if this a special return block i.e.
     * CEE_JMP instruction */

    if (jmpEpilog)
    {
        noway_assert(block->bbJumpKind == BBJ_RETURN);
        noway_assert(block->GetFirstLIRNode());

        // figure out what jump we have
        GenTree* jmpNode = block->lastNode();
#if !FEATURE_FASTTAILCALL
        // x86
        noway_assert(jmpNode->gtOper == GT_JMP);
#else
        // amd64
        // If jmpNode is GT_JMP then gtNext must be null.
        // If jmpNode is a fast tail call, gtNext need not be null since it could have embedded stmts.
        noway_assert((jmpNode->gtOper != GT_JMP) || (jmpNode->gtNext == nullptr));

        // Could either be a "jmp method" or "fast tail call" implemented as epilog+jmp
        noway_assert((jmpNode->gtOper == GT_JMP) ||
                     ((jmpNode->gtOper == GT_CALL) && jmpNode->AsCall()->IsFastTailCall()));

        // The next block is associated with this "if" stmt
        if (jmpNode->gtOper == GT_JMP)
#endif
        {
            // Simply emit a jump to the methodHnd. This is similar to a call so we can use
            // the same descriptor with some minor adjustments.
            CORINFO_METHOD_HANDLE methHnd = (CORINFO_METHOD_HANDLE)jmpNode->AsVal()->gtVal1;

            CORINFO_CONST_LOOKUP addrInfo;
            compiler->info.compCompHnd->getFunctionEntryPoint(methHnd, &addrInfo);
            if (addrInfo.accessType != IAT_VALUE && addrInfo.accessType != IAT_PVALUE)
            {
                NO_WAY("Unsupported JMP indirection");
            }

            // If we have IAT_PVALUE we might need to jump via register indirect, as sometimes the
            // indirection cell can't be reached by the jump.
            emitter::EmitCallType callType;
            void*                 addr;
            regNumber             indCallReg;

            if (addrInfo.accessType == IAT_PVALUE)
            {
                if (genCodeIndirAddrCanBeEncodedAsPCRelOffset((size_t)addrInfo.addr))
                {
                    // 32 bit displacement will work
                    callType   = emitter::EC_FUNC_TOKEN_INDIR;
                    addr       = addrInfo.addr;
                    indCallReg = REG_NA;
                }
                else
                {
                    // 32 bit displacement won't work
                    callType   = emitter::EC_INDIR_ARD;
                    indCallReg = REG_RAX;
                    addr       = nullptr;
                    instGen_Set_Reg_To_Imm(EA_HANDLE_CNS_RELOC, indCallReg, (ssize_t)addrInfo.addr);
                    regSet.verifyRegUsed(indCallReg);
                }
            }
            else
            {
                callType   = emitter::EC_FUNC_TOKEN;
                addr       = addrInfo.addr;
                indCallReg = REG_NA;
            }

            // clang-format off
            GetEmitter()->emitIns_Call(callType,
                                       methHnd,
                                       INDEBUG_LDISASM_COMMA(nullptr)
                                       addr,
                                       0,                                                      // argSize
                                       EA_UNKNOWN                                              // retSize
                                       MULTIREG_HAS_SECOND_GC_RET_ONLY_ARG(EA_UNKNOWN),        // secondRetSize
                                       gcInfo.gcVarPtrSetCur,
                                       gcInfo.gcRegGCrefSetCur,
                                       gcInfo.gcRegByrefSetCur,
                                       BAD_IL_OFFSET, indCallReg, REG_NA, 0, 0,  /* iloffset, ireg, xreg, xmul, disp */
                                       true /* isJump */
            );
            // clang-format on
        }
#if FEATURE_FASTTAILCALL
        else
        {
#ifdef TARGET_AMD64
            // Fast tail call.
            GenTreeCall* call     = jmpNode->AsCall();
            gtCallTypes  callType = (gtCallTypes)call->gtCallType;

            // Fast tail calls cannot happen to helpers.
            assert((callType == CT_INDIRECT) || (callType == CT_USER_FUNC));

            // Calls to a user func can be dispatched as an RIP-relative jump when they are
            // truly direct; in this case, the control expression will be null and the direct
            // target address will be in gtDirectCallAddress. It is still possible that calls
            // to user funcs require indirection, in which case the control expression will
            // be non-null.
            if ((callType == CT_USER_FUNC) && (call->gtControlExpr == nullptr))
            {
                assert(call->gtCallMethHnd != nullptr);
                // clang-format off
                GetEmitter()->emitIns_Call(
                        emitter::EC_FUNC_TOKEN,
                        call->gtCallMethHnd,
                        INDEBUG_LDISASM_COMMA(nullptr)
                        call->gtDirectCallAddress,
                        0,                                              // argSize
                        EA_UNKNOWN                                      // retSize
                        MULTIREG_HAS_SECOND_GC_RET_ONLY_ARG(EA_UNKNOWN),// secondRetSize
                        gcInfo.gcVarPtrSetCur,
                        gcInfo.gcRegGCrefSetCur,
                        gcInfo.gcRegByrefSetCur,
                        BAD_IL_OFFSET, REG_NA, REG_NA, 0, 0,  /* iloffset, ireg, xreg, xmul, disp */
                        true /* isJump */
                );
                // clang-format on
            }
            else
            {
                // Target requires indirection to obtain. genCallInstruction will have materialized
                // it into RAX already, so just jump to it. The stack walker requires that a register
                // indirect tail call be rex.w prefixed.
                GetEmitter()->emitIns_R(INS_rex_jmp, emitTypeSize(TYP_I_IMPL), REG_RAX);
            }

#else
            assert(!"Fast tail call as epilog+jmp");
            unreached();
#endif // TARGET_AMD64
        }
#endif // FEATURE_FASTTAILCALL
    }
    else
    {
        unsigned stkArgSize = 0; // Zero on all platforms except x86

#if defined(TARGET_X86)
        bool     fCalleePop = true;

        // varargs has caller pop
        if (compiler->info.compIsVarArgs)
            fCalleePop = false;

        if (IsCallerPop(compiler->info.compCallConv))
            fCalleePop = false;

        if (fCalleePop)
        {
            noway_assert(compiler->compArgSize >= intRegState.rsCalleeRegArgCount * REGSIZE_BYTES);
            stkArgSize = compiler->compArgSize - intRegState.rsCalleeRegArgCount * REGSIZE_BYTES;

            noway_assert(compiler->compArgSize < 0x10000); // "ret" only has 2 byte operand
        }
#endif // TARGET_X86

        /* Return, popping our arguments (if any) */
        instGen_Return(stkArgSize);
    }
}

#else // TARGET*
#error Unsupported or unset target architecture
#endif // TARGET*

#if defined(FEATURE_EH_FUNCLETS)

#ifdef TARGET_ARM

/*****************************************************************************
 *
 *  Generates code for an EH funclet prolog.
 *
 *  Funclets have the following incoming arguments:
 *
 *      catch:          r0 = the exception object that was caught (see GT_CATCH_ARG)
 *      filter:         r0 = the exception object to filter (see GT_CATCH_ARG), r1 = CallerSP of the containing function
 *      finally/fault:  none
 *
 *  Funclets set the following registers on exit:
 *
 *      catch:          r0 = the address at which execution should resume (see BBJ_EHCATCHRET)
 *      filter:         r0 = non-zero if the handler should handle the exception, zero otherwise (see GT_RETFILT)
 *      finally/fault:  none
 *
 *  The ARM funclet prolog sequence is:
 *
 *     push {regs,lr}   ; We push the callee-saved regs and 'lr'.
 *                      ;   TODO-ARM-CQ: We probably only need to save lr, plus any callee-save registers that we
 *                      ;         actually use in the funclet. Currently, we save the same set of callee-saved regs
 *                      ;         calculated for the entire function.
 *     sub sp, XXX      ; Establish the rest of the frame.
 *                      ;   XXX is determined by lvaOutgoingArgSpaceSize plus space for the PSP slot, aligned
 *                      ;   up to preserve stack alignment. If we push an odd number of registers, we also
 *                      ;   generate this, to keep the stack aligned.
 *
 *     ; Fill the PSP slot, for use by the VM (it gets reported with the GC info), or by code generation of nested
 *     ;     filters.
 *     ; This is not part of the "OS prolog"; it has no associated unwind data, and is not reversed in the funclet
 *     ;     epilog.
 *
 *     if (this is a filter funclet)
 *     {
 *          // r1 on entry to a filter funclet is CallerSP of the containing function:
 *          // either the main function, or the funclet for a handler that this filter is dynamically nested within.
 *          // Note that a filter can be dynamically nested within a funclet even if it is not statically within
 *          // a funclet. Consider:
 *          //
 *          //    try {
 *          //        try {
 *          //            throw new Exception();
 *          //        } catch(Exception) {
 *          //            throw new Exception();     // The exception thrown here ...
 *          //        }
 *          //    } filter {                         // ... will be processed here, while the "catch" funclet frame is
 *          //                                       // still on the stack
 *          //    } filter-handler {
 *          //    }
 *          //
 *          // Because of this, we need a PSP in the main function anytime a filter funclet doesn't know whether the
 *          // enclosing frame will be a funclet or main function. We won't know any time there is a filter protecting
 *          // nested EH. To simplify, we just always create a main function PSP for any function with a filter.
 *
 *          ldr r1, [r1 - PSP_slot_CallerSP_offset]     ; Load the CallerSP of the main function (stored in the PSP of
 *                                                      ; the dynamically containing funclet or function)
 *          str r1, [sp + PSP_slot_SP_offset]           ; store the PSP
 *          sub r11, r1, Function_CallerSP_to_FP_delta  ; re-establish the frame pointer
 *     }
 *     else
 *     {
 *          // This is NOT a filter funclet. The VM re-establishes the frame pointer on entry.
 *          // TODO-ARM-CQ: if VM set r1 to CallerSP on entry, like for filters, we could save an instruction.
 *
 *          add r3, r11, Function_CallerSP_to_FP_delta  ; compute the CallerSP, given the frame pointer. r3 is scratch.
 *          str r3, [sp + PSP_slot_SP_offset]           ; store the PSP
 *     }
 *
 *  The epilog sequence is then:
 *
 *     add sp, XXX      ; if necessary
 *     pop {regs,pc}
 *
 *  If it is worth it, we could push r0, r1, r2, r3 instead of using an additional add/sub instruction.
 *  Code size would be smaller, but we would be writing to / reading from the stack, which might be slow.
 *
 *  The funclet frame is thus:
 *
 *      |                       |
 *      |-----------------------|
 *      |       incoming        |
 *      |       arguments       |
 *      +=======================+ <---- Caller's SP
 *      |Callee saved registers |
 *      |-----------------------|
 *      |Pre-spill regs space   |   // This is only necessary to keep the PSP slot at the same offset
 *      |                       |   // in function and funclet
 *      |-----------------------|
 *      |        PSP slot       |   // Omitted in CoreRT ABI
 *      |-----------------------|
 *      ~  possible 4 byte pad  ~
 *      ~     for alignment     ~
 *      |-----------------------|
 *      |   Outgoing arg space  |
 *      |-----------------------| <---- Ambient SP
 *      |       |               |
 *      ~       | Stack grows   ~
 *      |       | downward      |
 *              V
 */

void CodeGen::genFuncletProlog(BasicBlock* block)
{
#ifdef DEBUG
    if (verbose)
        printf("*************** In genFuncletProlog()\n");
#endif

    assert(block != NULL);
    assert(block->bbFlags & BBF_FUNCLET_BEG);

    ScopedSetVariable<bool> _setGeneratingProlog(&compiler->compGeneratingProlog, true);

    gcInfo.gcResetForBB();

    compiler->unwindBegProlog();

    regMaskTP maskPushRegsFloat = genFuncletInfo.fiSaveRegs & RBM_ALLFLOAT;
    regMaskTP maskPushRegsInt   = genFuncletInfo.fiSaveRegs & ~maskPushRegsFloat;

    regMaskTP maskStackAlloc = genStackAllocRegisterMask(genFuncletInfo.fiSpDelta, maskPushRegsFloat);
    maskPushRegsInt |= maskStackAlloc;

    assert(FitsIn<int>(maskPushRegsInt));
    inst_IV(INS_push, (int)maskPushRegsInt);
    compiler->unwindPushMaskInt(maskPushRegsInt);

    if (maskPushRegsFloat != RBM_NONE)
    {
        genPushFltRegs(maskPushRegsFloat);
        compiler->unwindPushMaskFloat(maskPushRegsFloat);
    }

    bool isFilter = (block->bbCatchTyp == BBCT_FILTER);

    regMaskTP maskArgRegsLiveIn;
    if (isFilter)
    {
        maskArgRegsLiveIn = RBM_R0 | RBM_R1;
    }
    else if ((block->bbCatchTyp == BBCT_FINALLY) || (block->bbCatchTyp == BBCT_FAULT))
    {
        maskArgRegsLiveIn = RBM_NONE;
    }
    else
    {
        maskArgRegsLiveIn = RBM_R0;
    }

    regNumber initReg       = REG_R3; // R3 is never live on entry to a funclet, so it can be trashed
    bool      initRegZeroed = false;

    if (maskStackAlloc == RBM_NONE)
    {
        genAllocLclFrame(genFuncletInfo.fiSpDelta, initReg, &initRegZeroed, maskArgRegsLiveIn);
    }

    // This is the end of the OS-reported prolog for purposes of unwinding
    compiler->unwindEndProlog();

    // If there is no PSPSym (CoreRT ABI), we are done.
    if (compiler->lvaPSPSym == BAD_VAR_NUM)
    {
        return;
    }

    if (isFilter)
    {
        // This is the first block of a filter

        GetEmitter()->emitIns_R_R_I(INS_ldr, EA_PTRSIZE, REG_R1, REG_R1, genFuncletInfo.fiPSP_slot_CallerSP_offset);
        regSet.verifyRegUsed(REG_R1);
        GetEmitter()->emitIns_R_R_I(INS_str, EA_PTRSIZE, REG_R1, REG_SPBASE, genFuncletInfo.fiPSP_slot_SP_offset);
        GetEmitter()->emitIns_R_R_I(INS_sub, EA_PTRSIZE, REG_FPBASE, REG_R1,
                                    genFuncletInfo.fiFunctionCallerSPtoFPdelta);
    }
    else
    {
        // This is a non-filter funclet
        GetEmitter()->emitIns_R_R_I(INS_add, EA_PTRSIZE, REG_R3, REG_FPBASE,
                                    genFuncletInfo.fiFunctionCallerSPtoFPdelta);
        regSet.verifyRegUsed(REG_R3);
        GetEmitter()->emitIns_R_R_I(INS_str, EA_PTRSIZE, REG_R3, REG_SPBASE, genFuncletInfo.fiPSP_slot_SP_offset);
    }
}

/*****************************************************************************
 *
 *  Generates code for an EH funclet epilog.
 */

void CodeGen::genFuncletEpilog()
{
#ifdef DEBUG
    if (verbose)
        printf("*************** In genFuncletEpilog()\n");
#endif

    ScopedSetVariable<bool> _setGeneratingEpilog(&compiler->compGeneratingEpilog, true);

    // Just as for the main function, we delay starting the unwind codes until we have
    // an instruction which we know needs an unwind code. This is to support code like
    // this:
    //      movw    r3, 0x38e0
    //      add     sp, r3
    //      pop     {r4,r5,r6,r10,r11,pc}
    // where the "movw" shouldn't be part of the unwind codes. See genFnEpilog() for more details.

    bool unwindStarted = false;

    /* The saved regs info saves the LR register. We need to pop the PC register to return */
    assert(genFuncletInfo.fiSaveRegs & RBM_LR);

    regMaskTP maskPopRegsFloat = genFuncletInfo.fiSaveRegs & RBM_ALLFLOAT;
    regMaskTP maskPopRegsInt   = genFuncletInfo.fiSaveRegs & ~maskPopRegsFloat;

    regMaskTP maskStackAlloc = genStackAllocRegisterMask(genFuncletInfo.fiSpDelta, maskPopRegsFloat);
    maskPopRegsInt |= maskStackAlloc;

    if (maskStackAlloc == RBM_NONE)
    {
        genFreeLclFrame(genFuncletInfo.fiSpDelta, &unwindStarted);
    }

    if (!unwindStarted)
    {
        // We'll definitely generate an unwindable instruction next
        compiler->unwindBegEpilog();
        unwindStarted = true;
    }

    maskPopRegsInt &= ~RBM_LR;
    maskPopRegsInt |= RBM_PC;

    if (maskPopRegsFloat != RBM_NONE)
    {
        genPopFltRegs(maskPopRegsFloat);
        compiler->unwindPopMaskFloat(maskPopRegsFloat);
    }

    assert(FitsIn<int>(maskPopRegsInt));
    inst_IV(INS_pop, (int)maskPopRegsInt);
    compiler->unwindPopMaskInt(maskPopRegsInt);

    compiler->unwindEndEpilog();
}

/*****************************************************************************
 *
 *  Capture the information used to generate the funclet prologs and epilogs.
 *  Note that all funclet prologs are identical, and all funclet epilogs are
 *  identical (per type: filters are identical, and non-filters are identical).
 *  Thus, we compute the data used for these just once.
 *
 *  See genFuncletProlog() for more information about the prolog/epilog sequences.
 */

void CodeGen::genCaptureFuncletPrologEpilogInfo()
{
    if (compiler->ehAnyFunclets())
    {
        assert(isFramePointerUsed());
        assert(compiler->lvaDoneFrameLayout == Compiler::FINAL_FRAME_LAYOUT); // The frame size and offsets must be
                                                                              // finalized

        // Frame pointer doesn't point at the end, it points at the pushed r11. So, instead
        // of adding the number of callee-saved regs to CallerSP, we add 1 for lr and 1 for r11
        // (plus the "pre spill regs"). Note that we assume r12 and r13 aren't saved
        // (also assumed in genFnProlog()).
        assert((regSet.rsMaskCalleeSaved & (RBM_R12 | RBM_R13)) == 0);
        unsigned preSpillRegArgSize                = genCountBits(regSet.rsMaskPreSpillRegs(true)) * REGSIZE_BYTES;
        genFuncletInfo.fiFunctionCallerSPtoFPdelta = preSpillRegArgSize + 2 * REGSIZE_BYTES;

        regMaskTP rsMaskSaveRegs = regSet.rsMaskCalleeSaved;
        unsigned  saveRegsCount  = genCountBits(rsMaskSaveRegs);
        unsigned  saveRegsSize   = saveRegsCount * REGSIZE_BYTES; // bytes of regs we're saving
        assert(compiler->lvaOutgoingArgSpaceSize % REGSIZE_BYTES == 0);
        unsigned funcletFrameSize =
            preSpillRegArgSize + saveRegsSize + REGSIZE_BYTES /* PSP slot */ + compiler->lvaOutgoingArgSpaceSize;

        unsigned funcletFrameSizeAligned  = roundUp(funcletFrameSize, STACK_ALIGN);
        unsigned funcletFrameAlignmentPad = funcletFrameSizeAligned - funcletFrameSize;
        unsigned spDelta                  = funcletFrameSizeAligned - saveRegsSize;

        unsigned PSP_slot_SP_offset = compiler->lvaOutgoingArgSpaceSize + funcletFrameAlignmentPad;
        int      PSP_slot_CallerSP_offset =
            -(int)(funcletFrameSize - compiler->lvaOutgoingArgSpaceSize); // NOTE: it's negative!

        /* Now save it for future use */

        genFuncletInfo.fiSaveRegs                 = rsMaskSaveRegs;
        genFuncletInfo.fiSpDelta                  = spDelta;
        genFuncletInfo.fiPSP_slot_SP_offset       = PSP_slot_SP_offset;
        genFuncletInfo.fiPSP_slot_CallerSP_offset = PSP_slot_CallerSP_offset;

#ifdef DEBUG
        if (verbose)
        {
            printf("\n");
            printf("Funclet prolog / epilog info\n");
            printf("    Function CallerSP-to-FP delta: %d\n", genFuncletInfo.fiFunctionCallerSPtoFPdelta);
            printf("                        Save regs: ");
            dspRegMask(rsMaskSaveRegs);
            printf("\n");
            printf("                         SP delta: %d\n", genFuncletInfo.fiSpDelta);
            printf("               PSP slot SP offset: %d\n", genFuncletInfo.fiPSP_slot_SP_offset);
            printf("        PSP slot Caller SP offset: %d\n", genFuncletInfo.fiPSP_slot_CallerSP_offset);

            if (PSP_slot_CallerSP_offset != compiler->lvaGetCallerSPRelativeOffset(compiler->lvaPSPSym))
            {
                printf("lvaGetCallerSPRelativeOffset(lvaPSPSym): %d\n",
                       compiler->lvaGetCallerSPRelativeOffset(compiler->lvaPSPSym));
            }
        }
#endif // DEBUG

        assert(PSP_slot_CallerSP_offset < 0);
        if (compiler->lvaPSPSym != BAD_VAR_NUM)
        {
            assert(PSP_slot_CallerSP_offset ==
                   compiler->lvaGetCallerSPRelativeOffset(compiler->lvaPSPSym)); // same offset used in main
                                                                                 // function and funclet!
        }
    }
}

#elif defined(TARGET_AMD64)

/*****************************************************************************
 *
 *  Generates code for an EH funclet prolog.
 *
 *  Funclets have the following incoming arguments:
 *
 *      catch/filter-handler: rcx = InitialSP, rdx = the exception object that was caught (see GT_CATCH_ARG)
 *      filter:               rcx = InitialSP, rdx = the exception object to filter (see GT_CATCH_ARG)
 *      finally/fault:        rcx = InitialSP
 *
 *  Funclets set the following registers on exit:
 *
 *      catch/filter-handler: rax = the address at which execution should resume (see BBJ_EHCATCHRET)
 *      filter:               rax = non-zero if the handler should handle the exception, zero otherwise (see GT_RETFILT)
 *      finally/fault:        none
 *
 *  The AMD64 funclet prolog sequence is:
 *
 *     push ebp
 *     push callee-saved regs
 *                      ; TODO-AMD64-CQ: We probably only need to save any callee-save registers that we actually use
 *                      ;         in the funclet. Currently, we save the same set of callee-saved regs calculated for
 *                      ;         the entire function.
 *     sub sp, XXX      ; Establish the rest of the frame.
 *                      ;   XXX is determined by lvaOutgoingArgSpaceSize plus space for the PSP slot, aligned
 *                      ;   up to preserve stack alignment. If we push an odd number of registers, we also
 *                      ;   generate this, to keep the stack aligned.
 *
 *     ; Fill the PSP slot, for use by the VM (it gets reported with the GC info), or by code generation of nested
 *     ;    filters.
 *     ; This is not part of the "OS prolog"; it has no associated unwind data, and is not reversed in the funclet
 *     ;    epilog.
 *     ; Also, re-establish the frame pointer from the PSP.
 *
 *     mov rbp, [rcx + PSP_slot_InitialSP_offset]       ; Load the PSP (InitialSP of the main function stored in the
 *                                                      ; PSP of the dynamically containing funclet or function)
 *     mov [rsp + PSP_slot_InitialSP_offset], rbp       ; store the PSP in our frame
 *     lea ebp, [rbp + Function_InitialSP_to_FP_delta]  ; re-establish the frame pointer of the parent frame. If
 *                                                      ; Function_InitialSP_to_FP_delta==0, we don't need this
 *                                                      ; instruction.
 *
 *  The epilog sequence is then:
 *
 *     add rsp, XXX
 *     pop callee-saved regs    ; if necessary
 *     pop rbp
 *     ret
 *
 *  The funclet frame is thus:
 *
 *      |                       |
 *      |-----------------------|
 *      |       incoming        |
 *      |       arguments       |
 *      +=======================+ <---- Caller's SP
 *      |    Return address     |
 *      |-----------------------|
 *      |      Saved EBP        |
 *      |-----------------------|
 *      |Callee saved registers |
 *      |-----------------------|
 *      ~  possible 8 byte pad  ~
 *      ~     for alignment     ~
 *      |-----------------------|
 *      |        PSP slot       | // Omitted in CoreRT ABI
 *      |-----------------------|
 *      |   Outgoing arg space  | // this only exists if the function makes a call
 *      |-----------------------| <---- Initial SP
 *      |       |               |
 *      ~       | Stack grows   ~
 *      |       | downward      |
 *              V
 *
 * TODO-AMD64-Bug?: the frame pointer should really point to the PSP slot (the debugger seems to assume this
 * in DacDbiInterfaceImpl::InitParentFrameInfo()), or someplace above Initial-SP. There is an AMD64
 * UNWIND_INFO restriction that it must be within 240 bytes of Initial-SP. See jit64\amd64\inc\md.h
 * "FRAMEPTR OFFSETS" for details.
 */

void CodeGen::genFuncletProlog(BasicBlock* block)
{
#ifdef DEBUG
    if (verbose)
    {
        printf("*************** In genFuncletProlog()\n");
    }
#endif

    assert(!regSet.rsRegsModified(RBM_FPBASE));
    assert(block != nullptr);
    assert(block->bbFlags & BBF_FUNCLET_BEG);
    assert(isFramePointerUsed());

    ScopedSetVariable<bool> _setGeneratingProlog(&compiler->compGeneratingProlog, true);

    gcInfo.gcResetForBB();

    compiler->unwindBegProlog();

    // We need to push ebp, since it's callee-saved.
    // We need to push the callee-saved registers. We only need to push the ones that we need, but we don't
    // keep track of that on a per-funclet basis, so we push the same set as in the main function.
    // The only fixed-size frame we need to allocate is whatever is big enough for the PSPSym, since nothing else
    // is stored here (all temps are allocated in the parent frame).
    // We do need to allocate the outgoing argument space, in case there are calls here. This must be the same
    // size as the parent frame's outgoing argument space, to keep the PSPSym offset the same.

    inst_RV(INS_push, REG_FPBASE, TYP_REF);
    compiler->unwindPush(REG_FPBASE);

    // Callee saved int registers are pushed to stack.
    genPushCalleeSavedRegisters();

    regMaskTP maskArgRegsLiveIn;
    if ((block->bbCatchTyp == BBCT_FINALLY) || (block->bbCatchTyp == BBCT_FAULT))
    {
        maskArgRegsLiveIn = RBM_ARG_0;
    }
    else
    {
        maskArgRegsLiveIn = RBM_ARG_0 | RBM_ARG_2;
    }

    regNumber initReg       = REG_EBP; // We already saved EBP, so it can be trashed
    bool      initRegZeroed = false;

    genAllocLclFrame(genFuncletInfo.fiSpDelta, initReg, &initRegZeroed, maskArgRegsLiveIn);

    // Callee saved float registers are copied to stack in their assigned stack slots
    // after allocating space for them as part of funclet frame.
    genPreserveCalleeSavedFltRegs(genFuncletInfo.fiSpDelta);

    // This is the end of the OS-reported prolog for purposes of unwinding
    compiler->unwindEndProlog();

    // If there is no PSPSym (CoreRT ABI), we are done.
    if (compiler->lvaPSPSym == BAD_VAR_NUM)
    {
        return;
    }

    GetEmitter()->emitIns_R_AR(INS_mov, EA_PTRSIZE, REG_FPBASE, REG_ARG_0, genFuncletInfo.fiPSP_slot_InitialSP_offset);

    regSet.verifyRegUsed(REG_FPBASE);

    GetEmitter()->emitIns_AR_R(INS_mov, EA_PTRSIZE, REG_FPBASE, REG_SPBASE, genFuncletInfo.fiPSP_slot_InitialSP_offset);

    if (genFuncletInfo.fiFunction_InitialSP_to_FP_delta != 0)
    {
        GetEmitter()->emitIns_R_AR(INS_lea, EA_PTRSIZE, REG_FPBASE, REG_FPBASE,
                                   genFuncletInfo.fiFunction_InitialSP_to_FP_delta);
    }

    // We've modified EBP, but not really. Say that we haven't...
    regSet.rsRemoveRegsModified(RBM_FPBASE);
}

/*****************************************************************************
 *
 *  Generates code for an EH funclet epilog.
 *
 *  Note that we don't do anything with unwind codes, because AMD64 only cares about unwind codes for the prolog.
 */

void CodeGen::genFuncletEpilog()
{
#ifdef DEBUG
    if (verbose)
    {
        printf("*************** In genFuncletEpilog()\n");
    }
#endif

    ScopedSetVariable<bool> _setGeneratingEpilog(&compiler->compGeneratingEpilog, true);

    // Restore callee saved XMM regs from their stack slots before modifying SP
    // to position at callee saved int regs.
    genRestoreCalleeSavedFltRegs(genFuncletInfo.fiSpDelta);
    inst_RV_IV(INS_add, REG_SPBASE, genFuncletInfo.fiSpDelta, EA_PTRSIZE);
    genPopCalleeSavedRegisters();
    inst_RV(INS_pop, REG_EBP, TYP_I_IMPL);
    instGen_Return(0);
}

/*****************************************************************************
 *
 *  Capture the information used to generate the funclet prologs and epilogs.
 */

void CodeGen::genCaptureFuncletPrologEpilogInfo()
{
    if (!compiler->ehAnyFunclets())
    {
        return;
    }

    // Note that compLclFrameSize can't be used (for can we call functions that depend on it),
    // because we're not going to allocate the same size frame as the parent.

    assert(isFramePointerUsed());
    assert(compiler->lvaDoneFrameLayout == Compiler::FINAL_FRAME_LAYOUT); // The frame size and offsets must be
                                                                          // finalized
    assert(compiler->compCalleeFPRegsSavedMask != (regMaskTP)-1); // The float registers to be preserved is finalized

    // Even though lvaToInitialSPRelativeOffset() depends on compLclFrameSize,
    // that's ok, because we're figuring out an offset in the parent frame.
    genFuncletInfo.fiFunction_InitialSP_to_FP_delta =
        compiler->lvaToInitialSPRelativeOffset(0, true); // trick to find the Initial-SP-relative offset of the frame
                                                         // pointer.

    assert(compiler->lvaOutgoingArgSpaceSize % REGSIZE_BYTES == 0);
#ifndef UNIX_AMD64_ABI
    // No 4 slots for outgoing params on the stack for System V systems.
    assert((compiler->lvaOutgoingArgSpaceSize == 0) ||
           (compiler->lvaOutgoingArgSpaceSize >= (4 * REGSIZE_BYTES))); // On AMD64, we always have 4 outgoing argument
// slots if there are any calls in the function.
#endif // UNIX_AMD64_ABI
    unsigned offset = compiler->lvaOutgoingArgSpaceSize;

    genFuncletInfo.fiPSP_slot_InitialSP_offset = offset;

    // How much stack do we allocate in the funclet?
    // We need to 16-byte align the stack.

    unsigned totalFrameSize =
        REGSIZE_BYTES                                       // return address
        + REGSIZE_BYTES                                     // pushed EBP
        + (compiler->compCalleeRegsPushed * REGSIZE_BYTES); // pushed callee-saved int regs, not including EBP

    // Entire 128-bits of XMM register is saved to stack due to ABI encoding requirement.
    // Copying entire XMM register to/from memory will be performant if SP is aligned at XMM_REGSIZE_BYTES boundary.
    unsigned calleeFPRegsSavedSize = genCountBits(compiler->compCalleeFPRegsSavedMask) * XMM_REGSIZE_BYTES;
    unsigned FPRegsPad             = (calleeFPRegsSavedSize > 0) ? AlignmentPad(totalFrameSize, XMM_REGSIZE_BYTES) : 0;

    unsigned PSPSymSize = (compiler->lvaPSPSym != BAD_VAR_NUM) ? REGSIZE_BYTES : 0;

    totalFrameSize += FPRegsPad               // Padding before pushing entire xmm regs
                      + calleeFPRegsSavedSize // pushed callee-saved float regs
                      // below calculated 'pad' will go here
                      + PSPSymSize                        // PSPSym
                      + compiler->lvaOutgoingArgSpaceSize // outgoing arg space
        ;

    unsigned pad = AlignmentPad(totalFrameSize, 16);

    genFuncletInfo.fiSpDelta = FPRegsPad                           // Padding to align SP on XMM_REGSIZE_BYTES boundary
                               + calleeFPRegsSavedSize             // Callee saved xmm regs
                               + pad + PSPSymSize                  // PSPSym
                               + compiler->lvaOutgoingArgSpaceSize // outgoing arg space
        ;

#ifdef DEBUG
    if (verbose)
    {
        printf("\n");
        printf("Funclet prolog / epilog info\n");
        printf("   Function InitialSP-to-FP delta: %d\n", genFuncletInfo.fiFunction_InitialSP_to_FP_delta);
        printf("                         SP delta: %d\n", genFuncletInfo.fiSpDelta);
        printf("       PSP slot Initial SP offset: %d\n", genFuncletInfo.fiPSP_slot_InitialSP_offset);
    }

    if (compiler->lvaPSPSym != BAD_VAR_NUM)
    {
        assert(genFuncletInfo.fiPSP_slot_InitialSP_offset ==
               compiler->lvaGetInitialSPRelativeOffset(compiler->lvaPSPSym)); // same offset used in main function and
                                                                              // funclet!
    }
#endif // DEBUG
}

#elif defined(TARGET_ARM64)

// Look in CodeGenArm64.cpp

#elif defined(TARGET_X86)

/*****************************************************************************
 *
 *  Generates code for an EH funclet prolog.
 *
 *
 *  Funclets have the following incoming arguments:
 *
 *      catch/filter-handler: eax = the exception object that was caught (see GT_CATCH_ARG)
 *      filter:               eax = the exception object that was caught (see GT_CATCH_ARG)
 *      finally/fault:        none
 *
 *  Funclets set the following registers on exit:
 *
 *      catch/filter-handler: eax = the address at which execution should resume (see BBJ_EHCATCHRET)
 *      filter:               eax = non-zero if the handler should handle the exception, zero otherwise (see GT_RETFILT)
 *      finally/fault:        none
 *
 *  Funclet prolog/epilog sequence and funclet frame layout are TBD.
 *
 */

void CodeGen::genFuncletProlog(BasicBlock* block)
{
#ifdef DEBUG
    if (verbose)
    {
        printf("*************** In genFuncletProlog()\n");
    }
#endif

    ScopedSetVariable<bool> _setGeneratingProlog(&compiler->compGeneratingProlog, true);

    gcInfo.gcResetForBB();

    compiler->unwindBegProlog();

    // This is the end of the OS-reported prolog for purposes of unwinding
    compiler->unwindEndProlog();

    // TODO We may need EBP restore sequence here if we introduce PSPSym

    // Add a padding for 16-byte alignment
    inst_RV_IV(INS_sub, REG_SPBASE, 12, EA_PTRSIZE);
}

/*****************************************************************************
 *
 *  Generates code for an EH funclet epilog.
 */

void CodeGen::genFuncletEpilog()
{
#ifdef DEBUG
    if (verbose)
    {
        printf("*************** In genFuncletEpilog()\n");
    }
#endif

    ScopedSetVariable<bool> _setGeneratingEpilog(&compiler->compGeneratingEpilog, true);

    // Revert a padding that was added for 16-byte alignment
    inst_RV_IV(INS_add, REG_SPBASE, 12, EA_PTRSIZE);

    instGen_Return(0);
}

/*****************************************************************************
 *
 *  Capture the information used to generate the funclet prologs and epilogs.
 */

void CodeGen::genCaptureFuncletPrologEpilogInfo()
{
    if (!compiler->ehAnyFunclets())
    {
        return;
    }
}

#else // TARGET*

/*****************************************************************************
 *
 *  Generates code for an EH funclet prolog.
 */

void CodeGen::genFuncletProlog(BasicBlock* block)
{
    NYI("Funclet prolog");
}

/*****************************************************************************
 *
 *  Generates code for an EH funclet epilog.
 */

void CodeGen::genFuncletEpilog()
{
    NYI("Funclet epilog");
}

/*****************************************************************************
 *
 *  Capture the information used to generate the funclet prologs and epilogs.
 */

void CodeGen::genCaptureFuncletPrologEpilogInfo()
{
    if (compiler->ehAnyFunclets())
    {
        NYI("genCaptureFuncletPrologEpilogInfo()");
    }
}

#endif // TARGET*

/*-----------------------------------------------------------------------------
 *
 *  Set the main function PSPSym value in the frame.
 *  Funclets use different code to load the PSP sym and save it in their frame.
 *  See the document "X64 and ARM ABIs.docx" for a full description of the PSPSym.
 *  The PSPSym section of that document is copied here.
 *
 ***********************************
 *  The name PSPSym stands for Previous Stack Pointer Symbol.  It is how a funclet
 *  accesses locals from the main function body.
 *
 *  First, two definitions.
 *
 *  Caller-SP is the value of the stack pointer in a function's caller before the call
 *  instruction is executed. That is, when function A calls function B, Caller-SP for B
 *  is the value of the stack pointer immediately before the call instruction in A
 *  (calling B) was executed. Note that this definition holds for both AMD64, which
 *  pushes the return value when a call instruction is executed, and for ARM, which
 *  doesn't. For AMD64, Caller-SP is the address above the call return address.
 *
 *  Initial-SP is the initial value of the stack pointer after the fixed-size portion of
 *  the frame has been allocated. That is, before any "alloca"-type allocations.
 *
 *  The PSPSym is a pointer-sized local variable in the frame of the main function and
 *  of each funclet. The value stored in PSPSym is the value of Initial-SP/Caller-SP
 *  for the main function.  The stack offset of the PSPSym is reported to the VM in the
 *  GC information header.  The value reported in the GC information is the offset of the
 *  PSPSym from Initial-SP/Caller-SP. (Note that both the value stored, and the way the
 *  value is reported to the VM, differs between architectures. In particular, note that
 *  most things in the GC information header are reported as offsets relative to Caller-SP,
 *  but PSPSym on AMD64 is one (maybe the only) exception.)
 *
 *  The VM uses the PSPSym to find other locals it cares about (such as the generics context
 *  in a funclet frame). The JIT uses it to re-establish the frame pointer register, so that
 *  the frame pointer is the same value in a funclet as it is in the main function body.
 *
 *  When a funclet is called, it is passed the Establisher Frame Pointer. For AMD64 this is
 *  true for all funclets and it is passed as the first argument in RCX, but for ARM this is
 *  only true for first pass funclets (currently just filters) and it is passed as the second
 *  argument in R1. The Establisher Frame Pointer is a stack pointer of an interesting "parent"
 *  frame in the exception processing system. For the CLR, it points either to the main function
 *  frame or a dynamically enclosing funclet frame from the same function, for the funclet being
 *  invoked. The value of the Establisher Frame Pointer is Initial-SP on AMD64, Caller-SP on ARM.
 *
 *  Using the establisher frame, the funclet wants to load the value of the PSPSym. Since we
 *  don't know if the Establisher Frame is from the main function or a funclet, we design the
 *  main function and funclet frame layouts to place the PSPSym at an identical, small, constant
 *  offset from the Establisher Frame in each case. (This is also required because we only report
 *  a single offset to the PSPSym in the GC information, and that offset must be valid for the main
 *  function and all of its funclets). Then, the funclet uses this known offset to compute the
 *  PSPSym address and read its value. From this, it can compute the value of the frame pointer
 *  (which is a constant offset from the PSPSym value) and set the frame register to be the same
 *  as the parent function. Also, the funclet writes the value of the PSPSym to its own frame's
 *  PSPSym. This "copying" of the PSPSym happens for every funclet invocation, in particular,
 *  for every nested funclet invocation.
 *
 *  On ARM, for all second pass funclets (finally, fault, catch, and filter-handler) the VM
 *  restores all non-volatile registers to their values within the parent frame. This includes
 *  the frame register (R11). Thus, the PSPSym is not used to recompute the frame pointer register
 *  in this case, though the PSPSym is copied to the funclet's frame, as for all funclets.
 *
 *  Catch, Filter, and Filter-handlers also get an Exception object (GC ref) as an argument
 *  (REG_EXCEPTION_OBJECT).  On AMD64 it is the second argument and thus passed in RDX.  On
 *  ARM this is the first argument and passed in R0.
 *
 *  (Note that the JIT64 source code contains a comment that says, "The current CLR doesn't always
 *  pass the correct establisher frame to the funclet. Funclet may receive establisher frame of
 *  funclet when expecting that of original routine." It indicates this is the reason that a PSPSym
 *  is required in all funclets as well as the main function, whereas if the establisher frame was
 *  correctly reported, the PSPSym could be omitted in some cases.)
 ***********************************
 */
void CodeGen::genSetPSPSym(regNumber initReg, bool* pInitRegZeroed)
{
    assert(compiler->compGeneratingProlog);

    if (compiler->lvaPSPSym == BAD_VAR_NUM)
    {
        return;
    }

    noway_assert(isFramePointerUsed()); // We need an explicit frame pointer

#if defined(TARGET_ARM)

    // We either generate:
    //     add     r1, r11, 8
    //     str     r1, [reg + PSPSymOffset]
    // or:
    //     add     r1, sp, 76
    //     str     r1, [reg + PSPSymOffset]
    // depending on the smallest encoding

    int SPtoCallerSPdelta = -genCallerSPtoInitialSPdelta();

    int       callerSPOffs;
    regNumber regBase;

    if (arm_Valid_Imm_For_Add_SP(SPtoCallerSPdelta))
    {
        // use the "add <reg>, sp, imm" form

        callerSPOffs = SPtoCallerSPdelta;
        regBase      = REG_SPBASE;
    }
    else
    {
        // use the "add <reg>, r11, imm" form

        int FPtoCallerSPdelta = -genCallerSPtoFPdelta();
        noway_assert(arm_Valid_Imm_For_Add(FPtoCallerSPdelta, INS_FLAGS_DONT_CARE));

        callerSPOffs = FPtoCallerSPdelta;
        regBase      = REG_FPBASE;
    }

    // We will just use the initReg since it is an available register
    // and we are probably done using it anyway...
    regNumber regTmp = initReg;
    *pInitRegZeroed  = false;

    GetEmitter()->emitIns_R_R_I(INS_add, EA_PTRSIZE, regTmp, regBase, callerSPOffs);
    GetEmitter()->emitIns_S_R(INS_str, EA_PTRSIZE, regTmp, compiler->lvaPSPSym, 0);

#elif defined(TARGET_ARM64)

    int SPtoCallerSPdelta = -genCallerSPtoInitialSPdelta();

    // We will just use the initReg since it is an available register
    // and we are probably done using it anyway...
    regNumber regTmp = initReg;
    *pInitRegZeroed  = false;

    GetEmitter()->emitIns_R_R_Imm(INS_add, EA_PTRSIZE, regTmp, REG_SPBASE, SPtoCallerSPdelta);
    GetEmitter()->emitIns_S_R(INS_str, EA_PTRSIZE, regTmp, compiler->lvaPSPSym, 0);

#elif defined(TARGET_AMD64)

    // The PSP sym value is Initial-SP, not Caller-SP!
    // We assume that RSP is Initial-SP when this function is called. That is, the stack frame
    // has been established.
    //
    // We generate:
    //     mov     [rbp-20h], rsp       // store the Initial-SP (our current rsp) in the PSPsym

    GetEmitter()->emitIns_S_R(ins_Store(TYP_I_IMPL), EA_PTRSIZE, REG_SPBASE, compiler->lvaPSPSym, 0);

#else // TARGET*

    NYI("Set function PSP sym");

#endif // TARGET*
}

#endif // FEATURE_EH_FUNCLETS

/*****************************************************************************
 *
 *  Generates code for all the function and funclet prologs and epilogs.
 */

void CodeGen::genGeneratePrologsAndEpilogs()
{
#ifdef DEBUG
    if (verbose)
    {
        printf("*************** Before prolog / epilog generation\n");
        GetEmitter()->emitDispIGlist(false);
    }
#endif

    // Before generating the prolog, we need to reset the variable locations to what they will be on entry.
    // This affects our code that determines which untracked locals need to be zero initialized.
    compiler->m_pLinearScan->recordVarLocationsAtStartOfBB(compiler->fgFirstBB);

    // Tell the emitter we're done with main code generation, and are going to start prolog and epilog generation.

    GetEmitter()->emitStartPrologEpilogGeneration();

    gcInfo.gcResetForBB();
    genFnProlog();

    // Generate all the prologs and epilogs.
    CLANG_FORMAT_COMMENT_ANCHOR;

#if defined(FEATURE_EH_FUNCLETS)

    // Capture the data we're going to use in the funclet prolog and epilog generation. This is
    // information computed during codegen, or during function prolog generation, like
    // frame offsets. It must run after main function prolog generation.

    genCaptureFuncletPrologEpilogInfo();

#endif // FEATURE_EH_FUNCLETS

    // Walk the list of prologs and epilogs and generate them.
    // We maintain a list of prolog and epilog basic blocks in
    // the insGroup structure in the emitter. This list was created
    // during code generation by the genReserve*() functions.
    //
    // TODO: it seems like better design would be to create a list of prologs/epilogs
    // in the code generator (not the emitter), and then walk that list. But we already
    // have the insGroup list, which serves well, so we don't need the extra allocations
    // for a prolog/epilog list in the code generator.

    GetEmitter()->emitGeneratePrologEpilog();

    // Tell the emitter we're done with all prolog and epilog generation.

    GetEmitter()->emitFinishPrologEpilogGeneration();

#ifdef DEBUG
    if (verbose)
    {
        printf("*************** After prolog / epilog generation\n");
        GetEmitter()->emitDispIGlist(false);
    }
#endif
}

/*
XXXXXXXXXXXXXXXXXXXXXXXXXXXXXXXXXXXXXXXXXXXXXXXXXXXXXXXXXXXXXXXXXXXXXXXXXXXXXXX
XXXXXXXXXXXXXXXXXXXXXXXXXXXXXXXXXXXXXXXXXXXXXXXXXXXXXXXXXXXXXXXXXXXXXXXXXXXXXXX
XX                                                                           XX
XX                           End Prolog / Epilog                             XX
XX                                                                           XX
XXXXXXXXXXXXXXXXXXXXXXXXXXXXXXXXXXXXXXXXXXXXXXXXXXXXXXXXXXXXXXXXXXXXXXXXXXXXXXX
XXXXXXXXXXXXXXXXXXXXXXXXXXXXXXXXXXXXXXXXXXXXXXXXXXXXXXXXXXXXXXXXXXXXXXXXXXXXXXX
*/

#if defined(TARGET_XARCH)
// Save compCalleeFPRegsPushed with the smallest register number saved at [RSP+offset], working
// down the stack to the largest register number stored at [RSP+offset-(genCountBits(regMask)-1)*XMM_REG_SIZE]
// Here offset = 16-byte aligned offset after pushing integer registers.
//
// Params
//   lclFrameSize - Fixed frame size excluding callee pushed int regs.
//             non-funclet: this will be compLclFrameSize.
//             funclet frames: this will be FuncletInfo.fiSpDelta.
void CodeGen::genPreserveCalleeSavedFltRegs(unsigned lclFrameSize)
{
    genVzeroupperIfNeeded(false);
    regMaskTP regMask = compiler->compCalleeFPRegsSavedMask;

    // Only callee saved floating point registers should be in regMask
    assert((regMask & RBM_FLT_CALLEE_SAVED) == regMask);

    // fast path return
    if (regMask == RBM_NONE)
    {
        return;
    }

#ifdef TARGET_AMD64
    unsigned firstFPRegPadding = compiler->lvaIsCalleeSavedIntRegCountEven() ? REGSIZE_BYTES : 0;
    unsigned offset            = lclFrameSize - firstFPRegPadding - XMM_REGSIZE_BYTES;

    // Offset is 16-byte aligned since we use movaps for preserving xmm regs.
    assert((offset % 16) == 0);
    instruction copyIns = ins_Copy(TYP_FLOAT);
#else  // !TARGET_AMD64
    unsigned    offset            = lclFrameSize - XMM_REGSIZE_BYTES;
    instruction copyIns           = INS_movupd;
#endif // !TARGET_AMD64

    for (regNumber reg = REG_FLT_CALLEE_SAVED_FIRST; regMask != RBM_NONE; reg = REG_NEXT(reg))
    {
        regMaskTP regBit = genRegMask(reg);
        if ((regBit & regMask) != 0)
        {
            // ABI requires us to preserve lower 128-bits of YMM register.
            GetEmitter()->emitIns_AR_R(copyIns,
                                       EA_8BYTE, // TODO-XArch-Cleanup: size specified here doesn't matter but should be
                                                 // EA_16BYTE
                                       reg, REG_SPBASE, offset);
            compiler->unwindSaveReg(reg, offset);
            regMask &= ~regBit;
            offset -= XMM_REGSIZE_BYTES;
        }
    }
}

// Save/Restore compCalleeFPRegsPushed with the smallest register number saved at [RSP+offset], working
// down the stack to the largest register number stored at [RSP+offset-(genCountBits(regMask)-1)*XMM_REG_SIZE]
// Here offset = 16-byte aligned offset after pushing integer registers.
//
// Params
//   lclFrameSize - Fixed frame size excluding callee pushed int regs.
//             non-funclet: this will be compLclFrameSize.
//             funclet frames: this will be FuncletInfo.fiSpDelta.
void CodeGen::genRestoreCalleeSavedFltRegs(unsigned lclFrameSize)
{
    regMaskTP regMask = compiler->compCalleeFPRegsSavedMask;

    // Only callee saved floating point registers should be in regMask
    assert((regMask & RBM_FLT_CALLEE_SAVED) == regMask);

    // fast path return
    if (regMask == RBM_NONE)
    {
        genVzeroupperIfNeeded();
        return;
    }

#ifdef TARGET_AMD64
    unsigned    firstFPRegPadding = compiler->lvaIsCalleeSavedIntRegCountEven() ? REGSIZE_BYTES : 0;
    instruction copyIns           = ins_Copy(TYP_FLOAT);
#else  // !TARGET_AMD64
    unsigned    firstFPRegPadding = 0;
    instruction copyIns           = INS_movupd;
#endif // !TARGET_AMD64

    unsigned  offset;
    regNumber regBase;
    if (compiler->compLocallocUsed)
    {
        // localloc frame: use frame pointer relative offset
        assert(isFramePointerUsed());
        regBase = REG_FPBASE;
        offset  = lclFrameSize - genSPtoFPdelta() - firstFPRegPadding - XMM_REGSIZE_BYTES;
    }
    else
    {
        regBase = REG_SPBASE;
        offset  = lclFrameSize - firstFPRegPadding - XMM_REGSIZE_BYTES;
    }

#ifdef TARGET_AMD64
    // Offset is 16-byte aligned since we use movaps for restoring xmm regs
    assert((offset % 16) == 0);
#endif // TARGET_AMD64

    for (regNumber reg = REG_FLT_CALLEE_SAVED_FIRST; regMask != RBM_NONE; reg = REG_NEXT(reg))
    {
        regMaskTP regBit = genRegMask(reg);
        if ((regBit & regMask) != 0)
        {
            // ABI requires us to restore lower 128-bits of YMM register.
            GetEmitter()->emitIns_R_AR(copyIns,
                                       EA_8BYTE, // TODO-XArch-Cleanup: size specified here doesn't matter but should be
                                                 // EA_16BYTE
                                       reg, regBase, offset);
            regMask &= ~regBit;
            offset -= XMM_REGSIZE_BYTES;
        }
    }
    genVzeroupperIfNeeded();
}

// Generate Vzeroupper instruction as needed to zero out upper 128b-bit of all YMM registers so that the
// AVX/Legacy SSE transition penalties can be avoided. This function is been used in genPreserveCalleeSavedFltRegs
// (prolog) and genRestoreCalleeSavedFltRegs (epilog). Issue VZEROUPPER in Prolog if the method contains
// 128-bit or 256-bit AVX code, to avoid legacy SSE to AVX transition penalty, which could happen when native
// code contains legacy SSE code calling into JIT AVX code (e.g. reverse pinvoke). Issue VZEROUPPER in Epilog
// if the method contains 256-bit AVX code, to avoid AVX to legacy SSE transition penalty.
//
// Params
//   check256bitOnly  - true to check if the function contains 256-bit AVX instruction and generate Vzeroupper
//      instruction, false to check if the function contains AVX instruciton (either 128-bit or 256-bit).
//
void CodeGen::genVzeroupperIfNeeded(bool check256bitOnly /* = true*/)
{
    bool emitVzeroUpper = false;
    if (check256bitOnly)
    {
        emitVzeroUpper = GetEmitter()->Contains256bitAVX();
    }
    else
    {
        emitVzeroUpper = GetEmitter()->ContainsAVX();
    }

    if (emitVzeroUpper)
    {
        assert(compiler->canUseVexEncoding());
        instGen(INS_vzeroupper);
    }
}

#endif // defined(TARGET_XARCH)

<<<<<<< HEAD
=======
//-----------------------------------------------------------------------------------
// IsMultiRegReturnedType: Returns true if the type is returned in multiple registers
//
// Arguments:
//     hClass   -  type handle
//
// Return Value:
//     true if type is returned in multiple registers, false otherwise.
//
bool Compiler::IsMultiRegReturnedType(CORINFO_CLASS_HANDLE hClass, CorInfoCallConvExtension callConv)
{
    if (hClass == NO_CLASS_HANDLE)
    {
        return false;
    }

    structPassingKind howToReturnStruct;
    var_types         returnType = getReturnTypeForStruct(hClass, callConv, &howToReturnStruct);

#ifdef TARGET_ARM64
    return (varTypeIsStruct(returnType) && (howToReturnStruct != SPK_PrimitiveType));
#else
    return (varTypeIsStruct(returnType));
#endif
}

//----------------------------------------------
// Methods that support HFA's for ARM32/ARM64
//----------------------------------------------

bool Compiler::IsHfa(CORINFO_CLASS_HANDLE hClass)
{
    return varTypeIsValidHfaType(GetHfaType(hClass));
}

bool Compiler::IsHfa(GenTree* tree)
{
    if (GlobalJitOptions::compFeatureHfa)
    {
        return IsHfa(gtGetStructHandleIfPresent(tree));
    }
    else
    {
        return false;
    }
}

var_types Compiler::GetHfaType(GenTree* tree)
{
    if (GlobalJitOptions::compFeatureHfa)
    {
        return GetHfaType(gtGetStructHandleIfPresent(tree));
    }
    else
    {
        return TYP_UNDEF;
    }
}

unsigned Compiler::GetHfaCount(GenTree* tree)
{
    return GetHfaCount(gtGetStructHandle(tree));
}

var_types Compiler::GetHfaType(CORINFO_CLASS_HANDLE hClass)
{
    if (GlobalJitOptions::compFeatureHfa)
    {
        if (hClass != NO_CLASS_HANDLE)
        {
            CorInfoHFAElemType elemKind = info.compCompHnd->getHFAType(hClass);
            if (elemKind != CORINFO_HFA_ELEM_NONE)
            {
                // This type may not appear elsewhere, but it will occupy a floating point register.
                compFloatingPointUsed = true;
            }
            return HfaTypeFromElemKind(elemKind);
        }
    }
    return TYP_UNDEF;
}

//------------------------------------------------------------------------
// GetHfaCount: Given a  class handle for an HFA struct
//    return the number of registers needed to hold the HFA
//
//    Note that on ARM32 the single precision registers overlap with
//        the double precision registers and for that reason each
//        double register is considered to be two single registers.
//        Thus for ARM32 an HFA of 4 doubles this function will return 8.
//    On ARM64 given an HFA of 4 singles or 4 doubles this function will
//         will return 4 for both.
// Arguments:
//    hClass: the class handle of a HFA struct
//
unsigned Compiler::GetHfaCount(CORINFO_CLASS_HANDLE hClass)
{
    assert(IsHfa(hClass));
#ifdef TARGET_ARM
    // A HFA of doubles is twice as large as an HFA of singles for ARM32
    // (i.e. uses twice the number of single precison registers)
    return info.compCompHnd->getClassSize(hClass) / REGSIZE_BYTES;
#else  // TARGET_ARM64
    var_types hfaType   = GetHfaType(hClass);
    unsigned  classSize = info.compCompHnd->getClassSize(hClass);
    // Note that the retail build issues a warning about a potential divsion by zero without the Max function
    unsigned elemSize = Max((unsigned)1, EA_SIZE_IN_BYTES(emitActualTypeSize(hfaType)));
    return classSize / elemSize;
#endif // TARGET_ARM64
}

>>>>>>> a629767a
#ifdef TARGET_XARCH

//------------------------------------------------------------------------
// genMapShiftInsToShiftByConstantIns: Given a general shift/rotate instruction,
// map it to the specific x86/x64 shift opcode for a shift/rotate by a constant.
// X86/x64 has a special encoding for shift/rotate-by-constant-1.
//
// Arguments:
//    ins: the base shift/rotate instruction
//    shiftByValue: the constant value by which we are shifting/rotating
//
instruction CodeGen::genMapShiftInsToShiftByConstantIns(instruction ins, int shiftByValue)
{
    assert(ins == INS_rcl || ins == INS_rcr || ins == INS_rol || ins == INS_ror || ins == INS_shl || ins == INS_shr ||
           ins == INS_sar);

    // Which format should we use?

    instruction shiftByConstantIns;

    if (shiftByValue == 1)
    {
        // Use the shift-by-one format.

        assert(INS_rcl + 1 == INS_rcl_1);
        assert(INS_rcr + 1 == INS_rcr_1);
        assert(INS_rol + 1 == INS_rol_1);
        assert(INS_ror + 1 == INS_ror_1);
        assert(INS_shl + 1 == INS_shl_1);
        assert(INS_shr + 1 == INS_shr_1);
        assert(INS_sar + 1 == INS_sar_1);

        shiftByConstantIns = (instruction)(ins + 1);
    }
    else
    {
        // Use the shift-by-NNN format.

        assert(INS_rcl + 2 == INS_rcl_N);
        assert(INS_rcr + 2 == INS_rcr_N);
        assert(INS_rol + 2 == INS_rol_N);
        assert(INS_ror + 2 == INS_ror_N);
        assert(INS_shl + 2 == INS_shl_N);
        assert(INS_shr + 2 == INS_shr_N);
        assert(INS_sar + 2 == INS_sar_N);

        shiftByConstantIns = (instruction)(ins + 2);
    }

    return shiftByConstantIns;
}

#endif // TARGET_XARCH

//------------------------------------------------------------------------------------------------ //
// getFirstArgWithStackSlot - returns the first argument with stack slot on the caller's frame.
//
// Return value:
//    The number of the first argument with stack slot on the caller's frame.
//
// Note:
//    On x64 Windows the caller always creates slots (homing space) in its frame for the
//    first 4 arguments of a callee (register passed args). So, the the variable number
//    (lclNum) for the first argument with a stack slot is always 0.
//    For System V systems or armarch, there is no such calling convention requirement, and the code
//    needs to find the first stack passed argument from the caller. This is done by iterating over
//    all the lvParam variables and finding the first with GetArgReg() equals to REG_STK.
//
unsigned CodeGen::getFirstArgWithStackSlot()
{
#if defined(UNIX_AMD64_ABI) || defined(TARGET_ARMARCH)
    unsigned baseVarNum = 0;
    // Iterate over all the lvParam variables in the Lcl var table until we find the first one
    // that's passed on the stack.
    LclVarDsc* varDsc = nullptr;
    for (unsigned i = 0; i < compiler->info.compArgsCount; i++)
    {
        varDsc = &(compiler->lvaTable[i]);

        // We should have found a stack parameter (and broken out of this loop) before
        // we find any non-parameters.
        assert(varDsc->lvIsParam);

        if (varDsc->GetArgReg() == REG_STK)
        {
            baseVarNum = i;
            break;
        }
    }
    assert(varDsc != nullptr);

    return baseVarNum;
#elif defined(TARGET_AMD64)
    return 0;
#else  // TARGET_X86
    // Not implemented for x86.
    NYI_X86("getFirstArgWithStackSlot not yet implemented for x86.");
    return BAD_VAR_NUM;
#endif // TARGET_X86
}

//------------------------------------------------------------------------
// genSinglePush: Report a change in stack level caused by a single word-sized push instruction
//
void CodeGen::genSinglePush()
{
    AddStackLevel(REGSIZE_BYTES);
}

//------------------------------------------------------------------------
// genSinglePop: Report a change in stack level caused by a single word-sized pop instruction
//
void CodeGen::genSinglePop()
{
    SubtractStackLevel(REGSIZE_BYTES);
}

//------------------------------------------------------------------------
// genPushRegs: Push the given registers.
//
// Arguments:
//    regs - mask or registers to push
//    byrefRegs - OUT arg. Set to byref registers that were pushed.
//    noRefRegs - OUT arg. Set to non-GC ref registers that were pushed.
//
// Return Value:
//    Mask of registers pushed.
//
// Notes:
//    This function does not check if the register is marked as used, etc.
//
regMaskTP CodeGen::genPushRegs(regMaskTP regs, regMaskTP* byrefRegs, regMaskTP* noRefRegs)
{
    *byrefRegs = RBM_NONE;
    *noRefRegs = RBM_NONE;

    if (regs == RBM_NONE)
    {
        return RBM_NONE;
    }

#if FEATURE_FIXED_OUT_ARGS

    NYI("Don't call genPushRegs with real regs!");
    return RBM_NONE;

#else // FEATURE_FIXED_OUT_ARGS

    noway_assert(genTypeStSz(TYP_REF) == genTypeStSz(TYP_I_IMPL));
    noway_assert(genTypeStSz(TYP_BYREF) == genTypeStSz(TYP_I_IMPL));

    regMaskTP pushedRegs = regs;

    for (regNumber reg = REG_INT_FIRST; regs != RBM_NONE; reg = REG_NEXT(reg))
    {
        regMaskTP regBit = regMaskTP(1) << reg;

        if ((regBit & regs) == RBM_NONE)
            continue;

        var_types type;
        if (regBit & gcInfo.gcRegGCrefSetCur)
        {
            type = TYP_REF;
        }
        else if (regBit & gcInfo.gcRegByrefSetCur)
        {
            *byrefRegs |= regBit;
            type = TYP_BYREF;
        }
        else if (noRefRegs != NULL)
        {
            *noRefRegs |= regBit;
            type = TYP_I_IMPL;
        }
        else
        {
            continue;
        }

        inst_RV(INS_push, reg, type);

        genSinglePush();
        gcInfo.gcMarkRegSetNpt(regBit);

        regs &= ~regBit;
    }

    return pushedRegs;

#endif // FEATURE_FIXED_OUT_ARGS
}

//------------------------------------------------------------------------
// genPopRegs: Pop the registers that were pushed by genPushRegs().
//
// Arguments:
//    regs - mask of registers to pop
//    byrefRegs - The byref registers that were pushed by genPushRegs().
//    noRefRegs - The non-GC ref registers that were pushed by genPushRegs().
//
// Return Value:
//    None
//
void CodeGen::genPopRegs(regMaskTP regs, regMaskTP byrefRegs, regMaskTP noRefRegs)
{
    if (regs == RBM_NONE)
    {
        return;
    }

#if FEATURE_FIXED_OUT_ARGS

    NYI("Don't call genPopRegs with real regs!");

#else // FEATURE_FIXED_OUT_ARGS

    noway_assert((regs & byrefRegs) == byrefRegs);
    noway_assert((regs & noRefRegs) == noRefRegs);
    noway_assert((regs & (gcInfo.gcRegGCrefSetCur | gcInfo.gcRegByrefSetCur)) == RBM_NONE);

    noway_assert(genTypeStSz(TYP_REF) == genTypeStSz(TYP_INT));
    noway_assert(genTypeStSz(TYP_BYREF) == genTypeStSz(TYP_INT));

    // Walk the registers in the reverse order as genPushRegs()
    for (regNumber reg = REG_INT_LAST; regs != RBM_NONE; reg = REG_PREV(reg))
    {
        regMaskTP regBit = regMaskTP(1) << reg;

        if ((regBit & regs) == RBM_NONE)
            continue;

        var_types type;
        if (regBit & byrefRegs)
        {
            type = TYP_BYREF;
        }
        else if (regBit & noRefRegs)
        {
            type = TYP_INT;
        }
        else
        {
            type = TYP_REF;
        }

        inst_RV(INS_pop, reg, type);
        genSinglePop();

        if (type != TYP_INT)
            gcInfo.gcMarkRegPtrVal(reg, type);

        regs &= ~regBit;
    }

#endif // FEATURE_FIXED_OUT_ARGS
}

/*****************************************************************************
 *                          genSetScopeInfo
 *
 * This function should be called only after the sizes of the emitter blocks
 * have been finalized.
 */

void CodeGen::genSetScopeInfo()
{
    if (!compiler->opts.compScopeInfo)
    {
        return;
    }

#ifdef DEBUG
    if (verbose)
    {
        printf("*************** In genSetScopeInfo()\n");
    }
#endif

    unsigned varsLocationsCount = 0;

#ifdef USING_SCOPE_INFO
    if (compiler->info.compVarScopesCount > 0)
    {
        varsLocationsCount = siScopeCnt + psiScopeCnt;
    }
#else // USING_SCOPE_INFO

#ifdef USING_VARIABLE_LIVE_RANGE
    varsLocationsCount = (unsigned int)varLiveKeeper->getLiveRangesCount();
#endif // USING_VARIABLE_LIVE_RANGE

#endif // USING_SCOPE_INFO

    if (varsLocationsCount == 0)
    {
        // No variable home to report
        compiler->eeSetLVcount(0);
        compiler->eeSetLVdone();
        return;
    }

    noway_assert(compiler->opts.compScopeInfo && (compiler->info.compVarScopesCount > 0));

    // Initialize the table where the reported variables' home will be placed.
    compiler->eeSetLVcount(varsLocationsCount);

#ifdef DEBUG
    genTrnslLocalVarCount = varsLocationsCount;
    if (varsLocationsCount)
    {
        genTrnslLocalVarInfo = new (compiler, CMK_DebugOnly) TrnslLocalVarInfo[varsLocationsCount];
    }
#endif

#ifdef USING_SCOPE_INFO
    genSetScopeInfoUsingsiScope();
#else // USING_SCOPE_INFO
#ifdef USING_VARIABLE_LIVE_RANGE
    // We can have one of both flags defined, both, or none. Specially if we need to compare both
    // both results. But we cannot report both to the debugger, since there would be overlapping
    // intervals, and may not indicate the same variable location.

    genSetScopeInfoUsingVariableRanges();

#endif // USING_VARIABLE_LIVE_RANGE
#endif // USING_SCOPE_INFO

    compiler->eeSetLVdone();
}

#ifdef USING_SCOPE_INFO
void CodeGen::genSetScopeInfoUsingsiScope()
{
    noway_assert(psiOpenScopeList.scNext == nullptr);

    // Record the scopes found for the parameters over the prolog.
    // The prolog needs to be treated differently as a variable may not
    // have the same info in the prolog block as is given by compiler->lvaTable.
    // eg. A register parameter is actually on the stack, before it is loaded to reg.

    CodeGen::psiScope* scopeP;
    unsigned           i;

    for (i = 0, scopeP = psiScopeList.scNext; i < psiScopeCnt; i++, scopeP = scopeP->scNext)
    {
        noway_assert(scopeP != nullptr);
        noway_assert(scopeP->scStartLoc.Valid());
        noway_assert(scopeP->scEndLoc.Valid());

        UNATIVE_OFFSET startOffs = scopeP->scStartLoc.CodeOffset(GetEmitter());
        UNATIVE_OFFSET endOffs   = scopeP->scEndLoc.CodeOffset(GetEmitter());

        unsigned varNum = scopeP->scSlotNum;
        noway_assert(startOffs <= endOffs);

        // The range may be 0 if the prolog is empty. For such a case,
        // report the liveness of arguments to span at least the first
        // instruction in the method. This will be incorrect (except on
        // entry to the method) if the very first instruction of the method
        // is part of a loop. However, this should happen
        // very rarely, and the incorrectness is worth being able to look
        // at the argument on entry to the method.
        if (startOffs == endOffs)
        {
            noway_assert(startOffs == 0);
            endOffs++;
        }

        siVarLoc varLoc = scopeP->getSiVarLoc();

        genSetScopeInfo(i, startOffs, endOffs - startOffs, varNum, scopeP->scLVnum, true, &varLoc);
    }

    // Record the scopes for the rest of the method.
    // Check that the LocalVarInfo scopes look OK
    noway_assert(siOpenScopeList.scNext == nullptr);

    CodeGen::siScope* scopeL;

    for (i = 0, scopeL = siScopeList.scNext; i < siScopeCnt; i++, scopeL = scopeL->scNext)
    {
        noway_assert(scopeL != nullptr);
        noway_assert(scopeL->scStartLoc.Valid());
        noway_assert(scopeL->scEndLoc.Valid());

        // Find the start and end IP

        UNATIVE_OFFSET startOffs = scopeL->scStartLoc.CodeOffset(GetEmitter());
        UNATIVE_OFFSET endOffs   = scopeL->scEndLoc.CodeOffset(GetEmitter());

        noway_assert(scopeL->scStartLoc != scopeL->scEndLoc);

        LclVarDsc* varDsc = compiler->lvaGetDesc(scopeL->scVarNum);
        siVarLoc   varLoc = getSiVarLoc(varDsc, scopeL);

        genSetScopeInfo(psiScopeCnt + i, startOffs, endOffs - startOffs, scopeL->scVarNum, scopeL->scLVnum, false,
                        &varLoc);
    }
}
#endif // USING_SCOPE_INFO

#ifdef USING_VARIABLE_LIVE_RANGE
//------------------------------------------------------------------------
// genSetScopeInfoUsingVariableRanges: Call "genSetScopeInfo" with the
//  "VariableLiveRanges" created for the arguments, special arguments and
//  IL local variables.
//
// Notes:
//  This function is called from "genSetScopeInfo" once the code is generated
//  and we want to send debug info to the debugger.
//
void CodeGen::genSetScopeInfoUsingVariableRanges()
{
    unsigned int liveRangeIndex = 0;

    for (unsigned int varNum = 0; varNum < compiler->info.compLocalsCount; varNum++)
    {
        LclVarDsc* varDsc = compiler->lvaGetDesc(varNum);

        if (compiler->compMap2ILvarNum(varNum) != (unsigned int)ICorDebugInfo::UNKNOWN_ILNUM)
        {
            VariableLiveKeeper::LiveRangeList* liveRanges = nullptr;

            for (int rangeIndex = 0; rangeIndex < 2; rangeIndex++)
            {
                if (rangeIndex == 0)
                {
                    liveRanges = varLiveKeeper->getLiveRangesForVarForProlog(varNum);
                }
                else
                {
                    liveRanges = varLiveKeeper->getLiveRangesForVarForBody(varNum);
                }
                for (VariableLiveKeeper::VariableLiveRange& liveRange : *liveRanges)
                {
                    UNATIVE_OFFSET startOffs = liveRange.m_StartEmitLocation.CodeOffset(GetEmitter());
                    UNATIVE_OFFSET endOffs   = liveRange.m_EndEmitLocation.CodeOffset(GetEmitter());

                    if (varDsc->lvIsParam && (startOffs == endOffs))
                    {
                        // If the length is zero, it means that the prolog is empty. In that case,
                        // CodeGen::genSetScopeInfo will report the liveness of all arguments
                        // as spanning the first instruction in the method, so that they can
                        // at least be inspected on entry to the method.
                        endOffs++;
                    }

                    genSetScopeInfo(liveRangeIndex, startOffs, endOffs - startOffs, varNum,
                                    varNum /* I dont know what is the which in eeGetLvInfo */, true,
                                    &liveRange.m_VarLocation);
                    liveRangeIndex++;
                }
            }
        }
    }
}
#endif // USING_VARIABLE_LIVE_RANGE

//------------------------------------------------------------------------
// genSetScopeInfo: Record scope information for debug info
//
// Arguments:
//    which
//    startOffs - the starting offset for this scope
//    length    - the length of this scope
//    varNum    - the lclVar for this scope info
//    LVnum
//    avail     - a bool indicating if it has a home
//    varLoc    - the position (reg or stack) of the variable
//
// Notes:
//    Called for every scope info piece to record by the main genSetScopeInfo()

void CodeGen::genSetScopeInfo(unsigned       which,
                              UNATIVE_OFFSET startOffs,
                              UNATIVE_OFFSET length,
                              unsigned       varNum,
                              unsigned       LVnum,
                              bool           avail,
                              siVarLoc*      varLoc)
{
    // We need to do some mapping while reporting back these variables.

    unsigned ilVarNum = compiler->compMap2ILvarNum(varNum);
    noway_assert((int)ilVarNum != ICorDebugInfo::UNKNOWN_ILNUM);

#ifdef TARGET_X86
    // Non-x86 platforms are allowed to access all arguments directly
    // so we don't need this code.

    // Is this a varargs function?
    if (compiler->info.compIsVarArgs && varNum != compiler->lvaVarargsHandleArg &&
        varNum < compiler->info.compArgsCount && !compiler->lvaTable[varNum].lvIsRegArg)
    {
        noway_assert(varLoc->vlType == VLT_STK || varLoc->vlType == VLT_STK2);

        // All stack arguments (except the varargs handle) have to be
        // accessed via the varargs cookie. Discard generated info,
        // and just find its position relative to the varargs handle

        PREFIX_ASSUME(compiler->lvaVarargsHandleArg < compiler->info.compArgsCount);
        if (!compiler->lvaTable[compiler->lvaVarargsHandleArg].lvOnFrame)
        {
            noway_assert(!compiler->opts.compDbgCode);
            return;
        }

        // Can't check compiler->lvaTable[varNum].lvOnFrame as we don't set it for
        // arguments of vararg functions to avoid reporting them to GC.
        noway_assert(!compiler->lvaTable[varNum].lvRegister);
        unsigned cookieOffset = compiler->lvaTable[compiler->lvaVarargsHandleArg].GetStackOffset();
        unsigned varOffset    = compiler->lvaTable[varNum].GetStackOffset();

        noway_assert(cookieOffset < varOffset);
        unsigned offset     = varOffset - cookieOffset;
        unsigned stkArgSize = compiler->compArgSize - intRegState.rsCalleeRegArgCount * REGSIZE_BYTES;
        noway_assert(offset < stkArgSize);
        offset = stkArgSize - offset;

        varLoc->vlType                   = VLT_FIXED_VA;
        varLoc->vlFixedVarArg.vlfvOffset = offset;
    }

#endif // TARGET_X86

    VarName name = nullptr;

#ifdef DEBUG

    for (unsigned scopeNum = 0; scopeNum < compiler->info.compVarScopesCount; scopeNum++)
    {
        if (LVnum == compiler->info.compVarScopes[scopeNum].vsdLVnum)
        {
            name = compiler->info.compVarScopes[scopeNum].vsdName;
        }
    }

    // Hang on to this compiler->info.

    TrnslLocalVarInfo& tlvi = genTrnslLocalVarInfo[which];

    tlvi.tlviVarNum    = ilVarNum;
    tlvi.tlviLVnum     = LVnum;
    tlvi.tlviName      = name;
    tlvi.tlviStartPC   = startOffs;
    tlvi.tlviLength    = length;
    tlvi.tlviAvailable = avail;
    tlvi.tlviVarLoc    = *varLoc;

#endif // DEBUG

    compiler->eeSetLVinfo(which, startOffs, length, ilVarNum, *varLoc);
}

/*****************************************************************************/
#ifdef LATE_DISASM
#if defined(DEBUG)
/*****************************************************************************
 *                          CompilerRegName
 *
 * Can be called only after lviSetLocalVarInfo() has been called
 */

/* virtual */
const char* CodeGen::siRegVarName(size_t offs, size_t size, unsigned reg)
{
    if (!compiler->opts.compScopeInfo)
        return nullptr;

    if (compiler->info.compVarScopesCount == 0)
        return nullptr;

    noway_assert(genTrnslLocalVarCount == 0 || genTrnslLocalVarInfo);

    for (unsigned i = 0; i < genTrnslLocalVarCount; i++)
    {
        if ((genTrnslLocalVarInfo[i].tlviVarLoc.vlIsInReg((regNumber)reg)) &&
            (genTrnslLocalVarInfo[i].tlviAvailable == true) && (genTrnslLocalVarInfo[i].tlviStartPC <= offs + size) &&
            (genTrnslLocalVarInfo[i].tlviStartPC + genTrnslLocalVarInfo[i].tlviLength > offs))
        {
            return genTrnslLocalVarInfo[i].tlviName ? compiler->VarNameToStr(genTrnslLocalVarInfo[i].tlviName) : NULL;
        }
    }

    return NULL;
}

/*****************************************************************************
 *                          CompilerStkName
 *
 * Can be called only after lviSetLocalVarInfo() has been called
 */

/* virtual */
const char* CodeGen::siStackVarName(size_t offs, size_t size, unsigned reg, unsigned stkOffs)
{
    if (!compiler->opts.compScopeInfo)
        return nullptr;

    if (compiler->info.compVarScopesCount == 0)
        return nullptr;

    noway_assert(genTrnslLocalVarCount == 0 || genTrnslLocalVarInfo);

    for (unsigned i = 0; i < genTrnslLocalVarCount; i++)
    {
        if ((genTrnslLocalVarInfo[i].tlviVarLoc.vlIsOnStack((regNumber)reg, stkOffs)) &&
            (genTrnslLocalVarInfo[i].tlviAvailable == true) && (genTrnslLocalVarInfo[i].tlviStartPC <= offs + size) &&
            (genTrnslLocalVarInfo[i].tlviStartPC + genTrnslLocalVarInfo[i].tlviLength > offs))
        {
            return genTrnslLocalVarInfo[i].tlviName ? compiler->VarNameToStr(genTrnslLocalVarInfo[i].tlviName) : NULL;
        }
    }

    return NULL;
}

/*****************************************************************************/
#endif // defined(DEBUG)
#endif // LATE_DISASM

#ifdef DEBUG

/*****************************************************************************
 *  Display a IPmappingDsc. Pass -1 as mappingNum to not display a mapping number.
 */

void CodeGen::genIPmappingDisp(unsigned mappingNum, Compiler::IPmappingDsc* ipMapping)
{
    if (mappingNum != unsigned(-1))
    {
        printf("%d: ", mappingNum);
    }

    IL_OFFSETX offsx = ipMapping->ipmdILoffsx;

    if (offsx == BAD_IL_OFFSET)
    {
        printf("???");
    }
    else
    {
        Compiler::eeDispILOffs(jitGetILoffsAny(offsx));

        if (jitIsStackEmpty(offsx))
        {
            printf(" STACK_EMPTY");
        }

        if (jitIsCallInstruction(offsx))
        {
            printf(" CALL_INSTRUCTION");
        }
    }

    printf(" ");
    ipMapping->ipmdNativeLoc.Print(compiler->compMethodID);
    // We can only call this after code generation. Is there any way to tell when it's legal to call?
    // printf(" [%x]", ipMapping->ipmdNativeLoc.CodeOffset(GetEmitter()));

    if (ipMapping->ipmdIsLabel)
    {
        printf(" label");
    }

    printf("\n");
}

void CodeGen::genIPmappingListDisp()
{
    unsigned                mappingNum = 0;
    Compiler::IPmappingDsc* ipMapping;

    for (ipMapping = compiler->genIPmappingList; ipMapping != nullptr; ipMapping = ipMapping->ipmdNext)
    {
        genIPmappingDisp(mappingNum, ipMapping);
        ++mappingNum;
    }
}

#endif // DEBUG

/*****************************************************************************
 *
 *  Append an IPmappingDsc struct to the list that we're maintaining
 *  for the debugger.
 *  Record the instr offset as being at the current code gen position.
 */

void CodeGen::genIPmappingAdd(IL_OFFSETX offsx, bool isLabel)
{
    if (!compiler->opts.compDbgInfo)
    {
        return;
    }

    assert(offsx != BAD_IL_OFFSET);

    switch ((int)offsx) // Need the cast since offs is unsigned and the case statements are comparing to signed.
    {
        case ICorDebugInfo::PROLOG:
        case ICorDebugInfo::EPILOG:
            break;

        default:

            if (offsx != (IL_OFFSETX)ICorDebugInfo::NO_MAPPING)
            {
                noway_assert(jitGetILoffs(offsx) <= compiler->info.compILCodeSize);
            }

            // Ignore this one if it's the same IL offset as the last one we saw.
            // Note that we'll let through two identical IL offsets if the flag bits
            // differ, or two identical "special" mappings (e.g., PROLOG).
            if ((compiler->genIPmappingLast != nullptr) && (offsx == compiler->genIPmappingLast->ipmdILoffsx))
            {
                JITDUMP("genIPmappingAdd: ignoring duplicate IL offset 0x%x\n", offsx);
                return;
            }
            break;
    }

    /* Create a mapping entry and append it to the list */

    Compiler::IPmappingDsc* addMapping = compiler->getAllocator(CMK_DebugInfo).allocate<Compiler::IPmappingDsc>(1);
    addMapping->ipmdNativeLoc.CaptureLocation(GetEmitter());
    addMapping->ipmdILoffsx = offsx;
    addMapping->ipmdIsLabel = isLabel;
    addMapping->ipmdNext    = nullptr;

    if (compiler->genIPmappingList != nullptr)
    {
        assert(compiler->genIPmappingLast != nullptr);
        assert(compiler->genIPmappingLast->ipmdNext == nullptr);
        compiler->genIPmappingLast->ipmdNext = addMapping;
    }
    else
    {
        assert(compiler->genIPmappingLast == nullptr);
        compiler->genIPmappingList = addMapping;
    }

    compiler->genIPmappingLast = addMapping;

#ifdef DEBUG
    if (verbose)
    {
        printf("Added IP mapping: ");
        genIPmappingDisp(unsigned(-1), addMapping);
    }
#endif // DEBUG
}

/*****************************************************************************
 *
 *  Prepend an IPmappingDsc struct to the list that we're maintaining
 *  for the debugger.
 *  Record the instr offset as being at the current code gen position.
 */
void CodeGen::genIPmappingAddToFront(IL_OFFSETX offsx)
{
    if (!compiler->opts.compDbgInfo)
    {
        return;
    }

    assert(offsx != BAD_IL_OFFSET);
    assert(compiler->compGeneratingProlog); // We only ever do this during prolog generation.

    switch ((int)offsx) // Need the cast since offs is unsigned and the case statements are comparing to signed.
    {
        case ICorDebugInfo::NO_MAPPING:
        case ICorDebugInfo::PROLOG:
        case ICorDebugInfo::EPILOG:
            break;

        default:
            noway_assert(jitGetILoffs(offsx) <= compiler->info.compILCodeSize);
            break;
    }

    /* Create a mapping entry and prepend it to the list */

    Compiler::IPmappingDsc* addMapping = compiler->getAllocator(CMK_DebugInfo).allocate<Compiler::IPmappingDsc>(1);
    addMapping->ipmdNativeLoc.CaptureLocation(GetEmitter());
    addMapping->ipmdILoffsx = offsx;
    addMapping->ipmdIsLabel = true;
    addMapping->ipmdNext    = nullptr;

    addMapping->ipmdNext       = compiler->genIPmappingList;
    compiler->genIPmappingList = addMapping;

    if (compiler->genIPmappingLast == nullptr)
    {
        compiler->genIPmappingLast = addMapping;
    }

#ifdef DEBUG
    if (verbose)
    {
        printf("Added IP mapping to front: ");
        genIPmappingDisp(unsigned(-1), addMapping);
    }
#endif // DEBUG
}

/*****************************************************************************/

C_ASSERT(IL_OFFSETX(ICorDebugInfo::NO_MAPPING) != IL_OFFSETX(BAD_IL_OFFSET));
C_ASSERT(IL_OFFSETX(ICorDebugInfo::PROLOG) != IL_OFFSETX(BAD_IL_OFFSET));
C_ASSERT(IL_OFFSETX(ICorDebugInfo::EPILOG) != IL_OFFSETX(BAD_IL_OFFSET));

C_ASSERT(IL_OFFSETX(BAD_IL_OFFSET) > MAX_IL_OFFSET);
C_ASSERT(IL_OFFSETX(ICorDebugInfo::NO_MAPPING) > MAX_IL_OFFSET);
C_ASSERT(IL_OFFSETX(ICorDebugInfo::PROLOG) > MAX_IL_OFFSET);
C_ASSERT(IL_OFFSETX(ICorDebugInfo::EPILOG) > MAX_IL_OFFSET);

//------------------------------------------------------------------------
// jitGetILoffs: Returns the IL offset portion of the IL_OFFSETX type.
//      Asserts if any ICorDebugInfo distinguished value (like ICorDebugInfo::NO_MAPPING)
//      is seen; these are unexpected here. Also asserts if passed BAD_IL_OFFSET.
//
// Arguments:
//    offsx - the IL_OFFSETX value with the IL offset to extract.
//
// Return Value:
//    The IL offset.

IL_OFFSET jitGetILoffs(IL_OFFSETX offsx)
{
    assert(offsx != BAD_IL_OFFSET);

    switch ((int)offsx) // Need the cast since offs is unsigned and the case statements are comparing to signed.
    {
        case ICorDebugInfo::NO_MAPPING:
        case ICorDebugInfo::PROLOG:
        case ICorDebugInfo::EPILOG:
            unreached();

        default:
            return IL_OFFSET(offsx & ~IL_OFFSETX_BITS);
    }
}

//------------------------------------------------------------------------
// jitGetILoffsAny: Similar to jitGetILoffs(), but passes through ICorDebugInfo
//      distinguished values. Asserts if passed BAD_IL_OFFSET.
//
// Arguments:
//    offsx - the IL_OFFSETX value with the IL offset to extract.
//
// Return Value:
//    The IL offset.

IL_OFFSET jitGetILoffsAny(IL_OFFSETX offsx)
{
    assert(offsx != BAD_IL_OFFSET);

    switch ((int)offsx) // Need the cast since offs is unsigned and the case statements are comparing to signed.
    {
        case ICorDebugInfo::NO_MAPPING:
        case ICorDebugInfo::PROLOG:
        case ICorDebugInfo::EPILOG:
            return IL_OFFSET(offsx);

        default:
            return IL_OFFSET(offsx & ~IL_OFFSETX_BITS);
    }
}

//------------------------------------------------------------------------
// jitIsStackEmpty: Does the IL offset have the stack empty bit set?
//      Asserts if passed BAD_IL_OFFSET.
//
// Arguments:
//    offsx - the IL_OFFSETX value to check
//
// Return Value:
//    'true' if the stack empty bit is set; 'false' otherwise.

bool jitIsStackEmpty(IL_OFFSETX offsx)
{
    assert(offsx != BAD_IL_OFFSET);

    switch ((int)offsx) // Need the cast since offs is unsigned and the case statements are comparing to signed.
    {
        case ICorDebugInfo::NO_MAPPING:
        case ICorDebugInfo::PROLOG:
        case ICorDebugInfo::EPILOG:
            return true;

        default:
            return (offsx & IL_OFFSETX_STKBIT) == 0;
    }
}

//------------------------------------------------------------------------
// jitIsCallInstruction: Does the IL offset have the call instruction bit set?
//      Asserts if passed BAD_IL_OFFSET.
//
// Arguments:
//    offsx - the IL_OFFSETX value to check
//
// Return Value:
//    'true' if the call instruction bit is set; 'false' otherwise.

bool jitIsCallInstruction(IL_OFFSETX offsx)
{
    assert(offsx != BAD_IL_OFFSET);

    switch ((int)offsx) // Need the cast since offs is unsigned and the case statements are comparing to signed.
    {
        case ICorDebugInfo::NO_MAPPING:
        case ICorDebugInfo::PROLOG:
        case ICorDebugInfo::EPILOG:
            return false;

        default:
            return (offsx & IL_OFFSETX_CALLINSTRUCTIONBIT) != 0;
    }
}

/*****************************************************************************/

void CodeGen::genEnsureCodeEmitted(IL_OFFSETX offsx)
{
    if (!compiler->opts.compDbgCode)
    {
        return;
    }

    if (offsx == BAD_IL_OFFSET)
    {
        return;
    }

    /* If other IL were offsets reported, skip */

    if (compiler->genIPmappingLast == nullptr)
    {
        return;
    }

    if (compiler->genIPmappingLast->ipmdILoffsx != offsx)
    {
        return;
    }

    /* offsx was the last reported offset. Make sure that we generated native code */

    if (compiler->genIPmappingLast->ipmdNativeLoc.IsCurrentLocation(GetEmitter()))
    {
        instGen(INS_nop);
    }
}

/*****************************************************************************
 *
 *  Shut down the IP-mapping logic, report the info to the EE.
 */

void CodeGen::genIPmappingGen()
{
    if (!compiler->opts.compDbgInfo)
    {
        return;
    }

#ifdef DEBUG
    if (verbose)
    {
        printf("*************** In genIPmappingGen()\n");
    }
#endif

    if (compiler->genIPmappingList == nullptr)
    {
        compiler->eeSetLIcount(0);
        compiler->eeSetLIdone();
        return;
    }

    Compiler::IPmappingDsc* tmpMapping;
    Compiler::IPmappingDsc* prevMapping;
    unsigned                mappingCnt;
    UNATIVE_OFFSET          lastNativeOfs;

    /* First count the number of distinct mapping records */

    mappingCnt    = 0;
    lastNativeOfs = UNATIVE_OFFSET(~0);

    for (prevMapping = nullptr, tmpMapping = compiler->genIPmappingList; tmpMapping != nullptr;
         tmpMapping = tmpMapping->ipmdNext)
    {
        IL_OFFSETX srcIP = tmpMapping->ipmdILoffsx;

        // Managed RetVal - since new sequence points are emitted to identify IL calls,
        // make sure that those are not filtered and do not interfere with filtering of
        // other sequence points.
        if (jitIsCallInstruction(srcIP))
        {
            mappingCnt++;
            continue;
        }

        UNATIVE_OFFSET nextNativeOfs = tmpMapping->ipmdNativeLoc.CodeOffset(GetEmitter());

        if (nextNativeOfs != lastNativeOfs)
        {
            mappingCnt++;
            lastNativeOfs = nextNativeOfs;
            prevMapping   = tmpMapping;
            continue;
        }

        /* If there are mappings with the same native offset, then:
           o If one of them is NO_MAPPING, ignore it
           o If one of them is a label, report that and ignore the other one
           o Else report the higher IL offset
         */

        PREFIX_ASSUME(prevMapping != nullptr); // We would exit before if this was true
        if (prevMapping->ipmdILoffsx == (IL_OFFSETX)ICorDebugInfo::NO_MAPPING)
        {
            // If the previous entry was NO_MAPPING, ignore it
            prevMapping->ipmdNativeLoc.Init();
            prevMapping = tmpMapping;
        }
        else if (srcIP == (IL_OFFSETX)ICorDebugInfo::NO_MAPPING)
        {
            // If the current entry is NO_MAPPING, ignore it
            // Leave prevMapping unchanged as tmpMapping is no longer valid
            tmpMapping->ipmdNativeLoc.Init();
        }
        else if (srcIP == (IL_OFFSETX)ICorDebugInfo::EPILOG || srcIP == 0)
        {
            // counting for special cases: see below
            mappingCnt++;
            prevMapping = tmpMapping;
        }
        else
        {
            noway_assert(prevMapping != nullptr);
            noway_assert(!prevMapping->ipmdNativeLoc.Valid() ||
                         lastNativeOfs == prevMapping->ipmdNativeLoc.CodeOffset(GetEmitter()));

            /* The previous block had the same native offset. We have to
               discard one of the mappings. Simply reinitialize ipmdNativeLoc
               and prevMapping will be ignored later. */

            if (prevMapping->ipmdIsLabel)
            {
                // Leave prevMapping unchanged as tmpMapping is no longer valid
                tmpMapping->ipmdNativeLoc.Init();
            }
            else
            {
                prevMapping->ipmdNativeLoc.Init();
                prevMapping = tmpMapping;
            }
        }
    }

    /* Tell them how many mapping records we've got */

    compiler->eeSetLIcount(mappingCnt);

    /* Now tell them about the mappings */

    mappingCnt    = 0;
    lastNativeOfs = UNATIVE_OFFSET(~0);

    for (tmpMapping = compiler->genIPmappingList; tmpMapping != nullptr; tmpMapping = tmpMapping->ipmdNext)
    {
        // Do we have to skip this record ?
        if (!tmpMapping->ipmdNativeLoc.Valid())
        {
            continue;
        }

        UNATIVE_OFFSET nextNativeOfs = tmpMapping->ipmdNativeLoc.CodeOffset(GetEmitter());
        IL_OFFSETX     srcIP         = tmpMapping->ipmdILoffsx;

        if (jitIsCallInstruction(srcIP))
        {
            compiler->eeSetLIinfo(mappingCnt++, nextNativeOfs, jitGetILoffs(srcIP), jitIsStackEmpty(srcIP), true);
        }
        else if (nextNativeOfs != lastNativeOfs)
        {
            compiler->eeSetLIinfo(mappingCnt++, nextNativeOfs, jitGetILoffsAny(srcIP), jitIsStackEmpty(srcIP), false);
            lastNativeOfs = nextNativeOfs;
        }
        else if (srcIP == (IL_OFFSETX)ICorDebugInfo::EPILOG || srcIP == 0)
        {
            // For the special case of an IL instruction with no body
            // followed by the epilog (say ret void immediately preceding
            // the method end), we put two entries in, so that we'll stop
            // at the (empty) ret statement if the user tries to put a
            // breakpoint there, and then have the option of seeing the
            // epilog or not based on SetUnmappedStopMask for the stepper.
            compiler->eeSetLIinfo(mappingCnt++, nextNativeOfs, jitGetILoffsAny(srcIP), jitIsStackEmpty(srcIP), false);
        }
    }

#if 0
    // TODO-Review:
    //This check is disabled.  It is always true that any time this check asserts, the debugger would have a
    //problem with IL source level debugging.  However, for a C# file, it only matters if things are on
    //different source lines.  As a result, we have all sorts of latent problems with how we emit debug
    //info, but very few actual ones.  Whenever someone wants to tackle that problem in general, turn this
    //assert back on.
    if (compiler->opts.compDbgCode)
    {
        //Assert that the first instruction of every basic block with more than one incoming edge has a
        //different sequence point from each incoming block.
        //
        //It turns out that the only thing we really have to assert is that the first statement in each basic
        //block has an IL offset and appears in eeBoundaries.
        for (BasicBlock * block = compiler->fgFirstBB; block != nullptr; block = block->bbNext)
        {
            Statement* stmt = block->firstStmt();
            if ((block->bbRefs > 1) && (stmt != nullptr))
            {
                bool found = false;
                if (stmt->GetILOffsetX() != BAD_IL_OFFSET)
                {
                    IL_OFFSET ilOffs = jitGetILoffs(stmt->GetILOffsetX());
                    for (unsigned i = 0; i < eeBoundariesCount; ++i)
                    {
                        if (eeBoundaries[i].ilOffset == ilOffs)
                        {
                            found = true;
                            break;
                        }
                    }
                }
                noway_assert(found && "A basic block that is a jump target did not start a new sequence point.");
            }
        }
    }
#endif // 0

    compiler->eeSetLIdone();
}

/*============================================================================
 *
 *   These are empty stubs to help the late dis-assembler to compile
 *   if the late disassembler is being built into a non-DEBUG build.
 *
 *============================================================================
 */

#if defined(LATE_DISASM)
#if !defined(DEBUG)

/* virtual */
const char* CodeGen::siRegVarName(size_t offs, size_t size, unsigned reg)
{
    return NULL;
}

/* virtual */
const char* CodeGen::siStackVarName(size_t offs, size_t size, unsigned reg, unsigned stkOffs)
{
    return NULL;
}

/*****************************************************************************/
#endif // !defined(DEBUG)
#endif // defined(LATE_DISASM)
/*****************************************************************************/

//------------------------------------------------------------------------
// indirForm: Make a temporary indir we can feed to pattern matching routines
//    in cases where we don't want to instantiate all the indirs that happen.
//
GenTreeIndir CodeGen::indirForm(var_types type, GenTree* base)
{
    GenTreeIndir i(GT_IND, type, base, nullptr);
    i.SetRegNum(REG_NA);
    i.SetContained();
    return i;
}

//------------------------------------------------------------------------
// indirForm: Make a temporary indir we can feed to pattern matching routines
//    in cases where we don't want to instantiate all the indirs that happen.
//
GenTreeStoreInd CodeGen::storeIndirForm(var_types type, GenTree* base, GenTree* data)
{
    GenTreeStoreInd i(type, base, data);
    i.SetRegNum(REG_NA);
    return i;
}

//------------------------------------------------------------------------
// intForm: Make a temporary int we can feed to pattern matching routines
//    in cases where we don't want to instantiate.
//
GenTreeIntCon CodeGen::intForm(var_types type, ssize_t value)
{
    GenTreeIntCon i(type, value);
    i.SetRegNum(REG_NA);
    return i;
}

void CodeGen::genRetFilt(GenTree* retfilt)
{
    assert(retfilt->OperIs(GT_RETFILT));

    assert((compiler->compCurBB->bbJumpKind == BBJ_EHFILTERRET) ||
           (compiler->compCurBB->bbJumpKind == BBJ_EHFINALLYRET));

    if (retfilt->TypeIs(TYP_VOID))
    {
        return;
    }

    assert(retfilt->TypeIs(TYP_INT));

    GenTree*  src    = retfilt->AsUnOp()->GetOp(0);
    regNumber srcReg = genConsumeReg(src);

    if (srcReg != REG_INTRET)
    {
        GetEmitter()->emitIns_R_R(INS_mov, EA_4BYTE, REG_INTRET, srcReg);
    }
}

#ifndef TARGET_64BIT

void CodeGen::genLongReturn(GenTree* src)
{
    assert(src->OperIs(GT_LONG));

    regNumber srcReg0 = genConsumeReg(src->AsOp()->GetOp(0));
    regNumber srcReg1 = genConsumeReg(src->AsOp()->GetOp(1));

    assert((srcReg0 != REG_NA) && (srcReg1 != REG_NA));

    if (srcReg0 != REG_LNGRET_LO)
    {
        GetEmitter()->emitIns_R_R(INS_mov, EA_4BYTE, REG_LNGRET_LO, srcReg0);
    }

    if (srcReg1 != REG_LNGRET_HI)
    {
        GetEmitter()->emitIns_R_R(INS_mov, EA_4BYTE, REG_LNGRET_HI, srcReg1);
    }
}

#endif // !TARGET_64BIT

void CodeGen::genReturn(GenTree* ret)
{
    assert(ret->OperIs(GT_RETURN));

    // Normally RETURN nodes appears at the end of RETURN blocks but sometimes the frontend fails
    // to properly cleanup after an unconditional throw and we end up with a THROW block having an
    // unreachable RETURN node at the end.
    assert((compiler->compCurBB->bbJumpKind == BBJ_RETURN) || (compiler->compCurBB->bbJumpKind == BBJ_THROW));
#if defined(FEATURE_EH_FUNCLETS)
    assert(compiler->funCurrentFunc()->funKind == FUNC_ROOT);
#endif

    var_types retType = ret->GetType();

    if (retType == TYP_VOID)
    {
        assert(ret->AsUnOp()->gtOp1 == nullptr);
    }
#ifndef TARGET_64BIT
    else if (retType == TYP_LONG)
    {
        genLongReturn(ret->AsUnOp()->GetOp(0));
    }
#endif
#ifdef TARGET_X86
    else if (varTypeIsFloating(retType))
    {
        genFloatReturn(ret->AsUnOp()->GetOp(0));
    }
#endif
#ifdef TARGET_ARM
    else if (varTypeIsFloating(retType) && (compiler->opts.compUseSoftFP || compiler->info.compIsVarArgs))
    {
        genFloatReturn(ret->AsUnOp()->GetOp(0));
    }
#endif
#ifndef WINDOWS_AMD64_ABI
    else if (compiler->info.retDesc.GetRegCount() > 1)
    {
        genMultiRegStructReturn(ret->AsUnOp()->GetOp(0));
    }
#endif
    else
    {
        assert(!varTypeIsSmall(retType) && (retType != TYP_STRUCT));

        GenTree* src = ret->AsUnOp()->GetOp(0);

        regNumber srcReg = genConsumeReg(src);
        noway_assert(srcReg != REG_NA);

        regNumber retReg = compiler->info.retDesc.GetRegNum(0);

        if (srcReg != retReg)
        {
            GetEmitter()->emitIns_R_R(ins_Copy(retType), emitTypeSize(retType), retReg, srcReg);
        }
    }

#ifdef PROFILING_SUPPORTED
    // !! Note !!
    // TODO-AMD64-Unix: If the profiler hook is implemented on *nix, make sure for 2 register returned structs
    //                  the RAX and RDX needs to be kept alive. Make the necessary changes in lowerxarch.cpp
    //                  in the handling of the GT_RETURN statement.
    //                  Such structs containing GC pointers need to be handled by calling gcInfo.gcMarkRegSetNpt
    //                  for the return registers containing GC refs.
    //
    // Reason for not materializing Leave callback as a GT_PROF_HOOK node after GT_RETURN:
    // In flowgraph and other places assert that the last node of a block marked as
    // BBJ_RETURN is either a GT_RETURN or GT_JMP or a tail call.  It would be nice to
    // maintain such an invariant irrespective of whether profiler hook needed or not.
    // Also, there is not much to be gained by materializing it as an explicit node.
    //
    // There should be a single return block while generating profiler ELT callbacks,
    // so we just look for that block to trigger insertion of the profile hook.
    if ((compiler->compCurBB == compiler->genReturnBB) && compiler->compIsProfilerHookNeeded())
    {
        // Since we are invalidating the assumption that we would slip into the epilog
        // right after the "return", we need to preserve the return reg's GC state
        // across the call until actual method return.

        const ReturnTypeDesc& retDesc = compiler->info.retDesc;

        for (unsigned i = 0; i < retDesc.GetRegCount(); ++i)
        {
            if (varTypeIsGC(retDesc.GetRegType(i)))
            {
                gcInfo.gcMarkRegPtrVal(retDesc.GetRegNum(i), retDesc.GetRegType(i));
            }
        }

        genProfilingLeaveCallback(CORINFO_HELP_PROF_FCN_LEAVE);

        for (unsigned i = 0; i < retDesc.GetRegCount(); ++i)
        {
            if (varTypeIsGC(retDesc.GetRegType(i)))
            {
                gcInfo.gcMarkRegSetNpt(genRegMask(retDesc.GetRegNum(i)));
            }
        }
    }
#endif // PROFILING_SUPPORTED

#if defined(DEBUG) && defined(TARGET_XARCH)
    if (compiler->opts.compStackCheckOnRet)
    {
        genStackPointerCheck(compiler->lvaReturnSpCheck);
    }
#endif // defined(DEBUG) && defined(TARGET_XARCH)
}

#ifndef WINDOWS_AMD64_ABI

void CodeGen::genMultiRegStructReturn(GenTree* src)
{
    genConsumeRegs(src);

    GenTree* actualSrc = !src->IsCopyOrReload() ? src : src->AsUnOp()->GetOp(0);

    if (genIsRegCandidateLclVar(actualSrc))
    {
        // Right now the only enregisterable structs supported are SIMD vector types.
        assert(varTypeIsSIMD(src->GetType()));
        assert(!actualSrc->AsLclVar()->IsMultiReg());

#ifdef FEATURE_SIMD
        genMultiRegSIMDReturn(src);
#endif

        return;
    }

    const ReturnTypeDesc& retDesc = compiler->info.retDesc;

    if (actualSrc->OperIs(GT_LCL_VAR) && !actualSrc->AsLclVar()->IsMultiReg())
    {
        unsigned lclNum = actualSrc->AsLclVar()->GetLclNum();

        assert(compiler->lvaGetDesc(lclNum)->lvIsMultiRegRet || !compiler->lvaGetDesc(lclNum)->IsPromoted());

        for (unsigned i = 0, offset = 0; i < retDesc.GetRegCount(); ++i)
        {
            var_types retType = retDesc.GetRegType(i);
            regNumber retReg  = retDesc.GetRegNum(i);

            GetEmitter()->emitIns_R_S(ins_Load(retType), emitTypeSize(retType), retReg, lclNum, offset);

            offset += varTypeSize(retType);
        }

        return;
    }

    LclVarDsc* lcl = nullptr;

    if (actualSrc->OperIs(GT_LCL_VAR))
    {
        lcl = compiler->lvaGetDesc(actualSrc->AsLclVar()->GetLclNum());
        assert(lcl->lvIsMultiRegRet && lcl->IsPromoted());
    }
    else
    {
        assert(actualSrc->AsCall()->GetRegCount() == retDesc.GetRegCount());
    }

    for (unsigned i = 0; i < retDesc.GetRegCount(); ++i)
    {
        var_types retType = retDesc.GetRegType(i);
        regNumber retReg  = retDesc.GetRegNum(i);

        regNumber srcReg = src->GetRegByIndex(i);

        if ((srcReg == REG_NA) && src->OperIs(GT_COPY))
        {
            // A copy that doesn't copy this field will have REG_NA.

            // TODO-Cleanup: It would probably be better to always have a valid reg
            // on a GT_COPY, unless the operand is actually spilled. Then we wouldn't have
            // to check for this case (though we'd have to check in the genRegCopy that the
            // reg is valid).

            srcReg = actualSrc->GetRegByIndex(i);
        }

        if (srcReg == REG_NA)
        {
            // This is a spilled field of a multi-reg lclVar.
            // We currently only mark a lclVar operand as RegOptional, since we don't have a way
            // to mark a multi-reg tree node as used from spill (GTF_NOREG_AT_USE) on a per-reg basis.

            unsigned fieldLclNum = lcl->GetPromotedFieldLclNum(i);
            assert(compiler->lvaGetDesc(fieldLclNum)->lvOnFrame);

            GetEmitter()->emitIns_R_S(ins_Load(retType), emitTypeSize(retType), retReg, fieldLclNum, 0);
        }
        else if (srcReg != retReg)
        {
            // Note that ins_Copy(fromReg, type) will return the appropriate register to copy
            // between register files if needed.
            GetEmitter()->emitIns_R_R(ins_Copy(srcReg, retType), emitActualTypeSize(retType), retReg, srcReg);
        }
    }
}

#endif // !WINDOWS_AMD64_ABI

void CodeGen::GenStoreLclVarMultiReg(GenTreeLclVar* store)
{
    assert(store->OperIs(GT_STORE_LCL_VAR));
    assert(varTypeIsStruct(store->GetType()) || varTypeIsMultiReg(store->GetType()));

    GenTree* src = store->GetOp(0);
    assert(src->IsMultiRegNode());

    GenTree* actualSrc = src->gtSkipReloadOrCopy();
    unsigned regCount =
        actualSrc->IsMultiRegLclVar() ? actualSrc->AsLclVar()->GetFieldCount(compiler) : actualSrc->GetMultiRegCount();

    unsigned   lclNum = store->GetLclNum();
    LclVarDsc* lcl    = compiler->lvaGetDesc(lclNum);

    if (src->OperIs(GT_CALL))
    {
        assert(regCount <= MAX_RET_REG_COUNT);
        noway_assert(lcl->lvIsMultiRegRet || !lcl->IsPromoted());
    }

#ifdef FEATURE_SIMD
    if (lcl->lvIsRegCandidate() && (store->GetRegNum() != REG_NA))
    {
        assert(varTypeIsSIMD(store));
        GenStoreLclVarMultiRegSIMD(store);
        return;
    }
#endif

    // We have either a multi-reg local or a local with multiple fields in memory.
    //
    // The liveness model is as follows:
    //    use reg #0 from src, including any reload or copy
    //    define reg #0
    //    use reg #1 from src, including any reload or copy
    //    define reg #1
    //    etc.
    // Imagine the following scenario:
    //    There are 3 registers used. Prior to this node, they occupy registers r3, r2 and r1.
    //    There are 3 registers defined by this node. They need to be placed in r1, r2 and r3,
    //    in that order.
    //
    // If we defined the as using all the source registers at once, we'd have to adopt one
    // of the following models:
    //  - All (or all but one) of the incoming sources are marked "delayFree" so that they won't
    //    get the same register as any of the registers being defined. This would result in copies for
    //    the common case where the source and destination registers are the same (e.g. when a CALL
    //    result is assigned to a lclVar, which is then returned).
    //    - For our example (and for many/most cases) we would have to copy or spill all sources.
    //  - We allow circular dependencies between source and destination registers. This would require
    //    the code generator to determine the order in which the copies must be generated, and would
    //    require a temp register in case a swap is required. This complexity would have to be handled
    //    in both the normal code generation case, as well as for copies & reloads, as they are currently
    //    modeled by the register allocator to happen just prior to the use.
    //    - For our example, a temp would be required to swap r1 and r3, unless a swap instruction is
    //      available on the target.
    //
    // By having a multi-reg local use and define each field in order, we avoid these issues, and the
    // register allocator will ensure that any conflicts are resolved via spill or inserted COPYs.
    // For our example, the register allocator would simple spill r1 because the first def requires it.
    // The code generator would move r3  to r1, leave r2 alone, and then load the spilled value into r3.

    unsigned offset        = 0;
    bool     isMultiRegVar = store->IsMultiReg();
    bool     hasRegs       = false;

    if (isMultiRegVar)
    {
        assert(compiler->lvaEnregMultiRegVars);
        assert(regCount == lcl->GetPromotedFieldCount());
    }

    for (unsigned i = 0; i < regCount; ++i)
    {
        regNumber reg  = genConsumeReg(src, i);
        var_types type = actualSrc->GetRegTypeByIndex(i);

        // genConsumeReg will return the valid register, either from the COPY
        // or from the original source.

        assert(reg != REG_NA);
<<<<<<< HEAD
        regNumber varReg = REG_NA;

=======
>>>>>>> a629767a
        if (isMultiRegVar)
        {
            regNumber  varReg      = store->GetRegByIndex(i);
            unsigned   fieldLclNum = lcl->GetPromotedFieldLclNum(i);
            LclVarDsc* fieldVarDsc = compiler->lvaGetDesc(fieldLclNum);
            var_types  destType    = fieldVarDsc->TypeGet();
            if (varReg != REG_NA)
            {
                hasRegs = true;

                if (varReg != reg)
                {
                    // We may need a cross register-file copy here.
                    inst_RV_RV(ins_Copy(reg, destType), varReg, reg, destType);
                }

                fieldVarDsc->SetRegNum(varReg);
            }
            else
            {
                varReg = REG_STK;
            }

            if ((varReg == REG_STK) || fieldVarDsc->lvLiveInOutOfHndlr)
            {
                if (!store->AsLclVar()->IsLastUse(i))
                {
                    // A byte field passed in a long register should be written on the stack as a byte.
                    instruction storeIns = ins_StoreFromSrc(reg, destType);
                    GetEmitter()->emitIns_S_R(storeIns, emitTypeSize(destType), reg, fieldLclNum, 0);
                }
            }

            fieldVarDsc->SetRegNum(varReg);
        }
        else
        {
            // Several fields could be passed in one register, copy using the register type.
            // It could rewrite memory outside of the fields but local on the stack are rounded to POINTER_SIZE so
            // it is safe to store a long register into a byte field as it is known that we have enough padding after.
            GetEmitter()->emitIns_S_R(ins_Store(type), emitTypeSize(type), reg, lclNum, static_cast<int>(offset));
            offset += genTypeSize(type);
#ifdef DEBUG
#ifdef TARGET_64BIT
            assert(offset <= lcl->lvSize());
#else  // !TARGET_64BIT
            if (varTypeIsStruct(lcl->GetType()))
            {
                assert(offset <= lcl->lvSize());
            }
            else
            {
                assert(lcl->GetType() == TYP_LONG);
                assert(offset <= varTypeSize(TYP_LONG));
            }
#endif // !TARGET_64BIT
#endif // DEBUG
        }
    }

    if (isMultiRegVar)
    {
        if (hasRegs)
        {
            genProduceReg(store);
        }
        else
        {
            genUpdateLife(store);
        }
    }
    else
    {
        genUpdateLife(store);
        lcl->SetRegNum(REG_STK);
    }
}

//------------------------------------------------------------------------
// genRegCopy: Produce code for a GT_COPY node.
//
// Arguments:
//    tree - the GT_COPY node
//
// Notes:
//    This will copy the register produced by this node's source, to
//    the register allocated to this GT_COPY node.
//    It has some special handling for these cases:
//    - when the source and target registers are in different register files
//      (note that this is *not* a conversion).
//    - when the source is a lclVar whose home location is being moved to a new
//      register (rather than just being copied for temporary use).
//
void CodeGen::genRegCopy(GenTree* treeNode)
{
    assert(treeNode->OperGet() == GT_COPY);
    GenTree* op1 = treeNode->AsOp()->gtOp1;

    if (op1->IsMultiRegNode())
    {
        // Register allocation assumes that any reload and copy are done in operand order.
        // That is, we can have:
        //    (reg0, reg1) = COPY(V0,V1) where V0 is in reg1 and V1 is in memory
        // The register allocation model assumes:
        //     First, V0 is moved to reg0 (v1 can't be in reg0 because it is still live, which would be a conflict).
        //     Then, V1 is moved to reg1
        // However, if we call genConsumeRegs on op1, it will do the reload of V1 before we do the copy of V0.
        // So we need to handle that case first.
        //
        // There should never be any circular dependencies, and we will check that here.

        // GenTreeCopyOrReload only reports the highest index that has a valid register.
        // However, we need to ensure that we consume all the registers of the child node,
        // so we use its regCount.
        unsigned regCount =
            op1->IsMultiRegLclVar() ? op1->AsLclVar()->GetFieldCount(compiler) : op1->GetMultiRegCount();
        assert(regCount <= MAX_MULTIREG_COUNT);

        // First set the source registers as busy if they haven't been spilled.
        // (Note that this is just for verification that we don't have circular dependencies.)
        regMaskTP busyRegs = RBM_NONE;
        for (unsigned i = 0; i < regCount; ++i)
        {
            if ((op1->GetRegSpillFlagByIdx(i) & GTF_SPILLED) == 0)
            {
                busyRegs |= genRegMask(op1->GetRegByIndex(i));
            }
        }
        for (unsigned i = 0; i < regCount; ++i)
        {
            regNumber sourceReg = op1->GetRegByIndex(i);
            // genRegCopy will consume the source register, perform any required reloads,
            // and will return either the register copied to, or the original register if there's no copy.
            regNumber targetReg = genRegCopy(treeNode, i);
            if (targetReg != sourceReg)
            {
                regMaskTP targetRegMask = genRegMask(targetReg);
                assert((busyRegs & targetRegMask) == 0);
                // Clear sourceReg from the busyRegs, and add targetReg.
                busyRegs &= ~genRegMask(sourceReg);
            }
            busyRegs |= genRegMask(targetReg);
        }
        return;
    }

    regNumber srcReg     = genConsumeReg(op1);
    var_types targetType = treeNode->TypeGet();
    regNumber targetReg  = treeNode->GetRegNum();
    assert(srcReg != REG_NA);
    assert(targetReg != REG_NA);
    assert(targetType != TYP_STRUCT);

    inst_RV_RV(ins_Copy(srcReg, targetType), targetReg, srcReg, targetType);

    if (op1->IsLocal())
    {
        // The lclVar will never be a def.
        // If it is a last use, the lclVar will be killed by genConsumeReg(), as usual, and genProduceReg will
        // appropriately set the gcInfo for the copied value.
        // If not, there are two cases we need to handle:
        // - If this is a TEMPORARY copy (indicated by the GTF_VAR_DEATH flag) the variable
        //   will remain live in its original register.
        //   genProduceReg() will appropriately set the gcInfo for the copied value,
        //   and genConsumeReg will reset it.
        // - Otherwise, we need to update register info for the lclVar.

        GenTreeLclVarCommon* lcl = op1->AsLclVarCommon();
        assert((lcl->gtFlags & GTF_VAR_DEF) == 0);

        if ((lcl->gtFlags & GTF_VAR_DEATH) == 0 && (treeNode->gtFlags & GTF_VAR_DEATH) == 0)
        {
            LclVarDsc* varDsc = compiler->lvaGetDesc(lcl);

            // If we didn't just spill it (in genConsumeReg, above), then update the register info
            if (varDsc->GetRegNum() != REG_STK)
            {
                // The old location is dying
                genUpdateRegLife(varDsc, /*isBorn*/ false, /*isDying*/ true DEBUGARG(op1));

                gcInfo.gcMarkRegSetNpt(genRegMask(op1->GetRegNum()));

                genUpdateVarReg(varDsc, treeNode);

#ifdef USING_VARIABLE_LIVE_RANGE
                // Report the home change for this variable
                varLiveKeeper->siUpdateVariableLiveRange(varDsc, lcl->GetLclNum());
#endif // USING_VARIABLE_LIVE_RANGE

                // The new location is going live
                genUpdateRegLife(varDsc, /*isBorn*/ true, /*isDying*/ false DEBUGARG(treeNode));
            }
        }
    }

    genProduceReg(treeNode);
}

//------------------------------------------------------------------------
// genRegCopy: Produce code for a single register of a multireg copy node.
//
// Arguments:
//    tree          - The GT_COPY node
//    multiRegIndex - The index of the register to be copied
//
// Notes:
//    This will copy the corresponding register produced by this node's source, to
//    the register allocated to the register specified by this GT_COPY node.
//    A multireg copy doesn't support moving between register files, as the GT_COPY
//    node does not retain separate types for each index.
//    - when the source is a lclVar whose home location is being moved to a new
//      register (rather than just being copied for temporary use).
//
// Return Value:
//    Either the register copied to, or the original register if there's no copy.
//
regNumber CodeGen::genRegCopy(GenTree* treeNode, unsigned multiRegIndex)
{
    assert(treeNode->OperGet() == GT_COPY);
    GenTree* op1 = treeNode->gtGetOp1();
    assert(op1->IsMultiRegNode());

    GenTreeCopyOrReload* copyNode = treeNode->AsCopyOrReload();
    assert(copyNode->GetRegCount() <= MAX_MULTIREG_COUNT);

    // Consume op1's register, which will perform any necessary reloads.
    genConsumeReg(op1, multiRegIndex);

    regNumber sourceReg = op1->GetRegByIndex(multiRegIndex);
    regNumber targetReg = copyNode->GetRegNumByIdx(multiRegIndex);
    // GenTreeCopyOrReload only reports the highest index that has a valid register.
    // However there may be lower indices that have no valid register (i.e. the register
    // on the source is still valid at the consumer).
    if (targetReg != REG_NA)
    {
        // We shouldn't specify a no-op move.
        assert(sourceReg != targetReg);
        var_types type;
        if (op1->IsMultiRegLclVar())
        {
            LclVarDsc* parentVarDsc = compiler->lvaGetDesc(op1->AsLclVar()->GetLclNum());
            unsigned   fieldVarNum  = parentVarDsc->lvFieldLclStart + multiRegIndex;
            LclVarDsc* fieldVarDsc  = compiler->lvaGetDesc(fieldVarNum);
            type                    = fieldVarDsc->TypeGet();
            inst_RV_RV(ins_Copy(type), targetReg, sourceReg, type);
            if (!op1->AsLclVar()->IsLastUse(multiRegIndex) && fieldVarDsc->GetRegNum() != REG_STK)
            {
                // The old location is dying
                genUpdateRegLife(fieldVarDsc, /*isBorn*/ false, /*isDying*/ true DEBUGARG(op1));
                gcInfo.gcMarkRegSetNpt(genRegMask(sourceReg));
                genUpdateVarReg(fieldVarDsc, treeNode);

#ifdef USING_VARIABLE_LIVE_RANGE
                // Report the home change for this variable
                varLiveKeeper->siUpdateVariableLiveRange(fieldVarDsc, fieldVarNum);
#endif // USING_VARIABLE_LIVE_RANGE

                // The new location is going live
                genUpdateRegLife(fieldVarDsc, /*isBorn*/ true, /*isDying*/ false DEBUGARG(treeNode));
            }
        }
        else
        {
            type = op1->GetRegTypeByIndex(multiRegIndex);
            inst_RV_RV(ins_Copy(type), targetReg, sourceReg, type);
            // We never spill after a copy, so to produce the single register, we simply need to
            // update the GC info for the defined register.
            gcInfo.gcMarkRegPtrVal(targetReg, type);
        }
        return targetReg;
    }
    else
    {
        return sourceReg;
    }
}

#if defined(DEBUG) && defined(TARGET_XARCH)

//------------------------------------------------------------------------
// genStackPointerCheck: Generate code to check the stack pointer against a saved value.
// This is a debug check.
//
// Arguments:
//    lvaStackPointerVar  - The local variable number that holds the value of the stack pointer
//                          we are comparing against.
//
void CodeGen::genStackPointerCheck(unsigned lvaStackPointerVar)
{
    noway_assert(lvaStackPointerVar != 0xCCCCCCCC && compiler->lvaTable[lvaStackPointerVar].lvDoNotEnregister &&
                 compiler->lvaTable[lvaStackPointerVar].lvOnFrame);
    GetEmitter()->emitIns_S_R(INS_cmp, EA_PTRSIZE, REG_SPBASE, lvaStackPointerVar, 0);

    BasicBlock* sp_check = genCreateTempLabel();
    GetEmitter()->emitIns_J(INS_je, sp_check);
    instGen(INS_BREAKPOINT);
    genDefineTempLabel(sp_check);
}

#endif // defined(DEBUG) && defined(TARGET_XARCH)

unsigned CodeGenInterface::getCurrentStackLevel() const
{
    return genStackLevel;
}

#ifdef USING_VARIABLE_LIVE_RANGE
#ifdef DEBUG
//------------------------------------------------------------------------
//                      VariableLiveRanges dumpers
//------------------------------------------------------------------------

// Dump "VariableLiveRange" when code has not been generated and we don't have so the assembly native offset
// but at least "emitLocation"s and "siVarLoc"
void CodeGenInterface::VariableLiveKeeper::VariableLiveRange::dumpVariableLiveRange(
    const CodeGenInterface* codeGen) const
{
    codeGen->dumpSiVarLoc(&m_VarLocation);
    printf(" [ ");
    m_StartEmitLocation.Print(codeGen->GetCompiler()->compMethodID);
    printf(", ");
    if (m_EndEmitLocation.Valid())
    {
        m_EndEmitLocation.Print(codeGen->GetCompiler()->compMethodID);
    }
    else
    {
        printf("NON_CLOSED_RANGE");
    }
    printf(" ]; ");
}

// Dump "VariableLiveRange" when code has been generated and we have the assembly native offset of each "emitLocation"
void CodeGenInterface::VariableLiveKeeper::VariableLiveRange::dumpVariableLiveRange(
    emitter* emit, const CodeGenInterface* codeGen) const
{
    assert(emit != nullptr);

    // "VariableLiveRanges" are created setting its location ("m_VarLocation") and the initial native offset
    // ("m_StartEmitLocation")
    codeGen->dumpSiVarLoc(&m_VarLocation);

    // If this is an open "VariableLiveRange", "m_EndEmitLocation" is non-valid and print -1
    UNATIVE_OFFSET endAssemblyOffset = m_EndEmitLocation.Valid() ? m_EndEmitLocation.CodeOffset(emit) : -1;

    printf(" [%X , %X )", m_StartEmitLocation.CodeOffset(emit), m_EndEmitLocation.CodeOffset(emit));
}

//------------------------------------------------------------------------
//                      LiveRangeDumper
//------------------------------------------------------------------------
//------------------------------------------------------------------------
// resetDumper: If the the "liveRange" has its last "VariableLiveRange" closed, it makes
//  the "LiveRangeDumper" points to end of "liveRange" (nullptr). In other case,
//  it makes the "LiveRangeDumper" points to the last "VariableLiveRange" of
//  "liveRange", which is opened.
//
// Arguments:
//  liveRanges - the "LiveRangeList" of the "VariableLiveDescriptor" we want to
//      udpate its "LiveRangeDumper".
//
// Notes:
//  This method is expected to be called once a the code for a BasicBlock has been
//  generated and all the new "VariableLiveRange"s of the variable during this block
//  has been dumped.
void CodeGenInterface::VariableLiveKeeper::LiveRangeDumper::resetDumper(const LiveRangeList* liveRanges)
{
    // There must have reported something in order to reset
    assert(m_hasLiveRangestoDump);

    if (liveRanges->back().m_EndEmitLocation.Valid())
    {
        // the last "VariableLiveRange" is closed and the variable
        // is no longer alive
        m_hasLiveRangestoDump = false;
    }
    else
    {
        // the last "VariableLiveRange" remains opened because it is
        // live at "BasicBlock"s "bbLiveOut".
        m_StartingLiveRange = liveRanges->backPosition();
    }
}

//------------------------------------------------------------------------
// setDumperStartAt: Make "LiveRangeDumper" instance points the last "VariableLiveRange"
// added so we can starts dumping from there after the actual "BasicBlock"s code is generated.
//
// Arguments:
//  liveRangeIt - an iterator to a position in "VariableLiveDescriptor::m_VariableLiveRanges"
//
// Return Value:
//  A const pointer to the "LiveRangeList" containing all the "VariableLiveRange"s
//  of the variable with index "varNum".
//
// Notes:
//  "varNum" should be always a valid inde ("varnum" < "m_LiveDscCount")
void CodeGenInterface::VariableLiveKeeper::LiveRangeDumper::setDumperStartAt(const LiveRangeListIterator liveRangeIt)
{
    m_hasLiveRangestoDump = true;
    m_StartingLiveRange   = liveRangeIt;
}

//------------------------------------------------------------------------
// getStartForDump: Return an iterator to the first "VariableLiveRange" edited/added
//  during the current "BasicBlock"
//
// Return Value:
//  A LiveRangeListIterator to the first "VariableLiveRange" in "LiveRangeList" which
//  was used during last "BasicBlock".
//
CodeGenInterface::VariableLiveKeeper::LiveRangeListIterator CodeGenInterface::VariableLiveKeeper::LiveRangeDumper::
    getStartForDump() const
{
    return m_StartingLiveRange;
}

//------------------------------------------------------------------------
// hasLiveRangesToDump: Retutn wheter at least a "VariableLiveRange" was alive during
//  the current "BasicBlock"'s code generation
//
// Return Value:
//  A boolean indicating indicating if there is at least a "VariableLiveRange"
//  that has been used for the variable during last "BasicBlock".
//
bool CodeGenInterface::VariableLiveKeeper::LiveRangeDumper::hasLiveRangesToDump() const
{
    return m_hasLiveRangestoDump;
}
#endif // DEBUG

//------------------------------------------------------------------------
//                      VariableLiveDescriptor
//------------------------------------------------------------------------

CodeGenInterface::VariableLiveKeeper::VariableLiveDescriptor::VariableLiveDescriptor(CompAllocator allocator)
{
    // Initialize an empty list
    m_VariableLiveRanges = new (allocator) LiveRangeList(allocator);

    INDEBUG(m_VariableLifeBarrier = new (allocator) LiveRangeDumper(m_VariableLiveRanges));
}

//------------------------------------------------------------------------
// hasVariableLiveRangeOpen: Return true if the variable is still alive,
//  false in other case.
//
bool CodeGenInterface::VariableLiveKeeper::VariableLiveDescriptor::hasVariableLiveRangeOpen() const
{
    return !m_VariableLiveRanges->empty() && !m_VariableLiveRanges->back().m_EndEmitLocation.Valid();
}

//------------------------------------------------------------------------
// getLiveRanges: Return the list of variable locations for this variable.
//
// Return Value:
//  A const LiveRangeList* pointing to the first variable location if it has
//  any or the end of the list in other case.
//
CodeGenInterface::VariableLiveKeeper::LiveRangeList* CodeGenInterface::VariableLiveKeeper::VariableLiveDescriptor::
    getLiveRanges() const
{
    return m_VariableLiveRanges;
}

//------------------------------------------------------------------------
// startLiveRangeFromEmitter: Report this variable as being born in "varLocation"
//  since the instruction where "emit" is located.
//
// Arguments:
//  varLocation  - the home of the variable.
//  emit - an emitter* instance located at the first instruction from
//  where "varLocation" becomes valid.
//
// Assumptions:
//  This variable is being born so it should be dead.
//
// Notes:
//  The position of "emit" matters to ensure intervals inclusive of the
//  beginning and exclusive of the end.
//
void CodeGenInterface::VariableLiveKeeper::VariableLiveDescriptor::startLiveRangeFromEmitter(
    CodeGenInterface::siVarLoc varLocation, emitter* emit) const
{
    noway_assert(emit != nullptr);

    // Is the first "VariableLiveRange" or the previous one has been closed so its "m_EndEmitLocation" is valid
    noway_assert(m_VariableLiveRanges->empty() || m_VariableLiveRanges->back().m_EndEmitLocation.Valid());

    if (!m_VariableLiveRanges->empty() &&
        siVarLoc::Equals(&varLocation, &(m_VariableLiveRanges->back().m_VarLocation)) &&
        m_VariableLiveRanges->back().m_EndEmitLocation.IsPreviousInsNum(emit))
    {
        JITDUMP("Extending debug range...\n");

        // The variable is being born just after the instruction at which it died.
        // In this case, i.e. an update of the variable's value, we coalesce the live ranges.
        m_VariableLiveRanges->back().m_EndEmitLocation.Init();
    }
    else
    {
        JITDUMP("New debug range: %s\n",
                m_VariableLiveRanges->empty()
                    ? "first"
                    : siVarLoc::Equals(&varLocation, &(m_VariableLiveRanges->back().m_VarLocation))
                          ? "new var or location"
                          : "not adjacent");
        // Creates new live range with invalid end
        m_VariableLiveRanges->emplace_back(varLocation, emitLocation(), emitLocation());
        m_VariableLiveRanges->back().m_StartEmitLocation.CaptureLocation(emit);
    }

#ifdef DEBUG
    if (!m_VariableLifeBarrier->hasLiveRangesToDump())
    {
        m_VariableLifeBarrier->setDumperStartAt(m_VariableLiveRanges->backPosition());
    }
#endif // DEBUG

    // startEmitLocationendEmitLocation has to be Valid and endEmitLocationendEmitLocation  not
    noway_assert(m_VariableLiveRanges->back().m_StartEmitLocation.Valid());
    noway_assert(!m_VariableLiveRanges->back().m_EndEmitLocation.Valid());
}

//------------------------------------------------------------------------
// endLiveRangeAtEmitter: Report this variable as becoming dead since the
//  instruction where "emit" is located.
//
// Arguments:
//  emit - an emitter* instance located at the first instruction from
//   this variable becomes dead.
//
// Assumptions:
//  This variable is becoming dead so it should be alive.
//
// Notes:
//  The position of "emit" matters to ensure intervals inclusive of the
//  beginning and exclusive of the end.
//
void CodeGenInterface::VariableLiveKeeper::VariableLiveDescriptor::endLiveRangeAtEmitter(emitter* emit) const
{
    noway_assert(emit != nullptr);
    noway_assert(hasVariableLiveRangeOpen());

    // Using [close, open) ranges so as to not compute the size of the last instruction
    m_VariableLiveRanges->back().m_EndEmitLocation.CaptureLocation(emit);

    // No m_EndEmitLocation has to be Valid
    noway_assert(m_VariableLiveRanges->back().m_EndEmitLocation.Valid());
}

//------------------------------------------------------------------------
// UpdateLiveRangeAtEmitter: Report this variable as changing its variable
//  home to "varLocation" since the instruction where "emit" is located.
//
// Arguments:
//  varLocation  - the new variable location.
//  emit - an emitter* instance located at the first instruction from
//   where "varLocation" becomes valid.
//
// Assumptions:
//  This variable is being born so it should be dead.
//
// Notes:
//  The position of "emit" matters to ensure intervals inclusive of the
//  beginning and exclusive of the end.
//
void CodeGenInterface::VariableLiveKeeper::VariableLiveDescriptor::updateLiveRangeAtEmitter(
    CodeGenInterface::siVarLoc varLocation, emitter* emit) const
{
    // This variable is changing home so it has been started before during this block
    noway_assert(m_VariableLiveRanges != nullptr && !m_VariableLiveRanges->empty());

    // And its last m_EndEmitLocation has to be invalid
    noway_assert(!m_VariableLiveRanges->back().m_EndEmitLocation.Valid());

    // If we are reporting again the same home, that means we are doing something twice?
    // noway_assert(! CodeGenInterface::siVarLoc::Equals(&m_VariableLiveRanges->back().m_VarLocation, varLocation));

    // Close previous live range
    endLiveRangeAtEmitter(emit);

    startLiveRangeFromEmitter(varLocation, emit);
}

#ifdef DEBUG
void CodeGenInterface::VariableLiveKeeper::VariableLiveDescriptor::dumpAllRegisterLiveRangesForBlock(
    emitter* emit, const CodeGenInterface* codeGen) const
{
    printf("[");
    for (LiveRangeListIterator it = m_VariableLiveRanges->begin(); it != m_VariableLiveRanges->end(); it++)
    {
        it->dumpVariableLiveRange(emit, codeGen);
    }
    printf("]\n");
}

void CodeGenInterface::VariableLiveKeeper::VariableLiveDescriptor::dumpRegisterLiveRangesForBlockBeforeCodeGenerated(
    const CodeGenInterface* codeGen) const
{
    noway_assert(codeGen != nullptr);

    printf("[");
    for (LiveRangeListIterator it = m_VariableLifeBarrier->getStartForDump(); it != m_VariableLiveRanges->end(); it++)
    {
        it->dumpVariableLiveRange(codeGen);
    }
    printf("]\n");
}

// Returns true if a live range for this variable has been recorded
bool CodeGenInterface::VariableLiveKeeper::VariableLiveDescriptor::hasVarLiveRangesToDump() const
{
    return !m_VariableLiveRanges->empty();
}

// Returns true if a live range for this variable has been recorded from last call to EndBlock
bool CodeGenInterface::VariableLiveKeeper::VariableLiveDescriptor::hasVarLiveRangesFromLastBlockToDump() const
{
    return m_VariableLifeBarrier->hasLiveRangesToDump();
}

// Reset the barrier so as to dump only next block changes on next block
void CodeGenInterface::VariableLiveKeeper::VariableLiveDescriptor::endBlockLiveRanges()
{
    // make "m_VariableLifeBarrier->m_StartingLiveRange" now points to nullptr for printing purposes
    m_VariableLifeBarrier->resetDumper(m_VariableLiveRanges);
}
#endif // DEBUG

//------------------------------------------------------------------------
//                      VariableLiveKeeper
//------------------------------------------------------------------------
// Initialize structures for VariableLiveRanges
void CodeGenInterface::initializeVariableLiveKeeper()
{
    CompAllocator allocator = compiler->getAllocator(CMK_VariableLiveRanges);

    int amountTrackedVariables = compiler->opts.compDbgInfo ? compiler->info.compLocalsCount : 0;
    int amountTrackedArgs      = compiler->opts.compDbgInfo ? compiler->info.compArgsCount : 0;

    varLiveKeeper = new (allocator) VariableLiveKeeper(amountTrackedVariables, amountTrackedArgs, compiler, allocator);
}

CodeGenInterface::VariableLiveKeeper* CodeGenInterface::getVariableLiveKeeper() const
{
    return varLiveKeeper;
};

//------------------------------------------------------------------------
// VariableLiveKeeper: Create an instance of the object in charge of managing
//  VariableLiveRanges and intialize the array "m_vlrLiveDsc".
//
// Arguments:
//    totalLocalCount   - the count of args, special args and IL Local
//      variables in the method.
//    argsCount         - the count of args and special args in the method.
//    compiler          - a compiler instance
//
CodeGenInterface::VariableLiveKeeper::VariableLiveKeeper(unsigned int  totalLocalCount,
                                                         unsigned int  argsCount,
                                                         Compiler*     comp,
                                                         CompAllocator allocator)
    : m_LiveDscCount(totalLocalCount)
    , m_LiveArgsCount(argsCount)
    , m_Compiler(comp)
    , m_LastBasicBlockHasBeenEmited(false)
{
    if (m_LiveDscCount > 0)
    {
        // Allocate memory for "m_vlrLiveDsc" and initialize each "VariableLiveDescriptor"
        m_vlrLiveDsc          = allocator.allocate<VariableLiveDescriptor>(m_LiveDscCount);
        m_vlrLiveDscForProlog = allocator.allocate<VariableLiveDescriptor>(m_LiveDscCount);

        for (unsigned int varNum = 0; varNum < m_LiveDscCount; varNum++)
        {
            new (m_vlrLiveDsc + varNum) VariableLiveDescriptor(allocator);
            new (m_vlrLiveDscForProlog + varNum) VariableLiveDescriptor(allocator);
        }
    }
}

//------------------------------------------------------------------------
// siStartOrCloseVariableLiveRange: Reports the given variable as beign born
//  or becoming dead.
//
// Arguments:
//    varDsc    - the variable for which a location changed will be reported
//    varNum    - the index of the variable in the "compiler->lvaTable"
//    isBorn    - whether the variable is being born from where the emitter is located.
//    isDying   - whether the variable is dying from where the emitter is located.
//
// Assumptions:
//    The emitter should be located on the first instruction from where is true that
//    the variable becoming valid (when isBorn is true) or invalid (when isDying is true).
//
// Notes:
//    This method is being called from treeLifeUpdater when the variable is being born,
//    becoming dead, or both.
//
void CodeGenInterface::VariableLiveKeeper::siStartOrCloseVariableLiveRange(const LclVarDsc* varDsc,
                                                                           unsigned int     varNum,
                                                                           bool             isBorn,
                                                                           bool             isDying)
{
    noway_assert(varDsc != nullptr);

    // Only the variables that exists in the IL, "this", and special arguments
    // are reported.
    if (m_Compiler->opts.compDbgInfo && varNum < m_LiveDscCount)
    {
        if (isBorn && !isDying)
        {
            // "varDsc" is valid from this point
            siStartVariableLiveRange(varDsc, varNum);
        }
        if (isDying && !isBorn)
        {
            // this variable live range is no longer valid from this point
            siEndVariableLiveRange(varNum);
        }
    }
}

//------------------------------------------------------------------------
// siStartOrCloseVariableLiveRanges: Iterates the given set of variables
//  calling "siStartOrCloseVariableLiveRange" with each one.
//
// Arguments:
//    varsIndexSet    - the set of variables to report start/end "VariableLiveRange"
//    isBorn    - whether the set is being born from where the emitter is located.
//    isDying   - whether the set is dying from where the emitter is located.
//
// Assumptions:
//    The emitter should be located on the first instruction from where is true that
//    the variable becoming valid (when isBorn is true) or invalid (when isDying is true).
//
// Notes:
//    This method is being called from treeLifeUpdater when a set of variables
//    is being born, becoming dead, or both.
//
void CodeGenInterface::VariableLiveKeeper::siStartOrCloseVariableLiveRanges(VARSET_VALARG_TP varsIndexSet,
                                                                            bool             isBorn,
                                                                            bool             isDying)
{
    if (m_Compiler->opts.compDbgInfo)
    {
        VarSetOps::Iter iter(m_Compiler, varsIndexSet);
        unsigned        varIndex = 0;
        while (iter.NextElem(&varIndex))
        {
            unsigned int     varNum = m_Compiler->lvaTrackedIndexToLclNum(varIndex);
            const LclVarDsc* varDsc = m_Compiler->lvaGetDesc(varNum);
            siStartOrCloseVariableLiveRange(varDsc, varNum, isBorn, isDying);
        }
    }
}

//------------------------------------------------------------------------
// siStartVariableLiveRange: Reports the given variable as being born.
//
// Arguments:
//    varDsc    - the variable for which a location changed will be reported
//    varNum    - the index of the variable to report home in lvLiveDsc
//
// Assumptions:
//    The emitter should be pointing to the first instruction from where the VariableLiveRange is
//    becoming valid.
//    The given "varDsc" should have its VariableRangeLists initialized.
//
// Notes:
//    This method should be called on every place a Variable is becoming alive.
void CodeGenInterface::VariableLiveKeeper::siStartVariableLiveRange(const LclVarDsc* varDsc, unsigned int varNum)
{
    noway_assert(varDsc != nullptr);

    // Only the variables that exists in the IL, "this", and special arguments
    // are reported.
    if (m_Compiler->opts.compDbgInfo && varNum < m_LiveDscCount)
    {
        // Build siVarLoc for this born "varDsc"
        CodeGenInterface::siVarLoc varLocation =
            m_Compiler->codeGen->getSiVarLoc(varDsc, m_Compiler->codeGen->getCurrentStackLevel());

        VariableLiveDescriptor* varLiveDsc = &m_vlrLiveDsc[varNum];
        // this variable live range is valid from this point
        varLiveDsc->startLiveRangeFromEmitter(varLocation, m_Compiler->GetEmitter());
    }
}

//------------------------------------------------------------------------
// siEndVariableLiveRange: Reports the variable as becoming dead.
//
// Arguments:
//    varNum    - the index of the variable at m_vlrLiveDsc or lvaTable in that
//       is becoming dead.
//
// Assumptions:
//    The given variable should be alive.
//    The emitter should be pointing to the first instruction from where the VariableLiveRange is
//    becoming invalid.
//
// Notes:
//    This method should be called on every place a Variable is becoming dead.
void CodeGenInterface::VariableLiveKeeper::siEndVariableLiveRange(unsigned int varNum)
{
    // Only the variables that exists in the IL, "this", and special arguments
    // will be reported.

    // This method is being called from genUpdateLife, and that one is called after
    // code for BasicBlock have been generated, but the emitter has no longer
    // a valid IG so we don't report the close of a "VariableLiveRange" after code is
    // emitted.

    if (m_Compiler->opts.compDbgInfo && varNum < m_LiveDscCount && !m_LastBasicBlockHasBeenEmited)
    {
        // this variable live range is no longer valid from this point
        m_vlrLiveDsc[varNum].endLiveRangeAtEmitter(m_Compiler->GetEmitter());
    }
}

//------------------------------------------------------------------------
// siUpdateVariableLiveRange: Reports the change of variable location for the
//  given variable.
//
// Arguments:
//    varDsc    - the variable for which tis home has changed.
//    varNum    - the index of the variable to report home in lvLiveDsc
//
// Assumptions:
//    The given variable should be alive.
//    The emitter should be pointing to the first instruction from where
//    the new variable location is becoming valid.
//
void CodeGenInterface::VariableLiveKeeper::siUpdateVariableLiveRange(const LclVarDsc* varDsc, unsigned int varNum)
{
    noway_assert(varDsc != nullptr);

    // Only the variables that exists in the IL, "this", and special arguments
    // will be reported. This are locals and arguments, and are counted in
    // "info.compLocalsCount".

    // This method is being called when the prolog is being generated, and
    // the emitter has no longer a valid IG so we don't report the close of
    //  a "VariableLiveRange" after code is emitted.
    if (m_Compiler->opts.compDbgInfo && varNum < m_LiveDscCount && !m_LastBasicBlockHasBeenEmited)
    {
        // Build the location of the variable
        CodeGenInterface::siVarLoc siVarLoc =
            m_Compiler->codeGen->getSiVarLoc(varDsc, m_Compiler->codeGen->getCurrentStackLevel());

        // Report the home change for this variable
        VariableLiveDescriptor* varLiveDsc = &m_vlrLiveDsc[varNum];
        varLiveDsc->updateLiveRangeAtEmitter(siVarLoc, m_Compiler->GetEmitter());
    }
}

//------------------------------------------------------------------------
// siEndAllVariableLiveRange: Reports the set of variables as becoming dead.
//
// Arguments:
//    newLife    - the set of variables that are becoming dead.
//
// Assumptions:
//    All the variables in the set are alive.
//
// Notes:
//    This method is called when the last block being generated to killed all
//    the live variables and set a flag to avoid reporting variable locations for
//    on next calls to method that update variable liveness.
void CodeGenInterface::VariableLiveKeeper::siEndAllVariableLiveRange(VARSET_VALARG_TP varsToClose)
{
    if (m_Compiler->opts.compDbgInfo)
    {
        if (m_Compiler->lvaTrackedCount > 0 || !m_Compiler->opts.OptimizationDisabled())
        {
            VarSetOps::Iter iter(m_Compiler, varsToClose);
            unsigned        varIndex = 0;
            while (iter.NextElem(&varIndex))
            {
                unsigned int varNum = m_Compiler->lvaTrackedIndexToLclNum(varIndex);
                siEndVariableLiveRange(varNum);
            }
        }
        else
        {
            // It seems we are jitting debug code, so we don't have variable
            //  liveness info
            siEndAllVariableLiveRange();
        }
    }

    m_LastBasicBlockHasBeenEmited = true;
}

//------------------------------------------------------------------------
// siEndAllVariableLiveRange: Reports all live variables as dead.
//
// Notes:
//    This overload exists for the case we are jitting code compiled in
//    debug mode. When that happen we don't have variable liveness info
//    as "BaiscBlock::bbLiveIn" or "BaiscBlock::bbLiveOut" and there is no
//    tracked variable.
//
void CodeGenInterface::VariableLiveKeeper::siEndAllVariableLiveRange()
{
    // TODO: we can improve this keeping a set for the variables with
    // open VariableLiveRanges

    for (unsigned int varNum = 0; varNum < m_LiveDscCount; varNum++)
    {
        const VariableLiveDescriptor* varLiveDsc = m_vlrLiveDsc + varNum;
        if (varLiveDsc->hasVariableLiveRangeOpen())
        {
            siEndVariableLiveRange(varNum);
        }
    }
}

//------------------------------------------------------------------------
// getLiveRangesForVarForBody: Return the "VariableLiveRange" that correspond to
//  the given "varNum".
//
// Arguments:
//  varNum  - the index of the variable in m_vlrLiveDsc, which is the same as
//      in lvaTable.
//
// Return Value:
//  A const pointer to the list of variable locations reported for the variable.
//
// Assumptions:
//  This variable should be an argument, a special argument or an IL local
//  variable.
CodeGenInterface::VariableLiveKeeper::LiveRangeList* CodeGenInterface::VariableLiveKeeper::getLiveRangesForVarForBody(
    unsigned int varNum) const
{
    // There should be at least one variable for which its liveness is tracked
    noway_assert(varNum < m_LiveDscCount);

    return m_vlrLiveDsc[varNum].getLiveRanges();
}

//------------------------------------------------------------------------
// getLiveRangesForVarForProlog: Return the "VariableLiveRange" that correspond to
//  the given "varNum".
//
// Arguments:
//  varNum  - the index of the variable in m_vlrLiveDsc, which is the same as
//      in lvaTable.
//
// Return Value:
//  A const pointer to the list of variable locations reported for the variable.
//
// Assumptions:
//  This variable should be an argument, a special argument or an IL local
//  variable.
CodeGenInterface::VariableLiveKeeper::LiveRangeList* CodeGenInterface::VariableLiveKeeper::getLiveRangesForVarForProlog(
    unsigned int varNum) const
{
    // There should be at least one variable for which its liveness is tracked
    noway_assert(varNum < m_LiveDscCount);

    return m_vlrLiveDscForProlog[varNum].getLiveRanges();
}

//------------------------------------------------------------------------
// getLiveRangesCount: Returns the count of variable locations reported for the tracked
//  variables, which are arguments, special arguments, and local IL variables.
//
// Return Value:
//    size_t - the count of variable locations
//
// Notes:
//    This method is being called from "genSetScopeInfo" to know the count of
//    "varResultInfo" that should be created on eeSetLVcount.
//
size_t CodeGenInterface::VariableLiveKeeper::getLiveRangesCount() const
{
    size_t liveRangesCount = 0;

    if (m_Compiler->opts.compDbgInfo)
    {
        for (unsigned int varNum = 0; varNum < m_LiveDscCount; varNum++)
        {
            for (int i = 0; i < 2; i++)
            {
                VariableLiveDescriptor* varLiveDsc = (i == 0 ? m_vlrLiveDscForProlog : m_vlrLiveDsc) + varNum;

                if (m_Compiler->compMap2ILvarNum(varNum) != (unsigned int)ICorDebugInfo::UNKNOWN_ILNUM)
                {
                    liveRangesCount += varLiveDsc->getLiveRanges()->size();
                }
            }
        }
    }
    return liveRangesCount;
}

//------------------------------------------------------------------------
// psiStartVariableLiveRange: Reports the given variable as being born.
//
// Arguments:
//  varLcation  - the variable location
//  varNum      - the index of the variable in "compiler->lvaTable" or
//      "VariableLivekeeper->m_vlrLiveDsc"
//
// Notes:
//  This function is expected to be called from "psiBegProlog" during
//  prolog code generation.
//
void CodeGenInterface::VariableLiveKeeper::psiStartVariableLiveRange(CodeGenInterface::siVarLoc varLocation,
                                                                     unsigned int               varNum)
{
    // This descriptor has to correspond to a parameter. The first slots in lvaTable
    // are arguments and special arguments.
    noway_assert(varNum < m_LiveArgsCount);

    VariableLiveDescriptor* varLiveDsc = &m_vlrLiveDscForProlog[varNum];
    varLiveDsc->startLiveRangeFromEmitter(varLocation, m_Compiler->GetEmitter());
}

//------------------------------------------------------------------------
// psiClosePrologVariableRanges: Report all the parameters as becoming dead.
//
// Notes:
//  This function is expected to be called from preffix "psiEndProlog" after
//  code for prolog has been generated.
//
void CodeGenInterface::VariableLiveKeeper::psiClosePrologVariableRanges()
{
    noway_assert(m_LiveArgsCount <= m_LiveDscCount);

    for (unsigned int varNum = 0; varNum < m_LiveArgsCount; varNum++)
    {
        VariableLiveDescriptor* varLiveDsc = m_vlrLiveDscForProlog + varNum;

        if (varLiveDsc->hasVariableLiveRangeOpen())
        {
            varLiveDsc->endLiveRangeAtEmitter(m_Compiler->GetEmitter());
        }
    }
}

#ifdef DEBUG
void CodeGenInterface::VariableLiveKeeper::dumpBlockVariableLiveRanges(const BasicBlock* block)
{
    // "block" will be dereferenced
    noway_assert(block != nullptr);

    bool hasDumpedHistory = false;

    if (m_Compiler->verbose)
    {
        printf("////////////////////////////////////////\n");
        printf("////////////////////////////////////////\n");
        printf("Variable Live Range History Dump for Block %d \n", block->bbNum);

        if (m_Compiler->opts.compDbgInfo)
        {
            for (unsigned int varNum = 0; varNum < m_LiveDscCount; varNum++)
            {
                VariableLiveDescriptor* varLiveDsc = m_vlrLiveDsc + varNum;

                if (varLiveDsc->hasVarLiveRangesFromLastBlockToDump())
                {
                    hasDumpedHistory = true;
                    printf("IL Var Num %d:\n", m_Compiler->compMap2ILvarNum(varNum));
                    varLiveDsc->dumpRegisterLiveRangesForBlockBeforeCodeGenerated(m_Compiler->codeGen);
                    varLiveDsc->endBlockLiveRanges();
                }
            }
        }

        if (!hasDumpedHistory)
        {
            printf("..None..\n");
        }

        printf("////////////////////////////////////////\n");
        printf("////////////////////////////////////////\n");
        printf("End Generating code for Block %d \n", block->bbNum);
    }
}

void CodeGenInterface::VariableLiveKeeper::dumpLvaVariableLiveRanges() const
{
    bool hasDumpedHistory = false;

    if (m_Compiler->verbose)
    {
        printf("////////////////////////////////////////\n");
        printf("////////////////////////////////////////\n");
        printf("PRINTING VARIABLE LIVE RANGES:\n");

        if (m_Compiler->opts.compDbgInfo)
        {
            for (unsigned int varNum = 0; varNum < m_LiveDscCount; varNum++)
            {
                VariableLiveDescriptor* varLiveDsc = m_vlrLiveDsc + varNum;

                if (varLiveDsc->hasVarLiveRangesToDump())
                {
                    hasDumpedHistory = true;
                    printf("IL Var Num %d:\n", m_Compiler->compMap2ILvarNum(varNum));
                    varLiveDsc->dumpAllRegisterLiveRangesForBlock(m_Compiler->GetEmitter(), m_Compiler->codeGen);
                }
            }
        }

        if (!hasDumpedHistory)
        {
            printf("..None..\n");
        }

        printf("////////////////////////////////////////\n");
        printf("////////////////////////////////////////\n");
    }
}
#endif // DEBUG
#endif // USING_VARIABLE_LIVE_RANGE<|MERGE_RESOLUTION|>--- conflicted
+++ resolved
@@ -31,33 +31,6 @@
 
 /*****************************************************************************/
 
-<<<<<<< HEAD
-const BYTE genTypeSizes[] = {
-#define DEF_TP(tn, nm, jitType, verType, sz, sze, asze, st, al, tf) sz,
-#include "typelist.h"
-#undef DEF_TP
-};
-
-const BYTE genTypeAlignments[] = {
-#define DEF_TP(tn, nm, jitType, verType, sz, sze, asze, st, al, tf) al,
-#include "typelist.h"
-#undef DEF_TP
-};
-
-const BYTE genTypeStSzs[] = {
-#define DEF_TP(tn, nm, jitType, verType, sz, sze, asze, st, al, tf) st,
-#include "typelist.h"
-#undef DEF_TP
-};
-
-const BYTE genActualTypes[] = {
-#define DEF_TP(tn, nm, jitType, verType, sz, sze, asze, st, al, tf) jitType,
-#include "typelist.h"
-#undef DEF_TP
-};
-
-=======
->>>>>>> a629767a
 void CodeGenInterface::setFramePointerRequiredEH(bool value)
 {
     m_cgFramePointerRequired = value;
@@ -9300,120 +9273,6 @@
 
 #endif // defined(TARGET_XARCH)
 
-<<<<<<< HEAD
-=======
-//-----------------------------------------------------------------------------------
-// IsMultiRegReturnedType: Returns true if the type is returned in multiple registers
-//
-// Arguments:
-//     hClass   -  type handle
-//
-// Return Value:
-//     true if type is returned in multiple registers, false otherwise.
-//
-bool Compiler::IsMultiRegReturnedType(CORINFO_CLASS_HANDLE hClass, CorInfoCallConvExtension callConv)
-{
-    if (hClass == NO_CLASS_HANDLE)
-    {
-        return false;
-    }
-
-    structPassingKind howToReturnStruct;
-    var_types         returnType = getReturnTypeForStruct(hClass, callConv, &howToReturnStruct);
-
-#ifdef TARGET_ARM64
-    return (varTypeIsStruct(returnType) && (howToReturnStruct != SPK_PrimitiveType));
-#else
-    return (varTypeIsStruct(returnType));
-#endif
-}
-
-//----------------------------------------------
-// Methods that support HFA's for ARM32/ARM64
-//----------------------------------------------
-
-bool Compiler::IsHfa(CORINFO_CLASS_HANDLE hClass)
-{
-    return varTypeIsValidHfaType(GetHfaType(hClass));
-}
-
-bool Compiler::IsHfa(GenTree* tree)
-{
-    if (GlobalJitOptions::compFeatureHfa)
-    {
-        return IsHfa(gtGetStructHandleIfPresent(tree));
-    }
-    else
-    {
-        return false;
-    }
-}
-
-var_types Compiler::GetHfaType(GenTree* tree)
-{
-    if (GlobalJitOptions::compFeatureHfa)
-    {
-        return GetHfaType(gtGetStructHandleIfPresent(tree));
-    }
-    else
-    {
-        return TYP_UNDEF;
-    }
-}
-
-unsigned Compiler::GetHfaCount(GenTree* tree)
-{
-    return GetHfaCount(gtGetStructHandle(tree));
-}
-
-var_types Compiler::GetHfaType(CORINFO_CLASS_HANDLE hClass)
-{
-    if (GlobalJitOptions::compFeatureHfa)
-    {
-        if (hClass != NO_CLASS_HANDLE)
-        {
-            CorInfoHFAElemType elemKind = info.compCompHnd->getHFAType(hClass);
-            if (elemKind != CORINFO_HFA_ELEM_NONE)
-            {
-                // This type may not appear elsewhere, but it will occupy a floating point register.
-                compFloatingPointUsed = true;
-            }
-            return HfaTypeFromElemKind(elemKind);
-        }
-    }
-    return TYP_UNDEF;
-}
-
-//------------------------------------------------------------------------
-// GetHfaCount: Given a  class handle for an HFA struct
-//    return the number of registers needed to hold the HFA
-//
-//    Note that on ARM32 the single precision registers overlap with
-//        the double precision registers and for that reason each
-//        double register is considered to be two single registers.
-//        Thus for ARM32 an HFA of 4 doubles this function will return 8.
-//    On ARM64 given an HFA of 4 singles or 4 doubles this function will
-//         will return 4 for both.
-// Arguments:
-//    hClass: the class handle of a HFA struct
-//
-unsigned Compiler::GetHfaCount(CORINFO_CLASS_HANDLE hClass)
-{
-    assert(IsHfa(hClass));
-#ifdef TARGET_ARM
-    // A HFA of doubles is twice as large as an HFA of singles for ARM32
-    // (i.e. uses twice the number of single precison registers)
-    return info.compCompHnd->getClassSize(hClass) / REGSIZE_BYTES;
-#else  // TARGET_ARM64
-    var_types hfaType   = GetHfaType(hClass);
-    unsigned  classSize = info.compCompHnd->getClassSize(hClass);
-    // Note that the retail build issues a warning about a potential divsion by zero without the Max function
-    unsigned elemSize = Max((unsigned)1, EA_SIZE_IN_BYTES(emitActualTypeSize(hfaType)));
-    return classSize / elemSize;
-#endif // TARGET_ARM64
-}
-
->>>>>>> a629767a
 #ifdef TARGET_XARCH
 
 //------------------------------------------------------------------------
@@ -10958,11 +10817,6 @@
         // or from the original source.
 
         assert(reg != REG_NA);
-<<<<<<< HEAD
-        regNumber varReg = REG_NA;
-
-=======
->>>>>>> a629767a
         if (isMultiRegVar)
         {
             regNumber  varReg      = store->GetRegByIndex(i);
